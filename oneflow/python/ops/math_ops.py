"""
Copyright 2020 The OneFlow Authors. All rights reserved.

Licensed under the Apache License, Version 2.0 (the "License");
you may not use this file except in compliance with the License.
You may obtain a copy of the License at

    http://www.apache.org/licenses/LICENSE-2.0

Unless required by applicable law or agreed to in writing, software
distributed under the License is distributed on an "AS IS" BASIS,
WITHOUT WARRANTIES OR CONDITIONS OF ANY KIND, either express or implied.
See the License for the specific language governing permissions and
limitations under the License.
"""
from __future__ import absolute_import

import os
from typing import Union, Optional, Sequence

import oneflow as flow
import oneflow.core.operator.op_conf_pb2 as op_conf_util
import oneflow.core.register.logical_blob_id_pb2 as logical_blob_id_util
import oneflow.python.framework.interpret_util as interpret_util
import oneflow.python.framework.id_util as id_util
import oneflow.python.framework.remote_blob as remote_blob_util
import oneflow.python.framework.dtype as dtype_util
import oneflow.python.framework.module as module_util
import oneflow.python.ops.math_unary_elementwise_ops as math_unary_elementwise_ops
from oneflow.python.oneflow_export import oneflow_export


@oneflow_export("math.add")
def add(
    x: Union[int, float, remote_blob_util.BlobDef],
    y: Union[int, float, remote_blob_util.BlobDef],
    name: Optional[str] = None,
) -> remote_blob_util.BlobDef:
    """Compute :math:`X + Y` element-wise, math.add supports broadcasting. Analogous to `tf.math.add <https://www.tensorflow.org/api_docs/python/tf/math/add>`_

    The equation is:

    .. math::
        out = X + Y

    Args:
        x (Union[int, float, remote_blob_util.BlobDef]): A Blob. 
        y (Union[int, float, remote_blob_util.BlobDef]): A Blob has the same type of x.
        name (Optional[str], optional): The name for the operation. Defaults to None.

    Returns:
        remote_blob_util.BlobDef: A Blob is added by x and y, and has the same type of x.

    For example:

    .. code-block:: python

        import oneflow as flow
        import numpy as np
        import oneflow.typing as tp

        @flow.global_function()
        def addJob(x: tp.Numpy.Placeholder((3, )), 
                y: tp.Numpy.Placeholder((3, ))
        )->tp.Numpy:
            return flow.math.add(x, y)

        x = np.array([1, 2, 3]).astype(np.float32)
        y = np.array([1, 1, 1]).astype(np.float32)
        out = addJob(x, y) 
        
        # out [2., 3., 4.]

    """
    if isinstance(x, (int, float)):
        return scalar_add(y, x, name)
    elif isinstance(y, (int, float)):
        return scalar_add(x, y, name)
    elif x.shape == y.shape and x.batch_axis == y.batch_axis:
        return element_wise_add(x, y, name)
    elif x.shape == (1,):
        return scalar_add_by_tensor(y, x, name)
    elif y.shape == (1,):
        return scalar_add_by_tensor(x, y, name)
    else:
        return broadcast_add(x, y, name)


def _recursive_build_add_n(inputs, name=None):
    inputs = list(inputs)
    kernel_max_inputs = 8
    if len(inputs) == 1:
        return inputs[0]
    elif len(inputs) <= kernel_max_inputs:
        return (
            flow.user_op_builder(
                name if name is not None else id_util.UniqueStr("AddN_")
            )
            .Op("add_n")
            .Input("in", inputs)
            .Output("out")
            .Build()
            .InferAndTryRun()
            .RemoteBlobList()[0]
        )
    else:
        assert len(inputs) > kernel_max_inputs
        new_inputs = inputs[kernel_max_inputs:]
        new_inputs.append(_recursive_build_add_n(inputs[:kernel_max_inputs]))
        return _recursive_build_add_n(new_inputs)


@oneflow_export("math.add_n")
def add_n(
    inputs: Sequence[remote_blob_util.BlobDef], name: Optional[str] = None
) -> remote_blob_util.BlobDef:
    """Add all the input tensors in element-wise, Analogous to `tf.math.add_n <https://www.tensorflow.org/api_docs/python/tf/math/add_n>`_

    Args:
        inputs (Sequence[remote_blob_util.BlobDef]): A list of Blob, each Blob has the same shape and type. 
        name (Optional[str], optional): The name for the operation. Defaults to None.

    Returns:
        remote_blob_util.BlobDef: The sum of the inputs, has the same shape and type as the elements of inputs.

    For example:

    .. code-block:: python

        import oneflow as flow
        import numpy as np
        import oneflow.typing as tp

        @flow.global_function()
        def add_n_Job(x: tp.Numpy.Placeholder((3, )), 
                    y: tp.Numpy.Placeholder((3, ))
        )->tp.Numpy:
            return flow.math.add_n([x, y])

        x = np.array([1, 2, 3]).astype(np.float32)
        y = np.array([1, 1, 1]).astype(np.float32)
        out = add_n_Job(x, y)
        print(out)

        # out [2., 3., 4.]

    """
    return _recursive_build_add_n(inputs, name)


@oneflow_export("math.subtract")
def subtract(
    x: Union[int, float, remote_blob_util.BlobDef],
    y: Union[int, float, remote_blob_util.BlobDef],
    name: Optional[str] = None,
) -> remote_blob_util.BlobDef:
    """Compute x - y element-wise, Analogous to `tf.math.subtract <https://www.tensorflow.org/api_docs/python/tf/math/subtract>`_

    The equation is:

    .. math::
        out = X - Y

    Args:
        x (Union[int, float, remote_blob_util.BlobDef]): A Blob.
        y (Union[int, float, remote_blob_util.BlobDef]): A Blob has the same type of x.
        name (Optional[str], optional): The name for the operation. Defaults to None.

    Returns:
        remote_blob_util.BlobDef: A Blob after subtracting, has the same type as x.

    For example:

    .. code-block:: python

        import oneflow as flow
        import numpy as np
        import oneflow.typing as tp

        @flow.global_function()
        def subtractJob(x: tp.Numpy.Placeholder((3, )), 
                        y: tp.Numpy.Placeholder((3, ))
        )->tp.Numpy:
            return flow.math.subtract(x, y)

        x = np.array([1, 2, 3]).astype(np.float32)
        y = np.array([2, 4, 1]).astype(np.float32)
        out = subtractJob(x, y)

        # out [-1., -2., 2.]

    """
    if isinstance(x, (int, float)):
        return scalar_add(-1 * y, x, name)
    elif isinstance(y, (int, float)):
        return scalar_add(x, -1 * y, name)
    elif x.shape == y.shape:
        # TODO: add element-wise op
        return broadcast_sub(x, y, name)
    elif x.shape == (1,):
        return scalar_sub_by_tensor(y, x, name)
    elif y.shape == (1,):
        return scalar_sub_by_tensor(x, y, name)
    else:
        return broadcast_sub(x, y, name)


@oneflow_export("math.multiply")
def multiply(
    x: Union[int, float, remote_blob_util.BlobDef],
    y: Union[int, float, remote_blob_util.BlobDef],
    name: Optional[str] = None,
) -> remote_blob_util.BlobDef:
    r"""Compute :math:`x \times y` element-wise, Analogous to `tf.math.multiply <https://www.tensorflow.org/api_docs/python/tf/math/multiply>`_

    The equation is:

    .. math::
        out = X \times Y

    Args:
        x (Union[int, float, remote_blob_util.BlobDef]): A Blob.
        y (Union[int, float, remote_blob_util.BlobDef]): A Blob has the same type of x.
        name (Optional[str], optional): The name for the operation. Defaults to None.

    Returns:
        remote_blob_util.BlobDef: A Blob after multiplying, has the same type as x.

    For example:

    .. code-block:: python

        import oneflow as flow
        import numpy as np
        import oneflow.typing as tp

        @flow.global_function()
        def multiplyJob(x: tp.Numpy.Placeholder((3, )), 
                        y: tp.Numpy.Placeholder((3, ))
        )->tp.Numpy:
            return flow.math.multiply(x, y)

        x = np.array([1, 2, 3]).astype(np.float32)
        y = np.array([2, 3, 3]).astype(np.float32)
        out = multiplyJob(x, y)

        # out [2., 6., 9.]

    """
    if isinstance(x, (int, float)):
        return scalar_mul(y, x, name)
    elif isinstance(y, (int, float)):
        return scalar_mul(x, y, name)
    elif x.shape == y.shape and x.batch_axis == y.batch_axis:
        return element_wise_mul(x, y, name)
    elif x.shape == (1,):
        return scalar_mul_by_tensor(y, x, name)
    elif y.shape == (1,):
        return scalar_mul_by_tensor(x, y, name)
    else:
        return broadcast_mul(x, y, name)


@oneflow_export("math.divide")
def divide(
    x: Union[int, float, remote_blob_util.BlobDef],
    y: Union[int, float, remote_blob_util.BlobDef],
    name: Optional[str] = None,
) -> remote_blob_util.BlobDef:
    r"""Computes the division of x by y, Analogous to `tf.math.divide <https://www.tensorflow.org/api_docs/python/tf/math/divide>`_ 

    The equation is:

    .. math::
        out = \frac{X}{Y}

    Args:
        x (Union[int, float, remote_blob_util.BlobDef]): A Blob.
        y (Union[int, float, remote_blob_util.BlobDef]): A Blob.
        name (Optional[str], optional): The name for the operation. Defaults to None.

    Returns:
        remote_blob_util.BlobDef: A Blob with same shape as input x.

    For example:

    .. code-block:: python

        import oneflow as flow
        import numpy as np
        import oneflow.typing as tp

        @flow.global_function()
        def divideJob(x: tp.Numpy.Placeholder((3, )), 
                    y: tp.Numpy.Placeholder((3, ))
        )->tp.Numpy:
            return flow.math.divide(x, y)

        x = np.array([25, 16, 9]).astype(np.float32)
        y = np.array([10, 4, 2]).astype(np.float32)
        out = divideJob(x, y)

        # out [2.5, 4., 4.5]
        
    """
    if isinstance(x, (int, float)):
        return scalar_mul(math_unary_elementwise_ops.reciprocal_no_nan(y), x, name)
    elif isinstance(y, (int, float)):
        if y == 0 or y == 0.0:
            y = 0.0
        else:
            y = 1.0 / (float(y))
        return scalar_mul(x, y, name)
    elif x.shape == y.shape:
        # TODO: add element-wise op
        return broadcast_div(x, y, name)
    elif x.shape == (1,):
        return scalar_div_by_tensor(y, x, name)
    elif y.shape == (1,):
        return scalar_div_by_tensor(x, y, name)
    else:
        return broadcast_div(x, y, name)


@oneflow_export("math.mod")
def floor_mod(
    x: Union[int, float, remote_blob_util.BlobDef],
    y: Union[int, float, remote_blob_util.BlobDef],
    name: Optional[str] = None,
) -> remote_blob_util.BlobDef:
    r"""Mod two Blobs, Analogous to `tf.math.floormod <https://www.tensorflow.org/api_docs/python/tf/math/floormod>`_ 

    The equation is:

    .. math::
        out = X \bmod Y

    Args:
        x (Union[int, float, remote_blob_util.BlobDef]): A Blob
        y (Union[int, float, remote_blob_util.BlobDef]): A Blob has the same type of x
        name (Optional[str], optional): The name for the operation. Defaults to None.

    Raises:
        NotImplementedError: x must be an int or a float
        NotImplementedError: y must be an int or a float

    Returns:
        remote_blob_util.BlobDef: A Blob with same type as input x.

    For example:

    .. code-block:: python

        import oneflow as flow
        import numpy as np
        import oneflow.typing as tp

        @flow.global_function()
        def modJob(x: tp.Numpy.Placeholder((3, )), 
                y: tp.Numpy.Placeholder((3, ))
        )->tp.Numpy:
            return flow.math.mod(x, y)

        x = np.array([16, 9, 5]).astype(np.float32)
        y = np.array([6, 4, 3]).astype(np.float32)
        out = modJob(x, y)
        
        # out [4., 1., 2.]

    """
    if isinstance(x, (int, float)):
        raise NotImplementedError
    elif isinstance(y, (int, float)):
        raise NotImplementedError
    elif x.shape == y.shape:
        # TODO: add element-wise op
        return broadcast_floor_mod(x, y, name)
    else:
        return broadcast_floor_mod(x, y, name)


def scalar_add(x, operand, name=None):
    if name is None:
        name = id_util.UniqueStr("ScalarAdd_")
    builder = flow.user_op_builder(name).Op("scalar_add").Input("in", [x]).Output("out")
    if isinstance(operand, int):
        builder = (
            builder.Attr("has_int_operand", True)
            .Attr("has_float_operand", False)
            .Attr("int_operand", operand)
            .Attr("float_operand", 0.0)
        )
    elif isinstance(operand, float):
        builder = (
            builder.Attr("has_int_operand", False)
            .Attr("has_float_operand", True)
            .Attr("int_operand", 0)
            .Attr("float_operand", operand)
        )
    return builder.Build().InferAndTryRun().RemoteBlobList()[0]


def scalar_add_by_tensor(x, scalar, name=None):
    return (
        flow.user_op_builder(name or id_util.UniqueStr("ScalarAddByTensor_"))
        .Op("scalar_add_by_tensor")
        .Input("x", [x])
        .Input("scalar", [scalar])
        .Output("y")
        .Build()
        .InferAndTryRun()
        .RemoteBlobList()[0]
    )


def element_wise_add(x, y, name=None):
    return flow.math.add_n([x, y], name)


def build_broadcast_binary_op(math_op, x, y, name=None):
    if name is None:
        name = id_util.UniqueStr(math_op + "_")
    return (
        flow.user_op_builder(name)
        .Op(math_op)
        .Input("x", [x])
        .Input("y", [y])
        .Output("z")
        .Build()
        .InferAndTryRun()
        .RemoteBlobList()[0]
    )


def broadcast_add(x, y, name=None):
    return build_broadcast_binary_op("broadcast_add", x, y, name)


def broadcast_sub(x, y, name=None):
    return build_broadcast_binary_op("broadcast_sub", x, y, name)


def scalar_sub_by_tensor(x, scalar, name=None):
    return (
        flow.user_op_builder(name or id_util.UniqueStr("ScalarSubByTensor_"))
        .Op("scalar_sub_by_tensor")
        .Input("x", [x])
        .Input("scalar", [scalar])
        .Output("y")
        .Build()
        .InferAndTryRun()
        .RemoteBlobList()[0]
    )


def element_wise_mul(x, y, name=None):
    return (
        flow.user_op_builder(name or id_util.UniqueStr("ElementWiseMul_"))
        .Op("multiply")
        .Input("x", [x])
        .Input("y", [y])
        .Output("out")
        .Build()
        .InferAndTryRun()
        .RemoteBlobList()[0]
    )


def broadcast_mul(x, y, name=None):
    return build_broadcast_binary_op("broadcast_mul", x, y, name)


def scalar_mul(x, operand, name=None):
    if name is None:
        name = id_util.UniqueStr("ScalarMul_")
    builder = flow.user_op_builder(name).Op("scalar_mul").Input("in", [x]).Output("out")
    if isinstance(operand, int):
        builder = (
            builder.Attr("has_int_operand", True)
            .Attr("has_float_operand", False)
            .Attr("int_operand", operand)
            .Attr("float_operand", 0.0)
        )
    elif isinstance(operand, float):
        builder = (
            builder.Attr("has_int_operand", False)
            .Attr("has_float_operand", True)
            .Attr("int_operand", 0)
            .Attr("float_operand", operand)
        )
    return builder.Build().InferAndTryRun().RemoteBlobList()[0]


def scalar_mul_by_tensor(x, scalar, name=None):
    return (
        flow.user_op_builder(name or id_util.UniqueStr("ScalarMulByTensor_"))
        .Op("scalar_mul_by_tensor")
        .Input("x", [x])
        .Input("scalar", [scalar])
        .Output("y")
        .Build()
        .InferAndTryRun()
        .RemoteBlobList()[0]
    )


def broadcast_div(x, y, name=None):
    return build_broadcast_binary_op("broadcast_div", x, y, name)


def scalar_div_by_tensor(x, scalar, name=None):
    return (
        flow.user_op_builder(name or id_util.UniqueStr("ScalarDivByTensor_"))
        .Op("scalar_div_by_tensor")
        .Input("x", [x])
        .Input("scalar", [scalar])
        .Output("y")
        .Build()
        .InferAndTryRun()
        .RemoteBlobList()[0]
    )


def broadcast_floor_mod(x, y, name=None):
    return build_broadcast_binary_op("broadcast_floor_mod", x, y, name)


@oneflow_export("math.tanh")
def tanh(
    x: remote_blob_util.BlobDef, name: Optional[str] = None
) -> remote_blob_util.BlobDef:
    r"""Computes hyperbolic tangent of `x` element-wise, Analogous to `tf.math.tanh <https://www.tensorflow.org/api_docs/python/tf/math/tanh>`_ 

    The equation is:

    .. math::
        out = \frac{e^x - e^{-x}}{e^x + e^{-x}}

    Args:
        x (remote_blob_util.BlobDef): Input Blob
        name (Optional[str], optional): The name for the operation. Defaults to None.

    Returns:
        remote_blob_util.BlobDef: A Blob.

    For example:

    .. code-block:: python

        import oneflow as flow
        import numpy as np
        import oneflow.typing as tp

        @flow.global_function()
        def tanhJob(x: tp.Numpy.Placeholder((3, ))
        )->tp.Numpy:
            return flow.math.tanh(x)

        x = np.array([-0.5, 0, 0.5]).astype(np.float32)
        out = tanhJob(x)
        
        # out [-0.46211714, 0., 0.46211714]

    """

    return (
        flow.user_op_builder(name if name is not None else id_util.UniqueStr("TanH_"))
        .Op("tanh")
        .Input("in", [x])
        .Output("out")
        .Build()
        .InferAndTryRun()
        .RemoteBlobList()[0]
    )


@oneflow_export("math.gelu")
def gelu(
    x: remote_blob_util.BlobDef, name: Optional[str] = None
) -> remote_blob_util.BlobDef:
    r"""Gelu activation operator, Analogous to `tf.nn.gelu <https://www.tensorflow.org/api_docs/python/tf/nn/gelu>`_ 

    The equation is:

    .. math::
        out = 0.5 * x * (1 + tanh(\sqrt{\frac{2}{\pi}} * (x + 0.044715x^{3})))

    Args:
        x (remote_blob_util.BlobDef): Input Blob
        name (Optional[str], optional): The name for the operation. Defaults to None.

    Returns:
        remote_blob_util.BlobDef: A Blob.

    For example:

    .. code-block:: python

        import oneflow as flow
        import numpy as np
        import oneflow.typing as tp

        @flow.global_function()
        def geluJob(x: tp.Numpy.Placeholder((3, ))
        )->tp.Numpy:
            return flow.math.gelu(x)

        x = np.array([-0.5, 0, 0.5]).astype(np.float32)
        out = geluJob(x)

        # out [-0.15426877, 0., 0.34573123]

    """
    return (
        flow.user_op_builder(name if name is not None else id_util.UniqueStr("Gelu_"))
        .Op("gelu")
        .Input("in", [x])
        .Output("out")
        .Build()
        .InferAndTryRun()
        .RemoteBlobList()[0]
    )


@oneflow_export("math.relu", "nn.relu")
def relu(
    x: remote_blob_util.BlobDef, name: Optional[str] = None
) -> remote_blob_util.BlobDef:
    r"""Relu activation

    The equation is:

    .. math::
        out = max(X, 0)

    Args:
        x (remote_blob_util.BlobDef): Input Blob
        name (Optional[str], optional): The name for the operation. Defaults to None.

    Returns:
        remote_blob_util.BlobDef: An activated Blob.

    For example:

    .. code-block:: python

        import oneflow as flow
        import numpy as np
        import oneflow.typing as tp

        @flow.global_function()
        def reluJob(x: tp.Numpy.Placeholder((3, ))
        )->tp.Numpy:
            return flow.math.relu(x)

        x = np.array([-1, 0, 5]).astype(np.float32)
        out = reluJob(x)

        # out [0., 0., 5.]

    """

    return (
        flow.user_op_builder(name if name is not None else id_util.UniqueStr("Relu_"))
        .Op("relu")
        .Input("in", [x])
        .Output("out")
        .Build()
        .InferAndTryRun()
        .RemoteBlobList()[0]
    )


@oneflow_export("math.sigmoid")
def sigmoid(
    x: remote_blob_util.BlobDef, name: Optional[str] = None
) -> remote_blob_util.BlobDef:
    r"""Sigmoid activation 

    The equation is:

    .. math::
        out = \frac{1}{1 + e^{-x}}

    Args:
        x (remote_blob_util.BlobDef): Input Blob
        name (Optional[str], optional): The name for the operation. Defaults to None.

    Returns:
        remote_blob_util.BlobDef: An activated Blob.

    For example:

    .. code-block:: python

        import oneflow as flow
        import numpy as np
        import oneflow.typing as tp

        @flow.global_function()
        def sigmoidJob(x: tp.Numpy.Placeholder((3, ))
        )->tp.Numpy:
            return flow.math.sigmoid(x)

        x = np.array([-1, 0, 1]).astype(np.float32)
        out = sigmoidJob(x)

        # out [0.26894143, 0.5, 0.7310586]

    """
    return (
        flow.user_op_builder(
            name if name is not None else id_util.UniqueStr("Sigmoid_")
        )
        .Op("sigmoid")
        .Input("in", [x])
        .Output("out")
        .Build()
        .InferAndTryRun()
        .RemoteBlobList()[0]
    )


@oneflow_export("math.unsorted_segment_sum", "unsorted_segment_sum")
def unsorted_segment_sum(
    data: remote_blob_util.BlobDef,
    segment_ids: remote_blob_util.BlobDef,
    num_segments: int,
    axis: int = 0,
    name: Optional[str] = None,
) -> remote_blob_util.BlobDef:
    r"""Computes the sum along segments of a Blob, Analogous to `tf.math.unsorted_segment_sum <https://www.tensorflow.org/api_docs/python/tf/math/unsorted_segment_sum>`_

    Args:
        data (remote_blob_util.BlobDef): Input Blob
        segment_ids (remote_blob_util.BlobDef): A Blob should be the size of the first dimension, with consecutive IDs in the range 0 to k (k < d0).
        num_segments (int): num_segments should equal the number of distinct segment IDs.
        axis (int, optional): The axis of data. Defaults to 0.
        name (Optional[str], optional): The name for the operation. Defaults to None.

    Returns:
        remote_blob_util.BlobDef: A Blob with the same type of data.

    For example:

    .. code-block:: python 

        # Example 1: 
        import oneflow as flow
        import numpy as np
        import oneflow.typing as tp

        @flow.global_function()
        def unsorted_segment_sumJob(data: tp.Numpy.Placeholder((3, 4)),
                                    segment_ids: tp.Numpy.Placeholder((4, ), dtype=flow.int32)
        )->tp.Numpy:
            return flow.math.unsorted_segment_sum(data, segment_ids, num_segments=2, axis=1)

        input_blob = np.array([[1, 2, 3, 4], 
                               [5, 6, 7 ,8], 
                               [9, 10, 11, 12]]).astype(np.float32)
        segment_ids = np.array([0, 1, 0, 1]).astype(np.int32)
        out = unsorted_segment_sumJob(input_blob, segment_ids)

        # out [[ 4.  6.]
        #      [12. 14.]
        #      [20. 22.]]
        
        # Example 2
        import oneflow as flow
        import numpy as np
        import oneflow.typing as tp

        @flow.global_function()
        def unsorted_segment_sumJob(data: tp.Numpy.Placeholder((3, 4)),
                                    segment_ids: tp.Numpy.Placeholder((3, ), dtype=flow.int32)
        )->tp.Numpy:
            return flow.math.unsorted_segment_sum(data, segment_ids, num_segments=2, axis=0)

        input_blob = np.array([[1, 2, 3, 4], 
                               [5, 6, 7 ,8], 
                               [9, 10, 11, 12]]).astype(np.float32)
        segment_ids = np.array([0, 1, 0]).astype(np.int32)
        out = unsorted_segment_sumJob(input_blob, segment_ids)

        #  out [[10. 12. 14. 16.]
        #       [ 5.  6.  7.  8.]]
        
    """
    return (
        flow.user_op_builder(
            name if name is not None else id_util.UniqueStr("UnsortedSegmentSum_")
        )
        .Op("unsorted_segment_sum")
        .Input("data", [data])
        .Input("segment_ids", [segment_ids])
        .Output("out")
        .Attr("axis", int(axis))
        .Attr("num_segments", int(num_segments))
        .Build()
        .InferAndTryRun()
        .RemoteBlobList()[0]
    )


@oneflow_export("math.unsorted_segment_sum_like", "unsorted_segment_sum_like")
def unsorted_segment_sum_like(
    data: remote_blob_util.BlobDef,
    segment_ids: remote_blob_util.BlobDef,
    like: remote_blob_util.BlobDef,
    axis: int = 0,
    name: Optional[str] = None,
) -> remote_blob_util.BlobDef:
    r"""Computes the sum along segments of a Blob, the output shape is the same as the `like` Blob. 

    Args:
        data (remote_blob_util.BlobDef): Input Blob
        segment_ids (remote_blob_util.BlobDef): A Blob should be the size of the first dimension, with consecutive IDs in the range 0 to k (k < d0).
        like (remote_blob_util.BlobDef): The input Blob which specifies shape
        axis (int, optional): The axis of data. Defaults to 0.
        name (Optional[str], optional): The name for the operation. Defaults to None.

    Returns:
        remote_blob_util.BlobDef: A Blob.

    For example: 

    .. code-block:: python 

        import oneflow as flow
        import numpy as np
        import oneflow.typing as tp

        @flow.global_function()
        def unsorted_segment_sum_like_Job(data: tp.Numpy.Placeholder((3, 4)),
                                        segment_ids: tp.Numpy.Placeholder((3, ), dtype=flow.int32), 
                                        like: tp.Numpy.Placeholder((2, 4), dtype=flow.float32)
        )->tp.Numpy:
            return flow.math.unsorted_segment_sum_like(data, segment_ids, like, axis=0)

        input_blob = np.array([[1, 2, 3, 4], 
                            [5, 6, 7 ,8], 
                            [9, 10, 11, 12]]).astype(np.float32)
        segment_ids = np.array([0, 1, 0]).astype(np.int32)
        like = np.zeros(shape=(2, 4), dtype=np.float32)

        out = unsorted_segment_sum_like_Job(input_blob, segment_ids, like)

        # out [[10. 12. 14. 16.]
        #      [ 5.  6.  7.  8.]]
        
    """
    return (
        flow.user_op_builder(
            name if name is not None else id_util.UniqueStr("UnsortedSegmentSumLike_")
        )
        .Op("unsorted_segment_sum_like")
        .Input("data", [data])
        .Input("segment_ids", [segment_ids])
        .Input("like", [like])
        .Output("out")
        .Attr("axis", int(axis))
        .Build()
        .InferAndTryRun()
        .RemoteBlobList()[0]
    )


@oneflow_export("math.unsorted_batch_segment_sum", "unsorted_batch_segment_sum")
def unsorted_batch_segment_sum(
    data: remote_blob_util.BlobDef,
    segment_ids: remote_blob_util.BlobDef,
    num_segments: int,
    name: Optional[str] = None,
) -> remote_blob_util.BlobDef:
    r"""It is similar with `unsorted_segment_sum`, the difference is that `unsorted_batch_segment_sum` brings a `batch axis`. We can do the segment sum in different batch of data. 
    
    For example, the segment id is like:

    .. code-block:: python
    
        [[0 0 0 1 2 2 3 3], 
         [0 0 1 1 2 3 3 3]]

    Args:
        data (remote_blob_util.BlobDef): Input Blob
        segment_ids (remote_blob_util.BlobDef): A Blob with shape (d0, d1). The d0, d1 are the first and second dimension of data. 
        num_segments (int): num_segments should equal the number of distinct segment IDs.
        name (Optional[str], optional): The name for the operation. Defaults to None.

    Returns:
        remote_blob_util.BlobDef: A Blob.
    
    For example:

    .. code-block:: python
    
        import oneflow as flow
        import numpy as np
        import oneflow.typing as tp

        @flow.global_function()
        def unsorted_batch_segment_sum_Job(data: tp.Numpy.Placeholder((3, 4)),
                                        segment_ids: tp.Numpy.Placeholder((3, 4), dtype=flow.int32)
        )->tp.Numpy:
            return flow.math.unsorted_batch_segment_sum(data, segment_ids, 2)

        input_blob = np.array([[1, 2, 3, 4], 
                            [1, 2, 3 ,4], 
                            [1, 2, 3, 4]]).astype(np.float32)
        segment_ids = np.array([[0, 0, 0, 1], 
                                [0, 0, 1, 0], 
                                [0, 1, 0, 0]]).astype(np.int32)
        out = unsorted_batch_segment_sum_Job(input_blob, segment_ids)

        # out [[6. 4.]
        #      [7. 3.]
        #      [8. 2.]]

    """
    return (
        flow.user_op_builder(
            name if name is not None else id_util.UniqueStr("UnsortedBatchSegmentSum_")
        )
        .Op("unsorted_batch_segment_sum")
        .Input("data", [data])
        .Input("segment_ids", [segment_ids])
        .Output("out")
        .Attr("num_segments", int(num_segments))
        .Build()
        .InferAndTryRun()
        .RemoteBlobList()[0]
    )


@oneflow_export("cast")
def cast(
    x: remote_blob_util.BlobDef, dtype: dtype_util.dtype, name: Optional[str] = None
) -> remote_blob_util.BlobDef:
    r"""The op takes input x and casts it to the output with `dtype`

    Args:
        x (remote_blob_util.BlobDef): Input Blob
        dtype (dtype_util.dtype): Data type of the output
        name (Optional[str], optional): The name for the operation. Defaults to None.

    Returns:
        remote_blob_util.BlobDef: A Blob
    
    For example:

    .. code-block:: python

        import oneflow as flow
        import numpy as np
        import oneflow.typing as tp

        @flow.global_function()
        def cast_Job(x: tp.Numpy.Placeholder((3, ), dtype=flow.float32)
        )->tp.Numpy:
            return flow.cast(x, dtype=flow.int32)

        x = np.array([1, 2, 3]).astype(np.float32)
        out = cast_Job(x)

        # out.dtype = "int32"

    """
    if x.dtype == dtype:
        return x
    if name is None:
        name = id_util.UniqueStr("Cast_")

    return (
        flow.user_op_builder(name)
        .Op("cast")
        .Input("in", [x])
        .Output("out")
        .Attr("dtype", dtype)
        .Build()
        .InferAndTryRun()
        .RemoteBlobList()[0]
    )


@oneflow_export("math.equal")
def equal(
    x: remote_blob_util.BlobDef, y: remote_blob_util.BlobDef, name: Optional[str] = None
) -> remote_blob_util.BlobDef:
    r"""Returns the truth value of :math:`{x}=={y}` element-wise.

    Args:
        x (remote_blob_util.BlobDef): A Blob
        y (remote_blob_util.BlobDef): A Blob
        name (Optional[str], optional): The name for the operation. Defaults to None.

    Returns:
        remote_blob_util.BlobDef: A Blob with int8 type.
    
    For example:

    .. code-block:: python

        import oneflow as flow
        import numpy as np
        import oneflow.typing as tp

        @flow.global_function()
        def equal_Job(x: tp.Numpy.Placeholder((3, )), 
                    y: tp.Numpy.Placeholder((3, ))
        )->tp.Numpy:
            return flow.math.equal(x, y)

        x = np.array([1, 2, 3]).astype(np.float32)
        y = np.array([1, 2, 1]).astype(np.float32)
        out = equal_Job(x, y)

        # out [1 1 0]

    """
    return build_broadcast_binary_op("broadcast_equal", x, y, name)


@oneflow_export("math.not_equal")
def not_equal(
    x: remote_blob_util.BlobDef, y: remote_blob_util.BlobDef, name: Optional[str] = None
) -> remote_blob_util.BlobDef:
    r"""Returns the truth value of :math:`{x}!={y}` element-wise.

    Args:
        x (remote_blob_util.BlobDef): A Blob
        y (remote_blob_util.BlobDef): A Blob
        name (Optional[str], optional): The name for the operation. Defaults to None.

    Returns:
        remote_blob_util.BlobDef: A Blob with int8 type.
    
    For example:

    .. code-block:: python

        import oneflow as flow
        import numpy as np
        import oneflow.typing as tp

        @flow.global_function()
        def not_equal_Job(x: tp.Numpy.Placeholder((3, )), 
                        y: tp.Numpy.Placeholder((3, ))
        )->tp.Numpy:
            return flow.math.not_equal(x, y)

        x = np.array([1, 2, 3]).astype(np.float32)
        y = np.array([1, 2, 1]).astype(np.float32)
        out = not_equal_Job(x, y)

        # out [0 0 1]

    """
    return build_broadcast_binary_op("broadcast_not_equal", x, y, name)


@oneflow_export("math.less")
def less(
    x: remote_blob_util.BlobDef, y: remote_blob_util.BlobDef, name: Optional[str] = None
) -> remote_blob_util.BlobDef:
    r"""Returns the truth value of :math:`x < y` element-wise.

    Args:
        x (remote_blob_util.BlobDef): A Blob
        y (remote_blob_util.BlobDef): A Blob
        name (Optional[str], optional): The name for the operation. Defaults to None.

    Returns:
        remote_blob_util.BlobDef: A Blob with int8 type.
    
    For example:

    .. code-block:: python

        import oneflow as flow
        import numpy as np
        import oneflow.typing as tp

        @flow.global_function()
        def less_Job(x: tp.Numpy.Placeholder((3, )), 
                    y: tp.Numpy.Placeholder((3, ))
        )->tp.Numpy:
            return flow.math.less(x, y)

        x = np.array([1, 2, 3]).astype(np.float32)
        y = np.array([1, 2, 4]).astype(np.float32)
        out = less_Job(x, y)

        # out [0 0 1]

    """
    return build_broadcast_binary_op("broadcast_less", x, y, name)


@oneflow_export("math.less_equal")
def less_equal(
    x: remote_blob_util.BlobDef, y: remote_blob_util.BlobDef, name: Optional[str] = None
) -> remote_blob_util.BlobDef:
    r"""Returns the truth value of :math:`x <= y` element-wise.

    Args:
        x (remote_blob_util.BlobDef): A Blob
        y (remote_blob_util.BlobDef): A Blob
        name (Optional[str], optional): The name for the operation. Defaults to None.

    Returns:
        remote_blob_util.BlobDef: A Blob with int8 type.
    
    For example:

    .. code-block:: python

        import oneflow as flow
        import numpy as np
        import oneflow.typing as tp

        @flow.global_function()
        def less_equal_Job(x: tp.Numpy.Placeholder((3, )), 
                        y: tp.Numpy.Placeholder((3, ))
        )->tp.Numpy:
            return flow.math.less_equal(x, y)

        x = np.array([1, 2, 3]).astype(np.float32)
        y = np.array([1, 1, 4]).astype(np.float32)
        out = less_equal_Job(x, y)

        # out [1 0 1]

    """
    return build_broadcast_binary_op("broadcast_less_equal", x, y, name)


@oneflow_export("math.greater")
def greater(
    x: remote_blob_util.BlobDef, y: remote_blob_util.BlobDef, name: Optional[str] = None
) -> remote_blob_util.BlobDef:
    r"""Returns the truth value of :math:`x > y` element-wise.

    Args:
        x (remote_blob_util.BlobDef): A Blob
        y (remote_blob_util.BlobDef): A Blob
        name (Optional[str], optional): The name for the operation. Defaults to None.

    Returns:
        remote_blob_util.BlobDef: A Blob with int8 type.

    For example: 

    .. code-block:: python

        import oneflow as flow
        import numpy as np
        import oneflow.typing as tp

        @flow.global_function()
        def greater_Job(x: tp.Numpy.Placeholder((3, )), 
                        y: tp.Numpy.Placeholder((3, ))
        )->tp.Numpy:
            return flow.math.greater(x, y)

        x = np.array([1, 1, 4]).astype(np.float32)
        y = np.array([1, 2, 3]).astype(np.float32)
        out = greater_Job(x, y)

        # out [0 0 1]

    """
    return build_broadcast_binary_op("broadcast_greater", x, y, name)


@oneflow_export("math.greater_equal")
def greater_equal(
    x: remote_blob_util.BlobDef, y: remote_blob_util.BlobDef, name: Optional[str] = None
) -> remote_blob_util.BlobDef:
    r"""Returns the truth value of :math:`x >= y` element-wise.

    Args:
        x (remote_blob_util.BlobDef): A Blob
        y (remote_blob_util.BlobDef): A Blob
        name (Optional[str], optional): The name for the operation. Defaults to None.

    Returns:
        remote_blob_util.BlobDef: A Blob with int8 type.
    
    For example:

    .. code-block:: python

        import oneflow as flow
        import numpy as np
        import oneflow.typing as tp

        @flow.global_function()
        def greater_equal_Job(x: tp.Numpy.Placeholder((3, )), 
                            y: tp.Numpy.Placeholder((3, ))
        )->tp.Numpy:
            return flow.math.greater_equal(x, y)

        x = np.array([1, 1, 4]).astype(np.float32)
        y = np.array([1, 2, 3]).astype(np.float32)
        out = greater_equal_Job(x, y)
    
        # out [1 0 1]

    """
    return build_broadcast_binary_op("broadcast_greater_equal", x, y, name)


@oneflow_export("math.logical_and")
def logical_and(
    x: remote_blob_util.BlobDef, y: remote_blob_util.BlobDef, name: Optional[str] = None
) -> remote_blob_util.BlobDef:
    r"""Logical AND function.

    Each element is calculated by:

    .. math::
        out = X \land Y

    Args:
        x (remote_blob_util.BlobDef): A Blob
        y (remote_blob_util.BlobDef): A Blob
        name (Optional[str], optional): The name for the operation. Defaults to None.

    Returns:
        remote_blob_util.BlobDef: A Blob with int8 type.
    
    For example:

    .. code-block:: python

        import oneflow as flow
        import numpy as np
        import oneflow.typing as tp

        @flow.global_function()
        def logical_and_Job(x: tp.Numpy.Placeholder((3, )), 
                            y: tp.Numpy.Placeholder((3, ))
        )->tp.Numpy:
            return flow.math.logical_and(x, y)

        x = np.array([1, 0, 1]).astype(np.float32)
        y = np.array([0, 0, 1]).astype(np.float32)
        out = logical_and_Job(x, y)
    
        # out [0 0 1]
    
    """
    return build_broadcast_binary_op("broadcast_logical_and", x, y, name)


@oneflow_export("math.minimum")
def broadcast_min(
    x: remote_blob_util.BlobDef, y: remote_blob_util.BlobDef, name: Optional[str] = None
) -> remote_blob_util.BlobDef:
    r"""Returns the min of x and y element-wise, this op supports broadcasting.

    Args:
        x (remote_blob_util.BlobDef): A Blob
        y (remote_blob_util.BlobDef): A Blob. Must have the same type of x
        name (Optional[str], optional): The name for the operation. Defaults to None.

    Returns:
        remote_blob_util.BlobDef: A Blob, has the same type of x. 
    
    For example:

    .. code-block:: python

        import oneflow as flow
        import numpy as np
        import oneflow.typing as tp

        @flow.global_function()
        def minimum_Job(x: tp.Numpy.Placeholder((3, )), 
                        y: tp.Numpy.Placeholder((3, ))
        )->tp.Numpy:
            return flow.math.minimum(x, y)

        x = np.array([2, 3, 4]).astype(np.float32)
        y = np.array([4, 2, 1]).astype(np.float32)
        out = minimum_Job(x, y)
    
        # out [2. 2. 1.]

    """
    return build_broadcast_binary_op("broadcast_minimum", x, y, name)


@oneflow_export("math.maximum")
def broadcast_max(
    x: remote_blob_util.BlobDef, y: remote_blob_util.BlobDef, name: Optional[str] = None
) -> remote_blob_util.BlobDef:
    """Returns the max of x and y element-wise, this op supports broadcasting.

    Args:
        x (remote_blob_util.BlobDef): A Blob
        y (remote_blob_util.BlobDef): A Blob. Must have the same type of x
        name (Optional[str], optional): The name for the operation. Defaults to None.

    Returns:
        remote_blob_util.BlobDef: A Blob, has the same type of x. 
    
    For example:

    .. code-block:: python

        import oneflow as flow
        import numpy as np
        import oneflow.typing as tp

        @flow.global_function()
        def maximum_Job(x: tp.Numpy.Placeholder((3, )), 
                        y: tp.Numpy.Placeholder((3, ))
        )->tp.Numpy:
            return flow.math.maximum(x, y)

        x = np.array([2, 3, 4]).astype(np.float32)
        y = np.array([4, 2, 1]).astype(np.float32)
        out = maximum_Job(x, y)

        # out [4. 3. 4.]

    """
    return build_broadcast_binary_op("broadcast_maximum", x, y, name)


@oneflow_export("math.reduced_shape_elem_cnt")
def elem_cnt(
    input_blob: remote_blob_util.BlobDef,
    axis: Optional[Sequence[int]] = None,
    dtype: Optional[dtype_util.dtype] = None,
    name: Optional[str] = None,
) -> remote_blob_util.BlobDef:
    """Computes the product of input_blob's dimensions along the parameter `axis`. By default, all the dimensions will be computed. 

    Args:
        input_blob (remote_blob_util.BlobDef): Input Blob
        axis (Optional[Sequence[int]], optional): The dimensions along which the op is performed. Defaults to None.
        dtype (Optional[dtype_util.dtype], optional): The data type. Defaults to None.
        name (Optional[str], optional): The name for the operation. Defaults to None.

    Returns:
        remote_blob_util.BlobDef: A Blob

    For example:

    .. code-block:: python

        # Example 1:
        import oneflow as flow
        import numpy as np
        import oneflow.typing as tp

        @flow.global_function()
        def elem_cnt_Job(x: tp.Numpy.Placeholder((3, 4, 5))
        )->tp.Numpy:
            return flow.math.reduced_shape_elem_cnt(x, axis=[0, 1])

        x = np.ones(shape=(3, 4, 5), dtype=np.float32)
        out = elem_cnt_Job(x) # 3 x 4 = 12
        
        # out [12]

        # Example 2:
        import oneflow as flow
        import numpy as np
        import oneflow.typing as tp

        @flow.global_function()
        def elem_cnt_Job(x: tp.Numpy.Placeholder((3, 4, 5))
        )->tp.Numpy:
            return flow.math.reduced_shape_elem_cnt(x)

        x = np.ones(shape=(3, 4, 5), dtype=np.float32)
        out = elem_cnt_Job(x) # 3 x 4 x 5 = 60
        
        # out [60]

    """
    op_conf = op_conf_util.OperatorConf()
    setattr(
        op_conf,
        "name",
        name if name is not None else id_util.UniqueStr("ShapeElemCnt_"),
    )
    op_conf.shape_elem_cnt_conf.x = input_blob.unique_name
    if axis is None:
        op_conf.shape_elem_cnt_conf.exclude_axis_conf.SetInParent()
    else:
        assert isinstance(axis, (tuple, list))
        op_conf.shape_elem_cnt_conf.include_axis_conf.axis.extend(axis)
    if dtype is not None:
        op_conf.shape_elem_cnt_conf.data_type = dtype.oneflow_proto_dtype
    op_conf.shape_elem_cnt_conf.y = "y"
    interpret_util.Forward(op_conf)
    out_lbi = logical_blob_id_util.LogicalBlobId()
    out_lbi.op_name = op_conf.name
    out_lbi.blob_name = "y"
    return remote_blob_util.RemoteBlob(out_lbi)


@oneflow_export("math.top_k")
def top_k(
    input: remote_blob_util.BlobDef,
    k: int = 1,
    sorted: bool = True,
    name: Optional[str] = None,
) -> remote_blob_util.BlobDef:
    """Finds the indices of the k largest entries for the last dimension, the difference between other framework is that oneflow only return the indices. 

    Args:
        input (remote_blob_util.BlobDef): The input Blob
        k (int, optional): Number of top elements to look for along the last dimension. Defaults to 1.
        sorted (bool, optional): If true the resulting k elements will be sorted by the values in descending order. Defaults to True.
        name (Optional[str], optional): The name for the operation. Defaults to None.

    Returns:
        remote_blob_util.BlobDef: A Blob(dtype=int32) contains the indices of the k largest elements.

    For example:

    .. code-block:: python

        import oneflow as flow
        import numpy as np
        import oneflow.typing as tp

        @flow.global_function()
        def topk_Job(x: tp.Numpy.Placeholder((5, ))
        )->tp.Numpy:
            return flow.math.top_k(x, 2)

        x = np.array([1, 3, 8, 7, 2], dtype=np.float32)
        out = topk_Job(x)

        # out [2 3]

    """
    return (
        flow.user_op_builder(name if name is not None else id_util.UniqueStr("TopK_"))
        .Op("top_k")
        .Input("in", [input])
        .Output("out")
        .Attr("k", k)
        .Attr("sorted", sorted)
        .Build()
        .InferAndTryRun()
        .RemoteBlobList()[0]
    )


@oneflow_export("math.argmax")
def argmax(
    input: remote_blob_util.BlobDef, name: Optional[str] = None
) -> remote_blob_util.BlobDef:
    """The op computes the index with the largest value of a Blob.

    Args:
        input (remote_blob_util.BlobDef): Input Blob
        name (Optional[str], optional): The name for the operation. Defaults to None.

    Returns:
        remote_blob_util.BlobDef: A Blob(dtype=int32) contains the index with the largest value of `input`
    
    For example:

    .. code-block:: python

        import oneflow as flow
        import numpy as np
        import oneflow.typing as tp

        @flow.global_function()
        def argmax_Job(x: tp.Numpy.Placeholder((2, 5))
        )->tp.Numpy:
            return flow.math.argmax(x)

        x = np.array([[1, 3, 8, 7, 2], 
                    [1, 9, 4, 3, 2]], dtype=np.float32)

        out = argmax_Job(x)

        # out [2 1]

    """
    return (
        flow.user_op_builder(name if name is not None else id_util.UniqueStr("ArgMax_"))
        .Op("argmax")
        .Input("in", [input])
        .Output("out")
        .Build()
        .InferAndTryRun()
        .RemoteBlobList()[0]
    )


@oneflow_export("math.broadcast_to_compatible_with", "broadcast_to_compatible_with")
def broadcast_to_compatible_with(
    x: remote_blob_util.BlobDef,
    compatible: Sequence[remote_blob_util.BlobDef],
    name: Optional[str] = None,
) -> remote_blob_util.BlobDef:
    r"""Returns a 'Blob' with the shape can be broadcasted by other shapes

    Args:
        x (remote_blob_util.BlobDef): a 'Blob'
        compatible (Sequence[remote_blob_util.BlobDef]): Sequence of different shape
        name (Optional[str], optional): This operator's name. Defaults to None.

    Returns:
        remote_blob_util.BlobDef: A 'Blob' with the biggest shape
    
    For example:

    .. code-block:: python

        import oneflow as flow
        import numpy as np
        import oneflow.typing as tp

        @flow.global_function()
        def broadcast_to_compatible_with_Job(x: tp.Numpy.Placeholder((4, 1, 1))
        )->tp.Numpy:
            blob_a = flow.constant(value=1, dtype=flow.float32, shape=(1, 2, 1))
            blob_b = flow.constant(value=1, dtype=flow.float32, shape=(1, 1, 3))

            return flow.math.broadcast_to_compatible_with(x, [blob_a, blob_b])

        x = np.ones(shape=(4, 1, 1), dtype=np.float32)

        out = broadcast_to_compatible_with_Job(x)

        # out.shape (4, 2, 3)

    """
    assert isinstance(compatible, (list, tuple))
    if name is None:
        name = id_util.UniqueStr("BroadcastToCompatibleWith_")

    op_conf = op_conf_util.OperatorConf()
    setattr(op_conf, "name", name)
    setattr(op_conf.broadcast_to_compatible_with_conf, "x", x.unique_name)
    setattr(op_conf.broadcast_to_compatible_with_conf, "y", "y")
    op_conf.broadcast_to_compatible_with_conf.compatible.extend(
        [cp.unique_name for cp in compatible]
    )
    interpret_util.Forward(op_conf)

    ret_lbi = logical_blob_id_util.LogicalBlobId()
    ret_lbi.op_name = op_conf.name
    ret_lbi.blob_name = "y"
    return remote_blob_util.RemoteBlob(ret_lbi)


@oneflow_export(
    "math.clip_by_value", "clip_by_value", "clip_by_scalar", "clip", "clamp"
)
def clip_by_value(
    values: remote_blob_util.BlobDef,
    min_value: Optional[Union[int, float]] = None,
    max_value: Optional[Union[int, float]] = None,
    name: Optional[str] = None,
) -> remote_blob_util.BlobDef:
    """This op clips Blob values to a specified min value and max value.
    
    The equation is:

    .. math::
        out = MIN(MAX(x, min), max)

    Args:
        values (remote_blob_util.BlobDef): Input Blob
        min_value (Optional[Union[int, float]], optional): The minimum value to clip by. Defaults to None.
        max_value (Optional[Union[int, float]], optional): The maximum value to clip by. Defaults to None.
        name (Optional[str], optional): The name for the operation. Defaults to None.

    Raises:
        ValueError: min_value and max_value `cannot be None at the same time`

    Returns:
        remote_blob_util.BlobDef: A clipped Blob
    
    For example:

    .. code-block:: python

        import oneflow as flow
        import numpy as np
        import oneflow.typing as tp

        @flow.global_function()
        def clip_by_value_Job(x: tp.Numpy.Placeholder((4, ))
        )->tp.Numpy:
            return flow.math.clip_by_value(x, min_value=-1, max_value=5)

        x = np.array([-2, 1, 4, 7], dtype=np.float32)

        out = clip_by_value_Job(x)

        # out [-1. 1. 4. 5.]

    """
    if name is None:
        name = id_util.UniqueStr("ClipByValue_")

    if min_value is not None and max_value is not None:
        op_builder = (
            flow.user_op_builder(name)
            .Op("clip_by_scalar")
            .Attr("floating_min", float(min_value))
            .Attr("integral_min", int(min_value))
            .Attr("floating_max", float(max_value))
            .Attr("integral_max", int(max_value))
        )
    elif min_value is not None:
        op_builder = (
            flow.user_op_builder(name)
            .Op("clip_by_scalar_min")
            .Attr("floating_min", float(min_value))
            .Attr("integral_min", int(min_value))
        )
    elif max_value is not None:
        op_builder = (
            flow.user_op_builder(name)
            .Op("clip_by_scalar_max")
            .Attr("floating_max", float(max_value))
            .Attr("integral_max", int(max_value))
        )
    else:
        raise ValueError("min_value and max_value cannot be None at the same time")

    return (
        op_builder.Input("x", [values])
        .Output("y")
        .Build()
        .InferAndTryRun()
        .RemoteBlobList()[0]
    )


@oneflow_export("math.l2_normalize")
def l2_normalize(
    input: remote_blob_util.BlobDef,
    axis: Optional[int] = None,
    epsilon: float = 1e-12,
    name: Optional[str] = None,
) -> remote_blob_util.BlobDef:
    r"""Use L2 norm to normalizes along dimension `axis`

    The equation is: 
    
    .. math::
        out = \frac{x}{\sqrt{\Sigma{x^2}+\epsilon}}

    Args:
        input (remote_blob_util.BlobDef): Input Blob
        axis (Optional[int], optional): The axis on which to apply L2 normalization. Defaults to None.
        epsilon (float, optional): The epsilon value is used to avoid division by zero. Defaults to 1e-12.
        name (Optional[str], optional): The name for the operation. Defaults to None.

    Returns:
        remote_blob_util.BlobDef: The normalized Blob
    
    For example:

    .. code-block:: python

        import oneflow as flow
        import numpy as np
        import oneflow.typing as tp

        @flow.global_function()
        def l2_normalize_Job(x: tp.Numpy.Placeholder((4, ))
        )->tp.Numpy:
            return flow.math.l2_normalize(x, axis=0)

        x = np.array([1, 2, 3, 4], dtype=np.float32)

        out = l2_normalize_Job(x)
        
        # out [0.18257418 0.36514837 0.5477226  0.73029673]

    """
    if axis < 0:
        axis += len(input.shape)
    assert axis >= 0 and axis < len(input.shape)
    y, square_x_sum = (
        flow.user_op_builder(
            name if name is not None else id_util.UniqueStr("L2Normalize_")
        )
        .Op("l2_normalize")
        .Input("x", [input])
        .Output("y")
        .Output("square_x_sum")
        .Attr("axis", int(axis))
        .Attr("epsilon", float(epsilon))
        .Build()
        .InferAndTryRun()
        .RemoteBlobList()
    )
    return y


@oneflow_export("math.squared_difference")
def squared_difference(
    x: Union[int, float, remote_blob_util.BlobDef],
    y: Union[int, float, remote_blob_util.BlobDef],
    name: Optional[str] = None,
) -> remote_blob_util.BlobDef:
    """This op computes :math:`(x - y)^2` element-wise.

    Args:
<<<<<<< HEAD
        x (Union[int, float, remote_blob_util.BlobDef]): a 'Blob'
        y (Union[int, float, remote_blob_util.BlobDef]): a 'Blob'
        name (Optional[str], optional): This operator's name. Defaults to None.
=======
        x (Union[int, float, remote_blob_util.BlobDef]): A Blob
        y (Union[int, float, remote_blob_util.BlobDef]): A Blob with the same type of x
        name (Optional[str], optional): The name for the operation. Defaults to None.
>>>>>>> 321a1c1c

    Returns:
        remote_blob_util.BlobDef: A Blob

    For example:

    .. code-block:: python

        import oneflow as flow
        import numpy as np
        import oneflow.typing as tp

        @flow.global_function()
        def squared_difference_Job(x: tp.Numpy.Placeholder((4, )), 
                                y: tp.Numpy.Placeholder((4, ))
        )->tp.Numpy:
            return flow.math.squared_difference(x, y)

        x = np.array([1, 2, 3, 4], dtype=np.float32)
        y = np.array([2, 4, 6, 8], dtype=np.float32)

        out = squared_difference_Job(x, y)

        # out [ 1.  4.  9. 16.]

    """
    name_subtract, name_square = None, None
    if name is not None:
        name_subtract = name + "_subtract"
        name_square = name + "_square"
    return flow.math.square(flow.math.subtract(x, y, name_subtract), name_square)


@oneflow_export("math.gelu_grad")
def gelu_grad(
    x: remote_blob_util.BlobDef,
    dy: remote_blob_util.BlobDef,
    name: Optional[str] = None,
) -> remote_blob_util.BlobDef:
    return (
        flow.user_op_builder(
            name if name is not None else id_util.UniqueStr("GeluGrad_")
        )
        .Op("gelu_grad")
        .Input("x", [x])
        .Input("dy", [dy])
        .Output("dx")
        .Build()
        .InferAndTryRun()
        .RemoteBlobList()[0]
    )


@oneflow_export("math.tanh_grad")
def tanh_grad(
    y: remote_blob_util.BlobDef,
    dy: remote_blob_util.BlobDef,
    name: Optional[str] = None,
) -> remote_blob_util.BlobDef:
    return (
        flow.user_op_builder(
            name if name is not None else id_util.UniqueStr("TanhGrad_")
        )
        .Op("tanh_grad")
        .Input("y", [y])
        .Input("dy", [dy])
        .Output("dx")
        .Build()
        .InferAndTryRun()
        .RemoteBlobList()[0]
    )


@oneflow_export("math.tril", "nn.tril")
def tril(
    x: remote_blob_util.BlobDef, diagonal: int = 0, name: Optional[str] = None
) -> remote_blob_util.BlobDef:
    r"""Compute lower triangle of an matrix.
    
    Args:
        x (remote_blob_util.BlobDef): Input Blob.
        diagonal (int): Diagonal offset, when diagonal > 0, diagonal offset up, 
                        otherwise, offset downward.
        name (Optional[str], optional): The name for the operation. Defaults to None.
    
    Attention:
        The dimension of x must greater or equal to 2.
    
    Returns:
        remote_blob_util.BlobDef: The lower triangle blob of input.
    
    For example:

    .. code-block:: python
    
        import oneflow as flow
        import numpy as np
        import oneflow.typing as tp
        @flow.global_function()
        def tril_Job(x: tp.Numpy.Placeholder((4, 4))
        )->tp.Numpy:
            return flow.math.tril(x, 0)
        x = np.array([[1, 2, 3, 4], [1, 2, 3, 4], [1, 2, 3, 4], [1, 2, 3, 4]],
                      dtype=np.float32)
        out = tril_Job(x).get()
        
        # output [[1, 0, 0, 0],
                  [1, 2, 0, 0],
                  [1, 2, 3, 0],
                  [1, 2, 3, 4]]

    """
    return (
        flow.user_op_builder(name if name is not None else id_util.UniqueStr("Tril_"))
        .Op("tril")
        .Input("in", [x])
        .Attr("diagonal", diagonal)
        .Output("out")
        .Build()
        .InferAndTryRun()
        .RemoteBlobList()[0]
    )<|MERGE_RESOLUTION|>--- conflicted
+++ resolved
@@ -68,7 +68,7 @@
         x = np.array([1, 2, 3]).astype(np.float32)
         y = np.array([1, 1, 1]).astype(np.float32)
         out = addJob(x, y) 
-        
+
         # out [2., 3., 4.]
 
     """
@@ -301,7 +301,7 @@
         out = divideJob(x, y)
 
         # out [2.5, 4., 4.5]
-        
+
     """
     if isinstance(x, (int, float)):
         return scalar_mul(math_unary_elementwise_ops.reciprocal_no_nan(y), x, name)
@@ -364,7 +364,7 @@
         x = np.array([16, 9, 5]).astype(np.float32)
         y = np.array([6, 4, 3]).astype(np.float32)
         out = modJob(x, y)
-        
+
         # out [4., 1., 2.]
 
     """
@@ -382,7 +382,8 @@
 def scalar_add(x, operand, name=None):
     if name is None:
         name = id_util.UniqueStr("ScalarAdd_")
-    builder = flow.user_op_builder(name).Op("scalar_add").Input("in", [x]).Output("out")
+    builder = flow.user_op_builder(name).Op(
+        "scalar_add").Input("in", [x]).Output("out")
     if isinstance(operand, int):
         builder = (
             builder.Attr("has_int_operand", True)
@@ -473,7 +474,8 @@
 def scalar_mul(x, operand, name=None):
     if name is None:
         name = id_util.UniqueStr("ScalarMul_")
-    builder = flow.user_op_builder(name).Op("scalar_mul").Input("in", [x]).Output("out")
+    builder = flow.user_op_builder(name).Op(
+        "scalar_mul").Input("in", [x]).Output("out")
     if isinstance(operand, int):
         builder = (
             builder.Attr("has_int_operand", True)
@@ -558,13 +560,14 @@
 
         x = np.array([-0.5, 0, 0.5]).astype(np.float32)
         out = tanhJob(x)
-        
+
         # out [-0.46211714, 0., 0.46211714]
 
     """
 
     return (
-        flow.user_op_builder(name if name is not None else id_util.UniqueStr("TanH_"))
+        flow.user_op_builder(
+            name if name is not None else id_util.UniqueStr("TanH_"))
         .Op("tanh")
         .Input("in", [x])
         .Output("out")
@@ -612,7 +615,8 @@
 
     """
     return (
-        flow.user_op_builder(name if name is not None else id_util.UniqueStr("Gelu_"))
+        flow.user_op_builder(
+            name if name is not None else id_util.UniqueStr("Gelu_"))
         .Op("gelu")
         .Input("in", [x])
         .Output("out")
@@ -661,7 +665,8 @@
     """
 
     return (
-        flow.user_op_builder(name if name is not None else id_util.UniqueStr("Relu_"))
+        flow.user_op_builder(
+            name if name is not None else id_util.UniqueStr("Relu_"))
         .Op("relu")
         .Input("in", [x])
         .Output("out")
@@ -765,7 +770,7 @@
         # out [[ 4.  6.]
         #      [12. 14.]
         #      [20. 22.]]
-        
+
         # Example 2
         import oneflow as flow
         import numpy as np
@@ -785,11 +790,12 @@
 
         #  out [[10. 12. 14. 16.]
         #       [ 5.  6.  7.  8.]]
-        
+
     """
     return (
         flow.user_op_builder(
-            name if name is not None else id_util.UniqueStr("UnsortedSegmentSum_")
+            name if name is not None else id_util.UniqueStr(
+                "UnsortedSegmentSum_")
         )
         .Op("unsorted_segment_sum")
         .Input("data", [data])
@@ -848,11 +854,12 @@
 
         # out [[10. 12. 14. 16.]
         #      [ 5.  6.  7.  8.]]
-        
+
     """
     return (
         flow.user_op_builder(
-            name if name is not None else id_util.UniqueStr("UnsortedSegmentSumLike_")
+            name if name is not None else id_util.UniqueStr(
+                "UnsortedSegmentSumLike_")
         )
         .Op("unsorted_segment_sum_like")
         .Input("data", [data])
@@ -874,11 +881,11 @@
     name: Optional[str] = None,
 ) -> remote_blob_util.BlobDef:
     r"""It is similar with `unsorted_segment_sum`, the difference is that `unsorted_batch_segment_sum` brings a `batch axis`. We can do the segment sum in different batch of data. 
-    
+
     For example, the segment id is like:
 
     .. code-block:: python
-    
+
         [[0 0 0 1 2 2 3 3], 
          [0 0 1 1 2 3 3 3]]
 
@@ -890,11 +897,11 @@
 
     Returns:
         remote_blob_util.BlobDef: A Blob.
-    
-    For example:
-
-    .. code-block:: python
-    
+
+    For example:
+
+    .. code-block:: python
+
         import oneflow as flow
         import numpy as np
         import oneflow.typing as tp
@@ -920,7 +927,8 @@
     """
     return (
         flow.user_op_builder(
-            name if name is not None else id_util.UniqueStr("UnsortedBatchSegmentSum_")
+            name if name is not None else id_util.UniqueStr(
+                "UnsortedBatchSegmentSum_")
         )
         .Op("unsorted_batch_segment_sum")
         .Input("data", [data])
@@ -946,7 +954,7 @@
 
     Returns:
         remote_blob_util.BlobDef: A Blob
-    
+
     For example:
 
     .. code-block:: python
@@ -996,7 +1004,7 @@
 
     Returns:
         remote_blob_util.BlobDef: A Blob with int8 type.
-    
+
     For example:
 
     .. code-block:: python
@@ -1034,7 +1042,7 @@
 
     Returns:
         remote_blob_util.BlobDef: A Blob with int8 type.
-    
+
     For example:
 
     .. code-block:: python
@@ -1072,7 +1080,7 @@
 
     Returns:
         remote_blob_util.BlobDef: A Blob with int8 type.
-    
+
     For example:
 
     .. code-block:: python
@@ -1110,7 +1118,7 @@
 
     Returns:
         remote_blob_util.BlobDef: A Blob with int8 type.
-    
+
     For example:
 
     .. code-block:: python
@@ -1186,7 +1194,7 @@
 
     Returns:
         remote_blob_util.BlobDef: A Blob with int8 type.
-    
+
     For example:
 
     .. code-block:: python
@@ -1204,7 +1212,7 @@
         x = np.array([1, 1, 4]).astype(np.float32)
         y = np.array([1, 2, 3]).astype(np.float32)
         out = greater_equal_Job(x, y)
-    
+
         # out [1 0 1]
 
     """
@@ -1229,7 +1237,7 @@
 
     Returns:
         remote_blob_util.BlobDef: A Blob with int8 type.
-    
+
     For example:
 
     .. code-block:: python
@@ -1247,9 +1255,9 @@
         x = np.array([1, 0, 1]).astype(np.float32)
         y = np.array([0, 0, 1]).astype(np.float32)
         out = logical_and_Job(x, y)
-    
+
         # out [0 0 1]
-    
+
     """
     return build_broadcast_binary_op("broadcast_logical_and", x, y, name)
 
@@ -1267,7 +1275,7 @@
 
     Returns:
         remote_blob_util.BlobDef: A Blob, has the same type of x. 
-    
+
     For example:
 
     .. code-block:: python
@@ -1285,7 +1293,7 @@
         x = np.array([2, 3, 4]).astype(np.float32)
         y = np.array([4, 2, 1]).astype(np.float32)
         out = minimum_Job(x, y)
-    
+
         # out [2. 2. 1.]
 
     """
@@ -1305,7 +1313,7 @@
 
     Returns:
         remote_blob_util.BlobDef: A Blob, has the same type of x. 
-    
+
     For example:
 
     .. code-block:: python
@@ -1364,7 +1372,7 @@
 
         x = np.ones(shape=(3, 4, 5), dtype=np.float32)
         out = elem_cnt_Job(x) # 3 x 4 = 12
-        
+
         # out [12]
 
         # Example 2:
@@ -1379,7 +1387,7 @@
 
         x = np.ones(shape=(3, 4, 5), dtype=np.float32)
         out = elem_cnt_Job(x) # 3 x 4 x 5 = 60
-        
+
         # out [60]
 
     """
@@ -1443,7 +1451,8 @@
 
     """
     return (
-        flow.user_op_builder(name if name is not None else id_util.UniqueStr("TopK_"))
+        flow.user_op_builder(
+            name if name is not None else id_util.UniqueStr("TopK_"))
         .Op("top_k")
         .Input("in", [input])
         .Output("out")
@@ -1467,7 +1476,7 @@
 
     Returns:
         remote_blob_util.BlobDef: A Blob(dtype=int32) contains the index with the largest value of `input`
-    
+
     For example:
 
     .. code-block:: python
@@ -1490,7 +1499,8 @@
 
     """
     return (
-        flow.user_op_builder(name if name is not None else id_util.UniqueStr("ArgMax_"))
+        flow.user_op_builder(
+            name if name is not None else id_util.UniqueStr("ArgMax_"))
         .Op("argmax")
         .Input("in", [input])
         .Output("out")
@@ -1515,7 +1525,7 @@
 
     Returns:
         remote_blob_util.BlobDef: A 'Blob' with the biggest shape
-    
+
     For example:
 
     .. code-block:: python
@@ -1568,7 +1578,7 @@
     name: Optional[str] = None,
 ) -> remote_blob_util.BlobDef:
     """This op clips Blob values to a specified min value and max value.
-    
+
     The equation is:
 
     .. math::
@@ -1585,7 +1595,7 @@
 
     Returns:
         remote_blob_util.BlobDef: A clipped Blob
-    
+
     For example:
 
     .. code-block:: python
@@ -1633,7 +1643,8 @@
             .Attr("integral_max", int(max_value))
         )
     else:
-        raise ValueError("min_value and max_value cannot be None at the same time")
+        raise ValueError(
+            "min_value and max_value cannot be None at the same time")
 
     return (
         op_builder.Input("x", [values])
@@ -1654,7 +1665,7 @@
     r"""Use L2 norm to normalizes along dimension `axis`
 
     The equation is: 
-    
+
     .. math::
         out = \frac{x}{\sqrt{\Sigma{x^2}+\epsilon}}
 
@@ -1666,7 +1677,7 @@
 
     Returns:
         remote_blob_util.BlobDef: The normalized Blob
-    
+
     For example:
 
     .. code-block:: python
@@ -1683,7 +1694,7 @@
         x = np.array([1, 2, 3, 4], dtype=np.float32)
 
         out = l2_normalize_Job(x)
-        
+
         # out [0.18257418 0.36514837 0.5477226  0.73029673]
 
     """
@@ -1716,15 +1727,9 @@
     """This op computes :math:`(x - y)^2` element-wise.
 
     Args:
-<<<<<<< HEAD
-        x (Union[int, float, remote_blob_util.BlobDef]): a 'Blob'
-        y (Union[int, float, remote_blob_util.BlobDef]): a 'Blob'
-        name (Optional[str], optional): This operator's name. Defaults to None.
-=======
         x (Union[int, float, remote_blob_util.BlobDef]): A Blob
         y (Union[int, float, remote_blob_util.BlobDef]): A Blob with the same type of x
         name (Optional[str], optional): The name for the operation. Defaults to None.
->>>>>>> 321a1c1c
 
     Returns:
         remote_blob_util.BlobDef: A Blob
@@ -1803,23 +1808,23 @@
     x: remote_blob_util.BlobDef, diagonal: int = 0, name: Optional[str] = None
 ) -> remote_blob_util.BlobDef:
     r"""Compute lower triangle of an matrix.
-    
+
     Args:
         x (remote_blob_util.BlobDef): Input Blob.
         diagonal (int): Diagonal offset, when diagonal > 0, diagonal offset up, 
                         otherwise, offset downward.
         name (Optional[str], optional): The name for the operation. Defaults to None.
-    
+
     Attention:
         The dimension of x must greater or equal to 2.
-    
+
     Returns:
         remote_blob_util.BlobDef: The lower triangle blob of input.
-    
-    For example:
-
-    .. code-block:: python
-    
+
+    For example:
+
+    .. code-block:: python
+
         import oneflow as flow
         import numpy as np
         import oneflow.typing as tp
@@ -1830,7 +1835,7 @@
         x = np.array([[1, 2, 3, 4], [1, 2, 3, 4], [1, 2, 3, 4], [1, 2, 3, 4]],
                       dtype=np.float32)
         out = tril_Job(x).get()
-        
+
         # output [[1, 0, 0, 0],
                   [1, 2, 0, 0],
                   [1, 2, 3, 0],
@@ -1838,7 +1843,8 @@
 
     """
     return (
-        flow.user_op_builder(name if name is not None else id_util.UniqueStr("Tril_"))
+        flow.user_op_builder(
+            name if name is not None else id_util.UniqueStr("Tril_"))
         .Op("tril")
         .Input("in", [x])
         .Attr("diagonal", diagonal)
