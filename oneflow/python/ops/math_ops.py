from __future__ import absolute_import

import oneflow.python.framework.compile_context as compile_context
import oneflow.python.framework.remote_blob as remote_blob_util
import oneflow.python.framework.id_util as id_util
import oneflow.core.operator.op_conf_pb2 as op_conf_util
import oneflow.core.register.logical_blob_id_pb2 as logical_blob_id_util

from oneflow.python.oneflow_export import oneflow_export


@oneflow_export("math.add")
def add(x, y, name=None):
    if isinstance(x, (int, float)):
        return scalar_add(y, x, name)
    elif isinstance(y, (int, float)):
        return scalar_add(x, y, name)
    elif x.static_shape == y.static_shape and x.batch_axis == y.batch_axis:
        return element_wise_add(x, y, name)
    else:
        return broadcast_add(x, y, name)


@oneflow_export("math.subtract")
def subtract(x, y, name=None):
    if isinstance(x, (int, float)):
        return scalar_add(-1 * y, x, name)
    elif isinstance(y, (int, float)):
        return scalar_add(x, -1 * y, name)
    elif x.static_shape == y.static_shape:
        # TODO: add element-wise op
        return broadcast_sub(x, y, name)
    else:
        return broadcast_sub(x, y, name)


@oneflow_export("math.multiply")
def multiply(x, y, name=None):
    if isinstance(x, (int, float)):
        return scalar_mul(y, x, name)
    elif isinstance(y, (int, float)):
        return scalar_mul(x, y, name)
    elif x.static_shape == y.static_shape:
        # TODO: add element-wise op
        return broadcast_mul(x, y, name)
    else:
        return broadcast_mul(x, y, name)


@oneflow_export("math.divide")
def divide(x, y, name=None):
    if isinstance(x, (int, float)):
        raise NotImplementedError
    elif isinstance(y, (int, float)):
        raise NotImplementedError
    elif x.static_shape == y.static_shape:
        # TODO: add element-wise op
        return broadcast_div(x, y, name)
    else:
        return broadcast_div(x, y, name)


def scalar_add(x, operand, name=None):
    op_conf = op_conf_util.OperatorConf()
    setattr(
        op_conf, "name", name if name is not None else id_util.UniqueStr("ScalarAdd_")
    )
    setattr(op_conf.scalar_add_conf, "in", x.logical_blob_name)
    if isinstance(operand, int):
        op_conf.scalar_add_conf.int_operand = operand
    elif isinstance(operand, float):
        op_conf.scalar_add_conf.float_operand = operand
    op_conf.scalar_add_conf.out = "out"
    compile_context.CurJobAddOp(op_conf)
    lbi = logical_blob_id_util.LogicalBlobId()
    lbi.op_name = op_conf.name
    lbi.blob_name = "out"
    return remote_blob_util.RemoteBlob(lbi)


def element_wise_add(x, y, name=None):
    op_conf = op_conf_util.OperatorConf()
    setattr(
        op_conf,
        "name",
        name if name is not None else id_util.UniqueStr("ElementWiseAdd_"),
    )
    getattr(op_conf.add_conf, "in").append(x.logical_blob_name)
    getattr(op_conf.add_conf, "in").append(y.logical_blob_name)
    op_conf.add_conf.out = "out"
    compile_context.CurJobAddOp(op_conf)
    lbi = logical_blob_id_util.LogicalBlobId()
    lbi.op_name = op_conf.name
    lbi.blob_name = "out"
    return remote_blob_util.RemoteBlob(lbi)


def broadcast_add(x, y, name=None):
    op_conf = op_conf_util.OperatorConf()
    setattr(
        op_conf,
        "name",
        name if name is not None else id_util.UniqueStr("BroadcastAdd_"),
    )
    op_conf.broadcast_add_conf.a = x.logical_blob_name
    op_conf.broadcast_add_conf.b = y.logical_blob_name
    op_conf.broadcast_add_conf.out = "out"
    compile_context.CurJobAddOp(op_conf)
    lbi = logical_blob_id_util.LogicalBlobId()
    lbi.op_name = op_conf.name
    lbi.blob_name = "out"
    return remote_blob_util.RemoteBlob(lbi)


def broadcast_sub(x, y, name=None):
    op_conf = op_conf_util.OperatorConf()
    setattr(
        op_conf,
        "name",
        name if name is not None else id_util.UniqueStr("BroadcastSub_"),
    )
    op_conf.broadcast_sub_conf.a = x.logical_blob_name
    op_conf.broadcast_sub_conf.b = y.logical_blob_name
    op_conf.broadcast_sub_conf.out = "out"
    compile_context.CurJobAddOp(op_conf)
    lbi = logical_blob_id_util.LogicalBlobId()
    lbi.op_name = op_conf.name
    lbi.blob_name = "out"
    return remote_blob_util.RemoteBlob(lbi)


def broadcast_mul(x, y, name=None):
    op_conf = op_conf_util.OperatorConf()
    setattr(
        op_conf,
        "name",
        name if name is not None else id_util.UniqueStr("BroadcastMul_"),
    )
    op_conf.broadcast_mul_conf.a = x.logical_blob_name
    op_conf.broadcast_mul_conf.b = y.logical_blob_name
    op_conf.broadcast_mul_conf.out = "out"
    compile_context.CurJobAddOp(op_conf)
    lbi = logical_blob_id_util.LogicalBlobId()
    lbi.op_name = op_conf.name
    lbi.blob_name = "out"
    return remote_blob_util.RemoteBlob(lbi)


def scalar_mul(x, operand, name=None):
    op_conf = op_conf_util.OperatorConf()
    setattr(
        op_conf, "name", name if name is not None else id_util.UniqueStr("ScalarMul_")
    )
    setattr(op_conf.scalar_mul_conf, "in", x.logical_blob_name)
    if isinstance(operand, int):
        op_conf.scalar_mul_conf.int_operand = operand
    elif isinstance(operand, float):
        op_conf.scalar_mul_conf.float_operand = operand
    op_conf.scalar_mul_conf.out = "out"
    compile_context.CurJobAddOp(op_conf)
    lbi = logical_blob_id_util.LogicalBlobId()
    lbi.op_name = op_conf.name
    lbi.blob_name = "out"
    return remote_blob_util.RemoteBlob(lbi)


def broadcast_div(x, y, name=None):
    op_conf = op_conf_util.OperatorConf()
    setattr(
        op_conf,
        "name",
        name if name is not None else id_util.UniqueStr("BroadcastDiv_"),
    )
    op_conf.broadcast_div_conf.a = x.logical_blob_name
    op_conf.broadcast_div_conf.b = y.logical_blob_name
    op_conf.broadcast_div_conf.out = "out"
    compile_context.CurJobAddOp(op_conf)
    lbi = logical_blob_id_util.LogicalBlobId()
    lbi.op_name = op_conf.name
    lbi.blob_name = "out"
    return remote_blob_util.RemoteBlob(lbi)


@oneflow_export("math.tanh")
def tanh(x, name=None):
    op_conf = op_conf_util.OperatorConf()
    setattr(op_conf, "name", name if name is not None else id_util.UniqueStr("TanH_"))
    setattr(op_conf.tanh_conf, "in", x.logical_blob_name)
    setattr(op_conf.tanh_conf, "out", "out")
    compile_context.CurJobAddOp(op_conf)
    lbi = logical_blob_id_util.LogicalBlobId()
    lbi.op_name = op_conf.name
    lbi.blob_name = "out"
    return remote_blob_util.RemoteBlob(lbi)


@oneflow_export("math.gelu")
def gelu(x, name=None):
    op_conf = op_conf_util.OperatorConf()
    setattr(op_conf, "name", name if name is not None else id_util.UniqueStr("Gelu_"))
    setattr(op_conf.gelu_conf, "in", x.logical_blob_name)
    setattr(op_conf.gelu_conf, "out", "out")
    compile_context.CurJobAddOp(op_conf)
    lbi = logical_blob_id_util.LogicalBlobId()
    lbi.op_name = op_conf.name
    lbi.blob_name = "out"
    return remote_blob_util.RemoteBlob(lbi)


@oneflow_export("math.relu")
def relu(x, name=None):
    op_conf = op_conf_util.OperatorConf()
    setattr(op_conf, "name", name if name is not None else id_util.UniqueStr("Relu_"))
    setattr(op_conf.relu_conf, "in", x.logical_blob_name)
    setattr(op_conf.relu_conf, "out", "out")
    compile_context.CurJobAddOp(op_conf)
    lbi = logical_blob_id_util.LogicalBlobId()
    lbi.op_name = op_conf.name
    lbi.blob_name = "out"
    return remote_blob_util.RemoteBlob(lbi)


@oneflow_export("math.sigmoid")
def sigmoid(x, name=None):
    op_conf = op_conf_util.OperatorConf()
    setattr(
        op_conf, "name", name if name is not None else id_util.UniqueStr("Sigmoid_")
    )
    setattr(op_conf.sigmoid_conf, "in", x.logical_blob_name)
    setattr(op_conf.sigmoid_conf, "out", "out")
    compile_context.CurJobAddOp(op_conf)
    lbi = logical_blob_id_util.LogicalBlobId()
    lbi.op_name = op_conf.name
    lbi.blob_name = "out"
    return remote_blob_util.RemoteBlob(lbi)


def sqrt(x, name=None):
    # TODO: not ready yet
    raise NotImplementedError
    op_conf = op_conf_util.OperatorConf()
    setattr(op_conf, "name", name if name is not None else id_util.UniqueStr("Sqrt_"))
    setattr(op_conf.sqrt_conf, "in", x.logical_blob_name)
    setattr(op_conf.sqrt_conf, "out", "out")
    compile_context.CurJobAddOp(op_conf)
    lbi = logical_blob_id_util.LogicalBlobId()
    lbi.op_name = op_conf.name
    lbi.blob_name = "out"
    return remote_blob_util.RemoteBlob(lbi)


def rsqrt(x, name=None):
    # TODO: not ready yet
    raise NotImplementedError
    op_conf = op_conf_util.OperatorConf()
    setattr(op_conf, "name", name if name is not None else id_util.UniqueStr("Rsqrt_"))
    setattr(op_conf.rsqrt_conf, "in", x.logical_blob_name)
    setattr(op_conf.rsqrt_conf, "out", "out")
    compile_context.CurJobAddOp(op_conf)
    lbi = logical_blob_id_util.LogicalBlobId()
    lbi.op_name = op_conf.name
    lbi.blob_name = "out"
    return remote_blob_util.RemoteBlob(lbi)


@oneflow_export("cast")
def cast(x, dtype, name=None):
    if x.dtype == dtype:
        return x
    op_conf = op_conf_util.OperatorConf()
    setattr(op_conf, "name", name if name is not None else id_util.UniqueStr("Cast_"))
    setattr(op_conf.cast_conf, "in", x.logical_blob_name)
    setattr(op_conf.cast_conf, "data_type", dtype)
    setattr(op_conf.cast_conf, "out", "out")
    compile_context.CurJobAddOp(op_conf)
    lbi = logical_blob_id_util.LogicalBlobId()
    lbi.op_name = op_conf.name
    lbi.blob_name = "out"
    return remote_blob_util.RemoteBlob(lbi)

<<<<<<< HEAD

@oneflow_export("math.broadcast_equal")
def broadcast_equal(a, b, name=None):
    op_conf = op_conf_util.OperatorConf()
    setattr(
        op_conf,
        "name",
        name if name is not None else id_util.UniqueStr("BroadcastEqual_"),
    )
    setattr(op_conf.broadcast_equal_conf, "a", a.logical_blob_name)
    setattr(op_conf.broadcast_equal_conf, "b", b.logical_blob_name)
    setattr(op_conf.broadcast_equal_conf, "out", "out")
    compile_context.CurJobAddOp(op_conf)
    out_lbi = logical_blob_id_util.LogicalBlobId()
    setattr(out_lbi, "op_name", op_conf.name)
    setattr(out_lbi, "blob_name", "out")
    return remote_blob_util.RemoteBlob(out_lbi)


@oneflow_export("math.broadcast_not_equal")
def broadcast_not_equal(a, b, name=None):
    op_conf = op_conf_util.OperatorConf()
    setattr(
        op_conf,
        "name",
        name if name is not None else id_util.UniqueStr("BroadcastNotEqual_"),
    )
    setattr(op_conf.broadcast_not_equal_conf, "a", a.logical_blob_name)
    setattr(op_conf.broadcast_not_equal_conf, "b", b.logical_blob_name)
    setattr(op_conf.broadcast_not_equal_conf, "out", "out")
    compile_context.CurJobAddOp(op_conf)
    out_lbi = logical_blob_id_util.LogicalBlobId()
    setattr(out_lbi, "op_name", op_conf.name)
    setattr(out_lbi, "blob_name", "out")
    return remote_blob_util.RemoteBlob(out_lbi)


@oneflow_export("math.broadcast_less_than")
def broadcast_less_than(a, b, name=None):
    op_conf = op_conf_util.OperatorConf()
    setattr(
        op_conf,
        "name",
        name if name is not None else id_util.UniqueStr("BroadcastLessThan_"),
    )
    setattr(op_conf.broadcast_less_than_conf, "a", a.logical_blob_name)
    setattr(op_conf.broadcast_less_than_conf, "b", b.logical_blob_name)
    setattr(op_conf.broadcast_less_than_conf, "out", "out")
    compile_context.CurJobAddOp(op_conf)
    out_lbi = logical_blob_id_util.LogicalBlobId()
    setattr(out_lbi, "op_name", op_conf.name)
    setattr(out_lbi, "blob_name", "out")
    return remote_blob_util.RemoteBlob(out_lbi)


@oneflow_export("math.broadcast_less_equal")
def broadcast_less_equal(a, b, name=None):
    op_conf = op_conf_util.OperatorConf()
    setattr(
        op_conf,
        "name",
        name if name is not None else id_util.UniqueStr("BroadcastLessEqual_"),
    )
    setattr(op_conf.broadcast_less_equal_conf, "a", a.logical_blob_name)
    setattr(op_conf.broadcast_less_equal_conf, "b", b.logical_blob_name)
    setattr(op_conf.broadcast_less_equal_conf, "out", "out")
    compile_context.CurJobAddOp(op_conf)
    out_lbi = logical_blob_id_util.LogicalBlobId()
    setattr(out_lbi, "op_name", op_conf.name)
    setattr(out_lbi, "blob_name", "out")
    return remote_blob_util.RemoteBlob(out_lbi)


@oneflow_export("math.broadcast_greater_than")
def broadcast_greater_than(a, b, name=None):
    op_conf = op_conf_util.OperatorConf()
    setattr(
        op_conf,
        "name",
        name if name is not None else id_util.UniqueStr("BroadcastGreaterThan_"),
    )
    setattr(op_conf.broadcast_greater_than_conf, "a", a.logical_blob_name)
    setattr(op_conf.broadcast_greater_than_conf, "b", b.logical_blob_name)
    setattr(op_conf.broadcast_greater_than_conf, "out", "out")
    compile_context.CurJobAddOp(op_conf)
    out_lbi = logical_blob_id_util.LogicalBlobId()
    setattr(out_lbi, "op_name", op_conf.name)
    setattr(out_lbi, "blob_name", "out")
    return remote_blob_util.RemoteBlob(out_lbi)


@oneflow_export("math.broadcast_greater_equal")
def broadcast_greater_equal(a, b, name=None):
    op_conf = op_conf_util.OperatorConf()
    setattr(
        op_conf,
        "name",
        name if name is not None else id_util.UniqueStr("BroadcastGreaterEqual_"),
    )
    setattr(op_conf.broadcast_greater_equal_conf, "a", a.logical_blob_name)
    setattr(op_conf.broadcast_greater_equal_conf, "b", b.logical_blob_name)
    setattr(op_conf.broadcast_greater_equal_conf, "out", "out")
    compile_context.CurJobAddOp(op_conf)
    out_lbi = logical_blob_id_util.LogicalBlobId()
    setattr(out_lbi, "op_name", op_conf.name)
    setattr(out_lbi, "blob_name", "out")
    return remote_blob_util.RemoteBlob(out_lbi)


@oneflow_export("math.top_k")
def top_k(input, k=1, sorted=True, name=None):
    op_conf = op_conf_util.OperatorConf()
    setattr(op_conf, "name", name if name is not None else id_util.UniqueStr("TopK_"))
    setattr(op_conf.top_k_conf, "in", input.logical_blob_name)
    setattr(op_conf.top_k_conf, "k", k)
    setattr(op_conf.top_k_conf, "sorted", sorted)
    setattr(op_conf.top_k_conf, "out", "out")
    compile_context.CurJobAddOp(op_conf)
    out_lbi = logical_blob_id_util.LogicalBlobId()
    setattr(out_lbi, "op_name", op_conf.name)
    setattr(out_lbi, "blob_name", "out")
    return remote_blob_util.RemoteBlob(out_lbi)


@oneflow_export("math.logical_and")
def logical_and(lhs, rhs, name=None):
    op_conf = op_conf_util.OperatorConf()
    setattr(
        op_conf, "name", name if name is not None else id_util.UniqueStr("LogicalAnd_")
    )
    setattr(op_conf.logical_and_conf, "lhs", lhs.logical_blob_name)
    setattr(op_conf.logical_and_conf, "rhs", rhs.logical_blob_name)
    setattr(op_conf.logical_and_conf, "out", "out")
    compile_context.CurJobAddOp(op_conf)
    out_lbi = logical_blob_id_util.LogicalBlobId()
    setattr(out_lbi, "op_name", op_conf.name)
    setattr(out_lbi, "blob_name", "out")
    return remote_blob_util.RemoteBlob(out_lbi)


@oneflow_export("sort")
def sort(values, direction="ASCENDING", name=None):
    op_conf = op_conf_util.OperatorConf()
    setattr(op_conf, "name", name if name is not None else id_util.UniqueStr("Sort_"))
    setattr(op_conf.sort_conf, "in", values.logical_blob_name)
    setattr(op_conf.sort_conf, "dir", direction)  # "ASCENDING" or "DESCENDING"
    setattr(op_conf.sort_conf, "out", "out")
    compile_context.CurJobAddOp(op_conf)
    out_lbi = logical_blob_id_util.LogicalBlobId()
    setattr(out_lbi, "op_name", op_conf.name)
    setattr(out_lbi, "blob_name", "out")
    return remote_blob_util.RemoteBlob(out_lbi)


@oneflow_export("argsort")
def argsort(values, direction="ASCENDING", name=None):
    op_conf = op_conf_util.OperatorConf()
    setattr(
        op_conf, "name", name if name is not None else id_util.UniqueStr("Argsort_")
    )
    setattr(op_conf.arg_sort_conf, "in", values.logical_blob_name)
    setattr(op_conf.arg_sort_conf, "dir", direction)  # "ASCENDING" or "DESCENDING"
    setattr(op_conf.arg_sort_conf, "out", "out")
    compile_context.CurJobAddOp(op_conf)
    out_lbi = logical_blob_id_util.LogicalBlobId()
    setattr(out_lbi, "op_name", op_conf.name)
    setattr(out_lbi, "blob_name", "out")
    return remote_blob_util.RemoteBlob(out_lbi)
=======
@oneflow_export("math.equal")
def equal(x, y, name=None):
    op_conf = op_conf_util.OperatorConf()
    setattr(op_conf, "name", name if name is not None else id_util.UniqueStr("BroadcastEqual_"))
    op_conf.broadcast_equal_conf.a = x.logical_blob_name
    op_conf.broadcast_equal_conf.b = y.logical_blob_name
    op_conf.broadcast_equal_conf.out = "out"
    compile_context.CurJobAddOp(op_conf)
    lbi = logical_blob_id_util.LogicalBlobId()
    lbi.op_name = op_conf.name
    lbi.blob_name = "out"
    return remote_blob_util.RemoteBlob(lbi)

@oneflow_export("math.not_equal")
def equal(x, y, name=None):
    op_conf = op_conf_util.OperatorConf()
    setattr(op_conf, "name", name if name is not None else id_util.UniqueStr("BroadcastNotEqual_"))
    op_conf.broadcast_not_equal_conf.a = x.logical_blob_name
    op_conf.broadcast_not_equal_conf.b = y.logical_blob_name
    op_conf.broadcast_not_equal_conf.out = "out"
    compile_context.CurJobAddOp(op_conf)
    lbi = logical_blob_id_util.LogicalBlobId()
    lbi.op_name = op_conf.name
    lbi.blob_name = "out"
    return remote_blob_util.RemoteBlob(lbi)

@oneflow_export("math.less")
def equal(x, y, name=None):
    op_conf = op_conf_util.OperatorConf()
    setattr(op_conf, "name", name if name is not None else id_util.UniqueStr("BroadcastLessThan_"))
    op_conf.broadcast_less_than_conf.a = x.logical_blob_name
    op_conf.broadcast_less_than_conf.b = y.logical_blob_name
    op_conf.broadcast_less_than_conf.out = "out"
    compile_context.CurJobAddOp(op_conf)
    lbi = logical_blob_id_util.LogicalBlobId()
    lbi.op_name = op_conf.name
    lbi.blob_name = "out"
    return remote_blob_util.RemoteBlob(lbi)

@oneflow_export("math.less_equal")
def equal(x, y, name=None):
    op_conf = op_conf_util.OperatorConf()
    setattr(op_conf, "name", name if name is not None else id_util.UniqueStr("BroadcastLessEqual_"))
    op_conf.broadcast_less_equal_conf.a = x.logical_blob_name
    op_conf.broadcast_less_equal_conf.b = y.logical_blob_name
    op_conf.broadcast_less_equal_conf.out = "out"
    compile_context.CurJobAddOp(op_conf)
    lbi = logical_blob_id_util.LogicalBlobId()
    lbi.op_name = op_conf.name
    lbi.blob_name = "out"
    return remote_blob_util.RemoteBlob(lbi)

@oneflow_export("math.greater")
def equal(x, y, name=None):
    op_conf = op_conf_util.OperatorConf()
    setattr(op_conf, "name", name if name is not None else id_util.UniqueStr("BroadcastGreaterThan_"))
    op_conf.broadcast_greater_than_conf.a = x.logical_blob_name
    op_conf.broadcast_greater_than_conf.b = y.logical_blob_name
    op_conf.broadcast_greater_than_conf.out = "out"
    compile_context.CurJobAddOp(op_conf)
    lbi = logical_blob_id_util.LogicalBlobId()
    lbi.op_name = op_conf.name
    lbi.blob_name = "out"
    return remote_blob_util.RemoteBlob(lbi)

@oneflow_export("math.greater_equal")
def equal(x, y, name=None):
    op_conf = op_conf_util.OperatorConf()
    setattr(op_conf, "name", name if name is not None else id_util.UniqueStr("BroadcastGreaterEqual_"))
    op_conf.broadcast_greater_equal_conf.a = x.logical_blob_name
    op_conf.broadcast_greater_equal_conf.b = y.logical_blob_name
    op_conf.broadcast_greater_equal_conf.out = "out"
    compile_context.CurJobAddOp(op_conf)
    lbi = logical_blob_id_util.LogicalBlobId()
    lbi.op_name = op_conf.name
    lbi.blob_name = "out"
    return remote_blob_util.RemoteBlob(lbi)
>>>>>>> d5ba144e
<|MERGE_RESOLUTION|>--- conflicted
+++ resolved
@@ -278,115 +278,6 @@
     lbi.blob_name = "out"
     return remote_blob_util.RemoteBlob(lbi)
 
-<<<<<<< HEAD
-
-@oneflow_export("math.broadcast_equal")
-def broadcast_equal(a, b, name=None):
-    op_conf = op_conf_util.OperatorConf()
-    setattr(
-        op_conf,
-        "name",
-        name if name is not None else id_util.UniqueStr("BroadcastEqual_"),
-    )
-    setattr(op_conf.broadcast_equal_conf, "a", a.logical_blob_name)
-    setattr(op_conf.broadcast_equal_conf, "b", b.logical_blob_name)
-    setattr(op_conf.broadcast_equal_conf, "out", "out")
-    compile_context.CurJobAddOp(op_conf)
-    out_lbi = logical_blob_id_util.LogicalBlobId()
-    setattr(out_lbi, "op_name", op_conf.name)
-    setattr(out_lbi, "blob_name", "out")
-    return remote_blob_util.RemoteBlob(out_lbi)
-
-
-@oneflow_export("math.broadcast_not_equal")
-def broadcast_not_equal(a, b, name=None):
-    op_conf = op_conf_util.OperatorConf()
-    setattr(
-        op_conf,
-        "name",
-        name if name is not None else id_util.UniqueStr("BroadcastNotEqual_"),
-    )
-    setattr(op_conf.broadcast_not_equal_conf, "a", a.logical_blob_name)
-    setattr(op_conf.broadcast_not_equal_conf, "b", b.logical_blob_name)
-    setattr(op_conf.broadcast_not_equal_conf, "out", "out")
-    compile_context.CurJobAddOp(op_conf)
-    out_lbi = logical_blob_id_util.LogicalBlobId()
-    setattr(out_lbi, "op_name", op_conf.name)
-    setattr(out_lbi, "blob_name", "out")
-    return remote_blob_util.RemoteBlob(out_lbi)
-
-
-@oneflow_export("math.broadcast_less_than")
-def broadcast_less_than(a, b, name=None):
-    op_conf = op_conf_util.OperatorConf()
-    setattr(
-        op_conf,
-        "name",
-        name if name is not None else id_util.UniqueStr("BroadcastLessThan_"),
-    )
-    setattr(op_conf.broadcast_less_than_conf, "a", a.logical_blob_name)
-    setattr(op_conf.broadcast_less_than_conf, "b", b.logical_blob_name)
-    setattr(op_conf.broadcast_less_than_conf, "out", "out")
-    compile_context.CurJobAddOp(op_conf)
-    out_lbi = logical_blob_id_util.LogicalBlobId()
-    setattr(out_lbi, "op_name", op_conf.name)
-    setattr(out_lbi, "blob_name", "out")
-    return remote_blob_util.RemoteBlob(out_lbi)
-
-
-@oneflow_export("math.broadcast_less_equal")
-def broadcast_less_equal(a, b, name=None):
-    op_conf = op_conf_util.OperatorConf()
-    setattr(
-        op_conf,
-        "name",
-        name if name is not None else id_util.UniqueStr("BroadcastLessEqual_"),
-    )
-    setattr(op_conf.broadcast_less_equal_conf, "a", a.logical_blob_name)
-    setattr(op_conf.broadcast_less_equal_conf, "b", b.logical_blob_name)
-    setattr(op_conf.broadcast_less_equal_conf, "out", "out")
-    compile_context.CurJobAddOp(op_conf)
-    out_lbi = logical_blob_id_util.LogicalBlobId()
-    setattr(out_lbi, "op_name", op_conf.name)
-    setattr(out_lbi, "blob_name", "out")
-    return remote_blob_util.RemoteBlob(out_lbi)
-
-
-@oneflow_export("math.broadcast_greater_than")
-def broadcast_greater_than(a, b, name=None):
-    op_conf = op_conf_util.OperatorConf()
-    setattr(
-        op_conf,
-        "name",
-        name if name is not None else id_util.UniqueStr("BroadcastGreaterThan_"),
-    )
-    setattr(op_conf.broadcast_greater_than_conf, "a", a.logical_blob_name)
-    setattr(op_conf.broadcast_greater_than_conf, "b", b.logical_blob_name)
-    setattr(op_conf.broadcast_greater_than_conf, "out", "out")
-    compile_context.CurJobAddOp(op_conf)
-    out_lbi = logical_blob_id_util.LogicalBlobId()
-    setattr(out_lbi, "op_name", op_conf.name)
-    setattr(out_lbi, "blob_name", "out")
-    return remote_blob_util.RemoteBlob(out_lbi)
-
-
-@oneflow_export("math.broadcast_greater_equal")
-def broadcast_greater_equal(a, b, name=None):
-    op_conf = op_conf_util.OperatorConf()
-    setattr(
-        op_conf,
-        "name",
-        name if name is not None else id_util.UniqueStr("BroadcastGreaterEqual_"),
-    )
-    setattr(op_conf.broadcast_greater_equal_conf, "a", a.logical_blob_name)
-    setattr(op_conf.broadcast_greater_equal_conf, "b", b.logical_blob_name)
-    setattr(op_conf.broadcast_greater_equal_conf, "out", "out")
-    compile_context.CurJobAddOp(op_conf)
-    out_lbi = logical_blob_id_util.LogicalBlobId()
-    setattr(out_lbi, "op_name", op_conf.name)
-    setattr(out_lbi, "blob_name", "out")
-    return remote_blob_util.RemoteBlob(out_lbi)
-
 
 @oneflow_export("math.top_k")
 def top_k(input, k=1, sorted=True, name=None):
@@ -447,7 +338,6 @@
     setattr(out_lbi, "op_name", op_conf.name)
     setattr(out_lbi, "blob_name", "out")
     return remote_blob_util.RemoteBlob(out_lbi)
-=======
 @oneflow_export("math.equal")
 def equal(x, y, name=None):
     op_conf = op_conf_util.OperatorConf()
@@ -524,5 +414,4 @@
     lbi = logical_blob_id_util.LogicalBlobId()
     lbi.op_name = op_conf.name
     lbi.blob_name = "out"
-    return remote_blob_util.RemoteBlob(lbi)
->>>>>>> d5ba144e
+    return remote_blob_util.RemoteBlob(lbi)