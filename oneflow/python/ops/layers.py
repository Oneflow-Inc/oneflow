--- conflicted
+++ resolved
@@ -193,29 +193,10 @@
     epsilon=1e-5,
     name=None,
 ):
-<<<<<<< HEAD
     r"""
     Analogous to `tf.keras.layers.LayerNormalization <https://www.tensorflow.org/api_docs/python/tf/keras/layers/LayerNormalization>`_
 
     """
-    op_conf = op_conf_util.OperatorConf()
-    name = name if name is not None else id_util.UniqueStr(
-        "LayerNorm_")
-    begin_params_axis = begin_params_axis if begin_params_axis >= 0 else len(
-        inputs.shape) + begin_params_axis
-    param_shape = inputs.shape[begin_params_axis:]
-    if len(param_shape) is 0:
-        param_shape = (1,)
-    if center:
-        beta = flow.get_variable(
-            name="{}-beta".format(name),
-            shape=param_shape,
-            dtype=inputs.dtype,
-            initializer=flow.constant_initializer(0.0),
-            trainable=trainable,
-            model_name="weight",
-            distribute=distribute_util.broadcast(),
-=======
     if os.getenv("ENABLE_USER_OP") == "True":
         name = name if name is not None else id_util.UniqueStr("LayerNorm_")
         op = (
@@ -225,7 +206,6 @@
             .Output("y")
             .Output("mean")
             .Output("inv_variance")
->>>>>>> 04d30334
         )
         if center == False and scale == False:
             trainable = False
