from __future__ import absolute_import

import os

import oneflow as flow
import oneflow.core.operator.op_conf_pb2 as op_conf_util
import oneflow.core.register.logical_blob_id_pb2 as logical_blob_id_util
import oneflow.python.framework.interpret_util as interpret_util
import oneflow.python.framework.distribute as distribute_util
import oneflow.python.framework.id_util as id_util
import oneflow.python.framework.remote_blob as remote_blob_util
from oneflow.python.oneflow_export import oneflow_export


@oneflow_export("layers.dense")
def dense(
    inputs,
    units,
    activation=None,
    use_bias=True,
    kernel_initializer=None,
    bias_initializer=None,
    kernel_regularizer=None,
    bias_regularizer=None,
    trainable=True,
    name=None,
    model_distribute=distribute_util.broadcast(),
):
    r"""
    Analogous to `tf.keras.layers.Dense <https://www.tensorflow.org/api_docs/python/tf/keras/layers/Dense>`_

    """
    in_shape = inputs.shape
    in_num_axes = len(in_shape)
    assert in_num_axes >= 2

    name_prefix = name if name is not None else id_util.UniqueStr("Dense_")
    inputs = flow.reshape(inputs, (-1, in_shape[-1])) if in_num_axes > 2 else inputs

    assert (
        model_distribute is distribute_util.auto()
        or model_distribute is distribute_util.broadcast()
        or model_distribute is distribute_util.split(0)
    )

    if model_distribute is distribute_util.split(0):
        assert in_num_axes == 2  # model distribute is hard for reshape split dim 1

    weight = flow.get_variable(
        name="{}-weight".format(name_prefix),
        shape=(units, inputs.shape[1]),
        dtype=inputs.dtype,
        initializer=(
            kernel_initializer
            if kernel_initializer is not None
            else flow.constant_initializer(0)
        ),
        regularizer=kernel_regularizer,
        trainable=trainable,
        model_name="weight",
        distribute=model_distribute,
    )
    weight = weight.with_distribute(model_distribute)

    out = flow.matmul(
        a=inputs, b=weight, transpose_b=True, name="{}_matmul".format(name_prefix),
    )
    if use_bias:
        bias = flow.get_variable(
            name="{}-bias".format(name_prefix),
            shape=(units,),
            dtype=inputs.dtype,
            initializer=(
                bias_initializer
                if bias_initializer is not None
                else flow.constant_initializer(0)
            ),
            regularizer=bias_regularizer,
            trainable=trainable,
            model_name="bias",
            distribute=model_distribute,
        )
        bias = bias.with_distribute(model_distribute)
        out = flow.nn.bias_add(out, bias, name="{}_bias_add".format(name_prefix))
    out = (
        activation(out, name="{}_activation".format(name_prefix))
        if activation is not None
        else out
    )
    out = flow.reshape(out, in_shape[:-1] + (units,)) if in_num_axes > 2 else out

    return out


@oneflow_export("layers.conv2d")
def conv2d(
    inputs,
    filters,
    kernel_size=1,
    strides=1,
    padding="VALID",
    data_format="NCHW",
    dilation_rate=1,
    groups=1,
    activation=None,
    use_bias=True,
    kernel_initializer=None,
    bias_initializer=None,
    kernel_regularizer=None,
    bias_regularizer=None,
    trainable=True,
    name=None,
    weight_name=None,
    bias_name=None,
):
    name_prefix = name if name is not None else id_util.UniqueStr("Conv2D_")
    if isinstance(kernel_size, int):
        kernel_size = (kernel_size, kernel_size)
    else:
        assert isinstance(kernel_size, (list, tuple))
        kernel_size = tuple(kernel_size)

    assert isinstance(groups, int)
    assert groups > 0
    assert groups <= filters
    assert filters % groups == 0
    if data_format.upper() == "NCHW":
        assert groups <= inputs.shape[1]
        assert inputs.shape[1] % groups == 0
        weight_shape = (filters, inputs.shape[1] // groups) + kernel_size
    elif data_format.upper() == "NHWC":
        assert groups == 1
        assert groups <= inputs.shape[3]
        assert inputs.shape[3] % groups == 0
        weight_shape = (
            filters,
            kernel_size[0],
            kernel_size[1],
            inputs.shape[3] // groups,
        )
    else:
        raise ValueError("data_format must be in NCHW or NHWC")

    weight = flow.get_variable(
        weight_name if weight_name else name_prefix + "-weight",
        shape=weight_shape,
        dtype=inputs.dtype,
        initializer=kernel_initializer
        if kernel_initializer is not None
        else flow.constant_initializer(0),
        regularizer=kernel_regularizer,
        trainable=trainable,
        model_name="weight",
    )

    output = flow.nn.conv2d(
        inputs,
        weight,
        strides,
        padding,
        data_format,
        dilation_rate,
        groups=groups,
        name=name,
    )
    if use_bias:
        bias = flow.get_variable(
            bias_name if bias_name else name_prefix + "-bias",
            shape=(filters,),
            dtype=inputs.dtype,
            initializer=bias_initializer
            if bias_initializer is not None
            else flow.constant_initializer(0),
            regularizer=bias_regularizer,
            trainable=trainable,
            model_name="bias",
        )
        output = flow.nn.bias_add(
            output, bias, data_format, name=name_prefix + "-bias_add"
        )
    if activation is not None:
        output = activation(output, name=name_prefix + "-activation")

    return output


@oneflow_export("layers.layer_norm")
def layer_norm(
    inputs,
    center=True,
    scale=True,
    trainable=True,
    begin_norm_axis=1,
    begin_params_axis=-1,
    epsilon=1e-5,
    name=None,
):
    r"""
    Analogous to `tf.keras.layers.LayerNormalization <https://www.tensorflow.org/api_docs/python/tf/keras/layers/LayerNormalization>`_

    """
    if os.getenv("ENABLE_USER_OP") != "False":
        name = name if name is not None else id_util.UniqueStr("LayerNorm_")
        op = (
            flow.user_op_builder(name)
            .Op("layer_norm")
            .Input("x", [inputs])
            .Output("y")
            .Output("mean")
            .Output("inv_variance")
        )
        if center == False and scale == False:
            trainable = False
        param_shape = inputs.shape[begin_params_axis:]
        if center:
            beta = flow.get_variable(
                name="{}-beta".format(name),
                shape=param_shape,
                dtype=inputs.dtype,
                initializer=flow.constant_initializer(0.0),
                trainable=trainable,
                model_name="beta",
                distribute=distribute_util.broadcast(),
            )
            op.Input("beta", [beta])
        if scale:
            gamma = flow.get_variable(
                name="{}-gamma".format(name),
                shape=param_shape,
                dtype=inputs.dtype,
                initializer=flow.constant_initializer(1.0),
                trainable=trainable,
                model_name="gamma",
                distribute=distribute_util.broadcast(),
            )
            op.Input("gamma", [gamma])
            op.Output("normalized")
        op.Attr("center", center, "AttrTypeBool")
        op.Attr("scale", scale, "AttrTypeBool")
        op.Attr("begin_norm_axis", begin_norm_axis, "AttrTypeInt64")
        op.Attr("begin_params_axis", begin_params_axis, "AttrTypeInt64")
        op.Attr("epsilon", epsilon, "AttrTypeDouble")
        return op.Build().InferAndTryRun().RemoteBlobList()[0]
    else:
        op_conf = op_conf_util.OperatorConf()
        name = name if name is not None else id_util.UniqueStr("LayerNorm_")
        begin_params_axis = (
            begin_params_axis
            if begin_params_axis >= 0
            else len(inputs.shape) + begin_params_axis
        )
        param_shape = inputs.shape[begin_params_axis:]
        if len(param_shape) == 0:
            param_shape = (1,)
        if center:
            beta = flow.get_variable(
                name="{}-beta".format(name),
                shape=param_shape,
                dtype=inputs.dtype,
                initializer=flow.constant_initializer(0.0),
                trainable=trainable,
                model_name="beta",
                distribute=distribute_util.broadcast(),
            )
            setattr(op_conf.layer_norm_conf, "beta", beta.unique_name)
        if scale:
            gamma = flow.get_variable(
                name="{}-gamma".format(name),
                shape=param_shape,
                dtype=inputs.dtype,
                initializer=flow.constant_initializer(1.0),
                trainable=trainable,
                model_name="gamma",
                distribute=distribute_util.broadcast(),
            )
            setattr(op_conf.layer_norm_conf, "gamma", gamma.unique_name)
        setattr(op_conf, "name", name)
        setattr(op_conf, "trainable", trainable)
        setattr(op_conf.layer_norm_conf, "in", inputs.unique_name)
        setattr(op_conf.layer_norm_conf, "out", "out")
        setattr(op_conf.layer_norm_conf, "center", center)
        setattr(op_conf.layer_norm_conf, "scale", scale)
        setattr(op_conf.layer_norm_conf, "begin_norm_axis", begin_norm_axis)
        setattr(op_conf.layer_norm_conf, "begin_params_axis", begin_params_axis)
        setattr(op_conf.layer_norm_conf, "epsilon", epsilon)
        interpret_util.Forward(op_conf)
        out_lbi = logical_blob_id_util.LogicalBlobId()
        setattr(out_lbi, "op_name", op_conf.name)
        setattr(out_lbi, "blob_name", "out")
        return remote_blob_util.RemoteBlob(out_lbi)


@oneflow_export("layers.layer_norm_grad")
def layer_norm_grad(
    dy, x, mean, inv_variance, begin_norm_axis=1, name=None,
):
<<<<<<< HEAD
    op_conf = op_conf_util.OperatorConf()
    name = name if name is not None else id_util.UniqueStr("LayerNormGrad_")
    setattr(op_conf, "name", name)
    setattr(op_conf.layer_norm_grad_conf, "dy", dy.unique_name)
    setattr(op_conf.layer_norm_grad_conf, "x", x.unique_name)
    setattr(op_conf.layer_norm_grad_conf, "mean", mean.unique_name)
    setattr(op_conf.layer_norm_grad_conf, "inv_variance", inv_variance.unique_name)
    setattr(op_conf.layer_norm_grad_conf, "dx", "dx")
    setattr(op_conf.layer_norm_grad_conf, "begin_norm_axis", begin_norm_axis)
    setattr(op_conf.layer_norm_grad_conf, "epsilon", 1e-5)
    interpret_util.Forward(op_conf)
    out_lbi = logical_blob_id_util.LogicalBlobId()
    setattr(out_lbi, "op_name", op_conf.name)
    setattr(out_lbi, "blob_name", "dx")
    return remote_blob_util.RemoteBlob(out_lbi)
=======
    if os.getenv("ENABLE_USER_OP") != "False":
        name = name if name is not None else id_util.UniqueStr("LayerNormGrad_")
        op = (
            flow.user_op_builder(name)
            .Op("layer_norm_grad")
            .Input("dy", [dy])
            .Input("x", [x])
            .Input("mean", [mean])
            .Input("inv_variance", [inv_variance])
            .Output("dx")
            .Attr("begin_norm_axis", begin_norm_axis, "AttrTypeInt64")
            .Attr("epsilon", 1e-5, "AttrTypeDouble")
        )
        return op.Build().InferAndTryRun().RemoteBlobList()[0]
    else:
        op_conf = op_conf_util.OperatorConf()
        name = name if name is not None else id_util.UniqueStr("LayerNormGrad_")
        setattr(op_conf, "name", name)
        setattr(op_conf.layer_norm_grad_conf, "dy", dy.unique_name)
        setattr(op_conf.layer_norm_grad_conf, "x", x.unique_name)
        setattr(op_conf.layer_norm_grad_conf, "mean", mean.unique_name)
        setattr(op_conf.layer_norm_grad_conf, "inv_variance", inv_variance.unique_name)
        setattr(op_conf.layer_norm_grad_conf, "dx", "dx")
        setattr(op_conf.layer_norm_grad_conf, "begin_norm_axis", begin_norm_axis)
        setattr(op_conf.layer_norm_grad_conf, "epsilon", 1e-5)
        compile_context.CurJobAddOp(op_conf)
        out_lbi = logical_blob_id_util.LogicalBlobId()
        setattr(out_lbi, "op_name", op_conf.name)
        setattr(out_lbi, "blob_name", "dx")
        return remote_blob_util.RemoteBlob(out_lbi)
>>>>>>> 704c1bf1


@oneflow_export("layers.layer_norm_param_grad")
def layer_norm_param_grad(
    dy, norm, gamma, begin_params_axis=-1, name=None,
):
<<<<<<< HEAD
    op_conf = op_conf_util.OperatorConf()
    name = name if name is not None else id_util.UniqueStr("LayerNormParamGrad_")
    setattr(op_conf, "name", name)
    setattr(op_conf.layer_norm_param_grad_conf, "dy", dy.unique_name)
    setattr(op_conf.layer_norm_param_grad_conf, "normalized", norm.unique_name)
    setattr(op_conf.layer_norm_param_grad_conf, "gamma", gamma.unique_name)
    setattr(op_conf.layer_norm_param_grad_conf, "begin_params_axis", begin_params_axis)
    setattr(op_conf.layer_norm_param_grad_conf, "normalized_diff", "normalized_diff")
    setattr(op_conf.layer_norm_param_grad_conf, "beta_diff", "beta_diff")
    setattr(op_conf.layer_norm_param_grad_conf, "gamma_diff", "gamma_diff")
    interpret_util.Forward(op_conf)

    normalized_diff_lbi = logical_blob_id_util.LogicalBlobId()
    beta_diff_lbi = logical_blob_id_util.LogicalBlobId()
    gamma_diff_lbi = logical_blob_id_util.LogicalBlobId()
    setattr(normalized_diff_lbi, "op_name", op_conf.name)
    setattr(beta_diff_lbi, "op_name", op_conf.name)
    setattr(gamma_diff_lbi, "op_name", op_conf.name)
    setattr(normalized_diff_lbi, "blob_name", "normalized_diff")
    setattr(beta_diff_lbi, "blob_name", "beta_diff")
    setattr(gamma_diff_lbi, "blob_name", "gamma_diff")

    return (
        remote_blob_util.RemoteBlob(normalized_diff_lbi),
        remote_blob_util.RemoteBlob(beta_diff_lbi),
        remote_blob_util.RemoteBlob(gamma_diff_lbi),
    )
=======
    if os.getenv("ENABLE_USER_OP") != "False":
        name = name if name is not None else id_util.UniqueStr("LayerNormGrad_")
        normalized_diff, beta_diff, gamma_diff, reduce_buf = (
            flow.user_op_builder(name)
            .Op("layer_norm_param_grad")
            .Input("dy", [dy])
            .Input("normalized", [norm])
            .Input("gamma", [gamma])
            .Output("normalized_diff")
            .Output("beta_diff")
            .Output("gamma_diff")
            .Output("reduce_buf")
            .Attr("begin_params_axis", begin_params_axis, "AttrTypeInt64")
            .Build()
            .InferAndTryRun()
            .RemoteBlobList()
        )
        return normalized_diff, beta_diff, gamma_diff
    else:
        op_conf = op_conf_util.OperatorConf()
        name = name if name is not None else id_util.UniqueStr("LayerNormParamGrad_")
        setattr(op_conf, "name", name)
        setattr(op_conf.layer_norm_param_grad_conf, "dy", dy.unique_name)
        setattr(op_conf.layer_norm_param_grad_conf, "normalized", norm.unique_name)
        setattr(op_conf.layer_norm_param_grad_conf, "gamma", gamma.unique_name)
        setattr(
            op_conf.layer_norm_param_grad_conf, "begin_params_axis", begin_params_axis
        )
        setattr(
            op_conf.layer_norm_param_grad_conf, "normalized_diff", "normalized_diff"
        )
        setattr(op_conf.layer_norm_param_grad_conf, "beta_diff", "beta_diff")
        setattr(op_conf.layer_norm_param_grad_conf, "gamma_diff", "gamma_diff")
        compile_context.CurJobAddOp(op_conf)

        normalized_diff_lbi = logical_blob_id_util.LogicalBlobId()
        beta_diff_lbi = logical_blob_id_util.LogicalBlobId()
        gamma_diff_lbi = logical_blob_id_util.LogicalBlobId()
        setattr(normalized_diff_lbi, "op_name", op_conf.name)
        setattr(beta_diff_lbi, "op_name", op_conf.name)
        setattr(gamma_diff_lbi, "op_name", op_conf.name)
        setattr(normalized_diff_lbi, "blob_name", "normalized_diff")
        setattr(beta_diff_lbi, "blob_name", "beta_diff")
        setattr(gamma_diff_lbi, "blob_name", "gamma_diff")

        return (
            remote_blob_util.RemoteBlob(normalized_diff_lbi),
            remote_blob_util.RemoteBlob(beta_diff_lbi),
            remote_blob_util.RemoteBlob(gamma_diff_lbi),
        )
>>>>>>> 704c1bf1


@oneflow_export("layers.batch_normalization")
def batch_normalization(
    inputs,
    axis=-1,
    momentum=0.99,
    epsilon=0.001,
    center=True,
    scale=True,
    beta_initializer=None,
    gamma_initializer=None,
    beta_regularizer=None,
    gamma_regularizer=None,
    moving_mean_initializer=None,
    moving_variance_initializer=None,
    trainable=True,
    training=True,
    name=None,
):
    r"""
    Analogous to `tf.keras.layers.BatchNormalization <https://www.tensorflow.org/api_docs/python/tf/keras/layers/BatchNormalization>`_

    """
    assert axis >= -len(inputs.shape) and axis < len(inputs.shape)
    if axis < 0:
        axis += len(inputs.shape)
    params_shape = [inputs.shape[axis]]
    # Float32 required to avoid precision-loss when using fp16 input/output
    params_dtype = flow.float32 if inputs.dtype == flow.float16 else inputs.dtype

    if not flow.current_global_function_desc().IsTrainable() or not trainable:
        training = False

    if name is None:
        name = id_util.UniqueStr("BatchNorm_")

    if os.getenv("ENABLE_USER_OP") != "False":
        if center:
            beta = flow.get_variable(
                name=name + "-beta",
                shape=params_shape,
                dtype=params_dtype,
                initializer=beta_initializer or flow.zeros_initializer(),
                regularizer=beta_regularizer,
                trainable=trainable,
                distribute=distribute_util.broadcast(),
            )
        else:
            beta = flow.constant(0, dtype=params_dtype, shape=params_shape)

        if scale:
            gamma = flow.get_variable(
                name=name + "-gamma",
                shape=params_shape,
                dtype=params_dtype,
                initializer=gamma_initializer or flow.ones_initializer(),
                regularizer=gamma_regularizer,
                trainable=trainable,
                distribute=distribute_util.broadcast(),
            )
        else:
            gamma = flow.constant(1, dtype=params_dtype, shape=params_shape)

        moving_mean = flow.get_variable(
            name=name + "-moving_mean",
            shape=params_shape,
            dtype=params_dtype,
            initializer=moving_mean_initializer or flow.zeros_initializer(),
            trainable=False,
            distribute=distribute_util.broadcast(),
        )

        moving_variance = flow.get_variable(
            name=name + "-moving_variance",
            shape=params_shape,
            dtype=params_dtype,
            initializer=moving_variance_initializer or flow.ones_initializer(),
            trainable=False,
            distribute=distribute_util.broadcast(),
        )

        builder = (
            flow.user_op_builder(name)
            .Op("normalization")
            .Input("x", [inputs])
            .Input("moving_mean", [moving_mean])
            .Input("moving_variance", [moving_variance])
            .Input("gamma", [gamma])
            .Input("beta", [beta])
            .Output("y")
            .Attr("axis", axis, "AttrTypeInt32")
            .Attr("epsilon", epsilon, "AttrTypeFloat")
            .Attr("training", training, "AttrTypeBool")
            .Attr("momentum", momentum, "AttrTypeFloat")
        )
        if trainable and training:
            builder = builder.Output("mean").Output("inv_variance")
        return builder.Build().InferAndTryRun().RemoteBlobList()[0]

    else:
        if center:
            beta = flow.get_variable(
                name=name + "-beta",
                shape=params_shape,
                dtype=params_dtype,
                initializer=beta_initializer or flow.zeros_initializer(),
                regularizer=beta_regularizer,
                trainable=trainable,
                distribute=distribute_util.broadcast(),
            )

        if scale:
            gamma = flow.get_variable(
                name=name + "-gamma",
                shape=params_shape,
                dtype=params_dtype,
                initializer=gamma_initializer or flow.ones_initializer(),
                regularizer=gamma_regularizer,
                trainable=trainable,
                distribute=distribute_util.broadcast(),
            )

        moving_mean = flow.get_variable(
            name=name + "-moving_mean",
            shape=params_shape,
            dtype=params_dtype,
            initializer=moving_mean_initializer or flow.zeros_initializer(),
            trainable=trainable,
            distribute=distribute_util.broadcast(),
        )

        moving_variance = flow.get_variable(
            name=name + "-moving_variance",
            shape=params_shape,
            dtype=params_dtype,
            initializer=moving_variance_initializer or flow.ones_initializer(),
            trainable=trainable,
            distribute=distribute_util.broadcast(),
        )

        op_conf = op_conf_util.OperatorConf()
        setattr(op_conf, "name", name)
        setattr(op_conf.normalization_conf, "in", inputs.unique_name)
        setattr(op_conf.normalization_conf, "out", "out")
        setattr(op_conf.normalization_conf, "axis", axis)
        setattr(op_conf.normalization_conf, "momentum", momentum)
        setattr(op_conf.normalization_conf, "epsilon", epsilon)
        setattr(op_conf.normalization_conf, "center", center)
        setattr(op_conf.normalization_conf, "scale", scale)
        setattr(op_conf.normalization_conf, "moving_mean", moving_mean.unique_name)
        setattr(
            op_conf.normalization_conf, "moving_variance", moving_variance.unique_name,
        )
        if center:
            setattr(op_conf.normalization_conf, "beta", beta.unique_name)
        if scale:
            setattr(op_conf.normalization_conf, "gamma", gamma.unique_name)
        if trainable and flow.current_global_function_desc().IsTrainable():
            if not training:
                raise ValueError(
                    "training == False && trainable == True doesn't work in non-user-op mode"
                )
            setattr(op_conf.normalization_conf, "mean", "mean")
            setattr(op_conf.normalization_conf, "inv_variance", "inv_variance")
            setattr(op_conf.normalization_conf, "is_training", training)
        else:
            setattr(op_conf.normalization_conf, "is_training", False)

        interpret_util.Forward(op_conf)
        out_lbi = logical_blob_id_util.LogicalBlobId()
        setattr(out_lbi, "op_name", op_conf.name)
        setattr(out_lbi, "blob_name", "out")
        return remote_blob_util.RemoteBlob(out_lbi)<|MERGE_RESOLUTION|>--- conflicted
+++ resolved
@@ -294,23 +294,6 @@
 def layer_norm_grad(
     dy, x, mean, inv_variance, begin_norm_axis=1, name=None,
 ):
-<<<<<<< HEAD
-    op_conf = op_conf_util.OperatorConf()
-    name = name if name is not None else id_util.UniqueStr("LayerNormGrad_")
-    setattr(op_conf, "name", name)
-    setattr(op_conf.layer_norm_grad_conf, "dy", dy.unique_name)
-    setattr(op_conf.layer_norm_grad_conf, "x", x.unique_name)
-    setattr(op_conf.layer_norm_grad_conf, "mean", mean.unique_name)
-    setattr(op_conf.layer_norm_grad_conf, "inv_variance", inv_variance.unique_name)
-    setattr(op_conf.layer_norm_grad_conf, "dx", "dx")
-    setattr(op_conf.layer_norm_grad_conf, "begin_norm_axis", begin_norm_axis)
-    setattr(op_conf.layer_norm_grad_conf, "epsilon", 1e-5)
-    interpret_util.Forward(op_conf)
-    out_lbi = logical_blob_id_util.LogicalBlobId()
-    setattr(out_lbi, "op_name", op_conf.name)
-    setattr(out_lbi, "blob_name", "dx")
-    return remote_blob_util.RemoteBlob(out_lbi)
-=======
     if os.getenv("ENABLE_USER_OP") != "False":
         name = name if name is not None else id_util.UniqueStr("LayerNormGrad_")
         op = (
@@ -341,42 +324,12 @@
         setattr(out_lbi, "op_name", op_conf.name)
         setattr(out_lbi, "blob_name", "dx")
         return remote_blob_util.RemoteBlob(out_lbi)
->>>>>>> 704c1bf1
 
 
 @oneflow_export("layers.layer_norm_param_grad")
 def layer_norm_param_grad(
     dy, norm, gamma, begin_params_axis=-1, name=None,
 ):
-<<<<<<< HEAD
-    op_conf = op_conf_util.OperatorConf()
-    name = name if name is not None else id_util.UniqueStr("LayerNormParamGrad_")
-    setattr(op_conf, "name", name)
-    setattr(op_conf.layer_norm_param_grad_conf, "dy", dy.unique_name)
-    setattr(op_conf.layer_norm_param_grad_conf, "normalized", norm.unique_name)
-    setattr(op_conf.layer_norm_param_grad_conf, "gamma", gamma.unique_name)
-    setattr(op_conf.layer_norm_param_grad_conf, "begin_params_axis", begin_params_axis)
-    setattr(op_conf.layer_norm_param_grad_conf, "normalized_diff", "normalized_diff")
-    setattr(op_conf.layer_norm_param_grad_conf, "beta_diff", "beta_diff")
-    setattr(op_conf.layer_norm_param_grad_conf, "gamma_diff", "gamma_diff")
-    interpret_util.Forward(op_conf)
-
-    normalized_diff_lbi = logical_blob_id_util.LogicalBlobId()
-    beta_diff_lbi = logical_blob_id_util.LogicalBlobId()
-    gamma_diff_lbi = logical_blob_id_util.LogicalBlobId()
-    setattr(normalized_diff_lbi, "op_name", op_conf.name)
-    setattr(beta_diff_lbi, "op_name", op_conf.name)
-    setattr(gamma_diff_lbi, "op_name", op_conf.name)
-    setattr(normalized_diff_lbi, "blob_name", "normalized_diff")
-    setattr(beta_diff_lbi, "blob_name", "beta_diff")
-    setattr(gamma_diff_lbi, "blob_name", "gamma_diff")
-
-    return (
-        remote_blob_util.RemoteBlob(normalized_diff_lbi),
-        remote_blob_util.RemoteBlob(beta_diff_lbi),
-        remote_blob_util.RemoteBlob(gamma_diff_lbi),
-    )
-=======
     if os.getenv("ENABLE_USER_OP") != "False":
         name = name if name is not None else id_util.UniqueStr("LayerNormGrad_")
         normalized_diff, beta_diff, gamma_diff, reduce_buf = (
@@ -427,7 +380,6 @@
             remote_blob_util.RemoteBlob(beta_diff_lbi),
             remote_blob_util.RemoteBlob(gamma_diff_lbi),
         )
->>>>>>> 704c1bf1
 
 
 @oneflow_export("layers.batch_normalization")
