"""
Copyright 2020 The OneFlow Authors. All rights reserved.

Licensed under the Apache License, Version 2.0 (the "License");
you may not use this file except in compliance with the License.
You may obtain a copy of the License at

    http://www.apache.org/licenses/LICENSE-2.0

Unless required by applicable law or agreed to in writing, software
distributed under the License is distributed on an "AS IS" BASIS,
WITHOUT WARRANTIES OR CONDITIONS OF ANY KIND, either express or implied.
See the License for the specific language governing permissions and
limitations under the License.
"""
from __future__ import absolute_import
from typing import Callable, Optional, Union, Tuple, Sequence
from oneflow.python.oneflow_export import oneflow_export

import oneflow as flow
import oneflow.core.operator.op_conf_pb2 as op_conf_util
import oneflow.python.framework.distribute as distribute_util
import oneflow.python.framework.remote_blob as remote_blob_util


@oneflow_export("layers.dense")
def dense(
    inputs: remote_blob_util.BlobDef,
    units: int,
    activation: Optional[
        Callable[[remote_blob_util.BlobDef, str], remote_blob_util.BlobDef]
    ] = None,
    use_bias: bool = True,
    kernel_initializer: Optional[op_conf_util.InitializerConf] = None,
    bias_initializer: Optional[op_conf_util.InitializerConf] = None,
    kernel_regularizer: Optional[op_conf_util.RegularizerConf] = None,
    bias_regularizer: Optional[op_conf_util.RegularizerConf] = None,
    trainable: bool = True,
    name: str = "Dense",
    model_distribute: distribute_util.Distribute = distribute_util.broadcast(),
) -> remote_blob_util.BlobDef:
    r"""Analogous to `tf.keras.layers.Dense <https://www.tensorflow.org/api_docs/python/tf/keras/layers/Dense>`_

    Args:
        inputs (remote_blob_util.BlobDef): A 2D input `Blob`.
        units (int): A positive integer for the dimensionality of the output space.
        activation (Optional[remote_blob_util.BlobDef], optional):  Activation function. Defaults to None.
        use_bias (bool, optional): A boolean specifies whether to use a bias vector. Defaults to True.
        kernel_initializer (Optional[op_conf_util.InitializerConf], optional): Initializer for the kernel weights matrix. Defaults to None.
        bias_initializer (Optional[op_conf_util.InitializerConf], optional): [description]. Defaults to None.
        kernel_regularizer (Optional[op_conf_util.RegularizerConf], optional): [description]. Defaults to None.
        bias_regularizer (Optional[op_conf_util.RegularizerConf], optional): Regularizer for the bias vector. Defaults to None.
        trainable (bool, optional): A boolean specifies whether to train the variables. Defaults to True.
        name (Optional[str], optional): This layer's name. Defaults to None.
        model_distribute (distribute_util.Distribute, optional): Define the way to ditribute the model. Defaults to distribute_util.broadcast().

    Returns:
        remote_blob_util.BlobDef:  A N-D `Blob` with the shape of (batch_size, units).  

    Raises:
        ValueError: The dimension of input `Blob` must be less than 2.
        VauleError: Model distribute must be in auto, broadcast, split.
        ValueError: The input must be a 2D `Blob` when the model distribute is split.
    """
    in_shape = inputs.shape
    in_num_axes = len(in_shape)
    assert in_num_axes >= 2

    assert (
        model_distribute is distribute_util.auto()
        or model_distribute is distribute_util.broadcast()
        or model_distribute is distribute_util.split(0)
    )

    if model_distribute is distribute_util.split(0):
        assert in_num_axes == 2  # model distribute is hard for reshape split dim 1

    if in_num_axes > 2:
        inputs = flow.reshape(inputs, (-1, in_shape[-1]))

    with flow.scope.namespace(name):
        if kernel_initializer is None:
            kernel_initializer = flow.constant_initializer(0)

        weight = flow.get_variable(
            name="weight",
            shape=(units, inputs.shape[1]),
            dtype=inputs.dtype,
            initializer=kernel_initializer,
            regularizer=kernel_regularizer,
            trainable=trainable,
            model_name="weight",
            distribute=model_distribute,
            reuse=False,
        )
        weight = weight.with_distribute(model_distribute)

        out = flow.matmul(a=inputs, b=weight, transpose_b=True, name="matmul")

        if use_bias:
            if bias_initializer is None:
                bias_initializer = flow.constant_initializer(0)

            bias = flow.get_variable(
                name="bias",
                shape=(units,),
                dtype=inputs.dtype,
                initializer=bias_initializer,
                regularizer=bias_regularizer,
                trainable=trainable,
                model_name="bias",
                distribute=model_distribute,
                reuse=False,
            )
            bias = bias.with_distribute(model_distribute)
            out = flow.nn.bias_add(out, bias, name="bias_add")

        if callable(activation):
            out = activation(out, name="activation")

    if in_num_axes > 2:
        out = flow.reshape(out, in_shape[:-1] + (units,))

    return out


@oneflow_export("layers.conv2d")
def conv2d(
    inputs: remote_blob_util.BlobDef,
    filters: int,
    kernel_size: Union[int, Sequence[int]] = 1,
    strides: Union[int, Sequence[int]] = 1,
    padding: str = "VALID",
    data_format: str = "NCHW",
    dilation_rate: int = 1,
    groups: int = 1,
    activation: Optional[
        Callable[[remote_blob_util.BlobDef, str], remote_blob_util.BlobDef]
    ] = None,
    use_bias: bool = True,
    kernel_initializer: Optional[op_conf_util.InitializerConf] = None,
    bias_initializer: Optional[op_conf_util.InitializerConf] = None,
    kernel_regularizer: Optional[op_conf_util.RegularizerConf] = None,
    bias_regularizer: Optional[op_conf_util.RegularizerConf] = None,
    trainable: bool = True,
    name: str = "Conv2d",
    weight_name: Optional[str] = None,
    bias_name: Optional[str] = None,
) -> remote_blob_util.BlobDef:
<<<<<<< HEAD
    r"""2D convolution layer.

    Args:
        inputs (remote_blob_util.BlobDef): A 4D input `Blob`.
        filters (int): An integer specifies the dimensionality of the output space. 
        kernel_size (Union[int, List[int], Tuple[int]], optional): An integer or tuple/list specifies the height and width of the convolution window. 
                        When it is an integer, a square window is applied to the input. Defaults to 1.
        strides (Union[int, List[int], Tuple[int]], optional): An integer or tuple/list specifies the strides of the convolution window along the height and width. 
                        When it is an integer, the same value for the all spatial dimesions is applied. Defaults to 1.
        padding (str, optional): "VALID" or "SAME". Defaults to "VALID".
        data_format (str, optional): A string specifies the format of the input `Blob`, one of "NCHW" or "NHWC" (default: "NCHW"). "NCHW" cooresponds to channels_first, i.e. the input `Blob` with shape (batch_size, channels, height, width). 
                        "NHWC" cooresponds to channels_last, i.e. the input `Blob` with shape (batch_size, height, width, channels). Defaults to "NCHW".
        dilation_rate (int, optional): An integer or tuple/list specifies the dilation rate for the dilated convolution. When it is an integer, the same dilation rate is applied for the all dimensions. Defaults to 1.
        groups (int, optional): A positive integer specifies number of groups for the Group conv. Defaults to 1.
        activation (Optional[ Callable[[remote_blob_util.BlobDef, str], remote_blob_util.BlobDef] ], optional): Activation function. Defaults to None.
        use_bias (bool, optional): A boolean specifies whether to use a bias vector. Defaults to True.
        kernel_initializer (Optional[op_conf_util.InitializerConf], optional): Initializer for the kernel weights matrix. Defaults to None.
        bias_initializer (Optional[op_conf_util.InitializerConf], optional): Initializer for the bias vector. Defaults to None.
        kernel_regularizer (Optional[op_conf_util.RegularizerConf], optional): Regularizer for the kernel weights matrix. Defaults to None.
        bias_regularizer (Optional[op_conf_util.RegularizerConf], optional): Regularizer for the bias vector . Defaults to None.
        trainable (bool, optional): A boolean specifies whether to train variables. Defaults to True.
        name (Optional[str], optional): This layer's name. Defaults to None.
        weight_name (Optional[str], optional): This weight's name. Defaults to None.
        bias_name (Optional[str], optional):  This bias's name. Defaults to None.

    Raises:
        ValueError: If the type of kernel_size is not one of integer, list, tuple. 
        ValueError: The number of groups must be positive and number of filters must be divisible by it. 
        ValueError: If data_format is not one of 'NCHW', 'NHWC'. 
        ValueError: If number of input channels is not divisible by number of groups or less than number of groups.
        ValueError: Number of group must be one when data_format is 'NHWC'.

    Returns:
        remote_blob_util.BlobDef: A 4D `Blob` with the shape of (batch_size, filters, new_height, new_width).  
    """
    name_prefix = name if name is not None else id_util.UniqueStr("Conv2D_")
=======
>>>>>>> dd0786dd
    if isinstance(kernel_size, int):
        kernel_size = (kernel_size, kernel_size)
    else:
        assert isinstance(kernel_size, (list, tuple))
        assert len(kernel_size) == 2
        kernel_size = tuple(kernel_size)

    assert isinstance(groups, int)
    assert groups > 0
    assert groups <= filters
    assert filters % groups == 0

    if data_format.upper() == "NCHW":
        assert groups <= inputs.shape[1]
        assert inputs.shape[1] % groups == 0
        weight_shape = (filters, inputs.shape[1] // groups) + kernel_size
    elif data_format.upper() == "NHWC":
        assert groups == 1
        assert groups <= inputs.shape[3]
        assert inputs.shape[3] % groups == 0
        weight_shape = (
            filters,
            kernel_size[0],
            kernel_size[1],
            inputs.shape[3] // groups,
        )
    else:
        raise ValueError("data_format must be in NCHW or NHWC")

    if kernel_initializer is None:
        kernel_initializer = flow.constant_initializer(0)

    if weight_name is None:
        with flow.scope.namespace(name):
            weight = flow.get_variable(
                name="weight",
                shape=weight_shape,
                dtype=inputs.dtype,
                initializer=kernel_initializer,
                regularizer=kernel_regularizer,
                trainable=trainable,
                model_name="weight",
                reuse=False,
            )
    else:
        weight = flow.get_variable(
            name=weight_name,
            shape=weight_shape,
            dtype=inputs.dtype,
            initializer=kernel_initializer,
            regularizer=kernel_regularizer,
            trainable=trainable,
            model_name="weight",
            reuse=False,
        )

    output = flow.nn.conv2d(
        inputs,
        weight,
        strides,
        padding,
        data_format,
        dilation_rate,
        groups=groups,
        name=name,
    )

    if use_bias:
        if bias_initializer is None:
            bias_initializer = flow.constant_initializer(0)

        if bias_name is None:
            with flow.scope.namespace(name):
                bias = flow.get_variable(
                    name="bias",
                    shape=(filters,),
                    dtype=inputs.dtype,
                    initializer=bias_initializer,
                    regularizer=bias_regularizer,
                    trainable=trainable,
                    model_name="bias",
                    reuse=False,
                )
        else:
            bias = flow.get_variable(
                name=bias_name,
                shape=(filters,),
                dtype=inputs.dtype,
                initializer=bias_initializer,
                regularizer=bias_regularizer,
                trainable=trainable,
                model_name="bias",
                reuse=False,
            )

        with flow.scope.namespace(name):
            output = flow.nn.bias_add(output, bias, data_format, name="bias_add")

    if callable(activation):
        with flow.scope.namespace(name):
            output = activation(output, name="activation")

    return output


@oneflow_export("layers.layer_norm")
def layer_norm(
    inputs: remote_blob_util.BlobDef,
    center: bool = True,
    scale: bool = True,
    trainable: bool = True,
    begin_norm_axis: int = 1,
    begin_params_axis: int = -1,
    epsilon: float = 1e-5,
    name: str = "LayerNorm",
) -> remote_blob_util.BlobDef:
    r"""Analogous to `tf.keras.layers.LayerNormalization <https://www.tensorflow.org/api_docs/python/tf/keras/layers/LayerNormalization>`_

    Args:
        inputs (remote_blob_util.BlobDef): Input `Blob`.
        center (bool, optional): A boolean specifies whether to shift input `Blob`. Defaults to True.
        scale (bool, optional): A boolean specifies whether to scaleinput `Blob`. Defaults to True.
        trainable (bool, optional): A boolean specifies whether to train variables. Defaults to True.
        begin_norm_axis (int, optional): An integer specifies which axis to normalize at first. Defaults to 1.
        begin_params_axis (int, optional):  An integer specifies which axis params at . Defaults to -1.
        epsilon (float, optional): A small float is added to avoid division by zero. Defaults to 1e-5.
        name (Optional[str], optional):  This layer's name. Defaults to None.

    Returns:
        remote_blob_util.BlobDef: A normalized `Blob` with same shape of input. 
    """
    op_builder = (
        flow.user_op_builder(name)
        .Op("layer_norm")
        .Input("x", [inputs])
        .Output("y")
        .Output("mean")
        .Output("inv_variance")
    )

    if center is False and scale is False:
        trainable = False

    param_shape = inputs.shape[begin_params_axis:]
    if center:
        with flow.scope.namespace(name):
            beta = flow.get_variable(
                name="beta",
                shape=param_shape,
                dtype=inputs.dtype,
                initializer=flow.constant_initializer(0.0),
                trainable=trainable,
                model_name="beta",
                distribute=distribute_util.broadcast(),
                reuse=False,
            )

        op_builder.Input("beta", [beta])

    if scale:
        with flow.scope.namespace(name):
            gamma = flow.get_variable(
                name="gamma",
                shape=param_shape,
                dtype=inputs.dtype,
                initializer=flow.constant_initializer(1.0),
                trainable=trainable,
                model_name="gamma",
                distribute=distribute_util.broadcast(),
                reuse=False,
            )

        op_builder.Input("gamma", [gamma])
        op_builder.Output("normalized")

    op_builder.Attr("center", center)
    op_builder.Attr("scale", scale)
    op_builder.Attr("begin_norm_axis", begin_norm_axis)
    op_builder.Attr("begin_params_axis", begin_params_axis)
    op_builder.Attr("epsilon", epsilon)

    return op_builder.Build().InferAndTryRun().RemoteBlobList()[0]


@oneflow_export("layers.layer_norm_grad")
def layer_norm_grad(
    dy: remote_blob_util.BlobDef,
    x: remote_blob_util.BlobDef,
    mean: remote_blob_util.BlobDef,
    inv_variance: remote_blob_util.BlobDef,
    begin_norm_axis: int = 1,
    name: str = "LayerNormGrad",
) -> remote_blob_util.BlobDef:
<<<<<<< HEAD
    """Layer normalization

    Args:
        dy (remote_blob_util.BlobDef): Upstream derivstives.
        x (remote_blob_util.BlobDef): Input `Blob`.
        mean (remote_blob_util.BlobDef): Mean over neurons.
        inv_variance (remote_blob_util.BlobDef): Variance over neurons.
        begin_norm_axis (int, optional): An integer specifies which axis to normalize at first. Defaults to 1.
        name (Optional[str], optional): This layer's name. Defaults to None.

    Returns:
        remote_blob_util.BlobDef: Gradient with respect to input `Blob`. 
    """
    name = name if name is not None else id_util.UniqueStr("LayerNormGrad_")
=======
>>>>>>> dd0786dd
    op = (
        flow.user_op_builder(name)
        .Op("layer_norm_grad")
        .Input("dy", [dy])
        .Input("x", [x])
        .Input("mean", [mean])
        .Input("inv_variance", [inv_variance])
        .Output("dx")
        .Attr("begin_norm_axis", begin_norm_axis)
        .Attr("epsilon", 1e-5)
        .Build()
    )
    return op.InferAndTryRun().SoleOutputBlob()


@oneflow_export("layers.layer_norm_param_grad")
def layer_norm_param_grad(
    dy: remote_blob_util.BlobDef,
    norm: remote_blob_util.BlobDef,
    gamma: remote_blob_util.BlobDef,
    begin_params_axis: int = -1,
<<<<<<< HEAD
    name: Optional[str] = None,
) -> Tuple[remote_blob_util.BlobDef]:
    r"""Backward pass for layer normalization

    Args:
        dy (remote_blob_util.BlobDef): Upstream derivstives.
        norm (remote_blob_util.BlobDef): Normalized output. 
        gamma (remote_blob_util.BlobDef): Scale parameter.  
        begin_params_axis (int, optional): From which parameters to begin with. Defaults to -1.
        name (Optional[str], optional): This layer's name. Defaults to None.

    Returns:
        Tuple[remote_blob_util.BlobDef]: 
                normalized_diff: Gradient with respect to input `Blob`.
                beta_diff: Gradient with respect to shift parameter beta.
                gamma_diff: Gradient with respect to scale parameter gamma.
    """
    name = name if name is not None else id_util.UniqueStr("LayerNormGrad_")
    normalized_diff, beta_diff, gamma_diff, reduce_buf = (
=======
    name: str = "LayerNormParamGrad",
) -> Tuple[
    remote_blob_util.BlobDef, remote_blob_util.BlobDef, remote_blob_util.BlobDef
]:
    op = (
>>>>>>> dd0786dd
        flow.user_op_builder(name)
        .Op("layer_norm_param_grad")
        .Input("dy", [dy])
        .Input("normalized", [norm])
        .Input("gamma", [gamma])
        .Output("normalized_diff")
        .Output("beta_diff")
        .Output("gamma_diff")
        .Output("reduce_buf")
        .Attr("begin_params_axis", begin_params_axis)
        .Build()
    )

    (
        normalized_diff,
        beta_diff,
        gamma_diff,
        reduce_buf,
    ) = op.InferAndTryRun().RemoteBlobList()

    return normalized_diff, beta_diff, gamma_diff


@oneflow_export("layers.batch_normalization")
def batch_normalization(
    inputs: remote_blob_util.BlobDef,
    axis: int = -1,
    momentum: float = 0.99,
    epsilon: float = 0.001,
    center: bool = True,
    scale: bool = True,
    beta_initializer: Optional[op_conf_util.InitializerConf] = None,
    gamma_initializer: Optional[op_conf_util.InitializerConf] = None,
    beta_regularizer: Optional[op_conf_util.RegularizerConf] = None,
    gamma_regularizer: Optional[op_conf_util.RegularizerConf] = None,
    moving_mean_initializer: Optional[op_conf_util.InitializerConf] = None,
    moving_variance_initializer: Optional[op_conf_util.InitializerConf] = None,
    trainable: bool = True,
    training: bool = True,
    name: str = "BatchNorm",
) -> remote_blob_util.BlobDef:
    r"""Analogous to `tf.keras.layers.BatchNormalization <https://www.tensorflow.org/api_docs/python/tf/keras/layers/BatchNormalization>`_

    Args:
        inputs (remote_blob_util.BlobDef): Input `Blob`.
        axis (int, optional): An int specifies the aixs that should be normalized . Default is -1, which normalizes the last axis.
        momentum (float, optional):  A float specifies the momontum for the moving average. Defaults to 0.99.
        epsilon (float, optional): A small float added to avoid division by zero. Defaults to 0.001.
        center (bool, optional): A boolean specifies whether to add offset to normalized `Blob`. Defaults to True.
        scale (bool, optional): A boolean specifies whether to multiply normalized `Blob` by gamma. Defaults to True.
        beta_initializer (Optional[op_conf_util.InitializerConf], optional): Initializer for beta. Defaults to None.
        gamma_initializer (Optional[op_conf_util.InitializerConf], optional): Initializer for gamma. Defaults to None.
        beta_regularizer (Optional[op_conf_util.RegularizerConf], optional): Regularizer for beta. Defaults to None.
        gamma_regularizer (Optional[op_conf_util.RegularizerConf], optional): Regularizer for gamma. Defaults to None.
        moving_mean_initializer (Optional[op_conf_util.InitializerConf], optional): Initializer for moving mean. Defaults to None.
        moving_variance_initializer (Optional[op_conf_util.InitializerConf], optional): Initializer for moving variance. Defaults to None.
        trainable (bool, optional): A boolean specifies whether to train variables. Defaults to True.
        training (bool, optional): A boolean specifies whether now is training the model. Defaults to True.
        name (Optional[str], optional): This layer's name. Defaults to None.

    Returns:
        remote_blob_util.BlobDef:  A `Blob` with same shape of input. 

    Raises:
        ValueError: If axis is out of dimension of input.
    """
    if axis < 0:
        axis += len(inputs.shape)
    assert axis >= 0 and axis < len(inputs.shape)

    params_shape = [inputs.shape[axis]]
    # Float32 required to avoid precision-loss when using fp16 input/output
    params_dtype = flow.float32 if inputs.dtype == flow.float16 else inputs.dtype

    if not flow.current_global_function_desc().IsTrainable() or not trainable:
        training = False

    with flow.scope.namespace(name):
        if center:
            beta = flow.get_variable(
                name="beta",
                shape=params_shape,
                dtype=params_dtype,
                initializer=beta_initializer or flow.zeros_initializer(),
                regularizer=beta_regularizer,
                trainable=trainable,
                distribute=distribute_util.broadcast(),
                reuse=False,
            )
        else:
            beta = flow.constant(0, dtype=params_dtype, shape=params_shape, name="beta")

        if scale:
            gamma = flow.get_variable(
                name="gamma",
                shape=params_shape,
                dtype=params_dtype,
                initializer=gamma_initializer or flow.ones_initializer(),
                regularizer=gamma_regularizer,
                trainable=trainable,
                distribute=distribute_util.broadcast(),
                reuse=False,
            )
        else:
            gamma = flow.constant(
                1, dtype=params_dtype, shape=params_shape, name="gamma"
            )

        moving_mean = flow.get_variable(
            name="moving_mean",
            shape=params_shape,
            dtype=params_dtype,
            initializer=moving_mean_initializer or flow.zeros_initializer(),
            trainable=False,
            distribute=distribute_util.broadcast(),
            reuse=False,
        )

        moving_variance = flow.get_variable(
            name="moving_variance",
            shape=params_shape,
            dtype=params_dtype,
            initializer=moving_variance_initializer or flow.ones_initializer(),
            trainable=False,
            distribute=distribute_util.broadcast(),
            reuse=False,
        )

    builder = (
        flow.user_op_builder(name)
        .Op("normalization")
        .Input("x", [inputs])
        .Input("moving_mean", [moving_mean])
        .Input("moving_variance", [moving_variance])
        .Input("gamma", [gamma])
        .Input("beta", [beta])
        .Output("y")
        .Attr("axis", axis)
        .Attr("epsilon", epsilon)
        .Attr("training", training)
        .Attr("momentum", momentum)
    )
    if trainable and training:
        builder = builder.Output("mean").Output("inv_variance")

    return builder.Build().InferAndTryRun().RemoteBlobList()[0]


@oneflow_export("layers.upsample_2d")
<<<<<<< HEAD
def upsample(x, size=(2, 2), data_format="NCHW", interpolation="nearest", name=None):
    r"""Upsample Operation

    Args:
        x ([type]): Input `Blob`.
        size (tuple, optional): (height_scale,width_scale)  Defaults to (2, 2).
        data_format (str, optional): A string specifies the format of the input `Blob`, one of "NCHW" or "NHWC" (default: "NCHW"). "NCHW" cooresponds to channels_first, i.e. the input `Blob` with shape (batch_size, channels, height, width). 
                        "NHWC" cooresponds to channels_last, i.e. the input `Blob` with shape (batch_size, height, width, channels).. Defaults to "NCHW".
        interpolation (str, optional): Image interpolation algorithm to enlarge the image size. Defaults to "nearest".
        name ([type], optional): This layer's name. Defaults to None.

    Raises:
        ValueError: interpolation must be "nearest" or "bilinear".
        ValueError: data_format must be "NHWC" or "NCHW"

    Returns:
        [type]: remote_blob_util.BlobDef:  A `Blob` with new shape of input. if  input size is(2,2),then the  new shape is [N, C, 2H, 2W].
    """
    if name is None:
        name = id_util.UniqueStr("Upsample2D_")

=======
def upsample(
    x: remote_blob_util.BlobDef,
    size: Sequence[int] = (2, 2),
    data_format: str = "NCHW",
    interpolation: str = "nearest",
    name: str = "Upsample2D",
):
>>>>>>> dd0786dd
    if isinstance(size, int):
        height_scale = size
        width_scale = size
    else:
        assert isinstance(size, (list, tuple))
        assert len(size) == 2
        height_scale = size[0]
        width_scale = size[1]

    if interpolation != "nearest" and interpolation != "bilinear":
        raise ValueError('interpolation must be "nearest" or "bilinear".')

    if data_format.upper() != "NCHW" and data_format.upper() != "NHWC":
        raise ValueError('data_format must be "NHWC" or "NCHW".')

    need_transpose = 0
    if data_format.upper() == "NHWC":
        need_transpose = 1

    if need_transpose:
        x = flow.transpose(x, perm=[0, 3, 1, 2])

    op = (
        flow.user_op_builder(name)
        .Op("upsample")
        .Input("x", [x])
        .Output("y")
        .Attr("height_scale", float(height_scale))
        .Attr("width_scale", float(width_scale))
        .Attr("data_format", "channels_first")
        .Attr("interpolation", interpolation)
        .Build()
    )
    output = op.InferAndTryRun().SoleOutputBlob()

    if need_transpose:
        output = flow.transpose(output, perm=[0, 2, 3, 1])

    return output<|MERGE_RESOLUTION|>--- conflicted
+++ resolved
@@ -147,7 +147,6 @@
     weight_name: Optional[str] = None,
     bias_name: Optional[str] = None,
 ) -> remote_blob_util.BlobDef:
-<<<<<<< HEAD
     r"""2D convolution layer.
 
     Args:
@@ -183,9 +182,7 @@
     Returns:
         remote_blob_util.BlobDef: A 4D `Blob` with the shape of (batch_size, filters, new_height, new_width).  
     """
-    name_prefix = name if name is not None else id_util.UniqueStr("Conv2D_")
-=======
->>>>>>> dd0786dd
+
     if isinstance(kernel_size, int):
         kernel_size = (kernel_size, kernel_size)
     else:
@@ -379,7 +376,6 @@
     begin_norm_axis: int = 1,
     name: str = "LayerNormGrad",
 ) -> remote_blob_util.BlobDef:
-<<<<<<< HEAD
     """Layer normalization
 
     Args:
@@ -393,9 +389,6 @@
     Returns:
         remote_blob_util.BlobDef: Gradient with respect to input `Blob`. 
     """
-    name = name if name is not None else id_util.UniqueStr("LayerNormGrad_")
-=======
->>>>>>> dd0786dd
     op = (
         flow.user_op_builder(name)
         .Op("layer_norm_grad")
@@ -417,7 +410,6 @@
     norm: remote_blob_util.BlobDef,
     gamma: remote_blob_util.BlobDef,
     begin_params_axis: int = -1,
-<<<<<<< HEAD
     name: Optional[str] = None,
 ) -> Tuple[remote_blob_util.BlobDef]:
     r"""Backward pass for layer normalization
@@ -435,15 +427,12 @@
                 beta_diff: Gradient with respect to shift parameter beta.
                 gamma_diff: Gradient with respect to scale parameter gamma.
     """
-    name = name if name is not None else id_util.UniqueStr("LayerNormGrad_")
-    normalized_diff, beta_diff, gamma_diff, reduce_buf = (
-=======
+
     name: str = "LayerNormParamGrad",
 ) -> Tuple[
     remote_blob_util.BlobDef, remote_blob_util.BlobDef, remote_blob_util.BlobDef
 ]:
     op = (
->>>>>>> dd0786dd
         flow.user_op_builder(name)
         .Op("layer_norm_param_grad")
         .Input("dy", [dy])
@@ -593,9 +582,15 @@
 
 
 @oneflow_export("layers.upsample_2d")
-<<<<<<< HEAD
-def upsample(x, size=(2, 2), data_format="NCHW", interpolation="nearest", name=None):
-    r"""Upsample Operation
+
+def upsample(
+    x: remote_blob_util.BlobDef,
+    size: Sequence[int] = (2, 2),
+    data_format: str = "NCHW",
+    interpolation: str = "nearest",
+    name: str = "Upsample2D",
+):
+     r"""Upsample Operation
 
     Args:
         x ([type]): Input `Blob`.
@@ -612,18 +607,6 @@
     Returns:
         [type]: remote_blob_util.BlobDef:  A `Blob` with new shape of input. if  input size is(2,2),then the  new shape is [N, C, 2H, 2W].
     """
-    if name is None:
-        name = id_util.UniqueStr("Upsample2D_")
-
-=======
-def upsample(
-    x: remote_blob_util.BlobDef,
-    size: Sequence[int] = (2, 2),
-    data_format: str = "NCHW",
-    interpolation: str = "nearest",
-    name: str = "Upsample2D",
-):
->>>>>>> dd0786dd
     if isinstance(size, int):
         height_scale = size
         width_scale = size
