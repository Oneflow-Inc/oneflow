from __future__ import absolute_import

import oneflow.python.framework.id_util as id_util
from oneflow.python.oneflow_export import oneflow_export


@oneflow_export("layers.dense")
def dense(
    inputs,
    units,
    activation=None,
    use_bias=True,
    kernel_initializer=None,
    bias_initializer=None,
    trainable=True,
    name=None,
):
<<<<<<< HEAD
    in_shape = inputs.static_shape
    in_num_axes = len(in_shape)
    assert in_num_axes >= 2

    name_prefix = name if name is not None else id_util.UniqueStr("Dense_")
    inputs = flow.reshape(inputs, (-1, in_shape[-1])) if in_num_axes > 2 else inputs
    weight = flow.get_variable(
        name="{}_weight".format(name_prefix),
        shape=(units, inputs.static_shape[1]),
        dtype=inputs.dtype,
        initializer=(
            kernel_initializer
            if kernel_initializer is not None
            else flow.constant_intializer(0)
        ),
        trainable=trainable,
        model_name="weight",
        model_split_axis=None,
    )
    out = flow.matmul(
        a=inputs, b=weight, transpose_b=True, name="{}_matmul".format(name_prefix)
    )
    if use_bias:
        bias = flow.get_variable(
            name="{}_bias".format(name_prefix),
            shape=(units,),
            dtype=inputs.dtype,
            initializer=(
                bias_initializer
                if bias_initializer is not None
                else flow.constant_intializer(0)
            ),
            trainable=trainable,
            model_name="bias",
            model_split_axis=None,
        )
        flow.bias_add(out, bias, name="{}_bias_add".format(name_prefix))
    out = activation(out) if activation is not None else out
    out = flow.reshape(out, in_shape[:-1] + (units,)) if in_num_axes > 2 else out

    return out
=======
    op_conf = op_conf_util.OperatorConf()
    setattr(op_conf, "name",
            name if name is not None else id_util.UniqueStr("Dense_"))
    setattr(op_conf.fully_connected_conf, "in", inputs.logical_blob_name)
    setattr(op_conf.fully_connected_conf, "out", "out")
    setattr(op_conf.fully_connected_conf, "units", units)
    # setattr(op_conf.fully_connected_conf, "activation", activation)
    assert(activation is None)
    setattr(op_conf.fully_connected_conf, "use_bias", use_bias)
    if kernel_initializer is not None:
        op_conf.fully_connected_conf.weight_initializer.CopyFrom(
            kernel_initializer)
    if bias_initializer is not None:
        op_conf.fully_connected_conf.bias_initializer.CopyFrom(
            bias_initializer)
    setattr(op_conf, "trainable", trainable)
    compile_context.CurJobAddOp(op_conf)
    out_lbi = logical_blob_id_util.LogicalBlobId()
    setattr(out_lbi, "op_name", op_conf.name)
    setattr(out_lbi, "blob_name", "out")
    return remote_blob_util.RemoteBlob(out_lbi)


@oneflow_export("layers.layer_norm")
def layer_norm(
    inputs,
    center=True,
    scale=True,
    # activation_fn=None,
    # reuse=None,
    # variables_collections=None,
    # outputs_collections=None,
    trainable=True,
    begin_norm_axis=1,
    begin_params_axis=-1,
    # scope=None
):
    op_conf = op_conf_util.OperatorConf()
    setattr(op_conf, "trainable", trainable)
    setattr(op_conf, "name",
            name if name is not None else id_util.UniqueStr("LayerNorm_"))
    setattr(op_conf.layer_norm_conf, "in", inputs.logical_blob_name)
    setattr(op_conf.layer_norm_conf, "out", "out")
    if center is not None:
        setattr(op_conf.layer_norm_conf, "center", center)
    if scale is not None:
        setattr(op_conf.layer_norm_conf, "scale", scale)
    setattr(op_conf, "trainable", trainable)
    if begin_norm_axis is not None:
        setattr(op_conf.layer_norm_conf, "begin_norm_axis", begin_norm_axis)
    if begin_params_axis is not None:
        setattr(op_conf.layer_norm_conf,
                "begin_params_axis", begin_params_axis)
    compile_context.CurJobAddOp(op_conf)
    out_lbi = logical_blob_id_util.LogicalBlobId()
    setattr(out_lbi, "op_name", op_conf.name)
    setattr(out_lbi, "blob_name", "out")
    return remote_blob_util.RemoteBlob(out_lbi)
>>>>>>> fde15eed
<|MERGE_RESOLUTION|>--- conflicted
+++ resolved
@@ -15,7 +15,6 @@
     trainable=True,
     name=None,
 ):
-<<<<<<< HEAD
     in_shape = inputs.static_shape
     in_num_axes = len(in_shape)
     assert in_num_axes >= 2
@@ -57,28 +56,6 @@
     out = flow.reshape(out, in_shape[:-1] + (units,)) if in_num_axes > 2 else out
 
     return out
-=======
-    op_conf = op_conf_util.OperatorConf()
-    setattr(op_conf, "name",
-            name if name is not None else id_util.UniqueStr("Dense_"))
-    setattr(op_conf.fully_connected_conf, "in", inputs.logical_blob_name)
-    setattr(op_conf.fully_connected_conf, "out", "out")
-    setattr(op_conf.fully_connected_conf, "units", units)
-    # setattr(op_conf.fully_connected_conf, "activation", activation)
-    assert(activation is None)
-    setattr(op_conf.fully_connected_conf, "use_bias", use_bias)
-    if kernel_initializer is not None:
-        op_conf.fully_connected_conf.weight_initializer.CopyFrom(
-            kernel_initializer)
-    if bias_initializer is not None:
-        op_conf.fully_connected_conf.bias_initializer.CopyFrom(
-            bias_initializer)
-    setattr(op_conf, "trainable", trainable)
-    compile_context.CurJobAddOp(op_conf)
-    out_lbi = logical_blob_id_util.LogicalBlobId()
-    setattr(out_lbi, "op_name", op_conf.name)
-    setattr(out_lbi, "blob_name", "out")
-    return remote_blob_util.RemoteBlob(out_lbi)
 
 
 @oneflow_export("layers.layer_norm")
@@ -97,8 +74,9 @@
 ):
     op_conf = op_conf_util.OperatorConf()
     setattr(op_conf, "trainable", trainable)
-    setattr(op_conf, "name",
-            name if name is not None else id_util.UniqueStr("LayerNorm_"))
+    setattr(
+        op_conf, "name", name if name is not None else id_util.UniqueStr("LayerNorm_")
+    )
     setattr(op_conf.layer_norm_conf, "in", inputs.logical_blob_name)
     setattr(op_conf.layer_norm_conf, "out", "out")
     if center is not None:
@@ -109,11 +87,9 @@
     if begin_norm_axis is not None:
         setattr(op_conf.layer_norm_conf, "begin_norm_axis", begin_norm_axis)
     if begin_params_axis is not None:
-        setattr(op_conf.layer_norm_conf,
-                "begin_params_axis", begin_params_axis)
+        setattr(op_conf.layer_norm_conf, "begin_params_axis", begin_params_axis)
     compile_context.CurJobAddOp(op_conf)
     out_lbi = logical_blob_id_util.LogicalBlobId()
     setattr(out_lbi, "op_name", op_conf.name)
     setattr(out_lbi, "blob_name", "out")
-    return remote_blob_util.RemoteBlob(out_lbi)
->>>>>>> fde15eed
+    return remote_blob_util.RemoteBlob(out_lbi)