--- conflicted
+++ resolved
@@ -25,15 +25,11 @@
     name=None,
     model_distribute=distribute_util.broadcast(),
 ):
-<<<<<<< HEAD
     r"""
     Analogous to `tf.keras.layers.Dense <https://www.tensorflow.org/api_docs/python/tf/keras/layers/Dense>`_
 
     """
-    in_shape = inputs.static_shape
-=======
     in_shape = inputs.shape
->>>>>>> 4f1ff6b3
     in_num_axes = len(in_shape)
     assert in_num_axes >= 2
 
