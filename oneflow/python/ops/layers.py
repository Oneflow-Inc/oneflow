from __future__ import absolute_import

import os

import oneflow as flow
import oneflow.core.operator.op_conf_pb2 as op_conf_util
import oneflow.core.register.logical_blob_id_pb2 as logical_blob_id_util
import oneflow.python.framework.interpret_util as interpret_util
import oneflow.python.framework.distribute as distribute_util
import oneflow.python.framework.id_util as id_util
import oneflow.python.framework.remote_blob as remote_blob_util
from oneflow.python.oneflow_export import oneflow_export


@oneflow_export("layers.dense")
def dense(
    inputs,
    units,
    activation=None,
    use_bias=True,
    kernel_initializer=None,
    bias_initializer=None,
    kernel_regularizer=None,
    bias_regularizer=None,
    trainable=True,
    name=None,
    model_distribute=distribute_util.broadcast(),
):
    r"""
    Analogous to `tf.keras.layers.Dense <https://www.tensorflow.org/api_docs/python/tf/keras/layers/Dense>`_

    """
    in_shape = inputs.shape
    in_num_axes = len(in_shape)
    assert in_num_axes >= 2

    name_prefix = name if name is not None else id_util.UniqueStr("Dense_")
    inputs = flow.reshape(inputs, (-1, in_shape[-1])) if in_num_axes > 2 else inputs

    assert (
        model_distribute is distribute_util.auto()
        or model_distribute is distribute_util.broadcast()
        or model_distribute is distribute_util.split(0)
    )

    if model_distribute is distribute_util.split(0):
        assert in_num_axes == 2  # model distribute is hard for reshape split dim 1

    weight = flow.get_variable(
        name="{}-weight".format(name_prefix),
        shape=(units, inputs.shape[1]),
        dtype=inputs.dtype,
        initializer=(
            kernel_initializer
            if kernel_initializer is not None
            else flow.constant_initializer(0)
        ),
        regularizer=kernel_regularizer,
        trainable=trainable,
        model_name="weight",
        distribute=model_distribute,
    )
    weight = weight.with_distribute(model_distribute)

    out = flow.matmul(
        a=inputs, b=weight, transpose_b=True, name="{}_matmul".format(name_prefix),
    )
    if use_bias:
        bias = flow.get_variable(
            name="{}-bias".format(name_prefix),
            shape=(units,),
            dtype=inputs.dtype,
            initializer=(
                bias_initializer
                if bias_initializer is not None
                else flow.constant_initializer(0)
            ),
            regularizer=bias_regularizer,
            trainable=trainable,
            model_name="bias",
            distribute=model_distribute,
        )
        bias = bias.with_distribute(model_distribute)
        out = flow.nn.bias_add(out, bias, name="{}_bias_add".format(name_prefix))
    out = (
        activation(out, name="{}_activation".format(name_prefix))
        if activation is not None
        else out
    )
    out = flow.reshape(out, in_shape[:-1] + (units,)) if in_num_axes > 2 else out

    return out


@oneflow_export("layers.conv2d")
def conv2d(
    inputs,
    filters,
    kernel_size=1,
    strides=1,
    padding="VALID",
    data_format="NCHW",
    dilation_rate=1,
    groups=1,
    activation=None,
    use_bias=True,
    kernel_initializer=None,
    bias_initializer=None,
    kernel_regularizer=None,
    bias_regularizer=None,
    trainable=True,
    name=None,
    weight_name=None,
    bias_name=None,
):
    name_prefix = name if name is not None else id_util.UniqueStr("Conv2D_")
    if isinstance(kernel_size, int):
        kernel_size = (kernel_size, kernel_size)
    else:
        assert isinstance(kernel_size, (list, tuple))
        kernel_size = tuple(kernel_size)

    assert isinstance(groups, int)
    assert groups > 0
    assert groups <= filters
    assert filters % groups == 0
    if data_format.upper() == "NCHW":
        assert groups <= inputs.shape[1]
        assert inputs.shape[1] % groups == 0
        weight_shape = (filters, inputs.shape[1] // groups) + kernel_size
    elif data_format.upper() == "NHWC":
        assert groups == 1
        assert groups <= inputs.shape[3]
        assert inputs.shape[3] % groups == 0
        weight_shape = (
            filters,
            kernel_size[0],
            kernel_size[1],
            inputs.shape[3] // groups,
        )
    else:
        raise ValueError("data_format must be in NCHW or NHWC")

    weight = flow.get_variable(
        weight_name if weight_name else name_prefix + "-weight",
        shape=weight_shape,
        dtype=inputs.dtype,
        initializer=kernel_initializer
        if kernel_initializer is not None
        else flow.constant_initializer(0),
        regularizer=kernel_regularizer,
        trainable=trainable,
        model_name="weight",
    )

    output = flow.nn.conv2d(
        inputs,
        weight,
        strides,
        padding,
        data_format,
        dilation_rate,
        groups=groups,
        name=name,
    )
    if use_bias:
        bias = flow.get_variable(
            bias_name if bias_name else name_prefix + "-bias",
            shape=(filters,),
            dtype=inputs.dtype,
            initializer=bias_initializer
            if bias_initializer is not None
            else flow.constant_initializer(0),
            regularizer=bias_regularizer,
            trainable=trainable,
            model_name="bias",
        )
        output = flow.nn.bias_add(
            output, bias, data_format, name=name_prefix + "-bias_add"
        )
    if activation is not None:
        output = activation(output, name=name_prefix + "-activation")

    return output


@oneflow_export("layers.layer_norm")
def layer_norm(
    inputs,
    center=True,
    scale=True,
    trainable=True,
    begin_norm_axis=1,
    begin_params_axis=-1,
    epsilon=1e-5,
    name=None,
):
    r"""
    Analogous to `tf.keras.layers.LayerNormalization <https://www.tensorflow.org/api_docs/python/tf/keras/layers/LayerNormalization>`_

    """
    if os.getenv("ENABLE_USER_OP") != "False":
        name = name if name is not None else id_util.UniqueStr("LayerNorm_")
        op = (
            flow.user_op_builder(name)
            .Op("layer_norm")
            .Input("x", [inputs])
            .Output("y")
            .Output("mean")
            .Output("inv_variance")
        )
        if center == False and scale == False:
            trainable = False
        param_shape = inputs.shape[begin_params_axis:]
        if center:
            beta = flow.get_variable(
                name="{}-beta".format(name),
                shape=param_shape,
                dtype=inputs.dtype,
                initializer=flow.constant_initializer(0.0),
                trainable=trainable,
                model_name="beta",
                distribute=distribute_util.broadcast(),
            )
            op.Input("beta", [beta])
        if scale:
            gamma = flow.get_variable(
                name="{}-gamma".format(name),
                shape=param_shape,
                dtype=inputs.dtype,
                initializer=flow.constant_initializer(1.0),
                trainable=trainable,
                model_name="gamma",
                distribute=distribute_util.broadcast(),
            )
            op.Input("gamma", [gamma])
            op.Output("normalized")
        op.Attr("center", center, "AttrTypeBool")
        op.Attr("scale", scale, "AttrTypeBool")
        op.Attr("begin_norm_axis", begin_norm_axis, "AttrTypeInt64")
        op.Attr("begin_params_axis", begin_params_axis, "AttrTypeInt64")
        op.Attr("epsilon", epsilon, "AttrTypeDouble")
        return op.Build().InferAndTryRun().RemoteBlobList()[0]
    else:
        op_conf = op_conf_util.OperatorConf()
        name = name if name is not None else id_util.UniqueStr("LayerNorm_")
        begin_params_axis = (
            begin_params_axis
            if begin_params_axis >= 0
            else len(inputs.shape) + begin_params_axis
        )
        param_shape = inputs.shape[begin_params_axis:]
        if len(param_shape) == 0:
            param_shape = (1,)
        if center:
            beta = flow.get_variable(
                name="{}-beta".format(name),
                shape=param_shape,
                dtype=inputs.dtype,
                initializer=flow.constant_initializer(0.0),
                trainable=trainable,
                model_name="beta",
                distribute=distribute_util.broadcast(),
            )
            setattr(op_conf.layer_norm_conf, "beta", beta.unique_name)
        if scale:
            gamma = flow.get_variable(
                name="{}-gamma".format(name),
                shape=param_shape,
                dtype=inputs.dtype,
                initializer=flow.constant_initializer(1.0),
                trainable=trainable,
                model_name="gamma",
                distribute=distribute_util.broadcast(),
            )
            setattr(op_conf.layer_norm_conf, "gamma", gamma.unique_name)
        setattr(op_conf, "name", name)
        setattr(op_conf, "trainable", trainable)
        setattr(op_conf.layer_norm_conf, "in", inputs.unique_name)
        setattr(op_conf.layer_norm_conf, "out", "out")
        setattr(op_conf.layer_norm_conf, "center", center)
        setattr(op_conf.layer_norm_conf, "scale", scale)
        setattr(op_conf.layer_norm_conf, "begin_norm_axis", begin_norm_axis)
        setattr(op_conf.layer_norm_conf, "begin_params_axis", begin_params_axis)
        setattr(op_conf.layer_norm_conf, "epsilon", epsilon)
        interpret_util.Forward(op_conf)
        out_lbi = logical_blob_id_util.LogicalBlobId()
        setattr(out_lbi, "op_name", op_conf.name)
        setattr(out_lbi, "blob_name", "out")
        return remote_blob_util.RemoteBlob(out_lbi)


@oneflow_export("layers.layer_norm_grad")
def layer_norm_grad(
    dy, x, mean, inv_variance, begin_norm_axis=1, name=None,
):
    if os.getenv("ENABLE_USER_OP") != "False":
        name = name if name is not None else id_util.UniqueStr("LayerNormGrad_")
        op = (
            flow.user_op_builder(name)
            .Op("layer_norm_grad")
            .Input("dy", [dy])
            .Input("x", [x])
            .Input("mean", [mean])
            .Input("inv_variance", [inv_variance])
            .Output("dx")
            .Attr("begin_norm_axis", begin_norm_axis, "AttrTypeInt64")
            .Attr("epsilon", 1e-5, "AttrTypeDouble")
        )
        return op.Build().InferAndTryRun().RemoteBlobList()[0]
    else:
        op_conf = op_conf_util.OperatorConf()
        name = name if name is not None else id_util.UniqueStr("LayerNormGrad_")
        setattr(op_conf, "name", name)
        setattr(op_conf.layer_norm_grad_conf, "dy", dy.unique_name)
        setattr(op_conf.layer_norm_grad_conf, "x", x.unique_name)
        setattr(op_conf.layer_norm_grad_conf, "mean", mean.unique_name)
        setattr(op_conf.layer_norm_grad_conf, "inv_variance", inv_variance.unique_name)
        setattr(op_conf.layer_norm_grad_conf, "dx", "dx")
        setattr(op_conf.layer_norm_grad_conf, "begin_norm_axis", begin_norm_axis)
        setattr(op_conf.layer_norm_grad_conf, "epsilon", 1e-5)
<<<<<<< HEAD
        interpret_util.Forward(op_conf)
=======
        compile_context.CurJobAddOp(op_conf)
>>>>>>> 57e54da6
        out_lbi = logical_blob_id_util.LogicalBlobId()
        setattr(out_lbi, "op_name", op_conf.name)
        setattr(out_lbi, "blob_name", "dx")
        return remote_blob_util.RemoteBlob(out_lbi)


@oneflow_export("layers.layer_norm_param_grad")
def layer_norm_param_grad(
    dy, norm, gamma, begin_params_axis=-1, name=None,
):
    if os.getenv("ENABLE_USER_OP") != "False":
        name = name if name is not None else id_util.UniqueStr("LayerNormGrad_")
        normalized_diff, beta_diff, gamma_diff, reduce_buf = (
            flow.user_op_builder(name)
            .Op("layer_norm_param_grad")
            .Input("dy", [dy])
            .Input("normalized", [norm])
            .Input("gamma", [gamma])
            .Output("normalized_diff")
            .Output("beta_diff")
            .Output("gamma_diff")
            .Output("reduce_buf")
            .Attr("begin_params_axis", begin_params_axis, "AttrTypeInt64")
            .Build()
            .InferAndTryRun()
            .RemoteBlobList()
        )
        return normalized_diff, beta_diff, gamma_diff
    else:
        op_conf = op_conf_util.OperatorConf()
        name = name if name is not None else id_util.UniqueStr("LayerNormParamGrad_")
        setattr(op_conf, "name", name)
        setattr(op_conf.layer_norm_param_grad_conf, "dy", dy.unique_name)
        setattr(op_conf.layer_norm_param_grad_conf, "normalized", norm.unique_name)
        setattr(op_conf.layer_norm_param_grad_conf, "gamma", gamma.unique_name)
        setattr(
            op_conf.layer_norm_param_grad_conf, "begin_params_axis", begin_params_axis
        )
        setattr(
            op_conf.layer_norm_param_grad_conf, "normalized_diff", "normalized_diff"
        )
        setattr(op_conf.layer_norm_param_grad_conf, "beta_diff", "beta_diff")
        setattr(op_conf.layer_norm_param_grad_conf, "gamma_diff", "gamma_diff")
<<<<<<< HEAD
        interpret_util.Forward(op_conf)
=======
        compile_context.CurJobAddOp(op_conf)
>>>>>>> 57e54da6

        normalized_diff_lbi = logical_blob_id_util.LogicalBlobId()
        beta_diff_lbi = logical_blob_id_util.LogicalBlobId()
        gamma_diff_lbi = logical_blob_id_util.LogicalBlobId()
        setattr(normalized_diff_lbi, "op_name", op_conf.name)
        setattr(beta_diff_lbi, "op_name", op_conf.name)
        setattr(gamma_diff_lbi, "op_name", op_conf.name)
        setattr(normalized_diff_lbi, "blob_name", "normalized_diff")
        setattr(beta_diff_lbi, "blob_name", "beta_diff")
        setattr(gamma_diff_lbi, "blob_name", "gamma_diff")

        return (
            remote_blob_util.RemoteBlob(normalized_diff_lbi),
            remote_blob_util.RemoteBlob(beta_diff_lbi),
            remote_blob_util.RemoteBlob(gamma_diff_lbi),
        )


@oneflow_export("layers.batch_normalization")
def batch_normalization(
    inputs,
    axis=-1,
    momentum=0.99,
    epsilon=0.001,
    center=True,
    scale=True,
    beta_initializer=None,
    gamma_initializer=None,
    beta_regularizer=None,
    gamma_regularizer=None,
    moving_mean_initializer=None,
    moving_variance_initializer=None,
    trainable=True,
    training=True,
    name=None,
):
    r"""
    Analogous to `tf.keras.layers.BatchNormalization <https://www.tensorflow.org/api_docs/python/tf/keras/layers/BatchNormalization>`_

    """
    assert axis >= -len(inputs.shape) and axis < len(inputs.shape)
    if axis < 0:
        axis += len(inputs.shape)
    params_shape = [inputs.shape[axis]]
    # Float32 required to avoid precision-loss when using fp16 input/output
    params_dtype = flow.float32 if inputs.dtype == flow.float16 else inputs.dtype

    if not flow.current_global_function_desc().IsTrainable() or not trainable:
        training = False

    if name is None:
        name = id_util.UniqueStr("BatchNorm_")

    if center:
        beta = flow.get_variable(
            name=name + "-beta",
            shape=params_shape,
            dtype=params_dtype,
            initializer=beta_initializer or flow.zeros_initializer(),
            regularizer=beta_regularizer,
            trainable=trainable,
            distribute=distribute_util.broadcast(),
        )
    else:
        beta = flow.constant(0, dtype=params_dtype, shape=params_shape)

    if scale:
        gamma = flow.get_variable(
            name=name + "-gamma",
            shape=params_shape,
            dtype=params_dtype,
            initializer=gamma_initializer or flow.ones_initializer(),
            regularizer=gamma_regularizer,
            trainable=trainable,
            distribute=distribute_util.broadcast(),
        )
    else:
        gamma = flow.constant(1, dtype=params_dtype, shape=params_shape)

    moving_mean = flow.get_variable(
        name=name + "-moving_mean",
        shape=params_shape,
        dtype=params_dtype,
        initializer=moving_mean_initializer or flow.zeros_initializer(),
        trainable=False,
        distribute=distribute_util.broadcast(),
    )

    moving_variance = flow.get_variable(
        name=name + "-moving_variance",
        shape=params_shape,
        dtype=params_dtype,
        initializer=moving_variance_initializer or flow.ones_initializer(),
        trainable=False,
        distribute=distribute_util.broadcast(),
    )

<<<<<<< HEAD
        interpret_util.Forward(op_conf)
        out_lbi = logical_blob_id_util.LogicalBlobId()
        setattr(out_lbi, "op_name", op_conf.name)
        setattr(out_lbi, "blob_name", "out")
        return remote_blob_util.RemoteBlob(out_lbi)
=======
    builder = (
        flow.user_op_builder(name)
        .Op("normalization")
        .Input("x", [inputs])
        .Input("moving_mean", [moving_mean])
        .Input("moving_variance", [moving_variance])
        .Input("gamma", [gamma])
        .Input("beta", [beta])
        .Output("y")
        .Attr("axis", axis, "AttrTypeInt32")
        .Attr("epsilon", epsilon, "AttrTypeFloat")
        .Attr("training", training, "AttrTypeBool")
        .Attr("momentum", momentum, "AttrTypeFloat")
    )
    if trainable and training:
        builder = builder.Output("mean").Output("inv_variance")
    return builder.Build().InferAndTryRun().RemoteBlobList()[0]
>>>>>>> 57e54da6
<|MERGE_RESOLUTION|>--- conflicted
+++ resolved
@@ -319,11 +319,7 @@
         setattr(op_conf.layer_norm_grad_conf, "dx", "dx")
         setattr(op_conf.layer_norm_grad_conf, "begin_norm_axis", begin_norm_axis)
         setattr(op_conf.layer_norm_grad_conf, "epsilon", 1e-5)
-<<<<<<< HEAD
         interpret_util.Forward(op_conf)
-=======
-        compile_context.CurJobAddOp(op_conf)
->>>>>>> 57e54da6
         out_lbi = logical_blob_id_util.LogicalBlobId()
         setattr(out_lbi, "op_name", op_conf.name)
         setattr(out_lbi, "blob_name", "dx")
@@ -367,11 +363,7 @@
         )
         setattr(op_conf.layer_norm_param_grad_conf, "beta_diff", "beta_diff")
         setattr(op_conf.layer_norm_param_grad_conf, "gamma_diff", "gamma_diff")
-<<<<<<< HEAD
         interpret_util.Forward(op_conf)
-=======
-        compile_context.CurJobAddOp(op_conf)
->>>>>>> 57e54da6
 
         normalized_diff_lbi = logical_blob_id_util.LogicalBlobId()
         beta_diff_lbi = logical_blob_id_util.LogicalBlobId()
@@ -469,13 +461,6 @@
         distribute=distribute_util.broadcast(),
     )
 
-<<<<<<< HEAD
-        interpret_util.Forward(op_conf)
-        out_lbi = logical_blob_id_util.LogicalBlobId()
-        setattr(out_lbi, "op_name", op_conf.name)
-        setattr(out_lbi, "blob_name", "out")
-        return remote_blob_util.RemoteBlob(out_lbi)
-=======
     builder = (
         flow.user_op_builder(name)
         .Op("normalization")
@@ -492,5 +477,4 @@
     )
     if trainable and training:
         builder = builder.Output("mean").Output("inv_variance")
-    return builder.Build().InferAndTryRun().RemoteBlobList()[0]
->>>>>>> 57e54da6
+    return builder.Build().InferAndTryRun().RemoteBlobList()[0]