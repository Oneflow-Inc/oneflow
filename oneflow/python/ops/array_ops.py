--- conflicted
+++ resolved
@@ -249,21 +249,6 @@
     lbi.blob_name = "out"
     return remote_blob_util.RemoteBlob(lbi)
 
-
-<<<<<<< HEAD
-@oneflow_export('identity')
-def identity(
-        input,
-        name=None):
-    op_conf = op_conf_util.OperatorConf()
-    setattr(
-        op_conf,
-        "name",
-        name if name is not None else id_util.UniqueStr("Identity_"),
-    )
-    op_conf.identity_conf.out = "out"
-    setattr(op_conf.identity_conf, "in", input.logical_blob_name)
-=======
 @oneflow_export("local_scatter_nd_update")
 def local_scatter_nd_update(inputs, indices, updates, name=None):
     op_conf = op_conf_util.OperatorConf()
@@ -453,7 +438,6 @@
     op_conf.name = name
     setattr(op_conf.identity_conf, "in", x.logical_blob_name)
     op_conf.identity_conf.out = "out"
->>>>>>> f7c53e8f
     compile_context.CurJobAddOp(op_conf)
     lbi = logical_blob_id_util.LogicalBlobId()
     lbi.op_name = op_conf.name
