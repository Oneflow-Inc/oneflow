--- conflicted
+++ resolved
@@ -17,10 +17,7 @@
 
 
 @oneflow_export("gather")
-<<<<<<< HEAD
-def gather(
-    params, indices, axis=None, batch_dims=0, name=None
-):
+def gather(params, indices, validate_indices=None, axis=None, batch_dims=0, name=None):
     r"""Gather slices from params axis axis according to indices.
 
     Analogous to `tf.gather <https://www.tensorflow.org/api_docs/python/tf/gather>`_
@@ -35,9 +32,6 @@
     Returns:
         A blob. Has the same type as params.
     """
-=======
-def gather(params, indices, validate_indices=None, axis=None, batch_dims=0, name=None):
->>>>>>> 04d30334
     op_conf = op_conf_util.OperatorConf()
     if name is None:
         op_conf.name = id_util.UniqueStr("Gather_")
@@ -253,19 +247,11 @@
 
     Args:
         input_: A `Blob`.
-<<<<<<< HEAD
-        begin: A list or a tuple, indicate each dimension slice begin, whose length must be equal 
-            to `input_`'s number of dimensions, the first element of beign must be set to None.
-            (because oneflow internal slice op do not support slice at dim0 at present)
-        size: A list or a tuple, indicate each dimension slice size, whose length must be equal 
-            to `input_`'s number of dimensions, the first element of beign must be set to None.
-=======
         begin: A list or a tuple, indicate each dimension slice begin, whose length must be equal
             to input_'s number of dimensions, the first element of beign must be set to None.
             (because oneflow internal slice op do not support slice at dim0 at present)
         size: A list or a tuple, indicate each dimension slice size, whose length must be equal
             to input_'s number of dimensions, the first element of beign must be set to None.
->>>>>>> 04d30334
         name: A name for the operation (optional).
     """
     ndims = len(input_.static_shape)
@@ -350,30 +336,6 @@
     return remote_blob_util.RemoteBlob(lbi)
 
 
-<<<<<<< HEAD
-@oneflow_export("constant")
-def constant(
-    value,
-    dtype=None,
-    shape=None,
-    name=None,
-):
-    r"""Creates a constant blob.
-
-    Args:
-        value: A constant value (or list) of output type dtype.
-        dtype: The type of the elements of the resulting tensor.
-        shape: Optional dimensions of resulting tensor.
-        name: A name for the operation (optional).
-    Returns:
-        A Constant blob.
-    """
-    op_conf = op_conf_util.OperatorConf()
-    setattr(
-        op_conf,
-        "name",
-        name if name is not None else id_util.UniqueStr("Constant_"),
-=======
 @oneflow_export("slice_v2")
 def slice_v2(input, slice_tup_list, name=None):
     r"""Extracts a slice from a tensor.
@@ -437,12 +399,23 @@
         .Attr("has_begin", has_begin_list, "AttrTypeListInt64")
         .Attr("has_end", has_end_list, "AttrTypeListInt64")
         .Build()
->>>>>>> 04d30334
     )
     return op.InferAndTryRun().RemoteBlobList()[0]
 
 @oneflow_export("concat")
 def concat(values, axis, name=None):
+    r"""Concatenate two or more `Blob` s at specified axis. 
+
+    Analogous to `numpy.concatenate <https://docs.scipy.org/doc/numpy/reference/generated/numpy.concatenate.html>`_
+
+    Args:
+        values: a `list` of `Blob`
+        axis: a `int`
+        name: name of this operator. `None` by default
+    
+    Returns:
+        A `Blob`
+    """
     if os.getenv("ENABLE_USER_OP") == 'True':
         assert isinstance(values, (list, tuple))
         assert len(values) >= 2
@@ -576,24 +549,6 @@
     return transpose(indices, perm=(1, 0), name=tranpose_name)
 
 
-<<<<<<< HEAD
-@oneflow_export('concat')
-def concat(values,
-           axis,
-           name=None):
-    r"""Concat two or more `Blob` s at specified axis. 
-
-    Analogous to `numpy.concatenate <https://docs.scipy.org/doc/numpy/reference/generated/numpy.concatenate.html>`_
-
-    Args:
-        values: a `list` of `Blob`
-        axis: a `int`
-        name: name of this operator. `None` by default
-    
-    Returns:
-        A `Blob`
-    """
-=======
 @oneflow_export("where")
 def where(condition, x=None, y=None, name=None): 
     if x is None and y is None:
@@ -623,7 +578,6 @@
 @oneflow_export("piece_slice")
 def piece_slice(inputs, output_size, name=None):
     assert inputs.shape[0] == output_size
->>>>>>> 04d30334
     op_conf = op_conf_util.OperatorConf()
     setattr(op_conf, "name", name if name is not None else id_util.UniqueStr("PieceSlice_"))
     setattr(op_conf.piece_slice_conf, "in", inputs.logical_blob_name)
@@ -692,24 +646,8 @@
     return remote_blob_util.RemoteBlob(lbi)
 
 
-<<<<<<< HEAD
-@oneflow_export('identity')
-def identity(
-        input,
-        name=None):
-    r"""Return a `Blob` has identical content and data type to input `Blob`. Analogous to `tf.identity <https://www.tensorflow.org/api_docs/python/tf/identity>`_
-
-    Args:
-        input: a `Blob`
-        name: name of this operator. `None` by default
-    
-    Returns:
-        A `Blob`
-    """
-=======
 @oneflow_export("assign")
 def assign(ref, value, dtype=None, name=None):
->>>>>>> 04d30334
     op_conf = op_conf_util.OperatorConf()
     setattr(op_conf, "name", name if name is not None else id_util.UniqueStr("Assign_"))
     op_conf.assign_conf.ref = ref.logical_blob_name
@@ -749,6 +687,15 @@
 
 @oneflow_export("identity")
 def identity(x, name=None):
+    r"""Return a `Blob` has identical content and data type to input `Blob`. Analogous to `tf.identity <https://www.tensorflow.org/api_docs/python/tf/identity>`_
+
+    Args:
+        input: a `Blob`
+        name: name of this operator. `None` by default
+    
+    Returns:
+        A `Blob`
+    """
     if name is None:
         name = id_util.UniqueStr("Identity_")
     op_conf = op_conf_util.OperatorConf()
