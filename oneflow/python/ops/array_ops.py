from __future__ import absolute_import

import operator
import os
from functools import reduce

import oneflow as flow
import oneflow.core.operator.op_conf_pb2 as op_conf_util
import oneflow.core.register.logical_blob_id_pb2 as logical_blob_id_util
import oneflow.python.framework.interpret_util as interpret_util
import oneflow.python.framework.distribute as distribute_util
import oneflow.python.framework.id_util as id_util
import oneflow.python.framework.remote_blob as remote_blob_util
from oneflow.python.oneflow_export import oneflow_export


@oneflow_export("gather")
def gather(params, indices, validate_indices=None, axis=None, batch_dims=0, name=None):
    r"""Gather slices from params axis axis according to indices.

    Analogous to `tf.gather <https://www.tensorflow.org/api_docs/python/tf/gather>`_

    Args:
        params: A `Blob`. The blob from which to gather values. Must be at least rank `axis + 1`.
        indices: A `Blob`. Index blob. Must be in range [0, params.shape[axis]).
        axis: A `int`. The axis in params to gather indices from. Defaults to the first dimension. 
            Supports negative indexes.
        batch_dims: An optional `int`. Defaults to 0.
        name: A name for the operation (optional).
    Returns:
        A blob. Has the same type as params.
    """
    params_ndims = len(params.shape)
    if axis is None:
        axis = batch_dims
    elif axis < 0:
        origin_axis = axis
        axis += params_ndims
        assert axis >= 0 and axis < params_ndims, ValueError(
            "Expected axis to between [%d, %d).  But received: %d "
            % (-params_ndims, params_ndims, origin_axis)
        )

    if batch_dims > 0:
        if axis == batch_dims:
            return (
                flow.user_op_builder(
                    name if name is not None else id_util.UniqueStr("BatchGather_")
                )
                .Op("batch_gather")
                .Input("in", [params])
                .Input("indices", [indices])
                .Output("out")
                .Build()
                .InferAndTryRun()
                .RemoteBlobList()[0]
            )
        elif axis > batch_dims:
            raise NotImplementedError
        else:
            raise AttributeError
    else:
        return (
            flow.user_op_builder(
                name if name is not None else id_util.UniqueStr("Gather_")
            )
            .Op("gather")
            .Input("in", [params])
            .Input("indices", [indices])
            .Output("out")
            .Attr("axis", int(axis), "AttrTypeInt64")
            .Build()
            .InferAndTryRun()
            .RemoteBlobList()[0]
        )


def infer_shape(x, shape):
    dim_index_need_infer = shape.index(-1) if shape.count(-1) == 1 else None
    in_elem_cnt = reduce(operator.mul, x.shape, 1)
    out_elem_cnt = reduce(operator.mul, shape, 1)
    if dim_index_need_infer is not None:
        assert (in_elem_cnt % out_elem_cnt) == 0
        shape[dim_index_need_infer] = int(abs(in_elem_cnt / out_elem_cnt))
    else:
        assert in_elem_cnt == out_elem_cnt
    return shape


@oneflow_export("reshape")
def reshape(x, shape, name=None):
    r"""Reshapes a blob.

    Args:
        x: A `Blob`.
        shape: Shape of the output blob.
        name: A name for the operation (optional).
    Returns:
        A `Blob`, has the same type as `x`.
    """
    assert isinstance(shape, tuple) or isinstance(shape, list)
    shape = list(shape)
    assert all(dim == -1 or dim > 0 for dim in shape)
    assert shape.count(-1) <= 1
    if (not x.is_dynamic) and (os.getenv("ENABLE_USER_OP") != "False"):
        if name is None:
            name = id_util.UniqueStr("Reshape_")
        return (
            flow.user_op_builder(name)
            .Op("reshape")
            .Input("in", [x])
            .Output("out")
            .Attr("shape", infer_shape(x, shape), "AttrTypeShape")
            .Build()
            .InferAndTryRun()
            .RemoteBlobList()[0]
        )
    else:
        op_conf = op_conf_util.OperatorConf()
        if x.is_dynamic:
            setattr(
                op_conf,
                "name",
                name if name is not None else id_util.UniqueStr("DynamicReshape_"),
            )
            setattr(op_conf.dynamic_reshape_conf, "in", x.unique_name)
            op_conf.dynamic_reshape_conf.shape.dim.extend(list(shape))
            setattr(op_conf.dynamic_reshape_conf, "out", "out")
        else:
            op_conf.name = id_util.UniqueStr("Reshape_" + x.op_name)
            setattr(op_conf.reshape_conf, "in", x.unique_name)
            op_conf.reshape_conf.shape.dim[:] = list(infer_shape(x, shape))
            op_conf.reshape_conf.out = "out"
        interpret_util.Forward(op_conf)
        lbi = logical_blob_id_util.LogicalBlobId()
        lbi.op_name = op_conf.name
        lbi.blob_name = "out"
        return remote_blob_util.RemoteBlob(lbi)


@oneflow_export("reshape_like")
def reshape_like(x, like, name=None):
    if os.getenv("ENABLE_USER_OP") != "False":
        if name is None:
            name = id_util.UniqueStr("ReshapeLike_")
        return (
            flow.user_op_builder(name)
            .Op("reshape_like")
            .Input("in", [x])
            .Input("like", [like])
            .Output("out")
            .Build()
            .InferAndTryRun()
            .RemoteBlobList()[0]
        )
    else:
        op_conf = op_conf_util.OperatorConf()
        op_conf.name = id_util.UniqueStr("ReshapeLike_")
        setattr(op_conf.reshape_like_conf, "x", x.unique_name)
        setattr(op_conf.reshape_like_conf, "like", like.unique_name)
        op_conf.reshape_like_conf.y = "y"
        interpret_util.Forward(op_conf)
        lbi = logical_blob_id_util.LogicalBlobId()
        lbi.op_name = op_conf.name
        lbi.blob_name = "y"
        return remote_blob_util.RemoteBlob(lbi)


@oneflow_export("dynamic_reshape")
def dynamic_reshape(x, shape, name=None):
    assert isinstance(shape, tuple) or isinstance(shape, list)
    shape = list(shape)
    op_conf = op_conf_util.OperatorConf()
    setattr(
        op_conf,
        "name",
        name if name is not None else id_util.UniqueStr("DynamicReshape_"),
    )
    setattr(op_conf.dynamic_reshape_conf, "in", x.unique_name)
    op_conf.dynamic_reshape_conf.shape.dim.extend(list(shape))
    setattr(op_conf.dynamic_reshape_conf, "out", "out")
    interpret_util.Forward(op_conf)
    lbi = logical_blob_id_util.LogicalBlobId()
    lbi.op_name = op_conf.name
    lbi.blob_name = "out"
    return remote_blob_util.RemoteBlob(lbi)


@oneflow_export("transpose")
def transpose(a, perm=None, conjugate=False, name=None):
    r"""Transposes `a`.

    Analogous to `tf.transpose <https://www.tensorflow.org/api_docs/python/tf/transpose>`_

    Args:
        a: A `Blob`.
        perm: A permutation of the dimensions of `a`.
        conjugate: False. Not supported.
        name: A name for the operation (optional).
    Returns:
        A transposed blob.
    """
    assert isinstance(perm, (tuple, list))

    if name is None:
        name = id_util.UniqueStr("Transpose_")

    if conjugate:
        raise NotImplementedError

    return (
        flow.user_op_builder(name)
        .Op("transpose")
        .Input("input", [a])
        .Output("output")
        .Attr("perm", perm, "AttrTypeListInt32")
        .Build()
        .InferAndTryRun()
        .RemoteBlobList()[0]
    )


@oneflow_export("slice")
def slice(x, begin, size, name=None):
    r"""Extracts a slice from a tensor.

    Args:
        x: A `Blob`.
        begin: A list or a tuple, indicate each dimension slice begin, whose length must be equal
            to x's number of dimensions, the first element of beign must be set to None.
            (because oneflow internal slice op do not support slice at dim0 at present)
        size: A list or a tuple, indicate each dimension slice size, whose length must be equal
            to x's number of dimensions, the first element of beign must be set to None.
        name: A name for the operation (optional).
    """
    ndims = len(x.shape)
    assert (
        isinstance(begin, (list, tuple)) and len(begin) == ndims
    ), "begin must be a list or tuple whose length is the same with x's number of dimensions."
    assert (
        isinstance(size, (list, tuple)) and len(size) == ndims
    ), "size must be a list or tuple whose length is the same with x's number of dimensions."
    # assert (
    #     begin[0] is None
    # ), "begin not support dim0 slice at present, the first element of begin must be set to None"
    # assert (
    #     size[0] is None
    # ), "size not support dim0 slice at present, the first element of size must be set to None"
    slice_tup_list = []
    for b, s, d in list(zip(begin, size, x.shape)):
        begin, end, stride = None, None, 1
        if b is not None:
            if b < -d or b > d - 1:
                raise ValueError(
                    "'i'th element of begin must be greater than or equal to negative x's 'i'th dimension "
                    "and less than x's 'i'th dimension."
                )
            b = b + d if b < 0 else b
            begin = b
        if s is not None:
            if s > 0:
                if b + s > d:
                    raise ValueError(
                        "the sum of 'i'th element of begin and 'i'th element of size must be "
                        "less than or equal to x's 'i'th dimension."
                    )
                end = b + s
            elif s == -1:
                end = d
            else:
                raise ValueError(
                    "elements of size must be an int that greater then 0 or equal to -1"
                )
<<<<<<< HEAD
            slice_conf.stride = 1
        slice_conf_list.append(slice_conf)

    op_conf = op_conf_util.OperatorConf()
    setattr(op_conf, "name", name if name is not None else id_util.UniqueStr("Slice_"))
    setattr(op_conf.slice_conf, "in", x.unique_name)
    setattr(op_conf.slice_conf, "out", "out")
    op_conf.slice_conf.dim_slice_conf.extend(slice_conf_list)

    interpret_util.Forward(op_conf)
    lbi = logical_blob_id_util.LogicalBlobId()
    lbi.op_name = op_conf.name
    lbi.blob_name = "out"
    return remote_blob_util.RemoteBlob(lbi)
=======
        slice_tup_list.append((begin, end, stride))
    return slice_v2(x, slice_tup_list, name=name)
>>>>>>> 395f5cf6


@oneflow_export("slice_v2")
def slice_v2(x, slice_tup_list, name=None):
    r"""Extracts a slice from a tensor.

    Args:
        x: A `Blob`.
        slice_tup_list: A list of tuple, indicate each dimension slice (begin, end, stride). 
            Note: The function don't support slice at dim0 for now , first element of slice_tup_list must be 
            (None, None, None).
        name: A name for the operation (optional).

    """
    name = name or id_util.UniqueStr("SliceV2_")
    if not isinstance(name, str):
        raise ValueError('param "name" must be a string')

    ndims = len(x.shape)
    if not isinstance(slice_tup_list, (list, tuple)) or len(slice_tup_list) > ndims:
        raise ValueError(
            'param "slice_tup_list" must be a list or tuple whose length should be '
            "less than or equal to number of dimensions of x"
        )

    # if length of slice_tup_list is less than number of dimensions of x, fill it to length of ndims reduce 1
    if len(slice_tup_list) < ndims:
        slice_tup_list += [(None, None, None)] * (ndims - len(slice_tup_list))

    begin_list = []
    end_list = []
    stride_list = []
    has_begin_list = []
    has_end_list = []
    for slice_tup, dim in zip(slice_tup_list, x.shape):
        if not isinstance(slice_tup, (tuple, list)):
            raise ValueError(
                "element of slice_tup_list must be a list or tuple with form (begin, end, stride)"
            )
        (begin, end, stride) = slice_tup
        has_begin = 1
        has_end = 1
        if begin is None:
            begin = 0
            has_begin = 0
        if end is None:
            end = 0
            has_end = 0
        if stride is None:
            stride = 1
        begin_list.append(begin)
        end_list.append(end)
        stride_list.append(stride)
        has_begin_list.append(has_begin)
        has_end_list.append(has_end)

    op = (
        flow.user_op_builder(name)
        .Op("slice_v2")
        .Input("x", [x])
        .Output("y")
        .Attr("begin", begin_list, "AttrTypeListInt64")
        .Attr("end", end_list, "AttrTypeListInt64")
        .Attr("stride", stride_list, "AttrTypeListInt64")
        .Attr("has_begin", has_begin_list, "AttrTypeListInt64")
        .Attr("has_end", has_end_list, "AttrTypeListInt64")
        .Build()
    )
    return op.InferAndTryRun().RemoteBlobList()[0]


@oneflow_export("concat")
def concat(values, axis, name=None):
    r"""Concatenate two or more `Blob` s at specified axis. 

    Analogous to `numpy.concatenate <https://docs.scipy.org/doc/numpy/reference/generated/numpy.concatenate.html>`_

    Args:
        values: a `list` of `Blob`
        axis: a `int`
        name: name of this operator. `None` by default
    
    Returns:
        A `Blob`
    """
    assert isinstance(values, (list, tuple))
    assert len(values) >= 2
    if axis < 0:
        axis += len(values[0].shape)
    assert axis >= 0 and axis < len(values[0].shape)
    out = (
        flow.user_op_builder(name if name is not None else id_util.UniqueStr("Concat_"))
        .Op("concat")
        .Input("in", values)
        .Output("out")
        .Attr("axis", int(axis), "AttrTypeInt32")
        .Build()
        .InferAndTryRun()
        .RemoteBlobList()[0]
    )
    return out


@oneflow_export("gather_nd")
def gather_nd(params, indices, name=None):
    if name is None:
        name = id_util.UniqueStr("GatherNd_")
    op = (
        flow.user_op_builder(name)
        .Op("gather_nd")
        .Input("params", [params])
        .Input("indices", [indices])
        .Output("out")
        .Build()
    )
    return op.InferAndTryRun().RemoteBlobList()[0]


@oneflow_export("scatter_nd")
def scatter_nd(indices, updates, shape, name=None):
    if name is None:
        name = id_util.UniqueStr("ScatterNd_")
    op = (
        flow.user_op_builder(name)
        .Op("scatter_nd")
        .Input("indices", [indices])
        .Input("updates", [updates])
        .Attr("shape", shape, "AttrTypeShape")
        .Output("out")
        .Build()
    )
    return op.InferAndTryRun().RemoteBlobList()[0]


@oneflow_export("tensor_scatter_nd_update")
def tensor_scatter_nd_update(params, indices, updates, name=None):
    if name is None:
        name = id_util.UniqueStr("TensorScatterNdUpdate_")
    op = (
        flow.user_op_builder(name)
        .Op("tensor_scatter_nd_update")
        .Input("params", [params])
        .Input("updates", [updates])
        .Input("indices", [indices])
        .Output("out")
        .Build()
    )
    return op.InferAndTryRun().RemoteBlobList()[0]


@oneflow_export("tensor_scatter_nd_add")
def tensor_scatter_nd_add(params, indices, updates, name=None):
    if name is None:
        name = id_util.UniqueStr("TensorScatterNdAdd_")
    op = (
        flow.user_op_builder(name)
        .Op("tensor_scatter_nd_add")
        .Input("params", [params])
        .Input("updates", [updates])
        .Input("indices", [indices])
        .Output("out")
        .Build()
    )
    return op.InferAndTryRun().RemoteBlobList()[0]


@oneflow_export("argwhere")
def argwhere(condition, dtype=None, name=None):
    if name is None:
        name = id_util.UniqueStr("ArgWhere_")

    op_conf = op_conf_util.OperatorConf()
    setattr(op_conf, "name", name)
    setattr(op_conf.arg_where_conf, "in", condition.unique_name)
    setattr(op_conf.arg_where_conf, "out", "out")
    setattr(op_conf.arg_where_conf, "out_size", "out_size")
    if dtype is not None:
        setattr(op_conf.arg_where_conf, "data_type", dtype)
    interpret_util.Forward(op_conf)

    arg_where_out_lbi = logical_blob_id_util.LogicalBlobId()
    setattr(arg_where_out_lbi, "op_name", op_conf.name)
    setattr(arg_where_out_lbi, "blob_name", "out")

    arg_where_out_size_lbi = logical_blob_id_util.LogicalBlobId()
    setattr(arg_where_out_size_lbi, "op_name", op_conf.name)
    setattr(arg_where_out_size_lbi, "blob_name", "out_size")

    arg_where_out = remote_blob_util.RemoteBlob(arg_where_out_lbi)
    arg_where_out_size = remote_blob_util.RemoteBlob(arg_where_out_size_lbi)
    return sync_dynamic_resize(arg_where_out, arg_where_out_size)


@oneflow_export("nonzero")
def nonzero(a, name=None):
    if name is None:
        argwhere_name = id_util.UniqueStr("Nonzero_ArgWhere_")
        tranpose_name = id_util.UniqueStr("Nonzero_Transpose_")
    else:
        argwhere_name = name + "_ArgWhere"
        tranpose_name = name + "_Transpose"
    indices = argwhere(a, name=argwhere_name)
    return transpose(indices, perm=(1, 0), name=tranpose_name)


@oneflow_export("where")
def where(condition, x=None, y=None, name=None):
    if x is None and y is None:
        return argwhere(condition, name=name)
    elif x is not None and y is not None:
        if name is None:
            name = id_util.UniqueStr("Where_")

        if x.shape == condition.shape and y.shape == condition.shape:
            broadcast_cond = condition
            broadcast_x = x
            broadcast_y = y
        else:
            broadcast_cond = flow.broadcast_to_compatible_with(condition, [x, y])
            broadcast_x = flow.broadcast_to_compatible_with(x, [condition, y])
            broadcast_y = flow.broadcast_to_compatible_with(y, [condition, x])
        return (
            flow.user_op_builder(name)
            .Op("where")
            .Input("condition", [broadcast_cond])
            .Input("x", [broadcast_x])
            .Input("y", [broadcast_y])
            .Output("out")
            .Build()
            .InferAndTryRun()
            .RemoteBlobList()[0]
        )
    else:
        raise ValueError("it is not supported when exactly one of x or y is non-None")


@oneflow_export("elem_cnt")
def elem_cnt(inputs, dtype=None, name=None):
    op_conf = op_conf_util.OperatorConf()
    setattr(
        op_conf, "name", name if name is not None else id_util.UniqueStr("ElemCnt_")
    )
    op_conf.shape_elem_cnt_conf.x = inputs.unique_name

    op_conf.shape_elem_cnt_conf.exclude_axis_conf.SetInParent()
    if dtype is not None:
        op_conf.shape_elem_cnt_conf.data_type = dtype
    op_conf.shape_elem_cnt_conf.y = "y"
    interpret_util.Forward(op_conf)
    out_lbi = logical_blob_id_util.LogicalBlobId()
    setattr(out_lbi, "op_name", op_conf.name)
    setattr(out_lbi, "blob_name", "y")
    return remote_blob_util.RemoteBlob(out_lbi)


@oneflow_export("sync_dynamic_resize")
def sync_dynamic_resize(inputs, size, name=None):
    op_conf = op_conf_util.OperatorConf()
    setattr(
        op_conf,
        "name",
        name if name is not None else id_util.UniqueStr("SyncDynamicResize_"),
    )
    setattr(op_conf.sync_dynamic_resize_conf, "in", inputs.unique_name)
    setattr(op_conf.sync_dynamic_resize_conf, "size", size.unique_name)
    setattr(op_conf.sync_dynamic_resize_conf, "axis", 0)
    setattr(op_conf.sync_dynamic_resize_conf, "out", "out")
    setattr(op_conf.sync_dynamic_resize_conf, "eager", flow.eager_execution_enabled())
    interpret_util.Forward(op_conf)
    out_lbi = logical_blob_id_util.LogicalBlobId()
    setattr(out_lbi, "op_name", op_conf.name)
    setattr(out_lbi, "blob_name", "out")
    return remote_blob_util.RemoteBlob(out_lbi)


@oneflow_export("stack")
def stack(inputs, axis, name=None):
    if not isinstance(inputs, (list, tuple)):
        inputs = [inputs]

    if axis < 0:
        axis = axis + len(inputs[0].shape)

    assert axis == 0, "Only support dim0 stack now."

    op_conf = op_conf_util.OperatorConf()
    setattr(op_conf, "name", name or id_util.UniqueStr("Stack_"))
    getattr(op_conf.stack_conf, "in").extend([input.unique_name for input in inputs])
    setattr(op_conf.stack_conf, "axis", axis)
    setattr(op_conf.stack_conf, "out", "out")
    interpret_util.Forward(op_conf)
    lbi = logical_blob_id_util.LogicalBlobId()
    lbi.op_name = op_conf.name
    lbi.blob_name = "out"
    return remote_blob_util.RemoteBlob(lbi)


@oneflow_export("random.generate_random_batch_permutation_indices")
def generate_random_batch_permutation_indices(value, seed=None, name=None):
    import random

    op = (
        flow.user_op_builder(
            name
            if name is not None
            else id_util.UniqueStr(value.op_name + "_random_batch_permutation_indices")
        )
        .Op("generate_random_batch_permutation_indices")
        .Input("x", [value])
        .Output("y")
    )
    if seed is not None:
        op.Attr("seed", seed, "AttrTypeInt64")
    else:
        op.Attr("seed", random.randint(-(2 ** 63) + 1, 2 ** 63 - 1), "AttrTypeInt64")
    return op.Build().InferAndTryRun().RemoteBlobList()[0]


@oneflow_export("random.shuffle")
def shuffle(value, seed=None, name=None):
    return flow.gather(value, generate_random_batch_permutation_indices(value, seed))


@oneflow_export("identity")
def identity(x, name=None):
    r"""Return a `Blob` has identical content and data type to input `Blob`. Analogous to `tf.identity <https://www.tensorflow.org/api_docs/python/tf/identity>`_

    Args:
        input: a `Blob`
        name: name of this operator. `None` by default
    
    Returns:
        A `Blob`
    """
    if name is None:
        name = id_util.UniqueStr("Identity_")
    op_conf = op_conf_util.OperatorConf()
    op_conf.name = name
    setattr(op_conf.identity_conf, "in", x.unique_name)
    op_conf.identity_conf.out = "out"
    interpret_util.Forward(op_conf)
    lbi = logical_blob_id_util.LogicalBlobId()
    lbi.op_name = op_conf.name
    lbi.blob_name = "out"
    return remote_blob_util.RemoteBlob(lbi)


@oneflow_export("identity_n")
def identity_n(inputs, name=None):
    op_conf = op_conf_util.OperatorConf()
    setattr(
        op_conf, "name", name if name is not None else id_util.UniqueStr("IdentityN_"),
    )
    assert len(inputs) > 1
    out_bns = []
    for idx, blob in enumerate(inputs):
        getattr(op_conf.tuple_identity_conf, "in").append(blob.unique_name)
        out_bn = "out_" + str(idx)
        getattr(op_conf.tuple_identity_conf, "out").append(out_bn)
        out_bns.append(out_bn)
    interpret_util.Forward(op_conf)

    def bn_to_remote_blob(bn):
        lbi = logical_blob_id_util.LogicalBlobId()
        lbi.op_name = op_conf.name
        lbi.blob_name = bn
        return remote_blob_util.RemoteBlob(lbi)

    return list(map(bn_to_remote_blob, out_bns))


@oneflow_export("squeeze")
def squeeze(input, axis=None, name=None):
    if axis is None:
        axis = [idx for idx, dim in enumerate(input.shape) if dim == 1]
    else:
        assert isinstance(axis, list) or isinstance(axis, tuple)
        in_num_axes = len(input.shape)
        for x in axis:
            assert x >= -in_num_axes and x < in_num_axes
    return (
        flow.user_op_builder(
            name if name is not None else id_util.UniqueStr("Squeeze_")
        )
        .Op("squeeze")
        .Input("in", [input])
        .Output("out")
        .Attr("axes", list(axis), "AttrTypeListInt32")
        .Build()
        .InferAndTryRun()
        .RemoteBlobList()[0]
    )


@oneflow_export("expand_dims")
def expand_dims(input, axis, name=None):
    in_num_axes = len(input.shape)
    assert axis >= -(in_num_axes + 1) and axis <= in_num_axes
    return (
        flow.user_op_builder(
            name if name is not None else id_util.UniqueStr("ExpandDims_")
        )
        .Op("expand_dims")
        .Input("in", [input])
        .Output("out")
        .Attr("axis", axis, "AttrTypeInt32")
        .Build()
        .InferAndTryRun()
        .RemoteBlobList()[0]
    )


@oneflow_export("broadcast_like")
def broadcast_like(x, like, broadcast_axes=None, name=None):
    if name is None:
        name = id_util.UniqueStr("BroadcastLike_")

    if broadcast_axes is None:
        broadcast_axes = list(range(len(like.shape)))

    assert isinstance(broadcast_axes, (list, tuple))

    if len(broadcast_axes) <= 0 or len(broadcast_axes) > len(like.shape):
        raise ValueError(
            "The length of broadcast_axes must be greater than 0 and less than or equal to number of axes of like shape"
        )

    op = (
        flow.user_op_builder(name)
        .Op("broadcast_like")
        .Input("x", [x])
        .Input("like", [like])
        .Attr("broadcast_axes", broadcast_axes, "AttrTypeListInt32")
        .Output("y")
        .Build()
    )
    return op.InferAndTryRun().SoleOutputBlob()<|MERGE_RESOLUTION|>--- conflicted
+++ resolved
@@ -271,25 +271,8 @@
                 raise ValueError(
                     "elements of size must be an int that greater then 0 or equal to -1"
                 )
-<<<<<<< HEAD
-            slice_conf.stride = 1
-        slice_conf_list.append(slice_conf)
-
-    op_conf = op_conf_util.OperatorConf()
-    setattr(op_conf, "name", name if name is not None else id_util.UniqueStr("Slice_"))
-    setattr(op_conf.slice_conf, "in", x.unique_name)
-    setattr(op_conf.slice_conf, "out", "out")
-    op_conf.slice_conf.dim_slice_conf.extend(slice_conf_list)
-
-    interpret_util.Forward(op_conf)
-    lbi = logical_blob_id_util.LogicalBlobId()
-    lbi.op_name = op_conf.name
-    lbi.blob_name = "out"
-    return remote_blob_util.RemoteBlob(lbi)
-=======
         slice_tup_list.append((begin, end, stride))
     return slice_v2(x, slice_tup_list, name=name)
->>>>>>> 395f5cf6
 
 
 @oneflow_export("slice_v2")
