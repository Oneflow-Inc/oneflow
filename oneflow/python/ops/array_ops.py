"""
Copyright 2020 The OneFlow Authors. All rights reserved.

Licensed under the Apache License, Version 2.0 (the "License");
you may not use this file except in compliance with the License.
You may obtain a copy of the License at

    http://www.apache.org/licenses/LICENSE-2.0

Unless required by applicable law or agreed to in writing, software
distributed under the License is distributed on an "AS IS" BASIS,
WITHOUT WARRANTIES OR CONDITIONS OF ANY KIND, either express or implied.
See the License for the specific language governing permissions and
limitations under the License.
"""
from __future__ import absolute_import
from functools import reduce
from typing import Iterable, List, Optional, Sequence, Union, Tuple
from oneflow.python.oneflow_export import oneflow_export

import numpy as np
import operator
import oneflow as flow
import oneflow.core.operator.op_conf_pb2 as op_conf_util
import oneflow.core.register.logical_blob_id_pb2 as logical_blob_id_util
import oneflow.python.framework.interpret_util as interpret_util
import oneflow.python.framework.dtype as dtype_util
import oneflow.python.framework.id_util as id_util
import oneflow.python.framework.remote_blob as remote_blob_util


@oneflow_export("gather")
def gather(
    params: remote_blob_util.BlobDef,
    indices: remote_blob_util.BlobDef,
    validate_indices: Optional[remote_blob_util.BlobDef] = None,
    axis: Optional[int] = None,
    batch_dims: int = 0,
    name: Optional[str] = None,
) -> remote_blob_util.BlobDef:
    r"""This operator gathers slices from params `axis` according to indices.

    Args:
        params: A `Blob`. The blob from which to gather values. Must be at least rank `axis + 1`.
        indices: A `Blob`. Index blob. Must be in range [0, params.shape[axis]).
        axis: A `int`. The axis in params to gather indices from. Defaults to the first dimension. 
            Supports negative indexes.
        batch_dims: An optional `int`. Defaults to 0.
        name: A name for the operation (optional).
    Returns:
        A blob. Has the same type as params.

    For example: 

    Example 1: 

    .. code-block:: python 

        import oneflow as flow
        import numpy as np
        import oneflow.typing as tp


        @flow.global_function()
        def gather_Job(x: tp.Numpy.Placeholder(shape=(3, 3), dtype=flow.float32), 
                    indice: tp.Numpy.Placeholder(shape=(2, ), dtype=flow.int32)
        ) -> tp.Numpy:
            gather_blob = flow.gather(params=x, 
                                    indices=indice, 
                                    axis=1)
            return gather_blob


        x = np.array([[1, 2, 3], 
                    [4, 5, 6], 
                    [7, 8, 9]]).astype(np.float32)
        indice = np.array([0, 2]).astype(np.int32)
        out = gather_Job(x, indice)

        # out [[1. 3.]
        #      [4. 6.]
        #      [7. 9.]]


    Example 2: 

    .. code-block:: python 

        import oneflow as flow
        import numpy as np
        import oneflow.typing as tp


        @flow.global_function()
        def gather_Job(x: tp.Numpy.Placeholder(shape=(3, 3), dtype=flow.float32), 
                    indice: tp.Numpy.Placeholder(shape=(2, ), dtype=flow.int32)
        ) -> tp.Numpy:
            gather_blob = flow.gather(params=x, 
                                    indices=indice, 
                                    axis=0)
            return gather_blob


        x = np.array([[1, 2, 3], 
                    [4, 5, 6], 
                    [7, 8, 9]]).astype(np.float32)
        indice = np.array([0, 2]).astype(np.int32)
        out = gather_Job(x, indice)

        # out [[1. 2. 3.]
        #      [7. 8. 9.]]

    """
    params_ndims = len(params.shape)
    if axis is None:
        axis = batch_dims
    elif axis < 0:
        origin_axis = axis
        axis += params_ndims
        assert axis >= 0 and axis < params_ndims, ValueError(
            "Expected axis to between [%d, %d).  But received: %d "
            % (-params_ndims, params_ndims, origin_axis)
        )

    if batch_dims > 0:
        if axis == batch_dims:
            return (
                flow.user_op_builder(
                    name if name is not None else id_util.UniqueStr("BatchGather_")
                )
                .Op("batch_gather")
                .Input("in", [params])
                .Input("indices", [indices])
                .Output("out")
                .Build()
                .InferAndTryRun()
                .RemoteBlobList()[0]
            )
        elif axis > batch_dims:
            raise NotImplementedError
        else:
            raise AttributeError
    else:
        return (
            flow.user_op_builder(
                name if name is not None else id_util.UniqueStr("Gather_")
            )
            .Op("gather")
            .Input("in", [params])
            .Input("indices", [indices])
            .Output("out")
            .Attr("axis", int(axis))
            .Build()
            .InferAndTryRun()
            .RemoteBlobList()[0]
        )


@oneflow_export("flatten")
def flatten(
    input: remote_blob_util.BlobDef,
    start_dim: int = 0,
    end_dim: int = -1,
    name: Optional[str] = None,
) -> remote_blob_util.BlobDef:
    r"""Flattens a contiguous range of dims in a Blob.
    
    Args:
        input: A `Blob`.
        start_dim: The first dim to flatten.
        end_dim: The last dim to flatten.
        name: A name for the operation (optional).
    Returns:
        A `Blob`, has the same type as `input`. 

    For example: 

    .. code-block:: python 

        import oneflow as flow
        import numpy as np
        import oneflow.typing as tp

        @flow.global_function()
        def flatten_Job(input: tp.Numpy.Placeholder(shape=(4, 4, 3, 2), dtype=flow.float32)
        ) -> tp.Numpy:
            flatten_blob = flow.flatten(input, start_dim=1, end_dim=-1)
            return flatten_blob


        input = np.zeros((4, 4, 3, 2)).astype(np.float32)
        out = flatten_Job(input)

        # out.shape (4, 24)

    """
    if name is None:
        name = id_util.UniqueStr("Flatten_")
    return (
        flow.user_op_builder(name)
        .Op("flatten")
        .Input("in", [input])
        .Output("out")
        .Attr("start_dim", start_dim)
        .Attr("end_dim", end_dim)
        .Build()
        .InferAndTryRun()
        .RemoteBlobList()[0]
    )


def infer_shape(x, shape):
    dim_index_need_infer = shape.index(-1) if shape.count(-1) == 1 else None
    in_elem_cnt = reduce(operator.mul, x.shape, 1)
    out_elem_cnt = reduce(operator.mul, shape, 1)
    if dim_index_need_infer is not None:
        assert (in_elem_cnt % out_elem_cnt) == 0
        shape[dim_index_need_infer] = int(abs(in_elem_cnt / out_elem_cnt))
    else:
        assert in_elem_cnt == out_elem_cnt
    return shape


@oneflow_export("reshape")
def reshape(
    x: remote_blob_util.BlobDef, shape: Sequence[int], name: Optional[str] = None
) -> remote_blob_util.BlobDef:
    r"""This operator reshapes a Blob. 
    If the Blob is dynamic, it will call `flow.dynamic_reshape` automatically
    
    We can set one dimension in `shape` as `-1`, the operator will infer the complete shape. 

    Args:
        x: A `Blob`.
        shape: Shape of the output blob.
        name: A name for the operation (optional).
    Returns:
        A `Blob`, has the same type as `x`. 

    For example: 

    .. code-block:: python 

        import oneflow as flow
        import numpy as np
        import oneflow.typing as tp


        @flow.global_function()
        def reshape_Job(x: tp.Numpy.Placeholder(shape=(4, 4), dtype=flow.float32)
        ) -> tp.Numpy:
            reshape_blob = flow.reshape(x, 
                                        shape=[2, 2, 2, -1])
            return reshape_blob


        x = np.array([[1, 2, 3, 4], 
                    [5, 6, 7, 8], 
                    [9, 10, 11, 12], 
                    [13, 14, 15, 16]]).astype(np.float32)
        out = reshape_Job(x)

        # out.shape (2, 2, 2, 2)

    """
    x = flow.cast_to_current_logical_view(x)
    assert isinstance(shape, tuple) or isinstance(shape, list)
    shape = list(shape)
    assert all(dim == -1 or dim > 0 for dim in shape)
    assert shape.count(-1) <= 1
    if not x.is_dynamic:
        if name is None:
            name = id_util.UniqueStr("Reshape_")
        return (
            flow.user_op_builder(name)
            .Op("reshape")
            .Input("in", [x])
            .Output("out")
            .Attr("shape", infer_shape(x, shape))
            .Build()
            .InferAndTryRun()
            .RemoteBlobList()[0]
        )
    else:
        op_conf = op_conf_util.OperatorConf()
        setattr(
            op_conf,
            "name",
            name if name is not None else id_util.UniqueStr("DynamicReshape_"),
        )
        setattr(op_conf.dynamic_reshape_conf, "in", x.unique_name)
        op_conf.dynamic_reshape_conf.shape.dim.extend(list(shape))
        setattr(op_conf.dynamic_reshape_conf, "out", "out")
        interpret_util.Forward(op_conf)
        lbi = logical_blob_id_util.LogicalBlobId()
        lbi.op_name = op_conf.name
        lbi.blob_name = "out"
        return remote_blob_util.RemoteBlob(lbi)


@oneflow_export("reshape_like")
def reshape_like(
    x: remote_blob_util.BlobDef,
    like: remote_blob_util.BlobDef,
    name: Optional[str] = None,
) -> remote_blob_util.BlobDef:
    """This operator reshapes the Blob x to be the same as Blob `like` . 

    Args:
        x (remote_blob_util.BlobDef): The input Blob. 
        like (remote_blob_util.BlobDef): A Blob. 
        name (Optional[str], optional): The name for the operation. Defaults to None.

    Returns:
        remote_blob_util.BlobDef: The result Blob 

    For example: 

    .. code-block:: python 

        import oneflow as flow
        import numpy as np
        import oneflow.typing as tp


        @flow.global_function()
        def reshape_like_Job(x: tp.Numpy.Placeholder(shape=(4, 4), dtype=flow.float32)
        ) -> tp.Numpy:
            like_blob = flow.constant(value=1, 
                                    dtype=flow.int8,
                                    shape=(2, 2, 4))
            reshape_like_blob = flow.reshape_like(x, 
                                                like=like_blob)
            return reshape_like_blob


        x = np.array([[1, 2, 3, 4], 
                    [5, 6, 7, 8], 
                    [9, 10, 11, 12], 
                    [13, 14, 15, 16]]).astype(np.float32)
        out = reshape_like_Job(x)

        # out.shape (2, 2, 4)

    """
    if name is None:
        name = id_util.UniqueStr("ReshapeLike_")
    return (
        flow.user_op_builder(name)
        .Op("reshape_like")
        .Input("in", [x])
        .Input("like", [like])
        .Output("out")
        .Build()
        .InferAndTryRun()
        .RemoteBlobList()[0]
    )


@oneflow_export("dynamic_reshape")
def dynamic_reshape(
    x: remote_blob_util.BlobDef, shape: Sequence[int], name: Optional[str] = None
) -> remote_blob_util.BlobDef:
    """This operator reshapes a dynamic blob. 

    Args:
        x (remote_blob_util.BlobDef): The input Blob. 
        shape (Sequence[int]): The output shape. 
        name (Optional[str], optional): The name for the operation. Defaults to None.

    Returns:
        remote_blob_util.BlobDef: The result Blob. 

    For example: 

    .. code-block:: python 

        import oneflow as flow
        import numpy as np
        import oneflow.typing as tp

        @flow.global_function()
        def dynamic_reshape_Job(x: tp.Numpy.Placeholder(shape=(1, 3, 64, 64), dtype=flow.float32)
        ) -> tp.Numpy:
            reshape_out1 = flow.dynamic_reshape(x, (-1, 64))
            variable1 = flow.get_variable(
                "var1",
                shape=(64, 32),
                dtype=flow.float,
                initializer=flow.random_uniform_initializer(minval=-10, maxval=10),
                trainable=True,
            )
            matmul_tensor = flow.matmul(reshape_out1, variable1)
            reshape_out2 = flow.dynamic_reshape(matmul_tensor, (-1, 8, 4))
            return reshape_out2

        x = np.random.rand(1, 3, 64, 64).astype(np.float32)
        out = dynamic_reshape_Job(x)

        # out.shape (192, 8, 4)

    """
    assert isinstance(shape, tuple) or isinstance(shape, list)
    shape = list(shape)
    op_conf = op_conf_util.OperatorConf()
    setattr(
        op_conf,
        "name",
        name if name is not None else id_util.UniqueStr("DynamicReshape_"),
    )
    setattr(op_conf.dynamic_reshape_conf, "in", x.unique_name)
    op_conf.dynamic_reshape_conf.shape.dim.extend(list(shape))
    setattr(op_conf.dynamic_reshape_conf, "out", "out")
    interpret_util.Forward(op_conf)
    lbi = logical_blob_id_util.LogicalBlobId()
    lbi.op_name = op_conf.name
    lbi.blob_name = "out"
    return remote_blob_util.RemoteBlob(lbi)


@oneflow_export("transpose")
def transpose(
    a: remote_blob_util.BlobDef,
    perm: Sequence[int] = None,
    conjugate: bool = False,
    batch_axis_non_change: bool = False,
    name: Optional[str] = None,
) -> remote_blob_util.BlobDef:
    r"""This operator transposes the specified axis of input Blob. 

    Args:
        a (remote_blob_util.BlobDef): The input Blob. 
        perm (Sequence[int], optional): The list of dimension permutation. Defaults to None.
        conjugate (bool, optional): Still Unavailable. Defaults to False.
        batch_axis_non_change (bool, optional): Whether to change the batch axis， 
            it is a temporary design for solving batch axis infer error in some situations. 
            It will be removed after `batch_axis` has been depreciated. Defaults to False. 
        name (Optional[str], optional): The name for the operation. Defaults to None.

    Raises:
        NotImplementedError: The attribute `conjugate` still unavailable.

    Returns:
        remote_blob_util.BlobDef: A transposed blob. 

    For example: 

    .. code-block:: python 

        import oneflow as flow
        import numpy as np
        import oneflow.typing as tp


        @flow.global_function()
        def transpose_Job(x: tp.Numpy.Placeholder(shape=(1, 2, 3), dtype=flow.float32)
        ) -> tp.Numpy:
            transpose_blob = flow.transpose(x, 
                                            perm=[2, 0, 1])
            return transpose_blob

        x = np.random.randn(1, 2, 3).astype(np.float32)
        out = transpose_Job(x)

        # out.shape (3, 1, 2)

    """
    assert isinstance(perm, (tuple, list))

    if name is None:
        name = id_util.UniqueStr("Transpose_")

    if conjugate:
        raise NotImplementedError

    return (
        flow.user_op_builder(name)
        .Op("transpose")
        .Input("input", [a])
        .Output("output")
        .Attr("perm", perm)
        .Attr(
            "batch_axis_non_change", batch_axis_non_change
        )  # TODO: To be removed after batch_axis has been depreciated
        .Build()
        .InferAndTryRun()
        .RemoteBlobList()[0]
    )


@oneflow_export("slice")
def slice(
    x: remote_blob_util.BlobDef,
    begin: Sequence[int],
    size: Sequence[int],
    name: Optional[str] = None,
) -> remote_blob_util.BlobDef:
    r"""Extracts a slice from a tensor.

    Args:
        x: A `Blob`.
        begin: A list or a tuple, indicate each dimension slice begin, whose length must be equal
            to x's number of dimensions, the first element of begin must be set to None.
            (Because the internal op of OneFlow does not support 0-dimension slice at present.)
        size: A list or a tuple, indicate each dimension slice size, whose length must be equal
            to x's number of dimensions, the first element of beign must be set to None.
        name: A name for the operation (optional).
    
    Returns:
        remote_blob_util.BlobDef: The result Blob. 

    For example: 

    .. code-block:: python 

        import oneflow as flow
        import numpy as np
        import oneflow.typing as tp


        @flow.global_function()
        def slice_Job(x: tp.Numpy.Placeholder(shape=(3, 3), dtype=flow.float32)
        ) -> tp.Numpy:
            slice_blob = flow.slice(x, 
                                    begin=[None, 0], 
                                    size=[None, 2])
            return slice_blob

        x = np.array([[1, 2, 3], 
                    [4, 5, 6], 
                    [7, 8, 9]]).astype(np.float32)
        out = slice_Job(x)

        # out [[1. 2.]
        #      [4. 5.]
        #      [7. 8.]]

    """
    ndim = len(x.shape)
    if not isinstance(begin, (list, tuple)) or len(begin) != ndim:
        raise ValueError(
            "begin must be a list/tuple with the same length as input tensor's number of dimensions"
        )

    if not all(isinstance(b, int) or b is None for b in begin):
        raise ValueError("element of begin must be a int or None")

    if not isinstance(size, (list, tuple)) or len(size) != ndim:
        raise ValueError(
            "size must be a list/tuple with the same length as input tensor's number of dimensions."
        )

    if not all(isinstance(s, int) or s is None for s in size):
        raise ValueError("element of size must be a int or None")

    slice_tup_list = []
    for b, s, dim_size in zip(begin, size, x.shape):
        start, stop, step = (None, None, 1)
        if b is not None:
            if b < -dim_size or b >= dim_size:
                raise ValueError("element of begin is out of range")
            start = b

        if s is not None:
            if s == -1:
                stop = dim_size
            else:
                if s <= 0 or s > dim_size:
                    raise ValueError("element of size is invalid")
                if b + s < dim_size:
                    stop = b + s

        slice_tup_list.append((start, stop, step))

    return slice_v2(x, slice_tup_list, name=name)


def _check_slice_tup_list(slice_tup_list, shape):
    ndim = len(shape)
    if not isinstance(slice_tup_list, (list, tuple)) or len(slice_tup_list) > ndim:
        raise ValueError(
            "slice_tup_list must be a list or tuple with length "
            "less than or equal to number of dimensions of input tensor"
        )

    # if length of slice_tup_list is less than number of dimensions of x, fill it to length of ndims reduce 1
    if len(slice_tup_list) < ndim:
        slice_tup_list += type(slice_tup_list)(
            [(None, None, None)] * (ndim - len(slice_tup_list))
        )

    start_list = []
    stop_list = []
    step_list = []

    for slice_tup, dim_size in zip(slice_tup_list, shape):
        if not isinstance(slice_tup, (tuple, list)) or len(slice_tup) != 3:
            raise ValueError(
                "element of slice_tup_list must be a list or tuple with form (start, stop, step)"
            )

        if not all(isinstance(idx, int) or idx is None for idx in slice_tup):
            raise ValueError("element of slice tuple must int or None")

        (start, stop, step) = slice_tup
        if step is None:
            step = 1

        if step == 0:
            raise ValueError("slice step can't be 0")

        if start is None:
            start = 0 if step > 0 else np.iinfo(np.int64).max
        elif start < -dim_size or start >= dim_size:
            raise ValueError("slice start must be in range [-size, size)")

        if stop is None:
            stop = np.iinfo(np.int64).max if step > 0 else np.iinfo(np.int64).min
        elif stop < -dim_size - 1 or stop > dim_size:
            raise ValueError("slice start must be in range [-size-1, size]")

        start_list.append(start)
        stop_list.append(stop)
        step_list.append(step)

    return start_list, stop_list, step_list


@oneflow_export("slice_v2")
def slice_v2(
    x: remote_blob_util.BlobDef,
    slice_tup_list: Sequence[Tuple[int, int, int]],
    name: Optional[str] = None,
) -> remote_blob_util.BlobDef:
    r"""Extracts a slice from a tensor.
    The `slice_tup_list` assigns the slice indices in each dimension, the format is (start, stop, step). 
    The operator will slice the Blob according to the `slice_top_list`. 
    
    Args:
        x: A `Blob`.
        slice_tup_list: A list of slice tuple, indicate each dimension slice (start, stop, step).
        name: A name for the operation (optional).
    
    Returns:
        remote_blob_util.BlobDef: The result Blob. 
    
    Note: Because the internal op of OneFlow does not support 0-dimension slice at present, we should 
    set the zero element in `slice_tup_list` as `None`. 
    
    For example: 

    .. code-block:: python 
        
        import oneflow as flow
        import numpy as np
        import oneflow.typing as tp
        @flow.global_function()
        def slicev2_Job(x: tp.Numpy.Placeholder(shape=(3, 6, 9), dtype=flow.float32)
        ) -> tp.Numpy:
            slicev2_blob = flow.slice_v2(x, 
                                        slice_tup_list=[[None, None, None], 
                                                        [0, 5, 2], # slice in dimension 1, extract [0, 2, 4]
                                                        [0, 6, 3]]) # slice in dimension 2, extract [0, 3]
            return slicev2_blob
        x = np.random.randn(3, 6, 9).astype(np.float32)
        out = slicev2_Job(x)
        
        # out.shape (3, 3, 2)
    
    """
    name = name or id_util.UniqueStr("Slice_")
    if not isinstance(name, str):
        raise ValueError("name must be a string")

    start, stop, step = _check_slice_tup_list(slice_tup_list, x.shape)

    op = (
        flow.user_op_builder(name)
        .Op("slice")
        .Input("x", [x])
        .Output("y")
        .Attr("start", start)
        .Attr("stop", stop)
        .Attr("step", step)
        .Build()
    )
    return op.InferAndTryRun().SoleOutputBlob()


@oneflow_export("slice_update")
def api_slice_update(
    x: remote_blob_util.BlobDef,
    update: remote_blob_util.BlobDef,
    slice_tup_list: Sequence[Tuple[int, int, int]],
    name: Optional[str] = None,
) -> remote_blob_util.BlobDef:
    r"""Update a slice of tensor `x`.

    Args:
        x: A `Blob`, whose slice will be updated.
        update: A `Blob`, indicate the update content.
        slice_tup_list: A list of slice tuple, indicate each dimension slice (start, stop, step).
        name: A name for the operation (optional).

    """
    if name is None:
        name = id_util.UniqueStr("SliceUpdate_")

    if not isinstance(name, str):
        raise ValueError("name must be a string")

    start, stop, step = _check_slice_tup_list(slice_tup_list, x.shape)

    op = (
        flow.user_op_builder(name)
        .Op("slice_update")
        .Input("x", [x])
        .Input("update", [update])
        .Output("y")
        .Attr("start", start)
        .Attr("stop", stop)
        .Attr("step", step)
        .Build()
    )
    return op.InferAndTryRun().SoleOutputBlob()


# Get slice attrs for slice_assign and logical_slice
# Note the step in slice_tup_list must be greater than 0
# as slice_assign and logical_slice only support step > 0
def _GetSliceAttrs(slice_tup_list, input_shape):
    ndim = len(input_shape)
    if not (isinstance(slice_tup_list, (list, tuple)) and len(slice_tup_list) <= ndim):
        raise ValueError(
            "slice_tup_list must be a list or tuple with length "
            "less than or equal to number of dimensions of input tensor"
        )

    # Right extends slice_tup_list with [None, None, None] if len(slice_tup_list) < len(input_shape)
    if len(slice_tup_list) < ndim:
        slice_tup_list += type(slice_tup_list)(
            [(None, None, None)] * (ndim - len(slice_tup_list))
        )

    start_list = []
    stop_list = []
    step_list = []

    for slice_tup, dim_size in zip(slice_tup_list, input_shape):
        if not (isinstance(slice_tup, (tuple, list)) and len(slice_tup) == 3):
            raise ValueError(
                "element of slice_tup_list must be a list or tuple with form (start, stop, step)"
            )

        if not all(isinstance(idx, int) or idx is None for idx in slice_tup):
            raise ValueError("element of slice tuple must int or None")

        (start, stop, step) = slice_tup
        if step is None:
            step = 1

        if step <= 0:
            raise ValueError("slice_assign/logical_slice step must be greater than 0")

        if start is None:
            start = 0
        elif start < -dim_size or start >= dim_size:
            raise ValueError(
                "slice_assign/logical_slice start must be in range [-size, size)"
            )
        elif start < 0:
            start += dim_size

        if stop is None:
            stop = dim_size
        elif stop < -dim_size or stop > dim_size:
            raise ValueError(
                "slice_assign/logical_slice start must be in range [-size, size]"
            )
        elif stop < 0:
            stop += dim_size

        start_list.append(start)
        stop_list.append(stop)
        step_list.append(step)

    return start_list, stop_list, step_list


@oneflow_export("experimental.logical_slice")
def logical_slice(
    x: remote_blob_util.BlobDef,
    slice_tup_list: Sequence[Tuple[int, int, int]],
    name: Optional[str] = None,
) -> remote_blob_util.BlobDef:

    name = id_util.UniqueStr("LogicalSlice_") if name is None else name
    if not isinstance(name, str):
        raise ValueError("name must be a string")

    start_list, stop_list, step_list = _GetSliceAttrs(slice_tup_list, x.shape)
    op = (
        flow.user_op_builder(name)
        .Op("logical_slice")
        .Input("x", [x])
        .Output("y")
        .Attr("start", start_list)
        .Attr("stop", stop_list)
        .Attr("step", step_list)
        .Build()
    )
    return op.InferAndTryRun().SoleOutputBlob()


@oneflow_export("experimental.logical_slice_assign")
def logical_slice_assign(
    x: remote_blob_util.BlobDef,
    value: remote_blob_util.BlobDef,
    slice_tup_list: Sequence[Tuple[int, int, int]],
    name: Optional[str] = None,
) -> remote_blob_util.BlobDef:

    name = id_util.UniqueStr("LogicalSliceAssign_") if name is None else name
    if not isinstance(name, str):
        raise ValueError("name must be a string")

    start_list, stop_list, step_list = _GetSliceAttrs(slice_tup_list, x.shape)
    op = (
        flow.user_op_builder(name)
        .Op("logical_slice_assign")
        .Input("ref", [x])
        .Input("value", [value])
        .Attr("start", start_list)
        .Attr("stop", stop_list)
        .Attr("step", step_list)
        .Build()
    )
    return op.InferAndTryRun()


@oneflow_export("reverse")
def reverse(
    input: remote_blob_util.BlobDef,
    axis: Union[int, Sequence[int]],
    name: Optional[str] = None,
) -> remote_blob_util.BlobDef:
    """This operator reverses the elements on the assigned axis.

    Args:
        input (remote_blob_util.BlobDef): The input Blob. 
        axis (Union[int, Sequence[int]]): The reverse axis. 
        name (Optional[str], optional): The name for the operation. Defaults to None.

    Raises:
        ValueError: The name must be a string. 
        ValueError: The axis must be a int or a list/tuple of int. 
        ValueError: The axis is out of range. 

    Returns:
        remote_blob_util.BlobDef: The result Blob

    For example: 

    .. code-block:: python 

        import oneflow as flow
        import numpy as np
        import oneflow.typing as tp


        @flow.global_function()
        def reverse_Job(x: tp.Numpy.Placeholder(shape=(3, 3), dtype=flow.float32)) -> tp.Numpy:
            reverse_blob = flow.reverse(x, 
                                        axis=0)
            return reverse_blob


        x = np.array([[1, 2, 3], 
                    [4, 5, 6], 
                    [7, 8, 9]]).astype(np.float32)
        out = reverse_Job(x)

        # out [[7. 8. 9.]
        #      [4. 5. 6.]
        #      [1. 2. 3.]]

    """
    if name is None:
        name = id_util.UniqueStr("Reverse_")

    if not isinstance(name, str):
        raise ValueError("name must be a string")

    if isinstance(axis, int):
        axis = [axis]

    if not isinstance(axis, (tuple, list)) or not all(isinstance(a, int) for a in axis):
        raise ValueError("axis must be a int or a list/tuple of int")

    ndim = len(input.shape)
    slice_tup_list = [(None, None, None)] * ndim
    for i, a in enumerate(axis):
        if a < 0:
            a += ndim

        if a < 0 or a >= ndim:
            raise ValueError("axis is out of range")

        slice_tup_list[a] = (None, None, -1)

    return slice_v2(input, slice_tup_list, name)


@oneflow_export("concat")
def concat(
    inputs: Optional[Sequence[remote_blob_util.BlobDef]] = None,
    axis: int = 0,
    max_dim_size: Optional[int] = None,
    name: Optional[str] = None,
    values: Optional[Sequence[remote_blob_util.BlobDef]] = None,
) -> remote_blob_util.BlobDef:
    r"""Concatenate two or more `Blob` s at specified axis.

    Analogous to `numpy.concatenate <https://docs.scipy.org/doc/numpy/reference/generated/numpy.concatenate.html>`_

    Args:
        inputs: a `list` of `Blob`
        axis: a `int`. `0` by default
        max_dim_size: hint of max dimension size along the given axis
        name: name of this operator. `None` by default
        values: deprecated param, use inputs instead

    Returns:
        A `Blob`

    For example: 

    .. code-block:: python 

        import oneflow as flow
        import numpy as np
        import oneflow.typing as tp


        @flow.global_function()
        def concat_Job() -> tp.Numpy:
            constant_blob_1 = flow.constant(value=1.5, 
                                            shape=(1, 3, 3, 4), 
                                            dtype=flow.float, 
                                            name="blob1")
            constant_blob_2 = flow.constant(value=2.5, 
                                            shape=(1, 3, 3, 4), 
                                            dtype=flow.float, 
                                            name="blob2")
            return flow.concat(inputs=[constant_blob_1, constant_blob_2], 
                            axis=3)


        out = concat_Job()

        # out.shape (1, 3, 3, 8)

    """
    # backward compatible with values param name
    if values is not None:
        assert inputs is None
        inputs = values

    assert isinstance(inputs, (list, tuple))
    if len(inputs) == 1:
        return inputs[0]

    assert len(inputs) >= 2
    if axis < 0:
        axis += len(inputs[0].shape)
    assert axis >= 0 and axis < len(
        inputs[0].shape
    ), "axis must be in range [0, num_axes of inputs)"

    first_input_shape = inputs[0].shape
    static_dim_size = 0
    dynamic_dim_size = 0
    for input in inputs:
        assert len(input.shape) == len(first_input_shape)
        for i in range(len(input.shape)):
            if i == axis:
                if input.is_dynamic:
                    dynamic_dim_size += input.shape[i]
                else:
                    static_dim_size += input.shape[i]
            else:
                assert input.shape[i] == first_input_shape[i]

    if max_dim_size is None:
        max_dim_size = static_dim_size + dynamic_dim_size
    else:
        assert (
            max_dim_size >= static_dim_size
        ), "max diemension size {} is too small to hold concatenated static dimension size {} along the given axis".format(
            max_dim_size, static_dim_size
        )

    if name is None:
        name = id_util.UniqueStr("Concat_")

    op = (
        flow.user_op_builder(name)
        .Op("concat")
        .Input("in", inputs)
        .Output("out")
        .Attr("axis", axis)
        .Attr("max_dim_size", max_dim_size)
        .Build()
    )
    return op.InferAndTryRun().SoleOutputBlob()


@oneflow_export("gather_nd")
def gather_nd(
    params: remote_blob_util.BlobDef,
    indices: remote_blob_util.BlobDef,
    name: Optional[str] = None,
) -> remote_blob_util.BlobDef:
    """This operator is a high-dimensional extension of `gather`, `indices` is a K-dimensional 
    tensor, which is regarded as a index of input Blob `params`. 
    
    Each element defines a slice of `params`:

    .. math:: 

        output[(i_0,i_1,...,i_{K-2})] = param[indices(i_{0},i_{1},...,i_{K-2})]


    Args:
        params (remote_blob_util.BlobDef): The input Blob. 
        indices (remote_blob_util.BlobDef): The slice indices. 
        name (Optional[str], optional): The name for the operation. Defaults to None.

    Returns:
        remote_blob_util.BlobDef: The result Blob. 

    For example: 

    Example 1: 

    .. code-block:: python 

        import oneflow as flow
        import numpy as np
        import oneflow.typing as tp


        @flow.global_function()
        def gather_nd_Job(x: tp.Numpy.Placeholder(shape=(3, 3), dtype=flow.float32), 
                        indice: tp.Numpy.Placeholder(shape=(2, 1), dtype=flow.int32)
        ) -> tp.Numpy:
            gather_nd_blob = flow.gather_nd(params=x, 
                                            indices=indice)
            return gather_nd_blob


        x = np.array([[1, 2, 3], 
                    [4, 5, 6], 
                    [7, 8, 9]]).astype(np.float32)
        indice = np.array([[0], [2]]).astype(np.int32)
        out = gather_nd_Job(x, indice)

        # out [[1. 2. 3.]
        #      [7. 8. 9.]]

    Example 2: 

    .. code-block:: python 

        import oneflow as flow
        import numpy as np
        import oneflow.typing as tp


        @flow.global_function()
        def gather_nd_Job(x: tp.Numpy.Placeholder(shape=(3, 3), dtype=flow.float32), 
                        indice: tp.Numpy.Placeholder(shape=(2, 2), dtype=flow.int32)
        ) -> tp.Numpy:
            gather_nd_blob = flow.gather_nd(params=x, 
                                            indices=indice)
            return gather_nd_blob


        x = np.array([[1, 2, 3], 
                    [4, 5, 6], 
                    [7, 8, 9]]).astype(np.float32)
        indice = np.array([[0, 2], [2, 1]]).astype(np.int32)
        out = gather_nd_Job(x, indice)

        # out [3. 8.]

    Example3: 

    .. code-block:: python 

        import oneflow as flow
        import numpy as np
        import oneflow.typing as tp


        @flow.global_function()
        def gather_nd_Job(x: tp.Numpy.Placeholder(shape=(3, 3), dtype=flow.float32), 
                        indice: tp.Numpy.Placeholder(shape=(3, 2), dtype=flow.int32)
        ) -> tp.Numpy:
            gather_nd_blob = flow.gather_nd(params=x, 
                                            indices=indice)
            return gather_nd_blob


        x = np.array([[1, 2, 3], 
                    [4, 5, 6], 
                    [7, 8, 9]]).astype(np.float32)
        indice = np.array([[0, 1], [1, 0], [2, 2]]).astype(np.int32)
        out = gather_nd_Job(x, indice)

        # out [2. 4. 9.]

    """
    if name is None:
        name = id_util.UniqueStr("GatherNd_")
    op = (
        flow.user_op_builder(name)
        .Op("gather_nd")
        .Input("params", [params])
        .Input("indices", [indices])
        .Output("out")
        .Build()
    )
    return op.InferAndTryRun().RemoteBlobList()[0]


@oneflow_export("scatter_nd")
def scatter_nd(
    indices: remote_blob_util.BlobDef,
    updates: remote_blob_util.BlobDef,
    shape: Sequence[int],
    name: Optional[str] = None,
):
    """This operator inserts the elements in `updates` according to the `indices` and create a new Blob.

    Args:
        indices (remote_blob_util.BlobDef): The indice of `updates`. Its type should be `flow.int`. 
        updates (remote_blob_util.BlobDef): The update Blob. 
        shape (Sequence[int]): The constant tensor shape, the constant tensor elements are all zero. 
        name (Optional[str], optional): The name for the operation. Defaults to None.

    Returns:
        remote_blob_util.BlobDef: The result Blob. 

    For example: 

    Example 1: 

    .. code-block:: python 

        import oneflow as flow
        import numpy as np
        import oneflow.typing as tp


        @flow.global_function()
        def scatter_nd_Job(indice: tp.Numpy.Placeholder(shape=(3, 1), dtype=flow.int32), 
                        update: tp.Numpy.Placeholder(shape=(3, ), dtype=flow.float32), 
        ) -> tp.Numpy:
            scatter_blob = flow.scatter_nd(indices=indice, 
                                        updates=update, 
                                        shape=[8])
            return scatter_blob


        indice_array = np.array([[1], [6], [4]]).astype(np.int32)
        update_array = np.array([10.2, 5.1, 12.7]).astype(np.float32)
        out = scatter_nd_Job(indice_array, update_array)

        # [ 0.  10.2  0.   0.  12.7  0.   5.1  0. ]

    Example 2: 

    .. code-block:: python 

        import oneflow as flow
        import numpy as np
        import oneflow.typing as tp


        @flow.global_function()
        def scatter_nd_Job(indice: tp.Numpy.Placeholder(shape=(3, 1), dtype=flow.int32), 
                        update: tp.Numpy.Placeholder(shape=(3, 3), dtype=flow.float32), 
        ) -> tp.Numpy:
            scatter_blob = flow.scatter_nd(indices=indice, 
                                        updates=update, 
                                        shape=[5, 3])
            return scatter_blob


        indice_array = np.array([[0], [4], [2]]).astype(np.int32)
        update_array = np.array([[1, 1, 1], 
                                [2, 2, 2], 
                                [3, 3, 3]]).astype(np.float32)
        out = scatter_nd_Job(indice_array, update_array)

        # out [[1. 1. 1.]
        #      [0. 0. 0.]
        #      [3. 3. 3.]
        #      [0. 0. 0.]
        #      [2. 2. 2.]]

    """
    if name is None:
        name = id_util.UniqueStr("ScatterNd_")
    op = (
        flow.user_op_builder(name)
        .Op("scatter_nd")
        .Input("indices", [indices])
        .Input("updates", [updates])
        .Attr("shape", shape)
        .Output("out")
        .Build()
    )
    return op.InferAndTryRun().RemoteBlobList()[0]


@oneflow_export("tensor_scatter_nd_update")
def tensor_scatter_nd_update(
    params: remote_blob_util.BlobDef,
    indices: remote_blob_util.BlobDef,
    updates: remote_blob_util.BlobDef,
    name: Optional[str] = None,
) -> remote_blob_util.BlobDef:
    """This operator inserts the elements in `updates` according to the `indices` into the Blob `params`.

    Args:
        params (remote_blob_util.BlobDef): The input Blob. 
        indices (remote_blob_util.BlobDef): The indice of `updates`. Its type should be `flow.int32`. 
        updates (remote_blob_util.BlobDef): The update Blob.
        name (Optional[str], optional): The name for the operation. Defaults to None.

    Returns:
        remote_blob_util.BlobDef: The result Blob. 

    For example: 

    .. code-block:: python 

        import oneflow as flow
        import numpy as np
        import oneflow.typing as tp


        @flow.global_function()
        def tensor_scatter_nd_Job(x: tp.Numpy.Placeholder(shape=(5, 3), dtype=flow.float32),
                                indice: tp.Numpy.Placeholder(shape=(3, 1), dtype=flow.int32), 
                                update: tp.Numpy.Placeholder(shape=(3, 3), dtype=flow.float32), 
        ) -> tp.Numpy:
            scatter_blob = flow.tensor_scatter_nd_update(params=x, 
                                                        indices=indice, 
                                                        updates=update)
            return scatter_blob

        x = np.array([[1, 2, 3], 
                    [1, 2, 3], 
                    [1, 2, 3], 
                    [1, 2, 3], 
                    [1, 2, 3]]).astype(np.float32)
        indice_array = np.array([[0], [4], [2]]).astype(np.int32)
        update_array = np.array([[1, 1, 1], 
                                [2, 2, 2], 
                                [3, 3, 3]]).astype(np.float32)
        out = tensor_scatter_nd_Job(x, indice_array, update_array)

        # out [[1. 1. 1.]
        #      [1. 2. 3.]
        #      [3. 3. 3.]
        #      [1. 2. 3.]
        #      [2. 2. 2.]]

    """
    if name is None:
        name = id_util.UniqueStr("TensorScatterNdUpdate_")
    op = (
        flow.user_op_builder(name)
        .Op("tensor_scatter_nd_update")
        .Input("params", [params])
        .Input("updates", [updates])
        .Input("indices", [indices])
        .Output("out")
        .Build()
    )
    return op.InferAndTryRun().RemoteBlobList()[0]


@oneflow_export("tensor_scatter_nd_add")
def tensor_scatter_nd_add(
    params: remote_blob_util.BlobDef,
    indices: remote_blob_util.BlobDef,
    updates: remote_blob_util.BlobDef,
    name: Optional[str] = None,
) -> remote_blob_util.BlobDef:
    """This operator adds elements from 'updates' to Blob 'params' based on the `indices`.

    Args:
        params (remote_blob_util.BlobDef): The input Blob. 
        indices (remote_blob_util.BlobDef): The indice of `updates`. Its type should be `flow.int32`. 
        updates (remote_blob_util.BlobDef): The update Blob.
        name (Optional[str], optional): The name for the operation. Defaults to None.

    Returns:
        remote_blob_util.BlobDef: The result Blob. 

    For example： 

    .. code-block:: python 

        import oneflow as flow
        import numpy as np
        import oneflow.typing as tp


        @flow.global_function()
        def tensor_scatter_nd_add_Job(x: tp.Numpy.Placeholder(shape=(5, 3), dtype=flow.float32),
                                    indice: tp.Numpy.Placeholder(shape=(3, 1), dtype=flow.int32), 
                                    update: tp.Numpy.Placeholder(shape=(3, 3), dtype=flow.float32), 
        ) -> tp.Numpy:
            scatter_blob = flow.tensor_scatter_nd_add(params=x, 
                                                    indices=indice, 
                                                    updates=update)
            return scatter_blob

        x = np.array([[1, 2, 3], 
                    [1, 2, 3], 
                    [1, 2, 3], 
                    [1, 2, 3], 
                    [1, 2, 3]]).astype(np.float32)
        indice_array = np.array([[0], [4], [2]]).astype(np.int32)
        update_array = np.array([[1, 1, 1], 
                                [2, 2, 2], 
                                [3, 3, 3]]).astype(np.float32)
        out = tensor_scatter_nd_add_Job(x, indice_array, update_array)

        # out [[2. 3. 4.]
        #      [1. 2. 3.]
        #      [4. 5. 6.]
        #      [1. 2. 3.]
        #      [3. 4. 5.]]

    """
    if name is None:
        name = id_util.UniqueStr("TensorScatterNdAdd_")
    op = (
        flow.user_op_builder(name)
        .Op("tensor_scatter_nd_add")
        .Input("params", [params])
        .Input("updates", [updates])
        .Input("indices", [indices])
        .Output("out")
        .Build()
    )
    return op.InferAndTryRun().RemoteBlobList()[0]


@oneflow_export("argwhere")
def argwhere(
    condition: remote_blob_util.BlobDef,
    dtype: Optional[dtype_util.dtype] = None,
    name: Optional[str] = None,
) -> remote_blob_util.BlobDef:
    """This operator finds the indices of input Blob `condition` elements that are non-zero. It returns a List. 
    Each element in the output is a coordinate that points to a non-zero element in the condition. 

    Args:
        condition (remote_blob_util.BlobDef): The input Blob. 
        dtype (Optional[dtype_util.dtype], optional): The data type of output. Defaults to None.
        name (Optional[str], optional): The name for the operation. Defaults to None.

    Returns:
        remote_blob_util.BlobDef: The result Blob. Its type is `ListNumpy`. 

    For example: 

    .. code-block:: python 

        import oneflow as flow
        import numpy as np
        import oneflow.typing as tp


        @flow.global_function()
        def argwhere_Job(x: tp.Numpy.Placeholder(shape=(2, 3), dtype=flow.float32), 
        ) -> tp.ListNumpy:
            return flow.argwhere(x)


        x = np.array([[0, 1, 0], 
                    [2, 0, 2]]).astype(np.float32)
        out = argwhere_Job(x)

        # out [array([[0, 1],
        #             [1, 0],
        #             [1, 2]], dtype=int32)] 

    """
    if name is None:
        name = id_util.UniqueStr("ArgWhere_")

    op_conf = op_conf_util.OperatorConf()
    setattr(op_conf, "name", name)
    setattr(op_conf.arg_where_conf, "in", condition.unique_name)
    setattr(op_conf.arg_where_conf, "out", "out")
    setattr(op_conf.arg_where_conf, "out_size", "out_size")
    if dtype is not None:
        setattr(op_conf.arg_where_conf, "data_type", dtype.oneflow_proto_dtype)
    interpret_util.Forward(op_conf)

    arg_where_out_lbi = logical_blob_id_util.LogicalBlobId()
    setattr(arg_where_out_lbi, "op_name", op_conf.name)
    setattr(arg_where_out_lbi, "blob_name", "out")

    arg_where_out_size_lbi = logical_blob_id_util.LogicalBlobId()
    setattr(arg_where_out_size_lbi, "op_name", op_conf.name)
    setattr(arg_where_out_size_lbi, "blob_name", "out_size")

    arg_where_out = remote_blob_util.RemoteBlob(arg_where_out_lbi)
    arg_where_out_size = remote_blob_util.RemoteBlob(arg_where_out_size_lbi)
    return sync_dynamic_resize(arg_where_out, arg_where_out_size)


@oneflow_export("nonzero")
def nonzero(
    a: remote_blob_util.BlobDef, name: Optional[str] = None
) -> remote_blob_util.BlobDef:
    """This operator finds the indices of input Blob `condition` elements that are non-zero.

    Args:
        a (remote_blob_util.BlobDef): The input Blob. 
        name (Optional[str], optional): The name for the operation. Defaults to None.

    Returns:
        remote_blob_util.BlobDef: The result Blob. 
    """
    if name is None:
        argwhere_name = id_util.UniqueStr("Nonzero_ArgWhere_")
        tranpose_name = id_util.UniqueStr("Nonzero_Transpose_")
    else:
        argwhere_name = name + "_ArgWhere"
        tranpose_name = name + "_Transpose"
    indices = argwhere(a, name=argwhere_name)
    return transpose(indices, perm=(1, 0), name=tranpose_name)


@oneflow_export("where")
def where(
    condition: remote_blob_util.BlobDef,
    x: Optional[remote_blob_util.BlobDef] = None,
    y: Optional[remote_blob_util.BlobDef] = None,
    name: Optional[str] = None,
) -> remote_blob_util.BlobDef:
    """This operator returns the elements where condition is larger than 0. 

    If `x` and `y` is None, this operator is equal to `oneflow.argwhere`. 

    If `x` and `y` both are not None, If the element in condition is larger than 0, 
    it will take the `x` element, else it will take the `y` element. 

    Args:
        condition (remote_blob_util.BlobDef): The input Blob. 
        x (Optional[remote_blob_util.BlobDef], optional): A Blob. Defaults to None.
        y (Optional[remote_blob_util.BlobDef], optional): A Blob. Defaults to None.
        name (Optional[str], optional): The name for the operation. Defaults to None.

    Raises:
        ValueError: It is not supported when exactly one of x or y is non-None

    Returns:
        remote_blob_util.BlobDef: The result Blob. Its type is `ListNumpy`. 

    For example: 

    Example 1: 

    .. code-block:: python 

        import oneflow as flow
        import numpy as np
        import oneflow.typing as tp


        @flow.global_function()
        def where_Job(condition: tp.Numpy.Placeholder(shape=(5, ), dtype=flow.int32),
                    x: tp.Numpy.Placeholder(shape=(5, ), dtype=flow.float32), 
                    y: tp.Numpy.Placeholder(shape=(5, ), dtype=flow.float32), 
        ) -> tp.ListNumpy:
            return flow.where(condition=condition, 
                            x=x, 
                            y=y)


        condition = np.array([3, 0, 1, 0, 1]).astype(np.int32)
        x = np.array([10, 20, 30, 40, 50]).astype(np.float32)
        y = np.array([100, 200, 300, 400, 500]).astype(np.float32)
        out = where_Job(condition, x, y)

        # out [array([ 10., 200.,  30., 400.,  50.], dtype=float32)]

    Example 2: 

    .. code-block:: python 

        import oneflow as flow
        import numpy as np
        import oneflow.typing as tp


        @flow.global_function()
        def where_Job(condition: tp.Numpy.Placeholder(shape=(5, ), dtype=flow.int32),
        ) -> tp.ListNumpy:
            return flow.where(condition=condition)


        condition = np.array([3, 0, 1, 0, 1]).astype(np.int32)
        out = where_Job(condition)

        # out [array([[0],
        #             [2],
        #             [4]], dtype=int32)]

    """
    if x is None and y is None:
        return argwhere(condition, name=name)
    elif x is not None and y is not None:
        if name is None:
            name = id_util.UniqueStr("Where_")

        if x.shape == condition.shape and y.shape == condition.shape:
            broadcast_cond = condition
            broadcast_x = x
            broadcast_y = y
        else:
            broadcast_cond = flow.broadcast_to_compatible_with(condition, [x, y])
            broadcast_x = flow.broadcast_to_compatible_with(x, [condition, y])
            broadcast_y = flow.broadcast_to_compatible_with(y, [condition, x])
        return (
            flow.user_op_builder(name)
            .Op("where")
            .Input("condition", [broadcast_cond])
            .Input("x", [broadcast_x])
            .Input("y", [broadcast_y])
            .Output("out")
            .Build()
            .InferAndTryRun()
            .RemoteBlobList()[0]
        )
    else:
        raise ValueError("it is not supported when exactly one of x or y is non-None")


@oneflow_export("elem_cnt")
def elem_cnt(
    inputs: remote_blob_util.BlobDef,
    dtype: Optional[dtype_util.dtype] = None,
    name: Optional[str] = None,
) -> remote_blob_util.BlobDef:
    """This operator returns the amount of elements in input Blob. 

    Args:
        inputs (remote_blob_util.BlobDef): The input Blob. 
        dtype (Optional[dtype_util.dtype], optional): The data type. Defaults to None.
        name (Optional[str], optional): The name for the operation. Defaults to None.

    Returns:
        remote_blob_util.BlobDef: The result Blob. Its type is `ListNumpy`. 

    For example: 

    .. code-block:: python 

        import oneflow as flow
        import numpy as np
        import oneflow.typing as tp


        @flow.global_function()
        def elem_cnt_Job(x: tp.Numpy.Placeholder(shape=(5, ), dtype=flow.float32), 
        ) -> tp.ListNumpy:
            return flow.elem_cnt(inputs=x, dtype=flow.int32)

        x = np.array([10, 20, -30, 40, 50]).astype(np.float32)
        out = elem_cnt_Job(x)

        # [array([5], dtype=int32)]
    
    """
    op_conf = op_conf_util.OperatorConf()
    setattr(
        op_conf, "name", name if name is not None else id_util.UniqueStr("ElemCnt_")
    )
    op_conf.shape_elem_cnt_conf.x = inputs.unique_name

    op_conf.shape_elem_cnt_conf.exclude_axis_conf.SetInParent()
    if dtype is not None:
        op_conf.shape_elem_cnt_conf.data_type = dtype.oneflow_proto_dtype
    op_conf.shape_elem_cnt_conf.y = "y"
    interpret_util.Forward(op_conf)
    out_lbi = logical_blob_id_util.LogicalBlobId()
    setattr(out_lbi, "op_name", op_conf.name)
    setattr(out_lbi, "blob_name", "y")
    return remote_blob_util.RemoteBlob(out_lbi)


@oneflow_export("sync_dynamic_resize")
def sync_dynamic_resize(
    inputs: remote_blob_util.BlobDef,
    size: remote_blob_util.BlobDef,
    name: Optional[str] = None,
) -> remote_blob_util.BlobDef:
    """

    Args:
        inputs (remote_blob_util.BlobDef): The input Blob. 
        size (remote_blob_util.BlobDef): The size of new Blob. 
        name (Optional[str], optional): The name for the operation. Defaults to None.

    Returns:
        remote_blob_util.BlobDef: The result Blob. Its type is `ListNumpy`. 

    For example: 

    .. code-block:: python 

        import oneflow as flow
        import numpy as np
        import oneflow.typing as tp


        @flow.global_function()
        def sync_dynamic_resize_Job(x: tp.Numpy.Placeholder(shape=(4, 3), dtype=flow.float32),
                                    size: tp.Numpy.Placeholder(shape=(1, ), dtype=flow.int32), 
        ) -> tp.ListNumpy:
            resize_Blob = flow.sync_dynamic_resize(inputs=x, 
                                                size=size)
            return resize_Blob

        x = np.array([[1, 2, 3], 
                    [4, 5, 6], 
                    [7, 8, 9],
                    [10, 11, 12]]).astype(np.float32)
        size = np.array([2]).astype(np.int32)
        out = sync_dynamic_resize_Job(x, size)

        # out [array([[1., 2., 3.],
        #             [4., 5., 6.]], dtype=float32)]

    """
    op_conf = op_conf_util.OperatorConf()
    setattr(
        op_conf,
        "name",
        name if name is not None else id_util.UniqueStr("SyncDynamicResize_"),
    )
    setattr(op_conf.sync_dynamic_resize_conf, "in", inputs.unique_name)
    setattr(op_conf.sync_dynamic_resize_conf, "size", size.unique_name)
    setattr(op_conf.sync_dynamic_resize_conf, "axis", 0)
    setattr(op_conf.sync_dynamic_resize_conf, "out", "out")
    setattr(op_conf.sync_dynamic_resize_conf, "eager", flow.eager_execution_enabled())
    interpret_util.Forward(op_conf)
    out_lbi = logical_blob_id_util.LogicalBlobId()
    setattr(out_lbi, "op_name", op_conf.name)
    setattr(out_lbi, "blob_name", "out")
    return remote_blob_util.RemoteBlob(out_lbi)


@oneflow_export("stack")
def stack(
    inputs: Sequence[remote_blob_util.BlobDef],
    axis: int = 0,
    name: Optional[str] = None,
) -> remote_blob_util.BlobDef:
    """This operator stacks the multiple Blobs on the specified axis. 

    Args:
        inputs (Sequence[remote_blob_util.BlobDef]): A list of input Blob. 
        axis (int): The stack axis. 
        name (Optional[str], optional): The name for the operation. Defaults to None.

    For example: 

    .. code-block:: python 

        import oneflow as flow 
        import oneflow.typing as tp 
        import numpy as np 


        @flow.global_function()
        def stack_job(x: tp.Numpy.Placeholder(shape=(2, 4, 6)), 
                    y: tp.Numpy.Placeholder(shape=(2, 4, 6)))->tp.Numpy:
            out = flow.stack([x, y], axis=2) 
            return out 

        x = np.ones(shape=(2, 4, 6), dtype=np.float32)
        y = np.ones(shape=(2, 4, 6), dtype=np.float32)

        out = stack_job(x, y)

        # output.shape (2, 4, 2, 6)

    Returns:
        remote_blob_util.BlobDef: The result Blob. 

    """
    if name is None:
        name = id_util.UniqueStr("Stack_")

    inputs = list(inputs)

    _input_shape = inputs[0].shape
    _max_dim = len(_input_shape)

    # The axis must be in range [-(_max_dim +1), _max_dim]
    if axis < 0:
        axis = axis + _max_dim + 1
    assert (axis >= 0) and (axis <= _max_dim)

    # All input tensors must have the same shape
    _input_list_length = len(inputs)
    for i in range(_input_list_length):
        _current_shape = inputs[i].shape
        assert (
            _input_shape == _current_shape
        ), "Each tensor should have the same shape ! Found a tensor instance shape is: {}".format(
            _current_shape
        )
        # Expand dims for each tensor
        inputs[i] = flow.expand_dims(
            inputs[i], axis=axis, name=name + "expand_dims_{}".format(i)
        )

    return flow.concat(inputs, axis=axis, name=name + "concat")


@oneflow_export("random.generate_random_batch_permutation_indices")
def generate_random_batch_permutation_indices(
    value: remote_blob_util.BlobDef,
    seed: Optional[int] = None,
    name: Optional[str] = None,
) -> remote_blob_util.BlobDef:
    """This operator generates a random permutation of indices in batch axis. 

    Args:
        value (remote_blob_util.BlobDef): The input Blob. 
        seed (Optional[int], optional): The random seed. Defaults to None.
        name (Optional[str], optional): The name for the operation. Defaults to None.

    Returns:
        remote_blob_util.BlobDef: The result Blob. Its type is `ListNumpy`. 

    For example: 

    .. code-block:: python 

        import oneflow as flow
        import numpy as np
        import oneflow.typing as tp


        @flow.global_function()
        def random_indice_Job(x: tp.Numpy.Placeholder(shape=(4, 3), dtype=flow.int32),
        ) -> tp.ListNumpy:
            return flow.random.generate_random_batch_permutation_indices(value=x)

        x = np.array([[1, 1, 1], 
                    [2, 2, 2], 
                    [3, 3, 3], 
                    [4, 4, 4]]).astype(np.int32)
        out = random_indice_Job(x)

        # out [array([3, 0, 2, 1], dtype=int32)]

    """
    import random

    op = (
        flow.user_op_builder(
            name
            if name is not None
            else id_util.UniqueStr(value.op_name + "_random_batch_permutation_indices")
        )
        .Op("generate_random_batch_permutation_indices")
        .Input("x", [value])
        .Output("y")
    )
    if seed is not None:
        op.Attr("seed", seed)
        assert name is not None
    else:
        op.Attr("seed", random.randint(-(2 ** 63) + 1, 2 ** 63 - 1))
    return op.Build().InferAndTryRun().RemoteBlobList()[0]


@oneflow_export("random.shuffle")
def shuffle(
    value: remote_blob_util.BlobDef,
    seed: Optional[int] = None,
    name: Optional[str] = None,
) -> remote_blob_util.BlobDef:
    """This operator shuffle the elements in input Blob. 

    Args:
        value (remote_blob_util.BlobDef): The input Blob. 
        seed (Optional[int], optional): The random seed. Defaults to None.
        name (Optional[str], optional): The name for the operation. Defaults to None.

    Returns:
        remote_blob_util.BlobDef: The result Blob. 

    For example: 

    .. code-block:: python 

        import oneflow as flow
        import numpy as np
        import oneflow.typing as tp


        @flow.global_function()
        def shuffle_Job(x: tp.Numpy.Placeholder(shape=(3, 3), dtype=flow.int32),
        ) -> tp.Numpy:
            return flow.random.shuffle(x)

        x = np.array([[1, 1, 1], 
                    [2, 2, 2], 
                    [3, 3, 3]]).astype(np.int32)
        out = shuffle_Job(x)

        # out [[3 3 3]
        #      [1 1 1]
        #      [2 2 2]]

    """
    return flow.gather(value, generate_random_batch_permutation_indices(value, seed))


@oneflow_export("identity")
def identity(
    x: remote_blob_util.BlobDef, name: Optional[str] = None
) -> remote_blob_util.BlobDef:
    r"""This operator returns a `Blob` that has identical content and data type to input `Blob`. 
    
    Analogous to `tf.identity <https://www.tensorflow.org/api_docs/python/tf/identity>`_

    Args:
        x (remote_blob_util.BlobDef): The input Blob. 
        name (Optional[str], optional): The name for the operation. Defaults to None.
    
    Returns:
        remote_blob_util.BlobDef: The result Blob. 

    For example: 

    .. code-block:: python 

        import oneflow as flow
        import numpy as np
        import oneflow.typing as tp


        @flow.global_function()
        def identity_Job(x: tp.Numpy.Placeholder(shape=(3, 3), dtype=flow.int32),
        ) -> tp.Numpy:
            return flow.identity(x)

        x = np.array([[1, 1, 1], 
                    [2, 2, 2], 
                    [3, 3, 3]]).astype(np.int32)
        out = identity_Job(x)

        # out [[1 1 1]
        #      [2 2 2]
        #      [3 3 3]]

    """
    if name is None:
        name = id_util.UniqueStr("Identity_")

    op = (
        flow.user_op_builder(name).Op("identity").Input("in", [x]).Output("out").Build()
    )
    return op.InferAndTryRun().SoleOutputBlob()


@oneflow_export("identity_n")
def identity_n(
    inputs: Sequence[remote_blob_util.BlobDef], name: Optional[str] = None
) -> List[remote_blob_util.BlobDef]:
    """This operator is similar to `oneflow.identity`. The difference is that the input and output 
    of `identity_n` is `List`. 

    Args:
        inputs (Iterable[remote_blob_util.BlobDef]): A List of input Blob. 
        name (Optional[str], optional): The name for the operation. Defaults to None.

    Returns:
        List[remote_blob_util.BlobDef]: A list of result Blob. 

    For example: 

    .. code-block:: python 

        import oneflow as flow
        import numpy as np
        import oneflow.typing as tp
        from typing import List


        @flow.global_function()
        def identity_Job(x: tp.Numpy.Placeholder(shape=(1, 3), dtype=flow.int32),
                        y: tp.Numpy.Placeholder(shape=(1, 3), dtype=flow.int32), 
                        z: tp.Numpy.Placeholder(shape=(1, 3), dtype=flow.int32)
        ) -> List[tp.Numpy]:
            return flow.identity_n([x, y, z])


        x = np.array([[1, 1, 1]]).astype(np.int32)
        y = np.array([[2, 2, 2]]).astype(np.int32)
        z = np.array([[3, 3, 3]]).astype(np.int32)
        out = identity_Job(x, y, z)

        # out[0] [[1, 1, 1]]
        # out[1] [[2, 2, 2]]
        # out[2] [[3, 3, 3]]

    """
    return (
        flow.user_op_builder(
            name if name is not None else id_util.UniqueStr("IdentityN_")
        )
        .Op("tuple_identity")
        .Input("in", inputs)
        .Output("out", len(inputs))
        .Build()
        .InferAndTryRun()
        .RemoteBlobList()
    )


@oneflow_export("squeeze")
def squeeze(
    input: remote_blob_util.BlobDef,
    axis: Optional[Sequence[int]] = None,
    name: Optional[str] = None,
) -> remote_blob_util.BlobDef:
    """This operator removes the specified dimention which size is 1 of the input Blob. 
    If the `axis` is not specified, this operator will remove all the dimention which size is 1 of the input Blob. 
    
    The amount of element in return value is the same as Blob `input`. 

    Args:
        input (remote_blob_util.BlobDef): The input Blob. 
        axis (Optional[Sequence[int]], optional): The axis. Defaults to None.
        name (Optional[str], optional): The name for the operation. Defaults to None.

    Returns:
        remote_blob_util.BlobDef: The result Blob. 

    For example: 

    Example 1: 

    .. code-block:

        import oneflow as flow
        import numpy as np
        import oneflow.typing as tp


        @flow.global_function()
        def squeeze_Job(x: tp.Numpy.Placeholder(shape=(1, 1, 1, 3), dtype=flow.int32),
        ) -> tp.Numpy:
            return flow.squeeze(x)


        x = np.array([[[[1, 1, 1]]]]).astype(np.int32)
        out = squeeze_Job(x)

        # out.shape (3,)

    Example 2: 

    .. code-block:: python 

        import oneflow as flow
        import numpy as np
        import oneflow.typing as tp


        @flow.global_function()
        def squeeze_Job(x: tp.Numpy.Placeholder(shape=(1, 1, 1, 3), dtype=flow.int32),
        ) -> tp.Numpy:
            return flow.squeeze(x, axis=[1, 2])


        x = np.array([[[[1, 1, 1]]]]).astype(np.int32)
        out = squeeze_Job(x)

        # out.shape (1, 3)

    """
    if axis is None:
        axis = [idx for idx, dim in enumerate(input.shape) if dim == 1]
    else:
        assert isinstance(axis, list) or isinstance(axis, tuple)
        in_num_axes = len(input.shape)
        for x in axis:
            assert x >= -in_num_axes and x < in_num_axes
    return (
        flow.user_op_builder(
            name if name is not None else id_util.UniqueStr("Squeeze_")
        )
        .Op("squeeze")
        .Input("in", [input])
        .Output("out")
        .Attr("axes", list(axis))
        .Build()
        .InferAndTryRun()
        .RemoteBlobList()[0]
    )


@oneflow_export("expand_dims")
def expand_dims(
    input: remote_blob_util.BlobDef, axis: int, name: Optional[str] = None
) -> remote_blob_util.BlobDef:
    """This operator inserts a dimention at the specified axis in the input Blob. 
    The size of new dimension can only be 1, and the amount of element in return value is the same as Blob `input`. 

    Args:
        input (remote_blob_util.BlobDef): The input Blob. 
        axis (int): The specified dimension index. 
        name (Optional[str], optional): The name for the operation. Defaults to None.

    Returns:
        remote_blob_util.BlobDef: The result Blob. 

    For example: 

    .. code-block:: python

        import oneflow as flow
        import numpy as np
        import oneflow.typing as tp


        @flow.global_function()
        def expand_dim_Job(x: tp.Numpy.Placeholder(shape=(1, 3, 3), dtype=flow.int32),
        ) -> tp.Numpy:
            return flow.expand_dims(input=x, 
                                    axis=2)


        x = np.array([[[1, 1, 1], 
                    [1, 1, 1], 
                    [1, 1, 1]]]).astype(np.int32)
        out = expand_dim_Job(x)

        # out.shape (1, 3, 1, 3)

    """
    in_num_axes = len(input.shape)
    assert axis >= -(in_num_axes + 1) and axis <= in_num_axes
    return (
        flow.user_op_builder(
            name if name is not None else id_util.UniqueStr("ExpandDims_")
        )
        .Op("expand_dims")
        .Input("in", [input])
        .Output("out")
        .Attr("axis", axis)
        .Build()
        .InferAndTryRun()
        .RemoteBlobList()[0]
    )


@oneflow_export("broadcast_like")
def broadcast_like(
    x: remote_blob_util.BlobDef,
    like: remote_blob_util.BlobDef,
    broadcast_axes: Optional[Sequence[int]] = None,
    name: Optional[str] = None,
) -> remote_blob_util.BlobDef:
    """This operator broadcast the input Blob `x` on the specified axis with input Blob `like`.

    Args:
        x (remote_blob_util.BlobDef): The input Blob. 
        like (remote_blob_util.BlobDef): A Blob. 
        broadcast_axes (Optional[Sequence[int]], optional): The broadcast axis. Defaults to None.
        name (Optional[str], optional): The name for the operation. Defaults to None.

    Raises:
        ValueError: The length of broadcast_axes must be greater than 0 and less than or equal to number of axes of like shape. 

    Returns:
        remote_blob_util.BlobDef: The result Blob. 

    For example: 

    Example 1: 

    .. code-block:: python 

        import oneflow as flow
        import numpy as np
        import oneflow.typing as tp


        @flow.global_function()
        def broadcast_like_Job(x: tp.Numpy.Placeholder(shape=(3, 1), dtype=flow.float32)
        ) -> tp.Numpy:
            like_tensor = flow.constant(value=1.0, 
                                        dtype=flow.float32, 
                                        shape=(3, 3))
            return flow.broadcast_like(x=x, 
                                    like=like_tensor, 
                                    broadcast_axes=(1, ))


        x = np.array([[1], [1], [1]]).astype(np.float32)
        out = broadcast_like_Job(x)

        # out [[[1 1 1]
        #       [1 1 1]
        #       [1 1 1]]]

        # out.shape (3, 3)

    Example 2: 

    .. code-block:: python 

        import oneflow as flow
        import numpy as np
        import oneflow.typing as tp


        @flow.global_function()
        def broadcast_like_Job(x: tp.Numpy.Placeholder(shape=(3, 1, 1), dtype=flow.float32)
        ) -> tp.Numpy:
            like_tensor = flow.constant(value=1.0, 
                                        dtype=flow.float32, 
                                        shape=(3, 3, 3))
            return flow.broadcast_like(x=x, 
                                    like=like_tensor, 
                                    broadcast_axes=(1, 2))


        x = np.random.randn(3, 1, 1).astype(np.float32)
        out = broadcast_like_Job(x)

        # out.shape (3, 3, 3)

    """
    if name is None:
        name = id_util.UniqueStr("BroadcastLike_")

    if broadcast_axes is None:
        broadcast_axes = list(range(len(like.shape)))

    assert isinstance(broadcast_axes, (list, tuple))

    if len(broadcast_axes) <= 0 or len(broadcast_axes) > len(like.shape):
        raise ValueError(
            "The length of broadcast_axes must be greater than 0 and less than or equal to number of axes of like shape"
        )

    op = (
        flow.user_op_builder(name)
        .Op("broadcast_like")
        .Input("x", [x])
        .Input("like", [like])
        .Attr("broadcast_axes", broadcast_axes)
        .Output("y")
        .Build()
    )
    return op.InferAndTryRun().SoleOutputBlob()


@oneflow_export("masked_fill")
def masked_fill(
    x: remote_blob_util.BlobDef,
    mask: remote_blob_util.BlobDef,
    value: Union[float, int],
    name: Optional[str] = None,
) -> remote_blob_util.BlobDef:
    r"""Fill a blob with a given value according to the given mask.

    Args:
        x (remote_blob_util.BlobDef): Input Blob.
        mask (remote_blob_util.BlobDef): Composed with 0 and 1, the input blob 'x' will be 
            filled with the given value where the mask is 1. 
        value (Union[int, int]): The value to use for filling the input blob.
        name (Optional[str], optional): The name for the operation. Defaults to None.
    Attention:
        x and mask must be broadcastable to each other.
        mask must be int type (int8/int32/int64).

    Returns:
        remote_blob_util.BlobDef: The value-filled Blob
    
    For example:

    .. code-block:: python

        import oneflow as flow
        import numpy as np
        import oneflow.typing as tp

        @flow.global_function()
        def masked_fill_Job(x: tp.Numpy.Placeholder((4, ), mask: tp.Numpy.Placeholder((4, ),
                            dtype = flow.int8))->tp.Numpy:
            return flow.masked_fill(x, mask, value=5)

        x = np.array([1, 2, 3, 4], dtype=np.float32)
        mask = np.array([1, 0, 0, 1], dtype=np.int8)

        out = masked_fill_Job(x, mask)
        
        # output [5 2 3 5]

    """
    if name is None:
        name = id_util.UniqueStr("MaskedFill_")
    value_like_x = flow.constant_like(like=x, value=value, name=name + "_ConstantLike")
    return flow.where(condition=mask, x=value_like_x, y=x, name=name + "_Where")


@oneflow_export("dim_gather")
def dim_gather(
    input: remote_blob_util.BlobDef,
    dim: int,
    index: remote_blob_util.BlobDef,
    name: Optional[str] = None,
) -> remote_blob_util.BlobDef:
    r""" This operator gathers elements from `input` according to `index` along with the axis `dim`.

    Take a 3-D blob as example, the output is specified by:

    .. code-block:: python

        output[i][j][k] = input[index[i][j][k]][j][k]  # if dim == 0
        output[i][j][k] = input[i][index[i][j][k]][k]  # if dim == 1
        output[i][j][k] = input[i][j][index[i][j][k]]  # if dim == 2


    The shape of `input` and `index` should be the same except in the `dim` dimension. 
    
    That is, if `input` is a n-dimension blob with shape :math:`(x_0, x_1, \dots, x_{i-1}, x_i, x_{i+1}, \dots, x_n)`,
    and `dim = i`, then `index` must be a n-dimension blob with shape :math:`(x_0, x_1, \dots, x_{i-1}, k, x_{i+1}, \dots, x_n)` 
    where :math:`k \geq 1`.

    The return Blob `output` will have the same shape with `index`.

    Args:
        input (remote_blob_util.BlobDef): The input blob
        dim (int): The axis along which to index
        index (remote_blob_util.BlobDef): The index blob of elements to gather
        name (Optional[str], optional): The name of the operation. Defaults to None.

    Returns:
        remote_blob_util.BlobDef: The elements gathered from `input` will be returned as the output Blob.
    
    For example:

    .. code-block:: python

        import oneflow as flow
        import numpy as np
        import oneflow.typing as tp

        @flow.global_function()
        def dim_gather_Job(input: tp.Numpy.Placeholder((2, 2), dtype=flow.float64), 
                        index:tp.Numpy.Placeholder((2, 2), dtype=flow.int32))->tp.Numpy:
            return flow.dim_gather(input, 1, index)

        input = np.array([[1, 2], [3, 4]]).astype(np.float64)
        index = np.array([[1, 0], [0, 1]]).astype(np.int32)

        out = dim_gather_Job(input, index)       
        # output 
        # [[2. 1.]
        #  [3. 4.]]

    """
    if len(input.shape) != len(index.shape):
        raise ValueError("Dimensions of input and index should equal")

    for i in range(0, len(input.shape)):
        if dim == i:
            continue
        else:
            if input.shape[i] != index.shape[i]:
                raise ValueError(
                    "Dimensions of input and index should be same except at dim"
                )

    if dim >= len(index.shape):
        raise ValueError(
            "Value of dim is out of range(dim should be less than len(index.shape))"
        )

    return (
        flow.user_op_builder(
            name if name is not None else id_util.UniqueStr("DimGather_")
        )
        .Op("dim_gather")
        .Input("input", [input])
        .Input("index", [index])
        .Output("output")
        .Attr("dim", int(dim))
        .Build()
        .InferAndTryRun()
        .RemoteBlobList()[0]
    )


@oneflow_export("amp_white_identity")
def amp_white_identity(
    x: remote_blob_util.BlobDef, name: Optional[str] = None
) -> remote_blob_util.BlobDef:
    if name is None:
        name = id_util.UniqueStr("AmpWhiteIdentity_")
    op = (
        flow.user_op_builder(name)
        .Op("amp_white_identity")
        .Input("in", [x])
        .Output("out")
        .Build()
    )
    return op.InferAndTryRun().SoleOutputBlob()


<<<<<<< HEAD
@oneflow_export("ones")
def ones(
=======
@oneflow_export("zeros")
def zeros(
>>>>>>> 69febbe6
    shape: Sequence[int],
    dtype: Optional[dtype_util.dtype] = None,
    name: Optional[str] = None,
) -> remote_blob_util.BlobDef:
<<<<<<< HEAD
    """This operator creates a Tensor filled with the scalar value `1`. 
=======
    """This operator creates a Tensor filled with the scalar value `0`.
>>>>>>> 69febbe6

    Args:
        shape (Sequence[int]): The shape of the Tensor. 
        dtype (Optional[dtype_util.dtype], optional): The data type. Defaults to None.
        name (Optional[str], optional): The name for the operator. Defaults to None.
<<<<<<< HEAD

    Returns:
        remote_blob_util.BlobDef: The result Blob filled with value `1`
=======
    
    Returns:
        remote_blob_util.BlobDef: The result Tensor filled with value `0`
>>>>>>> 69febbe6
    
    For example: 

    .. code-block:: python 

        import oneflow as flow
        import oneflow.typing as tp 

<<<<<<< HEAD
        @flow.global_function()
        def ones_job() -> tp.Numpy: 
            return flow.ones(shape=(2, 3), dtype=flow.float32)


        out = ones_job()

        # output: [[1. 1. 1.]
        #          [1. 1. 1.]]

    """
    if name is None:
        name = id_util.UniqueStr("Ones_")
=======

        @flow.global_function()
        def zeros_job() -> tp.Numpy: 
            return flow.zeros(shape=(2, 3), dtype=flow.float32)


        out = zeros_job()

        # output: [[0. 0. 0.]
        #          [0. 0. 0.]]

    """
    if name is None:
        name = id_util.UniqueStr("Zeros_")
>>>>>>> 69febbe6

    if dtype is None:
        dtype = flow.float32

<<<<<<< HEAD
    return flow.constant(value=1.0, shape=shape, dtype=dtype, name=name + "constant")
=======
    return flow.constant(value=0.0, shape=shape, dtype=dtype, name=name + "constant")
>>>>>>> 69febbe6
<|MERGE_RESOLUTION|>--- conflicted
+++ resolved
@@ -2342,80 +2342,89 @@
     return op.InferAndTryRun().SoleOutputBlob()
 
 
-<<<<<<< HEAD
-@oneflow_export("ones")
-def ones(
-=======
 @oneflow_export("zeros")
 def zeros(
->>>>>>> 69febbe6
     shape: Sequence[int],
     dtype: Optional[dtype_util.dtype] = None,
     name: Optional[str] = None,
 ) -> remote_blob_util.BlobDef:
-<<<<<<< HEAD
-    """This operator creates a Tensor filled with the scalar value `1`. 
-=======
     """This operator creates a Tensor filled with the scalar value `0`.
->>>>>>> 69febbe6
 
     Args:
         shape (Sequence[int]): The shape of the Tensor. 
         dtype (Optional[dtype_util.dtype], optional): The data type. Defaults to None.
         name (Optional[str], optional): The name for the operator. Defaults to None.
-<<<<<<< HEAD
-
+    
+    Returns:
+        remote_blob_util.BlobDef: The result Tensor filled with value `0`
+    
+    For example: 
+
+    .. code-block:: python 
+
+        import oneflow as flow
+        import oneflow.typing as tp 
+
+
+        @flow.global_function()
+        def zeros_job() -> tp.Numpy: 
+            return flow.zeros(shape=(2, 3), dtype=flow.float32)
+
+
+        out = zeros_job()
+
+        # output: [[0. 0. 0.]
+        #          [0. 0. 0.]]
+
+    """
+    if name is None:
+        name = id_util.UniqueStr("Zeros_")
+
+    if dtype is None:
+        dtype = flow.float32
+
+    return flow.constant(value=0.0, shape=shape, dtype=dtype, name=name + "constant")
+
+
+
+@oneflow_export("ones")
+def ones(
+    shape: Sequence[int],
+    dtype: Optional[dtype_util.dtype] = None,
+    name: Optional[str] = None,
+) -> remote_blob_util.BlobDef:
+    """This operator creates a Tensor filled with the scalar value `1`. 
+    
+    Args:
+        shape (Sequence[int]): The shape of the Tensor. 
+        dtype (Optional[dtype_util.dtype], optional): The data type. Defaults to None.
+        name (Optional[str], optional): The name for the operator. Defaults to None.
+    
     Returns:
         remote_blob_util.BlobDef: The result Blob filled with value `1`
-=======
-    
-    Returns:
-        remote_blob_util.BlobDef: The result Tensor filled with value `0`
->>>>>>> 69febbe6
-    
-    For example: 
-
-    .. code-block:: python 
-
+    
+    For example: 
+    
+    .. code-block:: python 
+    
         import oneflow as flow
         import oneflow.typing as tp 
-
-<<<<<<< HEAD
+    
+    
         @flow.global_function()
         def ones_job() -> tp.Numpy: 
             return flow.ones(shape=(2, 3), dtype=flow.float32)
-
-
+    
+    
         out = ones_job()
-
+    
         # output: [[1. 1. 1.]
         #          [1. 1. 1.]]
-
     """
     if name is None:
         name = id_util.UniqueStr("Ones_")
-=======
-
-        @flow.global_function()
-        def zeros_job() -> tp.Numpy: 
-            return flow.zeros(shape=(2, 3), dtype=flow.float32)
-
-
-        out = zeros_job()
-
-        # output: [[0. 0. 0.]
-        #          [0. 0. 0.]]
-
-    """
-    if name is None:
-        name = id_util.UniqueStr("Zeros_")
->>>>>>> 69febbe6
 
     if dtype is None:
         dtype = flow.float32
 
-<<<<<<< HEAD
-    return flow.constant(value=1.0, shape=shape, dtype=dtype, name=name + "constant")
-=======
-    return flow.constant(value=0.0, shape=shape, dtype=dtype, name=name + "constant")
->>>>>>> 69febbe6
+    return flow.constant(value=1.0, shape=shape, dtype=dtype, name=name + "constant")