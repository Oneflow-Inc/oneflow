--- conflicted
+++ resolved
@@ -2386,7 +2386,49 @@
     return flow.constant(value=0.0, shape=shape, dtype=dtype, name=name + "constant")
 
 
-<<<<<<< HEAD
+@oneflow_export("ones")
+def ones(
+    shape: Sequence[int],
+    dtype: Optional[dtype_util.dtype] = None,
+    name: Optional[str] = None,
+) -> remote_blob_util.BlobDef:
+    """This operator creates a Tensor filled with the scalar value `1`. 
+    
+    Args:
+        shape (Sequence[int]): The shape of the Tensor. 
+        dtype (Optional[dtype_util.dtype], optional): The data type. Defaults to None.
+        name (Optional[str], optional): The name for the operator. Defaults to None.
+    
+    Returns:
+        remote_blob_util.BlobDef: The result Blob filled with value `1`
+    
+    For example: 
+    
+    .. code-block:: python 
+    
+        import oneflow as flow
+        import oneflow.typing as tp 
+    
+    
+        @flow.global_function()
+        def ones_job() -> tp.Numpy: 
+            return flow.ones(shape=(2, 3), dtype=flow.float32)
+    
+    
+        out = ones_job()
+    
+        # output: [[1. 1. 1.]
+        #          [1. 1. 1.]]
+    """
+    if name is None:
+        name = id_util.UniqueStr("Ones_")
+
+    if dtype is None:
+        dtype = flow.float32
+
+    return flow.constant(value=1.0, shape=shape, dtype=dtype, name=name + "constant")
+
+
 @oneflow_export("ndindex_to_offset")
 def ndindex_to_offset(
     index: remote_blob_util.BlobDef,
@@ -2504,47 +2546,4 @@
         .Build()
         .InferAndTryRun()
         .RemoteBlobList()[0]
-    )
-=======
-@oneflow_export("ones")
-def ones(
-    shape: Sequence[int],
-    dtype: Optional[dtype_util.dtype] = None,
-    name: Optional[str] = None,
-) -> remote_blob_util.BlobDef:
-    """This operator creates a Tensor filled with the scalar value `1`. 
-    
-    Args:
-        shape (Sequence[int]): The shape of the Tensor. 
-        dtype (Optional[dtype_util.dtype], optional): The data type. Defaults to None.
-        name (Optional[str], optional): The name for the operator. Defaults to None.
-    
-    Returns:
-        remote_blob_util.BlobDef: The result Blob filled with value `1`
-    
-    For example: 
-    
-    .. code-block:: python 
-    
-        import oneflow as flow
-        import oneflow.typing as tp 
-    
-    
-        @flow.global_function()
-        def ones_job() -> tp.Numpy: 
-            return flow.ones(shape=(2, 3), dtype=flow.float32)
-    
-    
-        out = ones_job()
-    
-        # output: [[1. 1. 1.]
-        #          [1. 1. 1.]]
-    """
-    if name is None:
-        name = id_util.UniqueStr("Ones_")
-
-    if dtype is None:
-        dtype = flow.float32
-
-    return flow.constant(value=1.0, shape=shape, dtype=dtype, name=name + "constant")
->>>>>>> 40430ad2
+    )