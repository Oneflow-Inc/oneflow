"""
Copyright 2020 The OneFlow Authors. All rights reserved.

Licensed under the Apache License, Version 2.0 (the "License");
you may not use this file except in compliance with the License.
You may obtain a copy of the License at

    http://www.apache.org/licenses/LICENSE-2.0

Unless required by applicable law or agreed to in writing, software
distributed under the License is distributed on an "AS IS" BASIS,
WITHOUT WARRANTIES OR CONDITIONS OF ANY KIND, either express or implied.
See the License for the specific language governing permissions and
limitations under the License.
"""
from __future__ import absolute_import
from functools import reduce
from typing import Iterable, List, Optional, Sequence, Union, Tuple
from oneflow.python.oneflow_export import oneflow_export

import numpy as np
import operator
import oneflow as flow
import oneflow.core.operator.op_conf_pb2 as op_conf_util
import oneflow.core.register.logical_blob_id_pb2 as logical_blob_id_util
import oneflow.python.framework.interpret_util as interpret_util
import oneflow.python.framework.dtype as dtype_util
import oneflow.python.framework.id_util as id_util
import oneflow.python.framework.remote_blob as remote_blob_util


@oneflow_export("gather")
def gather(
    params: remote_blob_util.BlobDef,
    indices: remote_blob_util.BlobDef,
    validate_indices: Optional[remote_blob_util.BlobDef] = None,
    axis: Optional[int] = None,
    batch_dims: int = 0,
    name: Optional[str] = None,
) -> remote_blob_util.BlobDef:
    r"""Gather slices from params axis axis according to indices.

    Analogous to `tf.gather <https://www.tensorflow.org/api_docs/python/tf/gather>`_

    Args:
        params: A `Blob`. The blob from which to gather values. Must be at least rank `axis + 1`.
        indices: A `Blob`. Index blob. Must be in range [0, params.shape[axis]).
        axis: A `int`. The axis in params to gather indices from. Defaults to the first dimension. 
            Supports negative indexes.
        batch_dims: An optional `int`. Defaults to 0.
        name: A name for the operation (optional).
    Returns:
        A blob. Has the same type as params.
    """
    params_ndims = len(params.shape)
    if axis is None:
        axis = batch_dims
    elif axis < 0:
        origin_axis = axis
        axis += params_ndims
        assert axis >= 0 and axis < params_ndims, ValueError(
            "Expected axis to between [%d, %d).  But received: %d "
            % (-params_ndims, params_ndims, origin_axis)
        )

    if batch_dims > 0:
        if axis == batch_dims:
            return (
                flow.user_op_builder(
                    name if name is not None else id_util.UniqueStr("BatchGather_")
                )
                .Op("batch_gather")
                .Input("in", [params])
                .Input("indices", [indices])
                .Output("out")
                .Build()
                .InferAndTryRun()
                .RemoteBlobList()[0]
            )
        elif axis > batch_dims:
            raise NotImplementedError
        else:
            raise AttributeError
    else:
        return (
            flow.user_op_builder(
                name if name is not None else id_util.UniqueStr("Gather_")
            )
            .Op("gather")
            .Input("in", [params])
            .Input("indices", [indices])
            .Output("out")
            .Attr("axis", int(axis))
            .Build()
            .InferAndTryRun()
            .RemoteBlobList()[0]
        )


def infer_shape(x, shape):
    dim_index_need_infer = shape.index(-1) if shape.count(-1) == 1 else None
    in_elem_cnt = reduce(operator.mul, x.shape, 1)
    out_elem_cnt = reduce(operator.mul, shape, 1)
    if dim_index_need_infer is not None:
        assert (in_elem_cnt % out_elem_cnt) == 0
        shape[dim_index_need_infer] = int(abs(in_elem_cnt / out_elem_cnt))
    else:
        assert in_elem_cnt == out_elem_cnt
    return shape


@oneflow_export("reshape")
def reshape(
    x: remote_blob_util.BlobDef, shape: Sequence[int], name: Optional[str] = None
) -> remote_blob_util.BlobDef:
    r"""Reshapes a blob.

    Args:
        x: A `Blob`.
        shape: Shape of the output blob.
        name: A name for the operation (optional).
    Returns:
        A `Blob`, has the same type as `x`.
    """
    x = flow.cast_to_current_logical_view(x)
    assert isinstance(shape, tuple) or isinstance(shape, list)
    shape = list(shape)
    assert all(dim == -1 or dim > 0 for dim in shape)
    assert shape.count(-1) <= 1
    if not x.is_dynamic:
        if name is None:
            name = id_util.UniqueStr("Reshape_")
        return (
            flow.user_op_builder(name)
            .Op("reshape")
            .Input("in", [x])
            .Output("out")
            .Attr("shape", infer_shape(x, shape))
            .Build()
            .InferAndTryRun()
            .RemoteBlobList()[0]
        )
    else:
        op_conf = op_conf_util.OperatorConf()
        setattr(
            op_conf,
            "name",
            name if name is not None else id_util.UniqueStr("DynamicReshape_"),
        )
        setattr(op_conf.dynamic_reshape_conf, "in", x.unique_name)
        op_conf.dynamic_reshape_conf.shape.dim.extend(list(shape))
        setattr(op_conf.dynamic_reshape_conf, "out", "out")
        interpret_util.Forward(op_conf)
        lbi = logical_blob_id_util.LogicalBlobId()
        lbi.op_name = op_conf.name
        lbi.blob_name = "out"
        return remote_blob_util.RemoteBlob(lbi)


@oneflow_export("reshape_like")
def reshape_like(
    x: remote_blob_util.BlobDef,
    like: remote_blob_util.BlobDef,
    name: Optional[str] = None,
) -> remote_blob_util.BlobDef:
    if name is None:
        name = id_util.UniqueStr("ReshapeLike_")
    return (
        flow.user_op_builder(name)
        .Op("reshape_like")
        .Input("in", [x])
        .Input("like", [like])
        .Output("out")
        .Build()
        .InferAndTryRun()
        .RemoteBlobList()[0]
    )


@oneflow_export("dynamic_reshape")
def dynamic_reshape(
    x: remote_blob_util.BlobDef, shape: Sequence[int], name: Optional[str] = None
) -> remote_blob_util.BlobDef:
    assert isinstance(shape, tuple) or isinstance(shape, list)
    shape = list(shape)
    op_conf = op_conf_util.OperatorConf()
    setattr(
        op_conf,
        "name",
        name if name is not None else id_util.UniqueStr("DynamicReshape_"),
    )
    setattr(op_conf.dynamic_reshape_conf, "in", x.unique_name)
    op_conf.dynamic_reshape_conf.shape.dim.extend(list(shape))
    setattr(op_conf.dynamic_reshape_conf, "out", "out")
    interpret_util.Forward(op_conf)
    lbi = logical_blob_id_util.LogicalBlobId()
    lbi.op_name = op_conf.name
    lbi.blob_name = "out"
    return remote_blob_util.RemoteBlob(lbi)


@oneflow_export("transpose")
def transpose(
    a: remote_blob_util.BlobDef,
    perm: Sequence[int] = None,
    conjugate: bool = False,
    name: Optional[str] = None,
) -> remote_blob_util.BlobDef:
    r"""Transposes `a`.

    Analogous to `tf.transpose <https://www.tensorflow.org/api_docs/python/tf/transpose>`_

    Args:
        a: A `Blob`.
        perm: A permutation of the dimensions of `a`.
        conjugate: False. Not supported.
        name: A name for the operation (optional).
    Returns:
        A transposed blob.
    """
    assert isinstance(perm, (tuple, list))

    if name is None:
        name = id_util.UniqueStr("Transpose_")

    if conjugate:
        raise NotImplementedError

    return (
        flow.user_op_builder(name)
        .Op("transpose")
        .Input("input", [a])
        .Output("output")
        .Attr("perm", perm)
        .Build()
        .InferAndTryRun()
        .RemoteBlobList()[0]
    )


@oneflow_export("slice")
def slice(
    x: remote_blob_util.BlobDef,
    begin: Sequence[int],
    size: Sequence[int],
    name: Optional[str] = None,
) -> remote_blob_util.BlobDef:
    r"""Extracts a slice from a tensor.

    Args:
        x: A `Blob`.
        begin: A list or a tuple, indicate each dimension slice begin, whose length must be equal
            to x's number of dimensions, the first element of beign must be set to None.
            (because oneflow internal slice op do not support slice at dim0 at present)
        size: A list or a tuple, indicate each dimension slice size, whose length must be equal
            to x's number of dimensions, the first element of beign must be set to None.
        name: A name for the operation (optional).
    """
    ndim = len(x.shape)
    if not isinstance(begin, (list, tuple)) or len(begin) != ndim:
        raise ValueError(
            "begin must be a list/tuple with the same length as input tensor's number of dimensions"
        )

    if not all(isinstance(b, int) or b is None for b in begin):
        raise ValueError("element of begin must be a int or None")

    if not isinstance(size, (list, tuple)) or len(size) != ndim:
        raise ValueError(
            "size must be a list/tuple with the same length as input tensor's number of dimensions."
        )

    if not all(isinstance(s, int) or s is None for s in size):
        raise ValueError("element of size must be a int or None")

    slice_tup_list = []
    for b, s, dim_size in zip(begin, size, x.shape):
        start, stop, step = (None, None, 1)
        if b is not None:
            if b < -dim_size or b >= dim_size:
                raise ValueError("element of begin is out of range")
            start = b

        if s is not None:
            if s == -1:
                stop = dim_size
            else:
                if s <= 0 or s > dim_size:
                    raise ValueError("element of size is invalid")
                if b + s < dim_size:
                    stop = b + s

        slice_tup_list.append((start, stop, step))

    return slice_v2(x, slice_tup_list, name=name)


@oneflow_export("slice_v2")
def slice_v2(
    x: remote_blob_util.BlobDef,
    slice_tup_list: Sequence[Tuple[int, int, int]],
    name: Optional[str] = None,
) -> remote_blob_util.BlobDef:
    r"""Extracts a slice from a tensor.

    Args:
        x: A `Blob`.
        slice_tup_list: A list of slice tuple, indicate each dimension slice (start, stop, step).
        name: A name for the operation (optional).

    """
    name = name or id_util.UniqueStr("Slice_")
    if not isinstance(name, str):
        raise ValueError("name must be a string")

    ndim = len(x.shape)
    if not isinstance(slice_tup_list, (list, tuple)) or len(slice_tup_list) > ndim:
        raise ValueError(
            "slice_tup_list must be a list or tuple with length "
            "less than or equal to number of dimensions of input tensor"
        )

    # if length of slice_tup_list is less than number of dimensions of x, fill it to length of ndims reduce 1
    if len(slice_tup_list) < ndim:
        slice_tup_list += type(slice_tup_list)(
            [(None, None, None)] * (ndim - len(slice_tup_list))
        )

    start_list = []
    stop_list = []
    step_list = []

    for slice_tup, dim_size in zip(slice_tup_list, x.shape):
        if not isinstance(slice_tup, (tuple, list)) or len(slice_tup) != 3:
            raise ValueError(
                "element of slice_tup_list must be a list or tuple with form (start, stop, step)"
            )

        if not all(isinstance(idx, int) or idx is None for idx in slice_tup):
            raise ValueError("element of slice tuple must int or None")

        (start, stop, step) = slice_tup
        if step is None:
            step = 1

        if step == 0:
            raise ValueError("slice step can't be 0")

        if start is None:
            start = 0 if step > 0 else np.iinfo(np.int64).max
        elif start < -dim_size or start >= dim_size:
            raise ValueError("slice start must be in range [-size, size)")

        if stop is None:
            stop = np.iinfo(np.int64).max if step > 0 else np.iinfo(np.int64).min
        elif stop < -dim_size - 1 or stop > dim_size:
            raise ValueError("slice start must be in range [-size-1, size]")

        start_list.append(start)
        stop_list.append(stop)
        step_list.append(step)

    op = (
        flow.user_op_builder(name)
        .Op("slice")
        .Input("x", [x])
        .Output("y")
        .Attr("start", start_list)
        .Attr("stop", stop_list)
        .Attr("step", step_list)
        .Build()
    )
    return op.InferAndTryRun().SoleOutputBlob()


<<<<<<< HEAD
@oneflow_export("slice2")
def slice2(
    x: remote_blob_util.BlobDef,
    slice_tup_list: Sequence[Tuple[int, int, int]],
    name: Optional[str] = None,
) -> remote_blob_util.BlobDef:

    name = name or id_util.UniqueStr("Slice2_")
    if not isinstance(name, str):
        raise ValueError("name must be a string")

    ndim = len(x.shape)
=======
# Get slice attrs for slice_assign and logical_slice
def _GetSliceAttrs(slice_tup_list, input):
    ndim = len(input.shape)
>>>>>>> 0b4afd02
    if not isinstance(slice_tup_list, (list, tuple)) or len(slice_tup_list) > ndim:
        raise ValueError(
            "slice_tup_list must be a list or tuple with length "
            "less than or equal to number of dimensions of input tensor"
        )

<<<<<<< HEAD
    # if length of slice_tup_list is less than number of dimensions of x, fill it to length of ndims reduce 1
=======
    # if length of slice_tup_list is less than number of dimensions of inputx, fill it to length of ndims reduce 1
>>>>>>> 0b4afd02
    if len(slice_tup_list) < ndim:
        slice_tup_list += type(slice_tup_list)(
            [(None, None, None)] * (ndim - len(slice_tup_list))
        )

    start_list = []
    stop_list = []
    step_list = []

<<<<<<< HEAD
    for slice_tup, dim_size in zip(slice_tup_list, x.shape):
=======
    for slice_tup, dim_size in zip(slice_tup_list, input.shape):
>>>>>>> 0b4afd02
        if not isinstance(slice_tup, (tuple, list)) or len(slice_tup) != 3:
            raise ValueError(
                "element of slice_tup_list must be a list or tuple with form (start, stop, step)"
            )

        if not all(isinstance(idx, int) or idx is None for idx in slice_tup):
            raise ValueError("element of slice tuple must int or None")

        (start, stop, step) = slice_tup
        if step is None:
            step = 1

        if step <= 0:
<<<<<<< HEAD
            raise ValueError("slice2 step must be greater than 0")
=======
            raise ValueError("slice_assign/logical_slice step must be greater than 0")
>>>>>>> 0b4afd02

        if start is None:
            start = 0
        elif start < -dim_size or start >= dim_size:
<<<<<<< HEAD
            raise ValueError("slice2 start must be in range [-size, size)")
=======
            raise ValueError(
                "slice_assign/logical_slice start must be in range [-size, size)"
            )
>>>>>>> 0b4afd02
        elif start < 0:
            start += dim_size

        if stop is None:
            stop = dim_size
        elif stop < -dim_size or stop > dim_size:
<<<<<<< HEAD
            raise ValueError("slice2 start must be in range [-size, size]")
=======
            raise ValueError(
                "slice_assign/logical_slice start must be in range [-size, size]"
            )
>>>>>>> 0b4afd02
        elif stop < 0:
            stop += dim_size

        start_list.append(start)
        stop_list.append(stop)
        step_list.append(step)

<<<<<<< HEAD
    op = (
        flow.user_op_builder(name)
        .Op("slice2")
=======
    return start_list, stop_list, step_list


@oneflow_export("logical_slice")
def logical_slice(
    x: remote_blob_util.BlobDef,
    slice_tup_list: Sequence[Tuple[int, int, int]],
    name: Optional[str] = None,
) -> remote_blob_util.BlobDef:

    name = name or id_util.UniqueStr("LogicalSlice_")
    if not isinstance(name, str):
        raise ValueError("name must be a string")

    start_list, stop_list, step_list = _GetSliceAttrs(slice_tup_list, x)
    op = (
        flow.user_op_builder(name)
        .Op("logical_slice")
>>>>>>> 0b4afd02
        .Input("x", [x])
        .Output("y")
        .Attr("start", start_list)
        .Attr("stop", stop_list)
        .Attr("step", step_list)
        .Build()
    )
    return op.InferAndTryRun().SoleOutputBlob()


@oneflow_export("slice_assign")
def slice_assign(
    x: remote_blob_util.BlobDef,
    value: remote_blob_util.BlobDef,
    slice_tup_list: Sequence[Tuple[int, int, int]],
    name: Optional[str] = None,
) -> remote_blob_util.BlobDef:

    name = name or id_util.UniqueStr("SliceAssign_")
    if not isinstance(name, str):
        raise ValueError("name must be a string")

<<<<<<< HEAD
    ndim = len(x.shape)
    if not isinstance(slice_tup_list, (list, tuple)) or len(slice_tup_list) > ndim:
        raise ValueError(
            "slice_tup_list must be a list or tuple with length "
            "less than or equal to number of dimensions of input tensor"
        )

    # if length of slice_tup_list is less than number of dimensions of x, fill it to length of ndims reduce 1
    if len(slice_tup_list) < ndim:
        slice_tup_list += type(slice_tup_list)(
            [(None, None, None)] * (ndim - len(slice_tup_list))
        )

    start_list = []
    stop_list = []
    step_list = []

    for slice_tup, dim_size in zip(slice_tup_list, x.shape):
        if not isinstance(slice_tup, (tuple, list)) or len(slice_tup) != 3:
            raise ValueError(
                "element of slice_tup_list must be a list or tuple with form (start, stop, step)"
            )

        if not all(isinstance(idx, int) or idx is None for idx in slice_tup):
            raise ValueError("element of slice tuple must int or None")

        (start, stop, step) = slice_tup
        if step is None:
            step = 1

        if step <= 0:
            raise ValueError("slice_assign step must be greater than 0")

        if start is None:
            start = 0
        elif start < -dim_size or start >= dim_size:
            raise ValueError("slice_assign start must be in range [-size, size)")
        elif start < 0:
            start += dim_size

        if stop is None:
            stop = dim_size
        elif stop < -dim_size or stop > dim_size:
            raise ValueError("slice_assign start must be in range [-size, size]")
        elif stop < 0:
            stop += dim_size

        start_list.append(start)
        stop_list.append(stop)
        step_list.append(step)

=======
    start_list, stop_list, step_list = _GetSliceAttrs(slice_tup_list, x)
>>>>>>> 0b4afd02
    op = (
        flow.user_op_builder(name)
        .Op("slice_assign")
        .Input("ref", [x])
        .Input("value", [value])
        .Attr("start", start_list)
        .Attr("stop", stop_list)
        .Attr("step", step_list)
        .Build()
    )
    return op.InferAndTryRun()


@oneflow_export("reverse")
def reverse(
    input: remote_blob_util.BlobDef,
    axis: Union[int, Sequence[int]],
    name: Optional[str] = None,
) -> remote_blob_util.BlobDef:
    if name is None:
        name = id_util.UniqueStr("Reverse_")

    if not isinstance(name, str):
        raise ValueError("name must be a string")

    if isinstance(axis, int):
        axis = [axis]

    if not isinstance(axis, (tuple, list)) or not all(isinstance(a, int) for a in axis):
        raise ValueError("axis must be a int or a list/tuple of int")

    ndim = len(input.shape)
    slice_tup_list = [(None, None, None)] * ndim
    for i, a in enumerate(axis):
        if a < 0:
            a += ndim

        if a < 0 or a >= ndim:
            raise ValueError("axis is out of range")

        slice_tup_list[a] = (None, None, -1)

    return slice_v2(input, slice_tup_list, name)


@oneflow_export("concat")
def concat(
    inputs: Optional[Sequence[remote_blob_util.BlobDef]] = None,
    axis: int = 0,
    max_dim_size: Optional[int] = None,
    name: Optional[str] = None,
    values: Optional[Sequence[remote_blob_util.BlobDef]] = None,
) -> remote_blob_util.BlobDef:
    r"""Concatenate two or more `Blob` s at specified axis.

    Analogous to `numpy.concatenate <https://docs.scipy.org/doc/numpy/reference/generated/numpy.concatenate.html>`_

    Args:
        inputs: a `list` of `Blob`
        axis: a `int`. `0` by default
        max_dim_size: hint of max dimension size along the given axis
        name: name of this operator. `None` by default
        values: deprecated param, use inputs instead

    Returns:
        A `Blob`
    """
    # backward compatible with values param name
    if values is not None:
        assert inputs is None
        inputs = values

    assert isinstance(inputs, (list, tuple))
    if len(inputs) == 1:
        return inputs[0]

    assert len(inputs) >= 2
    if axis < 0:
        axis += len(inputs[0].shape)
    assert axis >= 0 and axis < len(
        inputs[0].shape
    ), "axis must be in range [0, num_axes of inputs)"

    first_input_shape = inputs[0].shape
    static_dim_size = 0
    dynamic_dim_size = 0
    for input in inputs:
        assert len(input.shape) == len(first_input_shape)
        for i in range(len(input.shape)):
            if i == axis:
                if input.is_dynamic:
                    dynamic_dim_size += input.shape[i]
                else:
                    static_dim_size += input.shape[i]
            else:
                assert input.shape[i] == first_input_shape[i]

    if max_dim_size is None:
        max_dim_size = static_dim_size + dynamic_dim_size
    else:
        assert (
            max_dim_size >= static_dim_size
        ), "max diemension size {} is too small to hold concatenated static dimension size {} along the given axis".format(
            max_dim_size, static_dim_size
        )

    if name is None:
        name = id_util.UniqueStr("Concat_")

    op = (
        flow.user_op_builder(name)
        .Op("concat")
        .Input("in", inputs)
        .Output("out")
        .Attr("axis", axis)
        .Attr("max_dim_size", max_dim_size)
        .Build()
    )
    return op.InferAndTryRun().SoleOutputBlob()


@oneflow_export("gather_nd")
def gather_nd(
    params: remote_blob_util.BlobDef,
    indices: remote_blob_util.BlobDef,
    name: Optional[str] = None,
) -> remote_blob_util.BlobDef:
    if name is None:
        name = id_util.UniqueStr("GatherNd_")
    op = (
        flow.user_op_builder(name)
        .Op("gather_nd")
        .Input("params", [params])
        .Input("indices", [indices])
        .Output("out")
        .Build()
    )
    return op.InferAndTryRun().RemoteBlobList()[0]


@oneflow_export("scatter_nd")
def scatter_nd(
    indices: remote_blob_util.BlobDef,
    updates: remote_blob_util.BlobDef,
    shape: Sequence[int],
    name: Optional[str] = None,
):
    if name is None:
        name = id_util.UniqueStr("ScatterNd_")
    op = (
        flow.user_op_builder(name)
        .Op("scatter_nd")
        .Input("indices", [indices])
        .Input("updates", [updates])
        .Attr("shape", shape)
        .Output("out")
        .Build()
    )
    return op.InferAndTryRun().RemoteBlobList()[0]


@oneflow_export("tensor_scatter_nd_update")
def tensor_scatter_nd_update(
    params: remote_blob_util.BlobDef,
    indices: remote_blob_util.BlobDef,
    updates: remote_blob_util.BlobDef,
    name: Optional[str] = None,
) -> remote_blob_util.BlobDef:
    if name is None:
        name = id_util.UniqueStr("TensorScatterNdUpdate_")
    op = (
        flow.user_op_builder(name)
        .Op("tensor_scatter_nd_update")
        .Input("params", [params])
        .Input("updates", [updates])
        .Input("indices", [indices])
        .Output("out")
        .Build()
    )
    return op.InferAndTryRun().RemoteBlobList()[0]


@oneflow_export("tensor_scatter_nd_add")
def tensor_scatter_nd_add(
    params: remote_blob_util.BlobDef,
    indices: remote_blob_util.BlobDef,
    updates: remote_blob_util.BlobDef,
    name: Optional[str] = None,
) -> remote_blob_util.BlobDef:
    if name is None:
        name = id_util.UniqueStr("TensorScatterNdAdd_")
    op = (
        flow.user_op_builder(name)
        .Op("tensor_scatter_nd_add")
        .Input("params", [params])
        .Input("updates", [updates])
        .Input("indices", [indices])
        .Output("out")
        .Build()
    )
    return op.InferAndTryRun().RemoteBlobList()[0]


@oneflow_export("argwhere")
def argwhere(
    condition: remote_blob_util.BlobDef,
    dtype: Optional[dtype_util.dtype] = None,
    name: Optional[str] = None,
) -> remote_blob_util.BlobDef:
    if name is None:
        name = id_util.UniqueStr("ArgWhere_")

    op_conf = op_conf_util.OperatorConf()
    setattr(op_conf, "name", name)
    setattr(op_conf.arg_where_conf, "in", condition.unique_name)
    setattr(op_conf.arg_where_conf, "out", "out")
    setattr(op_conf.arg_where_conf, "out_size", "out_size")
    if dtype is not None:
        setattr(op_conf.arg_where_conf, "data_type", dtype.oneflow_proto_dtype)
    interpret_util.Forward(op_conf)

    arg_where_out_lbi = logical_blob_id_util.LogicalBlobId()
    setattr(arg_where_out_lbi, "op_name", op_conf.name)
    setattr(arg_where_out_lbi, "blob_name", "out")

    arg_where_out_size_lbi = logical_blob_id_util.LogicalBlobId()
    setattr(arg_where_out_size_lbi, "op_name", op_conf.name)
    setattr(arg_where_out_size_lbi, "blob_name", "out_size")

    arg_where_out = remote_blob_util.RemoteBlob(arg_where_out_lbi)
    arg_where_out_size = remote_blob_util.RemoteBlob(arg_where_out_size_lbi)
    return sync_dynamic_resize(arg_where_out, arg_where_out_size)


@oneflow_export("nonzero")
def nonzero(
    a: remote_blob_util.BlobDef, name: Optional[str] = None
) -> remote_blob_util.BlobDef:
    if name is None:
        argwhere_name = id_util.UniqueStr("Nonzero_ArgWhere_")
        tranpose_name = id_util.UniqueStr("Nonzero_Transpose_")
    else:
        argwhere_name = name + "_ArgWhere"
        tranpose_name = name + "_Transpose"
    indices = argwhere(a, name=argwhere_name)
    return transpose(indices, perm=(1, 0), name=tranpose_name)


@oneflow_export("where")
def where(
    condition: remote_blob_util.BlobDef,
    x: Optional[remote_blob_util.BlobDef] = None,
    y: Optional[remote_blob_util.BlobDef] = None,
    name: Optional[str] = None,
) -> remote_blob_util.BlobDef:
    if x is None and y is None:
        return argwhere(condition, name=name)
    elif x is not None and y is not None:
        if name is None:
            name = id_util.UniqueStr("Where_")

        if x.shape == condition.shape and y.shape == condition.shape:
            broadcast_cond = condition
            broadcast_x = x
            broadcast_y = y
        else:
            broadcast_cond = flow.broadcast_to_compatible_with(condition, [x, y])
            broadcast_x = flow.broadcast_to_compatible_with(x, [condition, y])
            broadcast_y = flow.broadcast_to_compatible_with(y, [condition, x])
        return (
            flow.user_op_builder(name)
            .Op("where")
            .Input("condition", [broadcast_cond])
            .Input("x", [broadcast_x])
            .Input("y", [broadcast_y])
            .Output("out")
            .Build()
            .InferAndTryRun()
            .RemoteBlobList()[0]
        )
    else:
        raise ValueError("it is not supported when exactly one of x or y is non-None")


@oneflow_export("elem_cnt")
def elem_cnt(
    inputs: remote_blob_util.BlobDef,
    dtype: Optional[dtype_util.dtype] = None,
    name: Optional[str] = None,
) -> remote_blob_util.BlobDef:
    op_conf = op_conf_util.OperatorConf()
    setattr(
        op_conf, "name", name if name is not None else id_util.UniqueStr("ElemCnt_")
    )
    op_conf.shape_elem_cnt_conf.x = inputs.unique_name

    op_conf.shape_elem_cnt_conf.exclude_axis_conf.SetInParent()
    if dtype is not None:
        op_conf.shape_elem_cnt_conf.data_type = dtype.oneflow_proto_dtype
    op_conf.shape_elem_cnt_conf.y = "y"
    interpret_util.Forward(op_conf)
    out_lbi = logical_blob_id_util.LogicalBlobId()
    setattr(out_lbi, "op_name", op_conf.name)
    setattr(out_lbi, "blob_name", "y")
    return remote_blob_util.RemoteBlob(out_lbi)


@oneflow_export("sync_dynamic_resize")
def sync_dynamic_resize(
    inputs: remote_blob_util.BlobDef,
    size: remote_blob_util.BlobDef,
    name: Optional[str] = None,
) -> remote_blob_util.BlobDef:
    op_conf = op_conf_util.OperatorConf()
    setattr(
        op_conf,
        "name",
        name if name is not None else id_util.UniqueStr("SyncDynamicResize_"),
    )
    setattr(op_conf.sync_dynamic_resize_conf, "in", inputs.unique_name)
    setattr(op_conf.sync_dynamic_resize_conf, "size", size.unique_name)
    setattr(op_conf.sync_dynamic_resize_conf, "axis", 0)
    setattr(op_conf.sync_dynamic_resize_conf, "out", "out")
    setattr(op_conf.sync_dynamic_resize_conf, "eager", flow.eager_execution_enabled())
    interpret_util.Forward(op_conf)
    out_lbi = logical_blob_id_util.LogicalBlobId()
    setattr(out_lbi, "op_name", op_conf.name)
    setattr(out_lbi, "blob_name", "out")
    return remote_blob_util.RemoteBlob(out_lbi)


@oneflow_export("stack")
def stack(
    inputs: Sequence[remote_blob_util.BlobDef], axis: int, name: Optional[str] = None
) -> remote_blob_util.BlobDef:
    if not isinstance(inputs, (list, tuple)):
        inputs = [inputs]

    if axis < 0:
        axis = axis + len(inputs[0].shape)

    assert axis == 0, "Only support dim0 stack now."

    op_conf = op_conf_util.OperatorConf()
    setattr(op_conf, "name", name or id_util.UniqueStr("Stack_"))
    getattr(op_conf.stack_conf, "in").extend([input.unique_name for input in inputs])
    setattr(op_conf.stack_conf, "axis", axis)
    setattr(op_conf.stack_conf, "out", "out")
    interpret_util.Forward(op_conf)
    lbi = logical_blob_id_util.LogicalBlobId()
    lbi.op_name = op_conf.name
    lbi.blob_name = "out"
    return remote_blob_util.RemoteBlob(lbi)


@oneflow_export("random.generate_random_batch_permutation_indices")
def generate_random_batch_permutation_indices(
    value: remote_blob_util.BlobDef,
    seed: Optional[int] = None,
    name: Optional[str] = None,
) -> remote_blob_util.BlobDef:
    import random

    op = (
        flow.user_op_builder(
            name
            if name is not None
            else id_util.UniqueStr(value.op_name + "_random_batch_permutation_indices")
        )
        .Op("generate_random_batch_permutation_indices")
        .Input("x", [value])
        .Output("y")
    )
    if seed is not None:
        op.Attr("seed", seed)
        assert name is not None
    else:
        op.Attr("seed", random.randint(-(2 ** 63) + 1, 2 ** 63 - 1))
    return op.Build().InferAndTryRun().RemoteBlobList()[0]


@oneflow_export("random.shuffle")
def shuffle(
    value: remote_blob_util.BlobDef,
    seed: Optional[int] = None,
    name: Optional[str] = None,
) -> remote_blob_util.BlobDef:
    return flow.gather(value, generate_random_batch_permutation_indices(value, seed))


@oneflow_export("identity")
def identity(
    x: remote_blob_util.BlobDef, name: Optional[str] = None
) -> remote_blob_util.BlobDef:
    r"""Return a `Blob` has identical content and data type to input `Blob`. Analogous to `tf.identity <https://www.tensorflow.org/api_docs/python/tf/identity>`_

    Args:
        input: a `Blob`
        name: name of this operator. `None` by default
    
    Returns:
        A `Blob`
    """
    if name is None:
        name = id_util.UniqueStr("Identity_")
    op_conf = op_conf_util.OperatorConf()
    op_conf.name = name
    setattr(op_conf.identity_conf, "in", x.unique_name)
    op_conf.identity_conf.out = "out"
    interpret_util.Forward(op_conf)
    lbi = logical_blob_id_util.LogicalBlobId()
    lbi.op_name = op_conf.name
    lbi.blob_name = "out"
    return remote_blob_util.RemoteBlob(lbi)


@oneflow_export("identity_n")
def identity_n(
    inputs: Iterable[remote_blob_util.BlobDef], name: Optional[str] = None
) -> List[remote_blob_util.BlobDef]:
    op_conf = op_conf_util.OperatorConf()
    setattr(
        op_conf, "name", name if name is not None else id_util.UniqueStr("IdentityN_"),
    )
    assert len(inputs) > 1
    out_bns = []
    for idx, blob in enumerate(inputs):
        getattr(op_conf.tuple_identity_conf, "in").append(blob.unique_name)
        out_bn = "out_" + str(idx)
        getattr(op_conf.tuple_identity_conf, "out").append(out_bn)
        out_bns.append(out_bn)
    interpret_util.Forward(op_conf)

    def bn_to_remote_blob(bn):
        lbi = logical_blob_id_util.LogicalBlobId()
        lbi.op_name = op_conf.name
        lbi.blob_name = bn
        return remote_blob_util.RemoteBlob(lbi)

    return list(map(bn_to_remote_blob, out_bns))


@oneflow_export("squeeze")
def squeeze(
    input: remote_blob_util.BlobDef,
    axis: Optional[Sequence[int]] = None,
    name: Optional[str] = None,
) -> remote_blob_util.BlobDef:
    if axis is None:
        axis = [idx for idx, dim in enumerate(input.shape) if dim == 1]
    else:
        assert isinstance(axis, list) or isinstance(axis, tuple)
        in_num_axes = len(input.shape)
        for x in axis:
            assert x >= -in_num_axes and x < in_num_axes
    return (
        flow.user_op_builder(
            name if name is not None else id_util.UniqueStr("Squeeze_")
        )
        .Op("squeeze")
        .Input("in", [input])
        .Output("out")
        .Attr("axes", list(axis))
        .Build()
        .InferAndTryRun()
        .RemoteBlobList()[0]
    )


@oneflow_export("expand_dims")
def expand_dims(
    input: remote_blob_util.BlobDef, axis: int, name: Optional[str] = None
) -> remote_blob_util.BlobDef:
    in_num_axes = len(input.shape)
    assert axis >= -(in_num_axes + 1) and axis <= in_num_axes
    return (
        flow.user_op_builder(
            name if name is not None else id_util.UniqueStr("ExpandDims_")
        )
        .Op("expand_dims")
        .Input("in", [input])
        .Output("out")
        .Attr("axis", axis)
        .Build()
        .InferAndTryRun()
        .RemoteBlobList()[0]
    )


@oneflow_export("broadcast_like")
def broadcast_like(
    x: remote_blob_util.BlobDef,
    like: remote_blob_util.BlobDef,
    broadcast_axes: Optional[Sequence[int]] = None,
    name: Optional[str] = None,
) -> remote_blob_util.BlobDef:
    if name is None:
        name = id_util.UniqueStr("BroadcastLike_")

    if broadcast_axes is None:
        broadcast_axes = list(range(len(like.shape)))

    assert isinstance(broadcast_axes, (list, tuple))

    if len(broadcast_axes) <= 0 or len(broadcast_axes) > len(like.shape):
        raise ValueError(
            "The length of broadcast_axes must be greater than 0 and less than or equal to number of axes of like shape"
        )

    op = (
        flow.user_op_builder(name)
        .Op("broadcast_like")
        .Input("x", [x])
        .Input("like", [like])
        .Attr("broadcast_axes", broadcast_axes)
        .Output("y")
        .Build()
    )
    return op.InferAndTryRun().SoleOutputBlob()


@oneflow_export("masked_fill")
def masked_fill(
    x: remote_blob_util.BlobDef,
    mask: remote_blob_util.BlobDef,
    value: Union[float, int],
    name: Optional[str] = None,
) -> remote_blob_util.BlobDef:
    r"""Fill a blob with a given value according to the given mask.

    Args:
        x (remote_blob_util.BlobDef): Input Blob.
        mask (remote_blob_util.BlobDef): Composed with 0 and 1, the input blob 'x' will be 
            filled with the given value where the mask is 1. 
        value (Union[int, int]): The value to use for filling the input blob.
        name (Optional[str], optional): The name for the operation. Defaults to None.
    Attention:
        x and mask must be broadcastable to each other.
        mask must be int type (int8/int32/int64).

    Returns:
        remote_blob_util.BlobDef: The value-filled Blob
    
    For example:

    .. code-block:: python

        import oneflow as flow
        import numpy as np
        import oneflow.typing as tp

        @flow.global_function()
        def masked_fill_Job(x: tp.Numpy.Placeholder((4, ), mask: tp.Numpy.Placeholder((4, ),
                            dtype = flow.int8))->tp.Numpy:
            return flow.masked_fill(x, mask, value=5)

        x = np.array([1, 2, 3, 4], dtype=np.float32)
        mask = np.array([1, 0, 0, 1], dtype=np.int8)

        out = masked_fill_Job(x, mask)
        
        # output [5 2 3 5]

    """
    if name is None:
        name = id_util.UniqueStr("MaskedFill_")
    value_like_x = flow.constant_like(like=x, value=value, name=name + "_ConstantLike")
    return flow.where(condition=mask, x=value_like_x, y=x, name=name + "_Where")


@oneflow_export("amp_white_identity")
def amp_white_identity(
    x: remote_blob_util.BlobDef, name: Optional[str] = None
) -> remote_blob_util.BlobDef:
    if name is None:
        name = id_util.UniqueStr("AmpWhiteIdentity_")
    op = (
        flow.user_op_builder(name)
        .Op("amp_white_identity")
        .Input("in", [x])
        .Output("out")
        .Build()
    )
    return op.InferAndTryRun().SoleOutputBlob()<|MERGE_RESOLUTION|>--- conflicted
+++ resolved
@@ -373,35 +373,16 @@
     return op.InferAndTryRun().SoleOutputBlob()
 
 
-<<<<<<< HEAD
-@oneflow_export("slice2")
-def slice2(
-    x: remote_blob_util.BlobDef,
-    slice_tup_list: Sequence[Tuple[int, int, int]],
-    name: Optional[str] = None,
-) -> remote_blob_util.BlobDef:
-
-    name = name or id_util.UniqueStr("Slice2_")
-    if not isinstance(name, str):
-        raise ValueError("name must be a string")
-
-    ndim = len(x.shape)
-=======
 # Get slice attrs for slice_assign and logical_slice
 def _GetSliceAttrs(slice_tup_list, input):
     ndim = len(input.shape)
->>>>>>> 0b4afd02
     if not isinstance(slice_tup_list, (list, tuple)) or len(slice_tup_list) > ndim:
         raise ValueError(
             "slice_tup_list must be a list or tuple with length "
             "less than or equal to number of dimensions of input tensor"
         )
 
-<<<<<<< HEAD
-    # if length of slice_tup_list is less than number of dimensions of x, fill it to length of ndims reduce 1
-=======
     # if length of slice_tup_list is less than number of dimensions of inputx, fill it to length of ndims reduce 1
->>>>>>> 0b4afd02
     if len(slice_tup_list) < ndim:
         slice_tup_list += type(slice_tup_list)(
             [(None, None, None)] * (ndim - len(slice_tup_list))
@@ -411,11 +392,7 @@
     stop_list = []
     step_list = []
 
-<<<<<<< HEAD
-    for slice_tup, dim_size in zip(slice_tup_list, x.shape):
-=======
     for slice_tup, dim_size in zip(slice_tup_list, input.shape):
->>>>>>> 0b4afd02
         if not isinstance(slice_tup, (tuple, list)) or len(slice_tup) != 3:
             raise ValueError(
                 "element of slice_tup_list must be a list or tuple with form (start, stop, step)"
@@ -429,35 +406,23 @@
             step = 1
 
         if step <= 0:
-<<<<<<< HEAD
-            raise ValueError("slice2 step must be greater than 0")
-=======
             raise ValueError("slice_assign/logical_slice step must be greater than 0")
->>>>>>> 0b4afd02
 
         if start is None:
             start = 0
         elif start < -dim_size or start >= dim_size:
-<<<<<<< HEAD
-            raise ValueError("slice2 start must be in range [-size, size)")
-=======
             raise ValueError(
                 "slice_assign/logical_slice start must be in range [-size, size)"
             )
->>>>>>> 0b4afd02
         elif start < 0:
             start += dim_size
 
         if stop is None:
             stop = dim_size
         elif stop < -dim_size or stop > dim_size:
-<<<<<<< HEAD
-            raise ValueError("slice2 start must be in range [-size, size]")
-=======
             raise ValueError(
                 "slice_assign/logical_slice start must be in range [-size, size]"
             )
->>>>>>> 0b4afd02
         elif stop < 0:
             stop += dim_size
 
@@ -465,11 +430,6 @@
         stop_list.append(stop)
         step_list.append(step)
 
-<<<<<<< HEAD
-    op = (
-        flow.user_op_builder(name)
-        .Op("slice2")
-=======
     return start_list, stop_list, step_list
 
 
@@ -488,7 +448,6 @@
     op = (
         flow.user_op_builder(name)
         .Op("logical_slice")
->>>>>>> 0b4afd02
         .Input("x", [x])
         .Output("y")
         .Attr("start", start_list)
@@ -511,61 +470,7 @@
     if not isinstance(name, str):
         raise ValueError("name must be a string")
 
-<<<<<<< HEAD
-    ndim = len(x.shape)
-    if not isinstance(slice_tup_list, (list, tuple)) or len(slice_tup_list) > ndim:
-        raise ValueError(
-            "slice_tup_list must be a list or tuple with length "
-            "less than or equal to number of dimensions of input tensor"
-        )
-
-    # if length of slice_tup_list is less than number of dimensions of x, fill it to length of ndims reduce 1
-    if len(slice_tup_list) < ndim:
-        slice_tup_list += type(slice_tup_list)(
-            [(None, None, None)] * (ndim - len(slice_tup_list))
-        )
-
-    start_list = []
-    stop_list = []
-    step_list = []
-
-    for slice_tup, dim_size in zip(slice_tup_list, x.shape):
-        if not isinstance(slice_tup, (tuple, list)) or len(slice_tup) != 3:
-            raise ValueError(
-                "element of slice_tup_list must be a list or tuple with form (start, stop, step)"
-            )
-
-        if not all(isinstance(idx, int) or idx is None for idx in slice_tup):
-            raise ValueError("element of slice tuple must int or None")
-
-        (start, stop, step) = slice_tup
-        if step is None:
-            step = 1
-
-        if step <= 0:
-            raise ValueError("slice_assign step must be greater than 0")
-
-        if start is None:
-            start = 0
-        elif start < -dim_size or start >= dim_size:
-            raise ValueError("slice_assign start must be in range [-size, size)")
-        elif start < 0:
-            start += dim_size
-
-        if stop is None:
-            stop = dim_size
-        elif stop < -dim_size or stop > dim_size:
-            raise ValueError("slice_assign start must be in range [-size, size]")
-        elif stop < 0:
-            stop += dim_size
-
-        start_list.append(start)
-        stop_list.append(stop)
-        step_list.append(step)
-
-=======
     start_list, stop_list, step_list = _GetSliceAttrs(slice_tup_list, x)
->>>>>>> 0b4afd02
     op = (
         flow.user_op_builder(name)
         .Op("slice_assign")
