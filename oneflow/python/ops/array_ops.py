--- conflicted
+++ resolved
@@ -58,18 +58,6 @@
         elif axis > batch_dims:
             raise NotImplementedError
         else:
-<<<<<<< HEAD
-            setattr(op_conf.gather_conf, "in", params.unique_name)
-            op_conf.gather_conf.indices = indices.unique_name
-            op_conf.gather_conf.out = "out"
-            op_conf.gather_conf.axis = axis
-
-    interpret_util.Forward(op_conf)
-    lbi = logical_blob_id_util.LogicalBlobId()
-    lbi.op_name = op_conf.name
-    lbi.blob_name = "out"
-    return remote_blob_util.RemoteBlob(lbi)
-=======
             raise AttributeError
     else:
         return (
@@ -85,7 +73,6 @@
             .InferAndTryRun()
             .RemoteBlobList()[0]
         )
->>>>>>> 57e54da6
 
 
 def infer_shape(x, shape):
@@ -172,11 +159,7 @@
         setattr(op_conf.reshape_like_conf, "x", x.unique_name)
         setattr(op_conf.reshape_like_conf, "like", like.unique_name)
         op_conf.reshape_like_conf.y = "y"
-<<<<<<< HEAD
         interpret_util.Forward(op_conf)
-=======
-        compile_context.CurJobAddOp(op_conf)
->>>>>>> 57e54da6
         lbi = logical_blob_id_util.LogicalBlobId()
         lbi.op_name = op_conf.name
         lbi.blob_name = "y"
@@ -225,31 +208,6 @@
     if conjugate:
         raise NotImplementedError
 
-<<<<<<< HEAD
-    if os.getenv("ENABLE_USER_OP") != "False":
-        return (
-            flow.user_op_builder(name)
-            .Op("transpose")
-            .Input("input", [a])
-            .Output("output")
-            .Attr("perm", perm, "AttrTypeListInt32")
-            .Build()
-            .InferAndTryRun()
-            .RemoteBlobList()[0]
-        )
-    else:
-        op_conf = op_conf_util.OperatorConf()
-        op_conf.name = name
-        setattr(op_conf.transpose_conf, "in", a.unique_name)
-        op_conf.transpose_conf.out = "out"
-        op_conf.transpose_conf.perm.extend(list(perm))
-
-        interpret_util.Forward(op_conf)
-        lbi = logical_blob_id_util.LogicalBlobId()
-        lbi.op_name = op_conf.name
-        lbi.blob_name = "out"
-        return remote_blob_util.RemoteBlob(lbi)
-=======
     return (
         flow.user_op_builder(name)
         .Op("transpose")
@@ -260,7 +218,6 @@
         .InferAndTryRun()
         .RemoteBlobList()[0]
     )
->>>>>>> 57e54da6
 
 
 @oneflow_export("slice")
@@ -441,42 +398,6 @@
     Returns:
         A `Blob`
     """
-<<<<<<< HEAD
-    if os.getenv("ENABLE_USER_OP") != "False":
-        assert isinstance(values, (list, tuple))
-        assert len(values) >= 2
-        if axis < 0:
-            axis += len(values[0].shape)
-        assert axis >= 0 and axis < len(values[0].shape)
-        out = (
-            flow.user_op_builder(
-                name if name is not None else id_util.UniqueStr("Concat_")
-            )
-            .Op("concat")
-            .Input("in", values)
-            .Output("out")
-            .Attr("axis", int(axis), "AttrTypeInt32")
-            .Build()
-            .InferAndTryRun()
-            .RemoteBlobList()[0]
-        )
-        return out
-    else:
-        op_conf = op_conf_util.OperatorConf()
-        setattr(
-            op_conf, "name", name if name is not None else id_util.UniqueStr("Concat_")
-        )
-        op_conf.concat_conf.out = "out"
-        if not isinstance(values, (list, tuple)):
-            values = [values]
-        getattr(op_conf.concat_conf, "in").extend([v.unique_name for v in values])
-        op_conf.concat_conf.axis = axis
-        interpret_util.Forward(op_conf)
-        lbi = logical_blob_id_util.LogicalBlobId()
-        lbi.op_name = op_conf.name
-        lbi.blob_name = "out"
-        return remote_blob_util.RemoteBlob(lbi)
-=======
     assert isinstance(values, (list, tuple))
     assert len(values) >= 2
     if axis < 0:
@@ -493,7 +414,6 @@
         .RemoteBlobList()[0]
     )
     return out
->>>>>>> 57e54da6
 
 
 @oneflow_export("gather_nd")
