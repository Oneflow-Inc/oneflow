"""
Copyright 2020 The OneFlow Authors. All rights reserved.

Licensed under the Apache License, Version 2.0 (the "License");
you may not use this file except in compliance with the License.
You may obtain a copy of the License at

    http://www.apache.org/licenses/LICENSE-2.0

Unless required by applicable law or agreed to in writing, software
distributed under the License is distributed on an "AS IS" BASIS,
WITHOUT WARRANTIES OR CONDITIONS OF ANY KIND, either express or implied.
See the License for the specific language governing permissions and
limitations under the License.
"""
from __future__ import absolute_import
from functools import reduce
from typing import Iterable, List, Optional, Sequence, Union, Tuple
from oneflow.python.oneflow_export import oneflow_export

import numpy as np
import operator
import oneflow as flow
import oneflow.core.operator.op_conf_pb2 as op_conf_util
import oneflow.core.register.logical_blob_id_pb2 as logical_blob_id_util
import oneflow.python.framework.interpret_util as interpret_util
import oneflow.python.framework.dtype as dtype_util
import oneflow.python.framework.id_util as id_util
import oneflow.python.framework.remote_blob as remote_blob_util


@oneflow_export("gather")
def gather(
    params: remote_blob_util.BlobDef,
    indices: remote_blob_util.BlobDef,
    validate_indices: Optional[remote_blob_util.BlobDef] = None,
    axis: Optional[int] = None,
    batch_dims: int = 0,
    name: Optional[str] = None,
) -> remote_blob_util.BlobDef:
    r"""This operator gathers slices from params `axis` according to indices.

    Args:
        params: A `Blob`. The blob from which to gather values. Must be at least rank `axis + 1`.
        indices: A `Blob`. Index blob. Must be in range [0, params.shape[axis]).
        axis: A `int`. The axis in params to gather indices from. Defaults to the first dimension. 
            Supports negative indexes.
        batch_dims: An optional `int`. Defaults to 0.
        name: A name for the operation (optional).
    Returns:
        A blob. Has the same type as params.

    For example: 

    Example 1: 

    .. code-block:: python 

        import oneflow as flow
        import numpy as np
        import oneflow.typing as tp


        @flow.global_function()
        def gather_Job(x: tp.Numpy.Placeholder(shape=(3, 3), dtype=flow.float32), 
                    indice: tp.Numpy.Placeholder(shape=(2, ), dtype=flow.int32)
        ) -> tp.Numpy:
            gather_blob = flow.gather(params=x, 
                                    indices=indice, 
                                    axis=1)
            return gather_blob


        x = np.array([[1, 2, 3], 
                    [4, 5, 6], 
                    [7, 8, 9]]).astype(np.float32)
        indice = np.array([0, 2]).astype(np.int32)
        out = gather_Job(x, indice)

        # out [[1. 3.]
        #      [4. 6.]
        #      [7. 9.]]


    Example 2: 

    .. code-block:: python 

        import oneflow as flow
        import numpy as np
        import oneflow.typing as tp


        @flow.global_function()
        def gather_Job(x: tp.Numpy.Placeholder(shape=(3, 3), dtype=flow.float32), 
                    indice: tp.Numpy.Placeholder(shape=(2, ), dtype=flow.int32)
        ) -> tp.Numpy:
            gather_blob = flow.gather(params=x, 
                                    indices=indice, 
                                    axis=0)
            return gather_blob


        x = np.array([[1, 2, 3], 
                    [4, 5, 6], 
                    [7, 8, 9]]).astype(np.float32)
        indice = np.array([0, 2]).astype(np.int32)
        out = gather_Job(x, indice)

        # out [[1. 2. 3.]
        #      [7. 8. 9.]]

    """
    params_ndims = len(params.shape)
    if axis is None:
        axis = batch_dims
    elif axis < 0:
        origin_axis = axis
        axis += params_ndims
        assert axis >= 0 and axis < params_ndims, ValueError(
            "Expected axis to between [%d, %d).  But received: %d "
            % (-params_ndims, params_ndims, origin_axis)
        )

    if batch_dims > 0:
        if axis == batch_dims:
            return (
                flow.user_op_builder(
                    name if name is not None else id_util.UniqueStr("BatchGather_")
                )
                .Op("batch_gather")
                .Input("in", [params])
                .Input("indices", [indices])
                .Output("out")
                .Build()
                .InferAndTryRun()
                .RemoteBlobList()[0]
            )
        elif axis > batch_dims:
            raise NotImplementedError
        else:
            raise AttributeError
    else:
        return (
            flow.user_op_builder(
                name if name is not None else id_util.UniqueStr("Gather_")
            )
            .Op("gather")
            .Input("in", [params])
            .Input("indices", [indices])
            .Output("out")
            .Attr("axis", int(axis))
            .Build()
            .InferAndTryRun()
            .RemoteBlobList()[0]
        )


@oneflow_export("flatten")
def flatten(
    input: remote_blob_util.BlobDef,
    start_dim: int = 0,
    end_dim: int = -1,
    name: Optional[str] = None,
) -> remote_blob_util.BlobDef:
    r"""Flattens a contiguous range of dims in a Blob.
    
    Args:
        input: A `Blob`.
        start_dim: The first dim to flatten.
        end_dim: The last dim to flatten.
        name: A name for the operation (optional).
    Returns:
        A `Blob`, has the same type as `input`. 

    For example: 

    .. code-block:: python 

        import oneflow as flow
        import numpy as np
        import oneflow.typing as tp

        @flow.global_function()
        def flatten_Job(input: tp.Numpy.Placeholder(shape=(4, 4, 3, 2), dtype=flow.float32)
        ) -> tp.Numpy:
            flatten_blob = flow.flatten(input, start_dim=1, end_dim=-1)
            return flatten_blob


        input = np.zeros((4, 4, 3, 2)).astype(np.float32)
        out = flatten_Job(input)

        # out.shape (4, 24)

    """
    if name is None:
        name = id_util.UniqueStr("Flatten_")
    return (
        flow.user_op_builder(name)
        .Op("flatten")
        .Input("in", [input])
        .Output("out")
        .Attr("start_dim", start_dim)
        .Attr("end_dim", end_dim)
        .Build()
        .InferAndTryRun()
        .RemoteBlobList()[0]
    )


def infer_shape(x, shape):
    dim_index_need_infer = shape.index(-1) if shape.count(-1) == 1 else None
    in_elem_cnt = reduce(operator.mul, x.shape, 1)
    out_elem_cnt = reduce(operator.mul, shape, 1)
    if dim_index_need_infer is not None:
        assert (in_elem_cnt % out_elem_cnt) == 0
        shape[dim_index_need_infer] = int(abs(in_elem_cnt / out_elem_cnt))
    else:
        assert in_elem_cnt == out_elem_cnt
    return shape


@oneflow_export("reshape")
def reshape(
    x: remote_blob_util.BlobDef, shape: Sequence[int], name: Optional[str] = None
) -> remote_blob_util.BlobDef:
    r"""This operator reshapes a Blob. 
    If the Blob is dynamic, it will call `flow.dynamic_reshape` automatically
    
    We can set one dimension in `shape` as `-1`, the operator will infer the complete shape. 

    Args:
        x: A `Blob`.
        shape: Shape of the output blob.
        name: A name for the operation (optional).
    Returns:
        A `Blob`, has the same type as `x`. 

    For example: 

    .. code-block:: python 

        import oneflow as flow
        import numpy as np
        import oneflow.typing as tp


        @flow.global_function()
        def reshape_Job(x: tp.Numpy.Placeholder(shape=(4, 4), dtype=flow.float32)
        ) -> tp.Numpy:
            reshape_blob = flow.reshape(x, 
                                        shape=[2, 2, 2, -1])
            return reshape_blob


        x = np.array([[1, 2, 3, 4], 
                    [5, 6, 7, 8], 
                    [9, 10, 11, 12], 
                    [13, 14, 15, 16]]).astype(np.float32)
        out = reshape_Job(x)

        # out.shape (2, 2, 2, 2)

    """
    x = flow.cast_to_current_logical_view(x)
    assert isinstance(shape, tuple) or isinstance(shape, list)
    shape = list(shape)
    assert all(dim == -1 or dim > 0 for dim in shape)
    assert shape.count(-1) <= 1
    if not x.is_dynamic:
        if name is None:
            name = id_util.UniqueStr("Reshape_")
        return (
            flow.user_op_builder(name)
            .Op("reshape")
            .Input("in", [x])
            .Output("out")
            .Attr("shape", infer_shape(x, shape))
            .Build()
            .InferAndTryRun()
            .RemoteBlobList()[0]
        )
    else:
        op_conf = op_conf_util.OperatorConf()
        setattr(
            op_conf,
            "name",
            name if name is not None else id_util.UniqueStr("DynamicReshape_"),
        )
        setattr(op_conf.dynamic_reshape_conf, "in", x.unique_name)
        op_conf.dynamic_reshape_conf.shape.dim.extend(list(shape))
        setattr(op_conf.dynamic_reshape_conf, "out", "out")
        interpret_util.Forward(op_conf)
        lbi = logical_blob_id_util.LogicalBlobId()
        lbi.op_name = op_conf.name
        lbi.blob_name = "out"
        return remote_blob_util.RemoteBlob(lbi)


@oneflow_export("reshape_like")
def reshape_like(
    x: remote_blob_util.BlobDef,
    like: remote_blob_util.BlobDef,
    name: Optional[str] = None,
) -> remote_blob_util.BlobDef:
    """This operator reshapes the Blob x to be the same as Blob `like` . 

    Args:
        x (remote_blob_util.BlobDef): The input Blob. 
        like (remote_blob_util.BlobDef): A Blob. 
        name (Optional[str], optional): The name for the operation. Defaults to None.

    Returns:
        remote_blob_util.BlobDef: The result Blob 

    For example: 

    .. code-block:: python 

        import oneflow as flow
        import numpy as np
        import oneflow.typing as tp


        @flow.global_function()
        def reshape_like_Job(x: tp.Numpy.Placeholder(shape=(4, 4), dtype=flow.float32)
        ) -> tp.Numpy:
            like_blob = flow.constant(value=1, 
                                    dtype=flow.int8,
                                    shape=(2, 2, 4))
            reshape_like_blob = flow.reshape_like(x, 
                                                like=like_blob)
            return reshape_like_blob


        x = np.array([[1, 2, 3, 4], 
                    [5, 6, 7, 8], 
                    [9, 10, 11, 12], 
                    [13, 14, 15, 16]]).astype(np.float32)
        out = reshape_like_Job(x)

        # out.shape (2, 2, 4)

    """
    if name is None:
        name = id_util.UniqueStr("ReshapeLike_")
    return (
        flow.user_op_builder(name)
        .Op("reshape_like")
        .Input("in", [x])
        .Input("like", [like])
        .Output("out")
        .Build()
        .InferAndTryRun()
        .RemoteBlobList()[0]
    )


@oneflow_export("dynamic_reshape")
def dynamic_reshape(
    x: remote_blob_util.BlobDef, shape: Sequence[int], name: Optional[str] = None
) -> remote_blob_util.BlobDef:
    """This operator reshapes a dynamic blob. 

    Args:
        x (remote_blob_util.BlobDef): The input Blob. 
        shape (Sequence[int]): The output shape. 
        name (Optional[str], optional): The name for the operation. Defaults to None.

    Returns:
        remote_blob_util.BlobDef: The result Blob. 

    For example: 

    .. code-block:: python 

        import oneflow as flow
        import numpy as np
        import oneflow.typing as tp

        @flow.global_function()
        def dynamic_reshape_Job(x: tp.Numpy.Placeholder(shape=(1, 3, 64, 64), dtype=flow.float32)
        ) -> tp.Numpy:
            reshape_out1 = flow.dynamic_reshape(x, (-1, 64))
            variable1 = flow.get_variable(
                "var1",
                shape=(64, 32),
                dtype=flow.float,
                initializer=flow.random_uniform_initializer(minval=-10, maxval=10),
                trainable=True,
            )
            matmul_tensor = flow.matmul(reshape_out1, variable1)
            reshape_out2 = flow.dynamic_reshape(matmul_tensor, (-1, 8, 4))
            return reshape_out2

        x = np.random.rand(1, 3, 64, 64).astype(np.float32)
        out = dynamic_reshape_Job(x)

        # out.shape (192, 8, 4)

    """
    assert isinstance(shape, tuple) or isinstance(shape, list)
    shape = list(shape)
    op_conf = op_conf_util.OperatorConf()
    setattr(
        op_conf,
        "name",
        name if name is not None else id_util.UniqueStr("DynamicReshape_"),
    )
    setattr(op_conf.dynamic_reshape_conf, "in", x.unique_name)
    op_conf.dynamic_reshape_conf.shape.dim.extend(list(shape))
    setattr(op_conf.dynamic_reshape_conf, "out", "out")
    interpret_util.Forward(op_conf)
    lbi = logical_blob_id_util.LogicalBlobId()
    lbi.op_name = op_conf.name
    lbi.blob_name = "out"
    return remote_blob_util.RemoteBlob(lbi)


@oneflow_export("transpose")
def transpose(
    a: remote_blob_util.BlobDef,
    perm: Sequence[int] = None,
    conjugate: bool = False,
    batch_axis_non_change: bool = False,
    name: Optional[str] = None,
) -> remote_blob_util.BlobDef:
    r"""This operator transposes the specified axis of input Blob. 

    Args:
        a (remote_blob_util.BlobDef): The input Blob. 
        perm (Sequence[int], optional): The list of dimension permutation. Defaults to None.
        conjugate (bool, optional): Still Unavailable. Defaults to False.
        batch_axis_non_change (bool, optional): Whether to change the batch axis， 
            it is a temporary design for solving batch axis infer error in some situations. 
            It will be removed after `batch_axis` has been depreciated. Defaults to False. 
        name (Optional[str], optional): The name for the operation. Defaults to None.

    Raises:
        NotImplementedError: The attribute `conjugate` still unavailable.

    Returns:
        remote_blob_util.BlobDef: A transposed blob. 

    For example: 

    .. code-block:: python 

        import oneflow as flow
        import numpy as np
        import oneflow.typing as tp


        @flow.global_function()
        def transpose_Job(x: tp.Numpy.Placeholder(shape=(1, 2, 3), dtype=flow.float32)
        ) -> tp.Numpy:
            transpose_blob = flow.transpose(x, 
                                            perm=[2, 0, 1])
            return transpose_blob

        x = np.random.randn(1, 2, 3).astype(np.float32)
        out = transpose_Job(x)

        # out.shape (3, 1, 2)

    """
    assert isinstance(perm, (tuple, list))

    if name is None:
        name = id_util.UniqueStr("Transpose_")

    if conjugate:
        raise NotImplementedError

    return (
        flow.user_op_builder(name)
        .Op("transpose")
        .Input("input", [a])
        .Output("output")
        .Attr("perm", perm)
        .Attr(
            "batch_axis_non_change", batch_axis_non_change
        )  # TODO: To be removed after batch_axis has been depreciated
        .Build()
        .InferAndTryRun()
        .RemoteBlobList()[0]
    )


@oneflow_export("slice")
def slice(
    x: remote_blob_util.BlobDef,
    begin: Sequence[int],
    size: Sequence[int],
    name: Optional[str] = None,
) -> remote_blob_util.BlobDef:
    r"""Extracts a slice from a tensor.

    Args:
        x: A `Blob`.
        begin: A list or a tuple, indicate each dimension slice begin, whose length must be equal
            to x's number of dimensions, the first element of begin must be set to None.
            (Because the internal op of OneFlow does not support 0-dimension slice at present.)
        size: A list or a tuple, indicate each dimension slice size, whose length must be equal
            to x's number of dimensions, the first element of beign must be set to None.
        name: A name for the operation (optional).
    
    Returns:
        remote_blob_util.BlobDef: The result Blob. 

    For example: 

    .. code-block:: python 

        import oneflow as flow
        import numpy as np
        import oneflow.typing as tp


        @flow.global_function()
        def slice_Job(x: tp.Numpy.Placeholder(shape=(3, 3), dtype=flow.float32)
        ) -> tp.Numpy:
            slice_blob = flow.slice(x, 
                                    begin=[None, 0], 
                                    size=[None, 2])
            return slice_blob

        x = np.array([[1, 2, 3], 
                    [4, 5, 6], 
                    [7, 8, 9]]).astype(np.float32)
        out = slice_Job(x)

        # out [[1. 2.]
        #      [4. 5.]
        #      [7. 8.]]

    """
    ndim = len(x.shape)
    if not isinstance(begin, (list, tuple)) or len(begin) != ndim:
        raise ValueError(
            "begin must be a list/tuple with the same length as input tensor's number of dimensions"
        )

    if not all(isinstance(b, int) or b is None for b in begin):
        raise ValueError("element of begin must be a int or None")

    if not isinstance(size, (list, tuple)) or len(size) != ndim:
        raise ValueError(
            "size must be a list/tuple with the same length as input tensor's number of dimensions."
        )

    if not all(isinstance(s, int) or s is None for s in size):
        raise ValueError("element of size must be a int or None")

    slice_tup_list = []
    for b, s, dim_size in zip(begin, size, x.shape):
        start, stop, step = (None, None, 1)
        if b is not None:
            if b < -dim_size or b >= dim_size:
                raise ValueError("element of begin is out of range")
            start = b

        if s is not None:
            if s == -1:
                stop = dim_size
            else:
                if s <= 0 or s > dim_size:
                    raise ValueError("element of size is invalid")
                if b + s < dim_size:
                    stop = b + s

        slice_tup_list.append((start, stop, step))

    return slice_v2(x, slice_tup_list, name=name)


def _check_slice_tup_list(slice_tup_list, shape):
    ndim = len(shape)
    if not isinstance(slice_tup_list, (list, tuple)) or len(slice_tup_list) > ndim:
        raise ValueError(
            "slice_tup_list must be a list or tuple with length "
            "less than or equal to number of dimensions of input tensor"
        )

    # if length of slice_tup_list is less than number of dimensions of x, fill it to length of ndims reduce 1
    if len(slice_tup_list) < ndim:
        slice_tup_list += type(slice_tup_list)(
            [(None, None, None)] * (ndim - len(slice_tup_list))
        )

    start_list = []
    stop_list = []
    step_list = []

    for slice_tup, dim_size in zip(slice_tup_list, shape):
        if not isinstance(slice_tup, (tuple, list)) or len(slice_tup) != 3:
            raise ValueError(
                "element of slice_tup_list must be a list or tuple with form (start, stop, step)"
            )

        if not all(isinstance(idx, int) or idx is None for idx in slice_tup):
            raise ValueError("element of slice tuple must int or None")

        (start, stop, step) = slice_tup
        if step is None:
            step = 1

        if step == 0:
            raise ValueError("slice step can't be 0")

        if start is None:
            start = 0 if step > 0 else np.iinfo(np.int64).max
        elif start < -dim_size or start >= dim_size:
            raise ValueError("slice start must be in range [-size, size)")

        if stop is None:
            stop = np.iinfo(np.int64).max if step > 0 else np.iinfo(np.int64).min
        elif stop < -dim_size - 1 or stop > dim_size:
            raise ValueError("slice start must be in range [-size-1, size]")

        start_list.append(start)
        stop_list.append(stop)
        step_list.append(step)

    return start_list, stop_list, step_list


@oneflow_export("slice_v2")
def slice_v2(
    x: remote_blob_util.BlobDef,
    slice_tup_list: Sequence[Tuple[int, int, int]],
    name: Optional[str] = None,
) -> remote_blob_util.BlobDef:
    r"""Extracts a slice from a tensor.
    The `slice_tup_list` assigns the slice indices in each dimension, the format is (start, stop, step). 
    The operator will slice the Blob according to the `slice_top_list`. 
    
    Args:
        x: A `Blob`.
        slice_tup_list: A list of slice tuple, indicate each dimension slice (start, stop, step).
        name: A name for the operation (optional).
    
    Returns:
        remote_blob_util.BlobDef: The result Blob. 
    
    Note: Because the internal op of OneFlow does not support 0-dimension slice at present, we should 
    set the zero element in `slice_tup_list` as `None`. 
    
    For example: 

    .. code-block:: python 
        
        import oneflow as flow
        import numpy as np
        import oneflow.typing as tp
        @flow.global_function()
        def slicev2_Job(x: tp.Numpy.Placeholder(shape=(3, 6, 9), dtype=flow.float32)
        ) -> tp.Numpy:
            slicev2_blob = flow.slice_v2(x, 
                                        slice_tup_list=[[None, None, None], 
                                                        [0, 5, 2], # slice in dimension 1, extract [0, 2, 4]
                                                        [0, 6, 3]]) # slice in dimension 2, extract [0, 3]
            return slicev2_blob
        x = np.random.randn(3, 6, 9).astype(np.float32)
        out = slicev2_Job(x)
        
        # out.shape (3, 3, 2)
    
    """
    name = name or id_util.UniqueStr("Slice_")
    if not isinstance(name, str):
        raise ValueError("name must be a string")

    start, stop, step = _check_slice_tup_list(slice_tup_list, x.shape)

    op = (
        flow.user_op_builder(name)
        .Op("slice")
        .Input("x", [x])
        .Output("y")
        .Attr("start", start)
        .Attr("stop", stop)
        .Attr("step", step)
        .Build()
    )
    return op.InferAndTryRun().SoleOutputBlob()


@oneflow_export("slice_update")
def api_slice_update(
    x: remote_blob_util.BlobDef,
    update: remote_blob_util.BlobDef,
    slice_tup_list: Sequence[Tuple[int, int, int]],
    name: Optional[str] = None,
) -> remote_blob_util.BlobDef:
    r"""Update a slice of tensor `x`.

    Args:
        x: A `Blob`, whose slice will be updated.
        update: A `Blob`, indicate the update content.
        slice_tup_list: A list of slice tuple, indicate each dimension slice (start, stop, step).
        name: A name for the operation (optional).

    """
    if name is None:
        name = id_util.UniqueStr("SliceUpdate_")

    if not isinstance(name, str):
        raise ValueError("name must be a string")

    start, stop, step = _check_slice_tup_list(slice_tup_list, x.shape)

    op = (
        flow.user_op_builder(name)
        .Op("slice_update")
        .Input("x", [x])
        .Input("update", [update])
        .Output("y")
        .Attr("start", start)
        .Attr("stop", stop)
        .Attr("step", step)
        .Build()
    )
    return op.InferAndTryRun().SoleOutputBlob()


# Get slice attrs for slice_assign and logical_slice
# Note the step in slice_tup_list must be greater than 0
# as slice_assign and logical_slice only support step > 0
def _GetSliceAttrs(slice_tup_list, input_shape):
    ndim = len(input_shape)
    if not (isinstance(slice_tup_list, (list, tuple)) and len(slice_tup_list) <= ndim):
        raise ValueError(
            "slice_tup_list must be a list or tuple with length "
            "less than or equal to number of dimensions of input tensor"
        )

    # Right extends slice_tup_list with [None, None, None] if len(slice_tup_list) < len(input_shape)
    if len(slice_tup_list) < ndim:
        slice_tup_list += type(slice_tup_list)(
            [(None, None, None)] * (ndim - len(slice_tup_list))
        )

    start_list = []
    stop_list = []
    step_list = []

    for slice_tup, dim_size in zip(slice_tup_list, input_shape):
        if not (isinstance(slice_tup, (tuple, list)) and len(slice_tup) == 3):
            raise ValueError(
                "element of slice_tup_list must be a list or tuple with form (start, stop, step)"
            )

        if not all(isinstance(idx, int) or idx is None for idx in slice_tup):
            raise ValueError("element of slice tuple must int or None")

        (start, stop, step) = slice_tup
        if step is None:
            step = 1

        if step <= 0:
            raise ValueError("slice_assign/logical_slice step must be greater than 0")

        if start is None:
            start = 0
        elif start < -dim_size or start >= dim_size:
            raise ValueError(
                "slice_assign/logical_slice start must be in range [-size, size)"
            )
        elif start < 0:
            start += dim_size

        if stop is None:
            stop = dim_size
        elif stop < -dim_size or stop > dim_size:
            raise ValueError(
                "slice_assign/logical_slice start must be in range [-size, size]"
            )
        elif stop < 0:
            stop += dim_size

        start_list.append(start)
        stop_list.append(stop)
        step_list.append(step)

    return start_list, stop_list, step_list


@oneflow_export("experimental.logical_slice")
def logical_slice(
    x: remote_blob_util.BlobDef,
    slice_tup_list: Sequence[Tuple[int, int, int]],
    name: Optional[str] = None,
) -> remote_blob_util.BlobDef:

    name = id_util.UniqueStr("LogicalSlice_") if name is None else name
    if not isinstance(name, str):
        raise ValueError("name must be a string")

    start_list, stop_list, step_list = _GetSliceAttrs(slice_tup_list, x.shape)
    op = (
        flow.user_op_builder(name)
        .Op("logical_slice")
        .Input("x", [x])
        .Output("y")
        .Attr("start", start_list)
        .Attr("stop", stop_list)
        .Attr("step", step_list)
        .Build()
    )
    return op.InferAndTryRun().SoleOutputBlob()


@oneflow_export("experimental.logical_slice_assign")
def logical_slice_assign(
    x: remote_blob_util.BlobDef,
    value: remote_blob_util.BlobDef,
    slice_tup_list: Sequence[Tuple[int, int, int]],
    name: Optional[str] = None,
) -> remote_blob_util.BlobDef:

    name = id_util.UniqueStr("LogicalSliceAssign_") if name is None else name
    if not isinstance(name, str):
        raise ValueError("name must be a string")

    start_list, stop_list, step_list = _GetSliceAttrs(slice_tup_list, x.shape)
    op = (
        flow.user_op_builder(name)
        .Op("logical_slice_assign")
        .Input("ref", [x])
        .Input("value", [value])
        .Attr("start", start_list)
        .Attr("stop", stop_list)
        .Attr("step", step_list)
        .Build()
    )
    return op.InferAndTryRun()


@oneflow_export("reverse")
def reverse(
    input: remote_blob_util.BlobDef,
    axis: Union[int, Sequence[int]],
    name: Optional[str] = None,
) -> remote_blob_util.BlobDef:
    """This operator reverses the elements on the assigned axis.

    Args:
        input (remote_blob_util.BlobDef): The input Blob. 
        axis (Union[int, Sequence[int]]): The reverse axis. 
        name (Optional[str], optional): The name for the operation. Defaults to None.

    Raises:
        ValueError: The name must be a string. 
        ValueError: The axis must be a int or a list/tuple of int. 
        ValueError: The axis is out of range. 

    Returns:
        remote_blob_util.BlobDef: The result Blob

    For example: 

    .. code-block:: python 

        import oneflow as flow
        import numpy as np
        import oneflow.typing as tp


        @flow.global_function()
        def reverse_Job(x: tp.Numpy.Placeholder(shape=(3, 3), dtype=flow.float32)) -> tp.Numpy:
            reverse_blob = flow.reverse(x, 
                                        axis=0)
            return reverse_blob


        x = np.array([[1, 2, 3], 
                    [4, 5, 6], 
                    [7, 8, 9]]).astype(np.float32)
        out = reverse_Job(x)

        # out [[7. 8. 9.]
        #      [4. 5. 6.]
        #      [1. 2. 3.]]

    """
    if name is None:
        name = id_util.UniqueStr("Reverse_")

    if not isinstance(name, str):
        raise ValueError("name must be a string")

    if isinstance(axis, int):
        axis = [axis]

    if not isinstance(axis, (tuple, list)) or not all(isinstance(a, int) for a in axis):
        raise ValueError("axis must be a int or a list/tuple of int")

    ndim = len(input.shape)
    slice_tup_list = [(None, None, None)] * ndim
    for i, a in enumerate(axis):
        if a < 0:
            a += ndim

        if a < 0 or a >= ndim:
            raise ValueError("axis is out of range")

        slice_tup_list[a] = (None, None, -1)

    return slice_v2(input, slice_tup_list, name)


@oneflow_export("concat")
def concat(
    inputs: Optional[Sequence[remote_blob_util.BlobDef]] = None,
    axis: int = 0,
    max_dim_size: Optional[int] = None,
    name: Optional[str] = None,
    values: Optional[Sequence[remote_blob_util.BlobDef]] = None,
) -> remote_blob_util.BlobDef:
    r"""Concatenate two or more `Blob` s at specified axis.

    Analogous to `numpy.concatenate <https://docs.scipy.org/doc/numpy/reference/generated/numpy.concatenate.html>`_

    Args:
        inputs: a `list` of `Blob`
        axis: a `int`. `0` by default
        max_dim_size: hint of max dimension size along the given axis
        name: name of this operator. `None` by default
        values: deprecated param, use inputs instead

    Returns:
        A `Blob`

    For example: 

    .. code-block:: python 

        import oneflow as flow
        import numpy as np
        import oneflow.typing as tp


        @flow.global_function()
        def concat_Job() -> tp.Numpy:
            constant_blob_1 = flow.constant(value=1.5, 
                                            shape=(1, 3, 3, 4), 
                                            dtype=flow.float, 
                                            name="blob1")
            constant_blob_2 = flow.constant(value=2.5, 
                                            shape=(1, 3, 3, 4), 
                                            dtype=flow.float, 
                                            name="blob2")
            return flow.concat(inputs=[constant_blob_1, constant_blob_2], 
                            axis=3)


        out = concat_Job()

        # out.shape (1, 3, 3, 8)

    """
    # backward compatible with values param name
    if values is not None:
        assert inputs is None
        inputs = values

    assert isinstance(inputs, (list, tuple))
    if len(inputs) == 1:
        return inputs[0]

    assert len(inputs) >= 2
    if axis < 0:
        axis += len(inputs[0].shape)
    assert axis >= 0 and axis < len(
        inputs[0].shape
    ), "axis must be in range [0, num_axes of inputs)"

    first_input_shape = inputs[0].shape
    static_dim_size = 0
    dynamic_dim_size = 0
    for input in inputs:
        assert len(input.shape) == len(first_input_shape)
        for i in range(len(input.shape)):
            if i == axis:
                if input.is_dynamic:
                    dynamic_dim_size += input.shape[i]
                else:
                    static_dim_size += input.shape[i]
            else:
                assert input.shape[i] == first_input_shape[i]

    if max_dim_size is None:
        max_dim_size = static_dim_size + dynamic_dim_size
    else:
        assert (
            max_dim_size >= static_dim_size
        ), "max diemension size {} is too small to hold concatenated static dimension size {} along the given axis".format(
            max_dim_size, static_dim_size
        )

    if name is None:
        name = id_util.UniqueStr("Concat_")

    op = (
        flow.user_op_builder(name)
        .Op("concat")
        .Input("in", inputs)
        .Output("out")
        .Attr("axis", axis)
        .Attr("max_dim_size", max_dim_size)
        .Build()
    )
    return op.InferAndTryRun().SoleOutputBlob()


@oneflow_export("gather_nd")
def gather_nd(
    params: remote_blob_util.BlobDef,
    indices: remote_blob_util.BlobDef,
    name: Optional[str] = None,
) -> remote_blob_util.BlobDef:
    """This operator is a high-dimensional extension of `gather`, `indices` is a K-dimensional 
    tensor, which is regarded as a index of input Blob `params`. 
    
    Each element defines a slice of `params`:

    .. math:: 

        output[(i_0,i_1,...,i_{K-2})] = param[indices(i_{0},i_{1},...,i_{K-2})]


    Args:
        params (remote_blob_util.BlobDef): The input Blob. 
        indices (remote_blob_util.BlobDef): The slice indices. 
        name (Optional[str], optional): The name for the operation. Defaults to None.

    Returns:
        remote_blob_util.BlobDef: The result Blob. 

    For example: 

    Example 1: 

    .. code-block:: python 

        import oneflow as flow
        import numpy as np
        import oneflow.typing as tp


        @flow.global_function()
        def gather_nd_Job(x: tp.Numpy.Placeholder(shape=(3, 3), dtype=flow.float32), 
                        indice: tp.Numpy.Placeholder(shape=(2, 1), dtype=flow.int32)
        ) -> tp.Numpy:
            gather_nd_blob = flow.gather_nd(params=x, 
                                            indices=indice)
            return gather_nd_blob


        x = np.array([[1, 2, 3], 
                    [4, 5, 6], 
                    [7, 8, 9]]).astype(np.float32)
        indice = np.array([[0], [2]]).astype(np.int32)
        out = gather_nd_Job(x, indice)

        # out [[1. 2. 3.]
        #      [7. 8. 9.]]

    Example 2: 

    .. code-block:: python 

        import oneflow as flow
        import numpy as np
        import oneflow.typing as tp


        @flow.global_function()
        def gather_nd_Job(x: tp.Numpy.Placeholder(shape=(3, 3), dtype=flow.float32), 
                        indice: tp.Numpy.Placeholder(shape=(2, 2), dtype=flow.int32)
        ) -> tp.Numpy:
            gather_nd_blob = flow.gather_nd(params=x, 
                                            indices=indice)
            return gather_nd_blob


        x = np.array([[1, 2, 3], 
                    [4, 5, 6], 
                    [7, 8, 9]]).astype(np.float32)
        indice = np.array([[0, 2], [2, 1]]).astype(np.int32)
        out = gather_nd_Job(x, indice)

        # out [3. 8.]

    Example3: 

    .. code-block:: python 

        import oneflow as flow
        import numpy as np
        import oneflow.typing as tp


        @flow.global_function()
        def gather_nd_Job(x: tp.Numpy.Placeholder(shape=(3, 3), dtype=flow.float32), 
                        indice: tp.Numpy.Placeholder(shape=(3, 2), dtype=flow.int32)
        ) -> tp.Numpy:
            gather_nd_blob = flow.gather_nd(params=x, 
                                            indices=indice)
            return gather_nd_blob


        x = np.array([[1, 2, 3], 
                    [4, 5, 6], 
                    [7, 8, 9]]).astype(np.float32)
        indice = np.array([[0, 1], [1, 0], [2, 2]]).astype(np.int32)
        out = gather_nd_Job(x, indice)

        # out [2. 4. 9.]

    """
    if name is None:
        name = id_util.UniqueStr("GatherNd_")
    op = (
        flow.user_op_builder(name)
        .Op("gather_nd")
        .Input("params", [params])
        .Input("indices", [indices])
        .Output("out")
        .Build()
    )
    return op.InferAndTryRun().RemoteBlobList()[0]


@oneflow_export("scatter_nd")
def scatter_nd(
    indices: remote_blob_util.BlobDef,
    updates: remote_blob_util.BlobDef,
    shape: Sequence[int],
    name: Optional[str] = None,
):
    """This operator inserts the elements in `updates` according to the `indices` and create a new Blob.

    Args:
        indices (remote_blob_util.BlobDef): The indice of `updates`. Its type should be `flow.int`. 
        updates (remote_blob_util.BlobDef): The update Blob. 
        shape (Sequence[int]): The constant tensor shape, the constant tensor elements are all zero. 
        name (Optional[str], optional): The name for the operation. Defaults to None.

    Returns:
        remote_blob_util.BlobDef: The result Blob. 

    For example: 

    Example 1: 

    .. code-block:: python 

        import oneflow as flow
        import numpy as np
        import oneflow.typing as tp


        @flow.global_function()
        def scatter_nd_Job(indice: tp.Numpy.Placeholder(shape=(3, 1), dtype=flow.int32), 
                        update: tp.Numpy.Placeholder(shape=(3, ), dtype=flow.float32), 
        ) -> tp.Numpy:
            scatter_blob = flow.scatter_nd(indices=indice, 
                                        updates=update, 
                                        shape=[8])
            return scatter_blob


        indice_array = np.array([[1], [6], [4]]).astype(np.int32)
        update_array = np.array([10.2, 5.1, 12.7]).astype(np.float32)
        out = scatter_nd_Job(indice_array, update_array)

        # [ 0.  10.2  0.   0.  12.7  0.   5.1  0. ]

    Example 2: 

    .. code-block:: python 

        import oneflow as flow
        import numpy as np
        import oneflow.typing as tp


        @flow.global_function()
        def scatter_nd_Job(indice: tp.Numpy.Placeholder(shape=(3, 1), dtype=flow.int32), 
                        update: tp.Numpy.Placeholder(shape=(3, 3), dtype=flow.float32), 
        ) -> tp.Numpy:
            scatter_blob = flow.scatter_nd(indices=indice, 
                                        updates=update, 
                                        shape=[5, 3])
            return scatter_blob


        indice_array = np.array([[0], [4], [2]]).astype(np.int32)
        update_array = np.array([[1, 1, 1], 
                                [2, 2, 2], 
                                [3, 3, 3]]).astype(np.float32)
        out = scatter_nd_Job(indice_array, update_array)

        # out [[1. 1. 1.]
        #      [0. 0. 0.]
        #      [3. 3. 3.]
        #      [0. 0. 0.]
        #      [2. 2. 2.]]

    """
    if name is None:
        name = id_util.UniqueStr("ScatterNd_")
    op = (
        flow.user_op_builder(name)
        .Op("scatter_nd")
        .Input("indices", [indices])
        .Input("updates", [updates])
        .Attr("shape", shape)
        .Output("out")
        .Build()
    )
    return op.InferAndTryRun().RemoteBlobList()[0]


@oneflow_export("tensor_scatter_nd_update")
def tensor_scatter_nd_update(
    params: remote_blob_util.BlobDef,
    indices: remote_blob_util.BlobDef,
    updates: remote_blob_util.BlobDef,
    name: Optional[str] = None,
) -> remote_blob_util.BlobDef:
    """This operator inserts the elements in `updates` according to the `indices` into the Blob `params`.

    Args:
        params (remote_blob_util.BlobDef): The input Blob. 
        indices (remote_blob_util.BlobDef): The indice of `updates`. Its type should be `flow.int32`. 
        updates (remote_blob_util.BlobDef): The update Blob.
        name (Optional[str], optional): The name for the operation. Defaults to None.

    Returns:
        remote_blob_util.BlobDef: The result Blob. 

    For example: 

    .. code-block:: python 

        import oneflow as flow
        import numpy as np
        import oneflow.typing as tp


        @flow.global_function()
        def tensor_scatter_nd_Job(x: tp.Numpy.Placeholder(shape=(5, 3), dtype=flow.float32),
                                indice: tp.Numpy.Placeholder(shape=(3, 1), dtype=flow.int32), 
                                update: tp.Numpy.Placeholder(shape=(3, 3), dtype=flow.float32), 
        ) -> tp.Numpy:
            scatter_blob = flow.tensor_scatter_nd_update(params=x, 
                                                        indices=indice, 
                                                        updates=update)
            return scatter_blob

        x = np.array([[1, 2, 3], 
                    [1, 2, 3], 
                    [1, 2, 3], 
                    [1, 2, 3], 
                    [1, 2, 3]]).astype(np.float32)
        indice_array = np.array([[0], [4], [2]]).astype(np.int32)
        update_array = np.array([[1, 1, 1], 
                                [2, 2, 2], 
                                [3, 3, 3]]).astype(np.float32)
        out = tensor_scatter_nd_Job(x, indice_array, update_array)

        # out [[1. 1. 1.]
        #      [1. 2. 3.]
        #      [3. 3. 3.]
        #      [1. 2. 3.]
        #      [2. 2. 2.]]

    """
    if name is None:
        name = id_util.UniqueStr("TensorScatterNdUpdate_")
    op = (
        flow.user_op_builder(name)
        .Op("tensor_scatter_nd_update")
        .Input("params", [params])
        .Input("updates", [updates])
        .Input("indices", [indices])
        .Output("out")
        .Build()
    )
    return op.InferAndTryRun().RemoteBlobList()[0]


@oneflow_export("tensor_scatter_nd_add")
def tensor_scatter_nd_add(
    params: remote_blob_util.BlobDef,
    indices: remote_blob_util.BlobDef,
    updates: remote_blob_util.BlobDef,
    name: Optional[str] = None,
) -> remote_blob_util.BlobDef:
    """This operator adds elements from 'updates' to Blob 'params' based on the `indices`.

    Args:
        params (remote_blob_util.BlobDef): The input Blob. 
        indices (remote_blob_util.BlobDef): The indice of `updates`. Its type should be `flow.int32`. 
        updates (remote_blob_util.BlobDef): The update Blob.
        name (Optional[str], optional): The name for the operation. Defaults to None.

    Returns:
        remote_blob_util.BlobDef: The result Blob. 

    For example： 

    .. code-block:: python 

        import oneflow as flow
        import numpy as np
        import oneflow.typing as tp


        @flow.global_function()
        def tensor_scatter_nd_add_Job(x: tp.Numpy.Placeholder(shape=(5, 3), dtype=flow.float32),
                                    indice: tp.Numpy.Placeholder(shape=(3, 1), dtype=flow.int32), 
                                    update: tp.Numpy.Placeholder(shape=(3, 3), dtype=flow.float32), 
        ) -> tp.Numpy:
            scatter_blob = flow.tensor_scatter_nd_add(params=x, 
                                                    indices=indice, 
                                                    updates=update)
            return scatter_blob

        x = np.array([[1, 2, 3], 
                    [1, 2, 3], 
                    [1, 2, 3], 
                    [1, 2, 3], 
                    [1, 2, 3]]).astype(np.float32)
        indice_array = np.array([[0], [4], [2]]).astype(np.int32)
        update_array = np.array([[1, 1, 1], 
                                [2, 2, 2], 
                                [3, 3, 3]]).astype(np.float32)
        out = tensor_scatter_nd_add_Job(x, indice_array, update_array)

        # out [[2. 3. 4.]
        #      [1. 2. 3.]
        #      [4. 5. 6.]
        #      [1. 2. 3.]
        #      [3. 4. 5.]]

    """
    if name is None:
        name = id_util.UniqueStr("TensorScatterNdAdd_")
    op = (
        flow.user_op_builder(name)
        .Op("tensor_scatter_nd_add")
        .Input("params", [params])
        .Input("updates", [updates])
        .Input("indices", [indices])
        .Output("out")
        .Build()
    )
    return op.InferAndTryRun().RemoteBlobList()[0]


@oneflow_export("argwhere")
def argwhere(
    condition: remote_blob_util.BlobDef,
    dtype: Optional[dtype_util.dtype] = None,
    name: Optional[str] = None,
) -> remote_blob_util.BlobDef:
    """This operator finds the indices of input Blob `condition` elements that are non-zero. It returns a List. 
    Each element in the output is a coordinate that points to a non-zero element in the condition. 

    Args:
        condition (remote_blob_util.BlobDef): The input Blob. 
        dtype (Optional[dtype_util.dtype], optional): The data type of output. Defaults to None.
        name (Optional[str], optional): The name for the operation. Defaults to None.

    Returns:
        remote_blob_util.BlobDef: The result Blob. Its type is `ListNumpy`. 

    For example: 

    .. code-block:: python 

        import oneflow as flow
        import numpy as np
        import oneflow.typing as tp


        @flow.global_function()
        def argwhere_Job(x: tp.Numpy.Placeholder(shape=(2, 3), dtype=flow.float32), 
        ) -> tp.ListNumpy:
            return flow.argwhere(x)


        x = np.array([[0, 1, 0], 
                    [2, 0, 2]]).astype(np.float32)
        out = argwhere_Job(x)

        # out [array([[0, 1],
        #             [1, 0],
        #             [1, 2]], dtype=int32)] 

    """
    if name is None:
        name = id_util.UniqueStr("ArgWhere_")

    op_conf = op_conf_util.OperatorConf()
    setattr(op_conf, "name", name)
    setattr(op_conf.arg_where_conf, "in", condition.unique_name)
    setattr(op_conf.arg_where_conf, "out", "out")
    setattr(op_conf.arg_where_conf, "out_size", "out_size")
    if dtype is not None:
        setattr(op_conf.arg_where_conf, "data_type", dtype.oneflow_proto_dtype)
    interpret_util.Forward(op_conf)

    arg_where_out_lbi = logical_blob_id_util.LogicalBlobId()
    setattr(arg_where_out_lbi, "op_name", op_conf.name)
    setattr(arg_where_out_lbi, "blob_name", "out")

    arg_where_out_size_lbi = logical_blob_id_util.LogicalBlobId()
    setattr(arg_where_out_size_lbi, "op_name", op_conf.name)
    setattr(arg_where_out_size_lbi, "blob_name", "out_size")

    arg_where_out = remote_blob_util.RemoteBlob(arg_where_out_lbi)
    arg_where_out_size = remote_blob_util.RemoteBlob(arg_where_out_size_lbi)
    return sync_dynamic_resize(arg_where_out, arg_where_out_size)


@oneflow_export("nonzero")
def nonzero(
    a: remote_blob_util.BlobDef, name: Optional[str] = None
) -> remote_blob_util.BlobDef:
    """This operator finds the indices of input Blob `condition` elements that are non-zero.

    Args:
        a (remote_blob_util.BlobDef): The input Blob. 
        name (Optional[str], optional): The name for the operation. Defaults to None.

    Returns:
        remote_blob_util.BlobDef: The result Blob. 
    """
    if name is None:
        argwhere_name = id_util.UniqueStr("Nonzero_ArgWhere_")
        tranpose_name = id_util.UniqueStr("Nonzero_Transpose_")
    else:
        argwhere_name = name + "_ArgWhere"
        tranpose_name = name + "_Transpose"
    indices = argwhere(a, name=argwhere_name)
    return transpose(indices, perm=(1, 0), name=tranpose_name)


@oneflow_export("where")
def where(
    condition: remote_blob_util.BlobDef,
    x: Optional[remote_blob_util.BlobDef] = None,
    y: Optional[remote_blob_util.BlobDef] = None,
    name: Optional[str] = None,
) -> remote_blob_util.BlobDef:
    """This operator returns the elements where condition is larger than 0. 

    If `x` and `y` is None, this operator is equal to `oneflow.argwhere`. 

    If `x` and `y` both are not None, If the element in condition is larger than 0, 
    it will take the `x` element, else it will take the `y` element. 

    Args:
        condition (remote_blob_util.BlobDef): The input Blob. 
        x (Optional[remote_blob_util.BlobDef], optional): A Blob. Defaults to None.
        y (Optional[remote_blob_util.BlobDef], optional): A Blob. Defaults to None.
        name (Optional[str], optional): The name for the operation. Defaults to None.

    Raises:
        ValueError: It is not supported when exactly one of x or y is non-None

    Returns:
        remote_blob_util.BlobDef: The result Blob. Its type is `ListNumpy`. 

    For example: 

    Example 1: 

    .. code-block:: python 

        import oneflow as flow
        import numpy as np
        import oneflow.typing as tp


        @flow.global_function()
        def where_Job(condition: tp.Numpy.Placeholder(shape=(5, ), dtype=flow.int32),
                    x: tp.Numpy.Placeholder(shape=(5, ), dtype=flow.float32), 
                    y: tp.Numpy.Placeholder(shape=(5, ), dtype=flow.float32), 
        ) -> tp.ListNumpy:
            return flow.where(condition=condition, 
                            x=x, 
                            y=y)


        condition = np.array([3, 0, 1, 0, 1]).astype(np.int32)
        x = np.array([10, 20, 30, 40, 50]).astype(np.float32)
        y = np.array([100, 200, 300, 400, 500]).astype(np.float32)
        out = where_Job(condition, x, y)

        # out [array([ 10., 200.,  30., 400.,  50.], dtype=float32)]

    Example 2: 

    .. code-block:: python 

        import oneflow as flow
        import numpy as np
        import oneflow.typing as tp


        @flow.global_function()
        def where_Job(condition: tp.Numpy.Placeholder(shape=(5, ), dtype=flow.int32),
        ) -> tp.ListNumpy:
            return flow.where(condition=condition)


        condition = np.array([3, 0, 1, 0, 1]).astype(np.int32)
        out = where_Job(condition)

        # out [array([[0],
        #             [2],
        #             [4]], dtype=int32)]

    """
    if x is None and y is None:
        return argwhere(condition, name=name)
    elif x is not None and y is not None:
        if name is None:
            name = id_util.UniqueStr("Where_")

        if x.shape == condition.shape and y.shape == condition.shape:
            broadcast_cond = condition
            broadcast_x = x
            broadcast_y = y
        else:
            broadcast_cond = flow.broadcast_to_compatible_with(condition, [x, y])
            broadcast_x = flow.broadcast_to_compatible_with(x, [condition, y])
            broadcast_y = flow.broadcast_to_compatible_with(y, [condition, x])
        return (
            flow.user_op_builder(name)
            .Op("where")
            .Input("condition", [broadcast_cond])
            .Input("x", [broadcast_x])
            .Input("y", [broadcast_y])
            .Output("out")
            .Build()
            .InferAndTryRun()
            .RemoteBlobList()[0]
        )
    else:
        raise ValueError("it is not supported when exactly one of x or y is non-None")


@oneflow_export("elem_cnt")
def elem_cnt(
    inputs: remote_blob_util.BlobDef,
    dtype: Optional[dtype_util.dtype] = None,
    name: Optional[str] = None,
) -> remote_blob_util.BlobDef:
    """This operator returns the amount of elements in input Blob. 

    Args:
        inputs (remote_blob_util.BlobDef): The input Blob. 
        dtype (Optional[dtype_util.dtype], optional): The data type. Defaults to None.
        name (Optional[str], optional): The name for the operation. Defaults to None.

    Returns:
        remote_blob_util.BlobDef: The result Blob. Its type is `ListNumpy`. 

    For example: 

    .. code-block:: python 

        import oneflow as flow
        import numpy as np
        import oneflow.typing as tp


        @flow.global_function()
        def elem_cnt_Job(x: tp.Numpy.Placeholder(shape=(5, ), dtype=flow.float32), 
        ) -> tp.ListNumpy:
            return flow.elem_cnt(inputs=x, dtype=flow.int32)

        x = np.array([10, 20, -30, 40, 50]).astype(np.float32)
        out = elem_cnt_Job(x)

        # [array([5], dtype=int32)]
    
    """
    op_conf = op_conf_util.OperatorConf()
    setattr(
        op_conf, "name", name if name is not None else id_util.UniqueStr("ElemCnt_")
    )
    op_conf.shape_elem_cnt_conf.x = inputs.unique_name

    op_conf.shape_elem_cnt_conf.exclude_axis_conf.SetInParent()
    if dtype is not None:
        op_conf.shape_elem_cnt_conf.data_type = dtype.oneflow_proto_dtype
    op_conf.shape_elem_cnt_conf.y = "y"
    interpret_util.Forward(op_conf)
    out_lbi = logical_blob_id_util.LogicalBlobId()
    setattr(out_lbi, "op_name", op_conf.name)
    setattr(out_lbi, "blob_name", "y")
    return remote_blob_util.RemoteBlob(out_lbi)


@oneflow_export("sync_dynamic_resize")
def sync_dynamic_resize(
    inputs: remote_blob_util.BlobDef,
    size: remote_blob_util.BlobDef,
    name: Optional[str] = None,
) -> remote_blob_util.BlobDef:
    """

    Args:
        inputs (remote_blob_util.BlobDef): The input Blob. 
        size (remote_blob_util.BlobDef): The size of new Blob. 
        name (Optional[str], optional): The name for the operation. Defaults to None.

    Returns:
        remote_blob_util.BlobDef: The result Blob. Its type is `ListNumpy`. 

    For example: 

    .. code-block:: python 

        import oneflow as flow
        import numpy as np
        import oneflow.typing as tp


        @flow.global_function()
        def sync_dynamic_resize_Job(x: tp.Numpy.Placeholder(shape=(4, 3), dtype=flow.float32),
                                    size: tp.Numpy.Placeholder(shape=(1, ), dtype=flow.int32), 
        ) -> tp.ListNumpy:
            resize_Blob = flow.sync_dynamic_resize(inputs=x, 
                                                size=size)
            return resize_Blob

        x = np.array([[1, 2, 3], 
                    [4, 5, 6], 
                    [7, 8, 9],
                    [10, 11, 12]]).astype(np.float32)
        size = np.array([2]).astype(np.int32)
        out = sync_dynamic_resize_Job(x, size)

        # out [array([[1., 2., 3.],
        #             [4., 5., 6.]], dtype=float32)]

    """
    op_conf = op_conf_util.OperatorConf()
    setattr(
        op_conf,
        "name",
        name if name is not None else id_util.UniqueStr("SyncDynamicResize_"),
    )
    setattr(op_conf.sync_dynamic_resize_conf, "in", inputs.unique_name)
    setattr(op_conf.sync_dynamic_resize_conf, "size", size.unique_name)
    setattr(op_conf.sync_dynamic_resize_conf, "axis", 0)
    setattr(op_conf.sync_dynamic_resize_conf, "out", "out")
    setattr(op_conf.sync_dynamic_resize_conf, "eager", flow.eager_execution_enabled())
    interpret_util.Forward(op_conf)
    out_lbi = logical_blob_id_util.LogicalBlobId()
    setattr(out_lbi, "op_name", op_conf.name)
    setattr(out_lbi, "blob_name", "out")
    return remote_blob_util.RemoteBlob(out_lbi)


@oneflow_export("stack")
def stack(
    inputs: Sequence[remote_blob_util.BlobDef],
    axis: int = 0,
    name: Optional[str] = None,
) -> remote_blob_util.BlobDef:
    """This operator stacks the multiple Blobs on the specified axis. 

    Args:
        inputs (Sequence[remote_blob_util.BlobDef]): A list of input Blob. 
        axis (int): The stack axis. 
        name (Optional[str], optional): The name for the operation. Defaults to None.

    For example: 

    .. code-block:: python 

        import oneflow as flow 
        import oneflow.typing as tp 
        import numpy as np 


        @flow.global_function()
        def stack_job(x: tp.Numpy.Placeholder(shape=(2, 4, 6)), 
                    y: tp.Numpy.Placeholder(shape=(2, 4, 6)))->tp.Numpy:
            out = flow.stack([x, y], axis=2) 
            return out 

        x = np.ones(shape=(2, 4, 6), dtype=np.float32)
        y = np.ones(shape=(2, 4, 6), dtype=np.float32)

        out = stack_job(x, y)

        # output.shape (2, 4, 2, 6)

    Returns:
        remote_blob_util.BlobDef: The result Blob. 

    """
    if name is None:
        name = id_util.UniqueStr("Stack_")

    inputs = list(inputs)

    _input_shape = inputs[0].shape
    _max_dim = len(_input_shape)

    # The axis must be in range [-(_max_dim +1), _max_dim]
    if axis < 0:
        axis = axis + _max_dim + 1
    assert (axis >= 0) and (axis <= _max_dim)

    # All input tensors must have the same shape
    _input_list_length = len(inputs)
    for i in range(_input_list_length):
        _current_shape = inputs[i].shape
        assert (
            _input_shape == _current_shape
        ), "Each tensor should have the same shape ! Found a tensor instance shape is: {}".format(
            _current_shape
        )
        # Expand dims for each tensor
        inputs[i] = flow.expand_dims(
            inputs[i], axis=axis, name=name + "expand_dims_{}".format(i)
        )

    return flow.concat(inputs, axis=axis, name=name + "concat")


@oneflow_export("random.generate_random_batch_permutation_indices")
def generate_random_batch_permutation_indices(
    value: remote_blob_util.BlobDef,
    seed: Optional[int] = None,
    name: Optional[str] = None,
) -> remote_blob_util.BlobDef:
    """This operator generates a random permutation of indices in batch axis. 

    Args:
        value (remote_blob_util.BlobDef): The input Blob. 
        seed (Optional[int], optional): The random seed. Defaults to None.
        name (Optional[str], optional): The name for the operation. Defaults to None.

    Returns:
        remote_blob_util.BlobDef: The result Blob. Its type is `ListNumpy`. 

    For example: 

    .. code-block:: python 

        import oneflow as flow
        import numpy as np
        import oneflow.typing as tp


        @flow.global_function()
        def random_indice_Job(x: tp.Numpy.Placeholder(shape=(4, 3), dtype=flow.int32),
        ) -> tp.ListNumpy:
            return flow.random.generate_random_batch_permutation_indices(value=x)

        x = np.array([[1, 1, 1], 
                    [2, 2, 2], 
                    [3, 3, 3], 
                    [4, 4, 4]]).astype(np.int32)
        out = random_indice_Job(x)

        # out [array([3, 0, 2, 1], dtype=int32)]

    """
    import random

    op = (
        flow.user_op_builder(
            name
            if name is not None
            else id_util.UniqueStr(value.op_name + "_random_batch_permutation_indices")
        )
        .Op("generate_random_batch_permutation_indices")
        .Input("x", [value])
        .Output("y")
    )
    if seed is not None:
        op.Attr("seed", seed)
        assert name is not None
    else:
        op.Attr("seed", random.randint(-(2 ** 63) + 1, 2 ** 63 - 1))
    return op.Build().InferAndTryRun().RemoteBlobList()[0]


@oneflow_export("random.shuffle")
def shuffle(
    value: remote_blob_util.BlobDef,
    seed: Optional[int] = None,
    name: Optional[str] = None,
) -> remote_blob_util.BlobDef:
    """This operator shuffle the elements in input Blob. 

    Args:
        value (remote_blob_util.BlobDef): The input Blob. 
        seed (Optional[int], optional): The random seed. Defaults to None.
        name (Optional[str], optional): The name for the operation. Defaults to None.

    Returns:
        remote_blob_util.BlobDef: The result Blob. 

    For example: 

    .. code-block:: python 

        import oneflow as flow
        import numpy as np
        import oneflow.typing as tp


        @flow.global_function()
        def shuffle_Job(x: tp.Numpy.Placeholder(shape=(3, 3), dtype=flow.int32),
        ) -> tp.Numpy:
            return flow.random.shuffle(x)

        x = np.array([[1, 1, 1], 
                    [2, 2, 2], 
                    [3, 3, 3]]).astype(np.int32)
        out = shuffle_Job(x)

        # out [[3 3 3]
        #      [1 1 1]
        #      [2 2 2]]

    """
    return flow.gather(value, generate_random_batch_permutation_indices(value, seed))


@oneflow_export("identity")
def identity(
    x: remote_blob_util.BlobDef, name: Optional[str] = None
) -> remote_blob_util.BlobDef:
    r"""This operator returns a `Blob` that has identical content and data type to input `Blob`. 
    
    Analogous to `tf.identity <https://www.tensorflow.org/api_docs/python/tf/identity>`_

    Args:
        x (remote_blob_util.BlobDef): The input Blob. 
        name (Optional[str], optional): The name for the operation. Defaults to None.
    
    Returns:
        remote_blob_util.BlobDef: The result Blob. 

    For example: 

    .. code-block:: python 

        import oneflow as flow
        import numpy as np
        import oneflow.typing as tp


        @flow.global_function()
        def identity_Job(x: tp.Numpy.Placeholder(shape=(3, 3), dtype=flow.int32),
        ) -> tp.Numpy:
            return flow.identity(x)

        x = np.array([[1, 1, 1], 
                    [2, 2, 2], 
                    [3, 3, 3]]).astype(np.int32)
        out = identity_Job(x)

        # out [[1 1 1]
        #      [2 2 2]
        #      [3 3 3]]

    """
    if name is None:
        name = id_util.UniqueStr("Identity_")

    op = (
        flow.user_op_builder(name).Op("identity").Input("in", [x]).Output("out").Build()
    )
    return op.InferAndTryRun().SoleOutputBlob()


@oneflow_export("identity_n")
def identity_n(
    inputs: Sequence[remote_blob_util.BlobDef], name: Optional[str] = None
) -> List[remote_blob_util.BlobDef]:
    """This operator is similar to `oneflow.identity`. The difference is that the input and output 
    of `identity_n` is `List`. 

    Args:
        inputs (Iterable[remote_blob_util.BlobDef]): A List of input Blob. 
        name (Optional[str], optional): The name for the operation. Defaults to None.

    Returns:
        List[remote_blob_util.BlobDef]: A list of result Blob. 

    For example: 

    .. code-block:: python 

        import oneflow as flow
        import numpy as np
        import oneflow.typing as tp
        from typing import List


        @flow.global_function()
        def identity_Job(x: tp.Numpy.Placeholder(shape=(1, 3), dtype=flow.int32),
                        y: tp.Numpy.Placeholder(shape=(1, 3), dtype=flow.int32), 
                        z: tp.Numpy.Placeholder(shape=(1, 3), dtype=flow.int32)
        ) -> List[tp.Numpy]:
            return flow.identity_n([x, y, z])


        x = np.array([[1, 1, 1]]).astype(np.int32)
        y = np.array([[2, 2, 2]]).astype(np.int32)
        z = np.array([[3, 3, 3]]).astype(np.int32)
        out = identity_Job(x, y, z)

        # out[0] [[1, 1, 1]]
        # out[1] [[2, 2, 2]]
        # out[2] [[3, 3, 3]]

    """
    return (
        flow.user_op_builder(
            name if name is not None else id_util.UniqueStr("IdentityN_")
        )
        .Op("tuple_identity")
        .Input("in", inputs)
        .Output("out", len(inputs))
        .Build()
        .InferAndTryRun()
        .RemoteBlobList()
    )


@oneflow_export("squeeze")
def squeeze(
    input: remote_blob_util.BlobDef,
    axis: Optional[Sequence[int]] = None,
    name: Optional[str] = None,
) -> remote_blob_util.BlobDef:
    """This operator removes the specified dimention which size is 1 of the input Blob. 
    If the `axis` is not specified, this operator will remove all the dimention which size is 1 of the input Blob. 
    
    The amount of element in return value is the same as Blob `input`. 

    Args:
        input (remote_blob_util.BlobDef): The input Blob. 
        axis (Optional[Sequence[int]], optional): The axis. Defaults to None.
        name (Optional[str], optional): The name for the operation. Defaults to None.

    Returns:
        remote_blob_util.BlobDef: The result Blob. 

    For example: 

    Example 1: 

    .. code-block:

        import oneflow as flow
        import numpy as np
        import oneflow.typing as tp


        @flow.global_function()
        def squeeze_Job(x: tp.Numpy.Placeholder(shape=(1, 1, 1, 3), dtype=flow.int32),
        ) -> tp.Numpy:
            return flow.squeeze(x)


        x = np.array([[[[1, 1, 1]]]]).astype(np.int32)
        out = squeeze_Job(x)

        # out.shape (3,)

    Example 2: 

    .. code-block:: python 

        import oneflow as flow
        import numpy as np
        import oneflow.typing as tp


        @flow.global_function()
        def squeeze_Job(x: tp.Numpy.Placeholder(shape=(1, 1, 1, 3), dtype=flow.int32),
        ) -> tp.Numpy:
            return flow.squeeze(x, axis=[1, 2])


        x = np.array([[[[1, 1, 1]]]]).astype(np.int32)
        out = squeeze_Job(x)

        # out.shape (1, 3)

    """
    if axis is None:
        axis = [idx for idx, dim in enumerate(input.shape) if dim == 1]
    else:
        assert isinstance(axis, list) or isinstance(axis, tuple)
        in_num_axes = len(input.shape)
        for x in axis:
            assert x >= -in_num_axes and x < in_num_axes
    return (
        flow.user_op_builder(
            name if name is not None else id_util.UniqueStr("Squeeze_")
        )
        .Op("squeeze")
        .Input("in", [input])
        .Output("out")
        .Attr("axes", list(axis))
        .Build()
        .InferAndTryRun()
        .RemoteBlobList()[0]
    )


@oneflow_export("expand_dims")
def expand_dims(
    input: remote_blob_util.BlobDef, axis: int, name: Optional[str] = None
) -> remote_blob_util.BlobDef:
    """This operator inserts a dimention at the specified axis in the input Blob. 
    The size of new dimension can only be 1, and the amount of element in return value is the same as Blob `input`. 

    Args:
        input (remote_blob_util.BlobDef): The input Blob. 
        axis (int): The specified dimension index. 
        name (Optional[str], optional): The name for the operation. Defaults to None.

    Returns:
        remote_blob_util.BlobDef: The result Blob. 

    For example: 

    .. code-block:: python

        import oneflow as flow
        import numpy as np
        import oneflow.typing as tp


        @flow.global_function()
        def expand_dim_Job(x: tp.Numpy.Placeholder(shape=(1, 3, 3), dtype=flow.int32),
        ) -> tp.Numpy:
            return flow.expand_dims(input=x, 
                                    axis=2)


        x = np.array([[[1, 1, 1], 
                    [1, 1, 1], 
                    [1, 1, 1]]]).astype(np.int32)
        out = expand_dim_Job(x)

        # out.shape (1, 3, 1, 3)

    """
    in_num_axes = len(input.shape)
    assert axis >= -(in_num_axes + 1) and axis <= in_num_axes
    return (
        flow.user_op_builder(
            name if name is not None else id_util.UniqueStr("ExpandDims_")
        )
        .Op("expand_dims")
        .Input("in", [input])
        .Output("out")
        .Attr("axis", axis)
        .Build()
        .InferAndTryRun()
        .RemoteBlobList()[0]
    )


@oneflow_export("broadcast_like")
def broadcast_like(
    x: remote_blob_util.BlobDef,
    like: remote_blob_util.BlobDef,
    broadcast_axes: Optional[Sequence[int]] = None,
    name: Optional[str] = None,
) -> remote_blob_util.BlobDef:
    """This operator broadcast the input Blob `x` on the specified axis with input Blob `like`.

    Args:
        x (remote_blob_util.BlobDef): The input Blob. 
        like (remote_blob_util.BlobDef): A Blob. 
        broadcast_axes (Optional[Sequence[int]], optional): The broadcast axis. Defaults to None.
        name (Optional[str], optional): The name for the operation. Defaults to None.

    Raises:
        ValueError: The length of broadcast_axes must be greater than 0 and less than or equal to number of axes of like shape. 

    Returns:
        remote_blob_util.BlobDef: The result Blob. 

    For example: 

    Example 1: 

    .. code-block:: python 

        import oneflow as flow
        import numpy as np
        import oneflow.typing as tp


        @flow.global_function()
        def broadcast_like_Job(x: tp.Numpy.Placeholder(shape=(3, 1), dtype=flow.float32)
        ) -> tp.Numpy:
            like_tensor = flow.constant(value=1.0, 
                                        dtype=flow.float32, 
                                        shape=(3, 3))
            return flow.broadcast_like(x=x, 
                                    like=like_tensor, 
                                    broadcast_axes=(1, ))


        x = np.array([[1], [1], [1]]).astype(np.float32)
        out = broadcast_like_Job(x)

        # out [[[1 1 1]
        #       [1 1 1]
        #       [1 1 1]]]

        # out.shape (3, 3)

    Example 2: 

    .. code-block:: python 

        import oneflow as flow
        import numpy as np
        import oneflow.typing as tp


        @flow.global_function()
        def broadcast_like_Job(x: tp.Numpy.Placeholder(shape=(3, 1, 1), dtype=flow.float32)
        ) -> tp.Numpy:
            like_tensor = flow.constant(value=1.0, 
                                        dtype=flow.float32, 
                                        shape=(3, 3, 3))
            return flow.broadcast_like(x=x, 
                                    like=like_tensor, 
                                    broadcast_axes=(1, 2))


        x = np.random.randn(3, 1, 1).astype(np.float32)
        out = broadcast_like_Job(x)

        # out.shape (3, 3, 3)

    """
    if name is None:
        name = id_util.UniqueStr("BroadcastLike_")

    if broadcast_axes is None:
        broadcast_axes = list(range(len(like.shape)))

    assert isinstance(broadcast_axes, (list, tuple))

    if len(broadcast_axes) <= 0 or len(broadcast_axes) > len(like.shape):
        raise ValueError(
            "The length of broadcast_axes must be greater than 0 and less than or equal to number of axes of like shape"
        )

    op = (
        flow.user_op_builder(name)
        .Op("broadcast_like")
        .Input("x", [x])
        .Input("like", [like])
        .Attr("broadcast_axes", broadcast_axes)
        .Output("y")
        .Build()
    )
    return op.InferAndTryRun().SoleOutputBlob()


@oneflow_export("masked_fill")
def masked_fill(
    x: remote_blob_util.BlobDef,
    mask: remote_blob_util.BlobDef,
    value: Union[float, int],
    name: Optional[str] = None,
) -> remote_blob_util.BlobDef:
    r"""Fill a blob with a given value according to the given mask.

    Args:
        x (remote_blob_util.BlobDef): Input Blob.
        mask (remote_blob_util.BlobDef): Composed with 0 and 1, the input blob 'x' will be 
            filled with the given value where the mask is 1. 
        value (Union[int, int]): The value to use for filling the input blob.
        name (Optional[str], optional): The name for the operation. Defaults to None.
    Attention:
        x and mask must be broadcastable to each other.
        mask must be int type (int8/int32/int64).

    Returns:
        remote_blob_util.BlobDef: The value-filled Blob
    
    For example:

    .. code-block:: python

        import oneflow as flow
        import numpy as np
        import oneflow.typing as tp

        @flow.global_function()
        def masked_fill_Job(x: tp.Numpy.Placeholder((4, ), mask: tp.Numpy.Placeholder((4, ),
                            dtype = flow.int8))->tp.Numpy:
            return flow.masked_fill(x, mask, value=5)

        x = np.array([1, 2, 3, 4], dtype=np.float32)
        mask = np.array([1, 0, 0, 1], dtype=np.int8)

        out = masked_fill_Job(x, mask)
        
        # output [5 2 3 5]

    """
    if name is None:
        name = id_util.UniqueStr("MaskedFill_")
    value_like_x = flow.constant_like(like=x, value=value, name=name + "_ConstantLike")
    return flow.where(condition=mask, x=value_like_x, y=x, name=name + "_Where")


@oneflow_export("dim_gather")
def dim_gather(
    input: remote_blob_util.BlobDef,
    dim: int,
    index: remote_blob_util.BlobDef,
    name: Optional[str] = None,
) -> remote_blob_util.BlobDef:
    r""" This operator gathers elements from `input` according to `index` along with the axis `dim`.

    Take a 3-D blob as example, the output is specified by:

    .. code-block:: python

        output[i][j][k] = input[index[i][j][k]][j][k]  # if dim == 0
        output[i][j][k] = input[i][index[i][j][k]][k]  # if dim == 1
        output[i][j][k] = input[i][j][index[i][j][k]]  # if dim == 2


    The shape of `input` and `index` should be the same except in the `dim` dimension. 
    
    That is, if `input` is a n-dimension blob with shape :math:`(x_0, x_1, \dots, x_{i-1}, x_i, x_{i+1}, \dots, x_n)`,
    and `dim = i`, then `index` must be a n-dimension blob with shape :math:`(x_0, x_1, \dots, x_{i-1}, k, x_{i+1}, \dots, x_n)` 
    where :math:`k \geq 1`.

    The return Blob `output` will have the same shape with `index`.

    Args:
        input (remote_blob_util.BlobDef): The input blob
        dim (int): The axis along which to index
        index (remote_blob_util.BlobDef): The index blob of elements to gather
        name (Optional[str], optional): The name of the operation. Defaults to None.

    Returns:
        remote_blob_util.BlobDef: The elements gathered from `input` will be returned as the output Blob.
    
    For example:

    .. code-block:: python

        import oneflow as flow
        import numpy as np
        import oneflow.typing as tp

        @flow.global_function()
        def dim_gather_Job(input: tp.Numpy.Placeholder((2, 2), dtype=flow.float64), 
                        index:tp.Numpy.Placeholder((2, 2), dtype=flow.int32))->tp.Numpy:
            return flow.dim_gather(input, 1, index)

        input = np.array([[1, 2], [3, 4]]).astype(np.float64)
        index = np.array([[1, 0], [0, 1]]).astype(np.int32)

        out = dim_gather_Job(input, index)       
        # output 
        # [[2. 1.]
        #  [3. 4.]]

    """
    if len(input.shape) != len(index.shape):
        raise ValueError("Dimensions of input and index should equal")

    for i in range(0, len(input.shape)):
        if dim == i:
            continue
        else:
            if input.shape[i] != index.shape[i]:
                raise ValueError(
                    "Dimensions of input and index should be same except at dim"
                )

    if dim >= len(index.shape):
        raise ValueError(
            "Value of dim is out of range(dim should be less than len(index.shape))"
        )

    return (
        flow.user_op_builder(
            name if name is not None else id_util.UniqueStr("DimGather_")
        )
        .Op("dim_gather")
        .Input("input", [input])
        .Input("index", [index])
        .Output("output")
        .Attr("dim", int(dim))
        .Build()
        .InferAndTryRun()
        .RemoteBlobList()[0]
    )


@oneflow_export("amp_white_identity")
def amp_white_identity(
    x: remote_blob_util.BlobDef, name: Optional[str] = None
) -> remote_blob_util.BlobDef:
    if name is None:
        name = id_util.UniqueStr("AmpWhiteIdentity_")
    op = (
        flow.user_op_builder(name)
        .Op("amp_white_identity")
        .Input("in", [x])
        .Output("out")
        .Build()
    )
    return op.InferAndTryRun().SoleOutputBlob()


<<<<<<< HEAD
@oneflow_export("ravel_multi_index")
def ravel_multi_index(
    multi_index: Sequence[remote_blob_util.BlobDef], 
    dims: remote_blob_util.BlobDef, 
    name: Optional[str] = None
) -> remote_blob_util.BlobDef:
    _multi_index_len = len(multi_index)
    _dim_len = dims.shape[0]
    assert _multi_index_len == _dim_len, \
        "The Input sequence length is not matched, {} vs {}".format(_multi_index_len, _dim_len)

    return (
        flow.user_op_builder(
            name if name is not None else id_util.UniqueStr("RavelMultiIndex_")
        )
        .Op("ravel_multi_index")
        .Input("multi_index", multi_index)
        .Input("dims", [dims])
        .Output("out")
        .Build()
        .InferAndTryRun()
        .RemoteBlobList()[0]
    )


@oneflow_export("ndindex_to_offset")
def ndindex_to_offset(
    index: remote_blob_util.BlobDef, 
    dims: remote_blob_util.BlobDef, 
    name: Optional[str] = None
) -> remote_blob_util.BlobDef:
    """This operator computes the 1-D offset in N-D Tensor. 

=======
@oneflow_export("zeros")
def zeros(
    shape: Sequence[int],
    dtype: Optional[dtype_util.dtype] = None,
    name: Optional[str] = None,
) -> remote_blob_util.BlobDef:
    """This operator creates a Tensor filled with the scalar value `0`.

    Args:
        shape (Sequence[int]): The shape of the Tensor. 
        dtype (Optional[dtype_util.dtype], optional): The data type. Defaults to None.
        name (Optional[str], optional): The name for the operator. Defaults to None.
    
    Returns:
        remote_blob_util.BlobDef: The result Tensor filled with value `0`
    
>>>>>>> 69febbe6
    For example: 

    .. code-block:: python 

        import oneflow as flow
        import oneflow.typing as tp 
<<<<<<< HEAD
        import numpy as np 

        @flow.global_function()
        def ndindex_to_offset_job(x: tp.Numpy.Placeholder(shape=(3, ), dtype=flow.int32), 
                                dims: tp.Numpy.Placeholder(shape=(3, ), dtype=flow.int32))->tp.Numpy:
            return flow.ndindex_to_offset(x, dims, name="ndindex_to_offset")


        index = np.array([3, 4, 2]).astype(np.int32)
        dims = np.array([8, 8, 8]).astype(np.int32)

        out = ndindex_to_offset_job(index, dims)
        # output [226]

    Args:
        index (remote_blob_util.BlobDef): The index Tensor. 
        dims (remote_blob_util.BlobDef): The dims Tensor. 
        name (Optional[str], optional): The name for the operator. Defaults to None.

    Returns:
        remote_blob_util.BlobDef: The offset
    """
    _index_len = index.shape[0]
    _dim_len = dims.shape[0]

    assert _index_len == _dim_len, \
        "The Input sequence length is not matched, {} vs {}".format(_index_len, _dim_len)

    return (
        flow.user_op_builder(
            name if name is not None else id_util.UniqueStr("NdIndexToOffset_")
        )
        .Op("ndindex_to_offset")
        .Input("index", [index])
        .Input("dims", [dims])
        .Output("out")
        .Build()
        .InferAndTryRun()
        .RemoteBlobList()[0]
    )


@oneflow_export("offset_to_ndindex")
def offset_to_ndindex(
    index: remote_blob_util.BlobDef, 
    dims: remote_blob_util.BlobDef, 
    name: Optional[str] = None
): 
    return (
        flow.user_op_builder(
            name if name is not None else id_util.UniqueStr("OffsetToNdIndex_")
        )
        .Op("offset_to_ndindex")
        .Input("index", [index])
        .Input("dims", [dims])
        .Output("out")
        .Build()
        .InferAndTryRun()
        .RemoteBlobList()[0]
    )
=======


        @flow.global_function()
        def zeros_job() -> tp.Numpy: 
            return flow.zeros(shape=(2, 3), dtype=flow.float32)


        out = zeros_job()

        # output: [[0. 0. 0.]
        #          [0. 0. 0.]]

    """
    if name is None:
        name = id_util.UniqueStr("Zeros_")

    if dtype is None:
        dtype = flow.float32

    return flow.constant(value=0.0, shape=shape, dtype=dtype, name=name + "constant")
>>>>>>> 69febbe6
<|MERGE_RESOLUTION|>--- conflicted
+++ resolved
@@ -2342,41 +2342,6 @@
     return op.InferAndTryRun().SoleOutputBlob()
 
 
-<<<<<<< HEAD
-@oneflow_export("ravel_multi_index")
-def ravel_multi_index(
-    multi_index: Sequence[remote_blob_util.BlobDef], 
-    dims: remote_blob_util.BlobDef, 
-    name: Optional[str] = None
-) -> remote_blob_util.BlobDef:
-    _multi_index_len = len(multi_index)
-    _dim_len = dims.shape[0]
-    assert _multi_index_len == _dim_len, \
-        "The Input sequence length is not matched, {} vs {}".format(_multi_index_len, _dim_len)
-
-    return (
-        flow.user_op_builder(
-            name if name is not None else id_util.UniqueStr("RavelMultiIndex_")
-        )
-        .Op("ravel_multi_index")
-        .Input("multi_index", multi_index)
-        .Input("dims", [dims])
-        .Output("out")
-        .Build()
-        .InferAndTryRun()
-        .RemoteBlobList()[0]
-    )
-
-
-@oneflow_export("ndindex_to_offset")
-def ndindex_to_offset(
-    index: remote_blob_util.BlobDef, 
-    dims: remote_blob_util.BlobDef, 
-    name: Optional[str] = None
-) -> remote_blob_util.BlobDef:
-    """This operator computes the 1-D offset in N-D Tensor. 
-
-=======
 @oneflow_export("zeros")
 def zeros(
     shape: Sequence[int],
@@ -2393,75 +2358,12 @@
     Returns:
         remote_blob_util.BlobDef: The result Tensor filled with value `0`
     
->>>>>>> 69febbe6
     For example: 
 
     .. code-block:: python 
 
         import oneflow as flow
         import oneflow.typing as tp 
-<<<<<<< HEAD
-        import numpy as np 
-
-        @flow.global_function()
-        def ndindex_to_offset_job(x: tp.Numpy.Placeholder(shape=(3, ), dtype=flow.int32), 
-                                dims: tp.Numpy.Placeholder(shape=(3, ), dtype=flow.int32))->tp.Numpy:
-            return flow.ndindex_to_offset(x, dims, name="ndindex_to_offset")
-
-
-        index = np.array([3, 4, 2]).astype(np.int32)
-        dims = np.array([8, 8, 8]).astype(np.int32)
-
-        out = ndindex_to_offset_job(index, dims)
-        # output [226]
-
-    Args:
-        index (remote_blob_util.BlobDef): The index Tensor. 
-        dims (remote_blob_util.BlobDef): The dims Tensor. 
-        name (Optional[str], optional): The name for the operator. Defaults to None.
-
-    Returns:
-        remote_blob_util.BlobDef: The offset
-    """
-    _index_len = index.shape[0]
-    _dim_len = dims.shape[0]
-
-    assert _index_len == _dim_len, \
-        "The Input sequence length is not matched, {} vs {}".format(_index_len, _dim_len)
-
-    return (
-        flow.user_op_builder(
-            name if name is not None else id_util.UniqueStr("NdIndexToOffset_")
-        )
-        .Op("ndindex_to_offset")
-        .Input("index", [index])
-        .Input("dims", [dims])
-        .Output("out")
-        .Build()
-        .InferAndTryRun()
-        .RemoteBlobList()[0]
-    )
-
-
-@oneflow_export("offset_to_ndindex")
-def offset_to_ndindex(
-    index: remote_blob_util.BlobDef, 
-    dims: remote_blob_util.BlobDef, 
-    name: Optional[str] = None
-): 
-    return (
-        flow.user_op_builder(
-            name if name is not None else id_util.UniqueStr("OffsetToNdIndex_")
-        )
-        .Op("offset_to_ndindex")
-        .Input("index", [index])
-        .Input("dims", [dims])
-        .Output("out")
-        .Build()
-        .InferAndTryRun()
-        .RemoteBlobList()[0]
-    )
-=======
 
 
         @flow.global_function()
@@ -2481,5 +2383,4 @@
     if dtype is None:
         dtype = flow.float32
 
-    return flow.constant(value=0.0, shape=shape, dtype=dtype, name=name + "constant")
->>>>>>> 69febbe6
+    return flow.constant(value=0.0, shape=shape, dtype=dtype, name=name + "constant")