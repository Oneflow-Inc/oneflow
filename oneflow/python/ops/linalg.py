from __future__ import absolute_import

import os
import oneflow as flow
import oneflow.python.framework.compile_context as compile_context
import oneflow.python.framework.remote_blob as remote_blob_util
import oneflow.python.framework.id_util as id_util
import oneflow.core.operator.op_conf_pb2 as op_conf_util
import oneflow.core.register.logical_blob_id_pb2 as logical_blob_id_util
from oneflow.python.oneflow_export import oneflow_export

@oneflow_export("matmul", "linalg.matmul")
def matmul(a, b, transpose_a=False, transpose_b=False, name=None):
<<<<<<< HEAD
    r"""
    Analogous to `tf.linalg.matmul <https://www.tensorflow.org/api_docs/python/tf/linalg/matmul>`_

    """
    op_conf = op_conf_util.OperatorConf()
    setattr(op_conf, "name", name if name is not None else id_util.UniqueStr("Matmul_"))
    setattr(op_conf.matmul_conf, "a", a.logical_blob_name)
    setattr(op_conf.matmul_conf, "b", b.logical_blob_name)
    setattr(op_conf.matmul_conf, "transpose_a", transpose_a)
    setattr(op_conf.matmul_conf, "transpose_b", transpose_b)
    setattr(op_conf.matmul_conf, "out", "out")
    compile_context.CurJobAddOp(op_conf)
    out_lbi = logical_blob_id_util.LogicalBlobId()
    setattr(out_lbi, "op_name", op_conf.name)
    setattr(out_lbi, "blob_name", "out")
    return remote_blob_util.RemoteBlob(out_lbi)
=======
    if os.getenv("ENABLE_USER_OP") == 'True':
        assert(len(a.static_shape) == len(b.static_shape))
        assert(len(a.static_shape) >= 2)
        if name is None:
            name = id_util.UniqueStr("Matmul_")
        if len(a.static_shape) == 2:
            op = flow.user_op_builder(name)\
                    .Op("matmul")\
                    .Input("a", [a])\
                    .Input("b", [b])\
                    .Output("out")\
                    .Attr("transpose_a", transpose_a, "AttrTypeBool")\
                    .Attr("transpose_b", transpose_b, "AttrTypeBool")\
                    .Build()
        else:
            op = flow.user_op_builder(name)\
                    .Op("batch_matmul")\
                    .Input("a", [a])\
                    .Input("b", [b])\
                    .Output("out")\
                    .Attr("transpose_a", transpose_a, "AttrTypeBool")\
                    .Attr("transpose_b", transpose_b, "AttrTypeBool")\
                    .Build()
        return op.InferAndTryRun().RemoteBlobList()[0]
    else:
        op_conf = op_conf_util.OperatorConf()
        setattr(op_conf, "name", name if name is not None else id_util.UniqueStr("Matmul_"))
        setattr(op_conf.matmul_conf, "a", a.logical_blob_name)
        setattr(op_conf.matmul_conf, "b", b.logical_blob_name)
        setattr(op_conf.matmul_conf, "transpose_a", transpose_a)
        setattr(op_conf.matmul_conf, "transpose_b", transpose_b)
        setattr(op_conf.matmul_conf, "out", "out")
        compile_context.CurJobAddOp(op_conf)
        out_lbi = logical_blob_id_util.LogicalBlobId()
        setattr(out_lbi, "op_name", op_conf.name)
        setattr(out_lbi, "blob_name", "out")
        return remote_blob_util.RemoteBlob(out_lbi)
>>>>>>> 04d30334
<|MERGE_RESOLUTION|>--- conflicted
+++ resolved
@@ -11,24 +11,10 @@
 
 @oneflow_export("matmul", "linalg.matmul")
 def matmul(a, b, transpose_a=False, transpose_b=False, name=None):
-<<<<<<< HEAD
     r"""
     Analogous to `tf.linalg.matmul <https://www.tensorflow.org/api_docs/python/tf/linalg/matmul>`_
 
     """
-    op_conf = op_conf_util.OperatorConf()
-    setattr(op_conf, "name", name if name is not None else id_util.UniqueStr("Matmul_"))
-    setattr(op_conf.matmul_conf, "a", a.logical_blob_name)
-    setattr(op_conf.matmul_conf, "b", b.logical_blob_name)
-    setattr(op_conf.matmul_conf, "transpose_a", transpose_a)
-    setattr(op_conf.matmul_conf, "transpose_b", transpose_b)
-    setattr(op_conf.matmul_conf, "out", "out")
-    compile_context.CurJobAddOp(op_conf)
-    out_lbi = logical_blob_id_util.LogicalBlobId()
-    setattr(out_lbi, "op_name", op_conf.name)
-    setattr(out_lbi, "blob_name", "out")
-    return remote_blob_util.RemoteBlob(out_lbi)
-=======
     if os.getenv("ENABLE_USER_OP") == 'True':
         assert(len(a.static_shape) == len(b.static_shape))
         assert(len(a.static_shape) >= 2)
@@ -65,5 +51,4 @@
         out_lbi = logical_blob_id_util.LogicalBlobId()
         setattr(out_lbi, "op_name", op_conf.name)
         setattr(out_lbi, "blob_name", "out")
-        return remote_blob_util.RemoteBlob(out_lbi)
->>>>>>> 04d30334
+        return remote_blob_util.RemoteBlob(out_lbi)