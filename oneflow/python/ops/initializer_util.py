--- conflicted
+++ resolved
@@ -11,13 +11,9 @@
 
 
 @oneflow_export("constant_initializer")
-<<<<<<< HEAD
-def constant_initializer(value=0, dtype=dtype_util.float):
-=======
 def constant_initializer(
-    value: float = 0, dtype: int = data_type_conf_util.kFloat
-) -> op_conf_util.InitializerConf:
->>>>>>> 55f91e0d
+    value: float = 0, dtype: int = dtype_util.kFloat
+) -> op_conf_util.InitializerConf:
     r"""Initializer that generates blob with constant values.
     
     Args:
@@ -43,35 +39,19 @@
 
 
 @oneflow_export("zeros_initializer")
-<<<<<<< HEAD
-def zeros_initializer(dtype=dtype_util.float):
-=======
-def zeros_initializer(
-    dtype: int = data_type_conf_util.kFloat,
-) -> op_conf_util.InitializerConf:
->>>>>>> 55f91e0d
+def zeros_initializer(dtype: int = dtype_util.kFloat,) -> op_conf_util.InitializerConf:
     return constant_initializer(0.0, dtype)
 
 
 @oneflow_export("ones_initializer")
-<<<<<<< HEAD
-def ones_initializer(dtype=dtype_util.float):
-=======
-def ones_initializer(
-    dtype: int = data_type_conf_util.kFloat,
-) -> op_conf_util.InitializerConf:
->>>>>>> 55f91e0d
+def ones_initializer(dtype: int = dtype_util.kFloat,) -> op_conf_util.InitializerConf:
     return constant_initializer(1.0, dtype)
 
 
 @oneflow_export("random_uniform_initializer")
-<<<<<<< HEAD
-def random_uniform_initializer(minval=0, maxval=1, dtype=dtype_util.float):
-=======
 def random_uniform_initializer(
-    minval: float = 0, maxval: float = 1, dtype: int = data_type_conf_util.kFloat
-) -> op_conf_util.InitializerConf:
->>>>>>> 55f91e0d
+    minval: float = 0, maxval: float = 1, dtype: int = dtype_util.kFloat
+) -> op_conf_util.InitializerConf:
     r"""Initializer that generates blob with a uniform distribution.
 
     Args:
