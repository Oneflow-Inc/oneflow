from __future__ import absolute_import

import oneflow.core.operator.op_conf_pb2 as op_conf_util
import oneflow.core.common.data_type_pb2 as data_type_conf_util
from oneflow.python.oneflow_export import oneflow_export

import oneflow as flow
import math
import functools


@oneflow_export("constant_initializer")
def constant_initializer(value=0, dtype=data_type_conf_util.kFloat):
    r"""Initializer that generates blob with constant values.
    
    Args:
        value: A Python scalar. All elements of the initialized variable 
        will be set to the corresponding value.
        dtype: Default data type.
    Returns:
        An InitializerConf object.
    """
    initializer = op_conf_util.InitializerConf()
    if dtype in [data_type_conf_util.kFloat, data_type_conf_util.kDouble]:
        setattr(initializer.constant_conf, "value", float(value))
    elif dtype in [
        data_type_conf_util.kInt8,
        data_type_conf_util.kInt32,
        data_type_conf_util.kInt64,
    ]:
        setattr(initializer.constant_int_conf, "value", int(value))
    else:
        raise NotImplementedError("Do not support such data type")

    return initializer


@oneflow_export("zeros_initializer")
def zeros_initializer(dtype=data_type_conf_util.kFloat):
    return constant_initializer(0.0, dtype)


@oneflow_export("ones_initializer")
def ones_initializer(dtype=data_type_conf_util.kFloat):
    return constant_initializer(1.0, dtype)


@oneflow_export("random_uniform_initializer")
<<<<<<< HEAD
def random_uniform_initializer(minval=0, maxval=1, dtype=data_type_conf_util.kFloat):
    r"""Initializer that generates blob with a uniform distribution.

    Args:
        minval: A python scalar. Lower bound of the range of random values to generate.
        maxval: A python scalar. Upper bound of the range of random values to generate. 
        Defaults to 1 for float types.
        seed: None. Not support yet.
        dtype: Default data type
    Returns:
        An InitializerConf object.
    """
=======
def random_uniform_initializer(
    minval=0, maxval=1, dtype=data_type_conf_util.kFloat
):
>>>>>>> 04d30334
    initializer = op_conf_util.InitializerConf()
    if dtype in [data_type_conf_util.kFloat, data_type_conf_util.kDouble]:
        setattr(initializer.random_uniform_conf, "min", float(minval))
        setattr(initializer.random_uniform_conf, "max", float(maxval))
    elif dtype in [
        data_type_conf_util.kInt8,
        data_type_conf_util.kInt32,
        data_type_conf_util.kInt64,
    ]:
        setattr(initializer.random_uniform_int_conf, "min", int(minval))
        setattr(initializer.random_uniform_int_conf, "max", int(maxval))
    else:
        raise NotImplementedError("Do not support such data type")

    return initializer


@oneflow_export("random_normal_initializer")
def random_normal_initializer(mean=0.0, stddev=1.0, seed=None, dtype=None):
    r"""Initializer that generates blob with a normal distribution.

    Args:
        mean: a python scalar. Mean of the random values to generate.
        stddev: a python scalar. Standard deviation of the random values to generate.
        seed: None. Not support yet.
        dtype: None. Not applicable in OneFlow
    Returns:
        An InitializerConf object.
    """
    assert seed is None
    assert dtype is None
    initializer = op_conf_util.InitializerConf()
    setattr(initializer.random_normal_conf, "mean", float(mean))
    setattr(initializer.random_normal_conf, "std", float(stddev))

    return initializer


@oneflow_export("truncated_normal_initializer")
def truncated_normal_initializer(mean=0.0, stddev=1.0):
    r"""Initializer that generates a truncated normal distribution.

    Args:
        mean: A scalar (float)
        stddev: A scalar (float)
    """
    initializer = op_conf_util.InitializerConf()
    setattr(initializer.truncated_normal_conf, "mean", float(mean))
    setattr(initializer.truncated_normal_conf, "std", float(stddev))
    return initializer


@oneflow_export("glorot_uniform_initializer", "xavier_uniform_initializer")
def glorot_uniform_initializer(data_format=""):
    return variance_scaling_initializer(
        1.0, "fan_avg", "random_uniform", data_format
    )


@oneflow_export("variance_scaling_initializer")
def variance_scaling_initializer(
    scale=1.0, mode="fan_in", distribution="truncated_normal", data_format=""
):
    r"""Initializer that generates a truncated normal distribution
    or a random normal distribution or a random uniform distribution
    with a scale adapting to it.

    Args:
        scale: Scaling factor (positive float).
        mode: One of "fan_in", "fan_out", "fan_avg".
        distribution: Random distribution to use. One of "truncated_normal",
            "random_normal", "random_uniform".
        data_format: A string be one of "N...C" or "NC..."
    """
    initializer = op_conf_util.InitializerConf()
    setattr(initializer.variance_scaling_conf, "scale", float(scale))
    setattr(
        initializer.variance_scaling_conf,
        "variance_norm",
        _get_variance_norm(mode),
    )
    setattr(
        initializer.variance_scaling_conf,
        "distribution",
        _get_random_distribution(distribution),
    )
    setattr(
        initializer.variance_scaling_conf,
        "data_format",
        _get_data_format(data_format),
    )
    return initializer


@oneflow_export("kaiming_initializer")
def kaiming_initializer(
    shape,
    distribution="random_normal",
    mode="fan_in",
    nonlinearity="leaky_relu",
    negative_slope=0.0,
    data_format="channels_first",
):
    r"""Initialize weight according to the method described in `Delving deep into
    rectifiers: Surpassing human-level performance on ImageNet classification`
    - He, K. et al. (2015), using a normal or uniform distribution.

    Args:
        distribution: 'random_normal' or 'random_uniform'
        mode: 'fan_in', 'fan_out' or 'fan_avg'
        nonlinearity: None, 'tanh', 'sigmoid', 'relu' or 'leaky_relu'
        negative_slope: the negative slope of leaky_relu
        data_format: 'channels_first', 'channels_last'
    """
    assert isinstance(shape, tuple)
    # Kaiming Initialization only deals with FC, Conv and Deconv's weight
    assert len(shape) >= 2
    elem_cnt = functools.reduce(lambda a, b: a * b, shape, 1)
    assert elem_cnt > 0
    assert distribution in ["random_normal", "random_uniform"]
    assert mode in ["fan_in", "fan_out", "fan_avg"]
    assert nonlinearity in [None, "tanh", "sigmoid", "relu", "leaky_relu"]
    assert data_format in ["channels_first", "channels_last"]

    fan = _CalcFan(shape, mode, data_format)
    gain = _CalcGain(nonlinearity, negative_slope)
    std = gain / math.sqrt(fan)
    if distribution == "random_normal":
        return flow.random_normal_initializer(0.0, std)
    elif distribution == "random_uniform":
        bound = math.sqrt(3.0) * std
        return flow.random_uniform_initializer(-bound, bound)
    else:
        raise NotImplementedError(
            "Only support normal and uniform distribution"
        )


def _get_variance_norm(mode):
    if mode.lower() == "fan_in":
        return op_conf_util.kFanIn
    elif mode.lower() == "fan_out":
        return op_conf_util.kFanOut
    elif mode.lower() == "fan_avg":
        return op_conf_util.kAverage
    else:
        raise ValueError("Invalid variance_norm")


def _get_random_distribution(distribution):
    if distribution.lower() == "truncated_normal":
        return op_conf_util.kTruncatedNormal
    elif distribution.lower() == "random_normal":
        return op_conf_util.kRandomNormal
    elif distribution.lower() == "random_uniform":
        return op_conf_util.kRandomUniform
    else:
        raise ValueError("Invalid random_distribution")


def _get_data_format(data_format):
    assert isinstance(data_format, str), "data_format must be a string"

    if data_format.startswith("NC"):
        return "channels_first"
    elif data_format.startswith("N") and data_format.endswith("C"):
        return "channels_last"
    else:
        return ""


def _CalcFan(shape, mode, data_format):
    if len(shape) == 2:  # Linear
        fan_in = shape[1]
        fan_out = shape[0]
    else:  # Conv and Deconv
        fan_in = 1.0
        for dim in shape[1:]:
            fan_in *= dim
        fan_out = shape[0]
        if data_format == "channels_first":
            for dim in shape[2:]:
                fan_out *= dim
        elif data_format == "channels_last":
            for dim in shape[1:-1]:
                fan_out *= dim
        else:
            raise NotImplementedError(
                "Only support 'channels_first' and 'channels_last' data format"
            )

    if mode == "fan_avg":
        return (float(fan_in) + float(fan_out)) / 2
    elif mode == "fan_in":
        return float(fan_in)
    elif mode == "fan_out":
        return float(fan_out)
    else:
        raise NotImplementedError(
            "Only support 'fan_in', 'fan_out' and 'fan_avg' mode"
        )


def _CalcGain(nonlinearity, negative_slope):
    if nonlinearity is None or nonlinearity == "sigmoid":
        return 1.0
    elif nonlinearity == "tanh":
        return 5.0 / 3
    elif nonlinearity == "relu":
        return math.sqrt(2.0)
    elif nonlinearity == "leaky_relu":
        return math.sqrt(2.0 / (1 + negative_slope ** 2))
    else:
        raise NotImplementedError(
            "Only support None, 'tanh', 'sigmoid', 'relu' and 'leaky_relu' nonlinearity"
        )<|MERGE_RESOLUTION|>--- conflicted
+++ resolved
@@ -46,8 +46,9 @@
 
 
 @oneflow_export("random_uniform_initializer")
-<<<<<<< HEAD
-def random_uniform_initializer(minval=0, maxval=1, dtype=data_type_conf_util.kFloat):
+def random_uniform_initializer(
+    minval=0, maxval=1, dtype=data_type_conf_util.kFloat
+):
     r"""Initializer that generates blob with a uniform distribution.
 
     Args:
@@ -59,11 +60,6 @@
     Returns:
         An InitializerConf object.
     """
-=======
-def random_uniform_initializer(
-    minval=0, maxval=1, dtype=data_type_conf_util.kFloat
-):
->>>>>>> 04d30334
     initializer = op_conf_util.InitializerConf()
     if dtype in [data_type_conf_util.kFloat, data_type_conf_util.kDouble]:
         setattr(initializer.random_uniform_conf, "min", float(minval))
