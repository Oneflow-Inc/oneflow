--- conflicted
+++ resolved
@@ -294,22 +294,14 @@
     assert dtype is not None
     op_conf.variable_conf.data_type = dtype.oneflow_proto_dtype
 
-<<<<<<< HEAD
-    root_path = (
-        compile_context.GetCurJobConfigProto().default_initialize_with_snapshot_path()
-    )
-    dir_path = os.path.join(root_path, name)
-    file_path = os.path.join(dir_path, "out")
-=======
     if rt_mode.CurrentMode() == rt_mode.NORMAL_MODE:
         root_path = None
     else:
         root_path = (
-            compile_context.GetCurJobConfigProto().default_initialize_with_snapshot_path
+            compile_context.GetCurJobConfigProto().default_initialize_with_snapshot_path()
         )
         dir_path = os.path.join(root_path, name)
         file_path = os.path.join(dir_path, "out")
->>>>>>> f4bf35f7
     if root_path and os.path.isfile(file_path):
         op_conf.variable_conf.initialize_with_snapshot.path = dir_path
         op_conf.variable_conf.initialize_with_snapshot.key = "out"
