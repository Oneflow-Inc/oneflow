--- conflicted
+++ resolved
@@ -9,7 +9,6 @@
 from oneflow.python.deprecated.variable_scope import get_variable_prefix
 
 
-<<<<<<< HEAD
 @oneflow_export("get_variable")
 def get_variable(
     name,
@@ -18,7 +17,7 @@
     initializer=None,
     trainable=None,
     model_name=None,
-    model_split_axis=None,
+    split_axis=None,
     random_seed=None,
 ):
     assert isinstance(name, str)
@@ -28,17 +27,6 @@
     ), "Argument shape should not be None when the variable exists!"
 
     name = get_variable_prefix() + name
-=======
-@oneflow_export('get_variable')
-def get_variable(name,
-                shape=None,
-                dtype=None,
-                initializer=None,
-                trainable=None,
-                model_name=None,
-                split_axis=None):
-    
->>>>>>> 39b47855
     if name not in compile_context.cur_job_var_op_name2var_blob:
         op_conf = op_conf_util.OperatorConf()
         op_conf.name = name
@@ -52,18 +40,13 @@
             op_conf.trainable = trainable
         if model_name is not None:
             op_conf.variable_conf.model_name = model_name
-<<<<<<< HEAD
-        if model_split_axis is not None:
-            op_conf.variable_conf.model_split_axis = model_split_axis
-        if random_seed is not None:
-            op_conf.variable_conf.random_seed = random_seed
-=======
         if type(split_axis) is int:
             op_conf.variable_conf.split_axis.value = split_axis
         else:
             assert split_axis is None or split_axis is False
             op_conf.variable_conf.split_axis.ClearField("value")
->>>>>>> 39b47855
+        if random_seed is not None:
+            op_conf.variable_conf.random_seed = random_seed
         op_conf.variable_conf.out = "out"
 
         compile_context.CurJobAddOp(op_conf)
