--- conflicted
+++ resolved
@@ -28,10 +28,6 @@
 import oneflow.core.job.regularizer_conf_pb2 as regularizer_conf_util
 import oneflow.core.register.logical_blob_id_pb2 as logical_blob_id_util
 import oneflow.python.framework.hob as hob
-<<<<<<< HEAD
-import oneflow.python.framework.dtype as dtype_util
-=======
->>>>>>> 5e8dab88
 import oneflow.python.eager.blob_cache as blob_cache_util
 import oneflow.python.eager.boxing_util as boxing_util
 import oneflow.python.eager.gradient_util as gradient_util
@@ -362,15 +358,7 @@
             str(op_attribute)
         )
         builder.StatelessCall(
-<<<<<<< HEAD
             cfg_op_attribute, parallel_conf, bn_in_op2blob_object, boxing_util.BoxingTo,
-=======
-            cfg_op_attribute,
-            parallel_conf,
-            bn_in_op2blob_object,
-            boxing_util.BoxingTo,
-            blob_cache_util.FindOrCreateDelegateBlobObject,
->>>>>>> 5e8dab88
         )
 
     oneflow_api.deprecated.LogicalRun(BuildInstruction)
