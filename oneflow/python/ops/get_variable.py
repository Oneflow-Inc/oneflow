from __future__ import absolute_import

import oneflow.python.framework.session_context as session_context
import oneflow.python.framework.compile_context as compile_context
import oneflow.python.framework.remote_blob as remote_blob_util
import oneflow.python.framework.distribute as distribute_util
import oneflow.python.experimental.name_scope as name_scope
import oneflow.core.operator.op_conf_pb2 as op_conf_util
import oneflow.core.register.logical_blob_id_pb2 as logical_blob_id_util
import oneflow.python.framework.g_func_ctx as g_func_ctx
from oneflow.python.oneflow_export import oneflow_export

import os


@oneflow_export("get_variable")
def get_variable(
    name,
    shape=None,
    dtype=None,
    initializer=None,
<<<<<<< HEAD
    trainable=True,
=======
    regularizer=None,
    trainable=None,
>>>>>>> 04d30334
    model_name=None,
    random_seed=None,
    distribute=distribute_util.broadcast(),
):
    r"""Create a new variable or get a existing variable by name.

    Args:
        name: name of this variable. Variable could be shared across different function created by annotation `@oneflow.function` :func:`~oneflow.function`. `None` by defauilt
        shape: shape of the variable. `None` by defauilt
        dtype: data type of the variable. `None` by defauilt
        initializer: a initializer_conf. For instance, a :func:`~oneflow.ones_initializer`. `None` by defauilt
        trainable: a `bool` to indicate if this variable is trainable. `True` by defauilt
        model_name: a `string`. `'weight'` or `'bias'`. `None` by defauilt
        random_seed: random seed for initialization. `None` by defauilt
    Returns:
        A `Blob`

    """
    assert isinstance(name, str)
    assert isinstance(shape, (list, tuple)), "param shape should be a list or tuple of dimension"

    job_name = g_func_ctx.JobBuildAndInferCtx_GetCurrentJobName()
    name = name_scope.GetJobNameScopePrefix(job_name) + name
    sess = session_context.GetDefaultSession()
    var_blob = sess.TryGetVariableBlobOfJobFromStash(job_name, name)

    if var_blob is not None:
        assert var_blob.static_shape == shape
        assert var_blob.dtype == dtype
    else:
        op_conf = _GenerateVariableOpConf(
            name=name,
            shape=shape,
            dtype=dtype,
            initializer=initializer,
            regularizer=regularizer,
            trainable=trainable,
            model_name=model_name,
            random_seed=random_seed,
            distribute=distribute,
        )
        op_conf, parallel_conf = compile_context.GetOpConfAndParallelConf(op_conf)
        var_blob = _CreateVariableBlob(op_conf, parallel_conf)
        sess.StashVariableBlob4Job(job_name, op_conf.name, var_blob)

    return var_blob


def _GenerateVariableOpConf(
    name,
    shape,
    dtype=None,
    initializer=None,
    regularizer=None,
    trainable=None,
    model_name=None,
    random_seed=None,
    distribute=distribute_util.broadcast(),
):
    op_conf = op_conf_util.OperatorConf()
    op_conf.name = name
    op_conf.variable_conf.shape.dim.extend(shape)

    if dtype is not None:
        op_conf.variable_conf.data_type = dtype

    root_path = compile_context.GetCurJobConfigProto().default_initialize_with_snapshot_path
    dir_path = os.path.join(root_path, name)
    file_path = os.path.join(dir_path, "out")
    if root_path and os.path.isfile(file_path):
        op_conf.variable_conf.initialize_with_snapshot.path = dir_path
        op_conf.variable_conf.initialize_with_snapshot.key = "out"
    else:
        if root_path:
            print("{} not found, will be initialized".format(file_path))
        if initializer is not None:
            op_conf.variable_conf.initializer.CopyFrom(initializer)

    if regularizer is not None:
        op_conf.variable_conf.regularizer.CopyFrom(regularizer)

    if trainable is not None:
        op_conf.trainable = trainable

    if model_name is not None:
        op_conf.variable_conf.model_name = model_name

    if type(distribute) is distribute_util.SplitDistribute:
        op_conf.variable_conf.split_axis.value = distribute.axis
    else:
        op_conf.variable_conf.split_axis.ClearField("value")

    if random_seed is not None:
        op_conf.variable_conf.random_seed = random_seed

    op_conf.variable_conf.out = "out"
    return op_conf


def _CreateVariableBlob(op_conf, parallel_conf):
    compile_context.CurJobAddConsistentOp(op_conf)
    lbi = logical_blob_id_util.LogicalBlobId()
    lbi.op_name = op_conf.name
    lbi.blob_name = op_conf.variable_conf.out
    return remote_blob_util.RemoteBlob(lbi)<|MERGE_RESOLUTION|>--- conflicted
+++ resolved
@@ -19,12 +19,8 @@
     shape=None,
     dtype=None,
     initializer=None,
-<<<<<<< HEAD
-    trainable=True,
-=======
     regularizer=None,
     trainable=None,
->>>>>>> 04d30334
     model_name=None,
     random_seed=None,
     distribute=distribute_util.broadcast(),
