--- conflicted
+++ resolved
@@ -40,11 +40,7 @@
             .SetAttr("is_floating_value", is_floating_value, "AttrTypeBool")\
             .SetAttr("dtype", dtype, "AttrTypeDataType")\
             .SetAttr("shape", shape, "AttrTypeShape")\
-<<<<<<< HEAD
-            .Build().RemoteBlobList()[0]
-=======
             .Build().InferAndTryRun().RemoteBlobList()[0]
->>>>>>> fc2f2165
     else:
         op_conf = op_conf_util.OperatorConf()
         setattr(op_conf, "name", name)
