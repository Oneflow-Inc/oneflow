--- conflicted
+++ resolved
@@ -1,5 +1,4 @@
 from __future__ import absolute_import
-<<<<<<< HEAD
 import oneflow.python.framework.compile_context as compile_context
 import oneflow.python.framework.remote_blob as remote_blob_util
 import oneflow.python.framework.id_util as id_util
@@ -10,22 +9,14 @@
 import oneflow.python.eager.vm_util as vm_util
 import oneflow.python.framework.placement_context as placement_ctx
 
-=======
-
-import oneflow.core.operator.op_conf_pb2 as op_conf_util
-import oneflow.core.register.logical_blob_id_pb2 as logical_blob_id_util
-import oneflow.python.framework.compile_context as compile_context
-import oneflow.python.framework.id_util as id_util
-import oneflow.python.framework.remote_blob as remote_blob_util
->>>>>>> 2e9e3ef8
 from oneflow.python.oneflow_export import oneflow_export
 import oneflow
 
 
 @oneflow_export("copy")
-<<<<<<< HEAD
 def api_copy(x, name=None):
     return enable_if.unique(lazy_copy, eager_copy)(x, name=name)
+
 
 @enable_if.condition(hob.in_global_mode & ~hob.eager_execution_enabled)
 def lazy_copy(x, name=None):
@@ -33,20 +24,20 @@
     compile_context.CurJobAddOp(op_conf)
     return remote_blob_util.RemoteBlob(lbi)
 
+
 @enable_if.condition(hob.in_global_mode & hob.eager_execution_enabled)
 def eager_copy(x, name=None):
     op_conf, lbi = _CopyOpConfAndLbi(x, name=name)
     compile_context.CurJobAddMirroredOp(op_conf)
-    vm_util.LogicalRun(vm_util.MakeFunctionCopyInstructionBuilder(x.blob_object, op_conf))
+    vm_util.LogicalRun(
+        vm_util.MakeFunctionCopyInstructionBuilder(x.blob_object, op_conf)
+    )
     return remote_blob_util.EagerLogicalBlob(lbi)
 
-def _CopyOpConfAndLbi(x, name = None):
-    if name is None: name = id_util.UniqueStr("Copy_")
-=======
-def copy(x, name=None):
+
+def _CopyOpConfAndLbi(x, name=None):
     if name is None:
         name = id_util.UniqueStr("Copy_")
->>>>>>> 2e9e3ef8
     op_conf = op_conf_util.OperatorConf()
     op_conf.name = name
     setattr(op_conf.copy_conf, "in", x.unique_name)
