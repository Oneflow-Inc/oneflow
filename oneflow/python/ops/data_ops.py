"""
Copyright 2020 The OneFlow Authors. All rights reserved.

Licensed under the Apache License, Version 2.0 (the "License");
you may not use this file except in compliance with the License.
You may obtain a copy of the License at

    http://www.apache.org/licenses/LICENSE-2.0

Unless required by applicable law or agreed to in writing, software
distributed under the License is distributed on an "AS IS" BASIS,
WITHOUT WARRANTIES OR CONDITIONS OF ANY KIND, either express or implied.
See the License for the specific language governing permissions and
limitations under the License.
"""
from __future__ import absolute_import

from typing import Optional, Sequence, Tuple, Union, List

import oneflow as flow
import oneflow.core.operator.op_conf_pb2 as op_conf_util
import oneflow.core.record.image_pb2 as image_util
import oneflow.core.register.logical_blob_id_pb2 as logical_blob_id_util
import oneflow.python.framework.dtype as dtype_util
import oneflow.python.framework.id_util as id_util
import oneflow.python.framework.interpret_util as interpret_util
import oneflow.python.framework.remote_blob as remote_blob_util
from oneflow.python.oneflow_export import oneflow_export, oneflow_deprecate
import traceback


@oneflow_export("data.ImagePreprocessor")
class ImagePreprocessor(object):
    def __init__(self, preprocessor: str) -> None:
        assert isinstance(preprocessor, str)
        if preprocessor.lower() != "bgr2rgb" and preprocessor.lower() != "mirror":
            raise ValueError('preprocessor must be "bgr2rgb" or "mirror".')

        self.preprocessor = preprocessor

    def to_proto(
        self, proto: Optional[image_util.ImagePreprocess] = None
    ) -> image_util.ImagePreprocess:
        if proto is None:
            proto = image_util.ImagePreprocess()

        if self.preprocessor == "bgr2rgb":
            proto.bgr2rgb.SetInParent()
        elif self.preprocessor == "mirror":
            proto.mirror.SetInParent()
        else:
            raise NotImplementedError

        return proto


@oneflow_export("data.ImageResizePreprocessor")
class ImageResizePreprocessor(object):
    def __init__(self, width: int, height: int) -> None:
        assert isinstance(width, int)
        assert isinstance(height, int)

        self.width = width
        self.height = height

    def to_proto(
        self, proto: Optional[image_util.ImagePreprocess] = None
    ) -> image_util.ImagePreprocess:
        proto = proto or image_util.ImagePreprocess()
        setattr(proto.resize, "width", self.width)
        setattr(proto.resize, "height", self.height)
        return proto


@oneflow_export("data.ImageCodec")
class ImageCodec(object):
    def __init__(
        self,
        image_preprocessors: Optional[
            Union[List[ImageResizePreprocessor], Tuple[ImageResizePreprocessor]]
        ] = None,
    ) -> None:
        if isinstance(image_preprocessors, (list, tuple)):
            self.image_preprocessors = list(image_preprocessors)
        else:
            self.image_preprocessors = []

    def to_proto(
        self, proto: Optional[op_conf_util.EncodeConf] = None
    ) -> op_conf_util.EncodeConf:
        if proto is None:
            proto = op_conf_util.EncodeConf()

        proto.jpeg.preprocess.extend([p.to_proto() for p in self.image_preprocessors])
        return proto


@oneflow_export("data.RawCodec")
class RawCodec(object):
    def __init__(self, auto_zero_padding: bool = False) -> None:
        self.auto_zero_padding = auto_zero_padding

    def to_proto(
        self, proto: Optional[op_conf_util.EncodeConf] = None
    ) -> op_conf_util.EncodeConf:
        if proto is None:
            proto = op_conf_util.EncodeConf()

        proto.raw.dim1_varying_length = False
        proto.raw.auto_zero_padding = self.auto_zero_padding
        return proto


@oneflow_export("data.BytesListCodec")
class BytesListCodec(object):
    def __init__(self) -> None:
        pass

    def to_proto(
        self, proto: Optional[op_conf_util.EncodeConf] = None
    ) -> op_conf_util.EncodeConf:
        if proto is None:
            proto = op_conf_util.EncodeConf()

        proto.bytes_list.SetInParent()
        return proto


@oneflow_export("data.NormByChannelPreprocessor")
class NormByChannelPreprocessor(object):
    def __init__(
        self,
        mean_values: Union[List[float], Tuple[float]],
        std_values: Union[List[float], Tuple[float]] = (1.0, 1.0, 1.0),
        data_format: str = "channels_last",
    ) -> None:
        assert isinstance(mean_values, (list, tuple))
        assert isinstance(std_values, (list, tuple))
        assert isinstance(data_format, str)
        self.mean_values = mean_values
        self.std_values = std_values
        self.data_format = data_format

    def to_proto(
        self, proto: Optional[op_conf_util.PreprocessConf] = None
    ) -> op_conf_util.PreprocessConf:
        if proto is None:
            proto = op_conf_util.PreprocessConf()

        proto.norm_by_channel_conf.mean_value.extend(self.mean_values)
        proto.norm_by_channel_conf.std_value.extend(self.std_values)
        proto.norm_by_channel_conf.data_format = self.data_format

        return proto


@oneflow_export("data.BlobConf")
class BlobConf(object):
    def __init__(
        self,
        name: str,
        shape: Sequence[int],
        dtype: dtype_util.dtype,
        codec: Union[ImageCodec, RawCodec],
        preprocessors: Optional[
            Sequence[
                Union[
                    ImagePreprocessor,
                    ImageResizePreprocessor,
                    NormByChannelPreprocessor,
                ]
            ]
        ] = None,
    ) -> None:
        assert isinstance(name, str)
        assert isinstance(shape, (list, tuple))

        self.name = name
        self.shape = shape
        self.dtype = dtype
        self.codec = codec

        if isinstance(preprocessors, (list, tuple)):
            self.preprocessors = list(preprocessors)
        else:
            self.preprocessors = []

    def to_proto(self) -> op_conf_util.BlobConf:
        blob_conf = op_conf_util.BlobConf()
        blob_conf.name = self.name
        blob_conf.shape.dim.extend(self.shape)
        blob_conf.data_type = self.dtype.oneflow_proto_dtype
        self.codec.to_proto(blob_conf.encode_case)
        blob_conf.preprocess.extend([p.to_proto() for p in self.preprocessors])
        return blob_conf


@oneflow_export("data.decode_ofrecord")
@oneflow_deprecate()
def decode_ofrecord(
    ofrecord_dir: str,
    blobs: Sequence[BlobConf],
    batch_size: int = 1,
    data_part_num: int = 1,
    part_name_prefix: str = "part-",
    part_name_suffix_length: int = -1,
    shuffle: bool = False,
    buffer_size: int = 1024,
    name: str = None,
) -> Tuple[remote_blob_util.BlobDef]:
    print(
        "WARNING:",
        "oneflow.data.decode_ofrecord is deprecated, and NOT work in eager mode, please use: \n",
        "    1)   ofrecord = oneflow.data.ofrecord_reader(...) to read ofrecord; \n",
        "    2)   image = oneflow.data.ofrecord_image_decoder(...) to decode image; \n",
        "    3)   raw = oneflow.data.ofrecord_raw_decoder(...) to decode raw data like label; \n",
        traceback.format_stack()[-2],
    )
    assert not flow.eager_execution_enabled()

    if name is None:
        name = id_util.UniqueStr("Decode_")

    lbis = []

    op_conf = op_conf_util.OperatorConf()
    op_conf.name = name

    op_conf.decode_ofrecord_conf.data_dir = ofrecord_dir
    op_conf.decode_ofrecord_conf.data_part_num = data_part_num
    op_conf.decode_ofrecord_conf.batch_size = batch_size
    op_conf.decode_ofrecord_conf.part_name_prefix = part_name_prefix
    op_conf.decode_ofrecord_conf.part_name_suffix_length = part_name_suffix_length
    if shuffle == True:
        op_conf.decode_ofrecord_conf.random_shuffle_conf.buffer_size = buffer_size
    for blob_conf in blobs:
        op_conf.decode_ofrecord_conf.blob.extend([blob_conf.to_proto()])
        lbi = logical_blob_id_util.LogicalBlobId()
        lbi.op_name = name
        lbi.blob_name = blob_conf.name
        lbis.append(lbi)

    interpret_util.ConsistentForward(op_conf)
    return tuple(map(lambda x: remote_blob_util.RemoteBlob(x), lbis))


@oneflow_export("data.ofrecord_loader")
def ofrecord_loader(
    ofrecord_dir: str,
    batch_size: int = 1,
    data_part_num: int = 1,
    part_name_prefix: str = "part-",
    part_name_suffix_length: int = -1,
    shuffle: bool = False,
    shuffle_buffer_size: int = 1024,
    name: Optional[str] = None,
) -> remote_blob_util.BlobDef:
    if name is None:
        name = id_util.UniqueStr("OFRecord_Loader_")

    op_conf = op_conf_util.OperatorConf()
    op_conf.name = name

    op_conf.record_load_conf.out = "out"
    op_conf.record_load_conf.data_dir = ofrecord_dir
    op_conf.record_load_conf.data_part_num = data_part_num
    op_conf.record_load_conf.batch_size = batch_size
    op_conf.record_load_conf.part_name_prefix = part_name_prefix
    if part_name_suffix_length != -1:
        op_conf.record_load_conf.part_name_suffix_length = part_name_suffix_length
    if shuffle:
        op_conf.record_load_conf.random_shuffle_conf.buffer_size = shuffle_buffer_size
    lbi = logical_blob_id_util.LogicalBlobId()
    lbi.op_name = name
    lbi.blob_name = "out"

    interpret_util.ConsistentForward(op_conf)
    return remote_blob_util.RemoteBlob(lbi)


@oneflow_export("data.ofrecord_reader")
def ofrecord_reader(
    ofrecord_dir: str,
    batch_size: int = 1,
    data_part_num: int = 1,
    part_name_prefix: str = "part-",
    part_name_suffix_length: int = -1,
    random_shuffle: bool = False,
    shuffle_buffer_size: int = 1024,
    shuffle_after_epoch: bool = False,
    name: Optional[str] = None,
) -> remote_blob_util.BlobDef:
    r"""Get ofrecord object from ofrecord dataset.

    Args:
        ofrecord_dir (str): Path to ofrecord dataset.
        batch_size (int, optional): Batch size. Defaults to 1.
        data_part_num (int, optional): Number of dataset's partitions. Defaults to 1.
        part_name_prefix (str, optional): Prefix of dataset's parition file. Defaults to "part-".
        part_name_suffix_length (int, optional): Total length of padded suffix number , -1 means no padding. eg: 3 for `part-001`. Defaults to -1.
        random_shuffle (bool, optional): Determines records shuffled or not. Defaults to False.
        shuffle_buffer_size (int, optional): Shuffle buffer size. Defaults to 1024.
        shuffle_after_epoch (bool, optional): Shuffled or not after each epoch. Defaults to False.
        name (Optional[str], optional): Optional name. Defaults to None.
        
    Returns:
        remote_blob_util.BlobDef: The result Blob

    For example: 

    .. code-block:: python 

        import oneflow as flow
        import oneflow.typing as tp
        from typing import Tuple


        @flow.global_function(type="predict")
        def ofrecord_reader_job() -> Tuple[tp.Numpy, tp.Numpy]:
            batch_size = 16
            with flow.scope.placement("cpu", "0:0"):
                # our ofrecord file path is "./dataset/part-0"
                ofrecord = flow.data.ofrecord_reader(
                    "./dataset/",
                    batch_size=batch_size,
                    data_part_num=1,
                    part_name_suffix_length=-1,
                    part_name_prefix='part-', 
                    random_shuffle=True,
                    shuffle_after_epoch=True,
                )
                # image shape is (28*28, )
                image = flow.data.OFRecordRawDecoder(
                    ofrecord, "images", shape=(784, ), dtype=flow.int32
                )
                # label shape is (1, )
                label = flow.data.OFRecordRawDecoder(
                    ofrecord, "labels", shape=(1, ), dtype=flow.int32
                )
                
                return image, label

        if __name__ == "__main__":
            images, labels = ofrecord_reader_job()
            print("In per batch, images shape is", images.shape)
            print("In per batch, labels shape is", labels.shape)

            # In per batch, images shape is (16, 784)
            # In per batch, labels shape is (16, 1)

    """
    if name is None:
        name = id_util.UniqueStr("OFRecord_Reader_")

    return (
        flow.user_op_builder(name)
        .Op("OFRecordReader")
        .Output("out")
        .Attr("data_dir", ofrecord_dir)
        .Attr("data_part_num", data_part_num)
        .Attr("batch_size", batch_size)
        .Attr("part_name_prefix", part_name_prefix)
        .Attr("random_shuffle", random_shuffle)
        .Attr("shuffle_buffer_size", shuffle_buffer_size)
        .Attr("shuffle_after_epoch", shuffle_after_epoch)
        .Attr("part_name_suffix_length", part_name_suffix_length)
        .Build()
        .InferAndTryRun()
        .RemoteBlobList()[0]
    )


@oneflow_export("data.decode_random")
def decode_random(
    shape: Sequence[int],
    dtype: dtype_util.dtype,
    batch_size: int = 1,
    initializer: Optional[op_conf_util.InitializerConf] = None,
    tick: Optional[remote_blob_util.BlobDef] = None,
    name: Optional[str] = None,
) -> remote_blob_util.BlobDef:
    op_conf = op_conf_util.OperatorConf()

    if name is None:
        name = id_util.UniqueStr("DecodeRandom_")
    assert isinstance(name, str)
    op_conf.name = name

    assert isinstance(shape, (list, tuple))
    op_conf.decode_random_conf.shape.dim.extend(shape)

    assert dtype is not None
    setattr(op_conf.decode_random_conf, "data_type", dtype.oneflow_proto_dtype)

    op_conf.decode_random_conf.batch_size = batch_size

    if initializer is not None:
        op_conf.decode_random_conf.data_initializer.CopyFrom(initializer)
    else:
        op_conf.decode_random_conf.data_initializer.CopyFrom(
            flow.random_uniform_initializer()
        )

    if tick:
        op_conf.decode_random_conf.tick = tick.unique_name
    op_conf.decode_random_conf.out = "out"

    lbi = logical_blob_id_util.LogicalBlobId()
    lbi.op_name = op_conf.name
    lbi.blob_name = "out"

<<<<<<< HEAD
    compile_context.CurJobAddConsistentOp(op_conf)
    return remote_blob_util.RemoteBlob(lbi)


@oneflow_export("data.onerec_reader")
def onerec_reader(
    files,
    batch_size=1,
    random_shuffle=False,
    shuffle_buffer_size=1024,
    shuffle_after_epoch=False,
    name=None,
):
    assert isinstance(files, (list, tuple))

    if name is None:
        name = id_util.UniqueStr("OneRecReader_")

    return (
        flow.user_op_builder(name)
        .Op("OneRecReader")
        .Output("out")
        .Attr("files", files, "AttrTypeListString")
        .Attr("batch_size", batch_size, "AttrTypeInt32")
        .Attr("random_shuffle", random_shuffle, "AttrTypeBool")
        .Attr("shuffle_buffer_size", shuffle_buffer_size, "AttrTypeInt32")
        .Attr("shuffle_after_epoch", shuffle_after_epoch, "AttrTypeBool")
        .Build()
        .InferAndTryRun()
        .RemoteBlobList()[0]
    )
=======
    interpret_util.ConsistentForward(op_conf)
    return remote_blob_util.RemoteBlob(lbi)


@oneflow_export(
    "data.image_decoder_random_crop_resize", "data.ImageDecoderRandomCropResize"
)
def image_decoder_random_crop_resize(
    input_blob: remote_blob_util.BlobDef,
    target_width: int,
    target_height: int,
    num_attempts: Optional[int] = None,
    seed: Optional[int] = None,
    random_area: Optional[Sequence[float]] = None,
    random_aspect_ratio: Optional[Sequence[float]] = None,
    num_workers: Optional[int] = None,
    warmup_size: Optional[int] = None,
    max_num_pixels: Optional[int] = None,
    name: Optional[str] = None,
) -> Tuple[remote_blob_util.BlobDef]:
    if name is None:
        name = id_util.UniqueStr("ImageDecoderRandomCropResize_")

    op_conf = op_conf_util.OperatorConf()
    op_conf.name = name
    setattr(op_conf.image_decoder_random_crop_resize_conf, "in", input_blob.unique_name)
    op_conf.image_decoder_random_crop_resize_conf.out = "out"
    op_conf.image_decoder_random_crop_resize_conf.target_width = target_width
    op_conf.image_decoder_random_crop_resize_conf.target_height = target_height
    if num_attempts is not None:
        op_conf.image_decoder_random_crop_resize_conf.num_attempts = num_attempts
    if seed is not None:
        op_conf.image_decoder_random_crop_resize_conf.seed = seed
    if random_area is not None:
        assert len(random_area) == 2
        op_conf.image_decoder_random_crop_resize_conf.random_area_min = random_area[0]
        op_conf.image_decoder_random_crop_resize_conf.random_area_max = random_area[1]
    if random_aspect_ratio is not None:
        assert len(random_aspect_ratio) == 2
        op_conf.image_decoder_random_crop_resize_conf.random_aspect_ratio_min = random_aspect_ratio[
            0
        ]
        op_conf.image_decoder_random_crop_resize_conf.random_aspect_ratio_max = random_aspect_ratio[
            1
        ]
    if num_workers is not None:
        op_conf.image_decoder_random_crop_resize_conf.num_workers = num_workers
    if warmup_size is not None:
        op_conf.image_decoder_random_crop_resize_conf.warmup_size = warmup_size
    if max_num_pixels is not None:
        op_conf.image_decoder_random_crop_resize_conf.max_num_pixels = max_num_pixels
    interpret_util.Forward(op_conf)
    lbi = logical_blob_id_util.LogicalBlobId()
    lbi.op_name = op_conf.name
    lbi.blob_name = "out"
    return remote_blob_util.RemoteBlob(lbi)
>>>>>>> 1d32adf4
<|MERGE_RESOLUTION|>--- conflicted
+++ resolved
@@ -409,39 +409,6 @@
     lbi.op_name = op_conf.name
     lbi.blob_name = "out"
 
-<<<<<<< HEAD
-    compile_context.CurJobAddConsistentOp(op_conf)
-    return remote_blob_util.RemoteBlob(lbi)
-
-
-@oneflow_export("data.onerec_reader")
-def onerec_reader(
-    files,
-    batch_size=1,
-    random_shuffle=False,
-    shuffle_buffer_size=1024,
-    shuffle_after_epoch=False,
-    name=None,
-):
-    assert isinstance(files, (list, tuple))
-
-    if name is None:
-        name = id_util.UniqueStr("OneRecReader_")
-
-    return (
-        flow.user_op_builder(name)
-        .Op("OneRecReader")
-        .Output("out")
-        .Attr("files", files, "AttrTypeListString")
-        .Attr("batch_size", batch_size, "AttrTypeInt32")
-        .Attr("random_shuffle", random_shuffle, "AttrTypeBool")
-        .Attr("shuffle_buffer_size", shuffle_buffer_size, "AttrTypeInt32")
-        .Attr("shuffle_after_epoch", shuffle_after_epoch, "AttrTypeBool")
-        .Build()
-        .InferAndTryRun()
-        .RemoteBlobList()[0]
-    )
-=======
     interpret_util.ConsistentForward(op_conf)
     return remote_blob_util.RemoteBlob(lbi)
 
@@ -498,4 +465,32 @@
     lbi.op_name = op_conf.name
     lbi.blob_name = "out"
     return remote_blob_util.RemoteBlob(lbi)
->>>>>>> 1d32adf4
+
+
+@oneflow_export("data.onerec_reader")
+def onerec_reader(
+    files,
+    batch_size=1,
+    random_shuffle=False,
+    shuffle_buffer_size=1024,
+    shuffle_after_epoch=False,
+    name=None,
+):
+    assert isinstance(files, (list, tuple))
+
+    if name is None:
+        name = id_util.UniqueStr("OneRecReader_")
+
+    return (
+        flow.user_op_builder(name)
+        .Op("OneRecReader")
+        .Output("out")
+        .Attr("files", files, "AttrTypeListString")
+        .Attr("batch_size", batch_size, "AttrTypeInt32")
+        .Attr("random_shuffle", random_shuffle, "AttrTypeBool")
+        .Attr("shuffle_buffer_size", shuffle_buffer_size, "AttrTypeInt32")
+        .Attr("shuffle_after_epoch", shuffle_after_epoch, "AttrTypeBool")
+        .Build()
+        .InferAndTryRun()
+        .RemoteBlobList()[0]
+    )