--- conflicted
+++ resolved
@@ -133,17 +133,17 @@
 
 
 @oneflow_export("data.decode_ofrecord")
-<<<<<<< HEAD
-def decode_ofrecord(ofrecord_dir, blobs, data_part_num=-1, part_name_prefix="part-",
-                    part_name_suffix_length=-1, name=None):
-=======
+def decode_ofrecord(ofrecord_dir, blobs,
+                    data_part_num=-1,
+                    part_name_prefix="part-",
+                    part_name_suffix_length=-1,
+                    name=None):
 def decode_ofrecord(ofrecord_dir, blobs,
                     batch_size=1,
                     data_part_num=-1,
                     part_name_prefix="part-",
                     part_name_suffix_length=-1,
                     name=None):
->>>>>>> 0ca43f65
     if name is None:
         name = id_util.UniqueStr("Decode_")
 
@@ -154,10 +154,7 @@
 
     op_conf.decode_ofrecord_conf.data_dir = ofrecord_dir
     op_conf.decode_ofrecord_conf.data_part_num = data_part_num
-<<<<<<< HEAD
-=======
     op_conf.decode_ofrecord_conf.batch_size = batch_size
->>>>>>> 0ca43f65
     op_conf.decode_ofrecord_conf.part_name_prefix = part_name_prefix
     op_conf.decode_ofrecord_conf.part_name_suffix_length = part_name_suffix_length
     for blob_conf in blobs:
