--- conflicted
+++ resolved
@@ -223,11 +223,8 @@
         random_seed,
         shuffle=True,
         group_by_aspect_ratio=True,
-<<<<<<< HEAD
         remove_images_without_annotations=True,
-=======
         max_segm_poly_points_per_image=65536,
->>>>>>> d15b3dcf
         name=None,
     ):
         self.name = name or id_util.UniqueStr("COCODataset_")
@@ -237,6 +234,7 @@
         self.random_seed = random_seed
         self.shuffle = shuffle
         self.group_by_aspect_ratio = group_by_aspect_ratio
+        self.remove_images_without_annotations = remove_images_without_annotations
         self.max_segm_poly_points_per_image = max_segm_poly_points_per_image
 
     def to_proto(self, proto=None):
@@ -250,11 +248,8 @@
         proto.coco.annotation_file = self.annotation_file
         proto.coco.image_dir = self.image_dir
         proto.coco.group_by_aspect_ratio = self.group_by_aspect_ratio
-<<<<<<< HEAD
         proto.coco.remove_images_without_annotations = self.remove_images_without_annotations
-=======
         proto.coco.max_segm_poly_points = self.max_segm_poly_points_per_image
->>>>>>> d15b3dcf
         return proto
 
 
