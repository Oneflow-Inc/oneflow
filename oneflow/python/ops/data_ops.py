from __future__ import absolute_import

import oneflow.python.framework.compile_context as compile_context
import oneflow.python.framework.remote_blob as remote_blob_util
import oneflow.python.framework.id_util as id_util
import oneflow.core.operator.op_conf_pb2 as op_conf_util
import oneflow.core.record.image_pb2 as image_util
import oneflow.core.register.logical_blob_id_pb2 as logical_blob_id_util

from oneflow.python.oneflow_export import oneflow_export


@oneflow_export("data.ImagePreprocessor")
class ImagePreprocessor(object):
    def __init__(self, preprocessor):
        assert isinstance(preprocessor, str)
        if (
            preprocessor.lower() != "bgr2rgb"
            and preprocessor.lower() != "mirror"
        ):
            raise ValueError('preprocessor must be "bgr2rgb" or "mirror".')

        self.preprocessor = preprocessor

    def to_proto(self, proto=None):
        if proto is None:
            proto = image_util.ImagePreprocess()

        if self.preprocessor == "bgr2rgb":
            proto.bgr2rgb.SetInParent()
        elif self.preprocessor == "mirror":
            proto.mirror.SetInParent()
        else:
            raise NotImplementedError

        return proto


@oneflow_export("data.ImageResizePreprocessor")
class ImageResizePreprocessor(object):
    def __init__(self, width, height):
        assert isinstance(width, int)
        assert isinstance(height, int)

        self.width = width
        self.height = height

    def to_proto(self, proto=None):
        proto = proto or image_util.ImagePreprocess()
        setattr(proto.resize, "width", self.width)
        setattr(proto.resize, "height", self.height)
        return proto


@oneflow_export("data.ImageCodec")
class ImageCodec(object):
    def __init__(self, image_preprocessors=None):
        if isinstance(image_preprocessors, (list, tuple)):
            self.image_preprocessors = list(image_preprocessors)
        else:
            self.image_preprocessors = []

    def to_proto(self, proto=None):
        if proto is None:
            proto = op_conf_util.EncodeConf()

        proto.jpeg.preprocess.extend(
            [p.to_proto() for p in self.image_preprocessors]
        )
        return proto


@oneflow_export("data.RawCodec")
class RawCodec(object):
    def to_proto(self, proto=None):
        if proto is None:
            proto = op_conf_util.EncodeConf()

        proto.raw.dim1_varying_length = False
        return proto


@oneflow_export("data.NormByChannelPreprocessor")
class NormByChannelPreprocessor(object):
    def __init__(
        self,
        mean_values,
        std_values=(1.0, 1.0, 1.0),
        data_format="channels_last",
    ):
        assert isinstance(mean_values, (list, tuple))
        assert isinstance(std_values, (list, tuple))
        assert isinstance(data_format, str)
        self.mean_values = mean_values
        self.std_values = std_values
        self.data_format = data_format

    def to_proto(self, proto=None):
        if proto is None:
            proto = op_conf_util.PreprocessConf()

        proto.norm_by_channel_conf.mean_value.extend(self.mean_values)
        proto.norm_by_channel_conf.std_value.extend(self.std_values)
        proto.norm_by_channel_conf.data_format = self.data_format

        return proto


@oneflow_export("data.BlobConf")
class BlobConf(object):
    def __init__(self, name, shape, dtype, codec, preprocessors=None):
        assert isinstance(name, str)
        assert isinstance(shape, (list, tuple))

        self.name = name
        self.shape = shape
        self.dtype = dtype
        self.codec = codec

        if isinstance(preprocessors, (list, tuple)):
            self.preprocessors = list(preprocessors)
        else:
            self.preprocessors = []

    def to_proto(self):
        blob_conf = op_conf_util.BlobConf()
        blob_conf.name = self.name
        blob_conf.shape.dim.extend(self.shape)
        blob_conf.data_type = self.dtype
        self.codec.to_proto(blob_conf.encode_case)
        blob_conf.preprocess.extend([p.to_proto() for p in self.preprocessors])
        return blob_conf


@oneflow_export("data.decode_ofrecord")
<<<<<<< HEAD
def decode_ofrecord(ofrecord_dir, batch_size, blobs, data_part_num=-1, name=None):
=======
def decode_ofrecord(ofrecord_dir, blobs, data_part_num=-1, part_name_prefix="part-",
                    part_name_suffix_length=-1, name=None):
>>>>>>> 0d35327b
    if name is None:
        name = id_util.UniqueStr("Decode_")

    lbis = []

    op_conf = op_conf_util.OperatorConf()
    op_conf.name = name

    op_conf.decode_ofrecord_conf.data_dir = ofrecord_dir
    op_conf.decode_ofrecord_conf.data_part_num = data_part_num
<<<<<<< HEAD
    op_conf.decode_ofrecord_conf.batch_size = batch_size
=======
    op_conf.decode_ofrecord_conf.part_name_prefix = part_name_prefix
    op_conf.decode_ofrecord_conf.part_name_suffix_length = part_name_suffix_length
>>>>>>> 0d35327b
    for blob_conf in blobs:
        op_conf.decode_ofrecord_conf.blob.extend([blob_conf.to_proto()])
        lbi = logical_blob_id_util.LogicalBlobId()
        lbi.op_name = name
        lbi.blob_name = blob_conf.name
        lbis.append(lbi)

    compile_context.CurJobAddOp(op_conf)
    return tuple(map(lambda x: remote_blob_util.RemoteBlob(x), lbis))<|MERGE_RESOLUTION|>--- conflicted
+++ resolved
@@ -133,12 +133,12 @@
 
 
 @oneflow_export("data.decode_ofrecord")
-<<<<<<< HEAD
-def decode_ofrecord(ofrecord_dir, batch_size, blobs, data_part_num=-1, name=None):
-=======
-def decode_ofrecord(ofrecord_dir, blobs, data_part_num=-1, part_name_prefix="part-",
-                    part_name_suffix_length=-1, name=None):
->>>>>>> 0d35327b
+def decode_ofrecord(ofrecord_dir, blobs,
+                    batch_size=1,
+                    data_part_num=-1,
+                    part_name_prefix="part-",
+                    part_name_suffix_length=-1,
+                    name=None):
     if name is None:
         name = id_util.UniqueStr("Decode_")
 
@@ -149,12 +149,9 @@
 
     op_conf.decode_ofrecord_conf.data_dir = ofrecord_dir
     op_conf.decode_ofrecord_conf.data_part_num = data_part_num
-<<<<<<< HEAD
     op_conf.decode_ofrecord_conf.batch_size = batch_size
-=======
     op_conf.decode_ofrecord_conf.part_name_prefix = part_name_prefix
     op_conf.decode_ofrecord_conf.part_name_suffix_length = part_name_suffix_length
->>>>>>> 0d35327b
     for blob_conf in blobs:
         op_conf.decode_ofrecord_conf.blob.extend([blob_conf.to_proto()])
         lbi = logical_blob_id_util.LogicalBlobId()
