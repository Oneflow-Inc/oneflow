--- conflicted
+++ resolved
@@ -34,12 +34,10 @@
     r"""This operator converts the Blob's type from TensorBuffer to Tensor. 
     Some operator's output data type is `TensorBuffer`, you can use this operator to convert back
     to `Tensor`. 
-<<<<<<< HEAD
 
     Refer to `Concept Explanation <https://docs.oneflow.org/basics_topics/concept_explanation.html#3tensorbuffer-tensorlist>`_ 
     for more about TensorBuffer. 
-=======
->>>>>>> ff1dcbe2
+
 
     Args:
         x (BlobDef): Input `Blob`.
@@ -94,12 +92,10 @@
     x: BlobDef, instance_dims: int, name: Optional[str] = None,
 ) -> BlobDef:
     r"""This operator converts the Blob's type from Tensor to TensorBuffer. 
-<<<<<<< HEAD
 
     Refer to `Concept Explanation <https://docs.oneflow.org/basics_topics/concept_explanation.html#3tensorbuffer-tensorlist>`_ 
     for more about TensorBuffer. 
-=======
->>>>>>> ff1dcbe2
+
 
     Args:
         x (BlobDef): Input `Blob`.
