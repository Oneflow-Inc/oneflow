--- conflicted
+++ resolved
@@ -705,7 +705,52 @@
         )
 
 
-<<<<<<< HEAD
+@oneflow_export("data.ofrecord_image_classification_reader")
+def ofrecord_image_classification_reader(
+    ofrecord_dir: str,
+    image_feature_name: str,
+    label_feature_name: str,
+    batch_size: int = 1,
+    data_part_num: int = 1,
+    part_name_prefix: str = "part-",
+    part_name_suffix_length: int = -1,
+    random_shuffle: bool = False,
+    shuffle_buffer_size: int = 1024,
+    shuffle_after_epoch: bool = False,
+    color_space: str = "BGR",
+    decode_buffer_size_per_thread: int = 32,
+    num_decode_threads_per_machine: Optional[int] = None,
+    name: Optional[str] = None,
+) -> BlobDef:
+    if name is None:
+        name = id_util.UniqueStr("OFRecordImageClassificationReader_")
+    (image, label) = (
+        flow.user_op_builder(name)
+        .Op("ofrecord_image_classification_reader")
+        .Output("image")
+        .Output("label")
+        .Attr("data_dir", ofrecord_dir)
+        .Attr("data_part_num", data_part_num)
+        .Attr("batch_size", batch_size)
+        .Attr("part_name_prefix", part_name_prefix)
+        .Attr("random_shuffle", random_shuffle)
+        .Attr("shuffle_buffer_size", shuffle_buffer_size)
+        .Attr("shuffle_after_epoch", shuffle_after_epoch)
+        .Attr("part_name_suffix_length", part_name_suffix_length)
+        .Attr("color_space", color_space)
+        .Attr("image_feature_name", image_feature_name)
+        .Attr("label_feature_name", label_feature_name)
+        .Attr("decode_buffer_size_per_thread", decode_buffer_size_per_thread)
+        .Attr("num_decode_threads_per_machine", num_decode_threads_per_machine or 0)
+        .Build()
+        .InferAndTryRun()
+        .RemoteBlobList()
+    )
+    label = flow.tensor_buffer_to_tensor(label, dtype=flow.int32, instance_shape=[1])
+    label = flow.squeeze(label, axis=[-1])
+    return image, label
+
+
 @oneflow_export("ssd_random_crop")
 def ssd_random_crop(
     image: BlobDef,
@@ -780,50 +825,4 @@
     if max_num_attempts is not None:
         op.Attr("max_num_attempts", max_num_attempts)
 
-    return op.Build().InferAndTryRun().RemoteBlobList()
-=======
-@oneflow_export("data.ofrecord_image_classification_reader")
-def ofrecord_image_classification_reader(
-    ofrecord_dir: str,
-    image_feature_name: str,
-    label_feature_name: str,
-    batch_size: int = 1,
-    data_part_num: int = 1,
-    part_name_prefix: str = "part-",
-    part_name_suffix_length: int = -1,
-    random_shuffle: bool = False,
-    shuffle_buffer_size: int = 1024,
-    shuffle_after_epoch: bool = False,
-    color_space: str = "BGR",
-    decode_buffer_size_per_thread: int = 32,
-    num_decode_threads_per_machine: Optional[int] = None,
-    name: Optional[str] = None,
-) -> BlobDef:
-    if name is None:
-        name = id_util.UniqueStr("OFRecordImageClassificationReader_")
-    (image, label) = (
-        flow.user_op_builder(name)
-        .Op("ofrecord_image_classification_reader")
-        .Output("image")
-        .Output("label")
-        .Attr("data_dir", ofrecord_dir)
-        .Attr("data_part_num", data_part_num)
-        .Attr("batch_size", batch_size)
-        .Attr("part_name_prefix", part_name_prefix)
-        .Attr("random_shuffle", random_shuffle)
-        .Attr("shuffle_buffer_size", shuffle_buffer_size)
-        .Attr("shuffle_after_epoch", shuffle_after_epoch)
-        .Attr("part_name_suffix_length", part_name_suffix_length)
-        .Attr("color_space", color_space)
-        .Attr("image_feature_name", image_feature_name)
-        .Attr("label_feature_name", label_feature_name)
-        .Attr("decode_buffer_size_per_thread", decode_buffer_size_per_thread)
-        .Attr("num_decode_threads_per_machine", num_decode_threads_per_machine or 0)
-        .Build()
-        .InferAndTryRun()
-        .RemoteBlobList()
-    )
-    label = flow.tensor_buffer_to_tensor(label, dtype=flow.int32, instance_shape=[1])
-    label = flow.squeeze(label, axis=[-1])
-    return image, label
->>>>>>> 26ffbb52
+    return op.Build().InferAndTryRun().RemoteBlobList()