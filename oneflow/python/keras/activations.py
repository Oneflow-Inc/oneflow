--- conflicted
+++ resolved
@@ -20,21 +20,6 @@
 
 @oneflow_export("keras.activations.gelu_grad")
 def gelu_grad(x, dy, name=None):
-<<<<<<< HEAD
-    if os.getenv("ENABLE_USER_OP") == "False":
-        op_conf = op_conf_util.OperatorConf()
-        op_conf.name = id_util.UniqueStr("GeluGrad_")
-        setattr(op_conf.gelu_grad_conf, "x", x.unique_name)
-        setattr(op_conf.gelu_grad_conf, "dy", dy.unique_name)
-        op_conf.gelu_grad_conf.dx = "dx"
-        interpret_util.Forward(op_conf)
-        lbi = logical_blob_id_util.LogicalBlobId()
-        lbi.op_name = op_conf.name
-        lbi.blob_name = "dx"
-        return remote_blob_util.RemoteBlob(lbi)
-
-=======
->>>>>>> 395f5cf6
     return (
         flow.user_op_builder(
             name if name is not None else id_util.UniqueStr("GeluGrad_")
@@ -51,21 +36,6 @@
 
 @oneflow_export("keras.activations.tanh_grad")
 def tanh_grad(y, dy, name=None):
-<<<<<<< HEAD
-    if os.getenv("ENABLE_USER_OP") == "False":
-        op_conf = op_conf_util.OperatorConf()
-        op_conf.name = id_util.UniqueStr("TanhGrad_")
-        setattr(op_conf.tanh_grad_conf, "y", y.unique_name)
-        setattr(op_conf.tanh_grad_conf, "dy", dy.unique_name)
-        op_conf.tanh_grad_conf.dx = "dx"
-        interpret_util.Forward(op_conf)
-        lbi = logical_blob_id_util.LogicalBlobId()
-        lbi.op_name = op_conf.name
-        lbi.blob_name = "dx"
-        return remote_blob_util.RemoteBlob(lbi)
-
-=======
->>>>>>> 395f5cf6
     return (
         flow.user_op_builder(
             name if name is not None else id_util.UniqueStr("TanhGrad_")
