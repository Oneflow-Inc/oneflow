from __future__ import absolute_import

import oneflow as flow

import oneflow.python.framework.compile_context as compile_context
import oneflow.python.framework.remote_blob as remote_blob_util
import oneflow.python.framework.id_util as id_util
import oneflow.core.operator.op_conf_pb2 as op_conf_util
import oneflow.core.register.logical_blob_id_pb2 as logical_blob_id_util

from oneflow.python.oneflow_export import oneflow_export

<<<<<<< HEAD
@oneflow_export('keras.activations.gelu')
def gelu(x):
    r"""Gaussian Error Linear Units.

    Args:
        x: Input `Blob`.
    Returns:
        A `Blob`
    """
=======

@oneflow_export("keras.activations.relu")
def relu(x, alpha=0.0, max_value=None, threshold=0.0, name=None):
    assert alpha == 0.0
    assert max_value == None
    assert threshold == 0.0
    return flow.math.relu(x, name)

@oneflow_export('keras.activations.gelu_grad')
def gelu_grad(x, dy):
>>>>>>> 04d30334
    op_conf = op_conf_util.OperatorConf()
    op_conf.name = id_util.UniqueStr('GeluGrad_')
    setattr(op_conf.gelu_grad_conf, 'x', x.logical_blob_name)
    setattr(op_conf.gelu_grad_conf, 'dy', dy.logical_blob_name)
    op_conf.gelu_grad_conf.dx = "dx"
    compile_context.CurJobAddOp(op_conf)
    lbi = logical_blob_id_util.LogicalBlobId()
    lbi.op_name = op_conf.name
    lbi.blob_name = "dx"
    return remote_blob_util.RemoteBlob(lbi)

<<<<<<< HEAD
@oneflow_export('keras.activations.tanh')
def tanh(x):
    r"""Computes hyperbolic tangent of `x` element-wise.

    Args:
        x: Input `Blob`.
    Returns:
        A `Blob`
    """
=======
@oneflow_export('keras.activations.tanh_grad')
def tanh_grad(y, dy):
>>>>>>> 04d30334
    op_conf = op_conf_util.OperatorConf()
    op_conf.name = id_util.UniqueStr('TanhGrad_')
    setattr(op_conf.tanh_grad_conf, 'y', y.logical_blob_name)
    setattr(op_conf.tanh_grad_conf, 'dy', dy.logical_blob_name)
    op_conf.tanh_grad_conf.dx = "dx"
    compile_context.CurJobAddOp(op_conf)
    lbi = logical_blob_id_util.LogicalBlobId()
    lbi.op_name = op_conf.name
    lbi.blob_name = "dx"
    return remote_blob_util.RemoteBlob(lbi)

<<<<<<< HEAD
@oneflow_export('keras.activations.sigmoid')
def sigmoid(x):
    r"""Computes sigmoid of `x` element-wise.
    
    Args:
        x: Input `Blob`.
    Returns:
        A `Blob`
    """
    op_conf = op_conf_util.OperatorConf()
    op_conf.name = id_util.UniqueStr('Sigmoid_')
    setattr(op_conf.sigmoid_conf, 'in', x.logical_blob_name)
    op_conf.sigmoid_conf.out = "out"
    compile_context.CurJobAddOp(op_conf)
    lbi = logical_blob_id_util.LogicalBlobId()
    lbi.op_name = op_conf.name
    lbi.blob_name = "out"
    return remote_blob_util.RemoteBlob(lbi)
=======

@oneflow_export("keras.activations.sigmoid")
def sigmoid(x, name=None):
    return flow.math.sigmoid(x, name)
>>>>>>> 04d30334
<|MERGE_RESOLUTION|>--- conflicted
+++ resolved
@@ -10,17 +10,6 @@
 
 from oneflow.python.oneflow_export import oneflow_export
 
-<<<<<<< HEAD
-@oneflow_export('keras.activations.gelu')
-def gelu(x):
-    r"""Gaussian Error Linear Units.
-
-    Args:
-        x: Input `Blob`.
-    Returns:
-        A `Blob`
-    """
-=======
 
 @oneflow_export("keras.activations.relu")
 def relu(x, alpha=0.0, max_value=None, threshold=0.0, name=None):
@@ -31,7 +20,6 @@
 
 @oneflow_export('keras.activations.gelu_grad')
 def gelu_grad(x, dy):
->>>>>>> 04d30334
     op_conf = op_conf_util.OperatorConf()
     op_conf.name = id_util.UniqueStr('GeluGrad_')
     setattr(op_conf.gelu_grad_conf, 'x', x.logical_blob_name)
@@ -43,20 +31,8 @@
     lbi.blob_name = "dx"
     return remote_blob_util.RemoteBlob(lbi)
 
-<<<<<<< HEAD
-@oneflow_export('keras.activations.tanh')
-def tanh(x):
-    r"""Computes hyperbolic tangent of `x` element-wise.
-
-    Args:
-        x: Input `Blob`.
-    Returns:
-        A `Blob`
-    """
-=======
 @oneflow_export('keras.activations.tanh_grad')
 def tanh_grad(y, dy):
->>>>>>> 04d30334
     op_conf = op_conf_util.OperatorConf()
     op_conf.name = id_util.UniqueStr('TanhGrad_')
     setattr(op_conf.tanh_grad_conf, 'y', y.logical_blob_name)
@@ -68,28 +44,7 @@
     lbi.blob_name = "dx"
     return remote_blob_util.RemoteBlob(lbi)
 
-<<<<<<< HEAD
-@oneflow_export('keras.activations.sigmoid')
-def sigmoid(x):
-    r"""Computes sigmoid of `x` element-wise.
-    
-    Args:
-        x: Input `Blob`.
-    Returns:
-        A `Blob`
-    """
-    op_conf = op_conf_util.OperatorConf()
-    op_conf.name = id_util.UniqueStr('Sigmoid_')
-    setattr(op_conf.sigmoid_conf, 'in', x.logical_blob_name)
-    op_conf.sigmoid_conf.out = "out"
-    compile_context.CurJobAddOp(op_conf)
-    lbi = logical_blob_id_util.LogicalBlobId()
-    lbi.op_name = op_conf.name
-    lbi.blob_name = "out"
-    return remote_blob_util.RemoteBlob(lbi)
-=======
 
 @oneflow_export("keras.activations.sigmoid")
 def sigmoid(x, name=None):
-    return flow.math.sigmoid(x, name)
->>>>>>> 04d30334
+    return flow.math.sigmoid(x, name)