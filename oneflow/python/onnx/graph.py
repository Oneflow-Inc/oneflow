--- conflicted
+++ resolved
@@ -66,11 +66,7 @@
         self.graph = graph
         self._input = list(node.input)
         self._output = list(node.output)
-<<<<<<< HEAD
-        self.attr = {}
-=======
         self.attrs = {}
->>>>>>> 8b833b96
 
         if graph is not None:
             graph.set_node_by_name(self)
@@ -79,27 +75,11 @@
             attr_val = helper.get_attribute_value(a)
             if isinstance(attr_val, bytes):
                 attr_val = attr_val.decode("utf-8")
-<<<<<<< HEAD
-            self.attr[a.name] = attr_val
-        self._skip_conversion = skip_conversion
-
-    @property
-    def input_tensors(self):
-        return self._input
-
-    @input_tensors.setter
-    def input_tensors(self, val):
-        self._input = copy.deepcopy(val)
-
-    @property
-    def input(self):
-=======
             self.attrs[a.name] = attr_val
         self._skip_conversion = skip_conversion
 
     @property
     def input_tensor_names(self):
->>>>>>> 8b833b96
         return self._input
 
     @input_tensor_names.setter
@@ -107,15 +87,7 @@
         self._input = copy.deepcopy(val)
 
     @property
-<<<<<<< HEAD
-    def output_tensors(self):
-        return copy.deepcopy(self._output)
-
-    @property
-    def output(self):
-=======
     def output_tensor_names(self):
->>>>>>> 8b833b96
         return copy.deepcopy(self._output)
 
     @output_tensor_names.setter
@@ -144,15 +116,7 @@
         return val
 
     @property
-<<<<<<< HEAD
-    def attrs(self):
-        return self.attr
-
-    @property
-    def attr_onnx(self):
-=======
     def attrs_onnx(self):
->>>>>>> 8b833b96
         """Return onnx valid attributes"""
         schema = get_schema(self.op_type, self.graph.opset, self.domain)
         if schema is None and not (self.is_const() or self.is_graph_input()):
@@ -163,11 +127,7 @@
                 self.op_type,
             )
         onnx_attrs = {}
-<<<<<<< HEAD
-        for name, attr in self.attr.items():
-=======
         for name, attr in self.attrs.items():
->>>>>>> 8b833b96
             if schema is None or schema.has_attribute(name):
                 onnx_attrs[name] = helper.make_attribute(name, attr)
         return onnx_attrs
@@ -185,18 +145,8 @@
         """Return Op type."""
         return self._op.op_type
 
-<<<<<<< HEAD
-    @property
-    def op_type(self):
-        """Return Op type."""
-        return self._op.op_type
-
-    @type.setter
-    def type(self, val):
-=======
     @op_type.setter
     def op_type(self, val):
->>>>>>> 8b833b96
         """Set Op type."""
         self._op.op_type = val
 
@@ -213,30 +163,17 @@
     @property
     def data_format(self):
         """Return data_format."""
-<<<<<<< HEAD
-        return self.attr["data_format"]
-=======
         return self.attrs["data_format"]
->>>>>>> 8b833b96
 
     @data_format.setter
     def data_format(self, val):
         """Set data_format."""
-<<<<<<< HEAD
-        self.attr["data_format"] = val
-
-    def is_nhwc(self):
-        """Return True if node is in NHWC format."""
-        if self.type == "BatchNormalization":
-            axis = self.attr["axis"]
-=======
         self.attrs["data_format"] = val
 
     def is_nhwc(self):
         """Return True if node is in NHWC format."""
         if self.op_type == "BatchNormalization":
             axis = self.attrs["axis"]
->>>>>>> 8b833b96
             return axis == -1 or axis == len(self.output_shapes[0]) - 1
         return self.data_format in ["NHWC", "channels_last"]
 
@@ -328,11 +265,7 @@
         """
         if not self.is_const():
             raise ValueError("get tensor value: {} must be Const".format(self.name))
-<<<<<<< HEAD
-        t = self.attr.get("value", None)
-=======
         t = self.attrs.get("value", None)
->>>>>>> 8b833b96
         if t:
             t = numpy_helper.to_array(t)
         else:
@@ -361,11 +294,7 @@
         """
         if not self.is_const():
             raise ValueError("set tensor value: {} must be Const".format(self.name))
-<<<<<<< HEAD
-        t = self.attr.get("value")
-=======
         t = self.attrs.get("value")
->>>>>>> 8b833b96
         if t is not None:
             t = helper.get_attribute_value(t)
             del t
@@ -374,11 +303,7 @@
         else:
             tensor_name = self.output_tensor_names[0]
         onnx_tensor = util.TensorProtoFromNumpy(new_val, tensor_name)
-<<<<<<< HEAD
-        self.attr["value"] = onnx_tensor
-=======
         self.attrs["value"] = onnx_tensor
->>>>>>> 8b833b96
         # track shapes in _output_shapes
         self._GraphCheck()
         self.graph.set_shape(onnx_tensor.name, onnx_tensor.dims)
