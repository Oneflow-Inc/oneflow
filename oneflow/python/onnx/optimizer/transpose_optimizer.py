--- conflicted
+++ resolved
@@ -35,19 +35,6 @@
 
 
 def IsNhwcTranspose(transpose_node):
-<<<<<<< HEAD
-    perm_attr = transpose_node.attr.get("perm")
-    return transpose_node.type == "Transpose" and perm_attr == NCHW_TO_NHWC
-
-
-def IsNchwTranspose(transpose_node):
-    perm_attr = transpose_node.attr.get("perm")
-    return transpose_node.type == "Transpose" and perm_attr == NHWC_TO_NCHW
-
-
-def IsUselessTranspose(transpose_node):
-    perm_attr = transpose_node.attr.get("perm")
-=======
     perm_attr = transpose_node.attrs.get("perm")
     return transpose_node.op_type == "Transpose" and perm_attr == NCHW_TO_NHWC
 
@@ -59,7 +46,6 @@
 
 def IsUselessTranspose(transpose_node):
     perm_attr = transpose_node.attrs.get("perm")
->>>>>>> b48ed1a2
     return (
         transpose_node.op_type == "Transpose"
         and perm_attr
@@ -187,13 +173,8 @@
         graph = self._g
         input_transposes_map = defaultdict(list)
         for node in graph.get_nodes():
-<<<<<<< HEAD
-            if node.type == "Transpose" and node.attr.get("perm"):
-                key = (node.input[0], str(node.attr["perm"]))
-=======
             if node.op_type == "Transpose" and node.attrs.get("perm"):
                 key = (node.input_tensor_names[0], str(node.attrs["perm"]))
->>>>>>> b48ed1a2
                 input_transposes_map[key].append(node)
 
         for transposes in input_transposes_map.values():
@@ -373,14 +354,10 @@
         # move transpose into branches to let Transposes can be "handled" in each branch
         for n in out_nodes:
             branch_trans = self._g.MakeNode(
-<<<<<<< HEAD
-                "Transpose", [trans.input[0]], attr=trans.attr
-=======
                 "Transpose", [trans.input_tensor_names[0]], attr=trans.attrs
             )
             self._g.ReplaceAllInputs(
                 n, trans.output_tensor_names[0], branch_trans.output_tensor_names[0]
->>>>>>> b48ed1a2
             )
 
         self._g.RemoveNode(trans.name)
@@ -557,17 +534,12 @@
                 target_val = numpy_val.reshape(bias_size)
                 target_node.set_tensor_value(target_val)
 
-<<<<<<< HEAD
-                conv_inputs = [t_p.input[0], t_p.input[1], node.input[1]]
-                conv_node = self._g.MakeNode(t_p.type, conv_inputs, attr=t_p.attr)
-=======
                 conv_inputs = [
                     t_p.input_tensor_names[0],
                     t_p.input_tensor_names[1],
                     node.input_tensor_names[1],
                 ]
                 conv_node = self._g.MakeNode(t_p.op_type, conv_inputs, attr=t_p.attrs)
->>>>>>> b48ed1a2
                 ops = self._g.get_nodes()
                 trans.input_tensor_names[0] = id_util.UniqueStr(conv_node.name)
                 self._g.ReplaceAllInputs(
@@ -660,28 +632,17 @@
 
     def _ConcatHandler(self, trans, node):
         if self._HandleNodeHavingBranches(node):
-<<<<<<< HEAD
-            perm = trans.attr["perm"]
-            axis = node.attr.get("axis", 0)
-            new_axis = perm[axis]
-            node.attr["axis"] = new_axis
-=======
             perm = trans.attrs["perm"]
             axis = node.attrs.get("axis", 0)
             new_axis = perm[axis]
             node.attrs["axis"] = new_axis
->>>>>>> b48ed1a2
             return True
         return False
 
     def _SplitHandler(self, trans, node):
         # TODO(daquexian): need handle cases where Split node has more than 1 outputs.
         if self._HandleNodeHavingBranches(node):
-<<<<<<< HEAD
-            node.attr["axis"] = 1
-=======
             node.attrs["axis"] = 1
->>>>>>> b48ed1a2
             return True
         return False
 
@@ -706,11 +667,7 @@
         if not self._NodesHasSingleConsumerNode([trans]):
             return False
 
-<<<<<<< HEAD
-        if "axes" in node.attr:
-=======
         if "axes" in node.attrs:
->>>>>>> b48ed1a2
             # switch tran and squeeze
             # 1 switch
             ops = self._g.get_nodes()
@@ -720,15 +677,6 @@
             node.input_tensor_names[0] = trans.input_tensor_names[0]
             trans.input_tensor_names[0] = node.output_tensor_names[0]
             # 2 correct attr of nodes
-<<<<<<< HEAD
-            squeeze_axes = sorted(node.attr["axes"])
-            trans_perm = trans.attr["perm"]
-            new_perm, new_squeeze_axes = _CalculateNewAttr(
-                ori_perm=trans_perm, ori_squeeze_axes=squeeze_axes
-            )
-            trans.attr["perm"] = new_perm
-            node.attr["axes"] = new_squeeze_axes
-=======
             squeeze_axes = sorted(node.attrs["axes"])
             trans_perm = trans.attrs["perm"]
             new_perm, new_squeeze_axes = _CalculateNewAttr(
@@ -736,7 +684,6 @@
             )
             trans.attrs["perm"] = new_perm
             node.attrs["axes"] = new_squeeze_axes
->>>>>>> b48ed1a2
             # 3 set shape
             squeeze_shape = self._g.get_shape(node.output_tensor_names[0])
             self._g.set_shape(trans.output_tensor_names[0], squeeze_shape)
@@ -761,11 +708,7 @@
     def _PadHandler(self, trans, node):
         # [N-start, H-start, W-start, C-start, N-end, H-end,  W-end, C-end]
         if self._g.opset < 11:
-<<<<<<< HEAD
-            pads = node.attr["pads"]  # [x1_begin, x2_begin...x1_end, x2_end,...]
-=======
             pads = node.attrs["pads"]  # [x1_begin, x2_begin...x1_end, x2_end,...]
->>>>>>> b48ed1a2
             # NHWC->NCHW
             new_pads = [
                 pads[0],
@@ -777,11 +720,7 @@
                 pads[5],
                 pads[6],
             ]
-<<<<<<< HEAD
-            node.attr["pads"] = new_pads
-=======
             node.attrs["pads"] = new_pads
->>>>>>> b48ed1a2
             return self._SwitchTransposeAndNode(node, trans)
         if node.input_nodes[1].is_const():
             pads = node.input_nodes[1].get_tensor_value()
@@ -804,37 +743,22 @@
         return False
 
     def _ReducemeanHandler(self, trans, node):
-<<<<<<< HEAD
-        axes = node.attr["axes"]
-        keepdims = node.attr.get("keepdims", 1)
-=======
         axes = node.attrs["axes"]
         keepdims = node.attrs.get("keepdims", 1)
->>>>>>> b48ed1a2
         # make sure keepdims is 1, then we can do the swap, otherwise, please don't, because
         # once keepdims is not set, original dims are lost, so transpose back won't work well.
         # by default, if keepdims is not specified, it is 1
         if axes == [1, 2] and keepdims == 1:
-<<<<<<< HEAD
-            node.attr["axes"] = [2, 3]
-=======
             node.attrs["axes"] = [2, 3]
->>>>>>> b48ed1a2
             return self._SwitchTransposeAndNode(node, trans)
         return False
 
     def _SliceHandler(self, trans, node):
         axes = None
         if self._g.opset < 10:
-<<<<<<< HEAD
-            axes = node.attr["axes"]
-            if axes == [0, 1, 2, 3]:
-                node.attr["axes"] = NCHW_TO_NHWC
-=======
             axes = node.attrs["axes"]
             if axes == [0, 1, 2, 3]:
                 node.attrs["axes"] = NCHW_TO_NHWC
->>>>>>> b48ed1a2
                 return self._SwitchTransposeAndNode(node, trans)
         else:  # in opset 10, axes is input instead of an attribute.
             if len(node.input_nodes) >= 4 and node.input_nodes[3].is_const():
@@ -870,11 +794,7 @@
         self._g.RemoveNode(node.name)
         shape_node = self._g.MakeNode("Shape", [trans.input_tensor_names[0]])
         const_node = self._g.MakeConst(
-<<<<<<< HEAD
-            id_util.UniqueStr("Const"), np.array(trans.attr["perm"])
-=======
             id_util.UniqueStr("Const"), np.array(trans.attrs["perm"])
->>>>>>> b48ed1a2
         )
         gather_node = self._g.MakeNode(
             "Gather",
