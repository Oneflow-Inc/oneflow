--- conflicted
+++ resolved
@@ -123,26 +123,16 @@
     @staticmethod
     @_register_func("Cast")
     def _FoldCast(node, graph):
-<<<<<<< HEAD
-        const_val = node.inputs[0].get_tensor_value(as_list=False)
-        np_dtype = util.ONNX_2_NUMPY_DTYPE[node.attr["to"]]
-=======
         const_val = node.input_nodes[0].get_tensor_value(as_list=False)
         np_dtype = util.ONNX_2_NUMPY_DTYPE[node.attrs["to"]]
->>>>>>> b48ed1a2
         const_val_after_cast = const_val.astype(np_dtype)
         return [const_val_after_cast]
 
     @staticmethod
     @_register_func("Transpose")
     def _FoldTranspose(node, graph) -> list:
-<<<<<<< HEAD
-        const_val = node.inputs[0].get_tensor_value(as_list=False)
-        perm = node.attr.get("perm", None)
-=======
         const_val = node.input_nodes[0].get_tensor_value(as_list=False)
         perm = node.attrs.get("perm", None)
->>>>>>> b48ed1a2
         const_val_after_trans = const_val.transpose(perm)
         return [const_val_after_trans]
 
@@ -152,13 +142,8 @@
         """
         numpy expand_dims only supports to unsqueeze one dim one time, so reshape is used to simplify the logic
         """
-<<<<<<< HEAD
-        const_val = node.inputs[0].get_tensor_value(as_list=False)
-        axes = node.attr["axes"]
-=======
         const_val = node.input_nodes[0].get_tensor_value(as_list=False)
         axes = node.attrs["axes"]
->>>>>>> b48ed1a2
         util.MakeSure(
             all(axis >= 0 for axis in axes),
             "onnx spec says it only supports positive axis",
