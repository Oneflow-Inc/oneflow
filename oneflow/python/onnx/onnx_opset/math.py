--- conflicted
+++ resolved
@@ -51,15 +51,9 @@
     @classmethod
     def Version_6(cls, ctx, node, **kwargs):
         scalar_val = (
-<<<<<<< HEAD
-            node.attr["int_operand"]
-            if node.attr["has_int_operand"]
-            else node.attr["float_operand"]
-=======
             node.attrs["int_operand"]
             if node.attrs["has_int_operand"]
             else node.attrs["float_operand"]
->>>>>>> b48ed1a2
         )
         np_dtype = util.Onnx2NumpyDtype(ctx.get_dtype(node.input_tensor_names[0]))
         scalar_node = ctx.MakeConst(
@@ -79,11 +73,7 @@
 class BiasAdd(common.BroadcastOp):
     @classmethod
     def Version_6(cls, ctx, node, **kwargs):
-<<<<<<< HEAD
-        axis = node.attr["axis"]
-=======
         axis = node.attrs["axis"]
->>>>>>> b48ed1a2
         unsqueeze_axes = []
         x_rank = len(ctx.get_shape(node.input_tensor_names[0]))
         for i in range(x_rank):
@@ -271,15 +261,9 @@
         # relu6 = min(max(features, 0), 6)
         node.op_type = "Clip"
         if min_val is not None:
-<<<<<<< HEAD
-            node.attr["min"] = float(min_val)
-        if max_val is not None:
-            node.attr["max"] = float(max_val)
-=======
             node.attrs["min"] = float(min_val)
         if max_val is not None:
             node.attrs["max"] = float(max_val)
->>>>>>> b48ed1a2
 
     @classmethod
     def Version_11(cls, ctx, node, min_val=None, max_val=None, **kwargs):
@@ -309,34 +293,20 @@
 class ClipByValueOp(ClipOps):
     @classmethod
     def Version_1(cls, ctx, node, **kwargs):
-<<<<<<< HEAD
-        min_val = node.attr.get("floating_min", None) or node.attr.get(
-            "integral_min", None
-        )
-        max_val = node.attr.get("floating_max", None) or node.attr.get(
-=======
         min_val = node.attrs.get("floating_min", None) or node.attrs.get(
             "integral_min", None
         )
         max_val = node.attrs.get("floating_max", None) or node.attrs.get(
->>>>>>> b48ed1a2
             "integral_max", None
         )
         super().Version_1(ctx, node, min_val, max_val)
 
     @classmethod
     def Version_11(cls, ctx, node, **kwargs):
-<<<<<<< HEAD
-        min_val = node.attr.get("floating_min", None) or node.attr.get(
-            "integral_min", None
-        )
-        max_val = node.attr.get("floating_max", None) or node.attr.get(
-=======
         min_val = node.attrs.get("floating_min", None) or node.attrs.get(
             "integral_min", None
         )
         max_val = node.attrs.get("floating_max", None) or node.attrs.get(
->>>>>>> b48ed1a2
             "integral_max", None
         )
         super().Version_11(ctx, node, min_val, max_val)
@@ -348,13 +318,8 @@
     def Version_1(cls, ctx, node, **kwargs):
         # T output = Softmax(T logits). The axis softmax would be performed on is always on -1.
         # T output = Softmax(T input, @int axis). Default axis is 1.
-<<<<<<< HEAD
-        logits_rank = len(ctx.get_shape(node.input[0]))
-        node.attr["axis"] = logits_rank - 1
-=======
         logits_rank = len(ctx.get_shape(node.input_tensor_names[0]))
         node.attrs["axis"] = logits_rank - 1
->>>>>>> b48ed1a2
 
     @classmethod
     def Version_11(cls, ctx, node, **kwargs):
@@ -465,13 +430,8 @@
 class MatMul:
     @classmethod
     def Version_1(cls, ctx, node, **kwargs):
-<<<<<<< HEAD
-        transpose_a = node.attr.get("transpose_a", 0)
-        transpose_b = node.attr.get("transpose_b", 0)
-=======
         transpose_a = node.attrs.get("transpose_a", 0)
         transpose_b = node.attrs.get("transpose_b", 0)
->>>>>>> b48ed1a2
 
         if transpose_a != 0:
             shape = ctx.get_shape(node.input_tensor_names[0])
@@ -497,15 +457,9 @@
 
         unsupported = ["a_is_sparse", "b_is_sparse"]
         for i in unsupported:
-<<<<<<< HEAD
-            val = node.attr.get(i, 0)
-            if val != 0:
-                raise ValueError(node.type + " attribute " + i + " is not supported")
-=======
             val = node.attrs.get(i, 0)
             if val != 0:
                 raise ValueError(node.op_type + " attribute " + i + " is not supported")
->>>>>>> b48ed1a2
 
 
 @flow_op("erf", onnx_op="Erf")
