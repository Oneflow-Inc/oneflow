"""
Copyright 2020 The OneFlow Authors. All rights reserved.

Licensed under the Apache License, Version 2.0 (the "License");
you may not use this file except in compliance with the License.
You may obtain a copy of the License at

    http://www.apache.org/licenses/LICENSE-2.0

Unless required by applicable law or agreed to in writing, software
distributed under the License is distributed on an "AS IS" BASIS,
WITHOUT WARRANTIES OR CONDITIONS OF ANY KIND, either express or implied.
See the License for the specific language governing permissions and
limitations under the License.
"""
# Copyright (c) Microsoft Corporation. All rights reserved.
# Licensed under the MIT license.

from __future__ import division
from __future__ import print_function
from __future__ import unicode_literals
from __future__ import absolute_import

import logging

import numpy as np
from onnx import onnx_pb, helper

from oneflow.python.framework import id_util
from oneflow.python.onnx import util
from oneflow.python.onnx.handler import flow_op

logger = logging.getLogger(__name__)


# pylint: disable=unused-argument,missing-docstring


@flow_op("reduce_min", onnx_op="ReduceMin")
# reduce_max is not user op
# @flow_op("reduce_max", onnx_op="ReduceMax")
@flow_op("reduce_sum", onnx_op="ReduceSum")
@flow_op("reduce_prod", onnx_op="ReduceProd")
class ReduceOpBase:
    @classmethod
    def Version_1(cls, ctx, node, **kwargs):
<<<<<<< HEAD
        axes = node.attr.get("axis", None)
        input_shape = ctx.get_shape(node.input[0])
=======
        axes = node.attrs.get("axis", None)
        input_shape = ctx.get_shape(node.input_tensor_names[0])
>>>>>>> b48ed1a2
        if input_shape is None:
            if any([val < 0 for val in axes]):
                raise ValueError(
                    "reduce_op: cannot have negative axis because we don't know input rank"
                )
        else:
            input_rank = len(ctx.get_shape(node.input_tensor_names[0]))
            axes = [val + input_rank if val < 0 else val for val in axes]

        # axes == [] means reducing all axes, which is also the default value of onnx
        if len(axes) > 0:
<<<<<<< HEAD
            node.attr["axes"] = axes
=======
            node.attrs["axes"] = axes
>>>>>>> b48ed1a2

    @classmethod
    def Version_11(cls, ctx, node, **kwargs):
        # Opset 11 supports negative axis, but core logic is same
        cls.Version_1(ctx, node, **kwargs)


@flow_op(["argmax", "argmin"], ["ArgMax", "ArgMin"])
class ArgMax:
    @classmethod
    def Version_1(cls, ctx, node, **kwargs):
        # output_type output = ArgMin(T input, Tidx dimension, @type Tidx, @type output_type)
        # tensor(int32) reduced = ArgMin(T data, @INT axis, @INT keepdims)
        input_shape = ctx.get_shape(node.input_tensor_names[0])
        dim_count = len(input_shape) if input_shape else 0
        axis = dim_count - 1

        # Onnx ArgMin/ArgMax only supports int64 output, add cast if needed
        if ctx.get_dtype(node.output_tensor_names[0]) == onnx_pb.TensorProto.INT32:
            # current node will return int64 after conversion, which differs from previous dtype got from oneflow
            ctx.set_dtype(node.output_tensor_names[0], onnx_pb.TensorProto.INT64)
            op_name = id_util.UniqueStr("Cast")
            cast_node = ctx.InsertNewNodeOnOutput(
                "Cast",
                node.output_tensor_names[0],
                name=op_name,
                to=onnx_pb.TensorProto.INT32,
            )
            ctx.set_dtype(cast_node.output_tensor_names[0], onnx_pb.TensorProto.INT32)
            ctx.CopyShape(node.output_tensor_names[0], cast_node.output_tensor_names[0])

<<<<<<< HEAD
        node.attr["axis"] = axis
        node.attr["keepdims"] = 0
        ctx.RemoveInput(node, node.input[1])
=======
        node.attrs["axis"] = axis
        node.attrs["keepdims"] = 0
        ctx.RemoveInput(node, node.input_tensor_names[1])
>>>>>>> b48ed1a2

    @classmethod
    def Version_11(cls, ctx, node, **kwargs):
        # Opset 11 supports negative axis, but core logic same
        cls.Version_1(ctx, node, **kwargs)<|MERGE_RESOLUTION|>--- conflicted
+++ resolved
@@ -44,13 +44,8 @@
 class ReduceOpBase:
     @classmethod
     def Version_1(cls, ctx, node, **kwargs):
-<<<<<<< HEAD
-        axes = node.attr.get("axis", None)
-        input_shape = ctx.get_shape(node.input[0])
-=======
         axes = node.attrs.get("axis", None)
         input_shape = ctx.get_shape(node.input_tensor_names[0])
->>>>>>> b48ed1a2
         if input_shape is None:
             if any([val < 0 for val in axes]):
                 raise ValueError(
@@ -62,11 +57,7 @@
 
         # axes == [] means reducing all axes, which is also the default value of onnx
         if len(axes) > 0:
-<<<<<<< HEAD
-            node.attr["axes"] = axes
-=======
             node.attrs["axes"] = axes
->>>>>>> b48ed1a2
 
     @classmethod
     def Version_11(cls, ctx, node, **kwargs):
@@ -98,15 +89,9 @@
             ctx.set_dtype(cast_node.output_tensor_names[0], onnx_pb.TensorProto.INT32)
             ctx.CopyShape(node.output_tensor_names[0], cast_node.output_tensor_names[0])
 
-<<<<<<< HEAD
-        node.attr["axis"] = axis
-        node.attr["keepdims"] = 0
-        ctx.RemoveInput(node, node.input[1])
-=======
         node.attrs["axis"] = axis
         node.attrs["keepdims"] = 0
         ctx.RemoveInput(node, node.input_tensor_names[1])
->>>>>>> b48ed1a2
 
     @classmethod
     def Version_11(cls, ctx, node, **kwargs):
