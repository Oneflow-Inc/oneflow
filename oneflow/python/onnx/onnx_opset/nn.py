--- conflicted
+++ resolved
@@ -84,11 +84,7 @@
                 # if input comes from a op, insert transpose op
                 input_name = node.input_tensor_names[idx]
                 transpose = ctx.InsertNewNodeOnInput(node, "Transpose", input_name)
-<<<<<<< HEAD
-                transpose.attr["perm"] = constants.NHWC_TO_NCHW
-=======
                 transpose.attrs["perm"] = constants.NHWC_TO_NCHW
->>>>>>> b48ed1a2
                 transpose.skip_conversion = True
                 shape = ctx.get_shape(input_name)
                 if shape is not None:
@@ -103,11 +99,7 @@
                 # old reshape takes new shape as attribute
                 input_name = node.input_tensor_names[1]
                 reshape = ctx.InsertNewNodeOnInput(node, "Reshape", input_name)
-<<<<<<< HEAD
-                reshape.attr["shape"] = new_kernel_shape
-=======
                 reshape.attrs["shape"] = new_kernel_shape
->>>>>>> b48ed1a2
                 reshape.skip_conversion = True
             else:
                 # new reshape takes new shape as input_tensor_names[1]
@@ -134,11 +126,7 @@
             if need_transpose:
                 input_name = node.input_tensor_names[1]
                 transpose = ctx.InsertNewNodeOnInput(node, "Transpose", input_name)
-<<<<<<< HEAD
-                transpose.attr["perm"] = constants.NHWC_TO_NCHW
-=======
                 transpose.attrs["perm"] = constants.NHWC_TO_NCHW
->>>>>>> b48ed1a2
                 transpose.skip_conversion = True
                 new_shape = _SpatialMap(
                     ctx.get_shape(input_name), constants.NHWC_TO_NCHW
@@ -154,11 +142,7 @@
             transpose = ctx.InsertNewNodeOnOutput(
                 "Transpose", output_name, name=op_name
             )
-<<<<<<< HEAD
-            transpose.attr["perm"] = constants.NCHW_TO_NHWC
-=======
             transpose.attrs["perm"] = constants.NCHW_TO_NHWC
->>>>>>> b48ed1a2
             transpose.skip_conversion = True
             # set NHWC shape to transpose node output_tensor_names
             ctx.set_shape(transpose.output_tensor_names[0], output_shape)
@@ -170,11 +154,7 @@
 
 
 def _AddPadding(ctx, node, kernel_shape, strides, dilations=None, spatial=2):
-<<<<<<< HEAD
-    padding = node.attr.get("padding")
-=======
     padding = node.attrs.get("padding")
->>>>>>> b48ed1a2
     if padding:
         if dilations is None:
             dilations = [1] * spatial * 2
@@ -209,15 +189,9 @@
                     output_shape,
                 )
                 if padding == "same_lower":
-<<<<<<< HEAD
-                    node.attr["auto_pad"] = "SAME_LOWER"
-                else:
-                    node.attr["auto_pad"] = "SAME_UPPER"
-=======
                     node.attrs["auto_pad"] = "SAME_LOWER"
                 else:
                     node.attrs["auto_pad"] = "SAME_UPPER"
->>>>>>> b48ed1a2
             else:
                 for i in range(spatial):
                     pad = (
@@ -233,11 +207,7 @@
                     else:
                         pads[i] = pad // 2
                         pads[i + spatial] = pad - pad // 2
-<<<<<<< HEAD
-                node.attr["pads"] = pads
-=======
                 node.attrs["pads"] = pads
->>>>>>> b48ed1a2
 
         elif padding == "valid":
             pass
@@ -248,11 +218,7 @@
 def conv_dims_attr(node, name, new_name=None):
     if new_name is None:
         new_name = name
-<<<<<<< HEAD
-    dims = node.attr.get(name, None)
-=======
     dims = node.attrs.get(name, None)
->>>>>>> b48ed1a2
     if not dims:
         return None
     if len(dims) == 2:
@@ -264,22 +230,13 @@
         else:
             n, c, h, w = dims
     dims = [h, w]
-<<<<<<< HEAD
-    node.attr[new_name] = dims
-=======
     node.attrs[new_name] = dims
->>>>>>> b48ed1a2
     return dims
 
 
 def conv_kernel_shape(ctx, node, input_idx, spatial=2):
-<<<<<<< HEAD
-    node.attr["kernel_shape"] = node.attr["kernel_size"]
-    return node.attr["kernel_shape"]
-=======
     node.attrs["kernel_shape"] = node.attrs["kernel_size"]
     return node.attrs["kernel_shape"]
->>>>>>> b48ed1a2
 
 
 @flow_op(["conv2d"], flow_ibns=["in", "weight"])
@@ -292,19 +249,11 @@
         #                       @AttrType.INTS kernel_shape, @AttrType.INTS pads, @AttrType.INTS strides)
         node.op_type = "Conv"
         kernel_shape = conv_kernel_shape(ctx, node, 1, spatial=2)
-<<<<<<< HEAD
-        node.attr["group"] = node.attr.get("groups", 1)
-        node.attr["dilations"] = node.attr.get("dilation_rate", [1, 1])
-        strides = conv_dims_attr(node, "strides")
-        dilations = conv_dims_attr(node, "dilations")
-        node.attr["pads"] = node.attr.get("padding_before", [0, 0]) * 2
-=======
         node.attrs["group"] = node.attrs.get("groups", 1)
         node.attrs["dilations"] = node.attrs.get("dilation_rate", [1, 1])
         strides = conv_dims_attr(node, "strides")
         dilations = conv_dims_attr(node, "dilations")
         node.attrs["pads"] = node.attrs.get("padding_before", [0, 0]) * 2
->>>>>>> b48ed1a2
         _ConvConvertInputs(ctx, node, with_kernel=True)
 
     @classmethod
@@ -334,33 +283,15 @@
         # T output = MaxPool(T input, @list(int) ksize, @list(int) strides, @string padding, @string data_format)
         # T Y = MaxPool(T X, @AttrType.STRING auto_pad, @AttrType.INTS kernel_shape, @AttrType.INTS pads,
         #               @AttrType.INTS strides)
-<<<<<<< HEAD
-        if len(node.input) < 3:
-            kernel_shape_flow = node.attr["pool_size"]
-            strides_flow = node.attr["strides"]
-=======
         if len(node.input_tensor_names) < 3:
             kernel_shape_flow = node.attrs["pool_size"]
             strides_flow = node.attrs["strides"]
->>>>>>> b48ed1a2
         else:
             kernel_shape_flow = node.input_nodes[1].get_tensor_value()
             strides_flow = node.input_nodes[2].get_tensor_value()
             ctx.RemoveInput(node, node.input_tensor_names[2])
             ctx.RemoveInput(node, node.input_tensor_names[1])
 
-<<<<<<< HEAD
-        node.attr["kernel_shape"] = kernel_shape_flow
-        node.attr["strides"] = strides_flow
-        conv_dims_attr(node, "dilations")
-        if "padding" in node.attr:
-            _AddPadding(ctx, node, kernel_shape_flow, strides_flow)
-        else:
-            pads = node.attr.get("padding_before", [0, 0]) + node.attr.get(
-                "padding_after", [0, 0]
-            )
-            node.attr["pads"] = pads
-=======
         node.attrs["kernel_shape"] = kernel_shape_flow
         node.attrs["strides"] = strides_flow
         conv_dims_attr(node, "dilations")
@@ -371,7 +302,6 @@
                 "padding_after", [0, 0]
             )
             node.attrs["pads"] = pads
->>>>>>> b48ed1a2
         _ConvConvertInputs(ctx, node, with_kernel=False)
 
 
@@ -379,25 +309,6 @@
 class Pad:
     @classmethod
     def Version_2(cls, ctx, node, **kwargs):
-<<<<<<< HEAD
-        padding_before = node.attr["padding_before"]
-        padding_after = node.attr["padding_after"]
-        paddings = padding_before + padding_after
-        node.attr["pads"] = paddings
-        node.attr["mode"] = "constant"
-        const_val = (
-            node.attr["integral_constant_value"]
-            if util.is_integral_onnx_dtype(ctx.get_dtype(node.input[0]))
-            else node.attr["floating_constant_value"]
-        )
-        node.attr["value"] = const_val
-
-    @classmethod
-    def Version_11(cls, ctx, node, **kwargs):
-        node.attr["mode"] = "constant"
-        padding_before = node.attr["padding_before"]
-        padding_after = node.attr["padding_after"]
-=======
         padding_before = node.attrs["padding_before"]
         padding_after = node.attrs["padding_after"]
         paddings = padding_before + padding_after
@@ -415,21 +326,14 @@
         node.attrs["mode"] = "constant"
         padding_before = node.attrs["padding_before"]
         padding_after = node.attrs["padding_after"]
->>>>>>> b48ed1a2
         paddings = np.array(padding_before + padding_after).astype(np.int64)
         padding_node = ctx.MakeConst(id_util.UniqueStr("const"), paddings)
         node.input_tensor_names.append(padding_node.output_tensor_names[0])
         dtype = ctx.get_dtype(node.input_tensor_names[0])
         const_val = (
-<<<<<<< HEAD
-            node.attr["integral_constant_value"]
-            if util.is_integral_onnx_dtype(dtype)
-            else node.attr["floating_constant_value"]
-=======
             node.attrs["integral_constant_value"]
             if util.is_integral_onnx_dtype(dtype)
             else node.attrs["floating_constant_value"]
->>>>>>> b48ed1a2
         )
         const_val = np.array(const_val).astype(util.Onnx2NumpyDtype(dtype))
         const_val_node = ctx.MakeConst(id_util.UniqueStr("const"), const_val)
@@ -451,11 +355,7 @@
         # output: y, mean, var, savedmean, savedvar,
         # detach unused outputs. While we could let the unused outputs dangle,
         # some runtimes like pytorch/caffe2 do complain about it.
-<<<<<<< HEAD
-        if node.attr["training"]:
-=======
         if node.attrs["training"]:
->>>>>>> b48ed1a2
             raise NotImplementedError(
                 "We only support inference mode ONNX BatchNormalization now"
             )
