--- conflicted
+++ resolved
@@ -120,16 +120,6 @@
         if onnx_dtype == dtype:
             return flow_dtype
     raise ValueError("unsupported dtype " + np_dtype + " for mapping")
-<<<<<<< HEAD
-
-
-def Onnx2FlowDtype(dtype):
-    for flow_dtype, onnx_dtype in FLOW_2_ONNX_DTYPE.items():
-        if onnx_dtype == dtype:
-            return flow_dtype
-    raise ValueError("unsupported dtype " + np_dtype + " for mapping")
-=======
->>>>>>> d95703bd
 
 
 def Numpy2OnnxDtype(np_dtype):
