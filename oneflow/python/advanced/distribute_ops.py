from __future__ import absolute_import

import oneflow
import oneflow.core.operator.op_conf_pb2 as op_conf_util
import oneflow.core.register.logical_blob_id_pb2 as logical_blob_id_util
import oneflow.python.framework.compile_context as compile_context
import oneflow.python.framework.id_util as id_util
import oneflow.python.framework.remote_blob as remote_blob_util
import oneflow.python.framework.hob as hob
import oneflow.python.lib.core.enable_if as enable_if
from oneflow.python.oneflow_export import oneflow_export
from typing import Union, Tuple, List, Optional, Sequence, Callable


@oneflow_export("advanced.distribute_clone")
<<<<<<< HEAD
def distribute_clone(
    x: remote_blob_util.BlobDef, name: Optional[str] = None
) -> Tuple[remote_blob_util.BlobDef]:
=======
def api_distribute_clone(x, name=None):
    func = enable_if.unique([distribute_clone])
    return func(x, name=name)


@enable_if.condition(hob.in_global_mode & ~hob.eager_execution_enabled)
def distribute_clone(x, name=None):
>>>>>>> b2efb6a9
    if name is None:
        name = id_util.UniqueStr("DistributeClone_")
    op_conf = op_conf_util.OperatorConf()
    op_conf.name = name
    setattr(op_conf.distribute_clone_conf, "in", x.unique_name)
    parallel_size = oneflow.placement.current_scope().parallel_size
    op_conf.distribute_clone_conf.out.extend(
        ["out_%d" % i for i in range(parallel_size)]
    )
    compile_context.CurJobAddConsistentOp(op_conf)
    ret = []
    for i in range(parallel_size):
        out = "out_%d" % i
        lbi = logical_blob_id_util.LogicalBlobId()
        lbi.op_name = op_conf.name
        lbi.blob_name = out
        ret.append(remote_blob_util.RemoteBlob(lbi))
    return tuple(ret)


@oneflow_export("advanced.distribute_add")
<<<<<<< HEAD
def distribute_add(
    xs: Sequence[remote_blob_util.BlobDef], name: Optional[str] = None
) -> remote_blob_util.BlobDef:
=======
def api_distribute_add(xs, name=None):
    func = enable_if.unique([distribute_add])
    return func(xs, name=name)


@enable_if.condition(hob.in_global_mode & ~hob.eager_execution_enabled)
def distribute_add(xs, name=None):
>>>>>>> b2efb6a9
    assert oneflow.placement.current_scope().parallel_size == len(xs)
    if name is None:
        name = id_util.UniqueStr("DistributeAdd_")
    op_conf = op_conf_util.OperatorConf()
    op_conf.name = name
    getattr(op_conf.distribute_add_conf, "in").extend(
        [_SoleConsistentLbn(x) for x in xs]
    )
    op_conf.distribute_add_conf.out = "out"
    compile_context.CurJobAddConsistentOp(op_conf)
    lbi = logical_blob_id_util.LogicalBlobId()
    lbi.op_name = op_conf.name
    lbi.blob_name = "out"
    return remote_blob_util.RemoteBlob(lbi)


@oneflow_export("advanced.distribute_split")
<<<<<<< HEAD
def distribute_split(
    x: remote_blob_util.BlobDef, axis: int = 0, name: Optional[str] = None
) -> Tuple[remote_blob_util.BlobDef]:
=======
def api_distribute_split(x, axis=0, name=None):
    func = enable_if.unique([distribute_split])
    return func(x, axis=axis, name=name)


@enable_if.condition(hob.in_global_mode & ~hob.eager_execution_enabled)
def distribute_split(x, axis=0, name=None):
>>>>>>> b2efb6a9
    if name is None:
        name = id_util.UniqueStr("DistributeSplit_")
    op_conf = op_conf_util.OperatorConf()
    op_conf.name = name
    setattr(op_conf.distribute_split_conf, "in", x.unique_name)
    op_conf.distribute_split_conf.axis = axis
    parallel_size = oneflow.placement.current_scope().parallel_size
    op_conf.distribute_split_conf.out.extend(
        ["out_%d" % i for i in range(parallel_size)]
    )
    compile_context.CurJobAddConsistentOp(op_conf)
    ret = []
    for i in range(parallel_size):
        out = "out_%d" % i
        lbi = logical_blob_id_util.LogicalBlobId()
        lbi.op_name = op_conf.name
        lbi.blob_name = out
        ret.append(remote_blob_util.RemoteBlob(lbi))
    return tuple(ret)


@oneflow_export("advanced.distribute_concat")
<<<<<<< HEAD
def distribute_concat(
    xs: Sequence[remote_blob_util.BlobDef], axis: int = 0, name: Optional[str] = None
) -> remote_blob_util.BlobDef:
=======
def api_distribute_concat(xs, axis=0, name=None):
    func = enable_if.unique([distribute_concat])
    return func(xs, axis=axis, name=name)


@enable_if.condition(hob.in_global_mode & ~hob.eager_execution_enabled)
def distribute_concat(xs, axis=0, name=None):
>>>>>>> b2efb6a9
    assert oneflow.placement.current_scope().parallel_size == len(xs)
    if name is None:
        name = id_util.UniqueStr("DistributeConcat_")
    op_conf = op_conf_util.OperatorConf()
    op_conf.name = name
    getattr(op_conf.distribute_concat_conf, "in").extend(
        [_SoleConsistentLbn(x) for x in xs]
    )
    op_conf.distribute_concat_conf.axis = axis
    op_conf.distribute_concat_conf.out = "out"
    compile_context.CurJobAddConsistentOp(op_conf)
    lbi = logical_blob_id_util.LogicalBlobId()
    lbi.op_name = op_conf.name
    lbi.blob_name = "out"
    return remote_blob_util.RemoteBlob(lbi)


@oneflow_export("advanced.distribute_map")
<<<<<<< HEAD
def distribute_map(
    xs: Union[Sequence[remote_blob_util.BlobDef], remote_blob_util.BlobDef],
    f: Callable[
        [remote_blob_util.BlobDef, remote_blob_util.BlobDef], remote_blob_util.BlobDef
    ],
    axis: int = 0,
) -> Tuple[remote_blob_util.BlobDef]:
=======
def api_distribute_map(xs, f, axis=0):
    func = enable_if.unqiue([distribute_map])
    return func(xs, f, axis=axis)


@enable_if.condition(hob.in_global_mode & ~hob.eager_execution_enabled)
def distribute_map(xs, f, axis=0):
>>>>>>> b2efb6a9
    _AssertInputOrOutput(xs)
    if isinstance(xs, (list, tuple)) == False:
        xs = [xs]
    splitted_xs = [oneflow.advanced.distribute_split(x, axis=axis) for x in xs]
    results = [_UnderSingleDevicePlacementScope(f, *x) for x in zip(*splitted_xs)]
    output_is_not_container = all(
        [isinstance(x, remote_blob_util.ConsistentBlob) for x in results]
    )
    results = [_TryWrapTuple(x) for x in results]
    result = [oneflow.advanced.distribute_concat(x, axis=axis) for x in zip(*results)]
    if output_is_not_container:
        return result[0]
    return tuple(result)


def _SoleConsistentLbn(blob):
    assert blob.parallel_size == 1
    if isinstance(blob, remote_blob_util.ConsistentBlob):
        return blob.unique_name
    if isinstance(blob, remote_blob_util.MirroredBlob):
        return blob.sub_consistent_blob_list[0].unique_name
    raise NotImplementedError


def _AssertInputOrOutput(xs):
    assert isinstance(xs, (list, tuple, remote_blob_util.ConsistentBlob))
    if isinstance(xs, (list, tuple)):
        assert len(xs) > 0
        assert all([isinstance(x, remote_blob_util.ConsistentBlob) for x in xs])


def _TryWrapTuple(ys):
    _AssertInputOrOutput(ys)
    if isinstance(ys, (list, tuple)) == False:
        ys = (ys,)
    return ys


def _UnderSingleDevicePlacementScope(f, *args):
    current_scope = oneflow.placement.current_scope()
    for machine_id, device_id in _EachMachineIdAndDeviceId(current_scope):
        mch_dev_str = "%d:%d" % (machine_id, device_id)
        with oneflow.device_prior_placement(
            current_scope.default_device_tag, mch_dev_str
        ):
            return f(*args)


def _EachMachineIdAndDeviceId(placement_scope):
    for machine_id, device_id_list in placement_scope.machine_id2device_id_list.items():
        for device_id in device_id_list:
            yield machine_id, device_id<|MERGE_RESOLUTION|>--- conflicted
+++ resolved
@@ -13,19 +13,15 @@
 
 
 @oneflow_export("advanced.distribute_clone")
-<<<<<<< HEAD
-def distribute_clone(
+def api_distribute_clone(
     x: remote_blob_util.BlobDef, name: Optional[str] = None
 ) -> Tuple[remote_blob_util.BlobDef]:
-=======
-def api_distribute_clone(x, name=None):
     func = enable_if.unique([distribute_clone])
     return func(x, name=name)
 
 
 @enable_if.condition(hob.in_global_mode & ~hob.eager_execution_enabled)
 def distribute_clone(x, name=None):
->>>>>>> b2efb6a9
     if name is None:
         name = id_util.UniqueStr("DistributeClone_")
     op_conf = op_conf_util.OperatorConf()
@@ -47,19 +43,15 @@
 
 
 @oneflow_export("advanced.distribute_add")
-<<<<<<< HEAD
-def distribute_add(
+def api_distribute_add(
     xs: Sequence[remote_blob_util.BlobDef], name: Optional[str] = None
 ) -> remote_blob_util.BlobDef:
-=======
-def api_distribute_add(xs, name=None):
     func = enable_if.unique([distribute_add])
     return func(xs, name=name)
 
 
 @enable_if.condition(hob.in_global_mode & ~hob.eager_execution_enabled)
 def distribute_add(xs, name=None):
->>>>>>> b2efb6a9
     assert oneflow.placement.current_scope().parallel_size == len(xs)
     if name is None:
         name = id_util.UniqueStr("DistributeAdd_")
@@ -77,19 +69,15 @@
 
 
 @oneflow_export("advanced.distribute_split")
-<<<<<<< HEAD
-def distribute_split(
+def api_distribute_split(
     x: remote_blob_util.BlobDef, axis: int = 0, name: Optional[str] = None
 ) -> Tuple[remote_blob_util.BlobDef]:
-=======
-def api_distribute_split(x, axis=0, name=None):
     func = enable_if.unique([distribute_split])
     return func(x, axis=axis, name=name)
 
 
 @enable_if.condition(hob.in_global_mode & ~hob.eager_execution_enabled)
 def distribute_split(x, axis=0, name=None):
->>>>>>> b2efb6a9
     if name is None:
         name = id_util.UniqueStr("DistributeSplit_")
     op_conf = op_conf_util.OperatorConf()
@@ -112,19 +100,15 @@
 
 
 @oneflow_export("advanced.distribute_concat")
-<<<<<<< HEAD
-def distribute_concat(
+def api_distribute_concat(
     xs: Sequence[remote_blob_util.BlobDef], axis: int = 0, name: Optional[str] = None
 ) -> remote_blob_util.BlobDef:
-=======
-def api_distribute_concat(xs, axis=0, name=None):
     func = enable_if.unique([distribute_concat])
     return func(xs, axis=axis, name=name)
 
 
 @enable_if.condition(hob.in_global_mode & ~hob.eager_execution_enabled)
 def distribute_concat(xs, axis=0, name=None):
->>>>>>> b2efb6a9
     assert oneflow.placement.current_scope().parallel_size == len(xs)
     if name is None:
         name = id_util.UniqueStr("DistributeConcat_")
@@ -143,23 +127,19 @@
 
 
 @oneflow_export("advanced.distribute_map")
-<<<<<<< HEAD
-def distribute_map(
+def api_distribute_map(
     xs: Union[Sequence[remote_blob_util.BlobDef], remote_blob_util.BlobDef],
     f: Callable[
         [remote_blob_util.BlobDef, remote_blob_util.BlobDef], remote_blob_util.BlobDef
     ],
     axis: int = 0,
 ) -> Tuple[remote_blob_util.BlobDef]:
-=======
-def api_distribute_map(xs, f, axis=0):
     func = enable_if.unqiue([distribute_map])
     return func(xs, f, axis=axis)
 
 
 @enable_if.condition(hob.in_global_mode & ~hob.eager_execution_enabled)
 def distribute_map(xs, f, axis=0):
->>>>>>> b2efb6a9
     _AssertInputOrOutput(xs)
     if isinstance(xs, (list, tuple)) == False:
         xs = [xs]
