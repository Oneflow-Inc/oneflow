--- conflicted
+++ resolved
@@ -634,7 +634,7 @@
         not flow.unittest.env.eager_execution_enabled(),
         "numpy doesn't work in lazy mode",
     )
-<<<<<<< HEAD
+
     def test_tensor_clamp_(test_case):
         input = flow.Tensor(np.random.randn(2, 6, 5, 3), dtype=flow.float32)
         of_out = input.clamp(0.1, 0.5)
@@ -650,7 +650,7 @@
         of_out = input.clip(0.1, 0.5)
         np_out = np.clip(input.numpy(), 0.1, 0.5)
         test_case.assertTrue(np.allclose(of_out.numpy(), np_out, 1e-5, 1e-5))
-=======
+
     def _test_cast_tensor_function(test_case):
         shape = (2, 3, 4, 5)
         np_arr = np.random.randn(*shape).astype(np.float32)
@@ -658,7 +658,7 @@
         output = input.cast(flow.int8)
         np_out = np_arr.astype(np.int8)
         test_case.assertTrue(np.array_equal(output.numpy(), np_out))
->>>>>>> 6fb31bea
+
 
 
 if __name__ == "__main__":
