--- conflicted
+++ resolved
@@ -765,7 +765,71 @@
         not flow.unittest.env.eager_execution_enabled(),
         "numpy doesn't work in lazy mode",
     )
-<<<<<<< HEAD
+    def test_tensor_atanh(test_case):
+        np_input = np.random.random((2, 3)) - 0.5
+        of_input = flow.Tensor(np_input, dtype=flow.float32, requires_grad=True)
+
+        of_out = of_input.atanh()
+        np_out = np.arctanh(np_input)
+        test_case.assertTrue(
+            np.allclose(of_out.numpy(), np_out, 1e-4, 1e-4, equal_nan=True)
+        )
+
+        of_out = of_out.sum()
+        of_out.backward()
+
+        np_out_grad = 1.0 / (1.0 - np.square(np_input))
+        test_case.assertTrue(
+            np.allclose(of_input.grad.numpy(), np_out_grad, 1e-4, 1e-4, equal_nan=True)
+        )
+
+    @unittest.skipIf(
+        not flow.unittest.env.eager_execution_enabled(),
+        "numpy doesn't work in lazy mode",
+    )
+
+    def test_tensor_arctanh(test_case):
+        np_input = np.random.random((2, 3))
+        of_input = flow.Tensor(np_input, dtype=flow.float32, requires_grad=True)
+
+        of_out = of_input.arctanh()
+        np_out = np.arctanh(np_input)
+        test_case.assertTrue(
+            np.allclose(of_out.numpy(), np_out, 1e-4, 1e-4, equal_nan=True)
+        )
+
+        of_out = of_out.sum()
+        of_out.backward()
+        np_out_grad = 1.0 / (1.0 - np.square(np_input))
+        test_case.assertTrue(
+            np.allclose(of_input.grad.numpy(), np_out_grad, 1e-4, 1e-4, equal_nan=True)
+        )
+
+    @unittest.skipIf(
+        not flow.unittest.env.eager_execution_enabled(),
+        "numpy doesn't work in lazy mode",
+    )
+    def test_tensor_tan(test_case):
+        np_input = np.random.random((2, 3)) - 0.5
+        of_input = flow.Tensor(np_input, dtype=flow.float32, requires_grad=True)
+
+        of_out = of_input.tan()
+        np_out = np.tan(np_input)
+        test_case.assertTrue(
+            np.allclose(of_out.numpy(), np_out, 1e-4, 1e-4, equal_nan=True)
+        )
+
+        of_out = of_out.sum()
+        of_out.backward()
+        np_out_grad = 1 + np.square(np_out)
+        test_case.assertTrue(
+            np.allclose(of_input.grad.numpy(), np_out_grad, 1e-4, 1e-4, equal_nan=True)
+        )
+
+    @unittest.skipIf(
+        not flow.unittest.env.eager_execution_enabled(),
+        "numpy doesn't work in lazy mode",
+    )
     def _test_tensor_atan(test_case, shape, device):
         np_input = np.random.randn(*shape)
         of_input = flow.Tensor(
@@ -776,37 +840,20 @@
         np_out = np.arctan(np_input)
         test_case.assertTrue(
             np.allclose(of_out.numpy(), np_out, 1e-5, 1e-5, equal_nan=True)
-=======
-    def test_tensor_atanh(test_case):
-        np_input = np.random.random((2, 3)) - 0.5
-        of_input = flow.Tensor(np_input, dtype=flow.float32, requires_grad=True)
-
-        of_out = of_input.atanh()
-        np_out = np.arctanh(np_input)
-        test_case.assertTrue(
-            np.allclose(of_out.numpy(), np_out, 1e-4, 1e-4, equal_nan=True)
->>>>>>> 1c8ac040
         )
 
         of_out = of_out.sum()
         of_out.backward()
-<<<<<<< HEAD
         np_out_grad = 1 / (1 + np_input ** 2)
 
         test_case.assertTrue(
             np.allclose(of_input.grad.numpy(), np_out_grad, 1e-5, 1e-5, equal_nan=True)
-=======
-        np_out_grad = 1.0 / (1.0 - np.square(np_input))
-        test_case.assertTrue(
-            np.allclose(of_input.grad.numpy(), np_out_grad, 1e-4, 1e-4, equal_nan=True)
->>>>>>> 1c8ac040
-        )
-
-    @unittest.skipIf(
-        not flow.unittest.env.eager_execution_enabled(),
-        "numpy doesn't work in lazy mode",
-    )
-<<<<<<< HEAD
+        )
+
+    @unittest.skipIf(
+        not flow.unittest.env.eager_execution_enabled(),
+        "numpy doesn't work in lazy mode",
+    )
     def _test_tensor_arctan(test_case, shape, device):
         np_input = np.random.randn(*shape)
         of_input = flow.Tensor(
@@ -817,53 +864,15 @@
         np_out = np.arctan(np_input)
         test_case.assertTrue(
             np.allclose(of_out.numpy(), np_out, 1e-5, 1e-5, equal_nan=True)
-=======
-    def test_tensor_arctanh(test_case):
-        np_input = np.random.random((2, 3))
-        of_input = flow.Tensor(np_input, dtype=flow.float32, requires_grad=True)
-
-        of_out = of_input.arctanh()
-        np_out = np.arctanh(np_input)
-        test_case.assertTrue(
-            np.allclose(of_out.numpy(), np_out, 1e-4, 1e-4, equal_nan=True)
->>>>>>> 1c8ac040
         )
 
         of_out = of_out.sum()
         of_out.backward()
-<<<<<<< HEAD
         np_out_grad = 1 / (1 + np_input ** 2)
 
         test_case.assertTrue(
             np.allclose(of_input.grad.numpy(), np_out_grad, 1e-5, 1e-5, equal_nan=True)
-=======
-        np_out_grad = 1.0 / (1.0 - np.square(np_input))
-        test_case.assertTrue(
-            np.allclose(of_input.grad.numpy(), np_out_grad, 1e-4, 1e-4, equal_nan=True)
-        )
-
-    @unittest.skipIf(
-        not flow.unittest.env.eager_execution_enabled(),
-        "numpy doesn't work in lazy mode",
-    )
-    def test_tensor_tan(test_case):
-        np_input = np.random.random((2, 3)) - 0.5
-        of_input = flow.Tensor(np_input, dtype=flow.float32, requires_grad=True)
-
-        of_out = of_input.tan()
-        np_out = np.tan(np_input)
-        test_case.assertTrue(
-            np.allclose(of_out.numpy(), np_out, 1e-4, 1e-4, equal_nan=True)
-        )
-
-        of_out = of_out.sum()
-        of_out.backward()
-        np_out_grad = 1 + np.square(np_out)
-        test_case.assertTrue(
-            np.allclose(of_input.grad.numpy(), np_out_grad, 1e-4, 1e-4, equal_nan=True)
->>>>>>> 1c8ac040
-        )
-
-
+        )
+        
 if __name__ == "__main__":
     unittest.main()