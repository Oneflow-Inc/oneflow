--- conflicted
+++ resolved
@@ -403,7 +403,6 @@
         not flow.unittest.env.eager_execution_enabled(),
         "numpy doesn't work in lazy mode",
     )
-<<<<<<< HEAD
     def test_tensor_slice(test_case):
         x = np.random.randn(2, 3, 4, 5).astype(np.float32)
         input = flow.Tensor(x)
@@ -436,7 +435,11 @@
         input[0] = 0
         x[0] = 0
         test_case.assertTrue(np.allclose(input.numpy(), x, 1e-5, 1e-5))
-=======
+
+    @unittest.skipIf(
+        not flow.unittest.env.eager_execution_enabled(),
+        "numpy doesn't work in lazy mode",
+    )
     def test_construct_small_tensor(test_case):
         shape = (2, 3, 4, 5)
         np_arr = np.random.rand(*shape).astype(np.float32)
@@ -464,8 +467,6 @@
         tensor = flow.tensor(scalar)
         test_case.assertEqual(tensor.dtype, flow.float32)
         test_case.assertTrue(np.allclose(tensor.numpy(), np.array(scalar), 1e-4, 1e-4))
->>>>>>> 984b1f08
-
 
 if __name__ == "__main__":
     unittest.main()