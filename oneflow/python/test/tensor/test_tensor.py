--- conflicted
+++ resolved
@@ -770,7 +770,6 @@
             np.allclose(input.grad.numpy(), np_grad, 1e-4, 1e-4, equal_nan=True)
         )
 
-<<<<<<< HEAD
 
     @unittest.skipIf(
         not flow.unittest.env.eager_execution_enabled(),
@@ -807,8 +806,6 @@
         not flow.unittest.env.eager_execution_enabled(),
         "numpy doesn't work in lazy mode",
     )
-=======
->>>>>>> e6da5750
     def test_tensor_ceil(test_case):
         x = flow.Tensor(np.random.randn(2, 3), requires_grad=True)
         of_out = x.ceil()
