--- conflicted
+++ resolved
@@ -403,13 +403,6 @@
         not flow.unittest.env.eager_execution_enabled(),
         "numpy doesn't work in lazy mode",
     )
-<<<<<<< HEAD
-    def test_zeros_(test_case):
-        shape = (2, 3)
-        x = flow.Tensor(np.random.randn(*shape), dtype=flow.float32)
-        x.zeros_()
-        test_case.assertTrue(np.array_equal(x.numpy(), np.zeros(shape)))
-=======
     def test_tensor_slice(test_case):
         x = np.random.randn(2, 3, 4, 5).astype(np.float32)
         input = flow.Tensor(x)
@@ -442,7 +435,16 @@
         input[0] = 0
         x[0] = 0
         test_case.assertTrue(np.allclose(input.numpy(), x, 1e-5, 1e-5))
->>>>>>> 4c958482
+
+    @unittest.skipIf(
+        not flow.unittest.env.eager_execution_enabled(),
+        "numpy doesn't work in lazy mode",
+    )
+    def test_zeros_(test_case):
+        shape = (2, 3)
+        x = flow.Tensor(np.random.randn(*shape), dtype=flow.float32)
+        x.zeros_()
+        test_case.assertTrue(np.array_equal(x.numpy(), np.zeros(shape)))
 
     @unittest.skipIf(
         not flow.unittest.env.eager_execution_enabled(),
