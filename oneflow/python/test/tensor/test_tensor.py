"""
Copyright 2020 The OneFlow Authors. All rights reserved.

Licensed under the Apache License, Version 2.0 (the "License");
you may not use this file except in compliance with the License.
You may obtain a copy of the License at

    http://www.apache.org/licenses/LICENSE-2.0

Unless required by applicable law or agreed to in writing, software
distributed under the License is distributed on an "AS IS" BASIS,
WITHOUT WARRANTIES OR CONDITIONS OF ANY KIND, either express or implied.
See the License for the specific language governing permissions and
limitations under the License.
"""
import unittest
import random
from collections import OrderedDict

import numpy as np

import oneflow.experimental as flow
import oneflow.typing as oft


@flow.unittest.skip_unless_1n1d()
class TestTensor(flow.unittest.TestCase):
    @unittest.skipIf(
        not flow.unittest.env.eager_execution_enabled(),
        "numpy doesn't work in lazy mode",
    )
    def test_numpy_and_default_dtype(test_case):
        shape = (2, 3, 4, 5)
        tensor = flow.Tensor(*shape)
        flow.nn.init.ones_(tensor)
        test_case.assertTrue(tensor.dtype == flow.float32)
        test_case.assertTrue(
            np.array_equal(tensor.numpy(), np.ones(shape, dtype=np.float32))
        )

    @unittest.skipIf(
        not flow.unittest.env.eager_execution_enabled(),
        "numpy doesn't work in lazy mode",
    )
    def test_copy_to_and_from_numpy(test_case):
        np_arr = np.array([4, 6], dtype=np.float32)
        tensor = flow.Tensor(np_arr, dtype=flow.float32)
        test_case.assertTrue(np.array_equal(tensor.numpy(), np_arr))
        test_case.assertEqual(np.float32, tensor.numpy().dtype)

        np_arr = np.array([4, 6], dtype=np.int32)
        tensor = flow.Tensor(np_arr, dtype=flow.int32)
        test_case.assertTrue(np.array_equal(tensor.numpy(), np_arr))
        test_case.assertEqual(np.int32, tensor.numpy().dtype)

    @unittest.skipIf(
        not flow.unittest.env.eager_execution_enabled(),
        "numpy doesn't work in lazy mode",
    )
    def test_construct_from_numpy_or_list(test_case):
        shape = (2, 3, 4, 5)
        np_arr = np.random.rand(*shape).astype(np.float32)
        tensor = flow.Tensor(np_arr)
        test_case.assertTrue(np.array_equal(tensor.numpy(), np_arr))

        np_int_arr = np.random.randint(-100, high=100, size=shape, dtype=np.int32)
        tensor = flow.Tensor(np_int_arr, dtype=flow.int32)
        test_case.assertEqual(tensor.dtype, flow.int32)
        test_case.assertTrue(np.array_equal(tensor.numpy(), np_int_arr))

    @unittest.skipIf(
        not flow.unittest.env.eager_execution_enabled(),
        "numpy doesn't work in lazy mode",
    )
    def test_construct_from_another_tensor(test_case):
        shape = (2, 3, 4, 5)
        np_arr = np.random.rand(*shape).astype(np.float32)
        tensor = flow.Tensor(np_arr)
        output = flow.Tensor(tensor)
        test_case.assertEqual(output.dtype, flow.float32)
        test_case.assertTrue(np.array_equal(output.numpy(), np_arr))

    @unittest.skipIf(
        not flow.unittest.env.eager_execution_enabled(),
        "numpy doesn't work in lazy mode",
    )
    def test_tensor_init_methods(test_case):
        # test float dtype init
        shape = (2, 3, 4, 5)
        x = flow.Tensor(*shape)

        np_ones = np.ones(x.shape)
        np_zeros = np.zeros(x.shape)

        random_fill_val = random.uniform(-100.0, 100.0)
        x.fill_(random_fill_val)
        test_case.assertTrue(np.allclose(x.numpy(), random_fill_val * np_ones))

        flow.nn.init.ones_(x)
        test_case.assertTrue(np.array_equal(x.numpy(), np_ones))

        flow.nn.init.zeros_(x)
        test_case.assertTrue(np.array_equal(x.numpy(), np_zeros))

        flow.nn.init.constant_(x, random_fill_val)
        test_case.assertTrue(np.allclose(x.numpy(), random_fill_val * np_ones))

        z = flow.Tensor(5, 4, 3, 2)
        flow.nn.init.kaiming_normal_(z, a=0.1, mode="fan_out", nonlinearity="relu")
        flow.nn.init.kaiming_uniform_(z)
        flow.nn.init.xavier_normal_(z)
        flow.nn.init.xavier_uniform_(z)

        # test int dtype init
        x = flow.Tensor(*shape, dtype=flow.int32)
        np_ones = np.ones(x.shape, dtype=np.int32)
        np_zeros = np.zeros(x.shape, dtype=np.int32)

        random_fill_val = random.randint(-100, 100)
        x.fill_(random_fill_val)
        test_case.assertTrue(np.allclose(x.numpy(), random_fill_val * np_ones))

        flow.nn.init.ones_(x)
        test_case.assertTrue(np.array_equal(x.numpy(), np_ones))

        flow.nn.init.zeros_(x)
        test_case.assertTrue(np.array_equal(x.numpy(), np_zeros))

        flow.nn.init.constant_(x, random_fill_val)
        test_case.assertTrue(np.allclose(x.numpy(), random_fill_val * np_ones))

    @unittest.skipIf(
        True, "consistent_tensor doesn't work right now",
    )
    def test_creating_consistent_tensor(test_case):
        shape = (2, 3)
        x = flow.Tensor(*shape, placement=flow.placement("gpu", ["0:0"], None))
        x.set_placement(flow.placement("cpu", ["0:0"], None))
        x.set_is_consistent(True)
        test_case.assertTrue(not x.is_cuda)
        x.determine()

    @unittest.skipIf(
        not flow.unittest.env.eager_execution_enabled(),
        "numpy doesn't work in lazy mode",
    )
    def test_tensor_device(test_case):
        shape = (2, 3, 4, 5)
        x = flow.Tensor(*shape)
        test_case.assertTrue(not x.is_cuda)
        x = flow.Tensor(*shape, device=flow.device("cuda"))
        test_case.assertTrue(x.is_cuda)
        x = flow.Tensor(*shape, device=flow.device("cpu"))
        test_case.assertTrue(not x.is_cuda)

    @unittest.skipIf(
        not flow.unittest.env.eager_execution_enabled(),
        "numpy doesn't work in lazy mode",
    )
    def test_tensor_autograd_related_methods(test_case):
        shape = (2, 3, 4, 5)
        x = flow.Tensor(*shape)
        y = flow.Tensor(*shape, requires_grad=True)
        x.fill_(1.0)
        y.fill_(2.0)
        z = x + y

        test_case.assertFalse(x.requires_grad)
        test_case.assertTrue(x.is_leaf)
        test_case.assertTrue(y.requires_grad)
        test_case.assertTrue(y.is_leaf)
        test_case.assertTrue(z.requires_grad)
        test_case.assertFalse(z.is_leaf)

        with flow.no_grad():
            m = x + y
        test_case.assertTrue(m.is_leaf)
        test_case.assertFalse(m.requires_grad)
        m.requires_grad = True

        v = flow.Tensor(*shape, requires_grad=True)
        z.retain_grad()
        w = v + z

        grad = flow.Tensor(*shape)
        grad.fill_(1.0)
        w.backward(gradient=grad, retain_graph=True)

        test_case.assertNotEqual(v.grad, None)
        test_case.assertNotEqual(y.grad, None)
        test_case.assertNotEqual(z.grad, None)
        test_case.assertIsNone(x.grad)
        w.backward(gradient=grad, retain_graph=True)

    @unittest.skipIf(
        not flow.unittest.env.eager_execution_enabled(),
        "numpy doesn't work in lazy mode",
    )
    def test_user_defined_data(test_case):
        list_data = [5, 5]
        tuple_data = (5, 5)
        numpy_data = np.array((5, 5))
        x = flow.Tensor(list_data)
        y = flow.Tensor(tuple_data)
        z = flow.Tensor(numpy_data)

        test_case.assertTrue(np.array_equal(x.numpy(), 5 * np.ones(x.shape)))
        test_case.assertTrue(np.array_equal(y.numpy(), 5 * np.ones(y.shape)))
        test_case.assertTrue(np.array_equal(z.numpy(), 5 * np.ones(z.shape)))

    @unittest.skipIf(
        not flow.unittest.env.eager_execution_enabled(),
        "numpy doesn't work in lazy mode",
    )
    def test_mirrored_tensor_and_op(test_case):
        x1 = flow.Tensor([[1.0, 2.0]])
        test_case.assertEqual(x1.dtype, flow.float32)
        test_case.assertEqual(x1.shape, flow.Size((1, 2)))
        x2 = flow.Tensor([[1.0], [2.0]])
        # TODO(Liang Depeng): change to MatMul module
        op = (
            flow.builtin_op("matmul")
            .Input("a")
            .Input("b")
            .Attr("transpose_a", False)
            .Attr("transpose_b", False)
            .Attr("alpha", float(1.0))
            .Output("out")
            .Build()
        )
        y = op(x1, x2)[0]
        test_case.assertTrue(
            np.array_equal(y.numpy(), np.array([[5.0]], dtype=np.float32))
        )

    @unittest.skipIf(
        not flow.unittest.env.eager_execution_enabled(),
        "numpy doesn't work in lazy mode",
    )
    def test_tensor_to_list(test_case):
        list_data = [[1.0, 3.0], [5.0, 6.0]]
        input = flow.Tensor(list_data)
        test_case.assertEqual(list_data, input.tolist())

    @unittest.skipIf(
        not flow.unittest.env.eager_execution_enabled(),
        "numpy doesn't work in lazy mode",
    )
    def test_tensor_nelement(test_case):
        shape = (2, 3, 4)
        input = flow.Tensor(*shape)
        test_case.assertEqual(input.nelement(), 24)

    @unittest.skipIf(
        not flow.unittest.env.eager_execution_enabled(),
        "numpy doesn't work in lazy mode",
    )
    def test_tensor_numel(test_case):
        shape = (2, 3, 4, 5)
        input = flow.Tensor(*shape)
        test_case.assertEqual(input.numel(), 120)

    @unittest.skipIf(
        not flow.unittest.env.eager_execution_enabled(),
        "numpy doesn't work in lazy mode",
    )
    def test_tensor_print(test_case):
        shape = (2, 3, 4, 5)
        input = flow.Tensor(*shape)
        input_str = str(input)
        test_case.assertTrue(input_str.startswith("tensor("))
        test_case.assertTrue("device=" not in input_str)

        gpu_input = flow.Tensor(*shape, device="cuda")
        gpu_input_str = str(gpu_input)
        test_case.assertTrue("device=" in gpu_input_str)
        test_case.assertTrue("cuda:0" in gpu_input_str)

        requires_grad_input = flow.Tensor(*shape, requires_grad=True)
        requires_grad_input_str = str(requires_grad_input)
        test_case.assertTrue("requires_grad=" in requires_grad_input_str)

    @unittest.skipIf(
        # TODO(Liang Depeng): enable this test after tensor support indexing
        # not flow.unittest.env.eager_execution_enabled(),
        # "numpy doesn't work in lazy mode",
        True,
        "skip for now",
    )
    def test_indexing(test_case):
        class SliceExtracter:
            def __getitem__(self, key):
                return key

        se = SliceExtracter()

        def compare_getitem_with_numpy(tensor, slices):
            np_arr = tensor.numpy()
            test_case.assertTrue(np.array_equal(np_arr[slices], tensor[slices].numpy()))

        def compare_setitem_with_numpy(tensor, slices, value):
            np_arr = tensor.numpy()
            if isinstance(value, flow.Tensor):
                np_value = value.numpy()
            else:
                np_value = value
            np_arr[slices] = np_value
            tensor[slices] = value
            test_case.assertTrue(np.array_equal(np_arr, tensor.numpy()))

        x = flow.Tensor(5, 5)
        v = flow.Tensor([[0, 1, 2, 3, 4]])
        compare_getitem_with_numpy(x, se[-4:-1:2])
        compare_getitem_with_numpy(x, se[-1:])
        compare_setitem_with_numpy(x, se[-1:], v)
        compare_setitem_with_numpy(x, se[2::2], 2)

        flow.nn.init.kaiming_normal_(x, a=0.1, mode="fan_out", nonlinearity="relu")

        flow.nn.init.kaiming_uniform_(x)

        flow.nn.init.xavier_normal_(x)

        flow.nn.init.xavier_uniform_(x)

        test_case.assertEqual(flow.nn.init.calculate_gain("conv2d"), 1)
        test_case.assertEqual(flow.nn.init.calculate_gain("tanh"), 5.0 / 3)

    @unittest.skipIf(
        not flow.unittest.env.eager_execution_enabled(),
        "numpy doesn't work in lazy mode",
    )
    def test_div(test_case):
        x = flow.Tensor(np.random.randn(1, 1))
        y = flow.Tensor(np.random.randn(2, 3))
        of_out = x / y
        np_out = np.divide(x.numpy(), y.numpy())
        test_case.assertTrue(np.allclose(of_out.numpy(), np_out, 1e-4, 1e-4))

        x = flow.Tensor(np.random.randn(2, 3))
        of_out = x / 3
        np_out = np.divide(x.numpy(), 3)
        test_case.assertTrue(np.allclose(of_out.numpy(), np_out, 1e-4, 1e-4))

        x = flow.Tensor(np.random.randn(2, 3))
        of_out = 3 / x
        np_out = np.divide(3, x.numpy())
        test_case.assertTrue(np.allclose(of_out.numpy(), np_out, 1e-4, 1e-4))

        x = flow.Tensor(np.random.randn(1))
        of_out = 3 / x
        np_out = np.divide(3, x.numpy())
        test_case.assertTrue(np.allclose(of_out.numpy(), np_out, 1e-4, 1e-4))

    @unittest.skipIf(
        not flow.unittest.env.eager_execution_enabled(),
        "numpy doesn't work in lazy mode",
    )
    def test_mul(test_case):
        x = flow.Tensor(np.random.randn(1, 1))
        y = flow.Tensor(np.random.randn(2, 3))
        of_out = x * y
        np_out = np.multiply(x.numpy(), y.numpy())
        test_case.assertTrue(np.allclose(of_out.numpy(), np_out, 1e-4, 1e-4))

        x = flow.Tensor(np.random.randn(2, 3))
        of_out = x * 3
        np_out = np.multiply(x.numpy(), 3)
        test_case.assertTrue(np.allclose(of_out.numpy(), np_out, 1e-4, 1e-4))

        x = flow.Tensor(np.random.randn(2, 3))
        of_out = 3 * x
        np_out = np.multiply(3, x.numpy())
        test_case.assertTrue(np.allclose(of_out.numpy(), np_out, 1e-4, 1e-4))

    @unittest.skipIf(
        not flow.unittest.env.eager_execution_enabled(),
        "numpy doesn't work in lazy mode",
    )
    def test_add_tensor_method(test_case):
        x = flow.Tensor(np.random.randn(1, 1))
        y = flow.Tensor(np.random.randn(2, 3))
        of_out = x + y
        np_out = np.add(x.numpy(), y.numpy())
        test_case.assertTrue(np.allclose(of_out.numpy(), np_out, 1e-4, 1e-4))

        x = flow.Tensor(np.random.randn(2, 3))
        of_out = x + 3
        np_out = np.add(x.numpy(), 3)
        test_case.assertTrue(np.allclose(of_out.numpy(), np_out, 1e-4, 1e-4))

        x = flow.Tensor(np.random.randn(2, 3))
        of_out = 3 + x
        np_out = np.add(3, x.numpy())
        test_case.assertTrue(np.allclose(of_out.numpy(), np_out, 1e-4, 1e-4))

    @unittest.skipIf(
        not flow.unittest.env.eager_execution_enabled(),
        "numpy doesn't work in lazy mode",
    )
    def test_sub_tensor_method(test_case):
        x = flow.Tensor(np.random.randn(1, 1))
        y = flow.Tensor(np.random.randn(2, 3))
        of_out = x - y
        np_out = np.subtract(x.numpy(), y.numpy())
        test_case.assertTrue(np.allclose(of_out.numpy(), np_out, 1e-4, 1e-4))

        x = flow.Tensor(np.random.randn(2, 3))
        of_out = x - 3
        np_out = np.subtract(x.numpy(), 3)
        test_case.assertTrue(np.allclose(of_out.numpy(), np_out, 1e-4, 1e-4))

        x = flow.Tensor(np.random.randn(2, 3))
        of_out = 3 - x
        np_out = np.subtract(3, x.numpy())
        test_case.assertTrue(np.allclose(of_out.numpy(), np_out, 1e-4, 1e-4))

    @unittest.skipIf(
        not flow.unittest.env.eager_execution_enabled(),
        "numpy doesn't work in lazy mode",
    )
    def test_sum(test_case):
        input = flow.Tensor(np.random.randn(4, 5, 6), dtype=flow.float32)
        of_out = input.sum(dim=(2, 1))
        np_out = np.sum(input.numpy(), axis=(2, 1))
        test_case.assertTrue(np.allclose(of_out.numpy(), np_out, 1e-4, 1e-4))

    @unittest.skipIf(
        not flow.unittest.env.eager_execution_enabled(),
        "numpy doesn't work in lazy mode",
    )
    def test_asinh(test_case):
        input = flow.Tensor(np.random.randn(4, 5, 6), dtype=flow.float32)
        of_out = input.asinh()
        np_out = np.arcsinh(input.numpy())
        test_case.assertTrue(np.allclose(of_out.numpy(), np_out, 1e-5, 1e-5))

    @unittest.skipIf(
        not flow.unittest.env.eager_execution_enabled(),
        "numpy doesn't work in lazy mode",
    )
    def test_arcsinh(test_case):
        input = flow.Tensor(np.random.randn(4, 5, 6), dtype=flow.float32)
        of_out = input.arcsinh()
        np_out = np.arcsinh(input.numpy())
        test_case.assertTrue(np.allclose(of_out.numpy(), np_out, 1e-5, 1e-5))

    @unittest.skipIf(
        not flow.unittest.env.eager_execution_enabled(),
        "numpy doesn't work in lazy mode",
    )
    def test_asin(test_case):
        input = flow.Tensor(2 * np.random.random((4, 5, 6)) - 1, dtype=flow.float32)
        of_out = input.asin()
        np_out = np.arcsin(input.numpy())
        test_case.assertTrue(
            np.allclose(of_out.numpy(), np_out, 1e-5, 1e-5, equal_nan=True)
        )

    @unittest.skipIf(
        not flow.unittest.env.eager_execution_enabled(),
        "numpy doesn't work in lazy mode",
    )
    def test_arcsin(test_case):
        input = flow.Tensor(2 * np.random.random((4, 5, 6)) - 1, dtype=flow.float32)
        of_out = input.arcsin()
        np_out = np.arcsin(input.numpy())
        test_case.assertTrue(
            np.allclose(of_out.numpy(), np_out, 1e-5, 1e-5, equal_nan=True)
        )

    @unittest.skipIf(
        not flow.unittest.env.eager_execution_enabled(),
        "numpy doesn't work in lazy mode",
    )
    def test_mean(test_case):
        input = flow.Tensor(np.random.randn(2, 3), dtype=flow.float32)
        of_out = input.mean(dim=0)
        np_out = np.mean(input.numpy(), axis=0)
        test_case.assertTrue(np.allclose(of_out.numpy(), np_out, 1e-4, 1e-4))

    @unittest.skipIf(
        not flow.unittest.env.eager_execution_enabled(),
        "numpy doesn't work in lazy mode",
    )
    def test_neg(test_case):
        input = flow.Tensor(np.random.randn(2, 3), dtype=flow.float32)
        of_out = -input
        np_out = -input.numpy()
        test_case.assertTrue(np.allclose(of_out.numpy(), np_out, 1e-4, 1e-4))

    @unittest.skipIf(
        not flow.unittest.env.eager_execution_enabled(),
        "numpy doesn't work in lazy mode",
    )
    def test_negative(test_case):
        input = flow.Tensor(np.random.randn(2, 3), dtype=flow.float32)
        of_out = input.negative()
        np_out = -input.numpy()
        test_case.assertTrue(np.allclose(of_out.numpy(), np_out, 1e-4, 1e-4))

    @unittest.skipIf(
        not flow.unittest.env.eager_execution_enabled(),
        "numpy doesn't work in lazy mode",
    )
    def test_greater(test_case):
        input1 = flow.Tensor(
            np.array([1, 1, 4]).astype(np.float32), dtype=flow.float32,
        )
        input2 = flow.Tensor(
            np.array([1, 2, 3]).astype(np.float32), dtype=flow.float32,
        )
        of_out = input1.gt(input2)
        np_out = np.greater(input1.numpy(), input2.numpy())
        test_case.assertTrue(np.allclose(of_out.numpy(), np_out, 1e-4, 1e-4))

    @unittest.skipIf(
        not flow.unittest.env.eager_execution_enabled(),
        "numpy doesn't work in lazy mode",
    )
    def test_less(test_case):
        input1 = flow.Tensor(np.random.randn(2, 6, 5, 3), dtype=flow.float32)
        input2 = flow.Tensor(np.random.randn(2, 6, 5, 3), dtype=flow.float32)
        of_out = input1.lt(input2)
        np_out = np.less(input1.numpy(), input2.numpy())
        test_case.assertTrue(np.allclose(of_out.numpy(), np_out, 1e-4, 1e-4))

    @unittest.skipIf(
        not flow.unittest.env.eager_execution_enabled(),
        "numpy doesn't work in lazy mode",
    )
    def test_tensor_slice(test_case):
        x = np.random.randn(2, 3, 4, 5).astype(np.float32)
        input = flow.Tensor(x)
        test_case.assertTrue(np.allclose(input[0].numpy(), x[0], 1e-5, 1e-5))
        test_case.assertTrue(np.allclose(input[1].numpy(), x[1], 1e-5, 1e-5))
        test_case.assertTrue(np.allclose(input[0, :].numpy(), x[0, :], 1e-5, 1e-5))
        test_case.assertTrue(
            np.allclose(input[0, :, 0:2].numpy(), x[0, :, 0:2], 1e-5, 1e-5)
        )

    @unittest.skipIf(
        not flow.unittest.env.eager_execution_enabled(),
        "numpy doesn't work in lazy mode",
    )
    def test_tensor_logical_slice_assign(test_case):
        x = np.random.randn(2, 3, 4, 5).astype(np.float32)
        input = flow.Tensor(x)
        input[:, 0] = 3.1415926
        x[:, 0] = 3.1415926
        test_case.assertTrue(np.allclose(input.numpy(), x, 1e-5, 1e-5))

        input[:, 1:2] = 1
        x[:, 1:2] = 1
        test_case.assertTrue(np.allclose(input.numpy(), x, 1e-5, 1e-5))

        input[:] = 1.234
        x[:] = 1.234
        test_case.assertTrue(np.allclose(input.numpy(), x, 1e-5, 1e-5))

        input[0] = 0
        x[0] = 0
        test_case.assertTrue(np.allclose(input.numpy(), x, 1e-5, 1e-5))

    @unittest.skipIf(
        not flow.unittest.env.eager_execution_enabled(),
        "numpy doesn't work in lazy mode",
    )
    def test_zeros_(test_case):
        shape = (2, 3)
        x = flow.Tensor(np.random.randn(*shape), dtype=flow.float32)
        x.zeros_()
        test_case.assertTrue(np.array_equal(x.numpy(), np.zeros(shape)))

    @unittest.skipIf(
        not flow.unittest.env.eager_execution_enabled(),
        "numpy doesn't work in lazy mode",
    )
    def test_construct_small_tensor(test_case):
        shape = (2, 3, 4, 5)
        np_arr = np.random.rand(*shape).astype(np.float32)
        tensor = flow.tensor(np_arr)
        test_case.assertTrue(np.array_equal(tensor.numpy(), np_arr))
        test_case.assertEqual(tensor.dtype, flow.float32)

        np_int_arr = np.random.randint(-100, high=100, size=shape, dtype=np.int32)
        tensor = flow.tensor(np_int_arr, dtype=flow.int32)
        test_case.assertEqual(tensor.dtype, flow.int32)

        list_data = [[1, 2.0], [5, 3]]
        tensor = flow.tensor(list_data)
        test_case.assertEqual(tensor.dtype, flow.float32)
        test_case.assertTrue(
            np.allclose(tensor.numpy(), np.array(list_data), 1e-4, 1e-4)
        )

        tuple_data = ((1, 2, 5), (4, 3, 10))
        tensor = flow.tensor(tuple_data)
        test_case.assertEqual(tensor.dtype, flow.int64)
        test_case.assertTrue(np.array_equal(tensor.numpy(), np.array(tuple_data)))

        scalar = 5.5
        tensor = flow.tensor(scalar)
        test_case.assertEqual(tensor.dtype, flow.float32)
        test_case.assertTrue(np.allclose(tensor.numpy(), np.array(scalar), 1e-4, 1e-4))

    @unittest.skipIf(
        not flow.unittest.env.eager_execution_enabled(),
        "numpy doesn't work in lazy mode",
    )
<<<<<<< HEAD
    def test_tensor_atanh(test_case):
        np_input = np.random.random((2,3))
        of_input = flow.Tensor(
            np_input, dtype=flow.float32, requires_grad=True
        )

        of_out = of_input.atanh()
        np_out = np.arctanh(np_input)
        test_case.assertTrue(
            np.allclose(of_out.numpy(), np_out, 1e-4, 1e-4, equal_nan=True)
        )

        of_out = of_out.sum()
        of_out.backward()
        np_out_grad = 1.0 / (1.0 - np.square(np_input))
        test_case.assertTrue(
            np.allclose(of_input.grad.numpy(), np_out_grad, 1e-4, 1e-4, equal_nan=True)
=======
    def test_tensor_round(test_case):
        shape = (2, 3)
        np_input = np.random.randn(*shape)
        of_input = flow.Tensor(np_input, dtype=flow.float32, requires_grad=True)

        of_out = flow.round(of_input)
        np_out = np.round(np_input)
        test_case.assertTrue(np.allclose(of_out.numpy(), np_out, 1e-4, 1e-4))

        of_out = of_out.sum()
        of_out.backward()
        test_case.assertTrue(
            np.allclose(of_input.grad.numpy(), np.zeros(shape), 1e-4, 1e-4)
>>>>>>> 9183cea2
        )

    @unittest.skipIf(
        not flow.unittest.env.eager_execution_enabled(),
        "numpy doesn't work in lazy mode",
    )
<<<<<<< HEAD
    def test_tensor_arctanh(test_case):
        np_input = np.random.random((2,3))
        of_input = flow.Tensor(
            np_input, dtype=flow.float32, requires_grad=True
        )

        of_out = of_input.arctanh()
        np_out = np.arctanh(np_input)
        test_case.assertTrue(
            np.allclose(of_out.numpy(), np_out, 1e-4, 1e-4, equal_nan=True)
        )

        of_out = of_out.sum()
        of_out.backward()
        np_out_grad = 1.0 / (1.0 - np.square(np_input))
        test_case.assertTrue(
            np.allclose(of_input.grad.numpy(), np_out_grad, 1e-4, 1e-4, equal_nan=True)
        )
=======
    def test_tensor_where(test_case):
        x = flow.Tensor(
            np.array([[-0.4620, 0.3139], [0.3898, -0.7197], [0.0478, -0.1657]]),
            dtype=flow.float32,
        )
        y = flow.Tensor(np.ones(shape=(3, 2)), dtype=flow.float32)
        condition = flow.Tensor(np.array([[0, 1], [1, 0], [1, 0]]), dtype=flow.int32)
        of_out = condition.where(x, y)
        np_out = np.array([[1.0000, 0.3139], [0.3898, 1.0000], [0.0478, 1.0000]])
        test_case.assertTrue(np.allclose(of_out.numpy(), np_out))

    @unittest.skipIf(
        not flow.unittest.env.eager_execution_enabled(),
        "numpy doesn't work in lazy mode",
    )
    def test_tensor_equal(test_case):
        arr1 = np.random.randint(1, 10, size=(2, 3, 4, 5))
        arr2 = np.random.randint(1, 10, size=(2, 3, 4, 5))
        input = flow.Tensor(arr1, dtype=flow.float32)
        other = flow.Tensor(arr2, dtype=flow.float32)

        of_out = input.eq(other)
        np_out = np.equal(arr1, arr2)
        test_case.assertTrue(np.array_equal(of_out.numpy(), np_out))

    @unittest.skipIf(
        not flow.unittest.env.eager_execution_enabled(),
        "numpy doesn't work in lazy mode",
    )
    def test_tensor_detach(test_case):
        shape = (2, 3, 4, 5)
        x = flow.Tensor(
            np.random.randn(*shape), dtype=flow.float32, requires_grad=True,
        )
        test_case.assertTrue(np.allclose(x.detach().numpy(), x.numpy()))

    @unittest.skipIf(
        not flow.unittest.env.eager_execution_enabled(),
        "numpy doesn't work in lazy mode",
    )
    def _test_cast_tensor_function(test_case):
        shape = (2, 3, 4, 5)
        np_arr = np.random.randn(*shape).astype(np.float32)
        input = flow.Tensor(np_arr, dtype=flow.float32)
        output = input.cast(flow.int8)
        np_out = np_arr.astype(np.int8)
        test_case.assertTrue(np.array_equal(output.numpy(), np_out))

    @unittest.skipIf(
        not flow.unittest.env.eager_execution_enabled(),
        "numpy doesn't work in lazy mode",
    )
    def _test_sin_tensor_function(test_case, shape, device):
        input = flow.Tensor(np.random.randn(2, 3, 4, 5))
        of_out = input.sin()
        np_out = np.sin(input.numpy())
        test_case.assertTrue(np.allclose(of_out.numpy(), np_out, 1e-5, 1e-5))
>>>>>>> 9183cea2

    @unittest.skipIf(
        not flow.unittest.env.eager_execution_enabled(),
        "numpy doesn't work in lazy mode",
    )
<<<<<<< HEAD
    def test_tensor_tan(test_case):
        np_input = np.random.random((2,3))
        of_input = flow.Tensor(
            np_input, dtype=flow.float32, requires_grad=True
        )

        of_out = of_input.tan()
        np_out = np.tan(np_input)
        test_case.assertTrue(
            np.allclose(of_out.numpy(), np_out, 1e-4, 1e-4, equal_nan=True)
        )

        of_out = of_out.sum()
        of_out.backward()
        np_out_grad = 1 + np.square(np_out)
        test_case.assertTrue(
            np.allclose(of_input.grad.numpy(), np_out_grad, 1e-4, 1e-4, equal_nan=True)
        )

=======
    def test_cos_tensor_function(test_case):
        arr = np.random.randn(2, 3, 4, 5)
        input = flow.Tensor(arr, dtype=flow.float32)
        np_out = np.cos(arr)
        of_out = input.cos()
        test_case.assertTrue(np.allclose(of_out.numpy(), np_out, 1e-5, 1e-5))

    @unittest.skipIf(
        not flow.unittest.env.eager_execution_enabled(),
        "numpy doesn't work in lazy mode",
    )
    def test_std_tensor_function(test_case):
        np_arr = np.random.randn(9, 8, 7, 6)
        input = flow.Tensor(np_arr)
        of_out = input.std(dim=1, keepdim=False)
        np_out = np.std(np_arr, axis=1)
        test_case.assertTrue(np.allclose(of_out.numpy(), np_out, 1e-5, 1e-5))

    @unittest.skipIf(
        not flow.unittest.env.eager_execution_enabled(),
        "numpy doesn't work in lazy mode",
    )
    def test_sqrt_tensor_function(test_case):
        input_arr = np.random.randn(1, 6, 3, 8)
        np_out = np.sqrt(input_arr)
        x = flow.Tensor(input_arr)
        of_out = x.sqrt()
        test_case.assertTrue(
            np.allclose(of_out.numpy(), np_out, 1e-5, 1e-5, equal_nan=True)
        )

    @unittest.skipIf(
        not flow.unittest.env.eager_execution_enabled(),
        "numpy doesn't work in lazy mode",
    )
    def test_rsqrt_tensor_function(test_case):
        np_arr = np.random.randn(3, 2, 5, 7)
        np_out = 1 / np.sqrt(np_arr)
        x = flow.Tensor(np_arr)
        of_out = flow.rsqrt(input=x)
        test_case.assertTrue(
            np.allclose(of_out.numpy(), np_out, 1e-5, 1e-5, equal_nan=True)
        )

    @unittest.skipIf(
        not flow.unittest.env.eager_execution_enabled(),
        "numpy doesn't work in lazy mode",
    )
    def test_square_tensor_function(test_case):
        np_arr = np.random.randn(2, 7, 7, 3)
        np_out = np.square(np_arr)
        x = flow.Tensor(np_arr)
        of_out = x.square()
        test_case.assertTrue(
            np.allclose(of_out.numpy(), np_out, 1e-5, 1e-5, equal_nan=True)
        )

    @unittest.skipIf(
        not flow.unittest.env.eager_execution_enabled(),
        "numpy doesn't work in lazy mode",
    )
    def test_pow_tensor_function(test_case):
        input = flow.Tensor(np.array([1, 2, 3, 4, 5, 6]), dtype=flow.float32)
        of_out = input.pow(2.1)
        np_out = np.power(input.numpy(), 2.1)
        test_case.assertTrue(np.allclose(of_out.numpy(), np_out, 1e-5, 1e-5))

>>>>>>> 9183cea2

if __name__ == "__main__":
    unittest.main()<|MERGE_RESOLUTION|>--- conflicted
+++ resolved
@@ -608,25 +608,6 @@
         not flow.unittest.env.eager_execution_enabled(),
         "numpy doesn't work in lazy mode",
     )
-<<<<<<< HEAD
-    def test_tensor_atanh(test_case):
-        np_input = np.random.random((2,3))
-        of_input = flow.Tensor(
-            np_input, dtype=flow.float32, requires_grad=True
-        )
-
-        of_out = of_input.atanh()
-        np_out = np.arctanh(np_input)
-        test_case.assertTrue(
-            np.allclose(of_out.numpy(), np_out, 1e-4, 1e-4, equal_nan=True)
-        )
-
-        of_out = of_out.sum()
-        of_out.backward()
-        np_out_grad = 1.0 / (1.0 - np.square(np_input))
-        test_case.assertTrue(
-            np.allclose(of_input.grad.numpy(), np_out_grad, 1e-4, 1e-4, equal_nan=True)
-=======
     def test_tensor_round(test_case):
         shape = (2, 3)
         np_input = np.random.randn(*shape)
@@ -640,33 +621,12 @@
         of_out.backward()
         test_case.assertTrue(
             np.allclose(of_input.grad.numpy(), np.zeros(shape), 1e-4, 1e-4)
->>>>>>> 9183cea2
-        )
-
-    @unittest.skipIf(
-        not flow.unittest.env.eager_execution_enabled(),
-        "numpy doesn't work in lazy mode",
-    )
-<<<<<<< HEAD
-    def test_tensor_arctanh(test_case):
-        np_input = np.random.random((2,3))
-        of_input = flow.Tensor(
-            np_input, dtype=flow.float32, requires_grad=True
-        )
-
-        of_out = of_input.arctanh()
-        np_out = np.arctanh(np_input)
-        test_case.assertTrue(
-            np.allclose(of_out.numpy(), np_out, 1e-4, 1e-4, equal_nan=True)
-        )
-
-        of_out = of_out.sum()
-        of_out.backward()
-        np_out_grad = 1.0 / (1.0 - np.square(np_input))
-        test_case.assertTrue(
-            np.allclose(of_input.grad.numpy(), np_out_grad, 1e-4, 1e-4, equal_nan=True)
-        )
-=======
+        )
+
+    @unittest.skipIf(
+        not flow.unittest.env.eager_execution_enabled(),
+        "numpy doesn't work in lazy mode",
+    )
     def test_tensor_where(test_case):
         x = flow.Tensor(
             np.array([[-0.4620, 0.3139], [0.3898, -0.7197], [0.0478, -0.1657]]),
@@ -724,33 +684,11 @@
         of_out = input.sin()
         np_out = np.sin(input.numpy())
         test_case.assertTrue(np.allclose(of_out.numpy(), np_out, 1e-5, 1e-5))
->>>>>>> 9183cea2
-
-    @unittest.skipIf(
-        not flow.unittest.env.eager_execution_enabled(),
-        "numpy doesn't work in lazy mode",
-    )
-<<<<<<< HEAD
-    def test_tensor_tan(test_case):
-        np_input = np.random.random((2,3))
-        of_input = flow.Tensor(
-            np_input, dtype=flow.float32, requires_grad=True
-        )
-
-        of_out = of_input.tan()
-        np_out = np.tan(np_input)
-        test_case.assertTrue(
-            np.allclose(of_out.numpy(), np_out, 1e-4, 1e-4, equal_nan=True)
-        )
-
-        of_out = of_out.sum()
-        of_out.backward()
-        np_out_grad = 1 + np.square(np_out)
-        test_case.assertTrue(
-            np.allclose(of_input.grad.numpy(), np_out_grad, 1e-4, 1e-4, equal_nan=True)
-        )
-
-=======
+
+    @unittest.skipIf(
+        not flow.unittest.env.eager_execution_enabled(),
+        "numpy doesn't work in lazy mode",
+    )
     def test_cos_tensor_function(test_case):
         arr = np.random.randn(2, 3, 4, 5)
         input = flow.Tensor(arr, dtype=flow.float32)
@@ -818,7 +756,75 @@
         np_out = np.power(input.numpy(), 2.1)
         test_case.assertTrue(np.allclose(of_out.numpy(), np_out, 1e-5, 1e-5))
 
->>>>>>> 9183cea2
+    @unittest.skipIf(
+        not flow.unittest.env.eager_execution_enabled(),
+        "numpy doesn't work in lazy mode",
+    )
+    def test_tensor_atanh(test_case):
+        np_input = np.random.random((2,3))
+        of_input = flow.Tensor(
+            np_input, dtype=flow.float32, requires_grad=True
+        )
+
+        of_out = of_input.atanh()
+        np_out = np.arctanh(np_input)
+        test_case.assertTrue(
+            np.allclose(of_out.numpy(), np_out, 1e-4, 1e-4, equal_nan=True)
+        )
+
+        of_out = of_out.sum()
+        of_out.backward()
+        np_out_grad = 1.0 / (1.0 - np.square(np_input))
+        test_case.assertTrue(
+            np.allclose(of_input.grad.numpy(), np_out_grad, 1e-4, 1e-4, equal_nan=True)
+        )
+
+    @unittest.skipIf(
+        not flow.unittest.env.eager_execution_enabled(),
+        "numpy doesn't work in lazy mode",
+    )
+    def test_tensor_arctanh(test_case):
+        np_input = np.random.random((2,3))
+        of_input = flow.Tensor(
+            np_input, dtype=flow.float32, requires_grad=True
+        )
+
+        of_out = of_input.arctanh()
+        np_out = np.arctanh(np_input)
+        test_case.assertTrue(
+            np.allclose(of_out.numpy(), np_out, 1e-4, 1e-4, equal_nan=True)
+        )
+
+        of_out = of_out.sum()
+        of_out.backward()
+        np_out_grad = 1.0 / (1.0 - np.square(np_input))
+        test_case.assertTrue(
+            np.allclose(of_input.grad.numpy(), np_out_grad, 1e-4, 1e-4, equal_nan=True)
+        )
+
+    @unittest.skipIf(
+        not flow.unittest.env.eager_execution_enabled(),
+        "numpy doesn't work in lazy mode",
+    )
+    def test_tensor_tan(test_case):
+        np_input = np.random.random((2,3))
+        of_input = flow.Tensor(
+            np_input, dtype=flow.float32, requires_grad=True
+        )
+
+        of_out = of_input.tan()
+        np_out = np.tan(np_input)
+        test_case.assertTrue(
+            np.allclose(of_out.numpy(), np_out, 1e-4, 1e-4, equal_nan=True)
+        )
+
+        of_out = of_out.sum()
+        of_out.backward()
+        np_out_grad = 1 + np.square(np_out)
+        test_case.assertTrue(
+            np.allclose(of_input.grad.numpy(), np_out_grad, 1e-4, 1e-4, equal_nan=True)
+        )
+
 
 if __name__ == "__main__":
     unittest.main()