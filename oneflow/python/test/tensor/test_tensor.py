--- conflicted
+++ resolved
@@ -450,11 +450,7 @@
         "numpy doesn't work in lazy mode",
     )
     def test_asin(test_case):
-<<<<<<< HEAD
         input = flow.Tensor(2 * np.random.random((4, 5, 6)) -1, dtype=flow.float32)
-=======
-        input = flow.Tensor(2 * np.random.random((4, 5, 6)) - 1, dtype=flow.float32)
->>>>>>> 325160bc
         of_out = input.asin()
         np_out = np.arcsin(input.numpy())
         test_case.assertTrue(
@@ -466,11 +462,7 @@
         "numpy doesn't work in lazy mode",
     )
     def test_arcsin(test_case):
-<<<<<<< HEAD
         input = flow.Tensor(2 * np.random.random((4, 5, 6)) -1, dtype=flow.float32)
-=======
-        input = flow.Tensor(2 * np.random.random((4, 5, 6)) - 1, dtype=flow.float32)
->>>>>>> 325160bc
         of_out = input.arcsin()
         np_out = np.arcsin(input.numpy())
         test_case.assertTrue(
