--- conflicted
+++ resolved
@@ -15,16 +15,8 @@
         print("without xla: ", a)
         print("with xla", b)
         print("with tensorrt", c)
-<<<<<<< HEAD
-        self.assertTrue(a.shape ==  b.shape)
-        flow.clear_default_session()
-        self.assertTrue(a.shape ==  c.shape)
-        flow.clear_default_session()
-        self.assertTrue(np.allclose(a, b , rtol=1e-03, atol=1e-05))
-=======
         self.assertTrue(np.allclose(a, b, rtol=1e-03, atol=1e-05))
         self.assertTrue(np.allclose(a, c, rtol=1e-03, atol=1e-05))
->>>>>>> d70faaca
         flow.clear_default_session()
         self.assertTrue(np.allclose(a, c , rtol=1e-03, atol=1e-05))
         flow.clear_default_session()
