--- conflicted
+++ resolved
@@ -5,12 +5,7 @@
 from collections import OrderedDict
 
 from test_util import GenArgList
-<<<<<<< HEAD
-from test_util import LoadSaveData
-from test_util import Save
-=======
 import test_global_storage
->>>>>>> 8fb866f3
 
 gpus = tf.config.experimental.list_physical_devices("GPU")
 for gpu in gpus:
@@ -57,24 +52,14 @@
     of_out = ReshapeJob().get()
     # TensorFlow
     with tf.GradientTape(persistent=True) as tape:
-<<<<<<< HEAD
-        x = tf.Variable(LoadSaveData("x"))
-        tf_out = tf.reshape(x, output_shape)
-    loss_diff = LoadSaveData("loss_diff")
-=======
         x = tf.Variable(test_global_storage.Get("x"))
         tf_out = tf.reshape(x, output_shape)
     loss_diff = test_global_storage.Get("loss_diff")
->>>>>>> 8fb866f3
     tf_x_diff = tape.gradient(tf_out, x, loss_diff)
 
     assert np.allclose(of_out.ndarray(), tf_out.numpy(), rtol=1e-5, atol=1e-5)
     assert np.allclose(
-<<<<<<< HEAD
-        LoadSaveData("x_diff"), tf_x_diff.numpy(), rtol=1e-5, atol=1e-5
-=======
         test_global_storage.Get("x_diff"), tf_x_diff.numpy(), rtol=1e-5, atol=1e-5
->>>>>>> 8fb866f3
     )
 
 
