--- conflicted
+++ resolved
@@ -29,9 +29,6 @@
 
 
 def compare_with_tensorflow(
-<<<<<<< HEAD
-    device_type, data_type, a_shape, b_shape, transpose_a, transpose_b, fuse_add_to_output
-=======
     device_type,
     a_shape,
     b_shape,
@@ -39,24 +36,21 @@
     transpose_b,
     data_type,
     fuse_add_to_output,
->>>>>>> f24c2266
 ):
     assert device_type in ["gpu", "cpu"]
     flow.clear_default_session()
     func_config = flow.FunctionConfig()
     func_config.default_data_type(flow.float)
     func_config.enable_fuse_add_to_output(fuse_add_to_output)
-<<<<<<< HEAD
     if data_type == "tensorfloat32":
         func_config.enable_tensor_float_32_compute(True)
     else:
         func_config.enable_tensor_float_32_compute(False)
-=======
+        
     if data_type == "float16":
         dtype = flow.float
     else:
         dtype = type_name_to_flow_type[data_type]
->>>>>>> f24c2266
 
     @flow.global_function(type="train", function_config=func_config)
     def MatmulJob():
@@ -64,37 +58,13 @@
             a = flow.get_variable(
                 "a",
                 shape=a_shape,
-<<<<<<< HEAD
-                dtype=type_name_to_flow_type[data_type],
-                initializer=flow.random_uniform_initializer(minval=-10, maxval=10),
-=======
                 dtype=dtype,
                 initializer=flow.random_uniform_initializer(minval=0, maxval=1),
->>>>>>> f24c2266
                 trainable=True,
             )
             b = flow.get_variable(
                 "b",
                 shape=b_shape,
-<<<<<<< HEAD
-                dtype=type_name_to_flow_type[data_type],
-                initializer=flow.random_uniform_initializer(minval=-10, maxval=10),
-                trainable=True,
-            )
-            
-            out = flow.matmul(a, b, transpose_a, transpose_b)
-
-            c = flow.get_variable(
-                "c",
-                shape=out.shape,
-                dtype=type_name_to_flow_type[data_type],
-                initializer=flow.random_uniform_initializer(minval=-10, maxval=10),
-                trainable=True,
-            )
-
-            loss = out + c
-            
-=======
                 dtype=dtype,
                 initializer=flow.random_uniform_initializer(minval=0, maxval=1),
                 trainable=True,
@@ -127,7 +97,6 @@
                 )
                 loss = out + c
 
->>>>>>> f24c2266
             flow.optimizer.SGD(
                 flow.optimizer.PiecewiseConstantScheduler([], [1e-4]), momentum=0
             ).minimize(loss)
@@ -165,21 +134,6 @@
     tf_a_diff = tape.gradient(tf_out, a, loss_diff)
     tf_b_diff = tape.gradient(tf_out, b, loss_diff)
     tf_c_diff = tape.gradient(tf_out, c, loss_diff)
-<<<<<<< HEAD
-
-    if data_type == "tensorfloat32":
-        tolerance = 1e-0
-    else:
-        tolerance = 1e-3
-    
-
-    assert np.allclose(of_out.numpy(), tf_out.numpy(), atol=tolerance), np.max(
-        np.abs(of_out.numpy() - tf_out.numpy())
-    )
-    assert np.allclose(test_global_storage.Get("a_diff"), tf_a_diff.numpy(), atol=tolerance)
-    assert np.allclose(test_global_storage.Get("b_diff"), tf_b_diff.numpy(), atol=tolerance)
-    assert np.allclose(test_global_storage.Get("c_diff"), tf_c_diff.numpy(), atol=tolerance)
-=======
     if data_type == "float16":
         tolerance = 2e-3
     else:
@@ -205,7 +159,6 @@
         rtol=tolerance,
         atol=tolerance,
     )
->>>>>>> f24c2266
 
 
 def filter_args(arg_list):
@@ -216,11 +169,11 @@
 
     ret = []
     for arg in arg_list:
-        a_shape = arg[2]
-        b_shape = arg[3]
-        if arg[4]:  # transpose_a
+        a_shape = arg[1]
+        b_shape = arg[2]
+        if arg[3]:  # transpose_a
             a_shape = trans_shape(a_shape)
-        if arg[5]:  # transpose_b
+        if arg[4]:  # transpose_b
             b_shape = trans_shape(b_shape)
         if a_shape[-1] == b_shape[-2]:
             ret.append(tuple(arg))
@@ -229,12 +182,7 @@
 
 def gen_arg_list():
     arg_dict = OrderedDict()
-<<<<<<< HEAD
-    arg_dict["device_type"] = ["cpu", "gpu"]
-    arg_dict["data_type"] = ["tensorfloat32"]
-=======
     arg_dict["device_type"] = ["gpu", "cpu"]
->>>>>>> f24c2266
     arg_dict["a_shape"] = [(512, 256), (256, 512)]
     arg_dict["b_shape"] = [(256, 1024), (1024, 256)]
     arg_dict["transpose_a"] = [True, False]
@@ -244,13 +192,7 @@
     matmul_args = filter_args(GenArgList(arg_dict))
 
     arg_dict.clear()
-<<<<<<< HEAD
-    arg_dict["device_type"] = ["cpu", "gpu"]
-    # arg_dict["data_type"] = ["double", "float32", "tensorfloat32"]
-    arg_dict["data_type"] = ["tensorfloat32"]
-=======
     arg_dict["device_type"] = ["gpu", "cpu"]
->>>>>>> f24c2266
     arg_dict["a_shape"] = [(10, 10, 64, 32), (10, 10, 32, 64)]
     arg_dict["b_shape"] = [(10, 10, 32, 128), (10, 10, 128, 32)]
     arg_dict["transpose_a"] = [True, False]
