import os
import numpy as np
import tensorflow as tf
import oneflow as flow
from collections import OrderedDict 

from test_util import GenArgList
<<<<<<< HEAD
from test_util import LoadSaveData
from test_util import Save
=======
import test_global_storage
>>>>>>> 8fb866f3

gpus = tf.config.experimental.list_physical_devices("GPU")
for gpu in gpus:
    tf.config.experimental.set_memory_growth(gpu, True)


def compare_with_tensorflow(device_type, a_shape, b_shape, transpose_a, transpose_b):
    assert device_type in ["gpu", "cpu"]
    flow.clear_default_session()
    func_config = flow.FunctionConfig()
    func_config.default_data_type(flow.float)
    func_config.train.primary_lr(1e-4)
    func_config.train.model_update_conf(dict(naive_conf={}))

    @flow.function(func_config)
    def MatmulJob():
        with flow.device_prior_placement(device_type, "0:0"):
            a = flow.get_variable(
                "a",
                shape=a_shape,
                dtype=flow.float,
                initializer=flow.random_uniform_initializer(minval=-10, maxval=10),
                trainable=True,
            )
            b = flow.get_variable(
                "b",
                shape=b_shape,
                dtype=flow.float,
                initializer=flow.random_uniform_initializer(minval=-10, maxval=10),
                trainable=True,
            )
            loss = flow.matmul(a, b, transpose_a, transpose_b)
            flow.losses.add_loss(loss)

            flow.watch(a, test_global_storage.Setter("a"))
            flow.watch_diff(a, test_global_storage.Setter("a_diff"))
            flow.watch(b, test_global_storage.Setter("b"))
            flow.watch_diff(b, test_global_storage.Setter("b_diff"))
            flow.watch(loss, test_global_storage.Setter("loss"))
            flow.watch_diff(loss, test_global_storage.Setter("loss_diff"))

            return loss

    # OneFlow
    check_point = flow.train.CheckPoint()
    check_point.init()
    of_out = MatmulJob().get()
    # TensorFlow
    with tf.GradientTape(persistent=True) as tape:
<<<<<<< HEAD
        a = tf.Variable(LoadSaveData("a"))
        b = tf.Variable(LoadSaveData("b"))
        tf_out = tf.matmul(a, b, transpose_a, transpose_b)
    loss_diff = LoadSaveData("loss_diff")
=======
        a = tf.Variable(test_global_storage.Get("a"))
        b = tf.Variable(test_global_storage.Get("b"))
        tf_out = tf.matmul(a, b, transpose_a, transpose_b)
    loss_diff = test_global_storage.Get("loss_diff")
>>>>>>> 8fb866f3
    tf_a_diff = tape.gradient(tf_out, a, loss_diff)
    tf_b_diff = tape.gradient(tf_out, b, loss_diff)

    assert np.allclose(of_out.ndarray(), tf_out.numpy(), atol=1e-03), np.max(np.abs(of_out.ndarray() - tf_out.numpy()))
<<<<<<< HEAD
    assert np.allclose(LoadSaveData("a_diff"), tf_a_diff.numpy(), atol=1e-03)
    assert np.allclose(LoadSaveData("b_diff"), tf_b_diff.numpy(), atol=1e-03)
=======
    assert np.allclose(test_global_storage.Get("a_diff"), tf_a_diff.numpy(), atol=1e-03)
    assert np.allclose(test_global_storage.Get("b_diff"), tf_b_diff.numpy(), atol=1e-03)
>>>>>>> 8fb866f3


def filter_args(arg_list):
    def trans_shape(shape):
        tmp_shape = shape[:-2]
        tmp_shape += (shape[-1], shape[-2])
        return tmp_shape

    ret = []
    for arg in arg_list:
        a_shape = arg[1]
        b_shape = arg[2]
        if arg[3]:  # transpose_a
            a_shape = trans_shape(a_shape)
        if arg[4]:  # transpose_b
            b_shape = trans_shape(b_shape)
        if a_shape[-1] == b_shape[-2]:
            ret.append(tuple(arg))
    return ret


def gen_arg_list():
    arg_dict = OrderedDict()
    arg_dict["device_type"] = ["gpu"]
    arg_dict["a_shape"] = [(512, 256), (256, 512)]
    arg_dict["b_shape"] = [(256, 1024), (1024, 256)]
    arg_dict["transpose_a"] = [True, False]
    arg_dict["transpose_b"] = [True, False]
    matmul_args = filter_args(GenArgList(arg_dict))

    arg_dict.clear()
    arg_dict["device_type"] = ["gpu"]
    arg_dict["a_shape"] = [(10, 10, 64, 32), (10, 10, 32, 64)]
    arg_dict["b_shape"] = [(10, 10, 32, 128), (10, 10, 128, 32)]
    arg_dict["transpose_a"] = [True, False]
    arg_dict["transpose_b"] = [True, False]
    batch_matmul_args = filter_args(GenArgList(arg_dict))

    return matmul_args + batch_matmul_args


def test_matmul(test_case):
    for arg in gen_arg_list():
        compare_with_tensorflow(*arg)<|MERGE_RESOLUTION|>--- conflicted
+++ resolved
@@ -5,12 +5,7 @@
 from collections import OrderedDict 
 
 from test_util import GenArgList
-<<<<<<< HEAD
-from test_util import LoadSaveData
-from test_util import Save
-=======
 import test_global_storage
->>>>>>> 8fb866f3
 
 gpus = tf.config.experimental.list_physical_devices("GPU")
 for gpu in gpus:
@@ -60,28 +55,16 @@
     of_out = MatmulJob().get()
     # TensorFlow
     with tf.GradientTape(persistent=True) as tape:
-<<<<<<< HEAD
-        a = tf.Variable(LoadSaveData("a"))
-        b = tf.Variable(LoadSaveData("b"))
-        tf_out = tf.matmul(a, b, transpose_a, transpose_b)
-    loss_diff = LoadSaveData("loss_diff")
-=======
         a = tf.Variable(test_global_storage.Get("a"))
         b = tf.Variable(test_global_storage.Get("b"))
         tf_out = tf.matmul(a, b, transpose_a, transpose_b)
     loss_diff = test_global_storage.Get("loss_diff")
->>>>>>> 8fb866f3
     tf_a_diff = tape.gradient(tf_out, a, loss_diff)
     tf_b_diff = tape.gradient(tf_out, b, loss_diff)
 
     assert np.allclose(of_out.ndarray(), tf_out.numpy(), atol=1e-03), np.max(np.abs(of_out.ndarray() - tf_out.numpy()))
-<<<<<<< HEAD
-    assert np.allclose(LoadSaveData("a_diff"), tf_a_diff.numpy(), atol=1e-03)
-    assert np.allclose(LoadSaveData("b_diff"), tf_b_diff.numpy(), atol=1e-03)
-=======
     assert np.allclose(test_global_storage.Get("a_diff"), tf_a_diff.numpy(), atol=1e-03)
     assert np.allclose(test_global_storage.Get("b_diff"), tf_b_diff.numpy(), atol=1e-03)
->>>>>>> 8fb866f3
 
 
 def filter_args(arg_list):
