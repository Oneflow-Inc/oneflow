--- conflicted
+++ resolved
@@ -3,29 +3,13 @@
 from collections import OrderedDict
 from test_util import GenArgList
 
-<<<<<<< HEAD
-
-def test_variable_as_loss_on_two_device(test_case):
-=======
 def do_test(test_case, mirrored):
     flow.clear_default_session()
->>>>>>> 07cd29c4
     flow.config.gpu_device_num(2)
     func_config = flow.FunctionConfig()
     func_config.enable_all_reduce_group(True)
     func_config.train.primary_lr(5)
     func_config.train.model_update_conf(dict(naive_conf={}))
-<<<<<<< HEAD
-
-    @flow.function(func_config)
-    def Foo():
-        w = flow.get_variable(
-            "w", (10,), initializer=flow.constant_initializer(100)
-        )
-        flow.losses.add_loss(w)
-
-    Foo()
-=======
     if mirrored:
         func_config.default_distribute_strategy(flow.distribute.mirrored_strategy())
     else:
@@ -46,5 +30,4 @@
     arg_dict = OrderedDict()
     arg_dict["mirrored"] = [True, False]
     for arg in GenArgList(arg_dict):
-        do_test(test_case, *arg)
->>>>>>> 07cd29c4
+        do_test(test_case, *arg)