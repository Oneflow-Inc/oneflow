import oneflow as flow
import numpy as np
from collections import OrderedDict
from test_util import GenArgList

def do_test(test_case, mirrored):
    flow.clear_default_session()
    flow.config.gpu_device_num(2)
    func_config = flow.FunctionConfig()
    func_config.enable_all_reduce_group(True)
    func_config.train.primary_lr(5)
    func_config.train.model_update_conf(dict(naive_conf={}))
    if mirrored:
        func_config.default_distribute_strategy(flow.distribute.mirrored_strategy())
    else:
        func_config.default_distribute_strategy(flow.distribute.consistent_strategy())
    @flow.function(func_config)
    def Foo():
<<<<<<< HEAD
        w = flow.get_variable("w", (10,), initializer=flow.constant_initializer(0))
=======
        w = flow.get_variable("w", (10,), initializer=flow.constant_initializer(1))
>>>>>>> 559c1b5a
        flow.losses.add_loss(w)
        return w
    check_point = flow.train.CheckPoint()
    check_point.init()
    r1 = Foo().get().ndarray()
<<<<<<< HEAD
    r2 = Foo().get().ndarray()
    test_case.assertTrue(np.all(r2 == -0.5))
=======
    test_case.assertTrue(np.all(r1 == 1.0))
    r2 = Foo().get().ndarray()
    test_case.assertTrue(np.all(r2 == 0.5))
>>>>>>> 559c1b5a

def test_variable_as_loss_on_two_device(test_case):
    arg_dict = OrderedDict()
    arg_dict["mirrored"] = [True, False]
    for arg in GenArgList(arg_dict):
        do_test(test_case, *arg)<|MERGE_RESOLUTION|>--- conflicted
+++ resolved
@@ -16,24 +16,15 @@
         func_config.default_distribute_strategy(flow.distribute.consistent_strategy())
     @flow.function(func_config)
     def Foo():
-<<<<<<< HEAD
-        w = flow.get_variable("w", (10,), initializer=flow.constant_initializer(0))
-=======
         w = flow.get_variable("w", (10,), initializer=flow.constant_initializer(1))
->>>>>>> 559c1b5a
         flow.losses.add_loss(w)
         return w
     check_point = flow.train.CheckPoint()
     check_point.init()
     r1 = Foo().get().ndarray()
-<<<<<<< HEAD
-    r2 = Foo().get().ndarray()
-    test_case.assertTrue(np.all(r2 == -0.5))
-=======
     test_case.assertTrue(np.all(r1 == 1.0))
     r2 = Foo().get().ndarray()
     test_case.assertTrue(np.all(r2 == 0.5))
->>>>>>> 559c1b5a
 
 def test_variable_as_loss_on_two_device(test_case):
     arg_dict = OrderedDict()
