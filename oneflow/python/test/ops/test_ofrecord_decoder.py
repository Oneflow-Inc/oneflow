import os
import six
import struct
import numpy as np
import random
import string
from collections import OrderedDict
import tempfile

import oneflow as flow
import oneflow.core.record.record_pb2 as ofrecord
from test_util import GenArgList


<<<<<<< HEAD
def get_temp_dir():
    return tempfile.gettempdir()
=======
tmp = tempfile.mkdtemp()
def get_temp_dir():
    return tmp
>>>>>>> 9ebc728f


def int32_feature(value):
    """Wrapper for inserting int32 features into Example proto."""
    if not isinstance(value, (list, tuple)):
      value = [value]
    return ofrecord.Feature(int32_list=ofrecord.Int32List(value=value))


def int64_feature(value):
    if not isinstance(value, (list, tuple)):
        value = [value]
    return ofrecord.Feature(int64_list=ofrecord.Int64List(value=value))


def float_feature(value):
    """Wrapper for inserting float features into Example proto."""
    if not isinstance(value, (list, tuple)):
      value = [value]
    return ofrecord.Feature(float_list=ofrecord.FloatList(value=value))


def double_feature(value):
    """Wrapper for inserting double features into Example proto."""
    if not isinstance(value, (list, tuple)):
      value = [value]
    return ofrecord.Feature(double_list=ofrecord.DoubleList(value=value))


def bytes_feature(value):
    if not isinstance(value, (list, tuple)):
        value = [value]
    if not six.PY2:
        if isinstance(value[0], str):
            value = [x.encode() for x in value]
    return ofrecord.Feature(bytes_list=ofrecord.BytesList(value=value))


def random_int(N, b=32):
    b-=1
    return [random.randint(-2**b + 1, 2**b - 1) for _ in range(N)]


def random_float(N):
    return [random.random() for _ in range(N)]


def random_string(N):
    return ''.join(random.choice(string.ascii_uppercase + string.digits) for _ in range(N))
    # python version > 3.6
    #return ''.join(random.choices(string.ascii_uppercase + string.digits, k=N))


def gen_example(length=32):
    int32_list = random_int(length, 32)
    int64_list = random_int(length, 64)
    float_list = random_float(length)
    bytes_list = random_string(length)

    example = ofrecord.OFRecord(feature = {
        'int32': int32_feature(int32_list),
        'int64': int64_feature(int64_list),
        'float': float_feature(float_list),
        'double': double_feature(float_list),
        'bytes': bytes_feature(bytes_list),
    })
    return example, int32_list, int64_list, float_list, bytes_list


def gen_ofrecord(num_examples, length, batch_size):
    with open(os.path.join(get_temp_dir(), "part-0"), 'wb') as f:
        int32_data, int64_data, float_data, bytes_data = [], [], [], []
        for i in range(num_examples):
            example, int32_list, int64_list, float_list, bytes_list = gen_example(length)
            l = example.ByteSize()
            f.write(struct.pack("q", l))
            f.write(example.SerializeToString())

            int32_data.append(int32_list)
            int64_data.append(int64_list)
            float_data.append(float_list)
            bytes_data.append(bytes_list)
        int32_np = np.array(int32_data, dtype=np.int32).reshape(-1, batch_size, length)
        int64_np = np.array(int64_data, dtype=np.int64).reshape(-1, batch_size, length)
        float_np = np.array(float_data, dtype=np.float).reshape(-1, batch_size, length)
        double_np = np.array(float_data, dtype=np.double).reshape(-1, batch_size, length)
        return int32_np, int64_np, float_np, double_np, bytes_data


def _blob_conf(name, shape, dtype=flow.int32, codec=flow.data.RawCodec()):
    return flow.data.BlobConf(name=name, shape=shape, dtype=dtype, codec=codec)


def decoder(data_dir, length, batch_size=1, data_part_num=1):
    blob_confs = []
    blob_confs.append(_blob_conf('int32', [length], dtype=flow.int32))
    blob_confs.append(_blob_conf('int64', [length], dtype=flow.int64))
    blob_confs.append(_blob_conf('float', [length], dtype=flow.float))
    blob_confs.append(_blob_conf('double', [length], dtype=flow.double))
    blob_confs.append(_blob_conf('bytes', [1, length], dtype=flow.int8,
                                 codec=flow.data.BytesListCodec()))

    blobs = flow.data.decode_ofrecord(data_dir, blob_confs, batch_size=batch_size, name="decode",
                                      data_part_num=data_part_num)

    return {'int32': blobs[0], 'int64': blobs[1], 'float': blobs[2], 'double': blobs[3],
            'bytes': blobs[4]}


func_config = flow.FunctionConfig()
func_config.default_data_type(flow.float)

def test_ofrecord_decoder(test_case):
    num_examples = 1000
    batch_size = 100
    assert num_examples % batch_size == 0
    length = 64
    int32_np, int64_np, float_np, double_np, bytes_data = gen_ofrecord(num_examples, length,
                                                                       batch_size)

    @flow.function(func_config)
    def OfrecordDecoderJob():
        data = decoder(get_temp_dir(), length, batch_size)
        return data

    for i in range(num_examples//batch_size):
        d = OfrecordDecoderJob().get()
        test_case.assertTrue(np.array_equal(d['int32'].ndarray(), int32_np[i]))
        test_case.assertTrue(np.array_equal(d['int64'].ndarray(), int64_np[i]))
        #test_case.assertTrue(np.array_equal(d['float'].ndarray(), float_np[i]))
        assert np.allclose(d['float'].ndarray(), float_np[i], rtol=1e-5, atol=1e-5)
        test_case.assertTrue(np.array_equal(d['double'].ndarray(), double_np[i]))
        for j, int8_list in enumerate(d['bytes']):
            #print(''.join([chr(x) for x in int8_list[0]]), bytes_data[i*batch_size + j])
            assert ''.join([chr(x) for x in int8_list[0]]) == bytes_data[i*batch_size + j]<|MERGE_RESOLUTION|>--- conflicted
+++ resolved
@@ -12,14 +12,9 @@
 from test_util import GenArgList
 
 
-<<<<<<< HEAD
-def get_temp_dir():
-    return tempfile.gettempdir()
-=======
 tmp = tempfile.mkdtemp()
 def get_temp_dir():
     return tmp
->>>>>>> 9ebc728f
 
 
 def int32_feature(value):
