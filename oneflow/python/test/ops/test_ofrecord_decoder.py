import os
import six
import struct
import numpy as np
import random
import string
from collections import OrderedDict
import tempfile

import oneflow as flow
import oneflow.core.record.record_pb2 as ofrecord
from test_util import GenArgList
<<<<<<< HEAD
from test_util import Save
=======


tmp = tempfile.mkdtemp()
def get_temp_dir():
    return tmp
>>>>>>> 8fb866f3


def get_temp_dir():
    return tempfile.gettempdir()


def int32_feature(value):
    """Wrapper for inserting int32 features into Example proto."""
    if not isinstance(value, (list, tuple)):
      value = [value]
    return ofrecord.Feature(int32_list=ofrecord.Int32List(value=value))


def int64_feature(value):
    if not isinstance(value, (list, tuple)):
        value = [value]
    return ofrecord.Feature(int64_list=ofrecord.Int64List(value=value))


def float_feature(value):
    """Wrapper for inserting float features into Example proto."""
    if not isinstance(value, (list, tuple)):
      value = [value]
    return ofrecord.Feature(float_list=ofrecord.FloatList(value=value))


def double_feature(value):
    """Wrapper for inserting double features into Example proto."""
    if not isinstance(value, (list, tuple)):
      value = [value]
    return ofrecord.Feature(double_list=ofrecord.DoubleList(value=value))


def bytes_feature(value):
    if not isinstance(value, (list, tuple)):
        value = [value]
    if not six.PY2:
        if isinstance(value[0], str):
            value = [x.encode() for x in value]
    return ofrecord.Feature(bytes_list=ofrecord.BytesList(value=value))


def random_int(N, b=32):
    return [random.randint(0, 2**(b-1)) for _ in range(N)]


def random_float(N):
    return [random.random() for _ in range(N)]


def random_string(N):
    return ''.join(random.choice(string.ascii_uppercase + string.digits) for _ in range(N))
    # python version > 3.6
    #return ''.join(random.choices(string.ascii_uppercase + string.digits, k=N))


def gen_example(length=32):
    int32_list = random_int(length, 32)
    int64_list = random_int(length, 64)
    float_list = random_float(length)
    bytes_list = random_string(length)

    example = ofrecord.OFRecord(feature = {
        'int32': int32_feature(int32_list),
        'int64': int64_feature(int64_list),
        'float': float_feature(float_list),
        'double': double_feature(float_list),
        'bytes': bytes_feature(bytes_list),
    })
    return example, int32_list, int64_list, float_list, bytes_list


def gen_ofrecord(num_examples, length, batch_size):
    with open(os.path.join(get_temp_dir(), "part-0"), 'wb') as f:
        int32_data, int64_data, float_data, bytes_data = [], [], [], []
        for i in range(num_examples):
            example, int32_list, int64_list, float_list, bytes_list = gen_example(length)
            l = example.ByteSize()
            f.write(struct.pack("q", l))
            f.write(example.SerializeToString())

            int32_data.append(int32_list)
            int64_data.append(int64_list)
            float_data.append(float_list)
            bytes_data.append(bytes_list)
        int32_np = np.array(int32_data, dtype=np.int32).reshape(-1, batch_size, length)
        int64_np = np.array(int64_data, dtype=np.int64).reshape(-1, batch_size, length)
        float_np = np.array(float_data, dtype=np.float).reshape(-1, batch_size, length)
        double_np = np.array(float_data, dtype=np.double).reshape(-1, batch_size, length)
        return int32_np, int64_np, float_np, double_np, bytes_data


def _blob_conf(name, shape, dtype=flow.int32, codec=flow.data.RawCodec()):
    return flow.data.BlobConf(name=name, shape=shape, dtype=dtype, codec=codec)


def decoder(data_dir, length, batch_size=1, data_part_num=1):
    blob_confs = []
    blob_confs.append(_blob_conf('int32', [length], dtype=flow.int32))
    blob_confs.append(_blob_conf('int64', [length], dtype=flow.int64))
    blob_confs.append(_blob_conf('float', [length], dtype=flow.float))
    blob_confs.append(_blob_conf('double', [length], dtype=flow.double))
    blob_confs.append(_blob_conf('bytes', [1, length], dtype=flow.int8,
                                 codec=flow.data.BytesListCodec()))

    blobs = flow.data.decode_ofrecord(data_dir, blob_confs, batch_size=batch_size, name="decode",
                                      data_part_num=data_part_num)

    return {'int32': blobs[0], 'int64': blobs[1], 'float': blobs[2], 'double': blobs[3],
            'bytes': blobs[4]}


func_config = flow.FunctionConfig()
func_config.default_data_type(flow.float)

def test_ofrecord_decoder(test_case):
    num_examples = 1000
    batch_size = 100
    assert num_examples % batch_size == 0
    length = 64
    int32_np, int64_np, float_np, double_np, bytes_data = gen_ofrecord(num_examples, length,
                                                                       batch_size)

    @flow.function(func_config)
    def OfrecordDecoderJob():
        data = decoder(get_temp_dir(), length, batch_size)
        return data

    for i in range(num_examples//batch_size):
        d = OfrecordDecoderJob().get()
        test_case.assertTrue(np.array_equal(d['int32'].ndarray(), int32_np[i]))
        test_case.assertTrue(np.array_equal(d['int64'].ndarray(), int64_np[i]))
        #test_case.assertTrue(np.array_equal(d['float'].ndarray(), float_np[i]))
        assert np.allclose(d['float'].ndarray(), float_np[i], rtol=1e-5, atol=1e-5)
        test_case.assertTrue(np.array_equal(d['double'].ndarray(), double_np[i]))
        for j, int8_list in enumerate(d['bytes']):
            #print(''.join([chr(x) for x in int8_list[0]]), bytes_data[i*batch_size + j])
            assert ''.join([chr(x) for x in int8_list[0]]) == bytes_data[i*batch_size + j]<|MERGE_RESOLUTION|>--- conflicted
+++ resolved
@@ -10,19 +10,11 @@
 import oneflow as flow
 import oneflow.core.record.record_pb2 as ofrecord
 from test_util import GenArgList
-<<<<<<< HEAD
-from test_util import Save
-=======
 
 
 tmp = tempfile.mkdtemp()
 def get_temp_dir():
     return tmp
->>>>>>> 8fb866f3
-
-
-def get_temp_dir():
-    return tempfile.gettempdir()
 
 
 def int32_feature(value):
