import os
from collections import OrderedDict

import numpy as np
import oneflow as flow
import tensorflow as tf
import test_global_storage
from test_util import Args, GenArgDict, type_name_to_flow_type, type_name_to_np_type


def test_no_watch_scope_consistent(test_case):
    func_config = flow.FunctionConfig()
    func_config.default_distribute_strategy(flow.distribute.consistent_strategy())
    func_config.default_data_type(flow.float32)

    @flow.function(func_config)
    def Foo(x=flow.FixedTensorDef((2, 8, 32, 32))):
<<<<<<< HEAD
        return flow.layers.batch_normalization(x, trainable=False, training=False)
    Foo(np.ones((2, 8, 32, 32), dtype=np.float32))


def TODO_test_no_watch_scope(test_case): 
=======
        return flow.layers.batch_normalization(x)

    Foo(np.ones((2, 8, 32, 32), dtype=np.float32))


def TODO_test_no_watch_scope(test_case):
>>>>>>> c116594e
    func_config = flow.FunctionConfig()
    func_config.default_data_type(flow.float32)

    @flow.function(func_config)
    def Foo(x=flow.FixedTensorDef((2, 8, 32, 32))):
<<<<<<< HEAD
        return flow.layers.batch_normalization(x, trainable=False, training=False)
=======
        return flow.layers.batch_normalization(x)

>>>>>>> c116594e
    Foo(np.ones((2, 8, 32, 32), dtype=np.float32))


def test_train_consistent(test_case):
    flow.config.enable_debug_mode(True)
    func_config = flow.FunctionConfig()
    func_config.default_distribute_strategy(flow.distribute.consistent_strategy())
    func_config.default_data_type(flow.float32)
    func_config.train.primary_lr(0.001)
    func_config.train.model_update_conf(dict(naive_conf={}))

    @flow.function(func_config)
    def Foo(x=flow.FixedTensorDef((2, 8, 32, 32))):
        y = flow.layers.batch_normalization(x, axis=1)
        flow.losses.add_loss(flow.math.reduce_sum(y))

    Foo(np.ones((2, 8, 32, 32), dtype=np.float32))


def TODO_test_train(test_case):
    flow.config.enable_debug_mode(True)
    func_config = flow.FunctionConfig()
    func_config.default_data_type(flow.float32)
    func_config.train.primary_lr(0.001)
    func_config.train.model_update_conf(dict(naive_conf={}))

    @flow.function(func_config)
    def Foo(x=flow.FixedTensorDef((2, 8, 32, 32))):
        y = flow.layers.batch_normalization(x, axis=1)
        flow.losses.add_loss(flow.math.reduce_sum(y))

    Foo(np.ones((2, 8, 32, 32), dtype=np.float32))


def test_watch_scope(test_case):
    func_config = flow.FunctionConfig()
    func_config.default_distribute_strategy(flow.distribute.consistent_strategy())
    func_config.default_data_type(flow.float32)
    func_config.train.primary_lr(0.001)
    func_config.train.model_update_conf(dict(naive_conf={}))

    @flow.function(func_config)
    def Foo(x=flow.FixedTensorDef((2, 8, 32, 32))):
        with flow.watch_scope({}, {}):
            y = flow.layers.batch_normalization(x, axis=1)
        flow.losses.add_loss(flow.math.reduce_sum(y))

    Foo(np.ones((2, 8, 32, 32), dtype=np.float32))


def CompareNnBnWithTensorFlow(
    input_shape,
    data_type,
    axis,
    epsilon,
    input_minval=-10,
    input_maxval=10,
    y_rtol=1e-5,
    y_atol=1e-5,
    x_diff_rtol=1e-5,
    x_diff_atol=1e-5,
):
    flow.clear_default_session()
    func_config = flow.FunctionConfig()
    func_config.default_distribute_strategy(flow.distribute.consistent_strategy())
    func_config.default_data_type(flow.float32)
    func_config.train.primary_lr(0)
    func_config.train.model_update_conf(dict(naive_conf={}))

    x = np.random.uniform(low=input_minval, high=input_maxval, size=input_shape).astype(
        np.float32
    )
    param_shape = input_shape[axis]
    mean = np.random.uniform(
        low=input_minval, high=input_maxval, size=param_shape
    ).astype(np.float32)
    variance = np.random.uniform(low=0, high=input_maxval, size=param_shape).astype(
        np.float32
    )
    offset = np.random.uniform(
        low=input_minval, high=input_maxval, size=param_shape
    ).astype(np.float32)
    scale = np.random.uniform(
        low=input_minval, high=input_maxval, size=param_shape
    ).astype(np.float32)

    @flow.function(func_config)
    def FlowNnBnJob(
        x_full_precision=flow.FixedTensorDef(x.shape),
        mean=flow.FixedTensorDef(mean.shape),
        variance=flow.FixedTensorDef(variance.shape),
        offset=flow.FixedTensorDef(offset.shape),
        scale=flow.FixedTensorDef(scale.shape),
    ):
        with flow.device_prior_placement("gpu", "0:0"):
            x_full_precision += flow.get_variable(
                name="v1",
                shape=(1,),
                dtype=flow.float32,
                initializer=flow.zeros_initializer(),
            )
            if data_type == "float16":
                x = flow.cast(x_full_precision, flow.float16)
            else:
                x = x_full_precision
            y = flow.nn.batch_normalization(
                x, mean, variance, offset, scale, epsilon, axis=axis
            )
            y = flow.cast(y, flow.float32)
            flow.losses.add_loss(y)
            flow.watch_diff(x_full_precision, test_global_storage.Setter("x_diff"))
            return y

    check_point = flow.train.CheckPoint()
    check_point.init()
    of_y = FlowNnBnJob(x, mean, variance, offset, scale).get().ndarray()
    of_x_diff = test_global_storage.Get("x_diff")

    def TensorFlowNnBn(x, mean, variance, offset, scale):
        tf_params_shape = [1, 1, 1, 1]
        tf_params_shape[axis] = input_shape[axis]
        with tf.GradientTape(persistent=True) as tape:
            x = tf.Variable(x)
            if data_type == "float16":
                x = tf.cast(x, tf.float16)
            mean = tf.Variable(mean.reshape(tf_params_shape))
            variance = tf.Variable(variance.reshape(tf_params_shape))
            offset = tf.Variable(offset.reshape(tf_params_shape))
            scale = tf.Variable(scale.reshape(tf_params_shape))
            y = tf.cast(
                tf.nn.batch_normalization(x, mean, variance, offset, scale, epsilon),
                tf.float32,
            )
        x_diff = tape.gradient(y, x)
        return y.numpy(), x_diff.numpy()

    tf_y, tf_x_diff = TensorFlowNnBn(x, mean, variance, offset, scale)
    assert np.allclose(of_y, tf_y, rtol=y_rtol, atol=y_atol)
    assert np.allclose(of_x_diff, tf_x_diff, rtol=x_diff_rtol, atol=x_diff_atol)


def RunTensorFlowBn(x, tf_args, training, trainable):
    x = x.astype(np.float32)
    # TensorFlow
    with tf.GradientTape(persistent=True) as tape:
        x = tf.Variable(x)
        tf_op = tf.keras.layers.BatchNormalization(*tf_args, trainable=trainable)
        y = tf_op(x, training=training)
    if trainable:
        x_diff = tape.gradient(y, x)
        return y.numpy(), x_diff.numpy()
    else:
        return y.numpy()


def RunOneflowLayerBn(
    device_type, x, data_type, flow_args, training=True, trainable=True
):
    flow.clear_default_session()
    func_config = flow.FunctionConfig()
    func_config.default_distribute_strategy(flow.distribute.consistent_strategy())
    if data_type == "float16":
        func_config.enable_auto_mixed_precision(True)
        dtype = flow.float
        np_dtype = np.float32
    else:
        dtype = type_name_to_flow_type[data_type]
        np_dtype = type_name_to_np_type[data_type]
    x = x.astype(np_dtype)

    func_config.default_data_type(dtype)
    if trainable:
        func_config.train.primary_lr(0)
        func_config.train.model_update_conf(dict(naive_conf={}))

    @flow.function(func_config)
    def FlowJob(x_full_precision=flow.FixedTensorDef(x.shape, dtype=dtype)):
        with flow.device_prior_placement(device_type, "0:0"):
            x_full_precision += flow.get_variable(
                name="v1", shape=(1,), dtype=dtype, initializer=flow.zeros_initializer()
            )
            if data_type == "float16":
                x = flow.cast(x_full_precision, flow.float16)
            else:
                x = x_full_precision
            y = flow.layers.batch_normalization(
                x, *flow_args, trainable=trainable, training=training
            )
            y = flow.cast(y, flow.float)
            if trainable:
                flow.losses.add_loss(y)

                flow.watch_diff(x_full_precision, test_global_storage.Setter("x_diff"))

            return y

    check_point = flow.train.CheckPoint()
    check_point.init()
    y = FlowJob(x).get().ndarray()
    if trainable:
        x_diff = test_global_storage.Get("x_diff")
        return y, x_diff
    else:
        return y


def CompareFp16WithFp32(
    device_type,
    input_shape,
    op_args=None,
    input_minval=-10,
    input_maxval=10,
    y_rtol=1e-5,
    y_atol=1e-5,
    x_diff_rtol=1e-5,
    x_diff_atol=1e-5,
    training=True,
    trainable=True,
):
    assert device_type in ["gpu", "cpu"]
    if op_args is None:
        flow_args, tf_args = [], []
    else:
        flow_args, tf_args = op_args.flow_args, op_args.tf_args

    x = np.random.uniform(low=input_minval, high=input_maxval, size=input_shape)
    if trainable:
        y_fp16, x_diff_fp16 = RunOneflowLayerBn(
            device_type, x, "float16", flow_args, training=training, trainable=trainable
        )
        y_fp32, x_diff_fp32 = RunOneflowLayerBn(
            device_type, x, "float32", flow_args, training=training, trainable=trainable
        )
        assert np.allclose(y_fp16, y_fp32, rtol=y_rtol, atol=y_atol)
        assert np.allclose(x_diff_fp16, x_diff_fp32, rtol=x_diff_rtol, atol=x_diff_atol)
    else:
        y_fp16 = RunOneflowLayerBn(
            device_type, x, "float16", flow_args, training=training, trainable=trainable
        )
        y_fp32 = RunOneflowLayerBn(
            device_type, x, "float32", flow_args, training=training, trainable=trainable
        )
        assert np.allclose(y_fp16, y_fp32, rtol=y_rtol, atol=y_atol)


def CompareBnWithTensorFlow(
    device_type,
    input_shape,
    data_type,
    op_args=None,
    input_minval=-10,
    input_maxval=10,
    y_rtol=1e-5,
    y_atol=1e-5,
    x_diff_rtol=1e-5,
    x_diff_atol=1e-5,
    training=True,
    trainable=True,
):
    assert device_type in ["gpu", "cpu"]
    # tf bn doesn't support double
    assert data_type in ["float32"]
    if op_args is None:
        flow_args, tf_args = [], []
    else:
        flow_args, tf_args = op_args.flow_args, op_args.tf_args

    x = np.random.uniform(low=input_minval, high=input_maxval, size=input_shape)
    if trainable:
        of_y, of_x_diff = RunOneflowLayerBn(
            device_type, x, data_type, flow_args, training=training, trainable=trainable
        )
        tf_y, tf_x_diff = RunTensorFlowBn(
            x, tf_args, training=training, trainable=trainable
        )
        assert np.allclose(of_y, tf_y, rtol=y_rtol, atol=y_atol)
        assert np.allclose(of_x_diff, tf_x_diff, rtol=x_diff_rtol, atol=x_diff_atol)
    else:
        of_y = RunOneflowLayerBn(
            device_type, x, data_type, flow_args, training=training, trainable=trainable
        )
        tf_y = RunTensorFlowBn(x, tf_args, training=training, trainable=trainable)
        assert np.allclose(of_y, tf_y, rtol=y_rtol, atol=y_atol)


def test_layer_batchnorm(test_case):
    arg_dict = OrderedDict()
    arg_dict["device_type"] = ["gpu"]
    arg_dict["data_type"] = ["float32"]
    arg_dict["input_shape"] = [(1, 4, 1, 2)]
    arg_dict["op_args"] = [
        Args([1]),
        Args([2]),
        Args([1, 0.95, 0.0001]),
        Args([1, 0.99, 0.001, False]),
        Args([1, 0.99, 0.001, False, False]),
        Args([]),
        Args([1, 0.95, 0.1]),
    ]
    for arg in GenArgDict(arg_dict):
        CompareBnWithTensorFlow(**arg)


def test_layer_batchnorm_inference(test_case):
    arg_dict = OrderedDict()
    arg_dict["device_type"] = ["gpu"]
    arg_dict["data_type"] = ["float32"]
    arg_dict["input_shape"] = [(1, 4, 1, 2)]
    arg_dict["op_args"] = [
        Args([1]),
        Args([2]),
        Args([1, 0.95, 0.0001]),
        Args([1, 0.99, 0.001, False]),
        Args([1, 0.99, 0.001, False, False]),
        Args([]),
        Args([1, 0.95, 0.1]),
    ]
    for arg in GenArgDict(arg_dict):
        CompareBnWithTensorFlow(**arg, training=False, trainable=False)


def test_layer_batchnorm_trainable_without_training(test_case):
    if os.getenv("ENABLE_USER_OP") != "True":
        return
    arg_dict = OrderedDict()
    arg_dict["device_type"] = ["gpu"]
    arg_dict["data_type"] = ["float32"]
    arg_dict["input_shape"] = [(2, 4, 3, 5)]
    arg_dict["op_args"] = [
        Args([1]),
        Args([2]),
        Args([1, 0.95, 0.0001]),
        Args([1, 0.99, 0.001, False]),
        Args([1, 0.99, 0.001, False, False]),
        Args([]),
        Args([1, 0.95, 0.1]),
    ]
    for arg in GenArgDict(arg_dict):
        CompareBnWithTensorFlow(**arg, training=False, trainable=True)


def test_nn_batchnorm(test_case):
    if os.getenv("ENABLE_USER_OP") != "True":
        return
    arg_dict = OrderedDict()
    arg_dict["input_shape"] = [(2, 4, 3, 5)]
    arg_dict["data_type"] = ["float32"]
    arg_dict["axis"] = [1, -1]
    arg_dict["epsilon"] = [1e-5, 1e-4]
    for arg in GenArgDict(arg_dict):
        CompareNnBnWithTensorFlow(**arg)


def test_batchnorm_fp16(test_case):
    if os.getenv("ENABLE_USER_OP") != "True":
        return
    arg_dict = OrderedDict()
    arg_dict["device_type"] = ["gpu"]
    arg_dict["input_shape"] = [(2, 4, 3, 5)]
    arg_dict["input_minval"] = [-2]
    arg_dict["input_maxval"] = [2]
    arg_dict["op_args"] = [
        Args([1]),
        Args([2]),
        Args([1, 0.95, 0.0001]),
        Args([1, 0.99, 0.001, False]),
        Args([1, 0.99, 0.001, False, False]),
        Args([]),
        Args([1, 0.95, 0.1]),
    ]
    for arg in GenArgDict(arg_dict):
        CompareFp16WithFp32(
            **arg, training=False, trainable=False, y_rtol=1e-3, y_atol=1e-3
        )
        CompareFp16WithFp32(
            **arg,
            training=True,
            trainable=True,
            y_rtol=1e-3,
            y_atol=1e-3,
            x_diff_rtol=1e-3,
            x_diff_atol=1e-3
        )
        CompareFp16WithFp32(
            **arg,
            training=False,
            trainable=True,
            y_rtol=1e-3,
            y_atol=1e-3,
            x_diff_rtol=1e-3,
            x_diff_atol=1e-3
        )<|MERGE_RESOLUTION|>--- conflicted
+++ resolved
@@ -15,31 +15,19 @@
 
     @flow.function(func_config)
     def Foo(x=flow.FixedTensorDef((2, 8, 32, 32))):
-<<<<<<< HEAD
         return flow.layers.batch_normalization(x, trainable=False, training=False)
+
     Foo(np.ones((2, 8, 32, 32), dtype=np.float32))
 
 
-def TODO_test_no_watch_scope(test_case): 
-=======
-        return flow.layers.batch_normalization(x)
-
-    Foo(np.ones((2, 8, 32, 32), dtype=np.float32))
-
-
 def TODO_test_no_watch_scope(test_case):
->>>>>>> c116594e
     func_config = flow.FunctionConfig()
     func_config.default_data_type(flow.float32)
 
     @flow.function(func_config)
     def Foo(x=flow.FixedTensorDef((2, 8, 32, 32))):
-<<<<<<< HEAD
         return flow.layers.batch_normalization(x, trainable=False, training=False)
-=======
-        return flow.layers.batch_normalization(x)
-
->>>>>>> c116594e
+
     Foo(np.ones((2, 8, 32, 32), dtype=np.float32))
 
 
