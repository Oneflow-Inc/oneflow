--- conflicted
+++ resolved
@@ -254,7 +254,6 @@
     test_case.assertTrue(np.array_equal(output, of_output))
 
 
-<<<<<<< HEAD
 def _test_slice_update(
     test_case,
     input,
@@ -333,210 +332,6 @@
 
     ret = slice_func(input, update)
     test_case.assertTrue(np.array_equal(ret, output))
-
-
-def test_slice_base(test_case):
-    input = np.random.rand(10)
-    slice_args = [[(1, 7, 2)]]
-    outputs = [input[1:7:2]]
-
-    arg_dict = collections.OrderedDict()
-    arg_dict["dtype"] = [
-        flow.uint8,
-        flow.int8,
-        flow.int32,
-        flow.int64,
-        flow.float32,
-        flow.float64,
-    ]
-    arg_dict["device_tag"] = ["cpu", "gpu"]
-    # arg_dict["verbose"] = [True]
-    for kwarg in test_util.GenArgDict(arg_dict):
-        _test_slice(test_case, input, slice_args, outputs, **kwarg)
-
-
-def test_slice_into_two_parts(test_case):
-    input = np.random.rand(2, 5, 4)
-    slice_args = [
-        [(None, None, None), (0, 2, None), (None, None, None)],
-        [(None, None, None), (2, None, None), (None, None, None)],
-    ]
-    outputs = [input[:, 0:2, :], input[:, 2:, :]]
-    _test_slice(test_case, input, slice_args, outputs)
-
-
-def test_slice_at_first_dim(test_case):
-    input = np.random.rand(4, 5, 4)
-    slice_args = [[(2, None, None)]]
-    outputs = [input[2:None, :, :]]
-    _test_slice(test_case, input, slice_args, outputs)
-
-
-def test_slice_at_two_dims(test_case):
-    input = np.random.rand(2, 5, 4)
-    slice_args = [[(None, None, None), (0, 2, None), (2, None, None)]]
-    outputs = [input[:, 0:2, 2:]]
-    _test_slice(test_case, input, slice_args, outputs)
-
-
-def test_slice_with_collapse_dims(test_case):
-    input = np.random.rand(2, 5, 4, 4, 3)
-    slice_args = [
-        [
-            (None, None, None),
-            (0, 2, None),
-            (None, None, None),
-            (None, None, None),
-            (1, None, None),
-        ]
-    ]
-    outputs = [input[:, 0:2, :, :, 1:]]
-    _test_slice(test_case, input, slice_args, outputs)
-
-
-def test_slice_with_step_two(test_case):
-    input = np.random.rand(2, 5, 4)
-    slice_args = [[(None, None, None), (1, None, 2)]]
-    outputs = [input[:, 1::2, :]]
-    _test_slice(test_case, input, slice_args, outputs)
-
-
-def test_slice_at_two_dim_with_step_more_than_one(test_case):
-    input = np.random.rand(2, 5, 4)
-    slice_args = [[(None, None, None), (1, None, 3), (None, None, 2)]]
-    outputs = [input[:, 1::3, ::2]]
-    _test_slice(test_case, input, slice_args, outputs)
-
-
-def test_slice_with_neg_start(test_case):
-    input = np.random.rand(2, 5, 4)
-    slice_args = [[(None, None, None), (-4, None, None)]]
-    outputs = [input[:, -4:, :]]
-    _test_slice(test_case, input, slice_args, outputs)
-
-
-def test_slice_with_neg_stop(test_case):
-    input = np.random.rand(2, 5, 4)
-    slice_args = [[(None, None, None), (None, -2, None)]]
-    outputs = [input[:, :-2, :]]
-    _test_slice(test_case, input, slice_args, outputs)
-
-
-def test_slice_with_neg_step(test_case):
-    input = np.random.rand(2, 5, 4)
-    slice_args = [[(None, None, None), (None, None, -1)]]
-    outputs = [input[:, ::-1, :]]
-    _test_slice(test_case, input, slice_args, outputs)
-
-
-def test_slice_with_neg_step_two(test_case):
-    input = np.random.rand(2, 5, 4)
-    slice_args = [[(None, None, None), (-1, 1, -2)]]
-    outputs = [input[:, -1:1:-2, :]]
-    _test_slice(test_case, input, slice_args, outputs)
-
-
-@unittest.skipIf(os.getenv("ONEFLOW_TEST_CPU_ONLY"), "only test cpu cases")
-def test_slice_with_float16(test_case):
-    input = np.random.rand(10).astype(np.float32)
-    slice_args = [[(2, 7, None)]]
-    outputs = [input[2:7]]
-
-    flow.clear_default_session()
-    flow.config.gpu_device_num(1)
-    slice_func = _make_slice_with_fp16_func(slice_args, input.shape)
-    of_outputs = slice_func(input)
-    # print("outputs[0]:\n{}".format(outputs[0]))
-    # print("of_outputs[0]:\n{}".format(of_outputs[0]))
-    test_case.assertTrue(np.allclose(outputs[0], of_outputs[0], rtol=1e-03, atol=1e-04))
-
-
-def test_slice_dynamic_base(test_case):
-    input = np.random.rand(2, 4, 4)
-    slice_args = [[(None, None, None), (1, None, None)]]
-    outputs = [input[:, 1:, :]]
-
-    arg_dict = collections.OrderedDict()
-    arg_dict["dtype"] = [
-        flow.uint8,
-        flow.int8,
-        flow.int32,
-        flow.int64,
-        flow.float32,
-        flow.float64,
-    ]
-    arg_dict["device_tag"] = ["cpu", "gpu"]
-    for kwarg in test_util.GenArgDict(arg_dict):
-        _test_slice_dynamic(
-            test_case, input, slice_args, outputs, static_shape=(2, 5, 5), **kwarg
-        )
-
-
-def test_slice_dynamic_at_two_dims(test_case):
-    input = np.random.rand(2, 3, 2, 2)
-    slice_args = [
-        [(None, None, None), (2, None, None), (None, None, None), (1, None, None)]
-    ]
-    outputs = [input[:, 2:, :, 1:]]
-    _test_slice_dynamic(
-        test_case, input, slice_args, outputs, static_shape=(2, 5, 3, 3)
-    )
-
-
-def test_slice_dynamic_at_first_dim_and_last_dim(test_case):
-    input = np.random.rand(3, 6, 3, 3)
-    slice_args = [
-        [(1, None, None), (None, None, None), (None, None, None), (1, None, None)]
-    ]
-    outputs = [input[1:, :, :, 1:]]
-    _test_slice_dynamic(
-        test_case, input, slice_args, outputs, static_shape=(4, 5, 5, 3)
-    )
-
-
-def test_slice_dynamic_neg_start(test_case):
-    input = np.random.rand(2, 10)
-    slice_args = [[(None, None, None), (-5, None, None)]]
-    outputs = [input[:, -5:]]
-    _test_slice_dynamic(test_case, input, slice_args, outputs, static_shape=(3, 7))
-
-
-def test_slice_dynamic_neg_step(test_case):
-    input = np.random.rand(2, 10)
-    slice_args = [[(None, None, None), (None, -5, -1)]]
-    outputs = [input[:, :-5:-1]]
-    _test_slice_dynamic(test_case, input, slice_args, outputs, static_shape=(3, 7))
-
-
-=======
->>>>>>> e26ebab4
-# This test case will raise fatal error, error infomation is like below:
-# F0808 00:20:19.768465 23960 user_kernel.cpp:451] Check failed: shape_view.elem_cnt() <= static_shape.elem_cnt() (12 vs. 9)
-# InferShape of OpKernel (op_type_name: slice, op_name: SliceDynamic_0) raise error,
-# output arg's (name: y, index: 0) runtime shape (2,6) surpass the limit of static shape (3,3)
-# *** Check failure stack trace: ***
-# ...
-# The reason is the dismatch between static slice (for memory) and dynamic slice (real slice)
-# The result shape of slice [:, 3:-1] for static shape (3, 7) is (3, 3)
-# which indicate that blob has prod(3, 3) memory limit,
-# and the result shape of slice [:, 3:-1] for dynamic shape (2, 10) is (2, 6)
-# which will cause blob to be out of memory limit.
-# def test_slice_dynamic_dismatch(test_case):
-#     input = np.random.rand(2, 10)
-#     slice_args = [[(None, None, None), (3, -1, None)]]
-#     outputs = [input[:, 3:-1]]
-#     _test_slice_dynamic(test_case, input, slice_args, outputs, static_shape=(3, 7))
-
-
-# static shape after slice is (5, 4)
-# dynamic shape after slice is (4, 5)
-# static shape after slice is (5, 3)
-# dynamic shape after slice is (4, 4)
-# def test_slice_dynamic_anomaly_failed(test_case):
-#     input = np.random.rand(4, 7)
-#     slice_args = [[(None, None, None), (3, None, None)]]
-#     outputs = [input[:, 3:]]
-#     _test_slice_dynamic(test_case, input, slice_args, outputs, static_shape=(5, 6))
 
 
 @flow.unittest.skip_unless_1n1d()
@@ -687,58 +482,6 @@
             test_case, input, slice_args, outputs, static_shape=(4, 5, 5, 3)
         )
 
-<<<<<<< HEAD
-    arg_dict = collections.OrderedDict()
-    arg_dict["dtype"] = [flow.float32, flow.float64]
-    arg_dict["device_tag"] = ["cpu", "gpu"]
-    arg_dict["verbose"] = [False]
-    for kwarg in test_util.GenArgDict(arg_dict):
-        _test_slice_with_grad(test_case, input, slice_tup_list, output, diff, **kwarg)
-
-
-def test_slice_update(test_case):
-    input = np.random.rand(10, 5, 4)
-    update = input[5:, :-1, ::2]
-    update = np.random.rand(*update.shape)
-    output = np.copy(input)
-    output[5:, :-1, ::2] = update
-    slice_tup_list = [(5, None, None), (None, -1, None), (None, None, 2)]
-
-    arg_dict = collections.OrderedDict()
-    arg_dict["dtype"] = [flow.float32, flow.float64]
-    arg_dict["device_tag"] = ["cpu", "gpu"]
-    arg_dict["verbose"] = [False]
-    for kwarg in test_util.GenArgDict(arg_dict):
-        _test_slice_update(test_case, input, update, slice_tup_list, output, **kwarg)
-
-
-def test_slice_update_grad(test_case):
-    input = np.random.rand(2, 7)
-    update = input[:, 1:4]
-    update = np.random.rand(*update.shape)
-    update_diff = np.ones(update.shape)
-    input_diff = np.ones(input.shape)
-    input_diff[:, 1:4] = 0
-    output = np.copy(input)
-    output[:, 1:4] = update
-    slice_tup_list = [(None, None, None), (1, 4, None)]
-
-    arg_dict = collections.OrderedDict()
-    arg_dict["dtype"] = [flow.float32, flow.float64]
-    arg_dict["device_tag"] = ["cpu", "gpu"]
-    arg_dict["verbose"] = [False]
-    for kwarg in test_util.GenArgDict(arg_dict):
-        _test_slice_update_grad(
-            test_case,
-            input,
-            update,
-            slice_tup_list,
-            output,
-            input_diff,
-            update_diff,
-            **kwarg
-        )
-=======
     def test_slice_dynamic_neg_start(test_case):
         input = np.random.rand(2, 10)
         slice_args = [[(None, None, None), (-5, None, None)]]
@@ -756,6 +499,36 @@
         slice_args = [[(None, None, None), (2, None, None)]]
         outputs = [input[:, 2:]]
         _test_slice_dynamic(test_case, input, slice_args, outputs, static_shape=(5, 6))
+
+    """This test case will raise fatal error, error infomation is like below:
+    F0808 00:20:19.768465 23960 user_kernel.cpp:451] Check failed: shape_view.elem_cnt() <= static_shape.elem_cnt() (12 vs. 9)
+    InferShape of OpKernel (op_type_name: slice, op_name: SliceDynamic_0) raise error,
+    output arg's (name: y, index: 0) runtime shape (2,6) surpass the limit of static shape (3,3)
+    *** Check failure stack trace: ***
+    ...
+    The reason is the dismatch between static slice (for memory) and dynamic slice (real slice)
+    The result shape of slice [:, 3:-1] for static shape (3, 7) is (3, 3)
+    which indicate that blob has prod(3, 3) memory limit,
+    and the result shape of slice [:, 3:-1] for dynamic shape (2, 10) is (2, 6)
+    which will cause blob to be out of memory limit.
+    """
+    # def test_slice_dynamic_dismatch(test_case):
+    #     input = np.random.rand(2, 10)
+    #     slice_args = [[(None, None, None), (3, -1, None)]]
+    #     outputs = [input[:, 3:-1]]
+    #     _test_slice_dynamic(test_case, input, slice_args, outputs, static_shape=(3, 7))
+
+    """
+    static shape after slice is (5, 4)
+    dynamic shape after slice is (4, 5)
+    static shape after slice is (5, 3)
+    dynamic shape after slice is (4, 4)
+    """
+    # def test_slice_dynamic_anomaly_failed(test_case):
+    #     input = np.random.rand(4, 7)
+    #     slice_args = [[(None, None, None), (3, None, None)]]
+    #     outputs = [input[:, 3:]]
+    #     _test_slice_dynamic(test_case, input, slice_args, outputs, static_shape=(5, 6))
 
     def test_slice_with_grad(test_case):
         input = np.random.rand(2, 5, 4)
@@ -773,7 +546,48 @@
                 test_case, input, slice_tup_list, output, diff, **kwarg
             )
 
+    def test_slice_update(test_case):
+        input = np.random.rand(10, 5, 4)
+        update = input[5:, :-1, ::2]
+        update = np.random.rand(*update.shape)
+        output = np.copy(input)
+        output[5:, :-1, ::2] = update
+        slice_tup_list = [(5, None, None), (None, -1, None), (None, None, 2)]
+
+        arg_dict = collections.OrderedDict()
+        arg_dict["dtype"] = [flow.float32, flow.float64]
+        arg_dict["device_tag"] = ["cpu", "gpu"]
+        arg_dict["verbose"] = [False]
+        for kwarg in test_util.GenArgDict(arg_dict):
+            _test_slice_update(test_case, input, update, slice_tup_list, output, **kwarg)
+
+    def test_slice_update_grad(test_case):
+        input = np.random.rand(2, 7)
+        update = input[:, 1:4]
+        update = np.random.rand(*update.shape)
+        update_diff = np.ones(update.shape)
+        input_diff = np.ones(input.shape)
+        input_diff[:, 1:4] = 0
+        output = np.copy(input)
+        output[:, 1:4] = update
+        slice_tup_list = [(None, None, None), (1, 4, None)]
+
+        arg_dict = collections.OrderedDict()
+        arg_dict["dtype"] = [flow.float32, flow.float64]
+        arg_dict["device_tag"] = ["cpu", "gpu"]
+        arg_dict["verbose"] = [False]
+        for kwarg in test_util.GenArgDict(arg_dict):
+            _test_slice_update_grad(
+                test_case,
+                input,
+                update,
+                slice_tup_list,
+                output,
+                input_diff,
+                update_diff,
+                **kwarg
+            )
+
 
 if __name__ == "__main__":
-    unittest.main()
->>>>>>> e26ebab4
+    unittest.main()