import numpy as np
<<<<<<< HEAD
=======
import oneflow as flow
from PIL import Image

>>>>>>> 2e9e3ef8

def _of_image_decode(images):
    image_files = [open(im, "rb") for im in images]
    images_bytes = [imf.read() for imf in image_files]
    static_shape = (len(images_bytes), max([len(bys) for bys in images_bytes]))
    for imf in image_files:
        imf.close()

    flow.clear_default_session()
    func_config = flow.FunctionConfig()
    func_config.default_data_type(flow.float)
    func_config.default_placement_scope(flow.fixed_placement("cpu", "0:0"))
    func_config.default_distribute_strategy(flow.distribute.mirrored_strategy())

    @flow.function(func_config)
    def image_decode_job(
        images_def=flow.MirroredTensorListDef(shape=static_shape, dtype=flow.int8)
    ):
        images_buffer = flow.tensor_list_to_tensor_buffer(images_def)
        decoded_images_buffer = flow.image_decode(images_buffer)
        return flow.tensor_buffer_to_tensor_list(
            decoded_images_buffer, shape=(640, 640, 3), dtype=flow.uint8
        )

    images_np_arr = [
        np.frombuffer(bys, dtype=np.byte).reshape(1, -1) for bys in images_bytes
    ]
    decoded_images = image_decode_job([images_np_arr]).get().ndarray_lists()
    return decoded_images[0]


def _compare_jpg_decode_with_pil(test_case, images, print_debug_info=False):
    r"""
    The jpg image's decoded results with opencv and pil image are slightly different,
    their green channels have difference of 1.
    """
    from PIL import Image

    of_decoded_images = _of_image_decode(images)
    pil_images = [Image.open(image) for image in images]
    # convert image to BGR
    pil_decoded_images = [np.array(image)[:, :, ::-1] for image in pil_images]

    for of_decoded_image, pil_decoded_image in zip(
        of_decoded_images, pil_decoded_images
    ):
        of_decoded_image = of_decoded_image.squeeze()
        test_case.assertTrue(len(of_decoded_image.shape) == 3)
        test_case.assertTrue(len(pil_decoded_image.shape) == 3)

        diff = of_decoded_image - pil_decoded_image
        diff_index = np.where(diff != 0)
        diff_abs_values = diff[diff_index]

        if print_debug_info:
            print("of_decoded_image:\n", of_decoded_image, of_decoded_image.shape)
            print("pil_decoded_image:\n", pil_decoded_image, pil_decoded_image.shape)
            print("diff_index:\n", diff_index)
            print("diff_abs_values:\n", diff_abs_values)
            print(
                "of_decoded_image diff:\n",
                of_decoded_image[diff_index[0], diff_index[1]],
            )
            print(
                "pil_decoded_image diff:\n",
                pil_decoded_image[diff_index[0], diff_index[1]],
            )

        # only green channel has difference of 1
        test_case.assertTrue(np.all(diff_index[-1] == 1))
        test_case.assertTrue(np.all(diff_abs_values == 1))


def test_image_decode(test_case):
    _compare_jpg_decode_with_pil(
        test_case,
        [
            "/dataset/mscoco_2017/val2017/000000000139.jpg",
            "/dataset/mscoco_2017/val2017/000000000632.jpg",
        ],
        # True,
    )<|MERGE_RESOLUTION|>--- conflicted
+++ resolved
@@ -1,10 +1,7 @@
 import numpy as np
-<<<<<<< HEAD
-=======
 import oneflow as flow
 from PIL import Image
 
->>>>>>> 2e9e3ef8
 
 def _of_image_decode(images):
     image_files = [open(im, "rb") for im in images]
@@ -41,8 +38,6 @@
     The jpg image's decoded results with opencv and pil image are slightly different,
     their green channels have difference of 1.
     """
-    from PIL import Image
-
     of_decoded_images = _of_image_decode(images)
     pil_images = [Image.open(image) for image in images]
     # convert image to BGR
