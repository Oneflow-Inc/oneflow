--- conflicted
+++ resolved
@@ -40,8 +40,4 @@
     arg_dict["value"] = [6, 6.66]
     arg_dict["shape"] = [(2, 3), (3, 3, 3)]
     for arg in GenArgList(arg_dict):
-<<<<<<< HEAD
         compare_with_tensorflow(*arg)
-=======
-        compare_with_tensorflow(*arg)
->>>>>>> 4057e6e5
