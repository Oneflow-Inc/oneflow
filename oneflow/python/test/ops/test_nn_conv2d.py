--- conflicted
+++ resolved
@@ -37,13 +37,10 @@
     outputs = tf.concat(output_list, axis=-1)
     return outputs
 
-<<<<<<< HEAD
-def compare_with_tensorflow(device_type, x_shape, filters, kernel_size, groups,
-                            padding='VALID', stride=1):
-=======
-
-def compare_with_tensorflow(device_type, x_shape, filters, kernel_size, groups):
->>>>>>> 98d5e70d
+
+def compare_with_tensorflow(
+    device_type, x_shape, filters, kernel_size, groups, padding="VALID", stride=1
+):
     assert device_type in ["gpu", "cpu"]
     flow.clear_default_session()
     func_config = flow.FunctionConfig()
@@ -69,17 +66,13 @@
                 initializer=flow.random_uniform_initializer(minval=0, maxval=100),
             )
             loss = flow.nn.conv2d(
-<<<<<<< HEAD
-                x, weight, strides=[stride,stride], padding=padding, data_format="NCHW", dilations=[1,1], groups=groups
-=======
                 x,
                 weight,
-                strides=[1, 1],
-                padding="valid",
+                strides=[stride, stride],
+                padding=padding,
                 data_format="NCHW",
                 dilations=[1, 1],
                 groups=groups,
->>>>>>> 98d5e70d
             )
             flow.losses.add_loss(loss)
 
@@ -103,27 +96,23 @@
         assert x_shape[1] % groups == 0
         assert filters % groups == 0
         if groups == 1:
-<<<<<<< HEAD
-            weight = tf.Variable(test_global_storage.Get("weight").transpose(2, 3, 1, 0))
-            tf_out = tf.nn.conv2d(x, weight, strides=[1,stride,stride,1], padding=padding, data_format='NHWC')
-        else:
-            weight = tf.Variable(test_global_storage.Get("weight").transpose(2, 3, 1, 0))
-            tf_out = grouped_convolution2D(x, weight, padding=padding, num_groups=groups)
-=======
             weight = tf.Variable(
                 test_global_storage.Get("weight").transpose(2, 3, 1, 0)
             )
             tf_out = tf.nn.conv2d(
-                x, weight, strides=[1, 1, 1, 1], padding="VALID", data_format="NHWC"
+                x,
+                weight,
+                strides=[1, stride, stride, 1],
+                padding=padding,
+                data_format="NHWC",
             )
         else:
             weight = tf.Variable(
                 test_global_storage.Get("weight").transpose(2, 3, 1, 0)
             )
             tf_out = grouped_convolution2D(
-                x, weight, padding="VALID", num_groups=groups
-            )
->>>>>>> 98d5e70d
+                x, weight, padding=padding, num_groups=groups
+            )
 
     loss_diff = test_global_storage.Get("loss_diff").transpose(0, 2, 3, 1)
     tf_x_diff = tape.gradient(tf_out, x, loss_diff)
