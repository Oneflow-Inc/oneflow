--- conflicted
+++ resolved
@@ -150,13 +150,8 @@
         assert np.allclose(
             test_global_storage.Get("weight_diff").transpose(1, 2, 3, 0),
             tf_weight_diff.numpy(),
-<<<<<<< HEAD
-            rtol=1e-5,
-            atol=1e-4,
-=======
             rtol=1e-2,
             atol=1e-2,
->>>>>>> 8f3f7838
         )
 
 
