--- conflicted
+++ resolved
@@ -143,7 +143,6 @@
     arg_dict["device_type"] = ["gpu"]
     # params_case: (input_shape, output_shape, padding, stirdes, kernel_size)
     arg_dict["params_case"] = [
-<<<<<<< HEAD
         ((2, 3, 3, 4), (2, 3, 3, 8), 'SAME', 1, 3),
         ((2, 3, 3, 2), (2, 6, 6, 8), 'SAME', 2, 4),
         ((3, 2, 2, 1), (3, 5, 5, 2), 'VALID', 2, 2),
@@ -151,13 +150,6 @@
         ]  
     arg_dict["dilations"] = [1]   
     arg_dict["data_format"] = ['NHWC']
-=======
-        ((3, 2, 2, 1), (3, 5, 5, 2), "VALID", 2, 2),
-        ((3, 2, 2, 16), (3, 8, 8, 4), "VALID", 2, 5),
-    ]
-    arg_dict["dilations"] = [1]
-    arg_dict["data_format"] = ["NHWC"]
->>>>>>> 98d5e70d
     for arg in GenArgList(arg_dict):
         compare_with_tensorflow(*arg)
 
@@ -167,7 +159,6 @@
     arg_dict["device_type"] = ["gpu"]
     # params_case: (input_shape, output_shape, padding, stirdes, kernel_size)
     arg_dict["params_case"] = [
-<<<<<<< HEAD
         ((2, 4, 3, 3), (2, 8, 3, 3), 'SAME', 1, 3),
         ((2, 4, 3, 3), (2, 8, 6, 6), 'SAME', 2, 5),
         ((3, 1, 2, 2), (3, 2, 5, 5), 'VALID', 2, 2),
@@ -175,12 +166,5 @@
         ]
     arg_dict["dilations"] = [1]   
     arg_dict["data_format"] = ['NCHW']
-=======
-        ((3, 1, 2, 2), (3, 2, 5, 5), "VALID", 2, 2),
-        ((3, 16, 2, 2), (3, 4, 8, 8), "VALID", 2, 5),
-    ]
-    arg_dict["dilations"] = [1]
-    arg_dict["data_format"] = ["NCHW"]
->>>>>>> 98d5e70d
     for arg in GenArgList(arg_dict):
         compare_with_tensorflow(*arg)