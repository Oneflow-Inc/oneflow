--- conflicted
+++ resolved
@@ -82,42 +82,20 @@
     test_case.assertTrue(np.allclose(_np_relu(x), of_y))
 
 
-<<<<<<< HEAD
-def test_assign(test_case):
-    arg_dict = OrderedDict()
-    arg_dict["shape"] = [(10), (30, 4), (8, 256, 20)]
-    arg_dict["dtype"] = [flow.float, flow.double]
-    arg_dict["device_type"] = ["cpu", "gpu"]
-    arg_dict["assign"] = [flow.assign]
-    for arg in GenArgDict(arg_dict):
-        _compare_with_np(test_case, **arg)
-
-
-def test_eager_assign_121(test_case):
-    if not flow.eager_execution_enabled():
-        return
-    arg_dict = OrderedDict()
-    arg_dict["shape"] = [(10), (30, 4), (8, 256, 20)]
-    arg_dict["dtype"] = [flow.float, flow.double]
-    arg_dict["device_type"] = ["cpu"]
-    arg_dict["assign"] = [flow.experimental.eager_assign_121]
-    for arg in GenArgDict(arg_dict):
-        _compare_with_np(test_case, **arg)
-
-
-@flow.unittest.num_nodes_required(2)
-def test_2node_assign(test_case):
-    if flow.eager_execution_enabled():
-        assign = flow.experimental.eager_assign_121
-    else:
-        assign = flow.assign
-    arg_dict = OrderedDict()
-    arg_dict["shape"] = [(10), (30, 4), (8, 256, 20)]
-    arg_dict["dtype"] = [flow.float, flow.double]
-    arg_dict["device_type"] = ["cpu"]
-    arg_dict["assign"] = [assign]
-    for arg in GenArgDict(arg_dict):
-        _2node_compare_with_np(test_case, **arg)
+@flow.unittest.skip_unless_2n1d()
+class TestTwoNodeAssign(flow.unittest.TestCase):
+    def test_2node_assign(test_case):
+        if flow.eager_execution_enabled():
+            assign = flow.experimental.eager_assign_121
+        else:
+            assign = flow.assign
+        arg_dict = OrderedDict()
+        arg_dict["shape"] = [(10), (30, 4), (8, 256, 20)]
+        arg_dict["dtype"] = [flow.float, flow.double]
+        arg_dict["device_type"] = ["cpu"]
+        arg_dict["assign"] = [assign]
+        for arg in GenArgDict(arg_dict):
+            _2node_compare_with_np(test_case, **arg)
 
 
 def _2node_compare_with_np(test_case, shape, dtype, device_type, assign):
@@ -163,7 +141,8 @@
     assign_fn(value)
     relu_ret = relu_fn().get()
     return relu_ret.numpy()
-=======
+
+
 @flow.unittest.skip_unless_1n1d()
 class TestAssign(flow.unittest.TestCase):
     def test_assign(test_case):
@@ -174,7 +153,17 @@
         for arg in GenArgDict(arg_dict):
             _compare_with_np(test_case, **arg)
 
+    def test_eager_assign_121(test_case):
+        if not flow.eager_execution_enabled():
+            return
+        arg_dict = OrderedDict()
+        arg_dict["shape"] = [(10), (30, 4), (8, 256, 20)]
+        arg_dict["dtype"] = [flow.float, flow.double]
+        arg_dict["device_type"] = ["cpu"]
+        arg_dict["assign"] = [flow.experimental.eager_assign_121]
+        for arg in GenArgDict(arg_dict):
+            _compare_with_np(test_case, **arg)
+
 
 if __name__ == "__main__":
-    unittest.main()
->>>>>>> 4d3e2d33
+    unittest.main()