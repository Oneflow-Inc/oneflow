"""
Copyright 2020 The OneFlow Authors. All rights reserved.

Licensed under the Apache License, Version 2.0 (the "License");
you may not use this file except in compliance with the License.
You may obtain a copy of the License at

    http://www.apache.org/licenses/LICENSE-2.0

Unless required by applicable law or agreed to in writing, software
distributed under the License is distributed on an "AS IS" BASIS,
WITHOUT WARRANTIES OR CONDITIONS OF ANY KIND, either express or implied.
See the License for the specific language governing permissions and
limitations under the License.
"""
import unittest
from collections import OrderedDict

import numpy as np
import oneflow as flow
from test_util import GenArgDict
import oneflow.typing as oft
import os

flow_to_np_dtype_dict = {
    flow.int32: np.int32,
    flow.float: np.single,
    flow.double: np.float,
}


def _random_input(shape, dtype):
    if np.issubdtype(dtype, np.integer):
        return np.random.random_integers(low=-10, high=10, size=shape)
    elif np.issubdtype(dtype, np.floating):
        rng = np.random.default_rng()
        return rng.standard_normal(size=shape, dtype=dtype)
    else:
        raise NotImplementedError


def _of_assign_and_relu(value, dtype, device_type, assign=flow.assign):
    flow.clear_default_session()
    if os.getenv("ONEFLOW_TEST_CPU_ONLY") is None:
        flow.config.gpu_device_num(1)
    flow.config.cpu_device_num(1)
    func_config = flow.FunctionConfig()
    func_config.default_data_type(dtype)
    func_config.default_placement_scope(flow.scope.placement(device_type, "0:0"))

    @flow.global_function(function_config=func_config)
    def assign_fn(value_def: oft.Numpy.Placeholder(value.shape, dtype=dtype)):
        var = flow.get_variable(
            name="var",
            shape=value.shape,
            dtype=dtype,
            initializer=flow.constant_initializer(0),
        )
        assign(var, value_def)

    @flow.global_function(function_config=func_config)
    def relu_fn():
        var = flow.get_variable(
            name="var",
            shape=value.shape,
            dtype=dtype,
            initializer=flow.constant_initializer(0),
        )
        return flow.nn.relu(var)

    assign_fn(value)
    return relu_fn().get().numpy()


def _np_relu(x):
    return np.maximum(x, 0)


def _compare_with_np(test_case, shape, dtype, device_type, assign):
    x = _random_input(shape, flow_to_np_dtype_dict[dtype])
    of_y = _of_assign_and_relu(x, dtype, device_type, assign=assign)
    test_case.assertTrue(np.allclose(_np_relu(x), of_y))


<<<<<<< HEAD
def test_assign(test_case):
    arg_dict = OrderedDict()
    arg_dict["shape"] = [(10), (30, 4), (8, 256, 20)]
    arg_dict["dtype"] = [flow.float, flow.double]
    arg_dict["device_type"] = ["cpu", "gpu"]
    arg_dict["assign"] = [flow.assign]
    for arg in GenArgDict(arg_dict):
        _compare_with_np(test_case, **arg)


def test_eager_assign_121(test_case):
    if not flow.eager_execution_enabled():
        return
    arg_dict = OrderedDict()
    arg_dict["shape"] = [(10), (30, 4), (8, 256, 20)]
    arg_dict["dtype"] = [flow.float, flow.double]
    arg_dict["device_type"] = ["cpu"]
    arg_dict["assign"] = [flow.experimental.eager_assign_121]
    for arg in GenArgDict(arg_dict):
        _compare_with_np(test_case, **arg)


@flow.unittest.num_nodes_required(2)
def test_2node_eager_assign_121(test_case):
    if not flow.eager_execution_enabled():
        return
    arg_dict = OrderedDict()
    arg_dict["shape"] = [(10), (30, 4), (8, 256, 20)]
    arg_dict["dtype"] = [flow.float, flow.double]
    arg_dict["device_type"] = ["cpu"]
    arg_dict["assign"] = [flow.experimental.eager_assign_121]
    for arg in GenArgDict(arg_dict):
        _2node_compare_with_np(test_case, **arg)
=======
@flow.unittest.skip_unless_2n1d()
class TestTwoNodeAssign(flow.unittest.TestCase):
    def test_2node_assign(test_case):
        if flow.eager_execution_enabled():
            assign = flow.experimental.eager_assign_121
        else:
            assign = flow.assign
        arg_dict = OrderedDict()
        arg_dict["shape"] = [(10), (30, 4), (8, 256, 20)]
        arg_dict["dtype"] = [flow.float, flow.double]
        arg_dict["device_type"] = ["cpu"]
        arg_dict["assign"] = [assign]
        for arg in GenArgDict(arg_dict):
            _2node_compare_with_np(test_case, **arg)
>>>>>>> cf430f19


def _2node_compare_with_np(test_case, shape, dtype, device_type, assign):
    x = _random_input(shape, flow_to_np_dtype_dict[dtype])
    of_y = _2node_of_assign_and_relu(x, dtype, device_type, assign=assign)
<<<<<<< HEAD
    test_case.assertTrue(np.allclose(_np_relu(x), of_y))
=======
    np_y = _np_relu(x)
    test_case.assertTrue(np.allclose(np_y, of_y))
>>>>>>> cf430f19


def _2node_of_assign_and_relu(value, dtype, device_type, assign=flow.assign):
    flow.clear_default_session()
    flow.config.machine_num(2)
    if os.getenv("ONEFLOW_TEST_CPU_ONLY") is None:
        flow.config.gpu_device_num(1)
    flow.config.cpu_device_num(1)
    func_config = flow.FunctionConfig()
    func_config.default_data_type(dtype)
    func_config.default_placement_scope(flow.scope.placement(device_type, "0:0"))

    @flow.global_function(function_config=func_config)
    def assign_fn(value_def: oft.Numpy.Placeholder(value.shape, dtype=dtype)):
        with flow.scope.placement(device_type, "1:0"):
            var = flow.get_variable(
                name="var",
                shape=value.shape,
                dtype=dtype,
                initializer=flow.constant_initializer(0),
            )
<<<<<<< HEAD
        assign(var, value_def)
=======
            assign(var, value_def)
>>>>>>> cf430f19

    @flow.global_function(function_config=func_config)
    def relu_fn():
        with flow.scope.placement(device_type, "1:0"):
            var = flow.get_variable(
                name="var",
                shape=value.shape,
                dtype=dtype,
                initializer=flow.constant_initializer(0),
            )
<<<<<<< HEAD
        return flow.nn.relu(var)

    assign_fn(value)
    return relu_fn().get().numpy()
=======
        ret = flow.nn.relu(var)
        return ret

    assign_fn(value)
    relu_ret = relu_fn().get()
    return relu_ret.numpy()


@flow.unittest.skip_unless_1n1d()
class TestAssign(flow.unittest.TestCase):
    def test_assign(test_case):
        arg_dict = OrderedDict()
        arg_dict["shape"] = [(10), (30, 4), (8, 256, 20)]
        arg_dict["dtype"] = [flow.float, flow.double]
        arg_dict["device_type"] = ["cpu", "gpu"]
        arg_dict["assign"] = [flow.assign]
        for arg in GenArgDict(arg_dict):
            _compare_with_np(test_case, **arg)

    def test_eager_assign_121(test_case):
        if not flow.eager_execution_enabled():
            return
        arg_dict = OrderedDict()
        arg_dict["shape"] = [(10), (30, 4), (8, 256, 20)]
        arg_dict["dtype"] = [flow.float, flow.double]
        arg_dict["device_type"] = ["cpu"]
        arg_dict["assign"] = [flow.experimental.eager_assign_121]
        for arg in GenArgDict(arg_dict):
            _compare_with_np(test_case, **arg)


if __name__ == "__main__":
    unittest.main()
>>>>>>> cf430f19
<|MERGE_RESOLUTION|>--- conflicted
+++ resolved
@@ -82,41 +82,6 @@
     test_case.assertTrue(np.allclose(_np_relu(x), of_y))
 
 
-<<<<<<< HEAD
-def test_assign(test_case):
-    arg_dict = OrderedDict()
-    arg_dict["shape"] = [(10), (30, 4), (8, 256, 20)]
-    arg_dict["dtype"] = [flow.float, flow.double]
-    arg_dict["device_type"] = ["cpu", "gpu"]
-    arg_dict["assign"] = [flow.assign]
-    for arg in GenArgDict(arg_dict):
-        _compare_with_np(test_case, **arg)
-
-
-def test_eager_assign_121(test_case):
-    if not flow.eager_execution_enabled():
-        return
-    arg_dict = OrderedDict()
-    arg_dict["shape"] = [(10), (30, 4), (8, 256, 20)]
-    arg_dict["dtype"] = [flow.float, flow.double]
-    arg_dict["device_type"] = ["cpu"]
-    arg_dict["assign"] = [flow.experimental.eager_assign_121]
-    for arg in GenArgDict(arg_dict):
-        _compare_with_np(test_case, **arg)
-
-
-@flow.unittest.num_nodes_required(2)
-def test_2node_eager_assign_121(test_case):
-    if not flow.eager_execution_enabled():
-        return
-    arg_dict = OrderedDict()
-    arg_dict["shape"] = [(10), (30, 4), (8, 256, 20)]
-    arg_dict["dtype"] = [flow.float, flow.double]
-    arg_dict["device_type"] = ["cpu"]
-    arg_dict["assign"] = [flow.experimental.eager_assign_121]
-    for arg in GenArgDict(arg_dict):
-        _2node_compare_with_np(test_case, **arg)
-=======
 @flow.unittest.skip_unless_2n1d()
 class TestTwoNodeAssign(flow.unittest.TestCase):
     def test_2node_assign(test_case):
@@ -131,18 +96,13 @@
         arg_dict["assign"] = [assign]
         for arg in GenArgDict(arg_dict):
             _2node_compare_with_np(test_case, **arg)
->>>>>>> cf430f19
 
 
 def _2node_compare_with_np(test_case, shape, dtype, device_type, assign):
     x = _random_input(shape, flow_to_np_dtype_dict[dtype])
     of_y = _2node_of_assign_and_relu(x, dtype, device_type, assign=assign)
-<<<<<<< HEAD
-    test_case.assertTrue(np.allclose(_np_relu(x), of_y))
-=======
     np_y = _np_relu(x)
     test_case.assertTrue(np.allclose(np_y, of_y))
->>>>>>> cf430f19
 
 
 def _2node_of_assign_and_relu(value, dtype, device_type, assign=flow.assign):
@@ -164,11 +124,7 @@
                 dtype=dtype,
                 initializer=flow.constant_initializer(0),
             )
-<<<<<<< HEAD
-        assign(var, value_def)
-=======
             assign(var, value_def)
->>>>>>> cf430f19
 
     @flow.global_function(function_config=func_config)
     def relu_fn():
@@ -179,12 +135,6 @@
                 dtype=dtype,
                 initializer=flow.constant_initializer(0),
             )
-<<<<<<< HEAD
-        return flow.nn.relu(var)
-
-    assign_fn(value)
-    return relu_fn().get().numpy()
-=======
         ret = flow.nn.relu(var)
         return ret
 
@@ -217,5 +167,4 @@
 
 
 if __name__ == "__main__":
-    unittest.main()
->>>>>>> cf430f19
+    unittest.main()