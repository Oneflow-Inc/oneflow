from collections import OrderedDict

import numpy as np
import oneflow as flow
import tensorflow as tf
from test_util import GenArgList

gpus = tf.config.experimental.list_physical_devices("GPU")
for gpu in gpus:
    tf.config.experimental.set_memory_growth(gpu, True)


def _np_dtype_to_of_dtype(np_dtype):
    if np_dtype == np.float32:
        return flow.float
    else:
        raise NotImplementedError


def _of_clip_by_value(values, min, max, device_type="gpu", dynamic=False, grad_cb=None):
    data_type = _np_dtype_to_of_dtype(values.dtype)

    if callable(grad_cb):

        def clip(values_blob):
            with flow.scope.placement(device_type, "0:0"):
                x = flow.get_variable(
                    "values",
                    shape=values.shape,
                    dtype=data_type,
                    initializer=flow.constant_initializer(0),
                )
                x = x + values_blob
                y = flow.clip_by_value(x, min, max)
                flow.losses.add_loss(y)

            flow.watch_diff(x, grad_cb)
            return y

    else:

        def clip(values_blob):
            with flow.scope.placement(device_type, "0:0"):
                return flow.clip_by_value(values_blob, min, max, name="Clip")

    flow.clear_default_session()
    func_config = flow.FunctionConfig()
    func_config.default_data_type(data_type)
    if grad_cb is not None:
        func_config.train.primary_lr(1e-3)
        func_config.train.model_update_conf(dict(naive_conf={}))

    if dynamic:
        func_config.default_distribute_strategy(flow.scope.mirrored_view())

        @flow.global_function(func_config)
        def clip_fn(values_def=flow.MirroredTensorDef(values.shape, dtype=data_type)):
            return clip(values_def)

        check_point = flow.train.CheckPoint()
        check_point.init()
        return clip_fn([values]).get().numpy_list()[0]

    else:
        func_config.default_distribute_strategy(flow.scope.consistent_view())

        @flow.global_function(func_config)
        def clip_fn(values_def=flow.FixedTensorDef(values.shape, dtype=data_type)):
            return clip(values_def)

        check_point = flow.train.CheckPoint()
        check_point.init()
        return clip_fn(values).get().numpy()


def _compare_with_tf(test_case, values, min, max, device_type, dynamic):
    with tf.GradientTape() as t:
        x = tf.Variable(values)
        y = tf.clip_by_value(x, min, max)
    dy = t.gradient(y, x)

    def compare_dy(dy_blob):
        test_case.assertTrue(
            np.array_equal(
<<<<<<< HEAD
                dy.numpy(), dy_blob.ndarray_list()[0] if dynamic else dy_blob.numpy()
=======
                dy.numpy(), dy_blob.numpy_list()[0] if dynamic else dy_blob.numpy()
>>>>>>> 9e24e29e
            )
        )

    of_y = _of_clip_by_value(
        values=values,
        min=min,
        max=max,
        device_type=device_type,
        dynamic=dynamic,
        grad_cb=compare_dy,
    )
    test_case.assertTrue(np.array_equal(y.numpy(), of_y))


def test_clip_by_value(test_case):
    values = np.random.randint(low=-100, high=100, size=(8, 512, 4)).astype(np.float32)
    np_out = np.clip(values, -50, 50)

    arg_dict = OrderedDict()
    arg_dict["device_type"] = ["cpu", "gpu"]
    arg_dict["dynamic"] = [True, False]
    for arg in GenArgList(arg_dict):
        of_out = _of_clip_by_value(values, -50, 50, *arg)
        test_case.assertTrue(np.array_equal(np_out, of_out))


def test_clip_by_min(test_case):
    values = np.random.standard_normal((100, 30)).astype(np.float32)
    np_out = np.clip(values, a_min=0, a_max=None)
    arg_dict = OrderedDict()
    arg_dict["device_type"] = ["cpu", "gpu"]
    arg_dict["dynamic"] = [True, False]
    for arg in GenArgList(arg_dict):
        of_out = _of_clip_by_value(values, 0, None, *arg)
        test_case.assertTrue(np.array_equal(np_out, of_out))


def test_clip_by_max(test_case):
    values = np.random.standard_normal((2, 64, 800, 1088)).astype(np.float32)
    np_out = np.clip(values, a_min=None, a_max=0.2)
    arg_dict = OrderedDict()
    arg_dict["device_type"] = ["cpu", "gpu"]
    arg_dict["dynamic"] = [True, False]
    for arg in GenArgList(arg_dict):
        of_out = _of_clip_by_value(values, None, 0.2, *arg)
        test_case.assertTrue(np.allclose(np_out, of_out))


def test_clip_by_value_grad(test_case):
    values = np.random.standard_normal(1024).astype(np.float32)
    arg_dict = OrderedDict()
    arg_dict["device_type"] = ["cpu", "gpu"]
    arg_dict["dynamic"] = [True, False]
    for arg in GenArgList(arg_dict):
        _compare_with_tf(test_case, values, 0, 0.5, *arg)


def test_clip_by_value_grad_case_1(test_case):
    values = np.random.standard_normal((128, 10, 27)).astype(np.float32)
    arg_dict = OrderedDict()
    arg_dict["device_type"] = ["cpu", "gpu"]
    arg_dict["dynamic"] = [True, False]
    for arg in GenArgList(arg_dict):
        _compare_with_tf(test_case, values, -0.2, 0.2, *arg)<|MERGE_RESOLUTION|>--- conflicted
+++ resolved
@@ -82,11 +82,7 @@
     def compare_dy(dy_blob):
         test_case.assertTrue(
             np.array_equal(
-<<<<<<< HEAD
-                dy.numpy(), dy_blob.ndarray_list()[0] if dynamic else dy_blob.numpy()
-=======
                 dy.numpy(), dy_blob.numpy_list()[0] if dynamic else dy_blob.numpy()
->>>>>>> 9e24e29e
             )
         )
 
