from collections import OrderedDict

import numpy as np
import oneflow as flow
import tensorflow as tf
from test_util import GenArgList

gpus = tf.config.experimental.list_physical_devices("GPU")
for gpu in gpus:
    tf.config.experimental.set_memory_growth(gpu, True)


def _random_inputs(
    params_shape, indices_shape, updates_shape, allow_duplicate_index=True
):
    params = np.random.rand(*params_shape).astype(np.float32)
    updates = np.random.rand(*updates_shape).astype(np.float32)
    indices = []
    indices_rows = np.prod(indices_shape[:-1])
    indices_cols = indices_shape[-1]
    for col in range(indices_cols):
        if allow_duplicate_index is False and indices_rows <= params_shape[col]:
            rand_indices = np.arange(params_shape[col], dtype=np.int32)
            np.random.shuffle(rand_indices)
            indices_col = rand_indices[:indices_rows].reshape(indices_shape[:-1])
        else:
            indices_col = np.random.randint(
                low=0, high=params_shape[col], size=(indices_rows,), dtype=np.int32
            ).reshape(indices_shape[:-1])
        indices.append(indices_col)
    indices = np.stack(indices, axis=len(indices_shape) - 1)

    if allow_duplicate_index is False:
        existing_nd_index_set = set()
        for nd_index in indices.reshape(-1, indices.shape[-1]):
            nd_index_str = "(" + ",".join(map(str, nd_index)) + ")"
            assert (
                nd_index_str not in existing_nd_index_set
            ), "random generated duplicate nd index {}".format(nd_index_str)
            existing_nd_index_set.add(nd_index_str)

    return params, updates, indices


def _make_scatter_nd_fn(indices, updates, shape, device_type, mirrored, compare_fn):
    flow.clear_default_session()
    func_config = flow.FunctionConfig()
    func_config.default_data_type(flow.float)
    if mirrored:
        func_config.default_distribute_strategy(flow.scope.mirrored_view())
    else:
        func_config.default_distribute_strategy(flow.scope.consistent_view())
    func_config.train.primary_lr(1e-3)
    func_config.train.model_update_conf(dict(naive_conf={}))

    def do_scatter_nd(indices_blob, updates_blob):
        with flow.scope.placement(device_type, "0:0"):
            x = flow.get_variable(
                "updates",
                shape=updates.shape,
                dtype=flow.float32,
                initializer=flow.constant_initializer(0),
            )
            x = x + updates_blob
            y = flow.scatter_nd(indices_blob, x, shape)
            flow.losses.add_loss(y)
        flow.watch_diff(x, compare_fn)
        return y

    if mirrored:

        @flow.global_function(func_config)
        def scatter_nd_fn(
            indices_def=flow.MirroredTensorDef(indices.shape, dtype=flow.int32),
            updates_def=flow.MirroredTensorDef(updates.shape, dtype=flow.float),
        ):
            return do_scatter_nd(indices_def, updates_def)

    else:

        @flow.global_function(func_config)
        def scatter_nd_fn(
            indices_def=flow.FixedTensorDef(indices.shape, dtype=flow.int32),
            updates_def=flow.FixedTensorDef(updates.shape, dtype=flow.float),
        ):
            return do_scatter_nd(indices_def, updates_def)

    return scatter_nd_fn


def _compare_scatter_nd_with_tf(
    test_case,
    device_type,
    params_shape,
    indices_shape,
    updates_shape,
    mirrored=False,
    verbose=False,
):
    _, updates, indices = _random_inputs(params_shape, indices_shape, updates_shape)

    indices_const = tf.constant(indices)
    with tf.GradientTape() as t:
        x = tf.Variable(updates)
        y = tf.scatter_nd(indices_const, x, params_shape)

    dy_dx = t.gradient(y, x)

    if mirrored:

        def compare_dy(params_grad):
            test_case.assertTrue(
                np.array_equal(dy_dx.numpy(), params_grad.numpy_list()[0])
            )

    else:

        def compare_dy(params_grad):
            test_case.assertTrue(np.array_equal(dy_dx.numpy(), params_grad.numpy()))

    scatter_nd_fn = _make_scatter_nd_fn(
        indices, updates, params_shape, device_type, mirrored, compare_dy
    )

    check_point = flow.train.CheckPoint()
    check_point.init()

    if mirrored:
        of_y = scatter_nd_fn([indices], [updates]).get().numpy_list()[0]
    else:
        of_y = scatter_nd_fn(indices, updates).get().numpy()

    if verbose is True:
        print("device_type:", device_type)
        print("indices:", indices)
        print("updates:", updates)
        print("tf_params:", y.numpy())
        print("of_params:", of_y)

    test_case.assertTrue(np.allclose(y.numpy(), of_y))


def _compare_scatter_nd_update_with_tf(
    test_case,
    device_type,
    params_shape,
    indices_shape,
    updates_shape,
    allow_duplicate_index=False,
    verbose=False,
):
    params, updates, indices = _random_inputs(
        params_shape, indices_shape, updates_shape, allow_duplicate_index
    )

    x_const = tf.constant(params)
    y_const = tf.constant(updates)
    i_const = tf.constant(indices)
    with tf.GradientTape() as t1:
        x = tf.Variable(params)
        z1 = tf.tensor_scatter_nd_update(x, i_const, y_const)
    dz_dx = t1.gradient(z1, x)

    with tf.GradientTape() as t2:
        y = tf.Variable(updates)
        z2 = tf.tensor_scatter_nd_update(x_const, i_const, y)
    dz_dy = t2.gradient(z2, y)

    test_case.assertTrue(np.allclose(z1.numpy(), z2.numpy()))

    def compare_dz_dx(params_grad):
        test_case.assertTrue(np.allclose(dz_dx.numpy(), params_grad.numpy()))

    def compare_dz_dy(updates_grad):
        test_case.assertTrue(np.allclose(dz_dy.numpy(), updates_grad.numpy()))

    flow.clear_default_session()
    func_config = flow.FunctionConfig()
    func_config.default_data_type(flow.float)
    func_config.default_distribute_strategy(flow.scope.consistent_view())
    func_config.train.primary_lr(1e-3)
    func_config.train.model_update_conf(dict(naive_conf={}))

    @flow.global_function(func_config)
    def scatter_nd_update_grad_fn(
        x_def=flow.FixedTensorDef(params.shape, dtype=flow.float),
        indices_def=flow.FixedTensorDef(indices.shape, dtype=flow.int32),
        y_def=flow.FixedTensorDef(updates.shape, dtype=flow.float),
    ):
        with flow.scope.placement(device_type, "0:0"):
            x = flow.get_variable(
                "params",
                shape=params.shape,
                dtype=flow.float32,
                initializer=flow.constant_initializer(0),
            )
            y = flow.get_variable(
                "updates",
                shape=updates.shape,
                dtype=flow.float32,
                initializer=flow.constant_initializer(0),
            )
            x = x + x_def
            y = y + y_def
            z = flow.tensor_scatter_nd_update(x, indices_def, y)
            flow.losses.add_loss(z)

        flow.watch_diff(x, compare_dz_dx)
        flow.watch_diff(y, compare_dz_dy)
        return z

    check_point = flow.train.CheckPoint()
    check_point.init()
    of_z = scatter_nd_update_grad_fn(params, indices, updates).get()

    if verbose is True:
        print("device_type:", device_type)
        print("x:", params)
        print("y:", updates)
        print("indices:", indices)
        print("tf_z:", z1.numpy())
        print("of_z:", of_z.numpy())

    test_case.assertTrue(np.allclose(z1.numpy(), of_z.numpy()))


def _of_tensor_scatter_nd_add(
    params,
    indices,
    updates,
    device_type,
    mirrored,
    params_grad_watcher,
    updates_grad_watcher,
):
    flow.clear_default_session()
    func_config = flow.FunctionConfig()
    func_config.default_data_type(flow.float)
    func_config.train.primary_lr(1e-3)
    func_config.train.model_update_conf(dict(naive_conf={}))

    def do_tensor_scatter_nd_add(params_blob, indices_blob, updates_blob):
        with flow.scope.placement(device_type, "0:0"):
            params_var = flow.get_variable(
                "params",
                shape=params_blob.shape,
                dtype=flow.float32,
                initializer=flow.constant_initializer(0),
            )
            updates_var = flow.get_variable(
                "updates",
                shape=updates_blob.shape,
                dtype=flow.float32,
                initializer=flow.constant_initializer(0),
            )
            params_var = params_var + params_blob
            updates_var = updates_var + updates_blob
            out = flow.tensor_scatter_nd_add(params_var, indices_blob, updates_var)
            flow.losses.add_loss(out)

        flow.watch_diff(params_var, params_grad_watcher)
        flow.watch_diff(updates_var, updates_grad_watcher)
        return out

    if mirrored:
        func_config.default_distribute_strategy(flow.scope.mirrored_view())

        @flow.global_function(func_config)
        def tensor_scatter_nd_add_fn(
            params_def=flow.MirroredTensorDef(params.shape, dtype=flow.float),
            indices_def=flow.MirroredTensorDef(indices.shape, dtype=flow.int32),
            updates_def=flow.MirroredTensorDef(updates.shape, dtype=flow.float),
        ):
            return do_tensor_scatter_nd_add(params_def, indices_def, updates_def)

        check_point = flow.train.CheckPoint()
        check_point.init()
        return (
            tensor_scatter_nd_add_fn([params], [indices], [updates])
            .get()
            .numpy_list()[0]
        )

    else:
        func_config.default_distribute_strategy(flow.scope.consistent_view())

        @flow.global_function(func_config)
        def tensor_scatter_nd_add_fn(
            params_def=flow.FixedTensorDef(params.shape, dtype=flow.float),
            indices_def=flow.FixedTensorDef(indices.shape, dtype=flow.int32),
            updates_def=flow.FixedTensorDef(updates.shape, dtype=flow.float),
        ):
            return do_tensor_scatter_nd_add(params_def, indices_def, updates_def)

        check_point = flow.train.CheckPoint()
        check_point.init()
        return tensor_scatter_nd_add_fn(params, indices, updates).get().numpy()


def _compare_tensor_scatter_nd_add_with_tf(
    test_case, params_shape, indices_shape, updates_shape, device_type, mirrored
):
    params, updates, indices = _random_inputs(
        params_shape, indices_shape, updates_shape, True
    )

    params_const = tf.constant(params)
    indices_const = tf.constant(indices)
    updates_const = tf.constant(updates)
    with tf.GradientTape() as t1:
        params_var = tf.Variable(params)
        tf_out1 = tf.tensor_scatter_nd_add(params_var, indices_const, updates_const)
    tf_params_grad = t1.gradient(tf_out1, params_var)

    with tf.GradientTape() as t2:
        updates_var = tf.Variable(updates)
        tf_out2 = tf.tensor_scatter_nd_add(params_const, indices_const, updates_var)
    tf_updates_grad = t2.gradient(tf_out2, updates_var)

    test_case.assertTrue(np.allclose(tf_out1.numpy(), tf_out2.numpy()))

    def compare_params_grad(of_params_grad):
        tf_params_grad_np = tf_params_grad.numpy()
        of_params_grad_np = (
<<<<<<< HEAD
            of_params_grad.ndarray_list()[0] if mirrored else of_params_grad.numpy()
=======
            of_params_grad.numpy_list()[0] if mirrored else of_params_grad.numpy()
>>>>>>> 9e24e29e
        )
        test_case.assertTrue(np.allclose(tf_params_grad_np, of_params_grad_np))

    def compare_updates_grad(of_updates_grad):
        tf_updates_grad_np = tf_updates_grad.numpy()
        of_updates_grad_np = (
<<<<<<< HEAD
            of_updates_grad.ndarray_list()[0] if mirrored else of_updates_grad.numpy()
=======
            of_updates_grad.numpy_list()[0] if mirrored else of_updates_grad.numpy()
>>>>>>> 9e24e29e
        )
        test_case.assertTrue(np.allclose(tf_updates_grad_np, of_updates_grad_np))

    of_out = _of_tensor_scatter_nd_add(
        params,
        indices,
        updates,
        device_type,
        mirrored,
        compare_params_grad,
        compare_updates_grad,
    )
    test_case.assertTrue(np.allclose(tf_out1.numpy(), of_out))


def _of_scatter_nd_dynamic_indices(
    indices, updates, indices_static_shape, updates_static_shape, params_shape
):
    flow.clear_default_session()
    func_config = flow.FunctionConfig()
    func_config.default_data_type(flow.float)
    func_config.default_distribute_strategy(flow.scope.mirrored_view())

    @flow.global_function(func_config)
    def scatter_nd_fn(
        indices_def=flow.MirroredTensorDef(indices_static_shape, dtype=flow.int32),
        updates_def=flow.MirroredTensorDef(updates_static_shape, dtype=flow.float),
    ):
        with flow.scope.placement("gpu", "0:0"):
            return flow.scatter_nd(indices_def, updates_def, params_shape)

    return scatter_nd_fn([indices], [updates]).get().numpy_list()[0]


def _compare_scatter_nd_dynamic_indices_with_tf(
    test_case,
    indices_shape,
    updates_shape,
    indices_static_shape,
    updates_static_shape,
    params_shape,
):
    _, updates, indices = _random_inputs(params_shape, indices_shape, updates_shape)

    indices_const = tf.constant(indices)
    x = tf.Variable(updates)
    y = tf.scatter_nd(indices_const, x, params_shape)

    of_y = _of_scatter_nd_dynamic_indices(
        indices, updates, indices_static_shape, updates_static_shape, params_shape
    )
    test_case.assertTrue(np.allclose(y.numpy(), of_y))


def _of_tensor_scatter_nd_update_dynamic_indices(
    params, indices, updates, indices_static_shape, updates_static_shape
):
    flow.clear_default_session()
    func_config = flow.FunctionConfig()
    func_config.default_data_type(flow.float)
    func_config.default_distribute_strategy(flow.scope.mirrored_view())

    @flow.global_function(func_config)
    def tensor_scatter_nd_update_fn(
        params_def=flow.MirroredTensorDef(params.shape, dtype=flow.float),
        indices_def=flow.MirroredTensorDef(indices_static_shape, dtype=flow.int32),
        updates_def=flow.MirroredTensorDef(updates_static_shape, dtype=flow.float),
    ):
        with flow.scope.placement("gpu", "0:0"):
            return flow.tensor_scatter_nd_update(params_def, indices_def, updates_def)

    return (
        tensor_scatter_nd_update_fn([params], [indices], [updates])
        .get()
        .numpy_list()[0]
    )


def _compare_tensor_scatter_nd_update_dynamic_indices_with_tf(
    test_case,
    params_shape,
    indices_shape,
    updates_shape,
    indices_static_shape,
    updates_static_shape,
):
    params, updates, indices = _random_inputs(
        params_shape, indices_shape, updates_shape, False
    )

    i = tf.constant(indices)
    x = tf.Variable(params)
    y = tf.Variable(updates)
    z = tf.tensor_scatter_nd_update(x, i, y)

    of_z = _of_tensor_scatter_nd_update_dynamic_indices(
        params, indices, updates, indices_static_shape, updates_static_shape
    )
    test_case.assertTrue(np.allclose(z.numpy(), of_z))


def _of_tensor_scatter_nd_add_dynamic_indices(
    params, indices, updates, indices_static_shape, updates_static_shape
):
    flow.clear_default_session()
    func_config = flow.FunctionConfig()
    func_config.default_data_type(flow.float)
    func_config.default_distribute_strategy(flow.scope.mirrored_view())

    @flow.global_function(func_config)
    def tensor_scatter_nd_add_fn(
        params_def=flow.MirroredTensorDef(params.shape, dtype=flow.float),
        indices_def=flow.MirroredTensorDef(indices_static_shape, dtype=flow.int32),
        updates_def=flow.MirroredTensorDef(updates_static_shape, dtype=flow.float),
    ):
        with flow.scope.placement("gpu", "0:0"):
            return flow.tensor_scatter_nd_add(params_def, indices_def, updates_def)

    return (
        tensor_scatter_nd_add_fn([params], [indices], [updates]).get().numpy_list()[0]
    )


def _compare_tensor_scatter_nd_add_dynamic_indices_with_tf(
    test_case,
    params_shape,
    indices_shape,
    updates_shape,
    indices_static_shape,
    updates_static_shape,
):
    params, updates, indices = _random_inputs(
        params_shape, indices_shape, updates_shape
    )

    i = tf.constant(indices)
    x = tf.Variable(params)
    y = tf.Variable(updates)
    z = tf.tensor_scatter_nd_add(x, i, y)

    of_z = _of_tensor_scatter_nd_add_dynamic_indices(
        params, indices, updates, indices_static_shape, updates_static_shape
    )
    test_case.assertTrue(np.allclose(z.numpy(), of_z))


def test_scatter_nd(test_case):
    arg_dict = OrderedDict()
    arg_dict["device_type"] = ["gpu", "cpu"]
    arg_dict["params_shape"] = [(10,)]
    arg_dict["indices_shape"] = [(5, 1)]
    arg_dict["updates_shape"] = [(5,)]
    arg_dict["mirrored"] = [True, False]
    for arg in GenArgList(arg_dict):
        _compare_scatter_nd_with_tf(test_case, *arg)


def test_scatter_nd_case_1(test_case):
    arg_dict = OrderedDict()
    arg_dict["device_type"] = ["gpu"]
    arg_dict["params_shape"] = [(128,)]
    arg_dict["indices_shape"] = [(100, 1)]
    arg_dict["updates_shape"] = [(100,)]
    for arg in GenArgList(arg_dict):
        _compare_scatter_nd_with_tf(test_case, *arg)


def test_scatter_nd_case_2(test_case):
    arg_dict = OrderedDict()
    arg_dict["device_type"] = ["gpu"]
    arg_dict["params_shape"] = [(32, 16, 4)]
    arg_dict["indices_shape"] = [(50, 2)]
    arg_dict["updates_shape"] = [(50, 4)]
    for arg in GenArgList(arg_dict):
        _compare_scatter_nd_with_tf(test_case, *arg)


def test_scatter_nd_case_3(test_case):
    arg_dict = OrderedDict()
    arg_dict["device_type"] = ["gpu"]
    arg_dict["params_shape"] = [(24, 25, 32, 10, 12)]
    arg_dict["indices_shape"] = [(3, 4, 2)]
    arg_dict["updates_shape"] = [(3, 4, 32, 10, 12)]
    arg_dict["mirrored"] = [True, False]
    for arg in GenArgList(arg_dict):
        _compare_scatter_nd_with_tf(test_case, *arg)


def test_scatter_nd_case_4(test_case):
    arg_dict = OrderedDict()
    arg_dict["device_type"] = ["gpu"]
    arg_dict["params_shape"] = [(8,)]
    arg_dict["indices_shape"] = [(12, 1)]
    arg_dict["updates_shape"] = [(12,)]
    for arg in GenArgList(arg_dict):
        _compare_scatter_nd_with_tf(test_case, *arg)


def test_scatter_nd_update(test_case):
    arg_dict = OrderedDict()
    arg_dict["device_type"] = ["gpu", "cpu"]
    arg_dict["params_shape"] = [(10,)]
    arg_dict["indices_shape"] = [(5, 1)]
    arg_dict["updates_shape"] = [(5,)]
    arg_dict["allow_duplicate_index"] = [False]
    # arg_dict["verbose"] = [True]
    for arg in GenArgList(arg_dict):
        _compare_scatter_nd_update_with_tf(test_case, *arg)


def test_scatter_nd_update_case_1(test_case):
    arg_dict = OrderedDict()
    arg_dict["device_type"] = ["gpu"]
    arg_dict["params_shape"] = [(256, 64)]
    arg_dict["indices_shape"] = [(128, 2)]
    arg_dict["updates_shape"] = [(128,)]
    for arg in GenArgList(arg_dict):
        _compare_scatter_nd_update_with_tf(test_case, *arg)


def test_scatter_nd_update_case_2(test_case):
    arg_dict = OrderedDict()
    arg_dict["device_type"] = ["gpu"]
    arg_dict["params_shape"] = [(20, 10, 11, 3, 5)]
    arg_dict["indices_shape"] = [(2, 4, 3)]
    arg_dict["updates_shape"] = [(2, 4, 3, 5)]
    for arg in GenArgList(arg_dict):
        _compare_scatter_nd_update_with_tf(test_case, *arg)


def test_scatter_nd_update_case_3(test_case):
    arg_dict = OrderedDict()
    arg_dict["device_type"] = ["cpu", "gpu"]
    arg_dict["params_shape"] = [(256, 4)]
    arg_dict["indices_shape"] = [(10, 25, 1)]
    arg_dict["updates_shape"] = [(10, 25, 4)]
    for arg in GenArgList(arg_dict):
        _compare_scatter_nd_update_with_tf(test_case, *arg)


def test_tensor_scatter_nd_add(test_case):
    arg_dict = OrderedDict()
    arg_dict["params_shape"] = [(12,)]
    arg_dict["indices_shape"] = [(7, 1)]
    arg_dict["updates_shape"] = [(7,)]
    arg_dict["device_type"] = ["gpu", "cpu"]
    arg_dict["mirrored"] = [True, False]
    for arg in GenArgList(arg_dict):
        _compare_tensor_scatter_nd_add_with_tf(test_case, *arg)


def test_tensor_scatter_nd_add_case1(test_case):
    arg_dict = OrderedDict()
    arg_dict["params_shape"] = [(38, 66, 9)]
    arg_dict["indices_shape"] = [(17, 2)]
    arg_dict["updates_shape"] = [(17, 9)]
    arg_dict["device_type"] = ["gpu", "cpu"]
    arg_dict["mirrored"] = [True, False]
    for arg in GenArgList(arg_dict):
        _compare_tensor_scatter_nd_add_with_tf(test_case, *arg)


def test_tensor_scatter_nd_add_case2(test_case):
    arg_dict = OrderedDict()
    arg_dict["params_shape"] = [(2, 7, 19, 41, 33)]
    arg_dict["indices_shape"] = [(20, 9, 3)]
    arg_dict["updates_shape"] = [(20, 9, 41, 33)]
    arg_dict["device_type"] = ["gpu", "cpu"]
    arg_dict["mirrored"] = [True, False]
    for arg in GenArgList(arg_dict):
        _compare_tensor_scatter_nd_add_with_tf(test_case, *arg)


def test_scatter_nd_dynamic_indices(test_case):
    arg_dict = OrderedDict()
    arg_dict["indices_shape"] = [(12, 10, 2)]
    arg_dict["updates_shape"] = [(12, 10, 41, 33)]
    arg_dict["indices_static_shape"] = [(15, 10, 2)]
    arg_dict["updates_static_shape"] = [(15, 10, 41, 33)]
    arg_dict["params_shape"] = [(64, 22, 41, 33)]
    for arg in GenArgList(arg_dict):
        _compare_scatter_nd_dynamic_indices_with_tf(test_case, *arg)


def test_scatter_nd_empty_indices(test_case):
    arg_dict = OrderedDict()
    arg_dict["indices_shape"] = [(0, 1)]
    arg_dict["updates_shape"] = [(0, 14)]
    arg_dict["indices_static_shape"] = [(8, 1)]
    arg_dict["updates_static_shape"] = [(8, 14)]
    arg_dict["params_shape"] = [(10, 14)]
    for arg in GenArgList(arg_dict):
        _compare_scatter_nd_dynamic_indices_with_tf(test_case, *arg)


def test_tensor_scatter_nd_update_dynamic_indices(test_case):
    arg_dict = OrderedDict()
    arg_dict["params_shape"] = [(32, 33, 4, 5)]
    arg_dict["indices_shape"] = [(12, 2)]
    arg_dict["updates_shape"] = [(12, 4, 5)]
    arg_dict["indices_static_shape"] = [(14, 2)]
    arg_dict["updates_static_shape"] = [(14, 4, 5)]
    for arg in GenArgList(arg_dict):
        _compare_tensor_scatter_nd_update_dynamic_indices_with_tf(test_case, *arg)


def test_tensor_scatter_nd_update_empty_indices(test_case):
    arg_dict = OrderedDict()
    arg_dict["params_shape"] = [(37, 14)]
    arg_dict["indices_shape"] = [(7, 0, 1)]
    arg_dict["updates_shape"] = [(7, 0, 14)]
    arg_dict["indices_static_shape"] = [(7, 5, 1)]
    arg_dict["updates_static_shape"] = [(7, 5, 14)]
    for arg in GenArgList(arg_dict):
        _compare_tensor_scatter_nd_update_dynamic_indices_with_tf(test_case, *arg)


def test_tensor_scatter_nd_add_dynamic_indices(test_case):
    arg_dict = OrderedDict()
    arg_dict["params_shape"] = [(2, 9, 7, 5, 4)]
    arg_dict["indices_shape"] = [(12, 5, 3)]
    arg_dict["updates_shape"] = [(12, 5, 5, 4)]
    arg_dict["indices_static_shape"] = [(15, 6, 3)]
    arg_dict["updates_static_shape"] = [(15, 6, 5, 4)]
    for arg in GenArgList(arg_dict):
        _compare_tensor_scatter_nd_add_dynamic_indices_with_tf(test_case, *arg)


def test_tensor_scatter_nd_add_empty_indices(test_case):
    arg_dict = OrderedDict()
    arg_dict["params_shape"] = [(24, 30, 14)]
    arg_dict["indices_shape"] = [(0, 2)]
    arg_dict["updates_shape"] = [(0, 14)]
    arg_dict["indices_static_shape"] = [(11, 2)]
    arg_dict["updates_static_shape"] = [(11, 14)]
    for arg in GenArgList(arg_dict):
        _compare_tensor_scatter_nd_add_dynamic_indices_with_tf(test_case, *arg)<|MERGE_RESOLUTION|>--- conflicted
+++ resolved
@@ -322,22 +322,14 @@
     def compare_params_grad(of_params_grad):
         tf_params_grad_np = tf_params_grad.numpy()
         of_params_grad_np = (
-<<<<<<< HEAD
-            of_params_grad.ndarray_list()[0] if mirrored else of_params_grad.numpy()
-=======
             of_params_grad.numpy_list()[0] if mirrored else of_params_grad.numpy()
->>>>>>> 9e24e29e
         )
         test_case.assertTrue(np.allclose(tf_params_grad_np, of_params_grad_np))
 
     def compare_updates_grad(of_updates_grad):
         tf_updates_grad_np = tf_updates_grad.numpy()
         of_updates_grad_np = (
-<<<<<<< HEAD
-            of_updates_grad.ndarray_list()[0] if mirrored else of_updates_grad.numpy()
-=======
             of_updates_grad.numpy_list()[0] if mirrored else of_updates_grad.numpy()
->>>>>>> 9e24e29e
         )
         test_case.assertTrue(np.allclose(tf_updates_grad_np, of_updates_grad_np))
 
