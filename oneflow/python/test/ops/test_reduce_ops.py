"""
Copyright 2020 The OneFlow Authors. All rights reserved.

Licensed under the Apache License, Version 2.0 (the "License");
you may not use this file except in compliance with the License.
You may obtain a copy of the License at

    http://www.apache.org/licenses/LICENSE-2.0

Unless required by applicable law or agreed to in writing, software
distributed under the License is distributed on an "AS IS" BASIS,
WITHOUT WARRANTIES OR CONDITIONS OF ANY KIND, either express or implied.
See the License for the specific language governing permissions and
limitations under the License.
"""
import os
from collections import OrderedDict

import numpy as np
import oneflow as flow
import tensorflow as tf
from test_util import GenArgList
import oneflow.typing as oft


def compare_reduce_any_with_tensorflow(
    device_type, input_shape, axis, keepdims, rtol=1e-5, atol=1e-5
):
    assert device_type in ["gpu", "cpu"]
    flow.clear_default_session()
    func_config = flow.FunctionConfig()
    func_config.default_data_type(flow.int8)

    @flow.global_function(function_config=func_config)
    def ReduceAnyJob(x: oft.Numpy.Placeholder(input_shape, dtype=flow.int8)):
        with flow.scope.placement(device_type, "0:0"):
            return flow.math.reduce_any(x, axis=axis, keepdims=keepdims)

    x = np.random.rand(*input_shape).astype(np.int8)
    # OneFlow
    of_out = ReduceAnyJob(x).get()
    # TensorFlow
    tf_out = tf.math.reduce_any(x, axis=axis, keepdims=keepdims)
    assert np.allclose(of_out.numpy(), tf_out.numpy(), rtol=rtol, atol=atol)


def test_reduce_any_func(test_case):
    arg_dict = OrderedDict()
    arg_dict["device_type"] = ["gpu", "cpu"]
    arg_dict["input_shape"] = [(64, 64, 64)]
    arg_dict["axis"] = [None, [], [1], [0, 2]]
    arg_dict["keepdims"] = [True, False]
    for arg in GenArgList(arg_dict):
        compare_reduce_any_with_tensorflow(*arg)


def test_reduce_any_with_one_value_func(test_case):
    arg_dict = OrderedDict()
    arg_dict["device_type"] = ["gpu", "cpu"]
    arg_dict["input_shape"] = [(1,)]
    arg_dict["axis"] = [None, [], [0]]
    arg_dict["keepdims"] = [True, False]
    for arg in GenArgList(arg_dict):
        compare_reduce_any_with_tensorflow(*arg)


def test_reduce_any_col_reduce(test_case):
    arg_dict = OrderedDict()
    arg_dict["device_type"] = ["gpu", "cpu"]
    arg_dict["input_shape"] = [(1024 * 64, 25)]
    arg_dict["axis"] = [[0]]
    arg_dict["keepdims"] = [True, False]
    for arg in GenArgList(arg_dict):
        compare_reduce_any_with_tensorflow(*arg)


def test_reduce_any_row_reduce(test_case):
    arg_dict = OrderedDict()
    arg_dict["device_type"] = ["gpu", "cpu"]
    arg_dict["input_shape"] = [(25, 1024 * 1024)]
    arg_dict["axis"] = [[1]]
    arg_dict["keepdims"] = [True, False]
    for arg in GenArgList(arg_dict):
        compare_reduce_any_with_tensorflow(*arg)


def test_reduce_any_scalar(test_case):
    arg_dict = OrderedDict()
    arg_dict["device_type"] = ["gpu", "cpu"]
    arg_dict["input_shape"] = [(1024 * 64, 25)]
    arg_dict["axis"] = [[0, 1]]
    arg_dict["keepdims"] = [True, False]
    for arg in GenArgList(arg_dict):
        compare_reduce_any_with_tensorflow(*arg)


def test_reduce_any_batch_axis_reduced(test_case):
    flow.config.gpu_device_num(2)
    func_config = flow.FunctionConfig()
    func_config.default_logical_view(flow.scope.consistent_view())

    @flow.global_function(function_config=func_config)
    def Foo(x: oft.Numpy.Placeholder((10,), dtype=flow.int8)):
        y = flow.math.reduce_any(x)
        test_case.assertTrue(y.split_axis is None)
        test_case.assertTrue(y.batch_axis is None)

    Foo(np.ndarray((10,), dtype=np.int8))


def compare_reduce_prod_with_tensorflow(
    device_type, input_shape, axis, keepdims, rtol=1e-5, atol=1e-5
):
    assert device_type in ["gpu", "cpu"]
    flow.clear_default_session()
    func_config = flow.FunctionConfig()
    func_config.default_data_type(flow.float32)

    @flow.global_function(function_config=func_config)
    def ReduceProdJob(x: oft.Numpy.Placeholder(input_shape, dtype=flow.float32)):
        with flow.scope.placement(device_type, "0:0"):
            return flow.math.reduce_prod(x, axis=axis, keepdims=keepdims)

    x = np.random.rand(*input_shape).astype(np.float32)
    # OneFlow
    of_out = ReduceProdJob(x).get()
    # TensorFlow
    tf_out = tf.math.reduce_prod(x, axis=axis, keepdims=keepdims)
    assert np.allclose(of_out.numpy(), tf_out.numpy(), rtol=rtol, atol=atol)


def test_reduce_prod_func(test_case):
    arg_dict = OrderedDict()
    arg_dict["device_type"] = ["gpu", "cpu"]
    arg_dict["input_shape"] = [(64, 64, 64)]
    arg_dict["axis"] = [None, [], [1], [0, 2]]
    arg_dict["keepdims"] = [True, False]
    for arg in GenArgList(arg_dict):
        compare_reduce_prod_with_tensorflow(*arg)


def test_reduce_prod_with_one_value_func(test_case):
    arg_dict = OrderedDict()
    arg_dict["device_type"] = ["gpu", "cpu"]
    arg_dict["input_shape"] = [(1,)]
    arg_dict["axis"] = [None, [], [0]]
    arg_dict["keepdims"] = [True, False]
    for arg in GenArgList(arg_dict):
        compare_reduce_prod_with_tensorflow(*arg)


def test_reduce_prod_col_reduce(test_case):
    arg_dict = OrderedDict()
    arg_dict["device_type"] = ["gpu", "cpu"]
    arg_dict["input_shape"] = [(1024 * 64, 25)]
    arg_dict["axis"] = [[0]]
    arg_dict["keepdims"] = [True, False]
    for arg in GenArgList(arg_dict):
        compare_reduce_prod_with_tensorflow(*arg)


def test_reduce_prod_row_reduce(test_case):
    arg_dict = OrderedDict()
    arg_dict["device_type"] = ["gpu", "cpu"]
    arg_dict["input_shape"] = [(25, 1024 * 1024)]
    arg_dict["axis"] = [[1]]
    arg_dict["keepdims"] = [True, False]
    for arg in GenArgList(arg_dict):
        compare_reduce_prod_with_tensorflow(*arg)


def test_reduce_prod_scalar(test_case):
    arg_dict = OrderedDict()
    arg_dict["device_type"] = ["gpu", "cpu"]
    arg_dict["input_shape"] = [(1024 * 64, 25)]
    arg_dict["axis"] = [[0, 1]]
    arg_dict["keepdims"] = [True, False]
    for arg in GenArgList(arg_dict):
        compare_reduce_prod_with_tensorflow(*arg)


def test_reduce_prod_batch_axis_reduced(test_case):
    flow.config.gpu_device_num(2)
    func_config = flow.FunctionConfig()
    func_config.default_logical_view(flow.scope.consistent_view())

    @flow.global_function(function_config=func_config)
    def Foo(x: oft.Numpy.Placeholder((10,))):
        y = flow.math.reduce_prod(x)
        test_case.assertTrue(y.split_axis is None)
        test_case.assertTrue(y.batch_axis is None)

    Foo(np.ndarray((10,), dtype=np.float32))


def compare_reduce_min_with_tensorflow(
    device_type, input_shape, axis, keepdims, rtol=1e-5, atol=1e-5
):
    assert device_type in ["gpu", "cpu"]
    flow.clear_default_session()
    func_config = flow.FunctionConfig()
    func_config.default_data_type(flow.float32)

    @flow.global_function(function_config=func_config)
    def ReduceMinJob(x: oft.Numpy.Placeholder(input_shape, dtype=flow.float)):
        with flow.scope.placement(device_type, "0:0"):
            return flow.math.reduce_min(x, axis=axis, keepdims=keepdims)

    x = np.random.rand(*input_shape).astype(np.float32)
    # OneFlow
    of_out = ReduceMinJob(x).get()
    # TensorFlow
    tf_out = tf.math.reduce_min(x, axis=axis, keepdims=keepdims)
    assert np.allclose(of_out.numpy(), tf_out.numpy(), rtol=rtol, atol=atol)


def test_reduce_min_func(test_case):
    arg_dict = OrderedDict()
    arg_dict["device_type"] = ["gpu", "cpu"]
    arg_dict["input_shape"] = [(64, 64, 64)]
    arg_dict["axis"] = [None, [], [1], [0, 2]]
    arg_dict["keepdims"] = [True, False]
    for arg in GenArgList(arg_dict):
        compare_reduce_min_with_tensorflow(*arg)


def test_reduce_min_with_one_value_func(test_case):
    arg_dict = OrderedDict()
    arg_dict["device_type"] = ["gpu", "cpu"]
    arg_dict["input_shape"] = [(1,)]
    arg_dict["axis"] = [None, [], [0]]
    arg_dict["keepdims"] = [True, False]
    for arg in GenArgList(arg_dict):
        compare_reduce_min_with_tensorflow(*arg)


def test_reduce_min_col_reduce(test_case):
    arg_dict = OrderedDict()
    arg_dict["device_type"] = ["gpu", "cpu"]
    arg_dict["input_shape"] = [(1024 * 64, 25)]
    arg_dict["axis"] = [[0]]
    arg_dict["keepdims"] = [True, False]
    for arg in GenArgList(arg_dict):
        compare_reduce_min_with_tensorflow(*arg)


def test_reduce_min_row_reduce(test_case):
    arg_dict = OrderedDict()
    arg_dict["device_type"] = ["gpu", "cpu"]
    arg_dict["input_shape"] = [(25, 1024 * 1024)]
    arg_dict["axis"] = [[1]]
    arg_dict["keepdims"] = [True, False]
    for arg in GenArgList(arg_dict):
        compare_reduce_min_with_tensorflow(*arg)


def test_reduce_min_scalar(test_case):
    arg_dict = OrderedDict()
    arg_dict["device_type"] = ["gpu", "cpu"]
    arg_dict["input_shape"] = [(1024 * 64, 25)]
    arg_dict["axis"] = [[0, 1]]
    arg_dict["keepdims"] = [True, False]
    for arg in GenArgList(arg_dict):
        compare_reduce_min_with_tensorflow(*arg)


def test_reduce_min_batch_axis_reduced(test_case):
    flow.config.gpu_device_num(2)
    func_config = flow.FunctionConfig()
    func_config.default_logical_view(flow.scope.consistent_view())

    @flow.global_function(function_config=func_config)
    def Foo(x: oft.Numpy.Placeholder((10,))):
        y = flow.math.reduce_min(x)
        test_case.assertTrue(y.split_axis is None)
        test_case.assertTrue(y.batch_axis is None)

    Foo(np.ndarray((10,), dtype=np.float32))


def compare_reduce_all_with_tensorflow(
    device_type, input_shape, axis, keepdims, rtol=1e-5, atol=1e-5
):
    assert device_type in ["gpu", "cpu"]
    flow.clear_default_session()
    func_config = flow.FunctionConfig()
    func_config.default_data_type(flow.int8)

    @flow.global_function(function_config=func_config)
    def ReduceAllJob(x: oft.Numpy.Placeholder(input_shape, dtype=flow.int8)):
        with flow.scope.placement(device_type, "0:0"):
            return flow.math.reduce_all(x, axis=axis, keepdims=keepdims)

    x = np.random.rand(*input_shape).astype(np.int8)
    # OneFlow
    of_out = ReduceAllJob(x).get()
    # TensorFlow
    tf_out = tf.math.reduce_all(x, axis=axis, keepdims=keepdims)
    assert np.allclose(of_out.numpy(), tf_out.numpy(), rtol=rtol, atol=atol)


def test_reduce_all_func(test_case):
    arg_dict = OrderedDict()
    arg_dict["device_type"] = ["gpu", "cpu"]
    arg_dict["input_shape"] = [(64, 64, 64)]
    arg_dict["axis"] = [None, [], [1], [0, 2]]
    arg_dict["keepdims"] = [True, False]
    for arg in GenArgList(arg_dict):
        compare_reduce_all_with_tensorflow(*arg)


def test_reduce_all_with_one_value_func(test_case):
    arg_dict = OrderedDict()
    arg_dict["device_type"] = ["gpu", "cpu"]
    arg_dict["input_shape"] = [(1,)]
    arg_dict["axis"] = [None, [], [0]]
    arg_dict["keepdims"] = [True, False]
    for arg in GenArgList(arg_dict):
        compare_reduce_all_with_tensorflow(*arg)


def test_reduce_all_col_reduce(test_case):
    arg_dict = OrderedDict()
    arg_dict["device_type"] = ["gpu", "cpu"]
    arg_dict["input_shape"] = [(1024 * 64, 25)]
    arg_dict["axis"] = [[0]]
    arg_dict["keepdims"] = [True, False]
    for arg in GenArgList(arg_dict):
        compare_reduce_all_with_tensorflow(*arg)


def test_reduce_all_row_reduce(test_case):
    arg_dict = OrderedDict()
    arg_dict["device_type"] = ["gpu", "cpu"]
    arg_dict["input_shape"] = [(25, 1024 * 1024)]
    arg_dict["axis"] = [[1]]
    arg_dict["keepdims"] = [True, False]
    for arg in GenArgList(arg_dict):
        compare_reduce_all_with_tensorflow(*arg)


def test_reduce_all_scalar(test_case):
    arg_dict = OrderedDict()
    arg_dict["device_type"] = ["gpu", "cpu"]
    arg_dict["input_shape"] = [(1024 * 64, 25)]
    arg_dict["axis"] = [[0, 1]]
    arg_dict["keepdims"] = [True, False]
    for arg in GenArgList(arg_dict):
        compare_reduce_all_with_tensorflow(*arg)


def test_reduce_all_batch_axis_reduced(test_case):
    flow.config.gpu_device_num(2)
    func_config = flow.FunctionConfig()
    func_config.default_logical_view(flow.scope.consistent_view())

    @flow.global_function(function_config=func_config)
    def Foo(x: oft.Numpy.Placeholder((10,), dtype=flow.int8)):
        y = flow.math.reduce_all(x)
        test_case.assertTrue(y.split_axis is None)
        test_case.assertTrue(y.batch_axis is None)

    Foo(np.ndarray((10,), dtype=np.int8))


def compare_reduce_sum_with_tensorflow(
    test_case, device_type, input_shape, axis, keepdims
):
    assert device_type in ["gpu", "cpu"]
    flow.clear_default_session()
    func_config = flow.FunctionConfig()
    func_config.default_data_type(flow.int32)

<<<<<<< HEAD
    @flow.global_function(function_config=func_config)
    def ReduceSumJob(x: oft.Numpy.Placeholder(input_shape, dtype=flow.float)):
=======
    @flow.global_function(func_config)
    def ReduceSumJob(x: oft.Numpy.Placeholder(input_shape, dtype=flow.int32)):
>>>>>>> 4b85abcf
        with flow.scope.placement(device_type, "0:0"):
            return flow.math.reduce_sum(x, axis=axis, keepdims=keepdims)

    x = (np.random.rand(*input_shape) * 100).astype(np.int32)
    # OneFlow
    of_out = ReduceSumJob(x).get()
    # TensorFlow
    tf_out = tf.math.reduce_sum(x, axis=axis, keepdims=keepdims)
    test_case.assertTrue(np.allclose(of_out.numpy(), tf_out.numpy()))


def test_reduce_sum_func(test_case):
    arg_dict = OrderedDict()
    arg_dict["device_type"] = ["gpu", "cpu"]
    arg_dict["input_shape"] = [(64, 64, 64)]
    arg_dict["axis"] = [None, [], [1], [0, 2]]
    arg_dict["keepdims"] = [True, False]
    for arg in GenArgList(arg_dict):
        compare_reduce_sum_with_tensorflow(test_case, *arg)


def test_reduce_sum_with_one_value_func(test_case):
    arg_dict = OrderedDict()
    arg_dict["device_type"] = ["gpu", "cpu"]
    arg_dict["input_shape"] = [(1,)]
    arg_dict["axis"] = [None, [], [0]]
    arg_dict["keepdims"] = [True, False]
    for arg in GenArgList(arg_dict):
        compare_reduce_sum_with_tensorflow(test_case, *arg)


def test_reduce_sum_col_reduce(test_case):
    arg_dict = OrderedDict()
    arg_dict["device_type"] = ["gpu", "cpu"]
    arg_dict["input_shape"] = [(1024 * 64, 25)]
    arg_dict["axis"] = [[0]]
    arg_dict["keepdims"] = [True, False]
    for arg in GenArgList(arg_dict):
        compare_reduce_sum_with_tensorflow(test_case, *arg)


def test_reduce_sum_row_reduce(test_case):
    arg_dict = OrderedDict()
    arg_dict["device_type"] = ["gpu", "cpu"]
    arg_dict["input_shape"] = [(25, 1024 * 1024)]
    arg_dict["axis"] = [[1]]
    arg_dict["keepdims"] = [True, False]
    for arg in GenArgList(arg_dict):
        compare_reduce_sum_with_tensorflow(test_case, *arg)


def test_reduce_sum_scalar(test_case):
    arg_dict = OrderedDict()
    arg_dict["device_type"] = ["gpu", "cpu"]
    arg_dict["input_shape"] = [(1024 * 64, 25)]
    arg_dict["axis"] = [[0, 1]]
    arg_dict["keepdims"] = [True, False]
    for arg in GenArgList(arg_dict):
        compare_reduce_sum_with_tensorflow(test_case, *arg)


def test_reduce_sum_batch_axis_reduced(test_case):
    flow.config.gpu_device_num(2)
    func_config = flow.FunctionConfig()
    func_config.default_logical_view(flow.scope.consistent_view())

    @flow.global_function(function_config=func_config)
    def Foo(x: oft.Numpy.Placeholder((10,))):
        y = flow.math.reduce_sum(x)
        test_case.assertTrue(y.split_axis is None)
        test_case.assertTrue(y.batch_axis is None)

    Foo(np.ndarray((10,), dtype=np.float32))


def compare_reduce_euclidean_norm_with_tensorflow(
    device_type, input_shape, axis, keepdims, rtol=1e-5, atol=1e-5
):
    assert device_type in ["gpu", "cpu"]
    flow.clear_default_session()
    func_config = flow.FunctionConfig()
    func_config.default_data_type(flow.float32)

    @flow.global_function(function_config=func_config)
    def ReduceEuclideanNormJob(x: oft.Numpy.Placeholder(input_shape, dtype=flow.float)):
        with flow.scope.placement(device_type, "0:0"):
            return flow.math.reduce_euclidean_norm(x, axis=axis, keepdims=keepdims)

    x = np.random.rand(*input_shape).astype(np.float32)
    # OneFlow
    of_out = ReduceEuclideanNormJob(x).get()
    # TensorFlow
    tf_out = tf.math.reduce_euclidean_norm(x, axis=axis, keepdims=keepdims)
    assert np.allclose(of_out.numpy(), tf_out.numpy(), rtol=rtol, atol=atol)


def test_reduce_euclidean_norm_func(test_case):
    arg_dict = OrderedDict()
    arg_dict["device_type"] = ["gpu", "cpu"]
    arg_dict["input_shape"] = [(64, 64, 64)]
    arg_dict["axis"] = [None, [], [1], [0, 2]]
    arg_dict["keepdims"] = [True, False]
    for arg in GenArgList(arg_dict):
        compare_reduce_euclidean_norm_with_tensorflow(*arg)


def test_reduce_euclidean_norm_with_one_value_func(test_case):
    arg_dict = OrderedDict()
    arg_dict["device_type"] = ["gpu", "cpu"]
    arg_dict["input_shape"] = [(1,)]
    arg_dict["axis"] = [None, [], [0]]
    arg_dict["keepdims"] = [True, False]
    for arg in GenArgList(arg_dict):
        compare_reduce_euclidean_norm_with_tensorflow(*arg)


def test_reduce_euclidean_norm_col_reduce(test_case):
    arg_dict = OrderedDict()
    arg_dict["device_type"] = ["gpu", "cpu"]
    arg_dict["input_shape"] = [(1024 * 64, 25)]
    arg_dict["axis"] = [[0]]
    arg_dict["keepdims"] = [True, False]
    for arg in GenArgList(arg_dict):
        compare_reduce_euclidean_norm_with_tensorflow(*arg)


def test_reduce_euclidean_norm_row_reduce(test_case):
    arg_dict = OrderedDict()
    arg_dict["device_type"] = ["gpu", "cpu"]
    arg_dict["input_shape"] = [(25, 1024 * 1024)]
    arg_dict["axis"] = [[1]]
    arg_dict["keepdims"] = [True, False]
    for arg in GenArgList(arg_dict):
        compare_reduce_euclidean_norm_with_tensorflow(*arg)


def test_reduce_euclidean_norm_scalar(test_case):
    arg_dict = OrderedDict()
    arg_dict["device_type"] = ["gpu", "cpu"]
    arg_dict["input_shape"] = [(1024 * 64, 25)]
    arg_dict["axis"] = [[0, 1]]
    arg_dict["keepdims"] = [True, False]
    for arg in GenArgList(arg_dict):
        compare_reduce_euclidean_norm_with_tensorflow(*arg)


def test_reduce_euclidean_norm_batch_axis_reduced(test_case):
    flow.config.gpu_device_num(2)
    func_config = flow.FunctionConfig()
    func_config.default_logical_view(flow.scope.consistent_view())

    @flow.global_function(function_config=func_config)
    def Foo(x: oft.Numpy.Placeholder((10,))):
        y = flow.math.reduce_euclidean_norm(x)
        test_case.assertTrue(y.split_axis is None)
        test_case.assertTrue(y.batch_axis is None)

    Foo(np.ndarray((10,), dtype=np.float32))


def compare_reduce_logsumexp_with_tensorflow(
    device_type, input_shape, axis, keepdims, rtol=1e-5, atol=1e-5
):
    assert device_type in ["gpu", "cpu"]
    flow.clear_default_session()
    func_config = flow.FunctionConfig()
    func_config.default_data_type(flow.float32)

    @flow.global_function(function_config=func_config)
    def ReduceLogSumExpJob(x: oft.Numpy.Placeholder(input_shape, dtype=flow.float)):
        with flow.scope.placement(device_type, "0:0"):
            return flow.math.reduce_logsumexp(x, axis=axis, keepdims=keepdims)

    x = np.random.rand(*input_shape).astype(np.float32)
    # OneFlow
    of_out = ReduceLogSumExpJob(x).get()
    # TensorFlow
    tf_out = tf.math.reduce_logsumexp(x, axis=axis, keepdims=keepdims)
    assert np.allclose(of_out.numpy(), tf_out.numpy(), rtol=rtol, atol=atol)


def test_reduce_logsumexp_func(test_case):
    arg_dict = OrderedDict()
    arg_dict["device_type"] = ["gpu", "cpu"]
    arg_dict["input_shape"] = [(64, 64, 64)]
    arg_dict["axis"] = [None, [], [1], [0, 2]]
    arg_dict["keepdims"] = [True, False]
    for arg in GenArgList(arg_dict):
        compare_reduce_logsumexp_with_tensorflow(*arg)


def test_reduce_logsumexp_with_one_value_func(test_case):
    arg_dict = OrderedDict()
    arg_dict["device_type"] = ["gpu", "cpu"]
    arg_dict["input_shape"] = [(1,)]
    arg_dict["axis"] = [None, [], [0]]
    arg_dict["keepdims"] = [True, False]
    for arg in GenArgList(arg_dict):
        compare_reduce_logsumexp_with_tensorflow(*arg)


def test_reduce_logsumexp_col_reduce(test_case):
    arg_dict = OrderedDict()
    arg_dict["device_type"] = ["gpu", "cpu"]
    arg_dict["input_shape"] = [(1024 * 64, 25)]
    arg_dict["axis"] = [[0]]
    arg_dict["keepdims"] = [True, False]
    for arg in GenArgList(arg_dict):
        compare_reduce_logsumexp_with_tensorflow(*arg)


def test_reduce_logsumexp_row_reduce(test_case):
    arg_dict = OrderedDict()
    arg_dict["device_type"] = ["gpu", "cpu"]
    arg_dict["input_shape"] = [(25, 1024 * 1024)]
    arg_dict["axis"] = [[1]]
    arg_dict["keepdims"] = [True, False]
    for arg in GenArgList(arg_dict):
        compare_reduce_logsumexp_with_tensorflow(*arg)


def test_reduce_logsumexp_scalar(test_case):
    arg_dict = OrderedDict()
    arg_dict["device_type"] = ["gpu", "cpu"]
    arg_dict["input_shape"] = [(1024 * 64, 25)]
    arg_dict["axis"] = [[0, 1]]
    arg_dict["keepdims"] = [True, False]
    for arg in GenArgList(arg_dict):
        compare_reduce_logsumexp_with_tensorflow(*arg)


def test_reduce_logsumexp_batch_axis_reduced(test_case):
    flow.config.gpu_device_num(2)
    func_config = flow.FunctionConfig()
    func_config.default_logical_view(flow.scope.consistent_view())

    @flow.global_function(function_config=func_config)
    def Foo(x: oft.Numpy.Placeholder((10,))):
        y = flow.math.reduce_logsumexp(x)
        test_case.assertTrue(y.split_axis is None)
        test_case.assertTrue(y.batch_axis is None)

    Foo(np.ndarray((10,), dtype=np.float32))


def compare_reduce_std_with_tensorflow(
    device_type, input_shape, axis, keepdims, rtol=1e-5, atol=1e-5
):
    assert device_type in ["gpu", "cpu"]
    flow.clear_default_session()
    func_config = flow.FunctionConfig()
    func_config.default_data_type(flow.float32)

    @flow.global_function(function_config=func_config)
    def ReduceStdJob(x: oft.Numpy.Placeholder(input_shape, dtype=flow.float)):
        with flow.scope.placement(device_type, "0:0"):
            return flow.math.reduce_std(x, axis=axis, keepdims=keepdims)

    x = np.random.rand(*input_shape).astype(np.float32)
    # OneFlow
    of_out = ReduceStdJob(x).get()
    # TensorFlow
    tf_out = tf.math.reduce_std(x, axis=axis, keepdims=keepdims)
    assert np.allclose(of_out.numpy(), tf_out.numpy(), rtol=rtol, atol=atol)


def test_reduce_std_func(test_case):
    arg_dict = OrderedDict()
    arg_dict["device_type"] = ["gpu", "cpu"]
    arg_dict["input_shape"] = [(64, 64, 64)]
    arg_dict["axis"] = [None, [], [1], [0, 2]]
    arg_dict["keepdims"] = [True, False]
    for arg in GenArgList(arg_dict):
        compare_reduce_std_with_tensorflow(*arg)


def test_reduce_std_with_one_value_func(test_case):
    arg_dict = OrderedDict()
    arg_dict["device_type"] = ["gpu", "cpu"]
    arg_dict["input_shape"] = [(1,)]
    arg_dict["axis"] = [None, [], [0]]
    arg_dict["keepdims"] = [True, False]
    for arg in GenArgList(arg_dict):
        compare_reduce_std_with_tensorflow(*arg)


def test_reduce_std_col_reduce(test_case):
    arg_dict = OrderedDict()
    arg_dict["device_type"] = ["gpu", "cpu"]
    arg_dict["input_shape"] = [(1024 * 64, 25)]
    arg_dict["axis"] = [[0]]
    arg_dict["keepdims"] = [True, False]
    for arg in GenArgList(arg_dict):
        compare_reduce_std_with_tensorflow(*arg)


def test_reduce_std_row_reduce(test_case):
    arg_dict = OrderedDict()
    arg_dict["device_type"] = ["gpu", "cpu"]
    arg_dict["input_shape"] = [(25, 1024 * 1024)]
    arg_dict["axis"] = [[1]]
    arg_dict["keepdims"] = [True, False]
    for arg in GenArgList(arg_dict):
        compare_reduce_std_with_tensorflow(*arg)


def test_reduce_std_scalar(test_case):
    arg_dict = OrderedDict()
    arg_dict["device_type"] = ["gpu", "cpu"]
    arg_dict["input_shape"] = [(1024 * 64, 25)]
    arg_dict["axis"] = [[0, 1]]
    arg_dict["keepdims"] = [True, False]
    for arg in GenArgList(arg_dict):
        compare_reduce_std_with_tensorflow(*arg)


def test_reduce_std_batch_axis_reduced(test_case):
    flow.config.gpu_device_num(2)
    func_config = flow.FunctionConfig()
    func_config.default_logical_view(flow.scope.consistent_view())

    @flow.global_function(function_config=func_config)
    def Foo(x: oft.Numpy.Placeholder((10,))):
        y = flow.math.reduce_std(x)
        test_case.assertTrue(y.split_axis is None)
        test_case.assertTrue(y.batch_axis is None)

    Foo(np.ndarray((10,), dtype=np.float32))


def compare_reduce_variance_with_tensorflow(
    device_type, input_shape, axis, keepdims, rtol=1e-5, atol=1e-5
):
    assert device_type in ["gpu", "cpu"]
    flow.clear_default_session()
    func_config = flow.FunctionConfig()
    func_config.default_data_type(flow.float32)

    @flow.global_function(function_config=func_config)
    def ReduceVarianceJob(x: oft.Numpy.Placeholder(input_shape, dtype=flow.float)):
        with flow.scope.placement(device_type, "0:0"):
            return flow.math.reduce_variance(x, axis=axis, keepdims=keepdims)

    x = np.random.rand(*input_shape).astype(np.float32)
    # OneFlow
    of_out = ReduceVarianceJob(x).get()
    # TensorFlow
    tf_out = tf.math.reduce_variance(x, axis=axis, keepdims=keepdims)
    assert np.allclose(of_out.numpy(), tf_out.numpy(), rtol=rtol, atol=atol)


def test_reduce_variance_func(test_case):
    arg_dict = OrderedDict()
    arg_dict["device_type"] = ["gpu", "cpu"]
    arg_dict["input_shape"] = [(64, 64, 64)]
    arg_dict["axis"] = [None, [], [1], [0, 2]]
    arg_dict["keepdims"] = [True, False]
    for arg in GenArgList(arg_dict):
        compare_reduce_variance_with_tensorflow(*arg)


def test_reduce_variance_with_one_value_func(test_case):
    arg_dict = OrderedDict()
    arg_dict["device_type"] = ["gpu", "cpu"]
    arg_dict["input_shape"] = [(1,)]
    arg_dict["axis"] = [None, [], [0]]
    arg_dict["keepdims"] = [True, False]
    for arg in GenArgList(arg_dict):
        compare_reduce_variance_with_tensorflow(*arg)


def test_reduce_variance_col_reduce(test_case):
    arg_dict = OrderedDict()
    arg_dict["device_type"] = ["gpu", "cpu"]
    arg_dict["input_shape"] = [(1024 * 64, 25)]
    arg_dict["axis"] = [[0]]
    arg_dict["keepdims"] = [True, False]
    for arg in GenArgList(arg_dict):
        compare_reduce_variance_with_tensorflow(*arg)


def test_reduce_variance_row_reduce(test_case):
    arg_dict = OrderedDict()
    arg_dict["device_type"] = ["gpu", "cpu"]
    arg_dict["input_shape"] = [(25, 1024 * 1024)]
    arg_dict["axis"] = [[1]]
    arg_dict["keepdims"] = [True, False]
    for arg in GenArgList(arg_dict):
        compare_reduce_variance_with_tensorflow(*arg)


def test_reduce_variance_scalar(test_case):
    arg_dict = OrderedDict()
    arg_dict["device_type"] = ["gpu", "cpu"]
    arg_dict["input_shape"] = [(1024 * 64, 25)]
    arg_dict["axis"] = [[0, 1]]
    arg_dict["keepdims"] = [True, False]
    for arg in GenArgList(arg_dict):
        compare_reduce_variance_with_tensorflow(*arg)


def test_reduce_variance_batch_axis_reduced(test_case):
    flow.config.gpu_device_num(2)
    func_config = flow.FunctionConfig()
    func_config.default_logical_view(flow.scope.consistent_view())

    @flow.global_function(function_config=func_config)
    def Foo(x: oft.Numpy.Placeholder((10,))):
        y = flow.math.reduce_variance(x)
        test_case.assertTrue(y.split_axis is None)
        test_case.assertTrue(y.batch_axis is None)

    Foo(np.ndarray((10,), dtype=np.float32))


def compare_reduce_max_with_tensorflow(
    device_type, input_shape, axis, keepdims, rtol=1e-5, atol=1e-5
):
    assert device_type in ["gpu", "cpu"]
    flow.clear_default_session()
    func_config = flow.FunctionConfig()
    func_config.default_data_type(flow.float32)

    @flow.global_function(function_config=func_config)
    def ReduceMaxJob(x: oft.Numpy.Placeholder(input_shape, dtype=flow.float)):
        with flow.scope.placement(device_type, "0:0"):
            return flow.math.reduce_max(x, axis=axis, keepdims=keepdims)

    x = np.random.rand(*input_shape).astype(np.float32)
    # OneFlow
    of_out = ReduceMaxJob(x).get()
    # TensorFlow
    tf_out = tf.math.reduce_max(x, axis=axis, keepdims=keepdims)
    assert np.allclose(of_out.numpy(), tf_out.numpy(), rtol=rtol, atol=atol)


def test_reduce_max_func(test_case):
    arg_dict = OrderedDict()
    arg_dict["device_type"] = ["gpu", "cpu"]
    arg_dict["input_shape"] = [(64, 64, 64)]
    arg_dict["axis"] = [None, [], [1], [0, 2]]
    arg_dict["keepdims"] = [True, False]
    for arg in GenArgList(arg_dict):
        compare_reduce_max_with_tensorflow(*arg)


def test_reduce_max_with_one_value_func(test_case):
    arg_dict = OrderedDict()
    arg_dict["device_type"] = ["gpu", "cpu"]
    arg_dict["input_shape"] = [(1,)]
    arg_dict["axis"] = [None, [], [0]]
    arg_dict["keepdims"] = [True, False]
    for arg in GenArgList(arg_dict):
        compare_reduce_max_with_tensorflow(*arg)


def test_reduce_max_col_reduce(test_case):
    arg_dict = OrderedDict()
    arg_dict["device_type"] = ["gpu", "cpu"]
    arg_dict["input_shape"] = [(1024 * 64, 25)]
    arg_dict["axis"] = [[0]]
    arg_dict["keepdims"] = [True, False]
    for arg in GenArgList(arg_dict):
        compare_reduce_max_with_tensorflow(*arg)


def test_reduce_max_row_reduce(test_case):
    arg_dict = OrderedDict()
    arg_dict["device_type"] = ["gpu", "cpu"]
    arg_dict["input_shape"] = [(25, 1024 * 1024)]
    arg_dict["axis"] = [[1]]
    arg_dict["keepdims"] = [True, False]
    for arg in GenArgList(arg_dict):
        compare_reduce_max_with_tensorflow(*arg)


def test_reduce_max_scalar(test_case):
    arg_dict = OrderedDict()
    arg_dict["device_type"] = ["gpu", "cpu"]
    arg_dict["input_shape"] = [(1024 * 64, 25)]
    arg_dict["axis"] = [[0, 1]]
    arg_dict["keepdims"] = [True, False]
    for arg in GenArgList(arg_dict):
        compare_reduce_max_with_tensorflow(*arg)


def test_reduce_max_batch_axis_reduced(test_case):
    flow.config.gpu_device_num(2)
    func_config = flow.FunctionConfig()
    func_config.default_logical_view(flow.scope.consistent_view())

    @flow.global_function(function_config=func_config)
    def Foo(x: oft.Numpy.Placeholder((10,))):
        y = flow.math.reduce_max(x)
        test_case.assertTrue(y.split_axis is None)
        test_case.assertTrue(y.batch_axis is None)

    Foo(np.ndarray((10,), dtype=np.float32))<|MERGE_RESOLUTION|>--- conflicted
+++ resolved
@@ -371,13 +371,8 @@
     func_config = flow.FunctionConfig()
     func_config.default_data_type(flow.int32)
 
-<<<<<<< HEAD
     @flow.global_function(function_config=func_config)
     def ReduceSumJob(x: oft.Numpy.Placeholder(input_shape, dtype=flow.float)):
-=======
-    @flow.global_function(func_config)
-    def ReduceSumJob(x: oft.Numpy.Placeholder(input_shape, dtype=flow.int32)):
->>>>>>> 4b85abcf
         with flow.scope.placement(device_type, "0:0"):
             return flow.math.reduce_sum(x, axis=axis, keepdims=keepdims)
 
