import os
from collections import OrderedDict

import numpy as np
import oneflow as flow
import oneflow.core.common.data_type_pb2 as data_type_util
import tensorflow as tf
from test_util import GenArgList


def compare_reduce_any_with_tensorflow(
    device_type, input_shape, axis, keepdims, rtol=1e-5, atol=1e-5
):
    assert device_type in ["gpu", "cpu"]
    flow.clear_default_session()
    func_config = flow.FunctionConfig()
    func_config.default_data_type(flow.int8)

    @flow.global_function(func_config)
    def ReduceAnyJob(x=flow.FixedTensorDef(input_shape, dtype=data_type_util.kInt8)):
<<<<<<< HEAD
        with flow.device_prior_placement(device_type, "0:0"):
=======
        with flow.scope.placement(device_type, "0:0"):
>>>>>>> 9e24e29e
            return flow.math.reduce_any(x, axis=axis, keepdims=keepdims)

    x = np.random.rand(*input_shape).astype(np.int8)
    # OneFlow
    of_out = ReduceAnyJob(x).get()
    # TensorFlow
    tf_out = tf.math.reduce_any(x, axis=axis, keepdims=keepdims)
    assert np.allclose(of_out.numpy(), tf_out.numpy(), rtol=rtol, atol=atol)


def test_reduce_any_func(test_case):
    arg_dict = OrderedDict()
    arg_dict["device_type"] = ["gpu", "cpu"]
    arg_dict["input_shape"] = [(64, 64, 64)]
    arg_dict["axis"] = [None, [], [1], [0, 2]]
    arg_dict["keepdims"] = [True, False]
    for arg in GenArgList(arg_dict):
        compare_reduce_any_with_tensorflow(*arg)


def test_reduce_any_with_one_value_func(test_case):
    arg_dict = OrderedDict()
    arg_dict["device_type"] = ["gpu", "cpu"]
    arg_dict["input_shape"] = [(1,)]
    arg_dict["axis"] = [None, [], [0]]
    arg_dict["keepdims"] = [True, False]
    for arg in GenArgList(arg_dict):
        compare_reduce_any_with_tensorflow(*arg)


def test_reduce_any_col_reduce(test_case):
    arg_dict = OrderedDict()
    arg_dict["device_type"] = ["gpu", "cpu"]
    arg_dict["input_shape"] = [(1024 * 64, 25)]
    arg_dict["axis"] = [[0]]
    arg_dict["keepdims"] = [True, False]
    for arg in GenArgList(arg_dict):
        compare_reduce_any_with_tensorflow(*arg)


def test_reduce_any_row_reduce(test_case):
    arg_dict = OrderedDict()
    arg_dict["device_type"] = ["gpu", "cpu"]
    arg_dict["input_shape"] = [(25, 1024 * 1024)]
    arg_dict["axis"] = [[1]]
    arg_dict["keepdims"] = [True, False]
    for arg in GenArgList(arg_dict):
        compare_reduce_any_with_tensorflow(*arg)


def test_reduce_any_scalar(test_case):
    arg_dict = OrderedDict()
    arg_dict["device_type"] = ["gpu", "cpu"]
    arg_dict["input_shape"] = [(1024 * 64, 25)]
    arg_dict["axis"] = [[0, 1]]
    arg_dict["keepdims"] = [True, False]
    for arg in GenArgList(arg_dict):
        compare_reduce_any_with_tensorflow(*arg)


def test_reduce_any_batch_axis_reduced(test_case):
    flow.config.gpu_device_num(2)
    func_config = flow.FunctionConfig()
    func_config.default_distribute_strategy(flow.scope.consistent_view())

    @flow.global_function(func_config)
    def Foo(x=flow.FixedTensorDef((10,), dtype=data_type_util.kInt8)):
        y = flow.math.reduce_any(x)
        test_case.assertTrue(y.split_axis is None)
        test_case.assertTrue(y.batch_axis is None)

    Foo(np.ndarray((10,), dtype=np.int8))


def compare_reduce_prod_with_tensorflow(
    device_type, input_shape, axis, keepdims, rtol=1e-5, atol=1e-5
):
    assert device_type in ["gpu", "cpu"]
    flow.clear_default_session()
    func_config = flow.FunctionConfig()
    func_config.default_data_type(flow.float32)

    @flow.global_function(func_config)
    def ReduceProdJob(x=flow.FixedTensorDef(input_shape, dtype=data_type_util.kFloat)):
        with flow.scope.placement(device_type, "0:0"):
            return flow.math.reduce_prod(x, axis=axis, keepdims=keepdims)

    x = np.random.rand(*input_shape).astype(np.float32)
    # OneFlow
    of_out = ReduceProdJob(x).get()
    # TensorFlow
    tf_out = tf.math.reduce_prod(x, axis=axis, keepdims=keepdims)
    assert np.allclose(of_out.numpy(), tf_out.numpy(), rtol=rtol, atol=atol)


def test_reduce_prod_func(test_case):
    arg_dict = OrderedDict()
    arg_dict["device_type"] = ["gpu", "cpu"]
    arg_dict["input_shape"] = [(64, 64, 64)]
    arg_dict["axis"] = [None, [], [1], [0, 2]]
    arg_dict["keepdims"] = [True, False]
    for arg in GenArgList(arg_dict):
        compare_reduce_prod_with_tensorflow(*arg)


def test_reduce_prod_with_one_value_func(test_case):
    arg_dict = OrderedDict()
    arg_dict["device_type"] = ["gpu", "cpu"]
    arg_dict["input_shape"] = [(1,)]
    arg_dict["axis"] = [None, [], [0]]
    arg_dict["keepdims"] = [True, False]
    for arg in GenArgList(arg_dict):
        compare_reduce_prod_with_tensorflow(*arg)


def test_reduce_prod_col_reduce(test_case):
    arg_dict = OrderedDict()
    arg_dict["device_type"] = ["gpu", "cpu"]
    arg_dict["input_shape"] = [(1024 * 64, 25)]
    arg_dict["axis"] = [[0]]
    arg_dict["keepdims"] = [True, False]
    for arg in GenArgList(arg_dict):
        compare_reduce_prod_with_tensorflow(*arg)


def test_reduce_prod_row_reduce(test_case):
    arg_dict = OrderedDict()
    arg_dict["device_type"] = ["gpu", "cpu"]
    arg_dict["input_shape"] = [(25, 1024 * 1024)]
    arg_dict["axis"] = [[1]]
    arg_dict["keepdims"] = [True, False]
    for arg in GenArgList(arg_dict):
        compare_reduce_prod_with_tensorflow(*arg)


def test_reduce_prod_scalar(test_case):
    arg_dict = OrderedDict()
    arg_dict["device_type"] = ["gpu", "cpu"]
    arg_dict["input_shape"] = [(1024 * 64, 25)]
    arg_dict["axis"] = [[0, 1]]
    arg_dict["keepdims"] = [True, False]
    for arg in GenArgList(arg_dict):
        compare_reduce_prod_with_tensorflow(*arg)


def test_reduce_prod_batch_axis_reduced(test_case):
    flow.config.gpu_device_num(2)
    func_config = flow.FunctionConfig()
    func_config.default_distribute_strategy(flow.scope.consistent_view())

    @flow.global_function(func_config)
    def Foo(x=flow.FixedTensorDef((10,))):
        y = flow.math.reduce_prod(x)
        test_case.assertTrue(y.split_axis is None)
        test_case.assertTrue(y.batch_axis is None)

    Foo(np.ndarray((10,), dtype=np.float32))


def compare_reduce_min_with_tensorflow(
    device_type, input_shape, axis, keepdims, rtol=1e-5, atol=1e-5
):
    assert device_type in ["gpu", "cpu"]
    flow.clear_default_session()
    func_config = flow.FunctionConfig()
    func_config.default_data_type(flow.float32)

    @flow.global_function(func_config)
    def ReduceMinJob(x=flow.FixedTensorDef(input_shape, dtype=data_type_util.kFloat)):
        with flow.scope.placement(device_type, "0:0"):
            return flow.math.reduce_min(x, axis=axis, keepdims=keepdims)

    x = np.random.rand(*input_shape).astype(np.float32)
    # OneFlow
    of_out = ReduceMinJob(x).get()
    # TensorFlow
    tf_out = tf.math.reduce_min(x, axis=axis, keepdims=keepdims)
    assert np.allclose(of_out.numpy(), tf_out.numpy(), rtol=rtol, atol=atol)


def test_reduce_min_func(test_case):
    arg_dict = OrderedDict()
    arg_dict["device_type"] = ["gpu", "cpu"]
    arg_dict["input_shape"] = [(64, 64, 64)]
    arg_dict["axis"] = [None, [], [1], [0, 2]]
    arg_dict["keepdims"] = [True, False]
    for arg in GenArgList(arg_dict):
        compare_reduce_min_with_tensorflow(*arg)


def test_reduce_min_with_one_value_func(test_case):
    arg_dict = OrderedDict()
    arg_dict["device_type"] = ["gpu", "cpu"]
    arg_dict["input_shape"] = [(1,)]
    arg_dict["axis"] = [None, [], [0]]
    arg_dict["keepdims"] = [True, False]
    for arg in GenArgList(arg_dict):
        compare_reduce_min_with_tensorflow(*arg)


def test_reduce_min_col_reduce(test_case):
    arg_dict = OrderedDict()
    arg_dict["device_type"] = ["gpu", "cpu"]
    arg_dict["input_shape"] = [(1024 * 64, 25)]
    arg_dict["axis"] = [[0]]
    arg_dict["keepdims"] = [True, False]
    for arg in GenArgList(arg_dict):
        compare_reduce_min_with_tensorflow(*arg)


def test_reduce_min_row_reduce(test_case):
    arg_dict = OrderedDict()
    arg_dict["device_type"] = ["gpu", "cpu"]
    arg_dict["input_shape"] = [(25, 1024 * 1024)]
    arg_dict["axis"] = [[1]]
    arg_dict["keepdims"] = [True, False]
    for arg in GenArgList(arg_dict):
        compare_reduce_min_with_tensorflow(*arg)


def test_reduce_min_scalar(test_case):
    arg_dict = OrderedDict()
    arg_dict["device_type"] = ["gpu", "cpu"]
    arg_dict["input_shape"] = [(1024 * 64, 25)]
    arg_dict["axis"] = [[0, 1]]
    arg_dict["keepdims"] = [True, False]
    for arg in GenArgList(arg_dict):
        compare_reduce_min_with_tensorflow(*arg)


def test_reduce_min_batch_axis_reduced(test_case):
    flow.config.gpu_device_num(2)
    func_config = flow.FunctionConfig()
    func_config.default_distribute_strategy(flow.scope.consistent_view())

    @flow.global_function(func_config)
    def Foo(x=flow.FixedTensorDef((10,))):
        y = flow.math.reduce_min(x)
        test_case.assertTrue(y.split_axis is None)
        test_case.assertTrue(y.batch_axis is None)

    Foo(np.ndarray((10,), dtype=np.float32))


def compare_reduce_all_with_tensorflow(
    device_type, input_shape, axis, keepdims, rtol=1e-5, atol=1e-5
):
    assert device_type in ["gpu", "cpu"]
    flow.clear_default_session()
    func_config = flow.FunctionConfig()
    func_config.default_data_type(flow.int8)

    @flow.global_function(func_config)
    def ReduceAllJob(x=flow.FixedTensorDef(input_shape, dtype=data_type_util.kInt8)):
<<<<<<< HEAD
        with flow.device_prior_placement(device_type, "0:0"):
=======
        with flow.scope.placement(device_type, "0:0"):
>>>>>>> 9e24e29e
            return flow.math.reduce_all(x, axis=axis, keepdims=keepdims)

    x = np.random.rand(*input_shape).astype(np.int8)
    # OneFlow
    of_out = ReduceAllJob(x).get()
    # TensorFlow
    tf_out = tf.math.reduce_all(x, axis=axis, keepdims=keepdims)
    assert np.allclose(of_out.numpy(), tf_out.numpy(), rtol=rtol, atol=atol)


def test_reduce_all_func(test_case):
    arg_dict = OrderedDict()
    arg_dict["device_type"] = ["gpu", "cpu"]
    arg_dict["input_shape"] = [(64, 64, 64)]
    arg_dict["axis"] = [None, [], [1], [0, 2]]
    arg_dict["keepdims"] = [True, False]
    for arg in GenArgList(arg_dict):
        compare_reduce_all_with_tensorflow(*arg)


def test_reduce_all_with_one_value_func(test_case):
    arg_dict = OrderedDict()
    arg_dict["device_type"] = ["gpu", "cpu"]
    arg_dict["input_shape"] = [(1,)]
    arg_dict["axis"] = [None, [], [0]]
    arg_dict["keepdims"] = [True, False]
    for arg in GenArgList(arg_dict):
        compare_reduce_all_with_tensorflow(*arg)


def test_reduce_all_col_reduce(test_case):
    arg_dict = OrderedDict()
    arg_dict["device_type"] = ["gpu", "cpu"]
    arg_dict["input_shape"] = [(1024 * 64, 25)]
    arg_dict["axis"] = [[0]]
    arg_dict["keepdims"] = [True, False]
    for arg in GenArgList(arg_dict):
        compare_reduce_all_with_tensorflow(*arg)


def test_reduce_all_row_reduce(test_case):
    arg_dict = OrderedDict()
    arg_dict["device_type"] = ["gpu", "cpu"]
    arg_dict["input_shape"] = [(25, 1024 * 1024)]
    arg_dict["axis"] = [[1]]
    arg_dict["keepdims"] = [True, False]
    for arg in GenArgList(arg_dict):
        compare_reduce_all_with_tensorflow(*arg)


def test_reduce_all_scalar(test_case):
    arg_dict = OrderedDict()
    arg_dict["device_type"] = ["gpu", "cpu"]
    arg_dict["input_shape"] = [(1024 * 64, 25)]
    arg_dict["axis"] = [[0, 1]]
    arg_dict["keepdims"] = [True, False]
    for arg in GenArgList(arg_dict):
        compare_reduce_all_with_tensorflow(*arg)


def test_reduce_all_batch_axis_reduced(test_case):
    flow.config.gpu_device_num(2)
    func_config = flow.FunctionConfig()
    func_config.default_distribute_strategy(flow.scope.consistent_view())

    @flow.global_function(func_config)
    def Foo(x=flow.FixedTensorDef((10,), dtype=data_type_util.kInt8)):
        y = flow.math.reduce_all(x)
        test_case.assertTrue(y.split_axis is None)
        test_case.assertTrue(y.batch_axis is None)

    Foo(np.ndarray((10,), dtype=np.int8))


def compare_reduce_sum_with_tensorflow(
    device_type, input_shape, axis, keepdims, rtol=1e-5, atol=1e-5
):
    assert device_type in ["gpu", "cpu"]
    flow.clear_default_session()
    func_config = flow.FunctionConfig()
    func_config.default_data_type(flow.float32)

    @flow.global_function(func_config)
    def ReduceSumJob(x=flow.FixedTensorDef(input_shape, dtype=data_type_util.kFloat)):
        with flow.scope.placement(device_type, "0:0"):
            return flow.math.reduce_sum(x, axis=axis, keepdims=keepdims)

    x = np.random.rand(*input_shape).astype(np.float32)
    # OneFlow
    of_out = ReduceSumJob(x).get()
    # TensorFlow
    tf_out = tf.math.reduce_sum(x, axis=axis, keepdims=keepdims)
    assert np.allclose(of_out.numpy(), tf_out.numpy(), rtol=rtol, atol=atol)


def test_reduce_sum_func(test_case):
    arg_dict = OrderedDict()
    arg_dict["device_type"] = ["gpu", "cpu"]
    arg_dict["input_shape"] = [(64, 64, 64)]
    arg_dict["axis"] = [None, [], [1], [0, 2]]
    arg_dict["keepdims"] = [True, False]
    for arg in GenArgList(arg_dict):
        compare_reduce_sum_with_tensorflow(*arg)


def test_reduce_sum_with_one_value_func(test_case):
    arg_dict = OrderedDict()
    arg_dict["device_type"] = ["gpu", "cpu"]
    arg_dict["input_shape"] = [(1,)]
    arg_dict["axis"] = [None, [], [0]]
    arg_dict["keepdims"] = [True, False]
    for arg in GenArgList(arg_dict):
        compare_reduce_sum_with_tensorflow(*arg)


def test_reduce_sum_col_reduce(test_case):
    arg_dict = OrderedDict()
    arg_dict["device_type"] = ["gpu", "cpu"]
    arg_dict["input_shape"] = [(1024 * 64, 25)]
    arg_dict["axis"] = [[0]]
    arg_dict["keepdims"] = [True, False]
    for arg in GenArgList(arg_dict):
        compare_reduce_sum_with_tensorflow(*arg)


def test_reduce_sum_row_reduce(test_case):
    arg_dict = OrderedDict()
    arg_dict["device_type"] = ["gpu", "cpu"]
    arg_dict["input_shape"] = [(25, 1024 * 1024)]
    arg_dict["axis"] = [[1]]
    arg_dict["keepdims"] = [True, False]
    for arg in GenArgList(arg_dict):
        compare_reduce_sum_with_tensorflow(*arg)


def test_reduce_sum_scalar(test_case):
    arg_dict = OrderedDict()
    arg_dict["device_type"] = ["gpu", "cpu"]
    arg_dict["input_shape"] = [(1024 * 64, 25)]
    arg_dict["axis"] = [[0, 1]]
    arg_dict["keepdims"] = [True, False]
    for arg in GenArgList(arg_dict):
        compare_reduce_sum_with_tensorflow(*arg)


def test_reduce_sum_batch_axis_reduced(test_case):
    flow.config.gpu_device_num(2)
    func_config = flow.FunctionConfig()
    func_config.default_distribute_strategy(flow.scope.consistent_view())

    @flow.global_function(func_config)
    def Foo(x=flow.FixedTensorDef((10,))):
        y = flow.math.reduce_sum(x)
        test_case.assertTrue(y.split_axis is None)
        test_case.assertTrue(y.batch_axis is None)

    Foo(np.ndarray((10,), dtype=np.float32))


def compare_reduce_euclidean_norm_with_tensorflow(
    device_type, input_shape, axis, keepdims, rtol=1e-5, atol=1e-5
):
    assert device_type in ["gpu", "cpu"]
    flow.clear_default_session()
    func_config = flow.FunctionConfig()
    func_config.default_data_type(flow.float32)

    @flow.global_function(func_config)
    def ReduceEuclideanNormJob(
        x=flow.FixedTensorDef(input_shape, dtype=data_type_util.kFloat)
    ):
<<<<<<< HEAD
        with flow.device_prior_placement(device_type, "0:0"):
=======
        with flow.scope.placement(device_type, "0:0"):
>>>>>>> 9e24e29e
            return flow.math.reduce_euclidean_norm(x, axis=axis, keepdims=keepdims)

    x = np.random.rand(*input_shape).astype(np.float32)
    # OneFlow
    of_out = ReduceEuclideanNormJob(x).get()
    # TensorFlow
    tf_out = tf.math.reduce_euclidean_norm(x, axis=axis, keepdims=keepdims)
<<<<<<< HEAD
    assert np.allclose(of_out.ndarray(), tf_out.numpy(), rtol=rtol, atol=atol)
=======
    assert np.allclose(of_out.numpy(), tf_out.numpy(), rtol=rtol, atol=atol)
>>>>>>> 9e24e29e


def test_reduce_euclidean_norm_func(test_case):
    arg_dict = OrderedDict()
    arg_dict["device_type"] = ["gpu", "cpu"]
    arg_dict["input_shape"] = [(64, 64, 64)]
    arg_dict["axis"] = [None, [], [1], [0, 2]]
    arg_dict["keepdims"] = [True, False]
    for arg in GenArgList(arg_dict):
        compare_reduce_euclidean_norm_with_tensorflow(*arg)


def test_reduce_euclidean_norm_with_one_value_func(test_case):
    arg_dict = OrderedDict()
    arg_dict["device_type"] = ["gpu", "cpu"]
    arg_dict["input_shape"] = [(1,)]
    arg_dict["axis"] = [None, [], [0]]
    arg_dict["keepdims"] = [True, False]
    for arg in GenArgList(arg_dict):
        compare_reduce_euclidean_norm_with_tensorflow(*arg)


def test_reduce_euclidean_norm_col_reduce(test_case):
    arg_dict = OrderedDict()
    arg_dict["device_type"] = ["gpu", "cpu"]
    arg_dict["input_shape"] = [(1024 * 64, 25)]
    arg_dict["axis"] = [[0]]
    arg_dict["keepdims"] = [True, False]
    for arg in GenArgList(arg_dict):
        compare_reduce_euclidean_norm_with_tensorflow(*arg)


def test_reduce_euclidean_norm_row_reduce(test_case):
    arg_dict = OrderedDict()
    arg_dict["device_type"] = ["gpu", "cpu"]
    arg_dict["input_shape"] = [(25, 1024 * 1024)]
    arg_dict["axis"] = [[1]]
    arg_dict["keepdims"] = [True, False]
    for arg in GenArgList(arg_dict):
        compare_reduce_euclidean_norm_with_tensorflow(*arg)


def test_reduce_euclidean_norm_scalar(test_case):
    arg_dict = OrderedDict()
    arg_dict["device_type"] = ["gpu", "cpu"]
    arg_dict["input_shape"] = [(1024 * 64, 25)]
    arg_dict["axis"] = [[0, 1]]
    arg_dict["keepdims"] = [True, False]
    for arg in GenArgList(arg_dict):
        compare_reduce_euclidean_norm_with_tensorflow(*arg)


def test_reduce_euclidean_norm_batch_axis_reduced(test_case):
    flow.config.gpu_device_num(2)
    func_config = flow.FunctionConfig()
<<<<<<< HEAD
    func_config.default_distribute_strategy(flow.distribute.consistent_strategy())
=======
    func_config.default_distribute_strategy(flow.scope.consistent_view())
>>>>>>> 9e24e29e

    @flow.global_function(func_config)
    def Foo(x=flow.FixedTensorDef((10,))):
        y = flow.math.reduce_euclidean_norm(x)
        test_case.assertTrue(y.split_axis is None)
        test_case.assertTrue(y.batch_axis is None)

    Foo(np.ndarray((10,), dtype=np.float32))


def compare_reduce_logsumexp_with_tensorflow(
    device_type, input_shape, axis, keepdims, rtol=1e-5, atol=1e-5
):
    assert device_type in ["gpu", "cpu"]
    flow.clear_default_session()
    func_config = flow.FunctionConfig()
    func_config.default_data_type(flow.float32)

    @flow.global_function(func_config)
    def ReduceLogSumExpJob(
        x=flow.FixedTensorDef(input_shape, dtype=data_type_util.kFloat)
    ):
<<<<<<< HEAD
        with flow.device_prior_placement(device_type, "0:0"):
=======
        with flow.scope.placement(device_type, "0:0"):
>>>>>>> 9e24e29e
            return flow.math.reduce_logsumexp(x, axis=axis, keepdims=keepdims)

    x = np.random.rand(*input_shape).astype(np.float32)
    # OneFlow
    of_out = ReduceLogSumExpJob(x).get()
    # TensorFlow
    tf_out = tf.math.reduce_logsumexp(x, axis=axis, keepdims=keepdims)
<<<<<<< HEAD
    assert np.allclose(of_out.ndarray(), tf_out.numpy(), rtol=rtol, atol=atol)
=======
    assert np.allclose(of_out.numpy(), tf_out.numpy(), rtol=rtol, atol=atol)
>>>>>>> 9e24e29e


def test_reduce_logsumexp_func(test_case):
    arg_dict = OrderedDict()
    arg_dict["device_type"] = ["gpu", "cpu"]
    arg_dict["input_shape"] = [(64, 64, 64)]
    arg_dict["axis"] = [None, [], [1], [0, 2]]
    arg_dict["keepdims"] = [True, False]
    for arg in GenArgList(arg_dict):
        compare_reduce_logsumexp_with_tensorflow(*arg)


def test_reduce_logsumexp_with_one_value_func(test_case):
    arg_dict = OrderedDict()
    arg_dict["device_type"] = ["gpu", "cpu"]
    arg_dict["input_shape"] = [(1,)]
    arg_dict["axis"] = [None, [], [0]]
    arg_dict["keepdims"] = [True, False]
    for arg in GenArgList(arg_dict):
        compare_reduce_logsumexp_with_tensorflow(*arg)


def test_reduce_logsumexp_col_reduce(test_case):
    arg_dict = OrderedDict()
    arg_dict["device_type"] = ["gpu", "cpu"]
    arg_dict["input_shape"] = [(1024 * 64, 25)]
    arg_dict["axis"] = [[0]]
    arg_dict["keepdims"] = [True, False]
    for arg in GenArgList(arg_dict):
        compare_reduce_logsumexp_with_tensorflow(*arg)


def test_reduce_logsumexp_row_reduce(test_case):
    arg_dict = OrderedDict()
    arg_dict["device_type"] = ["gpu", "cpu"]
    arg_dict["input_shape"] = [(25, 1024 * 1024)]
    arg_dict["axis"] = [[1]]
    arg_dict["keepdims"] = [True, False]
    for arg in GenArgList(arg_dict):
        compare_reduce_logsumexp_with_tensorflow(*arg)


def test_reduce_logsumexp_scalar(test_case):
    arg_dict = OrderedDict()
    arg_dict["device_type"] = ["gpu", "cpu"]
    arg_dict["input_shape"] = [(1024 * 64, 25)]
    arg_dict["axis"] = [[0, 1]]
    arg_dict["keepdims"] = [True, False]
    for arg in GenArgList(arg_dict):
        compare_reduce_logsumexp_with_tensorflow(*arg)


def test_reduce_logsumexp_batch_axis_reduced(test_case):
    flow.config.gpu_device_num(2)
    func_config = flow.FunctionConfig()
<<<<<<< HEAD
    func_config.default_distribute_strategy(flow.distribute.consistent_strategy())
=======
    func_config.default_distribute_strategy(flow.scope.consistent_view())
>>>>>>> 9e24e29e

    @flow.global_function(func_config)
    def Foo(x=flow.FixedTensorDef((10,))):
        y = flow.math.reduce_logsumexp(x)
        test_case.assertTrue(y.split_axis is None)
        test_case.assertTrue(y.batch_axis is None)

    Foo(np.ndarray((10,), dtype=np.float32))


def compare_reduce_std_with_tensorflow(
    device_type, input_shape, axis, keepdims, rtol=1e-5, atol=1e-5
):
    assert device_type in ["gpu", "cpu"]
    flow.clear_default_session()
    func_config = flow.FunctionConfig()
    func_config.default_data_type(flow.float32)

    @flow.global_function(func_config)
    def ReduceStdJob(x=flow.FixedTensorDef(input_shape, dtype=data_type_util.kFloat)):
<<<<<<< HEAD
        with flow.device_prior_placement(device_type, "0:0"):
=======
        with flow.scope.placement(device_type, "0:0"):
>>>>>>> 9e24e29e
            return flow.math.reduce_std(x, axis=axis, keepdims=keepdims)

    x = np.random.rand(*input_shape).astype(np.float32)
    # OneFlow
    of_out = ReduceStdJob(x).get()
    # TensorFlow
    tf_out = tf.math.reduce_std(x, axis=axis, keepdims=keepdims)
<<<<<<< HEAD
    assert np.allclose(of_out.ndarray(), tf_out.numpy(), rtol=rtol, atol=atol)
=======
    assert np.allclose(of_out.numpy(), tf_out.numpy(), rtol=rtol, atol=atol)
>>>>>>> 9e24e29e


def test_reduce_std_func(test_case):
    arg_dict = OrderedDict()
    arg_dict["device_type"] = ["gpu", "cpu"]
    arg_dict["input_shape"] = [(64, 64, 64)]
    arg_dict["axis"] = [None, [], [1], [0, 2]]
    arg_dict["keepdims"] = [True, False]
    for arg in GenArgList(arg_dict):
        compare_reduce_std_with_tensorflow(*arg)


def test_reduce_std_with_one_value_func(test_case):
    arg_dict = OrderedDict()
    arg_dict["device_type"] = ["gpu", "cpu"]
    arg_dict["input_shape"] = [(1,)]
    arg_dict["axis"] = [None, [], [0]]
    arg_dict["keepdims"] = [True, False]
    for arg in GenArgList(arg_dict):
        compare_reduce_std_with_tensorflow(*arg)


def test_reduce_std_col_reduce(test_case):
    arg_dict = OrderedDict()
    arg_dict["device_type"] = ["gpu", "cpu"]
    arg_dict["input_shape"] = [(1024 * 64, 25)]
    arg_dict["axis"] = [[0]]
    arg_dict["keepdims"] = [True, False]
    for arg in GenArgList(arg_dict):
        compare_reduce_std_with_tensorflow(*arg)


def test_reduce_std_row_reduce(test_case):
    arg_dict = OrderedDict()
    arg_dict["device_type"] = ["gpu", "cpu"]
    arg_dict["input_shape"] = [(25, 1024 * 1024)]
    arg_dict["axis"] = [[1]]
    arg_dict["keepdims"] = [True, False]
    for arg in GenArgList(arg_dict):
        compare_reduce_std_with_tensorflow(*arg)


def test_reduce_std_scalar(test_case):
    arg_dict = OrderedDict()
    arg_dict["device_type"] = ["gpu", "cpu"]
    arg_dict["input_shape"] = [(1024 * 64, 25)]
    arg_dict["axis"] = [[0, 1]]
    arg_dict["keepdims"] = [True, False]
    for arg in GenArgList(arg_dict):
        compare_reduce_std_with_tensorflow(*arg)


def test_reduce_std_batch_axis_reduced(test_case):
    flow.config.gpu_device_num(2)
    func_config = flow.FunctionConfig()
<<<<<<< HEAD
    func_config.default_distribute_strategy(flow.distribute.consistent_strategy())
=======
    func_config.default_distribute_strategy(flow.scope.consistent_view())
>>>>>>> 9e24e29e

    @flow.global_function(func_config)
    def Foo(x=flow.FixedTensorDef((10,))):
        y = flow.math.reduce_std(x)
        test_case.assertTrue(y.split_axis is None)
        test_case.assertTrue(y.batch_axis is None)

    Foo(np.ndarray((10,), dtype=np.float32))


def compare_reduce_variance_with_tensorflow(
    device_type, input_shape, axis, keepdims, rtol=1e-5, atol=1e-5
):
    assert device_type in ["gpu", "cpu"]
    flow.clear_default_session()
    func_config = flow.FunctionConfig()
    func_config.default_data_type(flow.float32)

    @flow.global_function(func_config)
    def ReduceVarianceJob(
        x=flow.FixedTensorDef(input_shape, dtype=data_type_util.kFloat)
    ):
<<<<<<< HEAD
        with flow.device_prior_placement(device_type, "0:0"):
=======
        with flow.scope.placement(device_type, "0:0"):
>>>>>>> 9e24e29e
            return flow.math.reduce_variance(x, axis=axis, keepdims=keepdims)

    x = np.random.rand(*input_shape).astype(np.float32)
    # OneFlow
    of_out = ReduceVarianceJob(x).get()
    # TensorFlow
    tf_out = tf.math.reduce_variance(x, axis=axis, keepdims=keepdims)
<<<<<<< HEAD
    assert np.allclose(of_out.ndarray(), tf_out.numpy(), rtol=rtol, atol=atol)
=======
    assert np.allclose(of_out.numpy(), tf_out.numpy(), rtol=rtol, atol=atol)
>>>>>>> 9e24e29e


def test_reduce_variance_func(test_case):
    arg_dict = OrderedDict()
    arg_dict["device_type"] = ["gpu", "cpu"]
    arg_dict["input_shape"] = [(64, 64, 64)]
    arg_dict["axis"] = [None, [], [1], [0, 2]]
    arg_dict["keepdims"] = [True, False]
    for arg in GenArgList(arg_dict):
        compare_reduce_variance_with_tensorflow(*arg)


def test_reduce_variance_with_one_value_func(test_case):
    arg_dict = OrderedDict()
    arg_dict["device_type"] = ["gpu", "cpu"]
    arg_dict["input_shape"] = [(1,)]
    arg_dict["axis"] = [None, [], [0]]
    arg_dict["keepdims"] = [True, False]
    for arg in GenArgList(arg_dict):
        compare_reduce_variance_with_tensorflow(*arg)


def test_reduce_variance_col_reduce(test_case):
    arg_dict = OrderedDict()
    arg_dict["device_type"] = ["gpu", "cpu"]
    arg_dict["input_shape"] = [(1024 * 64, 25)]
    arg_dict["axis"] = [[0]]
    arg_dict["keepdims"] = [True, False]
    for arg in GenArgList(arg_dict):
        compare_reduce_variance_with_tensorflow(*arg)


def test_reduce_variance_row_reduce(test_case):
    arg_dict = OrderedDict()
    arg_dict["device_type"] = ["gpu", "cpu"]
    arg_dict["input_shape"] = [(25, 1024 * 1024)]
    arg_dict["axis"] = [[1]]
    arg_dict["keepdims"] = [True, False]
    for arg in GenArgList(arg_dict):
        compare_reduce_variance_with_tensorflow(*arg)


def test_reduce_variance_scalar(test_case):
    arg_dict = OrderedDict()
    arg_dict["device_type"] = ["gpu", "cpu"]
    arg_dict["input_shape"] = [(1024 * 64, 25)]
    arg_dict["axis"] = [[0, 1]]
    arg_dict["keepdims"] = [True, False]
    for arg in GenArgList(arg_dict):
        compare_reduce_variance_with_tensorflow(*arg)


def test_reduce_variance_batch_axis_reduced(test_case):
    flow.config.gpu_device_num(2)
    func_config = flow.FunctionConfig()
<<<<<<< HEAD
    func_config.default_distribute_strategy(flow.distribute.consistent_strategy())
=======
    func_config.default_distribute_strategy(flow.scope.consistent_view())
>>>>>>> 9e24e29e

    @flow.global_function(func_config)
    def Foo(x=flow.FixedTensorDef((10,))):
        y = flow.math.reduce_variance(x)
        test_case.assertTrue(y.split_axis is None)
        test_case.assertTrue(y.batch_axis is None)

    Foo(np.ndarray((10,), dtype=np.float32))


def compare_reduce_max_with_tensorflow(
    device_type, input_shape, axis, keepdims, rtol=1e-5, atol=1e-5
):
    assert device_type in ["gpu", "cpu"]
    flow.clear_default_session()
    func_config = flow.FunctionConfig()
    func_config.default_data_type(flow.float32)

    @flow.global_function(func_config)
    def ReduceMaxJob(x=flow.FixedTensorDef(input_shape, dtype=data_type_util.kFloat)):
<<<<<<< HEAD
        with flow.device_prior_placement(device_type, "0:0"):
=======
        with flow.scope.placement(device_type, "0:0"):
>>>>>>> 9e24e29e
            return flow.math.reduce_max(x, axis=axis, keepdims=keepdims)

    x = np.random.rand(*input_shape).astype(np.float32)
    # OneFlow
    of_out = ReduceMaxJob(x).get()
    # TensorFlow
    tf_out = tf.math.reduce_max(x, axis=axis, keepdims=keepdims)
<<<<<<< HEAD
    assert np.allclose(of_out.ndarray(), tf_out.numpy(), rtol=rtol, atol=atol)
=======
    assert np.allclose(of_out.numpy(), tf_out.numpy(), rtol=rtol, atol=atol)
>>>>>>> 9e24e29e


def test_reduce_max_func(test_case):
    arg_dict = OrderedDict()
    arg_dict["device_type"] = ["gpu", "cpu"]
    arg_dict["input_shape"] = [(64, 64, 64)]
    arg_dict["axis"] = [None, [], [1], [0, 2]]
    arg_dict["keepdims"] = [True, False]
    for arg in GenArgList(arg_dict):
        compare_reduce_max_with_tensorflow(*arg)


def test_reduce_max_with_one_value_func(test_case):
    arg_dict = OrderedDict()
    arg_dict["device_type"] = ["gpu", "cpu"]
    arg_dict["input_shape"] = [(1,)]
    arg_dict["axis"] = [None, [], [0]]
    arg_dict["keepdims"] = [True, False]
    for arg in GenArgList(arg_dict):
        compare_reduce_max_with_tensorflow(*arg)


def test_reduce_max_col_reduce(test_case):
    arg_dict = OrderedDict()
    arg_dict["device_type"] = ["gpu", "cpu"]
    arg_dict["input_shape"] = [(1024 * 64, 25)]
    arg_dict["axis"] = [[0]]
    arg_dict["keepdims"] = [True, False]
    for arg in GenArgList(arg_dict):
        compare_reduce_max_with_tensorflow(*arg)


def test_reduce_max_row_reduce(test_case):
    arg_dict = OrderedDict()
    arg_dict["device_type"] = ["gpu", "cpu"]
    arg_dict["input_shape"] = [(25, 1024 * 1024)]
    arg_dict["axis"] = [[1]]
    arg_dict["keepdims"] = [True, False]
    for arg in GenArgList(arg_dict):
        compare_reduce_max_with_tensorflow(*arg)


def test_reduce_max_scalar(test_case):
    arg_dict = OrderedDict()
    arg_dict["device_type"] = ["gpu", "cpu"]
    arg_dict["input_shape"] = [(1024 * 64, 25)]
    arg_dict["axis"] = [[0, 1]]
    arg_dict["keepdims"] = [True, False]
    for arg in GenArgList(arg_dict):
        compare_reduce_max_with_tensorflow(*arg)


def test_reduce_max_batch_axis_reduced(test_case):
    flow.config.gpu_device_num(2)
    func_config = flow.FunctionConfig()
<<<<<<< HEAD
    func_config.default_distribute_strategy(flow.distribute.consistent_strategy())
=======
    func_config.default_distribute_strategy(flow.scope.consistent_view())
>>>>>>> 9e24e29e

    @flow.global_function(func_config)
    def Foo(x=flow.FixedTensorDef((10,))):
        y = flow.math.reduce_max(x)
        test_case.assertTrue(y.split_axis is None)
        test_case.assertTrue(y.batch_axis is None)

    Foo(np.ndarray((10,), dtype=np.float32))<|MERGE_RESOLUTION|>--- conflicted
+++ resolved
@@ -18,11 +18,7 @@
 
     @flow.global_function(func_config)
     def ReduceAnyJob(x=flow.FixedTensorDef(input_shape, dtype=data_type_util.kInt8)):
-<<<<<<< HEAD
-        with flow.device_prior_placement(device_type, "0:0"):
-=======
-        with flow.scope.placement(device_type, "0:0"):
->>>>>>> 9e24e29e
+        with flow.scope.placement(device_type, "0:0"):
             return flow.math.reduce_any(x, axis=axis, keepdims=keepdims)
 
     x = np.random.rand(*input_shape).astype(np.int8)
@@ -277,11 +273,7 @@
 
     @flow.global_function(func_config)
     def ReduceAllJob(x=flow.FixedTensorDef(input_shape, dtype=data_type_util.kInt8)):
-<<<<<<< HEAD
-        with flow.device_prior_placement(device_type, "0:0"):
-=======
-        with flow.scope.placement(device_type, "0:0"):
->>>>>>> 9e24e29e
+        with flow.scope.placement(device_type, "0:0"):
             return flow.math.reduce_all(x, axis=axis, keepdims=keepdims)
 
     x = np.random.rand(*input_shape).astype(np.int8)
@@ -453,11 +445,7 @@
     def ReduceEuclideanNormJob(
         x=flow.FixedTensorDef(input_shape, dtype=data_type_util.kFloat)
     ):
-<<<<<<< HEAD
-        with flow.device_prior_placement(device_type, "0:0"):
-=======
-        with flow.scope.placement(device_type, "0:0"):
->>>>>>> 9e24e29e
+        with flow.scope.placement(device_type, "0:0"):
             return flow.math.reduce_euclidean_norm(x, axis=axis, keepdims=keepdims)
 
     x = np.random.rand(*input_shape).astype(np.float32)
@@ -465,11 +453,7 @@
     of_out = ReduceEuclideanNormJob(x).get()
     # TensorFlow
     tf_out = tf.math.reduce_euclidean_norm(x, axis=axis, keepdims=keepdims)
-<<<<<<< HEAD
-    assert np.allclose(of_out.ndarray(), tf_out.numpy(), rtol=rtol, atol=atol)
-=======
-    assert np.allclose(of_out.numpy(), tf_out.numpy(), rtol=rtol, atol=atol)
->>>>>>> 9e24e29e
+    assert np.allclose(of_out.numpy(), tf_out.numpy(), rtol=rtol, atol=atol)
 
 
 def test_reduce_euclidean_norm_func(test_case):
@@ -525,11 +509,7 @@
 def test_reduce_euclidean_norm_batch_axis_reduced(test_case):
     flow.config.gpu_device_num(2)
     func_config = flow.FunctionConfig()
-<<<<<<< HEAD
-    func_config.default_distribute_strategy(flow.distribute.consistent_strategy())
-=======
-    func_config.default_distribute_strategy(flow.scope.consistent_view())
->>>>>>> 9e24e29e
+    func_config.default_distribute_strategy(flow.scope.consistent_view())
 
     @flow.global_function(func_config)
     def Foo(x=flow.FixedTensorDef((10,))):
@@ -552,11 +532,7 @@
     def ReduceLogSumExpJob(
         x=flow.FixedTensorDef(input_shape, dtype=data_type_util.kFloat)
     ):
-<<<<<<< HEAD
-        with flow.device_prior_placement(device_type, "0:0"):
-=======
-        with flow.scope.placement(device_type, "0:0"):
->>>>>>> 9e24e29e
+        with flow.scope.placement(device_type, "0:0"):
             return flow.math.reduce_logsumexp(x, axis=axis, keepdims=keepdims)
 
     x = np.random.rand(*input_shape).astype(np.float32)
@@ -564,11 +540,7 @@
     of_out = ReduceLogSumExpJob(x).get()
     # TensorFlow
     tf_out = tf.math.reduce_logsumexp(x, axis=axis, keepdims=keepdims)
-<<<<<<< HEAD
-    assert np.allclose(of_out.ndarray(), tf_out.numpy(), rtol=rtol, atol=atol)
-=======
-    assert np.allclose(of_out.numpy(), tf_out.numpy(), rtol=rtol, atol=atol)
->>>>>>> 9e24e29e
+    assert np.allclose(of_out.numpy(), tf_out.numpy(), rtol=rtol, atol=atol)
 
 
 def test_reduce_logsumexp_func(test_case):
@@ -624,11 +596,7 @@
 def test_reduce_logsumexp_batch_axis_reduced(test_case):
     flow.config.gpu_device_num(2)
     func_config = flow.FunctionConfig()
-<<<<<<< HEAD
-    func_config.default_distribute_strategy(flow.distribute.consistent_strategy())
-=======
-    func_config.default_distribute_strategy(flow.scope.consistent_view())
->>>>>>> 9e24e29e
+    func_config.default_distribute_strategy(flow.scope.consistent_view())
 
     @flow.global_function(func_config)
     def Foo(x=flow.FixedTensorDef((10,))):
@@ -649,11 +617,7 @@
 
     @flow.global_function(func_config)
     def ReduceStdJob(x=flow.FixedTensorDef(input_shape, dtype=data_type_util.kFloat)):
-<<<<<<< HEAD
-        with flow.device_prior_placement(device_type, "0:0"):
-=======
-        with flow.scope.placement(device_type, "0:0"):
->>>>>>> 9e24e29e
+        with flow.scope.placement(device_type, "0:0"):
             return flow.math.reduce_std(x, axis=axis, keepdims=keepdims)
 
     x = np.random.rand(*input_shape).astype(np.float32)
@@ -661,11 +625,7 @@
     of_out = ReduceStdJob(x).get()
     # TensorFlow
     tf_out = tf.math.reduce_std(x, axis=axis, keepdims=keepdims)
-<<<<<<< HEAD
-    assert np.allclose(of_out.ndarray(), tf_out.numpy(), rtol=rtol, atol=atol)
-=======
-    assert np.allclose(of_out.numpy(), tf_out.numpy(), rtol=rtol, atol=atol)
->>>>>>> 9e24e29e
+    assert np.allclose(of_out.numpy(), tf_out.numpy(), rtol=rtol, atol=atol)
 
 
 def test_reduce_std_func(test_case):
@@ -721,11 +681,7 @@
 def test_reduce_std_batch_axis_reduced(test_case):
     flow.config.gpu_device_num(2)
     func_config = flow.FunctionConfig()
-<<<<<<< HEAD
-    func_config.default_distribute_strategy(flow.distribute.consistent_strategy())
-=======
-    func_config.default_distribute_strategy(flow.scope.consistent_view())
->>>>>>> 9e24e29e
+    func_config.default_distribute_strategy(flow.scope.consistent_view())
 
     @flow.global_function(func_config)
     def Foo(x=flow.FixedTensorDef((10,))):
@@ -748,11 +704,7 @@
     def ReduceVarianceJob(
         x=flow.FixedTensorDef(input_shape, dtype=data_type_util.kFloat)
     ):
-<<<<<<< HEAD
-        with flow.device_prior_placement(device_type, "0:0"):
-=======
-        with flow.scope.placement(device_type, "0:0"):
->>>>>>> 9e24e29e
+        with flow.scope.placement(device_type, "0:0"):
             return flow.math.reduce_variance(x, axis=axis, keepdims=keepdims)
 
     x = np.random.rand(*input_shape).astype(np.float32)
@@ -760,11 +712,7 @@
     of_out = ReduceVarianceJob(x).get()
     # TensorFlow
     tf_out = tf.math.reduce_variance(x, axis=axis, keepdims=keepdims)
-<<<<<<< HEAD
-    assert np.allclose(of_out.ndarray(), tf_out.numpy(), rtol=rtol, atol=atol)
-=======
-    assert np.allclose(of_out.numpy(), tf_out.numpy(), rtol=rtol, atol=atol)
->>>>>>> 9e24e29e
+    assert np.allclose(of_out.numpy(), tf_out.numpy(), rtol=rtol, atol=atol)
 
 
 def test_reduce_variance_func(test_case):
@@ -820,11 +768,7 @@
 def test_reduce_variance_batch_axis_reduced(test_case):
     flow.config.gpu_device_num(2)
     func_config = flow.FunctionConfig()
-<<<<<<< HEAD
-    func_config.default_distribute_strategy(flow.distribute.consistent_strategy())
-=======
-    func_config.default_distribute_strategy(flow.scope.consistent_view())
->>>>>>> 9e24e29e
+    func_config.default_distribute_strategy(flow.scope.consistent_view())
 
     @flow.global_function(func_config)
     def Foo(x=flow.FixedTensorDef((10,))):
@@ -845,11 +789,7 @@
 
     @flow.global_function(func_config)
     def ReduceMaxJob(x=flow.FixedTensorDef(input_shape, dtype=data_type_util.kFloat)):
-<<<<<<< HEAD
-        with flow.device_prior_placement(device_type, "0:0"):
-=======
-        with flow.scope.placement(device_type, "0:0"):
->>>>>>> 9e24e29e
+        with flow.scope.placement(device_type, "0:0"):
             return flow.math.reduce_max(x, axis=axis, keepdims=keepdims)
 
     x = np.random.rand(*input_shape).astype(np.float32)
@@ -857,11 +797,7 @@
     of_out = ReduceMaxJob(x).get()
     # TensorFlow
     tf_out = tf.math.reduce_max(x, axis=axis, keepdims=keepdims)
-<<<<<<< HEAD
-    assert np.allclose(of_out.ndarray(), tf_out.numpy(), rtol=rtol, atol=atol)
-=======
-    assert np.allclose(of_out.numpy(), tf_out.numpy(), rtol=rtol, atol=atol)
->>>>>>> 9e24e29e
+    assert np.allclose(of_out.numpy(), tf_out.numpy(), rtol=rtol, atol=atol)
 
 
 def test_reduce_max_func(test_case):
@@ -917,11 +853,7 @@
 def test_reduce_max_batch_axis_reduced(test_case):
     flow.config.gpu_device_num(2)
     func_config = flow.FunctionConfig()
-<<<<<<< HEAD
-    func_config.default_distribute_strategy(flow.distribute.consistent_strategy())
-=======
-    func_config.default_distribute_strategy(flow.scope.consistent_view())
->>>>>>> 9e24e29e
+    func_config.default_distribute_strategy(flow.scope.consistent_view())
 
     @flow.global_function(func_config)
     def Foo(x=flow.FixedTensorDef((10,))):
