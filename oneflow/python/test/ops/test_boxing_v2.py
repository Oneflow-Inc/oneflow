--- conflicted
+++ resolved
@@ -99,19 +99,11 @@
 
 def test_broadcast_to_split(test_case):
     arg_dict = OrderedDict()
-<<<<<<< HEAD
     arg_dict['src_device_type'] = ['cpu', 'gpu']
     arg_dict['dst_device_type'] = ['cpu', 'gpu']
     arg_dict['src_device_num'] = [1, 2, 3]
     arg_dict['dst_device_num'] = [1, 2, 3]
     arg_dict['dst_axis'] = [0, 1]
-=======
-    arg_dict["src_device_type"] = ["cpu", "gpu"]
-    arg_dict["dst_device_type"] = ["cpu", "gpu"]
-    arg_dict["src_device_num"] = [1]
-    arg_dict["dst_device_num"] = [1, 2, 3]
-    arg_dict["dst_axis"] = [0, 1]
->>>>>>> 9ccd95ff
     for arg in GenArgList(arg_dict):
         _test_broadcast_to_split(*arg)
 
