from collections import OrderedDict

import numpy as np
import oneflow as flow
from test_util import GenArgList


def _test_split_to_split(
    test_case,
    src_device_type,
    dst_device_type,
    src_device_num,
    dst_device_num,
    src_axis,
    dst_axis,
):
    flow.clear_default_session()
    flow.config.gpu_device_num(4)
    func_config = flow.FunctionConfig()
    func_config.default_data_type(flow.float)
<<<<<<< HEAD
    func_config.default_distribute_strategy(flow.distribute.consistent_strategy())
=======
    func_config.default_distribute_strategy(flow.scope.consistent_view())
>>>>>>> 470ca121

    @flow.global_function(func_config)
    def split_to_split_job(x=flow.FixedTensorDef((96, 96))):
        with flow.fixed_placement(src_device_type, "0:0-" + str(src_device_num - 1)):
            src = flow.identity(x.with_distribute(flow.distribute.split(src_axis)))
        with flow.fixed_placement(dst_device_type, "0:0-" + str(dst_device_num - 1)):
            dst = flow.identity(src.with_distribute(flow.distribute.split(dst_axis)))
        return dst

    x = np.random.rand(96, 96).astype(np.float32)
    y = split_to_split_job(x).get().numpy()
    test_case.assertTrue(np.array_equal(x, y))


def test_split_to_split(test_case):
    arg_dict = OrderedDict()
    arg_dict["src_device_type"] = ["cpu", "gpu"]
    arg_dict["dst_device_type"] = ["cpu", "gpu"]
    arg_dict["src_device_num"] = [1, 2, 3]
    arg_dict["dst_device_num"] = [1, 2, 3]
    arg_dict["src_axis"] = [0, 1]
    arg_dict["dst_axis"] = [0, 1]
    for arg in GenArgList(arg_dict):
        _test_split_to_split(test_case, *arg)


def _test_split_to_broadcast(
    test_case,
    src_device_type,
    dst_device_type,
    src_device_num,
    dst_device_num,
    src_axis,
):
    flow.clear_default_session()
    flow.config.gpu_device_num(4)
    func_config = flow.FunctionConfig()
    func_config.default_data_type(flow.float)
<<<<<<< HEAD
    func_config.default_distribute_strategy(flow.distribute.consistent_strategy())
=======
    func_config.default_distribute_strategy(flow.scope.consistent_view())
>>>>>>> 470ca121

    @flow.global_function(func_config)
    def split_to_broadcast_job(x=flow.FixedTensorDef((96, 96))):
        with flow.fixed_placement(src_device_type, "0:0-" + str(src_device_num - 1)):
            src = flow.identity(x.with_distribute(flow.distribute.split(src_axis)))
        with flow.fixed_placement(dst_device_type, "0:0-" + str(dst_device_num - 1)):
            dst = flow.identity(src.with_distribute(flow.distribute.broadcast()))
        return dst

    x = np.random.rand(96, 96).astype(np.float32)
    y = split_to_broadcast_job(x).get().numpy()
    test_case.assertTrue(np.array_equal(x, y))


def test_split_to_broadcast(test_case):
    arg_dict = OrderedDict()
    arg_dict["src_device_type"] = ["cpu", "gpu"]
    arg_dict["dst_device_type"] = ["cpu", "gpu"]
    arg_dict["src_device_num"] = [1, 2, 3]
    arg_dict["dst_device_num"] = [1, 2, 3]
    arg_dict["src_axis"] = [0, 1]
    for arg in GenArgList(arg_dict):
        _test_split_to_broadcast(test_case, *arg)


def _test_broadcast_to_split(
    test_case,
    src_device_type,
    dst_device_type,
    src_device_num,
    dst_device_num,
    dst_axis,
):
    flow.clear_default_session()
    flow.config.gpu_device_num(4)
    func_config = flow.FunctionConfig()
    func_config.default_data_type(flow.float)
<<<<<<< HEAD
    func_config.default_distribute_strategy(flow.distribute.consistent_strategy())
=======
    func_config.default_distribute_strategy(flow.scope.consistent_view())
>>>>>>> 470ca121

    @flow.global_function(func_config)
    def broadcast_to_split_job(x=flow.FixedTensorDef((96, 96))):
        with flow.fixed_placement(src_device_type, "0:0-" + str(src_device_num - 1)):
            src = flow.identity(x.with_distribute(flow.distribute.broadcast()))
        with flow.fixed_placement(dst_device_type, "0:0-" + str(dst_device_num - 1)):
            dst = flow.identity(src.with_distribute(flow.distribute.split(dst_axis)))
        return dst

    x = np.random.rand(96, 96).astype(np.float32)
    y = broadcast_to_split_job(x).get().numpy()
    test_case.assertTrue(np.array_equal(x, y))


def test_broadcast_to_split(test_case):
    arg_dict = OrderedDict()
    arg_dict["src_device_type"] = ["cpu", "gpu"]
    arg_dict["dst_device_type"] = ["cpu", "gpu"]
    arg_dict["src_device_num"] = [1, 2, 3]
    arg_dict["dst_device_num"] = [1, 2, 3]
    arg_dict["dst_axis"] = [0, 1]
    for arg in GenArgList(arg_dict):
        _test_broadcast_to_split(test_case, *arg)


def _test_partial_sum_to_split(
    test_case,
    src_device_type,
    dst_device_type,
    src_device_num,
    dst_device_num,
    dst_axis,
):
    flow.clear_default_session()
    flow.config.gpu_device_num(4)
    func_config = flow.FunctionConfig()
    func_config.default_data_type(flow.float)
<<<<<<< HEAD
    func_config.default_distribute_strategy(flow.distribute.consistent_strategy())
=======
    func_config.default_distribute_strategy(flow.scope.consistent_view())
>>>>>>> 470ca121

    @flow.global_function(func_config)
    def partial_sum_to_split_job(x=flow.FixedTensorDef((96, 96, 96))):
        with flow.fixed_placement(src_device_type, "0:0-" + str(src_device_num - 1)):
            src = flow.identity(x.with_distribute(flow.distribute.split(0)))
            src = flow.math.reduce_sum(src, axis=0)
        with flow.fixed_placement(dst_device_type, "0:0-" + str(dst_device_num - 1)):
            dst = flow.identity(src.with_distribute(flow.distribute.split(dst_axis)))
        return dst

    x = np.random.uniform(-1e-5, 1e-5, (96, 96, 96)).astype(np.float32)
    y = partial_sum_to_split_job(x).get().numpy()
    test_case.assertTrue(np.allclose(np.sum(x, axis=0), y))


def test_partial_sum_to_split(test_case):
    arg_dict = OrderedDict()
    arg_dict["src_device_type"] = ["cpu", "gpu"]
    arg_dict["dst_device_type"] = ["cpu", "gpu"]
    arg_dict["src_device_num"] = [2, 3]
    arg_dict["dst_device_num"] = [1, 2, 3]
    arg_dict["dst_axis"] = [0, 1]
    for arg in GenArgList(arg_dict):
        _test_partial_sum_to_split(test_case, *arg)


def _test_partial_sum_to_broadcast(
    test_case, src_device_type, dst_device_type, src_device_num, dst_device_num
):
    flow.clear_default_session()
    flow.config.gpu_device_num(4)
    func_config = flow.FunctionConfig()
    func_config.default_data_type(flow.float)
<<<<<<< HEAD
    func_config.default_distribute_strategy(flow.distribute.consistent_strategy())
=======
    func_config.default_distribute_strategy(flow.scope.consistent_view())
>>>>>>> 470ca121

    @flow.global_function(func_config)
    def partial_sum_to_broadcast_job(x=flow.FixedTensorDef((96, 96, 96))):
        with flow.fixed_placement(src_device_type, "0:0-" + str(src_device_num - 1)):
            src = flow.identity(x.with_distribute(flow.distribute.split(0)))
            src = flow.math.reduce_sum(src, axis=0)
        with flow.fixed_placement(dst_device_type, "0:0-" + str(dst_device_num - 1)):
            dst = flow.identity(src.with_distribute(flow.distribute.broadcast()))
        return dst

    x = np.random.uniform(-1e-5, 1e-5, (96, 96, 96)).astype(np.float32)
    y = partial_sum_to_broadcast_job(x).get().numpy()
    test_case.assertTrue(np.allclose(np.sum(x, axis=0), y))


def test_partial_sum_to_broadcast(test_case):
    arg_dict = OrderedDict()
    arg_dict["src_device_type"] = ["cpu", "gpu"]
    arg_dict["dst_device_type"] = ["cpu", "gpu"]
    arg_dict["src_device_num"] = [2, 3]
    arg_dict["dst_device_num"] = [1, 2, 3]
    for arg in GenArgList(arg_dict):
        _test_partial_sum_to_broadcast(test_case, *arg)


def _test_broadcast_to_broadcast(
    test_case, src_device_type, dst_device_type, src_device_num, dst_device_num
):
    flow.clear_default_session()
    flow.config.gpu_device_num(4)
    func_config = flow.FunctionConfig()
    func_config.default_data_type(flow.float)
<<<<<<< HEAD
    func_config.default_distribute_strategy(flow.distribute.consistent_strategy())
=======
    func_config.default_distribute_strategy(flow.scope.consistent_view())
>>>>>>> 470ca121

    @flow.global_function(func_config)
    def broadcast_to_broadcast_job(x=flow.FixedTensorDef((96, 96, 96))):
        with flow.fixed_placement(src_device_type, "0:0-" + str(src_device_num - 1)):
            src = flow.identity(x.with_distribute(flow.distribute.broadcast()))
        with flow.fixed_placement(dst_device_type, "0:0-" + str(dst_device_num - 1)):
            dst = flow.identity(src.with_distribute(flow.distribute.broadcast()))
        return dst

    x = np.random.uniform(-1e-5, 1e-5, (96, 96, 96)).astype(np.float32)
    y = broadcast_to_broadcast_job(x).get().numpy()
    test_case.assertTrue(np.array_equal(x, y))


def test_broadcast_to_broadcast(test_case):
    arg_dict = OrderedDict()
    arg_dict["src_device_type"] = ["cpu", "gpu"]
    arg_dict["dst_device_type"] = ["cpu", "gpu"]
    arg_dict["src_device_num"] = [1, 2, 3]
    arg_dict["dst_device_num"] = [1, 2, 3]

    for arg in GenArgList(arg_dict):
        _test_broadcast_to_broadcast(test_case, *arg)


def _test_multi_lbi(
    test_case, src_device_type, dst_device_type, src_device_num, dst_device_num
):
    flow.clear_default_session()
    flow.config.gpu_device_num(4)
    func_config = flow.FunctionConfig()
    func_config.default_data_type(flow.float)
<<<<<<< HEAD
    func_config.default_distribute_strategy(flow.distribute.consistent_strategy())
=======
    func_config.default_distribute_strategy(flow.scope.consistent_view())
>>>>>>> 470ca121

    @flow.global_function(func_config)
    def multi_lbi_job(x=flow.FixedTensorDef((96, 96, 96))):
        with flow.fixed_placement(src_device_type, "0:0-" + str(src_device_num - 1)):
            src_s0 = flow.identity(x.with_distribute(flow.distribute.split(0)))
            src_s1 = flow.identity(x.with_distribute(flow.distribute.split(1)))
            src_b = flow.identity(x.with_distribute(flow.distribute.split(1)))
            (t0_0, t0_1, t0_2) = flow.identity_n((src_s0, src_s1, src_b))
        with flow.fixed_placement(dst_device_type, "0:0-" + str(dst_device_num - 1)):
            t0_0 = t0_0.with_distribute(flow.distribute.split(1))
            t0_1 = t0_1.with_distribute(flow.distribute.broadcast())
            t0_2 = t0_2.with_distribute(flow.distribute.split(1))
            (t1_0, t1_1, t1_2) = flow.identity_n((t0_0, t0_1, t0_2))
        return t1_0, t1_1, t1_2

    x = np.random.uniform(-1e-5, 1e-5, (96, 96, 96)).astype(np.float32)
    r0 = multi_lbi_job(x).get()[0].numpy()
    r1 = multi_lbi_job(x).get()[1].numpy()
    r2 = multi_lbi_job(x).get()[2].numpy()
    test_case.assertTrue(np.array_equal(x, r0))
    test_case.assertTrue(np.array_equal(x, r1))
    test_case.assertTrue(np.array_equal(x, r2))


def test_multi_lbi(test_case):
    arg_dict = OrderedDict()
    arg_dict["src_device_type"] = ["cpu", "gpu"]
    arg_dict["dst_device_type"] = ["cpu", "gpu"]
    arg_dict["src_device_num"] = [1, 2, 3]
    arg_dict["dst_device_num"] = [1, 2, 3]
    for arg in GenArgList(arg_dict):
        _test_multi_lbi(test_case, *arg)<|MERGE_RESOLUTION|>--- conflicted
+++ resolved
@@ -18,11 +18,7 @@
     flow.config.gpu_device_num(4)
     func_config = flow.FunctionConfig()
     func_config.default_data_type(flow.float)
-<<<<<<< HEAD
-    func_config.default_distribute_strategy(flow.distribute.consistent_strategy())
-=======
-    func_config.default_distribute_strategy(flow.scope.consistent_view())
->>>>>>> 470ca121
+    func_config.default_distribute_strategy(flow.scope.consistent_view())
 
     @flow.global_function(func_config)
     def split_to_split_job(x=flow.FixedTensorDef((96, 96))):
@@ -61,11 +57,7 @@
     flow.config.gpu_device_num(4)
     func_config = flow.FunctionConfig()
     func_config.default_data_type(flow.float)
-<<<<<<< HEAD
-    func_config.default_distribute_strategy(flow.distribute.consistent_strategy())
-=======
-    func_config.default_distribute_strategy(flow.scope.consistent_view())
->>>>>>> 470ca121
+    func_config.default_distribute_strategy(flow.scope.consistent_view())
 
     @flow.global_function(func_config)
     def split_to_broadcast_job(x=flow.FixedTensorDef((96, 96))):
@@ -103,11 +95,7 @@
     flow.config.gpu_device_num(4)
     func_config = flow.FunctionConfig()
     func_config.default_data_type(flow.float)
-<<<<<<< HEAD
-    func_config.default_distribute_strategy(flow.distribute.consistent_strategy())
-=======
-    func_config.default_distribute_strategy(flow.scope.consistent_view())
->>>>>>> 470ca121
+    func_config.default_distribute_strategy(flow.scope.consistent_view())
 
     @flow.global_function(func_config)
     def broadcast_to_split_job(x=flow.FixedTensorDef((96, 96))):
@@ -145,11 +133,7 @@
     flow.config.gpu_device_num(4)
     func_config = flow.FunctionConfig()
     func_config.default_data_type(flow.float)
-<<<<<<< HEAD
-    func_config.default_distribute_strategy(flow.distribute.consistent_strategy())
-=======
-    func_config.default_distribute_strategy(flow.scope.consistent_view())
->>>>>>> 470ca121
+    func_config.default_distribute_strategy(flow.scope.consistent_view())
 
     @flow.global_function(func_config)
     def partial_sum_to_split_job(x=flow.FixedTensorDef((96, 96, 96))):
@@ -183,11 +167,7 @@
     flow.config.gpu_device_num(4)
     func_config = flow.FunctionConfig()
     func_config.default_data_type(flow.float)
-<<<<<<< HEAD
-    func_config.default_distribute_strategy(flow.distribute.consistent_strategy())
-=======
-    func_config.default_distribute_strategy(flow.scope.consistent_view())
->>>>>>> 470ca121
+    func_config.default_distribute_strategy(flow.scope.consistent_view())
 
     @flow.global_function(func_config)
     def partial_sum_to_broadcast_job(x=flow.FixedTensorDef((96, 96, 96))):
@@ -220,11 +200,7 @@
     flow.config.gpu_device_num(4)
     func_config = flow.FunctionConfig()
     func_config.default_data_type(flow.float)
-<<<<<<< HEAD
-    func_config.default_distribute_strategy(flow.distribute.consistent_strategy())
-=======
-    func_config.default_distribute_strategy(flow.scope.consistent_view())
->>>>>>> 470ca121
+    func_config.default_distribute_strategy(flow.scope.consistent_view())
 
     @flow.global_function(func_config)
     def broadcast_to_broadcast_job(x=flow.FixedTensorDef((96, 96, 96))):
@@ -257,11 +233,7 @@
     flow.config.gpu_device_num(4)
     func_config = flow.FunctionConfig()
     func_config.default_data_type(flow.float)
-<<<<<<< HEAD
-    func_config.default_distribute_strategy(flow.distribute.consistent_strategy())
-=======
-    func_config.default_distribute_strategy(flow.scope.consistent_view())
->>>>>>> 470ca121
+    func_config.default_distribute_strategy(flow.scope.consistent_view())
 
     @flow.global_function(func_config)
     def multi_lbi_job(x=flow.FixedTensorDef((96, 96, 96))):
