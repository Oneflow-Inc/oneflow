--- conflicted
+++ resolved
@@ -29,13 +29,8 @@
 
     resized_images, size, scale = image_target_resize_job([images]).get()
     resized_images = resized_images.numpy_lists()[0]
-<<<<<<< HEAD
-    size = size.ndarray_list()[0]
-    scale = scale.ndarray_list()[0]
-=======
     size = size.numpy_list()[0]
     scale = scale.numpy_list()[0]
->>>>>>> 9e24e29e
     return resized_images, size, scale
 
 
