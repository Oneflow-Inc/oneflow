<<<<<<< HEAD
import oneflow as flow
import numpy as np
=======
import cv2
import numpy as np
import oneflow as flow

>>>>>>> 2e9e3ef8

def _of_image_flip(images, image_shape, flip_code):
    flow.clear_default_session()
    func_config = flow.FunctionConfig()
    func_config.default_data_type(flow.float)
    func_config.default_placement_scope(flow.fixed_placement("cpu", "0:0"))
    func_config.default_distribute_strategy(flow.distribute.mirrored_strategy())

    @flow.function(func_config)
    def image_flip_job(
        images_def=flow.MirroredTensorListDef(shape=image_shape, dtype=flow.float)
    ):
        images_buffer = flow.tensor_list_to_tensor_buffer(images_def)
        flip_images = flow.image_flip(images_buffer, flip_code)
        return flow.tensor_buffer_to_tensor_list(
            flip_images, shape=image_shape[1:], dtype=flow.float
        )

    image_tensor = image_flip_job([images]).get()
    return image_tensor.ndarray_lists()[0]


def _read_images_by_cv(image_files):
    import cv2

    images = [cv2.imread(image_file).astype(np.single) for image_file in image_files]
    return [np.expand_dims(image, axis=0) for image in images]


def _get_images_static_shape(images):
    image_shapes = [image.shape for image in images]
    image_static_shape = np.amax(image_shapes, axis=0)
    assert isinstance(
        image_static_shape, np.ndarray
    ), "image_shapes: {}, image_static_shape: {}".format(
        str(image_shapes), str(image_static_shape)
    )
    image_static_shape = image_static_shape.tolist()
    assert image_static_shape[0] == 1, str(image_static_shape)
    image_static_shape[0] = len(image_shapes)
    return image_static_shape


def _compare_image_flip_with_cv(test_case, image_files):
    import cv2

    images = _read_images_by_cv(image_files)
    assert all([len(image.shape) == 4 for image in images])
    image_shape = _get_images_static_shape(images)

    flip_images = _of_image_flip(images, tuple(image_shape), 1)
    for image, flip_image in zip(images, flip_images):
        exp_flip_image = cv2.flip(image.squeeze(), 1)
        test_case.assertTrue(np.allclose(exp_flip_image, flip_image))


def test_image_flip(test_case):
    _compare_image_flip_with_cv(
        test_case,
        [
            "/dataset/mscoco_2017/val2017/000000000139.jpg",
            "/dataset/mscoco_2017/val2017/000000000632.jpg",
        ],
    )<|MERGE_RESOLUTION|>--- conflicted
+++ resolved
@@ -1,12 +1,7 @@
-<<<<<<< HEAD
-import oneflow as flow
-import numpy as np
-=======
 import cv2
 import numpy as np
 import oneflow as flow
 
->>>>>>> 2e9e3ef8
 
 def _of_image_flip(images, image_shape, flip_code):
     flow.clear_default_session()
@@ -30,7 +25,6 @@
 
 
 def _read_images_by_cv(image_files):
-    import cv2
 
     images = [cv2.imread(image_file).astype(np.single) for image_file in image_files]
     return [np.expand_dims(image, axis=0) for image in images]
@@ -51,7 +45,6 @@
 
 
 def _compare_image_flip_with_cv(test_case, image_files):
-    import cv2
 
     images = _read_images_by_cv(image_files)
     assert all([len(image.shape) == 4 for image in images])
