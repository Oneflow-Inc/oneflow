"""
Copyright 2020 The OneFlow Authors. All rights reserved.

Licensed under the Apache License, Version 2.0 (the "License");
you may not use this file except in compliance with the License.
You may obtain a copy of the License at

    http://www.apache.org/licenses/LICENSE-2.0

Unless required by applicable law or agreed to in writing, software
distributed under the License is distributed on an "AS IS" BASIS,
WITHOUT WARRANTIES OR CONDITIONS OF ANY KIND, either express or implied.
See the License for the specific language governing permissions and
limitations under the License.
"""
import unittest
import collections
import os
from collections import OrderedDict

import numpy as np
import oneflow as flow
import tensorflow as tf
import test_global_storage

from test_util import GenArgList, type_name_to_flow_type, type_name_to_np_type
import oneflow.typing as oft

gpus = tf.config.experimental.list_physical_devices("GPU")
for gpu in gpus:
    tf.config.experimental.set_memory_growth(gpu, True)


<<<<<<< HEAD
class TestLayerNorm(flow.unittest.OneGpuTestCase):
    def test_layer_norm(_):
        confs = [
            {"x_shape": (40, 50), "begin_norm_axis": -1, "begin_params_axis": -1},
        ]
        arg_dict = OrderedDict()
        arg_dict["device_type"] = ["cpu", "gpu"]
        arg_dict["confs"] = confs
        arg_dict["data_type"] = ["float32", "float16"]
        arg_dict["trainable"] = [True, False]
        arg_dict["center"] = [True, False]
        arg_dict["scale"] = [True, False]
        arg_dict["epsilon"] = [1e-5, 1e-10]

        for case in GenArgList(arg_dict):
            (device_type, confs, data_type, trainable, center, scale, epsilon) = case
            if device_type == "cpu" and data_type == "float16":
                continue
            x_shape = confs["x_shape"]
            begin_norm_axis = confs["begin_norm_axis"]
            begin_params_axis = confs["begin_params_axis"]
            flow.clear_default_session()
            assert (
                begin_norm_axis == begin_params_axis
            ), "tf doesn't support a dedicated begin_params_axis"
            # Random inputs
            if data_type == "float16":
                x = (
                    np.random.uniform(low=-1, high=1, size=x_shape)
                    .astype(np.float16)
                    .astype(np.float32)
                )
            else:
                x = np.random.uniform(low=-1, high=1, size=x_shape).astype(
                    type_name_to_np_type[data_type]
                )
=======
def test_layer_norm(_):
    confs = [
        {"x_shape": (40, 64), "begin_norm_axis": -1, "begin_params_axis": -1},
    ]
    arg_dict = OrderedDict()
    arg_dict["device_type"] = ["cpu", "gpu"]
    arg_dict["confs"] = confs
    arg_dict["data_type"] = ["float32", "float16"]
    arg_dict["trainable"] = [True, False]
    arg_dict["center"] = [True, False]
    arg_dict["scale"] = [True, False]
    arg_dict["epsilon"] = [1e-5, 1e-10]

    for case in GenArgList(arg_dict):
        (device_type, confs, data_type, trainable, center, scale, epsilon) = case
        if device_type == "cpu" and data_type == "float16":
            continue
        x_shape = confs["x_shape"]
        begin_norm_axis = confs["begin_norm_axis"]
        begin_params_axis = confs["begin_params_axis"]
        flow.clear_default_session()
        assert (
            begin_norm_axis == begin_params_axis
        ), "tf doesn't support a dedicated begin_params_axis"
        # Random inputs
        if data_type == "float16":
            x = (
                np.random.uniform(low=-1, high=1, size=x_shape)
                .astype(np.float16)
                .astype(np.float32)
            )
        else:
            x = np.random.uniform(low=-1, high=1, size=x_shape).astype(
                type_name_to_np_type[data_type]
            )
>>>>>>> 6e5a6f6b

            dim = len(x.shape) - 2

            # TF results
            with tf.GradientTape(persistent=True) as tape:
                x_tf = tf.Variable(x)
                if data_type == "float16":
                    x_tf = tf.cast(x_tf, dtype=tf.float16)
                    tf.keras.backend.set_floatx("float16")
                layer = tf.keras.layers.LayerNormalization(
                    axis=begin_norm_axis,
                    epsilon=epsilon,
                    center=center,
                    scale=scale,
                    beta_initializer="zeros",
                    gamma_initializer="ones",
                    beta_regularizer=None,
                    gamma_regularizer=None,
                    beta_constraint=None,
                    gamma_constraint=None,
                    trainable=trainable,
                )
                y_tf = layer(x_tf)
            if data_type == "float16":
                dx_tf = tape.gradient(
                    y_tf, x_tf, tf.constant(1.0, shape=y_tf.shape, dtype=tf.float16)
                )
            else:
                dx_tf = tape.gradient(y_tf, x_tf, tf.constant(1.0, shape=y_tf.shape))
            grad = tape.gradient(y_tf, layer.trainable_variables)
            if trainable:
                if scale and center:
                    tf_gamma_diff = grad[0]
                    tf_beta_diff = grad[1]
                elif scale and not center:
                    tf_gamma_diff = grad[0]
                elif not scale and center:
                    tf_beta_diff = grad[0]
                else:
                    pass
            else:
                pass

            def assert_grad(b):
                diff = dx_tf.numpy() - b.numpy()
                max_diff = np.max(np.abs(diff))
                if data_type == "float16":
                    tolerance = 2e-3
                else:
                    tolerance = 1e-5
                assert np.allclose(
                    dx_tf.numpy(), b.numpy(), rtol=tolerance, atol=tolerance
                ), (
                    case,
                    max_diff,
                )

            def assert_grad_gamma(b):
                diff = tf_gamma_diff.numpy() - b.numpy()
                max_diff = np.max(np.abs(diff))
                assert np.allclose(
                    tf_gamma_diff.numpy(), b.numpy(), rtol=1e-4, atol=1e-4
                ), (
                    case,
                    max_diff,
                )

            def assert_grad_beta(b):
                diff = tf_beta_diff.numpy() - b.numpy()
                max_diff = np.max(np.abs(diff))
                assert np.allclose(
                    tf_beta_diff.numpy(), b.numpy(), rtol=1e-5, atol=1e-5
                ), (
                    case,
                    max_diff,
                )

            # 1F results
            if data_type == "float16":
                dtype = flow.float
            else:
                dtype = type_name_to_flow_type[data_type]

            func_config = flow.FunctionConfig()
            func_config.default_data_type(flow.float)

            @flow.global_function(type="train", function_config=func_config)
            def test_job(x: oft.Numpy.Placeholder(x_shape, dtype=dtype)):
                v = flow.get_variable(
                    "x",
                    shape=x_shape,
                    dtype=dtype,
                    initializer=flow.constant_initializer(0),
                    trainable=True,
                )
                flow.watch_diff(v, assert_grad)
                x += v
                if data_type == "float16":
                    x = flow.cast(x, dtype=flow.float16)
                with flow.scope.placement(device_type, "0:0"):
                    param_shape = x.shape[begin_params_axis:]
                    gamma = None
                    beta = None
                    if center:
                        with flow.scope.namespace("LayerNorm"):
                            beta = flow.get_variable(
                                name="beta",
                                shape=param_shape,
                                dtype=flow.float,
                                initializer=flow.constant_initializer(0.0),
                                trainable=trainable,
                                model_name="beta",
                                reuse=False,
                            )
                            if trainable:
                                flow.watch_diff(beta, assert_grad_beta)
                            if data_type == "float16":
                                beta = flow.cast(beta, dtype=flow.float16)

                    if scale:
                        with flow.scope.namespace("LayerNorm"):
                            gamma = flow.get_variable(
                                name="gamma",
                                shape=param_shape,
                                dtype=flow.float,
                                initializer=flow.constant_initializer(1.0),
                                trainable=trainable,
                                model_name="gamma",
                                reuse=False,
                            )
                            if trainable:
                                if data_type == "float16":
                                    flow.watch_diff(
                                        gamma, test_global_storage.Setter("gamma_diff")
                                    )
                                else:
                                    flow.watch_diff(gamma, assert_grad_gamma)
                            if data_type == "float16":
                                gamma = flow.cast(gamma, dtype=flow.float16)

                    y = flow.nn.layer_norm(
                        x,
                        gamma=gamma,
                        beta=beta,
                        begin_norm_axis=begin_norm_axis,
                        begin_params_axis=begin_params_axis,
                        epsilon=epsilon,
                    )
                if data_type == "float16":
                    y = flow.cast(y, dtype=flow.float)

                flow.optimizer.SGD(
                    flow.optimizer.PiecewiseConstantScheduler([], [1e-4]), momentum=0
                ).minimize(y)
                return y

            check_point = flow.train.CheckPoint()
            check_point.init()
            y = test_job(x).get()

            assert y.numpy().shape == y_tf.numpy().shape, (
                y.numpy().shape,
                y_tf.numpy().shape,
            )
            diff = y.numpy() - y_tf.numpy()
            max_diff = np.max(np.abs(diff))
            assert np.allclose(y.numpy(), y_tf.numpy(), rtol=1e-5, atol=2e-3), (
                case,
                max_diff,
            )
            if data_type == "float16" and trainable and scale:
                np_dy = np.ones(x.shape).astype(np.float32)
                np_gamma_diff = np.sum(
                    np_dy * y.numpy().astype(np.float32), axis=0
                ).astype(np.float16)
                max_diff = np.max(
                    np.abs(
                        np_gamma_diff
                        - test_global_storage.Get("gamma_diff").astype(np.float16)
                    )
                )
                assert np.allclose(
                    np_gamma_diff,
                    test_global_storage.Get("gamma_diff").astype(np.float16),
                    rtol=1e-2,
                    atol=1e-2,
                ), (
                    case,
                    max_diff,
                )


if __name__ == "__main__":
    unittest.main()<|MERGE_RESOLUTION|>--- conflicted
+++ resolved
@@ -31,11 +31,10 @@
     tf.config.experimental.set_memory_growth(gpu, True)
 
 
-<<<<<<< HEAD
 class TestLayerNorm(flow.unittest.OneGpuTestCase):
     def test_layer_norm(_):
         confs = [
-            {"x_shape": (40, 50), "begin_norm_axis": -1, "begin_params_axis": -1},
+            {"x_shape": (40, 64), "begin_norm_axis": -1, "begin_params_axis": -1},
         ]
         arg_dict = OrderedDict()
         arg_dict["device_type"] = ["cpu", "gpu"]
@@ -68,43 +67,6 @@
                 x = np.random.uniform(low=-1, high=1, size=x_shape).astype(
                     type_name_to_np_type[data_type]
                 )
-=======
-def test_layer_norm(_):
-    confs = [
-        {"x_shape": (40, 64), "begin_norm_axis": -1, "begin_params_axis": -1},
-    ]
-    arg_dict = OrderedDict()
-    arg_dict["device_type"] = ["cpu", "gpu"]
-    arg_dict["confs"] = confs
-    arg_dict["data_type"] = ["float32", "float16"]
-    arg_dict["trainable"] = [True, False]
-    arg_dict["center"] = [True, False]
-    arg_dict["scale"] = [True, False]
-    arg_dict["epsilon"] = [1e-5, 1e-10]
-
-    for case in GenArgList(arg_dict):
-        (device_type, confs, data_type, trainable, center, scale, epsilon) = case
-        if device_type == "cpu" and data_type == "float16":
-            continue
-        x_shape = confs["x_shape"]
-        begin_norm_axis = confs["begin_norm_axis"]
-        begin_params_axis = confs["begin_params_axis"]
-        flow.clear_default_session()
-        assert (
-            begin_norm_axis == begin_params_axis
-        ), "tf doesn't support a dedicated begin_params_axis"
-        # Random inputs
-        if data_type == "float16":
-            x = (
-                np.random.uniform(low=-1, high=1, size=x_shape)
-                .astype(np.float16)
-                .astype(np.float32)
-            )
-        else:
-            x = np.random.uniform(low=-1, high=1, size=x_shape).astype(
-                type_name_to_np_type[data_type]
-            )
->>>>>>> 6e5a6f6b
 
             dim = len(x.shape) - 2
 
