import os
import random

import cv2
import numpy as np
import oneflow as flow


def _random_sample_images(anno_file, image_dir, batch_size):
    from pycocotools.coco import COCO

    image_files = []
    image_ids = []
    batch_group_id = -1

    coco = COCO(anno_file)
    img_ids = coco.getImgIds()
    while len(image_files) < batch_size:
        rand_img_id = random.choice(img_ids)
        img_h = coco.imgs[rand_img_id]["height"]
        img_w = coco.imgs[rand_img_id]["width"]
        group_id = int(img_h / img_w)

        if batch_group_id == -1:
            batch_group_id = group_id

        if group_id != batch_group_id:
            continue

        anno_ids = coco.getAnnIds(imgIds=[rand_img_id])
        if len(anno_ids) == 0:
            continue

        image_files.append(os.path.join(image_dir, coco.imgs[rand_img_id]["file_name"]))
        image_ids.append(rand_img_id)

    assert len(image_files) == len(image_ids)
    images = [cv2.imread(image_file).astype(np.single) for image_file in image_files]
    bbox_list = _get_images_bbox_list(coco, image_ids)
    return images, bbox_list


def _get_images_bbox_list(coco, image_ids):
    bbox_list = []
    for img_id in image_ids:
        anno_ids = coco.getAnnIds(imgIds=[img_id])
        anno_ids = list(
            filter(lambda anno_id: coco.anns[anno_id]["iscrowd"] == 0, anno_ids)
        )
        bbox_array = np.array(
            [coco.anns[anno_id]["bbox"] for anno_id in anno_ids], dtype=np.single
        )
        bbox_list.append(bbox_array)
    return bbox_list


def _get_images_static_shape(images):
    image_shapes = [image.shape for image in images]
    image_static_shape = np.amax(image_shapes, axis=0)
    assert isinstance(
        image_static_shape, np.ndarray
    ), "image_shapes: {}, image_static_shape: {}".format(
        str(image_shapes), str(image_static_shape)
    )
    image_static_shape = image_static_shape.tolist()
    image_static_shape.insert(0, len(image_shapes))
    return image_static_shape


def _get_bbox_static_shape(bbox_list):
    bbox_shapes = [bbox.shape for bbox in bbox_list]
    bbox_static_shape = np.amax(bbox_shapes, axis=0)
    assert isinstance(
        bbox_static_shape, np.ndarray
    ), "bbox_shapes: {}, bbox_static_shape: {}".format(
        str(bbox_shapes), str(bbox_static_shape)
    )
    bbox_static_shape = bbox_static_shape.tolist()
    bbox_static_shape.insert(0, len(bbox_list))
    return bbox_static_shape


def _of_target_resize_bbox_scale(images, bbox_list, target_size, max_size):
    image_shape = _get_images_static_shape(images)
    bbox_shape = _get_bbox_static_shape(bbox_list)

    flow.clear_default_session()
    func_config = flow.FunctionConfig()
    func_config.default_data_type(flow.float)
    func_config.default_distribute_strategy(flow.scope.mirrored_view())

    @flow.global_function(func_config)
    def target_resize_bbox_scale_job(
        image_def=flow.MirroredTensorListDef(
            shape=tuple(image_shape), dtype=flow.float
        ),
        bbox_def=flow.MirroredTensorListDef(shape=tuple(bbox_shape), dtype=flow.float),
    ):
        images_buffer = flow.tensor_list_to_tensor_buffer(image_def)
        resized_images_buffer, new_size, scale = flow.image_target_resize(
            images_buffer, target_size, max_size
        )
        bbox_buffer = flow.tensor_list_to_tensor_buffer(bbox_def)
        scaled_bbox = flow.object_bbox_scale(bbox_buffer, scale)
        scaled_bbox_list = flow.tensor_buffer_to_tensor_list(
            scaled_bbox, shape=bbox_shape[1:], dtype=flow.float
        )
        return scaled_bbox_list, new_size

    input_image_list = [np.expand_dims(image, axis=0) for image in images]
    input_bbox_list = [np.expand_dims(bbox, axis=0) for bbox in bbox_list]
    output_bbox_list, output_image_size = target_resize_bbox_scale_job(
        [input_image_list], [input_bbox_list]
    ).get()
<<<<<<< HEAD
    return output_bbox_list.numpy_lists()[0], output_image_size.ndarray_list()[0]
=======
    return output_bbox_list.numpy_lists()[0], output_image_size.numpy_list()[0]
>>>>>>> 9e24e29e


def _compare_bbox_scale(
    test_case,
    anno_file,
    image_dir,
    batch_size,
    target_size,
    max_size,
    print_debug_info=False,
):
    images, bbox_list = _random_sample_images(anno_file, image_dir, batch_size)
    of_bbox_list, image_size_list = _of_target_resize_bbox_scale(
        images, bbox_list, target_size, max_size
    )

    for image, bbox, of_bbox, image_size in zip(
        images, bbox_list, of_bbox_list, image_size_list
    ):
        h, w = image_size
        oh, ow = image.shape[0:2]
        scale_h = h / oh
        scale_w = w / ow
        bbox[:, 0] *= scale_w
        bbox[:, 1] *= scale_h
        bbox[:, 2] *= scale_w
        bbox[:, 3] *= scale_h
        test_case.assertTrue(np.allclose(bbox, of_bbox))


def test_object_bbox_scale(test_case):
    _compare_bbox_scale(
        test_case,
        "/dataset/mscoco_2017/annotations/instances_val2017.json",
        "/dataset/mscoco_2017/val2017",
        4,
        800,
        1333,
    )<|MERGE_RESOLUTION|>--- conflicted
+++ resolved
@@ -112,11 +112,7 @@
     output_bbox_list, output_image_size = target_resize_bbox_scale_job(
         [input_image_list], [input_bbox_list]
     ).get()
-<<<<<<< HEAD
-    return output_bbox_list.numpy_lists()[0], output_image_size.ndarray_list()[0]
-=======
     return output_bbox_list.numpy_lists()[0], output_image_size.numpy_list()[0]
->>>>>>> 9e24e29e
 
 
 def _compare_bbox_scale(
