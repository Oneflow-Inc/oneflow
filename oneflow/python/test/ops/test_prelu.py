import oneflow as flow
import numpy as np
import os
from collections import OrderedDict 
from test_util import type_name_to_flow_type
from test_util import type_name_to_np_type

from test_util import GenArgList
<<<<<<< HEAD
from test_util import LoadSaveData
from test_util import Save


def _check(test_case, x, y, shared_axes):
    alpha_of = LoadSaveData("alpha")
    alpha = np.expand_dims(alpha_of, axis = 0)
    dy = LoadSaveData("loss_diff")
=======
import test_global_storage


def _check(test_case, x, y, shared_axes):
    alpha_of = test_global_storage.Get("alpha")
    alpha = np.expand_dims(alpha_of, axis = 0)
    dy = test_global_storage.Get("loss_diff")
>>>>>>> 8fb866f3
    np_prelu_out = np.where(x>0, x, x*alpha)
    np_prelu_x_diff = np.where(x>0, dy, dy*alpha)
    np_prelu_alpha_diff =  np.where(x>0, 0, dy*x)
    np_prelu_alpha_diff = np.add.reduce(np_prelu_alpha_diff, axis=shared_axes, keepdims=True)
    np_prelu_alpha_diff = np.add.reduce(np_prelu_alpha_diff, axis=0)
    test_case.assertTrue(np.allclose(np_prelu_out, y))
<<<<<<< HEAD
    test_case.assertTrue(np.allclose(np_prelu_x_diff, LoadSaveData("x_diff")))
    test_case.assertTrue(np.allclose(np_prelu_alpha_diff, LoadSaveData("alpha_diff")))
=======
    test_case.assertTrue(np.allclose(np_prelu_x_diff, test_global_storage.Get("x_diff")))
    test_case.assertTrue(np.allclose(np_prelu_alpha_diff, test_global_storage.Get("alpha_diff")))
>>>>>>> 8fb866f3

def _run_test(test_case, device_type, dtype, x_shape, shared_axes):
    assert device_type in ["gpu", "cpu"]
    flow.clear_default_session()
    func_config = flow.FunctionConfig()
    func_config.default_data_type(flow.float)
    func_config.train.primary_lr(1e-4)
    func_config.train.model_update_conf(dict(naive_conf={}))
    @flow.function(func_config)
    def PreluJob(x=flow.FixedTensorDef(x_shape, dtype=type_name_to_flow_type[dtype])):
        with flow.fixed_placement(device_type, "0:0"):
            x += flow.get_variable(name='v1', shape=(1,),
                                   dtype=type_name_to_flow_type[dtype], initializer=flow.zeros_initializer())
            loss = flow.layers.prelu(
                x, alpha_initializer=flow.random_uniform_initializer(minval=0.1,maxval=0.9), shared_axes=shared_axes, name="prelu")
            alpha_shape = list(x.shape[1:])
            if shared_axes is not None:
                for i in shared_axes:
                    alpha_shape[i - 1] = 1 
            alpha = flow.get_variable(
                "prelu-alpha",
                shape=tuple(alpha_shape),
                dtype=type_name_to_flow_type[dtype],
                initializer=flow.random_uniform_initializer(minval=0.1,maxval=0.9),
                )
            flow.losses.add_loss(loss)

            flow.watch(x, test_global_storage.Setter("x"))
            flow.watch_diff(x, test_global_storage.Setter("x_diff"))
            flow.watch(alpha, test_global_storage.Setter("alpha"))
            flow.watch_diff(alpha, test_global_storage.Setter("alpha_diff"))
            flow.watch(loss, test_global_storage.Setter("loss"))
            flow.watch_diff(loss, test_global_storage.Setter("loss_diff"))

            return loss
    check_point = flow.train.CheckPoint()
    check_point.init()
    x = (np.random.random(x_shape)-1).astype(type_name_to_np_type[dtype])
    y = PreluJob(x).get()
    _check(test_case, x, y.ndarray(), shared_axes)
   
def test_prelu(test_case):
    arg_dict = OrderedDict()
    arg_dict["test_case"] = [test_case]
    arg_dict["device_type"] = ["gpu", "cpu"]
    arg_dict["dtype"] = ["float32", "double"]
    arg_dict["x_shape"] = [(10, 32, 20, 20)]
    arg_dict["shared_axes"] = [(2,3), (1,), (1, 2), (1, 2, 3)]

    for arg in GenArgList(arg_dict):
        _run_test(*arg)<|MERGE_RESOLUTION|>--- conflicted
+++ resolved
@@ -6,16 +6,6 @@
 from test_util import type_name_to_np_type
 
 from test_util import GenArgList
-<<<<<<< HEAD
-from test_util import LoadSaveData
-from test_util import Save
-
-
-def _check(test_case, x, y, shared_axes):
-    alpha_of = LoadSaveData("alpha")
-    alpha = np.expand_dims(alpha_of, axis = 0)
-    dy = LoadSaveData("loss_diff")
-=======
 import test_global_storage
 
 
@@ -23,20 +13,14 @@
     alpha_of = test_global_storage.Get("alpha")
     alpha = np.expand_dims(alpha_of, axis = 0)
     dy = test_global_storage.Get("loss_diff")
->>>>>>> 8fb866f3
     np_prelu_out = np.where(x>0, x, x*alpha)
     np_prelu_x_diff = np.where(x>0, dy, dy*alpha)
     np_prelu_alpha_diff =  np.where(x>0, 0, dy*x)
     np_prelu_alpha_diff = np.add.reduce(np_prelu_alpha_diff, axis=shared_axes, keepdims=True)
     np_prelu_alpha_diff = np.add.reduce(np_prelu_alpha_diff, axis=0)
     test_case.assertTrue(np.allclose(np_prelu_out, y))
-<<<<<<< HEAD
-    test_case.assertTrue(np.allclose(np_prelu_x_diff, LoadSaveData("x_diff")))
-    test_case.assertTrue(np.allclose(np_prelu_alpha_diff, LoadSaveData("alpha_diff")))
-=======
     test_case.assertTrue(np.allclose(np_prelu_x_diff, test_global_storage.Get("x_diff")))
     test_case.assertTrue(np.allclose(np_prelu_alpha_diff, test_global_storage.Get("alpha_diff")))
->>>>>>> 8fb866f3
 
 def _run_test(test_case, device_type, dtype, x_shape, shared_axes):
     assert device_type in ["gpu", "cpu"]
