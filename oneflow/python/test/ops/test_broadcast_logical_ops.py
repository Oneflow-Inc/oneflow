--- conflicted
+++ resolved
@@ -4,11 +4,6 @@
 from collections import OrderedDict
 from test_util import type_name_to_flow_type
 from test_util import GenArgList
-<<<<<<< HEAD
-from test_util import LoadSaveData
-from test_util import Save
-=======
->>>>>>> 8fb866f3
 
 def test_naive(test_case):
     func_config = flow.FunctionConfig()
