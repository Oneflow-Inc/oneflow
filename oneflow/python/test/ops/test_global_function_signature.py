"""
Copyright 2020 The OneFlow Authors. All rights reserved.

Licensed under the Apache License, Version 2.0 (the "License");
you may not use this file except in compliance with the License.
You may obtain a copy of the License at

    http://www.apache.org/licenses/LICENSE-2.0

Unless required by applicable law or agreed to in writing, software
distributed under the License is distributed on an "AS IS" BASIS,
WITHOUT WARRANTIES OR CONDITIONS OF ANY KIND, either express or implied.
See the License for the specific language governing permissions and
limitations under the License.
"""
import oneflow as flow
import oneflow.typing as oft
import numpy as np
from typing import Tuple, Dict, List


def test_annotation_return_None(test_case):
    flow.config.gpu_device_num(1)

    @flow.global_function()
    def foo(x: oft.Numpy.Placeholder((10,))) -> None:
        pass

    data = np.ones((10,), dtype=np.float32)
    test_case.assertTrue(foo(data) is None)


def test_annotation_Numpy(test_case):
    flow.config.gpu_device_num(1)

    @flow.global_function()
    def foo(x: oft.Numpy.Placeholder((10,))) -> oft.Numpy:
        return x

    data = np.ones((10,), dtype=np.float32)
    test_case.assertTrue(np.array_equal(foo(data), data))


def test_annotation_ListNumpy(test_case):
    flow.config.gpu_device_num(1)

    func_config = flow.FunctionConfig()
    func_config.default_logical_view(flow.scope.mirrored_view())

    @flow.global_function(function_config=func_config)
    def foo(x: oft.ListNumpy.Placeholder((10,))) -> oft.ListNumpy:
        return x

    data = np.ones((10,), dtype=np.float32)
    test_case.assertTrue(np.array_equal(foo([data])[0], data))


def test_annotation_ListListNumpy(test_case):
    flow.config.gpu_device_num(1)

    func_config = flow.FunctionConfig()
    func_config.default_logical_view(flow.scope.mirrored_view())

    @flow.global_function(function_config=func_config)
    def foo(x: oft.ListListNumpy.Placeholder((10,))) -> oft.ListListNumpy:
        return x

    data = np.ones((10,), dtype=np.float32)
    test_case.assertTrue(np.array_equal(foo([[data]])[0][0], data))


def test_annotation_watch_Numpy(test_case):
    data = np.ones((10,), dtype=np.float32)

    def Watch(x: oft.Numpy):
        test_case.assertTrue(np.array_equal(x, data))

    flow.config.gpu_device_num(1)

    @flow.global_function()
    def foo(x: oft.Numpy.Placeholder((10,))) -> oft.Numpy:
        flow.watch(x, Watch)
        return x

    foo(data)


def test_annotation_watch_ListNumpy(test_case):
    data = np.ones((10,), dtype=np.float32)

    def Watch(x: oft.ListNumpy):
        test_case.assertTrue(np.array_equal(x[0], data))

    flow.config.gpu_device_num(1)

    func_config = flow.FunctionConfig()
    func_config.default_logical_view(flow.scope.mirrored_view())

    @flow.global_function(function_config=func_config)
    def foo(x: oft.ListNumpy.Placeholder((10,))) -> oft.ListNumpy:
        flow.watch(x, Watch)
        return x

    foo([data])


def test_annotation_watch_ListListNumpy(test_case):
    # TODO(lixinqi): fixed bugs
    return
    data = np.ones((10,), dtype=np.float32)

    def Watch(x: oft.ListListNumpy):
        test_case.assertTrue(np.array_equal(x[0][0], data))

    flow.config.gpu_device_num(1)
    func_config = flow.FunctionConfig()
    func_config.default_logical_view(flow.scope.mirrored_view())

    @flow.global_function(function_config=func_config)
    def foo(x: oft.ListListNumpy.Placeholder((10,))) -> oft.ListListNumpy:
        flow.watch(x, Watch)
        return x

    foo([[data]])


def test_annotation_Dict_Numpy(test_case):
    flow.config.gpu_device_num(1)

    @flow.global_function()
    def foo(x: oft.Numpy.Placeholder((10,))) -> Dict[str, oft.Numpy]:
        return {"x": x}

    data = np.ones((10,), dtype=np.float32)
    test_case.assertTrue(np.array_equal(foo(data)["x"], data))


def test_annotation_Dict_ListNumpy(test_case):
    flow.config.gpu_device_num(1)

    func_config = flow.FunctionConfig()
    func_config.default_logical_view(flow.scope.mirrored_view())

    @flow.global_function(function_config=func_config)
    def foo(x: oft.ListNumpy.Placeholder((10,))) -> Dict[str, oft.ListNumpy]:
        return {"x": x}

    data = np.ones((10,), dtype=np.float32)
    test_case.assertTrue(np.array_equal(foo([data])["x"][0], data))


def test_annotation_Dict_ListListNumpy(test_case):
    flow.config.gpu_device_num(1)
    func_config = flow.FunctionConfig()
    func_config.default_logical_view(flow.scope.mirrored_view())

    @flow.global_function(function_config=func_config)
    def foo(x: oft.ListListNumpy.Placeholder((10,))) -> Dict[str, oft.ListListNumpy]:
        return {"x": x}

    data = np.ones((10,), dtype=np.float32)
    test_case.assertTrue(np.array_equal(foo([[data]])["x"][0][0], data))


def test_annotation_Dict_Nesting_Numpy(test_case):
    flow.config.gpu_device_num(1)

    @flow.global_function()
    def foo(x: oft.Numpy.Placeholder((10,))) -> Dict[str, Dict[str, oft.Numpy]]:
        return {"x": {"x": x}}

    data = np.ones((10,), dtype=np.float32)
    test_case.assertTrue(np.array_equal(foo(data)["x"]["x"], data))


def test_annotation_Dict_Nesting_ListNumpy(test_case):
    flow.config.gpu_device_num(1)

    func_config = flow.FunctionConfig()
    func_config.default_logical_view(flow.scope.mirrored_view())

    @flow.global_function(function_config=func_config)
    def foo(x: oft.ListNumpy.Placeholder((10,))) -> Dict[str, Dict[str, oft.ListNumpy]]:
        return {"x": {"x": x}}

    data = np.ones((10,), dtype=np.float32)
    test_case.assertTrue(np.array_equal(foo([data])["x"]["x"][0], data))


def test_annotation_Dict_Nesting_ListListNumpy(test_case):
    flow.config.gpu_device_num(1)
    func_config = flow.FunctionConfig()
    func_config.default_logical_view(flow.scope.mirrored_view())

    @flow.global_function(function_config=func_config)
    def foo(
        x: oft.ListListNumpy.Placeholder((10,))
    ) -> Dict[str, Dict[str, oft.ListListNumpy]]:
        return {"x": {"x": x}}

    data = np.ones((10,), dtype=np.float32)
    test_case.assertTrue(np.array_equal(foo([[data]])["x"]["x"][0][0], data))


def test_annotation_Tuple_Numpy(test_case):
    flow.config.gpu_device_num(1)

    @flow.global_function()
    def foo(x: Tuple[oft.Numpy.Placeholder((10,))]) -> Tuple[oft.Numpy]:
        return x

    data = np.ones((10,), dtype=np.float32)
    test_case.assertTrue(np.array_equal(foo((data,))[0], data))


def test_annotation_Tuple_ListNumpy(test_case):
    flow.config.gpu_device_num(1)

    func_config = flow.FunctionConfig()
    func_config.default_logical_view(flow.scope.mirrored_view())

    @flow.global_function(function_config=func_config)
    def foo(x: Tuple[oft.ListNumpy.Placeholder((10,))]) -> Tuple[oft.ListNumpy]:
        return x

    data = np.ones((10,), dtype=np.float32)
    test_case.assertTrue(np.array_equal(foo(([data],))[0][0], data))


def test_annotation_Tuple_ListListNumpy(test_case):
    flow.config.gpu_device_num(1)
    func_config = flow.FunctionConfig()
    func_config.default_logical_view(flow.scope.mirrored_view())

    @flow.global_function(function_config=func_config)
    def foo(x: Tuple[oft.ListListNumpy.Placeholder((10,))]) -> Tuple[oft.ListListNumpy]:
        return x

    data = np.ones((10,), dtype=np.float32)
    test_case.assertTrue(np.array_equal(foo(([[data]],))[0][0][0], data))


def test_annotation_Callback_Numpy(test_case):
    data = np.ones((10,), dtype=np.float32)

    def Test(x: oft.Numpy):
        test_case.assertTrue(np.array_equal(x, data))

    flow.config.gpu_device_num(1)

    @flow.global_function()
    def foo(x: oft.Numpy.Placeholder((10,))) -> oft.Callback[oft.Numpy]:
        return x

    foo(data)(Test)


def test_annotation_Callback_ListNumpy(test_case):
    data = np.ones((10,), dtype=np.float32)

    def Test(x: oft.ListNumpy):
        test_case.assertTrue(np.array_equal(x[0], data))

    flow.config.gpu_device_num(1)

    func_config = flow.FunctionConfig()
    func_config.default_logical_view(flow.scope.mirrored_view())

    @flow.global_function(function_config=func_config)
    def foo(x: oft.ListNumpy.Placeholder((10,))) -> oft.Callback[oft.ListNumpy]:
        return x

    foo([data])(Test)


def test_annotation_Callback_ListListNumpy(test_case):
    data = np.ones((10,), dtype=np.float32)

    def Test(x: oft.ListListNumpy):
        test_case.assertTrue(np.array_equal(x[0][0], data))

    flow.config.gpu_device_num(1)
    func_config = flow.FunctionConfig()
    func_config.default_logical_view(flow.scope.mirrored_view())

    @flow.global_function(function_config=func_config)
    def foo(x: oft.ListListNumpy.Placeholder((10,))) -> oft.Callback[oft.ListListNumpy]:
        return x

    foo([[data]])(Test)


def test_annotation_Callback_Tuple_Numpy(test_case):
    data = np.ones((10,), dtype=np.float32)

    def Test(x: Tuple[oft.Numpy]):
        test_case.assertTrue(np.array_equal(x[0], data))

    flow.config.gpu_device_num(1)
    func_config = flow.FunctionConfig()
    func_config.default_logical_view(flow.scope.mirrored_view())

    @flow.global_function(function_config=func_config)
    def foo(x: oft.Numpy.Placeholder((10,))) -> oft.Callback[Tuple[oft.Numpy]]:
        return (x,)

    foo(data)(Test)


def test_annotation_Callback_Tuple_ListNumpy(test_case):
    data = np.ones((10,), dtype=np.float32)

    def Test(x: Tuple[oft.ListNumpy]):
        test_case.assertTrue(np.array_equal(x[0][0], data))

    flow.config.gpu_device_num(1)
    func_config = flow.FunctionConfig()
    func_config.default_logical_view(flow.scope.mirrored_view())

    @flow.global_function(function_config=func_config)
    def foo(x: oft.ListNumpy.Placeholder((10,))) -> oft.Callback[Tuple[oft.ListNumpy]]:
        return (x,)

    foo([data])(Test)


def test_annotation_Callback_Tuple_ListListNumpy(test_case):
    data = np.ones((10,), dtype=np.float32)

    def Test(x: Tuple[oft.ListListNumpy]):
        test_case.assertTrue(np.array_equal(x[0][0][0], data))

    flow.config.gpu_device_num(1)

    func_config = flow.FunctionConfig()
    func_config.default_logical_view(flow.scope.mirrored_view())

    @flow.global_function(function_config=func_config)
    def foo(
        x: oft.ListListNumpy.Placeholder((10,))
    ) -> oft.Callback[Tuple[oft.ListListNumpy]]:
        return (x,)

    foo([[data]])(Test)


<<<<<<< HEAD
def test_annotation_Bundle_Numpy(test_case):
    flow.config.gpu_device_num(1)

    @flow.global_function()
    def foo(x: oft.Numpy.Placeholder((10,))) -> oft.Bundle[oft.Numpy]:
        return x

    data = np.ones((10,), dtype=np.float32)
    test_case.assertTrue(np.array_equal(foo(data), data))


def test_annotation_Bundle_List_Numpy(test_case):
    flow.config.gpu_device_num(1)

    @flow.global_function()
    def foo(x: oft.Numpy.Placeholder((10,))) -> oft.Bundle[oft.Numpy]:
        return [x]

    data = np.ones((10,), dtype=np.float32)
    test_case.assertTrue(np.array_equal(foo(data)[0], data))


def test_annotation_Bundle_Dict_Numpy(test_case):
    flow.config.gpu_device_num(1)

    @flow.global_function()
    def foo(x: oft.Numpy.Placeholder((10,))) -> oft.Bundle[oft.Numpy]:
        return {"x": x}

    data = np.ones((10,), dtype=np.float32)
    test_case.assertTrue(np.array_equal(foo(data)["x"], data))


def test_annotation_Bundle_Tuple_Numpy(test_case):
    flow.config.gpu_device_num(1)

    @flow.global_function()
    def foo(x: oft.Numpy.Placeholder((10,))) -> oft.Bundle[oft.Numpy]:
        return (x,)

    data = np.ones((10,), dtype=np.float32)
    test_case.assertTrue(np.array_equal(foo(data)[0], data))


def test_annotation_Bundle_Mix_Nesting_Numpy(test_case):
    flow.config.gpu_device_num(1)

    @flow.global_function()
    def foo(x: oft.Numpy.Placeholder((10,))) -> oft.Bundle[oft.Numpy]:
        return (x, (x,), [x, x, x], {"x": {256: x}})

    data = np.ones((10,), dtype=np.float32)
    test_case.assertTrue(np.array_equal(foo(data)[0], data))
    test_case.assertTrue(np.array_equal(foo(data)[1][0], data))
    test_case.assertTrue(np.array_equal(foo(data)[2][0], data))
    test_case.assertTrue(np.array_equal(foo(data)[2][1], data))
    test_case.assertTrue(np.array_equal(foo(data)[2][2], data))
    test_case.assertTrue(np.array_equal(foo(data)[3]["x"][256], data))


def test_annotation_Bundle_ListNumpy(test_case):
=======
def test_annotation_return_List_Numpy(test_case):
    data = np.ones((10,), dtype=np.float32)

    flow.clear_default_session()
    flow.config.gpu_device_num(1)

    @flow.global_function()
    def foo(x: oft.Numpy.Placeholder(shape=data.shape)) -> List[oft.Numpy]:
        return [x, x, x]

    x, y, z = foo(data)
    test_case.assertTrue(np.array_equal(x, data))
    test_case.assertTrue(np.array_equal(y, data))
    test_case.assertTrue(np.array_equal(z, data))


def test_annotation_return_List_ListNumpy(test_case):
    data = np.ones((10,), dtype=np.float32)

    flow.clear_default_session()
>>>>>>> e3618206
    flow.config.gpu_device_num(1)
    func_config = flow.FunctionConfig()
    func_config.default_logical_view(flow.scope.mirrored_view())

    @flow.global_function(function_config=func_config)
<<<<<<< HEAD
    def foo(x: oft.ListNumpy.Placeholder((10,))) -> oft.Bundle[oft.ListNumpy]:
        return x

    data = np.ones((10,), dtype=np.float32)
    test_case.assertTrue(np.array_equal(foo([data])[0], data))


def test_annotation_Bundle_List_ListNumpy(test_case):
    flow.config.gpu_device_num(1)
    func_config = flow.FunctionConfig()
    func_config.default_logical_view(flow.scope.mirrored_view())

    @flow.global_function(function_config=func_config)
    def foo(x: oft.ListNumpy.Placeholder((10,))) -> oft.Bundle[oft.ListNumpy]:
        return [x]

    data = np.ones((10,), dtype=np.float32)
    test_case.assertTrue(np.array_equal(foo([data])[0][0], data))


def test_annotation_Bundle_Dict_ListNumpy(test_case):
=======
    def foo(x: oft.ListNumpy.Placeholder(shape=data.shape)) -> List[oft.ListNumpy]:
        return [x, x]

    x, y = foo([data])
    test_case.assertTrue(np.array_equal(x[0], data))
    test_case.assertTrue(np.array_equal(y[0], data))


def test_annotation_return_List_ListListNumpy(test_case):
    data = np.ones((10,), dtype=np.float32)

    flow.clear_default_session()
>>>>>>> e3618206
    flow.config.gpu_device_num(1)
    func_config = flow.FunctionConfig()
    func_config.default_logical_view(flow.scope.mirrored_view())

    @flow.global_function(function_config=func_config)
<<<<<<< HEAD
    def foo(x: oft.ListNumpy.Placeholder((10,))) -> oft.Bundle[oft.ListNumpy]:
        return {"x": x}

    data = np.ones((10,), dtype=np.float32)
    test_case.assertTrue(np.array_equal(foo([data])["x"][0], data))


def test_annotation_Bundle_Tuple_ListNumpy(test_case):
    flow.config.gpu_device_num(1)
    func_config = flow.FunctionConfig()
    func_config.default_logical_view(flow.scope.mirrored_view())

    @flow.global_function(function_config=func_config)
    def foo(x: oft.ListNumpy.Placeholder((10,))) -> oft.Bundle[oft.ListNumpy]:
        return (x,)

    data = np.ones((10,), dtype=np.float32)
    test_case.assertTrue(np.array_equal(foo([data])[0][0], data))


def test_annotation_Bundle_Mix_Nesting_ListNumpy(test_case):
=======
    def foo(
        x: oft.ListListNumpy.Placeholder(shape=data.shape),
    ) -> List[oft.ListListNumpy]:
        return [x, x]

    x, y = foo([[data]])
    test_case.assertTrue(np.array_equal(x[0][0], data))
    test_case.assertTrue(np.array_equal(y[0][0], data))


def test_annotation_return_List_Nesting_Tuple(test_case):
    x = np.random.rand(5).astype(np.float32)
    y = np.random.rand(10).astype(np.float32)

    flow.clear_default_session()
>>>>>>> e3618206
    flow.config.gpu_device_num(1)
    func_config = flow.FunctionConfig()
    func_config.default_logical_view(flow.scope.mirrored_view())

    @flow.global_function(function_config=func_config)
<<<<<<< HEAD
    def foo(x: oft.ListNumpy.Placeholder((10,))) -> oft.Bundle[oft.ListNumpy]:
        return (x, (x,), [x, x, x], {"x": {256: x}})

    data = np.ones((10,), dtype=np.float32)
    test_case.assertTrue(np.array_equal(foo([data])[0][0], data))
    test_case.assertTrue(np.array_equal(foo([data])[1][0][0], data))
    test_case.assertTrue(np.array_equal(foo([data])[2][0][0], data))
    test_case.assertTrue(np.array_equal(foo([data])[2][1][0], data))
    test_case.assertTrue(np.array_equal(foo([data])[2][2][0], data))
    test_case.assertTrue(np.array_equal(foo([data])[3]["x"][256][0], data))


def test_annotation_Bundle_ListListNumpy(test_case):
    flow.config.gpu_device_num(1)
    func_config = flow.FunctionConfig()
    func_config.default_logical_view(flow.scope.mirrored_view())

    @flow.global_function(function_config=func_config)
    def foo(x: oft.ListListNumpy.Placeholder((10,))) -> oft.Bundle[oft.ListListNumpy]:
        return x

    data = np.ones((10,), dtype=np.float32)
    test_case.assertTrue(np.array_equal(foo([[data]])[0][0], data))


def test_annotation_Bundle_List_ListListNumpy(test_case):
    flow.config.gpu_device_num(1)
    func_config = flow.FunctionConfig()
    func_config.default_logical_view(flow.scope.mirrored_view())

    @flow.global_function(function_config=func_config)
    def foo(x: oft.ListListNumpy.Placeholder((10,))) -> oft.Bundle[oft.ListListNumpy]:
        return [x]

    data = np.ones((10,), dtype=np.float32)
    test_case.assertTrue(np.array_equal(foo([[data]])[0][0][0], data))


def test_annotation_Bundle_Dict_ListListNumpy(test_case):
    flow.config.gpu_device_num(1)
    func_config = flow.FunctionConfig()
    func_config.default_logical_view(flow.scope.mirrored_view())

    @flow.global_function(function_config=func_config)
    def foo(x: oft.ListListNumpy.Placeholder((10,))) -> oft.Bundle[oft.ListListNumpy]:
        return {"x": x}

    data = np.ones((10,), dtype=np.float32)
    test_case.assertTrue(np.array_equal(foo([[data]])["x"][0][0], data))


def test_annotation_Bundle_Tuple_ListListNumpy(test_case):
    flow.config.gpu_device_num(1)
    func_config = flow.FunctionConfig()
    func_config.default_logical_view(flow.scope.mirrored_view())

    @flow.global_function(function_config=func_config)
    def foo(x: oft.ListListNumpy.Placeholder((10,))) -> oft.Bundle[oft.ListListNumpy]:
        return (x,)

    data = np.ones((10,), dtype=np.float32)
    test_case.assertTrue(np.array_equal(foo([[data]])[0][0][0], data))


def test_annotation_Bundle_Mix_Nesting_ListListNumpy(test_case):
    flow.config.gpu_device_num(1)
    func_config = flow.FunctionConfig()
    func_config.default_logical_view(flow.scope.mirrored_view())

    @flow.global_function(function_config=func_config)
    def foo(x: oft.ListListNumpy.Placeholder((10,))) -> oft.Bundle[oft.ListListNumpy]:
        return (x, (x,), [x, x, x], {"x": {256: x}})

    data = np.ones((10,), dtype=np.float32)
    test_case.assertTrue(np.array_equal(foo([[data]])[0][0][0], data))
    test_case.assertTrue(np.array_equal(foo([[data]])[1][0][0][0], data))
    test_case.assertTrue(np.array_equal(foo([[data]])[2][0][0][0], data))
    test_case.assertTrue(np.array_equal(foo([[data]])[2][1][0][0], data))
    test_case.assertTrue(np.array_equal(foo([[data]])[2][2][0][0], data))
    test_case.assertTrue(np.array_equal(foo([[data]])[3]["x"][256][0][0], data))
=======
    def foo(
        x: oft.Numpy.Placeholder(shape=x.shape),
        y: oft.ListNumpy.Placeholder(shape=y.shape),
    ) -> Tuple[List[oft.Numpy], List[oft.ListNumpy]]:
        return ([x, x, x], [y, y])

    x_list, y_list = foo(x, [y])
    test_case.assertTrue(np.array_equal(x_list[0], x))
    test_case.assertTrue(np.array_equal(x_list[1], x))
    test_case.assertTrue(np.array_equal(x_list[2], x))
    test_case.assertTrue(np.array_equal(y_list[0][0], y))
    test_case.assertTrue(np.array_equal(y_list[1][0], y))
>>>>>>> e3618206
<|MERGE_RESOLUTION|>--- conflicted
+++ resolved
@@ -344,7 +344,6 @@
     foo([[data]])(Test)
 
 
-<<<<<<< HEAD
 def test_annotation_Bundle_Numpy(test_case):
     flow.config.gpu_device_num(1)
 
@@ -406,34 +405,11 @@
 
 
 def test_annotation_Bundle_ListNumpy(test_case):
-=======
-def test_annotation_return_List_Numpy(test_case):
-    data = np.ones((10,), dtype=np.float32)
-
-    flow.clear_default_session()
-    flow.config.gpu_device_num(1)
-
-    @flow.global_function()
-    def foo(x: oft.Numpy.Placeholder(shape=data.shape)) -> List[oft.Numpy]:
-        return [x, x, x]
-
-    x, y, z = foo(data)
-    test_case.assertTrue(np.array_equal(x, data))
-    test_case.assertTrue(np.array_equal(y, data))
-    test_case.assertTrue(np.array_equal(z, data))
-
-
-def test_annotation_return_List_ListNumpy(test_case):
-    data = np.ones((10,), dtype=np.float32)
-
-    flow.clear_default_session()
->>>>>>> e3618206
-    flow.config.gpu_device_num(1)
-    func_config = flow.FunctionConfig()
-    func_config.default_logical_view(flow.scope.mirrored_view())
-
-    @flow.global_function(function_config=func_config)
-<<<<<<< HEAD
+    flow.config.gpu_device_num(1)
+    func_config = flow.FunctionConfig()
+    func_config.default_logical_view(flow.scope.mirrored_view())
+
+    @flow.global_function(function_config=func_config)
     def foo(x: oft.ListNumpy.Placeholder((10,))) -> oft.Bundle[oft.ListNumpy]:
         return x
 
@@ -455,26 +431,11 @@
 
 
 def test_annotation_Bundle_Dict_ListNumpy(test_case):
-=======
-    def foo(x: oft.ListNumpy.Placeholder(shape=data.shape)) -> List[oft.ListNumpy]:
-        return [x, x]
-
-    x, y = foo([data])
-    test_case.assertTrue(np.array_equal(x[0], data))
-    test_case.assertTrue(np.array_equal(y[0], data))
-
-
-def test_annotation_return_List_ListListNumpy(test_case):
-    data = np.ones((10,), dtype=np.float32)
-
-    flow.clear_default_session()
->>>>>>> e3618206
-    flow.config.gpu_device_num(1)
-    func_config = flow.FunctionConfig()
-    func_config.default_logical_view(flow.scope.mirrored_view())
-
-    @flow.global_function(function_config=func_config)
-<<<<<<< HEAD
+    flow.config.gpu_device_num(1)
+    func_config = flow.FunctionConfig()
+    func_config.default_logical_view(flow.scope.mirrored_view())
+
+    @flow.global_function(function_config=func_config)
     def foo(x: oft.ListNumpy.Placeholder((10,))) -> oft.Bundle[oft.ListNumpy]:
         return {"x": x}
 
@@ -496,29 +457,11 @@
 
 
 def test_annotation_Bundle_Mix_Nesting_ListNumpy(test_case):
-=======
-    def foo(
-        x: oft.ListListNumpy.Placeholder(shape=data.shape),
-    ) -> List[oft.ListListNumpy]:
-        return [x, x]
-
-    x, y = foo([[data]])
-    test_case.assertTrue(np.array_equal(x[0][0], data))
-    test_case.assertTrue(np.array_equal(y[0][0], data))
-
-
-def test_annotation_return_List_Nesting_Tuple(test_case):
-    x = np.random.rand(5).astype(np.float32)
-    y = np.random.rand(10).astype(np.float32)
-
-    flow.clear_default_session()
->>>>>>> e3618206
-    flow.config.gpu_device_num(1)
-    func_config = flow.FunctionConfig()
-    func_config.default_logical_view(flow.scope.mirrored_view())
-
-    @flow.global_function(function_config=func_config)
-<<<<<<< HEAD
+    flow.config.gpu_device_num(1)
+    func_config = flow.FunctionConfig()
+    func_config.default_logical_view(flow.scope.mirrored_view())
+
+    @flow.global_function(function_config=func_config)
     def foo(x: oft.ListNumpy.Placeholder((10,))) -> oft.Bundle[oft.ListNumpy]:
         return (x, (x,), [x, x, x], {"x": {256: x}})
 
@@ -599,7 +542,58 @@
     test_case.assertTrue(np.array_equal(foo([[data]])[2][1][0][0], data))
     test_case.assertTrue(np.array_equal(foo([[data]])[2][2][0][0], data))
     test_case.assertTrue(np.array_equal(foo([[data]])[3]["x"][256][0][0], data))
-=======
+
+
+def test_annotation_return_List_Numpy(test_case):
+    data = np.ones((10,), dtype=np.float32)
+
+    flow.clear_default_session()
+    flow.config.gpu_device_num(1)
+
+    @flow.global_function()
+    def foo(x: oft.Numpy.Placeholder(shape=data.shape)) -> List[oft.Numpy]:
+        return [x, x, x]
+
+    x, y, z = foo(data)
+    test_case.assertTrue(np.array_equal(x, data))
+    test_case.assertTrue(np.array_equal(y, data))
+    test_case.assertTrue(np.array_equal(z, data))
+
+
+def test_annotation_return_List_ListNumpy(test_case):
+    data = np.ones((10,), dtype=np.float32)
+
+    flow.clear_default_session()
+
+    def foo(x: oft.ListNumpy.Placeholder(shape=data.shape)) -> List[oft.ListNumpy]:
+        return [x, x]
+
+    x, y = foo([data])
+    test_case.assertTrue(np.array_equal(x[0], data))
+    test_case.assertTrue(np.array_equal(y[0], data))
+
+
+def test_annotation_return_List_ListListNumpy(test_case):
+    data = np.ones((10,), dtype=np.float32)
+
+    flow.clear_default_session()
+
+    def foo(
+        x: oft.ListListNumpy.Placeholder(shape=data.shape),
+    ) -> List[oft.ListListNumpy]:
+        return [x, x]
+
+    x, y = foo([[data]])
+    test_case.assertTrue(np.array_equal(x[0][0], data))
+    test_case.assertTrue(np.array_equal(y[0][0], data))
+
+
+def test_annotation_return_List_Nesting_Tuple(test_case):
+    x = np.random.rand(5).astype(np.float32)
+    y = np.random.rand(10).astype(np.float32)
+
+    flow.clear_default_session()
+
     def foo(
         x: oft.Numpy.Placeholder(shape=x.shape),
         y: oft.ListNumpy.Placeholder(shape=y.shape),
@@ -611,5 +605,4 @@
     test_case.assertTrue(np.array_equal(x_list[1], x))
     test_case.assertTrue(np.array_equal(x_list[2], x))
     test_case.assertTrue(np.array_equal(y_list[0][0], y))
-    test_case.assertTrue(np.array_equal(y_list[1][0], y))
->>>>>>> e3618206
+    test_case.assertTrue(np.array_equal(y_list[1][0], y))