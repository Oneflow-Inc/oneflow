"""
Copyright 2020 The OneFlow Authors. All rights reserved.

Licensed under the Apache License, Version 2.0 (the "License");
you may not use this file except in compliance with the License.
You may obtain a copy of the License at

    http://www.apache.org/licenses/LICENSE-2.0

Unless required by applicable law or agreed to in writing, software
distributed under the License is distributed on an "AS IS" BASIS,
WITHOUT WARRANTIES OR CONDITIONS OF ANY KIND, either express or implied.
See the License for the specific language governing permissions and
limitations under the License.
"""
import collections.abc
from itertools import repeat
import unittest
from typing import Tuple, Union
import tempfile

import numpy as np

import oneflow as flow
import oneflow.typing as tp


def np_relu(np_arr):
    return np.where(np_arr > 0, np_arr, 0)


@unittest.skipIf(
    not flow.unittest.env.eager_execution_enabled(),
    ".numpy() doesn't work in eager mode",
)
class TestModule(flow.unittest.TestCase):
    def test_nested_module(test_case):
        class CustomModule(flow.nn.Module):
            def __init__(self):
                super().__init__()
                self.relu = flow.nn.ReLU()

            def forward(self, x):
                return self.relu(x)

        m = CustomModule()
<<<<<<< HEAD
        x = flow.Tensor(1, 3, 4, 5)
        y = m(x)
        print(y.numpy())

    def test_conv2d(test_case):
        conv2d = flow.nn.Conv2d(3, 3, 3)
        x = flow.Tensor(1, 3, 4, 5)
        y = conv2d(x)
        print(y.numpy())
        print(conv2d.weight.numpy())
=======
        x = flow.Tensor(2, 3)
        flow.nn.init.uniform_(x, a=-1.0, b=1.0)
        y = m(x)
        test_case.assertTrue(np.array_equal(np_relu(x.numpy()), y.numpy()))
>>>>>>> 5c8708c8

    def test_relu(test_case):
        relu = flow.nn.ReLU()

        x = flow.Tensor(2, 3)
<<<<<<< HEAD
        y = relu(x)
        print(y.numpy())
=======
        flow.nn.init.uniform_(x, a=-1.0, b=1.0)
        y = relu(x)
        test_case.assertTrue(np.array_equal(np_relu(x.numpy()), y.numpy()))
>>>>>>> 5c8708c8

    def test_load_state_dict(test_case):
        class CustomModule(flow.nn.Module):
            def __init__(self):
                super().__init__()
                self.w = flow.nn.Parameter(flow.Tensor(2, 3))

            def forward(self):
                return self.w

        m = CustomModule()

        ones = np.ones((2, 3), dtype=np.float32)
        m.load_state_dict({"w": ones})
        y = m()
        test_case.assertTrue(np.array_equal(y.numpy(), ones))

        twos_tensor = flow.Tensor(ones * 2)
        m.load_state_dict({"w": twos_tensor})
        y = m()
        test_case.assertTrue(np.array_equal(y.numpy(), twos_tensor.numpy()))

    def test_state_dict(test_case):
        class CustomModule(flow.nn.Module):
            def __init__(self, param1, param2):
                super().__init__()
                self.param1 = param1
                self.param2 = param2

        tensor0 = flow.nn.Parameter(flow.Tensor(2, 3))
        tensor1 = flow.nn.Parameter(flow.Tensor(2, 3))
        sub_module = CustomModule(tensor0, tensor1)
        m = CustomModule(tensor1, sub_module)

        state_dict = m.state_dict()
        test_case.assertEqual(
            state_dict,
            {"param2.param1": tensor0, "param2.param2": tensor1, "param1": tensor1},
        )

    def test_save_load(test_case):
        class CustomModule(flow.nn.Module):
            def __init__(self):
                super().__init__()
                self.param = flow.nn.Parameter(flow.Tensor(2, 3))

            def forward(self):
                return self.param

        m1 = CustomModule()

        res1 = m1()

        with tempfile.TemporaryDirectory() as save_dir:
            flow.save(m1.state_dict(), save_dir)
            m2 = CustomModule()
            m2.load_state_dict(flow.load(save_dir))
            res2 = m2()

            test_case.assertTrue(np.array_equal(res1.numpy(), res2.numpy()))

    def test_parameter(test_case):
        shape = (3, 4)
        t = flow.Tensor(*shape)
        p = flow.nn.Parameter(t)
        test_case.assertEqual(type(p), flow.nn.Parameter)
        test_case.assertEqual(tuple(p.shape), shape)

    def test_module_forward(test_case):
        class CustomModule(flow.nn.Module):
            def __init__(self, w):
                super().__init__()
                self.w = w

            def forward(self, x):
                return x + self.w

        m = CustomModule(5)
        test_case.assertEqual(m(1), 6)

        m = CustomModule(4)
        test_case.assertEqual(m(3), 7)

    def test_train_eval(test_case):
        m = flow.nn.Module()
        test_case.assertEqual(m.training, True)
        m.train()
        test_case.assertEqual(m.training, True)
        m.eval()
        test_case.assertEqual(m.training, False)

    def test_module_setattr(test_case):
        class CustomModule(flow.nn.Module):
            def __init__(self, param1, param2):
                super().__init__()
                self.param1 = param1
                self.param2 = param2

        param0 = flow.nn.Parameter(flow.Tensor(2, 3))
        param1 = flow.nn.Parameter(flow.Tensor(2, 3))
        param2 = CustomModule(param0, param1)
        m = CustomModule(param1, param2)

        # m.parameters() contains param0 + param1 in submodule param2
        # and param1 in m
        params = list(m.parameters())
        test_case.assertEqual(len(params), 2)
        test_case.assertEqual(params[0], param1)
        test_case.assertEqual(params[1], param0)

        children = list(m.children())
        test_case.assertEqual(len(children), 1)
        child = children[0]
        test_case.assertEqual(child, param2)

        child_params = list(child.parameters())
        test_case.assertEqual(len(child_params), 2)
        test_case.assertEqual(child_params[0], param0)
        test_case.assertEqual(child_params[1], param1)

    def test_module_apply(test_case):
        class CustomModule(flow.nn.Module):
            def __init__(self):
                super().__init__()
                self.modules = flow.nn.Module()

        global module_num
        module_num = 0

        def get_module_num(m):
            global module_num
            module_num += 1

        net = CustomModule()
        net.apply(get_module_num)

        test_case.assertEqual(module_num, 2)

    # TODO: add more tests about module api


if __name__ == "__main__":
    unittest.main()<|MERGE_RESOLUTION|>--- conflicted
+++ resolved
@@ -44,36 +44,18 @@
                 return self.relu(x)
 
         m = CustomModule()
-<<<<<<< HEAD
-        x = flow.Tensor(1, 3, 4, 5)
-        y = m(x)
-        print(y.numpy())
-
-    def test_conv2d(test_case):
-        conv2d = flow.nn.Conv2d(3, 3, 3)
-        x = flow.Tensor(1, 3, 4, 5)
-        y = conv2d(x)
-        print(y.numpy())
-        print(conv2d.weight.numpy())
-=======
         x = flow.Tensor(2, 3)
         flow.nn.init.uniform_(x, a=-1.0, b=1.0)
         y = m(x)
         test_case.assertTrue(np.array_equal(np_relu(x.numpy()), y.numpy()))
->>>>>>> 5c8708c8
 
     def test_relu(test_case):
         relu = flow.nn.ReLU()
 
         x = flow.Tensor(2, 3)
-<<<<<<< HEAD
-        y = relu(x)
-        print(y.numpy())
-=======
         flow.nn.init.uniform_(x, a=-1.0, b=1.0)
         y = relu(x)
         test_case.assertTrue(np.array_equal(np_relu(x.numpy()), y.numpy()))
->>>>>>> 5c8708c8
 
     def test_load_state_dict(test_case):
         class CustomModule(flow.nn.Module):
