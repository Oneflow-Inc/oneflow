<<<<<<< HEAD
import oneflow as flow
import numpy as np
=======
import cv2
import numpy as np
import oneflow as flow
>>>>>>> 2e9e3ef8


def _of_image_batch_align(images, input_shape, output_shape, alignment):
    flow.clear_default_session()
    func_config = flow.FunctionConfig()
    func_config.default_data_type(flow.float)
    func_config.default_placement_scope(flow.fixed_placement("cpu", "0:0"))
    func_config.default_distribute_strategy(flow.distribute.mirrored_strategy())

    @flow.function(func_config)
    def image_batch_align_job(
        images_def=flow.MirroredTensorListDef(shape=input_shape, dtype=flow.float)
    ):
        images_buffer = flow.tensor_list_to_tensor_buffer(images_def)
        image = flow.image_batch_align(
            images_buffer, shape=output_shape[1:], dtype=flow.float, alignment=alignment
        )
        return image

    image = image_batch_align_job([images]).get()
    return image.ndarray_list()[0]


def _read_images_by_cv(image_files):
    import cv2
    images = [cv2.imread(image_file).astype(np.single) for image_file in image_files]
    return [np.expand_dims(image, axis=0) for image in images]


def _get_images_static_shape(images):
    image_shapes = [image.shape for image in images]
    image_static_shape = np.amax(image_shapes, axis=0)
    assert isinstance(
        image_static_shape, np.ndarray
    ), "image_shapes: {}, image_static_shape: {}".format(
        str(image_shapes), str(image_static_shape)
    )
    image_static_shape = image_static_shape.tolist()
    assert image_static_shape[0] == 1, str(image_static_shape)
    image_static_shape[0] = len(image_shapes)
    return image_static_shape


def _roundup(x, n):
    return int((x + n - 1) / n) * n


def _compare_image_batch_align(
    test_case, image_files, alignment, print_debug_info=False
):
    images = _read_images_by_cv(image_files)
    image_shape = _get_images_static_shape(images)
    assert len(image_shape) == 4
    aligned_image_shape = [
        image_shape[0],
        _roundup(image_shape[1], alignment),
        _roundup(image_shape[2], alignment),
        image_shape[3],
    ]

    if print_debug_info:
        print("image_shape:", image_shape)
        print("aligned_image_shape:", aligned_image_shape)

    image_tensor = _of_image_batch_align(
        images, tuple(image_shape), tuple(aligned_image_shape), alignment
    )
    test_case.assertTrue(np.array_equal(aligned_image_shape, image_tensor.shape))

    empty_image_array = np.zeros(aligned_image_shape, np.single)
    for empty_image, image in zip(empty_image_array, images):
        image = image.squeeze()
        empty_image[0 : image.shape[0], 0 : image.shape[1], :] = image

    test_case.assertTrue(np.array_equal(image_tensor, empty_image_array))


def test_image_batch_align(test_case):
    _compare_image_batch_align(
        test_case,
        [
            "/dataset/mscoco_2017/val2017/000000000139.jpg",
            "/dataset/mscoco_2017/val2017/000000000632.jpg",
            "/dataset/mscoco_2017/val2017/000000000785.jpg",
            "/dataset/mscoco_2017/val2017/000000001000.jpg",
        ],
        16,
        # True,
    )<|MERGE_RESOLUTION|>--- conflicted
+++ resolved
@@ -1,11 +1,6 @@
-<<<<<<< HEAD
-import oneflow as flow
-import numpy as np
-=======
 import cv2
 import numpy as np
 import oneflow as flow
->>>>>>> 2e9e3ef8
 
 
 def _of_image_batch_align(images, input_shape, output_shape, alignment):
@@ -30,7 +25,6 @@
 
 
 def _read_images_by_cv(image_files):
-    import cv2
     images = [cv2.imread(image_file).astype(np.single) for image_file in image_files]
     return [np.expand_dims(image, axis=0) for image in images]
 
