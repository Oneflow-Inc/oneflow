"""
Copyright 2020 The OneFlow Authors. All rights reserved.

Licensed under the Apache License, Version 2.0 (the "License");
you may not use this file except in compliance with the License.
You may obtain a copy of the License at

    http://www.apache.org/licenses/LICENSE-2.0

Unless required by applicable law or agreed to in writing, software
distributed under the License is distributed on an "AS IS" BASIS,
WITHOUT WARRANTIES OR CONDITIONS OF ANY KIND, either express or implied.
See the License for the specific language governing permissions and
limitations under the License.
"""
import unittest
import os
from collections import OrderedDict

import numpy as np
import oneflow as flow
import tensorflow as tf
import test_global_storage
from test_util import GenArgList


gpus = tf.config.experimental.list_physical_devices("GPU")
for gpu in gpus:
    tf.config.experimental.set_memory_growth(gpu, True)


def compare_with_tensorflow_rmsprop(
    device_type, x_shape, centered, decay_rate, learning_rate, train_iters
):
    assert device_type in ["gpu", "cpu"]
    flow.clear_default_session()
    func_config = flow.FunctionConfig()
    func_config.default_data_type(flow.float32)

    @flow.global_function(type="train", function_config=func_config)
    def testRmsprop(
        random_mask: flow.typing.Numpy.Placeholder(x_shape, dtype=flow.float32)
    ) -> flow.typing.Numpy:
        with flow.scope.placement(device_type, "0:0-0"):
            x = flow.get_variable(
                name="x",
                shape=x_shape,
                dtype=flow.float32,
                initializer=flow.random_uniform_initializer(minval=0, maxval=100),
                trainable=True,
            )
            loss = flow.math.reduce_mean(x * random_mask)
            flow.optimizer.RMSProp(
                flow.optimizer.PiecewiseConstantScheduler([], [learning_rate]),
                decay_rate=decay_rate,
                epsilon=0,
                centered=centered,
            ).minimize(loss)
            return x

    checkpoint = flow.train.CheckPoint()
    checkpoint.init()

    # generate random number sequences
    random_masks_seq = []
    for i in range(train_iters + 1):
        random_masks_seq.append(np.random.uniform(size=x_shape).astype(np.float32))

    init_value = None
    for i in range(train_iters + 1):
        x = testRmsprop(random_masks_seq[i])
        if i == 0:
            init_value = np.copy(x)

    var = tf.Variable(init_value)
    opt = tf.keras.optimizers.RMSprop(
        learning_rate=learning_rate,
        rho=decay_rate,
        momentum=0.0,
        epsilon=0,
        centered=centered,
    )

    for i in range(train_iters):
        with tf.GradientTape() as tape:
            random_mask = tf.Variable(random_masks_seq[i])
            loss = tf.reduce_mean(var * random_mask)
        gradients = tape.gradient(loss, var)
        opt.apply_gradients(zip([gradients], [var]))

    assert np.allclose(x.flatten(), var.numpy().flatten(), rtol=1e-3, atol=1e-3,), (
        x.flatten() - var.numpy().flatten()
    )


def compare_with_tensorflow_adam(
    device_type, x_shape, beta1, beta2, epsilon, learning_rate, train_iters
):
    assert device_type in ["gpu", "cpu"]
    flow.clear_default_session()
    func_config = flow.FunctionConfig()
    func_config.default_data_type(flow.float32)

    @flow.global_function(type="train", function_config=func_config)
    def testAdam(
        random_mask: flow.typing.Numpy.Placeholder(x_shape, dtype=flow.float32)
    ) -> flow.typing.Numpy:
        with flow.scope.placement(device_type, "0:0-0"):
            x = flow.get_variable(
                name="x",
                shape=x_shape,
                dtype=flow.float32,
                initializer=flow.random_uniform_initializer(minval=0, maxval=100),
                trainable=True,
            )
            loss = flow.math.reduce_mean(x * random_mask)
            flow.optimizer.Adam(
                flow.optimizer.PiecewiseConstantScheduler([], [learning_rate]),
                beta1=beta1,
                beta2=beta2,
                epsilon=epsilon,
                do_bias_correction=True,
            ).minimize(loss)
            return x

    checkpoint = flow.train.CheckPoint()
    checkpoint.init()

    # generate random number sequences
    random_masks_seq = []
    for i in range(train_iters + 1):
        random_masks_seq.append(np.random.uniform(size=x_shape).astype(np.float32))

    init_value = None
    for i in range(train_iters + 1):
        x = testAdam(random_masks_seq[i])
        if i == 0:
            init_value = np.copy(x)

    var = tf.Variable(init_value)
    opt = tf.keras.optimizers.Adam(
        learning_rate=learning_rate,
        beta_1=beta1,
        beta_2=beta2,
        epsilon=epsilon,
        amsgrad=False,
    )

    for i in range(train_iters):
        with tf.GradientTape() as tape:
            random_mask = tf.Variable(random_masks_seq[i])
            loss = tf.reduce_mean(var * random_mask)
        gradients = tape.gradient(loss, var)
        opt.apply_gradients(zip([gradients], [var]))

    assert np.allclose(x.flatten(), var.numpy().flatten(), rtol=1e-4, atol=1e-4,)


def compare_with_numpy_adamw(
    device_type,
    x_shape,
    beta1,
    beta2,
    epsilon,
    weight_decay,
    learning_rate,
    train_iters,
):
    assert device_type in ["gpu", "cpu"]
    flow.clear_default_session()
    func_config = flow.FunctionConfig()
    func_config.default_data_type(flow.float32)

    @flow.global_function(type="train", function_config=func_config)
    def testAdamW(
        random_mask: flow.typing.Numpy.Placeholder(x_shape, dtype=flow.float32)
    ) -> flow.typing.Numpy:
        with flow.scope.placement(device_type, "0:0-0"):
            x = flow.get_variable(
                name="x",
                shape=x_shape,
                dtype=flow.float32,
                initializer=flow.random_uniform_initializer(minval=0, maxval=100),
                trainable=True,
            )
            loss = flow.math.reduce_mean(x * random_mask)
            flow.optimizer.AdamW(
                flow.optimizer.PiecewiseConstantScheduler([], [learning_rate]),
                beta1=beta1,
                beta2=beta2,
                epsilon=epsilon,
                weight_decay=weight_decay,
                do_bias_correction=True,
            ).minimize(loss)
            return x

    checkpoint = flow.train.CheckPoint()
    checkpoint.init()

    # generate random number sequences
    random_masks_seq = []
    for i in range(train_iters + 1):
        random_masks_seq.append(np.random.uniform(size=x_shape).astype(np.float32))

    init_value = None
    for i in range(train_iters + 1):
        x = testAdamW(random_masks_seq[i])
        if i == 0:
            init_value = np.copy(x)

    def adamw_update_numpy(
        param,
        gradient,
        iter,
        m,
        v,
        lr=0.001,
        beta1=0.9,
        beta2=0.999,
        epsilon=1e-7,
        weight_decay=0.9,
    ):
        lr_t = lr * np.sqrt(1 - beta2 ** (iter + 1)) / (1 - beta1 ** (iter + 1))

        m_t = beta1 * m + (1 - beta1) * gradient
        v_t = beta2 * v + (1 - beta2) * gradient * gradient

        param_t = param - lr_t * (m_t / (np.sqrt(v_t) + epsilon) + weight_decay * param)
        return param_t, m_t, v_t

    param = init_value
    gradient = np.full(param.shape, 1.0 / np.prod(param.shape))
    m = np.zeros(param.shape)
    v = np.zeros(param.shape)
    for i in range(train_iters):
        param, m, v = adamw_update_numpy(
            param,
            gradient * random_masks_seq[i],
            i,
            m,
            v,
            learning_rate,
            beta1,
            beta2,
            epsilon,
            weight_decay,
        )

    assert np.allclose(x.flatten(), param.flatten(), rtol=1e-4, atol=1e-4,)


def compare_with_numpy_lazy_adam(
    device_type, x_shape, beta1, beta2, epsilon, learning_rate, train_iters,
):
    assert device_type in ["gpu", "cpu"]
    flow.clear_default_session()
    func_config = flow.FunctionConfig()
    func_config.default_data_type(flow.float32)

    @flow.global_function(type="train", function_config=func_config)
    def testLazyAdam() -> flow.typing.Numpy:
        with flow.scope.placement(device_type, "0:0-0"):
            x = flow.get_variable(
                name="x",
                shape=x_shape,
                dtype=flow.float32,
                initializer=flow.random_uniform_initializer(minval=0, maxval=100),
                trainable=True,
            )
            loss = flow.math.reduce_mean(x)

            flow.optimizer.LazyAdam(
                flow.optimizer.PiecewiseConstantScheduler([], [learning_rate]),
                beta1=beta1,
                beta2=beta2,
                epsilon=epsilon,
            ).minimize(loss)

            return x

    checkpoint = flow.train.CheckPoint()
    checkpoint.init()

    init_value = None
    for i in range(train_iters + 1):
        x = testLazyAdam()
        if i == 0:
            init_value = np.copy(x)

    def lazy_adam_update_numpy(
        param, gradient, iter, m, v, lr=0.001, beta1=0.9, beta2=0.999, epsilon=1e-7,
    ):

        lr_t = lr * np.sqrt(1 - beta2 ** (iter + 1)) / (1 - beta1 ** (iter + 1))

        m_t = np.copy(m)
        v_t = np.copy(v)

        m_t_o = beta1 * m + (1 - beta1) * gradient
        v_t_o = beta2 * v + (1 - beta2) * gradient * gradient

        m_t = m_t_o
        v_t = v_t_o

        param_t = np.copy(param)

        param_t_o = param - lr_t * m_t / (np.sqrt(v_t) + epsilon)

        param_t = param_t_o

        return param_t, m_t, v_t

    param = init_value
    gradient = np.full(param.shape, 1.0 / np.prod(param.shape))
    m = np.zeros(param.shape)
    v = np.zeros(param.shape)

    for i in range(train_iters):
        param, m, v = lazy_adam_update_numpy(
            param, gradient, i, m, v, learning_rate, beta1, beta2, epsilon
        )

    assert np.allclose(x.flatten(), param.flatten(), rtol=1e-4, atol=1e-4,)


def compare_with_numpy_lars(
    device_type,
    x_shape,
    momentum_beta,
    epsilon,
    lars_coefficient,
    learning_rate,
    train_iters,
):
    assert device_type in ["gpu", "cpu"]
    flow.clear_default_session()
    func_config = flow.FunctionConfig()
    func_config.default_data_type(flow.float32)

    @flow.global_function(type="train", function_config=func_config)
    def testLars(
        random_mask: flow.typing.Numpy.Placeholder(x_shape, dtype=flow.float32)
    ) -> flow.typing.Numpy:
        with flow.scope.placement(device_type, "0:0-0"):
            x = flow.get_variable(
                name="x",
                shape=x_shape,
                dtype=flow.float32,
                initializer=flow.random_uniform_initializer(minval=0, maxval=100),
                trainable=True,
            )
            loss = flow.math.reduce_mean(x * random_mask)

            flow.optimizer.LARS(
                flow.optimizer.PiecewiseConstantScheduler([], [learning_rate]),
                momentum_beta=momentum_beta,
                epsilon=epsilon,
                lars_coefficient=lars_coefficient,
            ).minimize(loss)
            return x

    checkpoint = flow.train.CheckPoint()
    checkpoint.init()

    # generate random number sequences
    random_masks_seq = []
    for i in range(train_iters + 1):
        random_masks_seq.append(np.random.uniform(size=x_shape).astype(np.float32))

    init_value = None
    for i in range(train_iters + 1):
        x = testLars(random_masks_seq[i])
        if i == 0:
            init_value = np.copy(x)

    def lars_update_numpy(
        param,
        gradient,
        iter,
        momentum,
        learning_rate=0.001,
        momentum_beta=0.9,
        epsilon=1e-9,
        lars_coefficient=0.0001,
    ):
        import math

        model_norm = math.sqrt(np.mean(param * param))
        model_diff_norm = math.sqrt(np.mean(gradient * gradient))

        local_learning_rate = (
            learning_rate * lars_coefficient * model_norm / (epsilon + model_diff_norm)
        )

        momentum_t = momentum_beta * momentum - local_learning_rate * gradient

        param_t = param + momentum_t

        return param_t, momentum_t

    param = init_value
    gradient = np.full(param.shape, 1.0 / np.prod(param.shape))
    momentum = np.zeros(param.shape)

    for i in range(train_iters):
        param, momentum = lars_update_numpy(
            param,
            gradient * random_masks_seq[i],
            i,
            momentum,
            learning_rate,
            momentum_beta,
            epsilon,
            lars_coefficient,
        )

    assert np.allclose(x.flatten(), param.flatten(), rtol=1e-4, atol=1e-4,)


def compare_with_tensorflow_sgd(
    device_type, x_shape, momentum, learning_rate, train_iters
):
    assert device_type in ["gpu", "cpu"]
    flow.clear_default_session()
    func_config = flow.FunctionConfig()
    func_config.default_data_type(flow.float32)

    @flow.global_function(type="train", function_config=func_config)
    def testSGD(
        random_mask: flow.typing.Numpy.Placeholder(x_shape, dtype=flow.float32)
    ) -> flow.typing.Numpy:
        with flow.scope.placement(device_type, "0:0-0"):
            x = flow.get_variable(
                name="x",
                shape=x_shape,
                dtype=flow.float32,
                initializer=flow.random_uniform_initializer(minval=0, maxval=100),
                trainable=True,
            )
            loss = flow.math.reduce_mean(x * random_mask)
            flow.optimizer.SGD(
                flow.optimizer.PiecewiseConstantScheduler([], [learning_rate]),
                momentum=momentum,
            ).minimize(loss)
            return x

    checkpoint = flow.train.CheckPoint()
    checkpoint.init()

    # generate random number sequences
    random_masks_seq = []
    for i in range(train_iters + 1):
        random_masks_seq.append(np.random.uniform(size=x_shape).astype(np.float32))

    init_value = None
    for i in range(train_iters + 1):
        x = testSGD(random_masks_seq[i])
        if i == 0:
            init_value = np.copy(x)

    var = tf.Variable(init_value)
    opt = tf.keras.optimizers.SGD(
        learning_rate=learning_rate, momentum=momentum, nesterov=False
    )

    for i in range(train_iters):
        with tf.GradientTape() as tape:
            random_mask = tf.Variable(random_masks_seq[i])
            loss = tf.reduce_mean(var * random_mask)
        gradients = tape.gradient(loss, var)
        opt.apply_gradients(zip([gradients], [var]))

    assert np.allclose(x.flatten(), var.numpy().flatten(), rtol=1e-4, atol=1e-4,)


def unique_grads(sparse_ids, sparse_grads):
    num_ids = np.prod(sparse_ids.shape)
    sparse_grads_shape = (num_ids,) + sparse_grads.shape[len(sparse_ids.shape) :]
    sparse_grads = sparse_grads.reshape(sparse_grads_shape)
    sparse_ids = sparse_ids.flatten()
    unique_dict = {}
    for i in range(num_ids):
        if sparse_ids[i] in unique_dict:
            unique_dict[sparse_ids[i]] += sparse_grads[i].copy()
        else:
            unique_dict[sparse_ids[i]] = sparse_grads[i].copy()
    return unique_dict


def compare_with_numpy_indexed_slices_sgd(
    device_type,
    model_shape,
    ids_shape,
    grad_shape,
    momentum_beta,
    learning_rate,
    train_iters,
    mul_scalar,
):
    assert device_type in ["gpu", "cpu"]
    flow.clear_default_session()
    func_config = flow.FunctionConfig()
    func_config.default_data_type(flow.float32)
    func_config.indexed_slices_optimizer_conf(
        dict(include_op_names=dict(op_name=["embeddings"]))
    )

    @flow.global_function(type="train", function_config=func_config)
    def testIndexedSlicesSGD(
        sparse_ids: flow.typing.Numpy.Placeholder(ids_shape, dtype=flow.int32),
    ) -> flow.typing.Numpy:
        with flow.scope.placement(device_type, "0:0"):
            embedding_table = flow.get_variable(
                name="embeddings",
                shape=model_shape,
                initializer=flow.random_uniform_initializer(minval=0, maxval=100),
            )
            embedding = flow.gather(
                params=embedding_table * mul_scalar, indices=sparse_ids
            )
            loss = flow.math.reduce_mean(embedding)
            flow.optimizer.SGD(
                flow.optimizer.PiecewiseConstantScheduler([], [learning_rate]),
                momentum=momentum_beta,
            ).minimize(loss)

            return embedding_table

    checkpoint = flow.train.CheckPoint()
    checkpoint.init()

    sparse_ids = np.random.randint(model_shape[0], size=ids_shape).astype(np.int32)

    init_value = None
    for i in range(train_iters + 1):
        x = testIndexedSlicesSGD(sparse_ids)
        if i == 0:
            init_value = np.copy(x)

    def indexed_slices_update_numpy(
        param, unique_dict, iter, momentum, lr=0.001, momentum_beta=0,
    ):
        param_t = np.copy(param)
        momentum_t = np.copy(momentum)
        for ids in unique_dict.keys():
            next_momentum = momentum_beta * momentum_t[ids] - lr * unique_dict[ids]
            momentum_t[ids] = next_momentum
            param_t_o = param[ids] + next_momentum
            param_t[ids] = param_t_o

        return param_t, momentum_t

    param = init_value
    gradient = np.full(grad_shape, float(mul_scalar) / np.prod(grad_shape))
    momentum = np.zeros(param.shape)
    unique_dict = unique_grads(sparse_ids, gradient)

    for i in range(train_iters):
        param, momentum = indexed_slices_update_numpy(
            param, unique_dict, i, momentum, learning_rate, momentum_beta
        )
    assert np.allclose(x.flatten(), param.flatten(), rtol=1e-4, atol=1e-4,)


def compare_with_numpy_indexed_slices_adam(
    device_type,
    model_shape,
    ids_shape,
    grad_shape,
    beta1,
    beta2,
    epsilon,
    learning_rate,
    train_iters,
    mul_scalar,
):
    assert device_type in ["gpu", "cpu"]
    flow.clear_default_session()
    func_config = flow.FunctionConfig()
    func_config.default_data_type(flow.float32)
    func_config.indexed_slices_optimizer_conf(
        dict(include_op_names=dict(op_name=["embeddings"]))
    )

    @flow.global_function(type="train", function_config=func_config)
    def testIndexedSlicesAdam(
        sparse_ids: flow.typing.Numpy.Placeholder(ids_shape, dtype=flow.int32),
    ) -> flow.typing.Numpy:
        with flow.scope.placement(device_type, "0:0"):
            embedding_table = flow.get_variable(
                name="embeddings",
                shape=model_shape,
                initializer=flow.random_uniform_initializer(minval=0, maxval=100),
            )
            embedding = flow.gather(
                params=embedding_table * mul_scalar, indices=sparse_ids
            )
            loss = flow.math.reduce_mean(embedding)

            flow.optimizer.Adam(
                flow.optimizer.PiecewiseConstantScheduler([], [learning_rate]),
                beta1=beta1,
                beta2=beta2,
                epsilon=epsilon,
                do_bias_correction=True,
            ).minimize(loss)

            return embedding_table

    checkpoint = flow.train.CheckPoint()
    checkpoint.init()

    sparse_ids = np.random.randint(model_shape[0], size=ids_shape).astype(np.int32)

    init_value = None
    for i in range(train_iters + 1):
        x = testIndexedSlicesAdam(sparse_ids)
        if i == 0:
            init_value = np.copy(x)

    def indexed_slices_update_numpy(
        param, unique_dict, iter, m, v, lr=0.001, beta1=0.9, beta2=0.999, epsilon=1e-7,
    ):
        param_t = np.copy(param)
        m_t = np.copy(m)
        v_t = np.copy(v)
        for ids in unique_dict.keys():
            lr_t = lr * np.sqrt(1 - beta2 ** (iter + 1)) / (1 - beta1 ** (iter + 1))
            m_t_o = beta1 * m[ids] + (1 - beta1) * unique_dict[ids]
            v_t_o = beta2 * v[ids] + (1 - beta2) * unique_dict[ids] * unique_dict[ids]
            m_t[ids] = m_t_o
            v_t[ids] = v_t_o
            param_t_o = param[ids] - lr_t * m_t[ids] / (np.sqrt(v_t[ids]) + epsilon)
            param_t[ids] = param_t_o

        return param_t, m_t, v_t

    param = init_value
    gradient = np.full(grad_shape, float(mul_scalar) / np.prod(grad_shape))
    m = np.zeros(param.shape)
    v = np.zeros(param.shape)
    unique_dict = unique_grads(sparse_ids, gradient)

    for i in range(train_iters):
        param, m, v = indexed_slices_update_numpy(
            param, unique_dict, i, m, v, learning_rate, beta1, beta2, epsilon
        )
    assert np.allclose(x.flatten(), param.flatten(), rtol=1e-4, atol=1e-4,)


<<<<<<< HEAD
@flow.unittest.skip_if_not_1n1d()
class TestOptimizers(flow.unittest.TestCase):
    def test_rmsprop(test_case):
        arg_dict = OrderedDict()
        arg_dict["device_type"] = ["cpu", "gpu"]
        arg_dict["x_shape"] = [(10,)]
        arg_dict["centered"] = [True, False]
        arg_dict["decay_rate"] = [0.9]
        arg_dict["learning_rate"] = [1]
        arg_dict["train_iters"] = [10]
        for arg in GenArgList(arg_dict):
            compare_with_tensorflow_rmsprop(*arg)

    def test_adam(test_case):
        arg_dict = OrderedDict()
        arg_dict["device_type"] = ["cpu", "gpu"]
        arg_dict["x_shape"] = [(10,)]
        arg_dict["beta1"] = [0.9]
        arg_dict["beta2"] = [0.99]
        arg_dict["epsilon"] = [1e-9]
        arg_dict["learning_rate"] = [1]
        arg_dict["train_iters"] = [10]
        for arg in GenArgList(arg_dict):
            compare_with_tensorflow_adam(*arg)

    def test_lazy_adam(test_case):
        arg_dict = OrderedDict()
        arg_dict["device_type"] = ["cpu", "gpu"]
        arg_dict["x_shape"] = [(10,)]
        arg_dict["beta1"] = [0.9]
        arg_dict["beta2"] = [0.99]
        arg_dict["epsilon"] = [1e-9]
        arg_dict["learning_rate"] = [1]
        arg_dict["train_iters"] = [10]
        for arg in GenArgList(arg_dict):
            compare_with_numpy_lazy_adam(*arg)

    def test_adamw(test_case):
        arg_dict = OrderedDict()
        arg_dict["device_type"] = ["cpu", "gpu"]
        arg_dict["x_shape"] = [(10,)]
        arg_dict["beta1"] = [0.9]
        arg_dict["beta2"] = [0.99]
        arg_dict["epsilon"] = [1e-9]
        arg_dict["weight_decay"] = [0.9]
        arg_dict["learning_rate"] = [1]
        arg_dict["train_iters"] = [10]
        for arg in GenArgList(arg_dict):
            compare_with_numpy_adamw(*arg)

    def test_lars(test_case):
        arg_dict = OrderedDict()
        arg_dict["device_type"] = ["cpu", "gpu"]
        arg_dict["x_shape"] = [(10,)]
        arg_dict["momentum_beta"] = [0.9]
        arg_dict["epsilon"] = [1e-9]
        arg_dict["lars_coefficient"] = [0.0001]
        arg_dict["learning_rate"] = [1]
        arg_dict["train_iters"] = [10]
        for arg in GenArgList(arg_dict):
            compare_with_numpy_lars(*arg)

    def test_sgd(test_case):
        arg_dict = OrderedDict()
        arg_dict["device_type"] = ["cpu", "gpu"]
        arg_dict["x_shape"] = [(10,)]
        arg_dict["momentum"] = [0.9, 0.0]
        arg_dict["learning_rate"] = [1]
        arg_dict["train_iters"] = [10]
        for arg in GenArgList(arg_dict):
            compare_with_tensorflow_sgd(*arg)

    def test_indexed_slices_sgd(test_case):
        arg_dict = OrderedDict()
        arg_dict["device_type"] = ["gpu", "cpu"]
        arg_dict["model_shape"] = [(200, 2)]
        arg_dict["ids"] = [(10, 4)]
        arg_dict["grad_shape"] = [(10, 4, 2)]
        arg_dict["momentum_beta"] = [0, 0.9]
        arg_dict["learning_rate"] = [1]
        arg_dict["train_iters"] = [10]
        arg_dict["mul_scalar"] = [1, 2]
        for arg in GenArgList(arg_dict):
            compare_with_numpy_indexed_slices_sgd(*arg)

    def test_indexed_slices_adam(test_case):
        arg_dict = OrderedDict()
        arg_dict["device_type"] = ["gpu", "cpu"]
        arg_dict["model_shape"] = [(200, 2)]
        arg_dict["ids"] = [(10, 4)]
        arg_dict["grad_shape"] = [(10, 4, 2)]
        arg_dict["beta1"] = [0.9]
        arg_dict["beta2"] = [0.99]
        arg_dict["epsilon"] = [1e-9]
        arg_dict["learning_rate"] = [1]
        arg_dict["train_iters"] = [10]
        arg_dict["mul_scalar"] = [1, 2]
        for arg in GenArgList(arg_dict):
            compare_with_numpy_indexed_slices_adam(*arg)


if __name__ == "__main__":
    unittest.main()
=======
def compare_with_flow_job_fused_sgd_model_update(
    device_type, x_shape, momentum, learning_rate, train_iters
):
    assert device_type in ["gpu", "cpu"]
    flow.clear_default_session()

    def flow_net(var_name, random_mask):
        with flow.scope.placement(device_type, "0:0-0"):
            x = flow.get_variable(
                name=var_name,
                shape=x_shape,
                dtype=flow.float32,
                initializer=flow.ones_initializer(),
                trainable=True,
            )
            constant_val = flow.constant(3.0, dtype=flow.float32, shape=(1,))
            x = x * constant_val
            x = x * 2.0
            if device_type == "gpu":
                x = flow.cast(x, flow.float16)
                x = flow.math.relu(x)
                x = flow.cast(x, flow.float)
            loss = flow.math.reduce_mean(x * random_mask)
            flow.optimizer.SGD(
                flow.optimizer.PiecewiseConstantScheduler([], [learning_rate]),
                momentum=momentum,
            ).minimize(loss)
            return x

    def make_sgd_job():
        func_config = flow.FunctionConfig()
        func_config.default_data_type(flow.float32)

        @flow.global_function(type="train", function_config=func_config)
        def testSGD(
            random_mask: flow.typing.Numpy.Placeholder(x_shape, dtype=flow.float32)
        ) -> flow.typing.Numpy:
            return flow_net("x1", random_mask)

        return testSGD

    def make_fused_sgd_job():
        func_config = flow.FunctionConfig()
        func_config.default_data_type(flow.float32)
        func_config.enable_fuse_model_update_ops(True)

        @flow.global_function(type="train", function_config=func_config)
        def testFusedSGD(
            random_mask: flow.typing.Numpy.Placeholder(x_shape, dtype=flow.float32)
        ) -> flow.typing.Numpy:
            return flow_net("x2", random_mask)

        return testFusedSGD

    sgd_job = make_sgd_job()
    fused_sgd_job = make_fused_sgd_job()
    checkpoint = flow.train.CheckPoint()
    checkpoint.init()

    # generate random number sequences
    random_masks_seq = []
    for i in range(train_iters + 1):
        random_masks_seq.append(np.random.uniform(size=x_shape).astype(np.float32))

    for i in range(train_iters + 1):
        var1 = sgd_job(random_masks_seq[i])

    for i in range(train_iters + 1):
        var2 = fused_sgd_job(random_masks_seq[i])
    assert np.allclose(var1.flatten(), var2.flatten(), rtol=1e-4, atol=1e-4,)


def compare_with_flow_job_fused_adam_model_update(
    device_type, x_shape, beta1, beta2, epsilon, learning_rate, train_iters
):
    assert device_type in ["gpu", "cpu"]
    flow.clear_default_session()

    def flow_net(var_name, random_mask):
        with flow.scope.placement(device_type, "0:0-0"):
            x = flow.get_variable(
                name=var_name,
                shape=x_shape,
                dtype=flow.float32,
                initializer=flow.ones_initializer(),
                trainable=True,
            )
            constant_val = flow.constant(3.0, dtype=flow.float32, shape=(1,))
            x = x * constant_val
            x = x * 2.0
            if device_type == "gpu":
                x = flow.cast(x, flow.float16)
                x = flow.math.relu(x)
                x = flow.cast(x, flow.float)
            loss = flow.math.reduce_mean(x * random_mask)
            flow.optimizer.Adam(
                flow.optimizer.PiecewiseConstantScheduler([], [learning_rate]),
                beta1=beta1,
                beta2=beta2,
                epsilon=epsilon,
                do_bias_correction=True,
            ).minimize(loss)
            return x

    def make_adam_job():
        func_config = flow.FunctionConfig()
        func_config.default_data_type(flow.float32)

        @flow.global_function(type="train", function_config=func_config)
        def testAdam(
            random_mask: flow.typing.Numpy.Placeholder(x_shape, dtype=flow.float32)
        ) -> flow.typing.Numpy:
            return flow_net("x1", random_mask)

        return testAdam

    def make_fused_adam_job():
        func_config = flow.FunctionConfig()
        func_config.default_data_type(flow.float32)
        func_config.enable_fuse_model_update_ops(True)

        @flow.global_function(type="train", function_config=func_config)
        def testFusedAdam(
            random_mask: flow.typing.Numpy.Placeholder(x_shape, dtype=flow.float32)
        ) -> flow.typing.Numpy:
            return flow_net("x2", random_mask)

        return testFusedAdam

    adam_job = make_adam_job()
    fused_adam_job = make_fused_adam_job()
    checkpoint = flow.train.CheckPoint()
    checkpoint.init()

    # generate random number sequences
    random_masks_seq = []
    for i in range(train_iters + 1):
        random_masks_seq.append(np.random.uniform(size=x_shape).astype(np.float32))

    for i in range(train_iters + 1):
        var1 = adam_job(random_masks_seq[i])

    for i in range(train_iters + 1):
        var2 = fused_adam_job(random_masks_seq[i])
    assert np.allclose(var1.flatten(), var2.flatten(), rtol=1e-4, atol=1e-4,)


def test_rmsprop(test_case):
    arg_dict = OrderedDict()
    arg_dict["device_type"] = ["cpu", "gpu"]
    arg_dict["x_shape"] = [(10,)]
    arg_dict["centered"] = [True, False]
    arg_dict["decay_rate"] = [0.9]
    arg_dict["learning_rate"] = [1]
    arg_dict["train_iters"] = [10]
    for arg in GenArgList(arg_dict):
        compare_with_tensorflow_rmsprop(*arg)


def test_adam(test_case):
    arg_dict = OrderedDict()
    arg_dict["device_type"] = ["cpu", "gpu"]
    arg_dict["x_shape"] = [(10,)]
    arg_dict["beta1"] = [0.9]
    arg_dict["beta2"] = [0.99]
    arg_dict["epsilon"] = [1e-9]
    arg_dict["learning_rate"] = [1]
    arg_dict["train_iters"] = [10]
    for arg in GenArgList(arg_dict):
        compare_with_tensorflow_adam(*arg)


def test_lazy_adam(test_case):
    arg_dict = OrderedDict()
    arg_dict["device_type"] = ["cpu", "gpu"]
    arg_dict["x_shape"] = [(10,)]
    arg_dict["beta1"] = [0.9]
    arg_dict["beta2"] = [0.99]
    arg_dict["epsilon"] = [1e-9]
    arg_dict["learning_rate"] = [1]
    arg_dict["train_iters"] = [10]
    for arg in GenArgList(arg_dict):
        compare_with_numpy_lazy_adam(*arg)


def test_adamw(test_case):
    arg_dict = OrderedDict()
    arg_dict["device_type"] = ["cpu", "gpu"]
    arg_dict["x_shape"] = [(10,)]
    arg_dict["beta1"] = [0.9]
    arg_dict["beta2"] = [0.99]
    arg_dict["epsilon"] = [1e-9]
    arg_dict["weight_decay"] = [0.9]
    arg_dict["learning_rate"] = [1]
    arg_dict["train_iters"] = [10]
    for arg in GenArgList(arg_dict):
        compare_with_numpy_adamw(*arg)


def test_lars(test_case):
    arg_dict = OrderedDict()
    arg_dict["device_type"] = ["cpu", "gpu"]
    arg_dict["x_shape"] = [(10,)]
    arg_dict["momentum_beta"] = [0.9]
    arg_dict["epsilon"] = [1e-9]
    arg_dict["lars_coefficient"] = [0.0001]
    arg_dict["learning_rate"] = [1]
    arg_dict["train_iters"] = [10]
    for arg in GenArgList(arg_dict):
        compare_with_numpy_lars(*arg)


def test_sgd(test_case):
    arg_dict = OrderedDict()
    arg_dict["device_type"] = ["cpu", "gpu"]
    arg_dict["x_shape"] = [(10,)]
    arg_dict["momentum"] = [0.9, 0.0]
    arg_dict["learning_rate"] = [1]
    arg_dict["train_iters"] = [10]
    for arg in GenArgList(arg_dict):
        compare_with_tensorflow_sgd(*arg)


def test_indexed_slices_sgd(test_case):
    arg_dict = OrderedDict()
    arg_dict["device_type"] = ["gpu", "cpu"]
    arg_dict["model_shape"] = [(200, 2)]
    arg_dict["ids"] = [(10, 4)]
    arg_dict["grad_shape"] = [(10, 4, 2)]
    arg_dict["momentum_beta"] = [0, 0.9]
    arg_dict["learning_rate"] = [1]
    arg_dict["train_iters"] = [10]
    arg_dict["mul_scalar"] = [1, 2]
    for arg in GenArgList(arg_dict):
        compare_with_numpy_indexed_slices_sgd(*arg)


def test_indexed_slices_adam(test_case):
    arg_dict = OrderedDict()
    arg_dict["device_type"] = ["gpu", "cpu"]
    arg_dict["model_shape"] = [(200, 2)]
    arg_dict["ids"] = [(10, 4)]
    arg_dict["grad_shape"] = [(10, 4, 2)]
    arg_dict["beta1"] = [0.9]
    arg_dict["beta2"] = [0.99]
    arg_dict["epsilon"] = [1e-9]
    arg_dict["learning_rate"] = [1]
    arg_dict["train_iters"] = [10]
    arg_dict["mul_scalar"] = [1, 2]
    for arg in GenArgList(arg_dict):
        compare_with_numpy_indexed_slices_adam(*arg)


def test_fused_sgd(test_case):
    arg_dict = OrderedDict()
    arg_dict["device_type"] = ["cpu", "gpu"]
    arg_dict["x_shape"] = [(10,)]
    arg_dict["momentum"] = [0.9, 0.0]
    arg_dict["learning_rate"] = [1]
    arg_dict["train_iters"] = [10]
    for arg in GenArgList(arg_dict):
        compare_with_flow_job_fused_sgd_model_update(*arg)


def test_fused_adam(test_case):
    arg_dict = OrderedDict()
    arg_dict["device_type"] = ["cpu", "gpu"]
    arg_dict["x_shape"] = [(10,)]
    arg_dict["beta1"] = [0.9]
    arg_dict["beta2"] = [0.99]
    arg_dict["epsilon"] = [1e-9]
    arg_dict["learning_rate"] = [1]
    arg_dict["train_iters"] = [10]
    for arg in GenArgList(arg_dict):
        compare_with_flow_job_fused_adam_model_update(*arg)
>>>>>>> 5a2ed96c
<|MERGE_RESOLUTION|>--- conflicted
+++ resolved
@@ -648,111 +648,6 @@
     assert np.allclose(x.flatten(), param.flatten(), rtol=1e-4, atol=1e-4,)
 
 
-<<<<<<< HEAD
-@flow.unittest.skip_if_not_1n1d()
-class TestOptimizers(flow.unittest.TestCase):
-    def test_rmsprop(test_case):
-        arg_dict = OrderedDict()
-        arg_dict["device_type"] = ["cpu", "gpu"]
-        arg_dict["x_shape"] = [(10,)]
-        arg_dict["centered"] = [True, False]
-        arg_dict["decay_rate"] = [0.9]
-        arg_dict["learning_rate"] = [1]
-        arg_dict["train_iters"] = [10]
-        for arg in GenArgList(arg_dict):
-            compare_with_tensorflow_rmsprop(*arg)
-
-    def test_adam(test_case):
-        arg_dict = OrderedDict()
-        arg_dict["device_type"] = ["cpu", "gpu"]
-        arg_dict["x_shape"] = [(10,)]
-        arg_dict["beta1"] = [0.9]
-        arg_dict["beta2"] = [0.99]
-        arg_dict["epsilon"] = [1e-9]
-        arg_dict["learning_rate"] = [1]
-        arg_dict["train_iters"] = [10]
-        for arg in GenArgList(arg_dict):
-            compare_with_tensorflow_adam(*arg)
-
-    def test_lazy_adam(test_case):
-        arg_dict = OrderedDict()
-        arg_dict["device_type"] = ["cpu", "gpu"]
-        arg_dict["x_shape"] = [(10,)]
-        arg_dict["beta1"] = [0.9]
-        arg_dict["beta2"] = [0.99]
-        arg_dict["epsilon"] = [1e-9]
-        arg_dict["learning_rate"] = [1]
-        arg_dict["train_iters"] = [10]
-        for arg in GenArgList(arg_dict):
-            compare_with_numpy_lazy_adam(*arg)
-
-    def test_adamw(test_case):
-        arg_dict = OrderedDict()
-        arg_dict["device_type"] = ["cpu", "gpu"]
-        arg_dict["x_shape"] = [(10,)]
-        arg_dict["beta1"] = [0.9]
-        arg_dict["beta2"] = [0.99]
-        arg_dict["epsilon"] = [1e-9]
-        arg_dict["weight_decay"] = [0.9]
-        arg_dict["learning_rate"] = [1]
-        arg_dict["train_iters"] = [10]
-        for arg in GenArgList(arg_dict):
-            compare_with_numpy_adamw(*arg)
-
-    def test_lars(test_case):
-        arg_dict = OrderedDict()
-        arg_dict["device_type"] = ["cpu", "gpu"]
-        arg_dict["x_shape"] = [(10,)]
-        arg_dict["momentum_beta"] = [0.9]
-        arg_dict["epsilon"] = [1e-9]
-        arg_dict["lars_coefficient"] = [0.0001]
-        arg_dict["learning_rate"] = [1]
-        arg_dict["train_iters"] = [10]
-        for arg in GenArgList(arg_dict):
-            compare_with_numpy_lars(*arg)
-
-    def test_sgd(test_case):
-        arg_dict = OrderedDict()
-        arg_dict["device_type"] = ["cpu", "gpu"]
-        arg_dict["x_shape"] = [(10,)]
-        arg_dict["momentum"] = [0.9, 0.0]
-        arg_dict["learning_rate"] = [1]
-        arg_dict["train_iters"] = [10]
-        for arg in GenArgList(arg_dict):
-            compare_with_tensorflow_sgd(*arg)
-
-    def test_indexed_slices_sgd(test_case):
-        arg_dict = OrderedDict()
-        arg_dict["device_type"] = ["gpu", "cpu"]
-        arg_dict["model_shape"] = [(200, 2)]
-        arg_dict["ids"] = [(10, 4)]
-        arg_dict["grad_shape"] = [(10, 4, 2)]
-        arg_dict["momentum_beta"] = [0, 0.9]
-        arg_dict["learning_rate"] = [1]
-        arg_dict["train_iters"] = [10]
-        arg_dict["mul_scalar"] = [1, 2]
-        for arg in GenArgList(arg_dict):
-            compare_with_numpy_indexed_slices_sgd(*arg)
-
-    def test_indexed_slices_adam(test_case):
-        arg_dict = OrderedDict()
-        arg_dict["device_type"] = ["gpu", "cpu"]
-        arg_dict["model_shape"] = [(200, 2)]
-        arg_dict["ids"] = [(10, 4)]
-        arg_dict["grad_shape"] = [(10, 4, 2)]
-        arg_dict["beta1"] = [0.9]
-        arg_dict["beta2"] = [0.99]
-        arg_dict["epsilon"] = [1e-9]
-        arg_dict["learning_rate"] = [1]
-        arg_dict["train_iters"] = [10]
-        arg_dict["mul_scalar"] = [1, 2]
-        for arg in GenArgList(arg_dict):
-            compare_with_numpy_indexed_slices_adam(*arg)
-
-
-if __name__ == "__main__":
-    unittest.main()
-=======
 def compare_with_flow_job_fused_sgd_model_update(
     device_type, x_shape, momentum, learning_rate, train_iters
 ):
@@ -900,132 +795,128 @@
     assert np.allclose(var1.flatten(), var2.flatten(), rtol=1e-4, atol=1e-4,)
 
 
-def test_rmsprop(test_case):
-    arg_dict = OrderedDict()
-    arg_dict["device_type"] = ["cpu", "gpu"]
-    arg_dict["x_shape"] = [(10,)]
-    arg_dict["centered"] = [True, False]
-    arg_dict["decay_rate"] = [0.9]
-    arg_dict["learning_rate"] = [1]
-    arg_dict["train_iters"] = [10]
-    for arg in GenArgList(arg_dict):
-        compare_with_tensorflow_rmsprop(*arg)
-
-
-def test_adam(test_case):
-    arg_dict = OrderedDict()
-    arg_dict["device_type"] = ["cpu", "gpu"]
-    arg_dict["x_shape"] = [(10,)]
-    arg_dict["beta1"] = [0.9]
-    arg_dict["beta2"] = [0.99]
-    arg_dict["epsilon"] = [1e-9]
-    arg_dict["learning_rate"] = [1]
-    arg_dict["train_iters"] = [10]
-    for arg in GenArgList(arg_dict):
-        compare_with_tensorflow_adam(*arg)
-
-
-def test_lazy_adam(test_case):
-    arg_dict = OrderedDict()
-    arg_dict["device_type"] = ["cpu", "gpu"]
-    arg_dict["x_shape"] = [(10,)]
-    arg_dict["beta1"] = [0.9]
-    arg_dict["beta2"] = [0.99]
-    arg_dict["epsilon"] = [1e-9]
-    arg_dict["learning_rate"] = [1]
-    arg_dict["train_iters"] = [10]
-    for arg in GenArgList(arg_dict):
-        compare_with_numpy_lazy_adam(*arg)
-
-
-def test_adamw(test_case):
-    arg_dict = OrderedDict()
-    arg_dict["device_type"] = ["cpu", "gpu"]
-    arg_dict["x_shape"] = [(10,)]
-    arg_dict["beta1"] = [0.9]
-    arg_dict["beta2"] = [0.99]
-    arg_dict["epsilon"] = [1e-9]
-    arg_dict["weight_decay"] = [0.9]
-    arg_dict["learning_rate"] = [1]
-    arg_dict["train_iters"] = [10]
-    for arg in GenArgList(arg_dict):
-        compare_with_numpy_adamw(*arg)
-
-
-def test_lars(test_case):
-    arg_dict = OrderedDict()
-    arg_dict["device_type"] = ["cpu", "gpu"]
-    arg_dict["x_shape"] = [(10,)]
-    arg_dict["momentum_beta"] = [0.9]
-    arg_dict["epsilon"] = [1e-9]
-    arg_dict["lars_coefficient"] = [0.0001]
-    arg_dict["learning_rate"] = [1]
-    arg_dict["train_iters"] = [10]
-    for arg in GenArgList(arg_dict):
-        compare_with_numpy_lars(*arg)
-
-
-def test_sgd(test_case):
-    arg_dict = OrderedDict()
-    arg_dict["device_type"] = ["cpu", "gpu"]
-    arg_dict["x_shape"] = [(10,)]
-    arg_dict["momentum"] = [0.9, 0.0]
-    arg_dict["learning_rate"] = [1]
-    arg_dict["train_iters"] = [10]
-    for arg in GenArgList(arg_dict):
-        compare_with_tensorflow_sgd(*arg)
-
-
-def test_indexed_slices_sgd(test_case):
-    arg_dict = OrderedDict()
-    arg_dict["device_type"] = ["gpu", "cpu"]
-    arg_dict["model_shape"] = [(200, 2)]
-    arg_dict["ids"] = [(10, 4)]
-    arg_dict["grad_shape"] = [(10, 4, 2)]
-    arg_dict["momentum_beta"] = [0, 0.9]
-    arg_dict["learning_rate"] = [1]
-    arg_dict["train_iters"] = [10]
-    arg_dict["mul_scalar"] = [1, 2]
-    for arg in GenArgList(arg_dict):
-        compare_with_numpy_indexed_slices_sgd(*arg)
-
-
-def test_indexed_slices_adam(test_case):
-    arg_dict = OrderedDict()
-    arg_dict["device_type"] = ["gpu", "cpu"]
-    arg_dict["model_shape"] = [(200, 2)]
-    arg_dict["ids"] = [(10, 4)]
-    arg_dict["grad_shape"] = [(10, 4, 2)]
-    arg_dict["beta1"] = [0.9]
-    arg_dict["beta2"] = [0.99]
-    arg_dict["epsilon"] = [1e-9]
-    arg_dict["learning_rate"] = [1]
-    arg_dict["train_iters"] = [10]
-    arg_dict["mul_scalar"] = [1, 2]
-    for arg in GenArgList(arg_dict):
-        compare_with_numpy_indexed_slices_adam(*arg)
-
-
-def test_fused_sgd(test_case):
-    arg_dict = OrderedDict()
-    arg_dict["device_type"] = ["cpu", "gpu"]
-    arg_dict["x_shape"] = [(10,)]
-    arg_dict["momentum"] = [0.9, 0.0]
-    arg_dict["learning_rate"] = [1]
-    arg_dict["train_iters"] = [10]
-    for arg in GenArgList(arg_dict):
-        compare_with_flow_job_fused_sgd_model_update(*arg)
-
-
-def test_fused_adam(test_case):
-    arg_dict = OrderedDict()
-    arg_dict["device_type"] = ["cpu", "gpu"]
-    arg_dict["x_shape"] = [(10,)]
-    arg_dict["beta1"] = [0.9]
-    arg_dict["beta2"] = [0.99]
-    arg_dict["epsilon"] = [1e-9]
-    arg_dict["learning_rate"] = [1]
-    arg_dict["train_iters"] = [10]
-    for arg in GenArgList(arg_dict):
-        compare_with_flow_job_fused_adam_model_update(*arg)
->>>>>>> 5a2ed96c
+@flow.unittest.skip_if_not_1n1d()
+class TestOptimizers(flow.unittest.TestCase):
+    def test_rmsprop(test_case):
+        arg_dict = OrderedDict()
+        arg_dict["device_type"] = ["cpu", "gpu"]
+        arg_dict["x_shape"] = [(10,)]
+        arg_dict["centered"] = [True, False]
+        arg_dict["decay_rate"] = [0.9]
+        arg_dict["learning_rate"] = [1]
+        arg_dict["train_iters"] = [10]
+        for arg in GenArgList(arg_dict):
+            compare_with_tensorflow_rmsprop(*arg)
+
+    def test_adam(test_case):
+        arg_dict = OrderedDict()
+        arg_dict["device_type"] = ["cpu", "gpu"]
+        arg_dict["x_shape"] = [(10,)]
+        arg_dict["beta1"] = [0.9]
+        arg_dict["beta2"] = [0.99]
+        arg_dict["epsilon"] = [1e-9]
+        arg_dict["learning_rate"] = [1]
+        arg_dict["train_iters"] = [10]
+        for arg in GenArgList(arg_dict):
+            compare_with_tensorflow_adam(*arg)
+
+    def test_lazy_adam(test_case):
+        arg_dict = OrderedDict()
+        arg_dict["device_type"] = ["cpu", "gpu"]
+        arg_dict["x_shape"] = [(10,)]
+        arg_dict["beta1"] = [0.9]
+        arg_dict["beta2"] = [0.99]
+        arg_dict["epsilon"] = [1e-9]
+        arg_dict["learning_rate"] = [1]
+        arg_dict["train_iters"] = [10]
+        for arg in GenArgList(arg_dict):
+            compare_with_numpy_lazy_adam(*arg)
+
+    def test_adamw(test_case):
+        arg_dict = OrderedDict()
+        arg_dict["device_type"] = ["cpu", "gpu"]
+        arg_dict["x_shape"] = [(10,)]
+        arg_dict["beta1"] = [0.9]
+        arg_dict["beta2"] = [0.99]
+        arg_dict["epsilon"] = [1e-9]
+        arg_dict["weight_decay"] = [0.9]
+        arg_dict["learning_rate"] = [1]
+        arg_dict["train_iters"] = [10]
+        for arg in GenArgList(arg_dict):
+            compare_with_numpy_adamw(*arg)
+
+    def test_lars(test_case):
+        arg_dict = OrderedDict()
+        arg_dict["device_type"] = ["cpu", "gpu"]
+        arg_dict["x_shape"] = [(10,)]
+        arg_dict["momentum_beta"] = [0.9]
+        arg_dict["epsilon"] = [1e-9]
+        arg_dict["lars_coefficient"] = [0.0001]
+        arg_dict["learning_rate"] = [1]
+        arg_dict["train_iters"] = [10]
+        for arg in GenArgList(arg_dict):
+            compare_with_numpy_lars(*arg)
+
+    def test_sgd(test_case):
+        arg_dict = OrderedDict()
+        arg_dict["device_type"] = ["cpu", "gpu"]
+        arg_dict["x_shape"] = [(10,)]
+        arg_dict["momentum"] = [0.9, 0.0]
+        arg_dict["learning_rate"] = [1]
+        arg_dict["train_iters"] = [10]
+        for arg in GenArgList(arg_dict):
+            compare_with_tensorflow_sgd(*arg)
+
+    def test_indexed_slices_sgd(test_case):
+        arg_dict = OrderedDict()
+        arg_dict["device_type"] = ["gpu", "cpu"]
+        arg_dict["model_shape"] = [(200, 2)]
+        arg_dict["ids"] = [(10, 4)]
+        arg_dict["grad_shape"] = [(10, 4, 2)]
+        arg_dict["momentum_beta"] = [0, 0.9]
+        arg_dict["learning_rate"] = [1]
+        arg_dict["train_iters"] = [10]
+        arg_dict["mul_scalar"] = [1, 2]
+        for arg in GenArgList(arg_dict):
+            compare_with_numpy_indexed_slices_sgd(*arg)
+
+    def test_indexed_slices_adam(test_case):
+        arg_dict = OrderedDict()
+        arg_dict["device_type"] = ["gpu", "cpu"]
+        arg_dict["model_shape"] = [(200, 2)]
+        arg_dict["ids"] = [(10, 4)]
+        arg_dict["grad_shape"] = [(10, 4, 2)]
+        arg_dict["beta1"] = [0.9]
+        arg_dict["beta2"] = [0.99]
+        arg_dict["epsilon"] = [1e-9]
+        arg_dict["learning_rate"] = [1]
+        arg_dict["train_iters"] = [10]
+        arg_dict["mul_scalar"] = [1, 2]
+        for arg in GenArgList(arg_dict):
+            compare_with_numpy_indexed_slices_adam(*arg)
+
+    def test_fused_sgd(test_case):
+        arg_dict = OrderedDict()
+        arg_dict["device_type"] = ["cpu", "gpu"]
+        arg_dict["x_shape"] = [(10,)]
+        arg_dict["momentum"] = [0.9, 0.0]
+        arg_dict["learning_rate"] = [1]
+        arg_dict["train_iters"] = [10]
+        for arg in GenArgList(arg_dict):
+            compare_with_flow_job_fused_sgd_model_update(*arg)
+
+    def test_fused_adam(test_case):
+        arg_dict = OrderedDict()
+        arg_dict["device_type"] = ["cpu", "gpu"]
+        arg_dict["x_shape"] = [(10,)]
+        arg_dict["beta1"] = [0.9]
+        arg_dict["beta2"] = [0.99]
+        arg_dict["epsilon"] = [1e-9]
+        arg_dict["learning_rate"] = [1]
+        arg_dict["train_iters"] = [10]
+        for arg in GenArgList(arg_dict):
+            compare_with_flow_job_fused_adam_model_update(*arg)
+
+
+if __name__ == "__main__":
+    unittest.main()