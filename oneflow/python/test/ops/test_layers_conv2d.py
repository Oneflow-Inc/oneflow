import os
import numpy as np
import tensorflow as tf
import oneflow as flow
from collections import OrderedDict 

from test_util import GenArgList
<<<<<<< HEAD
from test_util import LoadSaveData
from test_util import Save
=======
import test_global_storage
>>>>>>> 8fb866f3

gpus = tf.config.experimental.list_physical_devices("GPU")
for gpu in gpus:
    tf.config.experimental.set_memory_growth(gpu, True)


def grouped_convolution2D(inputs, filters, padding, num_groups,
                          strides=None,
                          dilation_rate=None):
    # Split input and outputs along their last dimension
    input_list = tf.split(inputs, num_groups, axis=-1)
    filter_list = tf.split(filters, num_groups, axis=-1)
    output_list = []

    # Perform a normal convolution on each split of the input and filters
    for conv_idx, (input_tensor, filter_tensor) in enumerate(zip(input_list, filter_list)):
        output_list.append(tf.nn.conv2d(
            input_tensor,
            filter_tensor,
            padding="VALID",
            strides=[1,1,1,1],
            data_format='NHWC',
        ))
    # Concatenate ouptputs along their last dimentsion
    outputs = tf.concat(output_list, axis=-1)
    return outputs

def compare_with_tensorflow(device_type, x_shape, filters, kernel_size, groups):
    assert device_type in ["gpu", "cpu"]
    flow.clear_default_session()
    func_config = flow.FunctionConfig()
    func_config.default_data_type(flow.float)
    func_config.train.primary_lr(1e-4)
    func_config.train.model_update_conf(dict(naive_conf={}))

    @flow.function(func_config)
    def ConvJob():
        with flow.device_prior_placement(device_type, "0:0"):
            x = flow.get_variable(
                "x",
                shape=x_shape,
                dtype=flow.float,
                initializer=flow.random_uniform_initializer(minval=0, maxval=100),
                trainable=True,
            )
            loss = flow.layers.conv2d(
                x, filters, kernel_size=kernel_size, strides=[1,1], padding="valid", data_format="NCHW", dilation_rate=1, groups=groups, use_bias=False, kernel_initializer=flow.random_uniform_initializer(minval=0, maxval=100), weight_name="conv2d_weight")
            weight_shape = (filters, x.static_shape[1]//groups, kernel_size, kernel_size)
            weight = flow.get_variable(
                "conv2d_weight",
                shape=weight_shape,
                dtype=flow.float,
                initializer=flow.random_uniform_initializer(minval=0, maxval=100),
            )
            flow.losses.add_loss(loss)

            flow.watch(x, test_global_storage.Setter("x"))
            flow.watch_diff(x, test_global_storage.Setter("x_diff"))
            flow.watch(weight, test_global_storage.Setter("weight"))
            flow.watch_diff(weight, test_global_storage.Setter("weight_diff"))
            flow.watch(loss, test_global_storage.Setter("loss"))
            flow.watch_diff(loss, test_global_storage.Setter("loss_diff"))

            return loss

    # OneFlow
    check_point = flow.train.CheckPoint()
    check_point.init()
    of_out = ConvJob().get()
    # TensorFlow
    with tf.GradientTape(persistent=True) as tape:
<<<<<<< HEAD
        x = tf.Variable(LoadSaveData("x").transpose(0, 2, 3, 1))
=======
        x = tf.Variable(test_global_storage.Get("x").transpose(0, 2, 3, 1))
>>>>>>> 8fb866f3
        assert groups > 0
        assert x_shape[1] % groups == 0
        assert filters % groups == 0
        if groups == 1:
<<<<<<< HEAD
            weight = tf.Variable(LoadSaveData("weight").transpose(2, 3, 1, 0))
            tf_out = tf.nn.conv2d(x, weight, strides=[1,1,1,1], padding="VALID", data_format='NHWC')
        else:
            weight = tf.Variable(LoadSaveData("weight").transpose(2, 3, 1, 0))
            tf_out = grouped_convolution2D(x, weight, padding="VALID", num_groups=groups)

    loss_diff = LoadSaveData("loss_diff").transpose(0, 2, 3, 1)
=======
            weight = tf.Variable(test_global_storage.Get("weight").transpose(2, 3, 1, 0))
            tf_out = tf.nn.conv2d(x, weight, strides=[1,1,1,1], padding="VALID", data_format='NHWC')
        else:
            weight = tf.Variable(test_global_storage.Get("weight").transpose(2, 3, 1, 0))
            tf_out = grouped_convolution2D(x, weight, padding="VALID", num_groups=groups)

    loss_diff = test_global_storage.Get("loss_diff").transpose(0, 2, 3, 1)
>>>>>>> 8fb866f3
    tf_x_diff = tape.gradient(tf_out, x, loss_diff)
    tf_weight_diff = tape.gradient(tf_out, weight, loss_diff)

    assert np.allclose(of_out.ndarray().transpose(0, 2, 3, 1), tf_out.numpy(), rtol=1e-5, atol=1e-5)
<<<<<<< HEAD
    of_x_diff_arr = LoadSaveData("x_diff").transpose(0, 2, 3, 1)
=======
    of_x_diff_arr = test_global_storage.Get("x_diff").transpose(0, 2, 3, 1)
>>>>>>> 8fb866f3
    tf_x_diff_arr = tf_x_diff.numpy()
    max_abs_diff = np.max(np.abs(of_x_diff_arr - tf_x_diff_arr))
    assert np.allclose(
        of_x_diff_arr, tf_x_diff_arr, rtol=1e-5, atol=1e-4
    )
    assert np.allclose(
<<<<<<< HEAD
        LoadSaveData("weight_diff").transpose(2, 3, 1, 0), tf_weight_diff.numpy(), rtol=1e-5, atol=1e-5
=======
        test_global_storage.Get("weight_diff").transpose(2, 3, 1, 0), tf_weight_diff.numpy(), rtol=1e-5, atol=1e-5
>>>>>>> 8fb866f3
    )


def test_conv1(test_case):
    arg_dict = OrderedDict()
    arg_dict["device_type"] = ["gpu"]
    arg_dict["x_shape"] = [(10, 32, 20, 20)]
    arg_dict["filters"] = [64]
    arg_dict["kernel_size"] = [3]
    arg_dict["groups"] = [1]
    for arg in GenArgList(arg_dict):
        compare_with_tensorflow(*arg)

def test_conv2(test_case):
    arg_dict = OrderedDict()
    arg_dict["device_type"] = ["gpu"]
    arg_dict["x_shape"] = [(10, 32, 20, 20)]
    arg_dict["filters"] = [64]
    arg_dict["kernel_size"] = [3]
    arg_dict["groups"] = [4]
    for arg in GenArgList(arg_dict):
        compare_with_tensorflow(*arg)

def test_conv3(test_case):
    arg_dict = OrderedDict()
    arg_dict["device_type"] = ["gpu"]
    arg_dict["x_shape"] = [(10, 32, 20, 20)]
    arg_dict["filters"] = [64]
    arg_dict["kernel_size"] = [3]
    arg_dict["groups"] = [8]
    for arg in GenArgList(arg_dict):
        compare_with_tensorflow(*arg)

def test_conv4(test_case):
    arg_dict = OrderedDict()
    arg_dict["device_type"] = ["gpu"]
    arg_dict["x_shape"] = [(10, 32, 20, 20)]
    arg_dict["filters"] = [64]
    arg_dict["kernel_size"] = [3]
    arg_dict["groups"] = [32]
    for arg in GenArgList(arg_dict):
        compare_with_tensorflow(*arg)

def test_conv5(test_case):
    arg_dict = OrderedDict()
    arg_dict["device_type"] = ["gpu"]
    arg_dict["x_shape"] = [(10, 32, 20, 20)]
    arg_dict["filters"] = [64]
    arg_dict["kernel_size"] = [1]
    arg_dict["groups"] = [8]
    for arg in GenArgList(arg_dict):
        compare_with_tensorflow(*arg)

def test_conv6(test_case):
    arg_dict = OrderedDict()
    arg_dict["device_type"] = ["gpu"]
    arg_dict["x_shape"] = [(10, 32, 20, 20)]
    arg_dict["filters"] = [64]
    arg_dict["kernel_size"] = [1]
    arg_dict["groups"] = [32]
    for arg in GenArgList(arg_dict):
        compare_with_tensorflow(*arg)<|MERGE_RESOLUTION|>--- conflicted
+++ resolved
@@ -5,12 +5,7 @@
 from collections import OrderedDict 
 
 from test_util import GenArgList
-<<<<<<< HEAD
-from test_util import LoadSaveData
-from test_util import Save
-=======
 import test_global_storage
->>>>>>> 8fb866f3
 
 gpus = tf.config.experimental.list_physical_devices("GPU")
 for gpu in gpus:
@@ -82,24 +77,11 @@
     of_out = ConvJob().get()
     # TensorFlow
     with tf.GradientTape(persistent=True) as tape:
-<<<<<<< HEAD
-        x = tf.Variable(LoadSaveData("x").transpose(0, 2, 3, 1))
-=======
         x = tf.Variable(test_global_storage.Get("x").transpose(0, 2, 3, 1))
->>>>>>> 8fb866f3
         assert groups > 0
         assert x_shape[1] % groups == 0
         assert filters % groups == 0
         if groups == 1:
-<<<<<<< HEAD
-            weight = tf.Variable(LoadSaveData("weight").transpose(2, 3, 1, 0))
-            tf_out = tf.nn.conv2d(x, weight, strides=[1,1,1,1], padding="VALID", data_format='NHWC')
-        else:
-            weight = tf.Variable(LoadSaveData("weight").transpose(2, 3, 1, 0))
-            tf_out = grouped_convolution2D(x, weight, padding="VALID", num_groups=groups)
-
-    loss_diff = LoadSaveData("loss_diff").transpose(0, 2, 3, 1)
-=======
             weight = tf.Variable(test_global_storage.Get("weight").transpose(2, 3, 1, 0))
             tf_out = tf.nn.conv2d(x, weight, strides=[1,1,1,1], padding="VALID", data_format='NHWC')
         else:
@@ -107,27 +89,18 @@
             tf_out = grouped_convolution2D(x, weight, padding="VALID", num_groups=groups)
 
     loss_diff = test_global_storage.Get("loss_diff").transpose(0, 2, 3, 1)
->>>>>>> 8fb866f3
     tf_x_diff = tape.gradient(tf_out, x, loss_diff)
     tf_weight_diff = tape.gradient(tf_out, weight, loss_diff)
 
     assert np.allclose(of_out.ndarray().transpose(0, 2, 3, 1), tf_out.numpy(), rtol=1e-5, atol=1e-5)
-<<<<<<< HEAD
-    of_x_diff_arr = LoadSaveData("x_diff").transpose(0, 2, 3, 1)
-=======
     of_x_diff_arr = test_global_storage.Get("x_diff").transpose(0, 2, 3, 1)
->>>>>>> 8fb866f3
     tf_x_diff_arr = tf_x_diff.numpy()
     max_abs_diff = np.max(np.abs(of_x_diff_arr - tf_x_diff_arr))
     assert np.allclose(
         of_x_diff_arr, tf_x_diff_arr, rtol=1e-5, atol=1e-4
     )
     assert np.allclose(
-<<<<<<< HEAD
-        LoadSaveData("weight_diff").transpose(2, 3, 1, 0), tf_weight_diff.numpy(), rtol=1e-5, atol=1e-5
-=======
         test_global_storage.Get("weight_diff").transpose(2, 3, 1, 0), tf_weight_diff.numpy(), rtol=1e-5, atol=1e-5
->>>>>>> 8fb866f3
     )
 
 
