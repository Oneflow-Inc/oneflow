--- conflicted
+++ resolved
@@ -4,12 +4,7 @@
 import tensorflow as tf
 from collections import OrderedDict
 from test_util import GenArgList
-<<<<<<< HEAD
-from test_util import LoadSaveData
-from test_util import Save
-=======
 import test_global_storage
->>>>>>> 8fb866f3
 
 def compare_with_tensorflow(device_type, input_shape, perm):
     assert device_type in ["gpu", "cpu"]
@@ -48,15 +43,6 @@
     of_out = TransposeJob().get()
     # TensorFlow
     with tf.GradientTape(persistent=True) as tape:
-<<<<<<< HEAD
-        x = tf.Variable(LoadSaveData("x"))
-        tf_out = tf.transpose(x, perm)
-    loss_diff = LoadSaveData("loss_diff")
-    tf_x_diff = tape.gradient(tf_out, x, loss_diff)
-
-    assert np.allclose(of_out.ndarray(), tf_out.numpy(), rtol=1e-5, atol=1e-5)
-    assert np.allclose(LoadSaveData("x_diff"), tf_x_diff.numpy(), rtol=1e-5, atol=1e-5)
-=======
         x = tf.Variable(test_global_storage.Get("x"))
         tf_out = tf.transpose(x, perm)
     loss_diff = test_global_storage.Get("loss_diff")
@@ -64,7 +50,6 @@
 
     assert np.allclose(of_out.ndarray(), tf_out.numpy(), rtol=1e-5, atol=1e-5)
     assert np.allclose(test_global_storage.Get("x_diff"), tf_x_diff.numpy(), rtol=1e-5, atol=1e-5)
->>>>>>> 8fb866f3
 
 
 def test_transpose(test_case):
