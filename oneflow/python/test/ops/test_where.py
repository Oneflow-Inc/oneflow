--- conflicted
+++ resolved
@@ -3,13 +3,9 @@
 import numpy as np
 import oneflow as flow
 import tensorflow as tf
-<<<<<<< HEAD
 
 from collections import OrderedDict
 from test_util import GenArgDict
-=======
-from test_util import GenArgList
->>>>>>> 9ccd95ff
 
 gpus = tf.config.experimental.list_physical_devices("GPU")
 for gpu in gpus:
@@ -28,10 +24,7 @@
     x,
     y,
     device_type="gpu",
-<<<<<<< HEAD
     machine_device_ids="0:0",
-=======
->>>>>>> 9ccd95ff
     dynamic=False,
     dz_dx_watcher=None,
     dz_dy_watcher=None,
@@ -119,7 +112,6 @@
 
 
 def _compare_with_tf(
-<<<<<<< HEAD
     test_case,
     cond_shape,
     x_shape,
@@ -128,9 +120,6 @@
     machine_device_ids="0:0",
     dynamic=False,
     verbose=False,
-=======
-    test_case, cond_shape, x_shape, y_shape, device_type, dynamic, verbose=False
->>>>>>> 9ccd95ff
 ):
     condition, x, y = _random_input(cond_shape, x_shape, y_shape)
 
@@ -147,15 +136,8 @@
         if verbose:
             print("condition:", condition)
             print("tf_dz_dx:", dz_dx.numpy())
-<<<<<<< HEAD
             print("of_dz_dx:", dz_dx_blob.ndarray_list()[0] if dynamic else dz_dx_blob.ndarray())
 
-=======
-            print(
-                "of_dz_dx:",
-                dz_dx_blob.ndarray_list()[0] if dynamic else dz_dx_blob.ndarray(),
-            )
->>>>>>> 9ccd95ff
         test_case.assertTrue(
             np.array_equal(
                 dz_dx.numpy(),
@@ -167,15 +149,8 @@
         if verbose:
             print("condition:", condition)
             print("tf_dz_dy:", dz_dy.numpy())
-<<<<<<< HEAD
             print("of_dz_dy:", dz_dy_blob.ndarray_list()[0] if dynamic else dz_dy_blob.ndarray())
 
-=======
-            print(
-                "of_dz_dy:",
-                dz_dy_blob.ndarray_list()[0] if dynamic else dz_dy_blob.ndarray(),
-            )
->>>>>>> 9ccd95ff
         test_case.assertTrue(
             np.array_equal(
                 dz_dy.numpy(),
@@ -184,11 +159,7 @@
         )
 
     of_z = _of_where(
-<<<<<<< HEAD
         condition, x, y, device_type, machine_device_ids, dynamic, compare_dz_dx, compare_dz_dy
-=======
-        condition, x, y, device_type, dynamic, compare_dz_dx, compare_dz_dy
->>>>>>> 9ccd95ff
     )
     test_case.assertTrue(np.array_equal(z.numpy(), of_z))
 
