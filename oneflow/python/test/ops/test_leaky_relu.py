--- conflicted
+++ resolved
@@ -6,12 +6,7 @@
 from test_util import type_name_to_flow_type
 
 from test_util import GenArgList
-<<<<<<< HEAD
-from test_util import LoadSaveData
-from test_util import Save
-=======
 import test_global_storage
->>>>>>> 8fb866f3
 
 gpus = tf.config.experimental.list_physical_devices("GPU")
 for gpu in gpus:
@@ -52,15 +47,6 @@
     of_out = LeakyReluJob().get()
     # TensorFlow
     with tf.GradientTape(persistent=True) as tape:
-<<<<<<< HEAD
-        x = tf.Variable(LoadSaveData("x"))
-        tf_out = tf.nn.leaky_relu(x, alpha)
-    loss_diff = LoadSaveData("loss_diff")
-    tf_x_diff = tape.gradient(tf_out, x, loss_diff)
-    assert np.allclose(of_out.ndarray(), tf_out.numpy(), rtol=1e-5, atol=1e-5)
-    assert np.allclose(
-        LoadSaveData("x_diff"), tf_x_diff.numpy(), rtol=1e-5, atol=1e-5
-=======
         x = tf.Variable(test_global_storage.Get("x"))
         tf_out = tf.nn.leaky_relu(x, alpha)
     loss_diff = test_global_storage.Get("loss_diff")
@@ -68,7 +54,6 @@
     assert np.allclose(of_out.ndarray(), tf_out.numpy(), rtol=1e-5, atol=1e-5)
     assert np.allclose(
         test_global_storage.Get("x_diff"), tf_x_diff.numpy(), rtol=1e-5, atol=1e-5
->>>>>>> 8fb866f3
     )
 
 def test_leaky_relu(test_case):
