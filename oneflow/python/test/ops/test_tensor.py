--- conflicted
+++ resolved
@@ -72,7 +72,7 @@
         not flow.unittest.env.eager_execution_enabled(),
         "numpy doesn't work in lazy mode",
     )
-<<<<<<< HEAD
+
     def test_indexing(test_case):
         class SliceExtracter:
             def __getitem__(self, key):
@@ -123,7 +123,7 @@
         x.set_is_consistent(True)
         test_case.assertTrue(not x.is_cuda)
         x.determine()
-=======
+
     def test_user_defined_data(test_case):
         list_data = [5, 5]
         tuple_data = (5, 5)
@@ -135,7 +135,6 @@
         test_case.assertTrue(np.array_equal(x.numpy(), 5 * np.ones(x.shape)))
         test_case.assertTrue(np.array_equal(y.numpy(), 5 * np.ones(y.shape)))
         test_case.assertTrue(np.array_equal(z.numpy(), 5 * np.ones(z.shape)))
->>>>>>> 81358037
 
 
 if __name__ == "__main__":
