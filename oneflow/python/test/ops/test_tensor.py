"""
Copyright 2020 The OneFlow Authors. All rights reserved.

Licensed under the Apache License, Version 2.0 (the "License");
you may not use this file except in compliance with the License.
You may obtain a copy of the License at

    http://www.apache.org/licenses/LICENSE-2.0

Unless required by applicable law or agreed to in writing, software
distributed under the License is distributed on an "AS IS" BASIS,
WITHOUT WARRANTIES OR CONDITIONS OF ANY KIND, either express or implied.
See the License for the specific language governing permissions and
limitations under the License.
"""
import unittest
import oneflow as flow
import numpy as np
import os
import random
import oneflow.typing as oft
from collections import OrderedDict


def fake_flow_ones(shape):
    tensor = flow.Tensor(*shape)
    tensor.set_data_initializer(flow.ones_initializer())
    return tensor


@flow.unittest.skip_unless_1n1d()
class TestTensor(flow.unittest.TestCase):
    @unittest.skipIf(
        not flow.unittest.env.eager_execution_enabled(),
        "numpy doesn't work in lazy mode",
    )
    def test_numpy(test_case):
        shape = (2, 3)
        test_case.assertTrue(
            np.array_equal(
                fake_flow_ones(shape).numpy(), np.ones(shape, dtype=np.float32)
            )
        )

    @unittest.skipIf(
        not flow.unittest.env.eager_execution_enabled(),
        "numpy doesn't work in lazy mode",
    )
    def test_init(test_case):
        shape = (2, 3)
        x = flow.Tensor(*shape)

        x.fill_(5)
        test_case.assertTrue(np.array_equal(x.numpy(), 5 * np.ones(x.shape)))

        flow.nn.init.ones_(x)
        test_case.assertTrue(np.array_equal(x.numpy(), np.ones(x.shape)))

    @unittest.skipIf(
        not flow.unittest.env.eager_execution_enabled(),
        "numpy doesn't work in lazy mode",
    )
    def test_creating_consistent_tensor(test_case):
        shape = (2, 3)
        x = flow.Tensor(*shape, placement=flow.placement("gpu", ["0:0"], None))
        x.set_placement(flow.placement("cpu", ["0:0"], None))
        x.set_is_consistent(True)
        test_case.assertTrue(not x.is_cuda)
        x.determine()

    @unittest.skipIf(
        not flow.unittest.env.eager_execution_enabled(),
        "numpy doesn't work in lazy mode",
    )
<<<<<<< HEAD
    def test_indexing(test_case):
        class SliceExtracter:
            def __getitem__(self, key):
                return key

        se = SliceExtracter()

        def compare_getitem_with_numpy(tensor, slices):
            np_arr = tensor.numpy()
            test_case.assertTrue(np.array_equal(np_arr[slices], tensor[slices].numpy()))

        def compare_setitem_with_numpy(tensor, slices, value):
            np_arr = tensor.numpy()
            if isinstance(value, flow.Tensor):
                np_value = value.numpy()
            else:
                np_value = value
            np_arr[slices] = np_value
            tensor[slices] = value
            test_case.assertTrue(np.array_equal(np_arr, tensor.numpy()))

        x = flow.Tensor(5, 5)
        v = flow.Tensor([[0, 1, 2, 3, 4]])
        compare_getitem_with_numpy(x, se[-4:-1:2])
        compare_getitem_with_numpy(x, se[-1:])
        compare_setitem_with_numpy(x, se[-1:], v)
        compare_setitem_with_numpy(x, se[2::2], 2)
=======
    def test_user_defined_data(test_case):
        list_data = [5, 5]
        tuple_data = (5, 5)
        numpy_data = np.array((5, 5))
        x = flow.Tensor(list_data)
        y = flow.Tensor(tuple_data)
        z = flow.Tensor(numpy_data)

        test_case.assertTrue(np.array_equal(x.numpy(), 5 * np.ones(x.shape)))
        test_case.assertTrue(np.array_equal(y.numpy(), 5 * np.ones(y.shape)))
        test_case.assertTrue(np.array_equal(z.numpy(), 5 * np.ones(z.shape)))
>>>>>>> aa67c5f0


if __name__ == "__main__":
    unittest.main()<|MERGE_RESOLUTION|>--- conflicted
+++ resolved
@@ -72,7 +72,6 @@
         not flow.unittest.env.eager_execution_enabled(),
         "numpy doesn't work in lazy mode",
     )
-<<<<<<< HEAD
     def test_indexing(test_case):
         class SliceExtracter:
             def __getitem__(self, key):
@@ -100,7 +99,7 @@
         compare_getitem_with_numpy(x, se[-1:])
         compare_setitem_with_numpy(x, se[-1:], v)
         compare_setitem_with_numpy(x, se[2::2], 2)
-=======
+
     def test_user_defined_data(test_case):
         list_data = [5, 5]
         tuple_data = (5, 5)
@@ -112,7 +111,6 @@
         test_case.assertTrue(np.array_equal(x.numpy(), 5 * np.ones(x.shape)))
         test_case.assertTrue(np.array_equal(y.numpy(), 5 * np.ones(y.shape)))
         test_case.assertTrue(np.array_equal(z.numpy(), 5 * np.ones(z.shape)))
->>>>>>> aa67c5f0
 
 
 if __name__ == "__main__":
