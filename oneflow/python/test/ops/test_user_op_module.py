--- conflicted
+++ resolved
@@ -53,13 +53,8 @@
         self.module_builder_.InputSize("in", 2).Output("out")
         self.module_builder_.user_op_module.InitOpKernel()
 
-<<<<<<< HEAD
     def forward(self, x, y):
-        unique_id = flow.scope.current_scope().auto_increment_id()
-=======
-    def __call__(self, x, y):
         unique_id = flow.current_scope().auto_increment_id()
->>>>>>> 58f788f2
         return (
             self.module_builder_.OpName("add_n_%s" % unique_id)
             .Input("in", [x, y])
