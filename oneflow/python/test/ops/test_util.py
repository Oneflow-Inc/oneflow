--- conflicted
+++ resolved
@@ -6,12 +6,7 @@
 
 import oneflow as flow
 import tensorflow as tf
-<<<<<<< HEAD
-
-g_watch_to_dict = {}
-=======
 import test_global_storage
->>>>>>> 8fb866f3
 
 def GenCartesianProduct(sets):
     assert isinstance(sets, Iterable)
@@ -31,23 +26,6 @@
     return [dict(zip(arg_dict.keys(), x)) for x in GenArgList(arg_dict)]
 
 
-<<<<<<< HEAD
-def LoadSaveData(name):
-    return g_watch_to_dict.get(name).ndarray()
-
-
-# Save func for flow.watch
-def Save(name):
-    global g_watch_to_dict
-
-    def _save(x):
-        g_watch_to_dict[name] = x
-
-    return _save
-
-
-=======
->>>>>>> 8fb866f3
 class Args:
     def __init__(self, flow_args, tf_args=None):
         super().__init__()
@@ -79,11 +57,7 @@
     check_point = flow.train.CheckPoint()
     check_point.init()
     y = FlowJob(x).get().ndarray()
-<<<<<<< HEAD
-    x_diff = LoadSaveData("x_diff")
-=======
     x_diff = test_global_storage.Get("x_diff")
->>>>>>> 8fb866f3
     return y, x_diff
 
 
