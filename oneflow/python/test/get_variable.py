import oneflow as flow
import numpy as np
import oneflow.core.operator.op_conf_pb2 as op_conf_util
import oneflow.core.common.data_type_pb2 as data_type_conf_util

config = flow.ConfigProtoBuilder()
config.gpu_device_num(1)
flow.init(config)


def GetVariableJob():
    job_conf = flow.get_cur_job_conf_builder()
    job_conf.batch_size(1).data_part_num(1).default_data_type(flow.float)
<<<<<<< HEAD
    initializer = op_conf_util.InitializerConf()
    initializer.random_uniform_conf.min = 0
    initializer.random_uniform_conf.max = 10
    v1 = flow.get_variable(
        name="v1",
        shape=(5, 2),
        dtype=data_type_conf_util.kFloat,
        initializer=initializer,
    )
    v2 = flow.get_variable(name="v1")
    return v2

=======
    v1 = flow.get_variable(name = 'v1', shape = (5,2), dtype = data_type_conf_util.kFloat, initializer = flow.random_uniform_initializer(min=0, max=10)) 
    v2 = flow.get_variable(name = 'v1') 
    return v2 
>>>>>>> 0d13b981

flow.add_job(GetVariableJob)

ckp = flow.train.CheckPoint()
status = ckp.restore()
with flow.Session() as sess:
    status.initialize_or_restore(session=sess)
    x = sess.run(GetVariableJob).get()

print(x)
<|MERGE_RESOLUTION|>--- conflicted
+++ resolved
@@ -11,24 +11,15 @@
 def GetVariableJob():
     job_conf = flow.get_cur_job_conf_builder()
     job_conf.batch_size(1).data_part_num(1).default_data_type(flow.float)
-<<<<<<< HEAD
-    initializer = op_conf_util.InitializerConf()
-    initializer.random_uniform_conf.min = 0
-    initializer.random_uniform_conf.max = 10
     v1 = flow.get_variable(
         name="v1",
         shape=(5, 2),
         dtype=data_type_conf_util.kFloat,
-        initializer=initializer,
+        initializer=flow.random_uniform_initializer(min=0, max=10),
     )
     v2 = flow.get_variable(name="v1")
     return v2
 
-=======
-    v1 = flow.get_variable(name = 'v1', shape = (5,2), dtype = data_type_conf_util.kFloat, initializer = flow.random_uniform_initializer(min=0, max=10)) 
-    v2 = flow.get_variable(name = 'v1') 
-    return v2 
->>>>>>> 0d13b981
 
 flow.add_job(GetVariableJob)
 
