--- conflicted
+++ resolved
@@ -171,39 +171,23 @@
   return loss
 
 def main(args):
-<<<<<<< HEAD
-  @flow.function
-  def alexnet_train_job():
-    flow.config.train.primary_lr(0.00001)
-    flow.config.train.model_update_conf(dict(naive_conf={}))
-
-    flow.config.cudnn_conv_force_fwd_algo(0)
-    flow.config.cudnn_conv_force_bwd_data_algo(1)
-    flow.config.cudnn_conv_force_bwd_filter_algo(1)
-    with flow.distribute.consistent_strategy():
-      (labels, images) = _data_load_layer(args, args.train_dir)
-      loss = alexnet(args, images, labels)
-      flow.losses.add_loss(loss)
-      return loss
-=======
   flow.config.machine_num(args.num_nodes)
   flow.config.gpu_device_num(args.gpu_num_per_node)
 
   func_config = flow.function_config()
+  func_config.default_distribute_strategy(flow.distribute.consistent_strategy())
   func_config.default_data_type(flow.float)
   func_config.train.primary_lr(0.00001)
   func_config.train.model_update_conf(dict(naive_conf={}))
   func_config.cudnn_conv_force_fwd_algo(0)
   func_config.cudnn_conv_force_bwd_data_algo(1)
   func_config.cudnn_conv_force_bwd_filter_algo(1)
-#  print(func_config.function_desc.job_config_proto)
   @flow.function(func_config)
   def alexnet_train_job():
     (labels, images) = _data_load_layer(args, args.train_dir)
     loss = alexnet(args, images, labels)
     flow.losses.add_loss(loss)
     return loss
->>>>>>> a894ee98
 
   func_config = flow.function_config()
   func_config.default_data_type(flow.float)
