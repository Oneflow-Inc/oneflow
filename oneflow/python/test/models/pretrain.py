--- conflicted
+++ resolved
@@ -133,12 +133,6 @@
 
 def _AddNextSentenceOutput(input_blob, label_blob, hidden_size, initializer_range):
   with flow.deprecated.variable_scope("cls-seq_relationship"):
-<<<<<<< HEAD
-    output_weight_blob = flow.get_variable(name="output_weights", shape=[2, hidden_size],
-        dtype=input_blob.dtype, model_name="weight", initializer=bert_util.CreateInitializer(initializer_range))
-    output_bias_blob = flow.get_variable(name="output_bias", shape=[2],
-        dtype=input_blob.dtype, model_name="bias", initializer=flow.constant_initializer(0.0))
-=======
     output_weight_blob = flow.get_variable(
         name="output_weights",
         shape=[2, hidden_size],
@@ -153,7 +147,6 @@
         model_name="bias",
         initializer=flow.constant_initializer(0.0),
     )
->>>>>>> 89de7901
     logit_blob = flow.matmul(input_blob, output_weight_blob, transpose_b=True)
     logit_blob = flow.nn.bias_add(logit_blob, output_bias_blob)
     pre_example_loss = flow.nn.sparse_softmax_cross_entropy_with_logits(logits=logit_blob,
