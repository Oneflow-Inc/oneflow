"""
Copyright 2020 The OneFlow Authors. All rights reserved.

Licensed under the Apache License, Version 2.0 (the "License");
you may not use this file except in compliance with the License.
You may obtain a copy of the License at

    http://www.apache.org/licenses/LICENSE-2.0

Unless required by applicable law or agreed to in writing, software
distributed under the License is distributed on an "AS IS" BASIS,
WITHOUT WARRANTIES OR CONDITIONS OF ANY KIND, either express or implied.
See the License for the specific language governing permissions and
limitations under the License.
"""
from oneflow.python.test.modules.automated_test_util import test_flow_xxx_against_pytorch
import unittest
from collections import OrderedDict

import numpy as np

import oneflow.experimental as flow


from test_util import GenArgList
from automated_test_util import *


def _test_abs_forward(test_case, device):
    input = flow.Tensor(np.random.randn(2, 3).astype(np.float32))
    of_out = flow.abs(input)
    np_out = np.abs(input.numpy())
    test_case.assertTrue(np.allclose(of_out.numpy(), np_out, 1e-5, 1e-5))
    test_case.assertTrue(np.allclose(input.abs().numpy(), np_out, 1e-5, 1e-5))


def _test_abs_tensor_function_forward(test_case, device):
    x = np.random.randn(2, 3).astype(np.float32)
    input = flow.Tensor(x, dtype=flow.float32)
    np_out = np.abs(x)
    of_out = input.abs()
    test_case.assertTrue(np.allclose(of_out.numpy(), np_out, 1e-5, 1e-5))


def _test_abs_backward(test_case, device):
    np_input = np.random.randn(2, 3).astype(np.float32)
    input = flow.Tensor(np_input, dtype=flow.float32, requires_grad=True)
    of_out = flow.abs(input).sum()
    of_out.backward()
    np_grad = np.where(np_input > 0, 1, -1)
    test_case.assertTrue(np.allclose(input.grad.numpy(), np_grad, 1e-5, 1e-5))


def _test_abs_tensor_function_backward(test_case, device):
    np_input = np.random.randn(2, 3).astype(np.float32)
    input = flow.Tensor(np_input, dtype=flow.float32, requires_grad=True)
    of_out = input.abs().sum()
    of_out.backward()
    np_grad = np.where(np_input > 0, 1, -1)
    test_case.assertTrue(np.allclose(input.grad.numpy(), np_grad, 1e-5, 1e-5))


@unittest.skipIf(
    not flow.unittest.env.eager_execution_enabled(),
    ".numpy() doesn't work in lazy mode",
)
class TestAbs(flow.unittest.TestCase):
    def test_cosh(test_case):
        arg_dict = OrderedDict()
        arg_dict["test_fun"] = [
            _test_abs_forward,
            _test_abs_tensor_function_forward,
            _test_abs_backward,
            _test_abs_tensor_function_backward,
        ]
        arg_dict["device"] = ["cpu", "cuda"]
        for arg in GenArgList(arg_dict):
            arg[0](test_case, *arg[1:])

<<<<<<< HEAD
    def test_with_random_data(test_case):
        for device in ["cpu", "cuda"]:
            test_flow_xxx_against_pytorch(
                test_case,
                "abs",
                device=device,
            )
    
=======
    def test_flow_abs_with_random_data(test_case):
        for device in ["cpu", "cuda"]:
            test_flow_against_pytorch(
                test_case, "abs", device=device,
            )

    def test_flow_tensor_abs_with_random_data(test_case):
        for device in ["cpu", "cuda"]:
            test_tensor_against_pytorch(
                test_case, "abs", device=device,
            )


>>>>>>> 2e75393e
if __name__ == "__main__":
    unittest.main()<|MERGE_RESOLUTION|>--- conflicted
+++ resolved
@@ -13,7 +13,6 @@
 See the License for the specific language governing permissions and
 limitations under the License.
 """
-from oneflow.python.test.modules.automated_test_util import test_flow_xxx_against_pytorch
 import unittest
 from collections import OrderedDict
 
@@ -77,16 +76,6 @@
         for arg in GenArgList(arg_dict):
             arg[0](test_case, *arg[1:])
 
-<<<<<<< HEAD
-    def test_with_random_data(test_case):
-        for device in ["cpu", "cuda"]:
-            test_flow_xxx_against_pytorch(
-                test_case,
-                "abs",
-                device=device,
-            )
-    
-=======
     def test_flow_abs_with_random_data(test_case):
         for device in ["cpu", "cuda"]:
             test_flow_against_pytorch(
@@ -100,6 +89,5 @@
             )
 
 
->>>>>>> 2e75393e
 if __name__ == "__main__":
     unittest.main()