--- conflicted
+++ resolved
@@ -38,14 +38,7 @@
     test_case.assertTrue(np.allclose(x.grad.numpy(), np.exp(x.numpy()), 1e-4, 1e-4))
 
 
-<<<<<<< HEAD
 @flow.unittest.skip_unless_1n1d()
-@unittest.skipIf(
-    not flow.unittest.env.eager_execution_enabled(),
-    ".numpy() doesn't work in lazy mode",
-)
-=======
->>>>>>> bd2d3dc2
 class TestExpm1Module(flow.unittest.TestCase):
     def test_expm1(test_case):
         arg_dict = OrderedDict()
