"""
Copyright 2020 The OneFlow Authors. All rights reserved.

Licensed under the Apache License, Version 2.0 (the "License");
you may not use this file except in compliance with the License.
You may obtain a copy of the License at

    http://www.apache.org/licenses/LICENSE-2.0

Unless required by applicable law or agreed to in writing, software
distributed under the License is distributed on an "AS IS" BASIS,
WITHOUT WARRANTIES OR CONDITIONS OF ANY KIND, either express or implied.
See the License for the specific language governing permissions and
limitations under the License.
"""
import unittest
from collections import OrderedDict

import numpy as np

import oneflow.experimental as flow
from test_util import GenArgList


def _test_type_as(test_case, shape, device, src_dtype, tgt_dtype):
    np_input = np.random.rand(*shape)
    input = flow.tensor(np_input, dtype=src_dtype, device=device)
    target = flow.tensor(np_input, dtype=tgt_dtype, device=device)
    input = input.type_as(target)
    test_case.assertEqual(input.dtype, target.dtype)


def _test_long(test_case, shape, device, dtype):
    np_input = np.random.rand(*shape)
    input = flow.tensor(np_input, dtype=dtype, device=device)
    input = input.long()
    test_case.assertEqual(input.dtype, flow.int64)


<<<<<<< HEAD
@flow.unittest.skip_unless_1n1d()
@unittest.skipIf(
    not flow.unittest.env.eager_execution_enabled(),
    ".numpy() doesn't work in lazy mode",
)
=======
>>>>>>> bd2d3dc2
class TestTensorOps(flow.unittest.TestCase):
    def test_type_as(test_case):
        arg_dict = OrderedDict()
        arg_dict["shape"] = [(1, 2), (3, 4, 5), (2, 3, 4, 5)]
        arg_dict["device"] = ["cpu", "cuda"]
        arg_dict["src_dtype"] = [flow.int64, flow.int32, flow.float32, flow.float64]
        arg_dict["tgt_dtype"] = [flow.int64, flow.int32, flow.float32, flow.float64]
        for arg in GenArgList(arg_dict):
            _test_type_as(test_case, *arg)

    def test_long(test_case):
        arg_dict = OrderedDict()
        arg_dict["shape"] = [(1, 2), (3, 4, 5), (2, 3, 4, 5)]
        arg_dict["device"] = ["cpu", "cuda"]
        arg_dict["dtype"] = [flow.int64, flow.int32, flow.float32, flow.float64]
        for arg in GenArgList(arg_dict):
            _test_long(test_case, *arg)


if __name__ == "__main__":
    unittest.main()<|MERGE_RESOLUTION|>--- conflicted
+++ resolved
@@ -37,14 +37,7 @@
     test_case.assertEqual(input.dtype, flow.int64)
 
 
-<<<<<<< HEAD
 @flow.unittest.skip_unless_1n1d()
-@unittest.skipIf(
-    not flow.unittest.env.eager_execution_enabled(),
-    ".numpy() doesn't work in lazy mode",
-)
-=======
->>>>>>> bd2d3dc2
 class TestTensorOps(flow.unittest.TestCase):
     def test_type_as(test_case):
         arg_dict = OrderedDict()
