"""
Copyright 2020 The OneFlow Authors. All rights reserved.

Licensed under the Apache License, Version 2.0 (the "License");
you may not use this file except in compliance with the License.
You may obtain a copy of the License at

    http://www.apache.org/licenses/LICENSE-2.0

Unless required by applicable law or agreed to in writing, software
distributed under the License is distributed on an "AS IS" BASIS,
WITHOUT WARRANTIES OR CONDITIONS OF ANY KIND, either express or implied.
See the License for the specific language governing permissions and
limitations under the License.
"""
import unittest
from collections import OrderedDict

import numpy as np

import oneflow.experimental as flow
from test_util import GenArgList

<<<<<<< HEAD
=======

def _test_div_impl(test_case, shape, device):
    x = flow.Tensor(np.random.randn(*shape), device=flow.device(device))
    y = flow.Tensor(np.random.randn(*shape), device=flow.device(device))
    of_out = flow.div(x, y)
    np_out = np.divide(x.numpy(), y.numpy())
    test_case.assertTrue(np.allclose(of_out.numpy(), np_out, 1e-4, 1e-4))

    x = 5
    y = flow.Tensor(np.random.randn(*shape), device=flow.device(device))
    of_out = flow.div(x, y)
    np_out = np.divide(x, y.numpy())
    test_case.assertTrue(np.allclose(of_out.numpy(), np_out, 1e-4, 1e-4))

    x = flow.Tensor(np.random.randn(*shape), device=flow.device(device))
    y = 5
    of_out = flow.div(x, y)
    np_out = np.divide(x.numpy(), y)
    test_case.assertTrue(np.allclose(of_out.numpy(), np_out, 1e-4, 1e-4))

    x = flow.Tensor(np.random.randn(*shape), device=flow.device(device))
    y = flow.Tensor(np.random.randn(1, 1), device=flow.device(device))
    of_out = flow.div(x, y)
    np_out = np.divide(x.numpy(), y.numpy())
    test_case.assertTrue(np.allclose(of_out.numpy(), np_out, 1e-4, 1e-4))

    x = flow.Tensor(np.array([5.0]), device=flow.device(device))
    y = flow.Tensor(np.random.randn(*shape), device=flow.device(device))
    of_out = flow.div(x, y)
    np_out = np.divide(x.numpy(), y.numpy())
    test_case.assertTrue(np.allclose(of_out.numpy(), np_out, 1e-4, 1e-4))

    x = flow.Tensor(
        np.random.randn(*shape), device=flow.device(device), requires_grad=True
    )
    y = flow.Tensor(np.array([5.0]), device=flow.device(device), requires_grad=True)
    of_out = flow.div(x, y)
    np_out = np.divide(x.numpy(), y.numpy())
    test_case.assertTrue(np.allclose(of_out.numpy(), np_out, 1e-4, 1e-4))
    of_out = of_out.sum()
    of_out.backward()
    np_grad_x = np.full(shape, 0.2)
    test_case.assertTrue(np.allclose(x.grad.numpy(), np_grad_x, 1e-4, 1e-4))

>>>>>>> ef205960

@unittest.skipIf(
    not flow.unittest.env.eager_execution_enabled(),
    ".numpy() doesn't work in lazy mode",
)
class TestDiv(flow.unittest.TestCase):
    def test_div(test_case):
        arg_dict = OrderedDict()
        arg_dict["shape"] = [(2, 3), (2, 3, 4), (2, 4, 5, 6)]
        arg_dict["device"] = ["cpu", "cuda"]
        for arg in GenArgList(arg_dict):
            _test_div_impl(test_case, *arg)


if __name__ == "__main__":
    unittest.main()<|MERGE_RESOLUTION|>--- conflicted
+++ resolved
@@ -21,8 +21,6 @@
 import oneflow.experimental as flow
 from test_util import GenArgList
 
-<<<<<<< HEAD
-=======
 
 def _test_div_impl(test_case, shape, device):
     x = flow.Tensor(np.random.randn(*shape), device=flow.device(device))
@@ -67,7 +65,6 @@
     np_grad_x = np.full(shape, 0.2)
     test_case.assertTrue(np.allclose(x.grad.numpy(), np_grad_x, 1e-4, 1e-4))
 
->>>>>>> ef205960
 
 @unittest.skipIf(
     not flow.unittest.env.eager_execution_enabled(),
