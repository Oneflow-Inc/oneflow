--- conflicted
+++ resolved
@@ -304,108 +304,18 @@
         n -= 1
 
 
-<<<<<<< HEAD
-def test_flow_xxx_against_pytorch(test_case,
-    flow_xxx_name,
-    extra_annotations: Optional[Dict[str, Any]] = None,
-    extra_generators: Optional[Dict[str, Any]] = None,
-=======
 def test_module_against_pytorch(
     test_case,
     callable_name,
     extra_annotations: Optional[Dict[str, Any]] = None,
     extra_generators: Optional[Dict[str, Any]] = None,
     extra_defaults: Optional[Dict[str, Any]] = None,
->>>>>>> 2e75393e
     device: str = "cuda",
     training: bool = True,
     backward: bool = True,
     rtol=1e-4,
     atol=1e-5,
     n=20,
-<<<<<<< HEAD
-    pytorch_xxx_name=None,
-):
-    assert device in ["cuda", "cpu"]
-    if not training:
-        assert not backward
-    if extra_annotations is None:
-        extra_annotations = {}
-    if extra_generators is None:
-        extra_generators = {}
-    if pytorch_xxx_name is None:
-        pytorch_xxx_name = flow_xxx_name
-
-    verbose = os.getenv("ONEFLOW_TEST_VERBOSE") is not None
-
-    torch_xxx_class = eval(f"torch.{pytorch_xxx_name}")
-    annotations = extra_annotations
-    args = annotations.keys()
-    annotations.update({"input": torch.Tensor})
-    
-    def generate(name):
-        annotation = annotations[name]
-        if name in extra_generators:
-            return extra_generators[name](annotation)
-        return default_generators[annotation]()
-
-    while n > 0:
-        flow_attr_dict = {}
-        torch_attr_dict = {}
-        for name in args:
-            if name == "input":
-                continue
-            flow_data, torch_data = generate(name)
-            flow_attr_dict[name] = flow_data
-            torch_attr_dict[name] = torch_data
-
-        if verbose:
-            print(f"attr = {torch_attr_dict}, device = {device}")
-
-        flow_input_original, torch_input_original = generate("input")
-        flow_input_original.requires_grad_(backward)
-        torch_input_original.requires_grad_(backward)
-        flow_input, torch_input = (
-            flow_input_original.to(device),
-            torch_input_original.to(device),
-        )
-        try:
-            torch_res = torch_xxx_class(torch_input, **torch_attr_dict)
-            loss = torch_res.sum()
-            loss.backward()
-        except Exception as e:
-            if verbose:
-                print(f"PyTorch error: {e}")
-            # The random generated test data is not always valid,
-            # so just skip when PyTorch raises an exception
-            continue
-        
-        flow_xxx_func = eval(f"flow.{flow_xxx_name}")
-        flow_res = flow_xxx_func(flow_input, **flow_attr_dict)
-        loss = flow_res.sum()
-        loss.backward()
-
-        def allclose_or_fail(flow_tensor, torch_tensor):
-            is_allclose = np.allclose(
-                flow_tensor.numpy(),
-                torch_tensor.detach().cpu().numpy(),
-                rtol=rtol,
-                atol=atol,
-            )
-            test_case.assertTrue(
-                is_allclose,
-                f"flow_tensor = {flow_tensor},\ntorch_tensor = {torch_tensor},\nattr_dict = {torch_attr_dict}",
-            )
-
-        allclose_or_fail(flow_res, torch_res)
-        allclose_or_fail(flow_input_original.grad, torch_input_original.grad)
-        n -= 1
-
-def test_tensor_xxx_against_pytorch(test_case,
-    tensor_xxx_name,
-    extra_annotations: Optional[Dict[str, Any]] = None,
-    extra_generators: Optional[Dict[str, Any]] = None,
-=======
     pytorch_callable_name=None,
 ):
     return test_against_pytorch(
@@ -462,18 +372,12 @@
     extra_annotations: Optional[Dict[str, Any]] = None,
     extra_generators: Optional[Dict[str, Any]] = None,
     extra_defaults: Optional[Dict[str, Any]] = None,
->>>>>>> 2e75393e
     device: str = "cuda",
     training: bool = True,
     backward: bool = True,
     rtol=1e-4,
     atol=1e-5,
     n=20,
-<<<<<<< HEAD
-    pytorch_tensor_xxx_name=None,
-):
-    pass
-=======
     pytorch_callable_name=None,
 ):
     return test_against_pytorch(
@@ -492,7 +396,6 @@
         api_flag=TEST_TENSOR,
     )
 
->>>>>>> 2e75393e
 
 __all__ = [
     "random_tensor",
