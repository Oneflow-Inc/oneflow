"""
Copyright 2020 The OneFlow Authors. All rights reserved.

Licensed under the Apache License, Version 2.0 (the "License");
you may not use this file except in compliance with the License.
You may obtain a copy of the License at

    http://www.apache.org/licenses/LICENSE-2.0

Unless required by applicable law or agreed to in writing, software
distributed under the License is distributed on an "AS IS" BASIS,
WITHOUT WARRANTIES OR CONDITIONS OF ANY KIND, either express or implied.
See the License for the specific language governing permissions and
limitations under the License.
"""
import unittest
from collections import OrderedDict

import numpy as np

import oneflow.experimental as flow
from test_util import GenArgList


def nll_loss_1d(logs, targets, reduction="none", ignore_index=None):
    input_shape = logs.shape
    N = input_shape[0]
    C = input_shape[1]
    out = np.zeros_like(targets).astype(np.float64)
    total_weight = N
    for i in range(N):
        cur_target = targets[i]
        out[i] = -logs[i][cur_target]
    if ignore_index is not None:
        condition = targets != ignore_index
        out *= condition
    if reduction == "sum":
        return np.sum(out)
    elif reduction == "mean":
        if ignore_index is not None:
            reduce_sum = out.sum()
            reduce_count = np.argwhere(condition).shape[0]
            return reduce_sum / reduce_count
        else:
            return out.sum() / total_weight
    elif reduction == "none":
        return out


def nll_loss_2d(logs, targets, reduction="none", ignore_index=None):
    input_shape = logs.shape
    N = input_shape[0]
    H = input_shape[2]
    W = input_shape[3]
    out = np.zeros_like(targets).astype(np.float64)
    total_weight = N * H * W
    for i in range(N):
        for h in range(H):
            for w in range(W):
                cur_target = targets[i][h][w]
                out[i][h][w] = -logs[i][cur_target][h][w]
    if ignore_index is not None:
        condition = targets != ignore_index
        out *= condition
    if reduction == "sum":
        return np.sum(out)
    elif reduction == "mean":
        if ignore_index is not None:
            reduce_sum = out.sum()
            reduce_count = np.argwhere(condition).shape[0]
            return reduce_sum / reduce_count
        else:
            return out.sum() / total_weight
    elif reduction == "none":
        return out


def nll_loss_bert(logs, targets, reduction="none", ignore_index=None):
    input_shape = logs.shape
    N = input_shape[0]
    H = input_shape[2]
    out = np.zeros_like(targets).astype(np.float64)
    total_weight = N * H
    for i in range(N):
        for h in range(H):
            cur_target = targets[i][h]
            out[i][h] = -logs[i][cur_target][h]
    if ignore_index is not None:
        condition = targets != ignore_index
        out *= condition
    if reduction == "sum":
        return np.sum(out)
    elif reduction == "mean":
        if ignore_index is not None:
            reduce_sum = out.sum()
            reduce_count = np.argwhere(condition).shape[0]
            return reduce_sum / reduce_count
        else:
            return out.sum() / total_weight
    elif reduction == "none":
        return out


def _test_nllloss_none(test_case, device):
    x = np.array(
        [
            [0.88103855, 0.9908683, 0.6226845],
            [0.53331435, 0.07999352, 0.8549948],
            [0.25879037, 0.39530203, 0.698465],
            [0.73427284, 0.63575995, 0.18827209],
            [0.05689114, 0.0862954, 0.6325046],
        ]
    ).astype(np.float32)
    y = np.array([0, 2, 1, 1, 0]).astype(np.int)
    input = flow.Tensor(x, dtype=flow.float32, device=flow.device(device))
    target = flow.Tensor(y, dtype=flow.int64, device=flow.device(device))

    nll_loss = flow.nn.NLLLoss(reduction="none")
    nll_loss = nll_loss.to(device)
    of_out = nll_loss(input, target)
    np_out = nll_loss_1d(input.numpy(), target.numpy())
    test_case.assertTrue(np.allclose(of_out.numpy(), np_out))

    nll_loss = flow.nn.NLLLoss(reduction="none", ignore_index=1)
    nll_loss = nll_loss.to(device)
    of_out = nll_loss(input, target)
    np_out = nll_loss_1d(input.numpy(), target.numpy(), ignore_index=1)
    test_case.assertTrue(np.allclose(of_out.numpy(), np_out))


def _test_nllloss_mean(test_case, device):
    x = np.array(
        [
            [0.88103855, 0.9908683, 0.6226845],
            [0.53331435, 0.07999352, 0.8549948],
            [0.25879037, 0.39530203, 0.698465],
            [0.73427284, 0.63575995, 0.18827209],
            [0.05689114, 0.0862954, 0.6325046],
        ]
    ).astype(np.float32)
    y = np.array([0, 2, 1, 1, 0]).astype(np.int)
    input = flow.Tensor(x, dtype=flow.float32, device=flow.device(device))
    target = flow.Tensor(y, dtype=flow.int64, device=flow.device(device))

    nll_loss = flow.nn.NLLLoss(reduction="mean")
    nll_loss = nll_loss.to(device)
    of_out = nll_loss(input, target)
    np_out = nll_loss_1d(input.numpy(), target.numpy(), reduction="mean")
    test_case.assertTrue(np.allclose(of_out.numpy(), np_out))

    nll_loss = flow.nn.NLLLoss(reduction="mean", ignore_index=1)
    nll_loss = nll_loss.to(device)
    of_out = nll_loss(input, target)
    np_out = nll_loss_1d(
        input.numpy(), target.numpy(), reduction="mean", ignore_index=1
    )
    test_case.assertTrue(np.allclose(of_out.numpy(), np_out))


def _test_nllloss_sum(test_case, device):
    x = np.array(
        [
            [0.88103855, 0.9908683, 0.6226845],
            [0.53331435, 0.07999352, 0.8549948],
            [0.25879037, 0.39530203, 0.698465],
            [0.73427284, 0.63575995, 0.18827209],
            [0.05689114, 0.0862954, 0.6325046],
        ]
    ).astype(np.float32)
    y = np.array([0, 2, 1, 1, 0]).astype(np.int)
    input = flow.Tensor(x, dtype=flow.float32, device=flow.device(device))
    target = flow.Tensor(y, dtype=flow.int64, device=flow.device(device))

    nll_loss = flow.nn.NLLLoss(reduction="sum")
    nll_loss = nll_loss.to(device)
    of_out = nll_loss(input, target)
    np_out = nll_loss_1d(input.numpy(), target.numpy(), reduction="sum")
    test_case.assertTrue(np.allclose(of_out.numpy(), np_out))

    nll_loss = flow.nn.NLLLoss(reduction="sum", ignore_index=1)
    nll_loss = nll_loss.to(device)
    of_out = nll_loss(input, target)
    np_out = nll_loss_1d(input.numpy(), target.numpy(), reduction="sum", ignore_index=1)
    test_case.assertTrue(np.allclose(of_out.numpy(), np_out))


def _test_nllloss_segmentation_none(test_case, device):
    x = np.array(
        [[[[0.12, 0.36], [0.22, 0.66]], [[0.13, 0.34], [0.52, -0.96]]]]
    ).astype(np.float32)
    input = flow.Tensor(x, dtype=flow.float32, device=flow.device(device))
    y = np.array([[[1, 0], [0, 1]]]).astype(np.int)
    target = flow.Tensor(y, dtype=flow.int64, device=flow.device(device))

    nll_loss = flow.nn.NLLLoss(reduction="none")
    nll_loss = nll_loss.to(device)
    of_out = nll_loss(input, target)
    np_out = nll_loss_2d(input.numpy(), target.numpy())
    test_case.assertTrue(np.allclose(of_out.numpy(), np_out))

    nll_loss = flow.nn.NLLLoss(reduction="none", ignore_index=1)
    nll_loss = nll_loss.to(device)
    of_out = nll_loss(input, target)
    np_out = nll_loss_2d(input.numpy(), target.numpy(), ignore_index=1)
    test_case.assertTrue(np.allclose(of_out.numpy(), np_out))


def _test_nllloss_segmentation_mean(test_case, device):
    x = np.array(
        [[[[0.12, 0.36], [0.22, 0.66]], [[0.13, 0.34], [0.52, -0.96]]]]
    ).astype(np.float32)
    input = flow.Tensor(x, dtype=flow.float32, device=flow.device(device))
    y = np.array([[[1, 0], [0, 1]]]).astype(np.int)
    target = flow.Tensor(y, dtype=flow.int64, device=flow.device(device))

    nll_loss = flow.nn.NLLLoss(reduction="mean")
    nll_loss = nll_loss.to(device)
    of_out = nll_loss(input, target)
    np_out = nll_loss_2d(input.numpy(), target.numpy(), reduction="mean")
    test_case.assertTrue(np.allclose(of_out.numpy(), np_out))

    nll_loss = flow.nn.NLLLoss(reduction="mean", ignore_index=1)
    nll_loss = nll_loss.to(device)
    of_out = nll_loss(input, target)
    np_out = nll_loss_2d(
        input.numpy(), target.numpy(), reduction="mean", ignore_index=1
    )
    test_case.assertTrue(np.allclose(of_out.numpy(), np_out))


def _test_nllloss_segmentation_sum(test_case, device):
    x = np.array(
        [[[[0.12, 0.36], [0.22, 0.66]], [[0.13, 0.34], [0.52, -0.96]]]]
    ).astype(np.float32)
    input = flow.Tensor(x, dtype=flow.float32, device=flow.device(device))
    y = np.array([[[1, 0], [0, 1]]]).astype(np.int)
    target = flow.Tensor(y, dtype=flow.int64, device=flow.device(device))

    nll_loss = flow.nn.NLLLoss(reduction="sum")
    nll_loss = nll_loss.to(device)
    of_out = nll_loss(input, target)
    np_out = nll_loss_2d(input.numpy(), target.numpy(), reduction="sum")
    test_case.assertTrue(np.allclose(of_out.numpy(), np_out))

    nll_loss = flow.nn.NLLLoss(reduction="sum", ignore_index=1)
    nll_loss = nll_loss.to(device)
    of_out = nll_loss(input, target)
    np_out = nll_loss_2d(input.numpy(), target.numpy(), reduction="sum", ignore_index=1)
    test_case.assertTrue(np.allclose(of_out.numpy(), np_out))


def _test_nllloss_bert_none(test_case, device):
    x = np.array([[[0.12, 0.36, 0.22, 0.66], [0.13, 0.34, 0.52, -0.96]]]).astype(
        np.float32
    )
    input = flow.Tensor(x, dtype=flow.float32, device=flow.device(device))
    y = np.array([[1, 0, 0, 1]]).astype(np.int)
    target = flow.Tensor(y, dtype=flow.int64, device=flow.device(device))

    nll_loss = flow.nn.NLLLoss(reduction="none")
    nll_loss = nll_loss.to(device)
    of_out = nll_loss(input, target)
    np_out = nll_loss_bert(input.numpy(), target.numpy())
    test_case.assertTrue(np.allclose(of_out.numpy(), np_out))

    nll_loss = flow.nn.NLLLoss(reduction="none", ignore_index=1)
    nll_loss = nll_loss.to(device)
    of_out = nll_loss(input, target)
    np_out = nll_loss_bert(input.numpy(), target.numpy(), ignore_index=1)
    test_case.assertTrue(np.allclose(of_out.numpy(), np_out))


def _test_nllloss_bert_mean(test_case, device):
    x = np.array([[[0.12, 0.36, 0.22, 0.66], [0.13, 0.34, 0.52, -0.96]]]).astype(
        np.float32
    )
    input = flow.Tensor(x, dtype=flow.float32, device=flow.device(device))
    y = np.array([[1, 0, 0, 1]]).astype(np.int)
    target = flow.Tensor(y, dtype=flow.int64, device=flow.device(device))

    nll_loss = flow.nn.NLLLoss(reduction="mean")
    nll_loss = nll_loss.to(device)
    of_out = nll_loss(input, target)
    np_out = nll_loss_bert(input.numpy(), target.numpy(), reduction="mean")
    test_case.assertTrue(np.allclose(of_out.numpy(), np_out))

    nll_loss = flow.nn.NLLLoss(reduction="mean", ignore_index=1)
    nll_loss = nll_loss.to(device)
    of_out = nll_loss(input, target)
    np_out = nll_loss_bert(
        input.numpy(), target.numpy(), reduction="mean", ignore_index=1
    )
    test_case.assertTrue(np.allclose(of_out.numpy(), np_out))


def _test_nllloss_bert_sum(test_case, device):
    x = np.array([[[0.12, 0.36, 0.22, 0.66], [0.13, 0.34, 0.52, -0.96]]]).astype(
        np.float32
    )
    input = flow.Tensor(x, dtype=flow.float32, device=flow.device(device))
    y = np.array([[1, 0, 0, 1]]).astype(np.int)
    target = flow.Tensor(y, dtype=flow.int64, device=flow.device(device))

    nll_loss = flow.nn.NLLLoss(reduction="sum")
    nll_loss = nll_loss.to(device)
    of_out = nll_loss(input, target)
    np_out = nll_loss_bert(input.numpy(), target.numpy(), reduction="sum")
    test_case.assertTrue(np.allclose(of_out.numpy(), np_out))

    nll_loss = flow.nn.NLLLoss(reduction="sum", ignore_index=1)
    nll_loss = nll_loss.to(device)
    of_out = nll_loss(input, target)
    np_out = nll_loss_bert(
        input.numpy(), target.numpy(), reduction="sum", ignore_index=1
    )
    test_case.assertTrue(np.allclose(of_out.numpy(), np_out))


<<<<<<< HEAD
@flow.unittest.skip_unless_1n1d()
@unittest.skipIf(
    not flow.unittest.env.eager_execution_enabled(),
    ".numpy() doesn't work in lazy mode",
)
=======
>>>>>>> bd2d3dc2
class TestNLLLossModule(flow.unittest.TestCase):
    def test_nllloss(test_case):
        arg_dict = OrderedDict()
        arg_dict["test_fun"] = [
            _test_nllloss_none,
            _test_nllloss_mean,
            _test_nllloss_sum,
            _test_nllloss_segmentation_none,
            _test_nllloss_segmentation_mean,
            _test_nllloss_segmentation_sum,
            _test_nllloss_bert_none,
            _test_nllloss_bert_mean,
            _test_nllloss_bert_sum,
        ]
        arg_dict["device"] = ["cpu", "cuda"]
        for arg in GenArgList(arg_dict):
            arg[0](test_case, *arg[1:])


if __name__ == "__main__":
    unittest.main()
<|MERGE_RESOLUTION|>--- conflicted
+++ resolved
@@ -1,347 +1,340 @@
-"""
-Copyright 2020 The OneFlow Authors. All rights reserved.
-
-Licensed under the Apache License, Version 2.0 (the "License");
-you may not use this file except in compliance with the License.
-You may obtain a copy of the License at
-
-    http://www.apache.org/licenses/LICENSE-2.0
-
-Unless required by applicable law or agreed to in writing, software
-distributed under the License is distributed on an "AS IS" BASIS,
-WITHOUT WARRANTIES OR CONDITIONS OF ANY KIND, either express or implied.
-See the License for the specific language governing permissions and
-limitations under the License.
-"""
-import unittest
-from collections import OrderedDict
-
-import numpy as np
-
-import oneflow.experimental as flow
-from test_util import GenArgList
-
-
-def nll_loss_1d(logs, targets, reduction="none", ignore_index=None):
-    input_shape = logs.shape
-    N = input_shape[0]
-    C = input_shape[1]
-    out = np.zeros_like(targets).astype(np.float64)
-    total_weight = N
-    for i in range(N):
-        cur_target = targets[i]
-        out[i] = -logs[i][cur_target]
-    if ignore_index is not None:
-        condition = targets != ignore_index
-        out *= condition
-    if reduction == "sum":
-        return np.sum(out)
-    elif reduction == "mean":
-        if ignore_index is not None:
-            reduce_sum = out.sum()
-            reduce_count = np.argwhere(condition).shape[0]
-            return reduce_sum / reduce_count
-        else:
-            return out.sum() / total_weight
-    elif reduction == "none":
-        return out
-
-
-def nll_loss_2d(logs, targets, reduction="none", ignore_index=None):
-    input_shape = logs.shape
-    N = input_shape[0]
-    H = input_shape[2]
-    W = input_shape[3]
-    out = np.zeros_like(targets).astype(np.float64)
-    total_weight = N * H * W
-    for i in range(N):
-        for h in range(H):
-            for w in range(W):
-                cur_target = targets[i][h][w]
-                out[i][h][w] = -logs[i][cur_target][h][w]
-    if ignore_index is not None:
-        condition = targets != ignore_index
-        out *= condition
-    if reduction == "sum":
-        return np.sum(out)
-    elif reduction == "mean":
-        if ignore_index is not None:
-            reduce_sum = out.sum()
-            reduce_count = np.argwhere(condition).shape[0]
-            return reduce_sum / reduce_count
-        else:
-            return out.sum() / total_weight
-    elif reduction == "none":
-        return out
-
-
-def nll_loss_bert(logs, targets, reduction="none", ignore_index=None):
-    input_shape = logs.shape
-    N = input_shape[0]
-    H = input_shape[2]
-    out = np.zeros_like(targets).astype(np.float64)
-    total_weight = N * H
-    for i in range(N):
-        for h in range(H):
-            cur_target = targets[i][h]
-            out[i][h] = -logs[i][cur_target][h]
-    if ignore_index is not None:
-        condition = targets != ignore_index
-        out *= condition
-    if reduction == "sum":
-        return np.sum(out)
-    elif reduction == "mean":
-        if ignore_index is not None:
-            reduce_sum = out.sum()
-            reduce_count = np.argwhere(condition).shape[0]
-            return reduce_sum / reduce_count
-        else:
-            return out.sum() / total_weight
-    elif reduction == "none":
-        return out
-
-
-def _test_nllloss_none(test_case, device):
-    x = np.array(
-        [
-            [0.88103855, 0.9908683, 0.6226845],
-            [0.53331435, 0.07999352, 0.8549948],
-            [0.25879037, 0.39530203, 0.698465],
-            [0.73427284, 0.63575995, 0.18827209],
-            [0.05689114, 0.0862954, 0.6325046],
-        ]
-    ).astype(np.float32)
-    y = np.array([0, 2, 1, 1, 0]).astype(np.int)
-    input = flow.Tensor(x, dtype=flow.float32, device=flow.device(device))
-    target = flow.Tensor(y, dtype=flow.int64, device=flow.device(device))
-
-    nll_loss = flow.nn.NLLLoss(reduction="none")
-    nll_loss = nll_loss.to(device)
-    of_out = nll_loss(input, target)
-    np_out = nll_loss_1d(input.numpy(), target.numpy())
-    test_case.assertTrue(np.allclose(of_out.numpy(), np_out))
-
-    nll_loss = flow.nn.NLLLoss(reduction="none", ignore_index=1)
-    nll_loss = nll_loss.to(device)
-    of_out = nll_loss(input, target)
-    np_out = nll_loss_1d(input.numpy(), target.numpy(), ignore_index=1)
-    test_case.assertTrue(np.allclose(of_out.numpy(), np_out))
-
-
-def _test_nllloss_mean(test_case, device):
-    x = np.array(
-        [
-            [0.88103855, 0.9908683, 0.6226845],
-            [0.53331435, 0.07999352, 0.8549948],
-            [0.25879037, 0.39530203, 0.698465],
-            [0.73427284, 0.63575995, 0.18827209],
-            [0.05689114, 0.0862954, 0.6325046],
-        ]
-    ).astype(np.float32)
-    y = np.array([0, 2, 1, 1, 0]).astype(np.int)
-    input = flow.Tensor(x, dtype=flow.float32, device=flow.device(device))
-    target = flow.Tensor(y, dtype=flow.int64, device=flow.device(device))
-
-    nll_loss = flow.nn.NLLLoss(reduction="mean")
-    nll_loss = nll_loss.to(device)
-    of_out = nll_loss(input, target)
-    np_out = nll_loss_1d(input.numpy(), target.numpy(), reduction="mean")
-    test_case.assertTrue(np.allclose(of_out.numpy(), np_out))
-
-    nll_loss = flow.nn.NLLLoss(reduction="mean", ignore_index=1)
-    nll_loss = nll_loss.to(device)
-    of_out = nll_loss(input, target)
-    np_out = nll_loss_1d(
-        input.numpy(), target.numpy(), reduction="mean", ignore_index=1
-    )
-    test_case.assertTrue(np.allclose(of_out.numpy(), np_out))
-
-
-def _test_nllloss_sum(test_case, device):
-    x = np.array(
-        [
-            [0.88103855, 0.9908683, 0.6226845],
-            [0.53331435, 0.07999352, 0.8549948],
-            [0.25879037, 0.39530203, 0.698465],
-            [0.73427284, 0.63575995, 0.18827209],
-            [0.05689114, 0.0862954, 0.6325046],
-        ]
-    ).astype(np.float32)
-    y = np.array([0, 2, 1, 1, 0]).astype(np.int)
-    input = flow.Tensor(x, dtype=flow.float32, device=flow.device(device))
-    target = flow.Tensor(y, dtype=flow.int64, device=flow.device(device))
-
-    nll_loss = flow.nn.NLLLoss(reduction="sum")
-    nll_loss = nll_loss.to(device)
-    of_out = nll_loss(input, target)
-    np_out = nll_loss_1d(input.numpy(), target.numpy(), reduction="sum")
-    test_case.assertTrue(np.allclose(of_out.numpy(), np_out))
-
-    nll_loss = flow.nn.NLLLoss(reduction="sum", ignore_index=1)
-    nll_loss = nll_loss.to(device)
-    of_out = nll_loss(input, target)
-    np_out = nll_loss_1d(input.numpy(), target.numpy(), reduction="sum", ignore_index=1)
-    test_case.assertTrue(np.allclose(of_out.numpy(), np_out))
-
-
-def _test_nllloss_segmentation_none(test_case, device):
-    x = np.array(
-        [[[[0.12, 0.36], [0.22, 0.66]], [[0.13, 0.34], [0.52, -0.96]]]]
-    ).astype(np.float32)
-    input = flow.Tensor(x, dtype=flow.float32, device=flow.device(device))
-    y = np.array([[[1, 0], [0, 1]]]).astype(np.int)
-    target = flow.Tensor(y, dtype=flow.int64, device=flow.device(device))
-
-    nll_loss = flow.nn.NLLLoss(reduction="none")
-    nll_loss = nll_loss.to(device)
-    of_out = nll_loss(input, target)
-    np_out = nll_loss_2d(input.numpy(), target.numpy())
-    test_case.assertTrue(np.allclose(of_out.numpy(), np_out))
-
-    nll_loss = flow.nn.NLLLoss(reduction="none", ignore_index=1)
-    nll_loss = nll_loss.to(device)
-    of_out = nll_loss(input, target)
-    np_out = nll_loss_2d(input.numpy(), target.numpy(), ignore_index=1)
-    test_case.assertTrue(np.allclose(of_out.numpy(), np_out))
-
-
-def _test_nllloss_segmentation_mean(test_case, device):
-    x = np.array(
-        [[[[0.12, 0.36], [0.22, 0.66]], [[0.13, 0.34], [0.52, -0.96]]]]
-    ).astype(np.float32)
-    input = flow.Tensor(x, dtype=flow.float32, device=flow.device(device))
-    y = np.array([[[1, 0], [0, 1]]]).astype(np.int)
-    target = flow.Tensor(y, dtype=flow.int64, device=flow.device(device))
-
-    nll_loss = flow.nn.NLLLoss(reduction="mean")
-    nll_loss = nll_loss.to(device)
-    of_out = nll_loss(input, target)
-    np_out = nll_loss_2d(input.numpy(), target.numpy(), reduction="mean")
-    test_case.assertTrue(np.allclose(of_out.numpy(), np_out))
-
-    nll_loss = flow.nn.NLLLoss(reduction="mean", ignore_index=1)
-    nll_loss = nll_loss.to(device)
-    of_out = nll_loss(input, target)
-    np_out = nll_loss_2d(
-        input.numpy(), target.numpy(), reduction="mean", ignore_index=1
-    )
-    test_case.assertTrue(np.allclose(of_out.numpy(), np_out))
-
-
-def _test_nllloss_segmentation_sum(test_case, device):
-    x = np.array(
-        [[[[0.12, 0.36], [0.22, 0.66]], [[0.13, 0.34], [0.52, -0.96]]]]
-    ).astype(np.float32)
-    input = flow.Tensor(x, dtype=flow.float32, device=flow.device(device))
-    y = np.array([[[1, 0], [0, 1]]]).astype(np.int)
-    target = flow.Tensor(y, dtype=flow.int64, device=flow.device(device))
-
-    nll_loss = flow.nn.NLLLoss(reduction="sum")
-    nll_loss = nll_loss.to(device)
-    of_out = nll_loss(input, target)
-    np_out = nll_loss_2d(input.numpy(), target.numpy(), reduction="sum")
-    test_case.assertTrue(np.allclose(of_out.numpy(), np_out))
-
-    nll_loss = flow.nn.NLLLoss(reduction="sum", ignore_index=1)
-    nll_loss = nll_loss.to(device)
-    of_out = nll_loss(input, target)
-    np_out = nll_loss_2d(input.numpy(), target.numpy(), reduction="sum", ignore_index=1)
-    test_case.assertTrue(np.allclose(of_out.numpy(), np_out))
-
-
-def _test_nllloss_bert_none(test_case, device):
-    x = np.array([[[0.12, 0.36, 0.22, 0.66], [0.13, 0.34, 0.52, -0.96]]]).astype(
-        np.float32
-    )
-    input = flow.Tensor(x, dtype=flow.float32, device=flow.device(device))
-    y = np.array([[1, 0, 0, 1]]).astype(np.int)
-    target = flow.Tensor(y, dtype=flow.int64, device=flow.device(device))
-
-    nll_loss = flow.nn.NLLLoss(reduction="none")
-    nll_loss = nll_loss.to(device)
-    of_out = nll_loss(input, target)
-    np_out = nll_loss_bert(input.numpy(), target.numpy())
-    test_case.assertTrue(np.allclose(of_out.numpy(), np_out))
-
-    nll_loss = flow.nn.NLLLoss(reduction="none", ignore_index=1)
-    nll_loss = nll_loss.to(device)
-    of_out = nll_loss(input, target)
-    np_out = nll_loss_bert(input.numpy(), target.numpy(), ignore_index=1)
-    test_case.assertTrue(np.allclose(of_out.numpy(), np_out))
-
-
-def _test_nllloss_bert_mean(test_case, device):
-    x = np.array([[[0.12, 0.36, 0.22, 0.66], [0.13, 0.34, 0.52, -0.96]]]).astype(
-        np.float32
-    )
-    input = flow.Tensor(x, dtype=flow.float32, device=flow.device(device))
-    y = np.array([[1, 0, 0, 1]]).astype(np.int)
-    target = flow.Tensor(y, dtype=flow.int64, device=flow.device(device))
-
-    nll_loss = flow.nn.NLLLoss(reduction="mean")
-    nll_loss = nll_loss.to(device)
-    of_out = nll_loss(input, target)
-    np_out = nll_loss_bert(input.numpy(), target.numpy(), reduction="mean")
-    test_case.assertTrue(np.allclose(of_out.numpy(), np_out))
-
-    nll_loss = flow.nn.NLLLoss(reduction="mean", ignore_index=1)
-    nll_loss = nll_loss.to(device)
-    of_out = nll_loss(input, target)
-    np_out = nll_loss_bert(
-        input.numpy(), target.numpy(), reduction="mean", ignore_index=1
-    )
-    test_case.assertTrue(np.allclose(of_out.numpy(), np_out))
-
-
-def _test_nllloss_bert_sum(test_case, device):
-    x = np.array([[[0.12, 0.36, 0.22, 0.66], [0.13, 0.34, 0.52, -0.96]]]).astype(
-        np.float32
-    )
-    input = flow.Tensor(x, dtype=flow.float32, device=flow.device(device))
-    y = np.array([[1, 0, 0, 1]]).astype(np.int)
-    target = flow.Tensor(y, dtype=flow.int64, device=flow.device(device))
-
-    nll_loss = flow.nn.NLLLoss(reduction="sum")
-    nll_loss = nll_loss.to(device)
-    of_out = nll_loss(input, target)
-    np_out = nll_loss_bert(input.numpy(), target.numpy(), reduction="sum")
-    test_case.assertTrue(np.allclose(of_out.numpy(), np_out))
-
-    nll_loss = flow.nn.NLLLoss(reduction="sum", ignore_index=1)
-    nll_loss = nll_loss.to(device)
-    of_out = nll_loss(input, target)
-    np_out = nll_loss_bert(
-        input.numpy(), target.numpy(), reduction="sum", ignore_index=1
-    )
-    test_case.assertTrue(np.allclose(of_out.numpy(), np_out))
-
-
-<<<<<<< HEAD
+"""
+Copyright 2020 The OneFlow Authors. All rights reserved.
+
+Licensed under the Apache License, Version 2.0 (the "License");
+you may not use this file except in compliance with the License.
+You may obtain a copy of the License at
+
+    http://www.apache.org/licenses/LICENSE-2.0
+
+Unless required by applicable law or agreed to in writing, software
+distributed under the License is distributed on an "AS IS" BASIS,
+WITHOUT WARRANTIES OR CONDITIONS OF ANY KIND, either express or implied.
+See the License for the specific language governing permissions and
+limitations under the License.
+"""
+import unittest
+from collections import OrderedDict
+
+import numpy as np
+
+import oneflow.experimental as flow
+from test_util import GenArgList
+
+
+def nll_loss_1d(logs, targets, reduction="none", ignore_index=None):
+    input_shape = logs.shape
+    N = input_shape[0]
+    C = input_shape[1]
+    out = np.zeros_like(targets).astype(np.float64)
+    total_weight = N
+    for i in range(N):
+        cur_target = targets[i]
+        out[i] = -logs[i][cur_target]
+    if ignore_index is not None:
+        condition = targets != ignore_index
+        out *= condition
+    if reduction == "sum":
+        return np.sum(out)
+    elif reduction == "mean":
+        if ignore_index is not None:
+            reduce_sum = out.sum()
+            reduce_count = np.argwhere(condition).shape[0]
+            return reduce_sum / reduce_count
+        else:
+            return out.sum() / total_weight
+    elif reduction == "none":
+        return out
+
+
+def nll_loss_2d(logs, targets, reduction="none", ignore_index=None):
+    input_shape = logs.shape
+    N = input_shape[0]
+    H = input_shape[2]
+    W = input_shape[3]
+    out = np.zeros_like(targets).astype(np.float64)
+    total_weight = N * H * W
+    for i in range(N):
+        for h in range(H):
+            for w in range(W):
+                cur_target = targets[i][h][w]
+                out[i][h][w] = -logs[i][cur_target][h][w]
+    if ignore_index is not None:
+        condition = targets != ignore_index
+        out *= condition
+    if reduction == "sum":
+        return np.sum(out)
+    elif reduction == "mean":
+        if ignore_index is not None:
+            reduce_sum = out.sum()
+            reduce_count = np.argwhere(condition).shape[0]
+            return reduce_sum / reduce_count
+        else:
+            return out.sum() / total_weight
+    elif reduction == "none":
+        return out
+
+
+def nll_loss_bert(logs, targets, reduction="none", ignore_index=None):
+    input_shape = logs.shape
+    N = input_shape[0]
+    H = input_shape[2]
+    out = np.zeros_like(targets).astype(np.float64)
+    total_weight = N * H
+    for i in range(N):
+        for h in range(H):
+            cur_target = targets[i][h]
+            out[i][h] = -logs[i][cur_target][h]
+    if ignore_index is not None:
+        condition = targets != ignore_index
+        out *= condition
+    if reduction == "sum":
+        return np.sum(out)
+    elif reduction == "mean":
+        if ignore_index is not None:
+            reduce_sum = out.sum()
+            reduce_count = np.argwhere(condition).shape[0]
+            return reduce_sum / reduce_count
+        else:
+            return out.sum() / total_weight
+    elif reduction == "none":
+        return out
+
+
+def _test_nllloss_none(test_case, device):
+    x = np.array(
+        [
+            [0.88103855, 0.9908683, 0.6226845],
+            [0.53331435, 0.07999352, 0.8549948],
+            [0.25879037, 0.39530203, 0.698465],
+            [0.73427284, 0.63575995, 0.18827209],
+            [0.05689114, 0.0862954, 0.6325046],
+        ]
+    ).astype(np.float32)
+    y = np.array([0, 2, 1, 1, 0]).astype(np.int)
+    input = flow.Tensor(x, dtype=flow.float32, device=flow.device(device))
+    target = flow.Tensor(y, dtype=flow.int64, device=flow.device(device))
+
+    nll_loss = flow.nn.NLLLoss(reduction="none")
+    nll_loss = nll_loss.to(device)
+    of_out = nll_loss(input, target)
+    np_out = nll_loss_1d(input.numpy(), target.numpy())
+    test_case.assertTrue(np.allclose(of_out.numpy(), np_out))
+
+    nll_loss = flow.nn.NLLLoss(reduction="none", ignore_index=1)
+    nll_loss = nll_loss.to(device)
+    of_out = nll_loss(input, target)
+    np_out = nll_loss_1d(input.numpy(), target.numpy(), ignore_index=1)
+    test_case.assertTrue(np.allclose(of_out.numpy(), np_out))
+
+
+def _test_nllloss_mean(test_case, device):
+    x = np.array(
+        [
+            [0.88103855, 0.9908683, 0.6226845],
+            [0.53331435, 0.07999352, 0.8549948],
+            [0.25879037, 0.39530203, 0.698465],
+            [0.73427284, 0.63575995, 0.18827209],
+            [0.05689114, 0.0862954, 0.6325046],
+        ]
+    ).astype(np.float32)
+    y = np.array([0, 2, 1, 1, 0]).astype(np.int)
+    input = flow.Tensor(x, dtype=flow.float32, device=flow.device(device))
+    target = flow.Tensor(y, dtype=flow.int64, device=flow.device(device))
+
+    nll_loss = flow.nn.NLLLoss(reduction="mean")
+    nll_loss = nll_loss.to(device)
+    of_out = nll_loss(input, target)
+    np_out = nll_loss_1d(input.numpy(), target.numpy(), reduction="mean")
+    test_case.assertTrue(np.allclose(of_out.numpy(), np_out))
+
+    nll_loss = flow.nn.NLLLoss(reduction="mean", ignore_index=1)
+    nll_loss = nll_loss.to(device)
+    of_out = nll_loss(input, target)
+    np_out = nll_loss_1d(
+        input.numpy(), target.numpy(), reduction="mean", ignore_index=1
+    )
+    test_case.assertTrue(np.allclose(of_out.numpy(), np_out))
+
+
+def _test_nllloss_sum(test_case, device):
+    x = np.array(
+        [
+            [0.88103855, 0.9908683, 0.6226845],
+            [0.53331435, 0.07999352, 0.8549948],
+            [0.25879037, 0.39530203, 0.698465],
+            [0.73427284, 0.63575995, 0.18827209],
+            [0.05689114, 0.0862954, 0.6325046],
+        ]
+    ).astype(np.float32)
+    y = np.array([0, 2, 1, 1, 0]).astype(np.int)
+    input = flow.Tensor(x, dtype=flow.float32, device=flow.device(device))
+    target = flow.Tensor(y, dtype=flow.int64, device=flow.device(device))
+
+    nll_loss = flow.nn.NLLLoss(reduction="sum")
+    nll_loss = nll_loss.to(device)
+    of_out = nll_loss(input, target)
+    np_out = nll_loss_1d(input.numpy(), target.numpy(), reduction="sum")
+    test_case.assertTrue(np.allclose(of_out.numpy(), np_out))
+
+    nll_loss = flow.nn.NLLLoss(reduction="sum", ignore_index=1)
+    nll_loss = nll_loss.to(device)
+    of_out = nll_loss(input, target)
+    np_out = nll_loss_1d(input.numpy(), target.numpy(), reduction="sum", ignore_index=1)
+    test_case.assertTrue(np.allclose(of_out.numpy(), np_out))
+
+
+def _test_nllloss_segmentation_none(test_case, device):
+    x = np.array(
+        [[[[0.12, 0.36], [0.22, 0.66]], [[0.13, 0.34], [0.52, -0.96]]]]
+    ).astype(np.float32)
+    input = flow.Tensor(x, dtype=flow.float32, device=flow.device(device))
+    y = np.array([[[1, 0], [0, 1]]]).astype(np.int)
+    target = flow.Tensor(y, dtype=flow.int64, device=flow.device(device))
+
+    nll_loss = flow.nn.NLLLoss(reduction="none")
+    nll_loss = nll_loss.to(device)
+    of_out = nll_loss(input, target)
+    np_out = nll_loss_2d(input.numpy(), target.numpy())
+    test_case.assertTrue(np.allclose(of_out.numpy(), np_out))
+
+    nll_loss = flow.nn.NLLLoss(reduction="none", ignore_index=1)
+    nll_loss = nll_loss.to(device)
+    of_out = nll_loss(input, target)
+    np_out = nll_loss_2d(input.numpy(), target.numpy(), ignore_index=1)
+    test_case.assertTrue(np.allclose(of_out.numpy(), np_out))
+
+
+def _test_nllloss_segmentation_mean(test_case, device):
+    x = np.array(
+        [[[[0.12, 0.36], [0.22, 0.66]], [[0.13, 0.34], [0.52, -0.96]]]]
+    ).astype(np.float32)
+    input = flow.Tensor(x, dtype=flow.float32, device=flow.device(device))
+    y = np.array([[[1, 0], [0, 1]]]).astype(np.int)
+    target = flow.Tensor(y, dtype=flow.int64, device=flow.device(device))
+
+    nll_loss = flow.nn.NLLLoss(reduction="mean")
+    nll_loss = nll_loss.to(device)
+    of_out = nll_loss(input, target)
+    np_out = nll_loss_2d(input.numpy(), target.numpy(), reduction="mean")
+    test_case.assertTrue(np.allclose(of_out.numpy(), np_out))
+
+    nll_loss = flow.nn.NLLLoss(reduction="mean", ignore_index=1)
+    nll_loss = nll_loss.to(device)
+    of_out = nll_loss(input, target)
+    np_out = nll_loss_2d(
+        input.numpy(), target.numpy(), reduction="mean", ignore_index=1
+    )
+    test_case.assertTrue(np.allclose(of_out.numpy(), np_out))
+
+
+def _test_nllloss_segmentation_sum(test_case, device):
+    x = np.array(
+        [[[[0.12, 0.36], [0.22, 0.66]], [[0.13, 0.34], [0.52, -0.96]]]]
+    ).astype(np.float32)
+    input = flow.Tensor(x, dtype=flow.float32, device=flow.device(device))
+    y = np.array([[[1, 0], [0, 1]]]).astype(np.int)
+    target = flow.Tensor(y, dtype=flow.int64, device=flow.device(device))
+
+    nll_loss = flow.nn.NLLLoss(reduction="sum")
+    nll_loss = nll_loss.to(device)
+    of_out = nll_loss(input, target)
+    np_out = nll_loss_2d(input.numpy(), target.numpy(), reduction="sum")
+    test_case.assertTrue(np.allclose(of_out.numpy(), np_out))
+
+    nll_loss = flow.nn.NLLLoss(reduction="sum", ignore_index=1)
+    nll_loss = nll_loss.to(device)
+    of_out = nll_loss(input, target)
+    np_out = nll_loss_2d(input.numpy(), target.numpy(), reduction="sum", ignore_index=1)
+    test_case.assertTrue(np.allclose(of_out.numpy(), np_out))
+
+
+def _test_nllloss_bert_none(test_case, device):
+    x = np.array([[[0.12, 0.36, 0.22, 0.66], [0.13, 0.34, 0.52, -0.96]]]).astype(
+        np.float32
+    )
+    input = flow.Tensor(x, dtype=flow.float32, device=flow.device(device))
+    y = np.array([[1, 0, 0, 1]]).astype(np.int)
+    target = flow.Tensor(y, dtype=flow.int64, device=flow.device(device))
+
+    nll_loss = flow.nn.NLLLoss(reduction="none")
+    nll_loss = nll_loss.to(device)
+    of_out = nll_loss(input, target)
+    np_out = nll_loss_bert(input.numpy(), target.numpy())
+    test_case.assertTrue(np.allclose(of_out.numpy(), np_out))
+
+    nll_loss = flow.nn.NLLLoss(reduction="none", ignore_index=1)
+    nll_loss = nll_loss.to(device)
+    of_out = nll_loss(input, target)
+    np_out = nll_loss_bert(input.numpy(), target.numpy(), ignore_index=1)
+    test_case.assertTrue(np.allclose(of_out.numpy(), np_out))
+
+
+def _test_nllloss_bert_mean(test_case, device):
+    x = np.array([[[0.12, 0.36, 0.22, 0.66], [0.13, 0.34, 0.52, -0.96]]]).astype(
+        np.float32
+    )
+    input = flow.Tensor(x, dtype=flow.float32, device=flow.device(device))
+    y = np.array([[1, 0, 0, 1]]).astype(np.int)
+    target = flow.Tensor(y, dtype=flow.int64, device=flow.device(device))
+
+    nll_loss = flow.nn.NLLLoss(reduction="mean")
+    nll_loss = nll_loss.to(device)
+    of_out = nll_loss(input, target)
+    np_out = nll_loss_bert(input.numpy(), target.numpy(), reduction="mean")
+    test_case.assertTrue(np.allclose(of_out.numpy(), np_out))
+
+    nll_loss = flow.nn.NLLLoss(reduction="mean", ignore_index=1)
+    nll_loss = nll_loss.to(device)
+    of_out = nll_loss(input, target)
+    np_out = nll_loss_bert(
+        input.numpy(), target.numpy(), reduction="mean", ignore_index=1
+    )
+    test_case.assertTrue(np.allclose(of_out.numpy(), np_out))
+
+
+def _test_nllloss_bert_sum(test_case, device):
+    x = np.array([[[0.12, 0.36, 0.22, 0.66], [0.13, 0.34, 0.52, -0.96]]]).astype(
+        np.float32
+    )
+    input = flow.Tensor(x, dtype=flow.float32, device=flow.device(device))
+    y = np.array([[1, 0, 0, 1]]).astype(np.int)
+    target = flow.Tensor(y, dtype=flow.int64, device=flow.device(device))
+
+    nll_loss = flow.nn.NLLLoss(reduction="sum")
+    nll_loss = nll_loss.to(device)
+    of_out = nll_loss(input, target)
+    np_out = nll_loss_bert(input.numpy(), target.numpy(), reduction="sum")
+    test_case.assertTrue(np.allclose(of_out.numpy(), np_out))
+
+    nll_loss = flow.nn.NLLLoss(reduction="sum", ignore_index=1)
+    nll_loss = nll_loss.to(device)
+    of_out = nll_loss(input, target)
+    np_out = nll_loss_bert(
+        input.numpy(), target.numpy(), reduction="sum", ignore_index=1
+    )
+    test_case.assertTrue(np.allclose(of_out.numpy(), np_out))
+
+
 @flow.unittest.skip_unless_1n1d()
-@unittest.skipIf(
-    not flow.unittest.env.eager_execution_enabled(),
-    ".numpy() doesn't work in lazy mode",
-)
-=======
->>>>>>> bd2d3dc2
-class TestNLLLossModule(flow.unittest.TestCase):
-    def test_nllloss(test_case):
-        arg_dict = OrderedDict()
-        arg_dict["test_fun"] = [
-            _test_nllloss_none,
-            _test_nllloss_mean,
-            _test_nllloss_sum,
-            _test_nllloss_segmentation_none,
-            _test_nllloss_segmentation_mean,
-            _test_nllloss_segmentation_sum,
-            _test_nllloss_bert_none,
-            _test_nllloss_bert_mean,
-            _test_nllloss_bert_sum,
-        ]
-        arg_dict["device"] = ["cpu", "cuda"]
-        for arg in GenArgList(arg_dict):
-            arg[0](test_case, *arg[1:])
-
-
-if __name__ == "__main__":
-    unittest.main()
+class TestNLLLossModule(flow.unittest.TestCase):
+    def test_nllloss(test_case):
+        arg_dict = OrderedDict()
+        arg_dict["test_fun"] = [
+            _test_nllloss_none,
+            _test_nllloss_mean,
+            _test_nllloss_sum,
+            _test_nllloss_segmentation_none,
+            _test_nllloss_segmentation_mean,
+            _test_nllloss_segmentation_sum,
+            _test_nllloss_bert_none,
+            _test_nllloss_bert_mean,
+            _test_nllloss_bert_sum,
+        ]
+        arg_dict["device"] = ["cpu", "cuda"]
+        for arg in GenArgList(arg_dict):
+            arg[0](test_case, *arg[1:])
+
+
+if __name__ == "__main__":
+    unittest.main()