"""
Copyright 2020 The OneFlow Authors. All rights reserved.

Licensed under the Apache License, Version 2.0 (the "License");
you may not use this file except in compliance with the License.
You may obtain a copy of the License at

    http://www.apache.org/licenses/LICENSE-2.0

Unless required by applicable law or agreed to in writing, software
distributed under the License is distributed on an "AS IS" BASIS,
WITHOUT WARRANTIES OR CONDITIONS OF ANY KIND, either express or implied.
See the License for the specific language governing permissions and
limitations under the License.
"""

import unittest
from collections import OrderedDict

import numpy as np

import oneflow.experimental as flow
from test_util import GenArgList


def _test_round_impl(test_case, shape, device):
    np_input = np.random.randn(*shape)
    of_input = flow.Tensor(
        np_input, dtype=flow.float32, device=flow.device(device), requires_grad=True
    )

    of_out = flow.round(of_input)
    np_out = np.round(np_input)
    test_case.assertTrue(np.allclose(of_out.numpy(), np_out, 1e-4, 1e-4))

    of_out = of_out.sum()
    of_out.backward()
    test_case.assertTrue(
        np.allclose(of_input.grad.numpy(), np.zeros(shape), 1e-4, 1e-4)
    )


<<<<<<< HEAD
@flow.unittest.skip_unless_1n1d()
@unittest.skipIf(
    not flow.unittest.env.eager_execution_enabled(),
    ".numpy() doesn't work in lazy mode",
)
=======
>>>>>>> bd2d3dc2
class TestRound(flow.unittest.TestCase):
    def test_round(test_case):
        arg_dict = OrderedDict()
        arg_dict["shape"] = [(2, 3), (2, 3, 4), (2, 4, 5, 6)]
        arg_dict["device"] = ["cpu", "cuda"]
        for arg in GenArgList(arg_dict):
            _test_round_impl(test_case, *arg)


if __name__ == "__main__":
    unittest.main()<|MERGE_RESOLUTION|>--- conflicted
+++ resolved
@@ -40,14 +40,7 @@
     )
 
 
-<<<<<<< HEAD
 @flow.unittest.skip_unless_1n1d()
-@unittest.skipIf(
-    not flow.unittest.env.eager_execution_enabled(),
-    ".numpy() doesn't work in lazy mode",
-)
-=======
->>>>>>> bd2d3dc2
 class TestRound(flow.unittest.TestCase):
     def test_round(test_case):
         arg_dict = OrderedDict()
