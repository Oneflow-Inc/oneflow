--- conflicted
+++ resolved
@@ -18,12 +18,9 @@
 
 import numpy as np
 
-<<<<<<< HEAD
 import oneflow as flow
-=======
-import oneflow.experimental as flow
 
->>>>>>> fc546b93
+
 from test_util import (
     GenArgList,
     FlattenArray,
