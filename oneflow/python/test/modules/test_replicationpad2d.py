"""
Copyright 2020 The OneFlow Authors. All rights reserved.

Licensed under the Apache License, Version 2.0 (the "License");
you may not use this file except in compliance with the License.
You may obtain a copy of the License at

    http://www.apache.org/licenses/LICENSE-2.0

Unless required by applicable law or agreed to in writing, software
distributed under the License is distributed on an "AS IS" BASIS,
WITHOUT WARRANTIES OR CONDITIONS OF ANY KIND, either express or implied.
See the License for the specific language governing permissions and
limitations under the License.
"""
import unittest
from collections import OrderedDict

import numpy as np

<<<<<<< HEAD
import oneflow.experimental as flow
=======
import oneflow as flow

>>>>>>> 89b5c21c

from test_util import (
    GenArgList,
    FlattenArray,
    Array2Numpy,
    Index2Coordinate,
)


def _np_replication_pad2d_grad(src, dest, padding):
    c_idx, h_idx, w_idx = 1, 2, 3
    pad_left = padding[0]
    pad_right = padding[1]
    pad_top = padding[2]
    pad_bottom = padding[3]
    dx_height, dx_width = dest.shape[h_idx], dest.shape[w_idx]
    dy_height, dy_width = src.shape[h_idx], src.shape[w_idx]

    numpy_src = np.ones(src.shape, np.int32)
    numpy_dest = np.zeros(dest.shape, np.int32)
    array_src = FlattenArray(numpy_src)
    array_dest = FlattenArray(numpy_dest)

    src_num = src.shape[c_idx] * src.shape[h_idx] * src.shape[w_idx]
    dest_num = dest.shape[c_idx] * dest.shape[h_idx] * dest.shape[w_idx]
    elements_num = src.shape[0] * src_num
    for iter_n in range(elements_num):
        coords = Index2Coordinate(iter_n, src.shape)
        n, c, i, j = coords[0], coords[c_idx], coords[h_idx], coords[w_idx]
        ip_x = ip_y = 0
        if j < pad_left:
            ip_x = pad_left
        elif j >= pad_left and j < (dx_width + pad_left):
            ip_x = j
        else:
            ip_x = dx_width + pad_left - 1

        if i < pad_top:
            ip_y = pad_top
        elif i >= pad_top and i < (dx_height + pad_top):
            ip_y = i
        else:
            ip_y = dx_height + pad_top - 1

        ip_x = ip_x - pad_left
        ip_y = ip_y - pad_top
        src_index = n * src_num + c * dy_width * dy_height + i * dy_width + j
        dest_index = n * dest_num + c * dx_width * dx_height + ip_y * dx_width + ip_x
        array_dest[dest_index] += array_src[src_index]

    numpy_dest = Array2Numpy(array_dest, dest.shape)
    return numpy_dest


def _test_ReplicationPad2d(test_case, shape, padding, device):
    np_input = np.random.random(shape).astype(np.float32)
    of_input = flow.Tensor(
        np_input, dtype=flow.float32, device=flow.device(device), requires_grad=True
    )
    if isinstance(padding, int):
        np_boundary = ((0, 0), (0, 0), (padding, padding), (padding, padding))
        boundry = [padding, padding, padding, padding]

    elif isinstance(padding, (tuple, int)) and len(padding) == 4:
        np_boundary = (
            (0, 0),
            (0, 0),
            (padding[2], padding[3]),
            (padding[0], padding[1]),
        )
        boundry = [padding[0], padding[1], padding[2], padding[3]]
    else:
        raise ValueError("padding must be in or list or tuple!")

    layer = flow.nn.ReplicationPad2d(padding=padding)
    of_out = layer(of_input)
    np_out = np.pad(np_input, np_boundary, mode="edge")
    test_case.assertTrue(np.allclose(of_out.numpy(), np_out, 1e-5, 1e-5))

    of_out = of_out.sum()
    of_out.backward()

    np_out_grad = _np_replication_pad2d_grad(np_out, np_input, boundry)
    test_case.assertTrue(np.allclose(of_input.grad.numpy(), np_out_grad, 1e-3, 1e-3))


@flow.unittest.skip_unless_1n1d()
class TestReplicationPad2dModule(flow.unittest.TestCase):
    def test_ReplicationPad2d(test_case):
        arg_dict = OrderedDict()
        arg_dict["shape"] = [(1, 2, 3, 4), (8, 3, 4, 4)]
        arg_dict["padding"] = [(2), (1, 1, 2, 2)]
        arg_dict["device"] = ["cpu", "cuda"]

        for arg in GenArgList(arg_dict):
            _test_ReplicationPad2d(test_case, *arg)


if __name__ == "__main__":
    unittest.main()<|MERGE_RESOLUTION|>--- conflicted
+++ resolved
@@ -18,12 +18,7 @@
 
 import numpy as np
 
-<<<<<<< HEAD
-import oneflow.experimental as flow
-=======
 import oneflow as flow
-
->>>>>>> 89b5c21c
 
 from test_util import (
     GenArgList,
