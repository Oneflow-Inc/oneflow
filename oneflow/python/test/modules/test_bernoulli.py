--- conflicted
+++ resolved
@@ -40,14 +40,7 @@
     test_case.assertTrue(np.allclose(y_1.numpy(), y_2.numpy()))
 
 
-<<<<<<< HEAD
 @flow.unittest.skip_unless_1n1d()
-@unittest.skipIf(
-    not flow.unittest.env.eager_execution_enabled(),
-    ".numpy() doesn't work in lazy mode",
-)
-=======
->>>>>>> bd2d3dc2
 class TestBernoulli(flow.unittest.TestCase):
     def test_bernoulli(test_case):
         arg_dict = OrderedDict()
