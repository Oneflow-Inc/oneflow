"""
Copyright 2020 The OneFlow Authors. All rights reserved.

Licensed under the Apache License, Version 2.0 (the "License");
you may not use this file except in compliance with the License.
You may obtain a copy of the License at

    http://www.apache.org/licenses/LICENSE-2.0

Unless required by applicable law or agreed to in writing, software
distributed under the License is distributed on an "AS IS" BASIS,
WITHOUT WARRANTIES OR CONDITIONS OF ANY KIND, either express or implied.
See the License for the specific language governing permissions and
limitations under the License.
"""
import unittest
import inspect
from collections import OrderedDict

import oneflow as flow
from oneflow.python.framework.functional import Function
from test_util import GenArgList


def _is_oneflow_functional(object):
    return isinstance(object, Function)


def _run_functional_doctest(
    test_case,
    globs=None,
    verbose=None,
    optionflags=0,
    raise_on_error=True,
    module=flow.F,
):
    import doctest

    parser = doctest.DocTestParser()
    if raise_on_error:
        runner = doctest.DebugRunner(verbose=verbose, optionflags=optionflags)
    else:
        runner = doctest.DocTestRunner(verbose=verbose, optionflags=optionflags)

    r = inspect.getmembers(flow.F, _is_oneflow_functional)
    for name, fun in r:
        if (
            fun.__doc__ is not None
        ):  # TODO(yaochi) None value of __doc__ will not be allowed
            print("test on docstr of: ", ".".join([module.__name__, name]))
            test = parser.get_doctest(fun.__doc__, {}, __name__, __file__, 0)
            runner.run(test)


<<<<<<< HEAD
@flow.unittest.skip_unless_1n1d()
@unittest.skipIf(
    not flow.unittest.env.eager_execution_enabled(),
    ".numpy() doesn't work in lazy mode",
)
=======
>>>>>>> bd2d3dc2
class TestFunctionalDocstrModule(flow.unittest.TestCase):
    def test_functional_docstr(test_case):
        arg_dict = OrderedDict()
        arg_dict["module"] = [flow.F, flow.experimental.F]
        for arg in GenArgList(arg_dict):
            _run_functional_doctest(
                test_case, raise_on_error=True, verbose=None, module=arg[0]
            )


if __name__ == "__main__":
    unittest.main()<|MERGE_RESOLUTION|>--- conflicted
+++ resolved
@@ -52,14 +52,7 @@
             runner.run(test)
 
 
-<<<<<<< HEAD
 @flow.unittest.skip_unless_1n1d()
-@unittest.skipIf(
-    not flow.unittest.env.eager_execution_enabled(),
-    ".numpy() doesn't work in lazy mode",
-)
-=======
->>>>>>> bd2d3dc2
 class TestFunctionalDocstrModule(flow.unittest.TestCase):
     def test_functional_docstr(test_case):
         arg_dict = OrderedDict()
