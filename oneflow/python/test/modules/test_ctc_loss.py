--- conflicted
+++ resolved
@@ -301,14 +301,7 @@
     return GenArgList(arg_dict)
 
 
-<<<<<<< HEAD
 @flow.unittest.skip_unless_1n1d()
-@unittest.skipIf(
-    not flow.unittest.env.eager_execution_enabled(),
-    ".numpy() doesn't work in lazy mode",
-)
-=======
->>>>>>> bd2d3dc2
 class TestCTCLoss1n1d(flow.unittest.TestCase):
     def test_ctc_loss(test_case):
         for arg in gen_arg_list():
