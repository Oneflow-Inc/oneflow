"""
Copyright 2020 The OneFlow Authors. All rights reserved.

Licensed under the Apache License, Version 2.0 (the "License");
you may not use this file except in compliance with the License.
You may obtain a copy of the License at

    http://www.apache.org/licenses/LICENSE-2.0

Unless required by applicable law or agreed to in writing, software
distributed under the License is distributed on an "AS IS" BASIS,
WITHOUT WARRANTIES OR CONDITIONS OF ANY KIND, either express or implied.
See the License for the specific language governing permissions and
limitations under the License.
"""
import unittest
from collections import OrderedDict

import numpy as np

import oneflow.experimental as flow
from test_util import GenArgList, type_name_to_flow_type


def _test_argsort(test_case, data_shape, axis, descending, data_type, device):
    input = flow.Tensor(
        np.random.randn(*data_shape),
        dtype=type_name_to_flow_type[data_type],
        device=flow.device(device),
    )
    of_out = flow.argsort(input, dim=axis, descending=descending)
    np_input = -input.numpy() if descending else input.numpy()
    np_out = np.argsort(np_input, axis=axis)
    test_case.assertTrue(np.array_equal(of_out.numpy().flatten(), np_out.flatten()))


def _test_tensor_argsort(test_case, data_shape, axis, descending, data_type, device):
    input = flow.Tensor(
        np.random.randn(*data_shape),
        dtype=type_name_to_flow_type[data_type],
        device=flow.device(device),
    )
    of_out = input.argsort(dim=axis, descending=descending)
    np_input = -input.numpy() if descending else input.numpy()
    np_out = np.argsort(np_input, axis=axis)
    test_case.assertTrue(np.array_equal(of_out.numpy().shape, np_out.shape))
    test_case.assertTrue(np.array_equal(of_out.numpy().flatten(), np_out.flatten()))


<<<<<<< HEAD
@flow.unittest.skip_unless_1n1d()
@unittest.skipIf(
    not flow.unittest.env.eager_execution_enabled(),
    ".numpy() doesn't work in lazy mode",
)
=======
>>>>>>> bd2d3dc2
class TestArgsort(flow.unittest.TestCase):
    def test_argsort(test_case):
        arg_dict = OrderedDict()
        arg_dict["test_fun"] = [_test_argsort, _test_tensor_argsort]
        arg_dict["data_shape"] = [(2, 6, 5, 4), (3, 4, 8)]
        arg_dict["axis"] = [-1, 0, 2]
        arg_dict["descending"] = [True, False]
        arg_dict["data_type"] = ["double", "float32", "int32"]
        arg_dict["device"] = ["cpu", "cuda"]
        for arg in GenArgList(arg_dict):
            arg[0](test_case, *arg[1:])


if __name__ == "__main__":
    unittest.main()<|MERGE_RESOLUTION|>--- conflicted
+++ resolved
@@ -47,14 +47,7 @@
     test_case.assertTrue(np.array_equal(of_out.numpy().flatten(), np_out.flatten()))
 
 
-<<<<<<< HEAD
 @flow.unittest.skip_unless_1n1d()
-@unittest.skipIf(
-    not flow.unittest.env.eager_execution_enabled(),
-    ".numpy() doesn't work in lazy mode",
-)
-=======
->>>>>>> bd2d3dc2
 class TestArgsort(flow.unittest.TestCase):
     def test_argsort(test_case):
         arg_dict = OrderedDict()
