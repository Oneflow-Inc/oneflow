--- conflicted
+++ resolved
@@ -102,14 +102,7 @@
     test_case.assertTrue(np.array_equal(of_input.grad.numpy(), np_grad))
 
 
-<<<<<<< HEAD
 @flow.unittest.skip_unless_1n1d()
-@unittest.skipIf(
-    not flow.unittest.env.eager_execution_enabled(),
-    ".numpy() doesn't work in lazy mode",
-)
-=======
->>>>>>> bd2d3dc2
 class TestGather(flow.unittest.TestCase):
     def test_gather(test_case):
         arg_dict = OrderedDict()
