"""
Copyright 2020 The OneFlow Authors. All rights reserved.

Licensed under the Apache License, Version 2.0 (the "License");
you may not use this file except in compliance with the License.
You may obtain a copy of the License at

    http://www.apache.org/licenses/LICENSE-2.0

Unless required by applicable law or agreed to in writing, software
distributed under the License is distributed on an "AS IS" BASIS,
WITHOUT WARRANTIES OR CONDITIONS OF ANY KIND, either express or implied.
See the License for the specific language governing permissions and
limitations under the License.
"""
import unittest
import numpy as np
import oneflow.experimental as flow


@unittest.skipIf(
    not flow.unittest.env.eager_execution_enabled(),
    ".numpy() doesn't work in lazy mode",
)
class TestReLUModule(flow.unittest.TestCase):
    def test_relu(test_case):
        m = flow.nn.ReLU()
        arr = np.random.randn(2, 3, 4, 5)

        np_out = np.maximum(0, arr)
        x = flow.Tensor(arr)
        of_out = m(x)
        test_case.assertTrue(np.allclose(of_out.numpy(), np_out, rtol=1e-05))


@unittest.skipIf(
    not flow.unittest.env.eager_execution_enabled(),
    ".numpy() doesn't work in lazy mode",
)
class TestTanhModule(flow.unittest.TestCase):
    def _test_body_tanh(test_case, input_arr):
        x = flow.Tensor(input_arr)

        tanh = flow.nn.Tanh()
        y = tanh(x)
        z = np.tanh(input_arr)

        test_case.assertTrue(np.allclose(y.numpy(), z, rtol=1e-4, atol=1e-4))

    def _test_ones_body_tanh(self, shape):
        x = np.ones(shape, dtype=np.float32)
        self._test_body_tanh(x)

    def _test_random_body_tanh(self, shape):
        x = np.random.random(shape).astype(np.float32)
        self._test_body_tanh(x)

    def test_ones_input_tanh(self):
        self._test_ones_body_tanh((1))
        self._test_ones_body_tanh((1, 10))
        self._test_ones_body_tanh((2, 10, 2))
        self._test_ones_body_tanh((2, 5, 2, 2))

    def test_random_input_tanh(self):
        self._test_random_body_tanh((1))
        self._test_random_body_tanh((1, 10))
        self._test_random_body_tanh((2, 10, 2))
        self._test_random_body_tanh((2, 5, 2, 2))

    def _test_body_tanh_v2(test_case, input_arr):
        x = flow.Tensor(input_arr)

        y = flow.tanh(x)
        z = np.tanh(input_arr)

        test_case.assertTrue(np.allclose(y.numpy(), z, rtol=1e-4, atol=1e-4))

    def _test_body_tanh_v3(test_case, input_arr):
        x = flow.Tensor(input_arr)

        y = x.tanh()
        z = np.tanh(input_arr)

        test_case.assertTrue(np.allclose(y.numpy(), z, rtol=1e-4, atol=1e-4))


@unittest.skipIf(
    not flow.unittest.env.eager_execution_enabled(),
    ".numpy() doesn't work in lazy mode",
)
class TestGeLU(flow.unittest.TestCase):
    def test_gelu_v1(test_case):
        input_arr = np.array([-0.5, 0, 0.5]).astype(np.float32)
        x = flow.Tensor(input_arr)

        gelu = flow.nn.GELU()
        y = gelu(x)
        z = np.array([-0.15426877, 0.0, 0.34573123])

        test_case.assertTrue(np.allclose(y.numpy(), z, rtol=1e-4, atol=1e-4))

    def test_gelu_v2(test_case):
        input_arr = np.array([-0.5, 0, 0.5]).astype(np.float32)
        x = flow.Tensor(input_arr)

        y = flow.gelu(x)
        z = np.array([-0.15426877, 0.0, 0.34573123])

        test_case.assertTrue(np.allclose(y.numpy(), z, rtol=1e-4, atol=1e-4))

    def test_gelu_v3(test_case):
        input_arr = np.array([-0.5, 0, 0.5]).astype(np.float32)
        x = flow.Tensor(input_arr)

        y = x.gelu()

        z = np.array([-0.15426877, 0.0, 0.34573123])

        test_case.assertTrue(np.allclose(y.numpy(), z, rtol=1e-4, atol=1e-4))


def numpy_sigmoid(x):
    return 1.0 / (1 + np.exp(-x))


def numpy_softmax(x, axis):
    x = x - x.max(axis=axis, keepdims=True)
    y = np.exp(x)
    return y / y.sum(axis=axis, keepdims=True)


def numpy_logsoftmax(x, dim):
    e_x = np.exp(x - np.max(x, axis=dim, keepdims=True))
    return np.log(e_x / e_x.sum(axis=dim, keepdims=True))


@unittest.skipIf(
    not flow.unittest.env.eager_execution_enabled(),
    ".numpy() doesn't work in lazy mode",
)
class TestSigmoidModule(flow.unittest.TestCase):
    def test_sigmoid(test_case):
        m = flow.nn.Sigmoid()
        input_arr = np.random.randn(2, 3, 4, 5)
        x = flow.Tensor(input_arr)

        y = m(x)
        y2 = flow.sigmoid(x)
        y3 = x.sigmoid()
        output = numpy_sigmoid(input_arr)

        test_case.assertTrue(np.allclose(y.numpy(), output, rtol=1e-05))
        test_case.assertTrue(np.allclose(y2.numpy(), output, rtol=1e-05))
        test_case.assertTrue(np.allclose(y3.numpy(), output, rtol=1e-05))


@unittest.skipIf(
    not flow.unittest.env.eager_execution_enabled(),
    ".numpy() doesn't work in lazy mode",
)
class TestSoftmaxModule(flow.unittest.TestCase):
    def test_softmax(test_case):
        axis = 0
        m = flow.nn.Softmax(dim=axis)
        arr = np.random.randn(2, 3, 4, 5)
        x = flow.Tensor(arr)
        y = m(x)
        output = numpy_softmax(arr, axis)
        test_case.assertTrue(np.allclose(y.numpy(), output, rtol=1e-05))

    def test_softmax_dim_1(test_case):
        axis = 1
        m = flow.nn.Softmax(dim=axis)
        arr = np.random.randn(9, 7, 8, 16)
        x = flow.Tensor(arr)
        y = m(x)
        output = numpy_softmax(arr, axis)
        test_case.assertTrue(np.allclose(y.numpy(), output, rtol=1e-05))

    def test_softmax_dim_2(test_case):
        axis = 2
        m = flow.nn.Softmax(dim=axis)
        arr = np.random.randn(2, 5, 6, 3)
        x = flow.Tensor(arr)
        y = m(x)
        output = numpy_softmax(arr, axis)
        test_case.assertTrue(np.allclose(y.numpy(), output, rtol=1e-05))

    def test_softmax_dim_3(test_case):
        axis = 3
        m = flow.nn.Softmax(dim=axis)
        arr = np.random.randn(1, 3, 4, 7)
        x = flow.Tensor(arr)
        y = m(x)
        output = numpy_softmax(arr, axis)
        test_case.assertTrue(np.allclose(y.numpy(), output, rtol=1e-05))

        axis2 = -1
        m2 = flow.nn.Softmax(dim=axis)
        y2 = m(x)
        output2 = numpy_softmax(arr, axis)
        test_case.assertTrue(np.allclose(y2.numpy(), output2, rtol=1e-05))


@unittest.skipIf(
    not flow.unittest.env.eager_execution_enabled(),
    ".numpy() doesn't work in lazy mode",
)
class TestLogSoftmaxModule(flow.unittest.TestCase):
    def test_logsoftmax(test_case):
        dim = 1
        m = flow.nn.LogSoftmax(dim)
        input_arr = np.random.randn(4, 7)
        x = flow.Tensor(input_arr)
        y = m(x)
        output = numpy_logsoftmax(input_arr, dim)
        test_case.assertTrue(np.allclose(y.numpy(), output, rtol=1e-05))

    def test_logsoftmax_dim_2(test_case):
        dim = 2
        m = flow.nn.LogSoftmax(dim)
        input_arr = np.random.randn(3, 4, 5)
        x = flow.Tensor(input_arr)
        y = m(x)
        output = numpy_logsoftmax(input_arr, dim)
        test_case.assertTrue(np.allclose(y.numpy(), output, rtol=1e-05))

    def test_logsoftmax_dim_3(test_case):
        dim = 3
        m = flow.nn.LogSoftmax(dim)
        input_arr = np.random.randn(8, 9, 7, 3)
        x = flow.Tensor(input_arr)
        y = m(x)
        output = numpy_logsoftmax(input_arr, dim)
        test_case.assertTrue(np.allclose(y.numpy(), output, rtol=1e-05))


@unittest.skipIf(
    not flow.unittest.env.eager_execution_enabled(),
    ".numpy() doesn't work in lazy mode",
)
<<<<<<< HEAD
class TestLeakyReLUModule(flow.unittest.TestCase):
    def test_leaky_relu(test_case):
        negative_slope = 0.2
        m = flow.nn.LeakyReLU(negative_slope=negative_slope)
        arr = np.random.randn(2, 3, 4, 5)

        np_out = np.maximum(0, arr) + negative_slope * np.minimum(0, arr)
=======
class TestHardtanhModule(flow.unittest.TestCase):
    def test_hardtanh(test_case):
        m = flow.nn.Hardtanh()
        arr = np.random.randn(2, 3, 4, 5)
        np_out = np.maximum(-1, np.minimum(1, arr))
        x = flow.Tensor(arr)
        of_out = m(x)
        test_case.assertTrue(np.allclose(of_out.numpy(), np_out, rtol=1e-05))

    def test_hardtanh_min_max(test_case):
        m = flow.nn.Hardtanh(min_val=-2.0, max_val=2.3)
        arr = np.random.randn(2, 3, 4, 5)
        np_out = np.maximum(-2.0, np.minimum(2.3, arr))
>>>>>>> d3c91a97
        x = flow.Tensor(arr)
        of_out = m(x)
        test_case.assertTrue(np.allclose(of_out.numpy(), np_out, rtol=1e-05))


if __name__ == "__main__":
    unittest.main()<|MERGE_RESOLUTION|>--- conflicted
+++ resolved
@@ -239,7 +239,28 @@
     not flow.unittest.env.eager_execution_enabled(),
     ".numpy() doesn't work in lazy mode",
 )
-<<<<<<< HEAD
+class TestHardtanhModule(flow.unittest.TestCase):
+    def test_hardtanh(test_case):
+        m = flow.nn.Hardtanh()
+        arr = np.random.randn(2, 3, 4, 5)
+        np_out = np.maximum(-1, np.minimum(1, arr))
+        x = flow.Tensor(arr)
+        of_out = m(x)
+        test_case.assertTrue(np.allclose(of_out.numpy(), np_out, rtol=1e-05))
+
+    def test_hardtanh_min_max(test_case):
+        m = flow.nn.Hardtanh(min_val=-2.0, max_val=2.3)
+        arr = np.random.randn(2, 3, 4, 5)
+        np_out = np.maximum(-2.0, np.minimum(2.3, arr))
+        x = flow.Tensor(arr)
+        of_out = m(x)
+        test_case.assertTrue(np.allclose(of_out.numpy(), np_out, rtol=1e-05))
+
+
+@unittest.skipIf(
+    not flow.unittest.env.eager_execution_enabled(),
+    ".numpy() doesn't work in lazy mode",
+)
 class TestLeakyReLUModule(flow.unittest.TestCase):
     def test_leaky_relu(test_case):
         negative_slope = 0.2
@@ -247,21 +268,6 @@
         arr = np.random.randn(2, 3, 4, 5)
 
         np_out = np.maximum(0, arr) + negative_slope * np.minimum(0, arr)
-=======
-class TestHardtanhModule(flow.unittest.TestCase):
-    def test_hardtanh(test_case):
-        m = flow.nn.Hardtanh()
-        arr = np.random.randn(2, 3, 4, 5)
-        np_out = np.maximum(-1, np.minimum(1, arr))
-        x = flow.Tensor(arr)
-        of_out = m(x)
-        test_case.assertTrue(np.allclose(of_out.numpy(), np_out, rtol=1e-05))
-
-    def test_hardtanh_min_max(test_case):
-        m = flow.nn.Hardtanh(min_val=-2.0, max_val=2.3)
-        arr = np.random.randn(2, 3, 4, 5)
-        np_out = np.maximum(-2.0, np.minimum(2.3, arr))
->>>>>>> d3c91a97
         x = flow.Tensor(arr)
         of_out = m(x)
         test_case.assertTrue(np.allclose(of_out.numpy(), np_out, rtol=1e-05))
