--- conflicted
+++ resolved
@@ -330,19 +330,13 @@
     test_case.assertTrue(np.allclose(x.grad.numpy(), x_grad, 1e-5, 1e-5))
 
 
-<<<<<<< HEAD
 def _test_softmax_backward_1_dim(test_case, device):
-    a = flow.tensor([1, 2],dtype=flow.float64, device=flow.device(device), requires_grad=True)
-    b = flow.tensor([3, 4],dtype=flow.float64, device=flow.device(device), requires_grad=True)
-=======
-def _test_softmax_backward_2(test_case, device):
     a = flow.tensor(
         [1, 2], dtype=flow.float64, device=flow.device(device), requires_grad=True
     )
     b = flow.tensor(
         [3, 4], dtype=flow.float64, device=flow.device(device), requires_grad=True
     )
->>>>>>> 1bbb726c
     c = a * b
     m = flow.nn.Softmax(dim=None)
     d = m(c)
