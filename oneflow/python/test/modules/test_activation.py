"""
Copyright 2020 The OneFlow Authors. All rights reserved.

Licensed under the Apache License, Version 2.0 (the "License");
you may not use this file except in compliance with the License.
You may obtain a copy of the License at

    http://www.apache.org/licenses/LICENSE-2.0

Unless required by applicable law or agreed to in writing, software
distributed under the License is distributed on an "AS IS" BASIS,
WITHOUT WARRANTIES OR CONDITIONS OF ANY KIND, either express or implied.
See the License for the specific language governing permissions and
limitations under the License.
"""
import unittest
import numpy as np
import oneflow.experimental as flow


@unittest.skipIf(
    not flow.unittest.env.eager_execution_enabled(),
    ".numpy() doesn't work in lazy mode",
)
class TestReLUModule(flow.unittest.TestCase):
    def test_relu(test_case):
        m = flow.nn.ReLU()
        arr = np.random.randn(2, 3, 4, 5)

        np_out = np.maximum(0, arr)
        x = flow.Tensor(arr)
        of_out = m(x)
        test_case.assertTrue(np.allclose(of_out.numpy(), np_out, rtol=1e-05))


@unittest.skipIf(
    not flow.unittest.env.eager_execution_enabled(),
    ".numpy() doesn't work in lazy mode",
)
class TestTanhModule(flow.unittest.TestCase):
    def _test_body_tanh(test_case, input_arr):
        x = flow.Tensor(input_arr)

        tanh = flow.nn.Tanh()
        y = tanh(x)
        z = np.tanh(input_arr)

        test_case.assertTrue(np.allclose(y.numpy(), z, rtol=1e-4, atol=1e-4))

    def _test_ones_body_tanh(self, shape):
        x = np.ones(shape, dtype=np.float32)
        self._test_body_tanh(x)

    def _test_random_body_tanh(self, shape):
        x = np.random.random(shape).astype(np.float32)
        self._test_body_tanh(x)

    def test_ones_input_tanh(self):
        self._test_ones_body_tanh((1))
        self._test_ones_body_tanh((1, 10))
        self._test_ones_body_tanh((2, 10, 2))
        self._test_ones_body_tanh((2, 5, 2, 2))

    def test_random_input_tanh(self):
        self._test_random_body_tanh((1))
        self._test_random_body_tanh((1, 10))
        self._test_random_body_tanh((2, 10, 2))
        self._test_random_body_tanh((2, 5, 2, 2))

    def _test_body_tanh_v2(test_case, input_arr):
        x = flow.Tensor(input_arr)

        y = flow.tanh(x)
        z = np.tanh(input_arr)

        test_case.assertTrue(np.allclose(y.numpy(), z, rtol=1e-4, atol=1e-4))

    def _test_body_tanh_v3(test_case, input_arr):
        x = flow.Tensor(input_arr)

        y = x.tanh()
        z = np.tanh(input_arr)

        test_case.assertTrue(np.allclose(y.numpy(), z, rtol=1e-4, atol=1e-4))


@unittest.skipIf(
    not flow.unittest.env.eager_execution_enabled(),
    ".numpy() doesn't work in lazy mode",
)
class TestGeLU(flow.unittest.TestCase):
    def test_gelu_v1(test_case):
        input_arr = np.array([-0.5, 0, 0.5]).astype(np.float32)
        x = flow.Tensor(input_arr)

        gelu = flow.nn.GELU()
        y = gelu(x)
        z = np.array([-0.15426877, 0.0, 0.34573123])

        test_case.assertTrue(np.allclose(y.numpy(), z, rtol=1e-4, atol=1e-4))

    def test_gelu_v2(test_case):
        input_arr = np.array([-0.5, 0, 0.5]).astype(np.float32)
        x = flow.Tensor(input_arr)

        y = flow.gelu(x)
        z = np.array([-0.15426877, 0.0, 0.34573123])

        test_case.assertTrue(np.allclose(y.numpy(), z, rtol=1e-4, atol=1e-4))

    def test_gelu_v3(test_case):
        input_arr = np.array([-0.5, 0, 0.5]).astype(np.float32)
        x = flow.Tensor(input_arr)

        y = x.gelu()

        z = np.array([-0.15426877, 0.0, 0.34573123])

        test_case.assertTrue(np.allclose(y.numpy(), z, rtol=1e-4, atol=1e-4))


def numpy_sigmoid(x):
    return 1.0 / (1 + np.exp(-x))


def numpy_softmax(x, axis):
    x = x - x.max(axis=axis, keepdims=True)
    y = np.exp(x)
    return y / y.sum(axis=axis, keepdims=True)


def numpy_logsoftmax(x, dim):
    e_x = np.exp(x - np.max(x, axis=dim, keepdims=True))
    return np.log(e_x / e_x.sum(axis=dim, keepdims=True))


@unittest.skipIf(
    not flow.unittest.env.eager_execution_enabled(),
    ".numpy() doesn't work in lazy mode",
)
class TestSigmoidModule(flow.unittest.TestCase):
    def test_sigmoid(test_case):
        m = flow.nn.Sigmoid()
        input_arr = np.random.randn(2, 3, 4, 5)
        x = flow.Tensor(input_arr)

        y = m(x)
        y2 = flow.sigmoid(x)
        y3 = x.sigmoid()
        output = numpy_sigmoid(input_arr)

        test_case.assertTrue(np.allclose(y.numpy(), output, rtol=1e-05))
        test_case.assertTrue(np.allclose(y2.numpy(), output, rtol=1e-05))
        test_case.assertTrue(np.allclose(y3.numpy(), output, rtol=1e-05))


@unittest.skipIf(
    not flow.unittest.env.eager_execution_enabled(),
    ".numpy() doesn't work in lazy mode",
)
class TestSoftmaxModule(flow.unittest.TestCase):
    def test_softmax(test_case):
        axis = 0
        m = flow.nn.Softmax(dim=axis)
        arr = np.random.randn(2, 3, 4, 5)
        x = flow.Tensor(arr)
        y = m(x)
        output = numpy_softmax(arr, axis)
        test_case.assertTrue(np.allclose(y.numpy(), output, rtol=1e-05))

    def test_softmax_dim_1(test_case):
        axis = 1
        m = flow.nn.Softmax(dim=axis)
        arr = np.random.randn(9, 7, 8, 16)
        x = flow.Tensor(arr)
        y = m(x)
        output = numpy_softmax(arr, axis)
        test_case.assertTrue(np.allclose(y.numpy(), output, rtol=1e-05))

    def test_softmax_dim_2(test_case):
        axis = 2
        m = flow.nn.Softmax(dim=axis)
        arr = np.random.randn(2, 5, 6, 3)
        x = flow.Tensor(arr)
        y = m(x)
        output = numpy_softmax(arr, axis)
        test_case.assertTrue(np.allclose(y.numpy(), output, rtol=1e-05))

    def test_softmax_dim_3(test_case):
        axis = 3
        m = flow.nn.Softmax(dim=axis)
        arr = np.random.randn(1, 3, 4, 7)
        x = flow.Tensor(arr)
        y = m(x)
        output = numpy_softmax(arr, axis)
        test_case.assertTrue(np.allclose(y.numpy(), output, rtol=1e-05))

        axis2 = -1
        m2 = flow.nn.Softmax(dim=axis)
        y2 = m(x)
        output2 = numpy_softmax(arr, axis)
        test_case.assertTrue(np.allclose(y2.numpy(), output2, rtol=1e-05))


@unittest.skipIf(
    not flow.unittest.env.eager_execution_enabled(),
    ".numpy() doesn't work in lazy mode",
)
class TestLogSoftmaxModule(flow.unittest.TestCase):
    def test_logsoftmax(test_case):
        dim = 1
        m = flow.nn.LogSoftmax(dim)
        input_arr = np.random.randn(4, 7)
        x = flow.Tensor(input_arr)
        y = m(x)
        output = numpy_logsoftmax(input_arr, dim)
        test_case.assertTrue(np.allclose(y.numpy(), output, rtol=1e-05))

    def test_logsoftmax_dim_2(test_case):
        dim = 2
        m = flow.nn.LogSoftmax(dim)
        input_arr = np.random.randn(3, 4, 5)
        x = flow.Tensor(input_arr)
        y = m(x)
        output = numpy_logsoftmax(input_arr, dim)
        test_case.assertTrue(np.allclose(y.numpy(), output, rtol=1e-05))

    def test_logsoftmax_dim_3(test_case):
        dim = 3
        m = flow.nn.LogSoftmax(dim)
        input_arr = np.random.randn(8, 9, 7, 3)
        x = flow.Tensor(input_arr)
        y = m(x)
        output = numpy_logsoftmax(input_arr, dim)
        test_case.assertTrue(np.allclose(y.numpy(), output, rtol=1e-05))


@unittest.skipIf(
    not flow.unittest.env.eager_execution_enabled(),
    ".numpy() doesn't work in lazy mode",
)
class TestHardtanhModule(flow.unittest.TestCase):
    def test_hardtanh(test_case):
        m = flow.nn.Hardtanh()
        arr = np.random.randn(2, 3, 4, 5)
        np_out = np.maximum(-1, np.minimum(1, arr))
        x = flow.Tensor(arr)
        of_out = m(x)
        test_case.assertTrue(np.allclose(of_out.numpy(), np_out, rtol=1e-05))

    def test_hardtanh_min_max(test_case):
        m = flow.nn.Hardtanh(min_val=-2.0, max_val=2.3)
        arr = np.random.randn(2, 3, 4, 5)
        np_out = np.maximum(-2.0, np.minimum(2.3, arr))
        x = flow.Tensor(arr)
        of_out = m(x)
        test_case.assertTrue(np.allclose(of_out.numpy(), np_out, rtol=1e-05))


@unittest.skipIf(
    not flow.unittest.env.eager_execution_enabled(),
    ".numpy() doesn't work in lazy mode",
)
<<<<<<< HEAD
class TestHardswishModule(flow.unittest.TestCase):
    def test_hardswish(test_case):
        m = flow.nn.Hardswish()
        arr = np.random.randn(2, 3, 4, 5)

        f = arr + 3
        relu6 = np.where(np.where(f < 0, 0, f) > 6, 6, np.where(f < 0, 0, f))
        np_out = arr * relu6 / 6
=======
class TestLeakyReLUModule(flow.unittest.TestCase):
    def test_leaky_relu(test_case):
        negative_slope = 0.2
        m = flow.nn.LeakyReLU(negative_slope=negative_slope)
        arr = np.random.randn(2, 3, 4, 5)

        np_out = np.maximum(0, arr) + negative_slope * np.minimum(0, arr)
>>>>>>> 2b74432f
        x = flow.Tensor(arr)
        of_out = m(x)
        test_case.assertTrue(np.allclose(of_out.numpy(), np_out, rtol=1e-05))


if __name__ == "__main__":
    unittest.main()<|MERGE_RESOLUTION|>--- conflicted
+++ resolved
@@ -239,6 +239,22 @@
     not flow.unittest.env.eager_execution_enabled(),
     ".numpy() doesn't work in lazy mode",
 )
+class TestHardswishModule(flow.unittest.TestCase):
+    def test_hardswish(test_case):
+        m = flow.nn.Hardswish()
+        arr = np.random.randn(2, 3, 4, 5)
+        f = arr + 3
+        relu6 = np.where(np.where(f < 0, 0, f) > 6, 6, np.where(f < 0, 0, f))
+        np_out = arr * relu6 / 6
+        x = flow.Tensor(arr)
+        of_out = m(x)
+        test_case.assertTrue(np.allclose(of_out.numpy(), np_out, rtol=1e-05))
+
+
+@unittest.skipIf(
+    not flow.unittest.env.eager_execution_enabled(),
+    ".numpy() doesn't work in lazy mode",
+)
 class TestHardtanhModule(flow.unittest.TestCase):
     def test_hardtanh(test_case):
         m = flow.nn.Hardtanh()
@@ -261,16 +277,6 @@
     not flow.unittest.env.eager_execution_enabled(),
     ".numpy() doesn't work in lazy mode",
 )
-<<<<<<< HEAD
-class TestHardswishModule(flow.unittest.TestCase):
-    def test_hardswish(test_case):
-        m = flow.nn.Hardswish()
-        arr = np.random.randn(2, 3, 4, 5)
-
-        f = arr + 3
-        relu6 = np.where(np.where(f < 0, 0, f) > 6, 6, np.where(f < 0, 0, f))
-        np_out = arr * relu6 / 6
-=======
 class TestLeakyReLUModule(flow.unittest.TestCase):
     def test_leaky_relu(test_case):
         negative_slope = 0.2
@@ -278,7 +284,6 @@
         arr = np.random.randn(2, 3, 4, 5)
 
         np_out = np.maximum(0, arr) + negative_slope * np.minimum(0, arr)
->>>>>>> 2b74432f
         x = flow.Tensor(arr)
         of_out = m(x)
         test_case.assertTrue(np.allclose(of_out.numpy(), np_out, rtol=1e-05))
