--- conflicted
+++ resolved
@@ -24,871 +24,6 @@
 from automated_test_util import *
 
 
-<<<<<<< HEAD
-# def _test_relu_impl(test_case, shape, device):
-#     np_input = np.random.randn(*shape)
-#     of_input = flow.Tensor(
-#         np_input, dtype=flow.float32, device=flow.device(device), requires_grad=True
-#     )
-
-#     m = flow.nn.ReLU()
-#     of_out = m(of_input)
-#     np_out = np.maximum(0, np_input)
-#     test_case.assertTrue(np.allclose(of_out.numpy(), np_out, 1e-5, 1e-5))
-
-#     of_out = of_out.sum()
-#     of_out.backward()
-#     test_case.assertTrue(np.allclose(of_input.grad.numpy(), np_out > 0, 1e-5, 1e-5))
-
-#     inplace_m = flow.nn.ReLU(inplace=True)
-#     of_input = flow.Tensor(
-#         np_input, dtype=flow.float32, device=flow.device(device), requires_grad=True
-#     )
-#     of_input_inplace = of_input + 1
-#     inplace_m(of_input_inplace)
-#     np_out = np.maximum(0, np_input + 1)
-#     test_case.assertTrue(np.allclose(of_input_inplace.numpy(), np_out, 1e-5, 1e-5))
-
-#     of_out_inplace = of_input_inplace.sum()
-#     of_out_inplace.backward()
-#     test_case.assertTrue(np.allclose(of_input.grad.numpy(), np_out > 0, 1e-5, 1e-5))
-
-
-# @unittest.skipIf(
-#     not flow.unittest.env.eager_execution_enabled(),
-#     ".numpy() doesn't work in lazy mode",
-# )
-# class TestReLUModule(flow.unittest.TestCase):
-#     def test_relu(test_case):
-#         arg_dict = OrderedDict()
-#         arg_dict["shape"] = [(2, 3), (2, 3, 4), (2, 4, 5, 6)]
-#         arg_dict["device"] = ["cpu", "cuda"]
-#         for arg in GenArgList(arg_dict):
-#             _test_relu_impl(test_case, *arg)
-
-#     def test_relu_module_with_random_data(test_case):
-#         for device in ["cpu", "cuda"]:
-#             test_module_against_pytorch(
-#                 test_case, "nn.ReLU", device=device,
-#             )
-
-
-# def _test_relu6_impl(test_case, shape, device):
-#     np_input = np.random.randn(*shape)
-#     of_input = flow.Tensor(
-#         np_input, dtype=flow.float32, device=flow.device(device), requires_grad=True
-#     )
-
-#     m = flow.nn.ReLU6()
-#     of_out = m(of_input)
-#     np_out = np.minimum(np.maximum(0, np_input), 6.0)
-#     test_case.assertTrue(np.allclose(of_out.numpy(), np_out, 1e-5, 1e-5))
-
-#     of_out = of_out.sum()
-#     of_out.backward()
-#     test_case.assertTrue(
-#         np.allclose(
-#             of_input.grad.numpy(),
-#             np.where(np_input > 6, 0, np.where(np_input < 0, 0, 1)),
-#             1e-5,
-#             1e-5,
-#         )
-#     )
-
-
-# @unittest.skipIf(
-#     not flow.unittest.env.eager_execution_enabled(),
-#     ".numpy() doesn't work in lazy mode",
-# )
-# class TestReLU6Module(flow.unittest.TestCase):
-#     def test_relu6(test_case):
-#         arg_dict = OrderedDict()
-#         arg_dict["shape"] = [(2, 3), (2, 3, 4), (2, 4, 5, 6)]
-#         arg_dict["device"] = ["cpu", "cuda"]
-#         for arg in GenArgList(arg_dict):
-#             _test_relu6_impl(test_case, *arg)
-
-#     def test_relu6_module_with_random_data(test_case):
-#         for device in ["cpu", "cuda"]:
-#             test_module_against_pytorch(
-#                 test_case, "nn.ReLU6", device=device,
-#             )
-
-
-# def _test_tanh_nn_impl(test_case, shape, device):
-#     np_input = np.random.randn(*shape)
-#     of_input = flow.Tensor(
-#         np_input, dtype=flow.float32, device=flow.device(device), requires_grad=True
-#     )
-
-#     tanh = flow.nn.Tanh()
-#     of_out = tanh(of_input)
-#     np_out = np.tanh(np_input)
-#     test_case.assertTrue(np.allclose(of_out.numpy(), np_out, 1e-5, 1e-5))
-
-#     of_out = of_out.sum()
-#     of_out.backward()
-#     test_case.assertTrue(
-#         np.allclose(of_input.grad.numpy(), 1.0 - np_out * np_out, 1e-5, 1e-5)
-#     )
-
-
-# def _test_tanh_function_impl(test_case, shape, device):
-#     np_input = np.random.randn(*shape)
-#     of_input = flow.Tensor(
-#         np_input, dtype=flow.float32, device=flow.device(device), requires_grad=True
-#     )
-
-#     of_out = flow.tanh(of_input)
-#     np_out = np.tanh(np_input)
-#     test_case.assertTrue(np.allclose(of_out.numpy(), np_out, 1e-5, 1e-5))
-
-#     of_out = of_out.sum()
-#     of_out.backward()
-#     test_case.assertTrue(
-#         np.allclose(of_input.grad.numpy(), 1.0 - np_out * np_out, 1e-5, 1e-5)
-#     )
-
-
-# @unittest.skipIf(
-#     not flow.unittest.env.eager_execution_enabled(),
-#     ".numpy() doesn't work in lazy mode",
-# )
-# class TestTanh(flow.unittest.TestCase):
-#     def test_tanh(test_case):
-#         arg_dict = OrderedDict()
-#         arg_dict["shape"] = [(2, 3), (2, 3, 4), (2, 4, 5, 6)]
-#         arg_dict["device"] = ["cpu", "cuda"]
-#         for arg in GenArgList(arg_dict):
-#             _test_tanh_nn_impl(test_case, *arg)
-#             _test_tanh_function_impl(test_case, *arg)
-
-#     def test_tanh_module_with_random_data(test_case):
-#         for device in ["cpu", "cuda"]:
-#             test_module_against_pytorch(
-#                 test_case, "nn.Tanh", device=device,
-#             )
-
-#     def test_flow_tanh_with_random_data(test_case):
-#         for device in ["cpu", "cuda"]:
-#             test_flow_against_pytorch(
-#                 test_case, "tanh", device=device,
-#             )
-
-#     def test_tensor_tanh_with_random_data(test_case):
-#         for device in ["cpu", "cuda"]:
-#             test_tensor_against_pytorch(
-#                 test_case, "tanh", device=device,
-#             )
-
-
-# def _test_elu_function_impl(test_case, shape, device):
-#     m = flow.nn.ELU()
-#     arr = np.random.randn(*shape)
-#     np_out = np.where(arr > 0, arr, 1.0 * (np.exp(arr) - 1))
-#     x = flow.Tensor(arr, device=flow.device(device), requires_grad=True)
-#     of_out = m(x)
-#     test_case.assertTrue(np.allclose(of_out.numpy(), np_out, rtol=1e-5, atol=1e-5))
-
-#     m = flow.nn.ELU(alpha=1.2)
-#     arr = np.random.randn(*shape)
-#     np_out = np.where(arr > 0, arr, 1.2 * (np.exp(arr) - 1))
-#     x = flow.Tensor(arr, device=flow.device(device), requires_grad=True)
-#     of_out = m(x)
-#     test_case.assertTrue(np.allclose(of_out.numpy(), np_out, rtol=1e-5, atol=1e-5))
-
-#     of_out = of_out.sum()
-#     of_out.backward()
-#     np_grad = np.where(arr > 0, 1, 1.2 * np.exp(arr))
-#     test_case.assertTrue(np.allclose(x.grad.numpy(), np_grad, 1e-5, 1e-5))
-
-
-# @unittest.skipIf(
-#     not flow.unittest.env.eager_execution_enabled(),
-#     ".numpy() doesn't work in lazy mode",
-# )
-# class TestELUModule(flow.unittest.TestCase):
-#     def test_elu(test_case):
-#         arg_dict = OrderedDict()
-#         arg_dict["shape"] = [(2, 3), (2, 3, 4), (2, 4, 5, 6)]
-#         arg_dict["device"] = ["cpu", "cuda"]
-#         for arg in GenArgList(arg_dict):
-#             _test_elu_function_impl(test_case, *arg)
-
-#     def test_elu_module_with_random_data(test_case):
-#         for device in ["cpu", "cuda"]:
-#             test_module_against_pytorch(
-#                 test_case,
-#                 "nn.ELU",
-#                 extra_annotations={"alpha": float},
-#                 extra_generators={"alpha": random(0, 6)},
-#                 device=device,
-#             )
-
-
-# def _np_gelu(x):
-#     return 0.5 * x * (1 + special.erf(x / np.sqrt(2)))
-
-
-# def _test_gelu_impl(test_case, device):
-#     np_input = np.array([1.0, -1.0, 2.3]).astype(np.float32)
-#     of_input = flow.Tensor(
-#         np_input, dtype=flow.float32, device=flow.device(device), requires_grad=True
-#     )
-
-#     gelu = flow.nn.GELU()
-#     of_out = gelu(of_input)
-#     np_out = _np_gelu(np_input)
-#     test_case.assertTrue(np.allclose(of_out.numpy(), np_out, 1e-5, 1e-5))
-
-#     of_out = of_out.sum()
-#     of_out.backward()
-#     np_grad = [1.0833154916763306, -0.08331547677516937, 1.0544281005859375]
-#     test_case.assertTrue(np.allclose(of_input.grad.numpy(), np_grad, 1e-5, 1e-5))
-
-
-# @unittest.skipIf(
-#     not flow.unittest.env.eager_execution_enabled(),
-#     ".numpy() doesn't work in lazy mode",
-# )
-# class TestGelu(flow.unittest.TestCase):
-#     def test_gelu(test_case):
-#         arg_dict = OrderedDict()
-#         arg_dict["device"] = ["cpu", "cuda"]
-#         for arg in GenArgList(arg_dict):
-#             _test_gelu_impl(test_case, *arg)
-
-#     def test_gelu_module_with_random_data(test_case):
-#         for device in ["cpu", "cuda"]:
-#             test_module_against_pytorch(test_case, "nn.GELU", device=device, n=2)
-
-
-# def numpy_sigmoid(x):
-#     return 1.0 / (1 + np.exp(-x))
-
-
-# def numpy_sigmoid_grad(inputs, grads):
-#     x = np.exp(-inputs)
-#     delta = x / (1 + x) ** 2
-#     return delta * grads
-
-
-# def numpy_softmax(x, axis):
-#     x = x - x.max(axis=axis, keepdims=True)
-#     y = np.exp(x)
-#     return y / y.sum(axis=axis, keepdims=True)
-
-
-# def numpy_logsoftmax(x, dim):
-#     e_x = np.exp(x - np.max(x, axis=dim, keepdims=True))
-#     return np.log(e_x / e_x.sum(axis=dim, keepdims=True))
-
-
-# def numpy_softplus(x, beta, threshold):
-#     return np.where(
-#         x * beta > threshold, x, 1.0 / beta * np.log(1.0 + np.exp(beta * x))
-#     )
-
-
-# def numpy_mish_grad(x):
-#     f = 1 + np.exp(x)
-#     y_grad = (f * f - 1) / (f * f + 1) + x * (4 * f * (f - 1)) / (
-#         (f * f + 1) * (f * f + 1)
-#     )
-#     return y_grad
-
-
-# def _test_sigmoid(test_case, device):
-#     m = flow.nn.Sigmoid()
-#     input_arr = np.random.randn(2, 3, 4, 5)
-#     x = flow.Tensor(input_arr, device=flow.device(device))
-
-#     y = m(x)
-#     y2 = flow.sigmoid(x)
-#     y3 = x.sigmoid()
-#     output = numpy_sigmoid(input_arr)
-
-#     test_case.assertTrue(np.allclose(y.numpy(), output, 1e-5, 1e-5))
-#     test_case.assertTrue(np.allclose(y2.numpy(), output, 1e-5, 1e-5))
-#     test_case.assertTrue(np.allclose(y3.numpy(), output, 1e-5, 1e-5))
-
-
-# def _test_sigmoid_backward(test_case, device):
-#     input_arr = np.random.randn(2, 3, 4, 5)
-#     x = flow.Tensor(input_arr, device=flow.device(device), requires_grad=True)
-#     x_grad = numpy_sigmoid_grad(input_arr, np.ones(input_arr.shape))
-#     m = flow.nn.Sigmoid()
-#     y = m(x).sum()
-#     y.backward()
-#     test_case.assertTrue(np.allclose(x.grad.numpy(), x_grad, 1e-5, 1e-5))
-
-
-# @unittest.skipIf(
-#     not flow.unittest.env.eager_execution_enabled(),
-#     ".numpy() doesn't work in lazy mode",
-# )
-# class TestSigmoid(flow.unittest.TestCase):
-#     def test_sigmoid(test_case):
-#         arg_dict = OrderedDict()
-#         arg_dict["fun"] = [
-#             _test_sigmoid,
-#             _test_sigmoid_backward,
-#         ]
-#         arg_dict["device"] = ["cpu", "cuda"]
-#         for arg in GenArgList(arg_dict):
-#             arg[0](test_case, *arg[1:])
-
-#     def test_sigmoid_module_with_random_data(test_case):
-#         for device in ["cpu", "cuda"]:
-#             test_module_against_pytorch(test_case, "nn.Sigmoid", device=device, n=2)
-
-#     def test_sigmoid_flow_with_random_data(test_case):
-#         for device in ["cpu", "cuda"]:
-#             test_flow_against_pytorch(test_case, "sigmoid", device=device, n=2)
-
-#     def test_sigmoid_tensor_with_random_data(test_case):
-#         for device in ["cpu", "cuda"]:
-#             test_tensor_against_pytorch(test_case, "sigmoid", device=device, n=2)
-
-
-# def _test_softmax(test_case, device):
-#     axis = 0
-#     m = flow.nn.Softmax(dim=axis)
-#     arr = np.random.randn(2, 3, 4, 5)
-#     x = flow.Tensor(arr, device=flow.device(device))
-#     y = m(x)
-#     output = numpy_softmax(arr, axis)
-#     test_case.assertTrue(np.allclose(y.numpy(), output, 1e-5, 1e-5))
-
-
-# def _test_softmax_dim_1(test_case, device):
-#     axis = 1
-#     m = flow.nn.Softmax(dim=axis)
-#     arr = np.random.randn(9, 7, 8, 16)
-#     x = flow.Tensor(arr, device=flow.device(device))
-#     y = m(x)
-#     output = numpy_softmax(arr, axis)
-#     test_case.assertTrue(np.allclose(y.numpy(), output, 1e-5, 1e-5))
-
-
-# def _test_softmax_dim_2(test_case, device):
-#     axis = 2
-#     m = flow.nn.Softmax(dim=axis)
-#     arr = np.random.randn(2, 5, 6, 3)
-#     x = flow.Tensor(arr, device=flow.device(device))
-#     y = m(x)
-#     output = numpy_softmax(arr, axis)
-#     test_case.assertTrue(np.allclose(y.numpy(), output, 1e-5, 1e-5))
-
-
-# def _test_softmax_dim_3(test_case, device):
-#     axis = 3
-#     m = flow.nn.Softmax(dim=axis)
-#     arr = np.random.randn(1, 3, 4, 7)
-#     x = flow.Tensor(arr, device=flow.device(device))
-#     y = m(x)
-#     output = numpy_softmax(arr, axis)
-#     test_case.assertTrue(np.allclose(y.numpy(), output, 1e-5, 1e-5))
-
-#     axis2 = -1
-#     m2 = flow.nn.Softmax(dim=axis)
-#     y2 = m(x)
-#     output2 = numpy_softmax(arr, axis)
-#     test_case.assertTrue(np.allclose(y2.numpy(), output2, 1e-5, 1e-5))
-
-
-# def _test_softmax_backward_normal(test_case, device):
-#     # Grad of softmax should equal to zero.
-#     # See:https://eli.thegreenplace.net/2016/the-softmax-function-and-its-derivative/
-#     # Note that only when sum of softmax is the backward value zero.
-#     x_grad = np.zeros((2, 3, 4, 5))
-#     axis = 0
-#     m = flow.nn.Softmax(dim=axis)
-#     x = flow.Tensor(
-#         np.random.randn(2, 3, 4, 5),
-#         requires_grad=True,
-#         device=flow.device(device),
-#         dtype=flow.float64,
-#     )
-#     y = m(x).sum()
-#     y.backward()
-#     test_case.assertTrue(np.allclose(x.grad.numpy(), x_grad, 1e-5, 1e-5))
-
-
-# def _test_softmax_backward_1_dim(test_case, device):
-#     a = flow.tensor(
-#         [1, 2], dtype=flow.float64, device=flow.device(device), requires_grad=True
-#     )
-#     b = flow.tensor(
-#         [3, 4], dtype=flow.float64, device=flow.device(device), requires_grad=True
-#     )
-#     c = a * b
-#     m = flow.nn.Softmax(dim=None)
-#     d = m(c)
-#     d[0].backward()
-#     a_grad = np.array([0.0199441700, -0.0265922267])
-#     test_case.assertTrue(np.allclose(a.grad.numpy(), a_grad, 1e-5, 1e-5))
-
-
-# @unittest.skipIf(
-#     not flow.unittest.env.eager_execution_enabled(),
-#     ".numpy() doesn't work in lazy mode",
-# )
-# class TestSoftmax(flow.unittest.TestCase):
-#     def test_softmax(test_case):
-#         arg_dict = OrderedDict()
-#         arg_dict["fun"] = [
-#             _test_softmax,
-#             _test_softmax_dim_1,
-#             _test_softmax_dim_2,
-#             _test_softmax_dim_3,
-#             _test_softmax_backward_normal,
-#             _test_softmax_backward_1_dim,
-#         ]
-#         arg_dict["device"] = ["cpu", "cuda"]
-#         for arg in GenArgList(arg_dict):
-#             arg[0](test_case, *arg[1:])
-
-
-# def _np_hardsigmoid_grad(x):
-#     return np.where(x > 0, np.where(x >= 1, 0, 1.0 / 6), 0)
-
-
-# def _test_hardsigmoid_impl(test_case, shape, device):
-#     m = flow.nn.Hardsigmoid()
-#     arr = np.random.randn(*shape)
-#     np_out = np.maximum(0, np.minimum(1, (arr + 3) / 6))
-#     x = flow.Tensor(arr, device=flow.device(device), requires_grad=True)
-#     of_out = m(x)
-#     test_case.assertTrue(np.allclose(of_out.numpy(), np_out, 1e-5, 1e-5))
-#     of_out = of_out.sum()
-#     of_out.backward()
-#     test_case.assertTrue(
-#         np.allclose(x.grad.numpy(), _np_hardsigmoid_grad(np_out), 1e-5, 1e-5)
-#     )
-
-
-# @unittest.skipIf(
-#     not flow.unittest.env.eager_execution_enabled(),
-#     ".numpy() doesn't work in lazy mode",
-# )
-# class TestHardsigmoidModule(flow.unittest.TestCase):
-#     def test_hardsigmoid(test_case):
-#         arg_dict = OrderedDict()
-#         arg_dict["shape"] = [(2, 3), (2, 3, 4), (2, 4, 5, 6)]
-#         arg_dict["device"] = ["cpu", "cuda"]
-#         for arg in GenArgList(arg_dict):
-#             _test_hardsigmoid_impl(test_case, *arg)
-
-#     def test_hardsigmoid_module_with_random_data(test_case):
-#         for device in ["cpu", "cuda"]:
-#             test_module_against_pytorch(test_case, "nn.Hardsigmoid", device=device, n=2)
-
-
-# def _test_logsoftmax(test_case, device):
-#     dim = 1
-#     m = flow.nn.LogSoftmax(dim)
-#     input_arr = np.random.randn(4, 7)
-#     x = flow.Tensor(input_arr, device=flow.device(device))
-#     y = m(x)
-#     output = numpy_logsoftmax(input_arr, dim)
-#     test_case.assertTrue(np.allclose(y.numpy(), output, 1e-5, 1e-5))
-
-
-# def _test_logsoftmax_dim_2(test_case, device):
-#     dim = 2
-#     m = flow.nn.LogSoftmax(dim)
-#     input_arr = np.random.randn(3, 4, 5)
-#     x = flow.Tensor(input_arr, device=flow.device(device))
-#     y = m(x)
-#     output = numpy_logsoftmax(input_arr, dim)
-#     test_case.assertTrue(np.allclose(y.numpy(), output, 1e-5, 1e-5))
-
-
-# def _test_logsoftmax_dim_3(test_case, device):
-#     dim = 3
-#     m = flow.nn.LogSoftmax(dim)
-#     input_arr = np.random.randn(8, 9, 7, 3)
-#     x = flow.Tensor(input_arr, device=flow.device(device))
-#     y = m(x)
-#     output = numpy_logsoftmax(input_arr, dim)
-#     test_case.assertTrue(np.allclose(y.numpy(), output, 1e-5, 1e-5))
-
-
-# def _test_logsoftmax_backward(test_case, device):
-#     axis = 0
-#     m = flow.nn.LogSoftmax(axis)
-#     input_arr = np.array(
-#         [
-#             [
-#                 [
-#                     [2.0, 1.0, 9.0, 3.0, 4.0],
-#                     [1.0, 6.0, 7.0, 1.0, 4.0],
-#                     [4.0, 7.0, 5.0, 8.0, 1.0],
-#                     [9.0, 5.0, 7.0, 8.0, 5.0],
-#                 ],
-#                 [
-#                     [1.0, 1.0, 5.0, 3.0, 5.0],
-#                     [3.0, 6.0, 3.0, 7.0, 8.0],
-#                     [8.0, 8.0, 1.0, 2.0, 6.0],
-#                     [3.0, 5.0, 6.0, 1.0, 1.0],
-#                 ],
-#                 [
-#                     [8.0, 3.0, 6.0, 3.0, 7.0],
-#                     [8.0, 5.0, 1.0, 2.0, 7.0],
-#                     [3.0, 9.0, 4.0, 6.0, 5.0],
-#                     [5.0, 1.0, 2.0, 3.0, 6.0],
-#                 ],
-#             ],
-#             [
-#                 [
-#                     [3.0, 5.0, 3.0, 1.0, 7.0],
-#                     [5.0, 2.0, 6.0, 3.0, 5.0],
-#                     [5.0, 1.0, 8.0, 6.0, 9.0],
-#                     [9.0, 8.0, 4.0, 5.0, 1.0],
-#                 ],
-#                 [
-#                     [7.0, 5.0, 7.0, 1.0, 6.0],
-#                     [3.0, 3.0, 6.0, 6.0, 7.0],
-#                     [9.0, 4.0, 1.0, 5.0, 7.0],
-#                     [7.0, 6.0, 9.0, 8.0, 6.0],
-#                 ],
-#                 [
-#                     [6.0, 7.0, 5.0, 3.0, 9.0],
-#                     [4.0, 1.0, 2.0, 3.0, 2.0],
-#                     [4.0, 3.0, 8.0, 7.0, 8.0],
-#                     [1.0, 3.0, 8.0, 6.0, 2.0],
-#                 ],
-#             ],
-#         ]
-#     )
-#     x = flow.Tensor(
-#         input_arr, requires_grad=True, device=flow.device(device), dtype=flow.float64,
-#     )
-#     x_grad = np.array(
-#         [
-#             [
-#                 [
-#                     [0.46211716, 0.96402758, -0.99505475, -0.76159416, 0.90514825],
-#                     [0.96402758, -0.96402758, -0.46211716, 0.76159416, 0.46211716],
-#                     [0.46211716, -0.99505475, 0.90514825, -0.76159416, 0.99932930],
-#                     [0.00000000, 0.90514825, -0.90514825, -0.90514825, -0.96402758],
-#                 ],
-#                 [
-#                     [0.99505475, 0.96402758, 0.76159416, -0.76159416, 0.46211716],
-#                     [0.00000000, -0.90514825, 0.90514825, -0.46211716, -0.46211716],
-#                     [0.46211716, -0.96402758, 0.00000000, 0.90514825, 0.46211716],
-#                     [0.96402758, 0.46211716, 0.90514825, 0.99817790, 0.98661430],
-#                 ],
-#                 [
-#                     [-0.76159416, 0.96402758, -0.46211716, 0.00000000, 0.76159416],
-#                     [-0.96402758, -0.96402758, 0.46211716, 0.46211716, -0.98661430],
-#                     [0.46211716, -0.99505475, 0.96402758, 0.46211716, 0.90514825],
-#                     [-0.96402758, 0.76159416, 0.99505475, 0.90514825, -0.96402758],
-#                 ],
-#             ],
-#             [
-#                 [
-#                     [-0.46211716, -0.96402758, 0.99505475, 0.76159416, -0.90514825],
-#                     [-0.96402758, 0.96402758, 0.46211716, -0.76159416, -0.46211716],
-#                     [-0.46211716, 0.99505475, -0.90514825, 0.76159416, -0.99932930],
-#                     [0.00000000, -0.90514825, 0.90514825, 0.90514825, 0.96402758],
-#                 ],
-#                 [
-#                     [-0.99505475, -0.96402758, -0.76159416, 0.76159416, -0.46211716],
-#                     [0.00000000, 0.90514825, -0.90514825, 0.46211716, 0.46211716],
-#                     [-0.46211716, 0.96402758, 0.00000000, -0.90514825, -0.46211716],
-#                     [-0.96402758, -0.46211716, -0.90514825, -0.99817790, -0.98661430],
-#                 ],
-#                 [
-#                     [0.76159416, -0.96402758, 0.46211716, 0.00000000, -0.76159416],
-#                     [0.96402758, 0.96402758, -0.46211716, -0.46211716, 0.98661430],
-#                     [-0.46211716, 0.99505475, -0.96402758, -0.46211716, -0.90514825],
-#                     [0.96402758, -0.76159416, -0.99505475, -0.90514825, 0.96402758],
-#                 ],
-#             ],
-#         ]
-#     )
-#     y = m(x).sum()
-#     y.backward()
-#     test_case.assertTrue(np.allclose(x.grad.numpy(), x_grad, 1e-5, 1e-5))
-
-
-# @unittest.skipIf(
-#     not flow.unittest.env.eager_execution_enabled(),
-#     ".numpy() doesn't work in lazy mode",
-# )
-# class TestLogSoftmax(flow.unittest.TestCase):
-#     def test_log_softmax(test_case):
-#         arg_dict = OrderedDict()
-#         arg_dict["fun"] = [
-#             _test_logsoftmax,
-#             _test_logsoftmax_dim_2,
-#             _test_logsoftmax_dim_3,
-#             _test_logsoftmax_backward,
-#         ]
-#         arg_dict["device"] = ["cpu", "cuda"]
-#         for arg in GenArgList(arg_dict):
-#             arg[0](test_case, *arg[1:])
-
-
-# def _test_logsigmoid(test_case, device):
-#     m = flow.nn.LogSigmoid()
-#     arr = np.array([1.0, 2.0, 3.0, 10.2, 7.6])
-#     np_out = np.log(1.0 / (1.0 + np.exp(-arr)))
-#     x = flow.Tensor(arr, device=flow.device(device), requires_grad=True)
-#     of_out = m(x)
-#     test_case.assertTrue(np.allclose(of_out.numpy(), np_out, 1e-5, 1e-5))
-#     of_out = of_out.sum()
-#     of_out.backward()
-#     np_grad = [
-#         0.2689414213699951,
-#         0.11920292202211764,
-#         0.04742587317756669,
-#         3.716893710287265e-05,
-#         0.0005002011070795276,
-#     ]
-#     test_case.assertTrue(np.allclose(x.grad.numpy(), np_grad, 1e-5, 1e-5))
-
-
-# @unittest.skipIf(
-#     not flow.unittest.env.eager_execution_enabled(),
-#     ".numpy() doesn't work in lazy mode",
-# )
-# class TestLogSigmoidModule(flow.unittest.TestCase):
-#     def test_logsigmoid(test_case):
-#         arg_dict = OrderedDict()
-#         arg_dict["fun"] = [
-#             _test_logsigmoid,
-#         ]
-#         arg_dict["device"] = ["cpu", "cuda"]
-#         for arg in GenArgList(arg_dict):
-#             arg[0](test_case, *arg[1:])
-
-#     def test_logsigmoid_module_with_random_data(test_case):
-#         for device in ["cpu", "cuda"]:
-#             test_module_against_pytorch(test_case, "nn.LogSigmoid", device=device, n=2)
-
-
-# def _test_softplus(test_case, device):
-#     m = flow.nn.Softplus()
-#     arr = np.random.randn(2, 3, 4, 5)
-#     np_out = numpy_softplus(arr, 1.0, 20)
-#     x = flow.Tensor(arr, device=flow.device(device))
-#     of_out = m(x)
-#     test_case.assertTrue(np.allclose(of_out.numpy(), np_out, 1e-5, 1e-5))
-
-
-# def _test_softplus_beta(test_case, device):
-#     m = flow.nn.Softplus(beta=1.11)
-#     arr = np.random.randn(2, 3, 4, 5)
-#     np_out = numpy_softplus(arr, 1.11, 20)
-#     x = flow.Tensor(arr, device=flow.device(device))
-#     of_out = m(x)
-#     test_case.assertTrue(np.allclose(of_out.numpy(), np_out, 1e-5, 1e-5))
-
-
-# def _test_softplus_threshold(test_case, device):
-#     m = flow.nn.Softplus(beta=1.11, threshold=1.55)
-#     arr = np.random.randn(2, 3, 4, 5)
-#     np_out = np.where(
-#         arr * 1.11 > 1.55, arr, 1.0 / 1.11 * np.log(1.0 + np.exp(1.11 * arr))
-#     )
-#     np_out = numpy_softplus(arr, 1.11, 1.55)
-#     x = flow.Tensor(arr, device=flow.device(device))
-#     of_out = m(x)
-#     test_case.assertTrue(np.allclose(of_out.numpy(), np_out, 1e-5, 1e-5))
-
-
-# def _test_softplus_backward(test_case, device):
-#     m = flow.nn.Softplus()
-#     arr = np.array([1.0, 2.0, 21.0, 20.0, 4.0])
-#     x = flow.Tensor(arr, device=flow.device(device), requires_grad=True)
-#     of_out = m(x)
-#     of_out = of_out.sum()
-#     of_out.backward()
-#     np_grad = [0.7310585786300049, 0.8807970779778824, 1.0, 1.0, 0.9820137900379085]
-#     test_case.assertTrue(np.allclose(x.grad.numpy(), np_grad, 1e-5, 1e-5))
-
-
-# @unittest.skipIf(
-#     not flow.unittest.env.eager_execution_enabled(),
-#     ".numpy() doesn't work in lazy mode",
-# )
-# class TestSoftplusModule(flow.unittest.TestCase):
-#     def test_softplus(test_case):
-#         arg_dict = OrderedDict()
-#         arg_dict["test_fun"] = [
-#             _test_softplus,
-#             _test_softplus_beta,
-#             _test_softplus_threshold,
-#             _test_softplus_backward,
-#         ]
-#         arg_dict["device"] = ["cpu"]
-#         for arg in GenArgList(arg_dict):
-#             arg[0](test_case, *arg[1:])
-
-#     @unittest.skip("Pytorch Softplus has bug")
-#     def test_softplus_module_with_random_data(test_case):
-#         for device in ["cpu", "cuda"]:
-#             test_module_against_pytorch(
-#                 test_case,
-#                 "nn.Softplus",
-#                 extra_annotations={"beta": int, "threshold": int},
-#                 extra_generators={"beta": random(3, 4), "threshold": random(1, 2)},
-#                 device=device,
-#             )
-
-
-# def _test_hardswish_impl(test_case, shape, device):
-#     m = flow.nn.Hardswish()
-#     arr = np.random.randn(*shape)
-#     f = arr + 3
-#     relu6 = np.where(np.where(f < 0, 0, f) > 6, 6, np.where(f < 0, 0, f))
-#     relu6_grad = np.where(f > 6, 0, np.where(f < 0, 0, 1))
-#     np_out = arr * relu6 / 6
-#     x = flow.Tensor(arr, device=flow.device(device), requires_grad=True)
-#     of_out = m(x)
-#     test_case.assertTrue(np.allclose(of_out.numpy(), np_out, 1e-5, 1e-5))
-#     of_out = of_out.sum()
-#     of_out.backward()
-#     np_grad = relu6 / 6 + arr * relu6_grad / 6
-#     test_case.assertTrue(np.allclose(x.grad.numpy(), np_grad, 1e-5, 1e-5))
-
-
-# @unittest.skipIf(
-#     not flow.unittest.env.eager_execution_enabled(),
-#     ".numpy() doesn't work in lazy mode",
-# )
-# class TestHardswishModule(flow.unittest.TestCase):
-#     def test_hardswish(test_case):
-#         arg_dict = OrderedDict()
-#         arg_dict["shape"] = [(2, 3), (2, 3, 4), (2, 4, 5, 6)]
-#         arg_dict["device"] = ["cpu", "cuda"]
-#         for arg in GenArgList(arg_dict):
-#             _test_hardswish_impl(test_case, *arg)
-
-#     def test_hardswish_module_with_random_data(test_case):
-#         for device in ["cpu", "cuda"]:
-#             test_module_against_pytorch(test_case, "nn.Hardswish", device=device, n=2)
-
-
-# def _np_hardtanh_grad(x):
-#     return np.where(x <= -2.0, 0.0, np.where(x >= 2.3, 0.0, 1.0))
-
-
-# def _test_hardtanh_impl(test_case, shape, device):
-#     m = flow.nn.Hardtanh()
-#     arr = np.random.randn(*shape)
-#     np_out = np.maximum(-1, np.minimum(1, arr))
-#     x = flow.Tensor(arr, device=flow.device(device))
-#     of_out = m(x)
-#     test_case.assertTrue(np.allclose(of_out.numpy(), np_out, 1e-5, 1e-5))
-
-#     m = flow.nn.Hardtanh(min_val=-2.0, max_val=2.3)
-#     arr = np.random.randn(*shape)
-#     np_out = np.maximum(-2.0, np.minimum(2.3, arr))
-#     x = flow.Tensor(arr, device=flow.device(device), requires_grad=True)
-#     of_out = m(x)
-#     test_case.assertTrue(np.allclose(of_out.numpy(), np_out, 1e-5, 1e-5))
-
-#     of_out = of_out.sum()
-#     of_out.backward()
-#     test_case.assertTrue(
-#         np.allclose(x.grad.numpy(), _np_hardtanh_grad(np_out), 1e-5, 1e-5)
-#     )
-
-
-# @unittest.skipIf(
-#     not flow.unittest.env.eager_execution_enabled(),
-#     ".numpy() doesn't work in lazy mode",
-# )
-# class TestHardtanhModule(flow.unittest.TestCase):
-#     def test_hardtanh(test_case):
-#         arg_dict = OrderedDict()
-#         arg_dict["shape"] = [(2, 3), (2, 3, 4), (2, 4, 5, 6)]
-#         arg_dict["device"] = ["cpu", "cuda"]
-#         for arg in GenArgList(arg_dict):
-#             _test_hardtanh_impl(test_case, *arg)
-
-
-# def _test_leakyrelu_impl(test_case, shape, device):
-#     negative_slope = 0.2
-#     m = flow.nn.LeakyReLU(negative_slope=negative_slope)
-#     arr = np.random.randn(*shape)
-
-#     np_out = np.maximum(0, arr) + negative_slope * np.minimum(0, arr)
-#     x = flow.Tensor(arr, device=flow.device(device), requires_grad=True)
-#     of_out = m(x)
-#     test_case.assertTrue(np.allclose(of_out.numpy(), np_out, 1e-5, 1e-5))
-
-#     np_grad = np.where(arr < 0, 1.0 * negative_slope, 1.0)
-#     of_out = of_out.sum()
-#     of_out.backward()
-#     test_case.assertTrue(np.allclose(x.grad.numpy(), np_grad, 1e-5, 1e-5))
-
-
-# @unittest.skipIf(
-#     not flow.unittest.env.eager_execution_enabled(),
-#     ".numpy() doesn't work in lazy mode",
-# )
-# class TestLeakyReLUModule(flow.unittest.TestCase):
-#     def test_leaky_relu(test_case):
-#         arg_dict = OrderedDict()
-#         arg_dict["shape"] = [(2, 3), (2, 3, 4), (2, 4, 5, 6)]
-#         arg_dict["device"] = ["cpu", "cuda"]
-#         for arg in GenArgList(arg_dict):
-#             _test_leakyrelu_impl(test_case, *arg)
-
-#     def test_leakyrelu_module_with_random_data(test_case):
-#         for device in ["cpu", "cuda"]:
-#             test_module_against_pytorch(
-#                 test_case,
-#                 "nn.LeakyReLU",
-#                 extra_annotations={"negative_slope": float},
-#                 extra_generators={"negative_slope": random(0, 6)},
-#                 device=device,
-#                 n=2,
-#             )
-
-
-# def _test_mish(test_case, shape, device):
-#     np_input = np.random.randn(*shape)
-#     of_input = flow.Tensor(np_input, dtype=flow.float32, device=flow.device(device))
-
-#     m = flow.nn.Mish()
-#     of_out = m(of_input)
-#     np_out = np_input * np.tanh(numpy_softplus(np_input, 1.0, 20))
-#     test_case.assertTrue(np.allclose(of_out.numpy(), np_out, 1e-5, 1e-5))
-
-
-# def _test_mish_backward(test_case, shape, device):
-#     m = flow.nn.Mish()
-#     arr = np.random.randn(*shape)
-#     x = flow.Tensor(arr, device=flow.device(device), requires_grad=True)
-#     of_out = m(x)
-#     of_out = of_out.sum()
-#     of_out.backward()
-#     np_grad = numpy_mish_grad(arr)
-#     test_case.assertTrue(np.allclose(x.grad.numpy(), np_grad, 1e-5, 1e-5))
-
-
-# @unittest.skipIf(
-#     not flow.unittest.env.eager_execution_enabled(),
-#     ".numpy() doesn't work in lazy mode",
-# )
-# class TestMishModule(flow.unittest.TestCase):
-#     def test_mish(test_case):
-#         arg_dict = OrderedDict()
-#         arg_dict["test_fun"] = [
-#             _test_mish,
-#             _test_mish_backward,
-#         ]
-#         arg_dict["shape"] = [(2, 3), (2, 3, 4), (2, 4, 5, 6)]
-#         arg_dict["device"] = ["cpu", "cuda"]
-#         for arg in GenArgList(arg_dict):
-#             arg[0](test_case, *arg[1:])
-=======
 def _test_relu_impl(test_case, shape, device):
     np_input = np.random.randn(*shape)
     of_input = flow.Tensor(
@@ -1195,7 +330,6 @@
     def test_sigmoid_tensor_with_random_data(test_case):
         for device in ["cpu", "cuda"]:
             test_tensor_against_pytorch(test_case, "sigmoid", device=device, n=2)
->>>>>>> 809ffef1
 
 
 def _test_softmax(test_case, device):
@@ -1293,8 +427,6 @@
         for arg in GenArgList(arg_dict):
             arg[0](test_case, *arg[1:])
 
-<<<<<<< HEAD
-=======
 
 def _np_hardsigmoid_grad(x):
     return np.where(x > 0, np.where(x >= 1, 0, 1.0 / 6), 0)
@@ -1712,6 +844,5 @@
             arg[0](test_case, *arg[1:])
 
 
->>>>>>> 809ffef1
 if __name__ == "__main__":
     unittest.main()