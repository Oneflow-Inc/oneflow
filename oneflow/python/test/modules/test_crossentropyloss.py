"""
Copyright 2020 The OneFlow Authors. All rights reserved.

Licensed under the Apache License, Version 2.0 (the "License");
you may not use this file except in compliance with the License.
You may obtain a copy of the License at

    http://www.apache.org/licenses/LICENSE-2.0

Unless required by applicable law or agreed to in writing, software
distributed under the License is distributed on an "AS IS" BASIS,
WITHOUT WARRANTIES OR CONDITIONS OF ANY KIND, either express or implied.
See the License for the specific language governing permissions and
limitations under the License.
"""
import unittest

import numpy as np

<<<<<<< HEAD
import oneflow as flow
from test_util import GenArgList

g_test_samples = [
    {
        "input": np.array(
            [
                [-0.6980871, 0.4765042, -1.969919, 0.28965086, -0.53548324],
                [-0.26332688, 0.27541, 0.30080616, 0.09914763, 0.53522176],
                [0.7332028, 0.38375184, -0.2831992, -0.9833142, 0.387824],
            ]
        ),
        "target": np.array([3, 3, 4], dtype=np.int32),
        "ignore_index": 4,
        "out": np.array([1.1380, 1.7332, 0.0], dtype=np.float32),
        "out_sum": np.array([2.8711782], dtype=np.float32),
        "out_mean": np.array([1.4355891], dtype=np.float32),
    },
    {
        "input": np.array(
            [[[[0.12, 0.36], [0.22, 0.66]], [[0.13, 0.34], [0.52, -0.96]]]]
        ),
        "target": np.array([[[1, 0], [0, 1]]], dtype=np.int32),
        "ignore_index": 1,
        "out": np.array([[[0.0, 0.6832], [0.8544, 0.0]]], dtype=np.float32),
        "out_sum": np.array([1.5375525], dtype=np.float32),
        "out_mean": np.array([0.76877624], dtype=np.float32),
    },
    {
        "input": np.array(
            [
                [-0.6980871, 0.4765042, -1.969919, 0.28965086, -0.53548324],
                [-0.26332688, 0.27541, 0.30080616, 0.09914763, 0.53522176],
                [0.7332028, 0.38375184, -0.2831992, -0.9833142, 0.387824],
            ]
        ),
        "target": np.array([3, 3, 4], dtype=np.int32),
        "out": np.array([1.1380, 1.7332, 1.4287], dtype=np.float32),
        "out_sum": np.array([4.2999], dtype=np.float32),
        "out_mean": np.array([1.4333], dtype=np.float32),
    },
    {
        "input": np.array(
            [[[[0.12, 0.36], [0.22, 0.66]], [[0.13, 0.34], [0.52, -0.96]]]]
        ),
        "target": np.array([[[1, 0], [0, 1]]], dtype=np.int32),
        "out": np.array([[[0.6882, 0.6832], [0.8544, 1.8006]]], dtype=np.float32),
        "out_sum": np.array([4.0263], dtype=np.float32),
        "out_mean": np.array([1.0066], dtype=np.float32),
    },
    {
        "input": np.array(
            [
                [[[0.12, 0.36], [0.22, 0.66]], [[0.13, 0.34], [0.52, -0.96]]],
                [[[0.12, 0.36], [0.22, 0.66]], [[0.13, 0.34], [0.52, -0.96]]],
            ]
        ),
        "target": np.array([[[1, 0], [0, 1]], [[1, 0], [0, 1]]], dtype=np.int32),
        "out": np.array(
            [
                [[0.6882, 0.6832], [0.8544, 1.8006]],
                [[0.6882, 0.6832], [0.8544, 1.8006]],
            ],
            dtype=np.float32,
        ),
        "out_sum": np.array([8.0526], dtype=np.float32),
        "out_mean": np.array([1.0066], dtype=np.float32),
    },
    {
        "input": np.array([[[0.12, 0.36, 0.22, 0.66], [0.13, 0.34, 0.52, -0.96]]]),
        "target": np.array([[1, 0, 0, 1]], dtype=np.int32),
        "out": np.array([[0.6882, 0.6832, 0.8544, 1.8006]], dtype=np.float32,),
        "out_sum": np.array([4.0263], dtype=np.float32),
        "out_mean": np.array([1.0066], dtype=np.float32),
    },
]
=======
import oneflow.experimental as flow
from automated_test_util import *
>>>>>>> 5341044e


@flow.unittest.skip_unless_1n1d()
class TestCrossEntropyLossModule(flow.unittest.TestCase):
    @unittest.skip("nn.CrossEntropyLoss has bug")
    @autotest(n=200)
    def test_CrossEntropyLoss_with_random_data(test_case):
        num_classes = random()
        shape = random_tensor(ndim=random(2, 5), dim1=num_classes).value().shape

        m = torch.nn.CrossEntropyLoss(
            reduction=oneof("none", "sum", "mean", nothing()),
            ignore_index=random(0, num_classes) | nothing(),
        )
        m.train(random())
        device = random_device()
        m.to(device)
        x = random_pytorch_tensor(len(shape), *shape).to(device)
        target = random_pytorch_tensor(
            len(shape) - 1, *shape[:1] + shape[2:], low=0, high=num_classes, dtype=int
        ).to(device)
        y = m(x, target)
        return y


if __name__ == "__main__":
    unittest.main()<|MERGE_RESOLUTION|>--- conflicted
+++ resolved
@@ -17,87 +17,8 @@
 
 import numpy as np
 
-<<<<<<< HEAD
 import oneflow as flow
-from test_util import GenArgList
-
-g_test_samples = [
-    {
-        "input": np.array(
-            [
-                [-0.6980871, 0.4765042, -1.969919, 0.28965086, -0.53548324],
-                [-0.26332688, 0.27541, 0.30080616, 0.09914763, 0.53522176],
-                [0.7332028, 0.38375184, -0.2831992, -0.9833142, 0.387824],
-            ]
-        ),
-        "target": np.array([3, 3, 4], dtype=np.int32),
-        "ignore_index": 4,
-        "out": np.array([1.1380, 1.7332, 0.0], dtype=np.float32),
-        "out_sum": np.array([2.8711782], dtype=np.float32),
-        "out_mean": np.array([1.4355891], dtype=np.float32),
-    },
-    {
-        "input": np.array(
-            [[[[0.12, 0.36], [0.22, 0.66]], [[0.13, 0.34], [0.52, -0.96]]]]
-        ),
-        "target": np.array([[[1, 0], [0, 1]]], dtype=np.int32),
-        "ignore_index": 1,
-        "out": np.array([[[0.0, 0.6832], [0.8544, 0.0]]], dtype=np.float32),
-        "out_sum": np.array([1.5375525], dtype=np.float32),
-        "out_mean": np.array([0.76877624], dtype=np.float32),
-    },
-    {
-        "input": np.array(
-            [
-                [-0.6980871, 0.4765042, -1.969919, 0.28965086, -0.53548324],
-                [-0.26332688, 0.27541, 0.30080616, 0.09914763, 0.53522176],
-                [0.7332028, 0.38375184, -0.2831992, -0.9833142, 0.387824],
-            ]
-        ),
-        "target": np.array([3, 3, 4], dtype=np.int32),
-        "out": np.array([1.1380, 1.7332, 1.4287], dtype=np.float32),
-        "out_sum": np.array([4.2999], dtype=np.float32),
-        "out_mean": np.array([1.4333], dtype=np.float32),
-    },
-    {
-        "input": np.array(
-            [[[[0.12, 0.36], [0.22, 0.66]], [[0.13, 0.34], [0.52, -0.96]]]]
-        ),
-        "target": np.array([[[1, 0], [0, 1]]], dtype=np.int32),
-        "out": np.array([[[0.6882, 0.6832], [0.8544, 1.8006]]], dtype=np.float32),
-        "out_sum": np.array([4.0263], dtype=np.float32),
-        "out_mean": np.array([1.0066], dtype=np.float32),
-    },
-    {
-        "input": np.array(
-            [
-                [[[0.12, 0.36], [0.22, 0.66]], [[0.13, 0.34], [0.52, -0.96]]],
-                [[[0.12, 0.36], [0.22, 0.66]], [[0.13, 0.34], [0.52, -0.96]]],
-            ]
-        ),
-        "target": np.array([[[1, 0], [0, 1]], [[1, 0], [0, 1]]], dtype=np.int32),
-        "out": np.array(
-            [
-                [[0.6882, 0.6832], [0.8544, 1.8006]],
-                [[0.6882, 0.6832], [0.8544, 1.8006]],
-            ],
-            dtype=np.float32,
-        ),
-        "out_sum": np.array([8.0526], dtype=np.float32),
-        "out_mean": np.array([1.0066], dtype=np.float32),
-    },
-    {
-        "input": np.array([[[0.12, 0.36, 0.22, 0.66], [0.13, 0.34, 0.52, -0.96]]]),
-        "target": np.array([[1, 0, 0, 1]], dtype=np.int32),
-        "out": np.array([[0.6882, 0.6832, 0.8544, 1.8006]], dtype=np.float32,),
-        "out_sum": np.array([4.0263], dtype=np.float32),
-        "out_mean": np.array([1.0066], dtype=np.float32),
-    },
-]
-=======
-import oneflow.experimental as flow
 from automated_test_util import *
->>>>>>> 5341044e
 
 
 @flow.unittest.skip_unless_1n1d()
