"""
Copyright 2020 The OneFlow Authors. All rights reserved.

Licensed under the Apache License, Version 2.0 (the "License");
you may not use this file except in compliance with the License.
You may obtain a copy of the License at

    http://www.apache.org/licenses/LICENSE-2.0

Unless required by applicable law or agreed to in writing, software
distributed under the License is distributed on an "AS IS" BASIS,
WITHOUT WARRANTIES OR CONDITIONS OF ANY KIND, either express or implied.
See the License for the specific language governing permissions and
limitations under the License.
"""
import unittest
from collections import OrderedDict

import numpy as np

import oneflow.experimental as flow
from test_util import GenArgList, type_name_to_flow_type


def _test_tensor_buffer_convert(test_case, device):
    input = flow.Tensor(
        np.random.rand(16, 24, 32, 36), dtype=flow.float32, device=flow.device(device)
    )
    tensor_buffer = flow.tensor_to_tensor_buffer(input, instance_dims=2)
    orig_tensor = flow.tensor_buffer_to_tensor(
        tensor_buffer, dtype=flow.float32, instance_shape=[32, 36]
    )

    test_case.assertTrue(np.array_equal(input.numpy(), orig_tensor.numpy()))


<<<<<<< HEAD
@flow.unittest.skip_unless_1n1d()
@unittest.skipIf(
    not flow.unittest.env.eager_execution_enabled(),
    ".numpy() doesn't work in lazy mode",
)
=======
>>>>>>> bd2d3dc2
class TestTensorBufferOps(flow.unittest.TestCase):
    def test_tensor_buffer_convert(test_case):
        arg_dict = OrderedDict()
        arg_dict["test_fun"] = [_test_tensor_buffer_convert]
        arg_dict["device"] = ["cpu"]
        for arg in GenArgList(arg_dict):
            arg[0](test_case, *arg[1:])


if __name__ == "__main__":
    unittest.main()<|MERGE_RESOLUTION|>--- conflicted
+++ resolved
@@ -34,14 +34,7 @@
     test_case.assertTrue(np.array_equal(input.numpy(), orig_tensor.numpy()))
 
 
-<<<<<<< HEAD
 @flow.unittest.skip_unless_1n1d()
-@unittest.skipIf(
-    not flow.unittest.env.eager_execution_enabled(),
-    ".numpy() doesn't work in lazy mode",
-)
-=======
->>>>>>> bd2d3dc2
 class TestTensorBufferOps(flow.unittest.TestCase):
     def test_tensor_buffer_convert(test_case):
         arg_dict = OrderedDict()
