"""
Copyright 2020 The OneFlow Authors. All rights reserved.

Licensed under the Apache License, Version 2.0 (the "License");
you may not use this file except in compliance with the License.
You may obtain a copy of the License at

    http://www.apache.org/licenses/LICENSE-2.0

Unless required by applicable law or agreed to in writing, software
distributed under the License is distributed on an "AS IS" BASIS,
WITHOUT WARRANTIES OR CONDITIONS OF ANY KIND, either express or implied.
See the License for the specific language governing permissions and
limitations under the License.
"""
import unittest
from collections import OrderedDict

import numpy as np

import oneflow.experimental as flow
from test_util import GenArgList


def _test_transpose(test_case, device):
    input = flow.Tensor(
        np.random.randn(2, 6, 5, 3), dtype=flow.float32, device=flow.device(device)
    )
    of_out = flow.transpose(input, 0, 1)
    np_out = input.numpy().transpose((1, 0, 2, 3))
    test_case.assertTrue(np.array_equal(of_out.numpy().flatten(), np_out.flatten()))


def _test_tensor_transpose(test_case, device):
    input = flow.Tensor(
        np.random.randn(2, 6, 5, 3), dtype=flow.float32, device=flow.device(device)
    )
    of_out = input.transpose(0, 1)
    np_out = input.numpy().transpose((1, 0, 2, 3))
    test_case.assertTrue(np.array_equal(of_out.numpy().flatten(), np_out.flatten()))


def _test_tranpose_negative_dim(test_case, device):
    input = flow.Tensor(
        np.random.randn(2, 6, 5, 3), dtype=flow.float32, device=flow.device(device)
    )
    of_out = flow.transpose(input, -4, -3)
    np_out = input.numpy().transpose((1, 0, 2, 3))
    test_case.assertTrue(np.array_equal(of_out.numpy().flatten(), np_out.flatten()))


def _test_transpose_backward(test_case, device):
    x = flow.Tensor(
        np.random.randn(2, 6, 5, 3),
        dtype=flow.float32,
        device=flow.device(device),
        requires_grad=True,
    )
    y = flow.transpose(x, 0, 1).sum()
    y.backward()
    test_case.assertTrue(np.allclose(x.grad.numpy(), np.ones((2, 6, 5, 3)), 1e-5, 1e-5))


def _test_transpose_backward_v2(test_case, device):
    x = flow.Tensor(
        np.random.randn(2, 3, 4, 5),
        dtype=flow.float32,
        device=flow.device(device),
        requires_grad=True,
    )
    y = flow.transpose(x, 3, 1).sum()
    y.backward()
    test_case.assertTrue(np.allclose(x.grad.numpy(), np.ones((2, 3, 4, 5)), 1e-5, 1e-5))


<<<<<<< HEAD
@flow.unittest.skip_unless_1n1d()
@unittest.skipIf(
    not flow.unittest.env.eager_execution_enabled(),
    ".numpy() doesn't work in lazy mode",
)
=======
>>>>>>> bd2d3dc2
class TestTranspose(flow.unittest.TestCase):
    def test_transpose(test_case):
        arg_dict = OrderedDict()
        arg_dict["fun"] = [
            _test_transpose,
            _test_tensor_transpose,
            _test_tranpose_negative_dim,
            _test_transpose_backward,
            _test_transpose_backward_v2,
        ]
        arg_dict["device"] = ["cpu", "cuda"]
        for arg in GenArgList(arg_dict):
            arg[0](test_case, *arg[1:])


if __name__ == "__main__":
    unittest.main()<|MERGE_RESOLUTION|>--- conflicted
+++ resolved
@@ -73,14 +73,7 @@
     test_case.assertTrue(np.allclose(x.grad.numpy(), np.ones((2, 3, 4, 5)), 1e-5, 1e-5))
 
 
-<<<<<<< HEAD
 @flow.unittest.skip_unless_1n1d()
-@unittest.skipIf(
-    not flow.unittest.env.eager_execution_enabled(),
-    ".numpy() doesn't work in lazy mode",
-)
-=======
->>>>>>> bd2d3dc2
 class TestTranspose(flow.unittest.TestCase):
     def test_transpose(test_case):
         arg_dict = OrderedDict()
