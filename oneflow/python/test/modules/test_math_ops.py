--- conflicted
+++ resolved
@@ -499,12 +499,6 @@
 def _topk_np(input, k, dim: int = None, largest: bool = True, _sorted: bool = True):
     in_dims = input.shape
     out_dims = list(in_dims)
-<<<<<<< HEAD
-    out_dims[dim] = k
-    out_dims = tuple(out_dims)
-    if dim == -1:
-        dim = len(in_dims) - 1
-=======
     num_axes = len(input.shape)
     if dim < 0:
         dim = dim + num_axes
@@ -513,23 +507,15 @@
         k = n
     out_dims[dim] = k
     out_dims = tuple(out_dims)
->>>>>>> 0415de67
     prev_dims = 1
     next_dims = 1
     for i in range(dim):
         prev_dims *= in_dims[i]
     for i in range(dim + 1, len(in_dims)):
         next_dims *= in_dims[i]
-<<<<<<< HEAD
-    n = in_dims[dim]
     input_flat = input.reshape((prev_dims, n, next_dims))
 
-    values_ref = np.ndarray(shape=(prev_dims, k, next_dims), dtype=np.float32)
-=======
-    input_flat = input.reshape((prev_dims, n, next_dims))
-
     values_ref = np.ndarray(shape=(prev_dims, k, next_dims), dtype=input.dtype)
->>>>>>> 0415de67
     values_ref.fill(0)
     indices_ref = np.ndarray(shape=(prev_dims, k, next_dims), dtype=np.int64)
     indices_ref.fill(-1)
@@ -619,8 +605,6 @@
     )
 
 
-<<<<<<< HEAD
-=======
 def _test_topk_original(test_case, device):
     arg_dict = OrderedDict()
     arg_dict["shape"] = [(10, 10, 200)]
@@ -651,7 +635,6 @@
         )
 
 
->>>>>>> 0415de67
 @unittest.skipIf(
     not flow.unittest.env.eager_execution_enabled(),
     ".numpy() doesn't work in lazy mode",
@@ -663,12 +646,8 @@
             _test_topk_dim_negative,
             _test_tensor_topk,
             _test_topk_dim_positive,
-<<<<<<< HEAD
-            _test_topk_largest
-=======
             _test_topk_largest,
             _test_topk_original,
->>>>>>> 0415de67
         ]
         arg_dict["device"] = ["cpu", "cuda"]
         for arg in GenArgList(arg_dict):
