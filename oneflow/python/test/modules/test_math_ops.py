--- conflicted
+++ resolved
@@ -13,10 +13,7 @@
 See the License for the specific language governing permissions and
 limitations under the License.
 """
-<<<<<<< HEAD
 import oneflow.experimental as flow
-=======
->>>>>>> 9b11938c
 import unittest
 import oneflow as flow
 import numpy as np
