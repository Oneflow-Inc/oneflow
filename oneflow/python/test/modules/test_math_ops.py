"""
Copyright 2020 The OneFlow Authors. All rights reserved.

Licensed under the Apache License, Version 2.0 (the "License");
you may not use this file except in compliance with the License.
You may obtain a copy of the License at

    http://www.apache.org/licenses/LICENSE-2.0

Unless required by applicable law or agreed to in writing, software
distributed under the License is distributed on an "AS IS" BASIS,
WITHOUT WARRANTIES OR CONDITIONS OF ANY KIND, either express or implied.
See the License for the specific language governing permissions and
limitations under the License.
"""
import unittest
from collections import OrderedDict

import numpy as np

import oneflow.experimental as flow
from test_util import GenArgList, type_name_to_flow_type, type_name_to_np_type
from automated_test_util import *
import torch


def _test_variance_keepdim(test_case, shape, device):
    np_arr = np.random.randn(*shape)
    of_out = flow.Tensor(np_arr, device=flow.device(device)).var(0, True)
    np_out = np.var(np_arr, 0, keepdims=True)
    test_case.assertTrue(np.allclose(of_out.numpy(), np_out, 1e-5, 1e-5))


def _test_variance(test_case, shape, device):
    np_arr = np.random.randn(*shape)
    of_out = flow.var(flow.Tensor(np_arr, device=flow.device(device)), 1, False)
    np_out = np.var(np_arr, 1, keepdims=False)
    test_case.assertTrue(np.allclose(of_out.numpy(), np_out, 1e-5, 1e-5))


def _test_variance_backward(test_case, shape, device):
    np_arr = np.array(
        [
            [
                [-0.43621400, -1.11672411, 0.78394664, 2.06217120],
                [0.77167030, -1.35367316, -0.40694879, -1.72392356],
                [-1.08482436, -0.20731248, 1.39633697, 0.32614333],
            ],
            [
                [-1.42467297, -1.78418015, 0.17861511, 0.12065858],
                [2.03621124, -0.93674042, 0.19439630, 1.98559192],
                [-0.00436223, 0.37788105, 0.47820872, 0.15467583],
            ],
        ]
    )
    x = flow.Tensor(np_arr, requires_grad=True, device=flow.device(device))
    y = flow.var(x, False)
    z = y.sum()
    z.backward()
    np_grad = 2 * (np_arr - np_arr.mean()) / (np_arr.size)
    test_case.assertTrue(np.allclose(x.grad.numpy(), np_grad, 1e-5, 1e-5))


@flow.unittest.skip_unless_1n1d()
class TestVariance(flow.unittest.TestCase):
    def test_variance(test_case):
        arg_dict = OrderedDict()
        arg_dict["test_fun"] = [
            _test_variance,
            _test_variance_keepdim,
            # _test_variance_backward # TODO:(zhaoluyang):output grad not equal to numpy grad
        ]
        arg_dict["shape"] = [(2, 3), (2, 3, 4), (2, 3, 4, 5)]
        arg_dict["device"] = ["cpu", "cuda"]
        for arg in GenArgList(arg_dict):
            arg[0](test_case, *arg[1:])


def _test_sinh_impl(test_case, shape, device):
    np_input = np.random.randn(*shape)
    of_input = flow.Tensor(
        np_input, dtype=flow.float32, device=flow.device(device), requires_grad=True
    )

    np_x_grad = np.cosh(np_input)
    of_out = flow.sinh(of_input)
    np_out = np.sinh(np_input)
    test_case.assertTrue(np.allclose(of_out.numpy(), np_out, 1e-4, 1e-4))

    of_out = of_out.sum()
    of_out.backward()
    test_case.assertTrue(np.allclose(of_input.grad.numpy(), np_x_grad, 1e-4, 1e-4))


<<<<<<< HEAD
@unittest.skipIf(
    not flow.unittest.env.eager_execution_enabled(),
    ".numpy() doesn't work in lazy mode",
)
class TestSinh(flow.unittest.TestCase):
=======
@flow.unittest.skip_unless_1n1d()
class Testsinh(flow.unittest.TestCase):
>>>>>>> 809ffef1
    def test_sinh(test_case):
        arg_dict = OrderedDict()
        arg_dict["shape"] = [(2, 3), (2, 4, 5, 6)]
        arg_dict["device"] = ["cpu", "cuda"]
        for arg in GenArgList(arg_dict):
            _test_sinh_impl(test_case, *arg)

    def test_flow_sinh_with_random_data(test_case):
        for device in ["cpu", "cuda"]:
            test_flow_against_pytorch(
                test_case, "sinh", device=device,
            )

    def test_flow_tensor_sinh_with_random_data(test_case):
        for device in ["cpu", "cuda"]:
            test_tensor_against_pytorch(
                test_case, "sinh", device=device,
            )


def _test_cosh_impl(test_case, shape, device):
    np_input = np.random.randn(*shape)
    of_input = flow.Tensor(
        np_input, dtype=flow.float32, device=flow.device(device), requires_grad=True
    )
    np_x_grad = np.sinh(np_input)
    of_out = flow.cosh(of_input)
    np_out = np.cosh(np_input)
    test_case.assertTrue(np.allclose(of_out.numpy(), np_out, 1e-4, 1e-4))

    of_out = of_out.sum()
    of_out.backward()
    test_case.assertTrue(np.allclose(of_input.grad.numpy(), np_x_grad, 1e-4, 1e-4))


@unittest.skipIf(
    not flow.unittest.env.eager_execution_enabled(),
    ".numpy() doesn't work in lazy mode",
)
class TestCosh(flow.unittest.TestCase):
    def test_cosh(test_case):
        arg_dict = OrderedDict()
        arg_dict["shape"] = [(2, 3), (2, 4, 5, 6)]
        arg_dict["device"] = ["cpu", "cuda"]
        for arg in GenArgList(arg_dict):
            _test_cosh_impl(test_case, *arg)

    def test_flow_cosh_with_random_data(test_case):
        for device in ["cpu", "cuda"]:
            test_flow_against_pytorch(
                test_case, "cosh", device=device,
            )

    def test_flow_tensor_cosh_with_random_data(test_case):
        for device in ["cpu", "cuda"]:
            test_tensor_against_pytorch(
                test_case, "cosh", device=device,
            )


def _test_sin(test_case, shape, device):
    input = flow.Tensor(np.random.randn(*shape), device=flow.device(device))
    of_out = flow.sin(input)
    np_out = np.sin(input.numpy())
    test_case.assertTrue(np.allclose(of_out.numpy(), np_out, 1e-5, 1e-5))


def _test_sin_backward(test_case, shape, device):
    x = flow.Tensor(
        np.random.randn(*shape), requires_grad=True, device=flow.device(device)
    )
    y = flow.sin(x)
    z = y.sum()
    z.backward()
    test_case.assertTrue(np.allclose(x.grad.numpy(), np.cos(x.numpy()), 1e-5, 1e-5))


def _test_inplace_sin(test_case, shape, device):
    x = flow.Tensor(
        np.random.randn(*shape), device=flow.device(device), requires_grad=True
    )
    x_inplace = x + 1
    np_out = np.sin(x_inplace.numpy())

    id_old = id(x_inplace)
    x_inplace.sin_()

    test_case.assertEqual(id_old, id(x_inplace))
    test_case.assertTrue(np.allclose(x_inplace.numpy(), np_out, 1e-5, 1e-5))

    of_x_inplace = x_inplace.sum()
    of_x_inplace.backward()
    test_case.assertTrue(
        np.allclose(x.grad.numpy(), np.cos(x_inplace.numpy()), 1e-5, 1e-5)
    )


@flow.unittest.skip_unless_1n1d()
class TestSin(flow.unittest.TestCase):
    def test_sin(test_case):
        arg_dict = OrderedDict()
        arg_dict["test_fun"] = [
            _test_sin,
            _test_sin_backward,
            _test_inplace_sin,
        ]
        arg_dict["shape"] = [(2, 3), (2, 3, 4), (2, 3, 4, 5)]
        arg_dict["device"] = ["cpu", "cuda"]
        for arg in GenArgList(arg_dict):
            arg[0](test_case, *arg[1:])


def _test_cos(test_case, shape, device):
    input = flow.Tensor(
        np.random.randn(*shape), dtype=flow.float32, device=flow.device(device)
    )
    of_out = flow.cos(input)
    np_out = np.cos(input.numpy())
    test_case.assertTrue(np.allclose(of_out.numpy(), np_out, 1e-5, 1e-5))


def _test_cos_backward(test_case, shape, device):
    x = flow.Tensor(
        np.random.randn(*shape),
        dtype=flow.float32,
        device=flow.device(device),
        requires_grad=True,
    )
    y = flow.cos(x)
    z = y.sum()
    z.backward()
    np_grad = -np.sin(x.numpy())
    test_case.assertTrue(np.allclose(x.grad.numpy(), np_grad, 1e-5, 1e-5))


@flow.unittest.skip_unless_1n1d()
class TestCos(flow.unittest.TestCase):
    def test_cos(test_case):
        arg_dict = OrderedDict()
        arg_dict["test_fun"] = [
            _test_cos,
            _test_cos_backward,
        ]
        arg_dict["shape"] = [(2, 3), (2, 3, 4), (2, 3, 4, 5)]
        arg_dict["device"] = ["cpu", "cuda"]
        for arg in GenArgList(arg_dict):
            arg[0](test_case, *arg[1:])


def _test_log(test_case, shape, device):
    np_arr = np.abs(np.random.randn(*shape))
    input = flow.Tensor(np_arr, dtype=flow.float32, device=flow.device(device))
    of_out = flow.log(input)
    np_out = np.log(np_arr)
    test_case.assertTrue(
        np.allclose(of_out.numpy(), np_out, 1e-5, 1e-5, equal_nan=True)
    )


def _test_log_nan_value(test_case, shape, device):
    arr = np.array([-0.7168, -0.5471, -0.8933, -1.4428, -0.1190])
    input = flow.Tensor(arr, dtype=flow.float32, device=flow.device(device))
    np_out = np.full((5,), np.nan)
    of_out = flow.log(input)
    test_case.assertTrue(
        np.allclose(of_out.numpy(), np_out, 1e-5, 1e-5, equal_nan=True)
    )


def _test_log_backward(test_case, shape, device):
    x = flow.Tensor(
        np.random.randn(*shape),
        dtype=flow.float32,
        device=flow.device(device),
        requires_grad=True,
    )
    y = flow.log(x)
    z = y.sum()
    z.backward()
    np_grad = 1 / x.numpy()
    test_case.assertTrue(
        np.allclose(x.grad.numpy(), np_grad, 1e-5, 1e-5, equal_nan=True)
    )


@flow.unittest.skip_unless_1n1d()
class TestLog(flow.unittest.TestCase):
    def test_log(test_case):
        arg_dict = OrderedDict()
        arg_dict["test_fun"] = [_test_log, _test_log_nan_value, _test_log_backward]
        arg_dict["shape"] = [(2, 3), (2, 3, 4), (2, 3, 4, 5)]
        arg_dict["device"] = ["cpu", "cuda"]
        for arg in GenArgList(arg_dict):
            arg[0](test_case, *arg[1:])


def _test_std(test_case, shape, device):
    np_arr = np.random.randn(*shape)
    input = flow.Tensor(np_arr, device=flow.device(device))
    of_out = flow.std(input, dim=2)
    np_out = np.std(np_arr, axis=2)
    test_case.assertTrue(np.allclose(of_out.numpy(), np_out, 1e-4, 1e-4))


def _test_std_dim1(test_case, shape, device):
    np_arr = np.random.randn(*shape)
    input = flow.Tensor(np_arr, device=flow.device(device))
    of_out = flow.std(input, dim=1)
    np_out = np.std(np_arr, axis=1)
    test_case.assertTrue(np.allclose(of_out.numpy(), np_out, 1e-4, 1e-4))


def _test_std_negative_dim(test_case, shape, device):
    np_arr = np.random.randn(4, 2, 3, 5)
    input = flow.Tensor(np_arr, device=flow.device(device))
    of_out = input.std(dim=(-2, -1, -3), keepdim=False)
    np_out = np.std(np_arr, axis=(-2, -1, -3))
    test_case.assertTrue(np.allclose(of_out.numpy(), np_out, 1e-4, 1e-4))


@flow.unittest.skip_unless_1n1d()
class TestStd(flow.unittest.TestCase):
    def test_std(test_case):
        arg_dict = OrderedDict()
        arg_dict["test_fun"] = [
            _test_std,
            _test_std_dim1,
            _test_std_negative_dim,
            # TODO:(zhaoluyang):add backward test
        ]
        arg_dict["shape"] = [(2, 3, 4), (2, 3, 4, 5)]
        arg_dict["device"] = ["cpu", "cuda"]
        for arg in GenArgList(arg_dict):
            arg[0](test_case, *arg[1:])


def _test_sqrt(test_case, shape, device):
    np_arr = np.random.randn(*shape)
    np_arr = np.abs(np_arr)
    np_out = np.sqrt(np_arr)
    x = flow.Tensor(np_arr, device=flow.device(device))
    of_out = flow.sqrt(input=x)
    test_case.assertTrue(
        np.allclose(of_out.numpy(), np_out, 1e-5, 1e-5, equal_nan=True)
    )


def _test_sqrt_backward(test_case, shape, device):
    np_arr = np.random.randn(*shape)
    np_arr = np.abs(np_arr)
    x = flow.Tensor(np_arr, device=flow.device(device), requires_grad=True)
    y = flow.sqrt(input=x)
    z = y.sum()
    z.backward()
    np_grad = 0.5 * 1 / np.sqrt(x.numpy())
    test_case.assertTrue(
        np.allclose(x.grad.numpy(), np_grad, 1e-5, 1e-5, equal_nan=True)
    )


@flow.unittest.skip_unless_1n1d()
class TestSqrt(flow.unittest.TestCase):
    def test_sqrt(test_case):
        arg_dict = OrderedDict()
        arg_dict["test_fun"] = [_test_sqrt, _test_sqrt_backward]
        arg_dict["shape"] = [(2, 3), (2, 3, 4), (2, 3, 4, 5)]
        arg_dict["device"] = ["cpu", "cuda"]
        for arg in GenArgList(arg_dict):
            arg[0](test_case, *arg[1:])

    def test_sqrt_with_random_data(test_case):
        for device in ["cpu", "cuda"]:
            test_flow_against_pytorch(test_case, "sqrt", device=device)

    def test_tensor_sqrt_with_random_data(test_case):
        for device in ["cpu", "cuda"]:
            test_tensor_against_pytorch(test_case, "sqrt", device=device)


def _test_rsqrt(test_case, shape, device):
    np_arr = np.random.randn(*shape)
    np_arr = np.abs(np_arr)
    np_out = 1 / np.sqrt(np_arr)
    input = flow.Tensor(np_arr, device=flow.device(device))
    of_out = input.rsqrt()
    test_case.assertTrue(
        np.allclose(of_out.numpy(), np_out, 1e-5, 1e-5, equal_nan=True)
    )


def _test_rsqrt_backward(test_case, shape, device):
    np_arr = np.random.randn(*shape)
    np_arr = np.abs(np_arr)
    x = flow.Tensor(np_arr, device=flow.device(device), requires_grad=True)
    y = flow.rsqrt(input=x)
    z = y.sum()
    z.backward()
    np_grad = -1 / 2 * 1 / (x.numpy() * np.sqrt(x.numpy()))
    test_case.assertTrue(
        np.allclose(x.grad.numpy(), np_grad, 1e-5, 1e-5, equal_nan=True)
    )


@flow.unittest.skip_unless_1n1d()
class TestRsqrt(flow.unittest.TestCase):
    def test_rsqrt(test_case):
        arg_dict = OrderedDict()
        arg_dict["test_fun"] = [_test_rsqrt, _test_rsqrt_backward]
        arg_dict["shape"] = [(2, 3), (2, 3, 4), (2, 3, 4, 5)]
        arg_dict["device"] = ["cpu", "cuda"]
        for arg in GenArgList(arg_dict):
            arg[0](test_case, *arg[1:])


def _test_square(test_case, shape, device):
    np_arr = np.random.randn(*shape)
    np_out = np.square(np_arr)
    x = flow.Tensor(np_arr, device=flow.device(device))
    of_out = flow.square(x)
    test_case.assertTrue(
        np.allclose(of_out.numpy(), np_out, 1e-5, 1e-5, equal_nan=True)
    )


def _test_square_backward(test_case, shape, device):
    np_arr = np.random.randn(*shape)
    np_out = np.square(np_arr)
    x = flow.Tensor(np_arr, device=flow.device(device), requires_grad=True)
    y = flow.square(x)
    z = y.sum()
    z.backward()
    np_grad = 2 * np_arr
    test_case.assertTrue(
        np.allclose(x.grad.numpy(), np_grad, 1e-5, 1e-5, equal_nan=True)
    )


@flow.unittest.skip_unless_1n1d()
class TestSquare(flow.unittest.TestCase):
    def test_square(test_case):
        arg_dict = OrderedDict()
        arg_dict["test_fun"] = [_test_square, _test_square_backward]
        arg_dict["shape"] = [(2, 3), (2, 3, 4), (2, 3, 4, 5)]
        arg_dict["device"] = ["cpu", "cuda"]
        for arg in GenArgList(arg_dict):
            arg[0](test_case, *arg[1:])

    def test_square_with_random_data(test_case):
        for device in ["cpu", "cuda"]:
            test_flow_against_pytorch(test_case, "square", device=device)

    def test_tensor_square_with_random_data(test_case):
        for device in ["cpu", "cuda"]:
            test_tensor_against_pytorch(test_case, "square", device=device)


def _test_pow(test_case, shape, device):
    input = flow.Tensor(
        np.random.randn(*shape), dtype=flow.float32, device=flow.device(device)
    )
    of_out = flow.pow(input, 2.1)
    np_out = np.power(input.numpy(), 2.1)
    test_case.assertTrue(
        np.allclose(of_out.numpy(), np_out, 1e-5, 1e-5, equal_nan=True)
    )


def _test_pow_backward(test_case, shape, device):
    x = flow.Tensor(
        np.random.randn(*shape),
        dtype=flow.float32,
        device=flow.device(device),
        requires_grad=True,
    )
    y = flow.pow(x, 2.34)
    z = y.sum()
    z.backward()
    np_grad = 2.34 * x.numpy() ** (2.34 - 1)
    test_case.assertTrue(
        np.allclose(x.grad.numpy(), np_grad, 1e-5, 1e-5, equal_nan=True)
    )


@flow.unittest.skip_unless_1n1d()
class TestPow(flow.unittest.TestCase):
    def test_pow(test_case):
        arg_dict = OrderedDict()
        arg_dict["test_fun"] = [
            _test_pow,
            _test_pow_backward,
        ]
        arg_dict["shape"] = [(2, 3), (2, 3, 4), (2, 3, 4, 5)]
        arg_dict["device"] = ["cpu", "cuda"]
        for arg in GenArgList(arg_dict):
            arg[0](test_case, *arg[1:])

    def test_pow_with_random_data(test_case):
        for device in ["cpu", "cuda"]:
            test_flow_against_pytorch(test_case, "pow", device=device)

    def test_tensor_pow_with_random_data(test_case):
        for device in ["cpu", "cuda"]:
            test_tensor_against_pytorch(test_case, "pow", device=device)


def _test_asin(test_case, shape, device):
    np_input = np.random.random(shape) - 0.5

    of_input = flow.Tensor(
        np_input, dtype=flow.float32, device=flow.device(device), requires_grad=True
    )

    of_out = flow.asin(of_input)
    np_out = np.arcsin(np_input)
    test_case.assertTrue(np.allclose(of_out.numpy(), np_out, 1e-5, 1e-5))

    of_out = of_out.sum()
    of_out.backward()
    np_out_grad = 1 / np.sqrt(1 - np_input ** 2)

    test_case.assertTrue(np.allclose(of_input.grad.numpy(), np_out_grad, 1e-4, 1e-4))


def _test_arcsin(test_case, shape, device):
    np_input = np.random.random(shape) - 0.5
    of_input = flow.Tensor(
        np_input, dtype=flow.float32, device=flow.device(device), requires_grad=True
    )

    of_out = flow.arcsin(of_input)
    np_out = np.arcsin(np_input)
    test_case.assertTrue(np.allclose(of_out.numpy(), np_out, 1e-5, 1e-5))

    of_out = of_out.sum()
    of_out.backward()
    np_out_grad = 1 / np.sqrt(1 - np_input ** 2)

    test_case.assertTrue(np.allclose(of_input.grad.numpy(), np_out_grad, 1e-4, 1e-4))


@flow.unittest.skip_unless_1n1d()
class TestAsin(flow.unittest.TestCase):
    def test_asin(test_case):
        arg_dict = OrderedDict()
        arg_dict["shape"] = [(2,), (2, 3), (2, 4, 5, 6)]
        arg_dict["device"] = ["cpu", "cuda"]
        for arg in GenArgList(arg_dict):
            _test_asin(test_case, *arg)
            _test_arcsin(test_case, *arg)

    def test_flow_asin_with_random_data(test_case):
        for device in ["cpu", "cuda"]:
            test_flow_against_pytorch(
                test_case, "asin", device=device,
            )

    def test_flow_arcsin_with_random_data(test_case):
        for device in ["cpu", "cuda"]:
            test_flow_against_pytorch(
                test_case, "arcsin", device=device,
            )

    def test_flow_tensor_asin_with_random_data(test_case):
        for device in ["cpu", "cuda"]:
            test_tensor_against_pytorch(
                test_case, "asin", device=device,
            )

    def test_flow_tensor_arcsin_with_random_data(test_case):
        for device in ["cpu", "cuda"]:
            test_tensor_against_pytorch(
                test_case, "arcsin", device=device,
            )


def _test_asinh(test_case, shape, device):
    np_input = np.random.randn(*shape)
    of_input = flow.Tensor(
        np_input, dtype=flow.float32, device=flow.device(device), requires_grad=True
    )

    of_out = flow.asinh(of_input)
    np_out = np.arcsinh(np_input)
    test_case.assertTrue(np.allclose(of_out.numpy(), np_out, 1e-5, 1e-5))

    of_out = of_out.sum()
    of_out.backward()
    np_out_grad = 1 / np.sqrt(1 + np_input ** 2)

    test_case.assertTrue(np.allclose(of_input.grad.numpy(), np_out_grad, 1e-4, 1e-4))


def _test_arcsinh(test_case, shape, device):
    np_input = np.random.randn(*shape)
    of_input = flow.Tensor(
        np_input, dtype=flow.float32, device=flow.device(device), requires_grad=True
    )

    of_out = flow.arcsinh(of_input)
    np_out = np.arcsinh(np_input)
    test_case.assertTrue(np.allclose(of_out.numpy(), np_out, 1e-5, 1e-5))

    of_out = of_out.sum()
    of_out.backward()
    np_out_grad = 1 / np.sqrt(1 + np_input ** 2)

    test_case.assertTrue(np.allclose(of_input.grad.numpy(), np_out_grad, 1e-4, 1e-4))


@flow.unittest.skip_unless_1n1d()
class TestAsinh(flow.unittest.TestCase):
    def test_asinh(test_case):
        arg_dict = OrderedDict()
        arg_dict["shape"] = [(2,), (2, 3), (2, 4, 5, 6)]
        arg_dict["device"] = ["cpu", "cuda"]
        for arg in GenArgList(arg_dict):
            _test_asinh(test_case, *arg)
            _test_arcsinh(test_case, *arg)

    def test_flow_asinh_with_random_data(test_case):
        for device in ["cpu", "cuda"]:
            test_flow_against_pytorch(
                test_case, "asinh", device=device,
            )

    def test_flow_arcsinh_with_random_data(test_case):
        for device in ["cpu", "cuda"]:
            test_flow_against_pytorch(
                test_case, "arcsinh", device=device,
            )

    def test_flow_tensor_asinh_with_random_data(test_case):
        for device in ["cpu", "cuda"]:
            test_tensor_against_pytorch(
                test_case, "asinh", device=device,
            )

    def test_flow_tensor_arcsinh_with_random_data(test_case):
        for device in ["cpu", "cuda"]:
            test_tensor_against_pytorch(
                test_case, "arcsinh", device=device,
            )


def _topk_np(input, k, dim: int = None, largest: bool = True, _sorted: bool = True):
    in_dims = input.shape
    out_dims = list(in_dims)
    num_axes = len(input.shape)
    if dim < 0:
        dim = dim + num_axes
    n = in_dims[dim]
    if k > n:
        k = n
    out_dims[dim] = k
    out_dims = tuple(out_dims)
    prev_dims = 1
    next_dims = 1
    for i in range(dim):
        prev_dims *= in_dims[i]
    for i in range(dim + 1, len(in_dims)):
        next_dims *= in_dims[i]
    input_flat = input.reshape((prev_dims, n, next_dims))

    values_ref = np.ndarray(shape=(prev_dims, k, next_dims), dtype=input.dtype)
    values_ref.fill(0)
    indices_ref = np.ndarray(shape=(prev_dims, k, next_dims), dtype=np.int64)
    indices_ref.fill(-1)
    for i in range(prev_dims):
        for j in range(next_dims):
            kv = []
            for x in range(n):
                val = input_flat[i, x, j]
                y = x * next_dims + i * in_dims[dim] * next_dims + j
                kv.append((val, x, y))
            cnt = 0
            for val, x, y in sorted(kv, key=lambda x: (x[0], -x[1]), reverse=largest):
                values_ref[i, cnt, j] = val
                indices_ref[i, cnt, j] = x
                cnt += 1
                if cnt >= k or cnt >= n:
                    break

    values_ref = values_ref.reshape(out_dims)
    indices_ref = indices_ref.reshape(out_dims)

    return (values_ref, indices_ref)


def _test_topk_dim_negative(test_case, device):
    input = flow.Tensor(
        np.random.randn(2, 6, 5, 7), dtype=flow.float32, device=flow.device(device),
    )
    dim = -1
    k = 4
    (of_values, of_indices) = flow.topk(input, k=k, dim=dim)
    (np_values, np_indices) = _topk_np(input.numpy(), k=k, dim=dim)
    test_case.assertTrue(
        np.array_equal(of_values.numpy().flatten(), np_values.flatten())
    )
    test_case.assertTrue(
        np.array_equal(of_indices.numpy().flatten(), np_indices.flatten())
    )


def _test_tensor_topk(test_case, device):
    input = flow.Tensor(
        np.random.randn(2, 6, 5, 7), dtype=flow.float32, device=flow.device(device),
    )
    dim = 1
    k = 4
    (of_values, of_indices) = input.topk(k=k, dim=dim)
    (np_values, np_indices) = _topk_np(input.numpy(), k=k, dim=dim)
    test_case.assertTrue(
        np.array_equal(of_values.numpy().flatten(), np_values.flatten())
    )
    test_case.assertTrue(
        np.array_equal(of_indices.numpy().flatten(), np_indices.flatten())
    )


def _test_topk_dim_positive(test_case, device):
    input = flow.Tensor(
        np.random.randn(2, 6, 5, 7), dtype=flow.float32, device=flow.device(device),
    )
    dim = 2
    k = 4
    (of_values, of_indices) = flow.topk(input, k=k, dim=dim)
    (np_values, np_indices) = _topk_np(input.numpy(), k=k, dim=dim)
    test_case.assertTrue(
        np.array_equal(of_values.numpy().flatten(), np_values.flatten())
    )
    test_case.assertTrue(
        np.array_equal(of_indices.numpy().flatten(), np_indices.flatten())
    )


def _test_topk_largest(test_case, device):
    input = flow.Tensor(
        np.random.randn(2, 6, 5, 7), dtype=flow.float32, device=flow.device(device),
    )
    dim = 1
    k = 4
    largest = False
    (of_values, of_indices) = flow.topk(input, k=k, dim=dim, largest=False)
    (np_values, np_indices) = _topk_np(input.numpy(), k=k, dim=dim, largest=False)
    test_case.assertTrue(
        np.array_equal(of_values.numpy().flatten(), np_values.flatten())
    )
    test_case.assertTrue(
        np.array_equal(of_indices.numpy().flatten(), np_indices.flatten())
    )


def _test_topk_original(test_case, device):
    arg_dict = OrderedDict()
    arg_dict["shape"] = [(10, 10, 200)]
    arg_dict["axis"] = [-2, 0, 2]
    arg_dict["k"] = [1, 50, 200]
    arg_dict["largest"] = [True, False]
    arg_dict["data_type"] = ["float32", "double"]
    rng = np.random.default_rng()
    for (shape, axis, k, largest, data_type) in GenArgList(arg_dict):
        np_type = type_name_to_np_type[data_type]
        random_data = rng.standard_normal(size=shape, dtype=np_type)
        while np.unique(random_data).size != random_data.size:
            random_data = rng.standard_normal(size=shape, dtype=np_type)
        input = flow.Tensor(
            random_data,
            dtype=type_name_to_flow_type[data_type],
            device=flow.device(device),
        )
        (of_values, of_indices) = flow.topk(input, k=k, dim=axis, largest=largest)
        (np_values, np_indices) = _topk_np(
            input.numpy(), k=k, dim=axis, largest=largest
        )
        test_case.assertTrue(
            np.array_equal(of_values.numpy().flatten(), np_values.flatten())
        )
        test_case.assertTrue(
            np.array_equal(of_indices.numpy().flatten(), np_indices.flatten())
        )


@flow.unittest.skip_unless_1n1d()
class TestPow(flow.unittest.TestCase):
    def test_pow(test_case):
        input = flow.Tensor(np.array([1, 2, 3, 4, 5, 6]), dtype=flow.float32)
        of_out = flow.pow(input, 2.1)
        np_out = np.power(input.numpy(), 2.1)
        test_case.assertTrue(np.allclose(of_out.numpy(), np_out, 1e-5, 1e-5))

    def test_pow_tensor_function(test_case):
        input = flow.Tensor(np.array([1, 2, 3, 4, 5, 6]), dtype=flow.float32)
        of_out = input.pow(2.1)
        np_out = np.power(input.numpy(), 2.1)
        test_case.assertTrue(np.allclose(of_out.numpy(), np_out, 1e-5, 1e-5))


@flow.unittest.skip_unless_1n1d()
class TestTopk(flow.unittest.TestCase):
    def test_topk(test_case):
        arg_dict = OrderedDict()
        arg_dict["test_fun"] = [
            _test_topk_dim_negative,
            _test_tensor_topk,
            _test_topk_dim_positive,
            _test_topk_largest,
            _test_topk_original,
        ]
        arg_dict["device"] = ["cpu", "cuda"]
        for arg in GenArgList(arg_dict):
            arg[0](test_case, *arg[1:])


def arccosh_input_tensor(shape):
    def generator(_):
        low = 1
        high = 2
        rng = np.random.default_rng()
        np_arr = rng.random(size=shape) * (high - low) + low
        return (
            flow.Tensor(np_arr, dtype=flow.float32),
            torch.tensor(np_arr, dtype=torch.float32),
        )

    return generator


@unittest.skipIf(
    not flow.unittest.env.eager_execution_enabled(),
    ".numpy() doesn't work in lazy mode",
)
@flow.unittest.skip_unless_1n1d()
class TestArccosh(flow.unittest.TestCase):
    def test_arccosh_flow_with_random_data(test_case):
        for device in ["cpu", "cuda"]:
            test_flow_against_pytorch(
                test_case,
                "arccosh",
                device=device,
                n=2,
                extra_generators={"input": arccosh_input_tensor((3, 3))},
            )

    def test_arccosh_tensor_with_random_data(test_case):
        for device in ["cpu", "cuda"]:
            test_tensor_against_pytorch(
                test_case,
                "arccosh",
                device=device,
                n=2,
                extra_generators={"input": arccosh_input_tensor((3, 3))},
            )


def _test_acosh_impl(test_case, shape, device):
    np_input = np.random.rand(*shape) + 2.0
    of_input = flow.Tensor(
        np_input, dtype=flow.float32, device=flow.device(device), requires_grad=True
    )
    of_out = flow.acosh(of_input)
    np_out = np.arccosh(np_input)
    test_case.assertTrue(
        np.allclose(of_out.numpy(), np_out, 1e-4, 1e-4, equal_nan=True)
    )

    of_out = of_out.sum()
    of_out.backward()
    np_grad = 1.0 / np.sqrt(np.square(np_input) - 1)
    test_case.assertTrue(
        np.allclose(of_input.grad.numpy(), np_grad, 1e-4, 1e-4, equal_nan=True)
    )


def acosh_input_tensor(shape):
    def generator(_):
        low = 1
        high = 2
        rng = np.random.default_rng()
        np_arr = rng.random(size=shape) * (high - low) + low
        return (
            flow.Tensor(np_arr, dtype=flow.float32),
            torch.tensor(np_arr, dtype=torch.float32),
        )

    return generator


@unittest.skipIf(
    not flow.unittest.env.eager_execution_enabled(),
    ".numpy() doesn't work in lazy mode",
)
@flow.unittest.skip_unless_1n1d()
class TestAcosh(flow.unittest.TestCase):
    def test_acosh(test_case):
        arg_dict = OrderedDict()
        arg_dict["shape"] = [(2, 3), (2, 3, 4), (2, 4, 5, 6)]
        arg_dict["device"] = ["cpu", "cuda"]
        for arg in GenArgList(arg_dict):
            _test_acosh_impl(test_case, *arg)

    def test_acosh_flow_with_random_data(test_case):
        for device in ["cpu", "cuda"]:
            test_flow_against_pytorch(
                test_case,
                "acosh",
                device=device,
                n=2,
                extra_generators={"input": acosh_input_tensor((3, 3))},
            )

    def test_acosh_tensor_with_random_data(test_case):
        for device in ["cpu", "cuda"]:
            test_tensor_against_pytorch(
                test_case,
                "acosh",
                device=device,
                n=2,
                extra_generators={"input": acosh_input_tensor((3, 3))},
            )


def _test_atan2_forward(test_case, shape, scalar, device):
    np_input_x = 10 * np.random.rand(*shape)
    np_input_y = 10 * np.random.randn(*shape)
    of_input_x = flow.Tensor(np_input_x, dtype=flow.float32, device=flow.device(device))
    of_input_y = flow.Tensor(np_input_y, dtype=flow.float32, device=flow.device(device))
    of_out = flow.atan2(of_input_x, of_input_y)
    np_out = np.arctan2(np_input_x, np_input_y)
    test_case.assertTrue(np.allclose(of_out.numpy(), np_out, 1e-5, 1e-5))


def _test_atan2_backward(test_case, device):
    np_input_x = np.random.rand(2, 3)
    np_input_y = np.random.rand(2, 3)

    np_y_grad = -1 * np_input_x / (np_input_x * np_input_x + np_input_y * np_input_y)
    np_x_grad = np_input_y / (np_input_x * np_input_x + np_input_y * np_input_y)

    def test_x_y_grad():
        of_input_x = flow.Tensor(
            np_input_x,
            dtype=flow.float32,
            device=flow.device(device),
            requires_grad=True,
        )
        of_input_y = flow.Tensor(
            np_input_y,
            dtype=flow.float32,
            device=flow.device(device),
            requires_grad=True,
        )
        of_out = flow.atan2(of_input_x, of_input_y)
        of_out_sum = of_out.sum()
        of_out_sum.backward()
        test_case.assertTrue(
            np.allclose(of_input_x.grad.numpy(), np_x_grad, 1e-4, 1e-4)
        )
        test_case.assertTrue(
            np.allclose(of_input_y.grad.numpy(), np_y_grad, 1e-4, 1e-4)
        )

    def test_x_grad():
        of_input_x = flow.Tensor(
            np_input_x,
            dtype=flow.float32,
            device=flow.device(device),
            requires_grad=True,
        )
        of_input_y = flow.Tensor(
            np_input_y, dtype=flow.float32, device=flow.device(device)
        )
        of_out = flow.atan2(of_input_x, of_input_y)
        of_out_sum = of_out.sum()
        of_out_sum.backward()
        test_case.assertTrue(
            np.allclose(of_input_x.grad.numpy(), np_x_grad, 1e-4, 1e-4)
        )

    def test_y_grad():
        of_input_x = flow.Tensor(
            np_input_x, dtype=flow.float32, device=flow.device(device)
        )
        of_input_y = flow.Tensor(
            np_input_y,
            dtype=flow.float32,
            device=flow.device(device),
            requires_grad=True,
        )
        of_out = flow.atan2(of_input_x, of_input_y)
        of_out_sum = of_out.sum()
        of_out_sum.backward()
        test_case.assertTrue(
            np.allclose(of_input_y.grad.numpy(), np_y_grad, 1e-4, 1e-4)
        )

    test_x_y_grad()
    test_x_grad()
    test_y_grad()


@unittest.skipIf(
    not flow.unittest.env.eager_execution_enabled(),
    ".numpy() doesn't work in lazy mode",
)
@flow.unittest.skip_unless_1n1d()
class TestAtan2(flow.unittest.TestCase):
    def test_atan2_forward(test_case):
        arg_dict = OrderedDict()
        arg_dict["shape"] = [(2,), (2, 3), (2, 3, 4), (2, 3, 4, 5)]
        arg_dict["scalar"] = [2.1, 0.8]
        arg_dict["device"] = ["cpu", "cuda"]
        for arg in GenArgList(arg_dict):
            _test_atan2_forward(test_case, *arg)

    def test_atan2_backward(test_case):
        arg_dict = OrderedDict()
        arg_dict["device"] = ["cpu", "cuda"]
        for arg in GenArgList(arg_dict):
            _test_atan2_backward(test_case, *arg)

    def test_flow_atan2_with_random_data(test_case):
        for device in ["cpu", "cuda"]:
            test_flow_against_pytorch(
                test_case,
                "atan2",
                extra_annotations={"other": flow.Tensor},
                extra_generators={
                    "input": random_tensor(ndim=1, dim1=1),
                    "other": random_tensor(ndim=1, dim1=1),
                },
                device=device,
            )


if __name__ == "__main__":
    unittest.main()<|MERGE_RESOLUTION|>--- conflicted
+++ resolved
@@ -92,16 +92,8 @@
     test_case.assertTrue(np.allclose(of_input.grad.numpy(), np_x_grad, 1e-4, 1e-4))
 
 
-<<<<<<< HEAD
-@unittest.skipIf(
-    not flow.unittest.env.eager_execution_enabled(),
-    ".numpy() doesn't work in lazy mode",
-)
+@flow.unittest.skip_unless_1n1d()
 class TestSinh(flow.unittest.TestCase):
-=======
-@flow.unittest.skip_unless_1n1d()
-class Testsinh(flow.unittest.TestCase):
->>>>>>> 809ffef1
     def test_sinh(test_case):
         arg_dict = OrderedDict()
         arg_dict["shape"] = [(2, 3), (2, 4, 5, 6)]
