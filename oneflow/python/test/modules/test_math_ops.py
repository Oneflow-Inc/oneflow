"""
Copyright 2020 The OneFlow Authors. All rights reserved.

Licensed under the Apache License, Version 2.0 (the "License");
you may not use this file except in compliance with the License.
You may obtain a copy of the License at

    http://www.apache.org/licenses/LICENSE-2.0

Unless required by applicable law or agreed to in writing, software
distributed under the License is distributed on an "AS IS" BASIS,
WITHOUT WARRANTIES OR CONDITIONS OF ANY KIND, either express or implied.
See the License for the specific language governing permissions and
limitations under the License.
"""
import unittest
from collections import OrderedDict

import numpy as np

import oneflow as flow
from test_util import GenArgList, type_name_to_flow_type, type_name_to_np_type
from automated_test_util import *


def _test_variance_keepdim(test_case, shape, device):
    np_arr = np.random.randn(*shape)
    of_out = flow.Tensor(np_arr, device=flow.device(device)).var(0, True)
    np_out = np.var(np_arr, 0, keepdims=True)
    test_case.assertTrue(np.allclose(of_out.numpy(), np_out, 1e-5, 1e-5))


def _test_variance(test_case, shape, device):
    np_arr = np.random.randn(*shape)
    of_out = flow.var(flow.Tensor(np_arr, device=flow.device(device)), 1, False)
    np_out = np.var(np_arr, 1, keepdims=False)
    test_case.assertTrue(np.allclose(of_out.numpy(), np_out, 1e-5, 1e-5))


def _test_variance_backward(test_case, shape, device):
    np_arr = np.array(
        [
            [
                [-0.43621400, -1.11672411, 0.78394664, 2.06217120],
                [0.77167030, -1.35367316, -0.40694879, -1.72392356],
                [-1.08482436, -0.20731248, 1.39633697, 0.32614333],
            ],
            [
                [-1.42467297, -1.78418015, 0.17861511, 0.12065858],
                [2.03621124, -0.93674042, 0.19439630, 1.98559192],
                [-0.00436223, 0.37788105, 0.47820872, 0.15467583],
            ],
        ]
    )
    x = flow.Tensor(np_arr, requires_grad=True, device=flow.device(device))
    y = flow.var(x, False)
    z = y.sum()
    z.backward()
    np_grad = 2 * (np_arr - np_arr.mean()) / (np_arr.size)
    test_case.assertTrue(np.allclose(x.grad.numpy(), np_grad, 1e-5, 1e-5))


@flow.unittest.skip_unless_1n1d()
class TestVariance(flow.unittest.TestCase):
    def test_variance(test_case):
        arg_dict = OrderedDict()
        arg_dict["test_fun"] = [
            _test_variance,
            _test_variance_keepdim,
            # _test_variance_backward # TODO:(zhaoluyang):output grad not equal to numpy grad
        ]
        arg_dict["shape"] = [(2, 3), (2, 3, 4), (2, 3, 4, 5)]
        arg_dict["device"] = ["cpu", "cuda"]
        for arg in GenArgList(arg_dict):
            arg[0](test_case, *arg[1:])


def _test_sinh_impl(test_case, shape, device):
    np_input = np.random.randn(*shape)
    of_input = flow.Tensor(
        np_input, dtype=flow.float32, device=flow.device(device), requires_grad=True
    )

    np_x_grad = np.cosh(np_input)
    of_out = flow.sinh(of_input)
    np_out = np.sinh(np_input)
    test_case.assertTrue(np.allclose(of_out.numpy(), np_out, 1e-4, 1e-4))

    of_out = of_out.sum()
    of_out.backward()
    test_case.assertTrue(np.allclose(of_input.grad.numpy(), np_x_grad, 1e-4, 1e-4))


@flow.unittest.skip_unless_1n1d()
class TestSinh(flow.unittest.TestCase):
    def test_sinh(test_case):
        arg_dict = OrderedDict()
        arg_dict["shape"] = [(2, 3), (2, 4, 5, 6)]
        arg_dict["device"] = ["cpu", "cuda"]
        for arg in GenArgList(arg_dict):
            _test_sinh_impl(test_case, *arg)

    @autotest()
    def test_flow_sinh_with_random_data(test_case):
        device = random_device()
        x = random_pytorch_tensor().to(device)
        y = torch.sinh(x)
        return y


def _test_cosh_impl(test_case, shape, device):
    np_input = np.random.randn(*shape)
    of_input = flow.Tensor(
        np_input, dtype=flow.float32, device=flow.device(device), requires_grad=True
    )
    np_x_grad = np.sinh(np_input)
    of_out = flow.cosh(of_input)
    np_out = np.cosh(np_input)
    test_case.assertTrue(np.allclose(of_out.numpy(), np_out, 1e-4, 1e-4))

    of_out = of_out.sum()
    of_out.backward()
    test_case.assertTrue(np.allclose(of_input.grad.numpy(), np_x_grad, 1e-4, 1e-4))


@unittest.skipIf(
    not flow.unittest.env.eager_execution_enabled(),
    ".numpy() doesn't work in lazy mode",
)
class TestCosh(flow.unittest.TestCase):
    def test_cosh(test_case):
        arg_dict = OrderedDict()
        arg_dict["shape"] = [(2, 3), (2, 4, 5, 6)]
        arg_dict["device"] = ["cpu", "cuda"]
        for arg in GenArgList(arg_dict):
            _test_cosh_impl(test_case, *arg)

    @autotest
    def test_cosh_flow_with_random_data(test_case):
        device = random_device()
        x = random_pytorch_tensor().to(device)
        z = torch.cosh(x)
        return z

    @autotest
    def test_cosh_tensor_with_random_data(test_case):
        device = random_device()
        x = random_pytorch_tensor().to(device)
        z = x.cosh()
        return z


def _test_sin(test_case, shape, device):
    input = flow.Tensor(np.random.randn(*shape), device=flow.device(device))
    of_out = flow.sin(input)
    np_out = np.sin(input.numpy())
    test_case.assertTrue(np.allclose(of_out.numpy(), np_out, 1e-5, 1e-5))


def _test_sin_backward(test_case, shape, device):
    x = flow.Tensor(
        np.random.randn(*shape), requires_grad=True, device=flow.device(device)
    )
    y = flow.sin(x)
    z = y.sum()
    z.backward()
    test_case.assertTrue(np.allclose(x.grad.numpy(), np.cos(x.numpy()), 1e-5, 1e-5))


def _test_inplace_sin(test_case, shape, device):
    x = flow.Tensor(
        np.random.randn(*shape), device=flow.device(device), requires_grad=True
    )
    x_inplace = x + 1
    np_out = np.sin(x_inplace.numpy())

    id_old = id(x_inplace)
    x_inplace.sin_()

    test_case.assertEqual(id_old, id(x_inplace))
    test_case.assertTrue(np.allclose(x_inplace.numpy(), np_out, 1e-5, 1e-5))

    of_x_inplace = x_inplace.sum()
    of_x_inplace.backward()
    test_case.assertTrue(
        np.allclose(x.grad.numpy(), np.cos(x_inplace.numpy()), 1e-5, 1e-5)
    )


@flow.unittest.skip_unless_1n1d()
class TestSin(flow.unittest.TestCase):
    def test_sin(test_case):
        arg_dict = OrderedDict()
        arg_dict["test_fun"] = [
            _test_sin,
            _test_sin_backward,
            _test_inplace_sin,
        ]
        arg_dict["shape"] = [(2, 3), (2, 3, 4), (2, 3, 4, 5)]
        arg_dict["device"] = ["cpu", "cuda"]
        for arg in GenArgList(arg_dict):
            arg[0](test_case, *arg[1:])


def _test_cos(test_case, shape, device):
    input = flow.Tensor(
        np.random.randn(*shape), dtype=flow.float32, device=flow.device(device)
    )
    of_out = flow.cos(input)
    np_out = np.cos(input.numpy())
    test_case.assertTrue(np.allclose(of_out.numpy(), np_out, 1e-5, 1e-5))


def _test_cos_backward(test_case, shape, device):
    x = flow.Tensor(
        np.random.randn(*shape),
        dtype=flow.float32,
        device=flow.device(device),
        requires_grad=True,
    )
    y = flow.cos(x)
    z = y.sum()
    z.backward()
    np_grad = -np.sin(x.numpy())
    test_case.assertTrue(np.allclose(x.grad.numpy(), np_grad, 1e-5, 1e-5))


@flow.unittest.skip_unless_1n1d()
class TestCos(flow.unittest.TestCase):
    def test_cos(test_case):
        arg_dict = OrderedDict()
        arg_dict["test_fun"] = [
            _test_cos,
            _test_cos_backward,
        ]
        arg_dict["shape"] = [(2, 3), (2, 3, 4), (2, 3, 4, 5)]
        arg_dict["device"] = ["cpu", "cuda"]
        for arg in GenArgList(arg_dict):
            arg[0](test_case, *arg[1:])


def _test_log(test_case, shape, device):
    np_arr = np.abs(np.random.randn(*shape))
    input = flow.Tensor(np_arr, dtype=flow.float32, device=flow.device(device))
    of_out = flow.log(input)
    np_out = np.log(np_arr)
    test_case.assertTrue(
        np.allclose(of_out.numpy(), np_out, 1e-5, 1e-5, equal_nan=True)
    )


def _test_log_nan_value(test_case, shape, device):
    arr = np.array([-0.7168, -0.5471, -0.8933, -1.4428, -0.1190])
    input = flow.Tensor(arr, dtype=flow.float32, device=flow.device(device))
    np_out = np.full((5,), np.nan)
    of_out = flow.log(input)
    test_case.assertTrue(
        np.allclose(of_out.numpy(), np_out, 1e-5, 1e-5, equal_nan=True)
    )


def _test_log_backward(test_case, shape, device):
    x = flow.Tensor(
        np.random.randn(*shape),
        dtype=flow.float32,
        device=flow.device(device),
        requires_grad=True,
    )
    y = flow.log(x)
    z = y.sum()
    z.backward()
    np_grad = 1 / x.numpy()
    test_case.assertTrue(
        np.allclose(x.grad.numpy(), np_grad, 1e-5, 1e-5, equal_nan=True)
    )


@flow.unittest.skip_unless_1n1d()
class TestLog(flow.unittest.TestCase):
    def test_log(test_case):
        arg_dict = OrderedDict()
        arg_dict["test_fun"] = [_test_log, _test_log_nan_value, _test_log_backward]
        arg_dict["shape"] = [(2, 3), (2, 3, 4), (2, 3, 4, 5)]
        arg_dict["device"] = ["cpu", "cuda"]
        for arg in GenArgList(arg_dict):
            arg[0](test_case, *arg[1:])


def _test_std(test_case, shape, device):
    np_arr = np.random.randn(*shape)
    input = flow.Tensor(np_arr, device=flow.device(device))
    of_out = flow.std(input, dim=2)
    np_out = np.std(np_arr, axis=2)
    test_case.assertTrue(np.allclose(of_out.numpy(), np_out, 1e-4, 1e-4))


def _test_std_dim1(test_case, shape, device):
    np_arr = np.random.randn(*shape)
    input = flow.Tensor(np_arr, device=flow.device(device))
    of_out = flow.std(input, dim=1)
    np_out = np.std(np_arr, axis=1)
    test_case.assertTrue(np.allclose(of_out.numpy(), np_out, 1e-4, 1e-4))


def _test_std_negative_dim(test_case, shape, device):
    np_arr = np.random.randn(4, 2, 3, 5)
    input = flow.Tensor(np_arr, device=flow.device(device))
    of_out = input.std(dim=(-2, -1, -3), keepdim=False)
    np_out = np.std(np_arr, axis=(-2, -1, -3))
    test_case.assertTrue(np.allclose(of_out.numpy(), np_out, 1e-4, 1e-4))


@flow.unittest.skip_unless_1n1d()
class TestStd(flow.unittest.TestCase):
    def test_std(test_case):
        arg_dict = OrderedDict()
        arg_dict["test_fun"] = [
            _test_std,
            _test_std_dim1,
            _test_std_negative_dim,
            # TODO:(zhaoluyang):add backward test
        ]
        arg_dict["shape"] = [(2, 3, 4), (2, 3, 4, 5)]
        arg_dict["device"] = ["cpu", "cuda"]
        for arg in GenArgList(arg_dict):
            arg[0](test_case, *arg[1:])


def _test_sqrt(test_case, shape, device):
    np_arr = np.random.randn(*shape)
    np_arr = np.abs(np_arr)
    np_out = np.sqrt(np_arr)
    x = flow.Tensor(np_arr, device=flow.device(device))
    of_out = flow.sqrt(input=x)
    test_case.assertTrue(
        np.allclose(of_out.numpy(), np_out, 1e-5, 1e-5, equal_nan=True)
    )


def _test_sqrt_backward(test_case, shape, device):
    np_arr = np.random.randn(*shape)
    np_arr = np.abs(np_arr)
    x = flow.Tensor(np_arr, device=flow.device(device), requires_grad=True)
    y = flow.sqrt(input=x)
    z = y.sum()
    z.backward()
    np_grad = 0.5 * 1 / np.sqrt(x.numpy())
    test_case.assertTrue(
        np.allclose(x.grad.numpy(), np_grad, 1e-5, 1e-5, equal_nan=True)
    )


@flow.unittest.skip_unless_1n1d()
class TestSqrt(flow.unittest.TestCase):
    def test_sqrt(test_case):
        arg_dict = OrderedDict()
        arg_dict["test_fun"] = [_test_sqrt, _test_sqrt_backward]
        arg_dict["shape"] = [(2, 3), (2, 3, 4), (2, 3, 4, 5)]
        arg_dict["device"] = ["cpu", "cuda"]
        for arg in GenArgList(arg_dict):
            arg[0](test_case, *arg[1:])

    @autotest
    def test_sqrt_flow_with_random_data(test_case):
        device = random_device()
        x = random_pytorch_tensor().to(device)
        z = torch.sqrt(x)
        return z

    @autotest
    def test_sqrt_tensor_with_random_data(test_case):
        device = random_device()
        x = random_pytorch_tensor().to(device)
        z = x.sqrt()
        return z


def _test_rsqrt(test_case, shape, device):
    np_arr = np.random.randn(*shape)
    np_arr = np.abs(np_arr)
    np_out = 1 / np.sqrt(np_arr)
    input = flow.Tensor(np_arr, device=flow.device(device))
    of_out = input.rsqrt()
    test_case.assertTrue(
        np.allclose(of_out.numpy(), np_out, 1e-5, 1e-5, equal_nan=True)
    )


def _test_rsqrt_backward(test_case, shape, device):
    np_arr = np.random.randn(*shape)
    np_arr = np.abs(np_arr)
    x = flow.Tensor(np_arr, device=flow.device(device), requires_grad=True)
    y = flow.rsqrt(input=x)
    z = y.sum()
    z.backward()
    np_grad = -1 / 2 * 1 / (x.numpy() * np.sqrt(x.numpy()))
    test_case.assertTrue(
        np.allclose(x.grad.numpy(), np_grad, 1e-5, 1e-5, equal_nan=True)
    )


@flow.unittest.skip_unless_1n1d()
class TestRsqrt(flow.unittest.TestCase):
    def test_rsqrt(test_case):
        arg_dict = OrderedDict()
        arg_dict["test_fun"] = [_test_rsqrt, _test_rsqrt_backward]
        arg_dict["shape"] = [(2, 3), (2, 3, 4), (2, 3, 4, 5)]
        arg_dict["device"] = ["cpu", "cuda"]
        for arg in GenArgList(arg_dict):
            arg[0](test_case, *arg[1:])


def _test_square(test_case, shape, device):
    np_arr = np.random.randn(*shape)
    np_out = np.square(np_arr)
    x = flow.Tensor(np_arr, device=flow.device(device))
    of_out = flow.square(x)
    test_case.assertTrue(
        np.allclose(of_out.numpy(), np_out, 1e-5, 1e-5, equal_nan=True)
    )


def _test_square_backward(test_case, shape, device):
    np_arr = np.random.randn(*shape)
    np_out = np.square(np_arr)
    x = flow.Tensor(np_arr, device=flow.device(device), requires_grad=True)
    y = flow.square(x)
    z = y.sum()
    z.backward()
    np_grad = 2 * np_arr
    test_case.assertTrue(
        np.allclose(x.grad.numpy(), np_grad, 1e-5, 1e-5, equal_nan=True)
    )


@flow.unittest.skip_unless_1n1d()
class TestSquare(flow.unittest.TestCase):
    def test_square(test_case):
        arg_dict = OrderedDict()
        arg_dict["test_fun"] = [_test_square, _test_square_backward]
        arg_dict["shape"] = [(2, 3), (2, 3, 4), (2, 3, 4, 5)]
        arg_dict["device"] = ["cpu", "cuda"]
        for arg in GenArgList(arg_dict):
            arg[0](test_case, *arg[1:])

    @autotest
    def test_square_flow_with_random_data(test_case):
        device = random_device()
        x = random_pytorch_tensor().to(device)
        z = torch.square(x)
        return z

    @autotest
    def test_square_tensor_with_random_data(test_case):
        device = random_device()
        x = random_pytorch_tensor().to(device)
        z = x.square()
        return z


def _test_pow(test_case, shape, device):
    input = flow.Tensor(
        np.random.randn(*shape), dtype=flow.float32, device=flow.device(device)
    )
    of_out = flow.pow(input, 2.1)
    np_out = np.power(input.numpy(), 2.1)
    test_case.assertTrue(
        np.allclose(of_out.numpy(), np_out, 1e-5, 1e-5, equal_nan=True)
    )


def _test_pow_backward(test_case, shape, device):
    x = flow.Tensor(
        np.random.randn(*shape),
        dtype=flow.float32,
        device=flow.device(device),
        requires_grad=True,
    )
    y = flow.pow(x, 2.34)
    z = y.sum()
    z.backward()
    np_grad = 2.34 * x.numpy() ** (2.34 - 1)
    test_case.assertTrue(
        np.allclose(x.grad.numpy(), np_grad, 1e-5, 1e-5, equal_nan=True)
    )


@flow.unittest.skip_unless_1n1d()
class TestPow(flow.unittest.TestCase):
    def test_pow(test_case):
        arg_dict = OrderedDict()
        arg_dict["test_fun"] = [
            _test_pow,
            _test_pow_backward,
        ]
        arg_dict["shape"] = [(2, 3), (2, 3, 4), (2, 3, 4, 5)]
        arg_dict["device"] = ["cpu", "cuda"]
        for arg in GenArgList(arg_dict):
            arg[0](test_case, *arg[1:])

    @autotest
    def test_pow_flow_with_random_data(test_case):
        device = random_device()
        x = random_pytorch_tensor().to(device)
        y = random(1, 5).to(device)
        z = torch.pow(x, y)
        return z

    @autotest
    def test_pow_tensor_with_random_data(test_case):
        device = random_device()
        x = random_pytorch_tensor().to(device)
        y = random(1, 5).to(device)
        z = x.pow(y)
        return z


def _test_asin(test_case, shape, device):
    np_input = np.random.random(shape) - 0.5

    of_input = flow.Tensor(
        np_input, dtype=flow.float32, device=flow.device(device), requires_grad=True
    )

    of_out = flow.asin(of_input)
    np_out = np.arcsin(np_input)
    test_case.assertTrue(np.allclose(of_out.numpy(), np_out, 1e-5, 1e-5))

    of_out = of_out.sum()
    of_out.backward()
    np_out_grad = 1 / np.sqrt(1 - np_input ** 2)

    test_case.assertTrue(np.allclose(of_input.grad.numpy(), np_out_grad, 1e-4, 1e-4))


def _test_arcsin(test_case, shape, device):
    np_input = np.random.random(shape) - 0.5
    of_input = flow.Tensor(
        np_input, dtype=flow.float32, device=flow.device(device), requires_grad=True
    )

    of_out = flow.arcsin(of_input)
    np_out = np.arcsin(np_input)
    test_case.assertTrue(np.allclose(of_out.numpy(), np_out, 1e-5, 1e-5))

    of_out = of_out.sum()
    of_out.backward()
    np_out_grad = 1 / np.sqrt(1 - np_input ** 2)

    test_case.assertTrue(np.allclose(of_input.grad.numpy(), np_out_grad, 1e-4, 1e-4))


@flow.unittest.skip_unless_1n1d()
class TestAsin(flow.unittest.TestCase):
    def test_asin(test_case):
        arg_dict = OrderedDict()
        arg_dict["shape"] = [(2,), (2, 3), (2, 4, 5, 6)]
        arg_dict["device"] = ["cpu", "cuda"]
        for arg in GenArgList(arg_dict):
            _test_asin(test_case, *arg)
            _test_arcsin(test_case, *arg)

    @unittest.skip("asin has bug")
    @autotest()
    def test_flow_asin_with_random_data(test_case):
        device = random_device()
        x = random_pytorch_tensor().to(device)
        y = torch.asin(x)
        return y

    @unittest.skip("arcsin has bug")
    @autotest()
    def test_flow_arcsin_with_random_data(test_case):
        device = random_device()
        x = random_pytorch_tensor().to(device)
        y = torch.arcsin(x)
        return y


def _test_asinh(test_case, shape, device):
    np_input = np.random.randn(*shape)
    of_input = flow.Tensor(
        np_input, dtype=flow.float32, device=flow.device(device), requires_grad=True
    )

    of_out = flow.asinh(of_input)
    np_out = np.arcsinh(np_input)
    test_case.assertTrue(np.allclose(of_out.numpy(), np_out, 1e-5, 1e-5))

    of_out = of_out.sum()
    of_out.backward()
    np_out_grad = 1 / np.sqrt(1 + np_input ** 2)

    test_case.assertTrue(np.allclose(of_input.grad.numpy(), np_out_grad, 1e-4, 1e-4))


def _test_arcsinh(test_case, shape, device):
    np_input = np.random.randn(*shape)
    of_input = flow.Tensor(
        np_input, dtype=flow.float32, device=flow.device(device), requires_grad=True
    )

    of_out = flow.arcsinh(of_input)
    np_out = np.arcsinh(np_input)
    test_case.assertTrue(np.allclose(of_out.numpy(), np_out, 1e-5, 1e-5))

    of_out = of_out.sum()
    of_out.backward()
    np_out_grad = 1 / np.sqrt(1 + np_input ** 2)

    test_case.assertTrue(np.allclose(of_input.grad.numpy(), np_out_grad, 1e-4, 1e-4))


@flow.unittest.skip_unless_1n1d()
class TestAsinh(flow.unittest.TestCase):
    def test_asinh(test_case):
        arg_dict = OrderedDict()
        arg_dict["shape"] = [(2,), (2, 3), (2, 4, 5, 6)]
        arg_dict["device"] = ["cpu", "cuda"]
        for arg in GenArgList(arg_dict):
            _test_asinh(test_case, *arg)
            _test_arcsinh(test_case, *arg)

    @autotest()
    def test_flow_asinh_with_random_data(test_case):
        device = random_device()
        x = random_pytorch_tensor().to(device)
        y = torch.asinh(x)
        return y

    @autotest()
    def test_flow_arcsinh_with_random_data(test_case):
        device = random_device()
        x = random_pytorch_tensor().to(device)
        y = torch.arcsinh(x)
        return y


def _topk_np(input, k, dim: int = None, largest: bool = True, _sorted: bool = True):
    in_dims = input.shape
    out_dims = list(in_dims)
    num_axes = len(input.shape)
    if dim < 0:
        dim = dim + num_axes
    n = in_dims[dim]
    if k > n:
        k = n
    out_dims[dim] = k
    out_dims = tuple(out_dims)
    prev_dims = 1
    next_dims = 1
    for i in range(dim):
        prev_dims *= in_dims[i]
    for i in range(dim + 1, len(in_dims)):
        next_dims *= in_dims[i]
    input_flat = input.reshape((prev_dims, n, next_dims))

    values_ref = np.ndarray(shape=(prev_dims, k, next_dims), dtype=input.dtype)
    values_ref.fill(0)
    indices_ref = np.ndarray(shape=(prev_dims, k, next_dims), dtype=np.int64)
    indices_ref.fill(-1)
    for i in range(prev_dims):
        for j in range(next_dims):
            kv = []
            for x in range(n):
                val = input_flat[i, x, j]
                y = x * next_dims + i * in_dims[dim] * next_dims + j
                kv.append((val, x, y))
            cnt = 0
            for val, x, y in sorted(kv, key=lambda x: (x[0], -x[1]), reverse=largest):
                values_ref[i, cnt, j] = val
                indices_ref[i, cnt, j] = x
                cnt += 1
                if cnt >= k or cnt >= n:
                    break

    values_ref = values_ref.reshape(out_dims)
    indices_ref = indices_ref.reshape(out_dims)

    return (values_ref, indices_ref)


def _test_topk_dim_negative(test_case, device):
    input = flow.Tensor(
        np.random.randn(2, 6, 5, 7), dtype=flow.float32, device=flow.device(device),
    )
    dim = -1
    k = 4
    (of_values, of_indices) = flow.topk(input, k=k, dim=dim)
    (np_values, np_indices) = _topk_np(input.numpy(), k=k, dim=dim)
    test_case.assertTrue(
        np.array_equal(of_values.numpy().flatten(), np_values.flatten())
    )
    test_case.assertTrue(
        np.array_equal(of_indices.numpy().flatten(), np_indices.flatten())
    )


def _test_tensor_topk(test_case, device):
    input = flow.Tensor(
        np.random.randn(2, 6, 5, 7), dtype=flow.float32, device=flow.device(device),
    )
    dim = 1
    k = 4
    (of_values, of_indices) = input.topk(k=k, dim=dim)
    (np_values, np_indices) = _topk_np(input.numpy(), k=k, dim=dim)
    test_case.assertTrue(
        np.array_equal(of_values.numpy().flatten(), np_values.flatten())
    )
    test_case.assertTrue(
        np.array_equal(of_indices.numpy().flatten(), np_indices.flatten())
    )


def _test_topk_dim_positive(test_case, device):
    input = flow.Tensor(
        np.random.randn(2, 6, 5, 7), dtype=flow.float32, device=flow.device(device),
    )
    dim = 2
    k = 4
    (of_values, of_indices) = flow.topk(input, k=k, dim=dim)
    (np_values, np_indices) = _topk_np(input.numpy(), k=k, dim=dim)
    test_case.assertTrue(
        np.array_equal(of_values.numpy().flatten(), np_values.flatten())
    )
    test_case.assertTrue(
        np.array_equal(of_indices.numpy().flatten(), np_indices.flatten())
    )


def _test_topk_largest(test_case, device):
    input = flow.Tensor(
        np.random.randn(2, 6, 5, 7), dtype=flow.float32, device=flow.device(device),
    )
    dim = 1
    k = 4
    largest = False
    (of_values, of_indices) = flow.topk(input, k=k, dim=dim, largest=False)
    (np_values, np_indices) = _topk_np(input.numpy(), k=k, dim=dim, largest=False)
    test_case.assertTrue(
        np.array_equal(of_values.numpy().flatten(), np_values.flatten())
    )
    test_case.assertTrue(
        np.array_equal(of_indices.numpy().flatten(), np_indices.flatten())
    )


def _test_topk_original(test_case, device):
    arg_dict = OrderedDict()
    arg_dict["shape"] = [(10, 10, 200)]
    arg_dict["axis"] = [-2, 0, 2]
    arg_dict["k"] = [1, 50, 200]
    arg_dict["largest"] = [True, False]
    arg_dict["data_type"] = ["float32", "double"]
    rng = np.random.default_rng()
    for (shape, axis, k, largest, data_type) in GenArgList(arg_dict):
        np_type = type_name_to_np_type[data_type]
        random_data = rng.standard_normal(size=shape, dtype=np_type)
        while np.unique(random_data).size != random_data.size:
            random_data = rng.standard_normal(size=shape, dtype=np_type)
        input = flow.Tensor(
            random_data,
            dtype=type_name_to_flow_type[data_type],
            device=flow.device(device),
        )
        (of_values, of_indices) = flow.topk(input, k=k, dim=axis, largest=largest)
        (np_values, np_indices) = _topk_np(
            input.numpy(), k=k, dim=axis, largest=largest
        )
        test_case.assertTrue(
            np.array_equal(of_values.numpy().flatten(), np_values.flatten())
        )
        test_case.assertTrue(
            np.array_equal(of_indices.numpy().flatten(), np_indices.flatten())
        )


@flow.unittest.skip_unless_1n1d()
class TestPow(flow.unittest.TestCase):
    def test_pow(test_case):
        input = flow.Tensor(np.array([1, 2, 3, 4, 5, 6]), dtype=flow.float32)
        of_out = flow.pow(input, 2.1)
        np_out = np.power(input.numpy(), 2.1)
        test_case.assertTrue(np.allclose(of_out.numpy(), np_out, 1e-5, 1e-5))

    def test_pow_tensor_function(test_case):
        input = flow.Tensor(np.array([1, 2, 3, 4, 5, 6]), dtype=flow.float32)
        of_out = input.pow(2.1)
        np_out = np.power(input.numpy(), 2.1)
        test_case.assertTrue(np.allclose(of_out.numpy(), np_out, 1e-5, 1e-5))


@flow.unittest.skip_unless_1n1d()
class TestTopk(flow.unittest.TestCase):
    def test_topk(test_case):
        arg_dict = OrderedDict()
        arg_dict["test_fun"] = [
            _test_topk_dim_negative,
            _test_tensor_topk,
            _test_topk_dim_positive,
            _test_topk_largest,
            _test_topk_original,
        ]
        arg_dict["device"] = ["cpu", "cuda"]
        for arg in GenArgList(arg_dict):
            arg[0](test_case, *arg[1:])


@unittest.skipIf(
    not flow.unittest.env.eager_execution_enabled(),
    ".numpy() doesn't work in lazy mode",
)
@flow.unittest.skip_unless_1n1d()
class TestArccosh(flow.unittest.TestCase):
<<<<<<< HEAD
    @autotest
    def test_arccosh_flow_with_random_data(test_case):
        device = random_device()
        x = random_pytorch_tensor().to(device)
        z = torch.arccosh(x)
        return z

    @autotest
    def test_arccosh_tensor_with_random_data(test_case):
        device = random_device()
        x = random_pytorch_tensor().to(device)
        z = x.arccosh()
        return z
=======
    @unittest.skip("arccosh has bug")
    @autotest()
    def test_arccosh_flow_with_random_data(test_case):
        device = random_device()
        x = random_pytorch_tensor().to(device)
        y = torch.arccosh(x)
        return y
>>>>>>> 89b5c21c


def _test_acosh_impl(test_case, shape, device):
    np_input = np.random.rand(*shape) + 2.0
    of_input = flow.Tensor(
        np_input, dtype=flow.float32, device=flow.device(device), requires_grad=True
    )
    of_out = flow.acosh(of_input)
    np_out = np.arccosh(np_input)
    test_case.assertTrue(
        np.allclose(of_out.numpy(), np_out, 1e-4, 1e-4, equal_nan=True)
    )

    of_out = of_out.sum()
    of_out.backward()
    np_grad = 1.0 / np.sqrt(np.square(np_input) - 1)
    test_case.assertTrue(
        np.allclose(of_input.grad.numpy(), np_grad, 1e-4, 1e-4, equal_nan=True)
    )


@unittest.skipIf(
    not flow.unittest.env.eager_execution_enabled(),
    ".numpy() doesn't work in lazy mode",
)
@flow.unittest.skip_unless_1n1d()
class TestAcosh(flow.unittest.TestCase):
    def test_acosh(test_case):
        arg_dict = OrderedDict()
        arg_dict["shape"] = [(2, 3), (2, 3, 4), (2, 4, 5, 6)]
        arg_dict["device"] = ["cpu", "cuda"]
        for arg in GenArgList(arg_dict):
            _test_acosh_impl(test_case, *arg)

<<<<<<< HEAD
    @autotest
    def test_acosh_flow_with_random_data(test_case):
        device = random_device()
        x = random_pytorch_tensor().to(device)
        z = torch.acosh(x)
        return z

    @autotest
    def test_acosh_tensor_with_random_data(test_case):
        device = random_device()
        x = random_pytorch_tensor().to(device)
        z = x.acosh()
        return z
=======
    @unittest.skip("acosh has bug")
    @autotest()
    def test_acosh_flow_with_random_data(test_case):
        device = random_device()
        x = random_pytorch_tensor().to(device)
        y = torch.acosh(x)
        return y
>>>>>>> 89b5c21c


def _test_atan2_forward(test_case, shape, scalar, device):
    np_input_x = 10 * np.random.rand(*shape)
    np_input_y = 10 * np.random.randn(*shape)
    of_input_x = flow.Tensor(np_input_x, dtype=flow.float32, device=flow.device(device))
    of_input_y = flow.Tensor(np_input_y, dtype=flow.float32, device=flow.device(device))
    of_out = flow.atan2(of_input_x, of_input_y)
    np_out = np.arctan2(np_input_x, np_input_y)
    test_case.assertTrue(np.allclose(of_out.numpy(), np_out, 1e-5, 1e-5))


def _test_atan2_backward(test_case, device):
    np_input_x = np.random.rand(2, 3)
    np_input_y = np.random.rand(2, 3)

    np_y_grad = -1 * np_input_x / (np_input_x * np_input_x + np_input_y * np_input_y)
    np_x_grad = np_input_y / (np_input_x * np_input_x + np_input_y * np_input_y)

    def test_x_y_grad():
        of_input_x = flow.Tensor(
            np_input_x,
            dtype=flow.float32,
            device=flow.device(device),
            requires_grad=True,
        )
        of_input_y = flow.Tensor(
            np_input_y,
            dtype=flow.float32,
            device=flow.device(device),
            requires_grad=True,
        )
        of_out = flow.atan2(of_input_x, of_input_y)
        of_out_sum = of_out.sum()
        of_out_sum.backward()
        test_case.assertTrue(
            np.allclose(of_input_x.grad.numpy(), np_x_grad, 1e-4, 1e-4)
        )
        test_case.assertTrue(
            np.allclose(of_input_y.grad.numpy(), np_y_grad, 1e-4, 1e-4)
        )

    def test_x_grad():
        of_input_x = flow.Tensor(
            np_input_x,
            dtype=flow.float32,
            device=flow.device(device),
            requires_grad=True,
        )
        of_input_y = flow.Tensor(
            np_input_y, dtype=flow.float32, device=flow.device(device)
        )
        of_out = flow.atan2(of_input_x, of_input_y)
        of_out_sum = of_out.sum()
        of_out_sum.backward()
        test_case.assertTrue(
            np.allclose(of_input_x.grad.numpy(), np_x_grad, 1e-4, 1e-4)
        )

    def test_y_grad():
        of_input_x = flow.Tensor(
            np_input_x, dtype=flow.float32, device=flow.device(device)
        )
        of_input_y = flow.Tensor(
            np_input_y,
            dtype=flow.float32,
            device=flow.device(device),
            requires_grad=True,
        )
        of_out = flow.atan2(of_input_x, of_input_y)
        of_out_sum = of_out.sum()
        of_out_sum.backward()
        test_case.assertTrue(
            np.allclose(of_input_y.grad.numpy(), np_y_grad, 1e-4, 1e-4)
        )

    test_x_y_grad()
    test_x_grad()
    test_y_grad()


@unittest.skipIf(
    not flow.unittest.env.eager_execution_enabled(),
    ".numpy() doesn't work in lazy mode",
)
@flow.unittest.skip_unless_1n1d()
class TestAtan2(flow.unittest.TestCase):
    def test_atan2_forward(test_case):
        arg_dict = OrderedDict()
        arg_dict["shape"] = [(2,), (2, 3), (2, 3, 4), (2, 3, 4, 5)]
        arg_dict["scalar"] = [2.1, 0.8]
        arg_dict["device"] = ["cpu", "cuda"]
        for arg in GenArgList(arg_dict):
            _test_atan2_forward(test_case, *arg)

    def test_atan2_backward(test_case):
        arg_dict = OrderedDict()
        arg_dict["device"] = ["cpu", "cuda"]
        for arg in GenArgList(arg_dict):
            _test_atan2_backward(test_case, *arg)

    @autotest()
    def test_flow_atan2_with_random_data(test_case):
        device = random_device()
        x1 = random_pytorch_tensor(ndim=1, dim0=1).to(device)
        x2 = random_pytorch_tensor(ndim=1, dim0=1).to(device)
        y = torch.atan2(x1, x2)
        return y


if __name__ == "__main__":
    unittest.main()<|MERGE_RESOLUTION|>--- conflicted
+++ resolved
@@ -812,21 +812,6 @@
 )
 @flow.unittest.skip_unless_1n1d()
 class TestArccosh(flow.unittest.TestCase):
-<<<<<<< HEAD
-    @autotest
-    def test_arccosh_flow_with_random_data(test_case):
-        device = random_device()
-        x = random_pytorch_tensor().to(device)
-        z = torch.arccosh(x)
-        return z
-
-    @autotest
-    def test_arccosh_tensor_with_random_data(test_case):
-        device = random_device()
-        x = random_pytorch_tensor().to(device)
-        z = x.arccosh()
-        return z
-=======
     @unittest.skip("arccosh has bug")
     @autotest()
     def test_arccosh_flow_with_random_data(test_case):
@@ -834,7 +819,6 @@
         x = random_pytorch_tensor().to(device)
         y = torch.arccosh(x)
         return y
->>>>>>> 89b5c21c
 
 
 def _test_acosh_impl(test_case, shape, device):
@@ -869,21 +853,6 @@
         for arg in GenArgList(arg_dict):
             _test_acosh_impl(test_case, *arg)
 
-<<<<<<< HEAD
-    @autotest
-    def test_acosh_flow_with_random_data(test_case):
-        device = random_device()
-        x = random_pytorch_tensor().to(device)
-        z = torch.acosh(x)
-        return z
-
-    @autotest
-    def test_acosh_tensor_with_random_data(test_case):
-        device = random_device()
-        x = random_pytorch_tensor().to(device)
-        z = x.acosh()
-        return z
-=======
     @unittest.skip("acosh has bug")
     @autotest()
     def test_acosh_flow_with_random_data(test_case):
@@ -891,7 +860,6 @@
         x = random_pytorch_tensor().to(device)
         y = torch.acosh(x)
         return y
->>>>>>> 89b5c21c
 
 
 def _test_atan2_forward(test_case, shape, scalar, device):
