"""
Copyright 2020 The OneFlow Authors. All rights reserved.

Licensed under the Apache License, Version 2.0 (the "License");
you may not use this file except in compliance with the License.
You may obtain a copy of the License at

    http://www.apache.org/licenses/LICENSE-2.0

Unless required by applicable law or agreed to in writing, software
distributed under the License is distributed on an "AS IS" BASIS,
WITHOUT WARRANTIES OR CONDITIONS OF ANY KIND, either express or implied.
See the License for the specific language governing permissions and
limitations under the License.
"""
import unittest
from collections import OrderedDict

import numpy as np

import oneflow.experimental as flow
from test_util import GenArgList


def _test_permute_impl(test_case, device):
    input = flow.Tensor(
        np.random.randn(2, 6, 5, 3),
        dtype=flow.float32,
        device=flow.device(device),
        requires_grad=True,
    )
    of_out = input.permute(1, 0, 2, 3)
    np_out = input.numpy().transpose((1, 0, 2, 3))
    test_case.assertTrue(np.array_equal(of_out.numpy().flatten(), np_out.flatten()))
    of_out = of_out.sum()
    of_out.backward()
    np_grad = np.ones((2, 6, 5, 3))
    test_case.assertTrue(np.allclose(input.grad.numpy(), np_grad, 1e-4, 1e-4))


<<<<<<< HEAD
@flow.unittest.skip_unless_1n1d()
@unittest.skipIf(
    not flow.unittest.env.eager_execution_enabled(),
    ".numpy() doesn't work in lazy mode",
)
=======
>>>>>>> bd2d3dc2
class TestPermute(flow.unittest.TestCase):
    def test_permute(test_case):
        arg_dict = OrderedDict()
        arg_dict["device"] = ["cpu", "cuda"]
        for arg in GenArgList(arg_dict):
            _test_permute_impl(test_case, *arg)


if __name__ == "__main__":
    unittest.main()<|MERGE_RESOLUTION|>--- conflicted
+++ resolved
@@ -38,14 +38,7 @@
     test_case.assertTrue(np.allclose(input.grad.numpy(), np_grad, 1e-4, 1e-4))
 
 
-<<<<<<< HEAD
 @flow.unittest.skip_unless_1n1d()
-@unittest.skipIf(
-    not flow.unittest.env.eager_execution_enabled(),
-    ".numpy() doesn't work in lazy mode",
-)
-=======
->>>>>>> bd2d3dc2
 class TestPermute(flow.unittest.TestCase):
     def test_permute(test_case):
         arg_dict = OrderedDict()
