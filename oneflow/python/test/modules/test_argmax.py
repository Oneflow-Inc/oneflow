"""
Copyright 2020 The OneFlow Authors. All rights reserved.

Licensed under the Apache License, Version 2.0 (the "License");
you may not use this file except in compliance with the License.
You may obtain a copy of the License at

    http://www.apache.org/licenses/LICENSE-2.0

Unless required by applicable law or agreed to in writing, software
distributed under the License is distributed on an "AS IS" BASIS,
WITHOUT WARRANTIES OR CONDITIONS OF ANY KIND, either express or implied.
See the License for the specific language governing permissions and
limitations under the License.
"""
import unittest
from collections import OrderedDict

import numpy as np

import oneflow.experimental as flow
from test_util import GenArgList


def _test_argmax_aixs_negative(test_case, device):
    input = flow.Tensor(
        np.random.randn(2, 6, 5, 3), dtype=flow.float32, device=flow.device(device),
    )
    axis = -1
    of_out = flow.argmax(input, dim=axis)
    np_out = np.argmax(input.numpy(), axis=axis)
    test_case.assertTrue(np.array_equal(of_out.numpy().flatten(), np_out.flatten()))


def _test_tensor_argmax(test_case, device):
    input = flow.Tensor(
        np.random.randn(2, 6, 5, 3), dtype=flow.float32, device=flow.device(device),
    )
    axis = 0
    of_out = input.argmax(dim=axis)
    np_out = np.argmax(input.numpy(), axis=axis)
    test_case.assertTrue(np.array_equal(of_out.numpy().shape, np_out.shape))
    test_case.assertTrue(np.array_equal(of_out.numpy().flatten(), np_out.flatten()))


def _test_argmax_axis_postive(test_case, device):
    input = flow.Tensor(
        np.random.randn(2, 6, 5, 3), dtype=flow.float32, device=flow.device(device),
    )
    axis = 1
    of_out = flow.argmax(input, dim=axis)
    np_out = np.argmax(input.numpy(), axis=axis)
    test_case.assertTrue(np.array_equal(of_out.numpy().flatten(), np_out.flatten()))


def _test_argmax_keepdims(test_case, device):
    input = flow.Tensor(
        np.random.randn(2, 6, 5, 3), dtype=flow.float32, device=flow.device(device),
    )
    axis = 0
    of_out = input.argmax(axis, True)
    np_out = np.argmax(input.numpy(), axis=axis)
    np_out = np.expand_dims(np_out, axis=axis)

    test_case.assertTrue(np.array_equal(of_out.numpy().shape, np_out.shape))
    test_case.assertTrue(np.array_equal(of_out.numpy().flatten(), np_out.flatten()))


def _test_argmax_dim_equal_none(test_case, device):
    input = flow.Tensor(
        np.random.randn(2, 6, 5, 3), dtype=flow.float32, device=flow.device(device),
    )
    of_out = input.argmax()
    np_out = np.argmax(input.numpy().flatten(), axis=0)
    test_case.assertTrue(np.array_equal(of_out.numpy().flatten(), np_out.flatten()))


<<<<<<< HEAD
@flow.unittest.skip_unless_1n1d()
@unittest.skipIf(
    not flow.unittest.env.eager_execution_enabled(),
    ".numpy() doesn't work in lazy mode",
)
=======
>>>>>>> bd2d3dc2
class TestArgmax(flow.unittest.TestCase):
    def test_argmax(test_case):
        arg_dict = OrderedDict()
        arg_dict["test_fun"] = [
            _test_argmax_aixs_negative,
            _test_tensor_argmax,
            _test_argmax_axis_postive,
            _test_argmax_keepdims,
            _test_argmax_dim_equal_none,
        ]
        arg_dict["device"] = ["cpu", "cuda"]
        for arg in GenArgList(arg_dict):
            arg[0](test_case, *arg[1:])


if __name__ == "__main__":
    unittest.main()
<|MERGE_RESOLUTION|>--- conflicted
+++ resolved
@@ -1,102 +1,95 @@
-"""
-Copyright 2020 The OneFlow Authors. All rights reserved.
-
-Licensed under the Apache License, Version 2.0 (the "License");
-you may not use this file except in compliance with the License.
-You may obtain a copy of the License at
-
-    http://www.apache.org/licenses/LICENSE-2.0
-
-Unless required by applicable law or agreed to in writing, software
-distributed under the License is distributed on an "AS IS" BASIS,
-WITHOUT WARRANTIES OR CONDITIONS OF ANY KIND, either express or implied.
-See the License for the specific language governing permissions and
-limitations under the License.
-"""
-import unittest
-from collections import OrderedDict
-
-import numpy as np
-
-import oneflow.experimental as flow
-from test_util import GenArgList
-
-
-def _test_argmax_aixs_negative(test_case, device):
-    input = flow.Tensor(
-        np.random.randn(2, 6, 5, 3), dtype=flow.float32, device=flow.device(device),
-    )
-    axis = -1
-    of_out = flow.argmax(input, dim=axis)
-    np_out = np.argmax(input.numpy(), axis=axis)
-    test_case.assertTrue(np.array_equal(of_out.numpy().flatten(), np_out.flatten()))
-
-
-def _test_tensor_argmax(test_case, device):
-    input = flow.Tensor(
-        np.random.randn(2, 6, 5, 3), dtype=flow.float32, device=flow.device(device),
-    )
-    axis = 0
-    of_out = input.argmax(dim=axis)
-    np_out = np.argmax(input.numpy(), axis=axis)
-    test_case.assertTrue(np.array_equal(of_out.numpy().shape, np_out.shape))
-    test_case.assertTrue(np.array_equal(of_out.numpy().flatten(), np_out.flatten()))
-
-
-def _test_argmax_axis_postive(test_case, device):
-    input = flow.Tensor(
-        np.random.randn(2, 6, 5, 3), dtype=flow.float32, device=flow.device(device),
-    )
-    axis = 1
-    of_out = flow.argmax(input, dim=axis)
-    np_out = np.argmax(input.numpy(), axis=axis)
-    test_case.assertTrue(np.array_equal(of_out.numpy().flatten(), np_out.flatten()))
-
-
-def _test_argmax_keepdims(test_case, device):
-    input = flow.Tensor(
-        np.random.randn(2, 6, 5, 3), dtype=flow.float32, device=flow.device(device),
-    )
-    axis = 0
-    of_out = input.argmax(axis, True)
-    np_out = np.argmax(input.numpy(), axis=axis)
-    np_out = np.expand_dims(np_out, axis=axis)
-
-    test_case.assertTrue(np.array_equal(of_out.numpy().shape, np_out.shape))
-    test_case.assertTrue(np.array_equal(of_out.numpy().flatten(), np_out.flatten()))
-
-
-def _test_argmax_dim_equal_none(test_case, device):
-    input = flow.Tensor(
-        np.random.randn(2, 6, 5, 3), dtype=flow.float32, device=flow.device(device),
-    )
-    of_out = input.argmax()
-    np_out = np.argmax(input.numpy().flatten(), axis=0)
-    test_case.assertTrue(np.array_equal(of_out.numpy().flatten(), np_out.flatten()))
-
-
-<<<<<<< HEAD
+"""
+Copyright 2020 The OneFlow Authors. All rights reserved.
+
+Licensed under the Apache License, Version 2.0 (the "License");
+you may not use this file except in compliance with the License.
+You may obtain a copy of the License at
+
+    http://www.apache.org/licenses/LICENSE-2.0
+
+Unless required by applicable law or agreed to in writing, software
+distributed under the License is distributed on an "AS IS" BASIS,
+WITHOUT WARRANTIES OR CONDITIONS OF ANY KIND, either express or implied.
+See the License for the specific language governing permissions and
+limitations under the License.
+"""
+import unittest
+from collections import OrderedDict
+
+import numpy as np
+
+import oneflow.experimental as flow
+from test_util import GenArgList
+
+
+def _test_argmax_aixs_negative(test_case, device):
+    input = flow.Tensor(
+        np.random.randn(2, 6, 5, 3), dtype=flow.float32, device=flow.device(device),
+    )
+    axis = -1
+    of_out = flow.argmax(input, dim=axis)
+    np_out = np.argmax(input.numpy(), axis=axis)
+    test_case.assertTrue(np.array_equal(of_out.numpy().flatten(), np_out.flatten()))
+
+
+def _test_tensor_argmax(test_case, device):
+    input = flow.Tensor(
+        np.random.randn(2, 6, 5, 3), dtype=flow.float32, device=flow.device(device),
+    )
+    axis = 0
+    of_out = input.argmax(dim=axis)
+    np_out = np.argmax(input.numpy(), axis=axis)
+    test_case.assertTrue(np.array_equal(of_out.numpy().shape, np_out.shape))
+    test_case.assertTrue(np.array_equal(of_out.numpy().flatten(), np_out.flatten()))
+
+
+def _test_argmax_axis_postive(test_case, device):
+    input = flow.Tensor(
+        np.random.randn(2, 6, 5, 3), dtype=flow.float32, device=flow.device(device),
+    )
+    axis = 1
+    of_out = flow.argmax(input, dim=axis)
+    np_out = np.argmax(input.numpy(), axis=axis)
+    test_case.assertTrue(np.array_equal(of_out.numpy().flatten(), np_out.flatten()))
+
+
+def _test_argmax_keepdims(test_case, device):
+    input = flow.Tensor(
+        np.random.randn(2, 6, 5, 3), dtype=flow.float32, device=flow.device(device),
+    )
+    axis = 0
+    of_out = input.argmax(axis, True)
+    np_out = np.argmax(input.numpy(), axis=axis)
+    np_out = np.expand_dims(np_out, axis=axis)
+
+    test_case.assertTrue(np.array_equal(of_out.numpy().shape, np_out.shape))
+    test_case.assertTrue(np.array_equal(of_out.numpy().flatten(), np_out.flatten()))
+
+
+def _test_argmax_dim_equal_none(test_case, device):
+    input = flow.Tensor(
+        np.random.randn(2, 6, 5, 3), dtype=flow.float32, device=flow.device(device),
+    )
+    of_out = input.argmax()
+    np_out = np.argmax(input.numpy().flatten(), axis=0)
+    test_case.assertTrue(np.array_equal(of_out.numpy().flatten(), np_out.flatten()))
+
+
 @flow.unittest.skip_unless_1n1d()
-@unittest.skipIf(
-    not flow.unittest.env.eager_execution_enabled(),
-    ".numpy() doesn't work in lazy mode",
-)
-=======
->>>>>>> bd2d3dc2
-class TestArgmax(flow.unittest.TestCase):
-    def test_argmax(test_case):
-        arg_dict = OrderedDict()
-        arg_dict["test_fun"] = [
-            _test_argmax_aixs_negative,
-            _test_tensor_argmax,
-            _test_argmax_axis_postive,
-            _test_argmax_keepdims,
-            _test_argmax_dim_equal_none,
-        ]
-        arg_dict["device"] = ["cpu", "cuda"]
-        for arg in GenArgList(arg_dict):
-            arg[0](test_case, *arg[1:])
-
-
-if __name__ == "__main__":
-    unittest.main()
+class TestArgmax(flow.unittest.TestCase):
+    def test_argmax(test_case):
+        arg_dict = OrderedDict()
+        arg_dict["test_fun"] = [
+            _test_argmax_aixs_negative,
+            _test_tensor_argmax,
+            _test_argmax_axis_postive,
+            _test_argmax_keepdims,
+            _test_argmax_dim_equal_none,
+        ]
+        arg_dict["device"] = ["cpu", "cuda"]
+        for arg in GenArgList(arg_dict):
+            arg[0](test_case, *arg[1:])
+
+
+if __name__ == "__main__":
+    unittest.main()