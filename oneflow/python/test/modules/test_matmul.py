--- conflicted
+++ resolved
@@ -315,14 +315,7 @@
     )
 
 
-<<<<<<< HEAD
 @flow.unittest.skip_unless_1n1d()
-@unittest.skipIf(
-    not flow.unittest.env.eager_execution_enabled(),
-    ".numpy() doesn't work in lazy mode",
-)
-=======
->>>>>>> bd2d3dc2
 class TestModule(flow.unittest.TestCase):
     def test_matmul(test_case):
         arg_dict = OrderedDict()
