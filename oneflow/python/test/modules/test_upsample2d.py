"""
Copyright 2020 The OneFlow Authors. All rights reserved.

Licensed under the Apache License, Version 2.0 (the "License");
you may not use this file except in compliance with the License.
You may obtain a copy of the License at

    http://www.apache.org/licenses/LICENSE-2.0

Unless required by applicable law or agreed to in writing, software
distributed under the License is distributed on an "AS IS" BASIS,
WITHOUT WARRANTIES OR CONDITIONS OF ANY KIND, either express or implied.
See the License for the specific language governing permissions and
limitations under the License.
"""
import unittest
from collections import OrderedDict

import numpy as np

import oneflow.experimental as flow
from test_util import GenArgList


def _test_upsample2d(test_case, device):
    input = flow.Tensor(
        np.arange(1, 5).reshape((1, 1, 2, 2)),
        device=flow.device(device),
        dtype=flow.float32,
    )
    m = flow.nn.Upsample(scale_factor=2.0, mode="nearest")
    of_out = m(input)
    np_out = np.array(
        [
            [
                [
                    [1.0, 1.0, 2.0, 2.0],
                    [1.0, 1.0, 2.0, 2.0],
                    [3.0, 3.0, 4.0, 4.0],
                    [3.0, 3.0, 4.0, 4.0],
                ]
            ]
        ]
    )
    test_case.assertTrue(np.allclose(of_out.numpy(), np_out, 1e-5, 1e-5))


def _test_upsample2d_bilinear(test_case, device):
    input = flow.Tensor(
        np.arange(1, 5).reshape((1, 1, 2, 2)),
        device=flow.device(device),
        dtype=flow.float32,
    )
    m = flow.nn.Upsample(scale_factor=2.0, mode="bilinear")
    of_out = m(input)
    np_out = np.array(
        [
            [
                [
                    [1.0000, 1.2500, 1.7500, 2.0000],
                    [1.5000, 1.7500, 2.2500, 2.5000],
                    [2.5000, 2.7500, 3.2500, 3.5000],
                    [3.0000, 3.2500, 3.7500, 4.0000],
                ]
            ]
        ]
    )
    test_case.assertTrue(np.allclose(of_out.numpy(), np_out, 1e-5, 1e-5))


def _test_upsample2d_bilinear_aligncorner(test_case, device):
    input = flow.Tensor(
        np.arange(1, 5).reshape((1, 1, 2, 2)),
        device=flow.device(device),
        dtype=flow.float32,
    )
    m = flow.nn.Upsample(scale_factor=2.0, mode="bilinear", align_corners=True)
    of_out = m(input)
    np_out = np.array(
        [
            [
                [
                    [1.0000, 1.3333, 1.6667, 2.0000],
                    [1.6667, 2.0000, 2.3333, 2.6667],
                    [2.3333, 2.6667, 3.0000, 3.3333],
                    [3.0000, 3.3333, 3.6667, 4.0000],
                ]
            ]
        ]
    )
    test_case.assertTrue(np.allclose(of_out.numpy(), np_out, 1e-4, 1e-4))


def _test_UpsamplingNearest2d(test_case, device):
    input = flow.Tensor(
        np.arange(1, 5).reshape((1, 1, 2, 2)),
        device=flow.device(device),
        dtype=flow.float32,
    )
    m = flow.nn.UpsamplingNearest2d(scale_factor=2.0)
    of_out = m(input)
    np_out = np.array(
        [
            [
                [
                    [1.0, 1.0, 2.0, 2.0],
                    [1.0, 1.0, 2.0, 2.0],
                    [3.0, 3.0, 4.0, 4.0],
                    [3.0, 3.0, 4.0, 4.0],
                ]
            ]
        ]
    )
    test_case.assertTrue(np.allclose(of_out.numpy(), np_out, 1e-5, 1e-5))


def _test_UpsamplingBilinear2d(test_case, device):
    input = flow.Tensor(
        np.arange(1, 5).reshape((1, 1, 2, 2)),
        device=flow.device(device),
        dtype=flow.float32,
    )
    m = flow.nn.UpsamplingBilinear2d(scale_factor=2.0)
    of_out = m(input)
    np_out = np.array(
        [
            [
                [
                    [1.0000, 1.3333, 1.6667, 2.0000],
                    [1.6667, 2.0000, 2.3333, 2.6667],
                    [2.3333, 2.6667, 3.0000, 3.3333],
                    [3.0000, 3.3333, 3.6667, 4.0000],
                ]
            ]
        ]
    )
    test_case.assertTrue(np.allclose(of_out.numpy(), np_out, 1e-4, 1e-4))


def _test_upsample2d_4dim(test_case, device):
    input = flow.Tensor(
        np.arange(1, 37).reshape((2, 2, 3, 3)),
        device=flow.device(device),
        dtype=flow.float32,
    )
    m = flow.nn.Upsample(scale_factor=2.0, mode="nearest")
    of_out = m(input)
    np_out = np.array(
        [
            [
                [
                    [1.0, 1.0, 2.0, 2.0, 3.0, 3.0,],
                    [1.0, 1.0, 2.0, 2.0, 3.0, 3.0,],
                    [4.0, 4.0, 5.0, 5.0, 6.0, 6.0,],
                    [4.0, 4.0, 5.0, 5.0, 6.0, 6.0,],
                    [7.0, 7.0, 8.0, 8.0, 9.0, 9.0,],
                    [7.0, 7.0, 8.0, 8.0, 9.0, 9.0,],
                ],
                [
                    [10.0, 10.0, 11.0, 11.0, 12.0, 12.0,],
                    [10.0, 10.0, 11.0, 11.0, 12.0, 12.0,],
                    [13.0, 13.0, 14.0, 14.0, 15.0, 15.0,],
                    [13.0, 13.0, 14.0, 14.0, 15.0, 15.0,],
                    [16.0, 16.0, 17.0, 17.0, 18.0, 18.0,],
                    [16.0, 16.0, 17.0, 17.0, 18.0, 18.0,],
                ],
            ],
            [
                [
                    [19.0, 19.0, 20.0, 20.0, 21.0, 21.0,],
                    [19.0, 19.0, 20.0, 20.0, 21.0, 21.0,],
                    [22.0, 22.0, 23.0, 23.0, 24.0, 24.0,],
                    [22.0, 22.0, 23.0, 23.0, 24.0, 24.0,],
                    [25.0, 25.0, 26.0, 26.0, 27.0, 27.0,],
                    [25.0, 25.0, 26.0, 26.0, 27.0, 27.0,],
                ],
                [
                    [28.0, 28.0, 29.0, 29.0, 30.0, 30.0,],
                    [28.0, 28.0, 29.0, 29.0, 30.0, 30.0,],
                    [31.0, 31.0, 32.0, 32.0, 33.0, 33.0,],
                    [31.0, 31.0, 32.0, 32.0, 33.0, 33.0,],
                    [34.0, 34.0, 35.0, 35.0, 36.0, 36.0,],
                    [34.0, 34.0, 35.0, 35.0, 36.0, 36.0,],
                ],
            ],
        ]
    )
    test_case.assertTrue(np.allclose(of_out.numpy(), np_out, 1e-5, 1e-5))


def _test_upsample2d_bilinear_4dim(test_case, device):
    input = flow.Tensor(
        np.arange(1, 37).reshape((2, 2, 3, 3)),
        device=flow.device(device),
        dtype=flow.float32,
    )
    m = flow.nn.Upsample(scale_factor=2.0, mode="bilinear")
    of_out = m(input)
    np_out = np.array(
        [
            [
                [
                    [1.0, 1.25, 1.75, 2.25, 2.75, 3.0],
                    [1.75, 2.0, 2.5, 3.0, 3.5, 3.75],
                    [3.25, 3.5, 4.0, 4.5, 5.0, 5.25],
                    [4.75, 5.0, 5.5, 6.0, 6.5, 6.75],
                    [6.25, 6.5, 7.0, 7.5, 8.0, 8.25],
                    [7.0, 7.25, 7.75, 8.25, 8.75, 9.0],
                ],
                [
                    [10.0, 10.25, 10.75, 11.25, 11.75, 12.0],
                    [10.75, 11.0, 11.5, 12.0, 12.5, 12.75],
                    [12.25, 12.5, 13.0, 13.5, 14.0, 14.25],
                    [13.75, 14.0, 14.5, 15.0, 15.5, 15.75],
                    [15.25, 15.5, 16.0, 16.5, 17.0, 17.25],
                    [16.0, 16.25, 16.75, 17.25, 17.75, 18.0],
                ],
            ],
            [
                [
                    [19.0, 19.25, 19.75, 20.25, 20.75, 21.0],
                    [19.75, 20.0, 20.5, 21.0, 21.5, 21.75],
                    [21.25, 21.5, 22.0, 22.5, 23.0, 23.25],
                    [22.75, 23.0, 23.5, 24.0, 24.5, 24.75],
                    [24.25, 24.5, 25.0, 25.5, 26.0, 26.25],
                    [25.0, 25.25, 25.75, 26.25, 26.75, 27.0],
                ],
                [
                    [28.0, 28.25, 28.75, 29.25, 29.75, 30.0],
                    [28.75, 29.0, 29.5, 30.0, 30.5, 30.75],
                    [30.25, 30.5, 31.0, 31.5, 32.0, 32.25],
                    [31.75, 32.0, 32.5, 33.0, 33.5, 33.75],
                    [33.25, 33.5, 34.0, 34.5, 35.0, 35.25],
                    [34.0, 34.25, 34.75, 35.25, 35.75, 36.0],
                ],
            ],
        ]
    )
    test_case.assertTrue(np.allclose(of_out.numpy(), np_out, 1e-5, 1e-5))


def _test_upsample2d_backward(test_case, device):
    input = flow.Tensor(
        np.arange(1, 5).reshape((1, 1, 2, 2)),
        dtype=flow.float32,
        device=flow.device(device),
        requires_grad=True,
    )
    m = flow.nn.Upsample(scale_factor=2.0, mode="nearest")
    of_out = m(input)
    of_out = of_out.sum()
    of_out.backward()
    np_grad = [[[[4.0, 4.0], [4.0, 4.0]]]]
    test_case.assertTrue(np.allclose(input.grad.numpy(), np_grad, 1e-5, 1e-5))


def _test_upsample2d_bilinear_aligncorner_backward(test_case, device):
    input = flow.Tensor(
        np.arange(1, 5).reshape((1, 1, 2, 2)),
        device=flow.device(device),
        dtype=flow.float32,
        requires_grad=True,
    )
    m = flow.nn.Upsample(scale_factor=2.0, mode="bilinear", align_corners=True)
    of_out = m(input)
    of_out = of_out.sum()
    of_out.backward()
    np_grad = [[[[3.999999523162842, 4.000000476837158], [3.999999761581421, 4.0]]]]
    test_case.assertTrue(np.allclose(input.grad.numpy(), np_grad, 1e-5, 1e-5))


def _test_interpolate_nearest_float_scale(test_case, device):
    input = flow.Tensor(
        np.arange(1, 10).reshape((1, 1, 3, 3)),
        device=flow.device(device),
        dtype=flow.float32,
        requires_grad=True,
    )
    m = flow.nn.Upsample(scale_factor=1.5)
    of_out = m(input)
    np_out = np.array(
        [
            [
                [
                    [1.0, 1.0, 2.0, 3.0],
                    [1.0, 1.0, 2.0, 3.0],
                    [4.0, 4.0, 5.0, 6.0],
                    [7.0, 7.0, 8.0, 9.0],
                ]
            ]
        ]
    )
    test_case.assertTrue(np.allclose(of_out.numpy(), np_out, 1e-5, 1e-5))
    of_out = of_out.sum()
    of_out.backward()
    np_grad = np.array([[[[4.0, 2.0, 2.0], [2.0, 1.0, 1.0], [2.0, 1.0, 1.0]]]])
    test_case.assertTrue(np.allclose(input.grad.numpy(), np_grad, 1e-5, 1e-5))


def _test_interpolate_bilinear_float_scale(test_case, device):
    input = flow.Tensor(
        np.arange(1, 5, dtype=np.int32).reshape((1, 1, 2, 2)),
        device=flow.device(device),
        dtype=flow.float32,
        requires_grad=True,
    )
    m = flow.nn.Upsample(scale_factor=0.5, mode="bilinear")
    of_out = m(input)
<<<<<<< HEAD
    np_out = np.array([[[[1.]]]])
    test_case.assertTrue(np.allclose(of_out.numpy(), np_out, 1e-5, 1e-5))
=======
    np_out = np.array([[[[1.0]]]])
    test_case.assertTrue(np.allclose(of_out.numpy(), np_out, 1e-5, 1e-5))
    of_out = of_out.sum()
    of_out.backward()
    np_grad = np.array([[[[1.0, 0.0], [0.0, 0.0]]]])
    test_case.assertTrue(np.allclose(input.grad.numpy(), np_grad, 1e-5, 1e-5))

    input = flow.Tensor(
        np.arange(1, 10, dtype=np.int32).reshape((1, 1, 3, 3)),
        device=flow.device(device),
        dtype=flow.float32,
        requires_grad=True,
    )
    m = flow.nn.Upsample(scale_factor=0.5, mode="bilinear")
    of_out = m(input)
    np_out = np.array([[[[1.0]]]])
    test_case.assertTrue(np.allclose(of_out.numpy(), np_out, 1e-5, 1e-5))
    of_out = of_out.sum()
    of_out.backward()
    np_grad = np.array([[[[1.0, 0.0, 0.0], [0.0, 0.0, 0.0], [0.0, 0.0, 0.0]]]])
    test_case.assertTrue(np.allclose(input.grad.numpy(), np_grad, 1e-5, 1e-5))


def _test_upsample_bilinear_align_corners(test_case, device):
    input = flow.Tensor(
        np.arange(1, 5, dtype=np.int32).reshape((1, 1, 2, 2)),
        device=flow.device(device),
        dtype=flow.float32,
        requires_grad=True,
    )
    m = flow.nn.Upsample(scale_factor=0.5, mode="bilinear", align_corners=True)
    of_out = m(input)
    np_out = np.array([[[[1.0]]]])
    test_case.assertTrue(np.allclose(of_out.numpy(), np_out, 1e-5, 1e-5))
    of_out = of_out.sum()
    of_out.backward()
    np_grad = np.array([[[[1.0, 0.0], [0.0, 0.0]]]])
    test_case.assertTrue(np.allclose(input.grad.numpy(), np_grad, 1e-5, 1e-5))
>>>>>>> c454f1af


@unittest.skipIf(
    not flow.unittest.env.eager_execution_enabled(),
    ".numpy() doesn't work in lazy mode",
)
class TestUpsample2d(flow.unittest.TestCase):
    def test_upsample2d(test_case):
        arg_dict = OrderedDict()
        arg_dict["test_fun"] = [
            _test_upsample2d,
            _test_upsample2d_bilinear,
            _test_upsample2d_bilinear_aligncorner,
            _test_UpsamplingNearest2d,
            _test_UpsamplingBilinear2d,
            _test_upsample2d_4dim,
            _test_upsample2d_bilinear_4dim,
            _test_upsample2d_backward,
            _test_upsample2d_bilinear_aligncorner_backward,
            _test_interpolate_nearest_float_scale,
            _test_interpolate_bilinear_float_scale,
<<<<<<< HEAD
=======
            _test_upsample_bilinear_align_corners,
>>>>>>> c454f1af
        ]
        arg_dict["device"] = ["cpu", "cuda"]
        for arg in GenArgList(arg_dict):
            arg[0](test_case, *arg[1:])


if __name__ == "__main__":
    unittest.main()<|MERGE_RESOLUTION|>--- conflicted
+++ resolved
@@ -306,10 +306,6 @@
     )
     m = flow.nn.Upsample(scale_factor=0.5, mode="bilinear")
     of_out = m(input)
-<<<<<<< HEAD
-    np_out = np.array([[[[1.]]]])
-    test_case.assertTrue(np.allclose(of_out.numpy(), np_out, 1e-5, 1e-5))
-=======
     np_out = np.array([[[[1.0]]]])
     test_case.assertTrue(np.allclose(of_out.numpy(), np_out, 1e-5, 1e-5))
     of_out = of_out.sum()
@@ -348,7 +344,6 @@
     of_out.backward()
     np_grad = np.array([[[[1.0, 0.0], [0.0, 0.0]]]])
     test_case.assertTrue(np.allclose(input.grad.numpy(), np_grad, 1e-5, 1e-5))
->>>>>>> c454f1af
 
 
 @unittest.skipIf(
@@ -370,10 +365,7 @@
             _test_upsample2d_bilinear_aligncorner_backward,
             _test_interpolate_nearest_float_scale,
             _test_interpolate_bilinear_float_scale,
-<<<<<<< HEAD
-=======
             _test_upsample_bilinear_align_corners,
->>>>>>> c454f1af
         ]
         arg_dict["device"] = ["cpu", "cuda"]
         for arg in GenArgList(arg_dict):
