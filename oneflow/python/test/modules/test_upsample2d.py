"""
Copyright 2020 The OneFlow Authors. All rights reserved.

Licensed under the Apache License, Version 2.0 (the "License");
you may not use this file except in compliance with the License.
You may obtain a copy of the License at

    http://www.apache.org/licenses/LICENSE-2.0

Unless required by applicable law or agreed to in writing, software
distributed under the License is distributed on an "AS IS" BASIS,
WITHOUT WARRANTIES OR CONDITIONS OF ANY KIND, either express or implied.
See the License for the specific language governing permissions and
limitations under the License.
"""
import unittest
from collections import OrderedDict
from math import floor, ceil
from typing import Tuple

import torch
import numpy as np
import oneflow.experimental as flow
from test_util import GenArgList


def _test_upsample_and_interpolate_nearest(test_case, device, in_range, out_size_or_scale):
    print("in_range", in_range, "out_size_or_scale", out_size_or_scale)
    out_size = None
    scale_factor = None
    if isinstance(out_size_or_scale, Tuple):
        out_size = out_size_or_scale
    elif isinstance(out_size_or_scale, (float, int)):
        scale_factor = out_size_or_scale
    in_size = np.sqrt(in_range[1] - in_range[0]).astype(np.int32)
    np_in = np.arange(*in_range).reshape((1, 1, in_size, in_size))
    of_in = flow.Tensor(
        np_in,
        device=flow.device(device),
        dtype=flow.float32,
    )
    torch_in = torch.tensor(np_in, device=torch.device(device), dtype=torch.float32)

    m = []
    if out_size is not None:
        m.append(flow.nn.Upsample(size=out_size))
        m.append(flow.nn.interpolate(size=out_size))
        m.append(flow.nn.UpsamplingNearest2d(size=out_size))
    elif scale_factor is not None:
        m.append(flow.nn.Upsample(scale_factor=scale_factor))
        m.append(flow.nn.interpolate(scale_factor=scale_factor))
        m.append(flow.nn.UpsamplingNearest2d(scale_factor=scale_factor))
    else:
        raise ValueError("Either out_size or scale_factor should not be None")

    np_out = numpy_interpolate2d_nearest(np_in, out_size=out_size, scale_factor=scale_factor)
    torch_out = torch.nn.functional.interpolate(torch_in, size=out_size, scale_factor=scale_factor)
    print("np_out", np_out)
    print("torch_out", torch_out)
    test_case.assertTrue(np.allclose(torch_out.cpu().numpy(), np_out, 1e-5, 1e-5))
    of_outs = []
    for it in m:
        of_outs.append(it(of_in))

    for of_out in of_outs:
        print("of_out", of_out)
        test_case.assertTrue(np.allclose(of_out.numpy(), torch_out.cpu().numpy(), 1e-5, 1e-5))


def _test_upsample_and_interpolate_bilinear(test_case, device, in_range, out_size_or_scale):
    print("in_range", in_range, "out_size_or_scale", out_size_or_scale)
    out_size = None
    scale_factor = None
    if isinstance(out_size_or_scale, Tuple):
        out_size = out_size_or_scale
    elif isinstance(out_size_or_scale, (float, int)):
        scale_factor = out_size_or_scale
    in_size = np.sqrt(in_range[1] - in_range[0]).astype(np.int32)
    np_in = np.arange(*in_range, dtype=np.int32).reshape((1, 1, in_size, in_size))
    of_in = flow.Tensor(
        np_in,
        device=flow.device(device),
        dtype=flow.float32,
    )
    torch_in = torch.tensor(np_in, device=torch.device(device), dtype=torch.float32)

    m = []
    if out_size is not None:
        m.append(flow.nn.Upsample(size=out_size, mode='bilinear'))
        m.append(flow.nn.interpolate(size=out_size, mode='bilinear'))
        # m.append(flow.nn.UpsamplingBilinear2d(size=out_size, align_corners=False))
    elif scale_factor is not None:
        m.append(flow.nn.Upsample(scale_factor=scale_factor, mode='bilinear'))
        m.append(flow.nn.interpolate(scale_factor=scale_factor, mode='bilinear'))
        # m.append(flow.nn.UpsamplingBilinear2d(scale_factor=scale_factor, align_corners=False))
        # out_size = [np.floor(scale_factor * in_size).astype(np.uint8) for _ in range(2)]
    else:
        raise ValueError("Either out_size or scale_factor should not be None")

    np_out = numpy_bilinear_interpolation(np_in, out_size=out_size, scale_factor=scale_factor)
    print("np_out", np_out)
    torch_out = torch.nn.functional.interpolate(torch_in, size=out_size, scale_factor=scale_factor, mode='bilinear')
    print("torch_out", torch_out)
    of_outs = []
    for it in m:
        of_outs.append(it(of_in))
    for of_out in of_outs:
        print("of_out", of_out)
        test_case.assertTrue(np.allclose(of_out.numpy(), torch_out.cpu().numpy(), 1e-5, 1e-5))


def _test_upsample2d_bilinear_aligncorner(test_case, device):
    input = flow.Tensor(
        np.arange(1, 5).reshape((1, 1, 2, 2)),
        device=flow.device(device),
        dtype=flow.float32,
    )
    m = flow.nn.Upsample(scale_factor=2.0, mode="bilinear", align_corners=True)
    of_out = m(input)
    np_out = np.array(
        [
            [
                [
                    [1.0000, 1.3333, 1.6667, 2.0000],
                    [1.6667, 2.0000, 2.3333, 2.6667],
                    [2.3333, 2.6667, 3.0000, 3.3333],
                    [3.0000, 3.3333, 3.6667, 4.0000],
                ]
            ]
        ]
    )
    test_case.assertTrue(np.allclose(of_out.numpy(), np_out, 1e-4, 1e-4))


def _test_UpsamplingNearest2d(test_case, device):
    input = flow.Tensor(
        np.arange(1, 5).reshape((1, 1, 2, 2)),
        device=flow.device(device),
        dtype=flow.float32,
    )
    m = flow.nn.UpsamplingNearest2d(scale_factor=2.0)
    of_out = m(input)
    np_out = np.array(
        [
            [
                [
                    [1.0, 1.0, 2.0, 2.0],
                    [1.0, 1.0, 2.0, 2.0],
                    [3.0, 3.0, 4.0, 4.0],
                    [3.0, 3.0, 4.0, 4.0],
                ]
            ]
        ]
    )
    test_case.assertTrue(np.allclose(of_out.numpy(), np_out, 1e-5, 1e-5))


def _test_UpsamplingBilinear2d(test_case, device):
    input = flow.Tensor(
        np.arange(1, 5).reshape((1, 1, 2, 2)),
        device=flow.device(device),
        dtype=flow.float32,
    )
    m = flow.nn.UpsamplingBilinear2d(scale_factor=2.0)
    of_out = m(input)
    np_out = np.array(
        [
            [
                [
                    [1.0000, 1.3333, 1.6667, 2.0000],
                    [1.6667, 2.0000, 2.3333, 2.6667],
                    [2.3333, 2.6667, 3.0000, 3.3333],
                    [3.0000, 3.3333, 3.6667, 4.0000],
                ]
            ]
        ]
    )
    test_case.assertTrue(np.allclose(of_out.numpy(), np_out, 1e-4, 1e-4))


def _test_upsample2d_4dim(test_case, device):
    input = flow.Tensor(
        np.arange(1, 37).reshape((2, 2, 3, 3)),
        device=flow.device(device),
        dtype=flow.float32,
    )
    m = flow.nn.Upsample(scale_factor=2.0, mode="nearest")
    of_out = m(input)
    np_out = np.array(
        [
            [
                [
                    [1.0, 1.0, 2.0, 2.0, 3.0, 3.0, ],
                    [1.0, 1.0, 2.0, 2.0, 3.0, 3.0, ],
                    [4.0, 4.0, 5.0, 5.0, 6.0, 6.0, ],
                    [4.0, 4.0, 5.0, 5.0, 6.0, 6.0, ],
                    [7.0, 7.0, 8.0, 8.0, 9.0, 9.0, ],
                    [7.0, 7.0, 8.0, 8.0, 9.0, 9.0, ],
                ],
                [
                    [10.0, 10.0, 11.0, 11.0, 12.0, 12.0, ],
                    [10.0, 10.0, 11.0, 11.0, 12.0, 12.0, ],
                    [13.0, 13.0, 14.0, 14.0, 15.0, 15.0, ],
                    [13.0, 13.0, 14.0, 14.0, 15.0, 15.0, ],
                    [16.0, 16.0, 17.0, 17.0, 18.0, 18.0, ],
                    [16.0, 16.0, 17.0, 17.0, 18.0, 18.0, ],
                ],
            ],
            [
                [
                    [19.0, 19.0, 20.0, 20.0, 21.0, 21.0, ],
                    [19.0, 19.0, 20.0, 20.0, 21.0, 21.0, ],
                    [22.0, 22.0, 23.0, 23.0, 24.0, 24.0, ],
                    [22.0, 22.0, 23.0, 23.0, 24.0, 24.0, ],
                    [25.0, 25.0, 26.0, 26.0, 27.0, 27.0, ],
                    [25.0, 25.0, 26.0, 26.0, 27.0, 27.0, ],
                ],
                [
                    [28.0, 28.0, 29.0, 29.0, 30.0, 30.0, ],
                    [28.0, 28.0, 29.0, 29.0, 30.0, 30.0, ],
                    [31.0, 31.0, 32.0, 32.0, 33.0, 33.0, ],
                    [31.0, 31.0, 32.0, 32.0, 33.0, 33.0, ],
                    [34.0, 34.0, 35.0, 35.0, 36.0, 36.0, ],
                    [34.0, 34.0, 35.0, 35.0, 36.0, 36.0, ],
                ],
            ],
        ]
    )
    test_case.assertTrue(np.allclose(of_out.numpy(), np_out, 1e-5, 1e-5))


def _test_upsample2d_bilinear_4dim(test_case, device):
    input = flow.Tensor(
        np.arange(1, 37).reshape((2, 2, 3, 3)),
        device=flow.device(device),
        dtype=flow.float32,
    )
    m = flow.nn.Upsample(scale_factor=2.0, mode="bilinear")
    of_out = m(input)
    np_out = np.array(
        [
            [
                [
                    [1.0, 1.25, 1.75, 2.25, 2.75, 3.0],
                    [1.75, 2.0, 2.5, 3.0, 3.5, 3.75],
                    [3.25, 3.5, 4.0, 4.5, 5.0, 5.25],
                    [4.75, 5.0, 5.5, 6.0, 6.5, 6.75],
                    [6.25, 6.5, 7.0, 7.5, 8.0, 8.25],
                    [7.0, 7.25, 7.75, 8.25, 8.75, 9.0],
                ],
                [
                    [10.0, 10.25, 10.75, 11.25, 11.75, 12.0],
                    [10.75, 11.0, 11.5, 12.0, 12.5, 12.75],
                    [12.25, 12.5, 13.0, 13.5, 14.0, 14.25],
                    [13.75, 14.0, 14.5, 15.0, 15.5, 15.75],
                    [15.25, 15.5, 16.0, 16.5, 17.0, 17.25],
                    [16.0, 16.25, 16.75, 17.25, 17.75, 18.0],
                ],
            ],
            [
                [
                    [19.0, 19.25, 19.75, 20.25, 20.75, 21.0],
                    [19.75, 20.0, 20.5, 21.0, 21.5, 21.75],
                    [21.25, 21.5, 22.0, 22.5, 23.0, 23.25],
                    [22.75, 23.0, 23.5, 24.0, 24.5, 24.75],
                    [24.25, 24.5, 25.0, 25.5, 26.0, 26.25],
                    [25.0, 25.25, 25.75, 26.25, 26.75, 27.0],
                ],
                [
                    [28.0, 28.25, 28.75, 29.25, 29.75, 30.0],
                    [28.75, 29.0, 29.5, 30.0, 30.5, 30.75],
                    [30.25, 30.5, 31.0, 31.5, 32.0, 32.25],
                    [31.75, 32.0, 32.5, 33.0, 33.5, 33.75],
                    [33.25, 33.5, 34.0, 34.5, 35.0, 35.25],
                    [34.0, 34.25, 34.75, 35.25, 35.75, 36.0],
                ],
            ],
        ]
    )
    test_case.assertTrue(np.allclose(of_out.numpy(), np_out, 1e-5, 1e-5))


def _test_upsample2d_backward(test_case, device):
    input = flow.Tensor(
        np.arange(1, 5).reshape((1, 1, 2, 2)),
        dtype=flow.float32,
        device=flow.device(device),
        requires_grad=True,
    )
    m = flow.nn.Upsample(scale_factor=2.0, mode="nearest")
    of_out = m(input)
    of_out = of_out.sum()
    of_out.backward()
    np_grad = [[[[4.0, 4.0], [4.0, 4.0]]]]
    test_case.assertTrue(np.allclose(input.grad.numpy(), np_grad, 1e-5, 1e-5))


def _test_upsample2d_bilinear_aligncorner_backward(test_case, device):
    input = flow.Tensor(
        np.arange(1, 5).reshape((1, 1, 2, 2)),
        device=flow.device(device),
        dtype=flow.float32,
        requires_grad=True,
    )
    m = flow.nn.Upsample(scale_factor=2.0, mode="bilinear", align_corners=True)
    of_out = m(input)
    of_out = of_out.sum()
    of_out.backward()
    np_grad = [[[[3.999999523162842, 4.000000476837158], [3.999999761581421, 4.0]]]]
    test_case.assertTrue(np.allclose(input.grad.numpy(), np_grad, 1e-5, 1e-5))


<<<<<<< HEAD
def _test_interpolate(test_case, device):
    np_in = np.arange(1, 5).reshape((1, 1, 2, 2))
    of_in = flow.Tensor(
        np_in,
        device=flow.device(device),
        dtype=flow.float32,
    )

    np_out = numpy_interpolate2d_nearest(np_in, scale_factor=2.5)
    m = flow.nn.interpolate(scale_factor=2.5, mode="nearest")
    of_out = m(of_in)
    print("of_out", of_out)
    print("np_out", np_out)
    # np_out = np.array(
    #     [
    #         [
    #             [
    #                 [1.0000, 1.1000, 1.5000, 1.9000, 2.0000],
    #                 [1.2000, 1.3000, 1.7000, 2.1000, 2.2000],
    #                 [2.0000, 2.1000, 2.5000, 2.9000, 3.0000],
    #                 [2.8000, 2.9000, 3.3000, 3.7000, 3.8000],
    #                 [3.0000, 3.1000, 3.5000, 3.9000, 4.0000]
    #             ]
    #         ]
    #     ]
    # )
    test_case.assertTrue(np.allclose(of_out.numpy(), np_out, 1e-5, 1e-5))


def _test_interpolate_aligncorner(test_case, device):
=======
def _test_interpolate_nearest_float_scale(test_case, device):
>>>>>>> 5aaeffaf
    input = flow.Tensor(
        np.arange(1, 5).reshape((1, 1, 2, 2)),
        device=flow.device(device),
        dtype=flow.float32,
    )
    m = flow.nn.interpolate(scale_factor=2.5, mode="bilinear", align_corners=True)
    of_out = m(input)
    np_out = np.array(
        [
            [
                [
                    [1.0000, 1.2500, 1.5000, 1.7500, 2.0000],
                    [1.5000, 1.7500, 2.0000, 2.2500, 2.5000],
                    [2.0000, 2.2500, 2.5000, 2.7500, 3.0000],
                    [2.5000, 2.7500, 3.0000, 3.2500, 3.5000],
                    [3.0000, 3.2500, 3.5000, 3.7500, 4.0000]
                ]
            ]
        ]
    )
    test_case.assertTrue(np.allclose(of_out.numpy(), np_out, 1e-4, 1e-4))


def _test_interpolate_backward(test_case, device):
    input = flow.Tensor(
        np.arange(1, 10).reshape((1, 1, 3, 3)),
        device=flow.device(device),
        dtype=flow.float32,
        requires_grad=True,
    )

    m = flow.nn.interpolate(scale_factor=1.5)
    of_out = m(input)
    of_out = of_out.sum()
    of_out.backward()
    np_grad = np.array(
        [
            [
                [
                    [4., 2., 2.],
                    [2., 1., 1.],
                    [2., 1., 1.]
                ]
            ]
        ]
    )

    test_case.assertTrue(np.allclose(input.grad.numpy(), np_grad, 1e-5, 1e-5))


<<<<<<< HEAD
def numpy_interpolate2d_nearest(img, scale_factor=None, out_size=None):
    r"""Nearest interpolate2d implemented with numpy.

        Args:
            img (Tuple[int, int, int, int]): input numpy
            scale_factor(Float): scale ratios
            out_size (Tuple[int, int]): output sizes
            img (Tuple[int, int, int, int]): output numpy

        Shape:
            - Input: :math:`(N, C{in}, H_{in}, W_{in})
            - Output: :math:`(N_{out}, C_{out},H_{out}, W_{out})` where

        .. math::
              H_{out} = \left\lfloor H_{in} \times \text{scale_factor} \right\rfloor

        .. math::
              W_{out} = \left\lfloor W_{in} \times \text{scale_factor} \right\rfloor
    """
    w = img.shape[3]
    h = img.shape[2]
    c = img.shape[1]
    n = img.shape[0]

    if out_size is not None:
        h_out = out_size[0]
        w_out = out_size[1]
        h_ratios = h_out / h
        w_ratios = w_out / w
    elif scale_factor is not None:
        assert isinstance(scale_factor, float)
        h_ratios = scale_factor
        w_ratios = scale_factor
        h_out = np.floor(scale_factor * h).astype(np.int32)
        w_out = np.floor(scale_factor * w).astype(np.int32)
    else:
        raise ValueError("Either out_size or scale_factor should not be None")

    out_img = np.zeros([n, c, h_out, w_out], dtype=np.float32)

    # mass assignment version
    y_pos = np.arange(h_out)
    x_pos = np.arange(w_out)
    y_pos = np.floor(y_pos / h_ratios).astype(np.int32)
    x_pos = np.floor(x_pos / w_ratios).astype(np.int32)
    y_pos[y_pos >= h] = h - 1
    x_pos[x_pos >= w] = w - 1

    y_pos = y_pos.reshape(y_pos.shape[0], 1)
    y_pos = np.tile(y_pos, (1, w_out))
    x_pos = np.tile(x_pos, (h_out, 1))
    assert y_pos.shape == x_pos.shape
    out_img[:, :, :, :] = img[:, :, y_pos[:, :], x_pos[:, :]]

    # navie loop version
    # for it in range(n):
    #     for ch in range(c):
    # for i in range(h_out):
    #     for j in range(w_out):
    #         org_i = min(floor(i / h_ratios), h - 1)
    #         org_j = min(floor(j / w_ratios), w - 1)
    #         out_img[:, :, i, j] = img[:, :, org_i, org_j]

    return out_img


def numpy_bilinear_interpolation(img, scale_factor=None, out_size=None):
    r"""Bilinear interpolate2d implemented with numpy.

        Args:
            img (Tuple[int, int, int, int]): input numpy
            scale_factor(Float): scale ratios
            out_size (Tuple[int, int]): output sizes
            img (Tuple[int, int, int, int]): output numpy

        Shape:
            - Input: :math:`(N, C{in}, H_{in}, W_{in})
            - Output: :math:`(N_{out}, C_{out},H_{out}, W_{out})` where

        .. math::
              H_{out} = \left\lfloor H_{in} \times \text{scale_factor} \right\rfloor

        .. math::
              W_{out} = \left\lfloor W_{in} \times \text{scale_factor} \right\rfloor
    """
    w = img.shape[3]
    h = img.shape[2]
    c = img.shape[1]
    n = img.shape[0]
    eps = 2.220446049250313e-16

    if out_size is not None:
        h_out = out_size[0]
        w_out = out_size[1]
        h_ratios = h_out / h
        w_ratios = w_out / w
    elif scale_factor is not None:
        assert isinstance(scale_factor, float)
        h_ratios = scale_factor
        w_ratios = scale_factor
        h_out = np.floor(scale_factor * h).astype(np.int32)
        w_out = np.floor(scale_factor * w).astype(np.int32)
    else:
        raise ValueError("Either out_size or scale_factor should not be None")

    out_img = np.zeros([n, c, h_out, w_out], dtype=np.float32)

    for it in range(n):
        for ch in range(c):
            for out_y in range(h_out):
                for out_x in range(w_out):
                    # in_x = round(out_x / w_ratios)  # src + 0.5 = (dst +0.5) * scale
                    # in_y = round(out_y / h_ratios)
                    in_x = (out_x + 0.5) / w_ratios - 0.5
                    in_y = (out_y + 0.5) / h_ratios - 0.5
                    if out_size == (4, 4):
                        print(in_x, in_y)
                    in_x = max(0, in_x)
                    in_y = max(0, in_y)

                    in_x_0 = floor(in_x)
                    in_y_0 = floor(in_y)
                    in_x_1 = ceil(in_x + eps)
                    in_y_1 = ceil(in_y + eps)

                    flag_x = 1
                    flag_y = 1
                    if in_x_1 > w - 1:
                        flag_x = 0
                    if in_y_1 > h - 1:
                        flag_y = 0

                    x_lambda_0 = in_x - in_x_0
                    x_lambda_1 = 1 - in_x

                    y_lambda_0 = in_y - in_y_0
                    y_lambda_1 = 1 - in_y



                    value0 = x_lambda_1 * img[it, ch, in_y_0, in_x_0] + x_lambda_0 * img[
                        it, ch, in_y_0, in_x_1]
                    value1 = y_lambda_1 * img[it, ch, in_y_1, in_x_0] + y_lambda_0 * img[
                        it, ch, in_y_1, in_x_1]
                    out_img[it, ch, out_y, out_x] = (in_y_1 - in_y) * value0 + (in_y - in_y_0) * value1
    return out_img
=======
def _test_interpolate_bilinear_float_scale(test_case, device):
    input = flow.Tensor(
        np.arange(1, 5, dtype=np.int32).reshape((1, 1, 2, 2)),
        device=flow.device(device),
        dtype=flow.float32,
        requires_grad=True,
    )
    m = flow.nn.Upsample(scale_factor=0.5, mode="bilinear")
    of_out = m(input)
    np_out = np.array([[[[1.]]]])
    test_case.assertTrue(np.allclose(of_out.numpy(), np_out, 1e-5, 1e-5))
    of_out = of_out.sum()
    of_out.backward()
    np_grad = np.array([[[[1.0, 0.0], [0.0, 0.0]]]])
    test_case.assertTrue(np.allclose(input.grad.numpy(), np_grad, 1e-5, 1e-5))
>>>>>>> 5aaeffaf


@unittest.skipIf(
    not flow.unittest.env.eager_execution_enabled(),
    ".numpy() doesn't work in lazy mode",
)
class TestUpsample2d(flow.unittest.TestCase):
    def test_upsample2d(test_case):
        arg_dict = OrderedDict()
        arg_dict["test_fun"] = [
<<<<<<< HEAD
            _test_upsample_and_interpolate_nearest,
            _test_upsample_and_interpolate_bilinear,
            # _test_upsample2d,
            # _test_upsample2d_bilinear,
            # _test_upsample2d_bilinear_aligncorner,
            # _test_UpsamplingNearest2d,
            # _test_UpsamplingBilinear2d,
            # _test_upsample2d_4dim,
            # _test_upsample2d_bilinear_4dim,
            # _test_upsample2d_backward,
            # _test_upsample2d_bilinear_aligncorner_backward,
            # _test_interpolate,
            # _test_interpolate_aligncorner,
            # _test_interpolate_backward
=======
            _test_upsample2d,
            _test_upsample2d_bilinear,
            _test_upsample2d_bilinear_aligncorner,
            _test_UpsamplingNearest2d,
            _test_UpsamplingBilinear2d,
            _test_upsample2d_4dim,
            _test_upsample2d_bilinear_4dim,
            _test_upsample2d_backward,
            _test_upsample2d_bilinear_aligncorner_backward,
            _test_interpolate_nearest_float_scale,
            _test_interpolate_bilinear_float_scale,
>>>>>>> 5aaeffaf
        ]
        arg_dict["device"] = ["cpu", "cuda"]
        # The squre root of the range must be an integer.
        arg_dict["in_range"] = [(1, 5), (1, 10), (5, 14)]
        arg_dict["out_size_or_scale"] = [(4, 4), (5, 5), 1.5, 0.5, 2.5]
        for arg in GenArgList(arg_dict):
            arg[0](test_case, *arg[1:])


if __name__ == "__main__":
    unittest.main()<|MERGE_RESOLUTION|>--- conflicted
+++ resolved
@@ -22,6 +22,9 @@
 import numpy as np
 import oneflow.experimental as flow
 from test_util import GenArgList
+import cv2
+import PIL
+import PIL.Image as Image
 
 
 def _test_upsample_and_interpolate_nearest(test_case, device, in_range, out_size_or_scale):
@@ -109,6 +112,59 @@
         test_case.assertTrue(np.allclose(of_out.numpy(), torch_out.cpu().numpy(), 1e-5, 1e-5))
 
 
+def _test_upsample_and_interpolate_bilinear_align_corners(test_case, device, in_range, out_size_or_scale):
+    print("in_range", in_range, "out_size_or_scale", out_size_or_scale)
+    out_size = None
+    scale_factor = None
+    if isinstance(out_size_or_scale, Tuple):
+        out_size = out_size_or_scale
+    elif isinstance(out_size_or_scale, (float, int)):
+        scale_factor = out_size_or_scale
+    in_size = np.sqrt(in_range[1] - in_range[0]).astype(np.int32)
+    np_in = np.arange(*in_range, dtype=np.int32).reshape((1, 1, in_size, in_size))
+    of_in = flow.Tensor(
+        np_in,
+        device=flow.device(device),
+        dtype=flow.float32,
+    )
+    torch_in = torch.tensor(np_in, device=torch.device(device), dtype=torch.float32)
+    pil_in = Image.fromarray(np_in[0, 0].astype(np.uint8), 'L')
+    cv_in = np.asarray(pil_in)
+
+    m = []
+    if out_size is not None:
+        m.append(flow.nn.Upsample(size=out_size, mode='bilinear', align_corners=True))
+        m.append(flow.nn.interpolate(size=out_size, mode='bilinear', align_corners=True))
+        m.append(flow.nn.UpsamplingBilinear2d(size=out_size))
+    elif scale_factor is not None:
+        m.append(flow.nn.Upsample(scale_factor=scale_factor, mode='bilinear', align_corners=True))
+        m.append(flow.nn.interpolate(scale_factor=scale_factor, mode='bilinear', align_corners=True))
+        m.append(flow.nn.UpsamplingBilinear2d(scale_factor=scale_factor))
+        cv_out_size = tuple(np.floor(scale_factor * in_size).astype(np.uint8) for _ in range(2))
+    else:
+        raise ValueError("Either out_size or scale_factor should not be None")
+
+    # np_out = numpy_bilinear_interpolation(np_in, out_size=out_size, scale_factor=scale_factor, )
+    # print("np_out", np_out)
+    if out_size is None:
+        pil_out = pil_in.resize(cv_out_size, resample=PIL.Image.BILINEAR)
+        cv_out = cv2.resize(cv_in, cv_out_size, interpolation=cv2.INTER_LINEAR)
+    else:
+        print(cv_in.shape)
+        pil_out = pil_in.resize(out_size, resample=PIL.Image.BILINEAR)
+        cv_out = cv2.resize(cv_in, out_size, interpolation=cv2.INTER_LINEAR)
+    print("pil_out", np.array(pil_out))
+    print("cv_out", cv_out)
+    torch_out = torch.nn.functional.interpolate(torch_in, size=out_size, scale_factor=scale_factor, mode='bilinear', align_corners=True)
+    print("torch_out", torch_out)
+    of_outs = []
+    for it in m:
+        of_outs.append(it(of_in))
+    for of_out in of_outs:
+        print("of_out", of_out)
+        test_case.assertTrue(np.allclose(of_out.numpy(), torch_out.cpu().numpy(), 1e-5, 1e-5))
+
+
 def _test_upsample2d_bilinear_aligncorner(test_case, device):
     input = flow.Tensor(
         np.arange(1, 5).reshape((1, 1, 2, 2)),
@@ -310,7 +366,7 @@
     test_case.assertTrue(np.allclose(input.grad.numpy(), np_grad, 1e-5, 1e-5))
 
 
-<<<<<<< HEAD
+
 def _test_interpolate(test_case, device):
     np_in = np.arange(1, 5).reshape((1, 1, 2, 2))
     of_in = flow.Tensor(
@@ -340,10 +396,8 @@
     test_case.assertTrue(np.allclose(of_out.numpy(), np_out, 1e-5, 1e-5))
 
 
-def _test_interpolate_aligncorner(test_case, device):
-=======
+
 def _test_interpolate_nearest_float_scale(test_case, device):
->>>>>>> 5aaeffaf
     input = flow.Tensor(
         np.arange(1, 5).reshape((1, 1, 2, 2)),
         device=flow.device(device),
@@ -394,7 +448,7 @@
     test_case.assertTrue(np.allclose(input.grad.numpy(), np_grad, 1e-5, 1e-5))
 
 
-<<<<<<< HEAD
+
 def numpy_interpolate2d_nearest(img, scale_factor=None, out_size=None):
     r"""Nearest interpolate2d implemented with numpy.
 
@@ -517,8 +571,8 @@
 
                     in_x_0 = floor(in_x)
                     in_y_0 = floor(in_y)
-                    in_x_1 = ceil(in_x + eps)
-                    in_y_1 = ceil(in_y + eps)
+                    in_x_1 = min(ceil(in_x + eps), w - 1)
+                    in_y_1 = min(ceil(in_y + eps), h - 1)
 
                     flag_x = 1
                     flag_y = 1
@@ -541,23 +595,7 @@
                         it, ch, in_y_1, in_x_1]
                     out_img[it, ch, out_y, out_x] = (in_y_1 - in_y) * value0 + (in_y - in_y_0) * value1
     return out_img
-=======
-def _test_interpolate_bilinear_float_scale(test_case, device):
-    input = flow.Tensor(
-        np.arange(1, 5, dtype=np.int32).reshape((1, 1, 2, 2)),
-        device=flow.device(device),
-        dtype=flow.float32,
-        requires_grad=True,
-    )
-    m = flow.nn.Upsample(scale_factor=0.5, mode="bilinear")
-    of_out = m(input)
-    np_out = np.array([[[[1.]]]])
-    test_case.assertTrue(np.allclose(of_out.numpy(), np_out, 1e-5, 1e-5))
-    of_out = of_out.sum()
-    of_out.backward()
-    np_grad = np.array([[[[1.0, 0.0], [0.0, 0.0]]]])
-    test_case.assertTrue(np.allclose(input.grad.numpy(), np_grad, 1e-5, 1e-5))
->>>>>>> 5aaeffaf
+
 
 
 @unittest.skipIf(
@@ -568,9 +606,9 @@
     def test_upsample2d(test_case):
         arg_dict = OrderedDict()
         arg_dict["test_fun"] = [
-<<<<<<< HEAD
             _test_upsample_and_interpolate_nearest,
-            _test_upsample_and_interpolate_bilinear,
+            # _test_upsample_and_interpolate_bilinear,
+            _test_upsample_and_interpolate_bilinear_align_corners,
             # _test_upsample2d,
             # _test_upsample2d_bilinear,
             # _test_upsample2d_bilinear_aligncorner,
@@ -583,19 +621,6 @@
             # _test_interpolate,
             # _test_interpolate_aligncorner,
             # _test_interpolate_backward
-=======
-            _test_upsample2d,
-            _test_upsample2d_bilinear,
-            _test_upsample2d_bilinear_aligncorner,
-            _test_UpsamplingNearest2d,
-            _test_UpsamplingBilinear2d,
-            _test_upsample2d_4dim,
-            _test_upsample2d_bilinear_4dim,
-            _test_upsample2d_backward,
-            _test_upsample2d_bilinear_aligncorner_backward,
-            _test_interpolate_nearest_float_scale,
-            _test_interpolate_bilinear_float_scale,
->>>>>>> 5aaeffaf
         ]
         arg_dict["device"] = ["cpu", "cuda"]
         # The squre root of the range must be an integer.
