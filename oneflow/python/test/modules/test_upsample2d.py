"""
Copyright 2020 The OneFlow Authors. All rights reserved.

Licensed under the Apache License, Version 2.0 (the "License");
you may not use this file except in compliance with the License.
You may obtain a copy of the License at

    http://www.apache.org/licenses/LICENSE-2.0

Unless required by applicable law or agreed to in writing, software
distributed under the License is distributed on an "AS IS" BASIS,
WITHOUT WARRANTIES OR CONDITIONS OF ANY KIND, either express or implied.
See the License for the specific language governing permissions and
limitations under the License.
"""
import unittest
from collections import OrderedDict

import numpy as np

import oneflow.experimental as flow
from test_util import GenArgList


def _test_upsample2d(test_case, device):
    input = flow.Tensor(
        np.arange(1, 5).reshape((1, 1, 2, 2)),
        device=flow.device(device),
        dtype=flow.float32,
    )
    m = flow.nn.Upsample(scale_factor=2.0, mode="nearest")
    of_out = m(input)
    np_out = np.array(
        [
            [
                [
                    [1.0, 1.0, 2.0, 2.0],
                    [1.0, 1.0, 2.0, 2.0],
                    [3.0, 3.0, 4.0, 4.0],
                    [3.0, 3.0, 4.0, 4.0],
                ]
            ]
        ]
    )
    test_case.assertTrue(np.allclose(of_out.numpy(), np_out, 1e-5, 1e-5))


def _test_upsample2d_bilinear(test_case, device):
    input = flow.Tensor(
        np.arange(1, 5).reshape((1, 1, 2, 2)),
        device=flow.device(device),
        dtype=flow.float32,
    )
    m = flow.nn.Upsample(scale_factor=2.0, mode="bilinear")
    of_out = m(input)
    np_out = np.array(
        [
            [
                [
                    [1.0000, 1.2500, 1.7500, 2.0000],
                    [1.5000, 1.7500, 2.2500, 2.5000],
                    [2.5000, 2.7500, 3.2500, 3.5000],
                    [3.0000, 3.2500, 3.7500, 4.0000],
                ]
            ]
        ]
    )
    test_case.assertTrue(np.allclose(of_out.numpy(), np_out, 1e-5, 1e-5))


def _test_upsample2d_bilinear_aligncorner(test_case, device):
    input = flow.Tensor(
        np.arange(1, 5).reshape((1, 1, 2, 2)),
        device=flow.device(device),
        dtype=flow.float32,
    )
    m = flow.nn.Upsample(scale_factor=2.0, mode="bilinear", align_corners=True)
    of_out = m(input)
    np_out = np.array(
        [
            [
                [
                    [1.0000, 1.3333, 1.6667, 2.0000],
                    [1.6667, 2.0000, 2.3333, 2.6667],
                    [2.3333, 2.6667, 3.0000, 3.3333],
                    [3.0000, 3.3333, 3.6667, 4.0000],
                ]
            ]
        ]
    )
    test_case.assertTrue(np.allclose(of_out.numpy(), np_out, 1e-4, 1e-4))


def _test_UpsamplingNearest2d(test_case, device):
    input = flow.Tensor(
        np.arange(1, 5).reshape((1, 1, 2, 2)),
        device=flow.device(device),
        dtype=flow.float32,
    )
    m = flow.nn.UpsamplingNearest2d(scale_factor=2.0)
    of_out = m(input)
    np_out = np.array(
        [
            [
                [
                    [1.0, 1.0, 2.0, 2.0],
                    [1.0, 1.0, 2.0, 2.0],
                    [3.0, 3.0, 4.0, 4.0],
                    [3.0, 3.0, 4.0, 4.0],
                ]
            ]
        ]
    )
    test_case.assertTrue(np.allclose(of_out.numpy(), np_out, 1e-5, 1e-5))


def _test_UpsamplingBilinear2d(test_case, device):
    input = flow.Tensor(
        np.arange(1, 5).reshape((1, 1, 2, 2)),
        device=flow.device(device),
        dtype=flow.float32,
    )
    m = flow.nn.UpsamplingBilinear2d(scale_factor=2.0)
    of_out = m(input)
    np_out = np.array(
        [
            [
                [
                    [1.0000, 1.3333, 1.6667, 2.0000],
                    [1.6667, 2.0000, 2.3333, 2.6667],
                    [2.3333, 2.6667, 3.0000, 3.3333],
                    [3.0000, 3.3333, 3.6667, 4.0000],
                ]
            ]
        ]
    )
    test_case.assertTrue(np.allclose(of_out.numpy(), np_out, 1e-4, 1e-4))


def _test_upsample2d_4dim(test_case, device):
    input = flow.Tensor(
        np.arange(1, 37).reshape((2, 2, 3, 3)),
        device=flow.device(device),
        dtype=flow.float32,
    )
    m = flow.nn.Upsample(scale_factor=2.0, mode="nearest")
    of_out = m(input)
    np_out = np.array(
        [
            [
                [
                    [1.0, 1.0, 2.0, 2.0, 3.0, 3.0,],
                    [1.0, 1.0, 2.0, 2.0, 3.0, 3.0,],
                    [4.0, 4.0, 5.0, 5.0, 6.0, 6.0,],
                    [4.0, 4.0, 5.0, 5.0, 6.0, 6.0,],
                    [7.0, 7.0, 8.0, 8.0, 9.0, 9.0,],
                    [7.0, 7.0, 8.0, 8.0, 9.0, 9.0,],
                ],
                [
                    [10.0, 10.0, 11.0, 11.0, 12.0, 12.0,],
                    [10.0, 10.0, 11.0, 11.0, 12.0, 12.0,],
                    [13.0, 13.0, 14.0, 14.0, 15.0, 15.0,],
                    [13.0, 13.0, 14.0, 14.0, 15.0, 15.0,],
                    [16.0, 16.0, 17.0, 17.0, 18.0, 18.0,],
                    [16.0, 16.0, 17.0, 17.0, 18.0, 18.0,],
                ],
            ],
            [
                [
                    [19.0, 19.0, 20.0, 20.0, 21.0, 21.0,],
                    [19.0, 19.0, 20.0, 20.0, 21.0, 21.0,],
                    [22.0, 22.0, 23.0, 23.0, 24.0, 24.0,],
                    [22.0, 22.0, 23.0, 23.0, 24.0, 24.0,],
                    [25.0, 25.0, 26.0, 26.0, 27.0, 27.0,],
                    [25.0, 25.0, 26.0, 26.0, 27.0, 27.0,],
                ],
                [
                    [28.0, 28.0, 29.0, 29.0, 30.0, 30.0,],
                    [28.0, 28.0, 29.0, 29.0, 30.0, 30.0,],
                    [31.0, 31.0, 32.0, 32.0, 33.0, 33.0,],
                    [31.0, 31.0, 32.0, 32.0, 33.0, 33.0,],
                    [34.0, 34.0, 35.0, 35.0, 36.0, 36.0,],
                    [34.0, 34.0, 35.0, 35.0, 36.0, 36.0,],
                ],
            ],
        ]
    )
    test_case.assertTrue(np.allclose(of_out.numpy(), np_out, 1e-5, 1e-5))


def _test_upsample2d_bilinear_4dim(test_case, device):
    input = flow.Tensor(
        np.arange(1, 37).reshape((2, 2, 3, 3)),
        device=flow.device(device),
        dtype=flow.float32,
    )
    m = flow.nn.Upsample(scale_factor=2.0, mode="bilinear")
    of_out = m(input)
    np_out = np.array(
        [
            [
                [
                    [1.0, 1.25, 1.75, 2.25, 2.75, 3.0],
                    [1.75, 2.0, 2.5, 3.0, 3.5, 3.75],
                    [3.25, 3.5, 4.0, 4.5, 5.0, 5.25],
                    [4.75, 5.0, 5.5, 6.0, 6.5, 6.75],
                    [6.25, 6.5, 7.0, 7.5, 8.0, 8.25],
                    [7.0, 7.25, 7.75, 8.25, 8.75, 9.0],
                ],
                [
                    [10.0, 10.25, 10.75, 11.25, 11.75, 12.0],
                    [10.75, 11.0, 11.5, 12.0, 12.5, 12.75],
                    [12.25, 12.5, 13.0, 13.5, 14.0, 14.25],
                    [13.75, 14.0, 14.5, 15.0, 15.5, 15.75],
                    [15.25, 15.5, 16.0, 16.5, 17.0, 17.25],
                    [16.0, 16.25, 16.75, 17.25, 17.75, 18.0],
                ],
            ],
            [
                [
                    [19.0, 19.25, 19.75, 20.25, 20.75, 21.0],
                    [19.75, 20.0, 20.5, 21.0, 21.5, 21.75],
                    [21.25, 21.5, 22.0, 22.5, 23.0, 23.25],
                    [22.75, 23.0, 23.5, 24.0, 24.5, 24.75],
                    [24.25, 24.5, 25.0, 25.5, 26.0, 26.25],
                    [25.0, 25.25, 25.75, 26.25, 26.75, 27.0],
                ],
                [
                    [28.0, 28.25, 28.75, 29.25, 29.75, 30.0],
                    [28.75, 29.0, 29.5, 30.0, 30.5, 30.75],
                    [30.25, 30.5, 31.0, 31.5, 32.0, 32.25],
                    [31.75, 32.0, 32.5, 33.0, 33.5, 33.75],
                    [33.25, 33.5, 34.0, 34.5, 35.0, 35.25],
                    [34.0, 34.25, 34.75, 35.25, 35.75, 36.0],
                ],
            ],
        ]
    )
    test_case.assertTrue(np.allclose(of_out.numpy(), np_out, 1e-5, 1e-5))


def _test_upsample2d_backward(test_case, device):
    input = flow.Tensor(
        np.arange(1, 5).reshape((1, 1, 2, 2)),
        dtype=flow.float32,
        device=flow.device(device),
        requires_grad=True,
    )
    m = flow.nn.Upsample(scale_factor=2.0, mode="nearest")
    of_out = m(input)
    of_out = of_out.sum()
    of_out.backward()
    np_grad = [[[[4.0, 4.0], [4.0, 4.0]]]]
    test_case.assertTrue(np.allclose(input.grad.numpy(), np_grad, 1e-5, 1e-5))


def _test_upsample2d_bilinear_aligncorner_backward(test_case, device):
    input = flow.Tensor(
        np.arange(1, 5).reshape((1, 1, 2, 2)),
        device=flow.device(device),
        dtype=flow.float32,
        requires_grad=True,
    )
    m = flow.nn.Upsample(scale_factor=2.0, mode="bilinear", align_corners=True)
    of_out = m(input)
    of_out = of_out.sum()
    of_out.backward()
    np_grad = [[[[3.999999523162842, 4.000000476837158], [3.999999761581421, 4.0]]]]
    test_case.assertTrue(np.allclose(input.grad.numpy(), np_grad, 1e-5, 1e-5))


def _test_interpolate_nearest_float_scale(test_case, device):
    input = flow.Tensor(
        np.arange(1, 10).reshape((1, 1, 3, 3)),
        device=flow.device(device),
        dtype=flow.float32,
        requires_grad=True,
    )
    m = flow.nn.Upsample(scale_factor=1.5)
    of_out = m(input)
    np_out = np.array(
        [
            [
                [
                    [1.0, 1.0, 2.0, 3.0],
                    [1.0, 1.0, 2.0, 3.0],
                    [4.0, 4.0, 5.0, 6.0],
                    [7.0, 7.0, 8.0, 9.0],
                ]
            ]
        ]
    )
    test_case.assertTrue(np.allclose(of_out.numpy(), np_out, 1e-5, 1e-5))
    of_out = of_out.sum()
    of_out.backward()
    np_grad = np.array([[[[4.0, 2.0, 2.0], [2.0, 1.0, 1.0], [2.0, 1.0, 1.0]]]])
    test_case.assertTrue(np.allclose(input.grad.numpy(), np_grad, 1e-5, 1e-5))


def _test_interpolate_bilinear_float_scale(test_case, device):
    input = flow.Tensor(
        np.arange(1, 5, dtype=np.int32).reshape((1, 1, 2, 2)),
        device=flow.device(device),
        dtype=flow.float32,
        requires_grad=True,
    )
    m = flow.nn.Upsample(scale_factor=0.5, mode="bilinear")
    of_out = m(input)
    np_out = np.array([[[[1.0]]]])
    test_case.assertTrue(np.allclose(of_out.numpy(), np_out, 1e-5, 1e-5))
    of_out = of_out.sum()
    of_out.backward()
    np_grad = np.array([[[[1.0, 0.0], [0.0, 0.0]]]])
    test_case.assertTrue(np.allclose(input.grad.numpy(), np_grad, 1e-5, 1e-5))

    input = flow.Tensor(
        np.arange(1, 10, dtype=np.int32).reshape((1, 1, 3, 3)),
        device=flow.device(device),
        dtype=flow.float32,
        requires_grad=True,
    )
    m = flow.nn.Upsample(scale_factor=0.5, mode="bilinear")
    of_out = m(input)
    np_out = np.array([[[[1.0]]]])
    test_case.assertTrue(np.allclose(of_out.numpy(), np_out, 1e-5, 1e-5))
    of_out = of_out.sum()
    of_out.backward()
    np_grad = np.array([[[[1.0, 0.0, 0.0], [0.0, 0.0, 0.0], [0.0, 0.0, 0.0]]]])
    test_case.assertTrue(np.allclose(input.grad.numpy(), np_grad, 1e-5, 1e-5))

<<<<<<< HEAD
    input = flow.Tensor(
        np.arange(1, 11, dtype=np.int32).reshape((1, 1, 5, 2)),
        device=flow.device(device),
        dtype=flow.float32,
        requires_grad=True,
    )
    m = flow.nn.Upsample(size=(4, 4), mode="bilinear")
    of_out = m(input)
    np_out = np.array([[[[1.25, 1.5, 2.0, 2.25], [3.75, 4.0, 4.5, 4.75], [6.25, 6.5, 7.0, 7.25], [8.75, 9.0, 9.5, 9.75]]]])
    test_case.assertTrue(np.allclose(of_out.numpy(), np_out, 1e-5, 1e-5))
    of_out = of_out.sum()
    of_out.backward()
    np_grad = np.array([[[[1.75, 1.75], [1.5, 1.5], [1.5, 1.5], [1.5, 1.5], [1.75, 1.75]]]])
    test_case.assertTrue(np.allclose(input.grad.numpy(), np_grad, 1e-5, 1e-5))

=======
>>>>>>> 712c02d4

def _test_upsample_bilinear_align_corners(test_case, device):
    input = flow.Tensor(
        np.arange(1, 5, dtype=np.int32).reshape((1, 1, 2, 2)),
        device=flow.device(device),
        dtype=flow.float32,
        requires_grad=True,
    )
    m = flow.nn.Upsample(scale_factor=0.5, mode="bilinear", align_corners=True)
    of_out = m(input)
    np_out = np.array([[[[1.0]]]])
    test_case.assertTrue(np.allclose(of_out.numpy(), np_out, 1e-5, 1e-5))
    of_out = of_out.sum()
    of_out.backward()
    np_grad = np.array([[[[1.0, 0.0], [0.0, 0.0]]]])
    test_case.assertTrue(np.allclose(input.grad.numpy(), np_grad, 1e-5, 1e-5))


@unittest.skipIf(
    not flow.unittest.env.eager_execution_enabled(),
    ".numpy() doesn't work in lazy mode",
)
class TestUpsample2d(flow.unittest.TestCase):
    def test_upsample2d(test_case):
        arg_dict = OrderedDict()
        arg_dict["test_fun"] = [
            _test_upsample2d,
            _test_upsample2d_bilinear,
            _test_upsample2d_bilinear_aligncorner,
            _test_UpsamplingNearest2d,
            _test_UpsamplingBilinear2d,
            _test_upsample2d_4dim,
            _test_upsample2d_bilinear_4dim,
            _test_upsample2d_backward,
            _test_upsample2d_bilinear_aligncorner_backward,
            _test_interpolate_nearest_float_scale,
            _test_interpolate_bilinear_float_scale,
            _test_upsample_bilinear_align_corners,
<<<<<<< HEAD
        ]
        arg_dict["device"] = [
            "cpu", "cuda",
=======
>>>>>>> 712c02d4
        ]
        for arg in GenArgList(arg_dict):
            arg[0](test_case, *arg[1:])


if __name__ == "__main__":
    unittest.main()<|MERGE_RESOLUTION|>--- conflicted
+++ resolved
@@ -328,7 +328,7 @@
     np_grad = np.array([[[[1.0, 0.0, 0.0], [0.0, 0.0, 0.0], [0.0, 0.0, 0.0]]]])
     test_case.assertTrue(np.allclose(input.grad.numpy(), np_grad, 1e-5, 1e-5))
 
-<<<<<<< HEAD
+
     input = flow.Tensor(
         np.arange(1, 11, dtype=np.int32).reshape((1, 1, 5, 2)),
         device=flow.device(device),
@@ -344,8 +344,7 @@
     np_grad = np.array([[[[1.75, 1.75], [1.5, 1.5], [1.5, 1.5], [1.5, 1.5], [1.75, 1.75]]]])
     test_case.assertTrue(np.allclose(input.grad.numpy(), np_grad, 1e-5, 1e-5))
 
-=======
->>>>>>> 712c02d4
+
 
 def _test_upsample_bilinear_align_corners(test_case, device):
     input = flow.Tensor(
@@ -384,12 +383,9 @@
             _test_interpolate_nearest_float_scale,
             _test_interpolate_bilinear_float_scale,
             _test_upsample_bilinear_align_corners,
-<<<<<<< HEAD
-        ]
         arg_dict["device"] = [
             "cpu", "cuda",
-=======
->>>>>>> 712c02d4
+
         ]
         for arg in GenArgList(arg_dict):
             arg[0](test_case, *arg[1:])
