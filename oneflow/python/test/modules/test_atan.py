"""
Copyright 2020 The OneFlow Authors. All rights reserved.

Licensed under the Apache License, Version 2.0 (the "License");
you may not use this file except in compliance with the License.
You may obtain a copy of the License at

    http://www.apache.org/licenses/LICENSE-2.0

Unless required by applicable law or agreed to in writing, software
distributed under the License is distributed on an "AS IS" BASIS,
WITHOUT WARRANTIES OR CONDITIONS OF ANY KIND, either express or implied.
See the License for the specific language governing permissions and
limitations under the License.
"""
import unittest
from collections import OrderedDict

import numpy as np

import oneflow.experimental as flow
from test_util import GenArgList


def _test_atan(test_case, shape, device):
    np_input = np.random.randn(*shape)
    of_input = flow.Tensor(
        np_input, dtype=flow.float32, device=flow.device(device), requires_grad=True
    )

    of_out = flow.atan(of_input)
    np_out = np.arctan(np_input)
    test_case.assertTrue(
        np.allclose(of_out.numpy(), np_out, 1e-5, 1e-5, equal_nan=True)
    )

    of_out = of_out.sum()
    of_out.backward()
    np_out_grad = 1 / (1 + np_input ** 2)

    test_case.assertTrue(
        np.allclose(of_input.grad.numpy(), np_out_grad, 1e-5, 1e-5, equal_nan=True)
    )


def _test_arctan(test_case, shape, device):
    np_input = np.random.randn(*shape)
    of_input = flow.Tensor(
        np_input, dtype=flow.float32, device=flow.device(device), requires_grad=True
    )

    of_out = flow.arctan(of_input)
    np_out = np.arctan(np_input)
    test_case.assertTrue(
        np.allclose(of_out.numpy(), np_out, 1e-5, 1e-5, equal_nan=True)
    )

    of_out = of_out.sum()
    of_out.backward()
    np_out_grad = 1 / (1 + np_input ** 2)

    test_case.assertTrue(
        np.allclose(of_input.grad.numpy(), np_out_grad, 1e-5, 1e-5, equal_nan=True)
    )


<<<<<<< HEAD
@flow.unittest.skip_unless_1n1d()
@unittest.skipIf(
    not flow.unittest.env.eager_execution_enabled(),
    ".numpy() doesn't work in lazy mode",
)
=======
>>>>>>> bd2d3dc2
class TestAtan(flow.unittest.TestCase):
    def test_atan(test_case):
        arg_dict = OrderedDict()
        arg_dict["test_fun"] = [
            _test_atan,
            _test_arctan,
        ]
        arg_dict["shape"] = [(2,), (2, 3), (2, 3, 4), (2, 4, 5, 6)]
        arg_dict["device"] = ["cpu", "cuda"]
        for arg in GenArgList(arg_dict):
            arg[0](test_case, *arg[1:])


if __name__ == "__main__":
    unittest.main()<|MERGE_RESOLUTION|>--- conflicted
+++ resolved
@@ -64,14 +64,7 @@
     )
 
 
-<<<<<<< HEAD
 @flow.unittest.skip_unless_1n1d()
-@unittest.skipIf(
-    not flow.unittest.env.eager_execution_enabled(),
-    ".numpy() doesn't work in lazy mode",
-)
-=======
->>>>>>> bd2d3dc2
 class TestAtan(flow.unittest.TestCase):
     def test_atan(test_case):
         arg_dict = OrderedDict()
