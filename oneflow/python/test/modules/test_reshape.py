--- conflicted
+++ resolved
@@ -22,25 +22,6 @@
 from test_util import GenArgList
 
 
-<<<<<<< HEAD
-def _test_reshape_impl(test_case, device):
-    x = np.random.randn(4, 4)
-    input = flow.Tensor(
-        x, dtype=flow.float32, device=flow.device(device), requires_grad=True
-    )
-    of_shape = flow.reshape(input, shape=[2, 2, 2, -1]).numpy().shape
-    np_shape = (2, 2, 2, 2)
-    test_case.assertTrue(np.array_equal(of_shape, np_shape))
-    of_out = flow.reshape(input, shape=[2, 2, 2, -1]).sum()
-    of_out.backward()
-    np_grad = [
-        [1.0, 1.0, 1.0, 1.0],
-        [1.0, 1.0, 1.0, 1.0],
-        [1.0, 1.0, 1.0, 1.0],
-        [1.0, 1.0, 1.0, 1.0],
-    ]
-    test_case.assertTrue(np.allclose(input.grad.numpy(), np_grad, 1e-4, 1e-4))
-=======
 def _test_reshape(test_case, device):
     x = np.array(
         [[1, 2, 3, 4], [5, 6, 7, 8], [9, 10, 11, 12], [13, 14, 15, 16]]
@@ -87,7 +68,6 @@
         ]
     )
     test_case.assertTrue(np.allclose(np_grad, input.grad.numpy(), 1e-4, 1e-4))
->>>>>>> 5362a0d8
 
 
 @unittest.skipIf(
@@ -97,11 +77,6 @@
 class TestModule(flow.unittest.TestCase):
     def test_reshape(test_case):
         arg_dict = OrderedDict()
-<<<<<<< HEAD
-        arg_dict["device"] = ["cpu", "cuda"]
-        for arg in GenArgList(arg_dict):
-            _test_reshape_impl(test_case, *arg)
-=======
         arg_dict["test_fun"] = [
             _test_reshape,
             _test_reshape_tuple,
@@ -111,7 +86,6 @@
         arg_dict["device"] = ["cpu", "cuda"]
         for arg in GenArgList(arg_dict):
             arg[0](test_case, *arg[1:])
->>>>>>> 5362a0d8
 
 
 if __name__ == "__main__":
