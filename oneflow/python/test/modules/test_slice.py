--- conflicted
+++ resolved
@@ -125,14 +125,7 @@
     test_case.assertTrue(np.array_equal(x.grad.numpy(), np_grad))
 
 
-<<<<<<< HEAD
 @flow.unittest.skip_unless_1n1d()
-@unittest.skipIf(
-    not flow.unittest.env.eager_execution_enabled(),
-    ".numpy() doesn't work in lazy mode",
-)
-=======
->>>>>>> bd2d3dc2
 class TestSlice(flow.unittest.TestCase):
     def test_slice(test_case):
         arg_dict = OrderedDict()
@@ -151,14 +144,7 @@
             arg[0](test_case, *arg[1:])
 
 
-<<<<<<< HEAD
 @flow.unittest.skip_unless_1n1d()
-@unittest.skipIf(
-    not flow.unittest.env.eager_execution_enabled(),
-    ".numpy() doesn't work in lazy mode",
-)
-=======
->>>>>>> bd2d3dc2
 class TestSliceUpdate(flow.unittest.TestCase):
     def test_slice_update(test_case):
         x = np.array([1, 1, 1, 1, 1]).astype(np.float32)
@@ -169,14 +155,7 @@
         test_case.assertTrue(np.array_equal(y.numpy(), output))
 
 
-<<<<<<< HEAD
 @flow.unittest.skip_unless_1n1d()
-@unittest.skipIf(
-    not flow.unittest.env.eager_execution_enabled(),
-    ".numpy() doesn't work in lazy mode",
-)
-=======
->>>>>>> bd2d3dc2
 class TestLogicalSliceAssign(flow.unittest.TestCase):
     # this is an in-place operation, so requires_grad should be False(no grad in backward)
     def test_logical_slice_assign(test_case):
