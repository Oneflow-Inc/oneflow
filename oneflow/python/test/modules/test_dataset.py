"""
Copyright 2020 The OneFlow Authors. All rights reserved.

Licensed under the Apache License, Version 2.0 (the "License");
you may not use this file except in compliance with the License.
You may obtain a copy of the License at

    http://www.apache.org/licenses/LICENSE-2.0

Unless required by applicable law or agreed to in writing, software
distributed under the License is distributed on an "AS IS" BASIS,
WITHOUT WARRANTIES OR CONDITIONS OF ANY KIND, either express or implied.
See the License for the specific language governing permissions and
limitations under the License.
"""
import unittest
import math
import os

import cv2
import numpy as np

import oneflow.experimental as flow


<<<<<<< HEAD
@flow.unittest.skip_unless_1n1d()
@unittest.skipIf(
    not flow.unittest.env.eager_execution_enabled(),
    ".numpy() doesn't work in lazy mode",
)
=======
>>>>>>> bd2d3dc2
class TestOFRecordModule(flow.unittest.TestCase):
    def test_record(test_case):
        batch_size = 1
        color_space = "RGB"
        height = 224
        width = 224
        output_layout = "NCHW"
        rgb_mean = [123.68, 116.779, 103.939]
        rgb_std = [58.393, 57.12, 57.375]

        record_reader = flow.nn.OfrecordReader(
            "/dataset/imagenette/ofrecord",
            batch_size=batch_size,
            data_part_num=1,
            part_name_suffix_length=5,
            shuffle_after_epoch=False,
        )
        record_image_decoder = flow.nn.OFRecordImageDecoder(
            "encoded", color_space=color_space
        )
        record_label_decoder = flow.nn.OfrecordRawDecoder(
            "class/label", shape=(), dtype=flow.int32
        )
        resize = flow.nn.image.Resize(
            resize_side="shorter", keep_aspect_ratio=True, target_size=256
        )
        crop_mirror_normal = flow.nn.CropMirrorNormalize(
            color_space=color_space,
            output_layout=output_layout,
            crop_h=height,
            crop_w=width,
            crop_pos_y=0.5,
            crop_pos_x=0.5,
            mean=rgb_mean,
            std=rgb_std,
            output_dtype=flow.float,
        )

        val_record = record_reader()
        label = record_label_decoder(val_record)
        image_raw_buffer = record_image_decoder(val_record)
        image_raw_buffer_nd = image_raw_buffer.numpy()[0]

        gt_np = cv2.imread("/dataset/imagenette/ofrecord/gt_tensor_buffer_image.png")
        test_case.assertTrue(np.array_equal(image_raw_buffer_nd, gt_np))

        image = resize(image_raw_buffer)[0]

        resized_image_raw_buffer_nd = image.numpy()[0]
        gt_np = cv2.imread(
            "/dataset/imagenette/ofrecord/gt_tensor_buffer_resized_image.png"
        )
        test_case.assertTrue(np.array_equal(resized_image_raw_buffer_nd, gt_np))

        image = crop_mirror_normal(image)

        # recover image
        image_np = image.numpy()
        image_np = np.squeeze(image_np)
        image_np = np.transpose(image_np, (1, 2, 0))
        image_np = image_np * rgb_std + rgb_mean
        image_np = cv2.cvtColor(np.float32(image_np), cv2.COLOR_RGB2BGR)
        image_np = image_np.astype(np.uint8)

        # read gt
        gt_np = cv2.imread("/dataset/imagenette/ofrecord/gt_val_image.png")

        test_case.assertEqual(label.numpy()[0], 5)
        test_case.assertTrue(np.array_equal(image_np, gt_np))


coco_dict = dict()


def _coco(anno_file):
    global coco_dict

    if anno_file not in coco_dict:
        from pycocotools.coco import COCO

        coco_dict[anno_file] = COCO(anno_file)

    return coco_dict[anno_file]


def _get_coco_image_samples(anno_file, image_dir, image_ids):
    coco = _coco(anno_file)
    category_id_to_contiguous_id_map = _get_category_id_to_contiguous_id_map(coco)
    image, image_size = _read_images_with_cv(coco, image_dir, image_ids)
    bbox = _read_bbox(coco, image_ids)
    label = _read_label(coco, image_ids, category_id_to_contiguous_id_map)
    img_segm_poly_list = _read_segm_poly(coco, image_ids)
    poly, poly_index = _segm_poly_list_to_tensor(img_segm_poly_list)
    samples = []
    for im, ims, b, l, p, pi in zip(image, image_size, bbox, label, poly, poly_index):
        samples.append(
            dict(image=im, image_size=ims, bbox=b, label=l, poly=p, poly_index=pi)
        )
    return samples


def _get_category_id_to_contiguous_id_map(coco):
    return {v: i + 1 for i, v in enumerate(coco.getCatIds())}


def _read_images_with_cv(coco, image_dir, image_ids):
    image_files = [
        os.path.join(image_dir, coco.imgs[img_id]["file_name"]) for img_id in image_ids
    ]
    image_size = [
        (coco.imgs[img_id]["height"], coco.imgs[img_id]["width"])
        for img_id in image_ids
    ]
    return (
        [cv2.imread(image_file).astype(np.single) for image_file in image_files],
        image_size,
    )


def _bbox_convert_from_xywh_to_xyxy(bbox, image_h, image_w):
    x, y, w, h = bbox
    x1, y1 = x, y
    x2 = x1 + max(w - 1, 0)
    y2 = y1 + max(h - 1, 0)

    # clip to image
    x1 = min(max(x1, 0), image_w - 1)
    y1 = min(max(y1, 0), image_h - 1)
    x2 = min(max(x2, 0), image_w - 1)
    y2 = min(max(y2, 0), image_h - 1)

    if x1 >= x2 or y1 >= y2:
        return None

    return [x1, y1, x2, y2]


def _read_bbox(coco, image_ids):
    img_bbox_list = []
    for img_id in image_ids:
        anno_ids = coco.getAnnIds(imgIds=[img_id])
        assert len(anno_ids) > 0, "image with id {} has no anno".format(img_id)
        image_h = coco.imgs[img_id]["height"]
        image_w = coco.imgs[img_id]["width"]

        bbox_list = []
        for anno_id in anno_ids:
            anno = coco.anns[anno_id]
            if anno["iscrowd"] != 0:
                continue

            bbox = anno["bbox"]
            assert isinstance(bbox, list)
            bbox_ = _bbox_convert_from_xywh_to_xyxy(bbox, image_h, image_w)
            if bbox_ is not None:
                bbox_list.append(bbox_)

        bbox_array = np.array(bbox_list, dtype=np.single)
        img_bbox_list.append(bbox_array)

    return img_bbox_list


def _read_label(coco, image_ids, category_id_to_contiguous_id_map):
    img_label_list = []
    for img_id in image_ids:
        anno_ids = coco.getAnnIds(imgIds=[img_id])
        assert len(anno_ids) > 0, "image with id {} has no anno".format(img_id)

        label_list = []
        for anno_id in anno_ids:
            anno = coco.anns[anno_id]
            if anno["iscrowd"] != 0:
                continue
            cate_id = anno["category_id"]
            isinstance(cate_id, int)
            label_list.append(category_id_to_contiguous_id_map[cate_id])
        label_array = np.array(label_list, dtype=np.int32)
        img_label_list.append(label_array)
    return img_label_list


def _read_segm_poly(coco, image_ids):
    img_segm_poly_list = []
    for img_id in image_ids:
        anno_ids = coco.getAnnIds(imgIds=[img_id])
        assert len(anno_ids) > 0, "img {} has no anno".format(img_id)

        segm_poly_list = []
        for anno_id in anno_ids:
            anno = coco.anns[anno_id]
            if anno["iscrowd"] != 0:
                continue
            segm = anno["segmentation"]
            assert isinstance(segm, list)
            assert len(segm) > 0, str(len(segm))
            assert all([len(poly) > 0 for poly in segm]), str(
                [len(poly) for poly in segm]
            )
            segm_poly_list.append(segm)

        img_segm_poly_list.append(segm_poly_list)

    return img_segm_poly_list


def _segm_poly_list_to_tensor(img_segm_poly_list):
    poly_array_list = []
    poly_index_array_list = []
    for img_idx, segm_poly_list in enumerate(img_segm_poly_list):
        img_poly_elem_list = []
        img_poly_index_list = []

        for obj_idx, poly_list in enumerate(segm_poly_list):
            for poly_idx, poly in enumerate(poly_list):
                img_poly_elem_list.extend(poly)
                for pt_idx, pt in enumerate(poly):
                    if pt_idx % 2 == 0:
                        img_poly_index_list.append([pt_idx / 2, poly_idx, obj_idx])

        img_poly_array = np.array(img_poly_elem_list, dtype=np.single).reshape(-1, 2)
        assert img_poly_array.size > 0, segm_poly_list
        poly_array_list.append(img_poly_array)

        img_poly_index_array = np.array(img_poly_index_list, dtype=np.int32)
        assert img_poly_index_array.size > 0, segm_poly_list
        poly_index_array_list.append(img_poly_index_array)

    return poly_array_list, poly_index_array_list


@flow.unittest.skip_unless_1n1d()
class TestCocoReader(flow.unittest.TestCase):
    def test_coco_reader(test_case):
        anno_file = "/dataset/mscoco_2017/annotations/instances_val2017.json"
        image_dir = "/dataset/mscoco_2017/val2017"
        num_iterations = 100

        coco_reader = flow.nn.COCOReader(
            annotation_file=anno_file,
            image_dir=image_dir,
            batch_size=2,
            shuffle=True,
            stride_partition=True,
        )
        image_decoder = flow.nn.image.decode(dtype=flow.float)

        for i in range(num_iterations):
            (
                image,
                image_id,
                image_size,
                gt_bbox,
                gt_label,
                gt_segm,
                gt_segm_index,
            ) = coco_reader()

            decoded_image = image_decoder(image)
            image_list = decoded_image.numpy()
            image_id = image_id.numpy()
            image_size = image_size.numpy()
            bbox_list = gt_bbox.numpy()
            label_list = gt_label.numpy()
            segm_list = gt_segm.numpy()
            segm_index_list = gt_segm_index.numpy()

            samples = _get_coco_image_samples(anno_file, image_dir, image_id)
            for i, sample in enumerate(samples):
                test_case.assertTrue(np.array_equal(image_list[i], sample["image"]))
                test_case.assertTrue(
                    np.array_equal(image_size[i], sample["image_size"])
                )
                test_case.assertTrue(np.allclose(bbox_list[i], sample["bbox"]))
                cur_label = label_list[i]
                if len(cur_label.shape) == 0:
                    # when cur_label is scalar
                    cur_label = np.array([cur_label])
                test_case.assertTrue(np.array_equal(cur_label, sample["label"]))
                test_case.assertTrue(np.allclose(segm_list[i], sample["poly"]))
                test_case.assertTrue(
                    np.array_equal(segm_index_list[i], sample["poly_index"])
                )


if __name__ == "__main__":
    unittest.main()<|MERGE_RESOLUTION|>--- conflicted
+++ resolved
@@ -23,14 +23,7 @@
 import oneflow.experimental as flow
 
 
-<<<<<<< HEAD
 @flow.unittest.skip_unless_1n1d()
-@unittest.skipIf(
-    not flow.unittest.env.eager_execution_enabled(),
-    ".numpy() doesn't work in lazy mode",
-)
-=======
->>>>>>> bd2d3dc2
 class TestOFRecordModule(flow.unittest.TestCase):
     def test_record(test_case):
         batch_size = 1
@@ -262,6 +255,7 @@
     return poly_array_list, poly_index_array_list
 
 
+@flow.unittest.skip_unless_1n1d()
 @flow.unittest.skip_unless_1n1d()
 class TestCocoReader(flow.unittest.TestCase):
     def test_coco_reader(test_case):
