--- conflicted
+++ resolved
@@ -34,14 +34,7 @@
     test_case.assertTrue(np.allclose(x.grad.numpy(), np.zeros(shape), 1e-4, 1e-4))
 
 
-<<<<<<< HEAD
 @flow.unittest.skip_unless_1n1d()
-@unittest.skipIf(
-    not flow.unittest.env.eager_execution_enabled(),
-    ".numpy() doesn't work in lazy mode",
-)
-=======
->>>>>>> bd2d3dc2
 class TestCeilModule(flow.unittest.TestCase):
     def test_ceil(test_case):
         arg_dict = OrderedDict()
