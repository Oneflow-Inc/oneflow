"""
Copyright 2020 The OneFlow Authors. All rights reserved.

Licensed under the Apache License, Version 2.0 (the "License");
you may not use this file except in compliance with the License.
You may obtain a copy of the License at

    http://www.apache.org/licenses/LICENSE-2.0

Unless required by applicable law or agreed to in writing, software
distributed under the License is distributed on an "AS IS" BASIS,
WITHOUT WARRANTIES OR CONDITIONS OF ANY KIND, either express or implied.
See the License for the specific language governing permissions and
limitations under the License.
"""
import unittest
from collections import OrderedDict

import numpy as np

import oneflow.experimental as flow
from test_util import GenArgList


def _test_argwhere(test_case, shape, device):
    np_input = np.random.randn(*shape)
    input = flow.Tensor(np_input, device=flow.device(device))
    of_out = flow.argwhere(input)
    np_out = np.argwhere(np_input)
    test_case.assertTrue(np.allclose(of_out.numpy(), np_out, 1e-4, 1e-4))
    test_case.assertTrue(np.array_equal(of_out.numpy().shape, np_out.shape))


<<<<<<< HEAD
@flow.unittest.skip_unless_1n1d()
@unittest.skipIf(
    not flow.unittest.env.eager_execution_enabled(),
    ".numpy() doesn't work in lazy mode",
)
=======
>>>>>>> bd2d3dc2
class TestArgwhere(flow.unittest.TestCase):
    def test_argwhere(test_case):
        arg_dict = OrderedDict()
        arg_dict["test_fun"] = [_test_argwhere]
        arg_dict["shape"] = [(2, 3), (2, 3, 4), (2, 4, 5, 6)]
        arg_dict["device"] = ["cpu", "cuda"]
        for arg in GenArgList(arg_dict):
            arg[0](test_case, *arg[1:])


if __name__ == "__main__":
    unittest.main()<|MERGE_RESOLUTION|>--- conflicted
+++ resolved
@@ -31,14 +31,7 @@
     test_case.assertTrue(np.array_equal(of_out.numpy().shape, np_out.shape))
 
 
-<<<<<<< HEAD
 @flow.unittest.skip_unless_1n1d()
-@unittest.skipIf(
-    not flow.unittest.env.eager_execution_enabled(),
-    ".numpy() doesn't work in lazy mode",
-)
-=======
->>>>>>> bd2d3dc2
 class TestArgwhere(flow.unittest.TestCase):
     def test_argwhere(test_case):
         arg_dict = OrderedDict()
