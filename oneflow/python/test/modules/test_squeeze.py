"""
Copyright 2020 The OneFlow Authors. All rights reserved.

Licensed under the Apache License, Version 2.0 (the "License");
you may not use this file except in compliance with the License.
You may obtain a copy of the License at

    http://www.apache.org/licenses/LICENSE-2.0

Unless required by applicable law or agreed to in writing, software
distributed under the License is distributed on an "AS IS" BASIS,
WITHOUT WARRANTIES OR CONDITIONS OF ANY KIND, either express or implied.
See the License for the specific language governing permissions and
limitations under the License.
"""
import unittest
from collections import OrderedDict

import numpy as np

import oneflow.experimental as flow
from test_util import GenArgList
from automated_test_util import *


def _test_squeeze(test_case, device):
    np_arr = np.random.rand(1, 1, 1, 3)
    input = flow.Tensor(np_arr, device=flow.device(device))
    of_shape = flow.squeeze(input, dim=[1, 2]).numpy().shape
    np_shape = (1, 3)
    test_case.assertTrue(np.array_equal(of_shape, np_shape))
    test_case.assertTrue(
        np.allclose(
            flow.squeeze(input, dim=[1, 2]).numpy(),
            np.squeeze(input.numpy(), axis=(1, 2)),
            1e-4,
            1e-4,
        )
    )


def _test_squeeze_1d_input(test_case, device):
    np_arr = np.random.rand(10)
    input = flow.Tensor(np_arr, device=flow.device(device))
    output = flow.squeeze(input)
    test_case.assertTrue(np.allclose(output.numpy(), np_arr, 1e-5, 1e-5))


def _test_tensor_squeeze(test_case, device):
    np_arr = np.random.rand(1, 1, 1, 3)
    input = flow.Tensor(np_arr, device=flow.device(device))
    of_shape = input.squeeze(dim=[1, 2]).numpy().shape
    np_shape = (1, 3)
    test_case.assertTrue(np.array_equal(of_shape, np_shape))
    test_case.assertTrue(
        np.allclose(
            input.squeeze(dim=[1, 2]).numpy(),
            np.squeeze(input.numpy(), axis=(1, 2)),
            1e-4,
            1e-4,
        )
    )


def _test_squeeze_int(test_case, device):
    np_arr = np.random.rand(1, 1, 1, 3)
    input = flow.Tensor(np_arr, device=flow.device(device))
    of_shape = flow.squeeze(input, 1).numpy().shape
    np_shape = (1, 1, 3)
    test_case.assertTrue(np.array_equal(of_shape, np_shape))
    test_case.assertTrue(
        np.allclose(
            input.squeeze(1).numpy(), np.squeeze(input.numpy(), axis=1), 1e-4, 1e-4
        )
    )


def _test_squeeze_backward(test_case, device):
    np_arr = np.random.rand(1, 1, 1, 3)
    input = flow.Tensor(np_arr, device=flow.device(device), requires_grad=True,)
    y = flow.squeeze(input, dim=1).sum()
    y.backward()
    np_grad = np.ones((1, 1, 1, 3))
    test_case.assertTrue(np.array_equal(input.grad.numpy(), np_grad))


<<<<<<< HEAD
@flow.unittest.skip_unless_1n1d()
@unittest.skipIf(
    not flow.unittest.env.eager_execution_enabled(),
    ".numpy() doesn't work in lazy mode",
)
=======
>>>>>>> bd2d3dc2
class TestSqueeze(flow.unittest.TestCase):
    def test_squeeze(test_case):
        arg_dict = OrderedDict()
        arg_dict["test_fun"] = [
            _test_squeeze,
            _test_squeeze_1d_input,
            _test_squeeze_int,
            _test_tensor_squeeze,
            _test_squeeze_backward,
        ]
        arg_dict["device"] = ["cpu", "cuda"]
        for arg in GenArgList(arg_dict):
            arg[0](test_case, *arg[1:])

    def test_flow_squeeze_with_random_data(test_case):
        for device in ["cpu", "cuda"]:
            test_flow_against_pytorch(
                test_case,
                "squeeze",
                extra_annotations={"dim": int,},
                extra_generators={"dim": random(0, 6)},
                device=device,
            )

    def test_flow_tensor_squeeze_with_random_data(test_case):
        for device in ["cpu", "cuda"]:
            test_tensor_against_pytorch(
                test_case,
                "squeeze",
                extra_annotations={"dim": int},
                extra_generators={"dim": random(0, 6)},
                device=device,
            )


if __name__ == "__main__":
    unittest.main()<|MERGE_RESOLUTION|>--- conflicted
+++ resolved
@@ -84,14 +84,7 @@
     test_case.assertTrue(np.array_equal(input.grad.numpy(), np_grad))
 
 
-<<<<<<< HEAD
 @flow.unittest.skip_unless_1n1d()
-@unittest.skipIf(
-    not flow.unittest.env.eager_execution_enabled(),
-    ".numpy() doesn't work in lazy mode",
-)
-=======
->>>>>>> bd2d3dc2
 class TestSqueeze(flow.unittest.TestCase):
     def test_squeeze(test_case):
         arg_dict = OrderedDict()
