--- conflicted
+++ resolved
@@ -98,14 +98,7 @@
     test_case.assertTrue(np.allclose(y.grad.numpy(), x.numpy(), 1e-5, 1e-5))
 
 
-<<<<<<< HEAD
 @flow.unittest.skip_unless_1n1d()
-@unittest.skipIf(
-    not flow.unittest.env.eager_execution_enabled(),
-    ".numpy() doesn't work in lazy mode",
-)
-=======
->>>>>>> bd2d3dc2
 class TestMulModule(flow.unittest.TestCase):
     def test_mul(test_case):
         arg_dict = OrderedDict()
