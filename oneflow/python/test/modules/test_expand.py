--- conflicted
+++ resolved
@@ -184,14 +184,7 @@
     test_case.assertTrue(np.array_equal(of_input.grad.numpy(), np_grad))
 
 
-<<<<<<< HEAD
 @flow.unittest.skip_unless_1n1d()
-@unittest.skipIf(
-    not flow.unittest.env.eager_execution_enabled(),
-    ".numpy() doesn't work in lazy mode",
-)
-=======
->>>>>>> bd2d3dc2
 class TestModule(flow.unittest.TestCase):
     def test_expand(test_case):
         arg_dict = OrderedDict()
