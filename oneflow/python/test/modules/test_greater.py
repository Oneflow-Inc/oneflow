--- conflicted
+++ resolved
@@ -81,14 +81,7 @@
     test_case.assertTrue(np.array_equal(of_out.numpy(), np_out))
 
 
-<<<<<<< HEAD
 @flow.unittest.skip_unless_1n1d()
-@unittest.skipIf(
-    not flow.unittest.env.eager_execution_enabled(),
-    ".numpy() doesn't work in lazy mode",
-)
-=======
->>>>>>> bd2d3dc2
 class TestGreater(flow.unittest.TestCase):
     def test_greter(test_case):
         arg_dict = OrderedDict()
