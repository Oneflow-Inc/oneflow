--- conflicted
+++ resolved
@@ -1,131 +1,124 @@
-"""
-Copyright 2020 The OneFlow Authors. All rights reserved.
-
-Licensed under the Apache License, Version 2.0 (the "License");
-you may not use this file except in compliance with the License.
-You may obtain a copy of the License at
-
-    http://www.apache.org/licenses/LICENSE-2.0
-
-Unless required by applicable law or agreed to in writing, software
-distributed under the License is distributed on an "AS IS" BASIS,
-WITHOUT WARRANTIES OR CONDITIONS OF ANY KIND, either express or implied.
-See the License for the specific language governing permissions and
-limitations under the License.
-"""
-import unittest
-from collections import OrderedDict
-import oneflow.experimental as flow
-import numpy as np
-
-from test_util import (
-    GenArgList,
-    FlattenArray,
-    Array2Numpy,
-    Index2Coordinate,
-)
-
-
-def gen_numpy_test_sample(input, padding):
-    c_idx, h_idx, w_idx = 1, 2, 3
-    pad_left = padding[0]
-    pad_right = padding[1]
-    pad_top = padding[2]
-    pad_bottom = padding[3]
-    pad_shape = ((0, 0), (0, 0), (pad_top, pad_bottom), (pad_left, pad_right))
-
-    def _np_reflection_pad2d(input, pad_shape):
-        numpy_reflect = np.pad(input, pad_shape, "reflect")
-        return numpy_reflect
-
-    def _np_reflection_pad2d_grad(src, dest):
-        dx_height, dx_width = input.shape[h_idx], input.shape[w_idx]
-        dy_height, dy_width = output.shape[h_idx], output.shape[w_idx]
-
-        numpy_src = np.ones(src.shape, np.int32)
-        numpy_dest = np.zeros(dest.shape, np.int32)
-        array_src = FlattenArray(numpy_src)
-        array_dest = FlattenArray(numpy_dest)
-
-        src_num = src.shape[c_idx] * src.shape[h_idx] * src.shape[w_idx]
-        dest_num = dest.shape[c_idx] * dest.shape[h_idx] * dest.shape[w_idx]
-        elements_num = src.shape[0] * src_num
-        for iter_n in range(elements_num):
-            coords = Index2Coordinate(iter_n, src.shape)
-            n, c, i, j = coords[0], coords[c_idx], coords[h_idx], coords[w_idx]
-            ip_x = ip_y = 0
-            if j < pad_left:
-                ip_x = pad_left * 2 - j
-            elif j >= pad_left and j < (dx_width + pad_left):
-                ip_x = j
-            else:
-                ip_x = (dx_width + pad_left - 1) * 2 - j
-
-            if i < pad_top:
-                ip_y = pad_top * 2 - i
-            elif i >= pad_top and i < (dx_height + pad_top):
-                ip_y = i
-            else:
-                ip_y = (dx_height + pad_top - 1) * 2 - i
-
-            ip_x = ip_x - pad_left
-            ip_y = ip_y - pad_top
-            src_index = n * src_num + c * dy_width * dy_height + i * dy_width + j
-            dest_index = (
-                n * dest_num + c * dx_width * dx_height + ip_y * dx_width + ip_x
-            )
-            array_dest[dest_index] += array_src[src_index]
-
-        numpy_dest = Array2Numpy(array_dest, dest.shape)
-        return numpy_dest
-
-    output = _np_reflection_pad2d(input, pad_shape)
-    grad = _np_reflection_pad2d_grad(output, input)
-
-    return output, grad
-
-
-def _test_reflection_pad2d(test_case, shape, padding, device):
-    np_input = np.random.randn(*shape).astype(np.float32)
-
-    of_input = flow.Tensor(
-        np_input, dtype=flow.float32, device=flow.device(device), requires_grad=True
-    )
-
-    if isinstance(padding, int):
-        boundary = [padding, padding, padding, padding]
-
-    elif isinstance(padding, tuple) and len(padding) == 4:
-        boundary = [padding[0], padding[1], padding[2], padding[3]]
-    else:
-        raise ValueError("padding must be in or list or tuple!")
-    np_out, np_grad = gen_numpy_test_sample(np_input, boundary)
-
-    layer = flow.nn.ReflectionPad2d(padding=padding)
-    of_out = layer(of_input)
-    test_case.assertTrue(np.allclose(of_out.numpy(), np_out, 1e-4, 1e-4))
-    of_out = of_out.sum()
-    of_out.backward()
-    test_case.assertTrue(np.allclose(of_input.grad.numpy(), np_grad, 1e-4, 1e-4))
-
-
-<<<<<<< HEAD
+"""
+Copyright 2020 The OneFlow Authors. All rights reserved.
+
+Licensed under the Apache License, Version 2.0 (the "License");
+you may not use this file except in compliance with the License.
+You may obtain a copy of the License at
+
+    http://www.apache.org/licenses/LICENSE-2.0
+
+Unless required by applicable law or agreed to in writing, software
+distributed under the License is distributed on an "AS IS" BASIS,
+WITHOUT WARRANTIES OR CONDITIONS OF ANY KIND, either express or implied.
+See the License for the specific language governing permissions and
+limitations under the License.
+"""
+import unittest
+from collections import OrderedDict
+import oneflow.experimental as flow
+import numpy as np
+
+from test_util import (
+    GenArgList,
+    FlattenArray,
+    Array2Numpy,
+    Index2Coordinate,
+)
+
+
+def gen_numpy_test_sample(input, padding):
+    c_idx, h_idx, w_idx = 1, 2, 3
+    pad_left = padding[0]
+    pad_right = padding[1]
+    pad_top = padding[2]
+    pad_bottom = padding[3]
+    pad_shape = ((0, 0), (0, 0), (pad_top, pad_bottom), (pad_left, pad_right))
+
+    def _np_reflection_pad2d(input, pad_shape):
+        numpy_reflect = np.pad(input, pad_shape, "reflect")
+        return numpy_reflect
+
+    def _np_reflection_pad2d_grad(src, dest):
+        dx_height, dx_width = input.shape[h_idx], input.shape[w_idx]
+        dy_height, dy_width = output.shape[h_idx], output.shape[w_idx]
+
+        numpy_src = np.ones(src.shape, np.int32)
+        numpy_dest = np.zeros(dest.shape, np.int32)
+        array_src = FlattenArray(numpy_src)
+        array_dest = FlattenArray(numpy_dest)
+
+        src_num = src.shape[c_idx] * src.shape[h_idx] * src.shape[w_idx]
+        dest_num = dest.shape[c_idx] * dest.shape[h_idx] * dest.shape[w_idx]
+        elements_num = src.shape[0] * src_num
+        for iter_n in range(elements_num):
+            coords = Index2Coordinate(iter_n, src.shape)
+            n, c, i, j = coords[0], coords[c_idx], coords[h_idx], coords[w_idx]
+            ip_x = ip_y = 0
+            if j < pad_left:
+                ip_x = pad_left * 2 - j
+            elif j >= pad_left and j < (dx_width + pad_left):
+                ip_x = j
+            else:
+                ip_x = (dx_width + pad_left - 1) * 2 - j
+
+            if i < pad_top:
+                ip_y = pad_top * 2 - i
+            elif i >= pad_top and i < (dx_height + pad_top):
+                ip_y = i
+            else:
+                ip_y = (dx_height + pad_top - 1) * 2 - i
+
+            ip_x = ip_x - pad_left
+            ip_y = ip_y - pad_top
+            src_index = n * src_num + c * dy_width * dy_height + i * dy_width + j
+            dest_index = (
+                n * dest_num + c * dx_width * dx_height + ip_y * dx_width + ip_x
+            )
+            array_dest[dest_index] += array_src[src_index]
+
+        numpy_dest = Array2Numpy(array_dest, dest.shape)
+        return numpy_dest
+
+    output = _np_reflection_pad2d(input, pad_shape)
+    grad = _np_reflection_pad2d_grad(output, input)
+
+    return output, grad
+
+
+def _test_reflection_pad2d(test_case, shape, padding, device):
+    np_input = np.random.randn(*shape).astype(np.float32)
+
+    of_input = flow.Tensor(
+        np_input, dtype=flow.float32, device=flow.device(device), requires_grad=True
+    )
+
+    if isinstance(padding, int):
+        boundary = [padding, padding, padding, padding]
+
+    elif isinstance(padding, tuple) and len(padding) == 4:
+        boundary = [padding[0], padding[1], padding[2], padding[3]]
+    else:
+        raise ValueError("padding must be in or list or tuple!")
+    np_out, np_grad = gen_numpy_test_sample(np_input, boundary)
+
+    layer = flow.nn.ReflectionPad2d(padding=padding)
+    of_out = layer(of_input)
+    test_case.assertTrue(np.allclose(of_out.numpy(), np_out, 1e-4, 1e-4))
+    of_out = of_out.sum()
+    of_out.backward()
+    test_case.assertTrue(np.allclose(of_input.grad.numpy(), np_grad, 1e-4, 1e-4))
+
+
 @flow.unittest.skip_unless_1n1d()
-@unittest.skipIf(
-    not flow.unittest.env.eager_execution_enabled(),
-    ".numpy() doesn't work in lazy mode",
-)
-=======
->>>>>>> bd2d3dc2
-class TestReflectionPad2dModule(flow.unittest.TestCase):
-    def test_reflection_pad2d(test_case):
-        arg_dict = OrderedDict()
-        arg_dict["shape"] = [(1, 2, 3, 4), (8, 3, 4, 4)]
-        arg_dict["padding"] = [(2), (1, 1, 2, 2)]
-        arg_dict["device"] = ["cpu", "cuda"]
-        for arg in GenArgList(arg_dict):
-            _test_reflection_pad2d(test_case, *arg)
-
-
-if __name__ == "__main__":
-    unittest.main()
+class TestReflectionPad2dModule(flow.unittest.TestCase):
+    def test_reflection_pad2d(test_case):
+        arg_dict = OrderedDict()
+        arg_dict["shape"] = [(1, 2, 3, 4), (8, 3, 4, 4)]
+        arg_dict["padding"] = [(2), (1, 1, 2, 2)]
+        arg_dict["device"] = ["cpu", "cuda"]
+        for arg in GenArgList(arg_dict):
+            _test_reflection_pad2d(test_case, *arg)
+
+
+if __name__ == "__main__":
+    unittest.main()