"""
Copyright 2020 The OneFlow Authors. All rights reserved.

Licensed under the Apache License, Version 2.0 (the "License");
you may not use this file except in compliance with the License.
You may obtain a copy of the License at

    http://www.apache.org/licenses/LICENSE-2.0

Unless required by applicable law or agreed to in writing, software
distributed under the License is distributed on an "AS IS" BASIS,
WITHOUT WARRANTIES OR CONDITIONS OF ANY KIND, either express or implied.
See the License for the specific language governing permissions and
limitations under the License.
"""
import unittest
from collections import OrderedDict

import numpy as np

import oneflow.experimental as flow
from test_util import GenArgList


def _test_acosh_impl(test_case, shape, device):
<<<<<<< HEAD
    np_input = np.random.rand(*shape) - 0.5
=======
    np_input = np.random.rand(*shape) + 1.0
>>>>>>> b6b8f3ab
    of_input = flow.Tensor(
        np_input, dtype=flow.float32, device=flow.device(device), requires_grad=True
    )
    of_out = flow.acosh(of_input)
    np_out = np.arccosh(np_input)
    test_case.assertTrue(
        np.allclose(of_out.numpy(), np_out, 1e-4, 1e-4, equal_nan=True)
    )

    of_out = of_out.sum()
    of_out.backward()
    np_grad = 1.0 / np.sqrt(np.square(np_input) - 1)
    test_case.assertTrue(
        np.allclose(of_input.grad.numpy(), np_grad, 1e-4, 1e-4, equal_nan=True)
    )


@unittest.skipIf(
    not flow.unittest.env.eager_execution_enabled(),
    ".numpy() doesn't work in lazy mode",
)
class TestAcosh(flow.unittest.TestCase):
    def test_acosh(test_case):
        arg_dict = OrderedDict()
        arg_dict["shape"] = [(2, 3), (2, 3, 4), (2, 4, 5, 6)]
        arg_dict["device"] = ["cpu", "cuda"]
        for arg in GenArgList(arg_dict):
            _test_acosh_impl(test_case, *arg)


if __name__ == "__main__":
    unittest.main()<|MERGE_RESOLUTION|>--- conflicted
+++ resolved
@@ -23,11 +23,7 @@
 
 
 def _test_acosh_impl(test_case, shape, device):
-<<<<<<< HEAD
-    np_input = np.random.rand(*shape) - 0.5
-=======
     np_input = np.random.rand(*shape) + 1.0
->>>>>>> b6b8f3ab
     of_input = flow.Tensor(
         np_input, dtype=flow.float32, device=flow.device(device), requires_grad=True
     )
