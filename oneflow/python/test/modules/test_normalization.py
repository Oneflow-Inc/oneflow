"""
Copyright 2020 The OneFlow Authors. All rights reserved.

Licensed under the Apache License, Version 2.0 (the "License");
you may not use this file except in compliance with the License.
You may obtain a copy of the License at

    http://www.apache.org/licenses/LICENSE-2.0

Unless required by applicable law or agreed to in writing, software
distributed under the License is distributed on an "AS IS" BASIS,
WITHOUT WARRANTIES OR CONDITIONS OF ANY KIND, either express or implied.
See the License for the specific language governing permissions and
limitations under the License.
"""
import unittest
from collections import OrderedDict

import numpy as np

import oneflow.experimental as flow
from test_util import GenArgList


input_arr = np.array(
    [
        [
            [[-0.16046895, -1.03667831], [-0.34974465, 0.26505867]],
            [[-1.24111986, -0.53806001], [1.72426331, 0.43572459]],
        ],
        [
            [[-0.77390957, -0.42610624], [0.16398858, -1.35760343]],
            [[1.07541728, 0.11008703], [0.26361224, -0.48663723]],
        ],
    ],
    dtype=np.float32,
)


def _test_layernorm(test_case, device):
    output = np.array(
        [
            [
                [[-0.0544118, -1.0509688], [-0.2696846, 0.4295622]],
                [[-1.2834904, -0.4838651], [2.0891891, 0.6236691]],
            ],
            [
                [[-0.8555527, -0.3554582], [0.4930190, -1.6948260]],
                [[1.8035311, 0.4155158], [0.6362644, -0.4424936]],
            ],
        ],
        dtype=np.float32,
    )

    x = flow.Tensor(input_arr, device=flow.device(device))
    m = flow.nn.LayerNorm(x.size()[1:]).to(device=flow.device(device))
    y = m(x)
    test_case.assertTrue(np.allclose(y.numpy(), output, 1e-05, 1e-05))


def _test_layernorm_v2(test_case, device):
    output = np.array(
        [
            [
                [[0.3406544, -1.5249983], [-0.0623574, 1.2467014]],
                [[-1.2004623, -0.5688803], [1.4634399, 0.3059027]],
            ],
            [
                [[-0.3180245, 0.3122248], [1.3815271, -1.3757277]],
                [[1.4972910, -0.2341234], [0.0412391, -1.3044068]],
            ],
        ],
        dtype=np.float32,
    )
    x = flow.Tensor(input_arr, device=flow.device(device))
    m = flow.nn.LayerNorm([2, 2], eps=1e-5).to(device=flow.device(device))
    y = m(x)
    test_case.assertTrue(np.allclose(y.numpy(), output, 1e-05, 1e-05))


def _test_layernorm_v3(test_case, device):
    output = np.array(
        [
            [
                [[0.9999740, -0.9999740], [-0.9999470, 0.9999470]],
                [[-0.9999595, 0.9999595], [0.9999880, -0.9999880]],
            ],
            [
                [[-0.9998344, 0.9998341], [0.9999914, -0.9999914]],
                [[0.9999787, -0.9999787], [0.9999645, -0.9999645]],
            ],
        ],
        dtype=np.float32,
    )
    x = flow.Tensor(input_arr, device=flow.device(device))
    m = flow.nn.LayerNorm(2, elementwise_affine=True).to(device=flow.device(device))
    y = m(x)
    test_case.assertTrue(np.allclose(y.numpy(), output, 1e-05, 1e-05))


def _test_layernorm_backward(test_case, device):
    output = np.array(
        [
            [
                [[-0.0544118, -1.0509688], [-0.2696846, 0.4295622]],
                [[-1.2834904, -0.4838651], [2.0891891, 0.6236691]],
            ],
            [
                [[-0.8555527, -0.3554582], [0.4930190, -1.6948260]],
                [[1.8035311, 0.4155158], [0.6362644, -0.4424936]],
            ],
        ],
        dtype=np.float32,
    )

    x = flow.Tensor(input_arr, device=flow.device(device), requires_grad=True)
    m = flow.nn.LayerNorm(x.size()[1:]).to(device=flow.device(device))
    y = m(x)
    z = y.sum()
    z.backward()
    test_case.assertTrue(
        np.allclose(x.grad.numpy(), np.zeros(shape=input_arr.shape), 1e-5, 1e-5)
    )


<<<<<<< HEAD
@flow.unittest.skip_unless_1n1d()
@unittest.skipIf(
    not flow.unittest.env.eager_execution_enabled(),
    ".numpy() doesn't work in lazy mode",
)
=======
>>>>>>> bd2d3dc2
class TestLayerNorm(flow.unittest.TestCase):
    def test_layernorm(test_case):
        arg_dict = OrderedDict()
        arg_dict["test_fun"] = [
            _test_layernorm,
            _test_layernorm_v2,
            _test_layernorm_v3,
            _test_layernorm_backward,
        ]
        arg_dict["device"] = ["cpu", "cuda"]
        for arg in GenArgList(arg_dict):
            arg[0](test_case, *arg[1:])


if __name__ == "__main__":
    unittest.main()<|MERGE_RESOLUTION|>--- conflicted
+++ resolved
@@ -123,14 +123,7 @@
     )
 
 
-<<<<<<< HEAD
 @flow.unittest.skip_unless_1n1d()
-@unittest.skipIf(
-    not flow.unittest.env.eager_execution_enabled(),
-    ".numpy() doesn't work in lazy mode",
-)
-=======
->>>>>>> bd2d3dc2
 class TestLayerNorm(flow.unittest.TestCase):
     def test_layernorm(test_case):
         arg_dict = OrderedDict()
