"""
Copyright 2020 The OneFlow Authors. All rights reserved.

Licensed under the Apache License, Version 2.0 (the "License");
you may not use this file except in compliance with the License.
You may obtain a copy of the License at

    http://www.apache.org/licenses/LICENSE-2.0

Unless required by applicable law or agreed to in writing, software
distributed under the License is distributed on an "AS IS" BASIS,
WITHOUT WARRANTIES OR CONDITIONS OF ANY KIND, either express or implied.
See the License for the specific language governing permissions and
limitations under the License.
"""
import unittest
from collections import OrderedDict

import numpy as np

import oneflow.experimental as flow
from test_util import GenArgList


def _test_exp_impl(test_case, shape, device):
    np_input = np.random.randn(*shape)
    of_input = flow.Tensor(
        np_input, dtype=flow.float32, device=flow.device(device), requires_grad=True
    )

    of_out = flow.exp(of_input)
    np_out = np.exp(np_input)
    test_case.assertTrue(np.allclose(of_out.numpy(), np_out, 1e-4, 1e-4))

    of_out = of_out.sum()
    of_out.backward()
    test_case.assertTrue(np.allclose(of_input.grad.numpy(), np_out, 1e-4, 1e-4))


<<<<<<< HEAD
@flow.unittest.skip_unless_1n1d()
@unittest.skipIf(
    not flow.unittest.env.eager_execution_enabled(),
    ".numpy() doesn't work in lazy mode",
)
=======
>>>>>>> bd2d3dc2
class TestExp(flow.unittest.TestCase):
    def test_exp(test_case):
        arg_dict = OrderedDict()
        arg_dict["shape"] = [(2, 3), (2, 3, 4), (2, 4, 5, 6)]
        arg_dict["device"] = ["cpu", "cuda"]
        for arg in GenArgList(arg_dict):
            _test_exp_impl(test_case, *arg)


if __name__ == "__main__":
    unittest.main()
<|MERGE_RESOLUTION|>--- conflicted
+++ resolved
@@ -1,58 +1,51 @@
-"""
-Copyright 2020 The OneFlow Authors. All rights reserved.
-
-Licensed under the Apache License, Version 2.0 (the "License");
-you may not use this file except in compliance with the License.
-You may obtain a copy of the License at
-
-    http://www.apache.org/licenses/LICENSE-2.0
-
-Unless required by applicable law or agreed to in writing, software
-distributed under the License is distributed on an "AS IS" BASIS,
-WITHOUT WARRANTIES OR CONDITIONS OF ANY KIND, either express or implied.
-See the License for the specific language governing permissions and
-limitations under the License.
-"""
-import unittest
-from collections import OrderedDict
-
-import numpy as np
-
-import oneflow.experimental as flow
-from test_util import GenArgList
-
-
-def _test_exp_impl(test_case, shape, device):
-    np_input = np.random.randn(*shape)
-    of_input = flow.Tensor(
-        np_input, dtype=flow.float32, device=flow.device(device), requires_grad=True
-    )
-
-    of_out = flow.exp(of_input)
-    np_out = np.exp(np_input)
-    test_case.assertTrue(np.allclose(of_out.numpy(), np_out, 1e-4, 1e-4))
-
-    of_out = of_out.sum()
-    of_out.backward()
-    test_case.assertTrue(np.allclose(of_input.grad.numpy(), np_out, 1e-4, 1e-4))
-
-
-<<<<<<< HEAD
+"""
+Copyright 2020 The OneFlow Authors. All rights reserved.
+
+Licensed under the Apache License, Version 2.0 (the "License");
+you may not use this file except in compliance with the License.
+You may obtain a copy of the License at
+
+    http://www.apache.org/licenses/LICENSE-2.0
+
+Unless required by applicable law or agreed to in writing, software
+distributed under the License is distributed on an "AS IS" BASIS,
+WITHOUT WARRANTIES OR CONDITIONS OF ANY KIND, either express or implied.
+See the License for the specific language governing permissions and
+limitations under the License.
+"""
+import unittest
+from collections import OrderedDict
+
+import numpy as np
+
+import oneflow.experimental as flow
+from test_util import GenArgList
+
+
+def _test_exp_impl(test_case, shape, device):
+    np_input = np.random.randn(*shape)
+    of_input = flow.Tensor(
+        np_input, dtype=flow.float32, device=flow.device(device), requires_grad=True
+    )
+
+    of_out = flow.exp(of_input)
+    np_out = np.exp(np_input)
+    test_case.assertTrue(np.allclose(of_out.numpy(), np_out, 1e-4, 1e-4))
+
+    of_out = of_out.sum()
+    of_out.backward()
+    test_case.assertTrue(np.allclose(of_input.grad.numpy(), np_out, 1e-4, 1e-4))
+
+
 @flow.unittest.skip_unless_1n1d()
-@unittest.skipIf(
-    not flow.unittest.env.eager_execution_enabled(),
-    ".numpy() doesn't work in lazy mode",
-)
-=======
->>>>>>> bd2d3dc2
-class TestExp(flow.unittest.TestCase):
-    def test_exp(test_case):
-        arg_dict = OrderedDict()
-        arg_dict["shape"] = [(2, 3), (2, 3, 4), (2, 4, 5, 6)]
-        arg_dict["device"] = ["cpu", "cuda"]
-        for arg in GenArgList(arg_dict):
-            _test_exp_impl(test_case, *arg)
-
-
-if __name__ == "__main__":
-    unittest.main()
+class TestExp(flow.unittest.TestCase):
+    def test_exp(test_case):
+        arg_dict = OrderedDict()
+        arg_dict["shape"] = [(2, 3), (2, 3, 4), (2, 4, 5, 6)]
+        arg_dict["device"] = ["cpu", "cuda"]
+        for arg in GenArgList(arg_dict):
+            _test_exp_impl(test_case, *arg)
+
+
+if __name__ == "__main__":
+    unittest.main()