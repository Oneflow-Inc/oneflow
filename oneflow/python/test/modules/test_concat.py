--- conflicted
+++ resolved
@@ -1,147 +1,140 @@
-"""
-Copyright 2020 The OneFlow Authors. All rights reserved.
-
-Licensed under the Apache License, Version 2.0 (the "License");
-you may not use this file except in compliance with the License.
-You may obtain a copy of the License at
-
-    http://www.apache.org/licenses/LICENSE-2.0
-
-Unless required by applicable law or agreed to in writing, software
-distributed under the License is distributed on an "AS IS" BASIS,
-WITHOUT WARRANTIES OR CONDITIONS OF ANY KIND, either express or implied.
-See the License for the specific language governing permissions and
-limitations under the License.
-"""
-import unittest
-from collections import OrderedDict
-
-import numpy as np
-
-import oneflow.experimental as flow
-from test_util import GenArgList
-
-
-def _test_concat_origin(test_case, device):
-    input1 = flow.Tensor(
-        np.random.randn(2, 6, 5, 3), dtype=flow.float32, device=flow.device(device)
-    )
-    input2 = flow.Tensor(
-        np.random.randn(2, 6, 5, 3), dtype=flow.float32, device=flow.device(device)
-    )
-
-    of_out = flow.cat([input1, input2], dim=0)
-    np_out = np.concatenate((input1.numpy(), input2.numpy()), axis=0)
-    test_case.assertTrue(np.array_equal(of_out.numpy(), np_out))
-
-
-def _test_concat_with_axis_one(test_case, device):
-    input1 = flow.Tensor(
-        np.random.randn(2, 6, 5, 3), dtype=flow.float32, device=flow.device(device)
-    )
-    input2 = flow.Tensor(
-        np.random.randn(2, 6, 5, 3), dtype=flow.float32, device=flow.device(device)
-    )
-
-    of_out = flow.cat([input1, input2], dim=1)
-    np_out = np.concatenate((input1.numpy(), input2.numpy()), axis=1)
-    test_case.assertTrue(np.array_equal(of_out.numpy(), np_out))
-
-
-def _test_concat_with_three_tensor(test_case, device):
-    input1 = flow.Tensor(
-        np.random.randn(2, 6, 5, 3), dtype=flow.float32, device=flow.device(device)
-    )
-    input2 = flow.Tensor(
-        np.random.randn(2, 6, 5, 3), dtype=flow.float32, device=flow.device(device)
-    )
-    input3 = flow.Tensor(
-        np.random.randn(2, 6, 5, 3), dtype=flow.float32, device=flow.device(device)
-    )
-
-    of_out = flow.cat([input1, input2, input3], dim=1)
-    np_out = np.concatenate((input1.numpy(), input2.numpy(), input3.numpy()), axis=1)
-    test_case.assertTrue(np.array_equal(of_out.numpy(), np_out))
-
-
-def _test_concat_with_three_tensor_backward(test_case, device):
-    input1 = flow.Tensor(
-        np.random.randn(2, 6, 5, 3),
-        dtype=flow.float32,
-        device=flow.device(device),
-        requires_grad=True,
-    )
-    input2 = flow.Tensor(
-        np.random.randn(2, 6, 5, 3),
-        dtype=flow.float32,
-        device=flow.device(device),
-        requires_grad=True,
-    )
-    input3 = flow.Tensor(
-        np.random.randn(2, 6, 5, 3),
-        dtype=flow.float32,
-        device=flow.device(device),
-        requires_grad=True,
-    )
-
-    of_out = flow.cat([input1, input2, input3], dim=1)
-    of_out = of_out.sum()
-    of_out.backward()
-    test_case.assertTrue(
-        np.allclose(input1.grad.numpy(), np.ones((2, 6, 5, 3)), 1e-4, 1e-4)
-    )
-    test_case.assertTrue(
-        np.allclose(input2.grad.numpy(), np.ones((2, 6, 5, 3)), 1e-4, 1e-4)
-    )
-    test_case.assertTrue(
-        np.allclose(input3.grad.numpy(), np.ones((2, 6, 5, 3)), 1e-4, 1e-4)
-    )
-
-
-def _test_concat_grad_and_no_grad(test_case, device):
-    input1 = flow.Tensor(
-        np.random.randn(2, 6, 5, 3),
-        dtype=flow.float32,
-        device=flow.device(device),
-        requires_grad=True,
-    )
-    input2 = flow.Tensor(
-        np.random.randn(2, 6, 5, 3),
-        dtype=flow.float32,
-        device=flow.device(device),
-        requires_grad=False,
-    )
-
-    of_out = flow.cat([input1, input2], dim=1)
-    of_out = of_out.sum()
-    of_out.backward()
-    test_case.assertTrue(
-        np.allclose(input1.grad.numpy(), np.ones((2, 6, 5, 3)), 1e-4, 1e-4)
-    )
-
-
-<<<<<<< HEAD
+"""
+Copyright 2020 The OneFlow Authors. All rights reserved.
+
+Licensed under the Apache License, Version 2.0 (the "License");
+you may not use this file except in compliance with the License.
+You may obtain a copy of the License at
+
+    http://www.apache.org/licenses/LICENSE-2.0
+
+Unless required by applicable law or agreed to in writing, software
+distributed under the License is distributed on an "AS IS" BASIS,
+WITHOUT WARRANTIES OR CONDITIONS OF ANY KIND, either express or implied.
+See the License for the specific language governing permissions and
+limitations under the License.
+"""
+import unittest
+from collections import OrderedDict
+
+import numpy as np
+
+import oneflow.experimental as flow
+from test_util import GenArgList
+
+
+def _test_concat_origin(test_case, device):
+    input1 = flow.Tensor(
+        np.random.randn(2, 6, 5, 3), dtype=flow.float32, device=flow.device(device)
+    )
+    input2 = flow.Tensor(
+        np.random.randn(2, 6, 5, 3), dtype=flow.float32, device=flow.device(device)
+    )
+
+    of_out = flow.cat([input1, input2], dim=0)
+    np_out = np.concatenate((input1.numpy(), input2.numpy()), axis=0)
+    test_case.assertTrue(np.array_equal(of_out.numpy(), np_out))
+
+
+def _test_concat_with_axis_one(test_case, device):
+    input1 = flow.Tensor(
+        np.random.randn(2, 6, 5, 3), dtype=flow.float32, device=flow.device(device)
+    )
+    input2 = flow.Tensor(
+        np.random.randn(2, 6, 5, 3), dtype=flow.float32, device=flow.device(device)
+    )
+
+    of_out = flow.cat([input1, input2], dim=1)
+    np_out = np.concatenate((input1.numpy(), input2.numpy()), axis=1)
+    test_case.assertTrue(np.array_equal(of_out.numpy(), np_out))
+
+
+def _test_concat_with_three_tensor(test_case, device):
+    input1 = flow.Tensor(
+        np.random.randn(2, 6, 5, 3), dtype=flow.float32, device=flow.device(device)
+    )
+    input2 = flow.Tensor(
+        np.random.randn(2, 6, 5, 3), dtype=flow.float32, device=flow.device(device)
+    )
+    input3 = flow.Tensor(
+        np.random.randn(2, 6, 5, 3), dtype=flow.float32, device=flow.device(device)
+    )
+
+    of_out = flow.cat([input1, input2, input3], dim=1)
+    np_out = np.concatenate((input1.numpy(), input2.numpy(), input3.numpy()), axis=1)
+    test_case.assertTrue(np.array_equal(of_out.numpy(), np_out))
+
+
+def _test_concat_with_three_tensor_backward(test_case, device):
+    input1 = flow.Tensor(
+        np.random.randn(2, 6, 5, 3),
+        dtype=flow.float32,
+        device=flow.device(device),
+        requires_grad=True,
+    )
+    input2 = flow.Tensor(
+        np.random.randn(2, 6, 5, 3),
+        dtype=flow.float32,
+        device=flow.device(device),
+        requires_grad=True,
+    )
+    input3 = flow.Tensor(
+        np.random.randn(2, 6, 5, 3),
+        dtype=flow.float32,
+        device=flow.device(device),
+        requires_grad=True,
+    )
+
+    of_out = flow.cat([input1, input2, input3], dim=1)
+    of_out = of_out.sum()
+    of_out.backward()
+    test_case.assertTrue(
+        np.allclose(input1.grad.numpy(), np.ones((2, 6, 5, 3)), 1e-4, 1e-4)
+    )
+    test_case.assertTrue(
+        np.allclose(input2.grad.numpy(), np.ones((2, 6, 5, 3)), 1e-4, 1e-4)
+    )
+    test_case.assertTrue(
+        np.allclose(input3.grad.numpy(), np.ones((2, 6, 5, 3)), 1e-4, 1e-4)
+    )
+
+
+def _test_concat_grad_and_no_grad(test_case, device):
+    input1 = flow.Tensor(
+        np.random.randn(2, 6, 5, 3),
+        dtype=flow.float32,
+        device=flow.device(device),
+        requires_grad=True,
+    )
+    input2 = flow.Tensor(
+        np.random.randn(2, 6, 5, 3),
+        dtype=flow.float32,
+        device=flow.device(device),
+        requires_grad=False,
+    )
+
+    of_out = flow.cat([input1, input2], dim=1)
+    of_out = of_out.sum()
+    of_out.backward()
+    test_case.assertTrue(
+        np.allclose(input1.grad.numpy(), np.ones((2, 6, 5, 3)), 1e-4, 1e-4)
+    )
+
+
 @flow.unittest.skip_unless_1n1d()
-@unittest.skipIf(
-    not flow.unittest.env.eager_execution_enabled(),
-    ".numpy() doesn't work in lazy mode",
-)
-=======
->>>>>>> bd2d3dc2
-class TestModule(flow.unittest.TestCase):
-    def test_concat(test_case):
-        arg_dict = OrderedDict()
-        arg_dict["test_fun"] = [
-            _test_concat_origin,
-            _test_concat_with_axis_one,
-            _test_concat_with_three_tensor,
-            _test_concat_with_three_tensor_backward,
-            _test_concat_grad_and_no_grad,
-        ]
-        arg_dict["device"] = ["cpu", "cuda"]
-        for arg in GenArgList(arg_dict):
-            arg[0](test_case, *arg[1:])
-
-
-if __name__ == "__main__":
-    unittest.main()
+class TestModule(flow.unittest.TestCase):
+    def test_concat(test_case):
+        arg_dict = OrderedDict()
+        arg_dict["test_fun"] = [
+            _test_concat_origin,
+            _test_concat_with_axis_one,
+            _test_concat_with_three_tensor,
+            _test_concat_with_three_tensor_backward,
+            _test_concat_grad_and_no_grad,
+        ]
+        arg_dict["device"] = ["cpu", "cuda"]
+        for arg in GenArgList(arg_dict):
+            arg[0](test_case, *arg[1:])
+
+
+if __name__ == "__main__":
+    unittest.main()