"""
Copyright 2020 The OneFlow Authors. All rights reserved.

Licensed under the Apache License, Version 2.0 (the "License");
you may not use this file except in compliance with the License.
You may obtain a copy of the License at

    http://www.apache.org/licenses/LICENSE-2.0

Unless required by applicable law or agreed to in writing, software
distributed under the License is distributed on an "AS IS" BASIS,
WITHOUT WARRANTIES OR CONDITIONS OF ANY KIND, either express or implied.
See the License for the specific language governing permissions and
limitations under the License.
"""
import unittest
from collections import OrderedDict

import numpy as np

import oneflow.experimental as flow
from test_util import GenArgList
from automated_test_util import *


def _test_sum_impl(test_case, device):
    input = flow.Tensor(
        np.random.randn(2, 3), dtype=flow.float32, device=flow.device(device)
    )
    of_out = flow.sum(input, dim=0)
    np_out = np.sum(input.numpy(), axis=0)
    test_case.assertTrue(np.allclose(of_out.numpy(), np_out, 1e-5, 1e-5))

    input = flow.Tensor(
        np.random.randn(2, 3), dtype=flow.float32, device=flow.device(device)
    )
    of_out = flow.sum(input, dim=0)
    np_out = np.sum(input.numpy(), axis=0)
    test_case.assertTrue(np.allclose(of_out.numpy(), np_out, 1e-5, 1e-5))

    input = flow.Tensor(
        np.random.randn(2, 3), dtype=flow.float32, device=flow.device(device)
    )
    of_out = flow.sum(input, dim=1)
    of_out2 = input.sum(dim=1)
    np_out = np.sum(input.numpy(), axis=1)
    test_case.assertTrue(np.allclose(of_out2.numpy(), of_out.numpy(), 1e-5, 1e-5))
    test_case.assertTrue(np.allclose(of_out.numpy(), np_out, 1e-5, 1e-5))

    input = flow.Tensor(
        np.random.randn(4, 5, 6),
        dtype=flow.float32,
        device=flow.device(device),
        requires_grad=True,
    )
    of_out = flow.sum(input, dim=(2, 1))
    np_out = np.sum(input.numpy(), axis=(2, 1))
    test_case.assertTrue(np.allclose(of_out.numpy(), np_out, 1e-5, 1e-5))
    of_out = of_out.sum()
    of_out.backward()
    np_grad = np.ones((4, 5, 6))
    test_case.assertTrue(np.allclose(input.grad.numpy(), np_grad, 1e-5, 1e-5))


<<<<<<< HEAD
@flow.unittest.skip_unless_1n1d()
@unittest.skipIf(
    not flow.unittest.env.eager_execution_enabled(),
    ".numpy() doesn't work in lazy mode",
)
=======
>>>>>>> bd2d3dc2
class TestSumModule(flow.unittest.TestCase):
    def test_sum(test_case):
        arg_dict = OrderedDict()
        arg_dict["device"] = ["cpu", "cuda"]
        for arg in GenArgList(arg_dict):
            _test_sum_impl(test_case, *arg)

    def test_sum_against_pytorch(test_case):
        arg_dict = OrderedDict()
        arg_dict["test_type"] = [test_flow_against_pytorch, test_tensor_against_pytorch]
        arg_dict["device"] = ["cpu", "cuda"]
        for arg in GenArgList(arg_dict):
            arg[0](test_case, "sum", device=arg[1])


if __name__ == "__main__":
    unittest.main()<|MERGE_RESOLUTION|>--- conflicted
+++ resolved
@@ -62,14 +62,7 @@
     test_case.assertTrue(np.allclose(input.grad.numpy(), np_grad, 1e-5, 1e-5))
 
 
-<<<<<<< HEAD
 @flow.unittest.skip_unless_1n1d()
-@unittest.skipIf(
-    not flow.unittest.env.eager_execution_enabled(),
-    ".numpy() doesn't work in lazy mode",
-)
-=======
->>>>>>> bd2d3dc2
 class TestSumModule(flow.unittest.TestCase):
     def test_sum(test_case):
         arg_dict = OrderedDict()
