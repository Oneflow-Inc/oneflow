"""
Copyright 2020 The OneFlow Authors. All rights reserved.

Licensed under the Apache License, Version 2.0 (the "License");
you may not use this file except in compliance with the License.
You may obtain a copy of the License at

    http://www.apache.org/licenses/LICENSE-2.0

Unless required by applicable law or agreed to in writing, software
distributed under the License is distributed on an "AS IS" BASIS,
WITHOUT WARRANTIES OR CONDITIONS OF ANY KIND, either express or implied.
See the License for the specific language governing permissions and
limitations under the License.
"""
import unittest

import numpy as np

import oneflow.experimental as flow
import oneflow
import oneflow.python.framework.graph_build_util as graph_build_util


class SubModule(flow.nn.Module):
    def __init__(self):
        super().__init__()
        self.conv1 = flow.nn.Conv2d(1, 1, 5)
        self.relu = flow.nn.ReLU()

    def forward(self, x):
        x = self.conv1(x)
        x = self.relu(x)
        return x


class CustomModule(flow.nn.Module):
    def __init__(self):
        super().__init__()
        self.layer = SubModule()
        self.fc1 = flow.nn.Linear(36, 4)
        self.register_buffer(
            "dummy_buff", flow.Tensor(1, 4),
        )

    def forward(self, x):
        x = self.layer(x)
        x = oneflow.F.flatten(x, 1)
        x = self.fc1(x) + self.dummy_buff
        return x


@flow.unittest.skip_unless_1n1d()
@unittest.skipIf(
    not flow.unittest.env.eager_execution_enabled(),
    ".numpy() doesn't work in lazy mode",
)
class TestGraph(flow.unittest.TestCase):
    def test_add_nested_module(test_case):
        x = flow.Tensor(1, 1, 10, 10)
        flow.nn.init.uniform_(x, a=-1.0, b=1.0)

        # Module init and call
        m = CustomModule()
        y = m(x)

        class CustomGraph(flow.nn.Graph):
            def __init__(self):
                super().__init__()
                self.m = m

            def build(self, x):
                return self.m(x)

        # Graph init
        g = CustomGraph()
        # check _c_nn_graph init
        test_case.assertEqual(g.name, g._c_nn_graph.name)
        # g.m is Block
        test_case.assertTrue(isinstance(g.m, flow.nn.graph.Block))
        # g.m.name is "m"
        test_case.assertEqual(g.m.name, "m")
        # g.m.dummy_buff is Tensor, Graph.build(...) need buffer to be Tensor
        test_case.assertTrue(isinstance(g.m.dummy_buff, flow.Tensor))
        # g.m._buffers["dummy_buff"] is Block
        test_case.assertTrue(
            isinstance(g.m._buffers["dummy_buff"], flow.nn.graph.Block)
        )
        # conv1 is Block
        test_case.assertTrue(isinstance(g.m.layer.conv1, flow.nn.graph.Block))
        # conv1.name is "conv1"
        test_case.assertEqual(g.m.layer.conv1.name, "conv1")
        # conv1.weight is Tensor, Graph.build(...) need weight to be Tensor
        test_case.assertTrue(isinstance(g.m.layer.conv1.weight, flow.Tensor))
        # conv1._parameters["weight"] is Block
        test_case.assertTrue(
            isinstance(g.m.layer.conv1._parameters["weight"], flow.nn.graph.Block)
        )
        # conv1.kernel_size is original data in original module
        test_case.assertEqual(g.m.layer.conv1.kernel_size, (5, 5))

        # Graph build
        z = g.build(x)
        # g got the same result as m
        test_case.assertTrue(np.array_equal(y.numpy(), z.numpy()))

    def test_graph_config(test_case):
        class CustomGraph(flow.nn.Graph):
            def __init__(self):
                super().__init__()
                self.m = CustomModule()
                self.config.enable_auto_mixed_precision(True)

            def build(self, x):
                x = self.m(x)
                return x

        g = CustomGraph()

        # check default training is True
        test_case.assertEqual(g.config.training, False)

        # set graph config
        g.config.enable_fuse_add_to_output(True)
        g.config.enable_fuse_add_to_output(False)

        # check _named_state get the right tensor
        for n, t in g._named_state():
            test_case.assertEqual(id(eval("g." + n)), id(t))

        # print repr of nn.Graph
        print(repr(g))

<<<<<<< HEAD
    def test_graph_build_ctx(test_case):
        class CustomGraph(flow.nn.Graph):
            def __init__(self):
                super().__init__()

            def build(self):
                test_case.assertEqual(graph_build_util.lazy_mode.is_enabled(), True)
                print(graph_build_util.lazy_mode.is_enabled())

        g = CustomGraph()

        test_case.assertEqual(graph_build_util.lazy_mode.is_enabled(), False)
        with graph_build_util.lazy_mode.gard(True):
            test_case.assertEqual(graph_build_util.lazy_mode.is_enabled(), True)
        test_case.assertEqual(graph_build_util.lazy_mode.is_enabled(), False)

        test_case.assertEqual(graph_build_util.lazy_mode.is_enabled(), False)
        g._compile()
        test_case.assertEqual(graph_build_util.lazy_mode.is_enabled(), False)
=======
    def test_graph_name(test_case):
        class ACustomGraph(flow.nn.Graph):
            def __init__(self):
                super().__init__()

            def build(self, x):
                return x

        class BCustomGraph(flow.nn.Graph):
            def __init__(self):
                super().__init__()

            def build(self, x):
                return x

        class CBCustomGraph(BCustomGraph):
            def __init__(self):
                super().__init__()

        def create_graph(cnt):
            a = ACustomGraph()
            test_case.assertEqual(a.name, "ACustomGraph_" + str(cnt))
            b = BCustomGraph()
            test_case.assertEqual(b.name, "BCustomGraph_" + str(cnt))
            cb = CBCustomGraph()
            test_case.assertEqual(cb.name, "CBCustomGraph_" + str(cnt))

        flow.nn.Graph._child_init_cnt.clear()
        for i in range(0, 3):
            create_graph(i)
        flow.nn.Graph._child_init_cnt.clear()
        for i in range(0, 3):
            create_graph(i)
>>>>>>> 6870f841


if __name__ == "__main__":
    unittest.main()<|MERGE_RESOLUTION|>--- conflicted
+++ resolved
@@ -131,27 +131,6 @@
         # print repr of nn.Graph
         print(repr(g))
 
-<<<<<<< HEAD
-    def test_graph_build_ctx(test_case):
-        class CustomGraph(flow.nn.Graph):
-            def __init__(self):
-                super().__init__()
-
-            def build(self):
-                test_case.assertEqual(graph_build_util.lazy_mode.is_enabled(), True)
-                print(graph_build_util.lazy_mode.is_enabled())
-
-        g = CustomGraph()
-
-        test_case.assertEqual(graph_build_util.lazy_mode.is_enabled(), False)
-        with graph_build_util.lazy_mode.gard(True):
-            test_case.assertEqual(graph_build_util.lazy_mode.is_enabled(), True)
-        test_case.assertEqual(graph_build_util.lazy_mode.is_enabled(), False)
-
-        test_case.assertEqual(graph_build_util.lazy_mode.is_enabled(), False)
-        g._compile()
-        test_case.assertEqual(graph_build_util.lazy_mode.is_enabled(), False)
-=======
     def test_graph_name(test_case):
         class ACustomGraph(flow.nn.Graph):
             def __init__(self):
@@ -185,7 +164,27 @@
         flow.nn.Graph._child_init_cnt.clear()
         for i in range(0, 3):
             create_graph(i)
->>>>>>> 6870f841
+
+    def test_graph_build_ctx(test_case):
+        # check lazy_mode
+        test_case.assertEqual(graph_build_util.lazy_mode.is_enabled(), False)
+        with graph_build_util.lazy_mode.gard(True):
+            test_case.assertEqual(graph_build_util.lazy_mode.is_enabled(), True)
+        test_case.assertEqual(graph_build_util.lazy_mode.is_enabled(), False)
+
+        # check lazy mode in nn.Graph._compile
+        class CustomGraph(flow.nn.Graph):
+            def __init__(self):
+                super().__init__()
+
+            def build(self):
+                test_case.assertEqual(graph_build_util.lazy_mode.is_enabled(), True)
+                print(graph_build_util.lazy_mode.is_enabled())
+
+        g = CustomGraph()
+        test_case.assertEqual(graph_build_util.lazy_mode.is_enabled(), False)
+        g._compile()
+        test_case.assertEqual(graph_build_util.lazy_mode.is_enabled(), False)
 
 
 if __name__ == "__main__":
