--- conflicted
+++ resolved
@@ -181,11 +181,7 @@
   return PbMessage2TxtString(*JUST(ParseMachineAndDeviceIdList(parallel_conf)));
 }
 
-<<<<<<< HEAD
-Maybe<long long> GetUserOpAttrType(const std::string& op_type_name,
-                                   const std::string& attr_name) {
-  return JUST(GetUserOpAttrTypeImpl(op_type_name, attr_name));
-=======
+
 Maybe<void> CacheInt8Calibration() {
 #ifdef WITH_TENSORRT
   xrt::tensorrt::CacheInt8Calibration();
@@ -203,7 +199,11 @@
   CHECK_OR_RETURN(0) << "Please recompile with TensorRT.";
 #endif  // WITH_TENSORRT
   return Maybe<void>::Ok();
->>>>>>> d4d84e60
+}
+
+Maybe<long long> GetUserOpAttrType(const std::string& op_type_name,
+                                   const std::string& attr_name) {
+  return JUST(GetUserOpAttrTypeImpl(op_type_name, attr_name));
 }
 
 Maybe<std::string> CheckAndCompleteUserOpConf(const std::string& op_conf_str) {
