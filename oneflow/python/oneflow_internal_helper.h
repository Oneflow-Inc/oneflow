--- conflicted
+++ resolved
@@ -181,7 +181,6 @@
   return PbMessage2TxtString(*JUST(ParseMachineAndDeviceIdList(parallel_conf)));
 }
 
-<<<<<<< HEAD
 Maybe<void> CacheInt8Calibration() {
 #ifdef WITH_TENSORRT
   xrt::tensorrt::CacheInt8Calibration();
@@ -199,7 +198,8 @@
   OF_CHECK(0) << "Please recompile with TensorRT.";
 #endif  // WITH_TENSORRT
   return Maybe<void>::Ok();
-=======
+}
+
 Maybe<std::string> CheckAndCompleteUserOpConf(const std::string& op_conf_str) {
   OperatorConf op_conf;
   CHECK_OR_RETURN(TxtString2PbMessage(op_conf_str, &op_conf)) << "operator conf parse failed";
@@ -209,7 +209,6 @@
 Maybe<long long> CurrentMachineId() {
   CHECK_NOTNULL_OR_RETURN(Global<MachineCtx>::Get());
   return Global<MachineCtx>::Get()->this_machine_id();
->>>>>>> 002c5e29
 }
 
 }  // namespace oneflow