--- conflicted
+++ resolved
@@ -79,53 +79,6 @@
     return output
 
 
-<<<<<<< HEAD
-def _fully_connected_layer(
-    name,
-    input,
-    units,
-    activation=op_conf_util.kRelu,
-    use_bias=False,
-    kernel_initializer=None,
-    bias_initializer=None,
-    trainable=True,
-):
-    if kernel_initializer is None:
-        kernel_initializer = op_conf_util.InitializerConf()
-        kernel_initializer.truncated_normal_conf.std = 0.816496580927726
-    if len(input.shape) > 2:
-        input = flow.reshape(input, shape=(input.static_shape[0], -1))
-    output = flow.layers.dense(
-        input,
-        units,
-        None,
-        use_bias,
-        kernel_initializer,
-        bias_initializer,
-        trainable,
-        name,
-    )
-
-    # if use_bias:
-    #     bias = flow.get_variable(
-    #         name + "-bias",
-    #         shape=(units,),
-    #         dtype=input.dtype,
-    #         initializer=bias_initializer,
-    #     )
-    #     output = flow.nn.bias_add(output, bias)
-
-    if activation is not None:
-        if activation == op_conf_util.kRelu:
-            output = flow.keras.activations.relu(output)
-        else:
-            raise NotImplementedError
-
-    return output
-
-
-=======
->>>>>>> b5aa2f4f
 def _data_load_layer(data_dir):
     image_blob_conf = flow.data.BlobConf(
         "encoded",
@@ -169,8 +122,11 @@
         kernel_initializer.truncated_normal_conf.std = 0.816496580927726
         return kernel_initializer
 
+    if len(pool5.shape) > 2:
+        pool5 = flow.reshape(pool5, shape=(pool5.static_shape[0], -1))
+        
     fc1 = flow.layers.dense(
-        inputs=flow.reshape(pool5, shape=(pool5.static_shape[0], -1)),
+        inputs=pool5,
         units=4096,
         activation=flow.keras.activations.relu,
         use_bias=False,
@@ -183,7 +139,7 @@
     dropout1 = fc1
 
     fc2 = flow.layers.dense(
-        inputs=flow.reshape(dropout1, shape=(dropout1.static_shape[0], -1)),
+        inputs=dropout1,
         units=4096,
         activation=flow.keras.activations.relu,
         use_bias=False,
@@ -196,7 +152,7 @@
     dropout2 = fc2
 
     fc3 = flow.layers.dense(
-        inputs=flow.reshape(dropout2, shape=(dropout2.static_shape[0], -1)),
+        inputs=dropout2,
         units=1001,
         activation=None,
         use_bias=False,
