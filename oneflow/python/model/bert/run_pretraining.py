--- conflicted
+++ resolved
@@ -50,11 +50,7 @@
 def _blob_conf(name, shape, dtype=flow.int32):
   return flow.data.BlobConf(name=name, shape=shape, dtype=dtype, codec=flow.data.RawCodec())
 
-<<<<<<< HEAD
-def BertDecoder(data_dir='', batch_size=1, data_part_num=1, seq_length=128, max_predictions_per_seq=20):
-=======
-def BertDecoder(data_dir, batch_size, data_part_num, seq_length, max_predictions_per_seq):
->>>>>>> 6017512d
+def BertDecoder(data_dir, batch_size=1, data_part_num=1, seq_length=128, max_predictions_per_seq=20):
   blob_confs = []
   blob_confs.append(_blob_conf('input_ids', [seq_length]))
   blob_confs.append(_blob_conf('next_sentence_labels', [1]))
@@ -64,13 +60,9 @@
   blob_confs.append(_blob_conf('masked_lm_positions', [max_predictions_per_seq]))
   blob_confs.append(_blob_conf('masked_lm_weights', [max_predictions_per_seq], flow.float))
   return flow.data.decode_ofrecord(data_dir, blob_confs,
-<<<<<<< HEAD
-                                   batch_size=batch_size, name="decode", data_part_num=data_part_num)
-=======
                                    batch_size=batch_size,
                                    name="decode",
                                    data_part_num=data_part_num)
->>>>>>> 6017512d
 
 def BuildPreTrainNet(batch_size, data_part_num, seq_length=128, max_position_embeddings=512,
                      num_hidden_layers=12, num_attention_heads=12,
@@ -80,12 +72,8 @@
   hidden_size = 64 * num_attention_heads#, H = 64, size per head
   intermediate_size = hidden_size * 4
 
-<<<<<<< HEAD
-  decoders = BertDecoder(args.train_dir, batch_size, data_part_num, seq_length, max_predictions_per_seq)
-=======
   decoders = BertDecoder(args.data_dir, batch_size, data_part_num, seq_length,
                          max_predictions_per_seq)
->>>>>>> 6017512d
 
   input_ids = decoders[0]
   next_sentence_labels = decoders[1]
@@ -143,14 +131,6 @@
   total_device_num = args.node_num * args.gpu_num_per_node
   batch_size = total_device_num * args.batch_size_per_device
 
-<<<<<<< HEAD
-  #flow.config.default_initializer_conf(dict(constant_conf=dict(value=0.0)))
-  flow.config.train.primary_lr(1e-4)
-  flow.config.train.model_update_conf(_BERT_MODEL_UPDATE_CONF)
-  flow.config.train.weight_l2(0.01)
-
-  loss = BuildPreTrainNet(batch_size, data_part_num, hidden_dropout_prob=0, attention_probs_dropout_prob=0)
-=======
   flow.config.train.primary_lr(args.learning_rate)
   flow.config.train.model_update_conf(_BERT_MODEL_UPDATE_CONF)
   flow.config.train.weight_l2(args.weight_l2)
@@ -165,7 +145,6 @@
                           vocab_size=args.vocab_size,
                           type_vocab_size=args.type_vocab_size,
                           max_predictions_per_seq=args.max_predictions_per_seq)
->>>>>>> 6017512d
   flow.losses.add_loss(loss)
   return loss
 
