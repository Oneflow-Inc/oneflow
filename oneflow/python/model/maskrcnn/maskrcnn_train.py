# must import get cfg before importing oneflow
from config import get_default_cfgs

import os
import numpy as np
import argparse
import time
import statistics
import oneflow as flow
import oneflow.core.data.data_pb2 as data_util

from datetime import datetime
from backbone import Backbone
from rpn import RPNHead, RPNLoss, RPNProposal
from box_head import BoxHead
from mask_head import MaskHead
from blob_watcher import save_blob_watched, blob_watched, diff_blob_watched

parser = argparse.ArgumentParser()
parser.add_argument(
    "-c", "--config_file", default=None, type=str, help="yaml config file"
)
parser.add_argument("-bz", "--batch_size", type=int, default=1, required=False)
parser.add_argument(
    "-load", "--model_load_dir", type=str, default="", required=False
)
parser.add_argument(
    "-g", "--gpu_num_per_node", type=int, default=1, required=False
)
parser.add_argument(
    "-d",
    "--debug",
    type=bool,
    default=True,
    required=False,
    help="debug with random data generated by numpy",
)
parser.add_argument(
    "-rpn", "--rpn_only", default=False, action="store_true", required=False
)
parser.add_argument(
    "-md", "--mock_dataset", default=False, action="store_true", required=False
)
parser.add_argument(
    "-mp",
    "--mock_dataset_path",
    type=str,
    default="/tmp/shared_with_zwx/mock_data_600x1000_b2.pkl",
    required=False,
)
parser.add_argument(
    "-td",
    "--train_with_real_dataset",
    default=False,
    action="store_true",
    required=False,
)
parser.add_argument(
    "-cp", "--ctrl_port", type=int, default=19765, required=False
)
parser.add_argument(
    "-save",
    "--model_save_dir",
    type=str,
    default="./model_save-{}".format(
        str(datetime.now().strftime("%Y-%m-%d--%H-%M-%S"))
    ),
    required=False,
)
parser.add_argument(
    "-save_every_n_batch",
    "--model_save_every_n_batch",
    type=int,
    default=0,
    required=False,
)
parser.add_argument(
    "-save_loss_npy_every_n_batch",
    "--save_loss_npy_every_n_batch",
    type=int,
    default=0,
    required=False,
)
parser.add_argument(
    "-v", "--verbose", default=False, action="store_true", required=False
)
parser.add_argument("-i", "--iter_num", type=int, default=10, required=False)
parser.add_argument(
    "-lr", "--primary_lr", type=float, default=0.0002, required=False
)
parser.add_argument(
    "-slr", "--secondary_lr", type=float, default=0.0004, required=False
)
parser.add_argument(
    "-fake", "--fake_image_path", type=str, default="", required=False
)
parser.add_argument(
    "-anno",
    "--annotation_file",
    type=str,
    default="instances_val2017.json",
    required=False,
)
parser.add_argument(
    "-img", "--image_dir", type=str, default="val2017", required=False
)
parser.add_argument(
    "-j", "--jupyter", default=False, action="store_true", required=False
)
parser.add_argument(
    "-ds",
    "--dataset_shuffle",
    default=False,
    action="store_true",
    required=False,
)
parser.add_argument(
    "-ss",
    "--sample_shuffle",
    default=False,
    action="store_true",
    required=False,
)
parser.add_argument(
    "-flip",
    "--random_flip_image",
    default=False,
    action="store_true",
    required=False,
)
parser.add_argument(
    "-pr",
    "--print_loss_each_rank",
    default=False,
    action="store_true",
    required=False,
)

terminal_args = parser.parse_args()


debug_data = None

if terminal_args.mock_dataset:
    from mock_data import MockData

    debug_data = MockData(terminal_args.mock_dataset_path, 64)


def get_numpy_placeholders():
    import numpy as np

    (N, H, W, C) = (2, 64, 64, 3)
    R = 50
    G = 12
    return {
        "images": np.random.randn(N, H, W, C).astype(np.float32),
        "image_sizes": np.random.randn(N, 2).astype(np.int32),
        "gt_boxes": np.random.randn(N, R, 4).astype(np.float32),
        "gt_segms": np.random.randn(N, G, 28, 28).astype(np.int8),
        "gt_labels": np.random.randn(N, G).astype(np.int32),
        "rpn_proposals": np.random.randn(2000, 4).astype(np.float32),
        "detections": np.random.randn(2000, 4).astype(np.float32),
    }


placeholders = get_numpy_placeholders()


def maskrcnn_train(cfg, images, image_sizes, gt_boxes, gt_segms, gt_labels):
    r"""Mask-RCNN
    Args:
    images: (N, H, W, C)
    image_sizes: (N, 2)
    gt_boxes: (N, R, 4), dynamic
    gt_segms: (N, G, 28, 28), dynamic
    gt_labels: (N, G), dynamic
    """
    assert images.is_dynamic is True
    assert images.shape[3] == 3
    assert image_sizes.is_dynamic is False
    assert gt_boxes.enable_tensor_list
    if gt_segms.enable_tensor_list == False:
        assert gt_segms.is_dynamic is True
    else:
        assert gt_segms.enable_tensor_list

    assert gt_labels.enable_tensor_list

    backbone = Backbone(cfg)
    rpn_head = RPNHead(cfg)
    rpn_loss = RPNLoss(cfg)
    rpn_proposal = RPNProposal(cfg)
    box_head = BoxHead(cfg)
    mask_head = MaskHead(cfg)

    image_size_list = []
    num_gpus = cfg.NUM_GPUS
    assert image_sizes.shape[0] % num_gpus == 0
    num_image_size_per_gpu = int(image_sizes.shape[0] / num_gpus)
    for gpu_i in range(num_gpus):
        with flow.device_prior_placement("gpu", "0:" + str(gpu_i)):
            for i in range(num_image_size_per_gpu):
                image_size_list.append(
                    flow.squeeze(
                        flow.local_gather(
                            image_sizes, flow.constant(i, dtype=flow.int32)
                        ),
                        [0],
                    )
                )

    gt_boxes_list = flow.piece_slice(
        gt_boxes, cfg.TRAINING_CONF.IMG_PER_GPU, name="piece_gt_boxes"
    )

    gt_labels_list = flow.piece_slice(
        gt_labels, cfg.TRAINING_CONF.IMG_PER_GPU, name="piece_slice_gt_labels"
    )

    gt_segms_list = None
    if gt_segms.enable_tensor_list:
        gt_segms_list = flow.piece_slice(
            gt_segms, cfg.TRAINING_CONF.IMG_PER_GPU, name="piece_slice_gt_segms"
        )
    else:
        gt_segms_list = gt_segms

    anchors = []
    for i in range(cfg.DECODER.FPN_LAYERS):
        anchors.append(
            flow.detection.anchor_generate(
                images=images,
                feature_map_stride=cfg.DECODER.FEATURE_MAP_STRIDE * pow(2, i),
                aspect_ratios=cfg.DECODER.ASPECT_RATIOS,
                anchor_scales=cfg.DECODER.ANCHOR_SCALES * pow(2, i),
            )
        )

    # Backbone
    # CHECK_POINT: fpn features
    # with flow.watch_scope(
    #     blob_watcher=blob_watched, diff_blob_watcher=diff_blob_watched
    # ):
    features = backbone.build(flow.transpose(images, perm=[0, 3, 1, 2]))

    # RPN
    # with flow.watch_scope(
    #     blob_watcher=blob_watched, diff_blob_watcher=diff_blob_watched
    # ):
    cls_logit_list, bbox_pred_list = rpn_head.build(features)
    rpn_bbox_loss, rpn_objectness_loss = rpn_loss.build(
        anchors, image_size_list, gt_boxes_list, bbox_pred_list, cls_logit_list
    )

    if terminal_args.rpn_only:
        return rpn_bbox_loss, rpn_objectness_loss

    # with flow.watch_scope(blob_watched):
    proposals = rpn_proposal.build(
        anchors, cls_logit_list, bbox_pred_list, image_size_list, gt_boxes_list
    )

    # with flow.watch_scope(
    #     blob_watcher=blob_watched, diff_blob_watcher=diff_blob_watched
    # ), flow.watch_scope(
    #     blob_watcher=MakeWatcherCallback("forward"),
    #     diff_blob_watcher=MakeWatcherCallback("backward"),
    # ):
    # Box Head
    box_loss, cls_loss, pos_proposal_list, pos_gt_indices_list = box_head.build_train(
        proposals, gt_boxes_list, gt_labels_list, features
    )

    # Mask Head
    mask_loss = mask_head.build_train(
        pos_proposal_list,
        pos_gt_indices_list,
        gt_segms_list,
        gt_labels_list,
        features,
    )

    return rpn_bbox_loss, rpn_objectness_loss, box_loss, cls_loss, mask_loss


@flow.experimental.mirror_execute(terminal_args.gpu_num_per_node, 1)
def distribute_maskrcnn_train(
    config, image, image_size, gt_bbox, gt_segm, gt_label
):
    """Mask-RCNN
    Args:
        image: (N, H, W, C)
        image_size: (N, 2)
        gt_bbox: (N, M, 4), enable_tensor_list
        gt_segm: (N, M, 28, 28), enable_tensor_list
        gt_label: (N, M), enable_tensor_list
    """
    assert image.shape[3] == 3
    assert gt_bbox.enable_tensor_list
    assert gt_segm.enable_tensor_list
    assert gt_label.enable_tensor_list

    if terminal_args.verbose:
        print(config)

    backbone = Backbone(config)
    rpn_head = RPNHead(config)
    rpn_loss = RPNLoss(config)
    rpn_proposal = RPNProposal(config)
    box_head = BoxHead(config)
    mask_head = MaskHead(config)

    image_size_list = [
        flow.squeeze(
            flow.local_gather(image_size, flow.constant(i, dtype=flow.int32)),
            [0],
            name="image{}_size".format(i),
        )
        for i in range(image_size.shape[0])
    ]

    gt_bbox_list = flow.piece_slice(
        gt_bbox, gt_bbox.shape[0], name="gt_bbox_per_img"
    )

    gt_label_list = flow.piece_slice(
        gt_label, gt_label.shape[0], name="gt_label_per_img"
    )

    gt_segm_list = flow.piece_slice(
        gt_segm, gt_segm.shape[0], name="gt_segm_per_img"
    )

    anchors = [
        flow.detection.anchor_generate(
            images=image,
            feature_map_stride=config.DECODER.FEATURE_MAP_STRIDE * pow(2, i),
            aspect_ratios=config.DECODER.ASPECT_RATIOS,
            anchor_scales=config.DECODER.ANCHOR_SCALES * pow(2, i),
        )
        for i in range(config.DECODER.FPN_LAYERS)
    ]

    # Backbone
    # CHECK_POINT: fpn features
    # with flow.watch_scope(
    #     blob_watcher=blob_watched, diff_blob_watcher=diff_blob_watched
    # ):
    features = backbone.build(flow.transpose(image, perm=[0, 3, 1, 2]))

    # RPN
    # with flow.watch_scope(
    #     blob_watcher=blob_watched, diff_blob_watcher=diff_blob_watched
    # ):
    cls_logit_list, bbox_pred_list = rpn_head.build(features)
    rpn_bbox_loss, rpn_objectness_loss = rpn_loss.build(
        anchors, image_size_list, gt_bbox_list, bbox_pred_list, cls_logit_list
    )

    if terminal_args.rpn_only:
        return rpn_bbox_loss, rpn_objectness_loss

    # with flow.watch_scope(blob_watched):
    proposals = rpn_proposal.build(
        anchors, cls_logit_list, bbox_pred_list, image_size_list, gt_bbox_list
    )

    # with flow.watch_scope(
    #     blob_watcher=blob_watched, diff_blob_watcher=diff_blob_watched
    # ), flow.watch_scope(
    #     blob_watcher=MakeWatcherCallback("forward"),
    #     diff_blob_watcher=MakeWatcherCallback("backward"),
    # ):
    # Box Head
    box_loss, cls_loss, pos_proposal_list, pos_gt_indices_list = box_head.build_train(
        proposals, gt_bbox_list, gt_label_list, features
    )

    # Mask Head
    mask_loss = mask_head.build_train(
        pos_proposal_list,
        pos_gt_indices_list,
        gt_segm_list,
        gt_label_list,
        features,
    )

    return rpn_bbox_loss, rpn_objectness_loss, box_loss, cls_loss, mask_loss


def MakeWatcherCallback(prompt):
    def Callback(blob, blob_def):
        if prompt == "forward":
            return
        print(
            "%s, lbn: %s, min: %s, max: %s"
            % (prompt, blob_def.logical_blob_name, blob.min(), blob.max())
        )

    return Callback


def init_config():
    config = get_default_cfgs()
    if terminal_args.config_file is not None:
        config.merge_from_file(terminal_args.config_file)
        print("merged config from {}".format(terminal_args.config_file))

    if "gpu_num_per_node" in terminal_args:
        config.NUM_GPUS = terminal_args.gpu_num_per_node

    assert terminal_args.batch_size % terminal_args.gpu_num_per_node == 0
    config.TRAINING_CONF.IMG_PER_GPU = int(
        terminal_args.batch_size / terminal_args.gpu_num_per_node
    )

    config.INFERENCE.PROPOSAL_RANDOM_SAMPLE = terminal_args.sample_shuffle

    config.freeze()

    if terminal_args.verbose:
        print(config)

    flow.config.cudnn_buf_limit_mbyte(1280)
    flow.config.cudnn_conv_heuristic_search_algo(True)
    flow.config.cudnn_conv_use_deterministic_algo_only(False)
    flow.config.train.primary_lr(config.TRAINING_CONF.PRIMARY_LR)
    flow.config.train.secondary_lr(config.TRAINING_CONF.SECONDARY_LR)
    flow.config.train.weight_l2(config.TRAINING_CONF.WEIGHT_L2)
    flow.config.train.bias_l2(config.TRAINING_CONF.BIAS_L2)

    if config.TRAINING_CONF.USE_MOMENTUM_SGD:
        optimizer = dict(
            momentum_conf={"beta": config.TRAINING_CONF.MOMENTUM_BETA}
        )
    else:
        optimizer = dict(naive_conf={})

    if not config.TRAINING_CONF.DISABLE_LR_DECAY:
        optimizer.update(
            dict(
                learning_rate_decay=dict(
                    piecewise_constant_conf={
                        "boundaries": config.TRAINING_CONF.LR_DECAY_BOUNDARIES,
                        "values": config.TRAINING_CONF.LR_DECAY_VALUES,
                    }
                )
            )
        )

    if not config.TRAINING_CONF.DISABLE_WARMUP:
        if config.TRAINING_CONF.WARMUP_METHOD == "linear":
            optimizer.update(
                {
                    "warmup_conf": {
                        "linear_conf": {
                            "warmup_batches": config.TRAINING_CONF.WARMUP_BATCHES,
                            "start_multiplier": config.TRAINING_CONF.WARMUP_FACTOR,
                        }
                    }
                }
            )
        elif config.TRAINING_CONF.WARMUP_METHOD == "constant":
            raise NotImplementedError
        else:
            raise ValueError

    flow.config.train.model_update_conf(optimizer)

    return config


def save_model(check_point, i):
    if not os.path.exists(terminal_args.model_save_dir):
        os.makedirs(terminal_args.model_save_dir)
    model_dst = os.path.join(terminal_args.model_save_dir, "iter-" + str(i))
    print("saving models to {}".format(model_dst))
    check_point.save(model_dst)


if terminal_args.mock_dataset:

    @flow.function
    def mock_train(
        images=debug_data.blob_def("images"),
        image_sizes=debug_data.blob_def("image_size"),
        gt_boxes=debug_data.blob_def("gt_bbox"),
        gt_segms=debug_data.blob_def("segm_mask_targets"),
        gt_labels=debug_data.blob_def("gt_labels"),
    ):
        # flow.config.train.primary_lr(terminal_args.primary_lr)
        # print("primary_lr:", terminal_args.primary_lr)
        # flow.config.train.model_update_conf(dict(naive_conf={}))

        outputs = maskrcnn_train(
            init_config(),
            flow.transpose(images, perm=[0, 2, 3, 1]),
            image_sizes,
            gt_boxes,
            gt_segms,
            gt_labels,
        )
        for loss in outputs:
            flow.losses.add_loss(loss)
        return outputs


if terminal_args.train_with_real_dataset:

    def make_data_loader(
        batch_size,
        batch_cache_size=3,
        dataset_dir="/dataset/mscoco_2017",
        annotation_file="annotations/instances_train2017.json",
        image_dir="train2017",
        random_seed=123456,
        shuffle=False,
        group_by_aspect_ratio=True,
        random_flip_image=False,
    ):
        coco = flow.data.COCODataset(
            dataset_dir,
            annotation_file,
            image_dir,
            random_seed,
            shuffle,
            group_by_aspect_ratio,
            max_segm_poly_points=1024 * 1024,
        )
        data_loader = flow.data.DataLoader(coco, batch_size, batch_cache_size)
        data_loader.add_blob(
            "image",
            data_util.DataSourceCase.kImage,
            shape=(1344, 800, 3),
            dtype=flow.float,
            is_dynamic=True,
        )
        data_loader.add_blob(
            "image_size",
            data_util.DataSourceCase.kImageSize,
            shape=(2,),
            dtype=flow.int32,
        )
        data_loader.add_blob(
            "gt_bbox",
            data_util.DataSourceCase.kObjectBoundingBox,
            shape=(128, 4),
            dtype=flow.float,
            tensor_list_variable_axis=0,
            is_dynamic=True,
        )
        data_loader.add_blob(
            "gt_labels",
            data_util.DataSourceCase.kObjectLabel,
            shape=(128,),
            dtype=flow.int32,
<<<<<<< HEAD
            tensor_list_variable_axis=0,
=======
            variable_length_axes=(0,),
            is_dynamic=True,
        )
        data_loader.add_blob(
            "gt_segm_poly",
            data_util.DataSourceCase.kObjectSegmentation,
            shape=(128, 2, 256, 2),
            dtype=flow.double,
            variable_length_axes=(0, 1, 2),
>>>>>>> 65a0c321
            is_dynamic=True,
        )
#        data_loader.add_blob(
#            "gt_segm_poly",
#            data_util.DataSourceCase.kObjectSegmentation,
#            shape=(64, 2, 256, 2),
#            dtype=flow.double,
#            tensor_list_variable_axis=0,
#            is_dynamic=True,
#        )
        data_loader.add_blob(
            "gt_segm",
            data_util.DataSourceCase.kObjectSegmentationAlignedMask,
            shape=(128, 1344, 800),
            dtype=flow.int8,
            tensor_list_variable_axis=0,
            is_dynamic=True,
        )
        data_loader.add_transform(flow.data.TargetResizeTransform(800, 1333))
        if random_flip_image:
            data_loader.add_transform(flow.data.ImageRandomFlip())
        data_loader.add_transform(
            flow.data.ImageNormalizeByChannel((102.9801, 115.9465, 122.7717))
        )
        data_loader.add_transform(flow.data.ImageAlign(32))
        data_loader.add_transform(
            flow.data.SegmentationPolygonListToAlignedMask()
        )
        data_loader.init()
        return data_loader

    def train_net(config, image=None):
        flow.config.default_initialize_with_snapshot_path(
            terminal_args.model_load_dir
        )

        data_loader = make_data_loader(
            batch_size=terminal_args.batch_size,
            batch_cache_size=3,
            annotation_file=terminal_args.annotation_file,
            image_dir=terminal_args.image_dir,
            shuffle=terminal_args.dataset_shuffle,
            random_flip_image=terminal_args.random_flip_image,
        )

        if config.NUM_GPUS > 1:
            outputs = distribute_maskrcnn_train(
                config,
                flow.identity(image) if image else data_loader("image"),
                data_loader("image_size"),
                data_loader("gt_bbox"),
                data_loader("gt_segm"),
                data_loader("gt_labels"),
            )
            for losses_per_device in outputs:
                for loss in losses_per_device:
                    flow.losses.add_loss(loss)

            return tuple(map(list, zip(*outputs)))
        else:
            outputs = maskrcnn_train(
                config,
                image or data_loader("image"),
                data_loader("image_size"),
                data_loader("gt_bbox"),
                data_loader("gt_segm"),
                data_loader("gt_labels"),
            )
            for loss in outputs:
                flow.losses.add_loss(loss)

            return outputs

    def init_train_func(fake_image):
        if fake_image:

            @flow.function
            def train(
                image_blob=flow.input_blob_def(
                    shape=(2, 800, 1344, 3), dtype=flow.float32, is_dynamic=True
                )
            ):
                config = init_config()
                return train_net(config, image_blob)

            return train

        else:

            @flow.function
            def train():
                config = init_config()
                return train_net(config)

            return train


if __name__ == "__main__":
    flow.env.ctrl_port(terminal_args.ctrl_port)
    flow.config.enable_inplace(False)
    flow.config.gpu_device_num(terminal_args.gpu_num_per_node)
    flow.config.default_data_type(flow.float)

    fake_image_list = []
    if terminal_args.fake_image_path:
        file_list = os.listdir(terminal_args.fake_image_path)
        fake_image_list = [
            np.load(os.path.join(terminal_args.fake_image_path, f))
            for f in file_list
        ]

    if terminal_args.train_with_real_dataset:
        train_func = init_train_func(len(fake_image_list) > 0)

    if not terminal_args.model_load_dir:
        check_point = flow.train.CheckPoint()
        check_point.init()
        if terminal_args.model_save_every_n_batch > 0:
            save_model(check_point, 0)
    else:
        check_point = flow.train.CheckPoint()
        # check_point.load(terminal_args.model_load_dir)
        check_point.init()

    if terminal_args.debug:
        if terminal_args.mock_dataset:
            if terminal_args.rpn_only:
                print(
                    "{:>8} {:>16} {:>16}".format(
                        "iter", "rpn_bbox_loss", "rpn_obj_loss"
                    )
                )
            else:
                print(
                    "{:>8} {:>16} {:>16} {:>16} {:>16} {:>16}".format(
                        "iter",
                        "loss_rpn_box_reg",
                        "loss_objectness",
                        "loss_box_reg",
                        "loss_classifier",
                        "loss_mask",
                    )
                )
            for i in range(terminal_args.iter_num):
                train_loss = mock_train(
                    debug_data.blob("images"),
                    debug_data.blob("image_size"),
                    debug_data.blob("gt_bbox"),
                    debug_data.blob("segm_mask_targets"),
                    debug_data.blob("gt_labels"),
                ).get()
                fmt_str = "{:>8} " + "{:>16.10f} " * len(train_loss)
                print_loss = [i]
                for loss in train_loss:
                    print_loss.append(loss.mean())
                print(fmt_str.format(*print_loss))
                save_blob_watched(i)

                if (i + 1) % 10 == 0:
                    save_model(check_point, i + 1)

        elif terminal_args.train_with_real_dataset:
            if terminal_args.print_loss_each_rank:
                print(
                    "{:<8} {:<8} {:<16} {:<16} {:<16} {:<16} {:<16} {:<16}".format(
                        "iter",
                        "rank",
                        "elapsed_time",
                        "loss_rpn_box_reg",
                        "loss_objectness",
                        "loss_box_reg",
                        "loss_classifier",
                        "loss_mask",
                    )
                )
            else:
                print(
                    "{:<8} {:<16} {:<16} {:<16} {:<16} {:<16} {:<16}".format(
                        "iter",
                        "elapsed_time",
                        "loss_rpn_box_reg",
                        "loss_objectness",
                        "loss_box_reg",
                        "loss_classifier",
                        "loss_mask",
                    )
                )

            losses_hisogram = []
            start_time = time.time()
            elapsed_times = []
            for i in range(terminal_args.iter_num):
                if i < len(fake_image_list):
                    losses = train_func(fake_image_list[i]).get()
                else:
                    losses = train_func().get()

                now_time = time.time()
                elapsed_time = now_time - start_time
                elapsed_times.append(elapsed_time)
                start_time = now_time

                if terminal_args.model_save_every_n_batch > 0:
                    if (
                        (i + 1) % terminal_args.model_save_every_n_batch == 0
                        or i + 1 == terminal_args.iter_num
                    ):
                        save_model(check_point, i + 1)
                        
                elapsed_time_str = "{:.6f}".format(elapsed_time)
                if terminal_args.print_loss_each_rank:
                    for rank, loss_tup in enumerate(zip(*losses)):
                        fmt = "{:<8} {:<8} {:<16} " + "{:<16.10f} " * len(
                            loss_tup
                        )
                        loss_per_rank = [loss.mean() for loss in loss_tup]
                        print(
                            fmt.format(
                                i,
                                rank,
                                elapsed_time_str if rank == 0 else "",
                                *loss_per_rank
                            )
                        )
                else:
                    loss_per_batch = []
                    for loss_list in losses:
                        rank_loss_list = [
                            loss_per_rank.mean() for loss_per_rank in loss_list
                        ]
                        loss_per_batch.append(
                            sum(rank_loss_list) / len(rank_loss_list)
                        )

                    fmt = "{:<8} {:<16} " + "{:<16.10f} " * len(loss_per_batch)
                    print(fmt.format(i, elapsed_time_str, *loss_per_batch))
                    loss_per_batch.append(i)
                    losses_hisogram.append(loss_per_batch)
                if (terminal_args.save_loss_npy_every_n_batch  > 0 and (i + 1) % terminal_args.save_loss_npy_every_n_batch == 0) or i + 1 == terminal_args.iter_num:
                    npy_file_name = "loss-{}-batch_size-{}-gpu-{}-image_dir-{}-{}".format(i, terminal_args.batch_size, terminal_args.gpu_num_per_node, terminal_args.image_dir ,str(datetime.now().strftime("%Y-%m-%d--%H-%M-%S")))
                    np.save(npy_file_name, np.array(losses_hisogram))
                    print("saved: {}.npy".format(npy_file_name))
                save_blob_watched(i)

            print(
                "median of elapsed time per batch:",
                statistics.median(elapsed_times),
            )
            
            if terminal_args.jupyter:
                import altair as alt
                import pandas as pd

                columns = [
                    "loss_rpn_box_reg",
                    "loss_objectness",
                    "loss_box_reg",
                    "loss_classifier",
                    "loss_mask",
                ]
                for column_index, column_name in enumerate(columns):
                    loss_data_frame = pd.DataFrame(
                        np.array(losses_hisogram)[:, [column_index, -1]],
                        columns=[column_name, "iter"],
                    )

                    base = (
                        alt.Chart(loss_data_frame)
                        .mark_line()
                        .encode(x="petalLength", y="petalWidth")
                    )
                    chart = base.mark_line().encode(x="iter", y=column_name)

                    chart.display()<|MERGE_RESOLUTION|>--- conflicted
+++ resolved
@@ -555,19 +555,7 @@
             data_util.DataSourceCase.kObjectLabel,
             shape=(128,),
             dtype=flow.int32,
-<<<<<<< HEAD
             tensor_list_variable_axis=0,
-=======
-            variable_length_axes=(0,),
-            is_dynamic=True,
-        )
-        data_loader.add_blob(
-            "gt_segm_poly",
-            data_util.DataSourceCase.kObjectSegmentation,
-            shape=(128, 2, 256, 2),
-            dtype=flow.double,
-            variable_length_axes=(0, 1, 2),
->>>>>>> 65a0c321
             is_dynamic=True,
         )
 #        data_loader.add_blob(
