# must import get cfg before importing oneflow
from config import get_default_cfgs

import os
import numpy as np
import argparse
import time
import statistics
import oneflow as flow
import oneflow.core.data.data_pb2 as data_util

from datetime import datetime
from backbone import Backbone
from rpn import RPNHead, RPNLoss, RPNProposal
from box_head import BoxHead
from mask_head import MaskHead
<<<<<<< HEAD
from blob_watcher import save_blob_watched, blob_watched, diff_blob_watched, get_blob_watcher
from distribution import distribute_execute
=======
from blob_watcher import save_blob_watched, blob_watched, diff_blob_watched
>>>>>>> 66356b6b

parser = argparse.ArgumentParser()
parser.add_argument(
    "-c", "--config_file", default=None, type=str, help="yaml config file"
)
parser.add_argument("-bz", "--batch_size", type=int, default=1, required=False)
parser.add_argument(
    "-load", "--model_load_dir", type=str, default="", required=False
)
parser.add_argument(
    "-g", "--gpu_num_per_node", type=int, default=1, required=False
)
parser.add_argument(
    "-d",
    "--debug",
    type=bool,
    default=True,
    required=False,
    help="debug with random data generated by numpy",
)
parser.add_argument(
    "-rpn", "--rpn_only", default=False, action="store_true", required=False
)
parser.add_argument(
    "-md", "--mock_dataset", default=False, action="store_true", required=False
)
parser.add_argument(
    "-mp",
    "--mock_dataset_path",
    type=str,
    default="/tmp/shared_with_zwx/mock_data_600x1000_b2.pkl",
    required=False,
)
parser.add_argument(
    "-td",
    "--train_with_real_dataset",
    default=False,
    action="store_true",
    required=False,
)
parser.add_argument(
    "-cp", "--ctrl_port", type=int, default=19765, required=False
)
parser.add_argument(
    "-save",
    "--model_save_dir",
    type=str,
    default="./model_save-{}".format(
        str(datetime.now().strftime("%Y-%m-%d--%H-%M-%S"))
    ),
    required=False,
)
parser.add_argument(
<<<<<<< HEAD
    "-save_rate", "--model_save_rate", type=int, default=0, required=False
=======
    "-save_every_n_batch",
    "--model_save_every_n_batch",
    type=int,
    default=0,
    required=False,
)
parser.add_argument(
    "-save_loss_npy_every_n_batch",
    "--save_loss_npy_every_n_batch",
    type=int,
    default=0,
    required=False,
>>>>>>> 66356b6b
)
parser.add_argument(
    "-v", "--verbose", default=False, action="store_true", required=False
)
parser.add_argument("-i", "--iter_num", type=int, default=10, required=False)
parser.add_argument(
    "-lr", "--primary_lr", type=float, default=0.0002, required=False
)
parser.add_argument(
    "-slr", "--secondary_lr", type=float, default=0.0004, required=False
)
parser.add_argument(
    "-fake", "--fake_image_path", type=str, default="", required=False
)
parser.add_argument(
    "-anno",
    "--annotation_file",
    type=str,
    default="instances_val2017.json",
    required=False,
)
parser.add_argument(
    "-img", "--image_dir", type=str, default="val2017", required=False
)
parser.add_argument(
    "-j", "--jupyter", default=False, action="store_true", required=False
)
parser.add_argument(
    "-ds",
    "--dataset_shuffle",
    default=False,
    action="store_true",
    required=False,
)
parser.add_argument(
    "-ss",
    "--sample_shuffle",
    default=False,
    action="store_true",
    required=False,
)
parser.add_argument(
    "-flip",
    "--random_flip_image",
    default=False,
    action="store_true",
    required=False,
)
parser.add_argument(
<<<<<<< HEAD
    "-j", "--jupyter", default=False, action="store_true", required=False
)
=======
    "-pr",
    "--print_loss_each_rank",
    default=False,
    action="store_true",
    required=False,
)

>>>>>>> 66356b6b
terminal_args = parser.parse_args()


debug_data = None

if terminal_args.mock_dataset:
    from mock_data import MockData

    debug_data = MockData(terminal_args.mock_dataset_path, 64)


def get_numpy_placeholders():
    import numpy as np

    (N, H, W, C) = (2, 64, 64, 3)
    R = 50
    G = 12
    return {
        "images": np.random.randn(N, H, W, C).astype(np.float32),
        "image_sizes": np.random.randn(N, 2).astype(np.int32),
        "gt_boxes": np.random.randn(N, R, 4).astype(np.float32),
        "gt_segms": np.random.randn(N, G, 28, 28).astype(np.int8),
        "gt_labels": np.random.randn(N, G).astype(np.int32),
        "rpn_proposals": np.random.randn(2000, 4).astype(np.float32),
        "detections": np.random.randn(2000, 4).astype(np.float32),
    }


placeholders = get_numpy_placeholders()


<<<<<<< HEAD
def maskrcnn_train(cfg, image, image_size, gt_bbox, gt_segm, gt_label):
=======
def maskrcnn_train(cfg, images, image_sizes, gt_boxes, gt_segms, gt_labels):
    r"""Mask-RCNN
    Args:
    images: (N, H, W, C)
    image_sizes: (N, 2)
    gt_boxes: (N, R, 4), dynamic
    gt_segms: (N, G, 28, 28), dynamic
    gt_labels: (N, G), dynamic
    """
    assert images.is_dynamic is True
    assert images.shape[3] == 3
    assert image_sizes.is_dynamic is False
    assert gt_boxes.is_tensor_list
    if gt_segms.is_tensor_list == False:
        assert gt_segms.is_dynamic is True
    else:
        assert gt_segms.is_tensor_list

    assert gt_labels.is_tensor_list

    backbone = Backbone(cfg)
    rpn_head = RPNHead(cfg)
    rpn_loss = RPNLoss(cfg)
    rpn_proposal = RPNProposal(cfg)
    box_head = BoxHead(cfg)
    mask_head = MaskHead(cfg)

    image_size_list = []
    num_gpus = cfg.NUM_GPUS
    assert image_sizes.shape[0] % num_gpus == 0
    num_image_size_per_gpu = int(image_sizes.shape[0] / num_gpus)
    for gpu_i in range(num_gpus):
        with flow.device_prior_placement("gpu", "0:" + str(gpu_i)):
            for i in range(num_image_size_per_gpu):
                image_size_list.append(
                    flow.squeeze(
                        flow.local_gather(
                            image_sizes, flow.constant(i, dtype=flow.int32)
                        ),
                        [0],
                    )
                )

    gt_boxes_list = flow.piece_slice(
        gt_boxes, cfg.TRAINING_CONF.IMG_PER_GPU, name="piece_gt_boxes"
    )

    gt_labels_list = flow.piece_slice(
        gt_labels, cfg.TRAINING_CONF.IMG_PER_GPU, name="piece_slice_gt_labels"
    )

    gt_segms_list = None
    if gt_segms.is_tensor_list:
        gt_segms_list = flow.piece_slice(
            gt_segms, cfg.TRAINING_CONF.IMG_PER_GPU, name="piece_slice_gt_segms"
        )
    else:
        gt_segms_list = gt_segms

    anchors = []
    for i in range(cfg.DECODER.FPN_LAYERS):
        anchors.append(
            flow.detection.anchor_generate(
                images=images,
                feature_map_stride=cfg.DECODER.FEATURE_MAP_STRIDE * pow(2, i),
                aspect_ratios=cfg.DECODER.ASPECT_RATIOS,
                anchor_scales=cfg.DECODER.ANCHOR_SCALES * pow(2, i),
            )
        )

    # Backbone
    # CHECK_POINT: fpn features
    # with flow.watch_scope(
    #     blob_watcher=blob_watched, diff_blob_watcher=diff_blob_watched
    # ):
    features = backbone.build(flow.transpose(images, perm=[0, 3, 1, 2]))

    # RPN
    # with flow.watch_scope(
    #     blob_watcher=blob_watched, diff_blob_watcher=diff_blob_watched
    # ):
    cls_logit_list, bbox_pred_list = rpn_head.build(features)
    rpn_bbox_loss, rpn_objectness_loss = rpn_loss.build(
        anchors, image_size_list, gt_boxes_list, bbox_pred_list, cls_logit_list
    )

    if terminal_args.rpn_only:
        return rpn_bbox_loss, rpn_objectness_loss

    # with flow.watch_scope(blob_watched):
    proposals = rpn_proposal.build(
        anchors, cls_logit_list, bbox_pred_list, image_size_list, gt_boxes_list
    )

    # with flow.watch_scope(
    #     blob_watcher=blob_watched, diff_blob_watcher=diff_blob_watched
    # ), flow.watch_scope(
    #     blob_watcher=MakeWatcherCallback("forward"),
    #     diff_blob_watcher=MakeWatcherCallback("backward"),
    # ):
    # Box Head
    box_loss, cls_loss, pos_proposal_list, pos_gt_indices_list = box_head.build_train(
        proposals, gt_boxes_list, gt_labels_list, features
    )

    # Mask Head
    mask_loss = mask_head.build_train(
        pos_proposal_list,
        pos_gt_indices_list,
        gt_segms_list,
        gt_labels_list,
        features,
    )

    return rpn_bbox_loss, rpn_objectness_loss, box_loss, cls_loss, mask_loss


@flow.experimental.mirror_execute(terminal_args.gpu_num_per_node, 1)
def distribute_maskrcnn_train(
    config, image, image_size, gt_bbox, gt_segm, gt_label
):
>>>>>>> 66356b6b
    """Mask-RCNN
    Args:
        cfg: config
        image: (N, H, W, C)
        image_size: (N, 2)
        gt_bbox: (N, M, 4), is_tensor_list
        gt_segm: (N, M, 28, 28), is_tensor_list
        gt_label: (N, M), is_tensor_list
    """
    assert image.shape[3] == 3
    assert gt_bbox.is_tensor_list
    assert gt_segm.is_tensor_list
    assert gt_label.is_tensor_list

    if terminal_args.verbose:
        print(cfg)

    backbone = Backbone(cfg)
    rpn_head = RPNHead(cfg)
    rpn_loss = RPNLoss(cfg)
    rpn_proposal = RPNProposal(cfg)
    box_head = BoxHead(cfg)
    mask_head = MaskHead(cfg)

    image_size_list = [
        flow.squeeze(
            flow.local_gather(image_size, flow.constant(i, dtype=flow.int32)),
            [0],
            name="image{}_size".format(i),
        )
        for i in range(cfg.TRAINING_CONF.IMG_PER_GPU)
    ]

    gt_bbox_list = flow.piece_slice(
        gt_bbox, cfg.TRAINING_CONF.IMG_PER_GPU, name="gt_bbox_per_img"
    )

    gt_label_list = flow.piece_slice(
        gt_label, cfg.TRAINING_CONF.IMG_PER_GPU, name="gt_label_per_img"
    )

    gt_segm_list = flow.piece_slice(
        gt_segm, cfg.TRAINING_CONF.IMG_PER_GPU, name="gt_segm_per_img"
    )

    anchors = [
        flow.detection.anchor_generate(
            images=image,
            feature_map_stride=cfg.DECODER.FEATURE_MAP_STRIDE * pow(2, i),
            aspect_ratios=cfg.DECODER.ASPECT_RATIOS,
            anchor_scales=cfg.DECODER.ANCHOR_SCALES * pow(2, i),
        )
        for i in range(cfg.DECODER.FPN_LAYERS)
    ]

    # Backbone
    # CHECK_POINT: fpn features
    # with flow.watch_scope(
    #     blob_watcher=blob_watched, diff_blob_watcher=diff_blob_watched
    # ):
    features = backbone.build(flow.transpose(image, perm=[0, 3, 1, 2]))

    # RPN
    # with flow.watch_scope(
    #     blob_watcher=blob_watched, diff_blob_watcher=diff_blob_watched
    # ):
    cls_logit_list, bbox_pred_list = rpn_head.build(features)
    rpn_bbox_loss, rpn_objectness_loss = rpn_loss.build(
        anchors, image_size_list, gt_bbox_list, bbox_pred_list, cls_logit_list
    )

    if terminal_args.rpn_only:
        return rpn_bbox_loss, rpn_objectness_loss

    # with flow.watch_scope(blob_watched):
    proposals = rpn_proposal.build(
        anchors, cls_logit_list, bbox_pred_list, image_size_list, gt_bbox_list
    )

    # with flow.watch_scope(
    #     blob_watcher=blob_watched, diff_blob_watcher=diff_blob_watched
    # ), flow.watch_scope(
    #     blob_watcher=MakeWatcherCallback("forward"),
    #     diff_blob_watcher=MakeWatcherCallback("backward"),
    # ):
    # Box Head
    box_loss, cls_loss, pos_proposal_list, pos_gt_indices_list = box_head.build_train(
        proposals, gt_bbox_list, gt_label_list, features
    )

    # Mask Head
    mask_loss = mask_head.build_train(
        pos_proposal_list,
        pos_gt_indices_list,
        gt_segm_list,
        gt_label_list,
        features,
    )

    return rpn_bbox_loss, rpn_objectness_loss, box_loss, cls_loss, mask_loss


def MakeWatcherCallback(prompt):
    def Callback(blob, blob_def):
        if prompt == "forward":
            return
        print(
            "%s, lbn: %s, min: %s, max: %s"
            % (prompt, blob_def.logical_blob_name, blob.min(), blob.max())
        )

    return Callback


def init_config():
    config = get_default_cfgs()
    if terminal_args.config_file is not None:
        config.merge_from_file(terminal_args.config_file)
        print("merged config from {}".format(terminal_args.config_file))

    if "gpu_num_per_node" in terminal_args:
        config.NUM_GPUS = terminal_args.gpu_num_per_node

    assert terminal_args.batch_size % terminal_args.gpu_num_per_node == 0
    config.TRAINING_CONF.IMG_PER_GPU = int(
        terminal_args.batch_size / terminal_args.gpu_num_per_node
    )

    config.INFERENCE.PROPOSAL_RANDOM_SAMPLE = terminal_args.sample_shuffle

    config.freeze()

    if terminal_args.verbose:
        print(config)

    flow.config.cudnn_buf_limit_mbyte(1280)
    flow.config.cudnn_conv_heuristic_search_algo(True)
    flow.config.cudnn_conv_use_deterministic_algo_only(False)
    flow.config.train.primary_lr(config.TRAINING_CONF.PRIMARY_LR)
    flow.config.train.secondary_lr(config.TRAINING_CONF.SECONDARY_LR)
    flow.config.train.weight_l2(config.TRAINING_CONF.WEIGHT_L2)
    flow.config.train.bias_l2(config.TRAINING_CONF.BIAS_L2)

    if config.TRAINING_CONF.USE_MOMENTUM_SGD:
        optimizer = dict(
            momentum_conf={"beta": config.TRAINING_CONF.MOMENTUM_BETA}
        )
    else:
        optimizer = dict(naive_conf={})

    if not config.TRAINING_CONF.DISABLE_LR_DECAY:
        optimizer.update(
            dict(
                learning_rate_decay=dict(
                    piecewise_constant_conf={
                        "boundaries": config.TRAINING_CONF.LR_DECAY_BOUNDARIES,
                        "values": config.TRAINING_CONF.LR_DECAY_VALUES,
                    }
                )
            )
        )

    if not config.TRAINING_CONF.DISABLE_WARMUP:
        if config.TRAINING_CONF.WARMUP_METHOD == "linear":
            optimizer.update(
                {
                    "warmup_conf": {
                        "linear_conf": {
                            "warmup_batches": config.TRAINING_CONF.WARMUP_BATCHES,
                            "start_multiplier": config.TRAINING_CONF.WARMUP_FACTOR,
                        }
                    }
                }
            )
        elif config.TRAINING_CONF.WARMUP_METHOD == "constant":
            raise NotImplementedError
        else:
            raise ValueError

    flow.config.train.model_update_conf(optimizer)

    return config


<<<<<<< HEAD
def save_model(i):
=======
def save_model(check_point, i):
>>>>>>> 66356b6b
    if not os.path.exists(terminal_args.model_save_dir):
        os.makedirs(terminal_args.model_save_dir)
    model_dst = os.path.join(terminal_args.model_save_dir, "iter-" + str(i))
    print("saving models to {}".format(model_dst))
    check_point.save(model_dst)


if terminal_args.mock_dataset:

    @flow.function
    def mock_train(
        images=debug_data.blob_def("images"),
        image_sizes=debug_data.blob_def("image_size"),
        gt_boxes=debug_data.blob_def("gt_bbox"),
        gt_segms=debug_data.blob_def("segm_mask_targets"),
        gt_labels=debug_data.blob_def("gt_labels"),
    ):
        # flow.config.train.primary_lr(terminal_args.primary_lr)
        # print("primary_lr:", terminal_args.primary_lr)
        # flow.config.train.model_update_conf(dict(naive_conf={}))

        outputs = maskrcnn_train(
            init_config(),
            flow.transpose(images, perm=[0, 2, 3, 1]),
            image_sizes,
            gt_boxes,
            gt_segms,
            gt_labels,
        )
        for loss in outputs:
            flow.losses.add_loss(loss)
        return outputs


if terminal_args.train_with_real_dataset:

    def make_data_loader(
        batch_size,
        batch_cache_size=3,
        dataset_dir="/dataset/mscoco_2017",
        annotation_file="annotations/instances_train2017.json",
        image_dir="train2017",
        random_seed=123456,
        shuffle=False,
        group_by_aspect_ratio=True,
        random_flip_image=False,
    ):
        coco = flow.data.COCODataset(
            dataset_dir,
            annotation_file,
            image_dir,
            random_seed,
            shuffle,
            group_by_aspect_ratio,
            max_segm_poly_points=1024 * 1024,
        )
        data_loader = flow.data.DataLoader(coco, batch_size, batch_cache_size)
        data_loader.add_blob(
            "image",
            data_util.DataSourceCase.kImage,
            shape=(1344, 800, 3),
            dtype=flow.float,
            is_dynamic=True,
        )
        data_loader.add_blob(
            "image_size",
            data_util.DataSourceCase.kImageSize,
            shape=(2,),
            dtype=flow.int32,
        )
        data_loader.add_blob(
            "gt_bbox",
            data_util.DataSourceCase.kObjectBoundingBox,
            shape=(128, 4),
            dtype=flow.float,
            tensor_list_variable_axis=0,
            is_dynamic=True,
        )
        data_loader.add_blob(
            "gt_labels",
            data_util.DataSourceCase.kObjectLabel,
            shape=(128,),
            dtype=flow.int32,
            tensor_list_variable_axis=0,
            is_dynamic=True,
        )
#        data_loader.add_blob(
#            "gt_segm_poly",
#            data_util.DataSourceCase.kObjectSegmentation,
#            shape=(64, 2, 256, 2),
#            dtype=flow.double,
#            tensor_list_variable_axis=0,
#            is_dynamic=True,
#        )
        data_loader.add_blob(
            "gt_segm",
            data_util.DataSourceCase.kObjectSegmentationAlignedMask,
            shape=(128, 1344, 800),
            dtype=flow.int8,
            tensor_list_variable_axis=0,
            is_dynamic=True,
        )
        data_loader.add_transform(flow.data.TargetResizeTransform(800, 1333))
        if random_flip_image:
            data_loader.add_transform(flow.data.ImageRandomFlip())
        data_loader.add_transform(
            flow.data.ImageNormalizeByChannel((102.9801, 115.9465, 122.7717))
        )
        data_loader.add_transform(flow.data.ImageAlign(32))
        data_loader.add_transform(
            flow.data.SegmentationPolygonListToAlignedMask()
        )
        data_loader.init()
        return data_loader

    def train_net(config, image=None):
        flow.config.default_initialize_with_snapshot_path(
            terminal_args.model_load_dir
        )

        data_loader = make_data_loader(
            batch_size=terminal_args.batch_size,
            batch_cache_size=3,
            annotation_file=terminal_args.annotation_file,
            image_dir=terminal_args.image_dir,
            shuffle=terminal_args.dataset_shuffle,
            random_flip_image=terminal_args.random_flip_image,
        )

<<<<<<< HEAD
        outputs = maskrcnn_train(
            config,
            image or data_loader("image"),
            data_loader("image_size"),
            data_loader("gt_bbox"),
            data_loader("gt_segm"),
            data_loader("gt_labels"),
        )

        for losses in outputs:
            flow.losses.add_loss(losses)
=======
        if config.NUM_GPUS > 1:
            outputs = distribute_maskrcnn_train(
                config,
                flow.identity(image) if image else data_loader("image"),
                data_loader("image_size"),
                data_loader("gt_bbox"),
                data_loader("gt_segm"),
                data_loader("gt_labels"),
            )
            for losses_per_device in outputs:
                for loss in losses_per_device:
                    flow.losses.add_loss(loss)

            return tuple(map(list, zip(*outputs)))
        else:
            outputs = maskrcnn_train(
                config,
                image or data_loader("image"),
                data_loader("image_size"),
                data_loader("gt_bbox"),
                data_loader("gt_segm"),
                data_loader("gt_labels"),
            )
            for loss in outputs:
                flow.losses.add_loss(loss)
>>>>>>> 66356b6b

            return outputs

    def init_train_func(fake_image):
        if fake_image:

            @flow.function
            def train(
                image_blob=flow.input_blob_def(
                    shape=(2, 800, 1344, 3), dtype=flow.float32, is_dynamic=True
                )
            ):
                config = init_config()
                return train_net(config, image_blob)

            return train

        else:

            @flow.function
            def train():
                config = init_config()
                return train_net(config)

            return train


if __name__ == "__main__":
    flow.env.ctrl_port(terminal_args.ctrl_port)
    flow.config.enable_inplace(False)
    flow.config.gpu_device_num(terminal_args.gpu_num_per_node)
    flow.config.default_data_type(flow.float)

    fake_image_list = []
    if terminal_args.fake_image_path:
        file_list = os.listdir(terminal_args.fake_image_path)
        fake_image_list = [
            np.load(os.path.join(terminal_args.fake_image_path, f))
            for f in file_list
        ]

    if terminal_args.train_with_real_dataset:
        train_func = init_train_func(len(fake_image_list) > 0)

    if not terminal_args.model_load_dir:
        check_point = flow.train.CheckPoint()
        check_point.init()
<<<<<<< HEAD
        if terminal_args.model_save_rate > 0:
            save_model(0)
=======
        if terminal_args.model_save_every_n_batch > 0:
            save_model(check_point, 0)
>>>>>>> 66356b6b
    else:
        check_point = flow.train.CheckPoint()
        # check_point.load(terminal_args.model_load_dir)
        check_point.init()

    if terminal_args.debug:
        if terminal_args.mock_dataset:
            if terminal_args.rpn_only:
                print(
                    "{:>8} {:>16} {:>16}".format(
                        "iter", "rpn_bbox_loss", "rpn_obj_loss"
                    )
                )
            else:
                print(
                    "{:>8} {:>16} {:>16} {:>16} {:>16} {:>16}".format(
                        "iter",
                        "loss_rpn_box_reg",
                        "loss_objectness",
                        "loss_box_reg",
                        "loss_classifier",
                        "loss_mask",
                    )
                )
            for i in range(terminal_args.iter_num):
                train_loss = mock_train(
                    debug_data.blob("images"),
                    debug_data.blob("image_size"),
                    debug_data.blob("gt_bbox"),
                    debug_data.blob("segm_mask_targets"),
                    debug_data.blob("gt_labels"),
                ).get()
                fmt_str = "{:>8} " + "{:>16.10f} " * len(train_loss)
                print_loss = [i]
                for loss in train_loss:
                    print_loss.append(loss.mean())
                print(fmt_str.format(*print_loss))
                save_blob_watched(i)

                if (i + 1) % 10 == 0:
<<<<<<< HEAD
                    save_model(i + 1)

        elif terminal_args.train_with_real_dataset:
            print(
                "{:<8} {:<8} {:<16} {:<16} {:<16} {:<16} {:<16} {:<16}".format(
                    "iter",
                    "rank",
                    "elapsed_time",
                    "loss_rpn_box_reg",
                    "loss_objectness",
                    "loss_box_reg",
                    "loss_classifier",
                    "loss_mask",
                )
            )
=======
                    save_model(check_point, i + 1)

        elif terminal_args.train_with_real_dataset:
            if terminal_args.print_loss_each_rank:
                print(
                    "{:<8} {:<8} {:<16} {:<16} {:<16} {:<16} {:<16} {:<16}".format(
                        "iter",
                        "rank",
                        "elapsed_time",
                        "loss_rpn_box_reg",
                        "loss_objectness",
                        "loss_box_reg",
                        "loss_classifier",
                        "loss_mask",
                    )
                )
            else:
                print(
                    "{:<8} {:<16} {:<16} {:<16} {:<16} {:<16} {:<16}".format(
                        "iter",
                        "elapsed_time",
                        "loss_rpn_box_reg",
                        "loss_objectness",
                        "loss_box_reg",
                        "loss_classifier",
                        "loss_mask",
                    )
                )
>>>>>>> 66356b6b

            losses_hisogram = []
            start_time = time.time()
            elapsed_times = []
<<<<<<< HEAD
            blob_watcher = get_blob_watcher()
=======
>>>>>>> 66356b6b
            for i in range(terminal_args.iter_num):
                if i < len(fake_image_list):
                    losses = train_func(fake_image_list[i]).get()
                else:
                    losses = train_func().get()

                now_time = time.time()
                elapsed_time = now_time - start_time
                elapsed_times.append(elapsed_time)
                start_time = now_time

<<<<<<< HEAD
                if terminal_args.model_save_rate > 0:
                    if (
                        i + 1
                    ) % terminal_args.model_save_rate == 0 or i + 1 == len(
                        terminal_args.iter_num
                    ):
                        save_model(i + 1)

                fmt = "{:<8} {:<8} {:<16} " + "{:<16.10f} " * len(losses)
                for rank, loss_tup in enumerate(zip(*losses)):
                    frame = [loss.mean() for loss in loss_tup]
                    elapsed_time_str = (
                        "{:.6f}".format(elapsed_time) if rank == 0 else ""
                    )
                    print(fmt.format(i, rank, elapsed_time_str, *frame))
                    frame.append(i)
                    losses_hisogram.append(frame)

                save_blob_watched(i)
                blob_watcher.save(i)
=======
                if terminal_args.model_save_every_n_batch > 0:
                    if (
                        (i + 1) % terminal_args.model_save_every_n_batch == 0
                        or i + 1 == terminal_args.iter_num
                    ):
                        save_model(check_point, i + 1)
                        
                elapsed_time_str = "{:.6f}".format(elapsed_time)
                if terminal_args.print_loss_each_rank:
                    for rank, loss_tup in enumerate(zip(*losses)):
                        fmt = "{:<8} {:<8} {:<16} " + "{:<16.10f} " * len(
                            loss_tup
                        )
                        loss_per_rank = [loss.mean() for loss in loss_tup]
                        print(
                            fmt.format(
                                i,
                                rank,
                                elapsed_time_str if rank == 0 else "",
                                *loss_per_rank
                            )
                        )
                else:
                    loss_per_batch = []
                    for loss_list in losses:
                        rank_loss_list = [
                            loss_per_rank.mean() for loss_per_rank in loss_list
                        ]
                        loss_per_batch.append(
                            sum(rank_loss_list) / len(rank_loss_list)
                        )

                    fmt = "{:<8} {:<16} " + "{:<16.10f} " * len(loss_per_batch)
                    print(fmt.format(i, elapsed_time_str, *loss_per_batch))
                    loss_per_batch.append(i)
                    losses_hisogram.append(loss_per_batch)
                if (terminal_args.save_loss_npy_every_n_batch  > 0 and (i + 1) % terminal_args.save_loss_npy_every_n_batch == 0) or i + 1 == terminal_args.iter_num:
                    npy_file_name = "loss-{}-batch_size-{}-gpu-{}-image_dir-{}-{}".format(i, terminal_args.batch_size, terminal_args.gpu_num_per_node, terminal_args.image_dir ,str(datetime.now().strftime("%Y-%m-%d--%H-%M-%S")))
                    np.save(npy_file_name, np.array(losses_hisogram))
                    print("saved: {}.npy".format(npy_file_name))
                save_blob_watched(i)
>>>>>>> 66356b6b

            print(
                "median of elapsed time per batch:",
                statistics.median(elapsed_times),
            )
<<<<<<< HEAD

            if terminal_args.jupyter:
                import altair as alt
                from vega_datasets import data

                import pandas as pd

                loss_data_frame = pd.DataFrame(
                    np.array(losses_hisogram),
                    columns=[
                        "loss_rpn_box_reg",
                        "loss_objectness",
                        "loss_box_reg",
                        "loss_classifier",
                        "loss_mask",
                        "iter",
                    ],
                )

                base = (
                    alt.Chart(loss_data_frame)
                    .mark_line()
                    .encode(x="petalLength", y="petalWidth")
                )
                chart = (
                    base.mark_line().encode(x="iter", y="loss_rpn_box_reg")
                    + base.mark_line().encode(x="iter", y="loss_objectness")
                    + base.mark_line().encode(x="iter", y="loss_box_reg")
                    + base.mark_line().encode(x="iter", y="loss_classifier")
                    + base.mark_line().encode(x="iter", y="loss_mask")
                )

                chart.display()
=======
            
            if terminal_args.jupyter:
                import altair as alt
                import pandas as pd

                columns = [
                    "loss_rpn_box_reg",
                    "loss_objectness",
                    "loss_box_reg",
                    "loss_classifier",
                    "loss_mask",
                ]
                for column_index, column_name in enumerate(columns):
                    loss_data_frame = pd.DataFrame(
                        np.array(losses_hisogram)[:, [column_index, -1]],
                        columns=[column_name, "iter"],
                    )

                    base = (
                        alt.Chart(loss_data_frame)
                        .mark_line()
                        .encode(x="petalLength", y="petalWidth")
                    )
                    chart = base.mark_line().encode(x="iter", y=column_name)

                    chart.display()
>>>>>>> 66356b6b
<|MERGE_RESOLUTION|>--- conflicted
+++ resolved
@@ -14,12 +14,8 @@
 from rpn import RPNHead, RPNLoss, RPNProposal
 from box_head import BoxHead
 from mask_head import MaskHead
-<<<<<<< HEAD
 from blob_watcher import save_blob_watched, blob_watched, diff_blob_watched, get_blob_watcher
 from distribution import distribute_execute
-=======
-from blob_watcher import save_blob_watched, blob_watched, diff_blob_watched
->>>>>>> 66356b6b
 
 parser = argparse.ArgumentParser()
 parser.add_argument(
@@ -73,9 +69,6 @@
     required=False,
 )
 parser.add_argument(
-<<<<<<< HEAD
-    "-save_rate", "--model_save_rate", type=int, default=0, required=False
-=======
     "-save_every_n_batch",
     "--model_save_every_n_batch",
     type=int,
@@ -88,7 +81,6 @@
     type=int,
     default=0,
     required=False,
->>>>>>> 66356b6b
 )
 parser.add_argument(
     "-v", "--verbose", default=False, action="store_true", required=False
@@ -138,10 +130,6 @@
     required=False,
 )
 parser.add_argument(
-<<<<<<< HEAD
-    "-j", "--jupyter", default=False, action="store_true", required=False
-)
-=======
     "-pr",
     "--print_loss_each_rank",
     default=False,
@@ -149,7 +137,6 @@
     required=False,
 )
 
->>>>>>> 66356b6b
 terminal_args = parser.parse_args()
 
 
@@ -177,13 +164,8 @@
         "detections": np.random.randn(2000, 4).astype(np.float32),
     }
 
-
 placeholders = get_numpy_placeholders()
 
-
-<<<<<<< HEAD
-def maskrcnn_train(cfg, image, image_size, gt_bbox, gt_segm, gt_label):
-=======
 def maskrcnn_train(cfg, images, image_sizes, gt_boxes, gt_segms, gt_labels):
     r"""Mask-RCNN
     Args:
@@ -305,7 +287,6 @@
 def distribute_maskrcnn_train(
     config, image, image_size, gt_bbox, gt_segm, gt_label
 ):
->>>>>>> 66356b6b
     """Mask-RCNN
     Args:
         cfg: config
@@ -490,11 +471,7 @@
     return config
 
 
-<<<<<<< HEAD
-def save_model(i):
-=======
 def save_model(check_point, i):
->>>>>>> 66356b6b
     if not os.path.exists(terminal_args.model_save_dir):
         os.makedirs(terminal_args.model_save_dir)
     model_dst = os.path.join(terminal_args.model_save_dir, "iter-" + str(i))
@@ -624,19 +601,6 @@
             random_flip_image=terminal_args.random_flip_image,
         )
 
-<<<<<<< HEAD
-        outputs = maskrcnn_train(
-            config,
-            image or data_loader("image"),
-            data_loader("image_size"),
-            data_loader("gt_bbox"),
-            data_loader("gt_segm"),
-            data_loader("gt_labels"),
-        )
-
-        for losses in outputs:
-            flow.losses.add_loss(losses)
-=======
         if config.NUM_GPUS > 1:
             outputs = distribute_maskrcnn_train(
                 config,
@@ -662,7 +626,6 @@
             )
             for loss in outputs:
                 flow.losses.add_loss(loss)
->>>>>>> 66356b6b
 
             return outputs
 
@@ -710,13 +673,8 @@
     if not terminal_args.model_load_dir:
         check_point = flow.train.CheckPoint()
         check_point.init()
-<<<<<<< HEAD
-        if terminal_args.model_save_rate > 0:
-            save_model(0)
-=======
         if terminal_args.model_save_every_n_batch > 0:
             save_model(check_point, 0)
->>>>>>> 66356b6b
     else:
         check_point = flow.train.CheckPoint()
         # check_point.load(terminal_args.model_load_dir)
@@ -757,23 +715,6 @@
                 save_blob_watched(i)
 
                 if (i + 1) % 10 == 0:
-<<<<<<< HEAD
-                    save_model(i + 1)
-
-        elif terminal_args.train_with_real_dataset:
-            print(
-                "{:<8} {:<8} {:<16} {:<16} {:<16} {:<16} {:<16} {:<16}".format(
-                    "iter",
-                    "rank",
-                    "elapsed_time",
-                    "loss_rpn_box_reg",
-                    "loss_objectness",
-                    "loss_box_reg",
-                    "loss_classifier",
-                    "loss_mask",
-                )
-            )
-=======
                     save_model(check_point, i + 1)
 
         elif terminal_args.train_with_real_dataset:
@@ -802,15 +743,10 @@
                         "loss_mask",
                     )
                 )
->>>>>>> 66356b6b
 
             losses_hisogram = []
             start_time = time.time()
             elapsed_times = []
-<<<<<<< HEAD
-            blob_watcher = get_blob_watcher()
-=======
->>>>>>> 66356b6b
             for i in range(terminal_args.iter_num):
                 if i < len(fake_image_list):
                     losses = train_func(fake_image_list[i]).get()
@@ -822,28 +758,6 @@
                 elapsed_times.append(elapsed_time)
                 start_time = now_time
 
-<<<<<<< HEAD
-                if terminal_args.model_save_rate > 0:
-                    if (
-                        i + 1
-                    ) % terminal_args.model_save_rate == 0 or i + 1 == len(
-                        terminal_args.iter_num
-                    ):
-                        save_model(i + 1)
-
-                fmt = "{:<8} {:<8} {:<16} " + "{:<16.10f} " * len(losses)
-                for rank, loss_tup in enumerate(zip(*losses)):
-                    frame = [loss.mean() for loss in loss_tup]
-                    elapsed_time_str = (
-                        "{:.6f}".format(elapsed_time) if rank == 0 else ""
-                    )
-                    print(fmt.format(i, rank, elapsed_time_str, *frame))
-                    frame.append(i)
-                    losses_hisogram.append(frame)
-
-                save_blob_watched(i)
-                blob_watcher.save(i)
-=======
                 if terminal_args.model_save_every_n_batch > 0:
                     if (
                         (i + 1) % terminal_args.model_save_every_n_batch == 0
@@ -885,47 +799,11 @@
                     np.save(npy_file_name, np.array(losses_hisogram))
                     print("saved: {}.npy".format(npy_file_name))
                 save_blob_watched(i)
->>>>>>> 66356b6b
 
             print(
                 "median of elapsed time per batch:",
                 statistics.median(elapsed_times),
             )
-<<<<<<< HEAD
-
-            if terminal_args.jupyter:
-                import altair as alt
-                from vega_datasets import data
-
-                import pandas as pd
-
-                loss_data_frame = pd.DataFrame(
-                    np.array(losses_hisogram),
-                    columns=[
-                        "loss_rpn_box_reg",
-                        "loss_objectness",
-                        "loss_box_reg",
-                        "loss_classifier",
-                        "loss_mask",
-                        "iter",
-                    ],
-                )
-
-                base = (
-                    alt.Chart(loss_data_frame)
-                    .mark_line()
-                    .encode(x="petalLength", y="petalWidth")
-                )
-                chart = (
-                    base.mark_line().encode(x="iter", y="loss_rpn_box_reg")
-                    + base.mark_line().encode(x="iter", y="loss_objectness")
-                    + base.mark_line().encode(x="iter", y="loss_box_reg")
-                    + base.mark_line().encode(x="iter", y="loss_classifier")
-                    + base.mark_line().encode(x="iter", y="loss_mask")
-                )
-
-                chart.display()
-=======
             
             if terminal_args.jupyter:
                 import altair as alt
@@ -951,5 +829,4 @@
                     )
                     chart = base.mark_line().encode(x="iter", y=column_name)
 
-                    chart.display()
->>>>>>> 66356b6b
+                    chart.display()