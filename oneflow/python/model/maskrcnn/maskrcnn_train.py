--- conflicted
+++ resolved
@@ -488,11 +488,7 @@
     start_time = time.time()
     elapsed_times = []
     metrics = pd.DataFrame(
-<<<<<<< HEAD
-        {"iter": 0, "legend": "cfg", "value": str(cfg)}, index=[0]
-=======
         {"iter": 0, "legend": "cfg", "note": str(config)}, index=[0]
->>>>>>> 3a65114e
     )
     print_metric_title()
     for i in range(terminal_args.iter_num):
