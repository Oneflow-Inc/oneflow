--- conflicted
+++ resolved
@@ -107,11 +107,7 @@
     # with flow.watch_scope(
     #     blob_watcher=blob_watched
     # ):
-<<<<<<< HEAD
-
-=======
     image = flow.nvtx.range_push(image, "Forward pass")
->>>>>>> a2834a0d
     features = backbone.build(flow.transpose(image, perm=[0, 3, 1, 2]))
 
     # RPN
@@ -144,10 +140,6 @@
     mask_loss = mask_head.build_train(
         pos_proposal_list, pos_gt_indices_list, gt_segm_list, gt_label_list, features
     )
-<<<<<<< HEAD
-=======
-    
->>>>>>> a2834a0d
     mask_loss = flow.nvtx.range_pop(mask_loss)
     return {
         "loss_rpn_box_reg": rpn_bbox_loss,
