--- conflicted
+++ resolved
@@ -593,10 +593,6 @@
 
     p = IterationProcessor(start_iter, check_point, config)
     for i in range(start_iter, config.SOLVER.MAX_ITER + 1):
-<<<<<<< HEAD
-        # save original model
-=======
->>>>>>> 26a86c50
         if p.checkpoint_period > 0 and i == start_iter:
             save_model(p.check_point, loaded_iter)
         if use_fake_images:
@@ -611,10 +607,6 @@
             else:
                 outputs = train_func().get()
                 p.step(i, outputs)
-<<<<<<< HEAD
-
-=======
->>>>>>> 26a86c50
         if p.checkpoint_period > 0 and (
             i % p.checkpoint_period == 0 or i == p.max_iter
         ):
