--- conflicted
+++ resolved
@@ -3,24 +3,15 @@
 
 namespace oneflow {
 
-<<<<<<< HEAD
 void SoftmaxOp::InitFromOpConf(const OperatorConf& op_conf) {
-  CHECK(op_conf.has_softmax_op_conf());
+  CHECK(op_conf.has_softmax_conf());
   mut_op_conf() = op_conf;
-=======
-void SoftmaxOp::Init(const OperatorConf& op_conf) {
-  mut_op_name() = op_conf.name();
-  
-  CHECK(op_conf.has_softmax_conf());
-  auto cnf = new SoftmaxOpConf(op_conf.softmax_conf());
-  mut_pb_op_conf().reset(cnf);
->>>>>>> 290256f7ca40d3ca9a1864d713fc5d78422a2cce
 
   EnrollInputBn("in");
   EnrollOutputBn("out");
 }
 
 std::string SoftmaxOp::GetValueFromPbOpConf(const std::string& k) const {
-  return GetValueFromPbMessage(op_conf().softmax_op_conf(), k);
+  return GetValueFromPbMessage(op_conf().softmax_conf(), k);
 }
 } // namespace oneflow