/*
Copyright 2020 The OneFlow Authors. All rights reserved.

Licensed under the Apache License, Version 2.0 (the "License");
you may not use this file except in compliance with the License.
You may obtain a copy of the License at

    http://www.apache.org/licenses/LICENSE-2.0

Unless required by applicable law or agreed to in writing, software
distributed under the License is distributed on an "AS IS" BASIS,
WITHOUT WARRANTIES OR CONDITIONS OF ANY KIND, either express or implied.
See the License for the specific language governing permissions and
limitations under the License.
*/
#ifndef ONEFLOW_CORE_DEVICE_CUDA_UTIL_H_
#define ONEFLOW_CORE_DEVICE_CUDA_UTIL_H_

#include "oneflow/core/common/data_type.h"

#ifdef WITH_CUDA

#include <cublas_v2.h>
#include <cuda.h>
#include <cuda_runtime.h>
#include <cudnn.h>
#include <curand.h>
#include <nccl.h>
#include <cuda_fp16.h>
#include "oneflow/core/device/cuda_pseudo_half.h"

#if CUDA_VERSION >= 10020

#include <nvjpeg.h>

#endif

namespace oneflow {

const char* CublasGetErrorString(cublasStatus_t error);

const char* CurandGetErrorString(curandStatus_t error);

#if CUDA_VERSION >= 10020

const char* NvjpegGetErrorString(nvjpegStatus_t error);

#endif

#define OF_CUDA_CHECK(condition)                                                               \
  for (cudaError_t _of_cuda_check_status = (condition); _of_cuda_check_status != cudaSuccess;) \
  LOG(FATAL) << "Check failed: " #condition " : " << cudaGetErrorString(_of_cuda_check_status) \
             << " (" << _of_cuda_check_status << ") "

#define OF_CUDNN_CHECK(condition)                                                                \
  for (cudnnStatus_t _of_cudnn_check_status = (condition);                                       \
       _of_cudnn_check_status != CUDNN_STATUS_SUCCESS;)                                          \
  LOG(FATAL) << "Check failed: " #condition " : " << cudnnGetErrorString(_of_cudnn_check_status) \
             << " (" << _of_cudnn_check_status << ") "

#define OF_CUBLAS_CHECK(condition)                                                                 \
  for (cublasStatus_t _of_cublas_check_status = (condition);                                       \
       _of_cublas_check_status != CUBLAS_STATUS_SUCCESS;)                                          \
  LOG(FATAL) << "Check failed: " #condition " : " << CublasGetErrorString(_of_cublas_check_status) \
             << " (" << _of_cublas_check_status << ") "

#define OF_CURAND_CHECK(condition)                                                                 \
  for (curandStatus_t _of_curand_check_status = (condition);                                       \
       _of_curand_check_status != CURAND_STATUS_SUCCESS;)                                          \
  LOG(FATAL) << "Check failed: " #condition " : " << CurandGetErrorString(_of_curand_check_status) \
             << " (" << _of_curand_check_status << ") "

#define OF_NCCL_CHECK(condition)                                                                \
  for (ncclResult_t _of_nccl_check_status = (condition); _of_nccl_check_status != ncclSuccess;) \
  LOG(FATAL) << "Check failed: " #condition " : " << ncclGetErrorString(_of_nccl_check_status)  \
             << " (" << _of_nccl_check_status << "). "                                          \
             << "To see more detail, please run OneFlow with system variable NCCL_DEBUG=INFO"

#define OF_NCCL_CHECK_OR_RETURN(condition)                                                         \
  for (ncclResult_t _of_nccl_check_status = (condition); _of_nccl_check_status != ncclSuccess;)    \
  return Error::CheckFailedError().AddStackFrame(__FILE__, __LINE__, __FUNCTION__)                 \
         << "Check failed: " #condition " : " << ncclGetErrorString(_of_nccl_check_status) << " (" \
         << _of_nccl_check_status << ") "

#if CUDA_VERSION >= 10020

#define OF_NVJPEG_CHECK(condition)                                                                 \
  for (nvjpegStatus_t _of_nvjpeg_check_status = (condition);                                       \
       _of_nvjpeg_check_status != NVJPEG_STATUS_SUCCESS;)                                          \
  LOG(FATAL) << "Check failed: " #condition " : " << NvjpegGetErrorString(_of_nvjpeg_check_status) \
             << " (" << _of_nvjpeg_check_status << ") "

#endif

// CUDA: grid stride looping
#define CUDA_1D_KERNEL_LOOP(i, n)                                                                 \
  for (int32_t i = blockIdx.x * blockDim.x + threadIdx.x, step = blockDim.x * gridDim.x; i < (n); \
       i += step)

#define CUDA_1D_KERNEL_LOOP_T(type, i, n)                                                      \
  for (type i = blockIdx.x * blockDim.x + threadIdx.x, step = blockDim.x * gridDim.x; i < (n); \
       i += step)

const int32_t kCudaThreadsNumPerBlock = 512;
const int32_t kCudaMaxBlocksNum = 8192;
const int32_t kCudaWarpSize = 32;

// 48KB, max byte size of shared memroy per thread block
// TODO: limit of shared memory should be different for different arch
const int32_t kCudaMaxSharedMemoryByteSize = 48 << 10;

int32_t GetSMCudaMaxBlocksNum();
void InitGlobalCudaDeviceProp();
bool IsCuda9OnTuringDevice();

inline int32_t BlocksNum4ThreadsNum(const int32_t n) {
  CHECK_GT(n, 0);
  return std::min((n + kCudaThreadsNumPerBlock - 1) / kCudaThreadsNumPerBlock, kCudaMaxBlocksNum);
}

inline int32_t SMBlocksNum4ThreadsNum(const int32_t n) {
  CHECK_GT(n, 0);
  return std::min((n + kCudaThreadsNumPerBlock - 1) / kCudaThreadsNumPerBlock,
                  GetSMCudaMaxBlocksNum());
}

#define RUN_CUDA_KERNEL(func, device_ctx_ptr, thread_num, ...)           \
  func<<<SMBlocksNum4ThreadsNum(thread_num), kCudaThreadsNumPerBlock, 0, \
         (device_ctx_ptr)->cuda_stream()>>>(__VA_ARGS__)

size_t GetAvailableGpuMemSize(int dev_id);

void NumaAwareCudaMallocHost(int32_t dev, void** ptr, size_t size);

class CudaCurrentDeviceGuard final {
 public:
  OF_DISALLOW_COPY_AND_MOVE(CudaCurrentDeviceGuard);
  explicit CudaCurrentDeviceGuard(int32_t dev_id);
  CudaCurrentDeviceGuard();
  ~CudaCurrentDeviceGuard();

 private:
  int32_t saved_dev_id_ = -1;
};

class CublasMathModeGuard final {
 public:
  OF_DISALLOW_COPY_AND_MOVE(CublasMathModeGuard);
  CublasMathModeGuard(cublasHandle_t handle, cublasMath_t new_mode);
  explicit CublasMathModeGuard(cublasHandle_t handle);
  ~CublasMathModeGuard();

  void SetMathMode(cublasMath_t new_mode);

 private:
  cublasHandle_t handle_{};
  cublasMath_t saved_mode_{};
  cublasMath_t new_mode_{};
};

int GetCudaSmVersion();

int GetCudaPtxVersion();

<<<<<<< HEAD
cudaError_t CudaDriverGetPrimaryCtxActive(int dev, int* active);
=======
int GetCudaDeviceIndex();

int GetCudaDeviceCount();

void InitCudaContextOnce(int device_id);
>>>>>>> a1ddc4ca

}  // namespace oneflow

#endif  // WITH_CUDA

#endif  // ONEFLOW_CORE_DEVICE_CUDA_UTIL_H_<|MERGE_RESOLUTION|>--- conflicted
+++ resolved
@@ -162,15 +162,13 @@
 
 int GetCudaPtxVersion();
 
-<<<<<<< HEAD
-cudaError_t CudaDriverGetPrimaryCtxActive(int dev, int* active);
-=======
 int GetCudaDeviceIndex();
 
 int GetCudaDeviceCount();
 
 void InitCudaContextOnce(int device_id);
->>>>>>> a1ddc4ca
+
+cudaError_t CudaDriverGetPrimaryCtxActive(int dev, int* active);
 
 }  // namespace oneflow
 
