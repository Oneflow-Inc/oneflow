--- conflicted
+++ resolved
@@ -66,20 +66,14 @@
 
 inline size_t GetCudaWorkTypeSize() { return OF_PP_SEQ_SIZE(CUDA_WORK_TYPE_SEQ); }
 
-<<<<<<< HEAD
 #ifdef PLATFORM_POSIX
 void NumaAwareCudaMallocHost(int32_t dev, void** ptr, size_t size);
 #endif
 
-#define CUDA_DATA_TYPE_SEQ                \
-  OF_PP_MAKE_TUPLE_SEQ(float, CUDA_R_32F) \
-  OF_PP_MAKE_TUPLE_SEQ(double, CUDA_R_64F)
-=======
 #define CUDA_DATA_TYPE_SEQ                 \
   OF_PP_MAKE_TUPLE_SEQ(float, CUDA_R_32F)  \
   OF_PP_MAKE_TUPLE_SEQ(double, CUDA_R_64F) \
   OF_PP_MAKE_TUPLE_SEQ(float16, CUDA_R_16F)
->>>>>>> faaabfda
 
 cudaDataType_t GetCudaDataType(DataType);
 
