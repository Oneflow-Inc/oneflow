#include "oneflow/core/device/cuda_util.h"
#include "oneflow/core/device/cudnn_util.h"

namespace oneflow {

#ifdef WITH_CUDA

cudnnDataType_t GetCudnnDataType(DataType val) {
#define MAKE_ENTRY(type_cpp, type_cudnn) \
  if (val == GetDataType<type_cpp>::value) { return type_cudnn; }
  OF_PP_FOR_EACH_TUPLE(MAKE_ENTRY, CUDNN_DATA_TYPE_SEQ);
#undef MAKE_ENTRY
  UNIMPLEMENTED();
}

<<<<<<< HEAD
CudnnTensorDesc::CudnnTensorDesc() {
  CudaCheck(cudnnCreateTensorDescriptor(&val_));
}
CudnnTensorDesc::~CudnnTensorDesc() {
  CudaCheck(cudnnDestroyTensorDescriptor(val_));
}
CudnnTensorDesc::CudnnTensorDesc(cudnnTensorFormat_t format, DataType data_type,
                                 int n, int c, int h, int w) {
=======
CudnnTensorDesc::~CudnnTensorDesc() { CudaCheck(cudnnDestroyTensorDescriptor(val_)); }
CudnnTensorDesc::CudnnTensorDesc(cudnnTensorFormat_t format, DataType data_type, int n, int c,
                                 int h, int w) {
>>>>>>> 38978cc5
  CudaCheck(cudnnCreateTensorDescriptor(&val_));
  CudaCheck(cudnnSetTensor4dDescriptor(val_, format, GetCudnnDataType(data_type), n, c, h, w));
}
CudnnTensorDesc::CudnnTensorDesc(DataType data_type, int dims, const int* dim, const int* stride) {
  CudaCheck(cudnnCreateTensorDescriptor(&val_));
  CudaCheck(cudnnSetTensorNdDescriptor(val_, GetCudnnDataType(data_type), dims, dim, stride));
}
CudnnTensorDesc::CudnnTensorDesc(DataType data_type, const Shape& shape,
                                 const std::string& data_format) {
  CudaCheck(cudnnCreateTensorDescriptor(&val_));
  cudnnTensorFormat_t cudnn_data_format;
  if (data_format == "channels_first") {
    cudnn_data_format = CUDNN_TENSOR_NCHW;
  } else if (data_format == "channels_last") {
    cudnn_data_format = CUDNN_TENSOR_NHWC;
  } else {
    UNIMPLEMENTED();
  }

  if (shape.NumAxes() == 3) {
    int data_num = static_cast<int>(shape.At(0));
    int channels = data_format == "channels_first"
                       ? static_cast<int>(shape.At(1))
                       : static_cast<int>(shape.At(2));
    int kernel_h = data_format == "channels_first"
                       ? static_cast<int>(shape.At(2))
                       : static_cast<int>(shape.At(1));
    int kernel_w = 1;
    CudaCheck(cudnnSetTensor4dDescriptor(val_, cudnn_data_format,
                                         GetCudnnDataType(data_type), data_num,
                                         channels, kernel_h, kernel_w));
  } else if (shape.NumAxes() == 4) {
    int data_num = static_cast<int>(shape.At(0));
    int channels = data_format == "channels_first" ? static_cast<int>(shape.At(1))
                                                   : static_cast<int>(shape.At(3));
    int kernel_h = data_format == "channels_first" ? static_cast<int>(shape.At(2))
                                                   : static_cast<int>(shape.At(1));
    int kernel_w = data_format == "channels_first" ? static_cast<int>(shape.At(3))
                                                   : static_cast<int>(shape.At(2));
    CudaCheck(cudnnSetTensor4dDescriptor(val_, cudnn_data_format, GetCudnnDataType(data_type),
                                         data_num, channels, kernel_h, kernel_w));
  } else {
    std::vector<int> tensor_dim(shape.dim_vec().begin(), shape.dim_vec().end());
    std::vector<int> stride_of_tensor(shape.NumAxes(), 1);
    for (int32_t i = shape.NumAxes() - 2; i >= 0; --i) {
      stride_of_tensor[i] = stride_of_tensor[i + 1] * shape.At(i + 1);
    }

    CudaCheck(cudnnSetTensorNdDescriptor(val_, GetCudnnDataType(data_type), shape.NumAxes(),
                                         tensor_dim.data(), stride_of_tensor.data()));
  }
}

CudnnFilterDesc::~CudnnFilterDesc() { CudaCheck(cudnnDestroyFilterDescriptor(val_)); }

CudnnFilterDesc::CudnnFilterDesc(DataType data_type, const Shape& shape,
                                 const std::string& data_format) {
  CudaCheck(cudnnCreateFilterDescriptor(&val_));
  cudnnTensorFormat_t cudnn_data_format;
  if (data_format == "channels_first") {
    cudnn_data_format = CUDNN_TENSOR_NCHW;
  } else if (data_format == "channels_last") {
    cudnn_data_format = CUDNN_TENSOR_NHWC;
  } else {
    UNIMPLEMENTED();
  }

  if (shape.NumAxes() == 3) {
    int filters = static_cast<int>(shape.At(0));
    int c = data_format == "channels_first" ? static_cast<int>(shape.At(1))
                                            : static_cast<int>(shape.At(2));
    int kernel_h = data_format == "channels_first"
                       ? static_cast<int>(shape.At(2))
                       : static_cast<int>(shape.At(1));
    int kernel_w = 1;
    CudaCheck(cudnnSetFilter4dDescriptor(val_, GetCudnnDataType(data_type),
                                         cudnn_data_format, filters, c,
                                         kernel_h, kernel_w));
  } else if (shape.NumAxes() == 4) {
    int filters = static_cast<int>(shape.At(0));
    int kernel_h = data_format == "channels_first" ? static_cast<int>(shape.At(2))
                                                   : static_cast<int>(shape.At(1));
    int kernel_w = data_format == "channels_first" ? static_cast<int>(shape.At(3))
                                                   : static_cast<int>(shape.At(2));
    int c = data_format == "channels_first" ? static_cast<int>(shape.At(1))
                                            : static_cast<int>(shape.At(3));
    CudaCheck(cudnnSetFilter4dDescriptor(val_, GetCudnnDataType(data_type), cudnn_data_format,
                                         filters, c, kernel_h, kernel_w));
  } else {
    std::vector<int> dims(shape.dim_vec().begin(), shape.dim_vec().end());
    CudaCheck(cudnnSetFilterNdDescriptor(val_, GetCudnnDataType(data_type), cudnn_data_format,
                                         dims.size(), dims.data()));
  }
}

CudnnActivationDesc::CudnnActivationDesc(cudnnActivationMode_t mode,
                                         cudnnNanPropagation_t relu_nan_opt, double coef) {
  CudaCheck(cudnnCreateActivationDescriptor(&val_));
  CudaCheck(cudnnSetActivationDescriptor(val_, mode, relu_nan_opt, coef));
}

CudnnActivationDesc::~CudnnActivationDesc() { CudaCheck(cudnnDestroyActivationDescriptor(val_)); }

#endif  // WITH_CUDA

}  // namespace oneflow<|MERGE_RESOLUTION|>--- conflicted
+++ resolved
@@ -13,20 +13,10 @@
   UNIMPLEMENTED();
 }
 
-<<<<<<< HEAD
-CudnnTensorDesc::CudnnTensorDesc() {
-  CudaCheck(cudnnCreateTensorDescriptor(&val_));
-}
-CudnnTensorDesc::~CudnnTensorDesc() {
-  CudaCheck(cudnnDestroyTensorDescriptor(val_));
-}
-CudnnTensorDesc::CudnnTensorDesc(cudnnTensorFormat_t format, DataType data_type,
-                                 int n, int c, int h, int w) {
-=======
+CudnnTensorDesc::CudnnTensorDesc() { CudaCheck(cudnnCreateTensorDescriptor(&val_)); }
 CudnnTensorDesc::~CudnnTensorDesc() { CudaCheck(cudnnDestroyTensorDescriptor(val_)); }
 CudnnTensorDesc::CudnnTensorDesc(cudnnTensorFormat_t format, DataType data_type, int n, int c,
                                  int h, int w) {
->>>>>>> 38978cc5
   CudaCheck(cudnnCreateTensorDescriptor(&val_));
   CudaCheck(cudnnSetTensor4dDescriptor(val_, format, GetCudnnDataType(data_type), n, c, h, w));
 }
@@ -48,16 +38,13 @@
 
   if (shape.NumAxes() == 3) {
     int data_num = static_cast<int>(shape.At(0));
-    int channels = data_format == "channels_first"
-                       ? static_cast<int>(shape.At(1))
-                       : static_cast<int>(shape.At(2));
-    int kernel_h = data_format == "channels_first"
-                       ? static_cast<int>(shape.At(2))
-                       : static_cast<int>(shape.At(1));
+    int channels = data_format == "channels_first" ? static_cast<int>(shape.At(1))
+                                                   : static_cast<int>(shape.At(2));
+    int kernel_h = data_format == "channels_first" ? static_cast<int>(shape.At(2))
+                                                   : static_cast<int>(shape.At(1));
     int kernel_w = 1;
-    CudaCheck(cudnnSetTensor4dDescriptor(val_, cudnn_data_format,
-                                         GetCudnnDataType(data_type), data_num,
-                                         channels, kernel_h, kernel_w));
+    CudaCheck(cudnnSetTensor4dDescriptor(val_, cudnn_data_format, GetCudnnDataType(data_type),
+                                         data_num, channels, kernel_h, kernel_w));
   } else if (shape.NumAxes() == 4) {
     int data_num = static_cast<int>(shape.At(0));
     int channels = data_format == "channels_first" ? static_cast<int>(shape.At(1))
@@ -98,13 +85,11 @@
     int filters = static_cast<int>(shape.At(0));
     int c = data_format == "channels_first" ? static_cast<int>(shape.At(1))
                                             : static_cast<int>(shape.At(2));
-    int kernel_h = data_format == "channels_first"
-                       ? static_cast<int>(shape.At(2))
-                       : static_cast<int>(shape.At(1));
+    int kernel_h = data_format == "channels_first" ? static_cast<int>(shape.At(2))
+                                                   : static_cast<int>(shape.At(1));
     int kernel_w = 1;
-    CudaCheck(cudnnSetFilter4dDescriptor(val_, GetCudnnDataType(data_type),
-                                         cudnn_data_format, filters, c,
-                                         kernel_h, kernel_w));
+    CudaCheck(cudnnSetFilter4dDescriptor(val_, GetCudnnDataType(data_type), cudnn_data_format,
+                                         filters, c, kernel_h, kernel_w));
   } else if (shape.NumAxes() == 4) {
     int filters = static_cast<int>(shape.At(0));
     int kernel_h = data_format == "channels_first" ? static_cast<int>(shape.At(2))
