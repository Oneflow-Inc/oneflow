#include "oneflow/core/device/cuda_util.h"
#include "oneflow/core/device/cudnn_util.h"

namespace oneflow {

<<<<<<< HEAD
#define DECLARE_CUDNN_DATA_TYPE(type_cpp, type_cudnn)                         \
=======
#define DEFINE_CUDNN_DATA_TYPE(type_cpp, type_cudnn)                          \
>>>>>>> 3588e900
  const cudnnDataType_t CudnnDataType<type_cpp>::val = type_cudnn;            \
  const type_cpp CudnnDataType<type_cpp>::oneval = static_cast<type_cpp>(1);  \
  const type_cpp CudnnDataType<type_cpp>::zeroval = static_cast<type_cpp>(0); \
  const void* CudnnDataType<type_cpp>::one = &oneval;                         \
  const void* CudnnDataType<type_cpp>::zero = &zeroval;
<<<<<<< HEAD
OF_PP_FOR_EACH_TUPLE(DECLARE_CUDNN_DATA_TYPE, CUDNN_DATA_TYPE_SEQ);
=======
OF_PP_FOR_EACH_TUPLE(DEFINE_CUDNN_DATA_TYPE, CUDNN_DATA_TYPE_SEQ);
>>>>>>> 3588e900

cudnnDataType_t GetCudnnDataType(DataType val) {
#define MAKE_ENTRY(type_cpp, type_cudnn) \
  if (val == GetDataType<type_cpp>::val) { return type_cudnn; }
  OF_PP_FOR_EACH_TUPLE(MAKE_ENTRY, CUDNN_DATA_TYPE_SEQ);
#undef MAKE_ENTRY
  UNEXPECTED_RUN();
}

CudnnTensorDesc::~CudnnTensorDesc() {
  CudaCheck(cudnnDestroyTensorDescriptor(val_));
}
CudnnTensorDesc::CudnnTensorDesc(DataType data_type, int n, int c, int h,
                                 int w) {
  CudaCheck(cudnnCreateTensorDescriptor(&val_));
  CudaCheck(cudnnSetTensor4dDescriptor(
      val_, CUDNN_TENSOR_NCHW, GetCudnnDataType(data_type), n, c, h, w));
}
CudnnTensorDesc::CudnnTensorDesc(DataType data_type, const Shape& shape)
    : CudnnTensorDesc(data_type, shape.At(0), shape.At(1), shape.At(2),
                      shape.At(3)) {
  CHECK_EQ(shape.NumAxes(), 4);
}

CudnnFilterDesc::~CudnnFilterDesc() {
  CudaCheck(cudnnDestroyFilterDescriptor(val_));
}
CudnnFilterDesc::CudnnFilterDesc(DataType data_type, int k, int c, int h,
                                 int w) {
  CudaCheck(cudnnCreateFilterDescriptor(&val_));
  CudaCheck(cudnnSetFilter4dDescriptor(val_, GetCudnnDataType(data_type),
                                       CUDNN_TENSOR_NCHW, k, c, h, w));
}

CudnnFilterDesc::CudnnFilterDesc(DataType data_type, const Shape& shape)
    : CudnnFilterDesc(data_type, shape.At(0), shape.At(1), shape.At(2),
                      shape.At(3)) {
  CHECK_EQ(shape.NumAxes(), 4);
}

CudnnActivationDesc::CudnnActivationDesc(cudnnActivationMode_t mode,
<<<<<<< HEAD
                                         cudnnNanPropagation_t reluNanOpt,
                                         double coef) {
  CudaCheck(cudnnCreateActivationDescriptor(&val_));
  CudaCheck(cudnnSetActivationDescriptor(val_, mode, reluNanOpt, coef));
}

CudnnActivationDesc::~CudnnActivationDesc() {
  cudnnDestroyActivationDescriptor(val_);
}

}  // namespace oneflow
=======
                                         cudnnNanPropagation_t relu_nan_opt,
                                         double coef) {
  CudaCheck(cudnnCreateActivationDescriptor(&val_));
  CudaCheck(cudnnSetActivationDescriptor(val_, mode, relu_nan_opt, coef));
}

CudnnActivationDesc::~CudnnActivationDesc() {
  CudaCheck(cudnnDestroyActivationDescriptor(val_));
}
>>>>>>> 3588e900

}  // namespace oneflow<|MERGE_RESOLUTION|>--- conflicted
+++ resolved
@@ -3,21 +3,13 @@
 
 namespace oneflow {
 
-<<<<<<< HEAD
-#define DECLARE_CUDNN_DATA_TYPE(type_cpp, type_cudnn)                         \
-=======
 #define DEFINE_CUDNN_DATA_TYPE(type_cpp, type_cudnn)                          \
->>>>>>> 3588e900
   const cudnnDataType_t CudnnDataType<type_cpp>::val = type_cudnn;            \
   const type_cpp CudnnDataType<type_cpp>::oneval = static_cast<type_cpp>(1);  \
   const type_cpp CudnnDataType<type_cpp>::zeroval = static_cast<type_cpp>(0); \
   const void* CudnnDataType<type_cpp>::one = &oneval;                         \
   const void* CudnnDataType<type_cpp>::zero = &zeroval;
-<<<<<<< HEAD
-OF_PP_FOR_EACH_TUPLE(DECLARE_CUDNN_DATA_TYPE, CUDNN_DATA_TYPE_SEQ);
-=======
 OF_PP_FOR_EACH_TUPLE(DEFINE_CUDNN_DATA_TYPE, CUDNN_DATA_TYPE_SEQ);
->>>>>>> 3588e900
 
 cudnnDataType_t GetCudnnDataType(DataType val) {
 #define MAKE_ENTRY(type_cpp, type_cudnn) \
@@ -59,19 +51,6 @@
 }
 
 CudnnActivationDesc::CudnnActivationDesc(cudnnActivationMode_t mode,
-<<<<<<< HEAD
-                                         cudnnNanPropagation_t reluNanOpt,
-                                         double coef) {
-  CudaCheck(cudnnCreateActivationDescriptor(&val_));
-  CudaCheck(cudnnSetActivationDescriptor(val_, mode, reluNanOpt, coef));
-}
-
-CudnnActivationDesc::~CudnnActivationDesc() {
-  cudnnDestroyActivationDescriptor(val_);
-}
-
-}  // namespace oneflow
-=======
                                          cudnnNanPropagation_t relu_nan_opt,
                                          double coef) {
   CudaCheck(cudnnCreateActivationDescriptor(&val_));
@@ -81,6 +60,5 @@
 CudnnActivationDesc::~CudnnActivationDesc() {
   CudaCheck(cudnnDestroyActivationDescriptor(val_));
 }
->>>>>>> 3588e900
 
 }  // namespace oneflow