/*
Copyright 2020 The OneFlow Authors. All rights reserved.

Licensed under the Apache License, Version 2.0 (the "License");
you may not use this file except in compliance with the License.
You may obtain a copy of the License at

    http://www.apache.org/licenses/LICENSE-2.0

Unless required by applicable law or agreed to in writing, software
distributed under the License is distributed on an "AS IS" BASIS,
WITHOUT WARRANTIES OR CONDITIONS OF ANY KIND, either express or implied.
See the License for the specific language governing permissions and
limitations under the License.
*/
#include "oneflow/core/device/device_context_adapter.h"
#include "oneflow/core/vm/cpu_allocator.h"
#include "oneflow/core/device/cuda_event_record.h"

#ifdef WITH_CUDA

#include "oneflow/core/ep/cuda/cuda_stream.h"

#endif  // WITH_CUDA

namespace oneflow {

namespace {

class CpuDeviceCtxAdapter final : public DeviceCtx, public EventRecordProvider {
 public:
  OF_DISALLOW_COPY_AND_MOVE(CpuDeviceCtxAdapter);
  explicit CpuDeviceCtxAdapter(StreamContext* stream_ctx) : stream_ctx_(stream_ctx) {}
  ~CpuDeviceCtxAdapter() override = default;

  std::unique_ptr<DeviceCtx> Copy() const {
    return std::unique_ptr<DeviceCtx>(new CpuDeviceCtxAdapter(stream_ctx_));
  }

  ep::Stream* stream() override { return stream_ctx_->stream(); }
<<<<<<< HEAD

  void SyncDevice() override {}
=======
>>>>>>> 85d79b69

  vm::Allocator* mut_allocator() override { return Global<vm::CpuAllocator>::Get(); }

  DeviceType device_type() const override { return stream_ctx_->device_type(); }

  std::shared_ptr<EventRecord> MakeEventRecord() override {
    return std::make_shared<NaiveEventRecord>();
  }

 private:
  StreamContext* stream_ctx_;
};

#ifdef WITH_CUDA

class CudaDeviceCtxAdapter : public DeviceCtx, public EventRecordProvider {
 public:
  OF_DISALLOW_COPY_AND_MOVE(CudaDeviceCtxAdapter);
  explicit CudaDeviceCtxAdapter(StreamContext* stream_ctx) : stream_ctx_(stream_ctx) {
    cuda_stream_ = CHECK_NOTNULL(dynamic_cast<ep::CudaStream*>(stream_ctx->stream()));
  }
  ~CudaDeviceCtxAdapter() override = default;

<<<<<<< HEAD
  cudaStream_t cuda_stream() const override { return stream_ctx_->cuda_stream(); }
  cublasHandle_t cublas_handle() const override { return stream_ctx_->cublas_handle(); }
  cudnnHandle_t cudnn_handle() const override { return stream_ctx_->cudnn_handle(); }

  void SyncDevice() override { CHECK_JUST(stream_ctx_->Sync()); }

  DeviceType device_type() const override { return stream_ctx_->device_type(); }

  ep::Stream* stream() override { return stream_ctx_->stream(); }
=======
  cudaStream_t cuda_stream() const override { return cuda_stream_->cuda_stream(); }
  cublasHandle_t cublas_handle() const override { return cuda_stream_->cublas_handle(); }
  cudnnHandle_t cudnn_handle() const override { return cuda_stream_->cudnn_handle(); }

  DeviceType device_type() const override { return stream_ctx_->device_type(); }

  ep::Stream* stream() override { return cuda_stream_; }
>>>>>>> 85d79b69

  std::shared_ptr<EventRecord> MakeEventRecord() override {
    return std::make_shared<CudaEventRecord>(this);
  }

 protected:
  ep::CudaStream* cuda_stream_;
  StreamContext* stream_ctx_;
};

#endif  // WITH_CUDA

}  // namespace

DeviceCtx* NewDeviceCtxAdapter(StreamContext* ctx) {
  if (ctx->device_type() == DeviceType::kCPU) {
    return new CpuDeviceCtxAdapter(ctx);
  } else if (ctx->device_type() == DeviceType::kGPU) {
#ifdef WITH_CUDA
    return new CudaDeviceCtxAdapter(ctx);
#else
    UNIMPLEMENTED();
    return nullptr;
#endif  // WITH_CUDA
  } else {
    UNIMPLEMENTED();
    return nullptr;
  }
}

}  // namespace oneflow<|MERGE_RESOLUTION|>--- conflicted
+++ resolved
@@ -38,11 +38,6 @@
   }
 
   ep::Stream* stream() override { return stream_ctx_->stream(); }
-<<<<<<< HEAD
-
-  void SyncDevice() override {}
-=======
->>>>>>> 85d79b69
 
   vm::Allocator* mut_allocator() override { return Global<vm::CpuAllocator>::Get(); }
 
@@ -66,17 +61,6 @@
   }
   ~CudaDeviceCtxAdapter() override = default;
 
-<<<<<<< HEAD
-  cudaStream_t cuda_stream() const override { return stream_ctx_->cuda_stream(); }
-  cublasHandle_t cublas_handle() const override { return stream_ctx_->cublas_handle(); }
-  cudnnHandle_t cudnn_handle() const override { return stream_ctx_->cudnn_handle(); }
-
-  void SyncDevice() override { CHECK_JUST(stream_ctx_->Sync()); }
-
-  DeviceType device_type() const override { return stream_ctx_->device_type(); }
-
-  ep::Stream* stream() override { return stream_ctx_->stream(); }
-=======
   cudaStream_t cuda_stream() const override { return cuda_stream_->cuda_stream(); }
   cublasHandle_t cublas_handle() const override { return cuda_stream_->cublas_handle(); }
   cudnnHandle_t cudnn_handle() const override { return cuda_stream_->cudnn_handle(); }
@@ -84,7 +68,6 @@
   DeviceType device_type() const override { return stream_ctx_->device_type(); }
 
   ep::Stream* stream() override { return cuda_stream_; }
->>>>>>> 85d79b69
 
   std::shared_ptr<EventRecord> MakeEventRecord() override {
     return std::make_shared<CudaEventRecord>(this);
