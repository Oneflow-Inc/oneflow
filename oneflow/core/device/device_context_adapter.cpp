--- conflicted
+++ resolved
@@ -14,11 +14,7 @@
 limitations under the License.
 */
 #include "oneflow/core/device/device_context_adapter.h"
-<<<<<<< HEAD
-#include "oneflow/core/stream/cuda/cuda_stream_context.h"
 #include "oneflow/core/stream/cpu/cpu_stream_context.h"
-=======
->>>>>>> 3ca63b58
 #include "oneflow/core/vm/cpu_allocator.h"
 #include "oneflow/core/device/cuda_event_record.h"
 
@@ -35,7 +31,6 @@
 class CpuDeviceCtxAdapter final : public DeviceCtx, public EventRecordProvider {
  public:
   OF_DISALLOW_COPY_AND_MOVE(CpuDeviceCtxAdapter);
-  explicit CpuDeviceCtxAdapter(CpuStreamContext* stream_ctx) : stream_ctx_(stream_ctx) {}
   ~CpuDeviceCtxAdapter() override = default;
 
   std::unique_ptr<DeviceCtx> Copy() const {
@@ -75,18 +70,7 @@
 
   DeviceType device_type() const override { return stream_ctx_->device_type(); }
 
-<<<<<<< HEAD
-  dnnl::engine* onednn_engine() const override {
-    UNIMPLEMENTED();
-    return nullptr;
-  }
-  dnnl::stream* onednn_stream() const override {
-    UNIMPLEMENTED();
-    return nullptr;
-  }
-=======
   ep::Stream* stream() override { return cuda_stream_; }
->>>>>>> 3ca63b58
 
   std::shared_ptr<EventRecord> MakeEventRecord() override {
     return std::make_shared<CudaEventRecord>(this);
@@ -103,7 +87,7 @@
 
 DeviceCtx* NewDeviceCtxAdapter(StreamContext* ctx) {
   if (ctx->device_type() == DeviceType::kCPU) {
-    return new CpuDeviceCtxAdapter(CHECK_NOTNULL(dynamic_cast<CpuStreamContext*>(ctx)));
+    return new CpuDeviceCtxAdapter(ctx);
   } else if (ctx->device_type() == DeviceType::kGPU) {
 #ifdef WITH_CUDA
     return new CudaDeviceCtxAdapter(ctx);
