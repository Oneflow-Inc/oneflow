--- conflicted
+++ resolved
@@ -83,36 +83,10 @@
     case CUSOLVER_STATUS_ALLOC_FAILED: return "CUSOLVER_STATUS_ALLOC_FAILED";
     case CUSOLVER_STATUS_INVALID_VALUE: return "CUSOLVER_STATUS_INVALID_VALUE";
     case CUSOLVER_STATUS_ARCH_MISMATCH: return "CUSOLVER_STATUS_ARCH_MISMATCH";
-    // case CUSOLVER_STATUS_MAPPING_ERROR: return "CUSOLVER_STATUS_MAPPING_ERROR";
     case CUSOLVER_STATUS_EXECUTION_FAILED: return "CUSOLVER_STATUS_EXECUTION_FAILED";
     case CUSOLVER_STATUS_INTERNAL_ERROR: return "CUSOLVER_STATUS_INTERNAL_ERROR";
     case CUSOLVER_STATUS_MATRIX_TYPE_NOT_SUPPORTED:
       return "CUSOLVER_STATUS_MATRIX_TYPE_NOT_SUPPORTED";
-<<<<<<< HEAD
-=======
-    // case CUSOLVER_STATUS_NOT_SUPPORTED: return "CUSOLVER_STATUS_NOT_SUPPORTED";
-    // case CUSOLVER_STATUS_ZERO_PIVOT: return "CUSOLVER_STATUS_ZERO_PIVOT";
-    // case CUSOLVER_STATUS_INVALID_LICENSE: return "CUSOLVER_STATUS_INVALID_LICENSE";
-    // case CUSOLVER_STATUS_IRS_PARAMS_NOT_INITIALIZED:
-    //   return "CUSOLVER_STATUS_IRS_PARAMS_NOT_INITIALIZED";
-    // case CUSOLVER_STATUS_IRS_PARAMS_INVALID: return "CUSOLVER_STATUS_IRS_PARAMS_INVALID";
-    // case CUSOLVER_STATUS_IRS_PARAMS_INVALID_PREC: return
-    // "CUSOLVER_STATUS_IRS_PARAMS_INVALID_PREC"; case CUSOLVER_STATUS_IRS_PARAMS_INVALID_REFINE:
-    //   return "CUSOLVER_STATUS_IRS_PARAMS_INVALID_REFINE";
-    // case CUSOLVER_STATUS_IRS_PARAMS_INVALID_MAXITER:
-    //   return "CUSOLVER_STATUS_IRS_PARAMS_INVALID_MAXITER";
-    // case CUSOLVER_STATUS_IRS_INTERNAL_ERROR: return "CUSOLVER_STATUS_IRS_INTERNAL_ERROR";
-    // case CUSOLVER_STATUS_IRS_NOT_SUPPORTED: return "CUSOLVER_STATUS_IRS_NOT_SUPPORTED";
-    // case CUSOLVER_STATUS_IRS_OUT_OF_RANGE: return "CUSOLVER_STATUS_IRS_OUT_OF_RANGE";
-    // case CUSOLVER_STATUS_IRS_NRHS_NOT_SUPPORTED_FOR_REFINE_GMRES:
-    //   return "CUSOLVER_STATUS_IRS_NRHS_NOT_SUPPORTED_FOR_REFINE_GMRES";
-    // case CUSOLVER_STATUS_IRS_INFOS_NOT_INITIALIZED:
-    //   return "CUSOLVER_STATUS_IRS_INFOS_NOT_INITIALIZED";
-    // case CUSOLVER_STATUS_IRS_INFOS_NOT_DESTROYED: return
-    // "CUSOLVER_STATUS_IRS_INFOS_NOT_DESTROYED"; case CUSOLVER_STATUS_IRS_MATRIX_SINGULAR: return
-    // "CUSOLVER_STATUS_IRS_MATRIX_SINGULAR"; case CUSOLVER_STATUS_INVALID_WORKSPACE: return
-    // "CUSOLVER_STATUS_INVALID_WORKSPACE";
->>>>>>> 31445647
     default: return "Unknown cusolver status";
   }
 }
