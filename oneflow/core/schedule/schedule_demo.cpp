#include "gflags/gflags.h"
#include "oneflow/core/common/protobuf.h"
#include "oneflow/core/common/util.h"
<<<<<<< HEAD
#include "oneflow/core/schedule/mem_info.h"
=======
#include "oneflow/core/schedule/plan_sgraph.h"
>>>>>>> 6427d732
#include "oneflow/core/schedule/schedule_factory_configure.h"
#include "oneflow/core/schedule/session.h"
#include "oneflow/core/schedule/sgraph.h"
#include "oneflow/core/schedule/simulator.h"
#include "oneflow/core/schedule/simulator_schedule_engine.h"
#include "oneflow/core/schedule/utilization_graph.h"
#include "oneflow/core/schedule/visualization.h"

DEFINE_string(plan, "", "plan file");
DEFINE_string(dot_dir, "./tmp", "dot file directory");

namespace oneflow {
namespace schedule {

namespace {

void TestDemo() {
  auto sfp = ScheduleFactoryConfigure::Provider("demo");
  const auto& sgraph_factory = sfp->sgraph_factory();
  const auto& analyzer_factory = sfp->utilization_analyzer_factory();
  const auto& session_factory = sfp->session_factory();
  const auto& engine_factory = sfp->schedule_engine_factory();
  const auto& allocator_factory = sfp->allocator_factory();
  const auto& validator_factory = sfp->validator_factory();

  const Plan* plan = nullptr;
  std::unique_ptr<SGraph> sgraph = sgraph_factory.CreateSGraph(*plan);
  std::unique_ptr<UtilizationAnalyzer> analyzer =
      analyzer_factory.CreateUtilizationAnalyzer(*sgraph);
  std::unique_ptr<UtilizationGraph> ugraph =
      analyzer->CreateUtilizationGraph("");
  std::unique_ptr<Session> sess =
      session_factory.CreateSession(*sgraph, *ugraph);
  auto schedule_engine = engine_factory.CreateScheduleEngine(*sess);
  std::unique_ptr<Allocator> allocator = allocator_factory.CreateAllocator();
  std::unique_ptr<Validator> validator = validator_factory.CreateValidator();

  std::unique_ptr<Schedule> schedule = schedule_engine->StaticSchedule();
  std::cout << "max-interval: " << schedule->max_interval() << std::endl;
  bool is_allocation_valid = validator->ValidateAllocation(*schedule);
  std::cout << "allocation is " << (is_allocation_valid ? "" : "NOT ")
            << "optimal" << std::endl;
  bool is_memory_valid = validator->ValidateMemory(*schedule);
  std::cout << "memory is " << (is_memory_valid ? "" : "NOT ") << "valid"
            << std::endl;
}

std::unique_ptr<Plan> LoadPlan(const std::string& file) {
  auto plan = of_make_unique<Plan>();
  ParseProtoFromTextFile(file, &*plan);
  return std::move(plan);
}

<<<<<<< HEAD
void TestPlan(const std::string& file, const std::string& dot_file,
              const std::string& this_machine_name) {
  MemInfo::Singleton()->set_this_machine_name(this_machine_name);
=======
void TestPlan() {
>>>>>>> 6427d732
  std::string conf = "default";
  //	std::string conf = "simulator_schedule_engine";
  //	std::string conf = "small_batch_num";
  //	std::string conf = "demo";
  auto sfp = ScheduleFactoryConfigure::Provider(conf);
  const auto& allocator_factory = sfp->allocator_factory();
  std::unique_ptr<Allocator> allocator = allocator_factory.CreateAllocator();
  const auto& sgraph_factory = sfp->sgraph_factory();
  const auto& analyzer_factory = sfp->utilization_analyzer_factory();
  const auto& session_factory = sfp->session_factory();
  const auto& validator_factory = sfp->validator_factory();
  std::unique_ptr<Validator> validator = validator_factory.CreateValidator();

  std::unique_ptr<Plan> plan = LoadPlan(FLAGS_plan);
  std::unique_ptr<SGraph> sgraph = sgraph_factory.CreateSGraph(*plan);
  std::ofstream(FLAGS_dot_dir + "/sgraph.dot", std::ofstream::out)
      << sgraph->ToDotString();
  std::unique_ptr<UtilizationAnalyzer> analyzer =
      analyzer_factory.CreateUtilizationAnalyzer(*sgraph);
  std::unique_ptr<UtilizationGraph> ugraph =
      analyzer->CreateUtilizationGraph("");
  validator->ValidateSGraph(*sgraph);
  std::unique_ptr<Session> session =
      session_factory.CreateSession(*sgraph, *ugraph);
  std::unique_ptr<Schedule> schedule =
      allocator->MemoryLimitedStaticSchedule(*session);
  schedule->PrintRegstNum();
  //  schedule->PrintSchedule();
  bool is_optimal = validator->ValidateAllocation(*schedule);
  std::cout << "allocation is " << (is_optimal ? "" : "NOT ") << "optimal"
            << std::endl;
}

void TestUtilizationGraph() {
  std::unique_ptr<Plan> plan = LoadPlan(FLAGS_plan);
  PlanSGraph sgraph(*plan);
  Validator validator(ScheduleFactoryConfigure::Provider("default"));
  validator.ValidateSGraph(sgraph);
  Simulator simulator;
  std::unique_ptr<UtilizationEventPackageProto> event_package =
      simulator.Run(sgraph);
  //  PrintProtoToTextFile(*event_package, "/tmp/a.proto");
  UtilizationAnalyzer analyzer(sgraph);
  std::unique_ptr<UtilizationGraph> ugraph = analyzer.Analyze(*event_package);
  Visualization visual;
  std::ofstream(FLAGS_dot_dir + "/ugraph.dot", std::ofstream::out)
      << visual.UGraph2DotString(*ugraph);
}

}  // namespace
}  // namespace schedule
}  // namespace oneflow

DEFINE_string(this_machine_name, "", "");

int main(int argc, char* argv[]) {
<<<<<<< HEAD
  google::ParseCommandLineFlags(&argc, &argv, true);
  //  oneflow::schedule::TestDemo();
  std::string dot_file = "/tmp/a.dot";
  if (argc > 2) { dot_file = argv[2]; }
  if (argc > 1) {
    std::string plan_file = argv[1];
    oneflow::schedule::TestPlan(plan_file, dot_file, FLAGS_this_machine_name);
  }
=======
  gflags::ParseCommandLineFlags(&argc, &argv, true);
  //  oneflow::schedule::TestDemo();
  //  oneflow::schedule::TestPlan();
  oneflow::schedule::TestUtilizationGraph();
>>>>>>> 6427d732
  return 0;
}<|MERGE_RESOLUTION|>--- conflicted
+++ resolved
@@ -1,11 +1,8 @@
 #include "gflags/gflags.h"
 #include "oneflow/core/common/protobuf.h"
 #include "oneflow/core/common/util.h"
-<<<<<<< HEAD
 #include "oneflow/core/schedule/mem_info.h"
-=======
 #include "oneflow/core/schedule/plan_sgraph.h"
->>>>>>> 6427d732
 #include "oneflow/core/schedule/schedule_factory_configure.h"
 #include "oneflow/core/schedule/session.h"
 #include "oneflow/core/schedule/sgraph.h"
@@ -16,6 +13,7 @@
 
 DEFINE_string(plan, "", "plan file");
 DEFINE_string(dot_dir, "./tmp", "dot file directory");
+DEFINE_string(this_machine_name, "", "");
 
 namespace oneflow {
 namespace schedule {
@@ -59,13 +57,8 @@
   return std::move(plan);
 }
 
-<<<<<<< HEAD
-void TestPlan(const std::string& file, const std::string& dot_file,
-              const std::string& this_machine_name) {
+void TestPlan(const std::string& this_machine_name) {
   MemInfo::Singleton()->set_this_machine_name(this_machine_name);
-=======
-void TestPlan() {
->>>>>>> 6427d732
   std::string conf = "default";
   //	std::string conf = "simulator_schedule_engine";
   //	std::string conf = "small_batch_num";
@@ -119,23 +112,11 @@
 }  // namespace schedule
 }  // namespace oneflow
 
-DEFINE_string(this_machine_name, "", "");
 
 int main(int argc, char* argv[]) {
-<<<<<<< HEAD
-  google::ParseCommandLineFlags(&argc, &argv, true);
-  //  oneflow::schedule::TestDemo();
-  std::string dot_file = "/tmp/a.dot";
-  if (argc > 2) { dot_file = argv[2]; }
-  if (argc > 1) {
-    std::string plan_file = argv[1];
-    oneflow::schedule::TestPlan(plan_file, dot_file, FLAGS_this_machine_name);
-  }
-=======
   gflags::ParseCommandLineFlags(&argc, &argv, true);
   //  oneflow::schedule::TestDemo();
-  //  oneflow::schedule::TestPlan();
+  oneflow::schedule::TestPlan(FLAGS_this_machine_name);
   oneflow::schedule::TestUtilizationGraph();
->>>>>>> 6427d732
   return 0;
 }