/*
Copyright 2020 The OneFlow Authors. All rights reserved.

Licensed under the Apache License, Version 2.0 (the "License");
you may not use this file except in compliance with the License.
You may obtain a copy of the License at

    http://www.apache.org/licenses/LICENSE-2.0

Unless required by applicable law or agreed to in writing, software
distributed under the License is distributed on an "AS IS" BASIS,
WITHOUT WARRANTIES OR CONDITIONS OF ANY KIND, either express or implied.
See the License for the specific language governing permissions and
limitations under the License.
*/
#ifndef ONEFLOW_CORE_CUDA_ATOMIC_H_
#define ONEFLOW_CORE_CUDA_ATOMIC_H_

#if defined(__CUDACC__)

#include <cuda.h>
#include <cuda_runtime.h>
#include <cuda_fp16.h>
#include <cstdint>
#if CUDA_VERSION >= 11000
#include <cuda_bf16.h>
#endif  // CUDA_VERSION >= 11000
namespace oneflow {

namespace cuda {

namespace atomic {

namespace internal {
<<<<<<< HEAD

template<typename T, typename U>
__device__ __forceinline__ T CastCASImpl(T* address, T compare, T val) {
  static_assert(sizeof(T) == sizeof(U), "");
  U ret = atomicCAS(reinterpret_cast<U*>(address), *(reinterpret_cast<U*>(&compare)),
                    *(reinterpret_cast<U*>(&val)));
  return *(reinterpret_cast<T*>(&ret));
}

template<typename T>
__device__ __forceinline__ typename std::enable_if<sizeof(T) == sizeof(unsigned int), T>::type
CASImpl(T* address, T compare, T val) {
  return CastCASImpl<T, unsigned int>(address, compare, val);
}

template<typename T>
__device__ __forceinline__
    typename std::enable_if<sizeof(T) == sizeof(unsigned long long int), T>::type
    CASImpl(T* address, T compare, T val) {
  return CastCASImpl<T, unsigned long long int>(address, compare, val);
}

template<typename T>
__device__ __forceinline__ typename std::enable_if<sizeof(T) == sizeof(unsigned short int), T>::type
CASImpl(T* address, T compare, T val) {
  return CastCASImpl<T, unsigned short int>(address, compare, val);
}

__device__ __forceinline__ int CASImpl(int* address, int compare, int val) {
  return atomicCAS(address, compare, val);
}

__device__ __forceinline__ unsigned int CASImpl(unsigned int* address, unsigned int compare,
                                                unsigned int val) {
  return atomicCAS(address, compare, val);
}

__device__ __forceinline__ unsigned long long int CASImpl(unsigned long long int* address,
                                                          unsigned long long int compare,
                                                          unsigned long long int val) {
  return atomicCAS(address, compare, val);
}

__device__ __forceinline__ unsigned short int CASImpl(unsigned short int* address,
                                                      unsigned short int compare,
                                                      unsigned short int val) {
  return atomicCAS(address, compare, val);
}

template<typename T>
struct AddOp {
  __device__ __forceinline__ T operator()(T a, T b) { return a + b; }
};

template<typename T, template<typename> class BinaryOp>
__device__ __forceinline__ T AtomicCASBinaryImpl(T* address, T val) {
  T old = *address;
  T assumed;
  do {
    assumed = old;
    old = CASImpl(address, assumed, BinaryOp<T>()(old, val));
  } while (old != assumed);
  return old;
}

template<typename T>
__device__ __forceinline__ T AddImpl(T* address, T val) {
  return AtomicCASBinaryImpl<T, AddOp>(address, val);
}

__device__ __forceinline__ int AddImpl(int* address, int val) { return atomicAdd(address, val); }

__device__ __forceinline__ unsigned int AddImpl(unsigned int* address, unsigned int val) {
  return atomicAdd(address, val);
}

__device__ __forceinline__ unsigned long long int AddImpl(unsigned long long int* address,
                                                          unsigned long long int val) {
  return atomicAdd(address, val);
}

__device__ __forceinline__ uint64_t AddImpl(uint64_t* address, uint64_t val) {
  static_assert(sizeof(uint64_t) == sizeof(unsigned long long int), "");
  return static_cast<uint64_t>(atomicAdd(reinterpret_cast<unsigned long long int*>(address),
                                         static_cast<unsigned long long int>(val)));
}

__device__ __forceinline__ float AddImpl(float* address, float val) {
  return atomicAdd(address, val);
}

=======

template<typename T, typename U>
__device__ __forceinline__ T CastCASImpl(T* address, T compare, T val) {
  static_assert(sizeof(T) == sizeof(U), "");
  U ret = atomicCAS(reinterpret_cast<U*>(address), *(reinterpret_cast<U*>(&compare)),
                    *(reinterpret_cast<U*>(&val)));
  return *(reinterpret_cast<T*>(&ret));
}

template<typename T>
__device__ __forceinline__ typename std::enable_if<sizeof(T) == sizeof(unsigned int), T>::type
CASImpl(T* address, T compare, T val) {
  return CastCASImpl<T, unsigned int>(address, compare, val);
}

template<typename T>
__device__ __forceinline__
    typename std::enable_if<sizeof(T) == sizeof(unsigned long long int), T>::type
    CASImpl(T* address, T compare, T val) {
  return CastCASImpl<T, unsigned long long int>(address, compare, val);
}

template<typename T>
__device__ __forceinline__ typename std::enable_if<sizeof(T) == sizeof(unsigned short int), T>::type
CASImpl(T* address, T compare, T val) {
#if __CUDA_ARCH__ >= 700
  return CastCASImpl<T, unsigned short int>(address, compare, val);
#else
  __trap();
  return 0;
#endif  // __CUDA_ARCH__ >= 700
}

__device__ __forceinline__ int CASImpl(int* address, int compare, int val) {
  return atomicCAS(address, compare, val);
}

__device__ __forceinline__ unsigned int CASImpl(unsigned int* address, unsigned int compare,
                                                unsigned int val) {
  return atomicCAS(address, compare, val);
}

__device__ __forceinline__ unsigned long long int CASImpl(unsigned long long int* address,
                                                          unsigned long long int compare,
                                                          unsigned long long int val) {
  return atomicCAS(address, compare, val);
}

#if __CUDA_ARCH__ >= 700

__device__ __forceinline__ unsigned short int CASImpl(unsigned short int* address,
                                                      unsigned short int compare,
                                                      unsigned short int val) {
  return atomicCAS(address, compare, val);
}

#endif  // __CUDA_ARCH__ >= 700

template<typename T>
struct AddOp {
  __device__ __forceinline__ T operator()(T a, T b) { return a + b; }
};

template<typename T, template<typename> class BinaryOp>
__device__ __forceinline__ T AtomicCASBinaryImpl(T* address, T val) {
  T old = *address;
  T assumed;
  do {
    assumed = old;
    old = CASImpl(address, assumed, BinaryOp<T>()(old, val));
  } while (old != assumed);
  return old;
}

template<typename T>
__device__ __forceinline__ T AddImpl(T* address, T val) {
  return AtomicCASBinaryImpl<T, AddOp>(address, val);
}

__device__ __forceinline__ int AddImpl(int* address, int val) { return atomicAdd(address, val); }

__device__ __forceinline__ unsigned int AddImpl(unsigned int* address, unsigned int val) {
  return atomicAdd(address, val);
}

__device__ __forceinline__ unsigned long long int AddImpl(unsigned long long int* address,
                                                          unsigned long long int val) {
  return atomicAdd(address, val);
}

__device__ __forceinline__ uint64_t AddImpl(uint64_t* address, uint64_t val) {
  static_assert(sizeof(uint64_t) == sizeof(unsigned long long int), "");
  return static_cast<uint64_t>(atomicAdd(reinterpret_cast<unsigned long long int*>(address),
                                         static_cast<unsigned long long int>(val)));
}

__device__ __forceinline__ float AddImpl(float* address, float val) {
  return atomicAdd(address, val);
}

>>>>>>> add55ad6
#if __CUDA_ARCH__ >= 600

__device__ __forceinline__ double AddImpl(double* address, double val) {
  return atomicAdd(address, val);
}

__device__ __forceinline__ half2 AddImpl(half2* address, half2 val) {
  return atomicAdd(address, val);
}

#endif  // __CUDA_ARCH__ >= 600

#if __CUDA_ARCH__ >= 700

__device__ __forceinline__ half AddImpl(half* address, half val) { return atomicAdd(address, val); }

#endif  // __CUDA_ARCH__ >= 700

#if __CUDA_ARCH__ >= 800

__device__ __forceinline__ nv_bfloat16 AddImpl(nv_bfloat16* address, nv_bfloat16 val) {
  return atomicAdd(address, val);
}

#endif  // __CUDA_ARCH__ >= 800

<<<<<<< HEAD
=======
#if __CUDA_ARCH__ < 530

__device__ __forceinline__ half2 AddImpl(half2* address, half2 val) {
  __trap();
  return val;
}

#endif  // __CUDA_ARCH__ < 530

>>>>>>> add55ad6
}  // namespace internal

template<typename T, typename U>
__device__ __forceinline__ typename std::enable_if<!std::is_same<T, U>::value, T>::type Cast(U v) {
  return static_cast<T>(v);
}

template<typename T, typename U>
__device__ __forceinline__ typename std::enable_if<std::is_same<T, U>::value, T>::type Cast(U v) {
  return v;
}

template<typename T, typename U, typename V>
__device__ __forceinline__ T CAS(T* address, U compare, V val) {
  return internal::CASImpl(address, Cast<T>(compare), Cast<T>(val));
}

template<typename T, typename U>
__device__ __forceinline__ T Add(T* address, U val) {
  return internal::AddImpl(address, Cast<T>(val));
}

__device__ __forceinline__ float Max(float* address, const float val) {
  int* address_as_i = (int*)address;
  int old = *address_as_i;
  int assumed = 0;
  do {
    assumed = old;
    old = atomicCAS(address_as_i, assumed, __float_as_int(fmaxf(val, __int_as_float(assumed))));
  } while (assumed != old);
  return __int_as_float(old);
}

__device__ __forceinline__ double Max(double* address, const double val) {
  unsigned long long int* address_as_i = (unsigned long long int*)address;
  unsigned long long int old = *address_as_i;
  unsigned long long int assumed = 0;
  do {
    assumed = old;
    old = atomicCAS(address_as_i, assumed,
                    __double_as_longlong(fmax(val, __longlong_as_double(assumed))));
  } while (assumed != old);
  return __longlong_as_double(old);
}

}  // namespace atomic

}  // namespace cuda

}  // namespace oneflow

#endif  // defined(__CUDACC__)

#endif  // ONEFLOW_CORE_CUDA_ATOMIC_H_<|MERGE_RESOLUTION|>--- conflicted
+++ resolved
@@ -32,7 +32,6 @@
 namespace atomic {
 
 namespace internal {
-<<<<<<< HEAD
 
 template<typename T, typename U>
 __device__ __forceinline__ T CastCASImpl(T* address, T compare, T val) {
@@ -58,7 +57,12 @@
 template<typename T>
 __device__ __forceinline__ typename std::enable_if<sizeof(T) == sizeof(unsigned short int), T>::type
 CASImpl(T* address, T compare, T val) {
+#if __CUDA_ARCH__ >= 700
   return CastCASImpl<T, unsigned short int>(address, compare, val);
+#else
+  __trap();
+  return 0;
+#endif  // __CUDA_ARCH__ >= 700
 }
 
 __device__ __forceinline__ int CASImpl(int* address, int compare, int val) {
@@ -76,11 +80,15 @@
   return atomicCAS(address, compare, val);
 }
 
+#if __CUDA_ARCH__ >= 700
+
 __device__ __forceinline__ unsigned short int CASImpl(unsigned short int* address,
                                                       unsigned short int compare,
                                                       unsigned short int val) {
   return atomicCAS(address, compare, val);
 }
+
+#endif  // __CUDA_ARCH__ >= 700
 
 template<typename T>
 struct AddOp {
@@ -124,125 +132,23 @@
   return atomicAdd(address, val);
 }
 
-=======
-
-template<typename T, typename U>
-__device__ __forceinline__ T CastCASImpl(T* address, T compare, T val) {
-  static_assert(sizeof(T) == sizeof(U), "");
-  U ret = atomicCAS(reinterpret_cast<U*>(address), *(reinterpret_cast<U*>(&compare)),
-                    *(reinterpret_cast<U*>(&val)));
-  return *(reinterpret_cast<T*>(&ret));
-}
-
-template<typename T>
-__device__ __forceinline__ typename std::enable_if<sizeof(T) == sizeof(unsigned int), T>::type
-CASImpl(T* address, T compare, T val) {
-  return CastCASImpl<T, unsigned int>(address, compare, val);
-}
-
-template<typename T>
-__device__ __forceinline__
-    typename std::enable_if<sizeof(T) == sizeof(unsigned long long int), T>::type
-    CASImpl(T* address, T compare, T val) {
-  return CastCASImpl<T, unsigned long long int>(address, compare, val);
-}
-
-template<typename T>
-__device__ __forceinline__ typename std::enable_if<sizeof(T) == sizeof(unsigned short int), T>::type
-CASImpl(T* address, T compare, T val) {
+#if __CUDA_ARCH__ >= 600
+
+__device__ __forceinline__ double AddImpl(double* address, double val) {
+  return atomicAdd(address, val);
+}
+
+__device__ __forceinline__ half2 AddImpl(half2* address, half2 val) {
+  return atomicAdd(address, val);
+}
+
+#endif  // __CUDA_ARCH__ >= 600
+
 #if __CUDA_ARCH__ >= 700
-  return CastCASImpl<T, unsigned short int>(address, compare, val);
-#else
-  __trap();
-  return 0;
+
+__device__ __forceinline__ half AddImpl(half* address, half val) { return atomicAdd(address, val); }
+
 #endif  // __CUDA_ARCH__ >= 700
-}
-
-__device__ __forceinline__ int CASImpl(int* address, int compare, int val) {
-  return atomicCAS(address, compare, val);
-}
-
-__device__ __forceinline__ unsigned int CASImpl(unsigned int* address, unsigned int compare,
-                                                unsigned int val) {
-  return atomicCAS(address, compare, val);
-}
-
-__device__ __forceinline__ unsigned long long int CASImpl(unsigned long long int* address,
-                                                          unsigned long long int compare,
-                                                          unsigned long long int val) {
-  return atomicCAS(address, compare, val);
-}
-
-#if __CUDA_ARCH__ >= 700
-
-__device__ __forceinline__ unsigned short int CASImpl(unsigned short int* address,
-                                                      unsigned short int compare,
-                                                      unsigned short int val) {
-  return atomicCAS(address, compare, val);
-}
-
-#endif  // __CUDA_ARCH__ >= 700
-
-template<typename T>
-struct AddOp {
-  __device__ __forceinline__ T operator()(T a, T b) { return a + b; }
-};
-
-template<typename T, template<typename> class BinaryOp>
-__device__ __forceinline__ T AtomicCASBinaryImpl(T* address, T val) {
-  T old = *address;
-  T assumed;
-  do {
-    assumed = old;
-    old = CASImpl(address, assumed, BinaryOp<T>()(old, val));
-  } while (old != assumed);
-  return old;
-}
-
-template<typename T>
-__device__ __forceinline__ T AddImpl(T* address, T val) {
-  return AtomicCASBinaryImpl<T, AddOp>(address, val);
-}
-
-__device__ __forceinline__ int AddImpl(int* address, int val) { return atomicAdd(address, val); }
-
-__device__ __forceinline__ unsigned int AddImpl(unsigned int* address, unsigned int val) {
-  return atomicAdd(address, val);
-}
-
-__device__ __forceinline__ unsigned long long int AddImpl(unsigned long long int* address,
-                                                          unsigned long long int val) {
-  return atomicAdd(address, val);
-}
-
-__device__ __forceinline__ uint64_t AddImpl(uint64_t* address, uint64_t val) {
-  static_assert(sizeof(uint64_t) == sizeof(unsigned long long int), "");
-  return static_cast<uint64_t>(atomicAdd(reinterpret_cast<unsigned long long int*>(address),
-                                         static_cast<unsigned long long int>(val)));
-}
-
-__device__ __forceinline__ float AddImpl(float* address, float val) {
-  return atomicAdd(address, val);
-}
-
->>>>>>> add55ad6
-#if __CUDA_ARCH__ >= 600
-
-__device__ __forceinline__ double AddImpl(double* address, double val) {
-  return atomicAdd(address, val);
-}
-
-__device__ __forceinline__ half2 AddImpl(half2* address, half2 val) {
-  return atomicAdd(address, val);
-}
-
-#endif  // __CUDA_ARCH__ >= 600
-
-#if __CUDA_ARCH__ >= 700
-
-__device__ __forceinline__ half AddImpl(half* address, half val) { return atomicAdd(address, val); }
-
-#endif  // __CUDA_ARCH__ >= 700
 
 #if __CUDA_ARCH__ >= 800
 
@@ -252,8 +158,6 @@
 
 #endif  // __CUDA_ARCH__ >= 800
 
-<<<<<<< HEAD
-=======
 #if __CUDA_ARCH__ < 530
 
 __device__ __forceinline__ half2 AddImpl(half2* address, half2 val) {
@@ -263,7 +167,6 @@
 
 #endif  // __CUDA_ARCH__ < 530
 
->>>>>>> add55ad6
 }  // namespace internal
 
 template<typename T, typename U>
