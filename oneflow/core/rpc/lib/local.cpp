/*
Copyright 2020 The OneFlow Authors. All rights reserved.

Licensed under the Apache License, Version 2.0 (the "License");
you may not use this file except in compliance with the License.
You may obtain a copy of the License at

    http://www.apache.org/licenses/LICENSE-2.0

Unless required by applicable law or agreed to in writing, software
distributed under the License is distributed on an "AS IS" BASIS,
WITHOUT WARRANTIES OR CONDITIONS OF ANY KIND, either express or implied.
See the License for the specific language governing permissions and
limitations under the License.
*/
#ifdef RPC_BACKEND_LOCAL

#include "glog/logging.h"
#include "oneflow/core/job/env_desc.h"
#include "oneflow/core/rpc/include/local.h"
#include "oneflow/core/job/resource_desc.h"
#include "oneflow/core/job/global_for.h"

namespace oneflow {

LocalCtrlClient::LocalCtrlClient(const ProcessCtx& process_ctx) {
  CHECK(process_ctx.ctrl_addr_size() == 1);
  CHECK(process_ctx.node_size() == 1);
}

void LocalCtrlClient::Barrier(const std::string& barrier_name) {
  Barrier(barrier_name, Global<EnvDesc>::Get()->TotalMachineNum());
}

void LocalCtrlClient::Barrier(const std::string& barrier_name, int32_t barrier_num) {
  std::shared_ptr<BlockingCounter> counter;
<<<<<<< HEAD
=======
  bool is_first = false;
>>>>>>> 21f1bddb
  {
    std::unique_lock<std::mutex> lck(barrier_counter_mtx_);
    auto it = barrier_counter_.find(barrier_name);
    if (it == barrier_counter_.end()) {
<<<<<<< HEAD
=======
      is_first = true;
>>>>>>> 21f1bddb
      counter = std::make_shared<BlockingCounter>(barrier_num);
      CHECK(barrier_counter_.emplace(barrier_name, counter).second);
    } else {
      counter = it->second;
    }
  }
  counter->Decrease();
  counter->WaitUntilCntEqualZero();
<<<<<<< HEAD
=======
  if (is_first) {
    std::unique_lock<std::mutex> lck(barrier_counter_mtx_);
    CHECK_EQ(barrier_counter_.erase(barrier_name), 1);
  }
>>>>>>> 21f1bddb
}

TryLockResult LocalCtrlClient::TryLock(const std::string& name) {
  std::unique_lock<std::mutex> lck(done_names_mtx_);
  if (done_names_.find(name) != done_names_.end()) {
    return TryLockResult::kDone;
  } else if (doing_names_.find(name) != doing_names_.end()) {
    return TryLockResult::kDoing;
  } else {
    doing_names_.insert(name);
    return TryLockResult::kLocked;
  }
}

void LocalCtrlClient::NotifyDone(const std::string& name) {
  std::unique_lock<std::mutex> lck(done_names_mtx_);
  done_names_.insert(name);
  CHECK_EQ(doing_names_.erase(name), 1);
  done_names_cv_.notify_all();
}

void LocalCtrlClient::WaitUntilDone(const std::string& name) {
  std::unique_lock<std::mutex> lck(done_names_mtx_);
  LOG(INFO) << "waiting for name: " << name;
  done_names_cv_.wait(lck);
  CHECK(done_names_.find(name) != done_names_.end());
}

void LocalCtrlClient::PushKV(const std::string& k, std::function<void(std::string*)> VSetter) {
  std::unique_lock<std::mutex> lck(kv_mtx_);
  VSetter(&kv_[k]);
  kv_cv_.notify_all();
}

void LocalCtrlClient::PushKV(const std::string& k, const std::string& v) {
  PushKV(k, [&](std::string* o) { *o = v; });
}

void LocalCtrlClient::PushKV(const std::string& k, const PbMessage& msg) {
  PushKV(k, [&](std::string* o) { msg.SerializeToString(o); });
}

void LocalCtrlClient::PushMasterKV(const std::string& k, const PbMessage& msg) {
  PushKV(k, [&](std::string* o) { msg.SerializeToString(o); });
}

void LocalCtrlClient::ClearKV(const std::string& k) {
  std::unique_lock<std::mutex> lck(kv_mtx_);
  kv_.erase(k);
}

void LocalCtrlClient::ClearMasterKV(const std::string& k) { ClearKV(k); }

void LocalCtrlClient::PullKV(const std::string& k,
                             std::function<void(const std::string&)> VGetter) {
  std::unique_lock<std::mutex> lck(kv_mtx_);
  while (true) {
    auto it = kv_.find(k);
    if (it == kv_.end()) {
      LOG(INFO) << "waiting for key: " << k;
      kv_cv_.wait(lck);
    } else {
      VGetter(it->second);
      break;
    }
  }
}

void LocalCtrlClient::PullKV(const std::string& k, std::string* v) {
  PullKV(k, [&](const std::string& i) { *v = i; });
}

void LocalCtrlClient::PullKV(const std::string& k, PbMessage* msg) {
  PullKV(k, [&](const std::string& i) { msg->ParseFromString(i); });
}

void LocalCtrlClient::PullMasterKV(const std::string& k, PbMessage* msg) {
  PullKV(k, [&](const std::string& i) { msg->ParseFromString(i); });
}

void LocalCtrlClient::Clear() {
  {
    std::unique_lock<std::mutex> lck(done_names_mtx_);
    done_names_.clear();
    done_names_cv_.notify_all();
  }
  {
    std::unique_lock<std::mutex> lck(kv_mtx_);
    kv_.clear();
    kv_cv_.notify_all();
  }
}

int32_t LocalCtrlClient::IncreaseCount(const std::string& k, int32_t v) {
  std::unique_lock<std::mutex> lck(counter_mtx_);
  auto it = counter_.find(k);
  if (it == counter_.end()) {
    counter_[k] = 1;
    return 1;
  } else {
    const int32_t new_val = it->second + 1;
    counter_[k] = new_val;
    return new_val;
  }
}

void LocalCtrlClient::EraseCount(const std::string& k) {
  std::unique_lock<std::mutex> lck(counter_mtx_);
  counter_.erase(k);
}

class DryRunCtrlClient : public CtrlClient {
 public:
  OF_DISALLOW_COPY_AND_MOVE(DryRunCtrlClient);
  explicit DryRunCtrlClient(const ProcessCtx& process_ctx)
      : local_ctrl_client_{std::unique_ptr<LocalCtrlClient>(new LocalCtrlClient(process_ctx))} {
    CHECK(process_ctx.ctrl_addr_size() == 1);
    CHECK(process_ctx.node_size() == 1);
  }
  ~DryRunCtrlClient() override = default;

  void Barrier(const std::string& barrier_name) override {
    Barrier(barrier_name, Global<EnvDesc>::Get()->TotalMachineNum());
  }
  void Barrier(const std::string& barrier_name, int32_t barrier_num) override {
    LOG(INFO) << "skipping barrier in dry run, barrier name: " << barrier_name
              << ", barrier num: " << barrier_num;
  }

  TryLockResult TryLock(const std::string& name) override {
    return local_ctrl_client_->TryLock(name);
  }
  void NotifyDone(const std::string& name) override { local_ctrl_client_->NotifyDone(name); }
  void WaitUntilDone(const std::string& name) override { local_ctrl_client_->WaitUntilDone(name); }

  void PushKV(const std::string& k, std::function<void(std::string*)> VSetter) override {
    local_ctrl_client_->PushKV(k, VSetter);
  }
  void PushKV(const std::string& k, const std::string& v) override {
    local_ctrl_client_->PushKV(k, v);
  }
  void PushKV(const std::string& k, const PbMessage& msg) override {
    local_ctrl_client_->PushKV(k, msg);
  }
  void PushMasterKV(const std::string& k, const PbMessage& msg) override {
    local_ctrl_client_->PushMasterKV(k, msg);
  }

  void ClearKV(const std::string& k) override { local_ctrl_client_->ClearKV(k); }
  void ClearMasterKV(const std::string& k) override { local_ctrl_client_->ClearMasterKV(k); }

  void PullKV(const std::string& k, std::function<void(const std::string&)> VGetter) override {
    local_ctrl_client_->PullKV(k, VGetter);
  }
  void PullKV(const std::string& k, std::string* v) override { local_ctrl_client_->PullKV(k, v); }
  void PullKV(const std::string& k, PbMessage* msg) override { local_ctrl_client_->PullKV(k, msg); }
  void PullMasterKV(const std::string& k, PbMessage* msg) override {
    local_ctrl_client_->PullMasterKV(k, msg);
  }
  void PushActEvent(const ActEvent& ev) override { local_ctrl_client_->PushActEvent(ev); }
  void Clear() override { local_ctrl_client_->Clear(); }
  int32_t IncreaseCount(const std::string& k, int32_t v) override {
    return local_ctrl_client_->IncreaseCount(k, v);
  }
  void EraseCount(const std::string& k) override { local_ctrl_client_->EraseCount(k); }

 private:
  std::unique_ptr<LocalCtrlClient> local_ctrl_client_;
};

void SetLocalProcessCtx(oneflow::ProcessCtx* ctx) {
  Address* addr = ctx->add_ctrl_addr();
  addr->set_host("localhost");
  ctx->set_rank(0);
  ctx->set_node_size(1);
}

Maybe<void> LocalRpcManager::Bootstrap() {
  SetLocalProcessCtx(Global<ProcessCtx>::Get());
  return Maybe<void>::Ok();
}

Maybe<void> LocalRpcManager::CreateClient() {
  auto* client = new LocalCtrlClient(*Global<ProcessCtx>::Get());
  Global<CtrlClient>::SetAllocated(client);
  return Maybe<void>::Ok();
}

LocalRpcManager::~LocalRpcManager() { Global<CtrlClient>::Delete(); }

Maybe<void> DryRunRpcManager::Bootstrap() {
  SetLocalProcessCtx(Global<ProcessCtx>::Get());
  return Maybe<void>::Ok();
}

Maybe<void> DryRunRpcManager::CreateClient() {
  auto* client = new DryRunCtrlClient(*Global<ProcessCtx>::Get());
  Global<CtrlClient>::SetAllocated(client);
  return Maybe<void>::Ok();
}

DryRunRpcManager::~DryRunRpcManager() { Global<CtrlClient>::Delete(); }

}  // namespace oneflow

#endif  // RPC_BACKEND_LOCAL<|MERGE_RESOLUTION|>--- conflicted
+++ resolved
@@ -34,18 +34,12 @@
 
 void LocalCtrlClient::Barrier(const std::string& barrier_name, int32_t barrier_num) {
   std::shared_ptr<BlockingCounter> counter;
-<<<<<<< HEAD
-=======
   bool is_first = false;
->>>>>>> 21f1bddb
   {
     std::unique_lock<std::mutex> lck(barrier_counter_mtx_);
     auto it = barrier_counter_.find(barrier_name);
     if (it == barrier_counter_.end()) {
-<<<<<<< HEAD
-=======
       is_first = true;
->>>>>>> 21f1bddb
       counter = std::make_shared<BlockingCounter>(barrier_num);
       CHECK(barrier_counter_.emplace(barrier_name, counter).second);
     } else {
@@ -54,13 +48,10 @@
   }
   counter->Decrease();
   counter->WaitUntilCntEqualZero();
-<<<<<<< HEAD
-=======
   if (is_first) {
     std::unique_lock<std::mutex> lck(barrier_counter_mtx_);
     CHECK_EQ(barrier_counter_.erase(barrier_name), 1);
   }
->>>>>>> 21f1bddb
 }
 
 TryLockResult LocalCtrlClient::TryLock(const std::string& name) {
