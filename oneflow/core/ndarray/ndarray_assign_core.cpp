/*
Copyright 2020 The OneFlow Authors. All rights reserved.

Licensed under the Apache License, Version 2.0 (the "License");
you may not use this file except in compliance with the License.
You may obtain a copy of the License at

    http://www.apache.org/licenses/LICENSE-2.0

Unless required by applicable law or agreed to in writing, software
distributed under the License is distributed on an "AS IS" BASIS,
WITHOUT WARRANTIES OR CONDITIONS OF ANY KIND, either express or implied.
See the License for the specific language governing permissions and
limitations under the License.
*/
#include "oneflow/core/ndarray/ndarray_assign_core.h"
#include "oneflow/core/kernel/kernel_util.h"

namespace oneflow {

<<<<<<< HEAD
template<typename T, int NDIMS>
struct NdarrayAssignCoreWrapper<DeviceType::kCPU, T, NDIMS> final {
  static void Assign(ep::Stream* stream, const XpuVarNdarray<T>& y,
                     const XpuReducedNdarray<T, NDIMS>& reduced) {
    NdarrayAssignCore<T, NDIMS>::Assign(y, reduced);
=======
template<typename T, typename X, int NDIMS>
struct NdarrayAssignCoreWrapper<DeviceType::kCPU, T, X, NDIMS> final {
  static void Assign(DeviceCtx* ctx, const XpuVarNdarray<T>& y,
                     const XpuReducedNdarray<X, NDIMS>& reduced) {
    NdarrayAssignCore<T, X, NDIMS>::Assign(y, reduced);
>>>>>>> 8389e7e3
  }
};

template<typename T, typename X, int NDIMS>
struct NdarrayAssignCastCoreWrapper<DeviceType::kCPU, T, X, NDIMS> final {
  static void Assign(DeviceCtx* ctx, const XpuVarNdarray<T>& y, const XpuVarNdarray<const X>& x) {
    NdarrayAssignCore<T, X, NDIMS>::Assign(y, x);
  }
};

#define INSTANTIATE_NDARRAY_ASSIGN(ret_dtype_pair, dtype_pair, NDIMS)                              \
  template struct NdarrayAssignCoreWrapper<DeviceType::kCPU, OF_PP_PAIR_FIRST(ret_dtype_pair),     \
                                           OF_PP_PAIR_FIRST(dtype_pair), NDIMS>;                   \
  template struct NdarrayAssignCastCoreWrapper<DeviceType::kCPU, OF_PP_PAIR_FIRST(ret_dtype_pair), \
                                               OF_PP_PAIR_FIRST(dtype_pair), NDIMS>;
OF_PP_SEQ_PRODUCT_FOR_EACH_TUPLE(
    INSTANTIATE_NDARRAY_ASSIGN,
    ARITHMETIC_DATA_TYPE_SEQ FLOAT16_DATA_TYPE_SEQ UNSIGNED_INT_DATA_TYPE_SEQ,
    ARITHMETIC_DATA_TYPE_SEQ FLOAT16_DATA_TYPE_SEQ UNSIGNED_INT_DATA_TYPE_SEQ, DIM_SEQ);

}  // namespace oneflow<|MERGE_RESOLUTION|>--- conflicted
+++ resolved
@@ -18,25 +18,17 @@
 
 namespace oneflow {
 
-<<<<<<< HEAD
-template<typename T, int NDIMS>
-struct NdarrayAssignCoreWrapper<DeviceType::kCPU, T, NDIMS> final {
-  static void Assign(ep::Stream* stream, const XpuVarNdarray<T>& y,
-                     const XpuReducedNdarray<T, NDIMS>& reduced) {
-    NdarrayAssignCore<T, NDIMS>::Assign(y, reduced);
-=======
 template<typename T, typename X, int NDIMS>
 struct NdarrayAssignCoreWrapper<DeviceType::kCPU, T, X, NDIMS> final {
-  static void Assign(DeviceCtx* ctx, const XpuVarNdarray<T>& y,
+  static void Assign(ep::Stream* stream, const XpuVarNdarray<T>& y,
                      const XpuReducedNdarray<X, NDIMS>& reduced) {
     NdarrayAssignCore<T, X, NDIMS>::Assign(y, reduced);
->>>>>>> 8389e7e3
   }
 };
 
 template<typename T, typename X, int NDIMS>
 struct NdarrayAssignCastCoreWrapper<DeviceType::kCPU, T, X, NDIMS> final {
-  static void Assign(DeviceCtx* ctx, const XpuVarNdarray<T>& y, const XpuVarNdarray<const X>& x) {
+  static void Assign(ep::Stream* stream, const XpuVarNdarray<T>& y, const XpuVarNdarray<const X>& x) {
     NdarrayAssignCore<T, X, NDIMS>::Assign(y, x);
   }
 };
