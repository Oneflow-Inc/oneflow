/*
Copyright 2020 The OneFlow Authors. All rights reserved.

Licensed under the Apache License, Version 2.0 (the "License");
you may not use this file except in compliance with the License.
You may obtain a copy of the License at

    http://www.apache.org/licenses/LICENSE-2.0

Unless required by applicable law or agreed to in writing, software
distributed under the License is distributed on an "AS IS" BASIS,
WITHOUT WARRANTIES OR CONDITIONS OF ANY KIND, either express or implied.
See the License for the specific language governing permissions and
limitations under the License.
*/
#ifndef ONEFLOW_CORE_NDARRAY_NDARRAY_REDUCE_H_
#define ONEFLOW_CORE_NDARRAY_NDARRAY_REDUCE_H_

#include "oneflow/core/device/cuda_util.h"
#include "oneflow/core/common/util.h"
#include "oneflow/core/common/data_type.h"
#include "oneflow/core/ndarray/ndarray_reduce_impl.h"

namespace oneflow {

template<DeviceType device_type, typename T, template<typename> class binary_func,
         typename Enable = void>
struct NdarrayReduce;

template<DeviceType device_type, typename T, template<typename> class binary_func>
struct NdarrayReduce<
    device_type, T, binary_func,
    typename std::enable_if<
        std::is_same<T, typename DevDType<device_type, T>::type>::value
        && std::is_same<T, typename BinaryFuncTrait<binary_func, T>::return_type>::value>::type>
    final {
<<<<<<< HEAD
  static void Reduce(ep::Stream* stream, const XpuVarNdarray<T>& origin_y,
=======
  using RetT = typename BinaryFuncTrait<binary_func, T>::return_type;
  static void Reduce(DeviceCtx* ctx, const XpuVarNdarray<RetT>& origin_y,
>>>>>>> 8389e7e3
                     const XpuVarNdarray<const T>& origin_x, const XpuVarNdarray<T>& tmp_storage) {
    DimVector simplified_x_dim;
    DimVector simplified_y_dim;
    TrySimplifyDims(origin_x.shape(), origin_y.shape(), &simplified_x_dim, &simplified_y_dim);
    XpuVarNdarray<RetT> y(Shape(simplified_y_dim), origin_y.ptr());
    XpuVarNdarray<const T> x(Shape(simplified_x_dim), origin_x.ptr());

    CHECK_EQ(y.shape().NumAxes(), x.shape().NumAxes());
    if (NdarrayNoReduce<device_type, T, binary_func>::Matched(y, x)) {
      NdarrayNoReduce<device_type, T, binary_func>::Reduce(stream, y, x, tmp_storage);
    } else if (NdarrayScalarReduce<device_type, T, binary_func>::Matched(y, x)) {
      NdarrayScalarReduce<device_type, T, binary_func>::Reduce(stream, y, x, tmp_storage);
    } else if (NdarrayMatrixRowReduce<device_type, T, binary_func>::Matched(y, x)) {
      NdarrayMatrixRowReduce<device_type, T, binary_func>::Reduce(stream, y, x, tmp_storage);
    } else if (NdarrayMatrixColReduce<device_type, T, binary_func>::Matched(y, x)) {
      NdarrayMatrixColReduce<device_type, T, binary_func>::Reduce(stream, y, x, tmp_storage);
    } else if (NdarrayXYZCubeXZReduce<device_type, T, binary_func>::Matched(y, x)) {
      NdarrayXYZCubeXZReduce<device_type, T, binary_func>::Reduce(stream, y, x, tmp_storage);
    } else {
      NdarrayDefaultReduce<device_type, T, binary_func>::Reduce(stream, y, x, tmp_storage);
    }
  }

  static void TrySimplifyDims(const XpuShape& x, const XpuShape& y, DimVector* simplified_x,
                              DimVector* simplified_y) {
    CHECK_EQ(y.NumAxes(), x.NumAxes());
    CHECK(y.At(0) == 1 || y.At(0) == x.At(0));
    CHECK(simplified_x->empty());
    CHECK(simplified_y->empty());
    simplified_x->push_back(x.At(0));
    simplified_y->push_back(y.At(0));
    bool prev_axis_is_reduced = (y.At(0) == 1);
    FOR_RANGE(int, i, 1, x.NumAxes()) {
      const int64_t x_dim = x.At(i);
      const int64_t y_dim = y.At(i);
      const bool cur_axis_is_reduced = (y_dim == 1);
      CHECK(cur_axis_is_reduced || y_dim == x_dim);
      if (cur_axis_is_reduced == prev_axis_is_reduced) {
        simplified_x->back() *= x_dim;
        simplified_y->back() *= y_dim;
      } else {
        simplified_x->push_back(x_dim);
        simplified_y->push_back(y_dim);
      }
      prev_axis_is_reduced = cur_axis_is_reduced;
    }
  }
};

template<DeviceType device_type, typename T, template<typename> class binary_func>
struct NdarrayReduce<
    device_type, T, binary_func,
    typename std::enable_if<
        std::is_same<T, typename DevDType<device_type, T>::type>::value
        && !std::is_same<T, typename BinaryFuncTrait<binary_func, T>::return_type>::value>::type>
    final {
  using RetT = typename BinaryFuncTrait<binary_func, T>::return_type;
  static void Reduce(DeviceCtx* ctx, const XpuVarNdarray<RetT>& origin_y,
                     const XpuVarNdarray<const T>& origin_x, const XpuVarNdarray<T>& tmp_storage) {
    DimVector simplified_x_dim;
    DimVector simplified_y_dim;
    TrySimplifyDims(origin_x.shape(), origin_y.shape(), &simplified_x_dim, &simplified_y_dim);
    XpuVarNdarray<RetT> y(Shape(simplified_y_dim), origin_y.ptr());
    XpuVarNdarray<const T> x(Shape(simplified_x_dim), origin_x.ptr());

    CHECK_EQ(y.shape().NumAxes(), x.shape().NumAxes());
    if (NdarrayNoReduce<device_type, T, binary_func>::Matched(y, x)) {
      NdarrayNoReduce<device_type, T, binary_func>::Reduce(ctx, y, x, tmp_storage);
    } else {
      NdarrayDefaultReduce<device_type, T, binary_func>::Reduce(ctx, y, x, tmp_storage);
    }
  }

  static void TrySimplifyDims(const XpuShape& x, const XpuShape& y, DimVector* simplified_x,
                              DimVector* simplified_y) {
    CHECK_EQ(y.NumAxes(), x.NumAxes());
    CHECK(y.At(0) == 1 || y.At(0) == x.At(0));
    CHECK(simplified_x->empty());
    CHECK(simplified_y->empty());
    simplified_x->push_back(x.At(0));
    simplified_y->push_back(y.At(0));
    bool prev_axis_is_reduced = (y.At(0) == 1);
    FOR_RANGE(int, i, 1, x.NumAxes()) {
      const int64_t x_dim = x.At(i);
      const int64_t y_dim = y.At(i);
      const bool cur_axis_is_reduced = (y_dim == 1);
      CHECK(cur_axis_is_reduced || y_dim == x_dim);
      if (cur_axis_is_reduced == prev_axis_is_reduced) {
        simplified_x->back() *= x_dim;
        simplified_y->back() *= y_dim;
      } else {
        simplified_x->push_back(x_dim);
        simplified_y->push_back(y_dim);
      }
      prev_axis_is_reduced = cur_axis_is_reduced;
    }
  }
};

template<DeviceType device_type, typename T, template<typename> class binary_func>
struct NdarrayReduce<
    device_type, T, binary_func,
    typename std::enable_if<!std::is_same<T, typename DevDType<device_type, T>::type>::value>::type>
    final {
  static void Reduce(ep::Stream* stream, const XpuVarNdarray<T>& y, const XpuVarNdarray<const T>& x,
                     const XpuVarNdarray<T>& tmp_storage) {
    using NewT = typename DevDType<device_type, T>::type;
    return NdarrayReduce<device_type, NewT, binary_func>::Reduce(
        stream, reinterpret_cast<const XpuVarNdarray<NewT>&>(y),
        reinterpret_cast<const XpuVarNdarray<const NewT>&>(x),
        reinterpret_cast<const XpuVarNdarray<NewT>&>(tmp_storage));
  }
};

}  // namespace oneflow

#endif  // ONEFLOW_CORE_NDARRAY_NDARRAY_REDUCE_H_<|MERGE_RESOLUTION|>--- conflicted
+++ resolved
@@ -34,12 +34,8 @@
         std::is_same<T, typename DevDType<device_type, T>::type>::value
         && std::is_same<T, typename BinaryFuncTrait<binary_func, T>::return_type>::value>::type>
     final {
-<<<<<<< HEAD
-  static void Reduce(ep::Stream* stream, const XpuVarNdarray<T>& origin_y,
-=======
   using RetT = typename BinaryFuncTrait<binary_func, T>::return_type;
-  static void Reduce(DeviceCtx* ctx, const XpuVarNdarray<RetT>& origin_y,
->>>>>>> 8389e7e3
+  static void Reduce(ep::Stream* stream, const XpuVarNdarray<RetT>& origin_y,
                      const XpuVarNdarray<const T>& origin_x, const XpuVarNdarray<T>& tmp_storage) {
     DimVector simplified_x_dim;
     DimVector simplified_y_dim;
