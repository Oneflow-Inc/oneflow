--- conflicted
+++ resolved
@@ -163,14 +163,9 @@
 };
 
 template<typename T, template<typename> class binary_func>
-<<<<<<< HEAD
-struct NdarrayScalarReduce<DeviceType::kGPU, T, binary_func> final {
+struct NdarrayScalarReduce<DeviceType::kCUDA, T, binary_func> final {
   using RetT = typename BinaryFuncTrait<binary_func, T>::return_type;
   static bool Matched(const XpuVarNdarray<RetT>& y, const XpuVarNdarray<const T>& x) {
-=======
-struct NdarrayScalarReduce<DeviceType::kCUDA, T, binary_func> final {
-  static bool Matched(const XpuVarNdarray<T>& y, const XpuVarNdarray<const T>& x) {
->>>>>>> 0f1f3ca1
     return y.shape().ElemNum() == 1;
   }
 
@@ -193,14 +188,9 @@
 };
 
 template<typename T, template<typename> class binary_func>
-<<<<<<< HEAD
-struct NdarrayMatrixRowReduce<DeviceType::kGPU, T, binary_func> final {
+struct NdarrayMatrixRowReduce<DeviceType::kCUDA, T, binary_func> final {
   using RetT = typename BinaryFuncTrait<binary_func, T>::return_type;
   static bool Matched(const XpuVarNdarray<RetT>& y, const XpuVarNdarray<const T>& x) {
-=======
-struct NdarrayMatrixRowReduce<DeviceType::kCUDA, T, binary_func> final {
-  static bool Matched(const XpuVarNdarray<T>& y, const XpuVarNdarray<const T>& x) {
->>>>>>> 0f1f3ca1
     if (y.shape().ElemNum() > GetMaxVal<int32_t>()) { return false; }
     if (x.shape().NumAxes() != 2) { return false; }
     if (y.shape().NumAxes() != 2) { return false; }
@@ -231,14 +221,9 @@
 };
 
 template<typename T, template<typename> class binary_func>
-<<<<<<< HEAD
-struct NdarrayMatrixColReduce<DeviceType::kGPU, T, binary_func> final {
+struct NdarrayMatrixColReduce<DeviceType::kCUDA, T, binary_func> final {
   using RetT = typename BinaryFuncTrait<binary_func, T>::return_type;
   static bool Matched(const XpuVarNdarray<RetT>& y, const XpuVarNdarray<const T>& x) {
-=======
-struct NdarrayMatrixColReduce<DeviceType::kCUDA, T, binary_func> final {
-  static bool Matched(const XpuVarNdarray<T>& y, const XpuVarNdarray<const T>& x) {
->>>>>>> 0f1f3ca1
     if (y.shape().ElemNum() > GetMaxVal<int32_t>()) { return false; }
     if (x.shape().NumAxes() != 2) { return false; }
     if (y.shape().NumAxes() != 2) { return false; }
@@ -292,14 +277,9 @@
 };
 
 template<typename T, template<typename> class binary_func>
-<<<<<<< HEAD
-struct NdarrayXYZCubeXZReduce<DeviceType::kGPU, T, binary_func> final {
+struct NdarrayXYZCubeXZReduce<DeviceType::kCUDA, T, binary_func> final {
   using RetT = typename BinaryFuncTrait<binary_func, T>::return_type;
   static bool Matched(const XpuVarNdarray<RetT>& y, const XpuVarNdarray<const T>& x) {
-=======
-struct NdarrayXYZCubeXZReduce<DeviceType::kCUDA, T, binary_func> final {
-  static bool Matched(const XpuVarNdarray<T>& y, const XpuVarNdarray<const T>& x) {
->>>>>>> 0f1f3ca1
     if (y.shape().ElemNum() > GetMaxVal<int32_t>()) { return false; }
     if (x.shape().NumAxes() != 3) { return false; }
     if (y.shape().NumAxes() != 3) { return false; }
@@ -373,12 +353,11 @@
   }
 };
 
-<<<<<<< HEAD
 #define INSTANTIATE_NDARRAY_REDUCE_IMPL(dtype, binary_func)                                       \
-  template struct NdarrayScalarReduce<DeviceType::kGPU, OF_PP_PAIR_FIRST(dtype), binary_func>;    \
-  template struct NdarrayMatrixRowReduce<DeviceType::kGPU, OF_PP_PAIR_FIRST(dtype), binary_func>; \
-  template struct NdarrayMatrixColReduce<DeviceType::kGPU, OF_PP_PAIR_FIRST(dtype), binary_func>; \
-  template struct NdarrayXYZCubeXZReduce<DeviceType::kGPU, OF_PP_PAIR_FIRST(dtype), binary_func>;
+  template struct NdarrayScalarReduce<DeviceType::kCUDA, OF_PP_PAIR_FIRST(dtype), binary_func>;    \
+  template struct NdarrayMatrixRowReduce<DeviceType::kCUDA, OF_PP_PAIR_FIRST(dtype), binary_func>; \
+  template struct NdarrayMatrixColReduce<DeviceType::kCUDA, OF_PP_PAIR_FIRST(dtype), binary_func>; \
+  template struct NdarrayXYZCubeXZReduce<DeviceType::kCUDA, OF_PP_PAIR_FIRST(dtype), binary_func>;
 OF_PP_SEQ_PRODUCT_FOR_EACH_TUPLE(INSTANTIATE_NDARRAY_REDUCE_IMPL,
                                  ARITHMETIC_DATA_TYPE_SEQ HALF_DATA_TYPE_SEQ
                                      UNSIGNED_INT_DATA_TYPE_SEQ,
@@ -386,16 +365,6 @@
 OF_PP_SEQ_PRODUCT_FOR_EACH_TUPLE(INSTANTIATE_NDARRAY_REDUCE_IMPL,
                                  ARITHMETIC_DATA_TYPE_SEQ UNSIGNED_INT_DATA_TYPE_SEQ,
                                  LOGICAL_REDUCE_BINARY_FUNC_SEQ);
-=======
-#define INSTANTIATE_NDARRAY_REDUCE_IMPL(dtype, binary_func)                                        \
-  template struct NdarrayScalarReduce<DeviceType::kCUDA, OF_PP_PAIR_FIRST(dtype), binary_func>;    \
-  template struct NdarrayMatrixRowReduce<DeviceType::kCUDA, OF_PP_PAIR_FIRST(dtype), binary_func>; \
-  template struct NdarrayMatrixColReduce<DeviceType::kCUDA, OF_PP_PAIR_FIRST(dtype), binary_func>; \
-  template struct NdarrayXYZCubeXZReduce<DeviceType::kCUDA, OF_PP_PAIR_FIRST(dtype), binary_func>;
-OF_PP_SEQ_PRODUCT_FOR_EACH_TUPLE(
-    INSTANTIATE_NDARRAY_REDUCE_IMPL,
-    ARITHMETIC_DATA_TYPE_SEQ HALF_DATA_TYPE_SEQ UNSIGNED_INT_DATA_TYPE_SEQ, REDUCE_BINARY_FUNC_SEQ);
->>>>>>> 0f1f3ca1
 
 #define INSTANTIATE_NDARRAY_REDUCE_CORE_WRAPPER(dtype_pair, NDIMS, binary_func)                    \
   template struct NdarrayReduceCoreWrapper<DeviceType::kCUDA, OF_PP_PAIR_FIRST(dtype_pair), NDIMS, \
