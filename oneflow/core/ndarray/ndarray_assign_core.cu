--- conflicted
+++ resolved
@@ -33,13 +33,8 @@
 
 }  // namespace
 
-<<<<<<< HEAD
 template<typename T, typename X, int NDIMS>
-struct NdarrayAssignCoreWrapper<DeviceType::kGPU, T, X, NDIMS> final {
-=======
-template<typename T, int NDIMS>
-struct NdarrayAssignCoreWrapper<DeviceType::kCUDA, T, NDIMS> final {
->>>>>>> 0f1f3ca1
+struct NdarrayAssignCoreWrapper<DeviceType::kCUDA, T, X, NDIMS> final {
   static void Assign(ep::Stream* ctx, const XpuVarNdarray<T>& y,
                      const XpuReducedNdarray<X, NDIMS>& reduced) {
     size_t n = y.host_shape().HostElemNum();
@@ -53,9 +48,8 @@
   }
 };
 
-<<<<<<< HEAD
 #define INSTANTIATE_NDARRAY_ASSIGN(ret_dtype_pair, dtype_pair, NDIMS)                          \
-  template struct NdarrayAssignCoreWrapper<DeviceType::kGPU, OF_PP_PAIR_FIRST(ret_dtype_pair), \
+  template struct NdarrayAssignCoreWrapper<DeviceType::kCUDA, OF_PP_PAIR_FIRST(ret_dtype_pair), \
                                            OF_PP_PAIR_FIRST(dtype_pair), NDIMS>;
 OF_PP_SEQ_PRODUCT_FOR_EACH_TUPLE(INSTANTIATE_NDARRAY_ASSIGN,
                                  ARITHMETIC_DATA_TYPE_SEQ UNSIGNED_INT_DATA_TYPE_SEQ
@@ -63,12 +57,5 @@
                                  ARITHMETIC_DATA_TYPE_SEQ UNSIGNED_INT_DATA_TYPE_SEQ, DIM_SEQ);
 OF_PP_SEQ_PRODUCT_FOR_EACH_TUPLE(INSTANTIATE_NDARRAY_ASSIGN, HALF_DATA_TYPE_SEQ, HALF_DATA_TYPE_SEQ,
                                  DIM_SEQ);
-=======
-#define INSTANTIATE_NDARRAY_ASSIGN(dtype_pair, NDIMS) \
-  template struct NdarrayAssignCoreWrapper<DeviceType::kCUDA, OF_PP_PAIR_FIRST(dtype_pair), NDIMS>;
-OF_PP_SEQ_PRODUCT_FOR_EACH_TUPLE(
-    INSTANTIATE_NDARRAY_ASSIGN,
-    ARITHMETIC_DATA_TYPE_SEQ HALF_DATA_TYPE_SEQ UNSIGNED_INT_DATA_TYPE_SEQ, DIM_SEQ);
->>>>>>> 0f1f3ca1
 
 }  // namespace oneflow