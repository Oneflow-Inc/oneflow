--- conflicted
+++ resolved
@@ -33,15 +33,9 @@
 
 }  // namespace
 
-<<<<<<< HEAD
-template<typename T, int NDIMS>
-struct NdarrayAssignCoreWrapper<DeviceType::kGPU, T, NDIMS> final {
-  static void Assign(ep::Stream* ctx, const XpuVarNdarray<T>& y,
-                     const XpuReducedNdarray<T, NDIMS>& reduced) {
-=======
 template<typename T, typename X, int NDIMS>
 struct NdarrayAssignCoreWrapper<DeviceType::kGPU, T, X, NDIMS> final {
-  static void Assign(DeviceCtx* ctx, const XpuVarNdarray<T>& y,
+  static void Assign(ep::stream* ctx, const XpuVarNdarray<T>& y,
                      const XpuReducedNdarray<X, NDIMS>& reduced) {
     size_t n = y.host_shape().HostElemNum();
     if (n == 0) { return; }
@@ -51,8 +45,7 @@
 
 template<typename T, typename X, int NDIMS>
 struct NdarrayAssignCastCoreWrapper<DeviceType::kGPU, T, X, NDIMS> final {
-  static void Assign(DeviceCtx* ctx, const XpuVarNdarray<T>& y, const XpuVarNdarray<const X>& x) {
->>>>>>> 8389e7e3
+  static void Assign(ep::stream* ctx, const XpuVarNdarray<T>& y, const XpuVarNdarray<const X>& x) {
     size_t n = y.host_shape().HostElemNum();
     if (n == 0) { return; }
     RUN_CUDA_KERNEL((NdarrayAssignCastGpu<T, X, NDIMS>), ctx, n, y, x);
