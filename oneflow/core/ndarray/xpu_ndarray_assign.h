--- conflicted
+++ resolved
@@ -29,21 +29,14 @@
     device_type, T,
     typename std::enable_if<std::is_same<T, typename DevDType<device_type, T>::type>::value>::type>
     final {
-<<<<<<< HEAD
-  template<int NDIMS>
+  template<int NDIMS, typename X>
   static void Assign(ep::Stream* stream, const XpuVarNdarray<T>& y,
-                     const XpuReducedNdarray<T, NDIMS>& reduced) {
-    NdarrayAssignCoreWrapper<device_type, T, NDIMS>::Assign(stream, y, reduced);
-=======
-  template<int NDIMS, typename X>
-  static void Assign(DeviceCtx* ctx, const XpuVarNdarray<T>& y,
                      const XpuReducedNdarray<X, NDIMS>& reduced) {
-    NdarrayAssignCoreWrapper<device_type, T, X, NDIMS>::Assign(ctx, y, reduced);
+    NdarrayAssignCoreWrapper<device_type, T, X, NDIMS>::Assign(stream, y, reduced);
   }
   template<int NDIMS, typename X>
-  static void Assign(DeviceCtx* ctx, const XpuVarNdarray<T>& y, const XpuVarNdarray<const X>& x) {
-    NdarrayAssignCastCoreWrapper<device_type, T, X, NDIMS>::Assign(ctx, y, x);
->>>>>>> 8389e7e3
+  static void Assign(ep::Stream* stream, const XpuVarNdarray<T>& y, const XpuVarNdarray<const X>& x) {
+    NdarrayAssignCastCoreWrapper<device_type, T, X, NDIMS>::Assign(stream, y, x);
   }
   static void Assign(ep::Stream* stream, const XpuVarNdarray<T>& y,
                      const XpuVarNdarray<const T>& x) {
