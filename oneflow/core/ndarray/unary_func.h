--- conflicted
+++ resolved
@@ -63,11 +63,7 @@
 template<>
 struct UnaryFuncExp<half> final {
   static __device__ __forceinline__ const half Invoke(const half x) {
-<<<<<<< HEAD
-    return __float2half(std::log(__half2float(x)));
-=======
     return __float2half(std::exp(__half2float(x)));
->>>>>>> b12b778a
   }
 };
 #endif
