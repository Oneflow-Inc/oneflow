/*
Copyright 2020 The OneFlow Authors. All rights reserved.

Licensed under the Apache License, Version 2.0 (the "License");
you may not use this file except in compliance with the License.
You may obtain a copy of the License at

    http://www.apache.org/licenses/LICENSE-2.0

Unless required by applicable law or agreed to in writing, software
distributed under the License is distributed on an "AS IS" BASIS,
WITHOUT WARRANTIES OR CONDITIONS OF ANY KIND, either express or implied.
See the License for the specific language governing permissions and
limitations under the License.
*/
#ifndef ONEFLOW_CORE_NDARRAY_NDARRAY_ASSIGN_CORE_H_
#define ONEFLOW_CORE_NDARRAY_NDARRAY_ASSIGN_CORE_H_

#include "oneflow/core/ndarray/xpu_var_ndarray.h"
#include "oneflow/core/ndarray/xpu_reduced_ndarray.h"

namespace oneflow {

template<DeviceType device_type, typename T, typename X, int NDIMS>
struct NdarrayAssignCoreWrapper final {
<<<<<<< HEAD
  static void Assign(ep::Stream* stream, const XpuVarNdarray<T>& y,
                     const XpuReducedNdarray<T, NDIMS>& reduced);
=======
  static void Assign(DeviceCtx* ctx, const XpuVarNdarray<T>& y,
                     const XpuReducedNdarray<X, NDIMS>& reduced);
>>>>>>> 8389e7e3
};

template<DeviceType device_type, typename T, typename X, int NDIMS>
struct NdarrayAssignCastCoreWrapper final {
  static void Assign(DeviceCtx* ctx, const XpuVarNdarray<T>& y, const XpuVarNdarray<const X>& x);
};

template<typename T, typename X, int NDIMS>
struct NdarrayAssignCore final {
  OF_DEVICE_FUNC static void Assign(const XpuVarNdarray<T>& y,
                                    const XpuReducedNdarray<X, NDIMS>& reduced) {
    y.template Assign<NDIMS>(reduced);
  }

  OF_DEVICE_FUNC static void Assign(const XpuVarNdarray<T>& y, const XpuVarNdarray<const X>& x) {
    y.template BoolAssign<NDIMS>(x);
  }
};

}  // namespace oneflow

#endif  // ONEFLOW_CORE_NDARRAY_NDARRAY_ASSIGN_CORE_H_<|MERGE_RESOLUTION|>--- conflicted
+++ resolved
@@ -23,18 +23,13 @@
 
 template<DeviceType device_type, typename T, typename X, int NDIMS>
 struct NdarrayAssignCoreWrapper final {
-<<<<<<< HEAD
-  static void Assign(ep::Stream* stream, const XpuVarNdarray<T>& y,
-                     const XpuReducedNdarray<T, NDIMS>& reduced);
-=======
-  static void Assign(DeviceCtx* ctx, const XpuVarNdarray<T>& y,
+  static void Assign(ep::stream* stream, const XpuVarNdarray<T>& y,
                      const XpuReducedNdarray<X, NDIMS>& reduced);
->>>>>>> 8389e7e3
 };
 
 template<DeviceType device_type, typename T, typename X, int NDIMS>
 struct NdarrayAssignCastCoreWrapper final {
-  static void Assign(DeviceCtx* ctx, const XpuVarNdarray<T>& y, const XpuVarNdarray<const X>& x);
+  static void Assign(ep::stream* stream, const XpuVarNdarray<T>& y, const XpuVarNdarray<const X>& x);
 };
 
 template<typename T, typename X, int NDIMS>
