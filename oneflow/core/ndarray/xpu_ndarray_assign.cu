/*
Copyright 2020 The OneFlow Authors. All rights reserved.

Licensed under the Apache License, Version 2.0 (the "License");
you may not use this file except in compliance with the License.
You may obtain a copy of the License at

    http://www.apache.org/licenses/LICENSE-2.0

Unless required by applicable law or agreed to in writing, software
distributed under the License is distributed on an "AS IS" BASIS,
WITHOUT WARRANTIES OR CONDITIONS OF ANY KIND, either express or implied.
See the License for the specific language governing permissions and
limitations under the License.
*/
#include "oneflow/core/ndarray/ndarray_assign_core.h"
#include "oneflow/core/device/cuda_util.h"
#include "oneflow/core/kernel/kernel_util.h"

namespace oneflow {

namespace {

template<typename T, typename X, int NDIMS>
__global__ void NdarrayAssignGpu(XpuVarNdarray<T> y, const XpuReducedNdarray<X, NDIMS> reduced) {
  NdarrayAssignCore<T, X, NDIMS>::Assign(y, reduced);
}

template<typename T, typename X, int NDIMS>
__global__ void NdarrayAssignCastGpu(XpuVarNdarray<T> y, const XpuVarNdarray<const X> x) {
  NdarrayAssignCore<T, X, NDIMS>::Assign(y, x);
}

}  // namespace

<<<<<<< HEAD
template<typename T, int NDIMS>
struct NdarrayAssignCoreWrapper<DeviceType::kGPU, T, NDIMS> final {
  static void Assign(ep::Stream* stream, XpuVarNdarray<T>* y,
                     const XpuReducedNdarray<T, NDIMS>& reduced) {
    size_t n = y->host_shape().HostElemNum();
    RUN_CUDA_KERNEL((NdarrayAssignGpu<T, NDIMS>), stream, n, *y, reduced);
=======
template<typename T, typename X, int NDIMS>
struct NdarrayAssignCoreWrapper<DeviceType::kGPU, T, X, NDIMS> final {
  static void Assign(DeviceCtx* ctx, XpuVarNdarray<T>* y,
                     const XpuReducedNdarray<X, NDIMS>& reduced) {
    size_t n = y->host_shape().HostElemNum();
    RUN_CUDA_KERNEL((NdarrayAssignGpu<T, X, NDIMS>), ctx, n, *y, reduced);
  }
};

template<typename T, typename X, int NDIMS>
struct NdarrayAssignCastCoreWrapper<DeviceType::kGPU, T, X, NDIMS> final {
  static void Assign(DeviceCtx* ctx, XpuVarNdarray<T>* y, const XpuVarNdarray<const X>& x) {
    size_t n = y->host_shape().HostElemNum();
    RUN_CUDA_KERNEL((NdarrayAssignCastGpu<T, X, NDIMS>), ctx, n, *y, x);
>>>>>>> 8389e7e3
  }
};

#define INSTANTIATE_NDARRAY_ASSIGN(ret_dtype_pair, dtype_pair, NDIMS)                              \
  template struct NdarrayAssignCoreWrapper<DeviceType::kGPU, OF_PP_PAIR_FIRST(ret_dtype_pair),     \
                                           OF_PP_PAIR_FIRST(dtype_pair), NDIMS>;                   \
  template struct NdarrayAssignCastCoreWrapper<DeviceType::kGPU, OF_PP_PAIR_FIRST(ret_dtype_pair), \
                                               OF_PP_PAIR_FIRST(dtype_pair), NDIMS>;
OF_PP_SEQ_PRODUCT_FOR_EACH_TUPLE(INSTANTIATE_NDARRAY_ASSIGN,
                                 ARITHMETIC_DATA_TYPE_SEQ UNSIGNED_INT_DATA_TYPE_SEQ,
                                 ARITHMETIC_DATA_TYPE_SEQ UNSIGNED_INT_DATA_TYPE_SEQ, DIM_SEQ);
OF_PP_SEQ_PRODUCT_FOR_EACH_TUPLE(INSTANTIATE_NDARRAY_ASSIGN, HALF_DATA_TYPE_SEQ, HALF_DATA_TYPE_SEQ,
                                 DIM_SEQ);

}  // namespace oneflow<|MERGE_RESOLUTION|>--- conflicted
+++ resolved
@@ -33,29 +33,20 @@
 
 }  // namespace
 
-<<<<<<< HEAD
-template<typename T, int NDIMS>
-struct NdarrayAssignCoreWrapper<DeviceType::kGPU, T, NDIMS> final {
-  static void Assign(ep::Stream* stream, XpuVarNdarray<T>* y,
-                     const XpuReducedNdarray<T, NDIMS>& reduced) {
-    size_t n = y->host_shape().HostElemNum();
-    RUN_CUDA_KERNEL((NdarrayAssignGpu<T, NDIMS>), stream, n, *y, reduced);
-=======
 template<typename T, typename X, int NDIMS>
 struct NdarrayAssignCoreWrapper<DeviceType::kGPU, T, X, NDIMS> final {
-  static void Assign(DeviceCtx* ctx, XpuVarNdarray<T>* y,
+  static void Assign(ep::Stream* stream, XpuVarNdarray<T>* y,
                      const XpuReducedNdarray<X, NDIMS>& reduced) {
     size_t n = y->host_shape().HostElemNum();
-    RUN_CUDA_KERNEL((NdarrayAssignGpu<T, X, NDIMS>), ctx, n, *y, reduced);
+    RUN_CUDA_KERNEL((NdarrayAssignGpu<T, X, NDIMS>), stream, n, *y, reduced);
   }
 };
 
 template<typename T, typename X, int NDIMS>
 struct NdarrayAssignCastCoreWrapper<DeviceType::kGPU, T, X, NDIMS> final {
-  static void Assign(DeviceCtx* ctx, XpuVarNdarray<T>* y, const XpuVarNdarray<const X>& x) {
+  static void Assign(ep::Stream* stream, XpuVarNdarray<T>* y, const XpuVarNdarray<const X>& x) {
     size_t n = y->host_shape().HostElemNum();
-    RUN_CUDA_KERNEL((NdarrayAssignCastGpu<T, X, NDIMS>), ctx, n, *y, x);
->>>>>>> 8389e7e3
+    RUN_CUDA_KERNEL((NdarrayAssignCastGpu<T, X, NDIMS>), stream, n, *y, x);
   }
 };
 
