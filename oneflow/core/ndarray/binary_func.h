--- conflicted
+++ resolved
@@ -29,11 +29,7 @@
 namespace oneflow {
 
 #define ARITHMETIC_BINARY_FUNC_NAME_SEQ (Add)(Sub)(Mul)(Div)(Min)(Max)(FloorMod)(FMod)
-<<<<<<< HEAD
-#define LOGICAL_BINARY_FUNC_NAME_SEQ (EQ)(NE)(GT)(GE)(LT)(LE)(AND)(XOR)
-=======
-#define LOGICAL_BINARY_FUNC_NAME_SEQ (EQ)(NE)(GT)(GE)(LT)(LE)(AND)(OR)
->>>>>>> 0160f262
+#define LOGICAL_BINARY_FUNC_NAME_SEQ (EQ)(NE)(GT)(GE)(LT)(LE)(AND)(OR)(XOR)
 
 #define PREPEND_PREFIX_BINARY_FUNC(name) OF_PP_CAT(BinaryFunc, name)
 #define ARITHMETIC_BINARY_FUNC_SEQ \
@@ -177,17 +173,16 @@
   static OF_DEVICE_FUNC const int8_t Invoke(const T x, const T y) { return x && y; }
 };
 
-template<typename T>
-<<<<<<< HEAD
+struct BinaryFuncOR final {
+  static OF_DEVICE_FUNC const int8_t Invoke(const T x, const T y) { return x || y; }
+};
+  
+template<typename T>
 struct BinaryFuncXOR final {
   static OF_DEVICE_FUNC const int8_t Invoke(const T x, const T y) { return (!x) != (!y); }
 };
 SPECIALIZE_CONST_TYPE_BINARY_FUNC(BinaryFuncXOR);
-=======
-struct BinaryFuncOR final {
-  static OF_DEVICE_FUNC const int8_t Invoke(const T x, const T y) { return x || y; }
-};
->>>>>>> 0160f262
+
 
 template<typename T>
 struct BinaryFuncAll final {
