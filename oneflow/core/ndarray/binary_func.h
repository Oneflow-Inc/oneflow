/*
Copyright 2020 The OneFlow Authors. All rights reserved.

Licensed under the Apache License, Version 2.0 (the "License");
you may not use this file except in compliance with the License.
You may obtain a copy of the License at

    http://www.apache.org/licenses/LICENSE-2.0

Unless required by applicable law or agreed to in writing, software
distributed under the License is distributed on an "AS IS" BASIS,
WITHOUT WARRANTIES OR CONDITIONS OF ANY KIND, either express or implied.
See the License for the specific language governing permissions and
limitations under the License.
*/
#ifndef ONEFLOW_CORE_NDARRAY_BINARY_FUNC_H_
#define ONEFLOW_CORE_NDARRAY_BINARY_FUNC_H_

#include <cstdint>
#include <climits>
#include <cfloat>
#include <cmath>

#if defined(__CUDACC__)
#include <cuda_fp16.h>
#endif
#include "oneflow/core/kernel/kernel_util.h"
#include "oneflow/core/common/util.h"
namespace oneflow {

#define ARITHMETIC_BINARY_FUNC_NAME_SEQ (Add)(Sub)(Mul)(Div)(Min)(Max)(FloorMod)(FMod)(Pow)
#define LOGICAL_BINARY_FUNC_NAME_SEQ (EQ)(NE)(GT)(GE)(LT)(LE)(AND)(OR)(XOR)

#define PREPEND_PREFIX_BINARY_FUNC(name) OF_PP_CAT(BinaryFunc, name)
#define ARITHMETIC_BINARY_FUNC_SEQ \
  OF_PP_SEQ_MAP(PREPEND_PREFIX_BINARY_FUNC, ARITHMETIC_BINARY_FUNC_NAME_SEQ)
#define LOGICAL_BINARY_FUNC_SEQ \
  OF_PP_SEQ_MAP(PREPEND_PREFIX_BINARY_FUNC, LOGICAL_BINARY_FUNC_NAME_SEQ)

#define REDUCE_BINARY_FUNC_NAME_SEQ (Sum)(Max)(Min)(Prod)(Any)(All)
#define ARITHMETIC_REDUCE_BINARY_FUNC_NAME_SEQ (Sum)(Max)(Min)(Prod)
#define LOGICAL_REDUCE_BINARY_FUNC_NAME_SEQ (Any)(All)
#define REDUCE_BINARY_FUNC_SEQ \
  OF_PP_SEQ_MAP(PREPEND_PREFIX_BINARY_FUNC, REDUCE_BINARY_FUNC_NAME_SEQ)
#define ARITHMETIC_REDUCE_BINARY_FUNC_SEQ \
  OF_PP_SEQ_MAP(PREPEND_PREFIX_BINARY_FUNC, ARITHMETIC_REDUCE_BINARY_FUNC_NAME_SEQ)
#define LOGICAL_REDUCE_BINARY_FUNC_SEQ \
  OF_PP_SEQ_MAP(PREPEND_PREFIX_BINARY_FUNC, LOGICAL_REDUCE_BINARY_FUNC_NAME_SEQ)
#define NANSUM_REDUCE_BINARY_FUNC_SEQ OF_PP_SEQ_MAP(PREPEND_PREFIX_BINARY_FUNC, (NanSum))

#define NO_HALF_UTIL_FOUND         \
  printf("cuda arch must >= 530"); \
  assert(false);                   \
  return __float2half(0.0)
template<template<typename> class BinaryFunc, typename T>
struct BinaryFuncTrait final {
  typedef typename std::remove_const<decltype(
      BinaryFunc<T>::Invoke(std::declval<const T>(), std::declval<const T>()))>::type return_type;
};

#define SPECIALIZE_CONST_TYPE_BINARY_FUNC(func_struct)                                        \
  template<typename T>                                                                        \
  struct func_struct<const T> final {                                                         \
    static OF_DEVICE_FUNC const typename BinaryFuncTrait<func_struct, T>::return_type Invoke( \
        const T x, const T y) {                                                               \
      return func_struct<T>::Invoke(x, y);                                                    \
    }                                                                                         \
  }

template<typename T>
struct BinaryFuncNanSum final {
  static OF_DEVICE_FUNC T Invoke(const T x, const T y) {
#if defined(__CUDACC__)
    if (isnan(x)) return isnan(y) ? T{0} : y;
    return isnan(y) ? x : x + y;
#else
    if (std::isnan(x)) return std::isnan(y) ? T{0} : y;
    return std::isnan(y) ? x : x + y;
#endif
  }
};
SPECIALIZE_CONST_TYPE_BINARY_FUNC(BinaryFuncNanSum);

template<typename T>
struct BinaryFuncAdd final {
  static OF_DEVICE_FUNC T Invoke(const T x, const T y) { return x + y; }
};
template<typename T>
struct BinaryFuncSum final {
  static OF_DEVICE_FUNC T Invoke(const T x, const T y) { return BinaryFuncAdd<T>::Invoke(x, y); }
};
SPECIALIZE_CONST_TYPE_BINARY_FUNC(BinaryFuncAdd);

template<typename T>
struct BinaryFuncSub final {
  static OF_DEVICE_FUNC T Invoke(const T x, const T y) { return x - y; }
};
SPECIALIZE_CONST_TYPE_BINARY_FUNC(BinaryFuncSub);

template<typename T>
struct BinaryFuncMul final {
  static OF_DEVICE_FUNC T Invoke(const T x, const T y) { return x * y; }
};
template<>
struct BinaryFuncMul<bool> final {
  static OF_DEVICE_FUNC bool Invoke(const bool x, const bool y) { return x && y; }
};
template<typename T>
struct BinaryFuncProd final {
  static OF_DEVICE_FUNC T Invoke(const T x, const T y) { return BinaryFuncMul<T>::Invoke(x, y); }
};
SPECIALIZE_CONST_TYPE_BINARY_FUNC(BinaryFuncMul);

template<typename T>
struct BinaryFuncDiv final {
  static OF_DEVICE_FUNC T Invoke(const T x, const T y) { return x / y; }
};
SPECIALIZE_CONST_TYPE_BINARY_FUNC(BinaryFuncDiv);

template<typename T>
struct BinaryFuncFloorMod final {
  static OF_DEVICE_FUNC T Invoke(const T x, const T y) {
#if defined(__CUDACC__)
    T trunc_mod = x % y;
    return (trunc_mod != T(0)) && ((y < T(0)) != (trunc_mod < T(0))) ? trunc_mod + y : trunc_mod;
#else
    T trunc_mod = x % y;
    return (trunc_mod != T(0)) && ((y < T(0)) != (trunc_mod < T(0))) ? trunc_mod + y : trunc_mod;
#endif
  }
};
SPECIALIZE_CONST_TYPE_BINARY_FUNC(BinaryFuncFloorMod);

template<>
struct BinaryFuncFloorMod<uint8_t> final {
  static OF_DEVICE_FUNC uint8_t Invoke(const uint8_t x, const uint8_t y) {
#if defined(__CUDACC__)
    uint8_t trunc_mod = x % y;
    return trunc_mod;
#else
    uint8_t trunc_mod = x % y;
    return trunc_mod;
#endif
  }
};

template<typename T>
struct BinaryFuncFMod final {
  static OF_DEVICE_FUNC T Invoke(const T x, const T y) {
#if defined(__CUDACC__)
    T trunc_mod = x % y;
    return trunc_mod;
#else
    T trunc_mod = x % y;
    return trunc_mod;
#endif
  }
};
SPECIALIZE_CONST_TYPE_BINARY_FUNC(BinaryFuncFMod);

template<typename T>
struct BinaryFuncPow final {
  static OF_DEVICE_FUNC const T Invoke(const T x, const T y) {
#if defined(__CUDACC__)
    return powf(x, y);
#else
    return std::pow(x, y);
#endif
  }
};

template<>
struct BinaryFuncPow<bool> final {
  static OF_DEVICE_FUNC bool Invoke(const bool x, const bool y) {
#if defined(__CUDACC__)
    return static_cast<bool>(powf(static_cast<float>(x), static_cast<float>(y)));
#else
    return static_cast<bool>(std::pow(static_cast<float>(x), static_cast<float>(y)));
#endif
  }
};

SPECIALIZE_CONST_TYPE_BINARY_FUNC(BinaryFuncPow);

template<>
struct BinaryFuncPow<float16> final {
  static inline const float16 Invoke(const float16 x, const float16 y) {
    return static_cast<float16>(std::pow(static_cast<float>(x), static_cast<float>(y)));
  }
};

#if defined(__CUDACC__)
template<>
struct BinaryFuncPow<double> final {
  static OF_DEVICE_FUNC double Invoke(const double x, const double y) { return pow(x, y); }
};

template<>
struct BinaryFuncPow<float> final {
  static __device__ __forceinline__ float Invoke(const float x, const float y) {
    return powf(x, y);
  }
};

template<>
struct BinaryFuncPow<half> final {
  static __device__ __forceinline__ half Invoke(const half x, const half y) {
#if defined(__CUDA_ARCH__) && __CUDA_ARCH__ >= 530
    return __float2half(powf(__half2float(x), __half2float(y)));
#else
    NO_HALF_UTIL_FOUND;
#endif
  }
};
#endif  // defined(__CUDACC__)

template<typename T>
struct BinaryFuncFloorDiv final {
  static OF_DEVICE_FUNC T Invoke(const T x, const T y) {
#if defined(__CUDACC__)
    return floor(fdividef(x, y));
#else
    return std::floor(x / y);
#endif
  }
};

template<typename T>
struct BinaryFuncMax final {
  static OF_DEVICE_FUNC T Invoke(const T x, const T y) { return x > y ? x : y; }
};
SPECIALIZE_CONST_TYPE_BINARY_FUNC(BinaryFuncMax);

template<typename T>
struct BinaryFuncMin final {
  static OF_DEVICE_FUNC T Invoke(const T x, const T y) { return x < y ? x : y; }
};
SPECIALIZE_CONST_TYPE_BINARY_FUNC(BinaryFuncMin);

template<typename T>
struct BinaryFuncEQ final {
  static OF_DEVICE_FUNC bool Invoke(const T x, const T y) { return x == y; }
};
SPECIALIZE_CONST_TYPE_BINARY_FUNC(BinaryFuncEQ);

template<typename T>
struct BinaryFuncNE final {
  static OF_DEVICE_FUNC bool Invoke(const T x, const T y) { return x != y; }
};
SPECIALIZE_CONST_TYPE_BINARY_FUNC(BinaryFuncNE);

template<typename T>
struct BinaryFuncGT final {
  static OF_DEVICE_FUNC bool Invoke(const T x, const T y) { return x > y; }
};
SPECIALIZE_CONST_TYPE_BINARY_FUNC(BinaryFuncGT);

template<typename T>
struct BinaryFuncGE final {
  static OF_DEVICE_FUNC bool Invoke(const T x, const T y) { return x >= y; }
};
SPECIALIZE_CONST_TYPE_BINARY_FUNC(BinaryFuncGE);

template<typename T>
struct BinaryFuncLT final {
  static OF_DEVICE_FUNC bool Invoke(const T x, const T y) { return x < y; }
};
SPECIALIZE_CONST_TYPE_BINARY_FUNC(BinaryFuncLT);

template<typename T>
struct BinaryFuncLE final {
  static OF_DEVICE_FUNC bool Invoke(const T x, const T y) { return x <= y; }
};
SPECIALIZE_CONST_TYPE_BINARY_FUNC(BinaryFuncLE);

template<typename T>
struct BinaryFuncIEN final {
  // placeholder, no definition required, the type is only used to generate Op
};

template<typename T>
struct BinaryFuncINN final {
  // placeholder, no definition required, the type is only used to generate Op
};

template<typename T>
struct BinaryFuncAND final {
  static OF_DEVICE_FUNC bool Invoke(const T x, const T y) { return x && y; }
};
template<typename T>
struct BinaryFuncAll final {
  static OF_DEVICE_FUNC bool Invoke(const T x, const T y) { return BinaryFuncAND<T>::Invoke(x, y); }
};
SPECIALIZE_CONST_TYPE_BINARY_FUNC(BinaryFuncAND);

template<typename T>
struct BinaryFuncOR final {
  static OF_DEVICE_FUNC bool Invoke(const T x, const T y) { return x || y; }
};
template<typename T>
struct BinaryFuncAny final {
  static OF_DEVICE_FUNC bool Invoke(const T x, const T y) { return BinaryFuncOR<T>::Invoke(x, y); }
};
SPECIALIZE_CONST_TYPE_BINARY_FUNC(BinaryFuncOR);

template<typename T>
struct BinaryFuncXOR final {
  static OF_DEVICE_FUNC bool Invoke(const T x, const T y) { return (!x) != (!y); }
};
SPECIALIZE_CONST_TYPE_BINARY_FUNC(BinaryFuncXOR);

template<typename T>
struct BinaryFuncBitwiseAnd final {
  static OF_DEVICE_FUNC T Invoke(const T x, const T y) { return x & y; }
};
SPECIALIZE_CONST_TYPE_BINARY_FUNC(BinaryFuncBitwiseAnd);

template<typename T>
struct BinaryFuncBitwiseOr final {
  static OF_DEVICE_FUNC T Invoke(const T x, const T y) { return x | y; }
};
SPECIALIZE_CONST_TYPE_BINARY_FUNC(BinaryFuncBitwiseOr);

template<typename T>
struct BinaryFuncBitwiseXor final {
  static OF_DEVICE_FUNC T Invoke(const T x, const T y) { return x ^ y; }
};
SPECIALIZE_CONST_TYPE_BINARY_FUNC(BinaryFuncBitwiseXor);

<<<<<<< HEAD
template<typename T>
struct BinaryFuncBitwiseLeftShift final {
  static OF_DEVICE_FUNC T Invoke(const T x, const T y) { return x << y; }
};
SPECIALIZE_CONST_TYPE_BINARY_FUNC(BinaryFuncBitwiseLeftShift);

template<typename T>
struct BinaryFuncBitwiseRightShift final {
  static OF_DEVICE_FUNC T Invoke(const T x, const T y) { return x >> y; }
};
SPECIALIZE_CONST_TYPE_BINARY_FUNC(BinaryFuncBitwiseRightShift);

=======
>>>>>>> afe0608c
#if defined(__CUDACC__)
template<>
struct BinaryFuncAdd<half> final {
  static __device__ __forceinline__ half Invoke(const half x, const half y) { return __hadd(x, y); }
};

template<>
struct BinaryFuncNanSum<half> final {
  static __device__ __forceinline__ half Invoke(const half x, const half y) {
    if (isnan(__half2float(x))) return isnan(__half2float(y)) ? half(0.0) : y;
    return isnan(__half2float(y)) ? __hadd(x, y) : x;
  }
};

template<>
struct BinaryFuncSub<half> final {
  static __device__ __forceinline__ half Invoke(const half x, const half y) {
#if defined(__CUDA_ARCH__) && __CUDA_ARCH__ >= 530
    return __hsub(x, y);
#else
    NO_HALF_UTIL_FOUND;
#endif
  }
};

template<>
struct BinaryFuncMul<half> final {
  static __device__ __forceinline__ half Invoke(const half x, const half y) {
#if defined(__CUDA_ARCH__) && __CUDA_ARCH__ >= 530
    return __hmul(x, y);
#else
    NO_HALF_UTIL_FOUND;
#endif
  }
};

template<>
struct BinaryFuncDiv<half> final {
  static __device__ __forceinline__ half Invoke(const half x, const half y) {
#if __CUDA_ARCH__ >= 530
    return __hdiv(x, y);
#else
    NO_HALF_UTIL_FOUND;
#endif
  }
};

template<>
struct BinaryFuncMax<half> final {
  static __device__ __forceinline__ half Invoke(const half x, const half y) {
#if defined(__CUDA_ARCH__) && __CUDA_ARCH__ >= 530
    return __hgt(x, y) ? x : y;
#else
    NO_HALF_UTIL_FOUND;
#endif
  }
};

template<>
struct BinaryFuncMin<half> final {
  static __device__ __forceinline__ half Invoke(const half x, const half y) {
#if defined(__CUDA_ARCH__) && __CUDA_ARCH__ >= 530
    return __hlt(x, y) ? x : y;
#else
    NO_HALF_UTIL_FOUND;
#endif
  }
};

#endif  // defined(__CUDACC__)

#if defined(__CUDACC__)

template<>
struct BinaryFuncFloorMod<float> final {
  static __device__ __forceinline__ float Invoke(const float x, const float y) {
    const float trunc_mod = fmodf(x, y);
    return (trunc_mod != 0) && ((y < 0) != (trunc_mod < 0)) ? trunc_mod + y : trunc_mod;
  }
};

template<>
struct BinaryFuncFloorMod<double> final {
  static __device__ __forceinline__ double Invoke(const double x, const double y) {
    const double trunc_mod = fmod(x, y);
    return (trunc_mod != 0) && ((y < 0) != (trunc_mod < 0)) ? trunc_mod + y : trunc_mod;
  }
};

template<>
struct BinaryFuncFloorMod<half> final {
  static __device__ __forceinline__ half Invoke(const half x, const half y) {
#if __CUDA_ARCH__ >= 530
    const half trunc_mod = __float2half(fmodf(__half2float(x), __half2float(y)));
    return __hne(trunc_mod, GetZeroVal<half>())
                   && __hlt(y, GetZeroVal<half>()) != __hlt(trunc_mod, half(0))
               ? trunc_mod + y
               : trunc_mod;
#else
    NO_HALF_UTIL_FOUND;
#endif
  }
};

#else

template<>
struct BinaryFuncFloorMod<float> final {
  static inline float Invoke(const float x, const float y) {
    const float trunc_mod = std::fmod(x, y);
    return (trunc_mod != 0) && ((y < 0) != (trunc_mod < 0)) ? trunc_mod + y : trunc_mod;
  }
};

template<>
struct BinaryFuncFloorMod<double> final {
  static inline double Invoke(const double x, const double y) {
    const double trunc_mod = std::fmod(x, y);
    return (trunc_mod != 0) && ((y < 0) != (trunc_mod < 0)) ? trunc_mod + y : trunc_mod;
  }
};

template<>
struct BinaryFuncFloorMod<float16> final {
  static inline float16 Invoke(const float16 x, const float16 y) {
    const float trunc_mod = std::fmod(static_cast<float>(x), static_cast<float>(y));
    return (trunc_mod != float(0)) && ((y < float(0)) != (trunc_mod < float(0)))
               ? static_cast<float16>(trunc_mod + y)
               : static_cast<float16>(trunc_mod);
  }
};

#endif  // defined(__CUDACC__)

#if defined(__CUDACC__)

template<>
struct BinaryFuncFMod<float> final {
  static __device__ __forceinline__ float Invoke(const float x, const float y) {
    const float trunc_mod = fmodf(x, y);
    return trunc_mod;
  }
};

template<>
struct BinaryFuncFMod<double> final {
  static __device__ __forceinline__ double Invoke(const double x, const double y) {
    const double trunc_mod = fmod(x, y);
    return trunc_mod;
  }
};

template<>
struct BinaryFuncFMod<half> final {
  static __device__ __forceinline__ half Invoke(const half x, const half y) {
#if __CUDA_ARCH__ >= 530
    const half trunc_mod = __float2half(fmodf(__half2float(x), __half2float(y)));
    return trunc_mod;
#else
    NO_HALF_UTIL_FOUND;
#endif
  }
};
#else
template<>
struct BinaryFuncFMod<float> final {
  static inline float Invoke(const float x, const float y) {
    const float trunc_mod = std::fmod(x, y);
    return trunc_mod;
  }
};

template<>
struct BinaryFuncFMod<double> final {
  static inline double Invoke(const double x, const double y) {
    const double trunc_mod = std::fmod(x, y);
    return trunc_mod;
  }
};

template<>
struct BinaryFuncFMod<float16> final {
  static inline float16 Invoke(const float16 x, const float16 y) {
    const float trunc_mod = std::fmod(static_cast<float>(x), static_cast<float>(y));
    return static_cast<float16>(trunc_mod);
  }
};

#endif  // defined(__CUDACC__)

#if defined(__CUDACC__)

template<>
struct BinaryFuncFloorDiv<uint8_t> final {
  static __device__ __forceinline__ uint8_t Invoke(uint8_t x, uint8_t y) { return x / y; }
};

template<>
struct BinaryFuncFloorDiv<int8_t> final {
  static __device__ __forceinline__ int8_t Invoke(int8_t x, int8_t y) { return x / y; }
};

template<>
struct BinaryFuncFloorDiv<int32_t> final {
  static __device__ __forceinline__ int32_t Invoke(int32_t x, int32_t y) { return x / y; }
};

template<>
struct BinaryFuncFloorDiv<int64_t> final {
  static __device__ __forceinline__ int64_t Invoke(int64_t x, int64_t y) { return x / y; }
};

template<>
struct BinaryFuncFloorDiv<half> final {
  static __device__ __forceinline__ half Invoke(const half x, const half y) {
#if __CUDA_ARCH__ >= 530
    return __float2half(floor(fdividef(__half2float(x), __half2float(y))));
#else
    NO_HALF_UTIL_FOUND;
#endif
  }
};
#else
template<>
struct BinaryFuncFloorDiv<float16> final {
  static inline float16 Invoke(float16 x, float16 y) {
    return static_cast<float16>(std::floor(static_cast<float>(x) / static_cast<float>(y)));
  }
};

#endif  // defined(__CUDACC__)
template<typename T, template<typename> class binary_func>
struct UnitOfBinaryFunc;

#define SPECIALIZE_UNIT_OF_BINARY_FUNC(binary_func, get_val) \
  template<typename T>                                       \
  struct UnitOfBinaryFunc<T, binary_func> final {            \
    static OF_DEVICE_FUNC T Val() { return get_val<T>(); }   \
  };
SPECIALIZE_UNIT_OF_BINARY_FUNC(BinaryFuncAdd, GetZeroVal);
SPECIALIZE_UNIT_OF_BINARY_FUNC(BinaryFuncNanSum, GetZeroVal);
SPECIALIZE_UNIT_OF_BINARY_FUNC(BinaryFuncSum, GetZeroVal);
SPECIALIZE_UNIT_OF_BINARY_FUNC(BinaryFuncMul, GetOneVal);
SPECIALIZE_UNIT_OF_BINARY_FUNC(BinaryFuncProd, GetOneVal);
SPECIALIZE_UNIT_OF_BINARY_FUNC(BinaryFuncMax, GetMinVal);
SPECIALIZE_UNIT_OF_BINARY_FUNC(BinaryFuncMin, GetMaxVal);
SPECIALIZE_UNIT_OF_BINARY_FUNC(BinaryFuncAny, GetZeroVal);
SPECIALIZE_UNIT_OF_BINARY_FUNC(BinaryFuncAll, GetOneVal);
#undef SPECIALIZE_UNIT_OF_BINARY_FUNC

}  // namespace oneflow

#endif  // ONEFLOW_CORE_NDARRAY_BINARY_FUNC_H_<|MERGE_RESOLUTION|>--- conflicted
+++ resolved
@@ -327,7 +327,6 @@
 };
 SPECIALIZE_CONST_TYPE_BINARY_FUNC(BinaryFuncBitwiseXor);
 
-<<<<<<< HEAD
 template<typename T>
 struct BinaryFuncBitwiseLeftShift final {
   static OF_DEVICE_FUNC T Invoke(const T x, const T y) { return x << y; }
@@ -340,8 +339,7 @@
 };
 SPECIALIZE_CONST_TYPE_BINARY_FUNC(BinaryFuncBitwiseRightShift);
 
-=======
->>>>>>> afe0608c
+
 #if defined(__CUDACC__)
 template<>
 struct BinaryFuncAdd<half> final {
