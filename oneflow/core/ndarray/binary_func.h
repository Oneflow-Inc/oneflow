/*
Copyright 2020 The OneFlow Authors. All rights reserved.

Licensed under the Apache License, Version 2.0 (the "License");
you may not use this file except in compliance with the License.
You may obtain a copy of the License at

    http://www.apache.org/licenses/LICENSE-2.0

Unless required by applicable law or agreed to in writing, software
distributed under the License is distributed on an "AS IS" BASIS,
WITHOUT WARRANTIES OR CONDITIONS OF ANY KIND, either express or implied.
See the License for the specific language governing permissions and
limitations under the License.
*/
#ifndef ONEFLOW_CORE_NDARRAY_BINARY_FUNC_H_
#define ONEFLOW_CORE_NDARRAY_BINARY_FUNC_H_

#include <cstdint>
#include <climits>
#include <cfloat>
#include <cmath>

#if defined(__CUDACC__)
#include <cuda_fp16.h>
#endif
#include "oneflow/core/kernel/kernel_util.h"
#include "oneflow/core/common/util.h"
namespace oneflow {

#define ARITHMETIC_BINARY_FUNC_NAME_SEQ (Add)(Sub)(Mul)(Div)(Min)(Max)(FloorMod)(FMod)(Pow)
#define LOGICAL_BINARY_FUNC_NAME_SEQ (EQ)(NE)(GT)(GE)(LT)(LE)(AND)(OR)(XOR)

#define PREPEND_PREFIX_BINARY_FUNC(name) OF_PP_CAT(BinaryFunc, name)
#define ARITHMETIC_BINARY_FUNC_SEQ \
  OF_PP_SEQ_MAP(PREPEND_PREFIX_BINARY_FUNC, ARITHMETIC_BINARY_FUNC_NAME_SEQ)
#define LOGICAL_BINARY_FUNC_SEQ \
  OF_PP_SEQ_MAP(PREPEND_PREFIX_BINARY_FUNC, LOGICAL_BINARY_FUNC_NAME_SEQ)

#define REDUCE_BINARY_FUNC_NAME_SEQ (Sum)(Max)(Min)(Prod)(Any)(All)
#define ARITHMETIC_REDUCE_BINARY_FUNC_NAME_SEQ (Sum)(Max)(Min)(Prod)
#define LOGICAL_REDUCE_BINARY_FUNC_NAME_SEQ (Any)(All)
#define REDUCE_BINARY_FUNC_SEQ \
  OF_PP_SEQ_MAP(PREPEND_PREFIX_BINARY_FUNC, REDUCE_BINARY_FUNC_NAME_SEQ)
#define ARITHMETIC_REDUCE_BINARY_FUNC_SEQ \
  OF_PP_SEQ_MAP(PREPEND_PREFIX_BINARY_FUNC, ARITHMETIC_REDUCE_BINARY_FUNC_NAME_SEQ)
#define LOGICAL_REDUCE_BINARY_FUNC_SEQ \
  OF_PP_SEQ_MAP(PREPEND_PREFIX_BINARY_FUNC, LOGICAL_REDUCE_BINARY_FUNC_NAME_SEQ)

#define NO_HALF_UTIL_FOUND         \
  printf("cuda arch must >= 530"); \
  assert(false);                   \
  return __float2half(0.0)
template<template<typename> class BinaryFunc, typename T>
struct BinaryFuncTrait final {
  typedef typename std::remove_const<decltype(
      BinaryFunc<T>::Invoke(std::declval<const T>(), std::declval<const T>()))>::type return_type;
};

#define SPECIALIZE_CONST_TYPE_BINARY_FUNC(func_struct)                                        \
  template<typename T>                                                                        \
  struct func_struct<const T> final {                                                         \
    static OF_DEVICE_FUNC const typename BinaryFuncTrait<func_struct, T>::return_type Invoke( \
        const T x, const T y) {                                                               \
      return func_struct<T>::Invoke(x, y);                                                    \
    }                                                                                         \
  }

template<typename T>
struct BinaryFuncAdd final {
  static OF_DEVICE_FUNC T Invoke(const T x, const T y) { return x + y; }
};
template<typename T>
struct BinaryFuncSum final {
  static OF_DEVICE_FUNC T Invoke(const T x, const T y) { return BinaryFuncAdd<T>::Invoke(x, y); }
};
SPECIALIZE_CONST_TYPE_BINARY_FUNC(BinaryFuncAdd);

template<typename T>
struct BinaryFuncSub final {
  static OF_DEVICE_FUNC T Invoke(const T x, const T y) { return x - y; }
};
SPECIALIZE_CONST_TYPE_BINARY_FUNC(BinaryFuncSub);

template<typename T>
struct BinaryFuncMul final {
  static OF_DEVICE_FUNC T Invoke(const T x, const T y) { return x * y; }
};
template<>
struct BinaryFuncMul<bool> final {
  static OF_DEVICE_FUNC bool Invoke(const bool x, const bool y) { return x && y; }
};
template<typename T>
struct BinaryFuncProd final {
  static OF_DEVICE_FUNC T Invoke(const T x, const T y) { return BinaryFuncMul<T>::Invoke(x, y); }
};
SPECIALIZE_CONST_TYPE_BINARY_FUNC(BinaryFuncMul);

template<typename T>
struct BinaryFuncDiv final {
  static OF_DEVICE_FUNC T Invoke(const T x, const T y) { return x / y; }
};
SPECIALIZE_CONST_TYPE_BINARY_FUNC(BinaryFuncDiv);

template<typename T>
struct BinaryFuncFloorMod final {
  static OF_DEVICE_FUNC T Invoke(const T x, const T y) {
#if defined(__CUDACC__)
    T trunc_mod = x % y;
    return (trunc_mod != T(0)) && ((y < T(0)) != (trunc_mod < T(0))) ? trunc_mod + y : trunc_mod;
#else
    T trunc_mod = x % y;
    return (trunc_mod != T(0)) && ((y < T(0)) != (trunc_mod < T(0))) ? trunc_mod + y : trunc_mod;
#endif
  }
};
SPECIALIZE_CONST_TYPE_BINARY_FUNC(BinaryFuncFloorMod);

template<>
struct BinaryFuncFloorMod<uint8_t> final {
  static OF_DEVICE_FUNC uint8_t Invoke(const uint8_t x, const uint8_t y) {
#if defined(__CUDACC__)
    uint8_t trunc_mod = x % y;
    return trunc_mod;
#else
    uint8_t trunc_mod = x % y;
    return trunc_mod;
#endif
  }
};

template<typename T>
struct BinaryFuncFMod final {
  static OF_DEVICE_FUNC T Invoke(const T x, const T y) {
#if defined(__CUDACC__)
    T trunc_mod = x % y;
    return trunc_mod;
#else
    T trunc_mod = x % y;
    return trunc_mod;
#endif
  }
};
SPECIALIZE_CONST_TYPE_BINARY_FUNC(BinaryFuncFMod);

template<typename T>
struct BinaryFuncPow final {
  static OF_DEVICE_FUNC const T Invoke(const T x, const T y) {
#if defined(__CUDACC__)
    return powf(x, y);
#else
    return std::pow(x, y);
#endif
  }
};

<<<<<<< HEAD
=======
template<>
struct BinaryFuncPow<bool> final {
  static OF_DEVICE_FUNC bool Invoke(const bool x, const bool y) {
#if defined(__CUDACC__)
    return static_cast<bool>(powf(static_cast<float>(x), static_cast<float>(y)));
#else
    return static_cast<bool>(std::pow(static_cast<float>(x), static_cast<float>(y)));
#endif
  }
};

>>>>>>> 55c4c608
SPECIALIZE_CONST_TYPE_BINARY_FUNC(BinaryFuncPow);

template<>
struct BinaryFuncPow<float16> final {
  static inline const float16 Invoke(const float16 x, const float16 y) {
    return static_cast<float16>(std::pow(static_cast<float>(x), static_cast<float>(y)));
  }
};

#if defined(__CUDACC__)
template<>
struct BinaryFuncPow<double> final {
  static OF_DEVICE_FUNC double Invoke(const double x, const double y) { return pow(x, y); }
};

template<>
struct BinaryFuncPow<float> final {
  static __device__ __forceinline__ float Invoke(const float x, const float y) {
    return powf(x, y);
  }
};

template<>
struct BinaryFuncPow<half> final {
  static __device__ __forceinline__ half Invoke(const half x, const half y) {
#if defined(__CUDA_ARCH__) && __CUDA_ARCH__ >= 530
    return __float2half(powf(__half2float(x), __half2float(y)));
#else
    NO_HALF_UTIL_FOUND;
#endif
  }
};
#endif  // defined(__CUDACC__)

template<typename T>
struct BinaryFuncFloorDiv final {
  static OF_DEVICE_FUNC T Invoke(const T x, const T y) {
#if defined(__CUDACC__)
    return floor(fdividef(x, y));
#else
    return std::floor(x / y);
#endif
  }
};

template<typename T>
struct BinaryFuncMax final {
  static OF_DEVICE_FUNC T Invoke(const T x, const T y) { return x > y ? x : y; }
};
SPECIALIZE_CONST_TYPE_BINARY_FUNC(BinaryFuncMax);

template<typename T>
struct BinaryFuncMin final {
  static OF_DEVICE_FUNC T Invoke(const T x, const T y) { return x < y ? x : y; }
};
SPECIALIZE_CONST_TYPE_BINARY_FUNC(BinaryFuncMin);

template<typename T>
struct BinaryFuncEQ final {
  static OF_DEVICE_FUNC bool Invoke(const T x, const T y) { return x == y; }
};
SPECIALIZE_CONST_TYPE_BINARY_FUNC(BinaryFuncEQ);

template<typename T>
struct BinaryFuncNE final {
  static OF_DEVICE_FUNC bool Invoke(const T x, const T y) { return x != y; }
};
SPECIALIZE_CONST_TYPE_BINARY_FUNC(BinaryFuncNE);

template<typename T>
struct BinaryFuncGT final {
  static OF_DEVICE_FUNC bool Invoke(const T x, const T y) { return x > y; }
};
SPECIALIZE_CONST_TYPE_BINARY_FUNC(BinaryFuncGT);

template<typename T>
struct BinaryFuncGE final {
  static OF_DEVICE_FUNC bool Invoke(const T x, const T y) { return x >= y; }
};
SPECIALIZE_CONST_TYPE_BINARY_FUNC(BinaryFuncGE);

template<typename T>
struct BinaryFuncLT final {
  static OF_DEVICE_FUNC bool Invoke(const T x, const T y) { return x < y; }
};
SPECIALIZE_CONST_TYPE_BINARY_FUNC(BinaryFuncLT);

template<typename T>
struct BinaryFuncLE final {
  static OF_DEVICE_FUNC bool Invoke(const T x, const T y) { return x <= y; }
};
SPECIALIZE_CONST_TYPE_BINARY_FUNC(BinaryFuncLE);

template<typename T>
struct BinaryFuncAND final {
  static OF_DEVICE_FUNC bool Invoke(const T x, const T y) { return x && y; }
};
template<typename T>
struct BinaryFuncAll final {
  static OF_DEVICE_FUNC bool Invoke(const T x, const T y) { return BinaryFuncAND<T>::Invoke(x, y); }
};
SPECIALIZE_CONST_TYPE_BINARY_FUNC(BinaryFuncAND);

template<typename T>
struct BinaryFuncOR final {
  static OF_DEVICE_FUNC bool Invoke(const T x, const T y) { return x || y; }
};
template<typename T>
struct BinaryFuncAny final {
  static OF_DEVICE_FUNC bool Invoke(const T x, const T y) { return BinaryFuncOR<T>::Invoke(x, y); }
};
SPECIALIZE_CONST_TYPE_BINARY_FUNC(BinaryFuncOR);

template<typename T>
struct BinaryFuncXOR final {
  static OF_DEVICE_FUNC bool Invoke(const T x, const T y) { return (!x) != (!y); }
};
SPECIALIZE_CONST_TYPE_BINARY_FUNC(BinaryFuncXOR);

#if defined(__CUDACC__)
template<>
struct BinaryFuncAdd<half> final {
  static __device__ __forceinline__ half Invoke(const half x, const half y) { return __hadd(x, y); }
};

template<>
struct BinaryFuncSub<half> final {
  static __device__ __forceinline__ half Invoke(const half x, const half y) {
#if defined(__CUDA_ARCH__) && __CUDA_ARCH__ >= 530
    return __hsub(x, y);
#else
    NO_HALF_UTIL_FOUND;
#endif
  }
};

template<>
struct BinaryFuncMul<half> final {
  static __device__ __forceinline__ half Invoke(const half x, const half y) {
#if defined(__CUDA_ARCH__) && __CUDA_ARCH__ >= 530
    return __hmul(x, y);
#else
    NO_HALF_UTIL_FOUND;
#endif
  }
};

template<>
struct BinaryFuncDiv<half> final {
  static __device__ __forceinline__ half Invoke(const half x, const half y) {
#if __CUDA_ARCH__ >= 530
    return __hdiv(x, y);
#else
    NO_HALF_UTIL_FOUND;
#endif
  }
};

template<>
struct BinaryFuncMax<half> final {
  static __device__ __forceinline__ half Invoke(const half x, const half y) {
#if defined(__CUDA_ARCH__) && __CUDA_ARCH__ >= 530
    return __hgt(x, y) ? x : y;
#else
    NO_HALF_UTIL_FOUND;
#endif
  }
};

template<>
struct BinaryFuncMin<half> final {
  static __device__ __forceinline__ half Invoke(const half x, const half y) {
#if defined(__CUDA_ARCH__) && __CUDA_ARCH__ >= 530
    return __hlt(x, y) ? x : y;
#else
    NO_HALF_UTIL_FOUND;
#endif
  }
};

#endif  // defined(__CUDACC__)

#if defined(__CUDACC__)

template<>
struct BinaryFuncFloorMod<float> final {
  static __device__ __forceinline__ float Invoke(const float x, const float y) {
    const float trunc_mod = fmodf(x, y);
    return (trunc_mod != 0) && ((y < 0) != (trunc_mod < 0)) ? trunc_mod + y : trunc_mod;
  }
};

template<>
struct BinaryFuncFloorMod<double> final {
  static __device__ __forceinline__ double Invoke(const double x, const double y) {
    const double trunc_mod = fmod(x, y);
    return (trunc_mod != 0) && ((y < 0) != (trunc_mod < 0)) ? trunc_mod + y : trunc_mod;
  }
};

template<>
struct BinaryFuncFloorMod<half> final {
  static __device__ __forceinline__ half Invoke(const half x, const half y) {
#if __CUDA_ARCH__ >= 530
    const half trunc_mod = __float2half(fmodf(__half2float(x), __half2float(y)));
    return __hne(trunc_mod, GetZeroVal<half>())
                   && __hlt(y, GetZeroVal<half>()) != __hlt(trunc_mod, half(0))
               ? trunc_mod + y
               : trunc_mod;
#else
    NO_HALF_UTIL_FOUND;
#endif
  }
};

#else

template<>
struct BinaryFuncFloorMod<float> final {
  static inline float Invoke(const float x, const float y) {
    const float trunc_mod = std::fmod(x, y);
    return (trunc_mod != 0) && ((y < 0) != (trunc_mod < 0)) ? trunc_mod + y : trunc_mod;
  }
};

template<>
struct BinaryFuncFloorMod<double> final {
  static inline double Invoke(const double x, const double y) {
    const double trunc_mod = std::fmod(x, y);
    return (trunc_mod != 0) && ((y < 0) != (trunc_mod < 0)) ? trunc_mod + y : trunc_mod;
  }
};

template<>
struct BinaryFuncFloorMod<float16> final {
  static inline float16 Invoke(const float16 x, const float16 y) {
    const float trunc_mod = std::fmod(static_cast<float>(x), static_cast<float>(y));
    return (trunc_mod != float(0)) && ((y < float(0)) != (trunc_mod < float(0)))
               ? static_cast<float16>(trunc_mod + y)
               : static_cast<float16>(trunc_mod);
  }
};

#endif  // defined(__CUDACC__)

#if defined(__CUDACC__)

template<>
struct BinaryFuncFMod<float> final {
  static __device__ __forceinline__ float Invoke(const float x, const float y) {
    const float trunc_mod = fmodf(x, y);
    return trunc_mod;
  }
};

template<>
struct BinaryFuncFMod<double> final {
  static __device__ __forceinline__ double Invoke(const double x, const double y) {
    const double trunc_mod = fmod(x, y);
    return trunc_mod;
  }
};

template<>
struct BinaryFuncFMod<half> final {
  static __device__ __forceinline__ half Invoke(const half x, const half y) {
#if __CUDA_ARCH__ >= 530
    const half trunc_mod = __float2half(fmodf(__half2float(x), __half2float(y)));
    return trunc_mod;
#else
    NO_HALF_UTIL_FOUND;
#endif
  }
};
#else
template<>
struct BinaryFuncFMod<float> final {
  static inline float Invoke(const float x, const float y) {
    const float trunc_mod = std::fmod(x, y);
    return trunc_mod;
  }
};

template<>
struct BinaryFuncFMod<double> final {
  static inline double Invoke(const double x, const double y) {
    const double trunc_mod = std::fmod(x, y);
    return trunc_mod;
  }
};

template<>
struct BinaryFuncFMod<float16> final {
  static inline float16 Invoke(const float16 x, const float16 y) {
    const float trunc_mod = std::fmod(static_cast<float>(x), static_cast<float>(y));
    return static_cast<float16>(trunc_mod);
  }
};

#endif  // defined(__CUDACC__)

#if defined(__CUDACC__)

template<>
struct BinaryFuncFloorDiv<uint8_t> final {
  static __device__ __forceinline__ uint8_t Invoke(uint8_t x, uint8_t y) { return x / y; }
};

template<>
struct BinaryFuncFloorDiv<int8_t> final {
  static __device__ __forceinline__ int8_t Invoke(int8_t x, int8_t y) { return x / y; }
};

template<>
struct BinaryFuncFloorDiv<int32_t> final {
  static __device__ __forceinline__ int32_t Invoke(int32_t x, int32_t y) { return x / y; }
};

template<>
struct BinaryFuncFloorDiv<int64_t> final {
  static __device__ __forceinline__ int64_t Invoke(int64_t x, int64_t y) { return x / y; }
};

template<>
struct BinaryFuncFloorDiv<half> final {
  static __device__ __forceinline__ half Invoke(const half x, const half y) {
#if __CUDA_ARCH__ >= 530
    return __float2half(floor(fdividef(__half2float(x), __half2float(y))));
#else
    NO_HALF_UTIL_FOUND;
#endif
  }
};
#else
template<>
struct BinaryFuncFloorDiv<float16> final {
  static inline float16 Invoke(float16 x, float16 y) {
    return static_cast<float16>(std::floor(static_cast<float>(x) / static_cast<float>(y)));
  }
};

#endif  // defined(__CUDACC__)
template<typename T, template<typename> class binary_func>
struct UnitOfBinaryFunc;

#define SPECIALIZE_UNIT_OF_BINARY_FUNC(binary_func, get_val) \
  template<typename T>                                       \
  struct UnitOfBinaryFunc<T, binary_func> final {            \
    static OF_DEVICE_FUNC T Val() { return get_val<T>(); }   \
  };
SPECIALIZE_UNIT_OF_BINARY_FUNC(BinaryFuncAdd, GetZeroVal);
SPECIALIZE_UNIT_OF_BINARY_FUNC(BinaryFuncSum, GetZeroVal);
SPECIALIZE_UNIT_OF_BINARY_FUNC(BinaryFuncMul, GetOneVal);
SPECIALIZE_UNIT_OF_BINARY_FUNC(BinaryFuncProd, GetOneVal);
SPECIALIZE_UNIT_OF_BINARY_FUNC(BinaryFuncMax, GetMinVal);
SPECIALIZE_UNIT_OF_BINARY_FUNC(BinaryFuncMin, GetMaxVal);
SPECIALIZE_UNIT_OF_BINARY_FUNC(BinaryFuncAny, GetZeroVal);
SPECIALIZE_UNIT_OF_BINARY_FUNC(BinaryFuncAll, GetOneVal);
#undef SPECIALIZE_UNIT_OF_BINARY_FUNC

}  // namespace oneflow

#endif  // ONEFLOW_CORE_NDARRAY_BINARY_FUNC_H_<|MERGE_RESOLUTION|>--- conflicted
+++ resolved
@@ -154,8 +154,6 @@
   }
 };
 
-<<<<<<< HEAD
-=======
 template<>
 struct BinaryFuncPow<bool> final {
   static OF_DEVICE_FUNC bool Invoke(const bool x, const bool y) {
@@ -167,7 +165,6 @@
   }
 };
 
->>>>>>> 55c4c608
 SPECIALIZE_CONST_TYPE_BINARY_FUNC(BinaryFuncPow);
 
 template<>
