--- conflicted
+++ resolved
@@ -12,12 +12,7 @@
 #include "oneflow/core/common/util.h"
 namespace oneflow {
 
-<<<<<<< HEAD
-// TODO rename ARITHMETIC_BINARY_FUNC_NAME_SEQ
-#define ARITHMETIC_BINARY_FUNC_NAME_SEQ (Add)(Sub)(Mul)(Div)(Equal)
-=======
 #define ARITHMETIC_BINARY_FUNC_NAME_SEQ (Add)(Sub)(Mul)(Div)(EQ)(NE)(GT)(GE)(LT)(LE)
->>>>>>> a0bf9f76
 
 #define PREPEND_PREFIX_BINARY_FUNC(name) OF_PP_CAT(BinaryFunc, name)
 #define ARITHMETIC_BINARY_FUNC_SEQ \
@@ -85,14 +80,6 @@
 SPECIALIZE_CONST_TYPE_BINARY_FUNC(BinaryFuncMin);
 
 template<typename T>
-<<<<<<< HEAD
-struct BinaryFuncEqual final {
-  static OF_DEVICE_FUNC const T Invoke(const T x, const T y) {
-    return static_cast<const T>(x == y);
-  }
-};
-SPECIALIZE_CONST_TYPE_BINARY_FUNC(BinaryFuncEqual);
-=======
 struct BinaryFuncEQ final {
   static OF_DEVICE_FUNC const int8_t Invoke(const T x, const T y) { return x == y; }
 };
@@ -127,7 +114,6 @@
   static OF_DEVICE_FUNC const int8_t Invoke(const T x, const T y) { return x <= y; }
 };
 SPECIALIZE_CONST_TYPE_BINARY_FUNC(BinaryFuncLE);
->>>>>>> a0bf9f76
 
 #define NO_HALF_UTIL_FOUND         \
   printf("cuda arch must >= 530"); \
@@ -192,17 +178,6 @@
   static __device__ __forceinline__ const half Invoke(const half x, const half y) {
 #if defined(__CUDA_ARCH__) && __CUDA_ARCH__ >= 530
     return __hlt(x, y) ? x : y;
-#else
-    NO_HALF_UTIL_FOUND;
-#endif
-  }
-};
-
-template<>
-struct BinaryFuncEqual<half> final {
-  static __device__ __forceinline__ const half Invoke(const half x, const half y) {
-#if defined(__CUDA_ARCH__) && __CUDA_ARCH__ >= 530
-    return __hequ(x, y);
 #else
     NO_HALF_UTIL_FOUND;
 #endif
