--- conflicted
+++ resolved
@@ -175,15 +175,9 @@
 
       const auto& new_nd_sbp = JUST(SetSbpAtAxis(*nd_sbp, *broadcast_sbp, i));
 
-<<<<<<< HEAD
-      output = JUST(one::functional::LocalToConsistent(
-          local_tensor, in_parallel_desc, *JUST(GetSbpList(new_nd_sbp)), *logical_shape,
-          local_tensor->dtype(), /* sync_data */ false));
-=======
       output = JUST(one::functional::LocalToGlobal(local_tensor, in_parallel_desc,
                                                    *JUST(GetSbpList(new_nd_sbp)), *logical_shape,
-                                                   local_tensor->dtype()));
->>>>>>> b79be4f3
+                                                   local_tensor->dtype(), /* sync_data */ false));
     }
 
     CHECK_OR_RETURN(IsAllBroadcastNdSbpAfterDim(JUST(output->nd_sbp()), first_diff_sbp_dim))
@@ -229,15 +223,9 @@
 
       const auto& new_nd_sbp = JUST(SetSbpAtAxis(*nd_sbp, sbp_parallel, i));
 
-<<<<<<< HEAD
-      output = JUST(one::functional::LocalToConsistent(
-          local_tensor, in_parallel_desc, *JUST(GetSbpList(new_nd_sbp)), *logical_shape,
-          local_tensor->dtype(), /* sync_data */ false));
-=======
       output = JUST(one::functional::LocalToGlobal(local_tensor, in_parallel_desc,
                                                    *JUST(GetSbpList(new_nd_sbp)), *logical_shape,
-                                                   local_tensor->dtype()));
->>>>>>> b79be4f3
+                                                   local_tensor->dtype(), /* sync_data */ false));
       // physical_shape of this axis is logical shape of next axis
       sub_logical_shape = physical_shape;
     }
