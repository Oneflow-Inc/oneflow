/*
Copyright 2020 The OneFlow Authors. All rights reserved.

Licensed under the Apache License, Version 2.0 (the "License");
you may not use this file except in compliance with the License.
You may obtain a copy of the License at

    http://www.apache.org/licenses/LICENSE-2.0

Unless required by applicable law or agreed to in writing, software
distributed under the License is distributed on an "AS IS" BASIS,
WITHOUT WARRANTIES OR CONDITIONS OF ANY KIND, either express or implied.
See the License for the specific language governing permissions and
limitations under the License.
*/
#include "oneflow/core/boxing/boxing_dividor_util.h"
#include "oneflow/core/framework/nd_sbp.h"
#include "oneflow/core/framework/placed_nd_sbp.h"
#include "oneflow/core/framework/instructions_builder.h"
#include "oneflow/core/common/decorator.h"
#include "oneflow/core/job/parallel_desc.h"

namespace oneflow {

namespace {

Maybe<BoxingDividor> RawReplaceInDeviceType(DeviceType device_type) {
  return std::make_shared<BoxingDividor>(
      "ReplaceInDeviceType",
      [device_type](Symbol<PlacedNdSbp> in, Symbol<PlacedNdSbp> out) -> Maybe<Symbol<PlacedNdSbp>> {
        const auto& new_placement = JUST(ReplaceDeviceType(in->placement(), device_type));
        return PlacedNdSbp::New(in->nd_sbp(), new_placement);
      });
}

Maybe<BoxingDividor> RawReplaceOutDeviceType(DeviceType device_type) {
  return std::make_shared<BoxingDividor>(
      "ReplaceOutDeviceType",
      [device_type](Symbol<PlacedNdSbp> in, Symbol<PlacedNdSbp> out) -> Maybe<Symbol<PlacedNdSbp>> {
        const auto& new_placement = JUST(ReplaceDeviceType(out->placement(), device_type));
        return PlacedNdSbp::New(out->nd_sbp(), new_placement);
      });
}

}  // namespace

decltype(ReplaceInDeviceType) ReplaceInDeviceType = DECORATE(&RawReplaceInDeviceType, ThreadLocal);
decltype(ReplaceOutDeviceType) ReplaceOutDeviceType =
    DECORATE(&RawReplaceOutDeviceType, ThreadLocal);

namespace {

Maybe<Symbol<PlacedNdSbp>> RawFlattenHierarchy(Symbol<PlacedNdSbp> placed_nd_sbp) {
  CHECK_GE_OR_RETURN(placed_nd_sbp->nd_sbp()->sbp_parallel_size(), 0);
  const auto& first_sbp_parallel = placed_nd_sbp->nd_sbp()->sbp_parallel(0);
  for (const auto& sbp_parallel : placed_nd_sbp->nd_sbp()->sbp_parallel()) {
    CHECK_OR_RETURN(sbp_parallel == first_sbp_parallel);
  }
  std::vector<Symbol<SbpParallel>> vec{SymbolOf(first_sbp_parallel)};
  const auto& flattened_nd_sbp = JUST(GetNdSbp(vec));
  ParallelConf flattened_parallel_conf(placed_nd_sbp->placement()->parallel_conf());
  flattened_parallel_conf.clear_hierarchy();
  const auto& flattened_placement = SymbolOf(ParallelDesc(flattened_parallel_conf));
  return JUST(PlacedNdSbp::New(flattened_nd_sbp, flattened_placement));
}

static constexpr auto* FlattenHierarchy = DECORATE(&RawFlattenHierarchy, ThreadLocal);

Maybe<BoxingDividor> RawFlattenInHierarchy() {
  return std::make_shared<BoxingDividor>(
      "FlattenInHierarchy",
      [](Symbol<PlacedNdSbp> in, Symbol<PlacedNdSbp> out) -> Maybe<Symbol<PlacedNdSbp>> {
        return FlattenHierarchy(in);
      });
}

Maybe<Symbol<PlacedNdSbp>> RawUnflattenHierarchy(Symbol<PlacedNdSbp> in_placed_nd_sbp,
                                                 Symbol<PlacedNdSbp> out_placed_nd_sbp) {
  CHECK_GE_OR_RETURN(in_placed_nd_sbp->nd_sbp()->sbp_parallel_size(), 0);
  CHECK_GE_OR_RETURN(out_placed_nd_sbp->nd_sbp()->sbp_parallel_size(), 0);
  const auto& in_sbp_parallel = in_placed_nd_sbp->nd_sbp()->sbp_parallel(0);
<<<<<<< HEAD
  cfg::NdSbp unflattened_nd_sbp;
=======
  NdSbp unflattened_nd_sbp;
>>>>>>> 55c4c608
  for (int64_t i = 0; i < out_placed_nd_sbp->nd_sbp()->sbp_parallel_size(); ++i) {
    unflattened_nd_sbp.mutable_sbp_parallel()->Add()->CopyFrom(in_sbp_parallel);
  }
  return JUST(PlacedNdSbp::New(SymbolOf(unflattened_nd_sbp), out_placed_nd_sbp->placement()));
}

static constexpr auto* UnflattenHierarchy = DECORATE(&RawUnflattenHierarchy, ThreadLocal);

Maybe<BoxingDividor> RawUnflattenInHierarchy() {
  return std::make_shared<BoxingDividor>(
      "UnflattenInHierarchy",
      [](Symbol<PlacedNdSbp> in, Symbol<PlacedNdSbp> out) -> Maybe<Symbol<PlacedNdSbp>> {
        return UnflattenHierarchy(in, out);
      });
}

Maybe<BoxingDividor> RawUnflattenOutHierarchy() {
  return std::make_shared<BoxingDividor>(
      "UnflattenOutHierarchy",
      [](Symbol<PlacedNdSbp> in, Symbol<PlacedNdSbp> out) -> Maybe<Symbol<PlacedNdSbp>> {
        return UnflattenHierarchy(out, in);
      });
}

}  // namespace

decltype(FlattenInHierarchy) FlattenInHierarchy = DECORATE(&RawFlattenInHierarchy, ThreadLocal);
decltype(UnflattenInHierarchy) UnflattenInHierarchy =
    DECORATE(&RawUnflattenInHierarchy, ThreadLocal);
decltype(UnflattenOutHierarchy) UnflattenOutHierarchy =
    DECORATE(&RawUnflattenOutHierarchy, ThreadLocal);

namespace {

Maybe<Symbol<NdSbp>> GetAllPartialSumNdSbp(int64_t ndim) {
  NdSbp partial_sum_nd_sbp;
  for (int64_t i = 0; i < ndim; ++i) {
    partial_sum_nd_sbp.mutable_sbp_parallel()->Add()->mutable_partial_sum_parallel();
  }
  return SymbolOf(partial_sum_nd_sbp);
}

auto* CachedGetAllPartialSumNdSbp = DECORATE(&GetAllPartialSumNdSbp, ThreadLocal);

Maybe<Symbol<PlacedNdSbp>> RawReplaceNdSbpWithPartialSum(Symbol<PlacedNdSbp> placed_nd_sbp) {
  Symbol<NdSbp> partial_sum_nd_sbp =
      JUST(CachedGetAllPartialSumNdSbp(placed_nd_sbp->nd_sbp()->sbp_parallel_size()));
  return JUST(PlacedNdSbp::New(partial_sum_nd_sbp, placed_nd_sbp->placement()));
}

static constexpr auto* ReplaceNdSbpWithPartialSum =
    DECORATE(&RawReplaceNdSbpWithPartialSum, ThreadLocal);

Maybe<BoxingDividor> RawOutPlacementAndPartialSum() {
  return std::make_shared<BoxingDividor>(
      "OutPlacementAndPartialSum",
      [](Symbol<PlacedNdSbp> in, Symbol<PlacedNdSbp> out) -> Maybe<Symbol<PlacedNdSbp>> {
        return ReplaceNdSbpWithPartialSum(out);
      });
}

}  // namespace

decltype(OutPlacementAndPartialSum) OutPlacementAndPartialSum =
    DECORATE(&RawOutPlacementAndPartialSum, ThreadLocal);

namespace {

Maybe<Symbol<NdSbp>> GetAllBroadcastNdSbp(int64_t ndim) {
  NdSbp broadcast_nd_sbp;
  for (int64_t i = 0; i < ndim; ++i) {
    broadcast_nd_sbp.mutable_sbp_parallel()->Add()->mutable_broadcast_parallel();
  }
  return SymbolOf(broadcast_nd_sbp);
}

auto* CachedGetAllBroadcastNdSbp = DECORATE(&GetAllBroadcastNdSbp, ThreadLocal);

Maybe<Symbol<PlacedNdSbp>> RawReplaceNdSbpWithBroadcast(Symbol<PlacedNdSbp> placed_nd_sbp) {
  Symbol<NdSbp> broadcast_nd_sbp =
      JUST(CachedGetAllBroadcastNdSbp(placed_nd_sbp->nd_sbp()->sbp_parallel_size()));
  return JUST(PlacedNdSbp::New(broadcast_nd_sbp, placed_nd_sbp->placement()));
}

static constexpr auto* ReplaceNdSbpWithBroadcast =
    DECORATE(&RawReplaceNdSbpWithBroadcast, ThreadLocal);

Maybe<BoxingDividor> RawInPlacementAndBroadcast() {
  return std::make_shared<BoxingDividor>(
      "InPlacementAndBroadcast",
      [](Symbol<PlacedNdSbp> in, Symbol<PlacedNdSbp> out) -> Maybe<Symbol<PlacedNdSbp>> {
        return ReplaceNdSbpWithBroadcast(in);
      });
}

Maybe<BoxingDividor> RawOutPlacementAndBroadcast() {
  return std::make_shared<BoxingDividor>(
      "OutPlacementAndBroadcast",
      [](Symbol<PlacedNdSbp> in, Symbol<PlacedNdSbp> out) -> Maybe<Symbol<PlacedNdSbp>> {
        return ReplaceNdSbpWithBroadcast(out);
      });
}

}  // namespace

decltype(InPlacementAndBroadcast) InPlacementAndBroadcast =
    DECORATE(&RawInPlacementAndBroadcast, ThreadLocal);
decltype(OutPlacementAndBroadcast) OutPlacementAndBroadcast =
    DECORATE(&RawOutPlacementAndBroadcast, ThreadLocal);

namespace {

Maybe<Symbol<NdSbp>> GetSplitNdSbp(int64_t axis) {
  NdSbp split_nd_sbp;
  split_nd_sbp.mutable_sbp_parallel()->Add()->mutable_split_parallel()->set_axis(axis);
  return SymbolOf(split_nd_sbp);
}

auto* CachedGetSplitNdSbp = DECORATE(&GetSplitNdSbp, ThreadLocal);

Maybe<BoxingDividor> RawInPlacementAndSplit(int64_t axis) {
  return std::make_shared<BoxingDividor>(
      "InPlacementAndSplit",
      [=](Symbol<PlacedNdSbp> in, Symbol<PlacedNdSbp> out) -> Maybe<Symbol<PlacedNdSbp>> {
        Symbol<NdSbp> split_nd_sbp = JUST(CachedGetSplitNdSbp(axis));
        return PlacedNdSbp::New(split_nd_sbp, in->placement());
      });
}

Maybe<BoxingDividor> RawOutPlacementAndSplit(int64_t axis) {
  return std::make_shared<BoxingDividor>(
      "OutPlacementAndSplit",
      [=](Symbol<PlacedNdSbp> in, Symbol<PlacedNdSbp> out) -> Maybe<Symbol<PlacedNdSbp>> {
        Symbol<NdSbp> split_nd_sbp = JUST(CachedGetSplitNdSbp(axis));
        return PlacedNdSbp::New(split_nd_sbp, out->placement());
      });
}

}  // namespace

decltype(InPlacementAndSplit) InPlacementAndSplit = DECORATE(&RawInPlacementAndSplit, ThreadLocal);
decltype(OutPlacementAndSplit) OutPlacementAndSplit =
    DECORATE(&RawOutPlacementAndSplit, ThreadLocal);

namespace {

Maybe<Symbol<ParallelDesc>> GetFisrtDeviceOfPlacement(Symbol<ParallelDesc> placement) {
  std::shared_ptr<cfg::ParallelConf> parallel_conf = std::make_shared<cfg::ParallelConf>();
  int64_t machine_id = JUST(placement->MachineId4ParallelId(0));
  int64_t device_id = JUST(placement->DeviceId4ParallelId(0));
  parallel_conf->set_device_tag(placement->device_tag());
  parallel_conf->add_device_name(std::string("@") + std::to_string(machine_id) + ":"
                                 + std::to_string(device_id));
  std::shared_ptr<ParallelDesc> parallel_desc;
  JUST(PhysicalRun([&parallel_desc, &parallel_conf](InstructionsBuilder* builder) -> Maybe<void> {
    parallel_desc = JUST(builder->GetParallelDescSymbol(parallel_conf));
    return Maybe<void>::Ok();
  }));
  return SymbolOf(*parallel_desc);
}

Maybe<BoxingDividor> RawInFirstDeviceAndAllBroadcast() {
  return std::make_shared<BoxingDividor>(
      "InFirstDeviceAndAllBroadcast",
      [](Symbol<PlacedNdSbp> in, Symbol<PlacedNdSbp> out) -> Maybe<Symbol<PlacedNdSbp>> {
        return PlacedNdSbp::New(JUST(CachedGetAllBroadcastNdSbp(in->nd_sbp()->sbp_parallel_size())),
                                JUST(GetFisrtDeviceOfPlacement(in->placement())));
      });
}

Maybe<BoxingDividor> RawOutFirstDeviceAndAllBroadcast() {
  return std::make_shared<BoxingDividor>(
      "OutFirstDeviceAndAllBroadcast",
      [](Symbol<PlacedNdSbp> in, Symbol<PlacedNdSbp> out) -> Maybe<Symbol<PlacedNdSbp>> {
        return PlacedNdSbp::New(
            JUST(CachedGetAllBroadcastNdSbp(out->nd_sbp()->sbp_parallel_size())),
            JUST(GetFisrtDeviceOfPlacement(out->placement())));
      });
}

}  //  namespace

decltype(InFirstDeviceAndAllBroadcast) InFirstDeviceAndAllBroadcast =
    DECORATE(&RawInFirstDeviceAndAllBroadcast, ThreadLocal);
decltype(OutFirstDeviceAndAllBroadcast) OutFirstDeviceAndAllBroadcast =
    DECORATE(&RawOutFirstDeviceAndAllBroadcast, ThreadLocal);

namespace {

Maybe<Symbol<PlacedNdSbp>> RawPlacementAndRepeatFirstSbp(Symbol<PlacedNdSbp> placed_nd_sbp) {
  const auto& first_sbp_parallel = placed_nd_sbp->nd_sbp()->sbp_parallel(0);
<<<<<<< HEAD
  cfg::NdSbp out_nd_sbp;
=======
  NdSbp out_nd_sbp;
>>>>>>> 55c4c608
  for (int64_t i = 0; i < placed_nd_sbp->nd_sbp()->sbp_parallel_size(); ++i) {
    out_nd_sbp.mutable_sbp_parallel()->Add()->CopyFrom(first_sbp_parallel);
  }
  return JUST(PlacedNdSbp::New(SymbolOf(out_nd_sbp), placed_nd_sbp->placement()));
}

static constexpr auto* PlacementAndRepeatFirstSbp =
    DECORATE(&RawPlacementAndRepeatFirstSbp, ThreadLocal);

Maybe<BoxingDividor> RawInPlacementAndRepeatFirstSbp() {
  return std::make_shared<BoxingDividor>(
      "InPlacementAndRepeatFirstSbp",
      [](Symbol<PlacedNdSbp> in, Symbol<PlacedNdSbp> out) -> Maybe<Symbol<PlacedNdSbp>> {
        return PlacementAndRepeatFirstSbp(in);
      });
}

}  // namespace

decltype(InPlacementAndRepeatFirstSbp) InPlacementAndRepeatFirstSbp =
    DECORATE(&RawInPlacementAndRepeatFirstSbp, ThreadLocal);

}  // namespace oneflow<|MERGE_RESOLUTION|>--- conflicted
+++ resolved
@@ -79,11 +79,7 @@
   CHECK_GE_OR_RETURN(in_placed_nd_sbp->nd_sbp()->sbp_parallel_size(), 0);
   CHECK_GE_OR_RETURN(out_placed_nd_sbp->nd_sbp()->sbp_parallel_size(), 0);
   const auto& in_sbp_parallel = in_placed_nd_sbp->nd_sbp()->sbp_parallel(0);
-<<<<<<< HEAD
-  cfg::NdSbp unflattened_nd_sbp;
-=======
   NdSbp unflattened_nd_sbp;
->>>>>>> 55c4c608
   for (int64_t i = 0; i < out_placed_nd_sbp->nd_sbp()->sbp_parallel_size(); ++i) {
     unflattened_nd_sbp.mutable_sbp_parallel()->Add()->CopyFrom(in_sbp_parallel);
   }
@@ -275,11 +271,7 @@
 
 Maybe<Symbol<PlacedNdSbp>> RawPlacementAndRepeatFirstSbp(Symbol<PlacedNdSbp> placed_nd_sbp) {
   const auto& first_sbp_parallel = placed_nd_sbp->nd_sbp()->sbp_parallel(0);
-<<<<<<< HEAD
-  cfg::NdSbp out_nd_sbp;
-=======
   NdSbp out_nd_sbp;
->>>>>>> 55c4c608
   for (int64_t i = 0; i < placed_nd_sbp->nd_sbp()->sbp_parallel_size(); ++i) {
     out_nd_sbp.mutable_sbp_parallel()->Add()->CopyFrom(first_sbp_parallel);
   }
