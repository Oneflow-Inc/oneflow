--- conflicted
+++ resolved
@@ -29,36 +29,16 @@
 
 namespace {
 
-<<<<<<< HEAD
-Maybe<one::Tensor> ReinterpterConsistentTensor(const std::shared_ptr<one::Tensor>& tensor,
-                                               const Shape& shape,
-                                               Symbol<ParallelDesc> parallel_desc,
-                                               Symbol<NdSbp> nd_sbp) {
-=======
-Maybe<one::OpExpr> MakeToGlobalOpExpr() {
-  std::shared_ptr<one::OpExpr> op_expr =
-      JUST(one::CastToGlobalOpExpr::New(*JUST(UniqueStr("cast_to_global"))));
-  return op_expr;
-}
-
-static constexpr auto* GetLocalToGlobalOpExpr =
-    DECORATE(&MakeToGlobalOpExpr, ThreadLocalCachedCopiable);
-
 Maybe<one::Tensor> ReinterpterGlobalTensor(const std::shared_ptr<one::Tensor>& tensor,
                                            const Shape& shape, Symbol<ParallelDesc> parallel_desc,
                                            Symbol<NdSbp> nd_sbp) {
-  const auto& op = JUST(GetLocalToGlobalOpExpr());
-  MutableAttrMap attrs;
-  JUST(attrs.SetAttr<Shape>("shape", shape));
-  JUST(attrs.SetAttr<DataType>("dtype", tensor->dtype()->data_type()));
->>>>>>> b79be4f3
   const auto& parallel_id = JUST(GetParallelId4CurrentProcessCtx(parallel_desc));
   std::shared_ptr<Shape> pyhsical_shape =
       JUST(GetPhysicalShape(shape, *nd_sbp, *parallel_desc, JUST(*parallel_id)));
   std::shared_ptr<one::Tensor> x = JUST(tensor->cur_rank_phy_tensor());
   if (*x->shape() != *pyhsical_shape) { x = JUST(one::functional::Reshape(x, *pyhsical_shape)); }
-  return JUST(one::functional::LocalToConsistent(x, parallel_desc, *JUST(GetSbpList(nd_sbp)), shape,
-                                                 tensor->dtype(), /* sync_data */ false));
+  return JUST(one::functional::LocalToGlobal(x, parallel_desc, *JUST(GetSbpList(nd_sbp)), shape,
+                                             tensor->dtype(), /* sync_data */ false));
 }
 
 Maybe<one::Tensor> Apply1DBoxing(const std::shared_ptr<one::Tensor>& input, Symbol<NdSbp> in_nd_sbp,
