--- conflicted
+++ resolved
@@ -67,15 +67,9 @@
     local_tensor = JUST(one::functional::Constant(*tensor->shape(), 0, tensor->dtype(),
                                                   JUST(Device::New(device_type))));
   }
-<<<<<<< HEAD
-  return JUST(one::functional::LocalToConsistent(local_tensor, out->placement(),
-                                                 *JUST(GetSbpList(out->nd_sbp())), *tensor->shape(),
-                                                 tensor->dtype(), /* sync_data */ false));
-=======
   return JUST(one::functional::LocalToGlobal(local_tensor, out->placement(),
                                              *JUST(GetSbpList(out->nd_sbp())), *tensor->shape(),
-                                             tensor->dtype()));
->>>>>>> b79be4f3
+                                             tensor->dtype(), /* sync_data */ false));
 }
 
 COMMAND(RegisterBoxingFunction("naive-1-to-p", CheckNaive1ToP, &Naive1ToP));
