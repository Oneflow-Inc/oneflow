--- conflicted
+++ resolved
@@ -74,14 +74,9 @@
     }
   }
 
-<<<<<<< HEAD
-  return JUST(one::functional::LocalToConsistent(local_tensor, out->placement(), *sbp_list,
-                                                 *tensor->shape(), tensor->dtype(),
-                                                 /* sync_data */ false));
-=======
   return JUST(one::functional::LocalToGlobal(local_tensor, out->placement(), *sbp_list,
-                                             *tensor->shape(), tensor->dtype()));
->>>>>>> b79be4f3
+                                             *tensor->shape(), tensor->dtype(),
+                                             /* sync_data */ false));
 }
 
 static constexpr auto* NaiveBToSWithAutoConvert =
