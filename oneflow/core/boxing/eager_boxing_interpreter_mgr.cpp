--- conflicted
+++ resolved
@@ -106,23 +106,6 @@
 }
 
 Maybe<BoxingExprIf> RawMainBoxingExpr() {
-<<<<<<< HEAD
-  const auto& core = JUST(BoxingExpr("identity")) | JUST(BoxingExpr("cuda-copy-h2d"))
-                     | JUST(BoxingExpr("cuda-copy-d2h")) | JUST(BoxingExpr("nccl-p-to-b"))
-                     | JUST(BoxingExpr("ccl-p-to-b")) | JUST(BoxingExpr("nccl-s-to-b"))
-                     | JUST(BoxingExpr("ccl-s-to-b")) | JUST(BoxingExpr("nccl-s-to-s"))
-                     | JUST(BoxingExpr("ccl-s-to-s")) | JUST(BoxingExpr("nccl-p-to-s"))
-                     | JUST(BoxingExpr("ccl-p-to-s")) | JUST(BoxingExpr("symmetric-b-to-p"))
-                     | JUST(BoxingExpr("symmetric-b-to-s")) | JUST(BoxingExpr("symmetric-s-to-p"))
-                     | JUST(BoxingExpr("symmetric-nd-sbp-to-nd-sbp"))
-                     | JUST(BoxingExpr("asymmetric-x-to-b")) | JUST(BoxingExpr("naive-s-to-s"))
-                     | JUST(BoxingExpr("naive-1-to-1")) | JUST(BoxingExpr("naive-s-to-b"))
-                     | JUST(BoxingExpr("naive-b-to-s")) | JUST(BoxingExpr("naive-p-to-b"))
-                     | JUST(BoxingExpr("naive-p-to-s")) | JUST(BoxingExpr("naive-s-to-p"))
-                     | JUST(OneToNBoxingExpr()) | JUST(NToOneBoxingExpr())
-                     | JUST(GenericBoxingExpr()) | JUST(SymmetricOnedToNdBoxingExpr())
-                     | JUST(SymmetricNdToOnedBoxingExpr());
-=======
   const auto& core =
       JUST(BoxingExpr("identity")) | JUST(BoxingExpr("cuda-copy-h2d"))
       | JUST(BoxingExpr("cuda-copy-d2h")) | JUST(BoxingExpr("nccl-p-to-b"))
@@ -135,10 +118,9 @@
       | JUST(BoxingExpr("symmetric-nd-sbp-to-nd-sbp")) | JUST(BoxingExpr("naive-s-to-s"))
       | JUST(BoxingExpr("naive-1-to-1")) | JUST(BoxingExpr("naive-s-to-b"))
       | JUST(BoxingExpr("naive-b-to-s")) | JUST(BoxingExpr("naive-p-to-b"))
-      | JUST(BoxingExpr("naive-p-to-s")) | JUST(OneToNBoxingExpr()) | JUST(NToOneBoxingExpr())
-      | JUST(GenericBoxingExpr()) | JUST(SymmetricOneDimToNDimBoxingExpr())
-      | JUST(SymmetricNDimToOneDimBoxingExpr());
->>>>>>> 0fa7df08
+      | JUST(BoxingExpr("naive-p-to-s")) | JUST(BoxingExpr("naive-s-to-p"))
+      | JUST(OneToNBoxingExpr()) | JUST(NToOneBoxingExpr()) | JUST(GenericBoxingExpr())
+      | JUST(SymmetricOneDimToNDimBoxingExpr()) | JUST(SymmetricNDimToOneDimBoxingExpr());
   return core | JUST(OptionalCudaCopy(core));
 }
 
