--- conflicted
+++ resolved
@@ -137,17 +137,11 @@
   const auto& in = JUST(PlacedNdSbp::New(in_nd_sbp, in_parallel_desc));
   const auto& out = JUST(PlacedNdSbp::New(out_nd_sbp, out_parallel_desc));
   const auto& main_boxing_expr = JUST(MainBoxingExpr());
-<<<<<<< HEAD
-  const auto& status = TRY(main_boxing_expr->Check(in, out));
+  const auto& status = TRY(main_boxing_expr->Check(in, out, logical_shape));
   if (status.IsOk()) {
-    const auto& boxing_func = JUST(main_boxing_expr->GetBoxingFunction(in, out));
+    const auto& boxing_func = JUST(main_boxing_expr->GetBoxingFunction(in, out, logical_shape));
     return std::shared_ptr<EagerBoxingInterpreter>(
         new NaiveEagerBoxingInterpreter(boxing_func, JUST(status)));
-=======
-  if (TRY(main_boxing_expr->Check(in, out, logical_shape)).IsOk()) {
-    const auto& boxing_func = JUST(main_boxing_expr->GetBoxingFunction(in, out, logical_shape));
-    return std::shared_ptr<EagerBoxingInterpreter>(new NaiveEagerBoxingInterpreter(boxing_func));
->>>>>>> 17807472
   }
 
   UNIMPLEMENTED_THEN_RETURN() << Error::BoxingNotSupportedError()
@@ -176,18 +170,12 @@
 
 Maybe<EagerBoxingInterpreter> EagerBoxingInterpreterManager::GetEagerBoxingInterpreter(
     Symbol<cfg::NdSbp> in_nd_sbp, Symbol<cfg::NdSbp> out_nd_sbp,
-<<<<<<< HEAD
-    Symbol<ParallelDesc> in_parallel_desc, Symbol<ParallelDesc> out_parallel_desc) const {
-  const auto& boxing_interpreter =
-      JUST(CachedGetBoxingInterpreter(in_nd_sbp, out_nd_sbp, in_parallel_desc, out_parallel_desc));
+    Symbol<ParallelDesc> in_parallel_desc, Symbol<ParallelDesc> out_parallel_desc,
+    const Shape& logical_shape) const {
+  const auto& boxing_interpreter = JUST(CachedGetBoxingInterpreter(
+      in_nd_sbp, out_nd_sbp, in_parallel_desc, out_parallel_desc, logical_shape));
   eager_boxing_logger_->Log(*JUST(boxing_interpreter->boxing_interpreter_status()));
   return boxing_interpreter;
-=======
-    Symbol<ParallelDesc> in_parallel_desc, Symbol<ParallelDesc> out_parallel_desc,
-    const Shape& logical_shape) const {
-  return CachedGetBoxingInterpreter(in_nd_sbp, out_nd_sbp, in_parallel_desc, out_parallel_desc,
-                                    logical_shape);
->>>>>>> 17807472
 }
 
 COMMAND(Global<EagerBoxingInterpreterManager>::SetAllocated(new EagerBoxingInterpreterManager()));
