--- conflicted
+++ resolved
@@ -61,20 +61,6 @@
                              | JUST(BoxingExpr("identity"))));
 }
 
-<<<<<<< HEAD
-Maybe<BoxingExprIf> SymmetricOnedToNdBoxingExpr() {
-  return JUST(BoxingExpr(
-      JUST(UnflattenInHierarchy()), JUST(BoxingExpr("unflatten-hierarchy")),
-      JUST(BoxingExpr("symmetric-acyclic-nd-sbp-to-nd-sbp")) | JUST(BoxingExpr("identity"))));
-}
-
-Maybe<BoxingExprIf> SymmetricNdToOnedBoxingExpr() {
-  return JUST(BoxingExpr(
-      JUST(UnflattenOutHierarchy()),
-      JUST(BoxingExpr("symmetric-acyclic-nd-sbp-to-nd-sbp")) | JUST(BoxingExpr("identity")),
-      JUST(BoxingExpr("flatten-hierarchy"))));
-}
-
 Maybe<BoxingExprIf> SymmetricNdToNdBoxingExpr() {
   return JUST(BoxingExpr("symmetric-acyclic-nd-sbp-to-nd-sbp"))
          | JUST(BoxingExpr(
@@ -82,19 +68,17 @@
              JUST(BoxingExpr("symmetric-acyclic-nd-sbp-to-nd-sbp")) | JUST(BoxingExpr("identity")),
              JUST(BoxingExpr("symmetric-acyclic-nd-sbp-to-nd-sbp"))
                  | JUST(BoxingExpr("identity"))));
-=======
+}
+
 Maybe<BoxingExprIf> SymmetricOneDimToNDimBoxingExpr() {
-  return JUST(
-      BoxingExpr(JUST(UnflattenInHierarchy()), JUST(BoxingExpr("unflatten-hierarchy")),
-                 JUST(BoxingExpr("symmetric-nd-sbp-to-nd-sbp")) | JUST(BoxingExpr("identity"))));
+  return JUST(BoxingExpr(JUST(UnflattenInHierarchy()), JUST(BoxingExpr("unflatten-hierarchy")),
+                         JUST(SymmetricNdToNdBoxingExpr()) | JUST(BoxingExpr("identity"))));
 }
 
 Maybe<BoxingExprIf> SymmetricNDimToOneDimBoxingExpr() {
-  return JUST(
-      BoxingExpr(JUST(UnflattenOutHierarchy()),
-                 JUST(BoxingExpr("symmetric-nd-sbp-to-nd-sbp")) | JUST(BoxingExpr("identity")),
-                 JUST(BoxingExpr("flatten-hierarchy"))));
->>>>>>> 0fa7df08
+  return JUST(BoxingExpr(JUST(UnflattenOutHierarchy()),
+                         JUST(SymmetricNdToNdBoxingExpr()) | JUST(BoxingExpr("identity")),
+                         JUST(BoxingExpr("flatten-hierarchy"))));
 }
 
 Maybe<BoxingExprIf> SymmetricOneDimXToBBoxingExpr() {
@@ -129,7 +113,6 @@
 }
 
 Maybe<BoxingExprIf> RawMainBoxingExpr() {
-<<<<<<< HEAD
   const auto& core = JUST(BoxingExpr("identity")) | JUST(BoxingExpr("cuda-copy-h2d"))
                      | JUST(BoxingExpr("cuda-copy-d2h")) | JUST(BoxingExpr("nccl-p-to-b"))
                      | JUST(BoxingExpr("ccl-p-to-b")) | JUST(BoxingExpr("nccl-s-to-b"))
@@ -137,30 +120,14 @@
                      | JUST(BoxingExpr("ccl-s-to-s")) | JUST(BoxingExpr("nccl-p-to-s"))
                      | JUST(BoxingExpr("ccl-p-to-s")) | JUST(BoxingExpr("symmetric-b-to-p"))
                      | JUST(BoxingExpr("symmetric-b-to-s")) | JUST(BoxingExpr("symmetric-s-to-p"))
-                     | JUST(BoxingExpr("asymmetric-x-to-b")) | JUST(BoxingExpr("naive-s-to-s"))
+                     | JUST(SymmetricOneDimXToBBoxingExpr())
+                     | JUST(ASymmetricOneDimXToBBoxingExpr()) | JUST(BoxingExpr("naive-s-to-s"))
                      | JUST(BoxingExpr("naive-1-to-1")) | JUST(BoxingExpr("naive-s-to-b"))
                      | JUST(BoxingExpr("naive-b-to-s")) | JUST(BoxingExpr("naive-p-to-b"))
                      | JUST(BoxingExpr("naive-p-to-s")) | JUST(OneToNBoxingExpr())
                      | JUST(NToOneBoxingExpr()) | JUST(GenericBoxingExpr())
-                     | JUST(SymmetricNdToNdBoxingExpr()) | JUST(SymmetricOnedToNdBoxingExpr())
-                     | JUST(SymmetricNdToOnedBoxingExpr());
-=======
-  const auto& core =
-      JUST(BoxingExpr("identity")) | JUST(BoxingExpr("cuda-copy-h2d"))
-      | JUST(BoxingExpr("cuda-copy-d2h")) | JUST(BoxingExpr("nccl-p-to-b"))
-      | JUST(BoxingExpr("ccl-p-to-b")) | JUST(BoxingExpr("nccl-s-to-b"))
-      | JUST(BoxingExpr("ccl-s-to-b")) | JUST(BoxingExpr("nccl-s-to-s"))
-      | JUST(BoxingExpr("ccl-s-to-s")) | JUST(BoxingExpr("nccl-p-to-s"))
-      | JUST(BoxingExpr("ccl-p-to-s")) | JUST(BoxingExpr("symmetric-b-to-p"))
-      | JUST(BoxingExpr("symmetric-b-to-s")) | JUST(BoxingExpr("symmetric-s-to-p"))
-      | JUST(SymmetricOneDimXToBBoxingExpr()) | JUST(ASymmetricOneDimXToBBoxingExpr())
-      | JUST(BoxingExpr("symmetric-nd-sbp-to-nd-sbp")) | JUST(BoxingExpr("naive-s-to-s"))
-      | JUST(BoxingExpr("naive-1-to-1")) | JUST(BoxingExpr("naive-s-to-b"))
-      | JUST(BoxingExpr("naive-b-to-s")) | JUST(BoxingExpr("naive-p-to-b"))
-      | JUST(BoxingExpr("naive-p-to-s")) | JUST(OneToNBoxingExpr()) | JUST(NToOneBoxingExpr())
-      | JUST(GenericBoxingExpr()) | JUST(SymmetricOneDimToNDimBoxingExpr())
-      | JUST(SymmetricNDimToOneDimBoxingExpr());
->>>>>>> 0fa7df08
+                     | JUST(SymmetricNdToNdBoxingExpr()) | JUST(SymmetricOneDimToNDimBoxingExpr())
+                     | JUST(SymmetricNDimToOneDimBoxingExpr());
   return core | JUST(OptionalCudaCopy(core));
 }
 
