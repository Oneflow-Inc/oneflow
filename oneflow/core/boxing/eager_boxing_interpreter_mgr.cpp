/*
Copyright 2020 The OneFlow Authors. All rights reserved.

Licensed under the Apache License, Version 2.0 (the "License");
you may not use this file except in compliance with the License.
You may obtain a copy of the License at

    http://www.apache.org/licenses/LICENSE-2.0

Unless required by applicable law or agreed to in writing, software
distributed under the License is distributed on an "AS IS" BASIS,
WITHOUT WARRANTIES OR CONDITIONS OF ANY KIND, either express or implied.
See the License for the specific language governing permissions and
limitations under the License.
*/
#include <utility>
#include "oneflow/core/common/constant.h"
#include "oneflow/core/common/decorator.h"
#include "oneflow/core/framework/nd_sbp.h"
#include "oneflow/core/boxing/eager_boxing_interpreter_mgr.h"
#include "oneflow/core/boxing/boxing_dividor_util.h"

namespace oneflow {

namespace {

Maybe<bool> IgnoringDeviceTypeEqual(Symbol<ParallelDesc> lhs, Symbol<ParallelDesc> rhs) {
  if (lhs == rhs) { return true; }
  return lhs == JUST(ReplaceDeviceType(rhs, lhs->device_type()));
}

namespace {

Maybe<BoxingExprIf> OptionalCudaCopy(const std::shared_ptr<BoxingExprIf>& core_boxing_expr) {
  return JUST(BoxingExpr(JUST(ReplaceInDeviceType(DeviceType::kCUDA)),
                         JUST(OptionalBoxing("copy-h2d")),
                         JUST(BoxingExpr(JUST(ReplaceOutDeviceType(DeviceType::kCUDA)),
                                         core_boxing_expr, JUST(OptionalBoxing("copy-d2h"))))));
}

Maybe<BoxingExprIf> SymmetricOneDimSxToBBoxingExpr() {
  return JUST(BoxingExpr(JUST(InPlacementAndSplit(0)), JUST(OptionalBoxing("ccl-s-to-s")),
                         JUST(BoxingExpr("ccl-s-to-b"))));
}

Maybe<BoxingExprIf> SymmetricOneDimPToSxBoxingExpr() {
  return JUST(BoxingExpr(JUST(OutPlacementAndSplit(0)), JUST(BoxingExpr("ccl-p-to-s")),
                         JUST(OptionalBoxing("ccl-s-to-s"))));
}

Maybe<BoxingExprIf> SymmetricCyclicNDimToNDimBoxingExpr() {
  return JUST(BoxingExpr(JUST(InPlacementAndRepeatFirstSbp()),
                         JUST(BoxingExpr("symmetric-acyclic-nd-sbp-to-nd-sbp")),
                         JUST(BoxingExpr("symmetric-acyclic-nd-sbp-to-nd-sbp"))))
         | JUST(BoxingExpr(JUST(InPlacementAndBroadcast()),
                           JUST(BoxingExpr("symmetric-acyclic-nd-sbp-to-nd-sbp")),
                           JUST(BoxingExpr("symmetric-acyclic-nd-sbp-to-nd-sbp"))));
}

Maybe<BoxingExprIf> SymmetricNDimToNDimBoxingExpr() {
  return JUST(BoxingExpr("symmetric-acyclic-nd-sbp-to-nd-sbp"))
         | JUST(SymmetricCyclicNDimToNDimBoxingExpr());
}

Maybe<BoxingExprIf> SymmetricOneDimToNDimBoxingExpr() {
  return JUST(BoxingExpr(JUST(UnflattenInHierarchy()), JUST(BoxingExpr("unflatten-hierarchy")),
                         JUST(SymmetricNDimToNDimBoxingExpr()) | JUST(BoxingExpr("identity"))));
}

Maybe<BoxingExprIf> SymmetricNDimToOneDimBoxingExpr() {
  return JUST(BoxingExpr(JUST(UnflattenOutHierarchy()),
                         JUST(SymmetricNDimToNDimBoxingExpr()) | JUST(BoxingExpr("identity")),
                         JUST(BoxingExpr("flatten-hierarchy"))));
}

Maybe<BoxingExprIf> NToOneBoxingExpr() {
  return JUST(BoxingExpr(JUST(InPlacementAndBroadcast()),
                         JUST(BoxingExpr("identity")) | JUST(BoxingExpr("ccl-p-to-b"))
                             | JUST(SymmetricOneDimSxToBBoxingExpr())
                             | JUST(BoxingExpr("naive-p-to-b")) | JUST(BoxingExpr("naive-s-to-b"))
                             | JUST(SymmetricNDimToNDimBoxingExpr())
                             | JUST(BoxingExpr("generic-symmetric-nd-sbp-to-nd-sbp")),
                         JUST(BoxingExpr("naive-b-to-1"))));
}

Maybe<BoxingExprIf> OneToNBoxingExpr() {
  return JUST(BoxingExpr(JUST(OutPlacementAndPartialSum()), JUST(BoxingExpr("naive-1-to-p")),
                         JUST(BoxingExpr("identity")) | JUST(BoxingExpr("ccl-p-to-b"))
                             | JUST(SymmetricOneDimPToSxBoxingExpr())
                             | JUST(BoxingExpr("naive-p-to-b")) | JUST(BoxingExpr("naive-p-to-s"))
                             | JUST(SymmetricNDimToNDimBoxingExpr())
                             | JUST(BoxingExpr("generic-symmetric-nd-sbp-to-nd-sbp"))));
}

Maybe<BoxingExprIf> SymmetricOneDimXToBBoxingExpr() {
  return JUST(BoxingExpr("ccl-p-to-b"))
         | JUST(BoxingExpr(JUST(InPlacementAndSplit(0)),
                           JUST(BoxingExpr("identity")) | JUST(BoxingExpr("ccl-s-to-s")),
                           JUST(BoxingExpr("ccl-s-to-b"))));
}

Maybe<BoxingExprIf> ASymmetricOneDimXToBBoxingExpr() {
  return JUST(BoxingExpr(JUST(InPlacementAndBroadcast()),
                         JUST(BoxingExpr("identity")) | JUST(SymmetricOneDimXToBBoxingExpr()),
                         JUST(BoxingExpr("asymmetric-broadcast"))));
}

Maybe<BoxingExprIf> GenericBoxingExpr() {
  // in_placement contain out_placement or out_placement contain in_placement
  const auto& boxing_expr_with_inclusive_placement =
      JUST(BoxingExpr(JUST(OutPlacementAndBroadcast()), JUST(ASymmetricOneDimXToBBoxingExpr()),
                      JUST(BoxingExpr("identity")) | JUST(BoxingExpr("symmetric-b-to-p"))
                          | JUST(BoxingExpr("symmetric-b-to-s"))));
  // in_placement and out_placement have no containment relationship
  // n to 1
  const auto& lhs_boxing = JUST(NToOneBoxingExpr());
  // 1 to 1 -> 1 to n
  const auto& rhs_boxing =
      JUST(BoxingExpr(JUST(OutFirstDeviceAndAllBroadcast()), JUST(OptionalBoxing("naive-1-to-1")),
                      JUST(OneToNBoxingExpr())));
  return boxing_expr_with_inclusive_placement
         | JUST(BoxingExpr(JUST(InFirstDeviceAndAllBroadcast()), lhs_boxing, rhs_boxing));
}

Maybe<BoxingExprIf> RawMainBoxingExpr() {
  // clang-format off
  const auto& core = JUST(BoxingExpr("identity"))
<<<<<<< HEAD
                     | JUST(BoxingExpr("cuda-copy-h2d"))
                     | JUST(BoxingExpr("cuda-copy-d2h"))
=======
                     | JUST(BoxingExpr("copy-h2d"))
                     | JUST(BoxingExpr("copy-d2h"))
                     | JUST(BoxingExpr("nccl-p-to-b"))
>>>>>>> 6949a79f
                     | JUST(BoxingExpr("ccl-p-to-b"))
                     | JUST(BoxingExpr("ccl-s-to-s"))
                     | JUST(SymmetricOneDimSxToBBoxingExpr())
                     | JUST(SymmetricOneDimPToSxBoxingExpr())
                     | JUST(BoxingExpr("symmetric-b-to-p"))
                     | JUST(BoxingExpr("symmetric-b-to-s"))
                     | JUST(BoxingExpr("symmetric-s-to-p"))
                     | JUST(SymmetricOneDimXToBBoxingExpr())
                     | JUST(ASymmetricOneDimXToBBoxingExpr())
                     | JUST(BoxingExpr("naive-1-to-1"))
                     | JUST(OneToNBoxingExpr())
                     | JUST(NToOneBoxingExpr())
                     | JUST(BoxingExpr("naive-s-to-s"))
                     | JUST(BoxingExpr("naive-s-to-b"))
                     | JUST(BoxingExpr("naive-b-to-s"))
                     | JUST(BoxingExpr("naive-p-to-b"))
                     | JUST(BoxingExpr("naive-p-to-s"))
                     | JUST(BoxingExpr("naive-s-to-p"))
                     | JUST(BoxingExpr("nd-sbp-dim-reduce"))
                     | JUST(SymmetricNDimToNDimBoxingExpr())
                     | JUST(BoxingExpr("generic-symmetric-nd-sbp-to-nd-sbp"))
                     | JUST(SymmetricOneDimToNDimBoxingExpr())
                     | JUST(SymmetricNDimToOneDimBoxingExpr())
                     | JUST(GenericBoxingExpr());
  // clang-format on
  return core | JUST(OptionalCudaCopy(core));
}

}  // namespace

static constexpr auto* MainBoxingExpr = DECORATE(&RawMainBoxingExpr, ThreadLocalCached);

Maybe<EagerBoxingInterpreter> GetBoxingInterpreter(Symbol<NdSbp> in_nd_sbp,
                                                   Symbol<NdSbp> out_nd_sbp,
                                                   Symbol<ParallelDesc> in_parallel_desc,
                                                   Symbol<ParallelDesc> out_parallel_desc,
                                                   const Shape& logical_shape) {
  const auto& in = JUST(PlacedNdSbp::New(in_nd_sbp, in_parallel_desc));
  const auto& out = JUST(PlacedNdSbp::New(out_nd_sbp, out_parallel_desc));
  const auto& main_boxing_expr = JUST(MainBoxingExpr());
  const auto& status = TRY(main_boxing_expr->Check(in, out, logical_shape));
  if (status.IsOk()) {
    const auto& boxing_func = JUST(main_boxing_expr->GetBoxingFunction(in, out, logical_shape));
    return std::shared_ptr<EagerBoxingInterpreter>(
        new NaiveEagerBoxingInterpreter(boxing_func, JUST(status)));
  }

  UNIMPLEMENTED_THEN_RETURN() << Error::BoxingNotSupportedError()
                              << "consistent-to-consistent not supported"
                              << ". from_nd_sbp: " << NdSbpToString(in_nd_sbp)
                              << ", to_nd_sbp: " << NdSbpToString(out_nd_sbp)
                              << ", from_placement: " << *JUST(PlacementToString(in_parallel_desc))
                              << ", to_placement: " << *JUST(PlacementToString(out_parallel_desc));
}

static constexpr auto* CachedGetBoxingInterpreter =
    DECORATE(&GetBoxingInterpreter, ThreadLocalCachedCopiable);

}  // namespace

Maybe<EagerBoxingInterpreter> EagerBoxingInterpreterManager::GetEagerBoxingInterpreter(
    Symbol<NdSbp> in_nd_sbp, Symbol<NdSbp> out_nd_sbp, Symbol<ParallelDesc> in_parallel_desc,
    Symbol<ParallelDesc> out_parallel_desc, const Shape& logical_shape) const {
  return JUST(CachedGetBoxingInterpreter(in_nd_sbp, out_nd_sbp, in_parallel_desc, out_parallel_desc,
                                         logical_shape));
}

COMMAND(Global<EagerBoxingInterpreterManager>::SetAllocated(new EagerBoxingInterpreterManager()));

}  // namespace oneflow<|MERGE_RESOLUTION|>--- conflicted
+++ resolved
@@ -125,14 +125,8 @@
 Maybe<BoxingExprIf> RawMainBoxingExpr() {
   // clang-format off
   const auto& core = JUST(BoxingExpr("identity"))
-<<<<<<< HEAD
-                     | JUST(BoxingExpr("cuda-copy-h2d"))
-                     | JUST(BoxingExpr("cuda-copy-d2h"))
-=======
                      | JUST(BoxingExpr("copy-h2d"))
                      | JUST(BoxingExpr("copy-d2h"))
-                     | JUST(BoxingExpr("nccl-p-to-b"))
->>>>>>> 6949a79f
                      | JUST(BoxingExpr("ccl-p-to-b"))
                      | JUST(BoxingExpr("ccl-s-to-s"))
                      | JUST(SymmetricOneDimSxToBBoxingExpr())
