/*
Copyright 2020 The OneFlow Authors. All rights reserved.

Licensed under the Apache License, Version 2.0 (the "License");
you may not use this file except in compliance with the License.
You may obtain a copy of the License at

    http://www.apache.org/licenses/LICENSE-2.0

Unless required by applicable law or agreed to in writing, software
distributed under the License is distributed on an "AS IS" BASIS,
WITHOUT WARRANTIES OR CONDITIONS OF ANY KIND, either express or implied.
See the License for the specific language governing permissions and
limitations under the License.
*/
#include <utility>
#include "oneflow/core/common/constant.h"
#include "oneflow/core/common/decorator.h"
#include "oneflow/core/framework/nd_sbp.h"
#include "oneflow/core/boxing/eager_boxing_interpreter_mgr.h"
#include "oneflow/core/boxing/boxing_dividor_util.h"

namespace oneflow {

namespace {

Maybe<bool> IgnoringDeviceTypeEqual(Symbol<ParallelDesc> lhs, Symbol<ParallelDesc> rhs) {
  if (lhs == rhs) { return true; }
  return lhs == JUST(ReplaceDeviceType(rhs, lhs->device_type()));
}

namespace {

Maybe<BoxingExprIf> OptionalCudaCopy(const std::shared_ptr<BoxingExprIf>& core_boxing_expr) {
  return JUST(
      BoxingExpr(JUST(ReplaceInDeviceType(DeviceType::kGPU)), JUST(OptionalBoxing("cuda-copy-h2d")),
                 JUST(BoxingExpr(JUST(ReplaceOutDeviceType(DeviceType::kGPU)), core_boxing_expr,
                                 JUST(OptionalBoxing("cuda-copy-d2h"))))));
}

Maybe<BoxingExprIf> NcclSxToBBoxingExpr() {
  return JUST(BoxingExpr(JUST(InPlacementAndSplit(0)), JUST(OptionalBoxing("nccl-s-to-s")),
                         JUST(BoxingExpr("nccl-s-to-b"))));
}

Maybe<BoxingExprIf> NcclPToSxBoxingExpr() {
  return JUST(BoxingExpr(JUST(OutPlacementAndSplit(0)), JUST(BoxingExpr("nccl-p-to-s")),
                         JUST(OptionalBoxing("nccl-s-to-s"))));
}

Maybe<BoxingExprIf> NToOneBoxingExpr() {
  return JUST(BoxingExpr(
      JUST(InPlacementAndBroadcast()),
      JUST(BoxingExpr("nccl-p-to-b")) | JUST(NcclSxToBBoxingExpr()) | JUST(BoxingExpr("identity")),
      JUST(BoxingExpr("naive-b-to-1"))));
}

Maybe<BoxingExprIf> OneToNBoxingExpr() {
  return JUST(BoxingExpr(JUST(OutPlacementAndPartialSum()), JUST(BoxingExpr("naive-1-to-p")),
                         JUST(BoxingExpr("nccl-p-to-b")) | JUST(NcclPToSxBoxingExpr())
                             | JUST(BoxingExpr("identity"))));
}

Maybe<BoxingExprIf> GenericBoxingExpr() {
  // in_placement contain out_placement or out_placement contain in_placement
  const auto& boxing_expr_with_inclusive_placement =
      JUST(BoxingExpr(JUST(OutPlacementAndBroadcast()), JUST(BoxingExpr("asymmetric-x-to-b")),
                      JUST(BoxingExpr("identity")) | JUST(BoxingExpr("symmetric-b-to-p"))
                          | JUST(BoxingExpr("symmetric-b-to-s"))));
  // in_placement and out_placement have no containment relationship
  // n to 1
  const auto& lhs_boxing = JUST(NToOneBoxingExpr());
  // 1 to 1 -> 1 to n
  const auto& rhs_boxing =
      JUST(BoxingExpr(JUST(OutFirstDeviceAndAllBroadcast()), JUST(OptionalBoxing("naive-1-to-1")),
                      JUST(OneToNBoxingExpr())));
  return boxing_expr_with_inclusive_placement
         | JUST(BoxingExpr(JUST(InFirstDeviceAndAllBroadcast()), lhs_boxing, rhs_boxing));
}

Maybe<BoxingExprIf> RawMainBoxingExpr() {
  const auto& core =
      JUST(BoxingExpr("identity")) | JUST(BoxingExpr("flatten-hierarchy"))
      | JUST(BoxingExpr("cuda-copy-h2d")) | JUST(BoxingExpr("cuda-copy-d2h"))
      | JUST(BoxingExpr("nccl-p-to-b")) | JUST(BoxingExpr("ccl-p-to-b"))
      | JUST(BoxingExpr("nccl-s-to-b")) | JUST(BoxingExpr("ccl-s-to-b"))
      | JUST(BoxingExpr("nccl-s-to-s")) | JUST(BoxingExpr("ccl-s-to-s"))
      | JUST(BoxingExpr("nccl-p-to-s")) | JUST(BoxingExpr("ccl-p-to-s"))
      | JUST(BoxingExpr("symmetric-b-to-p")) | JUST(BoxingExpr("symmetric-b-to-s"))
      | JUST(BoxingExpr("symmetric-s-to-p")) | JUST(BoxingExpr("symmetric-nd-sbp-to-nd-sbp"))
      | JUST(BoxingExpr("asymmetric-x-to-b")) | JUST(BoxingExpr("naive-s-to-s"))
      | JUST(BoxingExpr("naive-1-to-1")) | JUST(BoxingExpr("naive-s-to-b"))
<<<<<<< HEAD
      | JUST(BoxingExpr("naive-b-to-s")) | JUST(BoxingExpr("naive-p-to-s"))
=======
      | JUST(BoxingExpr("naive-b-to-s")) | JUST(BoxingExpr("naive-p-to-b"))
>>>>>>> e020680b
      | JUST(OneToNBoxingExpr()) | JUST(NToOneBoxingExpr()) | JUST(GenericBoxingExpr());
  return core | JUST(OptionalCudaCopy(core));
}

}  // namespace

static constexpr auto* MainBoxingExpr = DECORATE(&RawMainBoxingExpr, ThreadLocal);

Maybe<EagerBoxingInterpreter> GetBoxingInterpreter(Symbol<cfg::NdSbp> in_nd_sbp,
                                                   Symbol<cfg::NdSbp> out_nd_sbp,
                                                   Symbol<ParallelDesc> in_parallel_desc,
                                                   Symbol<ParallelDesc> out_parallel_desc) {
  const auto& in = JUST(PlacedNdSbp::New(in_nd_sbp, in_parallel_desc));
  const auto& out = JUST(PlacedNdSbp::New(out_nd_sbp, out_parallel_desc));
  const auto& main_boxing_expr = JUST(MainBoxingExpr());
  if (TRY(main_boxing_expr->Check(in, out)).IsOk()) {
    const auto& boxing_func = JUST(main_boxing_expr->GetBoxingFunction(in, out));
    return std::shared_ptr<EagerBoxingInterpreter>(new NaiveEagerBoxingInterpreter(boxing_func));
  }

  UNIMPLEMENTED_THEN_RETURN() << Error::BoxingNotSupportedError()
                              << "consistent-to-consistent not supported"
                              << ". from_nd_sbp: " << *JUST(NdSbpToString(in_nd_sbp))
                              << ", to_nd_sbp: " << *JUST(NdSbpToString(out_nd_sbp))
                              << ", from_placement: " << *JUST(PlacementToString(in_parallel_desc))
                              << ", to_placement: " << *JUST(PlacementToString(out_parallel_desc));
}

static constexpr auto* CachedGetBoxingInterpreter = DECORATE(&GetBoxingInterpreter, ThreadLocal);

}  // namespace

Maybe<EagerBoxingInterpreter> EagerBoxingInterpreterManager::GetEagerBoxingInterpreter(
    Symbol<cfg::NdSbp> in_nd_sbp, Symbol<cfg::NdSbp> out_nd_sbp,
    Symbol<ParallelDesc> in_parallel_desc, Symbol<ParallelDesc> out_parallel_desc) const {
  return CachedGetBoxingInterpreter(in_nd_sbp, out_nd_sbp, in_parallel_desc, out_parallel_desc);
}

COMMAND(Global<EagerBoxingInterpreterManager>::SetAllocated(new EagerBoxingInterpreterManager()));

}  // namespace oneflow<|MERGE_RESOLUTION|>--- conflicted
+++ resolved
@@ -90,12 +90,9 @@
       | JUST(BoxingExpr("symmetric-s-to-p")) | JUST(BoxingExpr("symmetric-nd-sbp-to-nd-sbp"))
       | JUST(BoxingExpr("asymmetric-x-to-b")) | JUST(BoxingExpr("naive-s-to-s"))
       | JUST(BoxingExpr("naive-1-to-1")) | JUST(BoxingExpr("naive-s-to-b"))
-<<<<<<< HEAD
-      | JUST(BoxingExpr("naive-b-to-s")) | JUST(BoxingExpr("naive-p-to-s"))
-=======
       | JUST(BoxingExpr("naive-b-to-s")) | JUST(BoxingExpr("naive-p-to-b"))
->>>>>>> e020680b
-      | JUST(OneToNBoxingExpr()) | JUST(NToOneBoxingExpr()) | JUST(GenericBoxingExpr());
+      | JUST(BoxingExpr("naive-p-to-s")) | JUST(OneToNBoxingExpr())
+      | JUST(NToOneBoxingExpr()) | JUST(GenericBoxingExpr());
   return core | JUST(OptionalCudaCopy(core));
 }
 
