/*
Copyright 2020 The OneFlow Authors. All rights reserved.

Licensed under the Apache License, Version 2.0 (the "License");
you may not use this file except in compliance with the License.
You may obtain a copy of the License at

    http://www.apache.org/licenses/LICENSE-2.0

Unless required by applicable law or agreed to in writing, software
distributed under the License is distributed on an "AS IS" BASIS,
WITHOUT WARRANTIES OR CONDITIONS OF ANY KIND, either express or implied.
See the License for the specific language governing permissions and
limitations under the License.
*/
#include <utility>
#include "oneflow/core/common/constant.h"
#include "oneflow/core/common/decorator.h"
#include "oneflow/core/framework/nd_sbp.h"
#include "oneflow/core/boxing/eager_boxing_interpreter_mgr.h"
#include "oneflow/core/boxing/boxing_dividor_util.h"

namespace oneflow {

namespace {

Maybe<bool> IgnoringDeviceTypeEqual(Symbol<ParallelDesc> lhs, Symbol<ParallelDesc> rhs) {
  if (lhs == rhs) { return true; }
  return lhs == JUST(ReplaceDeviceType(rhs, lhs->device_type()));
}

namespace {

Maybe<BoxingExprIf> OptionalCudaCopy(const std::shared_ptr<BoxingExprIf>& core_boxing_expr) {
  return JUST(BoxingExpr(
      JUST(ReplaceInDeviceType(DeviceType::kCUDA)), JUST(OptionalBoxing("cuda-copy-h2d")),
      JUST(BoxingExpr(JUST(ReplaceOutDeviceType(DeviceType::kCUDA)), core_boxing_expr,
                      JUST(OptionalBoxing("cuda-copy-d2h"))))));
}

Maybe<BoxingExprIf> NcclSxToBBoxingExpr() {
  return JUST(BoxingExpr(JUST(InPlacementAndSplit(0)), JUST(OptionalBoxing("nccl-s-to-s")),
                         JUST(BoxingExpr("nccl-s-to-b"))));
}

Maybe<BoxingExprIf> NcclPToSxBoxingExpr() {
  return JUST(BoxingExpr(JUST(OutPlacementAndSplit(0)), JUST(BoxingExpr("nccl-p-to-s")),
                         JUST(OptionalBoxing("nccl-s-to-s"))));
}

Maybe<BoxingExprIf> NToOneBoxingExpr() {
  return JUST(BoxingExpr(
      JUST(InPlacementAndBroadcast()),
      JUST(BoxingExpr("nccl-p-to-b")) | JUST(NcclSxToBBoxingExpr()) | JUST(BoxingExpr("identity")),
      JUST(BoxingExpr("naive-b-to-1"))));
}

Maybe<BoxingExprIf> OneToNBoxingExpr() {
  return JUST(BoxingExpr(JUST(OutPlacementAndPartialSum()), JUST(BoxingExpr("naive-1-to-p")),
                         JUST(BoxingExpr("nccl-p-to-b")) | JUST(NcclPToSxBoxingExpr())
                             | JUST(BoxingExpr("identity"))));
}

Maybe<BoxingExprIf> SymmetricCyclicNDimToNDimBoxingExpr() {
  return JUST(BoxingExpr(JUST(InPlacementAndRepeatFirstSbp()),
                         JUST(BoxingExpr("symmetric-acyclic-nd-sbp-to-nd-sbp")),
                         JUST(BoxingExpr("symmetric-acyclic-nd-sbp-to-nd-sbp"))));
}

Maybe<BoxingExprIf> SymmetricNDimToNDimBoxingExpr() {
  return JUST(BoxingExpr("symmetric-acyclic-nd-sbp-to-nd-sbp"))
         | JUST(SymmetricCyclicNDimToNDimBoxingExpr());
}

Maybe<BoxingExprIf> SymmetricOneDimToNDimBoxingExpr() {
  return JUST(BoxingExpr(JUST(UnflattenInHierarchy()), JUST(BoxingExpr("unflatten-hierarchy")),
                         JUST(SymmetricNDimToNDimBoxingExpr()) | JUST(BoxingExpr("identity"))));
}

Maybe<BoxingExprIf> SymmetricNDimToOneDimBoxingExpr() {
  return JUST(BoxingExpr(JUST(UnflattenOutHierarchy()),
                         JUST(SymmetricNDimToNDimBoxingExpr()) | JUST(BoxingExpr("identity")),
                         JUST(BoxingExpr("flatten-hierarchy"))));
}

Maybe<BoxingExprIf> SymmetricOneDimXToBBoxingExpr() {
  return JUST(BoxingExpr("nccl-p-to-b")) | JUST(BoxingExpr("ccl-p-to-b"))
         | JUST(BoxingExpr(JUST(InPlacementAndSplit(0)),
                           JUST(BoxingExpr("identity")) | JUST(BoxingExpr("nccl-s-to-s"))
                               | JUST(BoxingExpr("ccl-s-to-s")),
                           JUST(BoxingExpr("nccl-s-to-b")) | JUST(BoxingExpr("ccl-s-to-b"))));
}

Maybe<BoxingExprIf> ASymmetricOneDimXToBBoxingExpr() {
  return JUST(BoxingExpr(JUST(InPlacementAndBroadcast()),
                         JUST(BoxingExpr("identity")) | JUST(SymmetricOneDimXToBBoxingExpr()),
                         JUST(BoxingExpr("asymmetric-broadcast"))));
}

Maybe<BoxingExprIf> GenericBoxingExpr() {
  // in_placement contain out_placement or out_placement contain in_placement
  const auto& boxing_expr_with_inclusive_placement =
      JUST(BoxingExpr(JUST(OutPlacementAndBroadcast()), JUST(ASymmetricOneDimXToBBoxingExpr()),
                      JUST(BoxingExpr("identity")) | JUST(BoxingExpr("symmetric-b-to-p"))
                          | JUST(BoxingExpr("symmetric-b-to-s"))));
  // in_placement and out_placement have no containment relationship
  // n to 1
  const auto& lhs_boxing = JUST(NToOneBoxingExpr());
  // 1 to 1 -> 1 to n
  const auto& rhs_boxing =
      JUST(BoxingExpr(JUST(OutFirstDeviceAndAllBroadcast()), JUST(OptionalBoxing("naive-1-to-1")),
                      JUST(OneToNBoxingExpr())));
  return boxing_expr_with_inclusive_placement
         | JUST(BoxingExpr(JUST(InFirstDeviceAndAllBroadcast()), lhs_boxing, rhs_boxing));
}

Maybe<BoxingExprIf> RawMainBoxingExpr() {
<<<<<<< HEAD
  const auto& core =
      JUST(BoxingExpr("identity")) | JUST(BoxingExpr("cuda-copy-h2d"))
      | JUST(BoxingExpr("cuda-copy-d2h")) | JUST(BoxingExpr("nccl-p-to-b"))
      | JUST(BoxingExpr("ccl-p-to-b")) | JUST(BoxingExpr("nccl-s-to-b"))
      | JUST(BoxingExpr("ccl-s-to-b")) | JUST(BoxingExpr("nccl-s-to-s"))
      | JUST(BoxingExpr("ccl-s-to-s")) | JUST(BoxingExpr("nccl-p-to-s"))
      | JUST(BoxingExpr("ccl-p-to-s")) | JUST(BoxingExpr("symmetric-b-to-p"))
      | JUST(BoxingExpr("symmetric-b-to-s")) | JUST(BoxingExpr("symmetric-s-to-p"))
      | JUST(SymmetricOneDimXToBBoxingExpr()) | JUST(ASymmetricOneDimXToBBoxingExpr())
      | JUST(BoxingExpr("symmetric-nd-sbp-to-nd-sbp")) | JUST(BoxingExpr("naive-s-to-s"))
      | JUST(BoxingExpr("naive-1-to-1")) | JUST(BoxingExpr("naive-s-to-b"))
      | JUST(BoxingExpr("naive-b-to-s")) | JUST(BoxingExpr("naive-p-to-b"))
      | JUST(BoxingExpr("naive-p-to-s")) | JUST(BoxingExpr("naive-s-to-p"))
      | JUST(OneToNBoxingExpr()) | JUST(NToOneBoxingExpr()) | JUST(GenericBoxingExpr())
      | JUST(SymmetricOneDimToNDimBoxingExpr()) | JUST(SymmetricNDimToOneDimBoxingExpr());
=======
  // clang-format off
  const auto& core = JUST(BoxingExpr("identity"))
                     | JUST(BoxingExpr("cuda-copy-h2d"))
                     | JUST(BoxingExpr("cuda-copy-d2h"))
                     | JUST(BoxingExpr("nccl-p-to-b"))
                     | JUST(BoxingExpr("ccl-p-to-b"))
                     | JUST(BoxingExpr("nccl-s-to-b"))
                     | JUST(BoxingExpr("ccl-s-to-b"))
                     | JUST(BoxingExpr("nccl-s-to-s"))
                     | JUST(BoxingExpr("ccl-s-to-s"))
                     | JUST(BoxingExpr("nccl-p-to-s"))
                     | JUST(BoxingExpr("ccl-p-to-s"))
                     | JUST(BoxingExpr("symmetric-b-to-p"))
                     | JUST(BoxingExpr("symmetric-b-to-s"))
                     | JUST(BoxingExpr("symmetric-s-to-p"))
                     | JUST(SymmetricOneDimXToBBoxingExpr())
                     | JUST(ASymmetricOneDimXToBBoxingExpr())
                     | JUST(BoxingExpr("naive-s-to-s"))
                     | JUST(BoxingExpr("naive-1-to-1"))
                     | JUST(BoxingExpr("naive-s-to-b"))
                     | JUST(BoxingExpr("naive-b-to-s"))
                     | JUST(BoxingExpr("naive-p-to-b"))
                     | JUST(BoxingExpr("naive-p-to-s"))
                     | JUST(OneToNBoxingExpr())
                     | JUST(NToOneBoxingExpr())
                     | JUST(GenericBoxingExpr())
                     | JUST(SymmetricNDimToNDimBoxingExpr())
                     | JUST(SymmetricOneDimToNDimBoxingExpr())
                     | JUST(SymmetricNDimToOneDimBoxingExpr());
  // clang-format on
>>>>>>> 2c499405
  return core | JUST(OptionalCudaCopy(core));
}

}  // namespace

static constexpr auto* MainBoxingExpr = DECORATE(&RawMainBoxingExpr, ThreadLocal);

Maybe<EagerBoxingInterpreter> GetBoxingInterpreter(Symbol<cfg::NdSbp> in_nd_sbp,
                                                   Symbol<cfg::NdSbp> out_nd_sbp,
                                                   Symbol<ParallelDesc> in_parallel_desc,
                                                   Symbol<ParallelDesc> out_parallel_desc,
                                                   const Shape& logical_shape) {
  const auto& in = JUST(PlacedNdSbp::New(in_nd_sbp, in_parallel_desc));
  const auto& out = JUST(PlacedNdSbp::New(out_nd_sbp, out_parallel_desc));
  const auto& main_boxing_expr = JUST(MainBoxingExpr());
  if (TRY(main_boxing_expr->Check(in, out, logical_shape)).IsOk()) {
    const auto& boxing_func = JUST(main_boxing_expr->GetBoxingFunction(in, out, logical_shape));
    return std::shared_ptr<EagerBoxingInterpreter>(new NaiveEagerBoxingInterpreter(boxing_func));
  }

  UNIMPLEMENTED_THEN_RETURN() << Error::BoxingNotSupportedError()
                              << "consistent-to-consistent not supported"
                              << ". from_nd_sbp: " << NdSbpToString(in_nd_sbp)
                              << ", to_nd_sbp: " << NdSbpToString(out_nd_sbp)
                              << ", from_placement: " << *JUST(PlacementToString(in_parallel_desc))
                              << ", to_placement: " << *JUST(PlacementToString(out_parallel_desc));
}

static constexpr auto* CachedGetBoxingInterpreter =
    DECORATE(&GetBoxingInterpreter, ThreadLocalCopiable);

}  // namespace

Maybe<EagerBoxingInterpreter> EagerBoxingInterpreterManager::GetEagerBoxingInterpreter(
    Symbol<cfg::NdSbp> in_nd_sbp, Symbol<cfg::NdSbp> out_nd_sbp,
    Symbol<ParallelDesc> in_parallel_desc, Symbol<ParallelDesc> out_parallel_desc,
    const Shape& logical_shape) const {
  return CachedGetBoxingInterpreter(in_nd_sbp, out_nd_sbp, in_parallel_desc, out_parallel_desc,
                                    logical_shape);
}

COMMAND(Global<EagerBoxingInterpreterManager>::SetAllocated(new EagerBoxingInterpreterManager()));

}  // namespace oneflow<|MERGE_RESOLUTION|>--- conflicted
+++ resolved
@@ -115,23 +115,6 @@
 }
 
 Maybe<BoxingExprIf> RawMainBoxingExpr() {
-<<<<<<< HEAD
-  const auto& core =
-      JUST(BoxingExpr("identity")) | JUST(BoxingExpr("cuda-copy-h2d"))
-      | JUST(BoxingExpr("cuda-copy-d2h")) | JUST(BoxingExpr("nccl-p-to-b"))
-      | JUST(BoxingExpr("ccl-p-to-b")) | JUST(BoxingExpr("nccl-s-to-b"))
-      | JUST(BoxingExpr("ccl-s-to-b")) | JUST(BoxingExpr("nccl-s-to-s"))
-      | JUST(BoxingExpr("ccl-s-to-s")) | JUST(BoxingExpr("nccl-p-to-s"))
-      | JUST(BoxingExpr("ccl-p-to-s")) | JUST(BoxingExpr("symmetric-b-to-p"))
-      | JUST(BoxingExpr("symmetric-b-to-s")) | JUST(BoxingExpr("symmetric-s-to-p"))
-      | JUST(SymmetricOneDimXToBBoxingExpr()) | JUST(ASymmetricOneDimXToBBoxingExpr())
-      | JUST(BoxingExpr("symmetric-nd-sbp-to-nd-sbp")) | JUST(BoxingExpr("naive-s-to-s"))
-      | JUST(BoxingExpr("naive-1-to-1")) | JUST(BoxingExpr("naive-s-to-b"))
-      | JUST(BoxingExpr("naive-b-to-s")) | JUST(BoxingExpr("naive-p-to-b"))
-      | JUST(BoxingExpr("naive-p-to-s")) | JUST(BoxingExpr("naive-s-to-p"))
-      | JUST(OneToNBoxingExpr()) | JUST(NToOneBoxingExpr()) | JUST(GenericBoxingExpr())
-      | JUST(SymmetricOneDimToNDimBoxingExpr()) | JUST(SymmetricNDimToOneDimBoxingExpr());
-=======
   // clang-format off
   const auto& core = JUST(BoxingExpr("identity"))
                      | JUST(BoxingExpr("cuda-copy-h2d"))
@@ -155,6 +138,7 @@
                      | JUST(BoxingExpr("naive-b-to-s"))
                      | JUST(BoxingExpr("naive-p-to-b"))
                      | JUST(BoxingExpr("naive-p-to-s"))
+                     | JUST(BoxingExpr("naive-s-to-p"))
                      | JUST(OneToNBoxingExpr())
                      | JUST(NToOneBoxingExpr())
                      | JUST(GenericBoxingExpr())
@@ -162,7 +146,6 @@
                      | JUST(SymmetricOneDimToNDimBoxingExpr())
                      | JUST(SymmetricNDimToOneDimBoxingExpr());
   // clang-format on
->>>>>>> 2c499405
   return core | JUST(OptionalCudaCopy(core));
 }
 
