--- conflicted
+++ resolved
@@ -75,17 +75,11 @@
 
 Maybe<BoxingExprIf> NToOneBoxingExpr() {
   return JUST(BoxingExpr(JUST(InPlacementAndBroadcast()),
-<<<<<<< HEAD
-                         JUST(BoxingExpr("ccl-p-to-b")) | JUST(SymmetricOneDimSxToBBoxingExpr())
-                             | JUST(SymmetricNDimToNDimBoxingExpr()) | JUST(BoxingExpr("identity")),
-=======
-                         JUST(BoxingExpr("identity")) | JUST(BoxingExpr("nccl-p-to-b"))
-                             | JUST(BoxingExpr("ccl-p-to-b"))
+                         JUST(BoxingExpr("identity")) | JUST(BoxingExpr("ccl-p-to-b"))
                              | JUST(SymmetricOneDimSxToBBoxingExpr())
                              | JUST(BoxingExpr("naive-p-to-b")) | JUST(BoxingExpr("naive-s-to-b"))
                              | JUST(SymmetricNDimToNDimBoxingExpr())
                              | JUST(BoxingExpr("generic-symmetric-nd-sbp-to-nd-sbp")),
->>>>>>> 195162b2
                          JUST(BoxingExpr("naive-b-to-1"))));
 }
 
