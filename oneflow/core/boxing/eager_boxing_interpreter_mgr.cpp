--- conflicted
+++ resolved
@@ -91,11 +91,8 @@
       | JUST(BoxingExpr("nccl-p-to-b")) | JUST(BoxingExpr("nccl-p-to-s"))
       | JUST(BoxingExpr("nccl-b-to-s")) | JUST(BoxingExpr("nccl-s-to-b"))
       | JUST(BoxingExpr("nccl-s-to-s")) | JUST(BoxingExpr("naive-b-to-p"))
-<<<<<<< HEAD
       | JUST(BoxingExpr("ccl-s-to-s"))
-=======
       | JUST(BoxingExpr("symmetric-nd-sbp-to-nd-sbp"))
->>>>>>> d92dcfb5
       | JUST(BoxingExpr(JUST(InPlacementAndBroadcast()), JUST(BoxingExpr("nccl-s-to-b")),
                         JUST(BoxingExpr("naive-b-to-p"))))
       | JUST(BoxingExpr("asymmetric-x-to-b")) | JUST(OneToNBoxingExpr()) | JUST(NToOneBoxingExpr())
