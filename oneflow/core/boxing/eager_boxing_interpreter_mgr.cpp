/*
Copyright 2020 The OneFlow Authors. All rights reserved.

Licensed under the Apache License, Version 2.0 (the "License");
you may not use this file except in compliance with the License.
You may obtain a copy of the License at

    http://www.apache.org/licenses/LICENSE-2.0

Unless required by applicable law or agreed to in writing, software
distributed under the License is distributed on an "AS IS" BASIS,
WITHOUT WARRANTIES OR CONDITIONS OF ANY KIND, either express or implied.
See the License for the specific language governing permissions and
limitations under the License.
*/
#include <utility>
#include "oneflow/core/common/constant.h"
#include "oneflow/core/common/decorator.h"
#include "oneflow/core/framework/nd_sbp.h"
#include "oneflow/core/boxing/eager_boxing_interpreter_mgr.h"
#include "oneflow/core/boxing/eager_boxing_interpreter_util.h"
#include "oneflow/core/boxing/boxing_dividor_util.h"

namespace oneflow {

namespace {

Maybe<bool> IgnoringDeviceTypeEqual(Symbol<ParallelDesc> lhs, Symbol<ParallelDesc> rhs) {
  if (lhs == rhs) { return true; }
  return lhs == JUST(ReplaceDeviceType(rhs, lhs->device_type()));
}

namespace {

Maybe<BoxingExprIf> OptionalCudaCopy(const std::shared_ptr<BoxingExprIf>& core_boxing_expr) {
  return JUST(
      BoxingExpr(JUST(ReplaceInDeviceType(DeviceType::kGPU)), JUST(OptionalBoxing("cuda-copy-h2d")),
                 JUST(BoxingExpr(JUST(ReplaceOutDeviceType(DeviceType::kGPU)), core_boxing_expr,
                                 JUST(OptionalBoxing("cuda-copy-d2h"))))));
}

Maybe<BoxingExprIf> NcclSxToBBoxingExpr() {
  return JUST(BoxingExpr(JUST(InPlacementAndSplit(0)), JUST(OptionalBoxing("nccl-s-to-s")),
                         JUST(BoxingExpr("nccl-s-to-b"))));
}

Maybe<BoxingExprIf> NcclPToSxBoxingExpr() {
  return JUST(BoxingExpr(JUST(OutPlacementAndSplit(0)), JUST(BoxingExpr("nccl-p-to-s")),
                         JUST(OptionalBoxing("nccl-s-to-s"))));
}

Maybe<BoxingExprIf> NToOneBoxingExpr() {
  return JUST(BoxingExpr(
      JUST(InPlacementAndBroadcast()),
      JUST(BoxingExpr("nccl-p-to-b")) | JUST(NcclSxToBBoxingExpr()) | JUST(BoxingExpr("identity")),
      JUST(BoxingExpr("naive-b-to-1"))));
}

Maybe<BoxingExprIf> OneToNBoxingExpr() {
  return JUST(BoxingExpr(JUST(OutPlacementAndPartialSum()), JUST(BoxingExpr("naive-1-to-p")),
                         JUST(BoxingExpr("nccl-p-to-b")) | JUST(NcclPToSxBoxingExpr())
                             | JUST(BoxingExpr("identity"))));
}

Maybe<BoxingExprIf> GenericBoxingExpr() {
  // in_placement contain out_placement or out_placement contain in_placement
  const auto& boxing_expr_with_inclusive_placement =
      JUST(BoxingExpr(JUST(OutPlacementAndBroadcast()), JUST(BoxingExpr("asymmetric-x-to-b")),
                      JUST(BoxingExpr("identity")) | JUST(BoxingExpr("symmetric-b-to-p"))
                          | JUST(BoxingExpr("symmetric-b-to-s"))));
  // in_placement and out_placement have no containment relationship
  // n to 1
  const auto& lhs_boxing = JUST(NToOneBoxingExpr());
  // 1 to 1 -> 1 to n
  const auto& rhs_boxing =
      JUST(BoxingExpr(JUST(OutFirstDeviceAndAllBroadcast()), JUST(OptionalBoxing("naive-1-to-1")),
                      JUST(OneToNBoxingExpr())));
  return boxing_expr_with_inclusive_placement
         | JUST(BoxingExpr(JUST(InFirstDeviceAndAllBroadcast()), lhs_boxing, rhs_boxing));
}

Maybe<BoxingExprIf> RawMainBoxingExpr() {
  const auto& core =
      JUST(BoxingExpr("identity")) | JUST(BoxingExpr("flatten-hierarchy"))
      | JUST(BoxingExpr("cuda-copy-h2d")) | JUST(BoxingExpr("cuda-copy-d2h"))
      | JUST(BoxingExpr("nccl-p-to-b")) | JUST(BoxingExpr("ccl-p-to-b"))
      | JUST(BoxingExpr("nccl-p-to-s")) | JUST(BoxingExpr("nccl-s-to-b"))
<<<<<<< HEAD
      | JUST(BoxingExpr("nccl-s-to-s")) | JUST(BoxingExpr("ccl-s-to-s"))
      | JUST(BoxingExpr("symmetric-b-to-p")) | JUST(BoxingExpr("symmetric-b-to-s"))
      | JUST(BoxingExpr("symmetric-s-to-p")) | JUST(BoxingExpr("symmetric-nd-sbp-to-nd-sbp"))
=======
      | JUST(BoxingExpr("ccl-s-to-b")) | JUST(BoxingExpr("nccl-s-to-s"))
      | JUST(BoxingExpr("naive-b-to-p")) | JUST(BoxingExpr("symmetric-b-to-s"))
      | JUST(BoxingExpr("ccl-s-to-s")) | JUST(BoxingExpr("symmetric-nd-sbp-to-nd-sbp"))
      | JUST(BoxingExpr(JUST(InPlacementAndBroadcast()), JUST(BoxingExpr("nccl-s-to-b")),
                        JUST(BoxingExpr("naive-b-to-p"))))
>>>>>>> 4349d98d
      | JUST(BoxingExpr("asymmetric-x-to-b")) | JUST(OneToNBoxingExpr()) | JUST(NToOneBoxingExpr())
      | JUST(BoxingExpr("naive-1-to-1")) | JUST(GenericBoxingExpr());
  return core | JUST(OptionalCudaCopy(core));
}

}  // namespace

static constexpr auto* MainBoxingExpr = DECORATE(&RawMainBoxingExpr, ThreadLocal);

Maybe<EagerBoxingInterpreter> GetBoxingInterpreter(Symbol<cfg::NdSbp> in_nd_sbp,
                                                   Symbol<cfg::NdSbp> out_nd_sbp,
                                                   Symbol<ParallelDesc> in_parallel_desc,
                                                   Symbol<ParallelDesc> out_parallel_desc) {
  const auto& in = JUST(PlacedNdSbp::New(in_nd_sbp, in_parallel_desc));
  const auto& out = JUST(PlacedNdSbp::New(out_nd_sbp, out_parallel_desc));
  const auto& main_boxing_expr = JUST(MainBoxingExpr());
  if (TRY(main_boxing_expr->Check(in, out)).IsOk()) {
    const auto& boxing_func = JUST(main_boxing_expr->GetBoxingFunction(in, out));
    return std::shared_ptr<EagerBoxingInterpreter>(new NaiveEagerBoxingInterpreter(boxing_func));
  }

  UNIMPLEMENTED_THEN_RETURN() << Error::BoxingNotSupportedError()
                              << "consistent-to-consistent not supported"
                              << ". from_nd_sbp: " << *JUST(NdSbpToString(in_nd_sbp))
                              << ", to_nd_sbp: " << *JUST(NdSbpToString(out_nd_sbp))
                              << ", from_placement: " << *JUST(PlacementToString(in_parallel_desc))
                              << ", to_placement: " << *JUST(PlacementToString(out_parallel_desc));
}

static constexpr auto* CachedGetBoxingInterpreter = DECORATE(&GetBoxingInterpreter, ThreadLocal);

}  // namespace

Maybe<EagerBoxingInterpreter> EagerBoxingInterpreterManager::GetEagerBoxingInterpreter(
    Symbol<cfg::NdSbp> in_nd_sbp, Symbol<cfg::NdSbp> out_nd_sbp,
    Symbol<ParallelDesc> in_parallel_desc, Symbol<ParallelDesc> out_parallel_desc) const {
  return CachedGetBoxingInterpreter(in_nd_sbp, out_nd_sbp, in_parallel_desc, out_parallel_desc);
}

COMMAND(Global<EagerBoxingInterpreterManager>::SetAllocated(new EagerBoxingInterpreterManager()));

}  // namespace oneflow<|MERGE_RESOLUTION|>--- conflicted
+++ resolved
@@ -84,20 +84,13 @@
       JUST(BoxingExpr("identity")) | JUST(BoxingExpr("flatten-hierarchy"))
       | JUST(BoxingExpr("cuda-copy-h2d")) | JUST(BoxingExpr("cuda-copy-d2h"))
       | JUST(BoxingExpr("nccl-p-to-b")) | JUST(BoxingExpr("ccl-p-to-b"))
-      | JUST(BoxingExpr("nccl-p-to-s")) | JUST(BoxingExpr("nccl-s-to-b"))
-<<<<<<< HEAD
+      | JUST(BoxingExpr("nccl-s-to-b")) | JUST(BoxingExpr("ccl-s-to-b"))
       | JUST(BoxingExpr("nccl-s-to-s")) | JUST(BoxingExpr("ccl-s-to-s"))
-      | JUST(BoxingExpr("symmetric-b-to-p")) | JUST(BoxingExpr("symmetric-b-to-s"))
-      | JUST(BoxingExpr("symmetric-s-to-p")) | JUST(BoxingExpr("symmetric-nd-sbp-to-nd-sbp"))
-=======
-      | JUST(BoxingExpr("ccl-s-to-b")) | JUST(BoxingExpr("nccl-s-to-s"))
-      | JUST(BoxingExpr("naive-b-to-p")) | JUST(BoxingExpr("symmetric-b-to-s"))
-      | JUST(BoxingExpr("ccl-s-to-s")) | JUST(BoxingExpr("symmetric-nd-sbp-to-nd-sbp"))
-      | JUST(BoxingExpr(JUST(InPlacementAndBroadcast()), JUST(BoxingExpr("nccl-s-to-b")),
-                        JUST(BoxingExpr("naive-b-to-p"))))
->>>>>>> 4349d98d
-      | JUST(BoxingExpr("asymmetric-x-to-b")) | JUST(OneToNBoxingExpr()) | JUST(NToOneBoxingExpr())
-      | JUST(BoxingExpr("naive-1-to-1")) | JUST(GenericBoxingExpr());
+      | JUST(BoxingExpr("nccl-p-to-s")) | JUST(BoxingExpr("symmetric-b-to-p"))
+      | JUST(BoxingExpr("symmetric-b-to-s")) | JUST(BoxingExpr("symmetric-s-to-p"))
+      | JUST(BoxingExpr("symmetric-nd-sbp-to-nd-sbp")) | JUST(BoxingExpr("asymmetric-x-to-b")) 
+      | JUST(OneToNBoxingExpr()) | JUST(NToOneBoxingExpr()) | JUST(BoxingExpr("naive-1-to-1")) 
+      | JUST(GenericBoxingExpr());
   return core | JUST(OptionalCudaCopy(core));
 }
 
