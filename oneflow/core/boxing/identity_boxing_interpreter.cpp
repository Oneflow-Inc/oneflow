--- conflicted
+++ resolved
@@ -49,14 +49,9 @@
   // reset sbp if parallel_num == 1 and reset transport_token
   const auto& local_tensor = JUST(tensor->cur_rank_phy_tensor());
   const auto& sbp_list = JUST(GetSbpList(out->nd_sbp()));
-<<<<<<< HEAD
-  return JUST(one::functional::LocalToConsistent(local_tensor, out->placement(), *sbp_list,
-                                                 *tensor->shape(), tensor->dtype(),
-                                                 /* sync_data */ false));
-=======
   return JUST(one::functional::LocalToGlobal(local_tensor, out->placement(), *sbp_list,
-                                             *tensor->shape(), tensor->dtype()));
->>>>>>> b79be4f3
+                                             *tensor->shape(), tensor->dtype(),
+                                             /* sync_data */ false));
 }
 
 COMMAND(RegisterBoxingFunction("identity", DECORATE(&RawCheckIdentity, ThreadLocalCachedCopiable),
