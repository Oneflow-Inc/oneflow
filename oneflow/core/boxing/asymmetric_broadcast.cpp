--- conflicted
+++ resolved
@@ -124,15 +124,9 @@
       local_tensor = JUST(one::OpInterpUtil::Dispatch<one::Tensor>(*op_expr, {local_tensor}));
     }
   }
-<<<<<<< HEAD
-  return one::functional::LocalToConsistent(local_tensor, out_placement,
-                                            *JUST(GetSbpList(out->nd_sbp())), *tensor->shape(),
-                                            tensor->dtype(), /* sync_data */ false);
-=======
   return one::functional::LocalToGlobal(local_tensor, out_placement,
                                         *JUST(GetSbpList(out->nd_sbp())), *tensor->shape(),
-                                        tensor->dtype());
->>>>>>> b79be4f3
+                                        tensor->dtype(), /* sync_data */ false);
 }
 
 COMMAND(RegisterBoxingFunction("asymmetric-broadcast", CheckAsymmetricBroadcast,
