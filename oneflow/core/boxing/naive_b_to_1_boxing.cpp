/*
Copyright 2020 The OneFlow Authors. All rights reserved.

Licensed under the Apache License, Version 2.0 (the "License");
you may not use this file except in compliance with the License.
You may obtain a copy of the License at

    http://www.apache.org/licenses/LICENSE-2.0

Unless required by applicable law or agreed to in writing, software
distributed under the License is distributed on an "AS IS" BASIS,
WITHOUT WARRANTIES OR CONDITIONS OF ANY KIND, either express or implied.
See the License for the specific language governing permissions and
limitations under the License.
*/
#include "oneflow/core/control/global_process_ctx.h"
#include "oneflow/core/framework/nd_sbp.h"
#include "oneflow/core/job/nd_sbp_util.h"
#include "oneflow/core/framework/device.h"
#include "oneflow/core/boxing/eager_boxing_interpreter.h"
#include "oneflow/core/functional/functional.h"
#include "oneflow/core/common/decorator.h"

namespace oneflow {

namespace {

Maybe<void> RawCheckNaiveBTo1(Symbol<PlacedNdSbp> in, Symbol<PlacedNdSbp> out,
                              const Shape& logical_shape) {
  // NOLINTBEGIN(maybe-need-error-msg)
  CHECK_EQ_OR_RETURN(out->placement()->parallel_num(), 1);
  CHECK_OR_RETURN(NdSbpIsAllBroadcast(*in->nd_sbp()));
  CHECK_OR_RETURN(in->placement()->Bigger(*out->placement()));
  // NOLINTEND(maybe-need-error-msg)
  return Maybe<void>::Ok();
}

static constexpr auto* CheckNaiveBTo1 = DECORATE(&RawCheckNaiveBTo1, ThreadLocalCachedCopiable);

}  // namespace

Maybe<one::Tensor> NaiveBTo1(const std::shared_ptr<one::Tensor>& tensor, Symbol<PlacedNdSbp> in,
                             Symbol<PlacedNdSbp> out) {
  const auto& tensor_nd_sbp = JUST(tensor->nd_sbp());
  CHECK_OR_RETURN(tensor_nd_sbp == in->nd_sbp())
      << Error::RuntimeError() << "The sbp of input tensor (" << NdSbpToString(tensor_nd_sbp)
      << ") must match the input sbp (" << NdSbpToString(in->nd_sbp()) << ")";
  const auto& tensor_placement = JUST(tensor->parallel_desc());
  CHECK_OR_RETURN(tensor_placement == in->placement())
      << Error::RuntimeError() << "The placement of input tensor ("
      << *JUST(PlacementToString(tensor_placement)) << ") must match the input placement ("
      << *JUST(PlacementToString(in->placement())) << ")";

  std::shared_ptr<one::Tensor> local_tensor = JUST(tensor->cur_rank_phy_tensor());
<<<<<<< HEAD
  return JUST(one::functional::LocalToConsistent(local_tensor, out->placement(),
                                                 *JUST(GetSbpList(out->nd_sbp())), *tensor->shape(),
                                                 tensor->dtype(), /* sync_data */ false));
=======
  return JUST(one::functional::LocalToGlobal(local_tensor, out->placement(),
                                             *JUST(GetSbpList(out->nd_sbp())), *tensor->shape(),
                                             tensor->dtype()));
>>>>>>> b79be4f3
}

COMMAND(RegisterBoxingFunction("naive-b-to-1", CheckNaiveBTo1, &NaiveBTo1));

}  // namespace oneflow<|MERGE_RESOLUTION|>--- conflicted
+++ resolved
@@ -52,15 +52,9 @@
       << *JUST(PlacementToString(in->placement())) << ")";
 
   std::shared_ptr<one::Tensor> local_tensor = JUST(tensor->cur_rank_phy_tensor());
-<<<<<<< HEAD
-  return JUST(one::functional::LocalToConsistent(local_tensor, out->placement(),
-                                                 *JUST(GetSbpList(out->nd_sbp())), *tensor->shape(),
-                                                 tensor->dtype(), /* sync_data */ false));
-=======
   return JUST(one::functional::LocalToGlobal(local_tensor, out->placement(),
                                              *JUST(GetSbpList(out->nd_sbp())), *tensor->shape(),
-                                             tensor->dtype()));
->>>>>>> b79be4f3
+                                             tensor->dtype(), /* sync_data */ false));
 }
 
 COMMAND(RegisterBoxingFunction("naive-b-to-1", CheckNaiveBTo1, &NaiveBTo1));
