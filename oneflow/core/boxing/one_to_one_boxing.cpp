--- conflicted
+++ resolved
@@ -67,15 +67,9 @@
                                                 JUST(local_tensor->device()), NullOpt));
     }
   }
-<<<<<<< HEAD
-  return JUST(one::functional::LocalToConsistent(local_tensor, out->placement(),
-                                                 *JUST(GetSbpList(out->nd_sbp())), *tensor->shape(),
-                                                 tensor->dtype(), /* sync_data */ false));
-=======
   return JUST(one::functional::LocalToGlobal(local_tensor, out->placement(),
                                              *JUST(GetSbpList(out->nd_sbp())), *tensor->shape(),
-                                             tensor->dtype()));
->>>>>>> b79be4f3
+                                             tensor->dtype(), /* sync_data */ false));
 }
 
 COMMAND(RegisterBoxingFunction("naive-1-to-1", CheckNaiveOneToOne, &NaiveOneToOne));
