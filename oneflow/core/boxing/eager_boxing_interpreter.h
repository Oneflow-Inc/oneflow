--- conflicted
+++ resolved
@@ -47,27 +47,8 @@
                                            Symbol<ParallelDesc> out_parallel_desc) const = 0;
 };
 
-<<<<<<< HEAD
-using BoxingCheckerT = std::function<Maybe<void>(Symbol<PlacedNdSbp> in, Symbol<PlacedNdSbp> out)>;
-=======
-struct EagerBoxingCall {
-  static Maybe<EagerBoxingCall> New(Symbol<cfg::NdSbp> in_nd_sbp, Symbol<cfg::NdSbp> out_nd_sbp,
-                                    Symbol<ParallelDesc> in_parallel_desc,
-                                    Symbol<ParallelDesc> out_parallel_desc,
-                                    const Shape& logical_shape);
-
-  Maybe<one::Tensor> Apply(const std::shared_ptr<one::Tensor>& input) const;
-
-  const std::shared_ptr<const EagerBoxingInterpreter> boxing_interpreter;
-  const Symbol<cfg::NdSbp> in_nd_sbp;
-  const Symbol<cfg::NdSbp> out_nd_sbp;
-  const Symbol<ParallelDesc> in_parallel_desc;
-  const Symbol<ParallelDesc> out_parallel_desc;
-};
-
 using BoxingCheckerT = std::function<Maybe<void>(Symbol<PlacedNdSbp> in, Symbol<PlacedNdSbp> out,
                                                  const Shape& logical_shape)>;
->>>>>>> 17807472
 using BoxingFunctionT = std::function<Maybe<one::Tensor>(
     const std::shared_ptr<one::Tensor>& input, Symbol<PlacedNdSbp> in, Symbol<PlacedNdSbp> out)>;
 
@@ -117,17 +98,10 @@
   BoxingExprIf(BoxingExprIf&&) = default;
   virtual ~BoxingExprIf() = default;
 
-<<<<<<< HEAD
-  virtual Maybe<BoxingInterpreterStatus> Check(Symbol<PlacedNdSbp> in,
-                                               Symbol<PlacedNdSbp> out) const = 0;
-  virtual Maybe<BoxingFunctionT> GetBoxingFunction(Symbol<PlacedNdSbp> in,
-                                                   Symbol<PlacedNdSbp> out) const = 0;
-=======
-  virtual Maybe<void> Check(Symbol<PlacedNdSbp> in, Symbol<PlacedNdSbp> out,
-                            const Shape& logical_shape) const = 0;
+  virtual Maybe<BoxingInterpreterStatus> Check(Symbol<PlacedNdSbp> in, Symbol<PlacedNdSbp> out,
+                                               const Shape& logical_shape) const = 0;
   virtual Maybe<BoxingFunctionT> GetBoxingFunction(Symbol<PlacedNdSbp> in, Symbol<PlacedNdSbp> out,
                                                    const Shape& logical_shape) const = 0;
->>>>>>> 17807472
 
  protected:
   BoxingExprIf() = default;
@@ -142,17 +116,10 @@
   explicit AtomicBoxingExpr(const std::string& boxing_name)
       : BoxingExprIf(), boxing_name_(boxing_name) {}
 
-<<<<<<< HEAD
-  Maybe<BoxingInterpreterStatus> Check(Symbol<PlacedNdSbp> in,
-                                       Symbol<PlacedNdSbp> out) const override;
-  Maybe<BoxingFunctionT> GetBoxingFunction(Symbol<PlacedNdSbp> in,
-                                           Symbol<PlacedNdSbp> out) const override;
-=======
-  Maybe<void> Check(Symbol<PlacedNdSbp> in, Symbol<PlacedNdSbp> out,
-                    const Shape& logical_shape) const override;
+  Maybe<BoxingInterpreterStatus> Check(Symbol<PlacedNdSbp> in, Symbol<PlacedNdSbp> out,
+                                       const Shape& logical_shape) const override;
   Maybe<BoxingFunctionT> GetBoxingFunction(Symbol<PlacedNdSbp> in, Symbol<PlacedNdSbp> out,
                                            const Shape& logical_shape) const override;
->>>>>>> 17807472
 
  private:
   const std::string boxing_name_;
@@ -172,17 +139,10 @@
         lhs_conquer_(lhs_conquer),
         rhs_conquer_(rhs_conquer) {}
 
-<<<<<<< HEAD
-  Maybe<BoxingInterpreterStatus> Check(Symbol<PlacedNdSbp> in,
-                                       Symbol<PlacedNdSbp> out) const override;
-  Maybe<BoxingFunctionT> GetBoxingFunction(Symbol<PlacedNdSbp> in,
-                                           Symbol<PlacedNdSbp> out) const override;
-=======
-  Maybe<void> Check(Symbol<PlacedNdSbp> in, Symbol<PlacedNdSbp> out,
-                    const Shape& logical_shape) const override;
+  Maybe<BoxingInterpreterStatus> Check(Symbol<PlacedNdSbp> in, Symbol<PlacedNdSbp> out,
+                                       const Shape& logical_shape) const override;
   Maybe<BoxingFunctionT> GetBoxingFunction(Symbol<PlacedNdSbp> in, Symbol<PlacedNdSbp> out,
                                            const Shape& logical_shape) const override;
->>>>>>> 17807472
 
  private:
   const std::shared_ptr<BoxingDividor> boxing_dividor_;
@@ -200,17 +160,10 @@
                         const std::shared_ptr<BoxingExprIf>& rhs_boxing)
       : BoxingExprIf(), lhs_boxing_(lhs_boxing), rhs_boxing_(rhs_boxing) {}
 
-<<<<<<< HEAD
-  Maybe<BoxingInterpreterStatus> Check(Symbol<PlacedNdSbp> in,
-                                       Symbol<PlacedNdSbp> out) const override;
-  Maybe<BoxingFunctionT> GetBoxingFunction(Symbol<PlacedNdSbp> in,
-                                           Symbol<PlacedNdSbp> out) const override;
-=======
-  Maybe<void> Check(Symbol<PlacedNdSbp> in, Symbol<PlacedNdSbp> out,
-                    const Shape& logical_shape) const override;
+  Maybe<BoxingInterpreterStatus> Check(Symbol<PlacedNdSbp> in, Symbol<PlacedNdSbp> out,
+                                       const Shape& logical_shape) const override;
   Maybe<BoxingFunctionT> GetBoxingFunction(Symbol<PlacedNdSbp> in, Symbol<PlacedNdSbp> out,
                                            const Shape& logical_shape) const override;
->>>>>>> 17807472
 
  private:
   const std::shared_ptr<BoxingExprIf> lhs_boxing_;
