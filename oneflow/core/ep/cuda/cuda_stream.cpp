/*
Copyright 2020 The OneFlow Authors. All rights reserved.

Licensed under the Apache License, Version 2.0 (the "License");
you may not use this file except in compliance with the License.
You may obtain a copy of the License at

    http://www.apache.org/licenses/LICENSE-2.0

Unless required by applicable law or agreed to in writing, software
distributed under the License is distributed on an "AS IS" BASIS,
WITHOUT WARRANTIES OR CONDITIONS OF ANY KIND, either express or implied.
See the License for the specific language governing permissions and
limitations under the License.
*/
#include "oneflow/core/ep/cuda/cuda_stream.h"
#include "oneflow/core/job/global_for.h"
#include "oneflow/core/job/resource_desc.h"
#include "oneflow/core/hardware/node_device_descriptor_manager.h"
#include "oneflow/core/hardware/cuda_device_descriptor.h"
#include "oneflow/core/ep/cuda/cuda_event.h"
#include "oneflow/core/ep/cuda/cuda_device.h"

#ifdef WITH_CUDA

namespace oneflow {

namespace ep {

namespace {

constexpr size_t kDefaultWorkspaceSizeMb = 4;  // 4M

void SetAffinityByDevice(int dev_id) {
  auto node_device_desc_mgr = Singleton<hardware::NodeDeviceDescriptorManager>::Get();
  if (node_device_desc_mgr == nullptr) { return; }
  auto node_device_desc = node_device_desc_mgr->GetLocalNodeDeviceDescriptor();
  auto cuda_device = std::dynamic_pointer_cast<const hardware::CudaDeviceDescriptor>(
      node_device_desc->GetDevice(hardware::kCudaDeviceDescriptorClassName, dev_id));
  if (!cuda_device) { return; }
  node_device_desc->Topology()->SetCPUAffinityByPCIBusID(cuda_device->PCIBusID());
  node_device_desc->Topology()->SetMemoryAffinityByPCIBusID(cuda_device->PCIBusID());
}

void CheckVersionCompatibility(int compiletime_major, int compiletime_minor, int runtime_major,
                               int runtime_minor, const std::string& name) {
  if (runtime_major != compiletime_major || runtime_minor < compiletime_minor) {
    LOG(WARNING) << "Runtime version " << runtime_major << "." << runtime_minor << " of " << name
                 << " incompatible with compiletime version " << compiletime_major << "."
                 << compiletime_minor << ".";
  }
}

void CheckCudaRuntimeVersion() {
#if !defined(CUDART_VERSION)
#error
#endif  // !defined(CUDART_VERSION)
  const int compiletime_major = CUDART_VERSION / 1000;
  const int compiletime_minor = CUDART_VERSION % 1000 / 10;
  int runtime_version = 0;
  OF_CUDA_CHECK(cudaRuntimeGetVersion(&runtime_version));
  const int runtime_major = runtime_version / 1000;
  const int runtime_minor = runtime_version % 1000 / 10;
  CheckVersionCompatibility(compiletime_major, compiletime_minor, runtime_major, runtime_minor,
                            "CUDA Runtime");
}

void CheckCublasVersion(cublasHandle_t handle) {
#if CUDA_VERSION >= 10020
#if (!defined(CUBLAS_VER_MAJOR)) || (!defined(CUBLAS_VER_MINOR))
#error
#endif  // (!defined(CUBLAS_VER_MAJOR)) || (!defined(CUBLAS_VER_MINOR))
  int runtime_version = 0;
  OF_CUBLAS_CHECK(cublasGetVersion(handle, &runtime_version));
  int runtime_major = 0;
  int runtime_minor = 0;
  if (runtime_version >= 100000) {
    runtime_major = runtime_version / 10000;
    runtime_minor = runtime_version % 10000 / 100;
  } else {
    runtime_major = runtime_version / 1000;
    runtime_minor = runtime_version % 1000 / 100;
  }
  CheckVersionCompatibility(CUBLAS_VER_MAJOR, CUBLAS_VER_MINOR, runtime_major, runtime_minor,
                            "cuBLAS");
#endif  // CUDA_VERSION >= 10020
}

void CheckCudnnVersion() {
#if (!defined(CUDNN_MAJOR)) || (!defined(CUDNN_MINOR))
#error
#endif  // (!defined(CUDNN_MAJOR)) || (!defined(CUDNN_MINOR))
  int runtime_major = 0;
  int runtime_minor = 0;
  OF_CUDNN_CHECK(cudnnGetProperty(libraryPropertyType::MAJOR_VERSION, &runtime_major));
  OF_CUDNN_CHECK(cudnnGetProperty(libraryPropertyType::MINOR_VERSION, &runtime_minor));
  CheckVersionCompatibility(CUDNN_MAJOR, CUDNN_MINOR, runtime_major, runtime_minor, "cuDNN");
}

}  // namespace

#ifdef WITH_CUDA_GRAPHS

CudaGraphExecutable::CudaGraphExecutable() : graph_exec_(nullptr), dev_(-1) {}

CudaGraphExecutable::~CudaGraphExecutable() { Reset(); }

void CudaGraphExecutable::Update(cudaGraph_t graph) {
  int dev = -1;
  OF_CUDA_CHECK(cudaGetDevice(&dev));
  if (dev != dev_) { Reset(); }
  dev_ = dev;
  if (graph_exec_ != nullptr) {
    cudaGraphExecUpdateResult update_result{};
    cudaGraphNode_t error_node = nullptr;
    OF_CUDA_CHECK(cudaGraphExecUpdate(graph_exec_, graph, &error_node, &update_result));
    if (update_result == cudaGraphExecUpdateSuccess) { return; }
  }
  Reset();
  OF_CUDA_CHECK(cudaGraphInstantiate(&graph_exec_, graph, NULL, NULL, 0));
}

void CudaGraphExecutable::Launch(cudaStream_t stream) const {
  OF_CUDA_CHECK(cudaGraphLaunch(graph_exec_, stream));
}

bool CudaGraphExecutable::IsInstantiated() const { return graph_exec_ != nullptr; }

void CudaGraphExecutable::Reset() {
  if (graph_exec_ != nullptr) {
    CudaCurrentDeviceGuard guard(dev_);
    OF_CUDA_CHECK(cudaGraphExecDestroy(graph_exec_));
  }
}

#endif  // WITH_CUDA_GRAPHS

CudaStream::CudaStream(CudaDevice* device)
    : device_index_(device->device_index()), device_(device) {
  CudaCurrentDeviceGuard guard(device_index_);

  const bool need_check_version = []() {
    static std::atomic<bool> version_checked(false);
    return version_checked.exchange(true) == false;
  }();

  if (need_check_version) { CheckCudaRuntimeVersion(); }

  // cuda_stream
  const char* stream_flags_env_name = "ONEFLOW_EP_CUDA_STREAM_FLAGS";
  if (std::getenv(stream_flags_env_name) != nullptr) {
    const unsigned int stream_flags = ParseIntegerFromEnv(stream_flags_env_name, 0);
    OF_CUDA_CHECK(cudaStreamCreateWithFlags(&cuda_stream_, stream_flags));
  } else {
    OF_CUDA_CHECK(cudaStreamCreate(&cuda_stream_));
  }
  // cublas_handle
  OF_CUBLAS_CHECK(cublasCreate(&cublas_handle_));
  OF_CUBLAS_CHECK(cublasSetStream(cublas_handle_, cuda_stream_));
  if (need_check_version) { CheckCublasVersion(cublas_handle_); }
#if CUDA_VERSION >= 10010
  // cublas_lt_handle
  OF_CUBLAS_CHECK(cublasLtCreate(&cublas_lt_handle_));
#endif
#if CUBLAS_VERSION >= 11000
  if (ParseBooleanFromEnv("ONEFLOW_EP_CUDA_ENABLE_TF32_EXECUTION", true)) {
    OF_CUBLAS_CHECK(cublasSetMathMode(cublas_handle_, CUBLAS_TF32_TENSOR_OP_MATH));
  }
#endif  // CUBLAS_VERSION >= 11000
  // cusolver_dn_handle
#if CUDA_VERSION >= 11000
  OF_CUSOLVER_CHECK(cusolverDnCreate(&cusolver_dn_handle_));
  OF_CUSOLVER_CHECK(cusolverDnSetStream(cusolver_dn_handle_, cuda_stream_));
<<<<<<< HEAD
=======
#endif
>>>>>>> 6992db4e
  workspace_size_ =
      ParseIntegerFromEnv("ONEFLOW_EP_CUDA_CUBLAS_WORKSPACE_SIZE_MB", kDefaultWorkspaceSizeMb)
      * 1024 * 1024;
  OF_CUDA_CHECK(cudaMalloc(&workspace_, workspace_size_));
#endif
#if CUBLAS_VERSION >= 11200
  OF_CUBLAS_CHECK(cublasSetWorkspace(cublas_handle_, workspace_, workspace_size_));
#endif  // CUBLAS_VERSION >= 11200
  // cudnn_handle
  OF_CUDNN_CHECK(cudnnCreate(&cudnn_handle_));
  OF_CUDNN_CHECK(cudnnSetStream(cudnn_handle_, cuda_stream_));
  if (need_check_version) { CheckCudnnVersion(); }
}

CudaStream::~CudaStream() {
  CudaCurrentDeviceGuard guard(device_index_);
  OF_CUDA_CHECK(cudaStreamSynchronize(cuda_stream_));
  OF_CUDNN_CHECK(cudnnDestroy(cudnn_handle_));
  OF_CUBLAS_CHECK(cublasDestroy(cublas_handle_));
#if CUDA_VERSION >= 11000
  OF_CUSOLVER_CHECK(cusolverDnDestroy(cusolver_dn_handle_));
#endif
#if CUDA_VERSION >= 10010
  OF_CUBLAS_CHECK(cublasLtDestroy(cublas_lt_handle_));
#endif
  OF_CUDA_CHECK(cudaStreamDestroy(cuda_stream_));
  OF_CUDA_CHECK(cudaFree(workspace_));
}

Maybe<void> CudaStream::OnExecutionContextSetup() {
  OF_CUDA_CHECK(cudaSetDevice(device_index_));
  SetAffinityByDevice(device_index_);
  return Maybe<void>::Ok();
}

Maybe<void> CudaStream::OnExecutionContextTeardown() { return Maybe<void>::Ok(); }

DeviceType CudaStream::device_type() const { return DeviceType::kCUDA; }

CudaDevice* CudaStream::device() const { return device_; }

Maybe<void> CudaStream::Sync() {
  cudaError_t err = cudaStreamSynchronize(cuda_stream_);
  if (err == cudaSuccess) {
    return Maybe<void>::Ok();
  } else {
    return Error::RuntimeError() << cudaGetErrorString(err) << " (" << err << ") ";
  }
}

void CudaStream::RecordEvent(Event* event) {
  auto* cuda_event = static_cast<CudaEvent*>(event);  // NOLINT
  OF_CUDA_CHECK(cudaEventRecord(cuda_event->cuda_event(), cuda_stream_));
}

Maybe<void> CudaStream::GetAsyncError() {
  cudaError_t err = cudaGetLastError();
  if (err == cudaSuccess) {
    return Maybe<void>::Ok();
  } else {
    return Error::RuntimeError() << cudaGetErrorString(err) << " (" << err << ") ";
  }
}

cudaStream_t CudaStream::cuda_stream() const { return cuda_stream_; }

cublasHandle_t CudaStream::cublas_handle() const { return cublas_handle_; }

#if CUDA_VERSION >= 11000
cusolverDnHandle_t CudaStream::cusolver_dn_handle() const { return cusolver_dn_handle_; }
#endif

#if CUDA_VERSION >= 10010
cublasLtHandle_t CudaStream::cublas_lt_handle() const { return cublas_lt_handle_; }
#endif

void* CudaStream::cublas_workspace() const { return workspace_; }

size_t CudaStream::cublas_workspace_size() const { return workspace_size_; }

cudnnHandle_t CudaStream::cudnn_handle() const { return cudnn_handle_; }

const cudaDeviceProp& CudaStream::device_properties() const { return device_->properties(); }

int CudaStream::cuda_arch() const {
  return device_->properties().major * 100 + device_->properties().minor * 10;
}

#ifdef WITH_CUDA_GRAPHS

void CudaStream::BeginGraphCapture() {
  CHECK(!is_graph_capturing_);
  is_graph_capturing_ = true;
  OF_CUDA_CHECK(cudaStreamBeginCapture(cuda_stream_, cudaStreamCaptureModeThreadLocal));
}

void CudaStream::EndGraphCapture(CudaGraphExecutable* executable) {
  cudaGraph_t graph = nullptr;
  OF_CUDA_CHECK(cudaStreamEndCapture(cuda_stream_, &graph));
  executable->Update(graph);
  OF_CUDA_CHECK(cudaGraphDestroy(graph));
  is_graph_capturing_ = false;
}

bool CudaStream::IsGraphCapturing() const { return is_graph_capturing_; }

void CudaStream::LaunchGraph(const CudaGraphExecutable* executable) {
  executable->Launch(cuda_stream_);
}

#endif  // WITH_CUDA_GRAPHS

}  // namespace ep

}  // namespace oneflow

#endif  // WITH_CUDA<|MERGE_RESOLUTION|>--- conflicted
+++ resolved
@@ -171,15 +171,11 @@
 #if CUDA_VERSION >= 11000
   OF_CUSOLVER_CHECK(cusolverDnCreate(&cusolver_dn_handle_));
   OF_CUSOLVER_CHECK(cusolverDnSetStream(cusolver_dn_handle_, cuda_stream_));
-<<<<<<< HEAD
-=======
-#endif
->>>>>>> 6992db4e
+#endif
   workspace_size_ =
       ParseIntegerFromEnv("ONEFLOW_EP_CUDA_CUBLAS_WORKSPACE_SIZE_MB", kDefaultWorkspaceSizeMb)
       * 1024 * 1024;
   OF_CUDA_CHECK(cudaMalloc(&workspace_, workspace_size_));
-#endif
 #if CUBLAS_VERSION >= 11200
   OF_CUBLAS_CHECK(cublasSetWorkspace(cublas_handle_, workspace_, workspace_size_));
 #endif  // CUBLAS_VERSION >= 11200
