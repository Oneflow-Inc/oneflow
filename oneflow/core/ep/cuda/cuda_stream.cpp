/*
Copyright 2020 The OneFlow Authors. All rights reserved.

Licensed under the Apache License, Version 2.0 (the "License");
you may not use this file except in compliance with the License.
You may obtain a copy of the License at

    http://www.apache.org/licenses/LICENSE-2.0

Unless required by applicable law or agreed to in writing, software
distributed under the License is distributed on an "AS IS" BASIS,
WITHOUT WARRANTIES OR CONDITIONS OF ANY KIND, either express or implied.
See the License for the specific language governing permissions and
limitations under the License.
*/
#include "oneflow/core/ep/cuda/cuda_stream.h"
#include "oneflow/core/job/global_for.h"
#include "oneflow/core/job/resource_desc.h"
#include "oneflow/core/hardware/node_device_descriptor_manager.h"
#include "oneflow/core/hardware/cuda_device_descriptor.h"
#include "oneflow/core/ep/cuda/cuda_event.h"
#include "oneflow/core/ep/cuda/cuda_device.h"

#ifdef WITH_CUDA

namespace oneflow {

namespace ep {

namespace {

constexpr size_t kDefaultWorkspaceSize = 4 * 1024 * 1024;  // 4M

void SetAffinityByDevice(int dev_id) {
  auto node_device_desc_mgr = Global<hardware::NodeDeviceDescriptorManager>::Get();
  if (node_device_desc_mgr == nullptr) { return; }
  auto node_device_desc = node_device_desc_mgr->GetLocalNodeDeviceDescriptor();
  auto cuda_device = std::dynamic_pointer_cast<const hardware::CudaDeviceDescriptor>(
      node_device_desc->GetDevice(hardware::kCudaDeviceDescriptorClassName, dev_id));
  if (!cuda_device) { return; }
  node_device_desc->Topology()->SetCPUAffinityByPCIBusID(cuda_device->PCIBusID());
  node_device_desc->Topology()->SetMemoryAffinityByPCIBusID(cuda_device->PCIBusID());
}

bool IsCuda9OnTuringDevice(const cudaDeviceProp& prop) {
  return CUDA_VERSION >= 9000 && CUDA_VERSION < 9020 && prop.major == 7 && prop.minor == 5;
}

}  // namespace

#ifdef WITH_CUDA_GRAPHS

CudaGraphExecutable::CudaGraphExecutable() : graph_exec_(nullptr), dev_(-1) {}

CudaGraphExecutable::~CudaGraphExecutable() { Reset(); }

void CudaGraphExecutable::Update(cudaGraph_t graph) {
  int dev = -1;
  OF_CUDA_CHECK(cudaGetDevice(&dev));
  if (dev != dev_) { Reset(); }
  dev_ = dev;
  if (graph_exec_ != nullptr) {
    cudaGraphExecUpdateResult update_result{};
    cudaGraphNode_t error_node = nullptr;
    OF_CUDA_CHECK(cudaGraphExecUpdate(graph_exec_, graph, &error_node, &update_result));
    if (update_result == cudaGraphExecUpdateSuccess) { return; }
  }
  Reset();
  OF_CUDA_CHECK(cudaGraphInstantiate(&graph_exec_, graph, NULL, NULL, 0));
}

void CudaGraphExecutable::Launch(cudaStream_t stream) const {
  OF_CUDA_CHECK(cudaGraphLaunch(graph_exec_, stream));
}

bool CudaGraphExecutable::IsInstantiated() const { return graph_exec_ != nullptr; }

void CudaGraphExecutable::Reset() {
  if (graph_exec_ != nullptr) {
    CudaCurrentDeviceGuard guard(dev_);
    OF_CUDA_CHECK(cudaGraphExecDestroy(graph_exec_));
  }
}

#endif  // WITH_CUDA_GRAPHS

CudaStream::CudaStream(CudaDevice* device)
    : device_index_(device->device_index()), device_(device) {
  CudaCurrentDeviceGuard guard(device_index_);
  // cuda_stream
  OF_CUDA_CHECK(cudaStreamCreate(&cuda_stream_));
  // cublas_handle
  OF_CUBLAS_CHECK(cublasCreate(&cublas_handle_));
  OF_CUBLAS_CHECK(cublasSetStream(cublas_handle_, cuda_stream_));
#if CUBLAS_VERSION >= 11000
<<<<<<< HEAD
  if (Global<ResourceDesc, ForSession>::Get() != nullptr
      && Global<ResourceDesc, ForSession>::Get()->enable_tensor_float_32_compute()) {
=======
  if (ParseBooleanFromEnv("ONEFLOW_EP_CUDA_ENABLE_TF32_EXECUTION", true)) {
>>>>>>> 48973bee
    OF_CUBLAS_CHECK(cublasSetMathMode(cublas_handle_, CUBLAS_TF32_TENSOR_OP_MATH));
  }
#endif  // CUBLAS_VERSION >= 11000
#if CUBLAS_VERSION >= 11200
  workspace_size_ = kDefaultWorkspaceSize;
  OF_CUDA_CHECK(cudaMalloc(&workspace_, workspace_size_));
  OF_CUBLAS_CHECK(cublasSetWorkspace(cublas_handle_, workspace_, workspace_size_));
#endif  // CUBLAS_VERSION >= 11200
  // cudnn_handle
  if (IsCuda9OnTuringDevice(device_properties())) {
    OF_CUDA_CHECK(cudaDeviceSynchronize());
    OF_CUDA_CHECK(cudaGetLastError());
  }
  OF_CUDNN_CHECK(cudnnCreate(&cudnn_handle_));
  if (IsCuda9OnTuringDevice(device_properties())) {
    OF_CUDA_CHECK(cudaDeviceSynchronize());
    cudaGetLastError();
  }
  OF_CUDNN_CHECK(cudnnSetStream(cudnn_handle_, cuda_stream_));
}

CudaStream::~CudaStream() {
  CudaCurrentDeviceGuard guard(device_index_);
  OF_CUDA_CHECK(cudaStreamSynchronize(cuda_stream_));
  OF_CUDNN_CHECK(cudnnDestroy(cudnn_handle_));
  OF_CUBLAS_CHECK(cublasDestroy(cublas_handle_));
  OF_CUDA_CHECK(cudaStreamDestroy(cuda_stream_));
#if CUBLAS_VERSION >= 11200
  OF_CUDA_CHECK(cudaFree(workspace_));
#endif  // CUBLAS_VERSION >= 11200
}

Maybe<void> CudaStream::OnExecutionContextSetup() {
  OF_CUDA_CHECK(cudaSetDevice(device_index_));
  SetAffinityByDevice(device_index_);
  return Maybe<void>::Ok();
}

Maybe<void> CudaStream::OnExecutionContextTeardown() { return Maybe<void>::Ok(); }

DeviceType CudaStream::device_type() const { return DeviceType::kCUDA; }

Device* CudaStream::device() const { return device_; }

Maybe<void> CudaStream::Sync() {
  cudaError_t err = cudaStreamSynchronize(cuda_stream_);
  if (err == cudaSuccess) {
    return Maybe<void>::Ok();
  } else {
    return Error::RuntimeError() << cudaGetErrorString(err) << " (" << err << ") ";
  }
}

void CudaStream::RecordEvent(Event* event) {
  auto* cuda_event = static_cast<CudaEvent*>(event);  // NOLINT
  OF_CUDA_CHECK(cudaEventRecord(cuda_event->cuda_event(), cuda_stream_));
}

cudaStream_t CudaStream::cuda_stream() const { return cuda_stream_; }

cublasHandle_t CudaStream::cublas_handle() const { return cublas_handle_; }

cudnnHandle_t CudaStream::cudnn_handle() const { return cudnn_handle_; }

const cudaDeviceProp& CudaStream::device_properties() const { return device_->properties(); }

#ifdef WITH_CUDA_GRAPHS

void CudaStream::BeginGraphCapture() {
  CHECK(!is_graph_capturing_);
  is_graph_capturing_ = true;
  OF_CUDA_CHECK(cudaStreamBeginCapture(cuda_stream_, cudaStreamCaptureModeThreadLocal));
}

void CudaStream::EndGraphCapture(CudaGraphExecutable* executable) {
  cudaGraph_t graph = nullptr;
  OF_CUDA_CHECK(cudaStreamEndCapture(cuda_stream_, &graph));
  executable->Update(graph);
  OF_CUDA_CHECK(cudaGraphDestroy(graph));
  is_graph_capturing_ = false;
}

bool CudaStream::IsGraphCapturing() const { return is_graph_capturing_; }

void CudaStream::LaunchGraph(const CudaGraphExecutable* executable) {
  executable->Launch(cuda_stream_);
}

#endif  // WITH_CUDA_GRAPHS

}  // namespace ep

}  // namespace oneflow

#endif  // WITH_CUDA<|MERGE_RESOLUTION|>--- conflicted
+++ resolved
@@ -93,12 +93,7 @@
   OF_CUBLAS_CHECK(cublasCreate(&cublas_handle_));
   OF_CUBLAS_CHECK(cublasSetStream(cublas_handle_, cuda_stream_));
 #if CUBLAS_VERSION >= 11000
-<<<<<<< HEAD
-  if (Global<ResourceDesc, ForSession>::Get() != nullptr
-      && Global<ResourceDesc, ForSession>::Get()->enable_tensor_float_32_compute()) {
-=======
   if (ParseBooleanFromEnv("ONEFLOW_EP_CUDA_ENABLE_TF32_EXECUTION", true)) {
->>>>>>> 48973bee
     OF_CUBLAS_CHECK(cublasSetMathMode(cublas_handle_, CUBLAS_TF32_TENSOR_OP_MATH));
   }
 #endif  // CUBLAS_VERSION >= 11000
