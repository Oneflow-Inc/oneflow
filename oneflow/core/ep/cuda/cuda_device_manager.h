--- conflicted
+++ resolved
@@ -41,14 +41,6 @@
 
   std::shared_ptr<RandomGenerator> CreateRandomGenerator(uint64_t seed,
                                                          size_t device_index) override;
-<<<<<<< HEAD
-
-  bool IsDeviceStreamWaitEventSupported() const override { return true; }
-
-  std::shared_ptr<RandomGenerator> CreateRandomGenerator(uint64_t seed,
-                                                         size_t device_index) override;
-=======
->>>>>>> 606c0ecc
 
  private:
   std::mutex devices_mutex_;
