--- conflicted
+++ resolved
@@ -91,10 +91,8 @@
   switch (data_type) {
     case kFloat: return CUDA_R_32F;
     case kDouble: return CUDA_R_64F;
-<<<<<<< HEAD
     case kComplex64: return CUDA_C_32F;
     case kComplex128: return CUDA_C_64F;
-=======
     default: return CUDA_R_32F;
   }
 }
@@ -112,7 +110,6 @@
       }
     }
     case kDouble: return CUBLAS_COMPUTE_64F;
->>>>>>> fb423fa8
     case kFloat16: {
       if (cuda_stream->device_properties().major >= 5) {
         return CUBLAS_COMPUTE_32F;
