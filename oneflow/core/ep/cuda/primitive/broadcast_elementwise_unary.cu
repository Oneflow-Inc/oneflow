--- conflicted
+++ resolved
@@ -29,10 +29,7 @@
 namespace {
 
 #define CUDA_PRIMITIVE_CAST_REAL_TYPE_SEQ \
-<<<<<<< HEAD
-=======
   CUDA_PRIMITIVE_INT16_TYPE_SEQ           \
->>>>>>> 00c0e55e
   CUDA_PRIMITIVE_UINT32_TYPE_SEQ          \
   CUDA_PRIMITIVE_REAL_TYPE_SEQ
 
