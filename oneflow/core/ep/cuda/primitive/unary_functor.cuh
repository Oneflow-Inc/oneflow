--- conflicted
+++ resolved
@@ -117,18 +117,18 @@
 };
 
 template<>
-<<<<<<< HEAD
 struct UnaryFunctor<DeviceType::kCUDA, UnaryOp::kTrunc, half, half> {
   OF_DEVICE_FUNC UnaryFunctor(Scalar attr0, Scalar attr1) {}
   __device__ half operator()(half src) const { return htrunc(src); }
-=======
+};
+
+template<>
 struct UnaryFunctor<DeviceType::kCUDA, UnaryOp::kAbs, half, half> {
   OF_DEVICE_FUNC UnaryFunctor(Scalar attr0, Scalar attr1) {}
 
   __device__ half operator()(half src) const {
     return __hlt(src, static_cast<half>(0)) ? __hneg(src) : src;
   }
->>>>>>> a9d6f762
 };
 
 #define SPECIALIZATION_PSEUDO_HALF_UNARY_FUNCTOR(op)                                         \
