--- conflicted
+++ resolved
@@ -53,55 +53,44 @@
   OF_DEVICE_FUNC half operator()(half src) const { return __float2half(tanhf(__half2float(src))); }
 };
 
-<<<<<<< HEAD
-#define SPECIALIZATION_PSEUDO_HALF_UNARY_FUNCTOR(op)                                         \
-  template<>                                                                                 \
-  struct UnaryFunctor<DeviceType::kCUDA, op, half, half> {                                   \
-    OF_DEVICE_FUNC UnaryFunctor(Scalar attr0, Scalar attr1) : float_functor(attr0, attr1) {} \
-                                                                                             \
-    UnaryFunctor<DeviceType::kCUDA, op, float, float> float_functor;                         \
-    OF_DEVICE_FUNC half operator()(half src) const {                                         \
-      return __float2half(float_functor(__half2float(src)));                                 \
-    }                                                                                        \
-=======
 template<>
 struct UnaryFunctor<DeviceType::kCUDA, UnaryOp::kIsInf, bool, half> {
-  UnaryFunctor(Scalar attr0, Scalar attr1) {}
+  OF_DEVICE_FUNC UnaryFunctor(Scalar attr0, Scalar attr1) {}
 
   OF_DEVICE_FUNC bool operator()(half src) const { return isinf(__half2float(src)); }
 };
 
 template<>
 struct UnaryFunctor<DeviceType::kCUDA, UnaryOp::kIsInf, bool, float> {
-  UnaryFunctor(Scalar attr0, Scalar attr1) {}
+  OF_DEVICE_FUNC UnaryFunctor(Scalar attr0, Scalar attr1) {}
 
   OF_DEVICE_FUNC bool operator()(float src) const { return isinf(src); }
 };
 
 template<>
 struct UnaryFunctor<DeviceType::kCUDA, UnaryOp::kIsInf, bool, double> {
-  UnaryFunctor(Scalar attr0, Scalar attr1) {}
+  OF_DEVICE_FUNC UnaryFunctor(Scalar attr0, Scalar attr1) {}
 
   OF_DEVICE_FUNC bool operator()(double src) const { return isinf(src); }
 };
 
 template<>
 struct UnaryFunctor<DeviceType::kCUDA, UnaryOp::kIsNan, bool, half> {
-  UnaryFunctor(Scalar attr0, Scalar attr1) {}
+  OF_DEVICE_FUNC UnaryFunctor(Scalar attr0, Scalar attr1) {}
 
   OF_DEVICE_FUNC bool operator()(half src) const { return isnan(__half2float(src)); }
 };
 
 template<>
 struct UnaryFunctor<DeviceType::kCUDA, UnaryOp::kIsNan, bool, float> {
-  UnaryFunctor(Scalar attr0, Scalar attr1) {}
+  OF_DEVICE_FUNC UnaryFunctor(Scalar attr0, Scalar attr1) {}
 
   OF_DEVICE_FUNC bool operator()(float src) const { return isnan(src); }
 };
 
 template<>
 struct UnaryFunctor<DeviceType::kCUDA, UnaryOp::kIsNan, bool, double> {
-  UnaryFunctor(Scalar attr0, Scalar attr1) {}
+  OF_DEVICE_FUNC UnaryFunctor(Scalar attr0, Scalar attr1) {}
 
   OF_DEVICE_FUNC bool operator()(double src) const { return isnan(src); }
 };
@@ -109,13 +98,12 @@
 #define SPECIALIZATION_PSEUDO_HALF_UNARY_FUNCTOR(op)                          \
   template<>                                                                  \
   struct UnaryFunctor<DeviceType::kCUDA, op, half, half> {                    \
-    UnaryFunctor(Scalar attr0, Scalar attr1) : float_functor(attr0, attr1) {} \
+    OF_DEVICE_FUNC UnaryFunctor(Scalar attr0, Scalar attr1) : float_functor(attr0, attr1) {} \
                                                                               \
     UnaryFunctor<DeviceType::kCUDA, op, float, float> float_functor;          \
     OF_DEVICE_FUNC half operator()(half src) const {                          \
       return __float2half(float_functor(__half2float(src)));                  \
     }                                                                         \
->>>>>>> 2b8edb27
   };
 
 SPECIALIZATION_PSEUDO_HALF_UNARY_FUNCTOR(UnaryOp::kElu);
