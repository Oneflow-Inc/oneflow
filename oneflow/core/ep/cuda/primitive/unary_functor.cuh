--- conflicted
+++ resolved
@@ -637,7 +637,12 @@
   OF_DEVICE_FUNC cuComplex operator()(cuComplex src) const { return src; }
 };
 
-<<<<<<< HEAD
+template<>
+struct UnaryFunctor<DeviceType::kCUDA, UnaryOp::kConj, cuComplex, cuComplex> {
+  OF_DEVICE_FUNC UnaryFunctor(Scalar attr0, Scalar attr1) {}
+  OF_DEVICE_FUNC cuComplex operator()(cuComplex src) const { return cuComplex{src.x, -src.y}; }
+};
+
 // reference : thrust: `thrust/detail/complex/csqrtf.h:csqrtf`
 template<>
 struct UnaryFunctor<kCUDA, UnaryOp::kSqrt, cuComplex, cuComplex> {
@@ -700,12 +705,6 @@
 
     return (result);
   }
-=======
-template<>
-struct UnaryFunctor<DeviceType::kCUDA, UnaryOp::kConj, cuComplex, cuComplex> {
-  OF_DEVICE_FUNC UnaryFunctor(Scalar attr0, Scalar attr1) {}
-  OF_DEVICE_FUNC cuComplex operator()(cuComplex src) const { return cuComplex{src.x, -src.y}; }
->>>>>>> cd8353f6
 };
 
 /*********double complex dtype support*********/
@@ -751,7 +750,14 @@
 };
 
 template<>
-<<<<<<< HEAD
+struct UnaryFunctor<DeviceType::kCUDA, UnaryOp::kConj, cuDoubleComplex, cuDoubleComplex> {
+  OF_DEVICE_FUNC UnaryFunctor(Scalar attr0, Scalar attr1) {}
+  OF_DEVICE_FUNC cuDoubleComplex operator()(cuDoubleComplex src) const {
+    return cuDoubleComplex{src.x, -src.y};
+  }
+};
+
+template<>
 struct UnaryFunctor<DeviceType::kCUDA, UnaryOp::kSqrt, cuDoubleComplex, cuDoubleComplex> {
   OF_DEVICE_FUNC UnaryFunctor(Scalar attr0, Scalar attr1) {}
 
@@ -828,15 +834,6 @@
 SPECIALIZATION_COMPLEX_ARITHMETIC_UNARY_FUNCTOR(UnaryOp::kNegative, cuDoubleComplex, double);
 
 
-=======
-struct UnaryFunctor<DeviceType::kCUDA, UnaryOp::kConj, cuDoubleComplex, cuDoubleComplex> {
-  OF_DEVICE_FUNC UnaryFunctor(Scalar attr0, Scalar attr1) {}
-  OF_DEVICE_FUNC cuDoubleComplex operator()(cuDoubleComplex src) const {
-    return cuDoubleComplex{src.x, -src.y};
-  }
-};
-
->>>>>>> cd8353f6
 }  // namespace primitive
 }  // namespace ep
 }  // namespace oneflow
