--- conflicted
+++ resolved
@@ -416,10 +416,6 @@
   OF_DEVICE_FUNC nv_bfloat16 operator()(nv_bfloat16 src) const { return src; }
 };
 
-<<<<<<< HEAD
-// TO-DO: Add complex half?
-=======
->>>>>>> 105c832f
 template<>
 struct UnaryFunctor<DeviceType::kCUDA, UnaryOp::kCast, cuComplex, nv_bfloat16> {
   OF_DEVICE_FUNC UnaryFunctor(Scalar attr0, Scalar attr1) {}
@@ -625,10 +621,6 @@
   }
 };
 
-<<<<<<< HEAD
-// TO-DO: Add complex half?
-=======
->>>>>>> 105c832f
 template<>
 struct UnaryFunctor<DeviceType::kCUDA, UnaryOp::kCast, cuComplex, half> {
   OF_DEVICE_FUNC UnaryFunctor(Scalar attr0, Scalar attr1) {}
@@ -671,10 +663,6 @@
   }
 };
 
-<<<<<<< HEAD
-// TO-DO: Add complex half?
-=======
->>>>>>> 105c832f
 template<>
 struct UnaryFunctor<DeviceType::kCUDA, UnaryOp::kCast, cuDoubleComplex, half> {
   OF_DEVICE_FUNC UnaryFunctor(Scalar attr0, Scalar attr1) {}
