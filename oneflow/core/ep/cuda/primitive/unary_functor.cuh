--- conflicted
+++ resolved
@@ -95,7 +95,27 @@
   OF_DEVICE_FUNC bool operator()(double src) const { return isnan(src); }
 };
 
-<<<<<<< HEAD
+template<>
+struct UnaryFunctor<DeviceType::kCUDA, UnaryOp::kIsFinite, bool, half> {
+  OF_DEVICE_FUNC UnaryFunctor(Scalar attr0, Scalar attr1) {}
+
+  OF_DEVICE_FUNC bool operator()(half src) const { return isfinite(__half2float(src)); }
+};
+
+template<>
+struct UnaryFunctor<DeviceType::kCUDA, UnaryOp::kIsFinite, bool, float> {
+  OF_DEVICE_FUNC UnaryFunctor(Scalar attr0, Scalar attr1) {}
+
+  OF_DEVICE_FUNC bool operator()(float src) const { return isfinite(src); }
+};
+
+template<>
+struct UnaryFunctor<DeviceType::kCUDA, UnaryOp::kIsFinite, bool, double> {
+  OF_DEVICE_FUNC UnaryFunctor(Scalar attr0, Scalar attr1) {}
+
+  OF_DEVICE_FUNC bool operator()(double src) const { return isfinite(src); }
+};
+
 /*********half dtype support*********/
 template<typename Dst>
 struct UnaryFunctor<DeviceType::kCUDA, UnaryOp::kCast, half, Dst> {
@@ -163,28 +183,6 @@
   }
 };
 #endif
-=======
-template<>
-struct UnaryFunctor<DeviceType::kCUDA, UnaryOp::kIsFinite, bool, half> {
-  OF_DEVICE_FUNC UnaryFunctor(Scalar attr0, Scalar attr1) {}
-
-  OF_DEVICE_FUNC bool operator()(half src) const { return isfinite(__half2float(src)); }
-};
-
-template<>
-struct UnaryFunctor<DeviceType::kCUDA, UnaryOp::kIsFinite, bool, float> {
-  OF_DEVICE_FUNC UnaryFunctor(Scalar attr0, Scalar attr1) {}
-
-  OF_DEVICE_FUNC bool operator()(float src) const { return isfinite(src); }
-};
-
-template<>
-struct UnaryFunctor<DeviceType::kCUDA, UnaryOp::kIsFinite, bool, double> {
-  OF_DEVICE_FUNC UnaryFunctor(Scalar attr0, Scalar attr1) {}
-
-  OF_DEVICE_FUNC bool operator()(double src) const { return isfinite(src); }
-};
->>>>>>> 829e2536
 
 #define SPECIALIZATION_PSEUDO_HALF_UNARY_FUNCTOR(op)                                         \
   template<>                                                                                 \
