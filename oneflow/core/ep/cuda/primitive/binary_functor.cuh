--- conflicted
+++ resolved
@@ -214,7 +214,6 @@
 SPECIALIZATION_PSEUDO_HALF_BINARY_FUNCTOR(BinaryOp::kThresholdBackwardWithDyX);
 SPECIALIZATION_PSEUDO_HALF_BINARY_FUNCTOR(BinaryOp::kTanhBackwardWithDyX);
 
-<<<<<<< HEAD
 SPECIALIZATION_PSEUDO_HALF_BINARY_FUNCTOR(BinaryOp::kAbsBackwardWithDyX);
 SPECIALIZATION_PSEUDO_HALF_BINARY_FUNCTOR(BinaryOp::kAcosBackwardWithDyX);
 SPECIALIZATION_PSEUDO_HALF_BINARY_FUNCTOR(BinaryOp::kAcoshBackwardWithDyX);
@@ -250,7 +249,6 @@
 SPECIALIZATION_PSEUDO_HALF_BINARY_FUNCTOR(BinaryOp::kTanBackwardWithDyX);
 SPECIALIZATION_PSEUDO_HALF_BINARY_FUNCTOR(BinaryOp::kNotEqualZeroBackwardWithDyX);
 
-=======
 #define SPECIALIZATION_GPU_BINARY_FUNCTOR(op, type)                                          \
   template<>                                                                                 \
   struct BinaryFunctor<DeviceType::kCUDA, op, type, type> {                                  \
@@ -272,7 +270,6 @@
 SPECIALIZATION_GPU_BINARY_FUNCTOR(BinaryOp::kFloorMod, char);
 
 }  // namespace broadcast_elementwise_binary
->>>>>>> 0dcb5faf
 }  // namespace primitive
 }  // namespace ep
 }  // namespace oneflow