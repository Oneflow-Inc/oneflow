--- conflicted
+++ resolved
@@ -61,13 +61,7 @@
 #define BINARY_COMPLEX_MATH_OP_SEQ     \
   OF_PP_MAKE_TUPLE_SEQ(BinaryOp::kAdd) \
   OF_PP_MAKE_TUPLE_SEQ(BinaryOp::kSub) \
-<<<<<<< HEAD
-  OF_PP_MAKE_TUPLE_SEQ(BinaryOp::kMul) \
-  OF_PP_MAKE_TUPLE_SEQ(BinaryOp::kDiv) \
-  OF_PP_MAKE_TUPLE_SEQ(BinaryOp::kPow)
-=======
   OF_PP_MAKE_TUPLE_SEQ(BinaryOp::kMul)
->>>>>>> 0dde4179
 
 #define BINARY_MATH_OP_SEQ \
   BINARY_MATH_OP_SEQ_0     \
