/*
Copyright 2020 The OneFlow Authors. All rights reserved.

Licensed under the Apache License, Version 2.0 (the "License");
you may not use this file except in compliance with the License.
You may obtain a copy of the License at

    http://www.apache.org/licenses/LICENSE-2.0

Unless required by applicable law or agreed to in writing, software
distributed under the License is distributed on an "AS IS" BASIS,
WITHOUT WARRANTIES OR CONDITIONS OF ANY KIND, either express or implied.
See the License for the specific language governing permissions and
limitations under the License.
*/
#ifndef ONEFLOW_CORE_PRIMITIVE_COMMON_BROADCAST_ELEMENTWISE_BINARY
#define ONEFLOW_CORE_PRIMITIVE_COMMON_BROADCAST_ELEMENTWISE_BINARY

#include "oneflow/core/ep/include/primitive/primitive.h"
#include "oneflow/core/ep/include/primitive/binary_op.h"
#include "oneflow/core/common/nd_index_offset_helper.h"
#include "oneflow/core/ep/common/primitive/util.h"

namespace oneflow {

namespace ep {
namespace primitive {

namespace broadcast_elementwise_binary {

constexpr size_t kMaxNumDims = 8;

inline bool IsDimsEquals(size_t num_src0_dims, const int64_t* src0_dims, size_t num_src1_dims,
                         const int64_t* src1_dims) {
  if (num_src0_dims != num_src1_dims) { return false; }
  for (size_t i = 0; i < num_src1_dims; ++i) {
    if (src0_dims[i] != src1_dims[i]) { return false; }
  }
  return true;
}

#define BINARY_MATH_OP_SEQ_0           \
  OF_PP_MAKE_TUPLE_SEQ(BinaryOp::kAdd) \
  OF_PP_MAKE_TUPLE_SEQ(BinaryOp::kSub) \
  OF_PP_MAKE_TUPLE_SEQ(BinaryOp::kMul) \
  OF_PP_MAKE_TUPLE_SEQ(BinaryOp::kDiv) \
  OF_PP_MAKE_TUPLE_SEQ(BinaryOp::kMax)

#define BINARY_MATH_OP_SEQ_1                \
  OF_PP_MAKE_TUPLE_SEQ(BinaryOp::kMin)      \
  OF_PP_MAKE_TUPLE_SEQ(BinaryOp::kPow)      \
  OF_PP_MAKE_TUPLE_SEQ(BinaryOp::kFmod)     \
  OF_PP_MAKE_TUPLE_SEQ(BinaryOp::kFloorDiv) \
  OF_PP_MAKE_TUPLE_SEQ(BinaryOp::kTruncDiv)

#define BINARY_MATH_OP_SEQ_2                           \
  OF_PP_MAKE_TUPLE_SEQ(BinaryOp::kFloorMod)            \
  OF_PP_MAKE_TUPLE_SEQ(BinaryOp::kScalarBasePowerGrad) \
  OF_PP_MAKE_TUPLE_SEQ(BinaryOp::kScalarExpPowerGrad)

#define BINARY_COMPLEX_MATH_OP_SEQ     \
  OF_PP_MAKE_TUPLE_SEQ(BinaryOp::kAdd) \
  OF_PP_MAKE_TUPLE_SEQ(BinaryOp::kSub) \
  OF_PP_MAKE_TUPLE_SEQ(BinaryOp::kMul) \
  OF_PP_MAKE_TUPLE_SEQ(BinaryOp::kDiv)

#define BINARY_MATH_OP_SEQ \
  BINARY_MATH_OP_SEQ_0     \
  BINARY_MATH_OP_SEQ_1     \
  BINARY_MATH_OP_SEQ_2

#define BINARY_COMPARISION_OP_SEQ_0         \
  OF_PP_MAKE_TUPLE_SEQ(BinaryOp::kEqual)    \
  OF_PP_MAKE_TUPLE_SEQ(BinaryOp::kNotEqual) \
  OF_PP_MAKE_TUPLE_SEQ(BinaryOp::kLessThan) \
  OF_PP_MAKE_TUPLE_SEQ(BinaryOp::kLessEqual)

#define BINARY_COMPARISION_OP_SEQ_1                \
  OF_PP_MAKE_TUPLE_SEQ(BinaryOp::kGreaterThan)     \
  OF_PP_MAKE_TUPLE_SEQ(BinaryOp::kGreaterEqual)    \
  OF_PP_MAKE_TUPLE_SEQ(BinaryOp::kIsCloseEqualNan) \
  OF_PP_MAKE_TUPLE_SEQ(BinaryOp::kIsClose)

#define BINARY_COMPARISION_OP_SEQ \
  BINARY_COMPARISION_OP_SEQ_0     \
  BINARY_COMPARISION_OP_SEQ_1

#define BINARY_COMPLEX_COMPARISION_OP_SEQ \
  OF_PP_MAKE_TUPLE_SEQ(BinaryOp::kEqual)  \
  OF_PP_MAKE_TUPLE_SEQ(BinaryOp::kNotEqual)

#define BINARY_LOGICAL_OP_SEQ                 \
  OF_PP_MAKE_TUPLE_SEQ(BinaryOp::kLogicalAnd) \
  OF_PP_MAKE_TUPLE_SEQ(BinaryOp::kLogicalOr)  \
  OF_PP_MAKE_TUPLE_SEQ(BinaryOp::kLogicalXor)

#define BINARY_BITWISE_OP_SEQ                 \
  OF_PP_MAKE_TUPLE_SEQ(BinaryOp::kBitwiseAnd) \
  OF_PP_MAKE_TUPLE_SEQ(BinaryOp::kBitwiseOr)  \
  OF_PP_MAKE_TUPLE_SEQ(BinaryOp::kBitwiseXor)

<<<<<<< HEAD
#define BINARY_BITWISE_SHIFT_OP_SEQ                 \
  OF_PP_MAKE_TUPLE_SEQ(BinaryOp::kBitwiseLeftShift) \
  OF_PP_MAKE_TUPLE_SEQ(BinaryOp::kBitwiseRightShift)
=======
#define BINARY_MATH_FLOATING_OP_SEQ OF_PP_MAKE_TUPLE_SEQ(BinaryOp::kZeta)
>>>>>>> b664acc2

#define BINARY_ACTIVATION_BACKWARD_OP_SEQ_0                   \
  OF_PP_MAKE_TUPLE_SEQ(BinaryOp::kIdentityBackwardWithDyX)    \
  OF_PP_MAKE_TUPLE_SEQ(BinaryOp::kEluBackwardWithDyX)         \
  OF_PP_MAKE_TUPLE_SEQ(BinaryOp::kCeluBackwardWithDyY)        \
  OF_PP_MAKE_TUPLE_SEQ(BinaryOp::kGeluBackwardWithDyX)        \
  OF_PP_MAKE_TUPLE_SEQ(BinaryOp::kHardswishBackwardWithDyX)   \
  OF_PP_MAKE_TUPLE_SEQ(BinaryOp::kHardsigmoidBackwardWithDyX) \
  OF_PP_MAKE_TUPLE_SEQ(BinaryOp::kHardshrinkBackwardWithDyY)  \
  OF_PP_MAKE_TUPLE_SEQ(BinaryOp::kHardtanhBackwardWithDyY)

#define BINARY_ACTIVATION_BACKWARD_OP_SEQ_1                 \
  OF_PP_MAKE_TUPLE_SEQ(BinaryOp::kLeakyReluBackwardWithDyX) \
  OF_PP_MAKE_TUPLE_SEQ(BinaryOp::kMishBackwardWithDyX)      \
  OF_PP_MAKE_TUPLE_SEQ(BinaryOp::kReluBackwardWithDyY)      \
  OF_PP_MAKE_TUPLE_SEQ(BinaryOp::kReluBackwardWithDyX)      \
  OF_PP_MAKE_TUPLE_SEQ(BinaryOp::kSeluBackwardWithDyX)      \
  OF_PP_MAKE_TUPLE_SEQ(BinaryOp::kSiluBackwardWithDyX)      \
  OF_PP_MAKE_TUPLE_SEQ(BinaryOp::kSoftsignBackwardWithDyX)  \
  OF_PP_MAKE_TUPLE_SEQ(BinaryOp::kSoftplusBackwardWithDyX)

#define BINARY_ACTIVATION_BACKWARD_OP_SEQ_2                  \
  OF_PP_MAKE_TUPLE_SEQ(BinaryOp::kSoftshrinkBackwardWithDyY) \
  OF_PP_MAKE_TUPLE_SEQ(BinaryOp::kTanhBackwardWithDyY)       \
  OF_PP_MAKE_TUPLE_SEQ(BinaryOp::kThresholdBackwardWithDyX)  \
  OF_PP_MAKE_TUPLE_SEQ(BinaryOp::kFastGeluBackwardWithDyX)   \
  OF_PP_MAKE_TUPLE_SEQ(BinaryOp::kQuickGeluBackwardWithDyX)

#define BINARY_ACTIVATION_BACKWARD_OP_SEQ \
  BINARY_ACTIVATION_BACKWARD_OP_SEQ_0     \
  BINARY_ACTIVATION_BACKWARD_OP_SEQ_1     \
  BINARY_ACTIVATION_BACKWARD_OP_SEQ_2

#define BINARY_MATH_BACKWARD_OP_SEQ_0                   \
  OF_PP_MAKE_TUPLE_SEQ(BinaryOp::kAbsBackwardWithDyX)   \
  OF_PP_MAKE_TUPLE_SEQ(BinaryOp::kAcosBackwardWithDyX)  \
  OF_PP_MAKE_TUPLE_SEQ(BinaryOp::kAcoshBackwardWithDyX) \
  OF_PP_MAKE_TUPLE_SEQ(BinaryOp::kAsinBackwardWithDyX)  \
  OF_PP_MAKE_TUPLE_SEQ(BinaryOp::kAsinhBackwardWithDyX) \
  OF_PP_MAKE_TUPLE_SEQ(BinaryOp::kAtanBackwardWithDyX)  \
  OF_PP_MAKE_TUPLE_SEQ(BinaryOp::kAtanhBackwardWithDyX) \
  OF_PP_MAKE_TUPLE_SEQ(BinaryOp::kCosBackwardWithDyX)

#define BINARY_MATH_BACKWARD_OP_SEQ_1                     \
  OF_PP_MAKE_TUPLE_SEQ(BinaryOp::kCoshBackwardWithDyX)    \
  OF_PP_MAKE_TUPLE_SEQ(BinaryOp::kErfBackwardWithDyX)     \
  OF_PP_MAKE_TUPLE_SEQ(BinaryOp::kErfcBackwardWithDyX)    \
  OF_PP_MAKE_TUPLE_SEQ(BinaryOp::kExpBackwardWithDyX)     \
  OF_PP_MAKE_TUPLE_SEQ(BinaryOp::kExp2BackwardWithDyX)    \
  OF_PP_MAKE_TUPLE_SEQ(BinaryOp::kExpm1BackwardWithDyX)   \
  OF_PP_MAKE_TUPLE_SEQ(BinaryOp::kLgammaBackwardWithDyX)  \
  OF_PP_MAKE_TUPLE_SEQ(BinaryOp::kDigammaBackwardWithDyX) \
  OF_PP_MAKE_TUPLE_SEQ(BinaryOp::kLogBackwardWithDyX)     \
  OF_PP_MAKE_TUPLE_SEQ(BinaryOp::kLog2BackwardWithDyX)

#define BINARY_MATH_BACKWARD_OP_SEQ_2                             \
  OF_PP_MAKE_TUPLE_SEQ(BinaryOp::kLog10BackwardWithDyX)           \
  OF_PP_MAKE_TUPLE_SEQ(BinaryOp::kLog1pBackwardWithDyX)           \
  OF_PP_MAKE_TUPLE_SEQ(BinaryOp::kLogSigmoidBackwardWithDyX)      \
  OF_PP_MAKE_TUPLE_SEQ(BinaryOp::kReciprocalBackwardWithDyX)      \
  OF_PP_MAKE_TUPLE_SEQ(BinaryOp::kReciprocalNoNanBackwardWithDyX) \
  OF_PP_MAKE_TUPLE_SEQ(BinaryOp::kRsqrtBackwardWithDyX)           \
  OF_PP_MAKE_TUPLE_SEQ(BinaryOp::kSinBackwardWithDyX)             \
  OF_PP_MAKE_TUPLE_SEQ(BinaryOp::kSigmoidBackwardWithDyY)

#define BINARY_MATH_BACKWARD_OP_SEQ_3                     \
  OF_PP_MAKE_TUPLE_SEQ(BinaryOp::kSigmoidBackwardWithDyX) \
  OF_PP_MAKE_TUPLE_SEQ(BinaryOp::kSinhBackwardWithDyX)    \
  OF_PP_MAKE_TUPLE_SEQ(BinaryOp::kSqrtBackwardWithDyX)    \
  OF_PP_MAKE_TUPLE_SEQ(BinaryOp::kSquareBackwardWithDyX)  \
  OF_PP_MAKE_TUPLE_SEQ(BinaryOp::kTanBackwardWithDyX)

#define BINARY_MATH_BACKWARD_OP_SEQ_COMPLEX OF_PP_MAKE_TUPLE_SEQ(BinaryOp::kSqrtBackwardWithDyX)

#define BINARY_MATH_BACKWARD_OP_SEQ \
  BINARY_MATH_BACKWARD_OP_SEQ_0     \
  BINARY_MATH_BACKWARD_OP_SEQ_1     \
  BINARY_MATH_BACKWARD_OP_SEQ_2     \
  BINARY_MATH_BACKWARD_OP_SEQ_3

}  // namespace broadcast_elementwise_binary
}  // namespace primitive
}  // namespace ep

}  // namespace oneflow

#endif  // ONEFLOW_CORE_PRIMITIVE_COMMON_BROADCAST_ELEMENTWISE_BINARY<|MERGE_RESOLUTION|>--- conflicted
+++ resolved
@@ -99,13 +99,11 @@
   OF_PP_MAKE_TUPLE_SEQ(BinaryOp::kBitwiseOr)  \
   OF_PP_MAKE_TUPLE_SEQ(BinaryOp::kBitwiseXor)
 
-<<<<<<< HEAD
 #define BINARY_BITWISE_SHIFT_OP_SEQ                 \
   OF_PP_MAKE_TUPLE_SEQ(BinaryOp::kBitwiseLeftShift) \
   OF_PP_MAKE_TUPLE_SEQ(BinaryOp::kBitwiseRightShift)
-=======
+
 #define BINARY_MATH_FLOATING_OP_SEQ OF_PP_MAKE_TUPLE_SEQ(BinaryOp::kZeta)
->>>>>>> b664acc2
 
 #define BINARY_ACTIVATION_BACKWARD_OP_SEQ_0                   \
   OF_PP_MAKE_TUPLE_SEQ(BinaryOp::kIdentityBackwardWithDyX)    \
