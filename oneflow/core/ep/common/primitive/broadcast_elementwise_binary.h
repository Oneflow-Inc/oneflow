/*
Copyright 2020 The OneFlow Authors. All rights reserved.

Licensed under the Apache License, Version 2.0 (the "License");
you may not use this file except in compliance with the License.
You may obtain a copy of the License at

    http://www.apache.org/licenses/LICENSE-2.0

Unless required by applicable law or agreed to in writing, software
distributed under the License is distributed on an "AS IS" BASIS,
WITHOUT WARRANTIES OR CONDITIONS OF ANY KIND, either express or implied.
See the License for the specific language governing permissions and
limitations under the License.
*/
#ifndef ONEFLOW_CORE_PRIMITIVE_COMMON_BROADCAST_ELEMENTWISE_BINARY
#define ONEFLOW_CORE_PRIMITIVE_COMMON_BROADCAST_ELEMENTWISE_BINARY

#include "oneflow/core/ep/include/primitive/primitive.h"
#include "oneflow/core/ep/include/primitive/binary_op.h"
#include "oneflow/core/common/nd_index_offset_helper.h"
#include "oneflow/core/ep/common/primitive/util.h"

namespace oneflow {

namespace ep {
namespace primitive {

namespace broadcast_elementwise_binary {

constexpr size_t kMaxNumDims = 8;

inline bool IsDimsEquals(size_t num_src0_dims, const int64_t* src0_dims, size_t num_src1_dims,
                         const int64_t* src1_dims) {
  if (num_src0_dims != num_src1_dims) { return false; }
  for (size_t i = 0; i < num_src1_dims; ++i) {
    if (src0_dims[i] != src1_dims[i]) { return false; }
  }
  return true;
}

#define BINARY_MATH_OP_SEQ_0           \
  OF_PP_MAKE_TUPLE_SEQ(BinaryOp::kAdd) \
  OF_PP_MAKE_TUPLE_SEQ(BinaryOp::kSub) \
  OF_PP_MAKE_TUPLE_SEQ(BinaryOp::kMul) \
  OF_PP_MAKE_TUPLE_SEQ(BinaryOp::kDiv) \
  OF_PP_MAKE_TUPLE_SEQ(BinaryOp::kMax)

#define BINARY_MATH_OP_SEQ_1                \
  OF_PP_MAKE_TUPLE_SEQ(BinaryOp::kMin)      \
  OF_PP_MAKE_TUPLE_SEQ(BinaryOp::kPow)      \
  OF_PP_MAKE_TUPLE_SEQ(BinaryOp::kFmod)     \
  OF_PP_MAKE_TUPLE_SEQ(BinaryOp::kFloorDiv) \
  OF_PP_MAKE_TUPLE_SEQ(BinaryOp::kTruncDiv)

#define BINARY_MATH_OP_SEQ_2                           \
  OF_PP_MAKE_TUPLE_SEQ(BinaryOp::kFloorMod)            \
  OF_PP_MAKE_TUPLE_SEQ(BinaryOp::kScalarBasePowerGrad) \
  OF_PP_MAKE_TUPLE_SEQ(BinaryOp::kScalarExpPowerGrad)

#define BINARY_MATH_OP_SEQ \
  BINARY_MATH_OP_SEQ_0     \
  BINARY_MATH_OP_SEQ_1     \
  BINARY_MATH_OP_SEQ_2

#define BINARY_COMPARISION_OP_SEQ_0         \
  OF_PP_MAKE_TUPLE_SEQ(BinaryOp::kEqual)    \
  OF_PP_MAKE_TUPLE_SEQ(BinaryOp::kNotEqual) \
  OF_PP_MAKE_TUPLE_SEQ(BinaryOp::kLessThan) \
  OF_PP_MAKE_TUPLE_SEQ(BinaryOp::kLessEqual)

#define BINARY_COMPARISION_OP_SEQ_1                \
  OF_PP_MAKE_TUPLE_SEQ(BinaryOp::kGreaterThan)     \
  OF_PP_MAKE_TUPLE_SEQ(BinaryOp::kGreaterEqual)    \
  OF_PP_MAKE_TUPLE_SEQ(BinaryOp::kIsCloseEqualNan) \
  OF_PP_MAKE_TUPLE_SEQ(BinaryOp::kIsClose)

#define BINARY_COMPARISION_OP_SEQ \
  BINARY_COMPARISION_OP_SEQ_0     \
  BINARY_COMPARISION_OP_SEQ_1

#define BINARY_LOGICAL_OP_SEQ                 \
  OF_PP_MAKE_TUPLE_SEQ(BinaryOp::kLogicalAnd) \
  OF_PP_MAKE_TUPLE_SEQ(BinaryOp::kLogicalOr)  \
  OF_PP_MAKE_TUPLE_SEQ(BinaryOp::kLogicalXor)

#define BINARY_BITWISE_OP_SEQ                 \
  OF_PP_MAKE_TUPLE_SEQ(BinaryOp::kBitwiseAnd) \
  OF_PP_MAKE_TUPLE_SEQ(BinaryOp::kBitwiseOr)  \
  OF_PP_MAKE_TUPLE_SEQ(BinaryOp::kBitwiseXor)

<<<<<<< HEAD
#define BINARY_BITWISE_SHIFT_OP_SEQ                 \
  OF_PP_MAKE_TUPLE_SEQ(BinaryOp::kBitwiseLeftShift) \
  OF_PP_MAKE_TUPLE_SEQ(BinaryOp::kBitwiseRightShift)

#define BINARY_ACTIVATION_BACKWARD_OP_SEQ                     \
=======
#define BINARY_ACTIVATION_BACKWARD_OP_SEQ_0                   \
>>>>>>> 3493bb53
  OF_PP_MAKE_TUPLE_SEQ(BinaryOp::kIdentityBackwardWithDyX)    \
  OF_PP_MAKE_TUPLE_SEQ(BinaryOp::kEluBackwardWithDyX)         \
  OF_PP_MAKE_TUPLE_SEQ(BinaryOp::kCeluBackwardWithDyX)        \
  OF_PP_MAKE_TUPLE_SEQ(BinaryOp::kGeluBackwardWithDyX)        \
  OF_PP_MAKE_TUPLE_SEQ(BinaryOp::kHardswishBackwardWithDyX)   \
  OF_PP_MAKE_TUPLE_SEQ(BinaryOp::kHardsigmoidBackwardWithDyX) \
  OF_PP_MAKE_TUPLE_SEQ(BinaryOp::kHardshrinkBackwardWithDyY)  \
  OF_PP_MAKE_TUPLE_SEQ(BinaryOp::kHardtanhBackwardWithDyY)

#define BINARY_ACTIVATION_BACKWARD_OP_SEQ_1                 \
  OF_PP_MAKE_TUPLE_SEQ(BinaryOp::kLeakyReluBackwardWithDyX) \
  OF_PP_MAKE_TUPLE_SEQ(BinaryOp::kMishBackwardWithDyX)      \
  OF_PP_MAKE_TUPLE_SEQ(BinaryOp::kReluBackwardWithDyY)      \
  OF_PP_MAKE_TUPLE_SEQ(BinaryOp::kReluBackwardWithDyX)      \
  OF_PP_MAKE_TUPLE_SEQ(BinaryOp::kSeluBackwardWithDyX)      \
  OF_PP_MAKE_TUPLE_SEQ(BinaryOp::kSiluBackwardWithDyX)      \
  OF_PP_MAKE_TUPLE_SEQ(BinaryOp::kSoftsignBackwardWithDyX)  \
  OF_PP_MAKE_TUPLE_SEQ(BinaryOp::kSoftplusBackwardWithDyX)

#define BINARY_ACTIVATION_BACKWARD_OP_SEQ_2                  \
  OF_PP_MAKE_TUPLE_SEQ(BinaryOp::kSoftshrinkBackwardWithDyY) \
  OF_PP_MAKE_TUPLE_SEQ(BinaryOp::kTanhBackwardWithDyX)       \
  OF_PP_MAKE_TUPLE_SEQ(BinaryOp::kThresholdBackwardWithDyX)  \
  OF_PP_MAKE_TUPLE_SEQ(BinaryOp::kFastGeluBackwardWithDyX)   \
  OF_PP_MAKE_TUPLE_SEQ(BinaryOp::kQuickGeluBackwardWithDyX)

#define BINARY_ACTIVATION_BACKWARD_OP_SEQ \
  BINARY_ACTIVATION_BACKWARD_OP_SEQ_0     \
  BINARY_ACTIVATION_BACKWARD_OP_SEQ_1     \
  BINARY_ACTIVATION_BACKWARD_OP_SEQ_2

#define BINARY_MATH_BACKWARD_OP_SEQ_0                   \
  OF_PP_MAKE_TUPLE_SEQ(BinaryOp::kAbsBackwardWithDyX)   \
  OF_PP_MAKE_TUPLE_SEQ(BinaryOp::kAcosBackwardWithDyX)  \
  OF_PP_MAKE_TUPLE_SEQ(BinaryOp::kAcoshBackwardWithDyX) \
  OF_PP_MAKE_TUPLE_SEQ(BinaryOp::kAsinBackwardWithDyX)  \
  OF_PP_MAKE_TUPLE_SEQ(BinaryOp::kAsinhBackwardWithDyX) \
  OF_PP_MAKE_TUPLE_SEQ(BinaryOp::kAtanBackwardWithDyX)  \
  OF_PP_MAKE_TUPLE_SEQ(BinaryOp::kAtanhBackwardWithDyX) \
  OF_PP_MAKE_TUPLE_SEQ(BinaryOp::kCosBackwardWithDyX)

#define BINARY_MATH_BACKWARD_OP_SEQ_1                    \
  OF_PP_MAKE_TUPLE_SEQ(BinaryOp::kCoshBackwardWithDyX)   \
  OF_PP_MAKE_TUPLE_SEQ(BinaryOp::kErfBackwardWithDyX)    \
  OF_PP_MAKE_TUPLE_SEQ(BinaryOp::kErfcBackwardWithDyX)   \
  OF_PP_MAKE_TUPLE_SEQ(BinaryOp::kExpBackwardWithDyX)    \
  OF_PP_MAKE_TUPLE_SEQ(BinaryOp::kExpm1BackwardWithDyX)  \
  OF_PP_MAKE_TUPLE_SEQ(BinaryOp::kLgammaBackwardWithDyX) \
  OF_PP_MAKE_TUPLE_SEQ(BinaryOp::kLogBackwardWithDyX)    \
  OF_PP_MAKE_TUPLE_SEQ(BinaryOp::kLog2BackwardWithDyX)

#define BINARY_MATH_BACKWARD_OP_SEQ_2                             \
  OF_PP_MAKE_TUPLE_SEQ(BinaryOp::kLog10BackwardWithDyX)           \
  OF_PP_MAKE_TUPLE_SEQ(BinaryOp::kLog1pBackwardWithDyX)           \
  OF_PP_MAKE_TUPLE_SEQ(BinaryOp::kLogSigmoidBackwardWithDyX)      \
  OF_PP_MAKE_TUPLE_SEQ(BinaryOp::kReciprocalBackwardWithDyX)      \
  OF_PP_MAKE_TUPLE_SEQ(BinaryOp::kReciprocalNoNanBackwardWithDyX) \
  OF_PP_MAKE_TUPLE_SEQ(BinaryOp::kRsqrtBackwardWithDyX)           \
  OF_PP_MAKE_TUPLE_SEQ(BinaryOp::kSinBackwardWithDyX)             \
  OF_PP_MAKE_TUPLE_SEQ(BinaryOp::kSigmoidBackwardWithDyY)

#define BINARY_MATH_BACKWARD_OP_SEQ_3                     \
  OF_PP_MAKE_TUPLE_SEQ(BinaryOp::kSigmoidBackwardWithDyX) \
  OF_PP_MAKE_TUPLE_SEQ(BinaryOp::kSinhBackwardWithDyX)    \
  OF_PP_MAKE_TUPLE_SEQ(BinaryOp::kSqrtBackwardWithDyX)    \
  OF_PP_MAKE_TUPLE_SEQ(BinaryOp::kSquareBackwardWithDyX)  \
  OF_PP_MAKE_TUPLE_SEQ(BinaryOp::kTanBackwardWithDyX)

#define BINARY_MATH_BACKWARD_OP_SEQ \
  BINARY_MATH_BACKWARD_OP_SEQ_0     \
  BINARY_MATH_BACKWARD_OP_SEQ_1     \
  BINARY_MATH_BACKWARD_OP_SEQ_2     \
  BINARY_MATH_BACKWARD_OP_SEQ_3

}  // namespace broadcast_elementwise_binary
}  // namespace primitive
}  // namespace ep

}  // namespace oneflow

#endif  // ONEFLOW_CORE_PRIMITIVE_COMMON_BROADCAST_ELEMENTWISE_BINARY<|MERGE_RESOLUTION|>--- conflicted
+++ resolved
@@ -89,15 +89,11 @@
   OF_PP_MAKE_TUPLE_SEQ(BinaryOp::kBitwiseOr)  \
   OF_PP_MAKE_TUPLE_SEQ(BinaryOp::kBitwiseXor)
 
-<<<<<<< HEAD
 #define BINARY_BITWISE_SHIFT_OP_SEQ                 \
   OF_PP_MAKE_TUPLE_SEQ(BinaryOp::kBitwiseLeftShift) \
   OF_PP_MAKE_TUPLE_SEQ(BinaryOp::kBitwiseRightShift)
 
-#define BINARY_ACTIVATION_BACKWARD_OP_SEQ                     \
-=======
 #define BINARY_ACTIVATION_BACKWARD_OP_SEQ_0                   \
->>>>>>> 3493bb53
   OF_PP_MAKE_TUPLE_SEQ(BinaryOp::kIdentityBackwardWithDyX)    \
   OF_PP_MAKE_TUPLE_SEQ(BinaryOp::kEluBackwardWithDyX)         \
   OF_PP_MAKE_TUPLE_SEQ(BinaryOp::kCeluBackwardWithDyX)        \
