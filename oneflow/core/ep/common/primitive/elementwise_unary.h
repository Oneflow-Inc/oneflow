--- conflicted
+++ resolved
@@ -88,14 +88,12 @@
   OF_PP_MAKE_TUPLE_SEQ(UnaryOp::kFastGelu)        \
   OF_PP_MAKE_TUPLE_SEQ(UnaryOp::kQuickGelu)
 
-<<<<<<< HEAD
+
 #define UNARY_COMPLEX_C2C_OP_SEQ       \
   OF_PP_MAKE_TUPLE_SEQ(UnaryOp::kConj) \
   OF_PP_MAKE_TUPLE_SEQ(UnaryOp::kSqrt) \
   OF_PP_MAKE_TUPLE_SEQ(UnaryOp::kNegative)
-=======
-#define UNARY_COMPLEX_C2C_OP_SEQ OF_PP_MAKE_TUPLE_SEQ(UnaryOp::kConj)
->>>>>>> fb423fa8
+
 
 #define UNARY_COMPLEX_C2R_OP_SEQ       \
   OF_PP_MAKE_TUPLE_SEQ(UnaryOp::kReal) \
