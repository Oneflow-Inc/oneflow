/*
Copyright 2020 The OneFlow Authors. All rights reserved.

Licensed under the Apache License, Version 2.0 (the "License");
you may not use this file except in compliance with the License.
You may obtain a copy of the License at

    http://www.apache.org/licenses/LICENSE-2.0

Unless required by applicable law or agreed to in writing, software
distributed under the License is distributed on an "AS IS" BASIS,
WITHOUT WARRANTIES OR CONDITIONS OF ANY KIND, either express or implied.
See the License for the specific language governing permissions and
limitations under the License.
*/
#ifndef ONEFLOW_CORE_EP_PRIMITIVE_UNARY_OP_H_
#define ONEFLOW_CORE_EP_PRIMITIVE_UNARY_OP_H_

namespace oneflow {

namespace ep {
namespace primitive {

enum class UnaryOp {
<<<<<<< HEAD
  kAbs,
  kExp,
  kGeluErf,
  kGeluTanh,
  kHardSwish,
  kLog,
=======
  kRelu,
  kGelu,
  kTanh,
>>>>>>> 0d2256dc
  kLogicalNot,
  kLogistic,
  kLogsigmoid,
  kRelu,
  kRound,
  kSoftRelu,
  kSqrt,
  kSquare,
  kTanh,
};

}
}  // namespace ep

}  // namespace oneflow

#endif  // ONEFLOW_CORE_EP_PRIMITIVE_UNARY_OP_H_<|MERGE_RESOLUTION|>--- conflicted
+++ resolved
@@ -22,27 +22,10 @@
 namespace primitive {
 
 enum class UnaryOp {
-<<<<<<< HEAD
-  kAbs,
-  kExp,
-  kGeluErf,
-  kGeluTanh,
-  kHardSwish,
-  kLog,
-=======
   kRelu,
   kGelu,
   kTanh,
->>>>>>> 0d2256dc
   kLogicalNot,
-  kLogistic,
-  kLogsigmoid,
-  kRelu,
-  kRound,
-  kSoftRelu,
-  kSqrt,
-  kSquare,
-  kTanh,
 };
 
 }
