/*
Copyright 2020 The OneFlow Authors. All rights reserved.

Licensed under the Apache License, Version 2.0 (the "License");
you may not use this file except in compliance with the License.
You may obtain a copy of the License at

    http://www.apache.org/licenses/LICENSE-2.0

Unless required by applicable law or agreed to in writing, software
distributed under the License is distributed on an "AS IS" BASIS,
WITHOUT WARRANTIES OR CONDITIONS OF ANY KIND, either express or implied.
See the License for the specific language governing permissions and
limitations under the License.
*/
#ifndef ONEFLOW_CORE_EP_PRIMITIVE_BINARY_OP_H_
#define ONEFLOW_CORE_EP_PRIMITIVE_BINARY_OP_H_

#include "oneflow/core/ep/include/primitive/primitive.h"

namespace oneflow {

namespace ep {
namespace primitive {

enum class BinaryOp {
  // Math
  kAdd,
  kSub,
  kMul,
  kDiv,
  kMax,
  kMin,
  kPow,
  kFmod,
  kFloorDiv,
  kTruncDiv,
  kFloorMod,
  kScalarBasePowerGrad,
  kScalarExpPowerGrad,
  // Comparision
  kEqual,
  kNotEqual,
  kLessThan,
  kLessEqual,
  kGreaterThan,
  kGreaterEqual,
  kIsClose,
  kIsCloseEqualNan,
  // Logical
  kLogicalAnd,
  kLogicalOr,
  kLogicalXor,
  // Bitwise
  kBitwiseAnd,
  kBitwiseOr,
  kBitwiseXor,
<<<<<<< HEAD
  kBitwiseLeftShift,
  kBitwiseRightShift,
=======
>>>>>>> afe0608c
  // Unary Backward
  kIdentityBackwardWithDyX,
  kEluBackwardWithDyX,
  kCeluBackwardWithDyX,
  kGeluBackwardWithDyX,
  kHardswishBackwardWithDyX,
  kHardsigmoidBackwardWithDyX,
  kHardshrinkBackwardWithDyY,
  kHardtanhBackwardWithDyY,
  kLeakyReluBackwardWithDyX,
  kMishBackwardWithDyX,
  kReluBackwardWithDyY,
  kReluBackwardWithDyX,
  kSeluBackwardWithDyX,
  kSiluBackwardWithDyX,
  kSoftsignBackwardWithDyX,
  kSoftplusBackwardWithDyX,
  kSoftshrinkBackwardWithDyY,
  kTanhBackwardWithDyX,
  kThresholdBackwardWithDyX,
  kSigmoidBackwardWithDyY,
  kSigmoidBackwardWithDyX,
  kAbsBackwardWithDyX,
  kAcosBackwardWithDyX,
  kAcoshBackwardWithDyX,
  kAsinBackwardWithDyX,
  kAsinhBackwardWithDyX,
  kAtanBackwardWithDyX,
  kAtanhBackwardWithDyX,
  kCosBackwardWithDyX,
  kCoshBackwardWithDyX,
  kErfBackwardWithDyX,
  kErfcBackwardWithDyX,
  kExpBackwardWithDyX,
  kExpm1BackwardWithDyX,
  kLgammaBackwardWithDyX,
  kLogBackwardWithDyX,
  kLog2BackwardWithDyX,
  kLog10BackwardWithDyX,
  kLog1pBackwardWithDyX,
  kLogSigmoidBackwardWithDyX,
  kReciprocalBackwardWithDyX,
  kReciprocalNoNanBackwardWithDyX,
  kRsqrtBackwardWithDyX,
  kSinBackwardWithDyX,
  kSinhBackwardWithDyX,
  kSqrtBackwardWithDyX,
  kSquareBackwardWithDyX,
  kTanBackwardWithDyX,
  kFastGeluBackwardWithDyX,
  kQuickGeluBackwardWithDyX,
};

}
}  // namespace ep

}  // namespace oneflow

#endif  // ONEFLOW_CORE_EP_PRIMITIVE_BINARY_OP_H_<|MERGE_RESOLUTION|>--- conflicted
+++ resolved
@@ -55,11 +55,9 @@
   kBitwiseAnd,
   kBitwiseOr,
   kBitwiseXor,
-<<<<<<< HEAD
   kBitwiseLeftShift,
   kBitwiseRightShift,
-=======
->>>>>>> afe0608c
+
   // Unary Backward
   kIdentityBackwardWithDyX,
   kEluBackwardWithDyX,
