/*
Copyright 2020 The OneFlow Authors. All rights reserved.

Licensed under the Apache License, Version 2.0 (the "License");
you may not use this file except in compliance with the License.
You may obtain a copy of the License at

    http://www.apache.org/licenses/LICENSE-2.0

Unless required by applicable law or agreed to in writing, software
distributed under the License is distributed on an "AS IS" BASIS,
WITHOUT WARRANTIES OR CONDITIONS OF ANY KIND, either express or implied.
See the License for the specific language governing permissions and
limitations under the License.
*/
#ifndef ONEFLOW_CORE_EP_CPU_CPU_STREAM_H_
#define ONEFLOW_CORE_EP_CPU_CPU_STREAM_H_

#include "oneflow/core/ep/include/stream.h"
#ifdef WITH_ONEDNN
#include "oneapi/dnnl/dnnl.hpp"
#endif

namespace oneflow {

namespace ep {

class CpuStream : public Stream {
 public:
  OF_DISALLOW_COPY_AND_MOVE(CpuStream);
  CpuStream() {
#ifdef WITH_ONEDNN
    onednn_engine_.reset(new dnnl::engine(dnnl::engine::kind::cpu, 0));
    onednn_stream_.reset(new dnnl::stream(*onednn_engine_));
#endif
  }

  ~CpuStream() override = default;

<<<<<<< HEAD
  DeviceType device_type() const override { return DeviceType::kCPU; }
  Maybe<void> Sync() override { return Maybe<void>::Ok(); }

#ifdef WITH_ONEDNN
  dnnl::engine* onednn_engine() const { return onednn_engine_.get(); }
  dnnl::stream* onednn_stream() const { return onednn_stream_.get(); }

 private:
  std::unique_ptr<dnnl::engine> onednn_engine_;
  std::unique_ptr<dnnl::stream> onednn_stream_;
#endif
=======
  DeviceType device_type() const override;
  Maybe<void> Sync() override;
  void RecordEvent(Event* event) override;
>>>>>>> a0c5ae93
};

}  // namespace ep

}  // namespace oneflow

#endif  // ONEFLOW_CORE_EP_CPU_CPU_STREAM_H_<|MERGE_RESOLUTION|>--- conflicted
+++ resolved
@@ -37,9 +37,9 @@
 
   ~CpuStream() override = default;
 
-<<<<<<< HEAD
-  DeviceType device_type() const override { return DeviceType::kCPU; }
-  Maybe<void> Sync() override { return Maybe<void>::Ok(); }
+  DeviceType device_type() const override;
+  Maybe<void> Sync() override;
+  void RecordEvent(Event* event) override;
 
 #ifdef WITH_ONEDNN
   dnnl::engine* onednn_engine() const { return onednn_engine_.get(); }
@@ -49,11 +49,6 @@
   std::unique_ptr<dnnl::engine> onednn_engine_;
   std::unique_ptr<dnnl::stream> onednn_stream_;
 #endif
-=======
-  DeviceType device_type() const override;
-  Maybe<void> Sync() override;
-  void RecordEvent(Event* event) override;
->>>>>>> a0c5ae93
 };
 
 }  // namespace ep
