/*
Copyright 2020 The OneFlow Authors. All rights reserved.

Licensed under the Apache License, Version 2.0 (the "License");
you may not use this file except in compliance with the License.
You may obtain a copy of the License at

    http://www.apache.org/licenses/LICENSE-2.0

Unless required by applicable law or agreed to in writing, software
distributed under the License is distributed on an "AS IS" BASIS,
WITHOUT WARRANTIES OR CONDITIONS OF ANY KIND, either express or implied.
See the License for the specific language governing permissions and
limitations under the License.
*/
#include "oneflow/core/ep/cpu/cpu_device.h"
#include "oneflow/core/ep/cpu/cpu_event.h"
#include "oneflow/core/ep/cpu/cpu_stream.h"
#include "oneflow/core/ep/include/device_manager_registry.h"

namespace oneflow {

namespace ep {

void CpuDevice::SetAsActiveDevice() {}

Stream* CpuDevice::CreateStream() { return new CpuStream(this); }

void CpuDevice::DestroyStream(Stream* stream) { delete stream; }

void CpuDevice::CreateEvents(Event** events, size_t count) {
  for (size_t i = 0; i < count; ++i) { events[i] = new CpuEvent(); }
}

void CpuDevice::DestroyEvents(Event** events, size_t count) {
  for (size_t i = 0; i < count; ++i) { delete events[i]; }
}

Maybe<void> CpuDevice::Alloc(const AllocationOptions& options, void** ptr, size_t size) {
  if (options.HasPinnedDevice()) {
    auto device =
        this->device_manager()->registry()->GetDevice(options.GetPinnedDeviceType(),    // NOLINT
                                                      options.GetPinnedDeviceIndex());  // NOLINT
    CHECK_OR_RETURN(device);
    JUST(device->AllocPinned(options, ptr, size));
  } else {
<<<<<<< HEAD
    *ptr = aligned_alloc(kMaxAlignmentRequirement, size);
    if (*ptr == nullptr) { return Error::RuntimeError() << "allocate failed"; }
=======
    *ptr = aligned_alloc(kMaxAlignmentRequirement, RoundUp(size, kMaxAlignmentRequirement));
    if (*ptr == nullptr) {
      return Error::RuntimeError() << "allocate failed";
    } else {
      return Maybe<void>::Ok();
    }
>>>>>>> 11e6278d
  }
  memset(*ptr, 0, size);
  return Maybe<void>::Ok();
}

void CpuDevice::Free(const AllocationOptions& options, void* ptr) {
  if (options.HasPinnedDevice()) {
    auto device =
        this->device_manager()->registry()->GetDevice(options.GetPinnedDeviceType(),    // NOLINT
                                                      options.GetPinnedDeviceIndex());  // NOLINT
    CHECK(device);
    return device->FreePinned(options, ptr);
  } else {
    free(ptr);  // NOLINT
  }
}

Maybe<void> CpuDevice::AllocPinned(const AllocationOptions& options, void** ptr, size_t size) {
  AllocationOptions new_options = options;
  new_options.ClearPinnedDevice();
  return Alloc(new_options, ptr, size);
}

void CpuDevice::FreePinned(const AllocationOptions& options, void* ptr) {
  AllocationOptions new_options = options;
  new_options.ClearPinnedDevice();
  return Free(new_options, ptr);
}

}  // namespace ep

}  // namespace oneflow<|MERGE_RESOLUTION|>--- conflicted
+++ resolved
@@ -44,17 +44,8 @@
     CHECK_OR_RETURN(device);
     JUST(device->AllocPinned(options, ptr, size));
   } else {
-<<<<<<< HEAD
-    *ptr = aligned_alloc(kMaxAlignmentRequirement, size);
+    *ptr = aligned_alloc(kMaxAlignmentRequirement, RoundUp(size, kMaxAlignmentRequirement));
     if (*ptr == nullptr) { return Error::RuntimeError() << "allocate failed"; }
-=======
-    *ptr = aligned_alloc(kMaxAlignmentRequirement, RoundUp(size, kMaxAlignmentRequirement));
-    if (*ptr == nullptr) {
-      return Error::RuntimeError() << "allocate failed";
-    } else {
-      return Maybe<void>::Ok();
-    }
->>>>>>> 11e6278d
   }
   memset(*ptr, 0, size);
   return Maybe<void>::Ok();
