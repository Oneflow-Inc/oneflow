--- conflicted
+++ resolved
@@ -66,7 +66,13 @@
   OF_DEVICE_FUNC bool operator()(double src) const { return std::isnan(src); }
 };
 
-<<<<<<< HEAD
+template<typename Src>
+struct UnaryFunctor<DeviceType::kCPU, UnaryOp::kIsFinite, bool, Src> {
+  UnaryFunctor(Scalar attr0, Scalar attr1) {}
+
+  OF_DEVICE_FUNC bool operator()(Src src) const { return std::isfinite(src); }
+};
+
 template<typename Dst>
 struct UnaryFunctor<DeviceType::kCPU, UnaryOp::kCast, float16, Dst> {
   OF_DEVICE_FUNC UnaryFunctor(Scalar attr0, Scalar attr1) {}
@@ -86,13 +92,6 @@
   OF_DEVICE_FUNC UnaryFunctor(Scalar attr0, Scalar attr1) {}
 
   OF_DEVICE_FUNC float16 operator()(float16 src) const { return src; }
-=======
-template<typename Src>
-struct UnaryFunctor<DeviceType::kCPU, UnaryOp::kIsFinite, bool, Src> {
-  UnaryFunctor(Scalar attr0, Scalar attr1) {}
-
-  OF_DEVICE_FUNC bool operator()(Src src) const { return std::isfinite(src); }
->>>>>>> 829e2536
 };
 
 }  // namespace primitive
