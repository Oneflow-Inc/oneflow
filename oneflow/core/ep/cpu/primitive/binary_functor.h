--- conflicted
+++ resolved
@@ -95,7 +95,15 @@
 };
 
 template<>
-<<<<<<< HEAD
+struct BinaryFunctor<DeviceType::kCPU, BinaryOp::kFloorDiv, bfloat16, bfloat16> {
+  OF_DEVICE_FUNC BinaryFunctor(Scalar attr0, Scalar attr1) {}
+
+  OF_DEVICE_FUNC bfloat16 operator()(bfloat16 src0, bfloat16 src1) const {
+    return std::floor(src0 / src1);
+  }
+};
+
+template<>
 struct BinaryFunctor<DeviceType::kCPU, BinaryOp::kTruncDiv, float, float> {
   OF_DEVICE_FUNC BinaryFunctor(Scalar attr0, Scalar attr1) {}
 
@@ -117,13 +125,15 @@
 
   OF_DEVICE_FUNC float16 operator()(float16 src0, float16 src1) const {
     return static_cast<float16>(std::trunc(static_cast<float>(src0) / static_cast<float>(src1)));
-=======
-struct BinaryFunctor<DeviceType::kCPU, BinaryOp::kFloorDiv, bfloat16, bfloat16> {
+  }
+};
+
+template<>
+struct BinaryFunctor<DeviceType::kCPU, BinaryOp::kTruncDiv, bfloat16, bfloat16> {
   OF_DEVICE_FUNC BinaryFunctor(Scalar attr0, Scalar attr1) {}
 
   OF_DEVICE_FUNC bfloat16 operator()(bfloat16 src0, bfloat16 src1) const {
-    return std::floor(src0 / src1);
->>>>>>> 301a99e9
+    return std::trunc(src0 / src1);
   }
 };
 
