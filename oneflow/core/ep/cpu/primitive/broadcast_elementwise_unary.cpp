/*
Copyright 2020 The OneFlow Authors. All rights reserved.

Licensed under the Apache License, Version 2.0 (the "License");
you may not use this file except in compliance with the License.
You may obtain a copy of the License at

    http://www.apache.org/licenses/LICENSE-2.0

Unless required by applicable law or agreed to in writing, software
distributed under the License is distributed on an "AS IS" BASIS,
WITHOUT WARRANTIES OR CONDITIONS OF ANY KIND, either express or implied.
See the License for the specific language governing permissions and
limitations under the License.
*/

#include "oneflow/core/common/data_type.h"
#include "oneflow/core/ep/common/primitive/broadcast_elementwise_unary.h"
#include "oneflow/core/ep/include/primitive/permute.h"
#include "oneflow/core/ep/cpu/primitive/unary_functor.h"
#include "oneflow/core/ep/cpu/primitive/type_seq.h"
#include "oneflow/core/ep/cpu/cpu_stream.h"
#include "oneflow/core/ep/cpu/cpu_device.h"

namespace oneflow {

namespace ep {
namespace primitive {
namespace broadcast_elementwise_unary {

namespace {

<<<<<<< HEAD
// #define CPU_PRIMITIVE_CAST_ALL_TYPE_SEQ \
//   CPU_PRIMITIVE_UINT32_TYPE_SEQ         \
//   CPU_PRIMITIVE_ALL_TYPE_SEQ
#define CPU_PRIMITIVE_CAST_ALL_TYPE_SEQ \
  CPU_PRIMITIVE_UINT32_TYPE_SEQ         \
  CPU_PRIMITIVE_NATIVE_TYPE_SEQ         \
  CPU_PRIMITIVE_FLOAT16_TYPE_SEQ        \
=======
#define CPU_PRIMITIVE_CAST_REAL_TYPE_SEQ \
  CPU_PRIMITIVE_UINT32_TYPE_SEQ          \
  CPU_PRIMITIVE_NATIVE_TYPE_SEQ          \
  CPU_PRIMITIVE_FLOAT16_TYPE_SEQ         \
>>>>>>> 0dde4179
  CPU_PRIMITIVE_BFLOAT16_TYPE_SEQ

bool IsContiguous(size_t num_dims, const int64_t* dims, const int64_t* strides) {
  for (int i = num_dims - 1; i >= 0; i--) {
    if ((i == num_dims - 1 && strides[i] != 1)
        || (i != num_dims - 1 && strides[i] != dims[i + 1] * strides[i + 1])) {
      return false;
    }
  }
  return true;
}

template<UnaryOp unary_op, typename Src, typename Dst>
void LaunchScalarFill(CpuStream* stream, Dst* dst, const Src* src, size_t count, size_t stride,
                      Scalar attr0, Scalar attr1) {
  auto functor = UnaryFunctor<DeviceType::kCPU, unary_op, Dst, Src>(attr0, attr1);
  Dst scalar_value = functor(*src);
  stream->ParallelFor(0, count, [dst, stride, scalar_value](int64_t begin, int64_t end) {
    for (int64_t i = begin; i < end; i++) { dst[i * stride] = scalar_value; }
  });
}

template<UnaryOp unary_op, typename Src, typename Dst>
void LaunchTensorFill(CpuStream* stream, Dst* dst, const Src* src, size_t count, size_t dst_stride,
                      size_t src_stride, Scalar attr0, Scalar attr1) {
  auto functor = UnaryFunctor<DeviceType::kCPU, unary_op, Dst, Src>(attr0, attr1);
  stream->ParallelFor(0, count,
                      [functor, src, dst, src_stride, dst_stride](int64_t begin, int64_t end) {
                        for (int64_t i = begin; i < end; i++) {
                          dst[i * dst_stride] = functor(src[i * src_stride]);
                        }
                      });
}

template<UnaryOp unary_op, typename Src, typename Dst>
void LaunchGeneral(CpuStream* stream, Dst* dst, const Src* src, size_t num_dims,
                   const int64_t* dst_dims, const int64_t* src_dims, const int64_t* dst_stride,
                   const int64_t* src_stride, Scalar attr0, Scalar attr1) {
  bool contiguous_output = IsContiguous(num_dims, dst_dims, dst_stride);
  const int64_t elem_cnt = GetElementCount(num_dims, dst_dims);
  auto functor = UnaryFunctor<DeviceType::kCPU, unary_op, Dst, Src>(attr0, attr1);
  stream->ParallelFor(
      0, elem_cnt,
      [functor, src, dst, num_dims, src_dims, dst_dims, src_stride, dst_stride, contiguous_output](
          int64_t begin, int64_t end) {
        auto src_index_to_offset_helper =
            IndexToOffsetWithStrideCalculator<int64_t, kMaxNumDims>(src_stride, num_dims);
        auto dst_offset_to_index_helper =
            OffsetToIndexWithStrideCalculator<int64_t, kMaxNumDims>(dst_dims, num_dims);
        auto dst_index_to_offset_helper =
            IndexToOffsetWithStrideCalculator<int64_t, kMaxNumDims>(dst_stride, num_dims);
        int64_t src_index[kMaxNumDims];
        int64_t dst_index[kMaxNumDims];
        for (int64_t offset = begin; offset < end; offset++) {
          dst_offset_to_index_helper.OffsetToNdIndex(offset, dst_index, num_dims);
          for (int i = 0; i < kMaxNumDims; i++) {
            if (i < num_dims) {
              src_index[i] = (src_dims[i] != 1) ? dst_index[i] : 0;
            } else {
              src_index[i] = 0;
            }
          }
          const int64_t src_offset =
              src_index_to_offset_helper.NdIndexToOffset(src_index, num_dims);
          if (!contiguous_output) {
            const int64_t dst_offset =
                dst_index_to_offset_helper.NdIndexToOffset(dst_index, num_dims);
            dst[dst_offset] = functor(src[src_offset]);
          } else {
            dst[offset] = functor(src[src_offset]);
          }
        }
      });
}

template<UnaryOp unary_op, typename Src, DataType src_type, typename Dst, DataType dst_type>
class BroadcastElementwiseUnaryImpl : public BroadcastElementwiseUnary {
 public:
  OF_DISALLOW_COPY_AND_MOVE(BroadcastElementwiseUnaryImpl);
  BroadcastElementwiseUnaryImpl(Scalar attr0, Scalar attr1) : attr0(attr0), attr1(attr1) {}
  ~BroadcastElementwiseUnaryImpl() override = default;

  void Launch(Stream* stream, size_t num_src_dims, const int64_t* src_dims, const void* src,
              size_t num_dst_dims, const int64_t* dst_dims, void* dst) override {
    CHECK_GT(num_src_dims, 0) << "num_src_dims must greater than 0";
    CHECK_GT(num_dst_dims, 0) << "num_dst_dims must greater than 0";
    int64_t src_strides[kMaxNumDims];
    int64_t dst_strides[kMaxNumDims];
    // init stride
    for (int i = num_src_dims - 1; i < kMaxNumDims; ++i) { src_strides[i] = 1; }
    for (int i = num_src_dims - 2; i >= 0; --i) {
      src_strides[i] = src_dims[i + 1] * src_strides[i + 1];
    }

    for (int i = num_dst_dims - 1; i < kMaxNumDims; ++i) { dst_strides[i] = 1; }
    for (int i = num_dst_dims - 2; i >= 0; --i) {
      dst_strides[i] = dst_dims[i + 1] * dst_strides[i + 1];
    }
    Launch(stream, num_src_dims, src_dims, src_strides, src, num_dst_dims, dst_dims, dst_strides,
           dst);
  }

  void Launch(Stream* stream, size_t num_src_dims, const int64_t* src_dims,
              const int64_t* src_strides, const void* src_ptr, size_t num_dst_dims,
              const int64_t* dst_dims, const int64_t* dst_strides, void* dst_ptr) override {
    CHECK_GT(num_src_dims, 0) << "num_src_dims must greater than 0";
    CHECK_GT(num_dst_dims, 0) << "num_dst_dims must greater than 0";
    auto* cpu_stream = stream->As<CpuStream>();
    Dst* dst = reinterpret_cast<Dst*>(dst_ptr);
    const Src* src = reinterpret_cast<const Src*>(src_ptr);
    size_t simplified_num_dims = 0;
    int permutation_list[kMaxNumDims];
    int64_t permutation_src_dims[kMaxNumDims];
    int64_t simplified_src_dims[kMaxNumDims];
    int64_t simplified_dst_dims[kMaxNumDims];
    int64_t simplified_src_strides[kMaxNumDims];
    int64_t simplified_dst_strides[kMaxNumDims];
    SimplifyBroadcastDims<kMaxNumDims>(num_src_dims, src_dims, src_strides, num_dst_dims, dst_dims,
                                       dst_strides, &simplified_num_dims, simplified_src_dims,
                                       simplified_src_strides, simplified_dst_dims,
                                       simplified_dst_strides);
    bool permutable = InferPermutable<kMaxNumDims>(
        simplified_num_dims, simplified_src_strides, simplified_dst_strides, simplified_src_dims,
        simplified_dst_dims, permutation_list, permutation_src_dims, unary_op);
    std::unique_ptr<Permute> permute =
        NewPrimitive<PermuteFactory>(DeviceType::kCPU, simplified_num_dims);
    CheckInplace(simplified_num_dims, simplified_src_dims, src, simplified_dst_dims, dst);
    CheckInplace(simplified_num_dims, simplified_src_strides, src, simplified_dst_strides, dst);
    if (simplified_num_dims == 1 && simplified_src_dims[0] == 1) {
      const int64_t elem_cnt = simplified_dst_dims[0];
      const int64_t dst_stride = simplified_dst_strides[0];
      LaunchScalarFill<unary_op, Src, Dst>(cpu_stream, dst, src, elem_cnt, dst_stride, attr0,
                                           attr1);
    } else if (simplified_num_dims == 1) {
      const int64_t elem_cnt = simplified_src_dims[0];
      const int64_t src_stride = simplified_src_strides[0];
      const int64_t dst_stride = simplified_dst_strides[0];
      LaunchTensorFill<unary_op, Src, Dst>(cpu_stream, dst, src, elem_cnt, dst_stride, src_stride,
                                           attr0, attr1);
    } else if (permutable && src_type == dst_type && permute) {
      permute->Launch(stream, dst_type, simplified_num_dims, permutation_src_dims, src_ptr,
                      permutation_list, dst_ptr);
    } else {
      // fall back to normal cases
      LaunchGeneral<unary_op, Src, Dst>(
          cpu_stream, dst, src, simplified_num_dims, simplified_dst_dims, simplified_src_dims,
          simplified_dst_strides, simplified_src_strides, attr0, attr1);
    }
  }

 protected:
  Scalar attr0, attr1;
};

template<UnaryOp unary_op, typename Src, DataType src_type, typename Dst, DataType dst_type>
std::unique_ptr<BroadcastElementwiseUnary> NewBroadcastElementwiseUnary(Scalar attr0,
                                                                        Scalar attr1) {
  return std::unique_ptr<BroadcastElementwiseUnary>(
      new BroadcastElementwiseUnaryImpl<unary_op, Src, src_type, Dst, dst_type>(attr0, attr1));
}

class BroadcastElementwiseUnaryFactoryImpl : public BroadcastElementwiseUnaryFactory {
 public:
  OF_DISALLOW_COPY_AND_MOVE(BroadcastElementwiseUnaryFactoryImpl);
  BroadcastElementwiseUnaryFactoryImpl() = default;
  ~BroadcastElementwiseUnaryFactoryImpl() override = default;

  std::unique_ptr<BroadcastElementwiseUnary> New(UnaryOp op, DataType src_type, DataType dst_type,
                                                 size_t max_num_dims) override {
    return New(op, src_type, dst_type, max_num_dims, Scalar(), Scalar());
  }

  std::unique_ptr<BroadcastElementwiseUnary> New(UnaryOp op, DataType src_type, DataType dst_type,
                                                 size_t max_num_dims, Scalar attr0) override {
    return New(op, src_type, dst_type, max_num_dims, attr0, Scalar());
  }

  std::unique_ptr<BroadcastElementwiseUnary> New(UnaryOp unary_op, DataType src_type,
                                                 DataType dst_type, size_t max_num_dims,
                                                 Scalar attr0, Scalar attr1) override {
    if (max_num_dims > kMaxNumDims) { return nullptr; }
#define MAKE_NEW_SAME_DTYPE_BROADCAST_ELEMENTWISE_UNARY_ENTRY(unary_op, dtype_pair)          \
  {std::make_tuple(unary_op, OF_PP_PAIR_SECOND(dtype_pair), OF_PP_PAIR_SECOND(dtype_pair)),  \
   NewBroadcastElementwiseUnary<unary_op, OF_PP_PAIR_FIRST(dtype_pair),                      \
                                OF_PP_PAIR_SECOND(dtype_pair), OF_PP_PAIR_FIRST(dtype_pair), \
                                OF_PP_PAIR_SECOND(dtype_pair)>},

#define MAKE_NEW_BROADCAST_ELEMENTWISE_UNARY_ENTRY(unary_op, src_dtype_pair, dst_dtype_pair) \
  {std::make_tuple(unary_op, OF_PP_PAIR_SECOND(src_dtype_pair),                              \
                   OF_PP_PAIR_SECOND(dst_dtype_pair)),                                       \
   NewBroadcastElementwiseUnary<                                                             \
       unary_op, OF_PP_PAIR_FIRST(src_dtype_pair), OF_PP_PAIR_SECOND(src_dtype_pair),        \
       OF_PP_PAIR_FIRST(dst_dtype_pair), OF_PP_PAIR_SECOND(dst_dtype_pair)>},

    static const std::map<std::tuple<UnaryOp, DataType, DataType>,
                          std::function<std::unique_ptr<BroadcastElementwiseUnary>(Scalar, Scalar)>>
        new_broadcast_elementwise_unary_handle{
            // For All Type OP
            OF_PP_SEQ_PRODUCT_FOR_EACH_TUPLE(MAKE_NEW_SAME_DTYPE_BROADCAST_ELEMENTWISE_UNARY_ENTRY,
                                             UNARY_IDENTITY_SEQ, CPU_PRIMITIVE_ALL_TYPE_SEQ)

            // For Cast OP
            OF_PP_SEQ_PRODUCT_FOR_EACH_TUPLE(
                MAKE_NEW_BROADCAST_ELEMENTWISE_UNARY_ENTRY, BROADCAST_ELEMENTWISE_CAST_OP_SEQ,
<<<<<<< HEAD
                CPU_PRIMITIVE_CAST_ALL_TYPE_SEQ, CPU_PRIMITIVE_CAST_ALL_TYPE_SEQ)
=======
                CPU_PRIMITIVE_CAST_REAL_TYPE_SEQ, CPU_PRIMITIVE_CAST_REAL_TYPE_SEQ)
>>>>>>> 0dde4179
                OF_PP_SEQ_PRODUCT_FOR_EACH_TUPLE(
                    MAKE_NEW_BROADCAST_ELEMENTWISE_UNARY_ENTRY, BROADCAST_ELEMENTWISE_CAST_OP_SEQ,
                    CPU_PRIMITIVE_COMPLEX_TYPE_SEQ, CPU_PRIMITIVE_COMPLEX_TYPE_SEQ)
                    OF_PP_SEQ_PRODUCT_FOR_EACH_TUPLE(MAKE_NEW_BROADCAST_ELEMENTWISE_UNARY_ENTRY,
                                                     BROADCAST_ELEMENTWISE_CAST_OP_SEQ,
<<<<<<< HEAD
                                                     CPU_PRIMITIVE_CAST_ALL_TYPE_SEQ,
=======
                                                     CPU_PRIMITIVE_CAST_REAL_TYPE_SEQ,
>>>>>>> 0dde4179
                                                     CPU_PRIMITIVE_COMPLEX_TYPE_SEQ)};

#undef MAKE_NEW_BROADCAST_ELEMENTWISE_UNARY_ENTRY
#undef MAKE_NEW_SAME_DTYPE_BROADCAST_ELEMENTWISE_UNARY_ENTRY

    const auto iter =
        new_broadcast_elementwise_unary_handle.find(std::make_tuple(unary_op, src_type, dst_type));
    if (iter != new_broadcast_elementwise_unary_handle.end()) {
      return iter->second(attr0, attr1);
    } else {
      return nullptr;
    }
  }
};

REGISTER_PRIMITIVE_FACTORY(DeviceType::kCPU, BroadcastElementwiseUnaryFactory,
                           BroadcastElementwiseUnaryFactoryImpl);

}  // namespace
}  // namespace broadcast_elementwise_unary
}  // namespace primitive
}  // namespace ep

}  // namespace oneflow<|MERGE_RESOLUTION|>--- conflicted
+++ resolved
@@ -30,20 +30,10 @@
 
 namespace {
 
-<<<<<<< HEAD
-// #define CPU_PRIMITIVE_CAST_ALL_TYPE_SEQ \
-//   CPU_PRIMITIVE_UINT32_TYPE_SEQ         \
-//   CPU_PRIMITIVE_ALL_TYPE_SEQ
-#define CPU_PRIMITIVE_CAST_ALL_TYPE_SEQ \
-  CPU_PRIMITIVE_UINT32_TYPE_SEQ         \
-  CPU_PRIMITIVE_NATIVE_TYPE_SEQ         \
-  CPU_PRIMITIVE_FLOAT16_TYPE_SEQ        \
-=======
 #define CPU_PRIMITIVE_CAST_REAL_TYPE_SEQ \
   CPU_PRIMITIVE_UINT32_TYPE_SEQ          \
   CPU_PRIMITIVE_NATIVE_TYPE_SEQ          \
   CPU_PRIMITIVE_FLOAT16_TYPE_SEQ         \
->>>>>>> 0dde4179
   CPU_PRIMITIVE_BFLOAT16_TYPE_SEQ
 
 bool IsContiguous(size_t num_dims, const int64_t* dims, const int64_t* strides) {
@@ -248,21 +238,13 @@
             // For Cast OP
             OF_PP_SEQ_PRODUCT_FOR_EACH_TUPLE(
                 MAKE_NEW_BROADCAST_ELEMENTWISE_UNARY_ENTRY, BROADCAST_ELEMENTWISE_CAST_OP_SEQ,
-<<<<<<< HEAD
-                CPU_PRIMITIVE_CAST_ALL_TYPE_SEQ, CPU_PRIMITIVE_CAST_ALL_TYPE_SEQ)
-=======
                 CPU_PRIMITIVE_CAST_REAL_TYPE_SEQ, CPU_PRIMITIVE_CAST_REAL_TYPE_SEQ)
->>>>>>> 0dde4179
                 OF_PP_SEQ_PRODUCT_FOR_EACH_TUPLE(
                     MAKE_NEW_BROADCAST_ELEMENTWISE_UNARY_ENTRY, BROADCAST_ELEMENTWISE_CAST_OP_SEQ,
                     CPU_PRIMITIVE_COMPLEX_TYPE_SEQ, CPU_PRIMITIVE_COMPLEX_TYPE_SEQ)
                     OF_PP_SEQ_PRODUCT_FOR_EACH_TUPLE(MAKE_NEW_BROADCAST_ELEMENTWISE_UNARY_ENTRY,
                                                      BROADCAST_ELEMENTWISE_CAST_OP_SEQ,
-<<<<<<< HEAD
-                                                     CPU_PRIMITIVE_CAST_ALL_TYPE_SEQ,
-=======
                                                      CPU_PRIMITIVE_CAST_REAL_TYPE_SEQ,
->>>>>>> 0dde4179
                                                      CPU_PRIMITIVE_COMPLEX_TYPE_SEQ)};
 
 #undef MAKE_NEW_BROADCAST_ELEMENTWISE_UNARY_ENTRY
