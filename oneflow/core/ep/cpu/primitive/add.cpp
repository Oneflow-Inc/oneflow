/*
Copyright 2020 The OneFlow Authors. All rights reserved.

Licensed under the Apache License, Version 2.0 (the "License");
you may not use this file except in compliance with the License.
You may obtain a copy of the License at

    http://www.apache.org/licenses/LICENSE-2.0

Unless required by applicable law or agreed to in writing, software
distributed under the License is distributed on an "AS IS" BASIS,
WITHOUT WARRANTIES OR CONDITIONS OF ANY KIND, either express or implied.
See the License for the specific language governing permissions and
limitations under the License.
*/
#include "oneflow/core/ep/include/primitive/add.h"
#include "oneflow/core/ep/cpu/primitive/type_seq.h"
#include "oneflow/core/ep/cpu/cpu_stream.h"
#include "oneflow/core/ep/common/primitive/util.h"
#include "oneflow/core/ep/common/onednn.h"

namespace oneflow {

namespace ep {
namespace primitive {

namespace {

template<typename T, size_t arity>
void AddCpu(const T* const* srcs, T* dst, size_t count) {
  for (size_t i = 0; i < count; ++i) {
    T sum = T(0);
    for (size_t a = 0; a < arity; ++a) { sum += srcs[a][i]; }
    dst[i] = sum;
  }
}

template<typename T>
void AddCpu(const T* const* srcs, size_t arity, T* dst, size_t count) {
  for (size_t i = 0; i < count; ++i) {
    T sum = T(0);
    for (size_t a = 0; a < arity; ++a) { sum += srcs[a][i]; }
    dst[i] = sum;
  }
}

template<typename T>
class AddDefaultImpl : public Add {
 public:
  OF_DISALLOW_COPY_AND_MOVE(AddDefaultImpl);
  AddDefaultImpl() = default;
  ~AddDefaultImpl() override = default;

  using Add::Launch;
  void Launch(Stream* stream, const void* const* srcs, size_t arity, void* dst,
              size_t count) override {
#define ONE_IF(a)                                                                            \
  if (arity == a) {                                                                          \
    AddCpu<T, a>(reinterpret_cast<const T* const*>(srcs), reinterpret_cast<T*>(dst), count); \
  }
#define ONE_ELIF(a) else ONE_IF(a)
#define ONE_ELSE                                                                                 \
  else {                                                                                         \
    AddCpu<T>(reinterpret_cast<const T* const*>(srcs), arity, reinterpret_cast<T*>(dst), count); \
  }
    ONE_IF(0)
    ONE_ELIF(1)
    ONE_ELIF(2)
    ONE_ELIF(3)
    ONE_ELIF(4)
    ONE_ELIF(5)
    ONE_ELIF(6)
    ONE_ELIF(7)
    ONE_ELIF(8)
    ONE_ELSE
  }
};

#ifdef WITH_ONEDNN
class AddOneDnnImpl : public Add {
 public:
  OF_DISALLOW_COPY_AND_MOVE(AddOneDnnImpl);
  explicit AddOneDnnImpl(dnnl::memory::data_type type) : type_onednn_(type){};
  ~AddOneDnnImpl() override = default;

  using Add::Launch;
  void Launch(Stream* stream, const void* const* srcs, size_t arity, void* dst,
              size_t count) override {
    if (arity < 2) {
      // TODO: arity 0 and 1
      UNIMPLEMENTED() << "Addn only supports summation of 2 or more tensors";
    } else if (arity == 2) {
      if (srcs[1] == dst && srcs[0] != dst) {
        LOG(FATAL) << "Only the first parameter can be operated inplace";
      }
    } else {
      for (int i = 2; i < arity; i++) {
        if (srcs[i] == dst) { LOG(FATAL) << "Only the first parameter can be operated inplace"; }
      }
    }
<<<<<<< HEAD
=======

    CpuStream* cpu_stream = stream->As<CpuStream>();
    size_t num_threads = cpu_stream->device()->GetNumThreads();
    CpuNumThreadsGuard guard(num_threads);

    dnnl::engine* onednn_engine = stream->As<CpuStream>()->onednn_engine();
    dnnl::stream* onednn_stream = stream->As<CpuStream>()->onednn_stream();

    dnnl::memory::dims src_dims = {static_cast<dnnl::memory::dim>(count)};
    std::vector<dnnl::memory::desc> src_md;
    std::vector<dnnl::memory> src_mem;
    src_md.reserve(arity);
    src_mem.reserve(arity);

    for (int i = 0; i < arity; i++) {
      auto md = dnnl::memory::desc(src_dims, type_onednn_, dnnl::memory::format_tag::x);
      auto mem = dnnl::memory(md, *onednn_engine, (void*)(srcs)[i]);
      src_md.emplace_back(md);
      src_mem.emplace_back(mem);
    }

    std::vector<float> scales(arity, 1.0);
    auto sum_pd = dnnl::sum::primitive_desc(scales, src_md, *onednn_engine);
    auto sum_prim = dnnl::sum(sum_pd);
    auto dst_mem = dnnl::memory(sum_pd.dst_desc(), *onednn_engine, dst);
    std::unordered_map<int, dnnl::memory> sum_args{{DNNL_ARG_DST, dst_mem}};
    for (int i = 0; i < arity; ++i) { sum_args.insert({DNNL_ARG_MULTIPLE_SRC + i, src_mem[i]}); }
>>>>>>> 6949a79f

    stream->As<CpuStream>()->onednn_fallback()->Launch(
        [&](dnnl::engine* onednn_engine, dnnl::stream* onednn_stream) {
          dnnl::memory::dims src_dims = {static_cast<dnnl::memory::dim>(count)};
          std::vector<dnnl::memory::desc> src_md;
          std::vector<dnnl::memory> src_mem;
          src_md.reserve(arity);
          src_mem.reserve(arity);

          for (int i = 0; i < arity; i++) {
            auto md = dnnl::memory::desc(src_dims, type_onednn_, dnnl::memory::format_tag::x);
            auto mem = dnnl::memory(md, *onednn_engine, (void*)(srcs)[i]);
            src_md.emplace_back(md);
            src_mem.emplace_back(mem);
          }

          std::vector<float> scales(arity, 1.0);
          auto sum_pd = dnnl::sum::primitive_desc(scales, src_md, *onednn_engine);
          auto sum_prim = dnnl::sum(sum_pd);
          auto dst_mem = dnnl::memory(sum_pd.dst_desc(), *onednn_engine, dst);
          std::unordered_map<int, dnnl::memory> sum_args{{DNNL_ARG_DST, dst_mem}};
          for (int i = 0; i < arity; ++i) {
            sum_args.insert({DNNL_ARG_MULTIPLE_SRC + i, src_mem[i]});
          }

          sum_prim.execute(*onednn_stream, sum_args);
        });
  }

 private:
  dnnl::memory::data_type type_onednn_;
};

#endif

template<typename T>
std::unique_ptr<Add> NewAdd() {
  return std::unique_ptr<Add>(new AddDefaultImpl<T>());
}

#ifdef WITH_ONEDNN

template<dnnl::memory::data_type type_onednn>
std::unique_ptr<Add> NewOneDnnAdd() {
  return std::unique_ptr<Add>(new AddOneDnnImpl(type_onednn));
}

#endif

#define CPU_PRIMITIVE_ADD_ONEDNN_TYPE_SEQ \
  CPU_PRIMITIVE_ONEDNN_INT8_TYPE_SEQ      \
  CPU_PRIMITIVE_ONEDNN_UINT8_TYPE_SEQ     \
  CPU_PRIMITIVE_ONEDNN_INT32_TYPE_SEQ     \
  CPU_PRIMITIVE_ONEDNN_FLOAT_TYPE_SEQ     \
  CPU_PRIMITIVE_ONEDNN_FLOAT16_TYPE_SEQ   \
  CPU_PRIMITIVE_ONEDNN_BFLOAT16_TYPE_SEQ

#define CPU_PRIMITIVE_ADD_DEFAULT_TYPE_SEQ \
  CPU_PRIMITIVE_BOOL_TYPE_SEQ              \
  CPU_PRIMITIVE_CHAR_TYPE_SEQ              \
  CPU_PRIMITIVE_DOUBLE_TYPE_SEQ            \
  CPU_PRIMITIVE_INT64_TYPE_SEQ

class AddFactoryImpl : public AddFactory {
 public:
  OF_DISALLOW_COPY_AND_MOVE(AddFactoryImpl);
  AddFactoryImpl() = default;
  ~AddFactoryImpl() override = default;

  std::unique_ptr<Add> New(DataType data_type) override {
#define MAKE_NEW_ADD_ENTRY(type_cpp, type_proto) {type_proto, NewAdd<type_cpp>},

    static const std::map<DataType, std::function<std::unique_ptr<Add>()>> new_add_handle{
        OF_PP_FOR_EACH_TUPLE(MAKE_NEW_ADD_ENTRY, CPU_PRIMITIVE_ALL_TYPE_SEQ)};

#undef MAKE_NEW_ADD_ENTRY
#ifdef WITH_ONEDNN

#define MAKE_NEW_ONEDNN_ADD_ENTRY(type_onednn, type_proto) {type_proto, NewOneDnnAdd<type_onednn>},

    static const std::map<DataType, std::function<std::unique_ptr<Add>()>> new_add_onednn_handle{
        OF_PP_FOR_EACH_TUPLE(MAKE_NEW_ONEDNN_ADD_ENTRY, CPU_PRIMITIVE_ADD_ONEDNN_TYPE_SEQ)};

#undef MAKE_NEW_ONEDNN_ADD_ENTRY

    if (OneDNNIsEnabled()) {
      auto add_primitive = GetPrimitiveFromHandlers(new_add_onednn_handle, data_type);
      if (add_primitive) { return add_primitive; }
    }

#endif
    return GetPrimitiveFromHandlers(new_add_handle, data_type);
  }
};

REGISTER_PRIMITIVE_FACTORY(DeviceType::kCPU, AddFactory, AddFactoryImpl);

}  // namespace

}  // namespace primitive
}  // namespace ep

}  // namespace oneflow<|MERGE_RESOLUTION|>--- conflicted
+++ resolved
@@ -98,36 +98,6 @@
         if (srcs[i] == dst) { LOG(FATAL) << "Only the first parameter can be operated inplace"; }
       }
     }
-<<<<<<< HEAD
-=======
-
-    CpuStream* cpu_stream = stream->As<CpuStream>();
-    size_t num_threads = cpu_stream->device()->GetNumThreads();
-    CpuNumThreadsGuard guard(num_threads);
-
-    dnnl::engine* onednn_engine = stream->As<CpuStream>()->onednn_engine();
-    dnnl::stream* onednn_stream = stream->As<CpuStream>()->onednn_stream();
-
-    dnnl::memory::dims src_dims = {static_cast<dnnl::memory::dim>(count)};
-    std::vector<dnnl::memory::desc> src_md;
-    std::vector<dnnl::memory> src_mem;
-    src_md.reserve(arity);
-    src_mem.reserve(arity);
-
-    for (int i = 0; i < arity; i++) {
-      auto md = dnnl::memory::desc(src_dims, type_onednn_, dnnl::memory::format_tag::x);
-      auto mem = dnnl::memory(md, *onednn_engine, (void*)(srcs)[i]);
-      src_md.emplace_back(md);
-      src_mem.emplace_back(mem);
-    }
-
-    std::vector<float> scales(arity, 1.0);
-    auto sum_pd = dnnl::sum::primitive_desc(scales, src_md, *onednn_engine);
-    auto sum_prim = dnnl::sum(sum_pd);
-    auto dst_mem = dnnl::memory(sum_pd.dst_desc(), *onednn_engine, dst);
-    std::unordered_map<int, dnnl::memory> sum_args{{DNNL_ARG_DST, dst_mem}};
-    for (int i = 0; i < arity; ++i) { sum_args.insert({DNNL_ARG_MULTIPLE_SRC + i, src_mem[i]}); }
->>>>>>> 6949a79f
 
     stream->As<CpuStream>()->onednn_fallback()->Launch(
         [&](dnnl::engine* onednn_engine, dnnl::stream* onednn_stream) {
