--- conflicted
+++ resolved
@@ -20,12 +20,8 @@
 
 namespace ep {
 
-<<<<<<< HEAD
-CpuDeviceManager::CpuDeviceManager(DeviceManagerRegistry* registry) : device_num_threads_(1), registry_(registry) {}
-=======
 CpuDeviceManager::CpuDeviceManager(DeviceManagerRegistry* registry)
     : device_num_threads_(1), registry_(registry) {}
->>>>>>> 42850af8
 
 CpuDeviceManager::~CpuDeviceManager() = default;
 
@@ -33,16 +29,8 @@
 
 std::shared_ptr<Device> CpuDeviceManager::GetDevice(size_t device_index) {
   std::lock_guard<std::mutex> lock(device_mutex_);
-<<<<<<< HEAD
-  if (!device_) {
-    CpuDevice* cpu_device = new CpuDevice(this);
-    cpu_device->SetNumThreads(device_num_threads_);
-    device_.reset(cpu_device);
-  }
-=======
   if (!device_) { device_.reset(new CpuDevice(this)); }
   dynamic_cast<CpuDevice*>(device_.get())->SetNumThreads(device_num_threads_);
->>>>>>> 42850af8
   return device_;
 }
 
@@ -54,13 +42,9 @@
 
 void CpuDeviceManager::SetActiveDeviceByIndex(size_t device_index) {}
 
-<<<<<<< HEAD
-void CpuDeviceManager::SetDeviceNumThreads(size_t num_threads) { device_num_threads_ = num_threads;}
-=======
 void CpuDeviceManager::SetDeviceNumThreads(size_t num_threads) {
   device_num_threads_ = num_threads;
 }
->>>>>>> 42850af8
 
 }  // namespace ep
 
