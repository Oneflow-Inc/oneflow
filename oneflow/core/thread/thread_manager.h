--- conflicted
+++ resolved
@@ -49,11 +49,7 @@
 };
 
 // Use limit_thread_num to config the max thread num.
-<<<<<<< HEAD
-// limit_thread_num == -1 means no limit, use the max avaliable thread num.
-=======
 // limit_thread_num == -1 means no limit, use the max avaliable thread num of the ThreadPool.
->>>>>>> ec7d0712
 // limit_thread_num == 0 means use the current thread.
 template<typename DoEachT>
 void MultiThreadLoop(size_t work_num, const DoEachT& DoEachWork, int64_t limit_thread_num = -1) {
