--- conflicted
+++ resolved
@@ -46,23 +46,15 @@
     OF_PROFILER_NAME_THIS_HOST_THREAD("GPU " + std::to_string(dev_id) + " Actor : ("
                                       + std::to_string(thrd_id) + ")");
     OF_CUDA_CHECK(cudaSetDevice(dev_id));
-<<<<<<< HEAD
-    ThreadCtx ctx;
-    ctx.g_cuda_stream.reset(new CudaStreamHandle(&cb_event_chan_));
+    ctx_.g_cuda_stream.reset(new CudaStreamHandle(&cb_event_chan_));
     // TODO(liujuncheng): force creation
-    ctx.g_cuda_stream->cuda_stream();
-    ctx.g_cuda_stream->cublas_pmh_handle();
-    ctx.g_cuda_stream->cublas_pmd_handle();
-    ctx.g_cuda_stream->cublas_tensor_op_math_handle();
-    ctx.g_cuda_stream->cudnn_handle();
-    ctx.cb_event_chan = &cb_event_chan_;
-    PollMsgChannel(ctx);
-=======
-
-    ctx_.g_cuda_stream.reset(new CudaStreamHandle(&cb_event_chan_));
+    ctx_.g_cuda_stream->cuda_stream();
+    ctx_.g_cuda_stream->cublas_pmh_handle();
+    ctx_.g_cuda_stream->cublas_pmd_handle();
+    ctx_.g_cuda_stream->cublas_tensor_op_math_handle();
+    ctx_.g_cuda_stream->cudnn_handle();
     ctx_.cb_event_chan = &cb_event_chan_;
     PollMsgChannel(ctx_);
->>>>>>> c324cc67
   });
   cb_event_poller_ = std::thread([this, dev_id, thrd_id]() {
     SetAffinityByDevice(dev_id);
