/*
Copyright 2020 The OneFlow Authors. All rights reserved.

Licensed under the Apache License, Version 2.0 (the "License");
you may not use this file except in compliance with the License.
You may obtain a copy of the License at

    http://www.apache.org/licenses/LICENSE-2.0

Unless required by applicable law or agreed to in writing, software
distributed under the License is distributed on an "AS IS" BASIS,
WITHOUT WARRANTIES OR CONDITIONS OF ANY KIND, either express or implied.
See the License for the specific language governing permissions and
limitations under the License.
*/
#include "oneflow/core/thread/gpu_thread.h"
#include "oneflow/core/thread/thread_manager.h"
#include "oneflow/core/device/cuda_stream_handle.h"
#include "oneflow/core/profiler/profiler.h"
#include "oneflow/core/graph/id_serialization.h"
#include "oneflow/core/device/node_device_descriptor_manager.h"
#include "oneflow/core/device/cuda_device_descriptor.h"

namespace oneflow {

#ifdef WITH_CUDA

<<<<<<< HEAD
GpuThread::GpuThread(int64_t thrd_id, int64_t dev_id) {
  set_thrd_id(thrd_id);
  mut_actor_thread() = std::thread([this, dev_id]() {
=======
namespace {

void SetAffinityByDevice(int64_t dev_id) {
  auto node_device_desc =
      Global<device::NodeDeviceDescriptorManager>::Get()->GetLocalNodeDeviceDescriptor();
  auto cuda_device = std::dynamic_pointer_cast<const device::CudaDeviceDescriptor>(
      node_device_desc->GetDevice(device::kCudaDeviceDescriptorClassName, dev_id));
  if (!cuda_device) { return; }
  node_device_desc->Topology()->SetCPUAffinityByPCIBusID(cuda_device->PCIBusID());
  node_device_desc->Topology()->SetMemoryAffinityByPCIBusID(cuda_device->PCIBusID());
}

}  // namespace

GpuThread::GpuThread(int64_t thrd_id, int64_t dev_id) {
  set_thrd_id(thrd_id);
  mut_actor_thread() = std::thread([this, dev_id, thrd_id]() {
    SetAffinityByDevice(dev_id);
    OF_PROFILER_NAME_THIS_HOST_THREAD("GPU " + std::to_string(dev_id) + " Actor : ("
                                      + std::to_string(thrd_id) + ")");
>>>>>>> 809944fc
    OF_CUDA_CHECK(cudaSetDevice(dev_id));
    ThreadCtx ctx;
    ctx.g_cuda_stream.reset(new CudaStreamHandle(&cb_event_chan_));
    ctx.cb_event_chan = &cb_event_chan_;
    PollMsgChannel(ctx);
  });
<<<<<<< HEAD
  cb_event_poller_ = std::thread([this, dev_id]() {
=======
  cb_event_poller_ = std::thread([this, dev_id, thrd_id]() {
    SetAffinityByDevice(dev_id);
    OF_PROFILER_NAME_THIS_HOST_THREAD("GPU " + std::to_string(dev_id) + " Poller : ("
                                      + std::to_string(thrd_id) + ")");
>>>>>>> 809944fc
    OF_CUDA_CHECK(cudaSetDevice(dev_id));
    CudaCBEvent cb_event;
    while (cb_event_chan_.Receive(&cb_event) == kChannelStatusSuccess) {
      OF_CUDA_CHECK(cudaEventSynchronize(cb_event.event));
      cb_event.callback();
      OF_CUDA_CHECK(cudaEventDestroy(cb_event.event));
    }
  });
}

GpuThread::~GpuThread() {
  cb_event_chan_.Close();
  cb_event_poller_.join();
}

<<<<<<< HEAD
=======
REGISTER_DEVICE_THREAD_CREATOR_WITH_STREAM_ID(
    DeviceType::kGPU, ([](const StreamId& stream_id) -> Thread* {
      int64_t thrd_id = SerializeStreamIdToInt64(stream_id);
      int64_t dev_id = static_cast<int64_t>(stream_id.device_id().device_index());
      return new GpuThread(thrd_id, dev_id);
    }));

>>>>>>> 809944fc
#endif

}  // namespace oneflow<|MERGE_RESOLUTION|>--- conflicted
+++ resolved
@@ -25,11 +25,6 @@
 
 #ifdef WITH_CUDA
 
-<<<<<<< HEAD
-GpuThread::GpuThread(int64_t thrd_id, int64_t dev_id) {
-  set_thrd_id(thrd_id);
-  mut_actor_thread() = std::thread([this, dev_id]() {
-=======
 namespace {
 
 void SetAffinityByDevice(int64_t dev_id) {
@@ -50,21 +45,16 @@
     SetAffinityByDevice(dev_id);
     OF_PROFILER_NAME_THIS_HOST_THREAD("GPU " + std::to_string(dev_id) + " Actor : ("
                                       + std::to_string(thrd_id) + ")");
->>>>>>> 809944fc
     OF_CUDA_CHECK(cudaSetDevice(dev_id));
     ThreadCtx ctx;
     ctx.g_cuda_stream.reset(new CudaStreamHandle(&cb_event_chan_));
     ctx.cb_event_chan = &cb_event_chan_;
     PollMsgChannel(ctx);
   });
-<<<<<<< HEAD
-  cb_event_poller_ = std::thread([this, dev_id]() {
-=======
   cb_event_poller_ = std::thread([this, dev_id, thrd_id]() {
     SetAffinityByDevice(dev_id);
     OF_PROFILER_NAME_THIS_HOST_THREAD("GPU " + std::to_string(dev_id) + " Poller : ("
                                       + std::to_string(thrd_id) + ")");
->>>>>>> 809944fc
     OF_CUDA_CHECK(cudaSetDevice(dev_id));
     CudaCBEvent cb_event;
     while (cb_event_chan_.Receive(&cb_event) == kChannelStatusSuccess) {
@@ -80,8 +70,6 @@
   cb_event_poller_.join();
 }
 
-<<<<<<< HEAD
-=======
 REGISTER_DEVICE_THREAD_CREATOR_WITH_STREAM_ID(
     DeviceType::kGPU, ([](const StreamId& stream_id) -> Thread* {
       int64_t thrd_id = SerializeStreamIdToInt64(stream_id);
@@ -89,7 +77,6 @@
       return new GpuThread(thrd_id, dev_id);
     }));
 
->>>>>>> 809944fc
 #endif
 
 }  // namespace oneflow