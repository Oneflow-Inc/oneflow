--- conflicted
+++ resolved
@@ -2,7 +2,6 @@
 #include "oneflow/core/job/job_desc.h"
 #include "oneflow/core/thread/cpu_thread.h"
 #include "oneflow/core/thread/gpu_thread.h"
-#include "oneflow/core/job/thrd_id_generator.h"
 
 namespace oneflow {
 
@@ -30,31 +29,12 @@
 #endif
   FOR_RANGE(int64_t, i, 0, job_desc->CpuDeviceNum()) {
     threads_.push_back(new CpuThread(thrd_id++));
-<<<<<<< HEAD
-  }
-  threads_.push_back(new CpuThread(thrd_id++));  // comm_net
-  CreatePersistenceThrd(plan, thrd_id);
-=======
   }
   FOR_RANGE(int64_t, i, 0, job_desc->PersistenceWorkerNum()) {
     threads_.push_back(new CpuThread(thrd_id++));
   }
   threads_.push_back(new CpuThread(thrd_id++));  // comm_net
->>>>>>> 8c895ee9
   compute_thread_pool_.reset(new ThreadPool(job_desc->CpuDeviceNum()));
 }
 
-void ThreadMgr::CreatePersistenceThrd(const Plan& plan, int64_t thrd_id) {
-  const int64_t this_machine_id = Global<MachineCtx>::Get()->this_machine_id();
-
-  int64_t max_thrd_id = 0;
-  for (const TaskProto& task : plan.task()) {
-    if (task.machine_id() == this_machine_id) {
-      if (max_thrd_id < task.thrd_id()) max_thrd_id = task.thrd_id();
-    }
-  }
-
-  for (int64_t i = thrd_id; i <= max_thrd_id; i++) { threads_.push_back(new CpuThread(i)); }
-}
-
 }  // namespace oneflow