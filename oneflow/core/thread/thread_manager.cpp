/*
Copyright 2020 The OneFlow Authors. All rights reserved.

Licensed under the Apache License, Version 2.0 (the "License");
you may not use this file except in compliance with the License.
You may obtain a copy of the License at

    http://www.apache.org/licenses/LICENSE-2.0

Unless required by applicable law or agreed to in writing, software
distributed under the License is distributed on an "AS IS" BASIS,
WITHOUT WARRANTIES OR CONDITIONS OF ANY KIND, either express or implied.
See the License for the specific language governing permissions and
limitations under the License.
*/
#include "oneflow/core/thread/thread_manager.h"
#include "oneflow/core/job/resource_desc.h"
#include "oneflow/core/job/global_for.h"
#include "oneflow/core/thread/cpu_thread.h"
#include "oneflow/core/thread/gpu_thread.h"
#include "oneflow/core/common/balanced_splitter.h"
#include "oneflow/core/common/blocking_counter.h"
#include "oneflow/core/control/global_process_ctx.h"
#include "oneflow/core/job/global_for.h"

namespace oneflow {

namespace {

Thread* NewThread(StreamId stream_id) {
  Thread* thread = nullptr;
  switch (stream_id.device_type()) {
#ifdef WITH_CUDA
    case DeviceType::kGPU: {
      thread = new GpuThread(SerializeStreamIdToInt64(stream_id),
                             static_cast<int64_t>(stream_id.device_index()));
      break;
    }
#endif
    case DeviceType::kCPU: {
      thread = new CpuThread(SerializeStreamIdToInt64(stream_id));
      break;
    }
    default: { UNIMPLEMENTED(); }
  }
  return thread;
}

<<<<<<< HEAD
}  // namespace
=======
void ThreadMgr::CreatePersistenceThrd(const Plan& plan, int64_t thrd_id) {
  const int64_t this_machine_id = GlobalProcessCtx::Rank();
>>>>>>> f1f0676e

ThreadMgr::~ThreadMgr() {
  for (const auto& thread_pair : threads_) {
    ActorMsg msg = ActorMsg::BuildCommandMsg(-1, ActorCmd::kStopThread);
    thread_pair.second->GetMsgChannelPtr()->Send(msg);
    LOG(INFO) << "actor thread " << SerializeStreamIdToInt64(thread_pair.first) << " finish";
  }
}

Thread* ThreadMgr::GetThrd(int64_t thrd_id) {
  StreamId stream_id = DeserializeStreamIdFromInt64(thrd_id);
  auto iter = threads_.find(stream_id);
  CHECK(iter != threads_.end()) << "thread " << thrd_id << " not found";
  return iter->second.get();
}

ThreadMgr::ThreadMgr(const Plan& plan) {
  const int64_t this_machine_id = Global<MachineCtx>::Get()->this_machine_id();
  for (const TaskProto& task : plan.task()) {
    TaskId task_id = DeserializeTaskIdFromInt64(task.task_id());
    if (task_id.process_id().node_index() != this_machine_id) { continue; }
    StreamId stream_id = task_id.stream_id();
    if (threads_.find(stream_id) != threads_.end()) { continue; }
    Thread* thread = NewThread(stream_id);
    CHECK_NOTNULL(thread);
    CHECK(threads_.emplace(stream_id, thread).second);
  }
}

void SingleThreadLoop(size_t num, std::function<void(size_t i)> Callback) {
  FOR_RANGE(size_t, i, 0, num) { Callback(i); }
}

void MultiThreadLoop(size_t num, std::function<void(size_t i)> Callback) {
  size_t thread_num = Global<ThreadPool>::Get()->thread_num();
  thread_num = std::min(num, thread_num);
  BalancedSplitter bs(num, thread_num);
  BlockingCounter bc(thread_num);
  FOR_RANGE(size_t, range_id, 0, thread_num) {
    Global<ThreadPool>::Get()->AddWork([&bc, &bs, range_id, Callback] {
      FOR_RANGE(size_t, i, bs.At(range_id).begin(), bs.At(range_id).end()) { Callback(i); }
      bc.Decrease();
    });
  }
  bc.WaitUntilCntEqualZero();
}

}  // namespace oneflow<|MERGE_RESOLUTION|>--- conflicted
+++ resolved
@@ -46,12 +46,7 @@
   return thread;
 }
 
-<<<<<<< HEAD
 }  // namespace
-=======
-void ThreadMgr::CreatePersistenceThrd(const Plan& plan, int64_t thrd_id) {
-  const int64_t this_machine_id = GlobalProcessCtx::Rank();
->>>>>>> f1f0676e
 
 ThreadMgr::~ThreadMgr() {
   for (const auto& thread_pair : threads_) {
@@ -69,7 +64,7 @@
 }
 
 ThreadMgr::ThreadMgr(const Plan& plan) {
-  const int64_t this_machine_id = Global<MachineCtx>::Get()->this_machine_id();
+  const int64_t this_machine_id = GlobalProcessCtx::Rank();
   for (const TaskProto& task : plan.task()) {
     TaskId task_id = DeserializeTaskIdFromInt64(task.task_id());
     if (task_id.process_id().node_index() != this_machine_id) { continue; }
