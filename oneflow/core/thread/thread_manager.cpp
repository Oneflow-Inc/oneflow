--- conflicted
+++ resolved
@@ -20,76 +20,16 @@
 #include "oneflow/core/thread/gpu_thread.h"
 #include "oneflow/core/common/balanced_splitter.h"
 #include "oneflow/core/common/blocking_counter.h"
-<<<<<<< HEAD
-#include "oneflow/core/job/machine_context.h"
-#include "oneflow/core/job/global_for.h"
-=======
 #include "oneflow/core/control/global_process_ctx.h"
 #include "oneflow/core/job/global_for.h"
 #include "oneflow/core/common/id_util.h"
 #include "oneflow/core/graph/id_serialization.h"
->>>>>>> 809944fc
 
 namespace oneflow {
 
 ThreadMgr::~ThreadMgr() {
   for (auto& thread_pair : threads_) {
     ActorMsg msg = ActorMsg::BuildCommandMsg(-1, ActorCmd::kStopThread);
-<<<<<<< HEAD
-    threads_[i]->GetMsgChannelPtr()->Send(msg);
-    delete threads_[i];
-    LOG(INFO) << "actor thread " << i << " finish";
-  }
-}
-
-Thread* ThreadMgr::GetThrd(int64_t thrd_id) { return threads_.at(thrd_id); }
-
-ThreadMgr::ThreadMgr(const Plan& plan) {
-  int64_t thrd_id = 0;
-
-#ifdef WITH_CUDA
-  FOR_RANGE(int64_t, i, 0, GetCudaWorkTypeSize()) {
-    FOR_RANGE(int64_t, dev_phy_id, 0, (Global<ResourceDesc, ForSession>::Get()->GpuDeviceNum())) {
-      threads_.push_back(new GpuThread(thrd_id++, dev_phy_id));
-    }
-  }
-#endif
-  FOR_RANGE(int64_t, i, 0, (Global<ResourceDesc, ForSession>::Get()->CpuDeviceNum())) {
-    threads_.push_back(new CpuThread(thrd_id++));
-  }
-  threads_.push_back(new CpuThread(thrd_id++));  // comm_net
-  CreatePersistenceThrd(plan, thrd_id);
-}
-
-void ThreadMgr::CreatePersistenceThrd(const Plan& plan, int64_t thrd_id) {
-  const int64_t this_machine_id = Global<MachineCtx>::Get()->this_machine_id();
-
-  int64_t max_thrd_id = 0;
-  for (const TaskProto& task : plan.task()) {
-    if (task.machine_id() == this_machine_id) {
-      if (max_thrd_id < task.thrd_id()) { max_thrd_id = task.thrd_id(); }
-    }
-  }
-
-  for (int64_t i = thrd_id; i <= max_thrd_id; i++) { threads_.push_back(new CpuThread(i)); }
-}
-
-void SingleThreadLoop(size_t num, std::function<void(size_t i)> Callback) {
-  FOR_RANGE(size_t, i, 0, num) { Callback(i); }
-}
-
-void MultiThreadLoop(size_t num, std::function<void(size_t i)> Callback) {
-  size_t thread_num = Global<ThreadPool>::Get()->thread_num();
-  thread_num = std::min(num, thread_num);
-  BalancedSplitter bs(num, thread_num);
-  BlockingCounter bc(thread_num);
-  FOR_RANGE(size_t, range_id, 0, thread_num) {
-    Global<ThreadPool>::Get()->AddWork([&bc, &bs, range_id, Callback] {
-      FOR_RANGE(size_t, i, bs.At(range_id).begin(), bs.At(range_id).end()) { Callback(i); }
-      bc.Decrease();
-    });
-  }
-=======
     thread_pair.second->GetMsgChannelPtr()->Send(msg);
     thread_pair.second.reset();
     LOG(INFO) << "actor thread " << thread_pair.first << " finish";
@@ -132,7 +72,6 @@
       bc.Decrease();
     });
   }
->>>>>>> 809944fc
   bc.WaitUntilCntEqualZero();
 }
 
