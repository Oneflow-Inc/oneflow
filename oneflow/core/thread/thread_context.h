--- conflicted
+++ resolved
@@ -10,10 +10,7 @@
   size_t buf_size;
 #ifdef WITH_CUDA
   std::unique_ptr<CudaStreamHandle> g_cuda_stream;
-<<<<<<< HEAD
-=======
   Channel<CudaCBEvent>* cb_event_chan;
->>>>>>> 33a36d9b
 #endif
 };
 
