--- conflicted
+++ resolved
@@ -321,11 +321,7 @@
   CHECK_GE_OR_RETURN(input->ndim(), indices.size())
       << "Too many indices for tensor of dimension " << input->ndim();
   const auto& expanded_indices = JUST(ExpandIndices(indices));
-<<<<<<< HEAD
-  bool is_continuous_subspace = JUST(IsContinuosSubspace(indices));
-=======
-  bool is_continuos_subspace = JUST(IsContinuousSubspace(indices));
->>>>>>> 9284b813
+  bool is_continuous_subspace = JUST(IsContinuousSubspace(indices));
 
   // Since the start dimension cannot be specified for `gather_nd`, so we should
   // transpose the input as long as the first indice is null.
