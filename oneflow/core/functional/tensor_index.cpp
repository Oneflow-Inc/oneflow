/*
Copyright 2020 The OneFlow Authors. All rights reserved.

Licensed under the Apache License, Version 2.0 (the "License");
you may not use this file except in compliance with the License.
You may obtain a copy of the License at

    http://www.apache.org/licenses/LICENSE-2.0

Unless required by applicable law or agreed to in writing, software
distributed under the License is distributed on an "AS IS" BASIS,
WITHOUT WARRANTIES OR CONDITIONS OF ANY KIND, either express or implied.
See the License for the specific language governing permissions and
limitations under the License.
*/
#include "oneflow/core/functional/tensor_index.h"

#include "oneflow/core/framework/tensor.h"
#include "oneflow/core/framework/device.h"
#include "oneflow/core/framework/instructions_builder.h"
#include "oneflow/core/framework/tensor_tuple.h"
#include "oneflow/core/framework/tensor_util.h"
#include "oneflow/core/framework/nd_sbp.h"
#include "oneflow/core/functional/functional.h"
#include "oneflow/core/job/sbp_parallel.h"
#include "oneflow/core/common/stride.h"
#include "oneflow/core/framework/op_builder.h"
#include "oneflow/core/framework/op_interpreter/op_interpreter_util.h"
#include "oneflow/core/kernel/kernel_util.h"

namespace oneflow {
namespace one {
namespace functional {

namespace {

int64_t CountSpecifiedDims(const TensorIndex& index) {
  int64_t specified_ndims = 0;
  for (int i = 0; i < index.size(); ++i) {
    const auto& index_item = index.at(i);
    if (index_item.IsSlice() || index_item.IsInteger()) {
      specified_ndims++;
    } else if (index_item.IsTensor()) {
      const auto& tensor = index_item.tensor();
      if (IsMaskTensor(tensor)) {
        specified_ndims += tensor->ndim();
      } else {
        specified_ndims++;
      }
    }
  }
  return specified_ndims;
}

Maybe<TensorTuple> ExpandMaskIndex(const std::shared_ptr<Tensor>& index) {
  auto indices = std::make_shared<TensorTuple>();
  const auto& res = JUST(functional::ArgWhere(index, DType::Int64()));
  if (res->size() != 2) {
    return Error::RuntimeError() << "Argwhere should returns 2 tensors, but got " << res->size();
  }
  auto size_tensor = res->at(1);
  if (!size_tensor->is_eager()) {
    return Error::RuntimeError()
           << "Advanced indexing by boolean(mask) tensor only valid in eager mode.";
  }
  if (size_tensor->is_global()) {
    // TODO(): check size_tensor sbp is broadcast.
    size_tensor = JUST(functional::GlobalToLocal(size_tensor, /*copy=*/false));
  }
  int64_t size = 0;
  const auto& callback = [&](ep::Stream* stream,
                             const std::shared_ptr<vm::EagerBlobObject>& eager_blob_object) {
    AutoMemcpy(stream, &size, eager_blob_object->dptr(), sizeof(size), memory::MakeHostMemCase(),
               eager_blob_object->mem_case());
  };
  JUST(SyncAccessTensorWithTimeOut(size_tensor, callback, "const"));

  for (int i = 0; i < index->ndim(); ++i) {
    auto item = JUST(functional::Slice((*res)[0], {0, i}, {size, i + 1}, {1, 1},
                                       /*enable_view_slice=*/false));
    item = JUST(functional::Reshape(item, {size}));
    indices->emplace_back(item);
  }
  return indices;
}

// NOTE: expand each non-empty indice to same shape.
Maybe<TensorTuple> ExpandIndices(const TensorTuple& indices) {
  std::shared_ptr<const Shape> expanded_shape;
  {
    bool first = true;
    for (int i = 0; i < indices.size(); ++i) {
      if (!indices.at(i)) { continue; }
      if (first) {
        expanded_shape = indices.at(i)->shape();
        first = false;
      } else {
        const auto& shape = indices.at(i)->shape();
        int ndims = std::max(shape->NumAxes(), expanded_shape->NumAxes());
        DimVector sizes(ndims);
        for (int j = ndims - 1; j >= 0; --j) {
          int dim = j - (ndims - shape->NumAxes());
          int expanded_dim = j - (ndims - expanded_shape->NumAxes());
          if (dim < 0) {
            sizes[j] = expanded_shape->At(expanded_dim);
          } else if (expanded_dim < 0) {
            sizes[j] = shape->At(dim);
          } else {
            int size = shape->At(dim);
            int expanded_size = expanded_shape->At(expanded_dim);
            CHECK_OR_RETURN(size == expanded_size || size == 1 || expanded_size == 1)
                << Error::RuntimeError() << "The size of tensor a (" << size
                << ") must match the size of tensor b (" << expanded_size
                << ") at non-singleton dimension " << i;
            sizes[j] = size == 1 ? expanded_size : size;
          }
        }
        expanded_shape.reset(new Shape(sizes));
      }
    }
  }
  auto expanded_indices = std::make_shared<TensorTuple>(indices.size());
  for (int i = 0; i < indices.size(); ++i) {
    if (!indices.at(i)) { continue; }
    if (*(indices.at(i)->shape()) != *expanded_shape) {
      expanded_indices->at(i) = JUST(Expand(indices.at(i), *expanded_shape));
    } else {
      expanded_indices->at(i) = indices.at(i);
    }
  }
  return expanded_indices;
}

// NOTE(wyg):
// Judge whether all index dims are contiguous.
// e.g. [:, index0, index1, :] -> True
// [index0, :, index1] -> False
// [index0, index1, :] -> True
Maybe<bool> IsContinuousSubspace(const TensorTuple& indices) {
  int token = 0;
  for (int i = 0; i < indices.size(); ++i) {
    if (indices.at(i) && !token) {
      token = 1;
    } else if (indices.at(i) && token) {
      if (token != 1) { return false; }
    } else if (token) {
      token += 1;
    }
  }
  return true;
}

// NOTE(wyg):
// Move indices subspace to be contiguous and ahead.
// e.g. [:, index0, index1] -> [index0, index1, :]
Maybe<std::vector<int>> TransposeFront(const std::shared_ptr<Tensor>& input,
                                       const TensorTuple& indices, std::shared_ptr<Tensor>* output,
                                       TensorTuple* valid_indices) {
  std::vector<int> permute;
  permute.reserve(input->ndim());
  for (int i = 0; i < input->ndim(); ++i) {
    if (i < indices.size() && indices.at(i)) {
      permute.emplace_back(i);
      valid_indices->emplace_back(indices.at(i));
    }
  }
  for (int i = 0; i < input->ndim(); ++i) {
    if (i >= indices.size() || !indices.at(i)) { permute.emplace_back(i); }
  }
  bool need_transpose = [&]() {
    for (int i = 0; i < permute.size(); ++i) {
      if (permute.at(i) != i) { return true; }
    }
    return false;
  }();
  if (need_transpose) {
    *output = JUST(Transpose(input, permute));
  } else {
    *output = input;
  }
  return permute;
}

Maybe<Tensor> AdjustSubspace(const std::shared_ptr<Tensor>& input, const TensorTuple& indices,
                             const int& index_ndim, bool reverse = false) {
  int index_subspace_pos = -1;
  for (int i = 0; i < indices.size(); ++i) {
    if (indices.at(i)) {
      index_subspace_pos = i;
      break;
    }
  }
  if (index_subspace_pos <= 0) { return input; }
  int ndim = input->ndim();
  CHECK_LE_OR_RETURN(index_subspace_pos + index_ndim, ndim)
      << Error::IndexError()
      << "Failed to adjust subspace since the index is out of bounds for tensor dimension " << ndim;
  std::vector<int> permute;
  {
    permute.reserve(ndim);
    if (reverse) {
      for (int i = 0; i < index_ndim; ++i) { permute.emplace_back(index_subspace_pos + i); }
      for (int i = 0; i < index_subspace_pos; ++i) { permute.emplace_back(i); }
    } else {
      for (int i = 0; i < index_subspace_pos; ++i) { permute.emplace_back(i + index_ndim); }
      for (int i = 0; i < index_ndim; ++i) { permute.emplace_back(i); }
    }
    for (int i = permute.size(); i < ndim; ++i) { permute.emplace_back(i); }
  }
  return Transpose(input, permute);
}

Maybe<bool> HasFalseIndex(const TensorIndex& index) {
  return std::any_of(index.begin(), index.end(), [](const detail::IndexItem& item) {
    return item.IsBoolean() && !item.boolean();
  });
}

bool IsValidScalarTensorIndex(const std::shared_ptr<one::Tensor>& tensor) {
  if (!(tensor->dtype()->is_integer() || tensor->dtype() == DType::Bool())) { return false; }
  return tensor->shape()->NumAxes() == 0 && tensor->shape()->elem_cnt() == 1;
}

// Permute back for global tensor which transpose dims to front
Maybe<Tensor> PermuteBackForGlobalTensor(const std::shared_ptr<Tensor>& result,
                                         const std::vector<int>& permute) {
  CHECK_OR_RETURN(result->is_global());                // NOLINT(maybe-need-error-msg)
  CHECK_EQ_OR_RETURN(result->ndim(), permute.size());  // NOLINT(maybe-need-error-msg)
  std::vector<int> inv_permute(permute.size());
  for (int32_t i = 0; i < permute.size(); ++i) { inv_permute[permute[i]] = i; }

  bool not_permute = true;
  {
    for (int32_t i = 0; i < permute.size(); ++i) {
      if (inv_permute[i] != i) {
        not_permute = false;
        break;
      }
    }
  }
  if (!not_permute) {
    return Transpose(result, inv_permute);
  } else {
    return result;
  }
}

}  // namespace

bool IsMaskTensor(const std::shared_ptr<Tensor>& tensor) {
  return tensor->dtype() == DType::Int8() || tensor->dtype() == DType::UInt8()
         || tensor->dtype() == DType::Bool();
}

Maybe<void> PrepareSliceIndices(const TensorIndex& index, const Shape& shape,
                                std::vector<detail::Slice>* slice_indices,
                                TensorTuple* tensor_indices, std::vector<int64_t>* expand_dims,
                                std::vector<int64_t>* target_dims) {
  int64_t ndims = shape.NumAxes();
  int64_t specified_ndims = CountSpecifiedDims(index);
  CHECK_LE_OR_RETURN(specified_ndims, ndims)
      << Error::IndexError() << "Too many indices for tensor of dimension " << ndims;
  bool has_false_index = JUST(HasFalseIndex(index));
  bool has_expand_boolean_dim = false;
  int dim = 0;
  for (int i = 0; i < index.size(); ++i) {
    const auto& index_item = index.at(i);
    if (index_item.IsNone()) {
      expand_dims->emplace_back(dim);
      slice_indices->emplace_back(0, 1, 1);
      target_dims->emplace_back(1);
      continue;
    }
    if (index_item.IsBoolean()) {
      if (!has_expand_boolean_dim) {
        int boolean_index = !has_false_index;
        expand_dims->emplace_back(dim);
        slice_indices->emplace_back(0, boolean_index, 1);
        target_dims->emplace_back(boolean_index);
        has_expand_boolean_dim = true;
      }
      continue;
    }
    if (index_item.IsEllipsis()) {
      int64_t unspecified_ndims = ndims - specified_ndims;
      unspecified_ndims = std::min(ndims - dim, unspecified_ndims);
      for (int j = 0; j < unspecified_ndims; ++j) {
        slice_indices->emplace_back(0, shape.At(dim + j), 1);
        target_dims->emplace_back(shape.At(dim + j));
      }
      dim += unspecified_ndims;
      continue;
    }
    CHECK_LT_OR_RETURN(dim, ndims)
        << Error::IndexError() << "Invalid index for tensor of dimension " << ndims;
    if (index_item.IsSlice()) {
      const auto& slice = index_item.slice();
      CHECK_GT_OR_RETURN(slice.step(), 0)
          << Error::RuntimeError() << "Step must be greater than zero.";
      int64_t step = std::min(slice.step(), shape.At(dim));
      int64_t end = std::min(slice.end(), shape.At(dim));
      int64_t start = std::min(slice.start(), shape.At(dim));
      if (start < 0) { start += shape.At(dim); }
      if (start < 0) { start = 0; }
      if (end < 0) { end += shape.At(dim); }
      if (end < start) { end = start; }
      if (start == end) { step = 1; }
      slice_indices->emplace_back(start, end, step);
      int64_t length = start == end ? 0 : (end - start + step - 1) / step;
      target_dims->emplace_back(length);
      dim++;
    } else if (index_item.IsInteger()) {
      int64_t integer = index_item.integer();
      if (integer < 0) { integer += shape.At(dim); }
      if (integer < 0 || integer >= shape.At(dim)) {
        return Error::IndexError()
               << "Index " << index_item.integer() << " is out of bounds for dimension " << dim
               << " with size " << shape.At(dim);
      }
      slice_indices->emplace_back(integer, integer + 1, 1);
      dim++;
    } else if (index_item.IsTensor()) {
      const auto& tensor = index_item.tensor();
<<<<<<< HEAD
      auto indices = std::make_shared<TensorTuple>();
      if (IsMaskTensor(tensor)) {
        for (int j = 0; j < tensor->ndim(); ++j) {
          if (tensor->shape()->At(j) != shape.At(dim + j)) {
=======
      if (IsValidScalarTensorIndex(tensor)) {
        if (tensor->dtype()->is_integer() && tensor->dtype()->data_type() != DataType::kUInt8) {
          int64_t integer = JUST(GetItemInScalarTensor<int64_t>(tensor));
          if (integer < 0) { integer += shape.At(dim); }
          if (integer < 0 || integer >= shape.At(dim)) {
>>>>>>> 204dd70b
            return Error::IndexError()
                   << "Index " << index_item.integer() << " is out of bounds for dimension " << dim
                   << " with size " << shape.At(dim);
          }
          slice_indices->emplace_back(integer, integer + 1, 1);
          dim++;
        } else {
          bool boolean_index = JUST(GetItemInScalarTensor<bool>(tensor));
          if (!has_expand_boolean_dim) {
            expand_dims->emplace_back(dim);
            slice_indices->emplace_back(0, boolean_index, 1);
            target_dims->emplace_back(boolean_index);
            has_expand_boolean_dim = true;
          }
        }
      } else {
        auto indices = std::make_shared<TensorTuple>();
        if (tensor->dtype() == DType::Int8() || tensor->dtype() == DType::UInt8()
            || tensor->dtype() == DType::Bool()) {
          for (int j = 0; j < tensor->ndim(); ++j) {
            if (tensor->shape()->At(j) != shape.At(dim + j)) {
              return Error::IndexError()
                     << "The shape of the mask " << tensor->shape()->ToString() << " at index " << j
                     << " does not match the shape of the indexed tensor " << shape.ToString()
                     << " at index " << dim + j;
            }
          }
          indices = JUST(ExpandMaskIndex(tensor));
        } else {
          indices->emplace_back(tensor);
        }
        for (int j = 0; j < indices->size(); ++j) {
          slice_indices->emplace_back(0, shape.At(dim), 1);
          tensor_indices->resize(target_dims->size());
          tensor_indices->emplace_back(indices->at(j));
          target_dims->emplace_back(shape.At(dim));
          dim++;
        }
      }
    }
  }
  for (int i = dim; i < ndims; ++i) {
    slice_indices->emplace_back(0, shape.At(i), 1);
    target_dims->emplace_back(shape.At(i));
  }
  return Maybe<void>::Ok();
}

Maybe<std::vector<detail::Slice>> RemoveExpandDimSlice(
    const std::vector<detail::Slice>& expand_slices, const std::vector<int64_t>& expand_dims) {
  auto slices = std::make_shared<std::vector<detail::Slice>>();
  std::vector<int> mask(expand_slices.size(), 0);
  for (const auto& dim : expand_dims) {
    if (dim >= expand_slices.size()) {
      return Error::IndexError() << "Dimension " << dim << " is out of bounds for size "
                                 << expand_slices.size();
    }
    mask[dim] = 1;
  }
  for (int i = 0; i < expand_slices.size(); ++i) {
    if (!mask[i]) { slices->emplace_back(expand_slices.at(i)); }
  }
  return slices;
}

Maybe<Tensor> ApplyAdvancedIndexing(const std::shared_ptr<Tensor>& input,
                                    const TensorTuple& indices) {
  CHECK_GE_OR_RETURN(input->ndim(), indices.size())
      << Error::IndexError() << "Too many indices for tensor of dimension " << input->ndim();
  const auto& expanded_indices = JUST(ExpandIndices(indices));
  bool is_continuous_subspace = JUST(IsContinuousSubspace(indices));

  // Since the start dimension cannot be specified for `gather_nd`, so we should
  // transpose the input as long as the first index is null.
  std::shared_ptr<Tensor> transposed_input;
  TensorTuple valid_indices;
  JUST(TransposeFront(input, *expanded_indices, &transposed_input, &valid_indices));
  if (valid_indices.empty()) { return input; }
  int index_ndim = valid_indices.at(0)->ndim();
  std::shared_ptr<Tensor> packed_indices;
  if (valid_indices.size() == 1) {
    packed_indices = JUST(functional::Unsqueeze(valid_indices.at(0), -1));
  } else {
    packed_indices = JUST(Stack(valid_indices, 0));
    int packed_ndim = packed_indices->ndim();
    CHECK_GT_OR_RETURN(packed_ndim, 0)
        << Error::RuntimeError() << "Index array dimension should be greater than 0.";
    std::vector<int> permute(packed_ndim);
    permute[packed_ndim - 1] = 0;
    std::iota(permute.begin(), permute.end() - 1, 1);
    packed_indices = JUST(Transpose(packed_indices, permute))->contiguous();
  }

  CHECK_EQ_OR_RETURN(transposed_input->is_local(), packed_indices->is_local())
      << Error::RuntimeError() << "The input and indices must be both local or global.";

  auto result = JUST(GatherNd(transposed_input, packed_indices));

  int required_ndim = input->ndim() - valid_indices.size() + index_ndim;
  CHECK_EQ_OR_RETURN(result->ndim(), required_ndim)
      << Error::RuntimeError() << "The indexing result dimension is " << result->ndim()
      << ", but shoule be " << required_ndim;
  if (is_continuous_subspace) {
    result = JUST(AdjustSubspace(result, indices, index_ndim, /*reverse*/ false));
  }
  return result;
}

Maybe<Tensor> ApplyAdvancedIndexingUpdate(const std::shared_ptr<Tensor>& input,
                                          const TensorTuple& indices,
                                          const std::shared_ptr<Tensor>& value) {
  CHECK_GE_OR_RETURN(input->ndim(), indices.size())
      << Error::IndexError() << "Too many indices for tensor of dimension " << input->ndim();
  const auto& expanded_indices = JUST(ExpandIndices(indices));
  bool is_continuous_subspace = JUST(IsContinuousSubspace(indices));

  // Since the start dimension cannot be specified for `scatter_nd`, so we should
  // transpose the input as long as the first index is null.
  std::shared_ptr<Tensor> transposed_input;
  TensorTuple valid_indices;
  const auto& transposed_input_permute =
      JUST(TransposeFront(input, *expanded_indices, &transposed_input, &valid_indices));
  // NOTE: For local tensor, we make sure that transposed_input is a view of input.
  //       Therefore we need not transpose it back because we update the value in a same memory
  //       by tensor_scatter_nd_update operator.
  if (input->is_local()) {
    CHECK_EQ_OR_RETURN(JUST(transposed_input->tensor_storage()), JUST(input->tensor_storage()))
        << Error::RuntimeError()
        << "This setitem operator must enable view mechanism, please try to set "
           "ONEFLOW_DISABLE_VIEW=0";
  }

  if (valid_indices.empty()) {
    CHECK_EQ_OR_RETURN(value->nelement(), 0) << Error::IndexError() << "invalid indices";
    return input;
  }
  int index_ndim = valid_indices[0]->ndim();
  auto packed_indices = JUST(Stack(valid_indices, 0));
  {
    int packed_ndim = packed_indices->ndim();
    CHECK_GT_OR_RETURN(packed_ndim, 0)
        << Error::RuntimeError() << "Index array dimension should be greater than 0.";
    std::vector<int> permute(packed_ndim);
    permute[packed_ndim - 1] = 0;
    std::iota(permute.begin(), permute.end() - 1, 1);
    packed_indices = JUST(Transpose(packed_indices, permute))->contiguous();
  }

  CHECK_EQ_OR_RETURN(transposed_input->is_local(), packed_indices->is_local())
      << Error::RuntimeError() << "The input and indices must be both local or global.";

  Shape expand_shape;
  {
    if (is_continuous_subspace) {
      bool index_subspace_begin = true;
      for (int i = 0; i < indices.size(); ++i) {
        // if the index is the first not-null index
        if (indices[i]) {
          if (!index_subspace_begin) { continue; }
          for (int j = 0; j < index_ndim; ++j) {
            expand_shape.emplace_back(valid_indices[0]->shape()->At(j));
          }
          index_subspace_begin = false;
        } else {
          expand_shape.emplace_back(input->shape()->At(i));
        }
      }
    } else {
      expand_shape = *(valid_indices[0]->shape());
      for (int i = 0; i < indices.size(); ++i) {
        if (!indices[i]) { expand_shape.emplace_back(input->shape()->At(i)); }
      }
    }
    for (int i = indices.size(); i < input->ndim(); ++i) {
      expand_shape.emplace_back(input->shape()->At(i));
    }
  }
  std::shared_ptr<Tensor> expand_value = JUST(Expand(value, expand_shape));

  // reverse adjust value if index subspace is continuous but transposed since the start
  // dimension cannot be specified for `scatter_nd`
  if (is_continuous_subspace) {
    expand_value = JUST(AdjustSubspace(expand_value, indices, index_ndim, /*reverse*/ true));
  }
  JUST(TensorScatterNdUpdate(transposed_input, packed_indices, expand_value, /*inplace=*/true));
  // Global tensor is not support view, so we should permute back and copy to origin input if need
  if (transposed_input->is_global()) {
    return PermuteBackForGlobalTensor(transposed_input, *transposed_input_permute);
  }
  return transposed_input;
}

Maybe<Tensor> ApplySelectIndexing(const std::shared_ptr<one::Tensor>& input,
                                  const TensorIndex& tensor_index) {
  const int32_t index = tensor_index[0].integer();
  const int32_t ndim = input->ndim();
  CHECK_OR_RETURN(ndim > 0) << Error::RuntimeError()
                            << "select() cannot be applied to a 0-dim tensor.";
  const int32_t pos_dim = 0;
  auto size = input->dim(pos_dim);
  CHECK_OR_RETURN(index >= -size && index < size)
      << Error::IndexError() << "Index out of range (expected to be in range of [" << -size << ","
      << size - 1 << "], but got " << index << ")";
  int32_t pos_index = index >= 0 ? index : index + size;
  std::vector<int32_t> sizes(input->shape()->dim_vec().begin() + 1,
                             input->shape()->dim_vec().end());
  const auto& stride = *JUST(input->stride());
  const int32_t storage_offset = JUST(input->storage_offset()) + pos_index * stride[pos_dim];
  std::vector<int32_t> strides(stride.begin() + 1, stride.end());
  return functional::AsStrided(input, sizes, strides, storage_offset);
}

Maybe<void> UnifyInputAndIndicesOnDevice(const std::shared_ptr<Tensor>& x,
                                         TensorTuple& tensor_indices) {
  // NOTE: process indices in eager mode
  LazyMode::Guard lazy_mode_disabled_guard(/*is_enabled*/ false);
  if (x->is_local()) {
    const auto x_device = JUST(x->device());
    for (int64_t i = 0; i < tensor_indices.size(); ++i) {
      const auto tensor_index = tensor_indices[i];
      if (tensor_index == nullptr) { continue; }
      if (tensor_index->is_global()) { return Maybe<void>::Ok(); }
      const auto tensor_index_device = JUST(tensor_index->device());
      if ((tensor_index_device->type() != x_device->type())
          || (tensor_index_device->device_id() != x_device->device_id())) {
        tensor_indices[i] =
            JUST(Copy(tensor_index, x_device->type(), x_device->device_id(), /*pin_memory=*/false));
      }
    }
  } else {
    // global tensor
    const auto& placement = JUST(x->parallel_desc());
    const auto& broadcast_sbp = JUST(MakeBroadcastSbpParallel());
    int n = JUST(x->nd_sbp())->sbp_parallel_size();
    std::vector<Symbol<SbpParallel>> grad_sbp_tuple;
    for (int64_t i = 0; i < tensor_indices.size(); ++i) {
      const auto tensor_index = tensor_indices[i];
      if (tensor_index == nullptr) { continue; }
      if (tensor_index->is_local()) {
        tensor_indices[i] = JUST(ToGlobal(tensor_index, placement,
                                          std::vector<Symbol<SbpParallel>>(n, broadcast_sbp),
                                          grad_sbp_tuple, /*check_meta=*/false, /*copy=*/false));
      }
    }
  }
  return Maybe<void>::Ok();
}

}  // namespace functional
}  // namespace one
}  // namespace oneflow<|MERGE_RESOLUTION|>--- conflicted
+++ resolved
@@ -321,18 +321,11 @@
       dim++;
     } else if (index_item.IsTensor()) {
       const auto& tensor = index_item.tensor();
-<<<<<<< HEAD
-      auto indices = std::make_shared<TensorTuple>();
-      if (IsMaskTensor(tensor)) {
-        for (int j = 0; j < tensor->ndim(); ++j) {
-          if (tensor->shape()->At(j) != shape.At(dim + j)) {
-=======
       if (IsValidScalarTensorIndex(tensor)) {
         if (tensor->dtype()->is_integer() && tensor->dtype()->data_type() != DataType::kUInt8) {
           int64_t integer = JUST(GetItemInScalarTensor<int64_t>(tensor));
           if (integer < 0) { integer += shape.At(dim); }
           if (integer < 0 || integer >= shape.At(dim)) {
->>>>>>> 204dd70b
             return Error::IndexError()
                    << "Index " << index_item.integer() << " is out of bounds for dimension " << dim
                    << " with size " << shape.At(dim);
