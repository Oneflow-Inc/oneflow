--- conflicted
+++ resolved
@@ -203,19 +203,10 @@
                                 std::vector<int64_t>* target_dims) {
   int64_t ndims = shape.NumAxes();
   int64_t specified_ndims = CountSpecifiedDims(index);
-<<<<<<< HEAD
   CHECK_NE_OR_RETURN(ndims,0)
       << Error::IndexError() << "invalid index of a 0-dim tensor. Use `tensor.item()` to convert a 0-dim tensor to a number";
   CHECK_LE_OR_RETURN(specified_ndims, ndims)
       << Error::IndexError() << "Too many indices for tensor of dimension " << ndims;
-=======
-  CHECK_NE_OR_RETURN(ndims, 0) << Error::IndexError()
-                               << "invalid index of a 0-dim tensor. Use `tensor.item()` to convert "
-                                  "a 0-dim tensor to a number" CHECK_LE_OR_RETURN(specified_ndims,
-                                                                                  ndims)
-                               << Error::IndexError() << "Too many indices for tensor of dimension "
-                               << ndims;
->>>>>>> ec895431
   bool has_false_index = JUST(HasFalseIndex(index));
   bool has_expand_boolean_dim = false;
   int dim = 0;
