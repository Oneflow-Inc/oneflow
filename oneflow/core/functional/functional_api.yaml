--- conflicted
+++ resolved
@@ -2066,15 +2066,15 @@
   signature: "Tensor (Tensor input, Int64 h_upscale_factor, Int64 w_upscale_factor) => PixelShuffle"
   bind_python: True
 
-<<<<<<< HEAD
+- name: "isnan"
+  signature: "Tensor (Tensor input) => IsNan"
+  bind_python: True
+
+- name: "isinf"
+  signature: "Tensor (Tensor input) => IsInf"
+  bind_python: True
+
 - name: "roc_auc_score"
   signature: "Tensor (Tensor label, Tensor pred) => RocAucScore"
-=======
-- name: "isnan"
-  signature: "Tensor (Tensor input) => IsNan"
-  bind_python: True
-
-- name: "isinf"
-  signature: "Tensor (Tensor input) => IsInf"
->>>>>>> 7fe29cb3
-  bind_python: True+  bind_python: True
+  