# Copyright 2020 The OneFlow Authors. All rights reserved.
# 
# Licensed under the Apache License, Version 2.0 (the "License");
# you may not use this file except in compliance with the License.
# You may obtain a copy of the License at
# 
#     http://www.apache.org/licenses/LICENSE-2.0
# 
# Unless required by applicable law or agreed to in writing, software
# distributed under the License is distributed on an "AS IS" BASIS,
# WITHOUT WARRANTIES OR CONDITIONS OF ANY KIND, either express or implied.
# See the License for the specific language governing permissions and
# limitations under the License.

# The following data types are allowed,
# {
#   "Tensor", "TensorTuple", "Scalar", "Int", "Int32", "Int64", "Float", "Double", "String", "Bool",
#   "ScalarList", "IntList", "Int32List", "Int64List", "FloatList", "DoubleList", "StringList",
#   "BoolList", "DataType", "Shape", "Generator", "TensorIndex", "Device", "Placement",
#   "Sbp", "SbpList"
# }

- name: "add"
  signature: [
    "Tensor (TensorTuple inputs, *, Bool inplace=False) => AddN",
    "Tensor (Tensor input, Tensor other, *, Bool inplace=False) => Add",
    "Tensor (Tensor input, Scalar other, *, Bool inplace=False) => ScalarAdd",
    "Tensor (Scalar input, Tensor other) => ScalarAdd2",
  ]
  bind_python: true

- name: "sub"
  signature: [
    "Tensor (Tensor input, Tensor other) => Sub",
    "Tensor (Tensor input, Scalar other, *, Bool inplace=False) => ScalarSub",
    "Tensor (Scalar input, Tensor other) => ScalarSub2",
  ]
  bind_python: true

- name: "mul"
  signature: [
    "Tensor (Tensor input, Tensor other) => Mul",
    "Tensor (Tensor input, Scalar other) => ScalarMul",
    "Tensor (Scalar input, Tensor other) => ScalarMul2",
  ]
  bind_python: true

- name: "div"
  signature: [
    "Tensor (Tensor input, Tensor other) => Div",
    "Tensor (Tensor input, Scalar other) => ScalarDiv",
    "Tensor (Scalar input, Tensor other) => ScalarDiv2",
  ]
  bind_python: true

- name: "div_grad"
  signature: "Tensor (Tensor y, Tensor z, Tensor dz) => DivGrad"
  bind_python: False

- name: "broadcast_equal"
  signature: "Tensor (Tensor x, Tensor y) => BroadcastEqual"
  bind_python: True

- name: "broadcast_not_equal"
  signature: "Tensor (Tensor x, Tensor y) => BroadcastNotEqual"
  bind_python: True

- name: "broadcast_greater"
  signature: "Tensor (Tensor x, Tensor y) => BroadcastGreater"
  bind_python: True

- name: "broadcast_greater_equal"
  signature: "Tensor (Tensor x, Tensor y) => BroadcastGreaterEqual"
  bind_python: True

- name: "broadcast_logical_and"
  signature: "Tensor (Tensor x, Tensor y) => BroadcastLogicalAnd"
  bind_python: True

- name: "broadcast_logical_or"
  signature: "Tensor (Tensor x, Tensor y) => BroadcastLogicalOr"
  bind_python: True
 
- name: "broadcast_logical_xor"
  signature: "Tensor (Tensor x, Tensor y) => BroadcastLogicalXor"
  bind_python: True

- name: "broadcast_less"
  signature: "Tensor (Tensor x, Tensor y) => BroadcastLess"
  bind_python: True

- name: "broadcast_less_equal"
  signature: "Tensor (Tensor x, Tensor y) => BroadcastLessEqual"
  bind_python: True

- name: "pow"
  signature: "Tensor (Tensor x, Tensor y) => Pow"
  bind_python: False

- name: "pow_scalar"
  signature: "Tensor (Tensor x, Scalar alpha) => ScalarPow"
  bind_python: False

- name: "reduce_sum"
  signature: "Tensor (Tensor x, Int32List axis, Bool keepdims=False) => ReduceSum"
  bind_python: True

- name: "reduce_mean"
  signature: "Tensor (Tensor x, Int32List axis, Bool keepdims=False) => ReduceMean"
  bind_python: True

- name: "reduce_prod"
  signature: "Tensor (Tensor x, Int32List axis, Bool keepdims=False) => ReduceProd"
  bind_python: True

- name: "transpose"
  signature: "Tensor (Tensor x, Int32List perm) => Transpose"
  bind_python: True

- name: "reciprocal"
  signature: "Tensor (Tensor x) => Reciprocal"
  bind_python: True

- name: "reciprocal_no_nan"
  signature: "Tensor (Tensor x) => ReciprocalNoNan"
  bind_python: True

- name: "image_flip"
  signature: "Tensor (Tensor x, Int32 flip_code) => ImageFlip"
  bind_python: True

- name: "sin"
  signature: "Tensor (Tensor x, Bool inplace=False) => Sin"
  bind_python: True

- name: "cos"
  signature: "Tensor (Tensor x) => Cos"
  bind_python: True

- name: "cosh"
  signature: "Tensor (Tensor x) => Cosh"
  bind_python: True

- name: "fmod"
  signature: "Tensor (Tensor x, Tensor y) => BroadcastFMod"
  bind_python: False

- name: "log"
  signature: "Tensor (Tensor x) => Log"
  bind_python: True

- name: "sqrt"
  signature: "Tensor (Tensor x) => Sqrt"
  bind_python: True

- name: "rsqrt"
  signature: "Tensor (Tensor x) => Rsqrt"
  bind_python: True

- name: "square"
  signature: "Tensor (Tensor x) => Square"
  bind_python: True

- name: "relu"
  signature: "Tensor (Tensor x, Bool inplace=False) => Relu"
  bind_python: True

- name: "relu_grad"
  signature: "Tensor (Tensor dy, Tensor y) => ReluGrad"
  bind_python: False

- name: "hardtanh"
  signature: "Tensor (Tensor x, Double min_val, Double max_val) => HardTanh"
  bind_python: True

- name: "hardtanh_grad"
  signature: "Tensor (Tensor y, Tensor dy, Double min_val, Double max_val) => HardTanhGrad"
  bind_python: False

- name: "tan"
  signature: "Tensor (Tensor x) => Tan"
  bind_python: True

- name: "tanh"
  signature: "Tensor (Tensor x) => Tanh"
  bind_python: True

- name: "elu"
  signature: "Tensor (Tensor x, Double alpha) => Elu"
  bind_python: True

- name: "elu_grad"
  signature: "Tensor (Tensor x, Tensor dy, Double alpha) => EluGrad"
  bind_python: False

- name: "gelu"
  signature: "Tensor (Tensor x) => Gelu"
  bind_python: True

- name: "gelu_grad"
  signature: "Tensor (Tensor dy, Tensor x) => GeluGrad"
  bind_python: False

- name: "sigmoid"
  signature: "Tensor (Tensor x) => Sigmoid"
  bind_python: True

- name: "hardsigmoid"
  signature: "Tensor (Tensor x) => HardSigmoid"
  bind_python: True

- name: "hardsigmoid_grad"
  signature: "Tensor (Tensor dy, Tensor x) => HardSigmoidGrad"
  bind_python: False

- name: "softmax"
  signature: "Tensor (Tensor x) => Softmax"
  bind_python: True

- name: "logsoftmax"
  signature: "Tensor (Tensor x) => LogSoftmax"
  bind_python: True

- name: "hardswish"
  signature: "Tensor (Tensor x) => HardSwish"
  bind_python: True

- name: "hardswish_grad"
  signature: "Tensor (Tensor dy, Tensor x) => HardSwishGrad"
  bind_python: False

- name: "leaky_relu"
  signature: "Tensor (Tensor x, Float alpha) => LeakyRelu"
  bind_python: True

- name: "leaky_relu_grad"
  signature: "Tensor (Tensor x, Tensor dy, Float alpha) => LeakyReluGrad"
  bind_python: False

- name: "normalization"
  signature:
    "Tensor (Tensor x, Tensor moving_mean=None, Tensor moving_variance=None,
             Tensor gamma, Tensor beta, Int32 axis=1, Float epsilon=1e-5,
             Float momentum=0.9, Bool is_training=False) => Normalization"
  bind_python: True

- name: "normalization_grad"
  signature:
    "TensorTuple (Tensor grad, Tensor x, Tensor mean, Tensor inv_variance,
                  Tensor gamma, Float epsilon, Int32 axis) => NormalizationGrad"
  bind_python: False

- name: "arange"
  signature:
    "Tensor (Int64 start, Int64 limit, Int64 delta, DataType dtype=kInt64,
             Device device=None) => Arange"
  bind_python: True

- name: "consistent_arange"
  signature:
    "Tensor (Int64 start, Int64 limit, Int64 delta, DataType dtype=kInt64,
             Placement placement, SbpList sbp_tuple) => ConsistentArange"
  bind_python: True

- name: "flatten"
  signature: "Tensor (Tensor x, Int32 start_dim=0, Int32 end_dim=-1) => Flatten"
  bind_python: True

- name: "argmax"
  signature: "Tensor (Tensor x) => ArgMax"
  bind_python: True

- name: "argwhere"
  signature: "TensorTuple (Tensor x, DataType dtype=kInt32) => ArgWhere"
  bind_python: True

- name: "broadcast_like"
  signature: "Tensor (Tensor x, Tensor like, Int32List broadcast_axes) => BroadcastLike"
  bind_python: True

- name: "cast"
  signature: "Tensor (Tensor x, DataType dtype) => Cast"
  bind_python: True

- name: "constant"
  signature: "Tensor (Shape shape, Scalar value, DataType dtype, Device device=None) => Constant"
  bind_python: True

- name: "consistent_constant"
  signature: "Tensor (Shape shape, Scalar value, DataType dtype, Placement placement, SbpList sbp_tuple) => ConsistentConstant"
  bind_python: True

- name: "empty"
  signature: "Tensor (Shape shape, DataType dtype, Device device=None) => Empty"
  bind_python: True

- name: "consistent_empty"
  signature: "Tensor (Shape shape, DataType dtype, Placement placement, SbpList sbp_tuple) => ConsistentEmpty"
  bind_python: True

- name: "zeros_like"
  signature: "Tensor (Tensor x) => ZerosLike"
  bind_python: True

- name: "ones_like"
  signature: "Tensor (Tensor x) => OnesLike"
  bind_python: True

- name: "bernoulli"
  signature:
    "Tensor (Tensor x, DataType dtype=kFloat, Generator generator=None) => Bernoulli"
  bind_python: True

- name: "concat"
  signature: "Tensor (TensorTuple inputs, Int64 axis, Int64 max_dim_size) => Concat"
  bind_python: True

- name: "bias_add"
  signature: "Tensor (Tensor x, Tensor bias, Int32 axis=1) => BiasAdd"
  bind_python: True

- name: "conv1d"
  signature:
    "Tensor (Tensor x, Tensor weight, Tensor bias=None, Int32List stride, 
             Int32List padding, Int32List dilation, Int32 groups=1) => Conv1d"
  bind_python: True

- name: "conv2d"
  signature:
    "Tensor (Tensor x, Tensor weight, Tensor bias=None, Int32List stride, 
             Int32List padding, Int32List dilation, Int32 groups=1) => Conv2d"
  bind_python: True

- name: "fake_quantization"
  signature:
    "Tensor (Tensor in, Tensor scale, Tensor zero_point, String quantization_formula,
             Int32 quantization_bit, String quantization_scheme) => FakeQuantization"
  bind_python: True

- name: "quantization"
  signature:
    "Tensor (Tensor in, Tensor scale, Tensor zero_point, String quantization_formula,
             Int32 quantization_bit, String quantization_scheme) => Quantization"
  bind_python: True

- name: "min_max_observer"
  signature:
    "TensorTuple (Tensor in, String quantization_formula, Int32 quantization_bit,
                  String quantization_scheme, Bool per_layer_quantization) => MinMaxObserver"
  bind_python: True

- name: "moving_average_min_max_observer"
  signature:
    "TensorTuple (Tensor in, Tensor current_train_step, Tensor moving_max, Tensor moving_min,
                  Bool training, String quantization_formula, Int64 stop_update_after_iters,
                  Int32 quantization_bit, String quantization_scheme, Float momentum) => MovingAverageMinMaxObserver"
  bind_python: True

- name: "conv3d"
  signature:
    "Tensor (Tensor x, Tensor weight, Tensor bias=None, Int32List stride, 
             Int32List padding, Int32List dilation, Int32 groups=1) => Conv3d"
  bind_python: True
  
- name: "conv_data_grad"
  signature:
    "Tensor (Tensor dy, Tensor weight, Tensor x, Int32 num_spatial_dims,
             Int32List kernel_size, Int32List strides, Int32List padding_before,
             Int32List dilation_rate, Int32 groups=1,
             String data_format=\"channels_first\") => ConvDataGrad"
  bind_python: False

- name: "conv_filter_grad"
  signature:
    "Tensor (Tensor dy, Tensor x, Int32 num_spatial_dims, Int32List kernel_size,
             Int32List strides, Int32List padding_before, Int32List dilation_rate,
             Int32 groups=1, String data_format=\"channels_first\") => ConvFilterGrad"
  bind_python: False

- name: "conv_bias_grad"
  signature:
    "Tensor (Tensor dy, Int32 num_spatial_dims,
             String data_format=\"channels_first\") => ConvBiasGrad"
  bind_python: False

- name: "expand"
  signature: "Tensor (Tensor x, Shape shape) => Expand"
  bind_python: True

- name: "expand_dims"
  signature: "Tensor (Tensor x, Int32 axis) => ExpandDims"
  bind_python: True

- name: "exp"
  signature: "Tensor (Tensor x) => Exp"
  bind_python: True

- name: "gather"
  signature: "Tensor (Tensor x, Tensor indices, Int64 axis) => Gather"
  bind_python: True

- name: "dim_gather"
  signature: "Tensor (Tensor x, Tensor indices, Int32 dim) => DimGather"
  bind_python: True

- name: "arg_sort"
  signature: "Tensor (Tensor in, String direction) => ArgSort"
  bind_python: True

- name: "gather_nd"
  signature: "Tensor (Tensor params, Tensor indices) => GatherNd"
  bind_python: True

- name: "scatternd"
  signature: "Tensor (Tensor indices, Tensor updates, Shape shape) => ScatterNd"
  bind_python: True

- name: "scatterndlike"
  signature: "Tensor (Tensor like, Tensor updates, Tensor indices) => ScatterNdLike"
  bind_python: True

- name: "matmul"
  signature:
    "Tensor (Tensor a, Tensor b, Bool transpose_a=False, Bool transpose_b=False,
             Double alpha=1.0) => MatMul"
  bind_python: True

- name: "batch_matmul"
  signature:
    "Tensor (Tensor a, Tensor b, Bool transpose_a=False, Bool transpose_b=False,
             Double alpha=1.0) => BatchMatMul"
  bind_python: True

- name: "sparse_softmax_cross_entropy"
  signature: "Tensor (Tensor logits, Tensor label, Int64 depth) => SparseSoftmaxCrossEntropy"
  bind_python: True

- name: "smooth_l1_loss"
  signature: "Tensor (Tensor logits, Tensor label, Float beta) => SmoothL1Loss"
  bind_python: True

- name: "smooth_l1_loss_grad"
  signature:
    "Tensor (Tensor loss_grad, Tensor prediction, Tensor label, Float beta) => SmoothL1LossGrad"
  bind_python: False

- name: "combined_margin_loss"
  signature:
    "TensorTuple (Tensor x, Tensor label, Float m1, Float m2, Float m3, Int64 depth) => CombinedMarginLoss"
  bind_python: True

- name: "combined_margin_loss_grad"
  signature:
    "Tensor (Tensor dy, Tensor label, Tensor theta, Float m1, Float m2, Float m3, Int64 depth) => CombinedMarginLossGrad"
  bind_python: False

- name: "where"
  signature: "Tensor (Tensor condition, Tensor x, Tensor y) => Where"
  bind_python: false

- name: "where_scalar_x"
  signature: "Tensor (Tensor condition, Scalar scalar, Tensor y) => WhereScalarX"
  bind_python: False

- name: "where_scalar_y"
  signature: "Tensor (Tensor condition, Tensor x, Scalar scalar) => WhereScalarY"
  bind_python: False

- name: "where_scalar_xy"
  signature: "Tensor (Tensor condition, Scalar x_scalar, Scalar y_scalar) => WhereScalarXY"
  bind_python: False

- name: "negative"
  signature: "Tensor (Tensor x) => Negative"
  bind_python: True

- name: "layer_norm_affine"
  signature:
    "Tensor (Tensor x, Tensor gamma, Tensor beta, Int64 begin_norm_axis,
             Int64 begin_params_axis, Double epsilon) => LayerNormAffine"
  bind_python: True

- name: "layer_norm"
  signature:
    "Tensor (Tensor x, Int64 begin_norm_axis, Int64 begin_params_axis, Double epsilon) => LayerNorm"
  bind_python: True

- name: "avg_pool_2d"
  signature:
    "Tensor (Tensor x, Int32List kernel_size, Int32List stride, String padding,
             Int32List padding_before, Int32List padding_after,
             String data_format=\"channels_first\", Bool ceil_mode=False) => AvgPool2D"
  bind_python: True

- name: "max_pool_2d"
  signature:
    "Tensor (Tensor x, Int32List kernel_size, Int32List stride, String padding,
             Int32List padding_before, Int32List padding_after,
             String data_format=\"channels_first\", Bool ceil_mode=False) => MaxPool2D"
  bind_python: True

- name: "adaptive_avg_pool1d"
  signature:
    "Tensor (Tensor x, Int64List output_size) => AdaptiveAvgPool1D"
  bind_python: True

- name: "adaptive_avg_pool2d"
  signature:
    "Tensor (Tensor x, Int64List output_size) => AdaptiveAvgPool2D"
  bind_python: True

- name: "adaptive_avg_pool3d"
  signature:
    "Tensor (Tensor x, Int64List output_size) => AdaptiveAvgPool3D"
  bind_python: True

- name: "adaptive_pool_grad"
  signature:
    "Tensor (Tensor x, Tensor dy, String mode, Int32 ndims) => AdaptivePoolNdGrad"

- name: "pool_grad"
  signature:
    "Tensor (Tensor x, Tensor y, Tensor dy, String mode, Int32 ndims, String data_format,
             String padding, Int32List padding_before, Int32List padding_after, Int32List pool_size,
             Int32List strides, Bool ceil_mode) => PoolNdGrad"
  bind_python: False

- name: "maxpool_1d"
  signature:
    "TensorTuple (Tensor x, String data_format=\"channels_first\", Int32List padding,
                  Int32List kernel_size, Int32List stride, Int32List dilation, 
                  Bool return_indices=True, Bool ceil_mode=False) => Maxpool1D"
  bind_python: True

- name: "maxpool_2d"
  signature:
    "TensorTuple (Tensor x, String data_format=\"channels_first\", Int32List padding,
                  Int32List kernel_size, Int32List stride, Int32List dilation, 
                  Bool return_indices=True, Bool ceil_mode=False) => Maxpool2D"
  bind_python: True

- name: "maxpool_3d"
  signature:
    "TensorTuple (Tensor x, String data_format=\"channels_first\", Int32List padding,
                  Int32List kernel_size, Int32List stride, Int32List dilation, 
                  Bool return_indices=True, Bool ceil_mode=False) => Maxpool3D"
  bind_python: True

- name: "pooling_grad"
  signature:
    "Tensor (Tensor x, Tensor y, Tensor indice, Tensor dy, String mode, Int32 ndims, 
             String data_format, Int32List padding, Int32List kernel_size,
             Int32List stride, Int32List dilation, Bool return_indices, Bool ceil_mode) => PoolingNdGrad"
  bind_python: False

- name: "prelu"
  signature: "Tensor (Tensor x, Tensor alpha) => PRelu"
  bind_python: True

- name: "prelu_grad"
  signature: "TensorTuple (Tensor dy, Tensor x, Tensor alpha) => PReluGrad"
  bind_python: False

- name: "reshape"
  signature: "Tensor (Tensor x, Shape shape) => Reshape"
  bind_python: True

- name: "slice"
  signature: "Tensor (Tensor x, Int64List start, Int64List stop, Int64List step) => Slice"
  bind_python: True

- name: "slice_grad"
  signature: "Tensor (Tensor dy, Tensor like, Int64List start, Int64List stop, Int64List step) => SliceGrad"
  bind_python: False

- name: "narrow"
  signature: "Tensor (Tensor in, Int64 dim, Int64 start, Int64 length) => Narrow"
  bind_python: True

- name: "narrow_grad"
  signature: "Tensor (Tensor dy, Tensor like, Int64 dim, Int64 start, Int64 length) => NarrowGrad"
  bind_python: False

- name: "slice_update"
  signature:
    "Tensor (Tensor x, Tensor update, Int64List start, Int64List stop, Int64List step) => SliceUpdate"
  bind_python: True

- name: "logical_slice"
  signature: "Tensor (Tensor x, Int64List start, Int64List stop, Int64List step) => LogicalSlice"
  bind_python: True

- name: "logical_slice_assign"
  signature:
    "Void (Tensor ref, Tensor value, Int64List start, Int64List stop, Int64List step) => LogicalSliceAssign"
  bind_python: True

- name: "squeeze"
  signature: "Tensor (Tensor x, Int32List dim) => Squeeze"
  bind_python: True

- name: "copy"
  signature: "Tensor (Tensor x, String device_type, Int64 device_id) => Copy"
  bind_python: True

- name: "flip"
  signature: "Tensor (Tensor x, Int32List dims) => Flip"
  bind_python: True

- name: "flip_grad"
  signature: "Tensor (Tensor dy, Int32List dims) => FlipGrad"
  bind_python: False

- name: "upsample"
  signature:
    "Tensor (Tensor x, Float height_scale, Float width_scale, Bool align_corners,
             String interpolation, String data_format=\"channels_first\") => Upsample"
  bind_python: True

- name: "upsample_linear_1d"
  signature:
    "Tensor (Tensor x, Float scale_factor, Bool align_corners,
             String data_format=\"channels_first\") => UpsampleLinear1D"
  bind_python: True

- name: "upsample_linear_1d_grad"
  signature:
    "Tensor (Tensor dy, Tensor x, Float scale_factor, Bool align_corners,
             String data_format=\"channels_first\") => UpsampleLinear1DGrad"
  bind_python: False

- name: "upsample_nearest_1d"
  signature:
    "Tensor (Tensor x, Float scale_factor,
             String data_format=\"channels_first\") => UpsampleNearest1D"
  bind_python: True  

- name: "upsample_nearest_1d_grad"
  signature:
    "Tensor (Tensor dy, Tensor x, Float scale_factor,
             String data_format=\"channels_first\") => UpsampleNearest1DGrad"
  bind_python: False

- name: "upsample_nearest_2d"
  signature:
    "Tensor (Tensor x, Float height_scale, Float width_scale, 
             String data_format=\"channels_first\") => UpsampleNearest2D"
  bind_python: True  

- name: "upsample_nearest_2d_grad"
  signature:
    "Tensor (Tensor dy, Tensor x, Float height_scale, Float width_scale, 
             String data_format=\"channels_first\") => UpsampleNearest2DGrad"
  bind_python: False 

- name: "upsample_bilinear_2d"
  signature:
    "Tensor (Tensor x, Float height_scale, Float width_scale, Bool align_corners,
             String data_format=\"channels_first\") => UpsampleBilinear2D"
  bind_python: True

- name: "upsample_bilinear_2d_grad"
  signature:
    "Tensor (Tensor dy, Tensor x, Float height_scale, Float width_scale, Bool align_corners,
             String data_format=\"channels_first\") => UpsampleBilinear2DGrad"
  bind_python: False

- name: "upsample_bicubic_2d"
  signature:
    "Tensor (Tensor x, Float height_scale, Float width_scale, Bool align_corners,
             String data_format=\"channels_first\") => UpsampleBicubic2D"
  bind_python: True

- name: "upsample_bicubic_2d_grad"
  signature:
    "Tensor (Tensor dy, Tensor x, Float height_scale, Float width_scale, Bool align_corners,
             String data_format=\"channels_first\") => UpsampleBicubic2DGrad"
  bind_python: False

- name: "upsample_nearest_3d"
  signature:
    "Tensor (Tensor x, Float depth_scale, Float height_scale, Float width_scale,
             String data_format=\"channels_first\") => UpsampleNearest3D"
  bind_python: True

- name: "upsample_nearest_3d_grad"
  signature:
    "Tensor (Tensor dy, Tensor x, Float depth_scale, Float height_scale, Float width_scale,
             String data_format=\"channels_first\") => UpsampleNearest3DGrad"
  bind_python: False

- name: "upsample_trilinear_3d"
  signature:
    "Tensor (Tensor x, Float depth_scale, Float height_scale, Float width_scale,
             Bool align_corners, String data_format=\"channels_first\") => UpsampleTrilinear3D"
  bind_python: True

- name: "upsample_trilinear_3d_grad"
  signature:
    "Tensor (Tensor dy, Tensor x, Float depth_scale, Float height_scale, Float width_scale,
             Bool align_corners, String data_format=\"channels_first\") => UpsampleTrilinear3DGrad"
  bind_python: False

- name: "abs"
  signature: "Tensor (Tensor x) => Abs"
  bind_python: True

- name: "acos"
  signature: "Tensor (Tensor x) => Acos"
  bind_python: True

- name: "acosh"
  signature: "Tensor (Tensor x) => Acosh"
  bind_python: True

- name: "asin"
  signature: "Tensor (Tensor x) => Asin"
  bind_python: True

- name: "asinh"
  signature: "Tensor (Tensor x) => Asinh"
  bind_python: True

- name: "atan"
  signature: "Tensor (Tensor x) => Atan"
  bind_python: True

- name: "atanh"
  signature: "Tensor (Tensor x) => Atanh"
  bind_python: True

- name: "ceil"
  signature: "Tensor (Tensor x) => Ceil"
  bind_python: True

- name: "erf"
  signature: "Tensor (Tensor x) => Erf"
  bind_python: True

- name: "erfc"
  signature: "Tensor (Tensor x) => Erfc"
  bind_python: True

- name: "expm1"
  signature: "Tensor (Tensor x) => Expm1"
  bind_python: True

- name: "floor"
  signature: "Tensor (Tensor x) => Floor"
  bind_python: True

- name: "lgamma"
  signature: "Tensor (Tensor x) => Lgamma"
  bind_python: True

- name: "log1p"
  signature: "Tensor (Tensor x) => Log1p"
  bind_python: True

- name: "log_sigmoid"
  signature: "Tensor (Tensor x) => LogSigmoid"
  bind_python: True

- name: "rint"
  signature: "Tensor (Tensor x) => Rint"
  bind_python: True

- name: "round"
  signature: "Tensor (Tensor x) => Round"
  bind_python: True

- name: "sign"
  signature: "Tensor (Tensor x) => Sign"
  bind_python: True

- name: "sinh"
  signature: "Tensor (Tensor x) => Sinh"
  bind_python: True

- name: "softplus"
  signature: "Tensor (Tensor x) => Softplus"
  bind_python: True

- name: "one_hot"
  signature: "Tensor (Tensor x, Int64 num_classes=-1, Scalar on_value=1, Scalar off_value=0) => OneHot"
  bind_python: True

- name: "unsorted_segment_sum_like"
  signature:
    "Tensor (Tensor x, Tensor segment_ids, Tensor like, Int64 axis) => UnsortedSegmentSumLike"
  bind_python: False

- name: "triu"
  signature: "Tensor (Tensor x, Int64 diagonal=0) => Triu"
  bind_python: True
  
- name: "clip_by_scalar"
  signature: "Tensor (Tensor x, Scalar min, Scalar max) => ClipByScalar"
  bind_python: false

- name: "clip_by_scalar_grad"
  signature: "Tensor (Tensor dy, Tensor x, Scalar min, Scalar max) => ClipByScalarGrad"
  bind_python: False

- name: "clip_by_scalar_min"
  signature: "Tensor (Tensor x, Scalar min) => ClipByScalarMin"
  bind_python: false

- name: "clip_by_scalar_min_grad"
  signature: "Tensor (Tensor dy, Tensor x, Scalar min) => ClipByScalarMinGrad"
  bind_python: False

- name: "clip_by_scalar_max"
  signature: "Tensor (Tensor x, Scalar max) => ClipByScalarMax"
  bind_python: false

- name: "clip_by_scalar_max_grad"
  signature: "Tensor (Tensor dy, Tensor x, Scalar max) => ClipByScalarMaxGrad"
  bind_python: False

- name: "dropout"
  signature:
    "Tensor (Tensor x, Float p=0.5, Generator generator=None) => Dropout"
  bind_python: True

- name: "pad"
  signature: "Tensor (Tensor x, Int64List pad, String mode=\"constant\", Scalar value=0) => Pad"
  bind_python: True

- name: "pad_grad"
  signature: "Tensor (Tensor dy, Int64List pad, String mode=\"constant\", Scalar value=0) => PadGrad"
  bind_python: False

- name: "silu"
  signature: "Tensor (Tensor x) => Silu"
  bind_python: True

- name: "silu_grad"
  signature: "Tensor (Tensor x, Tensor dy) => SiluGrad"
  bind_python: False

- name: "mish"
  signature: "Tensor (Tensor x) => Mish"
  bind_python: True

- name: "mish_grad"
  signature: "Tensor (Tensor x, Tensor dy) => MishGrad"
  bind_python: False

- name: "selu"
  signature: "Tensor (Tensor x) => Selu"
  bind_python: True

- name: "selu_grad"
  signature: "Tensor (Tensor x, Tensor dy) => SeluGrad"
  bind_python: False

- name: "softsign"
  signature: "Tensor (Tensor x) => SoftSign"
  bind_python: True

- name: "softsign_grad"
  signature: "Tensor (Tensor x, Tensor dy) => SoftSignGrad"
  bind_python: False
  
- name: "diag"
  signature: "Tensor (Tensor x, Int32 diagonal=0) => Diag"
  bind_python: True

- name: "diag_grad"
  signature: "Tensor (Tensor dy, Tensor in, Int32 diagonal=0) => DiagGrad"
  bind_python: False

- name: "tensor_getitem"
  signature: "Tensor (Tensor x, TensorIndex index) => TensorGetItem"
  bind_python: True

- name: "dim_scatter"
  signature: "Tensor (Tensor input, Tensor index, Tensor src, Int32 dim) => DimScatter"
  bind_python: False

- name: "dim_scatter_add"
  signature: "Tensor (Tensor input, Tensor index, Tensor src, Int32 dim) => DimScatterAdd"
  bind_python: True

- name: "dim_scatter_scalar"
  signature: "Tensor (Tensor input, Tensor index, Float src, Int32 dim) => DimScatterUpdateScalar"
  bind_python: False

- name: "dim_scatter_add_scalar"
  signature: "Tensor (Tensor input, Tensor index, Float src, Int32 dim) => DimScatterAddScalar"
  bind_python: True

- name: "tensor_setitem"
  signature: "Void (Tensor x, TensorIndex index, Tensor value) => TensorSetItem"
  bind_python: True

- name: "avgpool_1d"
  signature:
    "Tensor (Tensor x, String data_format=\"channels_first\", Int32List padding,
             Int32List kernel_size, Int32List stride, Bool ceil_mode=False, Bool count_include_pad=True, 
             Int64 divisor_override=0) => Avgpool1D"
  bind_python: True 

- name: "avgpool_2d"
  signature:
    "Tensor (Tensor x, String data_format=\"channels_first\", Int32List padding,
             Int32List kernel_size, Int32List stride, Bool ceil_mode=False, Bool count_include_pad=True, 
             Int64 divisor_override=0) => Avgpool2D"
  bind_python: True 

- name: "avgpool_3d"
  signature:
    "Tensor (Tensor x, String data_format=\"channels_first\", Int32List padding,
             Int32List kernel_size, Int32List stride, Bool ceil_mode=False, Bool count_include_pad=True, 
             Int64 divisor_override=0) => Avgpool3D"
  bind_python: True

- name: "avg_pooling_grad"
  signature:
    "Tensor (Tensor x, Tensor y, Tensor dy, Int32 ndims, String data_format, Int32List padding,
             Int32List kernel_size, Int32List stride, Bool ceil_mode, Bool count_include_pad,
             Int64 divisor_override=0) => AvgPoolingNdGrad"
  bind_python: False
  
- name: "minimum"
  signature: "Tensor (Tensor x, Tensor y) => Minimum"
  bind_python: True

- name: "maximum"
  signature: "Tensor (Tensor x, Tensor y) => Maximum"
  bind_python: True

- name: "elementwise_min_grad"
  signature: "TensorTuple (Tensor dz, Tensor x, Tensor y) => ElementwiseMinGrad"
  bind_python: False

- name: "elementwise_max_grad"
  signature: "TensorTuple (Tensor dz, Tensor x, Tensor y) => ElementwiseMaxGrad"
  bind_python: False

- name: "stack"
  signature: "Tensor (TensorTuple inputs, Int64 dim=0) => Stack"
  bind_python: True

- name: "local_to_consistent"
  signature: "Tensor (Tensor x, Placement placement, SbpList sbp, Shape shape, DataType dtype) => LocalToConsistent"
  bind_python: False

- name: "to_consistent"
  signature: "Tensor (Tensor x, Placement placement, SbpList sbp, SbpList grad_sbp) => ToConsistent"
  bind_python: True

- name: "to_local"
  signature: "Tensor (Tensor x) => ConsistentToLocal"
  bind_python: True

- name: "all_reduce"
  signature: "Tensor (Tensor x) => AllReduce"
  bind_python: True

- name: "broadcast"
  signature: "Tensor (Tensor x) => Broadcast"
  bind_python: True

- name: "select_first"
  signature: "Tensor (TensorTuple inputs) => SelectFirst"
  bind_python: True

- name: "cast_like"
  signature: "Tensor (Tensor x, Tensor like) => CastLike"
  bind_python: False

- name: "identity"
  signature: "Tensor (Tensor in) => Identity"
  bind_python: True

- name: "reshape_like"
  signature: "Tensor (Tensor in, Tensor like) => ReshapeLike"
  bind_python: True

- name: "reduce_sum_like"
  signature: "Tensor (Tensor in, Tensor like, Int32List axis) => ReduceSumLike"
  bind_python: True

- name: "broadcast_reduce_sum_like"
  signature: "Tensor (Tensor in, Tensor like) => BroadcastReduceSumLike"
  bind_python: False

- name: "scalar_logical_equal"
  signature: "Tensor (Tensor in, Scalar scalar) => ScalarLogicalEqual"
  bind_python: False

- name: "scalar_logical_not_equal"
  signature: "Tensor (Tensor in, Scalar scalar) => ScalarLogicalNotEqual"
  bind_python: False

- name: "scalar_logical_greater"
  signature: "Tensor (Tensor in, Scalar scalar) => ScalarLogicalGreater"
  bind_python: False

- name: "scalar_logical_greater_equal"
  signature: "Tensor (Tensor in, Scalar scalar) => ScalarLogicalGreaterEqual"
  bind_python: False

- name: "scalar_logical_less"
  signature: "Tensor (Tensor in, Scalar scalar) => ScalarLogicalLess"
  bind_python: False

- name: "scalar_logical_less_equal"
  signature: "Tensor (Tensor in, Scalar scalar) => ScalarLogicalLessEqual"
  bind_python: False

- name: "rand"
  signature: "Tensor (Shape shape, DataType dtype=None, Device device=None, Generator generator=None) => Rand"
  bind_python: True

- name: "consistent_rand"
  signature: "Tensor (Shape shape, Placement placement, SbpList sbp_tuple, DataType dtype=None,
                      Generator generator=None) => ConsistentRand"
  bind_python: True

- name: "randn"
  signature: "Tensor (Shape shape, DataType dtype=None, Device device=None, 
                      Generator generator=None) => RandN"
  bind_python: True

- name: "consistent_randn"
  signature: "Tensor (Shape shape, Placement placement, SbpList sbp_tuple, DataType dtype=None,
                      Generator generator=None) => ConsistentRandN"
  bind_python: True

- name: "randint"
  signature: "Tensor RandInt(Int64 low, Int64 high, *, Shape shape, DataType dtype=None, Device device=None, Generator generator=None)"
  bind_python: True

- name: "consistent_randint"
  signature: "Tensor ConsistentRandInt(Int64 low, Int64 high, *, Shape shape, Placement placement, SbpList sbp_tuple, DataType dtype=None, Generator generator=None)"
  bind_python: TensorTuple

- name: "randperm"
  signature: "Tensor RandPerm(Int32 n, *, DataType dtype=kInt64, Device device=None, Generator generator=None)"
  bind_python: True

- name: "scalar_fmod"
  signature: "Tensor (Tensor in, Scalar scalar) => ScalarFMod"
  bind_python: False

- name: "split"
  signature: "TensorTuple (Tensor x, Int64 split_size, Int64 dim=0) => Split"
  bind_python: True
  
- name: "split_with_size"
  signature: "TensorTuple (Tensor x, Int64List split_sizes, Int64 dim=0) => SplitWithSize"
  bind_python: True

- name: "l2_normalize"
  signature: "TensorTuple (Tensor input, Int32 axis, Float epsilon) => L2Normalize"
  bind_python: True

- name: "l2_normalize_grad"
  signature: "Tensor (Tensor dy, Tensor y, Tensor square_x_sum, Int32 axis, Float epsilon) => L2NormalizeGrad"
  bind_python: False
<<<<<<< HEAD
=======
  
- name: "randperm"
  signature: "Tensor (Int32 n, Device device=None, Generator generator=None) => Randperm"
  bind_python: True
>>>>>>> 5e6a7bb5

- name: "fused_self_attention"
  signature: "TensorTuple (Tensor hidden_states, Int64 head_size=8, Float alpha=1.0) => FusedSelfAttention"
  bind_python: True

- name: "fused_self_attention_grad"
  signature: "Tensor (Tensor query_mul_key_grad, Tensor value_grad, Tensor hidden_states, Float alpha=1.0) => FusedSelfAttentionGrad"
  bind_python: False

- name: "consistent_randperm"
  signature: "Tensor (Int32 n,Placement placement, SbpList sbp_tuple, Generator generator=None) => ConsistentRandperm"
  bind_python: True

- name: "fused_scale_tril"
  signature: "Tensor (Tensor x, Int64 diagonal=0, Scalar fill_value=0, Scalar scale=1) => FusedScaleTril"
  bind_python: True<|MERGE_RESOLUTION|>--- conflicted
+++ resolved
@@ -1061,13 +1061,10 @@
 - name: "l2_normalize_grad"
   signature: "Tensor (Tensor dy, Tensor y, Tensor square_x_sum, Int32 axis, Float epsilon) => L2NormalizeGrad"
   bind_python: False
-<<<<<<< HEAD
-=======
   
 - name: "randperm"
   signature: "Tensor (Int32 n, Device device=None, Generator generator=None) => Randperm"
   bind_python: True
->>>>>>> 5e6a7bb5
 
 - name: "fused_self_attention"
   signature: "TensorTuple (Tensor hidden_states, Int64 head_size=8, Float alpha=1.0) => FusedSelfAttention"
