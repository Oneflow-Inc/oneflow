# Copyright 2020 The OneFlow Authors. All rights reserved.
# 
# Licensed under the Apache License, Version 2.0 (the "License");
# you may not use this file except in compliance with the License.
# You may obtain a copy of the License at
# 
#     http://www.apache.org/licenses/LICENSE-2.0
# 
# Unless required by applicable law or agreed to in writing, software
# distributed under the License is distributed on an "AS IS" BASIS,
# WITHOUT WARRANTIES OR CONDITIONS OF ANY KIND, either express or implied.
# See the License for the specific language governing permissions and
# limitations under the License.

# The following data types are allowed,
# {
#   "Tensor", "TensorTuple", "Scalar", "Int", "Int32", "Int64", "Float", "Double", "String", "Bool",
#   "ScalarList", "IntList", "Int32List", "Int64List", "FloatList", "DoubleList", "StringList",
#   "BoolList", "DataType", "Shape", "Generator", "TensorIndex", "Device", "Placement",
#   "Sbp", "SbpList"
# }

- name: "add_n"
  signature: "Tensor AddN(TensorTuple inputs, *, Bool inplace=False)"
  bind_python: True

- name: "add"
  signature: "Tensor Add(Tensor x, Tensor y, *, Bool inplace=False)"
  bind_python: True

- name: "add_scalar"
  signature: "Tensor ScalarAdd(Tensor x, *, Scalar alpha, Bool inplace=False)"
  bind_python: True

- name: "add_scalar_by_tensor"
  signature: "Tensor ScalarAddByTensor(Tensor x, Tensor scalar, *, Bool inplace=False)"
  bind_python: True

- name: "broadcast_add"
  signature: "Tensor BroadcastAdd(Tensor x, Tensor y)"
  bind_python: True

- name: "sub_scalar_by_tensor"
  signature: "Tensor ScalarSubByTensor(Tensor x, Tensor scalar)"
  bind_python: True

- name: "broadcast_sub"
  signature: "Tensor BroadcastSub(Tensor x, Tensor y)"
  bind_python: True

- name: "mul"
  signature: "Tensor Multiply(Tensor x, Tensor y)"
  bind_python: True

- name: "mul_scalar"
  signature: "Tensor ScalarMul(Tensor x, *, Scalar alpha)"
  bind_python: True

- name: "mul_scalar_by_tensor"
  signature: "Tensor ScalarMulByTensor(Tensor x, Tensor scalar)"
  bind_python: True

- name: "bernoulli"
  signature:
    "Tensor Bernoulli(Tensor x, DataType dtype=kFloat, Generator generator=None)"
  bind_python: True

- name: "broadcast_mul"
  signature: "Tensor BroadcastMul(Tensor x, Tensor y)"
  bind_python: True

- name: "div_scalar_by_tensor"
  signature: "Tensor ScalarDivByTensor(Tensor x, Tensor scalar)"
  bind_python: True

- name: "broadcast_div"
  signature: "Tensor BroadcastDiv(Tensor x, Tensor y)"
  bind_python: True

- name: "broadcast_div_grad"
  signature: "Tensor BroadcastDivGrad(Tensor y, Tensor z, Tensor dz)"
  bind_python: False

- name: "broadcast_equal"
  signature: "Tensor BroadcastEqual(Tensor x, Tensor y)"
  bind_python: True

- name: "broadcast_not_equal"
  signature: "Tensor BroadcastNotEqual(Tensor x, Tensor y)"
  bind_python: True

- name: "broadcast_greater"
  signature: "Tensor BroadcastGreater(Tensor x, Tensor y)"
  bind_python: True

- name: "broadcast_greater_equal"
  signature: "Tensor BroadcastGreaterEqual(Tensor x, Tensor y)"
  bind_python: True

- name: "broadcast_less"
  signature: "Tensor BroadcastLess(Tensor x, Tensor y)"
  bind_python: True

- name: "broadcast_less_equal"
  signature: "Tensor BroadcastLessEqual(Tensor x, Tensor y)"
  bind_python: True

- name: "pow"
  signature: "Tensor Pow(Tensor x, Tensor y)"
  bind_python: True

- name: "pow_scalar"
  signature: "Tensor ScalarPow(Tensor x, *, Scalar alpha)"
  bind_python: True

- name: "reduce_sum"
  signature: "Tensor ReduceSum(Tensor x, *, Int32List axis, Bool keepdims=False)"
  bind_python: True

- name: "reduce_mean"
  signature: "Tensor ReduceMean(Tensor x, *, Int32List axis, Bool keepdims=False)"
  bind_python: True

- name: "transpose"
  signature: "Tensor Transpose(Tensor x, *, Int32List perm)"
  bind_python: True

- name: "reciprocal"
  signature: "Tensor Reciprocal(Tensor x)"
  bind_python: True

- name: "reciprocal_no_nan"
  signature: "Tensor ReciprocalNoNan(Tensor x)"
  bind_python: True

- name: "image_flip"
  signature: "Tensor ImageFlip(Tensor x, Tensor flip_code)"
  bind_python: True

- name: "sin"
  signature: "Tensor Sin(Tensor x, *, Bool inplace=False)"
  bind_python: True

- name: "cos"
  signature: "Tensor Cos(Tensor x)"
  bind_python: True

- name: "cosh"
  signature: "Tensor Cosh(Tensor x)"
  bind_python: True

- name: "fmod"
  signature: "Tensor BroadcastFMod(Tensor x, Tensor y)"
  bind_python: True

- name: "log"
  signature: "Tensor Log(Tensor x)"
  bind_python: True

- name: "sqrt"
  signature: "Tensor Sqrt(Tensor x)"
  bind_python: True

- name: "rsqrt"
  signature: "Tensor Rsqrt(Tensor x)"
  bind_python: True

- name: "square"
  signature: "Tensor Square(Tensor x)"
  bind_python: True

- name: "relu"
  signature: "Tensor Relu(Tensor x, *, Bool inplace=False)"
  bind_python: True

- name: "relu_grad"
  signature: "Tensor ReluGrad(Tensor dy, Tensor y)"
  bind_python: False

- name: "hardtanh"
  signature: "Tensor HardTanh(Tensor x, *, Double min_val, Double max_val)"
  bind_python: True

- name: "hardtanh_grad"
  signature: "Tensor HardTanhGrad(Tensor y, Tensor dy, *, Double min_val, Double max_val)"
  bind_python: False

- name: "tanh"
  signature: "Tensor Tanh(Tensor x)"
  bind_python: True

- name: "elu"
  signature: "Tensor Elu(Tensor x, *, Double alpha)"
  bind_python: True

- name: "elu_grad"
  signature: "Tensor EluGrad(Tensor x, Tensor dy, *, Double alpha)"
  bind_python: False

- name: "gelu"
  signature: "Tensor Gelu(Tensor x)"
  bind_python: True

- name: "gelu_grad"
  signature: "Tensor GeluGrad(Tensor dy, Tensor x)"
  bind_python: False

- name: "sigmoid"
  signature: "Tensor Sigmoid(Tensor x)"
  bind_python: True

- name: "hardsigmoid"
  signature: "Tensor HardSigmoid(Tensor x)"
  bind_python: True

- name: "hardsigmoid_grad"
  signature: "Tensor HardSigmoidGrad(Tensor dy, Tensor x)"
  bind_python: False

- name: "softmax"
  signature: "Tensor Softmax(Tensor x)"
  bind_python: True

- name: "hardswish"
  signature: "Tensor HardSwish(Tensor x)"
  bind_python: True

- name: "hardswish_grad"
  signature: "Tensor HardSwishGrad(Tensor dy, Tensor x)"
  bind_python: False

- name: "leaky_relu"
  signature: "Tensor LeakyRelu(Tensor x, *, Float alpha)"
  bind_python: True

- name: "leaky_relu_grad"
  signature: "Tensor LeakyReluGrad(Tensor x, Tensor dy, *, Float alpha)"
  bind_python: False

- name: "normalization"
  signature:
    "Tensor Normalization(Tensor x, Tensor moving_mean, Tensor moving_variance,
                          Tensor gamma, Tensor beta, *, Int32 axis=1, Float epsilon=1e-5,
                          Float momentum=0.9, Bool is_training=False)"
  bind_python: True

- name: "range"
  signature: "Tensor Range(*, Int64 start, Int64 limit, Int64 delta, DataType dtype=kInt64)"
  bind_python: True

- name: "flatten"
  signature: "Tensor Flatten(Tensor x, *, Int32 start_dim=0, Int32 end_dim=-1)"
  bind_python: True

- name: "argmax"
  signature: "Tensor ArgMax(Tensor x)"
  bind_python: True

- name: "argwhere"
  signature: "TensorTuple ArgWhere(Tensor x, *, DataType dtype=kInt32)"
  bind_python: True

- name: "broadcast_like"
  signature: "Tensor BroadcastLike(Tensor x, Tensor like, *, Int32List broadcast_axes)"
  bind_python: True

- name: "cast"
  signature: "Tensor Cast(Tensor x, *, DataType dtype)"
  bind_python: True

- name: "constant"
  signature: "Tensor Constant(*, Shape shape, Scalar value, DataType dtype, Device device=None)"
  bind_python: True

- name: "consistent_constant"
  signature: "Tensor ConsistentConstant(*, Shape shape, Scalar value, DataType dtype, Placement placement, SbpList sbp_tuple)"
  bind_python: True

- name: "zeros_like"
  signature: "Tensor ZerosLike(Tensor x)"
  bind_python: True

- name: "ones_like"
  signature: "Tensor OnesLike(Tensor x)"
  bind_python: True

- name: "concat"
  signature: "Tensor Concat(TensorTuple inputs, *, Int64 axis, Int64 max_dim_size)"
  bind_python: True

- name: "bias_add"
  signature: "Tensor BiasAdd(Tensor x, Tensor bias, *, Int32 axis=1)"
  bind_python: True

- name: "conv1d"
  signature:
    "Tensor Conv1d(Tensor x, Tensor weight, *, Tensor bias=None, Int32List stride, 
                   Int32List padding, Int32List dilation, Int32 groups=1)"
  bind_python: True

- name: "conv2d"
  signature:
    "Tensor Conv2d(Tensor x, Tensor weight, *, Tensor bias=None, Int32List stride, 
                   Int32List padding, Int32List dilation, Int32 groups=1)"
  bind_python: True

- name: "conv3d"
  signature:
    "Tensor Conv3d(Tensor x, Tensor weight, *, Tensor bias=None, Int32List stride, 
                   Int32List padding, Int32List dilation, Int32 groups=1)"
  bind_python: True
  
- name: "conv_data_grad"
  signature:
    "Tensor ConvDataGrad(Tensor dy, Tensor weight, Tensor x, *, Int32 num_spatial_dims,
                         Int32List kernel_size, Int32List strides, Int32List padding_before,
                         Int32List dilation_rate, Int32 groups=1,
                         String data_format=\"channels_first\")"
  bind_python: False

- name: "conv_filter_grad"
  signature:
    "Tensor ConvFilterGrad(Tensor dy, Tensor x, *, Int32 num_spatial_dims, Int32List kernel_size,
                           Int32List strides, Int32List padding_before, Int32List dilation_rate,
                           Int32 groups=1, String data_format=\"channels_first\")"
  bind_python: False

- name: "conv_bias_grad"
  signature:
    "Tensor ConvBiasGrad(Tensor dy, *, Int32 num_spatial_dims,
                         String data_format=\"channels_first\")"
  bind_python: False

- name: "expand"
  signature: "Tensor Expand(Tensor x, *, Shape shape)"
  bind_python: True

- name: "expand_dims"
  signature: "Tensor ExpandDims(Tensor x, *, Int32 axis)"
  bind_python: True

- name: "exp"
  signature: "Tensor Exp(Tensor x)"
  bind_python: True

- name: "gather"
  signature: "Tensor Gather(Tensor x, Tensor indices, *, Int64 axis)"
  bind_python: True

- name: "dim_gather"
  signature: "Tensor DimGather(Tensor x, Tensor indices, *, Int32 dim)"
  bind_python: True

- name: "gather_nd"
  signature: "Tensor GatherNd(Tensor params, Tensor indices, *)"
  bind_python: True

- name: "scatterndlike"
  signature: "Tensor ScatterNdLike(Tensor like, Tensor updates, Tensor indices)"
  bind_python: True

- name: "matmul"
  signature:
    "Tensor MatMul(Tensor a, Tensor b, *, Bool transpose_a=False, Bool transpose_b=False,
                   Double alpha=1.0)"
  bind_python: True

- name: "broadcast_matmul"
  signature:
    "Tensor BroadcastMatMul(Tensor a, Tensor b, *, Bool transpose_a=False,
                            Bool transpose_b=False, Double alpha=1.0)"
  bind_python: True

- name: "sparse_softmax_cross_entropy"
  signature: "Tensor SparseSoftmaxCrossEntropy(Tensor logits, Tensor label, *, Int64 depth)"
  bind_python: True

- name: "smooth_l1_loss"
  signature: "Tensor SmoothL1Loss(Tensor logits, Tensor label, *, Float beta)"
  bind_python: True

- name: "smooth_l1_loss_grad"
  signature:
    "Tensor SmoothL1LossGrad(Tensor loss_grad, Tensor prediction, Tensor label, *, Float beta)"
  bind_python: False

- name: "where"
  signature: "Tensor Where(Tensor condition, Tensor x, Tensor y)"
  bind_python: True

- name: "batch_matmul"
  signature:
    "Tensor BatchMatMul(Tensor a, Tensor b, *, Bool transpose_a=False, Bool transpose_b=False,
                        Double alpha=1.0)"
  bind_python: True

- name: "negative"
  signature: "Tensor Negative(Tensor x)"
  bind_python: True

- name: "layer_norm_affine"
  signature:
    "Tensor LayerNormAffine(Tensor x, Tensor gamma, Tensor beta, *, Int64 begin_norm_axis,
                            Int64 begin_params_axis, Double epsilon)"
  bind_python: True

- name: "layer_norm"
  signature:
    "Tensor LayerNorm(Tensor x, *, Int64 begin_norm_axis, Int64 begin_params_axis, Double epsilon)"
  bind_python: True

- name: "avg_pool_2d"
  signature:
    "Tensor AvgPool2D(Tensor x, *, Int32List kernel_size, Int32List stride, String padding,
                      Int32List padding_before, Int32List padding_after,
                      String data_format=\"channels_first\", Bool ceil_mode=False)"
  bind_python: True

- name: "max_pool_2d"
  signature:
    "Tensor MaxPool2D(Tensor x, *, Int32List kernel_size, Int32List stride, String padding,
                      Int32List padding_before, Int32List padding_after,
                      String data_format=\"channels_first\", Bool ceil_mode=False)"
  bind_python: True

- name: "adaptive_avg_pool1d"
  signature:
    "Tensor AdaptiveAvgPool1D(Tensor x, *, Int64List output_size)"
  bind_python: True

- name: "adaptive_avg_pool2d"
  signature:
    "Tensor AdaptiveAvgPool2D(Tensor x, *, Int64List output_size)"
  bind_python: True

- name: "adaptive_avg_pool3d"
  signature:
    "Tensor AdaptiveAvgPool3D(Tensor x, *, Int64List output_size)"
  bind_python: True

- name: "adaptive_pool_grad"
  signature:
    "Tensor AdaptivePoolNdGrad(Tensor x, Tensor dy, *, String mode, Int32 ndims)"

- name: "pool_grad"
  signature:
    "Tensor PoolNdGrad(Tensor x, Tensor y, Tensor dy, *, String mode, Int32 ndims, String data_format,
                       String padding, Int32List padding_before, Int32List padding_after, Int32List pool_size,
                       Int32List strides, Bool ceil_mode)"
  bind_python: False

- name: "maxpool_1d"
  signature:
    "TensorTuple Maxpool1D(Tensor x, *, String data_format=\"channels_first\", Int32List padding,
                      Int32List kernel_size, Int32List stride, Int32List dilation, 
                      Bool return_indices=True, Bool ceil_mode=False)"
  bind_python: True

- name: "maxpool_2d"
  signature:
    "TensorTuple Maxpool2D(Tensor x, *, String data_format=\"channels_first\", Int32List padding,
                      Int32List kernel_size, Int32List stride, Int32List dilation, 
                      Bool return_indices=True, Bool ceil_mode=False)"
  bind_python: True

- name: "maxpool_3d"
  signature:
    "TensorTuple Maxpool3D(Tensor x, *, String data_format=\"channels_first\", Int32List padding,
                      Int32List kernel_size, Int32List stride, Int32List dilation, 
                      Bool return_indices=True, Bool ceil_mode=False)"
  bind_python: True

- name: "pooling_grad"
  signature:
    "Tensor PoolingNdGrad(Tensor x, Tensor y, Tensor indice, Tensor dy, *, String mode, Int32 ndims, 
                       String data_format, Int32List padding, Int32List kernel_size,
                       Int32List stride, Int32List dilation, Bool return_indices, Bool ceil_mode)"
  bind_python: False

- name: "prelu"
  signature: "Tensor PRelu(Tensor x, Tensor alpha)"
  bind_python: True

- name: "prelu_grad"
  signature: "TensorTuple PReluGrad(Tensor dy, Tensor x, Tensor alpha)"
  bind_python: False

- name: "reshape"
  signature: "Tensor Reshape(Tensor x, *, Shape shape)"
  bind_python: True

- name: "slice"
  signature: "Tensor Slice(Tensor x, *, Int64List start, Int64List stop, Int64List step)"
  bind_python: True

- name: "slice_grad"
  signature: "Tensor SliceGrad(Tensor dy, Tensor like, *, Int64List start, Int64List stop, Int64List step)"
  bind_python: False

- name: "slice_update"
  signature:
    "Tensor SliceUpdate(Tensor x, Tensor update, *, Int64List start, Int64List stop,
                        Int64List step)"
  bind_python: True

- name: "logical_slice"
  signature: "Tensor LogicalSlice(Tensor x, *, Int64List start, Int64List stop, Int64List step)"
  bind_python: True

- name: "logical_slice_assign"
  signature:
    "Void LogicalSliceAssign(Tensor ref, Tensor value, *, Int64List start, Int64List stop,
                             Int64List step)"
  bind_python: True

- name: "squeeze"
  signature: "Tensor Squeeze(Tensor x, *, Int32List dim)"
  bind_python: True

- name: "copy"
  signature: "Tensor Copy(Tensor x, *, String device_type, Int64 device_id)"
  bind_python: True

- name: "flip"
  signature: "Tensor Flip(Tensor x, *, Int32List dims)"
  bind_python: True

- name: "flip_grad"
  signature: "Tensor FlipGrad(Tensor dy, *, Int32List dims)"
  bind_python: False

- name: "upsample"
  signature:
    "Tensor Upsample(Tensor x, *, Float height_scale, Float width_scale, Bool align_corners,
                     String interpolation, String data_format=\"channels_first\")"
  bind_python: True

- name: "upsample_linear_1d"
  signature:
    "Tensor UpsampleLinear1D(Tensor x, *, Float scale_factor, Bool align_corners,
                     String data_format=\"channels_first\")"
  bind_python: True

- name: "upsample_linear_1d_grad"
  signature:
    "Tensor UpsampleLinear1DGrad(Tensor dy, Tensor x, *, Float scale_factor, Bool align_corners,
                     String data_format=\"channels_first\")"
  bind_python: False

- name: "upsample_nearest_1d"
  signature:
    "Tensor UpsampleNearest1D(Tensor x, *, Float scale_factor,
                     String data_format=\"channels_first\")"
  bind_python: True  

- name: "upsample_nearest_1d_grad"
  signature:
    "Tensor UpsampleNearest1DGrad(Tensor dy, Tensor x, *, Float scale_factor,
                     String data_format=\"channels_first\")"
  bind_python: False

- name: "upsample_nearest_2d"
  signature:
    "Tensor UpsampleNearest2D(Tensor x, *, Float height_scale, Float width_scale, 
                     String data_format=\"channels_first\")"
  bind_python: True  

- name: "upsample_nearest_2d_grad"
  signature:
    "Tensor UpsampleNearest2DGrad(Tensor dy, Tensor x, *, Float height_scale, Float width_scale, 
                     String data_format=\"channels_first\")"
  bind_python: False 

- name: "upsample_bilinear_2d"
  signature:
    "Tensor UpsampleBilinear2D(Tensor x, *, Float height_scale, Float width_scale, Bool align_corners,
                     String data_format=\"channels_first\")"
  bind_python: True

- name: "upsample_bilinear_2d_grad"
  signature:
    "Tensor UpsampleBilinear2DGrad(Tensor dy, Tensor x, *, Float height_scale, Float width_scale, Bool align_corners,
                     String data_format=\"channels_first\")"
  bind_python: False

- name: "upsample_bicubic_2d"
  signature:
    "Tensor UpsampleBicubic2D(Tensor x, *, Float height_scale, Float width_scale, Bool align_corners,
                     String data_format=\"channels_first\")"
  bind_python: True

- name: "upsample_bicubic_2d_grad"
  signature:
    "Tensor UpsampleBicubic2DGrad(Tensor dy, Tensor x, *, Float height_scale, Float width_scale, Bool align_corners,
                     String data_format=\"channels_first\")"
  bind_python: False

- name: "upsample_nearest_3d"
  signature:
    "Tensor UpsampleNearest3D(Tensor x, *, Float depth_scale, Float height_scale, Float width_scale,
                     String data_format=\"channels_first\")"
  bind_python: True

- name: "upsample_nearest_3d_grad"
  signature:
    "Tensor UpsampleNearest3DGrad(Tensor dy, Tensor x, *, Float depth_scale, Float height_scale, Float width_scale,
                     String data_format=\"channels_first\")"
  bind_python: False

- name: "upsample_trilinear_3d"
  signature:
    "Tensor UpsampleTrilinear3D(Tensor x, *, Float depth_scale, Float height_scale, Float width_scale,
                     Bool align_corners, String data_format=\"channels_first\")"
  bind_python: True

- name: "upsample_trilinear_3d_grad"
  signature:
    "Tensor UpsampleTrilinear3DGrad(Tensor dy, Tensor x, *, Float depth_scale, Float height_scale, Float width_scale,
                     Bool align_corners, String data_format=\"channels_first\")"
  bind_python: False

- name: "abs"
  signature: "Tensor Abs(Tensor x)"
  bind_python: True

- name: "acos"
  signature: "Tensor Acos(Tensor x)"
  bind_python: True

- name: "acosh"
  signature: "Tensor Acosh(Tensor x)"
  bind_python: True

- name: "asin"
  signature: "Tensor Asin(Tensor x)"
  bind_python: True

- name: "asinh"
  signature: "Tensor Asinh(Tensor x)"
  bind_python: True

- name: "atan"
  signature: "Tensor Atan(Tensor x)"
  bind_python: True

- name: "atanh"
  signature: "Tensor Atanh(Tensor x)"
  bind_python: True

- name: "ceil"
  signature: "Tensor Ceil(Tensor x)"
  bind_python: True

- name: "erf"
  signature: "Tensor Erf(Tensor x)"
  bind_python: True

- name: "expm1"
  signature: "Tensor Expm1(Tensor x)"
  bind_python: True

- name: "floor"
  signature: "Tensor Floor(Tensor x)"
  bind_python: True

- name: "lgamma"
  signature: "Tensor Lgamma(Tensor x)"
  bind_python: True

- name: "log1p"
  signature: "Tensor Log1p(Tensor x)"
  bind_python: True

- name: "log_sigmoid"
  signature: "Tensor LogSigmoid(Tensor x)"
  bind_python: True

- name: "rint"
  signature: "Tensor Rint(Tensor x)"
  bind_python: True

- name: "round"
  signature: "Tensor Round(Tensor x)"
  bind_python: True

- name: "sign"
  signature: "Tensor Sign(Tensor x)"
  bind_python: True

- name: "sinh"
  signature: "Tensor Sinh(Tensor x)"
  bind_python: True

- name: "softplus"
  signature: "Tensor Softplus(Tensor x)"
  bind_python: True

- name: "unsorted_segment_sum_like"
  signature:
    "Tensor UnsortedSegmentSumLike(Tensor x, Tensor segment_ids, Tensor like, *, Int64 axis)"
  bind_python: False

- name: "triu"
  signature: "Tensor Triu(Tensor x, Int64 diagonal=0)"
  bind_python: True
  
- name: "clip_by_scalar"
  signature: "Tensor ClipByScalar(Tensor x, *, Scalar min, Scalar max)"
  bind_python: True

- name: "clip_by_scalar_grad"
  signature: "Tensor ClipByScalarGrad(Tensor dy, Tensor x, *, Scalar min, Scalar max)"
  bind_python: False

- name: "clip_by_scalar_min"
  signature: "Tensor ClipByScalarMin(Tensor x, *, Scalar min)"
  bind_python: True

- name: "clip_by_scalar_min_grad"
  signature: "Tensor ClipByScalarMinGrad(Tensor dy, Tensor x, *, Scalar min)"
  bind_python: False

- name: "clip_by_scalar_max"
  signature: "Tensor ClipByScalarMax(Tensor x, *, Scalar max)"
  bind_python: True

- name: "clip_by_scalar_max_grad"
  signature: "Tensor ClipByScalarMaxGrad(Tensor dy, Tensor x, *, Scalar max)"
  bind_python: False

- name: "dropout"
  signature:
    "Tensor Dropout(Tensor x, *, Float p, Generator generator=None)"
  bind_python: True

- name: "pad"
  signature: "Tensor Pad(Tensor x, *, Int64List pad, String mode=\"constant\", Scalar value=0)"
  bind_python: True

- name: "pad_grad"
  signature: "Tensor PadGrad(Tensor dy, *, Int64List pad, String mode=\"constant\", Scalar value=0)"
  bind_python: False

- name: "silu"
  signature: "Tensor Silu(Tensor x, *)"
  bind_python: True

- name: "silu_grad"
  signature: "Tensor SiluGrad(Tensor x, Tensor dy, *)"
  bind_python: False

- name: "mish"
  signature: "Tensor Mish(Tensor x, *)"
  bind_python: True

- name: "mish_grad"
  signature: "Tensor MishGrad(Tensor x, Tensor dy, *)"
  bind_python: False

- name: "selu"
  signature: "Tensor Selu(Tensor x, *)"
  bind_python: True

- name: "selu_grad"
  signature: "Tensor SeluGrad(Tensor x, Tensor dy, *)"
  bind_python: False

- name: "softsign"
  signature: "Tensor SoftSign(Tensor x, *)"
  bind_python: True

- name: "softsign_grad"
  signature: "Tensor SoftSignGrad(Tensor x, Tensor dy, *)"
  bind_python: False
  
- name: "diag"
  signature: "Tensor Diag(Tensor x, *, Int32 diagonal=0)"
  bind_python: True

- name: "diag_grad"
  signature: "Tensor DiagGrad(Tensor dy, Tensor in, *, Int32 diagonal=0)"
  bind_python: False

- name: "tensor_getitem"
  signature: "Tensor TensorGetItem(Tensor x, *, TensorIndex index)"
  bind_python: True

- name: "dim_scatter"
  signature: "Tensor DimScatter(Tensor input, Tensor index, Tensor src, *, Int32 dim)"
  bind_python: True

- name: "dim_scatter_add"
  signature: "Tensor DimScatterAdd(Tensor input, Tensor index, Tensor src, *, Int32 dim)"
  bind_python: True

- name: "dim_scatter_scalar"
  signature: "Tensor DimScatterUpdateScalar(Tensor input, Tensor index, *, Float src, Int32 dim)"
  bind_python: True

- name: "dim_scatter_add_scalar"
  signature: "Tensor DimScatterAddScalar(Tensor input, Tensor index, *, Float src, Int32 dim)"
  bind_python: True

- name: "tensor_setitem"
  signature: "Void TensorSetItem(Tensor x, *, TensorIndex index, Tensor value)"
  bind_python: True

- name: "broadcast_min"
  signature: "Tensor BroadcastMin(Tensor x, Tensor y)"
  bind_python: True

- name: "broadcast_max"
  signature: "Tensor BroadcastMax(Tensor x, Tensor y)"
  bind_python: True

- name: "elementwise_min"
  signature: "Tensor ElementwiseMin(Tensor x, Tensor y)"
  bind_python: True

- name: "elementwise_max"
  signature: "Tensor ElementwiseMax(Tensor x, Tensor y)"
  bind_python: True

- name: "elementwise_min_grad"
  signature: "TensorTuple ElementwiseMinGrad(Tensor dz, Tensor x, Tensor y)"
  bind_python: False

- name: "elementwise_max_grad"
  signature: "TensorTuple ElementwiseMaxGrad(Tensor dz, Tensor x, Tensor y)"
  bind_python: False

- name: "stack"
  signature: "Tensor Stack(TensorTuple inputs, *, Int64 dim=0)"
  bind_python: True

<<<<<<< HEAD
- name: "return_first_input"
  signature: "Tensor ReturnFirstInput(TensorTuple inputs)"
=======
- name: "cast_like"
  signature: "Tensor CastLike(Tensor x, Tensor like)"
  bind_python: False

- name: "identity"
  signature: "Tensor Identity(Tensor in)"
  bind_python: True

- name: "reshape_like"
  signature: "Tensor ReshapeLike(Tensor in, Tensor like)"
  bind_python: True

- name: "reduce_sum_like"
  signature: "Tensor ReduceSumLike(Tensor in, Tensor like, *,Int32List axis)"
>>>>>>> dbf34a1d
  bind_python: True<|MERGE_RESOLUTION|>--- conflicted
+++ resolved
@@ -833,10 +833,10 @@
   signature: "Tensor Stack(TensorTuple inputs, *, Int64 dim=0)"
   bind_python: True
 
-<<<<<<< HEAD
 - name: "return_first_input"
   signature: "Tensor ReturnFirstInput(TensorTuple inputs)"
-=======
+  bind_python: True
+
 - name: "cast_like"
   signature: "Tensor CastLike(Tensor x, Tensor like)"
   bind_python: False
@@ -851,5 +851,4 @@
 
 - name: "reduce_sum_like"
   signature: "Tensor ReduceSumLike(Tensor in, Tensor like, *,Int32List axis)"
->>>>>>> dbf34a1d
   bind_python: True