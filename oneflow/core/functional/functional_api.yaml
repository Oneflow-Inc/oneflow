--- conflicted
+++ resolved
@@ -1056,15 +1056,11 @@
                           Int32List dilation_rate, Int32List padding, 
                           Int32List strides) => Fold"
   bind_python: True
-<<<<<<< HEAD
-
+  
 - name: "scalar_fmod"
   signature: "Tensor (Tensor in, Scalar scalar) => ScalarFMod"
   bind_python: False
 
-=======
-  
->>>>>>> 1bb015b2
 - name: "split"
   signature: "TensorTuple (Tensor x, Int64 split_size, Int64 dim=0) => Split"
   bind_python: True
