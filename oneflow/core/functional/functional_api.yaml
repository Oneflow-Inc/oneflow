# Copyright 2020 The OneFlow Authors. All rights reserved.
# 
# Licensed under the Apache License, Version 2.0 (the "License");
# you may not use this file except in compliance with the License.
# You may obtain a copy of the License at
# 
#     http://www.apache.org/licenses/LICENSE-2.0
# 
# Unless required by applicable law or agreed to in writing, software
# distributed under the License is distributed on an "AS IS" BASIS,
# WITHOUT WARRANTIES OR CONDITIONS OF ANY KIND, either express or implied.
# See the License for the specific language governing permissions and
# limitations under the License.

# The following data types are allowed,
# {
#   "Tensor", "TensorTuple", "Scalar", "Int", "Int32", "Int64", "Float", "Double", "String", "Bool",
#   "ScalarList", "IntList", "Int32List", "Int64List", "FloatList", "DoubleList", "StringList",
#   "BoolList", "DataType", "Shape", "Generator", "TensorIndex", "Device", "Placement",
#   "Sbp", "SbpList"
# }

- name: "add_n"
  signature: "Tensor AddN(TensorTuple inputs, *, Bool inplace=False)"
  bind_python: True

- name: "add"
  signature: "Tensor Add(Tensor x, Tensor y, *, Bool inplace=False)"
  bind_python: False

- name: "add_scalar"
  signature: "Tensor ScalarAdd(Tensor x, *, Scalar alpha, Bool inplace=False)"
  bind_python: False

- name: "add_scalar_by_tensor"
  signature: "Tensor ScalarAddByTensor(Tensor x, Tensor scalar, *, Bool inplace=False)"
  bind_python: False

- name: "broadcast_add"
  signature: "Tensor BroadcastAdd(Tensor x, Tensor y)"
  bind_python: False

- name: "sub_scalar_by_tensor"
  signature: "Tensor ScalarSubByTensor(Tensor x, Tensor scalar)"
  bind_python: False

- name: "broadcast_sub"
  signature: "Tensor BroadcastSub(Tensor x, Tensor y)"
  bind_python: False

- name: "mul"
  signature: "Tensor Multiply(Tensor x, Tensor y)"
  bind_python: False

- name: "mul_scalar"
  signature: "Tensor ScalarMul(Tensor x, *, Scalar alpha)"
  bind_python: False

- name: "mul_scalar_by_tensor"
  signature: "Tensor ScalarMulByTensor(Tensor x, Tensor scalar)"
  bind_python: False

- name: "broadcast_mul"
  signature: "Tensor BroadcastMul(Tensor x, Tensor y)"
  bind_python: False

- name: "div_scalar_by_tensor"
  signature: "Tensor ScalarDivByTensor(Tensor x, Tensor scalar)"
  bind_python: False

- name: "broadcast_div"
  signature: "Tensor BroadcastDiv(Tensor x, Tensor y)"
  bind_python: False

- name: "broadcast_div_grad"
  signature: "Tensor BroadcastDivGrad(Tensor y, Tensor z, Tensor dz)"
  bind_python: False

- name: "broadcast_equal"
  signature: "Tensor BroadcastEqual(Tensor x, Tensor y)"
  bind_python: True

- name: "broadcast_not_equal"
  signature: "Tensor BroadcastNotEqual(Tensor x, Tensor y)"
  bind_python: True

- name: "broadcast_greater"
  signature: "Tensor BroadcastGreater(Tensor x, Tensor y)"
  bind_python: True

- name: "broadcast_greater_equal"
  signature: "Tensor BroadcastGreaterEqual(Tensor x, Tensor y)"
  bind_python: True

- name: "broadcast_logical_and"
  signature: "Tensor BroadcastLogicalAnd(Tensor x, Tensor y)"
  bind_python: True

- name: "broadcast_logical_or"
  signature: "Tensor BroadcastLogicalOr(Tensor x, Tensor y)"
  bind_python: True
 
- name: "broadcast_logical_xor"
  signature: "Tensor BroadcastLogicalXor(Tensor x, Tensor y)"
  bind_python: True

- name: "broadcast_less"
  signature: "Tensor BroadcastLess(Tensor x, Tensor y)"
  bind_python: True

- name: "broadcast_less_equal"
  signature: "Tensor BroadcastLessEqual(Tensor x, Tensor y)"
  bind_python: True

- name: "pow"
  signature: "Tensor Pow(Tensor x, Tensor y)"
  bind_python: False

- name: "pow_scalar"
  signature: "Tensor ScalarPow(Tensor x, *, Scalar alpha)"
  bind_python: False

- name: "reduce_sum"
  signature: "Tensor ReduceSum(Tensor x, *, Int32List axis, Bool keepdims=False)"
  bind_python: True

- name: "reduce_mean"
  signature: "Tensor ReduceMean(Tensor x, *, Int32List axis, Bool keepdims=False)"
  bind_python: True

- name: "transpose"
  signature: "Tensor Transpose(Tensor x, *, Int32List perm)"
  bind_python: True

- name: "reciprocal"
  signature: "Tensor Reciprocal(Tensor x)"
  bind_python: True

- name: "reciprocal_no_nan"
  signature: "Tensor ReciprocalNoNan(Tensor x)"
  bind_python: True

- name: "image_flip"
  signature: "Tensor ImageFlip(Tensor x, *, Int32 flip_code)"
  bind_python: True

- name: "sin"
  signature: "Tensor Sin(Tensor x, *, Bool inplace=False)"
  bind_python: True

- name: "cos"
  signature: "Tensor Cos(Tensor x)"
  bind_python: True

- name: "cosh"
  signature: "Tensor Cosh(Tensor x)"
  bind_python: True

- name: "fmod"
  signature: "Tensor BroadcastFMod(Tensor x, Tensor y)"
  bind_python: True

- name: "log"
  signature: "Tensor Log(Tensor x)"
  bind_python: True

- name: "sqrt"
  signature: "Tensor Sqrt(Tensor x)"
  bind_python: True

- name: "rsqrt"
  signature: "Tensor Rsqrt(Tensor x)"
  bind_python: True

- name: "square"
  signature: "Tensor Square(Tensor x)"
  bind_python: True

- name: "relu"
  signature: "Tensor Relu(Tensor x, *, Bool inplace=False)"
  bind_python: True

- name: "relu_grad"
  signature: "Tensor ReluGrad(Tensor dy, Tensor y)"
  bind_python: False

- name: "hardtanh"
  signature: "Tensor HardTanh(Tensor x, *, Double min_val, Double max_val)"
  bind_python: True

- name: "hardtanh_grad"
  signature: "Tensor HardTanhGrad(Tensor y, Tensor dy, *, Double min_val, Double max_val)"
  bind_python: False

- name: "tan"
  signature: "Tensor Tan(Tensor x)"
  bind_python: True

- name: "tanh"
  signature: "Tensor Tanh(Tensor x)"
  bind_python: True

- name: "elu"
  signature: "Tensor Elu(Tensor x, *, Double alpha)"
  bind_python: True

- name: "elu_grad"
  signature: "Tensor EluGrad(Tensor x, Tensor dy, *, Double alpha)"
  bind_python: False

- name: "gelu"
  signature: "Tensor Gelu(Tensor x)"
  bind_python: True

- name: "gelu_grad"
  signature: "Tensor GeluGrad(Tensor dy, Tensor x)"
  bind_python: False

- name: "sigmoid"
  signature: "Tensor Sigmoid(Tensor x)"
  bind_python: True

- name: "hardsigmoid"
  signature: "Tensor HardSigmoid(Tensor x)"
  bind_python: True

- name: "hardsigmoid_grad"
  signature: "Tensor HardSigmoidGrad(Tensor dy, Tensor x)"
  bind_python: False

- name: "softmax"
  signature: "Tensor Softmax(Tensor x)"
  bind_python: True

- name: "logsoftmax"
  signature: "Tensor LogSoftmax(Tensor x)"
  bind_python: True

- name: "hardswish"
  signature: "Tensor HardSwish(Tensor x)"
  bind_python: True

- name: "hardswish_grad"
  signature: "Tensor HardSwishGrad(Tensor dy, Tensor x)"
  bind_python: False

- name: "leaky_relu"
  signature: "Tensor LeakyRelu(Tensor x, *, Float alpha)"
  bind_python: True

- name: "leaky_relu_grad"
  signature: "Tensor LeakyReluGrad(Tensor x, Tensor dy, *, Float alpha)"
  bind_python: False

- name: "normalization"
  signature:
    "Tensor Normalization(Tensor x, Tensor moving_mean=None, Tensor moving_variance=None,
                          Tensor gamma, Tensor beta, *, Int32 axis=1, Float epsilon=1e-5,
                          Float momentum=0.9, Bool is_training=False)"
  bind_python: True

- name: "normalization_grad"
  signature:
    "TensorTuple NormalizationGrad(Tensor grad, Tensor x, Tensor mean, Tensor inv_variance,
                                   Tensor gamma, Float epsilon, Int32 axis)"
  bind_python: False

- name: "arange"
  signature:
    "Tensor Arange(*, Int64 start, Int64 limit, Int64 delta, DataType dtype=kInt64,
                   Device device=None)"
  bind_python: True

- name: "consistent_arange"
  signature:
    "Tensor ConsistentArange(*, Int64 start, Int64 limit, Int64 delta, DataType dtype=kInt64,
                             Placement placement, SbpList sbp_tuple)"
  bind_python: True

- name: "flatten"
  signature: "Tensor Flatten(Tensor x, *, Int32 start_dim=0, Int32 end_dim=-1)"
  bind_python: True

- name: "argmax"
  signature: "Tensor ArgMax(Tensor x)"
  bind_python: True

- name: "argwhere"
  signature: "TensorTuple ArgWhere(Tensor x, *, DataType dtype=kInt32)"
  bind_python: True

- name: "broadcast_like"
  signature: "Tensor BroadcastLike(Tensor x, Tensor like, *, Int32List broadcast_axes)"
  bind_python: True

- name: "cast"
  signature: "Tensor Cast(Tensor x, *, DataType dtype)"
  bind_python: True

- name: "constant"
  signature: "Tensor Constant(*, Shape shape, Scalar value, DataType dtype, Device device=None)"
  bind_python: True

- name: "consistent_constant"
  signature: "Tensor ConsistentConstant(*, Shape shape, Scalar value, DataType dtype, Placement placement, SbpList sbp_tuple)"
  bind_python: True

- name: "empty"
  signature: "Tensor Empty(*, Shape shape, DataType dtype, Device device=None)"
  bind_python: True

- name: "consistent_empty"
  signature: "Tensor ConsistentEmpty(*, Shape shape, DataType dtype, Placement placement, SbpList sbp_tuple)"
  bind_python: True

- name: "zeros_like"
  signature: "Tensor ZerosLike(Tensor x)"
  bind_python: True

- name: "ones_like"
  signature: "Tensor OnesLike(Tensor x)"
  bind_python: True

- name: "bernoulli"
  signature:
    "Tensor Bernoulli(Tensor x, DataType dtype=kFloat, Generator generator=None)"
  bind_python: True

- name: "concat"
  signature: "Tensor Concat(TensorTuple inputs, *, Int64 axis, Int64 max_dim_size)"
  bind_python: True

- name: "bias_add"
  signature: "Tensor BiasAdd(Tensor x, Tensor bias, *, Int32 axis=1)"
  bind_python: True

- name: "conv1d"
  signature:
    "Tensor Conv1d(Tensor x, Tensor weight, *, Tensor bias=None, Int32List stride, 
                   Int32List padding, Int32List dilation, Int32 groups=1)"
  bind_python: True

- name: "conv2d"
  signature:
    "Tensor Conv2d(Tensor x, Tensor weight, *, Tensor bias=None, Int32List stride, 
                   Int32List padding, Int32List dilation, Int32 groups=1)"
  bind_python: True

- name: "fake_quantization"
  signature:
    "Tensor FakeQuantization(Tensor in, Tensor scale, Tensor zero_point, *, String quantization_formula, Int32 quantization_bit, String quantization_scheme)"
  bind_python: True

- name: "quantization"
  signature:
    "Tensor Quantization(Tensor in, Tensor scale, Tensor zero_point, *, String quantization_formula, Int32 quantization_bit, String quantization_scheme)"
  bind_python: True

- name: "min_max_observer"
  signature:
    "TensorTuple MinMaxObserver(Tensor in, *, String quantization_formula, Int32 quantization_bit, String quantization_scheme, Bool per_layer_quantization)"
  bind_python: True

- name: "moving_average_min_max_observer"
  signature:
    "TensorTuple MovingAverageMinMaxObserver(Tensor in, Tensor current_train_step, Tensor moving_max, Tensor moving_min,  *, Bool training, String quantization_formula,
          Int64 stop_update_after_iters, Int32 quantization_bit, String quantization_scheme, Float momentum)"
  bind_python: True

- name: "conv3d"
  signature:
    "Tensor Conv3d(Tensor x, Tensor weight, *, Tensor bias=None, Int32List stride, 
                   Int32List padding, Int32List dilation, Int32 groups=1)"
  bind_python: True
  
- name: "conv_data_grad"
  signature:
    "Tensor ConvDataGrad(Tensor dy, Tensor weight, Tensor x, *, Int32 num_spatial_dims,
                         Int32List kernel_size, Int32List strides, Int32List padding_before,
                         Int32List dilation_rate, Int32 groups=1,
                         String data_format=\"channels_first\")"
  bind_python: False

- name: "conv_filter_grad"
  signature:
    "Tensor ConvFilterGrad(Tensor dy, Tensor x, *, Int32 num_spatial_dims, Int32List kernel_size,
                           Int32List strides, Int32List padding_before, Int32List dilation_rate,
                           Int32 groups=1, String data_format=\"channels_first\")"
  bind_python: False

- name: "conv_bias_grad"
  signature:
    "Tensor ConvBiasGrad(Tensor dy, *, Int32 num_spatial_dims,
                         String data_format=\"channels_first\")"
  bind_python: False

- name: "expand"
  signature: "Tensor Expand(Tensor x, *, Shape shape)"
  bind_python: True

- name: "expand_dims"
  signature: "Tensor ExpandDims(Tensor x, *, Int32 axis)"
  bind_python: True

- name: "exp"
  signature: "Tensor Exp(Tensor x)"
  bind_python: True

- name: "gather"
  signature: "Tensor Gather(Tensor x, Tensor indices, *, Int64 axis)"
  bind_python: True

- name: "dim_gather"
  signature: "Tensor DimGather(Tensor x, Tensor indices, *, Int32 dim)"
  bind_python: True

- name: "gather_nd"
  signature: "Tensor GatherNd(Tensor params, Tensor indices, *)"
  bind_python: True

- name: "scatternd"
  signature: "Tensor ScatterNd(Tensor indices, Tensor updates, Shape shape)"
  bind_python: True

- name: "scatterndlike"
  signature: "Tensor ScatterNdLike(Tensor like, Tensor updates, Tensor indices)"
  bind_python: True

- name: "matmul"
  signature:
    "Tensor MatMul(Tensor a, Tensor b, *, Bool transpose_a=False, Bool transpose_b=False,
                   Double alpha=1.0)"
  bind_python: True

- name: "batch_matmul"
  signature:
    "Tensor BatchMatMul(Tensor a, Tensor b, *, Bool transpose_a=False, Bool transpose_b=False,
                        Double alpha=1.0)"
  bind_python: True

- name: "sparse_softmax_cross_entropy"
  signature: "Tensor SparseSoftmaxCrossEntropy(Tensor logits, Tensor label, *, Int64 depth)"
  bind_python: True

- name: "smooth_l1_loss"
  signature: "Tensor SmoothL1Loss(Tensor logits, Tensor label, *, Float beta)"
  bind_python: True

- name: "smooth_l1_loss_grad"
  signature:
    "Tensor SmoothL1LossGrad(Tensor loss_grad, Tensor prediction, Tensor label, *, Float beta)"
  bind_python: False

- name: "where"
  signature: "Tensor Where(Tensor condition, Tensor x, Tensor y)"
  bind_python: True

- name: "negative"
  signature: "Tensor Negative(Tensor x)"
  bind_python: True

- name: "layer_norm_affine"
  signature:
    "Tensor LayerNormAffine(Tensor x, Tensor gamma, Tensor beta, *, Int64 begin_norm_axis,
                            Int64 begin_params_axis, Double epsilon)"
  bind_python: True

- name: "layer_norm"
  signature:
    "Tensor LayerNorm(Tensor x, *, Int64 begin_norm_axis, Int64 begin_params_axis, Double epsilon)"
  bind_python: True

- name: "avg_pool_2d"
  signature:
    "Tensor AvgPool2D(Tensor x, *, Int32List kernel_size, Int32List stride, String padding,
                      Int32List padding_before, Int32List padding_after,
                      String data_format=\"channels_first\", Bool ceil_mode=False)"
  bind_python: True

- name: "max_pool_2d"
  signature:
    "Tensor MaxPool2D(Tensor x, *, Int32List kernel_size, Int32List stride, String padding,
                      Int32List padding_before, Int32List padding_after,
                      String data_format=\"channels_first\", Bool ceil_mode=False)"
  bind_python: True

- name: "adaptive_avg_pool1d"
  signature:
    "Tensor AdaptiveAvgPool1D(Tensor x, *, Int64List output_size)"
  bind_python: True

- name: "adaptive_avg_pool2d"
  signature:
    "Tensor AdaptiveAvgPool2D(Tensor x, *, Int64List output_size)"
  bind_python: True

- name: "adaptive_avg_pool3d"
  signature:
    "Tensor AdaptiveAvgPool3D(Tensor x, *, Int64List output_size)"
  bind_python: True

- name: "adaptive_pool_grad"
  signature:
    "Tensor AdaptivePoolNdGrad(Tensor x, Tensor dy, *, String mode, Int32 ndims)"

- name: "pool_grad"
  signature:
    "Tensor PoolNdGrad(Tensor x, Tensor y, Tensor dy, *, String mode, Int32 ndims, String data_format,
                       String padding, Int32List padding_before, Int32List padding_after, Int32List pool_size,
                       Int32List strides, Bool ceil_mode)"
  bind_python: False

- name: "maxpool_1d"
  signature:
    "TensorTuple Maxpool1D(Tensor x, *, String data_format=\"channels_first\", Int32List padding,
                      Int32List kernel_size, Int32List stride, Int32List dilation, 
                      Bool return_indices=True, Bool ceil_mode=False)"
  bind_python: True

- name: "maxpool_2d"
  signature:
    "TensorTuple Maxpool2D(Tensor x, *, String data_format=\"channels_first\", Int32List padding,
                      Int32List kernel_size, Int32List stride, Int32List dilation, 
                      Bool return_indices=True, Bool ceil_mode=False)"
  bind_python: True

- name: "maxpool_3d"
  signature:
    "TensorTuple Maxpool3D(Tensor x, *, String data_format=\"channels_first\", Int32List padding,
                      Int32List kernel_size, Int32List stride, Int32List dilation, 
                      Bool return_indices=True, Bool ceil_mode=False)"
  bind_python: True

- name: "pooling_grad"
  signature:
    "Tensor PoolingNdGrad(Tensor x, Tensor y, Tensor indice, Tensor dy, *, String mode, Int32 ndims, 
                       String data_format, Int32List padding, Int32List kernel_size,
                       Int32List stride, Int32List dilation, Bool return_indices, Bool ceil_mode)"
  bind_python: False

- name: "prelu"
  signature: "Tensor PRelu(Tensor x, Tensor alpha)"
  bind_python: True

- name: "prelu_grad"
  signature: "TensorTuple PReluGrad(Tensor dy, Tensor x, Tensor alpha)"
  bind_python: False

- name: "reshape"
  signature: "Tensor Reshape(Tensor x, *, Shape shape)"
  bind_python: True

- name: "slice"
  signature: "Tensor Slice(Tensor x, *, Int64List start, Int64List stop, Int64List step)"
  bind_python: True

- name: "slice_grad"
  signature: "Tensor SliceGrad(Tensor dy, Tensor like, *, Int64List start, Int64List stop, Int64List step)"
  bind_python: False

- name: "narrow"
  signature: "Tensor Narrow(Tensor in, *, Int64 dim, Int64 start, Int64 length)"
  bind_python: True

- name: "narrow_grad"
  signature: "Tensor NarrowGrad(Tensor dy, Tensor like, *, Int64 dim, Int64 start, Int64 length)"
  bind_python: False

- name: "slice_update"
  signature:
    "Tensor SliceUpdate(Tensor x, Tensor update, *, Int64List start, Int64List stop,
                        Int64List step)"
  bind_python: True

- name: "logical_slice"
  signature: "Tensor LogicalSlice(Tensor x, *, Int64List start, Int64List stop, Int64List step)"
  bind_python: True

- name: "logical_slice_assign"
  signature:
    "Void LogicalSliceAssign(Tensor ref, Tensor value, *, Int64List start, Int64List stop,
                             Int64List step)"
  bind_python: True

- name: "squeeze"
  signature: "Tensor Squeeze(Tensor x, *, Int32List dim)"
  bind_python: True

- name: "copy"
  signature: "Tensor Copy(Tensor x, *, String device_type, Int64 device_id)"
  bind_python: True

- name: "flip"
  signature: "Tensor Flip(Tensor x, *, Int32List dims)"
  bind_python: True

- name: "flip_grad"
  signature: "Tensor FlipGrad(Tensor dy, *, Int32List dims)"
  bind_python: False

- name: "upsample"
  signature:
    "Tensor Upsample(Tensor x, *, Float height_scale, Float width_scale, Bool align_corners,
                     String interpolation, String data_format=\"channels_first\")"
  bind_python: True

- name: "upsample_linear_1d"
  signature:
    "Tensor UpsampleLinear1D(Tensor x, *, Float scale_factor, Bool align_corners,
                     String data_format=\"channels_first\")"
  bind_python: True

- name: "upsample_linear_1d_grad"
  signature:
    "Tensor UpsampleLinear1DGrad(Tensor dy, Tensor x, *, Float scale_factor, Bool align_corners,
                     String data_format=\"channels_first\")"
  bind_python: False

- name: "upsample_nearest_1d"
  signature:
    "Tensor UpsampleNearest1D(Tensor x, *, Float scale_factor,
                     String data_format=\"channels_first\")"
  bind_python: True  

- name: "upsample_nearest_1d_grad"
  signature:
    "Tensor UpsampleNearest1DGrad(Tensor dy, Tensor x, *, Float scale_factor,
                     String data_format=\"channels_first\")"
  bind_python: False

- name: "upsample_nearest_2d"
  signature:
    "Tensor UpsampleNearest2D(Tensor x, *, Float height_scale, Float width_scale, 
                     String data_format=\"channels_first\")"
  bind_python: True  

- name: "upsample_nearest_2d_grad"
  signature:
    "Tensor UpsampleNearest2DGrad(Tensor dy, Tensor x, *, Float height_scale, Float width_scale, 
                     String data_format=\"channels_first\")"
  bind_python: False 

- name: "upsample_bilinear_2d"
  signature:
    "Tensor UpsampleBilinear2D(Tensor x, *, Float height_scale, Float width_scale, Bool align_corners,
                     String data_format=\"channels_first\")"
  bind_python: True

- name: "upsample_bilinear_2d_grad"
  signature:
    "Tensor UpsampleBilinear2DGrad(Tensor dy, Tensor x, *, Float height_scale, Float width_scale, Bool align_corners,
                     String data_format=\"channels_first\")"
  bind_python: False

- name: "upsample_bicubic_2d"
  signature:
    "Tensor UpsampleBicubic2D(Tensor x, *, Float height_scale, Float width_scale, Bool align_corners,
                     String data_format=\"channels_first\")"
  bind_python: True

- name: "upsample_bicubic_2d_grad"
  signature:
    "Tensor UpsampleBicubic2DGrad(Tensor dy, Tensor x, *, Float height_scale, Float width_scale, Bool align_corners,
                     String data_format=\"channels_first\")"
  bind_python: False

- name: "upsample_nearest_3d"
  signature:
    "Tensor UpsampleNearest3D(Tensor x, *, Float depth_scale, Float height_scale, Float width_scale,
                     String data_format=\"channels_first\")"
  bind_python: True

- name: "upsample_nearest_3d_grad"
  signature:
    "Tensor UpsampleNearest3DGrad(Tensor dy, Tensor x, *, Float depth_scale, Float height_scale, Float width_scale,
                     String data_format=\"channels_first\")"
  bind_python: False

- name: "upsample_trilinear_3d"
  signature:
    "Tensor UpsampleTrilinear3D(Tensor x, *, Float depth_scale, Float height_scale, Float width_scale,
                     Bool align_corners, String data_format=\"channels_first\")"
  bind_python: True

- name: "upsample_trilinear_3d_grad"
  signature:
    "Tensor UpsampleTrilinear3DGrad(Tensor dy, Tensor x, *, Float depth_scale, Float height_scale, Float width_scale,
                     Bool align_corners, String data_format=\"channels_first\")"
  bind_python: False

- name: "abs"
  signature: "Tensor Abs(Tensor x)"
  bind_python: True

- name: "acos"
  signature: "Tensor Acos(Tensor x)"
  bind_python: True

- name: "acosh"
  signature: "Tensor Acosh(Tensor x)"
  bind_python: True

- name: "asin"
  signature: "Tensor Asin(Tensor x)"
  bind_python: True

- name: "asinh"
  signature: "Tensor Asinh(Tensor x)"
  bind_python: True

- name: "atan"
  signature: "Tensor Atan(Tensor x)"
  bind_python: True

- name: "atanh"
  signature: "Tensor Atanh(Tensor x)"
  bind_python: True

- name: "ceil"
  signature: "Tensor Ceil(Tensor x)"
  bind_python: True

- name: "erf"
  signature: "Tensor Erf(Tensor x)"
  bind_python: True

- name: "erfc"
  signature: "Tensor Erfc(Tensor x)"
  bind_python: True

- name: "expm1"
  signature: "Tensor Expm1(Tensor x)"
  bind_python: True

- name: "floor"
  signature: "Tensor Floor(Tensor x)"
  bind_python: True

- name: "lgamma"
  signature: "Tensor Lgamma(Tensor x)"
  bind_python: True

- name: "log1p"
  signature: "Tensor Log1p(Tensor x)"
  bind_python: True

- name: "log_sigmoid"
  signature: "Tensor LogSigmoid(Tensor x)"
  bind_python: True

- name: "rint"
  signature: "Tensor Rint(Tensor x)"
  bind_python: True

- name: "round"
  signature: "Tensor Round(Tensor x)"
  bind_python: True

- name: "sign"
  signature: "Tensor Sign(Tensor x)"
  bind_python: True

- name: "sinh"
  signature: "Tensor Sinh(Tensor x)"
  bind_python: True

- name: "softplus"
  signature: "Tensor Softplus(Tensor x)"
  bind_python: True

- name: "unsorted_segment_sum_like"
  signature:
    "Tensor UnsortedSegmentSumLike(Tensor x, Tensor segment_ids, Tensor like, *, Int64 axis)"
  bind_python: False

- name: "triu"
  signature: "Tensor Triu(Tensor x, Int64 diagonal=0)"
  bind_python: True
  
- name: "clip_by_scalar"
  signature: "Tensor ClipByScalar(Tensor x, *, Scalar min, Scalar max)"
  bind_python: false

- name: "clip_by_scalar_grad"
  signature: "Tensor ClipByScalarGrad(Tensor dy, Tensor x, *, Scalar min, Scalar max)"
  bind_python: False

- name: "clip_by_scalar_min"
  signature: "Tensor ClipByScalarMin(Tensor x, *, Scalar min)"
  bind_python: false

- name: "clip_by_scalar_min_grad"
  signature: "Tensor ClipByScalarMinGrad(Tensor dy, Tensor x, *, Scalar min)"
  bind_python: False

- name: "clip_by_scalar_max"
  signature: "Tensor ClipByScalarMax(Tensor x, *, Scalar max)"
  bind_python: false

- name: "clip_by_scalar_max_grad"
  signature: "Tensor ClipByScalarMaxGrad(Tensor dy, Tensor x, *, Scalar max)"
  bind_python: False

- name: "dropout"
  signature:
    "Tensor Dropout(Tensor x, *, Float p=0.5, Generator generator=None)"
  bind_python: True

- name: "pad"
  signature: "Tensor Pad(Tensor x, *, Int64List pad, String mode=\"constant\", Scalar value=0)"
  bind_python: True

- name: "pad_grad"
  signature: "Tensor PadGrad(Tensor dy, *, Int64List pad, String mode=\"constant\", Scalar value=0)"
  bind_python: False

- name: "silu"
  signature: "Tensor Silu(Tensor x, *)"
  bind_python: True

- name: "silu_grad"
  signature: "Tensor SiluGrad(Tensor x, Tensor dy, *)"
  bind_python: False

- name: "mish"
  signature: "Tensor Mish(Tensor x, *)"
  bind_python: True

- name: "mish_grad"
  signature: "Tensor MishGrad(Tensor x, Tensor dy, *)"
  bind_python: False

- name: "selu"
  signature: "Tensor Selu(Tensor x, *)"
  bind_python: True

- name: "selu_grad"
  signature: "Tensor SeluGrad(Tensor x, Tensor dy, *)"
  bind_python: False

- name: "softsign"
  signature: "Tensor SoftSign(Tensor x, *)"
  bind_python: True

- name: "softsign_grad"
  signature: "Tensor SoftSignGrad(Tensor x, Tensor dy, *)"
  bind_python: False
  
- name: "diag"
  signature: "Tensor Diag(Tensor x, *, Int32 diagonal=0)"
  bind_python: True

- name: "diag_grad"
  signature: "Tensor DiagGrad(Tensor dy, Tensor in, *, Int32 diagonal=0)"
  bind_python: False

- name: "tensor_getitem"
  signature: "Tensor TensorGetItem(Tensor x, *, TensorIndex index)"
  bind_python: True

- name: "dim_scatter"
  signature: "Tensor DimScatter(Tensor input, Tensor index, Tensor src, *, Int32 dim)"
  bind_python: False

- name: "dim_scatter_add"
  signature: "Tensor DimScatterAdd(Tensor input, Tensor index, Tensor src, *, Int32 dim)"
  bind_python: True

- name: "dim_scatter_scalar"
  signature: "Tensor DimScatterUpdateScalar(Tensor input, Tensor index, *, Float src, Int32 dim)"
  bind_python: False

- name: "dim_scatter_add_scalar"
  signature: "Tensor DimScatterAddScalar(Tensor input, Tensor index, *, Float src, Int32 dim)"
  bind_python: True

- name: "tensor_setitem"
  signature: "Void TensorSetItem(Tensor x, *, TensorIndex index, Tensor value)"
  bind_python: True

- name: "avgpool_1d"
  signature:
    "Tensor Avgpool1D(Tensor x, *, String data_format=\"channels_first\", Int32List padding,
                      Int32List kernel_size, Int32List stride, Bool ceil_mode=False, Bool count_include_pad=True, 
                      Int64 divisor_override=0)"
  bind_python: True 

- name: "avgpool_2d"
  signature:
    "Tensor Avgpool2D(Tensor x, *, String data_format=\"channels_first\", Int32List padding,
                      Int32List kernel_size, Int32List stride, Bool ceil_mode=False, Bool count_include_pad=True, 
                      Int64 divisor_override=0)"
  bind_python: True 

- name: "avgpool_3d"
  signature:
    "Tensor Avgpool3D(Tensor x, *, String data_format=\"channels_first\", Int32List padding,
                      Int32List kernel_size, Int32List stride, Bool ceil_mode=False, Bool count_include_pad=True, 
                      Int64 divisor_override=0)"
  bind_python: True

- name: "avg_pooling_grad"
  signature:
    "Tensor AvgPoolingNdGrad(Tensor x, Tensor y, Tensor dy, *, Int32 ndims, 
                       String data_format, Int32List padding, Int32List kernel_size,
                       Int32List stride, Bool ceil_mode, Bool count_include_pad, Int64 divisor_override=0)"
  bind_python: False
  
- name: "minimum"
  signature: "Tensor Minimum(Tensor x, Tensor y)"
  bind_python: True

- name: "maximum"
  signature: "Tensor Maximum(Tensor x, Tensor y)"
  bind_python: True

- name: "elementwise_min_grad"
  signature: "TensorTuple ElementwiseMinGrad(Tensor dz, Tensor x, Tensor y)"
  bind_python: False

- name: "elementwise_max_grad"
  signature: "TensorTuple ElementwiseMaxGrad(Tensor dz, Tensor x, Tensor y)"
  bind_python: False

- name: "stack"
  signature: "Tensor Stack(TensorTuple inputs, *, Int64 dim=0)"
  bind_python: True

- name: "to_consistent"
  signature: "Tensor ToConsistent(Tensor x, *, Placement placement, SbpList sbp, Bool identity_grad=False, SbpList grad_sbp)"
  bind_python: True

- name: "to_local"
  signature: "Tensor ConsistentToLocal(Tensor x)"
  bind_python: True

- name: "all_reduce"
  signature: "Tensor AllReduce(Tensor x)"
  bind_python: True

- name: "select_first"
  signature: "Tensor SelectFirst(TensorTuple inputs)"
  bind_python: True

- name: "cast_like"
  signature: "Tensor CastLike(Tensor x, Tensor like)"
  bind_python: False

- name: "identity"
  signature: "Tensor Identity(Tensor in)"
  bind_python: True

- name: "reshape_like"
  signature: "Tensor ReshapeLike(Tensor in, Tensor like)"
  bind_python: True

- name: "reduce_sum_like"
  signature: "Tensor ReduceSumLike(Tensor in, Tensor like, *,Int32List axis)"
  bind_python: True

<<<<<<< HEAD
- name: "randint"
  signature: "Tensor Randint(Int64 low,Int64 high,Shape shape, *,Device device=None,Generator generator=None)"
  bind_python: True

- name: "consistent_randint"
  signature: "Tensor ConsistentRandint(Int64 low,Int64 high,Shape shape, *,Placement placement, SbpList sbp_tuple, Generator generator=None)"
  bind_python: True
=======
- name: "scalar_logical_equal"
  signature: "Tensor ScalarLogicalEqual(Tensor in, Scalar scalar)"
  bind_python: False

- name: "scalar_logical_not_equal"
  signature: "Tensor ScalarLogicalNotEqual(Tensor in, Scalar scalar)"
  bind_python: False

- name: "scalar_logical_greater"
  signature: "Tensor ScalarLogicalGreater(Tensor in, Scalar scalar)"
  bind_python: False

- name: "scalar_logical_greater_equal"
  signature: "Tensor ScalarLogicalGreaterEqual(Tensor in, Scalar scalar)"
  bind_python: False

- name: "scalar_logical_less"
  signature: "Tensor ScalarLogicalLess(Tensor in, Scalar scalar)"
  bind_python: False

- name: "scalar_logical_less_equal"
  signature: "Tensor ScalarLogicalLessEqual(Tensor in, Scalar scalar)"
  bind_python: False
  
- name: "split"
  signature: "TensorTuple Split(Tensor x, *, Int64 split_size, Int64 dim=0)"
- name: "rand"
  signature: "Tensor Rand(*, Shape shape, DataType dtype=None, Device device=None, Generator generator=None)"
  bind_python: True

- name: "consistent_rand"
  signature: "Tensor ConsistentRand(*, Shape shape, Placement placement, SbpList sbp_tuple, DataType dtype=None,
              Generator generator=None)"
  bind_python: True

- name: "randn"
  signature: "Tensor RandN(*, Shape shape, DataType dtype=None, Device device=None, 
                           Generator generator=None)"
  bind_python: True

- name: "consistent_randn"
  signature: "Tensor ConsistentRandN(*, Shape shape, Placement placement, 
                                     SbpList sbp_tuple, DataType dtype=None, Generator generator=None)"
  bind_python: True

- name: "split"
  signature: "TensorTuple Split(Tensor x, *, Int64 split_size, Int64 dim=0)"
  bind_python: True
  
- name: "split_with_size"
  signature: "TensorTuple SplitWithSize(Tensor x, *, Int64List split_sizes, Int64 dim=0)"
  bind_python: True

- name: "l2_normalize"
  signature: "TensorTuple L2Normalize(Tensor input, Int32 axis, Float epsilon, *)"
  bind_python: True

- name: "l2_normalize_grad"
  signature: "Tensor L2NormalizeGrad(Tensor dy, Tensor y, Tensor square_x_sum, Int32 axis, Float epsilon, *)"
  bind_python: False
>>>>>>> 3b01d295
<|MERGE_RESOLUTION|>--- conflicted
+++ resolved
@@ -958,15 +958,6 @@
   signature: "Tensor ReduceSumLike(Tensor in, Tensor like, *,Int32List axis)"
   bind_python: True
 
-<<<<<<< HEAD
-- name: "randint"
-  signature: "Tensor Randint(Int64 low,Int64 high,Shape shape, *,Device device=None,Generator generator=None)"
-  bind_python: True
-
-- name: "consistent_randint"
-  signature: "Tensor ConsistentRandint(Int64 low,Int64 high,Shape shape, *,Placement placement, SbpList sbp_tuple, Generator generator=None)"
-  bind_python: True
-=======
 - name: "scalar_logical_equal"
   signature: "Tensor ScalarLogicalEqual(Tensor in, Scalar scalar)"
   bind_python: False
@@ -1027,4 +1018,13 @@
 - name: "l2_normalize_grad"
   signature: "Tensor L2NormalizeGrad(Tensor dy, Tensor y, Tensor square_x_sum, Int32 axis, Float epsilon, *)"
   bind_python: False
->>>>>>> 3b01d295
+
+
+
+- name: "randint"
+  signature: "Tensor Randint(Int64 low,Int64 high,Shape shape, *,Device device=None,Generator generator=None)"
+  bind_python: True
+
+- name: "consistent_randint"
+  signature: "Tensor ConsistentRandint(Int64 low,Int64 high,Shape shape, *,Placement placement, SbpList sbp_tuple, Generator generator=None)"
+  bind_python: True