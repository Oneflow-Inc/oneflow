--- conflicted
+++ resolved
@@ -734,7 +734,6 @@
   signature: "Void TensorSetItem(Tensor x, *, TensorIndex index, Tensor value)"
   bind_python: True
 
-<<<<<<< HEAD
 - name: "avgpool_1d"
   signature:
     "Tensor Avgpool1D(Tensor x, *, String data_format=\"channels_first\", Int32List padding,
@@ -762,8 +761,7 @@
                        String data_format, Int32List padding, Int32List kernel_size,
                        Int32List stride, Bool ceil_mode, Bool count_include_pad, Int64 divisor_override=0)"
   bind_python: True 
-=======
+  
 - name: "stack"
   signature: "Tensor Stack(TensorTuple inputs, *, Int64 dim=0)"
-  bind_python: True
->>>>>>> 8a203cd4
+  bind_python: True