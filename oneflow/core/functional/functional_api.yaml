--- conflicted
+++ resolved
@@ -1065,13 +1065,6 @@
                           Int32List strides) => Fold"
   bind_python: True
   
-<<<<<<< HEAD
-- name: "scalar_fmod"
-  signature: "Tensor (Tensor in, Scalar scalar) => ScalarFMod"
-  bind_python: False
-
-=======
->>>>>>> e593634d
 - name: "split"
   signature: "TensorTuple (Tensor x, Int64 split_size, Int64 dim=0) => Split"
   bind_python: True
