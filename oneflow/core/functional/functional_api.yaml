--- conflicted
+++ resolved
@@ -1032,8 +1032,6 @@
                       Generator generator=None) => ConsistentRandN"
   bind_python: True
 
-<<<<<<< HEAD
-=======
 - name: "unfold"
   signature: "Tensor (Tensor x, String data_format=\"channels_first\", Int32List kernel_size, 
                             Int32List dilation_rate, Int32List padding, 
@@ -1047,11 +1045,6 @@
                           Int32List strides) => Fold"
   bind_python: True
   
-- name: "scalar_fmod"
-  signature: "Tensor (Tensor in, Scalar scalar) => ScalarFMod"
-  bind_python: False
-
->>>>>>> 97926fe0
 - name: "split"
   signature: "TensorTuple (Tensor x, Int64 split_size, Int64 dim=0) => Split"
   bind_python: True
