--- conflicted
+++ resolved
@@ -1036,21 +1036,12 @@
   bind_python: True
 
 - name: "randint"
-<<<<<<< HEAD
-  signature: "Tensor (Int64 low, Int64 high, *, Shape shape, DataType dtype=None, Device device=None, Generator generator=None)=> RandInt"
-  bind_python: True
-
-- name: "consistent_randint"
-  signature: "Tensor (Int64 low, Int64 high, *, Shape shape, Placement placement, SbpList sbp_tuple, DataType dtype=None, Generator generator=None)=> ConsistentRandInt"
-  bind_python: TensorTuple
-=======
   signature: "Tensor (Int64 low, Int64 high, Shape shape, DataType dtype=None, Device device=None, Generator generator=None)=> RandInt"
   bind_python: True
 
 - name: "consistent_randint"
   signature: "Tensor (Int64 low, Int64 high, Shape shape, Placement placement, SbpList sbp_tuple, DataType dtype=None, Generator generator=None)=> ConsistentRandInt"
   bind_python: True
->>>>>>> 5a4290aa
 
 - name: "scalar_fmod"
   signature: "Tensor (Tensor in, Scalar scalar) => ScalarFMod"
