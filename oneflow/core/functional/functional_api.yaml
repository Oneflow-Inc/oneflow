# Copyright 2020 The OneFlow Authors. All rights reserved.
#
# Licensed under the Apache License, Version 2.0 (the "License");
# you may not use this file except in compliance with the License.
# You may obtain a copy of the License at
#
#     http://www.apache.org/licenses/LICENSE-2.0
#
# Unless required by applicable law or agreed to in writing, software
# distributed under the License is distributed on an "AS IS" BASIS,
# WITHOUT WARRANTIES OR CONDITIONS OF ANY KIND, either express or implied.
# See the License for the specific language governing permissions and
# limitations under the License.

# The following data types are allowed,
# {
#   "Tensor", "TensorTuple", "Scalar", "Int", "Int32", "Int64", "Float", "Double", "String", "Bool",
#   "ScalarList", "IntList", "Int32List", "Int64List", "FloatList", "DoubleList", "StringList",
#   "BoolList", "DataType", "Shape", "Generator", "TensorIndex", "Device", "Placement",
#   "Sbp", "SbpList"
# }

- name: "add"
  signature:
    [
      "Tensor (TensorTuple inputs, *, Bool inplace=False) => AddN",
      "Tensor (Tensor input, Tensor other, *, Bool inplace=False) => Add",
      "Tensor (Tensor input, Scalar other, *, Bool inplace=False) => ScalarAdd",
      "Tensor (Scalar input, Tensor other) => ScalarAdd2",
    ]
  bind_python: true

- name: "sub"
  signature:
    [
      "Tensor (Tensor input, Tensor other) => Sub",
      "Tensor (Tensor input, Scalar other, *, Bool inplace=False) => ScalarSub",
      "Tensor (Scalar input, Tensor other) => ScalarSub2",
    ]
  bind_python: true

- name: "mul"
  signature:
    [
      "Tensor (Tensor input, Tensor other) => Mul",
      "Tensor (Tensor input, Scalar other) => ScalarMul",
      "Tensor (Scalar input, Tensor other) => ScalarMul2",
    ]
  bind_python: true

- name: "div"
  signature:
    [
      "Tensor (Tensor input, Tensor other) => Div",
      "Tensor (Tensor input, Scalar other) => ScalarDiv",
      "Tensor (Scalar input, Tensor other) => ScalarDiv2",
    ]
  bind_python: true

- name: "div_grad"
  signature: "Tensor (Tensor y, Tensor z, Tensor dz) => DivGrad"
  bind_python: False

- name: "equal"
  signature:
    [
      "Tensor (Tensor input, Tensor other) => BroadcastEqual",
      "Tensor (Tensor input, Scalar other) => ScalarLogicalEqual",
      "Tensor (Scalar input, Tensor other) => ScalarLogicalEqual2",
    ]
  bind_python: true

- name: "not_equal"
  signature:
    [
      "Tensor (Tensor input, Tensor other) => BroadcastNotEqual",
      "Tensor (Tensor input, Scalar other) => ScalarLogicalNotEqual",
      "Tensor (Scalar input, Tensor other) => ScalarLogicalNotEqual2",
    ]
  bind_python: true

- name: "greater"
  signature:
    [
      "Tensor (Tensor input, Tensor other) => BroadcastGreater",
      "Tensor (Tensor input, Scalar other) => ScalarLogicalGreater",
      "Tensor (Scalar input, Tensor other) => ScalarLogicalGreater2",
    ]
  bind_python: true

- name: "greater_equal"
  signature:
    [
      "Tensor (Tensor input, Tensor other) => BroadcastGreaterEqual",
      "Tensor (Tensor input, Scalar other) => ScalarLogicalGreaterEqual",
      "Tensor (Scalar input, Tensor other) => ScalarLogicalGreaterEqual2",
    ]
  bind_python: true

- name: "logical_and"
  signature: ["Tensor (Tensor input, Tensor other) => BroadcastLogicalAnd"]
  bind_python: true

- name: "logical_or"
  signature: ["Tensor (Tensor input, Tensor other) => BroadcastLogicalOr"]
  bind_python: True

- name: "logical_xor"
  signature: ["Tensor (Tensor input, Tensor other) => BroadcastLogicalXor"]
  bind_python: True

- name: "less"
  signature:
    [
      "Tensor (Tensor input, Tensor other) => BroadcastLess",
      "Tensor (Tensor input, Scalar other) => ScalarLogicalLess",
      "Tensor (Scalar input, Tensor other) => ScalarLogicalLess2",
    ]
  bind_python: True

- name: "less_equal"
  signature:
    [
      "Tensor (Tensor input, Tensor other) => BroadcastLessEqual",
      "Tensor (Tensor input, Scalar other) => ScalarLogicalLessEqual",
      "Tensor (Scalar input, Tensor other) => ScalarLogicalLessEqual2",
    ]
  bind_python: True

- name: "pow"
  signature:
    [
      "Tensor (Tensor input, Tensor exponent) => Pow",
      "Tensor (Tensor input, Scalar exponent) => ScalarPow",
    ]
  bind_python: True

- name: "broadcast_pow"
  signature: "Tensor (Tensor x, Tensor y) => BroadcastPow"
  bind_python: False

- name: "broadcast_pow_x_grad"
  signature: "Tensor (Tensor dz, Tensor x, Tensor y, Tensor z) => BroadcastPowXGrad"
  bind_python: False

- name: "broadcast_pow_y_grad"
  signature: "Tensor (Tensor dz, Tensor x, Tensor y, Tensor z) => BroadcastPowYGrad"
  bind_python: False

- name: "reduce_sum"
  signature: "Tensor (Tensor x, Int32List axis, Bool keepdims=False) => ReduceSum"
  bind_python: True

- name: "reduce_mean"
  signature: "Tensor (Tensor x, Int32List axis, Bool keepdims=False) => ReduceMean"
  bind_python: True

- name: "reduce_prod"
  signature: "Tensor (Tensor x, Int32List axis, Bool keepdims=False) => ReduceProd"
  bind_python: True

- name: "transpose"
  signature: "Tensor (Tensor x, Int32List perm) => Transpose"
  bind_python: True

- name: "reciprocal"
  signature: "Tensor (Tensor x) => Reciprocal"
  bind_python: True

- name: "reciprocal_no_nan"
  signature: "Tensor (Tensor x) => ReciprocalNoNan"
  bind_python: True

- name: "image_flip"
  signature: "Tensor (Tensor x, Int32 flip_code) => ImageFlip"
  bind_python: True

- name: "sin"
  signature: "Tensor (Tensor x, Bool inplace=False) => Sin"
  bind_python: True

- name: "cos"
  signature: "Tensor (Tensor x) => Cos"
  bind_python: True

- name: "cosh"
  signature: "Tensor (Tensor x) => Cosh"
  bind_python: True

- name: "fmod"
  signature:
    [
      "Tensor (Tensor input, Tensor other) => BroadcastFMod",
      "Tensor (Tensor input, Scalar other) => ScalarFMod",
    ]
  bind_python: true

- name: "log"
  signature: "Tensor (Tensor x) => Log"
  bind_python: True

- name: "sqrt"
  signature: "Tensor (Tensor x) => Sqrt"
  bind_python: True

- name: "rsqrt"
  signature: "Tensor (Tensor x) => Rsqrt"
  bind_python: True

- name: "square"
  signature: "Tensor (Tensor x) => Square"
  bind_python: True

- name: "relu"
  signature: "Tensor (Tensor x, Bool inplace=False) => Relu"
  bind_python: True

- name: "relu_grad"
  signature: "Tensor (Tensor dy, Tensor y) => ReluGrad"
  bind_python: False

- name: "hardtanh"
  signature: "Tensor (Tensor x, Double min_val, Double max_val) => HardTanh"
  bind_python: True

- name: "hardtanh_grad"
  signature: "Tensor (Tensor y, Tensor dy, Double min_val, Double max_val) => HardTanhGrad"
  bind_python: False

- name: "tan"
  signature: "Tensor (Tensor x) => Tan"
  bind_python: True

- name: "tanh"
  signature: "Tensor (Tensor x) => Tanh"
  bind_python: True

- name: "elu"
  signature: "Tensor (Tensor x, Double alpha) => Elu"
  bind_python: True

- name: "elu_grad"
  signature: "Tensor (Tensor x, Tensor dy, Double alpha) => EluGrad"
  bind_python: False

- name: "gelu"
  signature: "Tensor (Tensor x) => Gelu"
  bind_python: True

- name: "gelu_grad"
  signature: "Tensor (Tensor dy, Tensor x) => GeluGrad"
  bind_python: False

- name: "sigmoid"
  signature: "Tensor (Tensor x) => Sigmoid"
  bind_python: True

- name: "hardsigmoid"
  signature: "Tensor (Tensor input, Bool inplace=False, *) => HardSigmoid"
  bind_python: True

- name: "hardsigmoid_grad"
  signature: "Tensor (Tensor dy, Tensor x) => HardSigmoidGrad"
  bind_python: False

- name: "softmax"
  signature: "Tensor (Tensor x) => Softmax"
  bind_python: True

- name: "logsoftmax"
  signature: "Tensor (Tensor x) => LogSoftmax"
  bind_python: True

- name: "hardswish"
  signature: "Tensor (Tensor x) => HardSwish"
  bind_python: True

- name: "hardswish_grad"
  signature: "Tensor (Tensor dy, Tensor x) => HardSwishGrad"
  bind_python: False

- name: "leaky_relu"
  signature: "Tensor (Tensor x, Float alpha) => LeakyRelu"
  bind_python: True

- name: "leaky_relu_grad"
  signature: "Tensor (Tensor x, Tensor dy, Float alpha) => LeakyReluGrad"
  bind_python: False

- name: "normalization"
  signature:
    "Tensor (Tensor x, Tensor moving_mean=None, Tensor moving_variance=None,
    Tensor gamma, Tensor beta, Int32 axis=1, Float epsilon=1e-5,
    Float momentum=0.9, Bool is_training=False) => Normalization"
  bind_python: True

- name: "normalization_grad"
  signature:
    "TensorTuple (Tensor grad, Tensor x, Tensor mean, Tensor inv_variance,
    Tensor gamma, Float epsilon, Int32 axis) => NormalizationGrad"
  bind_python: False

- name: "arange"
  signature: [
      "Tensor (Int64 start, Int64 end, Int64 step=1, *, DataType dtype=kInt64,
      Device device=None) => Arange",
      "Tensor (Int64 end, *, DataType dtype=kInt64, Device device=None) => Arange2",
    ]
  bind_python: True

- name: "consistent_arange"
  signature: [
      "Tensor (Int64 start, Int64 end, Int64 step=1, *, DataType dtype=kInt64,
      Placement placement, SbpList sbp) => ConsistentArange",
      "Tensor (Int64 end, *, DataType dtype=kInt64, Placement placement, SbpList sbp) => ConsistentArange2",
    ]
  bind_python: True

- name: "flatten"
  signature: "Tensor (Tensor x, Int32 start_dim=0, Int32 end_dim=-1) => Flatten"
  bind_python: True

- name: "argmax"
  signature: "Tensor (Tensor x) => ArgMax"
  bind_python: True

- name: "argwhere"
  signature: "TensorTuple (Tensor x, DataType dtype=kInt32) => ArgWhere"
  bind_python: True

- name: "broadcast_like"
  signature: "Tensor (Tensor x, Tensor like, Int32List broadcast_axes) => BroadcastLike"
  bind_python: True

- name: "cast"
  signature: "Tensor (Tensor x, DataType dtype) => Cast"
  bind_python: True

- name: "constant"
  signature:
    [
      "Tensor (Shape shape, Scalar value, *, DataType dtype, Device device=None) => Constant",
    ]
  bind_python: True

- name: "consistent_constant"
  signature:
    [
      "Tensor (Shape shape, Scalar value, *, DataType dtype, Placement placement, SbpList sbp) => ConsistentConstant",
    ]
  bind_python: True

- name: "empty"
  signature:
    ["Tensor (Shape shape, *, DataType dtype, Device device=None) => Empty"]
  bind_python: True

- name: "consistent_empty"
  signature:
    [
      "Tensor (Shape shape, *, DataType dtype, Placement placement, SbpList sbp) => ConsistentEmpty",
    ]
  bind_python: True

- name: "zeros_like"
  signature: "Tensor (Tensor x) => ZerosLike"
  bind_python: True

- name: "ones_like"
  signature: "Tensor (Tensor x) => OnesLike"
  bind_python: True

- name: "bernoulli"
  signature:
    [
      "Tensor (Tensor x, *, DataType dtype=kFloat, Generator generator=None) => Bernoulli",
    ]
  bind_python: True

- name: "concat"
  signature: "Tensor (TensorTuple inputs, Int64 axis, Int64 max_dim_size) => Concat"
  bind_python: True

- name: "bias_add"
  signature: "Tensor (Tensor x, Tensor bias, Int32 axis=1) => BiasAdd"
  bind_python: True

- name: "conv1d"
  signature:
    "Tensor (Tensor x, Tensor weight, Tensor bias=None, Int32List stride,
    Int32List padding, Int32List dilation, Int32 groups=1) => Conv1d"
  bind_python: True

- name: "conv2d"
  signature:
    "Tensor (Tensor x, Tensor weight, Tensor bias=None, Int32List stride,
    Int32List padding, Int32List dilation, Int32 groups=1) => Conv2d"
  bind_python: True

- name: "fake_quantization"
  signature:
    "Tensor (Tensor in, Tensor scale, Tensor zero_point, String quantization_formula,
    Int32 quantization_bit, String quantization_scheme) => FakeQuantization"
  bind_python: True

- name: "quantization"
  signature:
    "Tensor (Tensor in, Tensor scale, Tensor zero_point, String quantization_formula,
    Int32 quantization_bit, String quantization_scheme) => Quantization"
  bind_python: True

- name: "min_max_observer"
  signature:
    "TensorTuple (Tensor in, String quantization_formula, Int32 quantization_bit,
    String quantization_scheme, Bool per_layer_quantization) => MinMaxObserver"
  bind_python: True

- name: "moving_average_min_max_observer"
  signature:
    "TensorTuple (Tensor in, Tensor current_train_step, Tensor moving_max, Tensor moving_min,
    Bool training, String quantization_formula, Int64 stop_update_after_iters,
    Int32 quantization_bit, String quantization_scheme, Float momentum) => MovingAverageMinMaxObserver"
  bind_python: True

- name: "conv3d"
  signature:
    "Tensor (Tensor x, Tensor weight, Tensor bias=None, Int32List stride,
    Int32List padding, Int32List dilation, Int32 groups=1) => Conv3d"
  bind_python: True

- name: "conv_data_grad"
  signature:
    'Tensor (Tensor dy, Tensor weight, Tensor x, Int32 num_spatial_dims,
    Int32List kernel_size, Int32List strides, Int32List padding_before,
    Int32List dilation_rate, Int32 groups=1,
    String data_format="channels_first") => ConvDataGrad'
  bind_python: False

- name: "conv_filter_grad"
  signature:
    'Tensor (Tensor dy, Tensor x, Int32 num_spatial_dims, Int32List kernel_size,
    Int32List strides, Int32List padding_before, Int32List dilation_rate,
    Int32 groups=1, String data_format="channels_first") => ConvFilterGrad'
  bind_python: False

- name: "conv_bias_grad"
  signature: 'Tensor (Tensor dy, Int32 num_spatial_dims,
    String data_format="channels_first") => ConvBiasGrad'
  bind_python: False

- name: "expand"
  signature: "Tensor (Tensor x, Shape shape) => Expand"
  bind_python: True

- name: "expand_dims"
  signature: "Tensor (Tensor x, Int32 axis) => ExpandDims"
  bind_python: True

- name: "exp"
  signature: "Tensor (Tensor x) => Exp"
  bind_python: True

- name: "gather"
  signature: "Tensor (Tensor x, Tensor indices, Int64 axis) => Gather"
  bind_python: True

- name: "dim_gather"
  signature: "Tensor (Tensor x, Tensor indices, Int32 dim) => DimGather"
  bind_python: True

- name: "arg_sort"
  signature: "Tensor (Tensor in, String direction) => ArgSort"
  bind_python: True

- name: "gather_nd"
  signature: "Tensor (Tensor params, Tensor indices) => GatherNd"
  bind_python: True

- name: "scatternd"
  signature: "Tensor (Tensor indices, Tensor updates, Shape shape) => ScatterNd"
  bind_python: True

- name: "scatterndlike"
  signature: "Tensor (Tensor like, Tensor updates, Tensor indices) => ScatterNdLike"
  bind_python: True

- name: "matmul"
  signature:
    "Tensor (Tensor a, Tensor b, Bool transpose_a=False, Bool transpose_b=False,
    Double alpha=1.0) => MatMul"
  bind_python: True

- name: "broadcast_matmul_grad_b"
  signature: "Tensor (Tensor a, Tensor b, Double alpha=1.0) => BroadcastMatmulGradB"
  bind_python: False

- name: "batch_matmul"
  signature:
    "Tensor (Tensor a, Tensor b, Bool transpose_a=False, Bool transpose_b=False,
    Double alpha=1.0) => BatchMatMul"
  bind_python: True

- name: "sparse_softmax_cross_entropy"
  signature: "Tensor (Tensor logits, Tensor label, Int64 depth) => SparseSoftmaxCrossEntropy"
  bind_python: True

- name: "softmax_cross_entropy"
  signature: "Tensor (Tensor logits, Tensor label) => SoftmaxCrossEntropy"
  bind_python: True

- name: "softmax_cross_entropy_grad"
  signature: "Tensor (Tensor dy, Tensor label, Tensor prob) => SoftmaxCrossEntropyGrad"
  bind_python: True

- name: "smooth_l1_loss"
  signature: "Tensor (Tensor logits, Tensor label, Float beta) => SmoothL1Loss"
  bind_python: True

- name: "smooth_l1_loss_grad"
  signature: "Tensor (Tensor loss_grad, Tensor prediction, Tensor label, Float beta) => SmoothL1LossGrad"
  bind_python: False

- name: "combined_margin_loss"
  signature: "TensorTuple (Tensor x, Tensor label, Float m1, Float m2, Float m3, Int64 depth) => CombinedMarginLoss"
  bind_python: True

- name: "combined_margin_loss_grad"
  signature: "Tensor (Tensor dy, Tensor label, Tensor theta, Float m1, Float m2, Float m3, Int64 depth) => CombinedMarginLossGrad"
  bind_python: False

- name: "affine_grid"
  signature: "Tensor (Tensor theta, *, Shape size, Bool align_corners) => AffineGrid"
  bind_python: True

- name: "affine_grid_grad"
  signature: "Tensor (Tensor dgrid, *, Shape size, Bool align_corners) => AffineGridGrad"
  bind_python: False

- name: "grid_sample"
  signature: "Tensor (Tensor input, Tensor grid, *, String interpolation_mode, String padding_mode, Bool align_corners) => GridSample"
  bind_python: True

- name: "grid_sample_grad"
  signature: "TensorTuple (Tensor doutput, Tensor input, Tensor grid, *, String interpolation_mode, String padding_mode, Bool align_corners) => GridSampleGrad"
  bind_python: False

- name: "where"
  signature:
    [
      "Tensor (Tensor condition, Tensor x, Tensor y) => Where",
      "Tensor (Tensor condition, Scalar x, Tensor y) => WhereScalarX",
      "Tensor (Tensor condition, Tensor x, Scalar y) => WhereScalarY",
      "Tensor (Tensor condition, Scalar x, Scalar y) => WhereScalarXY",
    ]
  bind_python: true

- name: "negative"
  signature: "Tensor (Tensor x) => Negative"
  bind_python: True

- name: "layer_norm_affine"
  signature:
    "Tensor (Tensor x, Tensor gamma, Tensor beta, Int64 begin_norm_axis,
    Int64 begin_params_axis, Double epsilon) => LayerNormAffine"
  bind_python: True

- name: "layer_norm"
  signature: "Tensor (Tensor x, Int64 begin_norm_axis, Int64 begin_params_axis, Double epsilon) => LayerNorm"
  bind_python: True

- name: "avg_pool_2d"
  signature:
    'Tensor (Tensor x, Int32List kernel_size, Int32List stride, String padding,
    Int32List padding_before, Int32List padding_after,
    String data_format="channels_first", Bool ceil_mode=False) => AvgPool2D'
  bind_python: True

- name: "max_pool_2d"
  signature:
    'Tensor (Tensor x, Int32List kernel_size, Int32List stride, String padding,
    Int32List padding_before, Int32List padding_after,
    String data_format="channels_first", Bool ceil_mode=False) => MaxPool2D'
  bind_python: True

- name: "adaptive_avg_pool1d"
  signature: "Tensor (Tensor x, Int64List[1] output_size) => AdaptiveAvgPool1D"
  bind_python: True

- name: "adaptive_avg_pool2d"
  signature: "Tensor (Tensor x, Int64List[2] output_size) => AdaptiveAvgPool2D"
  bind_python: True

- name: "adaptive_avg_pool3d"
  signature: "Tensor (Tensor x, Int64List[3] output_size) => AdaptiveAvgPool3D"
  bind_python: True

- name: "adaptive_pool_grad"
  signature: "Tensor (Tensor x, Tensor dy, String mode, Int32 ndims) => AdaptivePoolNdGrad"

- name: "pool_grad"
  signature:
    "Tensor (Tensor x, Tensor y, Tensor dy, String mode, Int32 ndims, String data_format,
    String padding, Int32List padding_before, Int32List padding_after, Int32List pool_size,
    Int32List strides, Bool ceil_mode) => PoolNdGrad"
  bind_python: False

- name: "max_pool1d"
  signature:
<<<<<<< HEAD
    'TensorTuple (Tensor x, String data_format="channels_first", Int32List padding,
    Int32List kernel_size, Int32List stride, Int32List dilation,
    Bool return_indices=True, Bool ceil_mode=False) => Maxpool1D'
=======
    "TensorTuple (Tensor x, String data_format=\"channels_first\", Int32List[1] padding,
                  Int32List[1] kernel_size, Int32List[1] stride, Int32List[1] dilation, 
                  Bool return_indices=True, Bool ceil_mode=False) => Maxpool1D"
>>>>>>> 05d2b79a
  bind_python: True

- name: "max_pool2d"
  signature:
<<<<<<< HEAD
    'TensorTuple (Tensor x, String data_format="channels_first", Int32List padding,
    Int32List kernel_size, Int32List stride, Int32List dilation,
    Bool return_indices=True, Bool ceil_mode=False) => Maxpool2D'
=======
    "TensorTuple (Tensor x, String data_format=\"channels_first\", Int32List[2] padding,
                  Int32List[2] kernel_size, Int32List[2] stride, Int32List[2] dilation, 
                  Bool return_indices=True, Bool ceil_mode=False) => Maxpool2D"
>>>>>>> 05d2b79a
  bind_python: True

- name: "max_pool3d"
  signature:
<<<<<<< HEAD
    'TensorTuple (Tensor x, String data_format="channels_first", Int32List padding,
    Int32List kernel_size, Int32List stride, Int32List dilation,
    Bool return_indices=True, Bool ceil_mode=False) => Maxpool3D'
=======
    "TensorTuple (Tensor x, String data_format=\"channels_first\", Int32List[3] padding,
                  Int32List[3] kernel_size, Int32List[3] stride, Int32List[3] dilation, 
                  Bool return_indices=True, Bool ceil_mode=False) => Maxpool3D"
>>>>>>> 05d2b79a
  bind_python: True

- name: "pooling_grad"
  signature:
    "Tensor (Tensor x, Tensor y, Tensor indice, Tensor dy, String mode, Int32 ndims,
    String data_format, Int32List padding, Int32List kernel_size,
    Int32List stride, Int32List dilation, Bool return_indices, Bool ceil_mode) => PoolingNdGrad"
  bind_python: False

- name: "prelu"
  signature: "Tensor (Tensor x, Tensor alpha) => PRelu"
  bind_python: True

- name: "prelu_grad"
  signature: "TensorTuple (Tensor dy, Tensor x, Tensor alpha) => PReluGrad"
  bind_python: False

- name: "reshape"
  signature: "Tensor (Tensor x, Shape shape) => Reshape"
  bind_python: True

- name: "slice"
  signature: "Tensor (Tensor x, Int64List start, Int64List stop, Int64List step) => Slice"
  bind_python: True

- name: "slice_grad"
  signature: "Tensor (Tensor dy, Tensor like, Int64List start, Int64List stop, Int64List step) => SliceGrad"
  bind_python: False

- name: "narrow"
  signature: "Tensor (Tensor in, Int64 dim, Int64 start, Int64 length) => Narrow"
  bind_python: True

- name: "narrow_grad"
  signature: "Tensor (Tensor dy, Tensor like, Int64 dim, Int64 start, Int64 length) => NarrowGrad"
  bind_python: False

- name: "slice_update"
  signature: "Tensor (Tensor x, Tensor update, Int64List start, Int64List stop, Int64List step) => SliceUpdate"
  bind_python: True

- name: "logical_slice"
  signature: "Tensor (Tensor x, Int64List start, Int64List stop, Int64List step) => LogicalSlice"
  bind_python: True

- name: "logical_slice_assign"
  signature: "Void (Tensor ref, Tensor value, Int64List start, Int64List stop, Int64List step) => LogicalSliceAssign"
  bind_python: True

- name: "squeeze"
  signature: "Tensor (Tensor x, Int32List dim) => Squeeze"
  bind_python: True

- name: "copy"
  signature: "Tensor (Tensor x, String device_type, Int64 device_id) => Copy"
  bind_python: True

- name: "flip"
  signature: "Tensor (Tensor x, Int32List dims) => Flip"
  bind_python: True

- name: "flip_grad"
  signature: "Tensor (Tensor dy, Int32List dims) => FlipGrad"
  bind_python: False

- name: "upsample"
  signature:
    'Tensor (Tensor x, Float height_scale, Float width_scale, Bool align_corners,
    String interpolation, String data_format="channels_first") => Upsample'
  bind_python: True

- name: "upsample_linear_1d"
  signature: 'Tensor (Tensor x, Float scale_factor, Bool align_corners,
    String data_format="channels_first") => UpsampleLinear1D'
  bind_python: True

- name: "upsample_linear_1d_grad"
  signature:
    'Tensor (Tensor dy, Tensor x, Float scale_factor, Bool align_corners,
    String data_format="channels_first") => UpsampleLinear1DGrad'
  bind_python: False

- name: "upsample_nearest_1d"
  signature: 'Tensor (Tensor x, Float scale_factor,
    String data_format="channels_first") => UpsampleNearest1D'
  bind_python: True

- name: "upsample_nearest_1d_grad"
  signature: 'Tensor (Tensor dy, Tensor x, Float scale_factor,
    String data_format="channels_first") => UpsampleNearest1DGrad'
  bind_python: False

- name: "upsample_nearest_2d"
  signature: 'Tensor (Tensor x, Float height_scale, Float width_scale,
    String data_format="channels_first") => UpsampleNearest2D'
  bind_python: True

- name: "upsample_nearest_2d_grad"
  signature:
    'Tensor (Tensor dy, Tensor x, Float height_scale, Float width_scale,
    String data_format="channels_first") => UpsampleNearest2DGrad'
  bind_python: False

- name: "upsample_bilinear_2d"
  signature:
    'Tensor (Tensor x, Float height_scale, Float width_scale, Bool align_corners,
    String data_format="channels_first") => UpsampleBilinear2D'
  bind_python: True

- name: "upsample_bilinear_2d_grad"
  signature:
    'Tensor (Tensor dy, Tensor x, Float height_scale, Float width_scale, Bool align_corners,
    String data_format="channels_first") => UpsampleBilinear2DGrad'
  bind_python: False

- name: "upsample_bicubic_2d"
  signature:
    'Tensor (Tensor x, Float height_scale, Float width_scale, Bool align_corners,
    String data_format="channels_first") => UpsampleBicubic2D'
  bind_python: True

- name: "upsample_bicubic_2d_grad"
  signature:
    'Tensor (Tensor dy, Tensor x, Float height_scale, Float width_scale, Bool align_corners,
    String data_format="channels_first") => UpsampleBicubic2DGrad'
  bind_python: False

- name: "upsample_nearest_3d"
  signature:
    'Tensor (Tensor x, Float depth_scale, Float height_scale, Float width_scale,
    String data_format="channels_first") => UpsampleNearest3D'
  bind_python: True

- name: "upsample_nearest_3d_grad"
  signature:
    'Tensor (Tensor dy, Tensor x, Float depth_scale, Float height_scale, Float width_scale,
    String data_format="channels_first") => UpsampleNearest3DGrad'
  bind_python: False

- name: "upsample_trilinear_3d"
  signature:
    'Tensor (Tensor x, Float depth_scale, Float height_scale, Float width_scale,
    Bool align_corners, String data_format="channels_first") => UpsampleTrilinear3D'
  bind_python: True

- name: "upsample_trilinear_3d_grad"
  signature:
    'Tensor (Tensor dy, Tensor x, Float depth_scale, Float height_scale, Float width_scale,
    Bool align_corners, String data_format="channels_first") => UpsampleTrilinear3DGrad'
  bind_python: False

- name: "abs"
  signature: "Tensor (Tensor x) => Abs"
  bind_python: True

- name: "acos"
  signature: "Tensor (Tensor x) => Acos"
  bind_python: True

- name: "acosh"
  signature: "Tensor (Tensor x) => Acosh"
  bind_python: True

- name: "asin"
  signature: "Tensor (Tensor x) => Asin"
  bind_python: True

- name: "asinh"
  signature: "Tensor (Tensor x) => Asinh"
  bind_python: True

- name: "atan"
  signature: "Tensor (Tensor x) => Atan"
  bind_python: True

- name: "atanh"
  signature: "Tensor (Tensor x) => Atanh"
  bind_python: True

- name: "ceil"
  signature: "Tensor (Tensor x) => Ceil"
  bind_python: True

- name: "erf"
  signature: "Tensor (Tensor x) => Erf"
  bind_python: True

- name: "erfc"
  signature: "Tensor (Tensor x) => Erfc"
  bind_python: True

- name: "expm1"
  signature: "Tensor (Tensor x) => Expm1"
  bind_python: True

- name: "floor"
  signature: "Tensor (Tensor x) => Floor"
  bind_python: True

- name: "lgamma"
  signature: "Tensor (Tensor x) => Lgamma"
  bind_python: True

- name: "log1p"
  signature: "Tensor (Tensor x) => Log1p"
  bind_python: True

- name: "log_sigmoid"
  signature: "Tensor (Tensor x) => LogSigmoid"
  bind_python: True

- name: "rint"
  signature: "Tensor (Tensor x) => Rint"
  bind_python: True

- name: "round"
  signature: "Tensor (Tensor x) => Round"
  bind_python: True

- name: "sign"
  signature: "Tensor (Tensor x) => Sign"
  bind_python: True

- name: "sinh"
  signature: "Tensor (Tensor x) => Sinh"
  bind_python: True

- name: "softplus"
  signature: "Tensor (Tensor x) => Softplus"
  bind_python: True

- name: "one_hot"
  signature: "Tensor (Tensor x, Int64 num_classes=-1, Scalar on_value=1, Scalar off_value=0) => OneHot"
  bind_python: True

- name: "unsorted_segment_sum_like"
  signature: "Tensor (Tensor x, Tensor segment_ids, Tensor like, Int64 axis) => UnsortedSegmentSumLike"
  bind_python: False

- name: "tril"
  signature: "Tensor (Tensor x, Int64 diagonal=0) => Tril"
  bind_python: True

- name: "triu"
  signature: "Tensor (Tensor x, Int64 diagonal=0) => Triu"
  bind_python: True

- name: "clamp"
  signature:
    ["Tensor (Tensor input, Scalar min=None, Scalar max=None) => Clamp"]
  bind_python: true

- name: "clamp_grad"
  signature: "Tensor (Tensor dy, Tensor x, Scalar min=None, Scalar max=None) => ClampGrad"
  bind_python: False

- name: "dropout"
  signature: "Tensor (Tensor x, Float p=0.5, Generator generator=None, Bool is_training=True) => Dropout"
  bind_python: True

- name: "dropout_grad"
  signature: "Tensor (Tensor dy, Tensor mask, Float scale) => DropoutGrad"
  bind_python: False

- name: "pad"
  signature: 'Tensor (Tensor x, Int64List pad, String mode="constant", Scalar value=0) => Pad'
  bind_python: True

- name: "pad_grad"
  signature: 'Tensor (Tensor dy, Int64List pad, String mode="constant", Scalar value=0) => PadGrad'
  bind_python: False

- name: "silu"
  signature: "Tensor (Tensor x) => Silu"
  bind_python: True

- name: "silu_grad"
  signature: "Tensor (Tensor x, Tensor dy) => SiluGrad"
  bind_python: False

- name: "mish"
  signature: "Tensor (Tensor x) => Mish"
  bind_python: True

- name: "mish_grad"
  signature: "Tensor (Tensor x, Tensor dy) => MishGrad"
  bind_python: False

- name: "selu"
  signature: "Tensor (Tensor x) => Selu"
  bind_python: True

- name: "selu_grad"
  signature: "Tensor (Tensor x, Tensor dy) => SeluGrad"
  bind_python: False

- name: "softsign"
  signature: "Tensor (Tensor x) => SoftSign"
  bind_python: True

- name: "softsign_grad"
  signature: "Tensor (Tensor x, Tensor dy) => SoftSignGrad"
  bind_python: False

- name: "diag"
  signature: "Tensor (Tensor x, Int32 diagonal=0) => Diag"
  bind_python: True

- name: "diag_grad"
  signature: "Tensor (Tensor dy, Tensor in, Int32 diagonal=0) => DiagGrad"
  bind_python: False

- name: "tensor_getitem"
  signature: "Tensor (Tensor x, TensorIndex index) => TensorGetItem"
  bind_python: True

- name: "scatter"
  signature:
    [
      "Tensor (Tensor input, Int32 dim, Tensor index, Tensor src) => DimScatter",
      "Tensor (Tensor input, Int32 dim, Tensor index, Scalar src) => DimScatterUpdateScalar",
    ]
  bind_python: True

- name: "scatter_add"
  signature:
    [
      "Tensor (Tensor input, Int32 dim, Tensor index, Tensor src) => DimScatterAdd",
      "Tensor (Tensor input, Int32 dim, Tensor index, Scalar src) => DimScatterAddScalar",
    ]
  bind_python: True

- name: "tensor_setitem"
  signature: "Void (Tensor x, TensorIndex index, Tensor value) => TensorSetItem"
  bind_python: True

- name: "avg_pool1d"
  signature:
<<<<<<< HEAD
    'Tensor (Tensor x, String data_format="channels_first", Int32List padding,
    Int32List kernel_size, Int32List stride, Bool ceil_mode=False, Bool count_include_pad=True,
    Int64 divisor_override=0) => Avgpool1D'
  bind_python: True

- name: "avg_pool2d"
  signature:
    'Tensor (Tensor x, String data_format="channels_first", Int32List padding,
    Int32List kernel_size, Int32List stride, Bool ceil_mode=False, Bool count_include_pad=True,
    Int64 divisor_override=0) => Avgpool2D'
  bind_python: True

- name: "avg_pool3d"
  signature:
    'Tensor (Tensor x, String data_format="channels_first", Int32List padding,
    Int32List kernel_size, Int32List stride, Bool ceil_mode=False, Bool count_include_pad=True,
    Int64 divisor_override=0) => Avgpool3D'
=======
    "Tensor (Tensor x, String data_format=\"channels_first\", Int32List[1] padding,
             Int32List[1] kernel_size, Int32List[1] stride, Bool ceil_mode=False, Bool count_include_pad=True, 
             Int64 divisor_override=0) => Avgpool1D"
  bind_python: True 

- name: "avg_pool2d"
  signature:
    "Tensor (Tensor x, String data_format=\"channels_first\", Int32List[2] padding,
             Int32List[2] kernel_size, Int32List[2] stride, Bool ceil_mode=False, Bool count_include_pad=True, 
             Int64 divisor_override=0) => Avgpool2D"
  bind_python: True 

- name: "avg_pool3d"
  signature:
    "Tensor (Tensor x, String data_format=\"channels_first\", Int32List[3] padding,
             Int32List[3] kernel_size, Int32List[3] stride, Bool ceil_mode=False, Bool count_include_pad=True, 
             Int64 divisor_override=0) => Avgpool3D"
>>>>>>> 05d2b79a
  bind_python: True

- name: "avg_pooling_grad"
  signature:
    "Tensor (Tensor x, Tensor y, Tensor dy, Int32 ndims, String data_format, Int32List padding,
    Int32List kernel_size, Int32List stride, Bool ceil_mode, Bool count_include_pad,
    Int64 divisor_override=0) => AvgPoolingNdGrad"
  bind_python: False

- name: "minimum"
  signature: "Tensor (Tensor x, Tensor y) => Minimum"
  bind_python: True

- name: "maximum"
  signature: "Tensor (Tensor x, Tensor y) => Maximum"
  bind_python: True

- name: "elementwise_min_grad"
  signature: "TensorTuple (Tensor dz, Tensor x, Tensor y) => ElementwiseMinGrad"
  bind_python: False

- name: "elementwise_max_grad"
  signature: "TensorTuple (Tensor dz, Tensor x, Tensor y) => ElementwiseMaxGrad"
  bind_python: False

- name: "stack"
  signature: "Tensor (TensorTuple inputs, Int64 dim=0) => Stack"
  bind_python: True

- name: "local_to_consistent"
  signature: "Tensor (Tensor x, Placement placement, SbpList sbp, Shape shape, DataType dtype) => LocalToConsistent"
  bind_python: False

- name: "to_consistent"
  signature: "Tensor (Tensor x, Placement placement, SbpList sbp, SbpList grad_sbp) => ToConsistent"
  bind_python: True

- name: "to_local"
  signature: "Tensor (Tensor x) => ConsistentToLocal"
  bind_python: True

- name: "broadcast"
  signature: "Tensor (Tensor x, *, Bool inplace=True) => Broadcast"
  bind_python: True

- name: "local_all_reduce"
  signature: "Tensor (Tensor x) => LocalAllReduce"
  bind_python: True

- name: "consistent_all_reduce"
  signature: "Tensor (Tensor x) => ConsistentAllReduce"
  bind_python: False

- name: "consistent_reduce_scatter"
  signature: "Tensor (Tensor x, String op_type) => ConsistentReduceScatter"
  bind_python: False

- name: "consistent_all_gather"
  signature: "Tensor (Tensor x) => ConsistentAllGather"
  bind_python: False

- name: "consistent_s2s"
  signature: "Tensor (Tensor x, SbpList out_sbp) => ConsistentS2S"
  bind_python: False

- name: "select_first"
  signature: "Tensor (TensorTuple inputs) => SelectFirst"
  bind_python: True

- name: "cast_like"
  signature: "Tensor (Tensor x, Tensor like) => CastLike"
  bind_python: False

- name: "identity"
  signature: "Tensor (Tensor in) => Identity"
  bind_python: True

- name: "reshape_like"
  signature: "Tensor (Tensor in, Tensor like) => ReshapeLike"
  bind_python: True

- name: "reduce_sum_like"
  signature: "Tensor (Tensor in, Tensor like, Int32List axis) => ReduceSumLike"
  bind_python: True

- name: "broadcast_reduce_sum_like"
  signature: "Tensor (Tensor in, Tensor like) => BroadcastReduceSumLike"
  bind_python: False

- name: "rand"
  signature: [
      "Tensor (Shape shape, *, DataType dtype=None, Device device=None,
      Generator generator=None) => Rand",
    ]
  bind_python: True

- name: "consistent_rand"
  signature: [
      "Tensor (Shape shape, *, Placement placement, SbpList sbp, DataType dtype=None,
      Generator generator=None) => ConsistentRand",
    ]
  bind_python: True

- name: "randn"
  signature: [
      "Tensor (Shape shape, *, DataType dtype=None, Device device=None,
      Generator generator=None) => RandN",
    ]
  bind_python: True

- name: "consistent_randn"
  signature: [
      "Tensor (Shape shape, *, Placement placement, SbpList sbp, DataType dtype=None,
      Generator generator=None) => ConsistentRandN",
    ]
  bind_python: True

- name: "randint"
  signature: "Tensor (Int64 low, Int64 high, Shape shape, DataType dtype=None, Device device=None, Generator generator=None)=> RandInt"
  bind_python: True

- name: "consistent_randint"
  signature: "Tensor (Int64 low, Int64 high, Shape shape, Placement placement, SbpList sbp_tuple, DataType dtype=None, Generator generator=None)=> ConsistentRandInt"
  bind_python: True

- name: "unfold"
  signature:
    'Tensor (Tensor x, String data_format="channels_first", Int32List kernel_size,
    Int32List dilation_rate, Int32List padding,
    Int32List strides) => Unfold'
  bind_python: True

- name: "fold"
  signature: 'Tensor (Tensor x, String data_format="channels_first",
    Int32List output_size, Int32List kernel_size,
    Int32List dilation_rate, Int32List padding,
    Int32List strides) => Fold'
  bind_python: True

- name: "split"
  signature: "TensorTuple (Tensor x, Int64 split_size, Int64 dim=0) => Split"
  bind_python: True

- name: "split_like"
  signature: "TensorTuple (Tensor x, TensorTuple like, Int64 axis) => SplitLike"
  bind_python: True

- name: "split_with_size"
  signature: "TensorTuple (Tensor x, Int64List split_sizes, Int64 dim=0) => SplitWithSize"
  bind_python: True

- name: "l2_normalize"
  signature: "TensorTuple (Tensor input, Int32 axis, Float epsilon) => L2Normalize"
  bind_python: True

- name: "l2_normalize_grad"
  signature: "Tensor (Tensor dy, Tensor y, Tensor square_x_sum, Int32 axis, Float epsilon) => L2NormalizeGrad"
  bind_python: False

- name: "randperm"
  signature:
    [
      "Tensor (Int32 n, *, Device device=None, Generator generator=None) => RandPerm",
    ]
  bind_python: True

- name: "consistent_randperm"
  signature:
    [
      "Tensor (Int32 n, *, Placement placement, SbpList sbp, Generator generator=None) => ConsistentRandPerm",
    ]
  bind_python: True

- name: "fused_self_attention"
  signature: "TensorTuple (Tensor hidden_states, Int64 head_size=8, Float alpha=1.0) => FusedSelfAttention"
  bind_python: True

- name: "fused_self_attention_grad"
  signature: "Tensor (Tensor query_mul_key_grad, Tensor value_grad, Tensor hidden_states, Float alpha=1.0) => FusedSelfAttentionGrad"
  bind_python: False

- name: "fused_scale_tril"
  signature: "Tensor (Tensor x, Int64 diagonal=0, Scalar fill_value=0, Scalar scale=1) => FusedScaleTril"
  bind_python: True

- name: "fused_bias_add_gelu"
  signature: "Tensor (Tensor a, Tensor b, *, Int32 axis) => FusedBiasAddGelu"
  bind_python: True

- name: "fused_bias_add_gelu_grad"
  signature: "Tensor (Tensor a, Tensor b, Tensor dy, Int32 axis) => FusedBiasAddGeluGrad"
  bind_python: false

- name: "fused_bias_add_dropout"
  signature: "Tensor (Tensor a, Tensor b, *, Float p=0.5, Int32 axis, Generator generator=None) => FusedBiasAddDropout"
  bind_python: True

- name: "send"
  signature: "Void (Tensor input, Int64 dst, Bool send_meta=True) => Send"
  bind_python: True

- name: "recv"
  signature: "Tensor (Int64 src, Shape shape=None, DataType dtype=None, Device device=None, *, Tensor out=None) => Recv"
  bind_python: True<|MERGE_RESOLUTION|>--- conflicted
+++ resolved
@@ -606,41 +606,23 @@
 
 - name: "max_pool1d"
   signature:
-<<<<<<< HEAD
-    'TensorTuple (Tensor x, String data_format="channels_first", Int32List padding,
-    Int32List kernel_size, Int32List stride, Int32List dilation,
+    'TensorTuple (Tensor x, String data_format="channels_first", Int32List[1] padding,
+    Int32List[1] kernel_size, Int32List[1] stride, Int32List[1] dilation,
     Bool return_indices=True, Bool ceil_mode=False) => Maxpool1D'
-=======
-    "TensorTuple (Tensor x, String data_format=\"channels_first\", Int32List[1] padding,
-                  Int32List[1] kernel_size, Int32List[1] stride, Int32List[1] dilation, 
-                  Bool return_indices=True, Bool ceil_mode=False) => Maxpool1D"
->>>>>>> 05d2b79a
   bind_python: True
 
 - name: "max_pool2d"
   signature:
-<<<<<<< HEAD
-    'TensorTuple (Tensor x, String data_format="channels_first", Int32List padding,
-    Int32List kernel_size, Int32List stride, Int32List dilation,
+    'TensorTuple (Tensor x, String data_format="channels_first", Int32List[2] padding,
+    Int32List[2] kernel_size, Int32List[2] stride, Int32List[2] dilation,
     Bool return_indices=True, Bool ceil_mode=False) => Maxpool2D'
-=======
-    "TensorTuple (Tensor x, String data_format=\"channels_first\", Int32List[2] padding,
-                  Int32List[2] kernel_size, Int32List[2] stride, Int32List[2] dilation, 
-                  Bool return_indices=True, Bool ceil_mode=False) => Maxpool2D"
->>>>>>> 05d2b79a
   bind_python: True
 
 - name: "max_pool3d"
   signature:
-<<<<<<< HEAD
-    'TensorTuple (Tensor x, String data_format="channels_first", Int32List padding,
-    Int32List kernel_size, Int32List stride, Int32List dilation,
+    'TensorTuple (Tensor x, String data_format="channels_first", Int32List[3] padding,
+    Int32List[3] kernel_size, Int32List[3] stride, Int32List[3] dilation,
     Bool return_indices=True, Bool ceil_mode=False) => Maxpool3D'
-=======
-    "TensorTuple (Tensor x, String data_format=\"channels_first\", Int32List[3] padding,
-                  Int32List[3] kernel_size, Int32List[3] stride, Int32List[3] dilation, 
-                  Bool return_indices=True, Bool ceil_mode=False) => Maxpool3D"
->>>>>>> 05d2b79a
   bind_python: True
 
 - name: "pooling_grad"
@@ -979,43 +961,23 @@
 
 - name: "avg_pool1d"
   signature:
-<<<<<<< HEAD
-    'Tensor (Tensor x, String data_format="channels_first", Int32List padding,
-    Int32List kernel_size, Int32List stride, Bool ceil_mode=False, Bool count_include_pad=True,
+    'Tensor (Tensor x, String data_format="channels_first", Int32List[1] padding,
+    Int32List[1] kernel_size, Int32List[1] stride, Bool ceil_mode=False, Bool count_include_pad=True,
     Int64 divisor_override=0) => Avgpool1D'
   bind_python: True
 
 - name: "avg_pool2d"
   signature:
-    'Tensor (Tensor x, String data_format="channels_first", Int32List padding,
-    Int32List kernel_size, Int32List stride, Bool ceil_mode=False, Bool count_include_pad=True,
+    'Tensor (Tensor x, String data_format="channels_first", Int32List[2] padding,
+    Int32List[2] kernel_size, Int32List[2] stride, Bool ceil_mode=False, Bool count_include_pad=True,
     Int64 divisor_override=0) => Avgpool2D'
   bind_python: True
 
 - name: "avg_pool3d"
   signature:
-    'Tensor (Tensor x, String data_format="channels_first", Int32List padding,
-    Int32List kernel_size, Int32List stride, Bool ceil_mode=False, Bool count_include_pad=True,
+    'Tensor (Tensor x, String data_format="channels_first", Int32List[3] padding,
+    Int32List[3] kernel_size, Int32List[3] stride, Bool ceil_mode=False, Bool count_include_pad=True,
     Int64 divisor_override=0) => Avgpool3D'
-=======
-    "Tensor (Tensor x, String data_format=\"channels_first\", Int32List[1] padding,
-             Int32List[1] kernel_size, Int32List[1] stride, Bool ceil_mode=False, Bool count_include_pad=True, 
-             Int64 divisor_override=0) => Avgpool1D"
-  bind_python: True 
-
-- name: "avg_pool2d"
-  signature:
-    "Tensor (Tensor x, String data_format=\"channels_first\", Int32List[2] padding,
-             Int32List[2] kernel_size, Int32List[2] stride, Bool ceil_mode=False, Bool count_include_pad=True, 
-             Int64 divisor_override=0) => Avgpool2D"
-  bind_python: True 
-
-- name: "avg_pool3d"
-  signature:
-    "Tensor (Tensor x, String data_format=\"channels_first\", Int32List[3] padding,
-             Int32List[3] kernel_size, Int32List[3] stride, Bool ceil_mode=False, Bool count_include_pad=True, 
-             Int64 divisor_override=0) => Avgpool3D"
->>>>>>> 05d2b79a
   bind_python: True
 
 - name: "avg_pooling_grad"
