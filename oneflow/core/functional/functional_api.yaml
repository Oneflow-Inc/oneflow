# Copyright 2020 The OneFlow Authors. All rights reserved.
# 
# Licensed under the Apache License, Version 2.0 (the "License");
# you may not use this file except in compliance with the License.
# You may obtain a copy of the License at
# 
#     http://www.apache.org/licenses/LICENSE-2.0
# 
# Unless required by applicable law or agreed to in writing, software
# distributed under the License is distributed on an "AS IS" BASIS,
# WITHOUT WARRANTIES OR CONDITIONS OF ANY KIND, either express or implied.
# See the License for the specific language governing permissions and
# limitations under the License.

# The following data types are allowed,
# {
#   "Tensor", "TensorTuple", "Scalar", "Int", "Int32", "Int64", "Float", "Double", "String", "Bool",
#   "ScalarList", "IntList", "Int32List", "Int64List", "FloatList", "DoubleList", "StringList",
#   "BoolList", "DataType", "Shape", "Generator", "TensorIndex", "Device", "Placement",
#   "Sbp", "SbpList"
# }

- name: "add"
  signature: [
    "Tensor (TensorTuple inputs, *, Bool inplace=False) => AddN",
    "Tensor (Tensor input, Tensor other, *, Bool inplace=False) => Add",
    "Tensor (Tensor input, Scalar other, *, Bool inplace=False) => ScalarAdd",
    "Tensor (Scalar input, Tensor other) => ScalarAdd2",
  ]
  bind_python: true

- name: "sub"
  signature: [
    "Tensor (Tensor input, Tensor other) => Sub",
    "Tensor (Tensor input, Scalar other, *, Bool inplace=False) => ScalarSub",
    "Tensor (Scalar input, Tensor other) => ScalarSub2",
  ]
  bind_python: true

- name: "mul"
  signature: [
    "Tensor (Tensor input, Tensor other) => Mul",
    "Tensor (Tensor input, Scalar other) => ScalarMul",
    "Tensor (Scalar input, Tensor other) => ScalarMul2",
  ]
  bind_python: true

- name: "div"
  signature: [
    "Tensor (Tensor input, Tensor other) => Div",
    "Tensor (Tensor input, Scalar other) => ScalarDiv",
    "Tensor (Scalar input, Tensor other) => ScalarDiv2",
  ]
  bind_python: true

- name: "div_grad"
  signature: "Tensor (Tensor y, Tensor z, Tensor dz) => DivGrad"
  bind_python: False

- name: "equal"
  signature: [
    "Tensor (Tensor input, Tensor other) => BroadcastEqual",
    "Tensor (Tensor input, Scalar other) => ScalarLogicalEqual",
    "Tensor (Scalar input, Tensor other) => ScalarLogicalEqual2",
  ]
  bind_python: true

- name: "not_equal"
  signature: [
    "Tensor (Tensor input, Tensor other) => BroadcastNotEqual",
    "Tensor (Tensor input, Scalar other) => ScalarLogicalNotEqual",
    "Tensor (Scalar input, Tensor other) => ScalarLogicalNotEqual2",
  ]
  bind_python: true

- name: "greater"
  signature: [
    "Tensor (Tensor input, Tensor other) => BroadcastGreater",
    "Tensor (Tensor input, Scalar other) => ScalarLogicalGreater",
    "Tensor (Scalar input, Tensor other) => ScalarLogicalGreater2",
  ]
  bind_python: true

- name: "greater_equal"
  signature: [
    "Tensor (Tensor input, Tensor other) => BroadcastGreaterEqual",
    "Tensor (Tensor input, Scalar other) => ScalarLogicalGreaterEqual",
    "Tensor (Scalar input, Tensor other) => ScalarLogicalGreaterEqual2",
  ]
  bind_python: true

- name: "logical_and"
  signature: [
    "Tensor (Tensor input, Tensor other) => BroadcastLogicalAnd",
  ]
  bind_python: true

- name: "logical_or"
  signature: [
    "Tensor (Tensor input, Tensor other) => BroadcastLogicalOr",
  ]
  bind_python: True
 
- name: "logical_xor"
  signature: [
    "Tensor (Tensor input, Tensor other) => BroadcastLogicalXor",
  ]
  bind_python: True

- name: "less"
  signature: [
    "Tensor (Tensor input, Tensor other) => BroadcastLess",
    "Tensor (Tensor input, Scalar other) => ScalarLogicalLess",
    "Tensor (Scalar input, Tensor other) => ScalarLogicalLess2",
  ]
  bind_python: True

- name: "less_equal"
  signature: [
    "Tensor (Tensor input, Tensor other) => BroadcastLessEqual",
    "Tensor (Tensor input, Scalar other) => ScalarLogicalLessEqual",
    "Tensor (Scalar input, Tensor other) => ScalarLogicalLessEqual2",
  ]
  bind_python: True

- name: "pow"
  signature: [
    "Tensor (Tensor input, Tensor exponent) => Pow",
    "Tensor (Tensor input, Scalar exponent) => ScalarPow",
  ]
  bind_python: True

- name: "broadcast_pow"
  signature: "Tensor (Tensor x, Tensor y) => BroadcastPow"
  bind_python: False

- name: "broadcast_pow_x_grad"
  signature: "Tensor (Tensor dz, Tensor x, Tensor y, Tensor z) => BroadcastPowXGrad"
  bind_python: False

- name: "broadcast_pow_y_grad"
  signature: "Tensor (Tensor dz, Tensor x, Tensor y, Tensor z) => BroadcastPowYGrad"
  bind_python: False

- name: "reduce_sum"
  signature: "Tensor (Tensor x, Int32List axis, Bool keepdims=False) => ReduceSum"
  bind_python: True

- name: "reduce_mean"
  signature: "Tensor (Tensor x, Int32List axis, Bool keepdims=False) => ReduceMean"
  bind_python: True

- name: "reduce_prod"
  signature: "Tensor (Tensor x, Int32List axis, Bool keepdims=False) => ReduceProd"
  bind_python: True

- name: "transpose"
  signature: "Tensor (Tensor x, Int32List perm) => Transpose"
  bind_python: True

- name: "reciprocal"
  signature: "Tensor (Tensor x) => Reciprocal"
  bind_python: True

- name: "reciprocal_no_nan"
  signature: "Tensor (Tensor x) => ReciprocalNoNan"
  bind_python: True

- name: "image_flip"
  signature: "Tensor (Tensor x, Int32 flip_code) => ImageFlip"
  bind_python: True

- name: "sin"
  signature: "Tensor (Tensor x, Bool inplace=False) => Sin"
  bind_python: True

- name: "cos"
  signature: "Tensor (Tensor x) => Cos"
  bind_python: True

- name: "cosh"
  signature: "Tensor (Tensor x) => Cosh"
  bind_python: True

- name: "fmod"
  signature: [
    "Tensor (Tensor input, Tensor other) => BroadcastFMod",
    "Tensor (Tensor input, Scalar other) => ScalarFMod",
  ]
  bind_python: true

- name: "log"
  signature: "Tensor (Tensor x) => Log"
  bind_python: True

- name: "sqrt"
  signature: "Tensor (Tensor x) => Sqrt"
  bind_python: True

- name: "rsqrt"
  signature: "Tensor (Tensor x) => Rsqrt"
  bind_python: True

- name: "square"
  signature: "Tensor (Tensor x) => Square"
  bind_python: True

- name: "relu"
  signature: "Tensor (Tensor x, Bool inplace=False) => Relu"
  bind_python: True

- name: "relu_grad"
  signature: "Tensor (Tensor dy, Tensor y) => ReluGrad"
  bind_python: False

- name: "hardtanh"
  signature: "Tensor (Tensor x, Double min_val, Double max_val) => HardTanh"
  bind_python: True

- name: "hardtanh_grad"
  signature: "Tensor (Tensor y, Tensor dy, Double min_val, Double max_val) => HardTanhGrad"
  bind_python: False

- name: "tan"
  signature: "Tensor (Tensor x) => Tan"
  bind_python: True

- name: "tanh"
  signature: "Tensor (Tensor x) => Tanh"
  bind_python: True

- name: "elu"
  signature: "Tensor (Tensor x, Double alpha) => Elu"
  bind_python: True

- name: "elu_grad"
  signature: "Tensor (Tensor x, Tensor dy, Double alpha) => EluGrad"
  bind_python: False

- name: "gelu"
  signature: "Tensor (Tensor x) => Gelu"
  bind_python: True

- name: "gelu_grad"
  signature: "Tensor (Tensor dy, Tensor x) => GeluGrad"
  bind_python: False

- name: "sigmoid"
  signature: "Tensor (Tensor x) => Sigmoid"
  bind_python: True

- name: "hardsigmoid"
  signature: "Tensor (Tensor x) => HardSigmoid"
  bind_python: True

- name: "hardsigmoid_grad"
  signature: "Tensor (Tensor dy, Tensor x) => HardSigmoidGrad"
  bind_python: False

- name: "softmax"
  signature: "Tensor (Tensor x) => Softmax"
  bind_python: True

- name: "logsoftmax"
  signature: "Tensor (Tensor x) => LogSoftmax"
  bind_python: True

- name: "hardswish"
  signature: "Tensor (Tensor x) => HardSwish"
  bind_python: True

- name: "hardswish_grad"
  signature: "Tensor (Tensor dy, Tensor x) => HardSwishGrad"
  bind_python: False

- name: "leaky_relu"
  signature: "Tensor (Tensor x, Float alpha) => LeakyRelu"
  bind_python: True

- name: "leaky_relu_grad"
  signature: "Tensor (Tensor x, Tensor dy, Float alpha) => LeakyReluGrad"
  bind_python: False

- name: "normalization"
  signature:
    "Tensor (Tensor x, Tensor moving_mean=None, Tensor moving_variance=None,
             Tensor gamma, Tensor beta, Int32 axis=1, Float epsilon=1e-5,
             Float momentum=0.9, Bool is_training=False) => Normalization"
  bind_python: True

- name: "normalization_grad"
  signature:
    "TensorTuple (Tensor grad, Tensor x, Tensor mean, Tensor inv_variance,
                  Tensor gamma, Float epsilon, Int32 axis) => NormalizationGrad"
  bind_python: False

- name: "arange"
  signature:
    "Tensor (Int64 start, Int64 limit, Int64 delta, DataType dtype=kInt64,
             Device device=None) => Arange"
  bind_python: True

- name: "consistent_arange"
  signature:
    "Tensor (Int64 start, Int64 limit, Int64 delta, DataType dtype=kInt64,
             Placement placement, SbpList sbp_tuple) => ConsistentArange"
  bind_python: True

- name: "flatten"
  signature: "Tensor (Tensor x, Int32 start_dim=0, Int32 end_dim=-1) => Flatten"
  bind_python: True

- name: "argmax"
  signature: "Tensor (Tensor x) => ArgMax"
  bind_python: True

- name: "argwhere"
  signature: "TensorTuple (Tensor x, DataType dtype=kInt32) => ArgWhere"
  bind_python: True

- name: "broadcast_like"
  signature: "Tensor (Tensor x, Tensor like, Int32List broadcast_axes) => BroadcastLike"
  bind_python: True

- name: "cast"
  signature: "Tensor (Tensor x, DataType dtype) => Cast"
  bind_python: True

- name: "constant"
  signature: "Tensor (Shape shape, Scalar value, DataType dtype, Device device=None) => Constant"
  bind_python: True

- name: "consistent_constant"
  signature: "Tensor (Shape shape, Scalar value, DataType dtype, Placement placement, SbpList sbp_tuple) => ConsistentConstant"
  bind_python: True

- name: "empty"
  signature: "Tensor (Shape shape, DataType dtype, Device device=None) => Empty"
  bind_python: True

- name: "consistent_empty"
  signature: "Tensor (Shape shape, DataType dtype, Placement placement, SbpList sbp_tuple) => ConsistentEmpty"
  bind_python: True

- name: "zeros_like"
  signature: "Tensor (Tensor x) => ZerosLike"
  bind_python: True

- name: "ones_like"
  signature: "Tensor (Tensor x) => OnesLike"
  bind_python: True

- name: "bernoulli"
  signature:
    "Tensor (Tensor x, DataType dtype=kFloat, Generator generator=None) => Bernoulli"
  bind_python: True

- name: "concat"
  signature: "Tensor (TensorTuple inputs, Int64 axis, Int64 max_dim_size) => Concat"
  bind_python: True

- name: "bias_add"
  signature: "Tensor (Tensor x, Tensor bias, Int32 axis=1) => BiasAdd"
  bind_python: True

- name: "conv1d"
  signature:
    "Tensor (Tensor x, Tensor weight, Tensor bias=None, Int32List stride, 
             Int32List padding, Int32List dilation, Int32 groups=1) => Conv1d"
  bind_python: True

- name: "conv2d"
  signature:
    "Tensor (Tensor x, Tensor weight, Tensor bias=None, Int32List stride, 
             Int32List padding, Int32List dilation, Int32 groups=1) => Conv2d"
  bind_python: True

- name: "fake_quantization"
  signature:
    "Tensor (Tensor in, Tensor scale, Tensor zero_point, String quantization_formula,
             Int32 quantization_bit, String quantization_scheme) => FakeQuantization"
  bind_python: True

- name: "quantization"
  signature:
    "Tensor (Tensor in, Tensor scale, Tensor zero_point, String quantization_formula,
             Int32 quantization_bit, String quantization_scheme) => Quantization"
  bind_python: True

- name: "min_max_observer"
  signature:
    "TensorTuple (Tensor in, String quantization_formula, Int32 quantization_bit,
                  String quantization_scheme, Bool per_layer_quantization) => MinMaxObserver"
  bind_python: True

- name: "moving_average_min_max_observer"
  signature:
    "TensorTuple (Tensor in, Tensor current_train_step, Tensor moving_max, Tensor moving_min,
                  Bool training, String quantization_formula, Int64 stop_update_after_iters,
                  Int32 quantization_bit, String quantization_scheme, Float momentum) => MovingAverageMinMaxObserver"
  bind_python: True

- name: "conv3d"
  signature:
    "Tensor (Tensor x, Tensor weight, Tensor bias=None, Int32List stride, 
             Int32List padding, Int32List dilation, Int32 groups=1) => Conv3d"
  bind_python: True
  
- name: "conv_data_grad"
  signature:
    "Tensor (Tensor dy, Tensor weight, Tensor x, Int32 num_spatial_dims,
             Int32List kernel_size, Int32List strides, Int32List padding_before,
             Int32List dilation_rate, Int32 groups=1,
             String data_format=\"channels_first\") => ConvDataGrad"
  bind_python: False

- name: "conv_filter_grad"
  signature:
    "Tensor (Tensor dy, Tensor x, Int32 num_spatial_dims, Int32List kernel_size,
             Int32List strides, Int32List padding_before, Int32List dilation_rate,
             Int32 groups=1, String data_format=\"channels_first\") => ConvFilterGrad"
  bind_python: False

- name: "conv_bias_grad"
  signature:
    "Tensor (Tensor dy, Int32 num_spatial_dims,
             String data_format=\"channels_first\") => ConvBiasGrad"
  bind_python: False

- name: "expand"
  signature: "Tensor (Tensor x, Shape shape) => Expand"
  bind_python: True

- name: "expand_dims"
  signature: "Tensor (Tensor x, Int32 axis) => ExpandDims"
  bind_python: True

- name: "exp"
  signature: "Tensor (Tensor x) => Exp"
  bind_python: True

- name: "gather"
  signature: "Tensor (Tensor x, Tensor indices, Int64 axis) => Gather"
  bind_python: True

- name: "dim_gather"
  signature: "Tensor (Tensor x, Tensor indices, Int32 dim) => DimGather"
  bind_python: True

- name: "arg_sort"
  signature: "Tensor (Tensor in, String direction) => ArgSort"
  bind_python: True

- name: "gather_nd"
  signature: "Tensor (Tensor params, Tensor indices) => GatherNd"
  bind_python: True

- name: "scatternd"
  signature: "Tensor (Tensor indices, Tensor updates, Shape shape) => ScatterNd"
  bind_python: True

- name: "scatterndlike"
  signature: "Tensor (Tensor like, Tensor updates, Tensor indices) => ScatterNdLike"
  bind_python: True

- name: "matmul"
  signature:
    "Tensor (Tensor a, Tensor b, Bool transpose_a=False, Bool transpose_b=False,
             Double alpha=1.0) => MatMul"
  bind_python: True

- name: "batch_matmul"
  signature:
    "Tensor (Tensor a, Tensor b, Bool transpose_a=False, Bool transpose_b=False,
             Double alpha=1.0) => BatchMatMul"
  bind_python: True

- name: "sparse_softmax_cross_entropy"
  signature: "Tensor (Tensor logits, Tensor label, Int64 depth) => SparseSoftmaxCrossEntropy"
  bind_python: True

- name: "smooth_l1_loss"
  signature: "Tensor (Tensor logits, Tensor label, Float beta) => SmoothL1Loss"
  bind_python: True

- name: "smooth_l1_loss_grad"
  signature:
    "Tensor (Tensor loss_grad, Tensor prediction, Tensor label, Float beta) => SmoothL1LossGrad"
  bind_python: False

- name: "combined_margin_loss"
  signature:
    "TensorTuple (Tensor x, Tensor label, Float m1, Float m2, Float m3, Int64 depth) => CombinedMarginLoss"
  bind_python: True

- name: "combined_margin_loss_grad"
  signature:
    "Tensor (Tensor dy, Tensor label, Tensor theta, Float m1, Float m2, Float m3, Int64 depth) => CombinedMarginLossGrad"
  bind_python: False

- name: "where"
  signature: [
    "Tensor (Tensor condition, Tensor x, Tensor y) => Where",
    "Tensor (Tensor condition, Scalar x, Tensor y) => WhereScalarX",
    "Tensor (Tensor condition, Tensor x, Scalar y) => WhereScalarY",
    "Tensor (Tensor condition, Scalar x, Scalar y) => WhereScalarXY",
  ]
  bind_python: true

- name: "negative"
  signature: "Tensor (Tensor x) => Negative"
  bind_python: True

- name: "layer_norm_affine"
  signature:
    "Tensor (Tensor x, Tensor gamma, Tensor beta, Int64 begin_norm_axis,
             Int64 begin_params_axis, Double epsilon) => LayerNormAffine"
  bind_python: True

- name: "layer_norm"
  signature:
    "Tensor (Tensor x, Int64 begin_norm_axis, Int64 begin_params_axis, Double epsilon) => LayerNorm"
  bind_python: True

- name: "avg_pool_2d"
  signature:
    "Tensor (Tensor x, Int32List kernel_size, Int32List stride, String padding,
             Int32List padding_before, Int32List padding_after,
             String data_format=\"channels_first\", Bool ceil_mode=False) => AvgPool2D"
  bind_python: True

- name: "max_pool_2d"
  signature:
    "Tensor (Tensor x, Int32List kernel_size, Int32List stride, String padding,
             Int32List padding_before, Int32List padding_after,
             String data_format=\"channels_first\", Bool ceil_mode=False) => MaxPool2D"
  bind_python: True

- name: "adaptive_avg_pool1d"
  signature: 
    "Tensor (Tensor x, Int64List[1] output_size) => AdaptiveAvgPool1D"
  bind_python: True

- name: "adaptive_avg_pool2d"
  signature: 
    "Tensor (Tensor x, Int64List[2] output_size) => AdaptiveAvgPool2D"
  bind_python: True

- name: "adaptive_avg_pool3d"
  signature: 
    "Tensor (Tensor x, Int64List[3] output_size) => AdaptiveAvgPool3D"
  bind_python: True

- name: "adaptive_pool_grad"
  signature:
    "Tensor (Tensor x, Tensor dy, String mode, Int32 ndims) => AdaptivePoolNdGrad"

- name: "pool_grad"
  signature:
    "Tensor (Tensor x, Tensor y, Tensor dy, String mode, Int32 ndims, String data_format,
             String padding, Int32List padding_before, Int32List padding_after, Int32List pool_size,
             Int32List strides, Bool ceil_mode) => PoolNdGrad"
  bind_python: False

- name: "maxpool_1d"
  signature:
    "TensorTuple (Tensor x, String data_format=\"channels_first\", Int32List padding,
                  Int32List kernel_size, Int32List stride, Int32List dilation, 
                  Bool return_indices=True, Bool ceil_mode=False) => Maxpool1D"
  bind_python: True

- name: "maxpool_2d"
  signature:
    "TensorTuple (Tensor x, String data_format=\"channels_first\", Int32List padding,
                  Int32List kernel_size, Int32List stride, Int32List dilation, 
                  Bool return_indices=True, Bool ceil_mode=False) => Maxpool2D"
  bind_python: True

- name: "maxpool_3d"
  signature:
    "TensorTuple (Tensor x, String data_format=\"channels_first\", Int32List padding,
                  Int32List kernel_size, Int32List stride, Int32List dilation, 
                  Bool return_indices=True, Bool ceil_mode=False) => Maxpool3D"
  bind_python: True

- name: "pooling_grad"
  signature:
    "Tensor (Tensor x, Tensor y, Tensor indice, Tensor dy, String mode, Int32 ndims, 
             String data_format, Int32List padding, Int32List kernel_size,
             Int32List stride, Int32List dilation, Bool return_indices, Bool ceil_mode) => PoolingNdGrad"
  bind_python: False

- name: "prelu"
  signature: "Tensor (Tensor x, Tensor alpha) => PRelu"
  bind_python: True

- name: "prelu_grad"
  signature: "TensorTuple (Tensor dy, Tensor x, Tensor alpha) => PReluGrad"
  bind_python: False

- name: "reshape"
  signature: "Tensor (Tensor x, Shape shape) => Reshape"
  bind_python: True

- name: "slice"
  signature: "Tensor (Tensor x, Int64List start, Int64List stop, Int64List step) => Slice"
  bind_python: True

- name: "slice_grad"
  signature: "Tensor (Tensor dy, Tensor like, Int64List start, Int64List stop, Int64List step) => SliceGrad"
  bind_python: False

- name: "narrow"
  signature: "Tensor (Tensor in, Int64 dim, Int64 start, Int64 length) => Narrow"
  bind_python: True

- name: "narrow_grad"
  signature: "Tensor (Tensor dy, Tensor like, Int64 dim, Int64 start, Int64 length) => NarrowGrad"
  bind_python: False

- name: "slice_update"
  signature:
    "Tensor (Tensor x, Tensor update, Int64List start, Int64List stop, Int64List step) => SliceUpdate"
  bind_python: True

- name: "logical_slice"
  signature: "Tensor (Tensor x, Int64List start, Int64List stop, Int64List step) => LogicalSlice"
  bind_python: True

- name: "logical_slice_assign"
  signature:
    "Void (Tensor ref, Tensor value, Int64List start, Int64List stop, Int64List step) => LogicalSliceAssign"
  bind_python: True

- name: "squeeze"
  signature: "Tensor (Tensor x, Int32List dim) => Squeeze"
  bind_python: True

- name: "copy"
  signature: "Tensor (Tensor x, String device_type, Int64 device_id) => Copy"
  bind_python: True

- name: "flip"
  signature: "Tensor (Tensor x, Int32List dims) => Flip"
  bind_python: True

- name: "flip_grad"
  signature: "Tensor (Tensor dy, Int32List dims) => FlipGrad"
  bind_python: False

- name: "upsample"
  signature:
    "Tensor (Tensor x, Float height_scale, Float width_scale, Bool align_corners,
             String interpolation, String data_format=\"channels_first\") => Upsample"
  bind_python: True

- name: "upsample_linear_1d"
  signature:
    "Tensor (Tensor x, Float scale_factor, Bool align_corners,
             String data_format=\"channels_first\") => UpsampleLinear1D"
  bind_python: True

- name: "upsample_linear_1d_grad"
  signature:
    "Tensor (Tensor dy, Tensor x, Float scale_factor, Bool align_corners,
             String data_format=\"channels_first\") => UpsampleLinear1DGrad"
  bind_python: False

- name: "upsample_nearest_1d"
  signature:
    "Tensor (Tensor x, Float scale_factor,
             String data_format=\"channels_first\") => UpsampleNearest1D"
  bind_python: True  

- name: "upsample_nearest_1d_grad"
  signature:
    "Tensor (Tensor dy, Tensor x, Float scale_factor,
             String data_format=\"channels_first\") => UpsampleNearest1DGrad"
  bind_python: False

- name: "upsample_nearest_2d"
  signature:
    "Tensor (Tensor x, Float height_scale, Float width_scale, 
             String data_format=\"channels_first\") => UpsampleNearest2D"
  bind_python: True  

- name: "upsample_nearest_2d_grad"
  signature:
    "Tensor (Tensor dy, Tensor x, Float height_scale, Float width_scale, 
             String data_format=\"channels_first\") => UpsampleNearest2DGrad"
  bind_python: False 

- name: "upsample_bilinear_2d"
  signature:
    "Tensor (Tensor x, Float height_scale, Float width_scale, Bool align_corners,
             String data_format=\"channels_first\") => UpsampleBilinear2D"
  bind_python: True

- name: "upsample_bilinear_2d_grad"
  signature:
    "Tensor (Tensor dy, Tensor x, Float height_scale, Float width_scale, Bool align_corners,
             String data_format=\"channels_first\") => UpsampleBilinear2DGrad"
  bind_python: False

- name: "upsample_bicubic_2d"
  signature:
    "Tensor (Tensor x, Float height_scale, Float width_scale, Bool align_corners,
             String data_format=\"channels_first\") => UpsampleBicubic2D"
  bind_python: True

- name: "upsample_bicubic_2d_grad"
  signature:
    "Tensor (Tensor dy, Tensor x, Float height_scale, Float width_scale, Bool align_corners,
             String data_format=\"channels_first\") => UpsampleBicubic2DGrad"
  bind_python: False

- name: "upsample_nearest_3d"
  signature:
    "Tensor (Tensor x, Float depth_scale, Float height_scale, Float width_scale,
             String data_format=\"channels_first\") => UpsampleNearest3D"
  bind_python: True

- name: "upsample_nearest_3d_grad"
  signature:
    "Tensor (Tensor dy, Tensor x, Float depth_scale, Float height_scale, Float width_scale,
             String data_format=\"channels_first\") => UpsampleNearest3DGrad"
  bind_python: False

- name: "upsample_trilinear_3d"
  signature:
    "Tensor (Tensor x, Float depth_scale, Float height_scale, Float width_scale,
             Bool align_corners, String data_format=\"channels_first\") => UpsampleTrilinear3D"
  bind_python: True

- name: "upsample_trilinear_3d_grad"
  signature:
    "Tensor (Tensor dy, Tensor x, Float depth_scale, Float height_scale, Float width_scale,
             Bool align_corners, String data_format=\"channels_first\") => UpsampleTrilinear3DGrad"
  bind_python: False

- name: "abs"
  signature: "Tensor (Tensor x) => Abs"
  bind_python: True

- name: "acos"
  signature: "Tensor (Tensor x) => Acos"
  bind_python: True

- name: "acosh"
  signature: "Tensor (Tensor x) => Acosh"
  bind_python: True

- name: "asin"
  signature: "Tensor (Tensor x) => Asin"
  bind_python: True

- name: "asinh"
  signature: "Tensor (Tensor x) => Asinh"
  bind_python: True

- name: "atan"
  signature: "Tensor (Tensor x) => Atan"
  bind_python: True

- name: "atanh"
  signature: "Tensor (Tensor x) => Atanh"
  bind_python: True

- name: "ceil"
  signature: "Tensor (Tensor x) => Ceil"
  bind_python: True

- name: "erf"
  signature: "Tensor (Tensor x) => Erf"
  bind_python: True

- name: "erfc"
  signature: "Tensor (Tensor x) => Erfc"
  bind_python: True

- name: "expm1"
  signature: "Tensor (Tensor x) => Expm1"
  bind_python: True

- name: "floor"
  signature: "Tensor (Tensor x) => Floor"
  bind_python: True

- name: "lgamma"
  signature: "Tensor (Tensor x) => Lgamma"
  bind_python: True

- name: "log1p"
  signature: "Tensor (Tensor x) => Log1p"
  bind_python: True

- name: "log_sigmoid"
  signature: "Tensor (Tensor x) => LogSigmoid"
  bind_python: True

- name: "rint"
  signature: "Tensor (Tensor x) => Rint"
  bind_python: True

- name: "round"
  signature: "Tensor (Tensor x) => Round"
  bind_python: True

- name: "sign"
  signature: "Tensor (Tensor x) => Sign"
  bind_python: True

- name: "sinh"
  signature: "Tensor (Tensor x) => Sinh"
  bind_python: True

- name: "softplus"
  signature: "Tensor (Tensor x) => Softplus"
  bind_python: True

- name: "one_hot"
  signature: "Tensor (Tensor x, Int64 num_classes=-1, Scalar on_value=1, Scalar off_value=0) => OneHot"
  bind_python: True

- name: "unsorted_segment_sum_like"
  signature:
    "Tensor (Tensor x, Tensor segment_ids, Tensor like, Int64 axis) => UnsortedSegmentSumLike"
  bind_python: False

- name: "tril"
  signature: "Tensor (Tensor x, Int64 diagonal=0) => Tril"
  bind_python: True

- name: "triu"
  signature: "Tensor (Tensor x, Int64 diagonal=0) => Triu"
  bind_python: True
  
- name: "clamp"
  signature: [
    "Tensor (Tensor input, Scalar min=None, Scalar max=None) => Clamp",
  ]
  bind_python: true

- name: "clamp_grad"
  signature: "Tensor (Tensor dy, Tensor x, Scalar min=None, Scalar max=None) => ClampGrad"
  bind_python: False

- name: "dropout"
  signature:
    "Tensor (Tensor x, Float p=0.5, Generator generator=None) => Dropout"
  bind_python: True

- name: "dropout_grad"
  signature:
    "Tensor (Tensor dy, Tensor mask, Float scale) => DropoutGrad"
  bind_python: False

- name: "pad"
  signature: "Tensor (Tensor x, Int64List pad, String mode=\"constant\", Scalar value=0) => Pad"
  bind_python: True

- name: "pad_grad"
  signature: "Tensor (Tensor dy, Int64List pad, String mode=\"constant\", Scalar value=0) => PadGrad"
  bind_python: False

- name: "silu"
  signature: "Tensor (Tensor x) => Silu"
  bind_python: True

- name: "silu_grad"
  signature: "Tensor (Tensor x, Tensor dy) => SiluGrad"
  bind_python: False

- name: "mish"
  signature: "Tensor (Tensor x) => Mish"
  bind_python: True

- name: "mish_grad"
  signature: "Tensor (Tensor x, Tensor dy) => MishGrad"
  bind_python: False

- name: "selu"
  signature: "Tensor (Tensor x) => Selu"
  bind_python: True

- name: "selu_grad"
  signature: "Tensor (Tensor x, Tensor dy) => SeluGrad"
  bind_python: False

- name: "softsign"
  signature: "Tensor (Tensor x) => SoftSign"
  bind_python: True

- name: "softsign_grad"
  signature: "Tensor (Tensor x, Tensor dy) => SoftSignGrad"
  bind_python: False
  
- name: "diag"
  signature: "Tensor (Tensor x, Int32 diagonal=0) => Diag"
  bind_python: True

- name: "diag_grad"
  signature: "Tensor (Tensor dy, Tensor in, Int32 diagonal=0) => DiagGrad"
  bind_python: False

- name: "tensor_getitem"
  signature: "Tensor (Tensor x, TensorIndex index) => TensorGetItem"
  bind_python: True

- name: "scatter"
  signature: [
    "Tensor (Tensor input, Int32 dim, Tensor index, Tensor src) => DimScatter",
    "Tensor (Tensor input, Int32 dim, Tensor index, Scalar src) => DimScatterUpdateScalar",
  ]
  bind_python: True

- name: "scatter_add"
  signature: [
    "Tensor (Tensor input, Int32 dim, Tensor index, Tensor src) => DimScatterAdd",
    "Tensor (Tensor input, Int32 dim, Tensor index, Scalar src) => DimScatterAddScalar",
  ]
  bind_python: True

- name: "tensor_setitem"
  signature: "Void (Tensor x, TensorIndex index, Tensor value) => TensorSetItem"
  bind_python: True

- name: "avgpool_1d"
  signature:
    "Tensor (Tensor x, String data_format=\"channels_first\", Int32List padding,
             Int32List kernel_size, Int32List stride, Bool ceil_mode=False, Bool count_include_pad=True, 
             Int64 divisor_override=0) => Avgpool1D"
  bind_python: True 

- name: "avgpool_2d"
  signature:
    "Tensor (Tensor x, String data_format=\"channels_first\", Int32List padding,
             Int32List kernel_size, Int32List stride, Bool ceil_mode=False, Bool count_include_pad=True, 
             Int64 divisor_override=0) => Avgpool2D"
  bind_python: True 

- name: "avgpool_3d"
  signature:
    "Tensor (Tensor x, String data_format=\"channels_first\", Int32List padding,
             Int32List kernel_size, Int32List stride, Bool ceil_mode=False, Bool count_include_pad=True, 
             Int64 divisor_override=0) => Avgpool3D"
  bind_python: True

- name: "avg_pooling_grad"
  signature:
    "Tensor (Tensor x, Tensor y, Tensor dy, Int32 ndims, String data_format, Int32List padding,
             Int32List kernel_size, Int32List stride, Bool ceil_mode, Bool count_include_pad,
             Int64 divisor_override=0) => AvgPoolingNdGrad"
  bind_python: False
  
- name: "minimum"
  signature: "Tensor (Tensor x, Tensor y) => Minimum"
  bind_python: True

- name: "maximum"
  signature: "Tensor (Tensor x, Tensor y) => Maximum"
  bind_python: True

- name: "elementwise_min_grad"
  signature: "TensorTuple (Tensor dz, Tensor x, Tensor y) => ElementwiseMinGrad"
  bind_python: False

- name: "elementwise_max_grad"
  signature: "TensorTuple (Tensor dz, Tensor x, Tensor y) => ElementwiseMaxGrad"
  bind_python: False

- name: "stack"
  signature: "Tensor (TensorTuple inputs, Int64 dim=0) => Stack"
  bind_python: True

- name: "local_to_consistent"
  signature: "Tensor (Tensor x, Placement placement, SbpList sbp, Shape shape, DataType dtype) => LocalToConsistent"
  bind_python: False

- name: "to_consistent"
  signature: "Tensor (Tensor x, Placement placement, SbpList sbp, SbpList grad_sbp) => ToConsistent"
  bind_python: True

- name: "to_local"
  signature: "Tensor (Tensor x) => ConsistentToLocal"
  bind_python: True

- name: "broadcast"
  signature: "Tensor (Tensor x, *, Bool inplace=True) => Broadcast"
  bind_python: True

- name: "local_all_reduce"
  signature: "Tensor (Tensor x) => LocalAllReduce"
  bind_python: True

- name: "consistent_all_reduce"
  signature: "Tensor (Tensor x) => ConsistentAllReduce"
  bind_python: False

- name: "consistent_reduce_scatter"
  signature: "Tensor (Tensor x, String op_type) => ConsistentReduceScatter"
  bind_python: False

- name: "consistent_all_gather"
  signature: "Tensor (Tensor x) => ConsistentAllGather"
  bind_python: False

- name: "select_first"
  signature: "Tensor (TensorTuple inputs) => SelectFirst"
  bind_python: True

- name: "cast_like"
  signature: "Tensor (Tensor x, Tensor like) => CastLike"
  bind_python: False

- name: "identity"
  signature: "Tensor (Tensor in) => Identity"
  bind_python: True

- name: "reshape_like"
  signature: "Tensor (Tensor in, Tensor like) => ReshapeLike"
  bind_python: True

- name: "reduce_sum_like"
  signature: "Tensor (Tensor in, Tensor like, Int32List axis) => ReduceSumLike"
  bind_python: True

- name: "broadcast_reduce_sum_like"
  signature: "Tensor (Tensor in, Tensor like) => BroadcastReduceSumLike"
  bind_python: False

- name: "rand"
  signature: "Tensor (Shape shape, DataType dtype=None, Device device=None, Generator generator=None) => Rand"
  bind_python: True

- name: "consistent_rand"
  signature: "Tensor (Shape shape, Placement placement, SbpList sbp_tuple, DataType dtype=None,
                      Generator generator=None) => ConsistentRand"
  bind_python: True

- name: "randn"
  signature: "Tensor (Shape shape, DataType dtype=None, Device device=None, 
                      Generator generator=None) => RandN"
  bind_python: True

- name: "consistent_randn"
  signature: "Tensor (Shape shape, Placement placement, SbpList sbp_tuple, DataType dtype=None,
                      Generator generator=None) => ConsistentRandN"
  bind_python: True

- name: "randint"
  signature: "Tensor (Int64 low, Int64 high, Shape shape, DataType dtype=None, Device device=None, Generator generator=None)=> RandInt"
  bind_python: True

- name: "consistent_randint"
  signature: "Tensor (Int64 low, Int64 high, Shape shape, Placement placement, SbpList sbp_tuple, DataType dtype=None, Generator generator=None)=> ConsistentRandInt"
  bind_python: True

<<<<<<< HEAD
- name: "scalar_fmod"
  signature: "Tensor (Tensor in, Scalar scalar) => ScalarFMod"
  bind_python: False
=======
- name: "unfold"
  signature: "Tensor (Tensor x, String data_format=\"channels_first\", Int32List kernel_size, 
                            Int32List dilation_rate, Int32List padding, 
                            Int32List strides) => Unfold"
  bind_python: True

- name: "fold"
  signature: "Tensor (Tensor x, String data_format=\"channels_first\", 
                          Int32List output_size, Int32List kernel_size, 
                          Int32List dilation_rate, Int32List padding, 
                          Int32List strides) => Fold"
  bind_python: True
>>>>>>> aadbb464

- name: "split"
  signature: "TensorTuple (Tensor x, Int64 split_size, Int64 dim=0) => Split"
  bind_python: True
  
- name: "split_with_size"
  signature: "TensorTuple (Tensor x, Int64List split_sizes, Int64 dim=0) => SplitWithSize"
  bind_python: True

- name: "l2_normalize"
  signature: "TensorTuple (Tensor input, Int32 axis, Float epsilon) => L2Normalize"
  bind_python: True

- name: "l2_normalize_grad"
  signature: "Tensor (Tensor dy, Tensor y, Tensor square_x_sum, Int32 axis, Float epsilon) => L2NormalizeGrad"
  bind_python: False
  
- name: "randperm"
  signature: "Tensor (Int32 n, Device device=None, Generator generator=None) => RandPerm"
  bind_python: True

- name: "fused_self_attention"
  signature: "TensorTuple (Tensor hidden_states, Int64 head_size=8, Float alpha=1.0) => FusedSelfAttention"
  bind_python: True

- name: "fused_self_attention_grad"
  signature: "Tensor (Tensor query_mul_key_grad, Tensor value_grad, Tensor hidden_states, Float alpha=1.0) => FusedSelfAttentionGrad"
  bind_python: False

- name: "consistent_randperm"
  signature: "Tensor (Int32 n,Placement placement, SbpList sbp_tuple, Generator generator=None) => ConsistentRandperm"
  bind_python: True

- name: "fused_scale_tril"
  signature: "Tensor (Tensor x, Int64 diagonal=0, Scalar fill_value=0, Scalar scale=1) => FusedScaleTril"
  bind_python: True

- name: "fused_bias_add_gelu"
  signature: "Tensor (Tensor a, Tensor b, *, Int32 axis) => FusedBiasAddGelu"
  bind_python: True

- name: "fused_bias_add_gelu_grad"
  signature: "Tensor (Tensor a, Tensor b, Tensor dy, Int32 axis) => FusedBiasAddGeluGrad"
  bind_python: false

- name: "fused_bias_add_dropout"
  signature: "Tensor (Tensor a, Tensor b, *, Float p=0.5, Int32 axis, Generator generator=None) => FusedBiasAddDropout"
  bind_python: True<|MERGE_RESOLUTION|>--- conflicted
+++ resolved
@@ -1056,11 +1056,6 @@
   signature: "Tensor (Int64 low, Int64 high, Shape shape, Placement placement, SbpList sbp_tuple, DataType dtype=None, Generator generator=None)=> ConsistentRandInt"
   bind_python: True
 
-<<<<<<< HEAD
-- name: "scalar_fmod"
-  signature: "Tensor (Tensor in, Scalar scalar) => ScalarFMod"
-  bind_python: False
-=======
 - name: "unfold"
   signature: "Tensor (Tensor x, String data_format=\"channels_first\", Int32List kernel_size, 
                             Int32List dilation_rate, Int32List padding, 
@@ -1073,7 +1068,6 @@
                           Int32List dilation_rate, Int32List padding, 
                           Int32List strides) => Fold"
   bind_python: True
->>>>>>> aadbb464
 
 - name: "split"
   signature: "TensorTuple (Tensor x, Int64 split_size, Int64 dim=0) => Split"
