--- conflicted
+++ resolved
@@ -2288,10 +2288,10 @@
   signature: "Tensor (Tensor input) => IsInf"
   bind_python: True
 
-<<<<<<< HEAD
 - name: "isfinite"
   signature: "Tensor (Tensor input) => IsFinite"
-=======
+  bind_python: True
+  
 - name: "roc_auc_score"
   signature: "Tensor (Tensor label, Tensor pred) => RocAucScore"
   bind_python: True
@@ -2381,5 +2381,4 @@
 
 - name: "multi_tensor_adam_update"
   signature: "Void (TensorTuple model, TensorTuple model_diff, TensorTuple m, TensorTuple v, Tensor learning_rate, Float beta1, Float beta2, Float bias_correction1_val, Float bias_correction2_val, Bool do_bias_correction, Double scale, Float weight_decay) => MultiTensorAdamUpdate"
->>>>>>> 09601e18
   bind_python: True