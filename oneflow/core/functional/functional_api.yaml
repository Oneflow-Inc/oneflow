# Copyright 2020 The OneFlow Authors. All rights reserved.
#
# Licensed under the Apache License, Version 2.0 (the "License");
# you may not use this file except in compliance with the License.
# You may obtain a copy of the License at
#
#     http://www.apache.org/licenses/LICENSE-2.0
#
# Unless required by applicable law or agreed to in writing, software
# distributed under the License is distributed on an "AS IS" BASIS,
# WITHOUT WARRANTIES OR CONDITIONS OF ANY KIND, either express or implied.
# See the License for the specific language governing permissions and
# limitations under the License.

# The following data types are allowed,
# {
#   "Tensor", "TensorTuple", "Scalar", "Int", "Int32", "Int64", "Float", "Double", "String", "Bool",
#   "ScalarList", "IntList", "Int32List", "Int64List", "FloatList", "DoubleList", "StringList",
#   "BoolList", "DataType", "Shape", "Generator", "TensorIndex", "Device", "Placement",
#   "Sbp", "SbpList", "Layout", "MemoryFormat",
# }

- name: "add"
  signature:
    [
      "Tensor (Tensor input, Tensor other, *, Scalar alpha=1, Bool inplace=False) => Add",
      "Tensor (Tensor input, Scalar other, *, Scalar alpha=1, Bool inplace=False) => ScalarAdd",
      "Tensor (Scalar input, Tensor other, *, Scalar alpha=1) => ScalarAdd",
      "Tensor (TensorTuple inputs, *, Bool inplace=False) => Add",
    ]
  bind_python: true

# this api just for test host memory input
- name: "host_scalar_add_by_tensor"
  signature: "Tensor (Tensor x, Tensor scalar) => HostScalarAddByTensor"
  bind_python: true

- name: "amin"
  signature: "Tensor (Tensor input, Int32List[1] dim=None, Bool keepdim=False) => Amin"
  bind_python: True

- name: "sub"
  signature:
    [
      "Tensor (Tensor input, Tensor other, *, Scalar alpha=1, Bool inplace=False) => Sub",
      "Tensor (Tensor input, Scalar other, *, Scalar alpha=1, Bool inplace=False) => ScalarSub",
      "Tensor (Scalar input, Tensor other, *, Scalar alpha=1) =>  ScalarSub",
    ]
  bind_python: true

- name: "mul"
  signature:
    [
      "Tensor (Tensor input, Tensor other) => Mul",
      "Tensor (Tensor input, Scalar other, *, Bool inplace=False) => ScalarMul",
      "Tensor (Scalar input, Tensor other) => ScalarMul",
    ]
  bind_python: true

- name: "mul_"
  signature:
    [
      "Tensor (Tensor input, Tensor other) => InplaceMul",
      "Tensor (Tensor input, Scalar other) => InplaceScalarMul",
    ]
  bind_python: true

- name: "addcmul"
  signature: "Tensor (Tensor input, Tensor tensor1, Tensor tensor2, *, Scalar value=1) => Addcmul"
  bind_python: true

- name: "addcmul_"
  signature: "Tensor (Tensor input, Tensor tensor1, Tensor tensor2, *, Scalar value=1) => InplaceAddcmul"
  bind_python: true

- name: "addcdiv"
  signature: "Tensor (Tensor input, Tensor tensor1, Tensor tensor2, *, Scalar value=1) => AddCDiv"
  bind_python: true

- name: "addcdiv_"
  signature: "Tensor (Tensor input, Tensor tensor1, Tensor tensor2, *, Scalar value=1) => InplaceAddCDiv"
  bind_python: true

- name: "div"
  signature:
    [
      "Tensor (Tensor input, Tensor other) => Div",
      "Tensor (Tensor input, Scalar other) => ScalarDiv",
      "Tensor (Scalar input, Tensor other) => ScalarDiv",
      "Tensor (Tensor input, Tensor other, *, String rounding_mode=None) => DivMode",
      "Tensor (Tensor input, Scalar other, *, String rounding_mode=None) => ScalarDivMode",
      "Tensor (Scalar input, Tensor other, *, String rounding_mode=None) => ScalarDivMode",
    ]
  bind_python: true

- name: "div_"
  signature:
    [
      "Tensor (Tensor input, Tensor other) => InplaceDiv",
      "Tensor (Tensor input, Scalar other) => InplaceScalarDiv",
    ]
  bind_python: true

- name: "div_grad"
  signature: "Tensor (Tensor dz, Tensor z, Tensor y) => DivGrad"
  bind_python: False

- name: "equal"
  signature: "Bool (Tensor input, Tensor other) => Equal"
  bind_python: true

- name: "broadcast_equal"
  signature: 
    [
      "Tensor (Tensor input, Tensor other) => BroadcastEqual",
      "Tensor (Tensor input, Scalar other) => ScalarLogicalEqual",
      "Tensor (Scalar input, Tensor other) => ScalarLogicalEqual",
    ]
  bind_python: true

- name: "not_equal"
  signature:
    [
      "Tensor (Tensor input, Tensor other) => BroadcastNotEqual",
      "Tensor (Tensor input, Scalar other) => ScalarLogicalNotEqual",
      "Tensor (Scalar input, Tensor other) => ScalarLogicalNotEqual",
    ]
  bind_python: true

- name: "greater"
  signature:
    [
      "Tensor (Tensor input, Tensor other) => BroadcastGreater",
      "Tensor (Tensor input, Scalar other) => ScalarLogicalGreater",
      "Tensor (Scalar input, Tensor other) => ScalarLogicalGreater",
    ]
  bind_python: true

- name: "greater_"
  signature:
    [
      "Tensor (Tensor input, Tensor other) => InplaceBroadcastGreater",
      "Tensor (Tensor input, Scalar other) => InplaceScalarLogicalGreater",
    ]
  bind_python: true

- name: "greater_equal"
  signature:
    [
      "Tensor (Tensor input, Tensor other) => BroadcastGreaterEqual",
      "Tensor (Tensor input, Scalar other) => ScalarLogicalGreaterEqual",
      "Tensor (Scalar input, Tensor other) => ScalarLogicalGreaterEqual",
    ]
  bind_python: true

- name: "logical_and"
  signature:
    [
      "Tensor (Tensor input, Tensor other) => BroadcastLogicalAnd",
      "Tensor (Tensor input, Scalar other) => ScalarLogicalAnd",
      "Tensor (Scalar input, Tensor other) => ScalarLogicalAnd",
    ]
  bind_python: true

- name: "logical_or"
  signature:
    [
      "Tensor (Tensor input, Tensor other) => BroadcastLogicalOr",
      "Tensor (Tensor input, Scalar other) => ScalarLogicalOr",
      "Tensor (Scalar input, Tensor other) => ScalarLogicalOr",
    ]
  bind_python: true

- name: "logical_not"
  signature: "Tensor (Tensor input) => LogicalNot"
  bind_python: true

- name: "logical_xor"
  signature:
    [
      "Tensor (Tensor input, Tensor other) => BroadcastLogicalXor",
      "Tensor (Tensor input, Scalar other) => ScalarLogicalXor",
      "Tensor (Scalar input, Tensor other) => ScalarLogicalXor",
    ]
  bind_python: true

- name: "bitwise_and"
  signature:
    [
      "Tensor (Tensor input, Tensor other) => BroadcastBitwiseAnd",
      "Tensor (Tensor input, Scalar other) => ScalarBitwiseAnd",
      "Tensor (Scalar input, Tensor other) => ScalarBitwiseAnd",
    ]
  bind_python: true

- name: "bitwise_or"
  signature:
    [
      "Tensor (Tensor input, Tensor other) => BroadcastBitwiseOr",
      "Tensor (Tensor input, Scalar other) => ScalarBitwiseOr",
      "Tensor (Scalar input, Tensor other) => ScalarBitwiseOr",
    ]
  bind_python: true

- name: "bitwise_xor"
  signature:
    [
      "Tensor (Tensor input, Tensor other) => BroadcastBitwiseXor",
      "Tensor (Tensor input, Scalar other) => ScalarBitwiseXor",
      "Tensor (Scalar input, Tensor other) => ScalarBitwiseXor",
    ]
  bind_python: true

- name: "bitwise_not"
  signature: "Tensor (Tensor input) => BitwiseNot"
  bind_python: true

- name: "less"
  signature:
    [
      "Tensor (Tensor input, Tensor other) => BroadcastLess",
      "Tensor (Tensor input, Scalar other) => ScalarLogicalLess",
      "Tensor (Scalar input, Tensor other) => ScalarLogicalLess",
    ]
  bind_python: True

- name: "less_equal"
  signature:
    [
      "Tensor (Tensor input, Tensor other) => BroadcastLessEqual",
      "Tensor (Tensor input, Scalar other) => ScalarLogicalLessEqual",
      "Tensor (Scalar input, Tensor other) => ScalarLogicalLessEqual",
    ]
  bind_python: True

- name: "pow"
  signature:
    [
      "Tensor (Tensor input, Tensor exponent) => Pow",
      "Tensor (Tensor input, Scalar exponent, *, Bool inplace=False) => ScalarPow",
      "Tensor (Tensor input, Scalar exponent) => ScalarPow",
      "Tensor (Scalar exponent, Tensor input) => ScalarReversePow",
    ]
  bind_python: True

- name: "pow_x_grad"
  signature: "Tensor (Tensor x, Tensor y, Tensor dz) => PowXGrad"
  bind_python: False

- name: "pow_y_grad"
  signature: "Tensor (Tensor x, Tensor y, Tensor dz) => PowYGrad"
  bind_python: False

- name: "searchsorted"
  signature:
    [
      "Tensor (Tensor sorted_sequence, Tensor values, Bool out_int32=False, Bool right=False) => SearchSorted",
      "Tensor (Tensor sorted_sequence, Scalar values, Bool out_int32=False, Bool right=False) => SearchSortedScalar",
    ]
  bind_python: True

- name: "scalar_pow_grad"
  signature: "Tensor (Tensor input, Tensor dy, Scalar exponent) => ScalarPowGrad"
  bind_python: False

- name: "scalar_reverse_pow_grad"
  signature: "Tensor (Tensor input, Tensor dy, Scalar exponent) => ScalarReversePowGrad"
  bind_python: False

- name: "broadcast_pow"
  signature: "Tensor (Tensor x, Tensor y) => BroadcastPow"
  bind_python: False

- name: "broadcast_pow_x_grad"
  signature: "Tensor (Tensor x, Tensor y, Tensor dz) => BroadcastPowXGrad"
  bind_python: False

- name: "broadcast_pow_y_grad"
  signature: "Tensor (Tensor x, Tensor y, Tensor dz) => BroadcastPowYGrad"
  bind_python: False

- name: "floor_divide"
  signature:
    [
      "Tensor (Tensor input, Tensor other) => FloorDiv",
      "Tensor (Tensor input, Scalar other, *, Bool inplace=False) => ScalarFloorDiv",
      "Tensor (Tensor input, Scalar other) => ScalarFloorDiv",
    ]
  bind_python: True

- name: "floordiv_x_grad"
  signature: "Tensor (Tensor dz, Tensor x, Tensor y) => FloorDivXGrad"
  bind_python: False

- name: "floordiv_y_grad"
  signature: "Tensor (Tensor dz, Tensor x, Tensor y) => FloorDivYGrad"
  bind_python: False

- name: "lerp"
  signature: 
    [
      "Tensor (Tensor start, Tensor end, Tensor weight) => Lerp",
      "Tensor (Tensor start, Tensor end, Scalar weight) => ScalarLerp"
    ]
  bind_python: True

- name: "lerp_"
  signature: 
    [
      "Tensor (Tensor start, Tensor end, Tensor weight) => InplaceLerp",
      "Tensor (Tensor start, Tensor end, Scalar weight) => ScalarInplaceLerp",
    ]
  bind_python: True

- name: "lerp_grad"
  signature: "TensorTuple (Tensor start, Tensor end, Tensor weight, Tensor out_diff) => LerpGrad"
  bind_python: False

- name: "scalar_lerp_grad"
  signature: "TensorTuple (Tensor start, Tensor end, Tensor out_diff, Scalar weight) => ScalarLerpGrad"
  bind_python: False

- name: "trunc_divide"
  signature:
    [
      "Tensor (Tensor input, Tensor other) => TruncDiv",
      "Tensor (Tensor input, Scalar other, *, Bool inplace=False) => ScalarTruncDiv",
    ]
  bind_python: True

- name: "truncdiv_x_grad"
  signature: "Tensor (Tensor dz, Tensor x, Tensor y) => TruncDivXGrad"
  bind_python: False

- name: "truncdiv_y_grad"
  signature: "Tensor (Tensor dz, Tensor x, Tensor y) => TruncDivYGrad"
  bind_python: False

- name: "xdivy_x_grad"
  signature: "Tensor (Tensor dz, Tensor x, Tensor y) => XdivyXGrad"
  bind_python: False

- name: "xdivy_y_grad"
  signature: "Tensor (Tensor dz, Tensor x, Tensor y) => XdivyYGrad"
  bind_python: False

- name: "xlogy_x_grad"
  signature: "Tensor (Tensor dz, Tensor x, Tensor y) => XlogyXGrad"
  bind_python: False

- name: "xlogy_y_grad"
  signature: "Tensor (Tensor dz, Tensor x, Tensor y) => XlogyYGrad"
  bind_python: False

- name: "max"
  signature:
    [
      "Tensor (Tensor input) => Max",
      "TensorTuple[values, indices] (Tensor input, Int32 dim, Bool keepdim=False) => Max",
      "Tensor (Tensor input, Tensor other) => Max",
    ]
  bind_python: True

- name: "min"
  signature:
    [
      "Tensor (Tensor input) => Min",
      "TensorTuple[values, indices] (Tensor input, Int32 dim, Bool keepdim=False) => Min",
      "Tensor (Tensor input, Tensor other) => Min",
    ]
  bind_python: True

- name: "median"
  signature:
    [
      "Tensor (Tensor input) => Median",
      "TensorTuple[values, indices] (Tensor input, Int32 dim=-1, Bool keepdim=False) => MedianWithIndices",
    ]
  bind_python: True

- name: "reduce_max"
  signature: "Tensor (Tensor x, Int32List axis, Bool keepdim=False) => ReduceMax"
  bind_python: True

- name: "reduce_min"
  signature: "Tensor (Tensor x, Int32List axis, Bool keepdim=False) => ReduceMin"
  bind_python: True

- name: "reduce_sum"
  signature:
    [
      "Tensor (Tensor x, Int32List[1] dim, Bool keepdim=False) => ReduceSum",
      "Tensor (Tensor x) => ReduceSumWhole",
    ]
  bind_python: True

- name: "reduce_nansum"
  signature: [
    "Tensor (Tensor input, Int32List[1] dim, Bool keepdim=False, *, DataType dtype=None) => ReduceNanSum",
    "Tensor (Tensor input, *, DataType dtype=None) => ReduceNanSumWhole"
  ]
  bind_python: True

- name: "reduce_mean"
  signature:
    [
      "Tensor (Tensor x, Int32List[1] dim, Bool keepdim=False) => ReduceMean",
      "Tensor (Tensor x) => ReduceMeanWhole",
    ]
  bind_python: True

- name: "reduce_all"
  signature:
    [
      "Tensor (Tensor x, Int32List[1] dim, Bool keepdim=False) => ReduceAll",
      "Tensor (Tensor x) => ReduceAllWhole",
    ]
  bind_python: True

- name: "reduce_any"
  signature:
    [
      "Tensor (Tensor x, Int32List[1] dim, Bool keepdim=False) => ReduceAny",
      "Tensor (Tensor x) => ReduceAnyWhole",
    ]
  bind_python: True

- name: "reduce_prod"
  signature:
    [
      "Tensor (Tensor x, Int32List[1] dim, Bool keepdim=False, *, DataType dtype=None) => ReduceProd",
      "Tensor (Tensor x, *, DataType dtype=None) => ReduceProdWhole",
    ]
  bind_python: True

- name: "reduce_min_device_stage"
  signature: "TensorTuple (Tensor in, Int32List axis) => ReduceMinDeviceStage"
  bind_python: True

- name: "reduce_min_device_stage_grad"
  signature: "Tensor (Tensor out_diff, Tensor mask, Tensor count, Int32List axis) => ReduceMinDeviceStageGrad"
  bind_python: False

- name: "reduce_max_device_stage"
  signature: "TensorTuple (Tensor in, Int32List axis) => ReduceMaxDeviceStage"
  bind_python: True

- name: "reduce_max_device_stage_grad"
  signature: "Tensor (Tensor out_diff, Tensor mask, Tensor count, Int32List axis) => ReduceMaxDeviceStageGrad"
  bind_python: False

- name: "reduce_min_global_stage"
  signature: "TensorTuple (Tensor in, Tensor device_count, Int32List axis, Bool keepdims=False) => ReduceMinGlobalStage"
  bind_python: True

- name: "reduce_min_global_stage_grad"
  signature: "Tensor (Tensor out_diff, Tensor mask, Tensor device_count, Int32List axis, Bool keepdims=False) => ReduceMinGlobalStageGrad"
  bind_python: False

- name: "reduce_max_global_stage"
  signature: "TensorTuple (Tensor in, Tensor device_count, Int32List axis, Bool keepdims=False) => ReduceMaxGlobalStage"
  bind_python: True

- name: "reduce_max_global_stage_grad"
  signature: "Tensor (Tensor out_diff, Tensor mask, Tensor device_count, Int32List axis, Bool keepdims=False) => ReduceMaxGlobalStageGrad"
  bind_python: False

- name: "logsumexp"
  signature: "Tensor (Tensor x, Int32List[1] dim, Bool keepdim=False) => LogSumExp"
  bind_python: True

- name: "logaddexp"
  signature: "Tensor (Tensor x, Tensor y) => LogAddExp"
  bind_python: True

- name: "quantile"
  signature: 
    [
      'Tensor (Tensor input, Tensor q, Int64 dim=None, Bool keepdim=False, String interpolation="linear", Bool ignore_nan=False) => Quantile',
      'Tensor (Tensor input, Scalar q, Int64 dim=None, Bool keepdim=False, String interpolation="linear", Bool ignore_nan=False) ==> ScalarQuantile'
    ]
  bind_python: True

- name: "transpose"
  signature:
    [
      "Tensor (Tensor input, Int32List perm) => Transpose",
      "Tensor (Tensor input, Int32 dim0, Int32 dim1) => Transpose2dim",
    ]
  bind_python: True

- name: "amp_update_scale_"
  signature: "Void (Tensor current_scale, Tensor growth_tracker, Tensor found_inf, Double growth_factor, Double backoff_factor, Int64 growth_interval) => AmpUpdateScale"
  bind_python: True

- name: "amp_foreach_non_finite_check_and_unscale_"
  signature: "Void (TensorTuple scaled_grads, Tensor found_inf, Tensor inv_scale) => AmpForEachNonFiniteCheckAndUnscale"
  bind_python: True

<<<<<<< HEAD
- name: "multi_tensor_amp_foreach_non_finite_check_and_unscale_"
  signature: "Void (TensorTuple scaled_grads, Tensor found_inf, Tensor inv_scale) => MultiTensorAmpForEachNonFiniteCheckAndUnscale"
  bind_python: True

=======
>>>>>>> 6ef9ed4a
- name: "as_strided"
  signature: "Tensor (Tensor input, Int64List size, Int64List stride, Int64 storage_offset=0) => AsStrided"
  bind_python: True

- name: "as_strided_grad"
  signature: "Tensor (Tensor dy, Tensor input, Int64List size, Int64List stride, Int64 storage_offset=0) => AsStridedGrad"
  bind_python: False

- name: "as_strided_"
  signature: "Tensor (Tensor input, Int64List size, Int64List stride, Int64 storage_offset=0) => InplaceAsStrided"
  bind_python: True

- name: "select"
  signature: "Tensor (Tensor input, Int32 dim, Int32 index) => Select"
  bind_python: True

- name: "swapaxes"
  signature: "Tensor (Tensor input, Int32 dim0, Int32 dim1) => Swapaxes"
  bind_python: True

- name: "swapdims"
  signature: "Tensor (Tensor input, Int32 dim0, Int32 dim1) => Swapdims"
  bind_python: True

- name: "amax"
  signature: "Tensor (Tensor input, Int32List[1] dim=None, Bool keepdim=False) => Amax"
  bind_python: True

- name: "permute"
  signature: "Tensor (Tensor input, Int32List dims) => Permute"
  bind_python: True

- name: "T"
  signature: "Tensor (Tensor input) => TransposeAllDimProperty"
  bind_python: True

- name: "t"
  signature: "Tensor (Tensor input) => TransposeAllDimFunction"
  bind_python: True

- name: "not_equal_zero"
  signature: "Tensor (Tensor x) => NotEqualZero"
  bind_python: False

- name: "not_equal_zero_grad"
  signature: "Tensor (Tensor x, Tensor dy) => NotEqualZeroGrad"
  bind_python: False

- name: "reciprocal"
  signature: "Tensor (Tensor x) => Reciprocal"
  bind_python: True

- name: "reciprocal_grad"
  signature: "Tensor (Tensor x, Tensor dy) => ReciprocalGrad"
  bind_python: False

- name: "reciprocal_no_nan"
  signature: "Tensor (Tensor x) => ReciprocalNoNan"
  bind_python: True

- name: "reciprocal_no_nan_grad"
  signature: "Tensor (Tensor x, Tensor dy) => ReciprocalNoNanGrad"
  bind_python: False

- name: "image_flip"
  signature: "Tensor (Tensor x, Tensor flip_code) => ImageFlip"
  bind_python: True

- name: "sin"
  signature: "Tensor (Tensor x) => Sin"
  bind_python: True

- name: "sin_grad"
  signature: "Tensor (Tensor x, Tensor dy) => SinGrad"
  bind_python: False

- name: "sin_grad_grad"
  signature: "Tensor (Tensor x, Tensor dydx) => SinGradGrad"
  bind_python: False

- name: "sin_"
  signature: "Tensor (Tensor x) => Sin_"
  bind_python: True

- name: "cos"
  signature: "Tensor (Tensor x) => Cos"
  bind_python: True

- name: "cos_grad"
  signature: "Tensor (Tensor x, Tensor dy) => CosGrad"
  bind_python: False

- name: "cos_grad_grad"
  signature: "Tensor (Tensor x, Tensor dydx) => CosGradGrad"
  bind_python: False

- name: "cosh"
  signature: "Tensor (Tensor x) => Cosh"
  bind_python: True

- name: "cosh_grad"
  signature: "Tensor (Tensor x, Tensor dy) => CoshGrad"
  bind_python: True

- name: "fmod"
  signature:
    [
      "Tensor (Tensor input, Tensor other) => BroadcastFMod",
      "Tensor (Tensor input, Scalar other, *, Bool inplace=False) => ScalarFMod",
      "Tensor (Tensor input, Scalar other) => ScalarFMod",
    ]
  bind_python: true

- name: "log"
  signature: "Tensor (Tensor x) => Log"
  bind_python: True

- name: "log_grad"
  signature: "Tensor (Tensor x, Tensor dy) => LogGrad"
  bind_python: False

- name: "log2"
  signature: "Tensor (Tensor x) => Log2"
  bind_python: True

- name: "log2_grad"
  signature: "Tensor (Tensor x, Tensor dy) => Log2Grad"
  bind_python: False

- name: "log10"
  signature: "Tensor (Tensor x) => Log10"
  bind_python: True

- name: "log10_grad"
  signature: "Tensor (Tensor x, Tensor dy) => Log10Grad"
  bind_python: False

- name: "sqrt"
  signature: "Tensor (Tensor x) => Sqrt"
  bind_python: True

- name: "sqrt_grad"
  signature: "Tensor (Tensor x, Tensor dy) => SqrtGrad"
  bind_python: False

- name: "rsqrt"
  signature: "Tensor (Tensor x) => Rsqrt"
  bind_python: True

- name: "rsqrt_grad"
  signature: "Tensor (Tensor x, Tensor dy) => RsqrtGrad"
  bind_python: False

- name: "square"
  signature: "Tensor (Tensor x) => Square"
  bind_python: True

- name: "square_grad"
  signature: "Tensor (Tensor x, Tensor dy) => SquareGrad"
  bind_python: False

- name: "sqrt_square_sum"
  signature: "Tensor (Tensor x) => SqrtSquareSum"
  bind_python: True

- name: "std"
  signature: "Tensor (Tensor x, Int32List[1] dim=None, Bool unbiased=None, Bool keepdim=None) => StandardDeviation"
  bind_python: True

- name: "var"
  signature: "Tensor (Tensor x, Int32List[1] dim=None, Bool unbiased=None, Bool keepdim=None) => Variance"
  bind_python: True

- name: "rms_layer_norm"
  signature: "Tensor (Tensor hidden_states, Tensor weight, Float variance_epsilon) => RMSLayerNormalization"
  bind_python: True

- name: "relu"
  signature: "Tensor (Tensor x, Bool inplace=False) => Relu"
  bind_python: True

- name: "relu_grad"
  signature: "Tensor (Tensor dy, Tensor y) => ReluGrad"
  bind_python: False

- name: "hann_window"
  signature: [
      "Tensor (Int64 window_length, Bool periodic=True, *, Device device=None, DataType dtype=None,
      Bool requires_grad=False) => HannWindow",
      "Tensor (Int64 window_length, Bool periodic=True, *, Placement placement, SbpList sbp, DataType dtype=None,
      Bool requires_grad=False) => GlobalHannWindow",
    ]
  bind_python: True

- name: "hardtanh"
  signature: "Tensor (Tensor x, Double min_val, Double max_val) => HardTanh"
  bind_python: True

- name: "hardtanh_grad"
  signature: "Tensor (Tensor y, Tensor dy, Double min_val, Double max_val) => HardTanhGrad"
  bind_python: False

- name: "tan"
  signature: "Tensor (Tensor x) => Tan"
  bind_python: True

- name: "tan_grad"
  signature: "Tensor (Tensor x, Tensor dy) => TanGrad"
  bind_python: True

- name: "tanh"
  signature: "Tensor (Tensor x) => Tanh"
  bind_python: True

- name: "tanh_grad"
  signature: "Tensor (Tensor x, Tensor dy) => TanhGrad"
  bind_python: True

- name: "threshold"
  signature: "Tensor (Tensor x, *, Double threshold, Double value) => Threshold"
  bind_python: True

- name: "threshold_grad"
  signature: "Tensor (Tensor x, Tensor dy, Double threshold) => ThresholdGrad"
  bind_python: False

- name: "elu"
  signature: "Tensor (Tensor x, Double alpha) => Elu"
  bind_python: True

- name: "elu_grad"
  signature: "Tensor (Tensor x, Tensor dy, Double alpha) => EluGrad"
  bind_python: False

- name: "celu"
  signature: "Tensor (Tensor x, *, Double alpha=1.0, Bool inplace=False) => Celu"
  bind_python: True

- name: "celu_grad"
  signature: "Tensor (Tensor y, Tensor dy, Double alpha=1.0) => CeluGrad"
  bind_python: False

- name: "gelu"
  signature: "Tensor (Tensor x) => Gelu"
  bind_python: True

- name: "gelu_grad"
  signature: "Tensor (Tensor dy, Tensor x) => GeluGrad"
  bind_python: False

- name: "fast_gelu"
  signature: "Tensor (Tensor x) => FastGelu"
  bind_python: True

- name: "fast_gelu_grad"
  signature: "Tensor (Tensor dy, Tensor x) => FastGeluGrad"
  bind_python: False

- name: "quick_gelu"
  signature: "Tensor (Tensor x) => QuickGelu"
  bind_python: True

- name: "quick_gelu_grad"
  signature: "Tensor (Tensor dy, Tensor x) => QuickGeluGrad"
  bind_python: False

- name: "gelu_with_approximate"
  signature: 'Tensor (Tensor x, String approximate="none") => GeluWithApproximate'
  bind_python: True

- name: "glu"
  signature: "Tensor (Tensor input, Int64 dim=-1) => Glu"
  bind_python: True

- name: "fused_glu"
  signature: "Tensor (Tensor x, Tensor w, Tensor b=None, Tensor v=None, Tensor c=None, String activation=\"none\") => FusedGlu"
  bind_python: True

- name: "fused_glu_without_linear_grad"
  signature: "TensorTuple (Tensor dy, Tensor matmul_wx, Tensor matmul_vx=None, String activation=\"none\") => FusedGluWithoutLinearGrad"
  bind_python: False

- name: "sigmoid"
  signature: "Tensor (Tensor x) => Sigmoid"
  bind_python: True

- name: "sigmoid_grad"
  signature: "Tensor (Tensor y, Tensor dy) => SigmoidGrad"
  bind_python: True

- name: "hardsigmoid"
  signature: "Tensor (Tensor input, Bool inplace=False, *) => HardSigmoid"
  bind_python: True

- name: "hardsigmoid_grad"
  signature: "Tensor (Tensor dy, Tensor x) => HardSigmoidGrad"
  bind_python: False

- name: "hardshrink"
  signature: "Tensor (Tensor x, *, Double lambd=0.5, Bool inplace=False) => HardShrink"
  bind_python: True

- name: "hardshrink_grad"
  signature: "Tensor (Tensor y, Tensor dy, Double lambd=0.5) => HardShrinkGrad"
  bind_python: False

- name: "softmax"
  signature: "Tensor (Tensor x, Int64 dim=None) => Softmax"
  bind_python: True

- name: "softmax_grad"
  signature: "Tensor (Tensor dy, Tensor y) => SoftmaxGrad"
  bind_python: False

- name: "gumbel_softmax"
  signature: "Tensor (Tensor x, Double tau=1., Int64 dim=None, Bool hard=False, Generator generator=None) => GumbelSoftmax"
  bind_python: True

- name: "log_softmax"
  signature: "Tensor (Tensor x, Int64 dim=None) => LogSoftmax"
  bind_python: True

- name: "log_softmax_grad"
  signature: "Tensor (Tensor dy, Tensor y) => LogSoftmaxGrad"
  bind_python: False

- name: "hardswish"
  signature: "Tensor (Tensor x) => HardSwish"
  bind_python: True

- name: "hardswish_grad"
  signature: "Tensor (Tensor dy, Tensor x) => HardSwishGrad"
  bind_python: False

- name: "leaky_relu"
  signature: "Tensor (Tensor x, Float alpha, Bool inplace=False) => LeakyRelu"
  bind_python: True

- name: "leaky_relu_grad"
  signature: "Tensor (Tensor x, Tensor dy, Float alpha) => LeakyReluGrad"
  bind_python: False

- name: "rrelu"
  signature: "Tensor (Tensor x, Float lower=0.125, Float upper=0.3333333333333333, Bool training=False, Bool inplace=False) => RRelu"
  bind_python: True

- name: "rrelu_"
  signature: "Tensor (Tensor x, Float lower=0.125, Float upper=0.3333333333333333, Bool training=False) => RReluInplace"
  bind_python: True

- name: "normal"
  signature: [
      "Tensor (Float mean, Float std, Shape size, *, Tensor out=None, DataType dtype=None, Device device=None,
      Generator generator=None, Bool requires_grad=False) => Normal",
      "Tensor (Float mean, Float std, Int32 size, *, Tensor out=None, DataType dtype=None, Device device=None,
      Generator generator=None, Bool requires_grad=False) => Normal2",
      "Tensor (Float mean, Float std, Shape size, *, Tensor out=None, Placement placement, SbpList sbp, DataType dtype=None,
      Generator generator=None, Bool requires_grad=False) => GlobalNormal",
      "Tensor (Float mean, Float std, Int32 size, *, Tensor out=None, Placement placement, SbpList sbp, DataType dtype=None,
      Generator generator=None, Bool requires_grad=False) => GlobalNormal2",
    ]
  bind_python: True

- name: "normalization"
  signature:
    "Tensor (Tensor x, Tensor moving_mean=None, Tensor moving_variance=None,
    Tensor gamma=None, Tensor beta=None, Int32 axis=1, Float epsilon=1e-5,
    Float momentum=0.9, Bool is_training=False) => Normalization"

  bind_python: True

- name: "normalization_grad"
  signature:
    "TensorTuple (Tensor grad, Tensor x, Tensor mean, Tensor inv_variance,
    Tensor gamma, Float epsilon, Int32 axis) => NormalizationGrad"
  bind_python: False

- name: "normalization_add_relu"
  signature:
    "Tensor (Tensor x, Tensor addend=None, Tensor moving_mean=None, Tensor moving_variance=None,
    Tensor gamma, Tensor beta, Int32 axis=1, Float epsilon=1e-5,
    Float momentum=0.9, Bool is_training=False) => NormalizationAddRelu"
  bind_python: True

- name: "normalization_add_relu_grad"
  signature:
    "TensorTuple (Tensor x, Tensor dy, Tensor moving_mean, Tensor moving_variance,
    Tensor gamma, Tensor beta, Tensor reserve_space, Tensor y, Int32 axis=1,
    Float epsilon=1e-5, Bool has_addend) => NormalizationAddReluGrad"
  bind_python: False

- name: "eye"
  signature:
    [
      "Tensor (Scalar n, Scalar m=None, *, DataType dtype=kFloat, Device device=None, Bool requires_grad=False) => Eye",
      "Tensor (Scalar n, Scalar m=None, *, DataType dtype=kFloat, String device, Bool requires_grad=False) => Eye",
      "Tensor (Scalar n, Scalar m=None, *, DataType dtype=kFloat, Bool requires_grad=False, Placement placement, SbpList sbp) => Eye",
      "Tensor (Scalar n, Scalar m=None, *, DataType dtype=kFloat, Bool requires_grad=False, Placement placement, Sbp sbp) => Eye",
    ]
  bind_python: True

- name: "eye_"
  signature: "Tensor (Tensor x) => EyeInplace"
  bind_python: True

- name: "erfinv"
  signature: "Tensor (Tensor x) => Erfinv"
  bind_python: True

- name: "erfinv_"
  signature: "Tensor (Tensor x) => ErfinvInplace"
  bind_python: True

- name: "arange"
  signature: [
      "Tensor (Scalar start, Scalar end, Scalar step=1, *, DataType dtype=None,
      Device device=None) => Arange",
      "Tensor (Scalar end, *, DataType dtype=None, Device device=None) => Arange",
    ]
  bind_python: True

- name: "global_arange"
  signature: [
      "Tensor (Scalar start, Scalar end, Scalar step=1, *, DataType dtype=None,
      Placement placement, SbpList sbp) => GlobalArange",
      "Tensor (Scalar end, *, DataType dtype=None, Placement placement, SbpList sbp) => GlobalArange",
    ]
  bind_python: True

- name: "flatten"
  signature: "Tensor (Tensor x, Int32 start_dim=0, Int32 end_dim=-1) => Flatten"
  bind_python: True

- name: "argmax"
  signature: "Tensor (Tensor x, Int32 dim=None, Bool keepdim=None, DataType dtype=None) => ArgMax"
  bind_python: True

- name: "argmin"
  signature: "Tensor (Tensor x, Int32 dim=None, Bool keepdim=None, DataType dtype=None) => ArgMin"
  bind_python: True

- name: "argwhere"
  signature: "TensorTuple (Tensor x, DataType dtype=kInt32) => ArgWhere"
  bind_python: True

- name: "nonzero"
  signature: "TensorTuple (Tensor x, Bool as_tuple=False) => NonZero"
  bind_python: True

- name: "broadcast_like"
  signature: "Tensor (Tensor x, Tensor like, Int32List broadcast_axes=[]) => BroadcastLike"
  bind_python: True

- name: "cast"
  signature: "Tensor (Tensor x, DataType dtype, Bool pin_memory=False) => Cast"
  bind_python: True

- name: "global_tensor_constant"
  signature: "Tensor (Shape shape, Tensor value, *, DataType dtype, Placement placement, SbpList sbp) => GlobalTensorConstant"
  bind_python: True

- name: "tensor_constant"
  signature: "Tensor (Shape shape, Tensor value, *, DataType dtype, Device device=None) => TensorConstant"
  bind_python: True

- name: "constant"
  signature:
    [
      "Tensor (Shape shape, Scalar value, *, DataType dtype, Device device=None) => Constant",
    ]
  bind_python: True

- name: "global_constant"
  signature:
    [
      "Tensor (Shape shape, Scalar value, *, DataType dtype, Placement placement, SbpList sbp) => GlobalConstant",
    ]
  bind_python: True

- name: "empty"
  signature: "Tensor (Shape shape, *, DataType dtype, Device device=None, Bool requires_grad=False, Bool pin_memory=False) => Empty"
  bind_python: True

- name: "empty_strided"
  signature: "Tensor (Int64List shape, Int64List stride, DataType dtype=None, Device device=None, Bool requires_grad=False, Bool pin_memory=False) => EmptyStrided"
  bind_python: True

- name: "global_empty"
  signature:
    [
      "Tensor (Shape shape, *, DataType dtype, Placement placement, SbpList sbp) => GlobalEmpty",
    ]
  bind_python: True

- name: "zeros_like"
  signature: "Tensor (Tensor x) => ZerosLike"
  bind_python: False

- name: "ones_like"
  signature: "Tensor (Tensor x) => OnesLike"
  bind_python: False

- name: "full_like"
  signature: "Tensor (Tensor x, Scalar fill_value) => FullLike"
  bind_python: False

- name: "bernoulli"
  signature:
    [
      "Tensor (Tensor input, *, DataType dtype=kFloat, Generator generator=None, Bool inplace=False) => Bernoulli",
      "Tensor (Tensor input, Double p, *, DataType dtype=kFloat, Generator generator=None, Bool inplace=False) => BernoulliProb",
    ]
  bind_python: True

- name: "bernoulli_"
  signature:
    [
      "Tensor (Tensor input, *, DataType dtype=kFloat, Generator generator=None) => BernoulliInplace",
      "Tensor (Tensor input, Double p, *, DataType dtype=kFloat, Generator generator=None) => BernoulliProbInplace",
    ]
  bind_python: True

- name: "concat"
  signature: "Tensor (TensorTuple inputs, Int64 dim=0) => Concat"
  bind_python: True

- name: "bias_add"
  signature: "Tensor (Tensor x, Tensor bias, Int32 axis=1) => BiasAdd"
  bind_python: True

- name: "conv1d"
  signature:
    'Tensor (Tensor input, Tensor weight, Tensor bias=None, Int32List[1] stride=1,
    Int32List[1] padding=0, Int32List[1] dilation=1, Int32 groups=1,
    String channel_pos="channels_first") => Conv1d'
  bind_python: True

- name: "conv2d"
  signature:
    'Tensor (Tensor input, Tensor weight, Tensor bias=None, Int32List[2] stride=1,
    Int32List[2] padding=0, Int32List[2] dilation=1, Int32 groups=1,
    String channel_pos="channels_first") => Conv2d'
  bind_python: True

- name: "conv3d"
  signature:
    'Tensor (Tensor input, Tensor weight, Tensor bias=None, Int32List[3] stride=1,
    Int32List[3] padding=0, Int32List[3] dilation=1, Int32 groups=1,
    String channel_pos="channels_first") => Conv3d'
  bind_python: True

- name: "fake_quantization"
  signature:
    "Tensor (Tensor in, Tensor scale, Tensor zero_point, String quantization_formula,
    Int32 quantization_bit, String quantization_scheme) => FakeQuantization"
  bind_python: True

- name: "quantization"
  signature:
    "Tensor (Tensor in, Tensor scale, Tensor zero_point, String quantization_formula,
    Int32 quantization_bit, String quantization_scheme) => Quantization"
  bind_python: True

- name: "min_max_observer"
  signature:
    "TensorTuple (Tensor in, String quantization_formula, Int32 quantization_bit,
    String quantization_scheme, Bool per_layer_quantization) => MinMaxObserver"
  bind_python: True

- name: "moving_average_min_max_observer"
  signature:
    "TensorTuple (Tensor in, Tensor current_train_step, Tensor moving_max, Tensor moving_min,
    Bool training, Int64 stop_update_after_iters, String quantization_formula,
    Int32 quantization_bit, String quantization_scheme, Float momentum) => MovingAverageMinMaxObserver"
  bind_python: True

- name: "groupwise_dequantize"
  signature:
    'Tensor (Tensor in, Tensor scale, *, Tensor zero=None, Int32 num_bits=8, Bool symmetric=True, Int64 group_dim=-1, Int64 group_size=-1) => GroupwiseDequantize'
  bind_python: True

- name: "fused_linear_with_groupwise_quantized_weight"
  signature: 'Tensor (Tensor x, Tensor w, Tensor w_scale, *, Tensor w_zero=None, Tensor b=None, Int32 num_bits=8, Bool symmetric=True, Int64 group_dim=-1, Int64 group_size=-1) => FusedLinearWithGroupwiseQuantizedWeight'
  bind_python: True

- name: "conv_data_grad"
  signature:
    'Tensor (Tensor dy, Tensor weight, Tensor x, Int32 num_spatial_dims,
    Int32List kernel_size, Int32List strides, Int32List padding_before,
    Int32List dilation_rate, Int32 groups=1,
    String data_format="channels_first") => ConvDataGrad'
  bind_python: False

- name: "conv_filter_grad"
  signature:
    'Tensor (Tensor dy, Tensor x, Int32 num_spatial_dims, Int32List kernel_size,
    Int32List strides, Int32List padding_before, Int32List dilation_rate,
    Int32 groups=1, String data_format="channels_first") => ConvFilterGrad'
  bind_python: False

- name: "conv_bias_grad"
  signature: 'Tensor (Tensor dy, Int32 num_spatial_dims,
    String data_format="channels_first") => ConvBiasGrad'
  bind_python: False

- name: "deconv1d"
  signature:
    'Tensor (Tensor input, Tensor weight, Tensor bias=None, Int32List[1] stride=1,
    Int32List[1] padding=0, Int32List[1] output_padding=0, Int32 groups=1,
    Int32List[1] dilation=1, String data_format="channels_first") => Deconv1d'
  bind_python: True

- name: "deconv2d"
  signature:
    'Tensor (Tensor input, Tensor weight, Tensor bias=None, Int32List[2] stride=1,
    Int32List[2] padding=0, Int32List[2] output_padding=0, Int32 groups=1,
    Int32List[2] dilation=1, String data_format="channels_first") => Deconv2d'
  bind_python: True

- name: "deconv3d"
  signature:
    'Tensor (Tensor input, Tensor weight, Tensor bias=None, Int32List[3] stride=1,
    Int32List[3] padding=0, Int32List[3] output_padding=0, Int32 groups=1,
    Int32List[3] dilation=1, String data_format="channels_first") => Deconv3d'
  bind_python: True

- name: "expand"
  signature: "Tensor (Tensor x, Shape shape) => Expand"
  bind_python: True

- name: "repeat"
  signature: "Tensor (Tensor input, Shape repeat_shape) => Repeat"
  bind_python: True

- name: "repeat_interleave_index"
  signature: "Tensor (Tensor input, Tensor cumsum, Int32 dim) => RepeatInterLeaveIndex"
  bind_python: False

- name: "repeat_interleave"
  signature:
    [
      "Tensor (Tensor input, Int32 repeats, Int32 dim=None) => RepeatInterLeaveInt",
      "Tensor (Tensor input, Tensor repeats, Int32 dim, Int32 output_size=None) => RepeatInterLeaveTensor",
    ]
  bind_python: True

- name: "tile"
  signature: "Tensor (Tensor input, Shape dims) => Tile"
  bind_python: True

- name: "roll"
  signature: "Tensor (Tensor x, Int32List[1] shifts, Int32List[1] dims=None) => Roll"
  bind_python: True

- name: "expand_dims"
  signature: "Tensor (Tensor input, Int32 dim) => ExpandDims"
  bind_python: True

- name: "unsqueeze"
  signature: "Tensor (Tensor input, Int32 dim) => Unsqueeze"
  bind_python: True

- name: "unsqueeze_multiple"
  signature: "Tensor (Tensor input, Int32List dim, Int32 dims) => UnsqueezeMultiple"
  bind_python: False

- name: "unsqueeze_"
  signature: "Tensor (Tensor input, Int32 dim) => InplaceUnsqueeze"
  bind_python: True

- name: "squeeze"
  signature: "Tensor (Tensor x, Int32List[1] dim=None) => Squeeze"
  bind_python: True

- name: "squeeze_"
  signature: "Tensor (Tensor x, Int32List[1] dim=None) => InplaceSqueeze"
  bind_python: True

- name: "exp"
  signature: "Tensor (Tensor x) => Exp"
  bind_python: True

- name: "exp2"
  signature: "Tensor (Tensor x) => Exp2"
  bind_python: True 

- name: "exp_grad"
  signature: "Tensor (Tensor x, Tensor dy) => ExpGrad"
  bind_python: False

- name: "exp2_grad"
  signature: "Tensor (Tensor x, Tensor dy) => Exp2Grad"
  bind_python: False

- name: "gather"
  signature: "Tensor (Tensor x, Tensor indices, Int64 axis) => Gather"
  bind_python: True

- name: "dim_gather"
  signature: " Tensor (Tensor input, Int64 dim, Tensor index, Bool sparse_grad=False) => DimGather"
  bind_python: True

- name: "embedding_renorm_"
  signature: " Tensor (Tensor in, Tensor indices, Double max_norm, Double norm_type) => EmbeddingReNorm"
  bind_python: True

- name: "embedding"
  signature: " Tensor (Tensor weight, Tensor indices, Int64 padding_idx=None, Bool scale_grad_by_freq=False) => Embedding"
  bind_python: True

- name: "embedding_grad"
  signature: " Tensor (Tensor dy, Tensor weight, Tensor indices, Int64 padding_idx, Bool scale_grad_by_freq=False) => EmbeddingGrad"
  bind_python: False

- name: "arg_sort"
  signature: "Tensor (Tensor in, String direction) => ArgSort"
  bind_python: True

- name: "gather_nd"
  signature: "Tensor (Tensor params, Tensor indices) => GatherNd"
  bind_python: True

- name: "scatternd"
  signature: "Tensor (Tensor indices, Tensor updates, Shape shape) => ScatterNd"
  bind_python: True

- name: "tensor_scatter_nd_update"
  signature: "Tensor (Tensor tensor, Tensor indices, Tensor updates, Bool inplace=False) => TensorScatterNdUpdate"
  bind_python: True

- name: "scatterndlike"
  signature: "Tensor (Tensor like, Tensor updates, Tensor indices) => ScatterNdLike"
  bind_python: True

- name: "matmul"
  signature:
    "Tensor (Tensor input, Tensor other, Bool transpose_a=False, Bool transpose_b=False,
    Double alpha=1.0) => MatMul"
  bind_python: True

- name: "mm"
  signature: "Tensor (Tensor input, Tensor mat2) => MatMulNoBroadCast"
  bind_python: True

- name: "fused_mlp"
  signature: "Tensor (Tensor x, TensorTuple weights, TensorTuple biases, Bool skip_final_activation) => FusedMLP"
  bind_python: True

- name: "fused_matmul_bias"
  signature: "Tensor (Tensor x, Tensor weight, Tensor bias, Tensor _add_to_output=None, Double alpha=1.0, Double beta=1.0) => FusedMatmulBias"
  bind_python: True

- name: "fused_mlp_grad"
  signature: "TensorTuple (Tensor dy, Tensor x, TensorTuple weights, TensorTuple cublas_aux, TensorTuple hidden, FloatList alpha_list) => FusedMLPGrad"
  bind_python: False

- name: "cublas_bias_add_relu_matmul_grad"
  signature: "TensorTuple (Tensor dy, Tensor weight, Tensor aux, Double alpha=1.0) => CublasBiasAddReluMatmulGrad"
  bind_python: False

- name: "cublas_matmul_bias_add_grad"
  signature: "TensorTuple (Tensor dy, Tensor x) => CublasMatmulBiasAddGrad"
  bind_python: False

- name: "fused_matmul_bias_add_relu_dropout"
  signature: "Tensor (Tensor x, TensorTuple weights, TensorTuple biases, Bool skip_final_activation, FloatList dropout_rate_list, Generator generator=None) => FusedMatmulBiasAddReluDropout"
  bind_python: True

- name: "fused_relu_dropout_grad"
  signature: "Tensor (Tensor dy, Tensor mask, Float scale) => FusedReluDropoutGrad"
  bind_python: False

- name: "broadcast_matmul_grad_b"
  signature: "Tensor (Tensor a, Tensor b, Double alpha=1.0) => BroadcastMatmulGradB"
  bind_python: False

- name: "batch_matmul"
  signature:
    "Tensor (Tensor a, Tensor b, Bool transpose_a=False, Bool transpose_b=False,
    Double alpha=1.0) => BatchMatMul"
  bind_python: True

- name: "baddbmm"
  signature:
    "Tensor (Tensor input, Tensor batch1, Tensor batch2, *, Double beta=1.0, Double alpha=1.0) => BaddBmm"
  bind_python: True

- name: "matrix_vector_product"
  signature: "Tensor (Tensor input, Tensor vec) => MatrixVectorProduct"
  bind_python: True

- name: "matrix_vector_product_grad_a"
  signature: "Tensor (Tensor dy, Tensor b) => MatrixVectorProductGradA"
  bind_python: False

- name: "matrix_vector_product_grad_b"
  signature: "Tensor (Tensor dy, Tensor a) => MatrixVectorProductGradB"
  bind_python: False

- name: "vector_matrix_product"
  signature: "Tensor (Tensor vec, Tensor input) => VectorMatrixProduct"
  bind_python: False

- name: "vector_matrix_product_grad_a"
  signature: "Tensor (Tensor dy, Tensor b) => VectorMatrixProductGradA"
  bind_python: False

- name: "vector_matrix_product_grad_b"
  signature: "Tensor (Tensor dy, Tensor a) => VectorMatrixProductGradB"
  bind_python: False

- name: "tensordot"
  signature:
    [
      "Tensor (Tensor a, Tensor b, Int32List dims_a, Int32List dims_b) => TensorDot",
      "Tensor (Tensor a, Tensor b, Int32 dims) => TensorDotIntDims",
    ]
  bind_python: True

- name: "l1_loss"
  signature: 'Tensor(Tensor input, Tensor target, String reduction="mean") => L1Loss'
  bind_python: True

- name: "mse_loss"
  signature: 'Tensor(Tensor input, Tensor target, String reduction="mean") => MseLoss'
  bind_python: True

- name: "kl_div_loss"
  signature: 'Tensor(Tensor input, Tensor target, Bool log_target=False, String reduction="mean") => KLDivLoss'
  bind_python: True

- name: "kl_div_loss_grad"
  signature: "Tensor(Tensor dy, Tensor input, Tensor target, Bool log_target) => KLDivLossGrad"
  bind_python: False

- name: "kl_div_loss_target_grad"
  signature: "Tensor(Tensor dy, Tensor input, Tensor target, Bool log_target) => KLDivLossTargetGrad"
  bind_python: False

- name: "nll_loss"
  signature: "Tensor(Tensor input, Tensor target, Tensor weight=None, Int64 ignore_index, String reduction) => NLLLoss"
  bind_python: True

- name: "nll_grad"
  signature: "Tensor(Tensor out_grad, Tensor input, Tensor target, Tensor weight=None, Int64 ignore_index) => NLLGrad"
  bind_python: False

- name: "binary_cross_entropy_loss"
  signature: 'Tensor(Tensor input, Tensor target, Tensor weight=None, String reduction="mean") => BinaryCrossEntropyLoss'
  bind_python: True

- name: "binary_cross_entropy_loss_grad"
  signature: "Tensor(Tensor dy, Tensor input, Tensor target, Tensor weight=None) => BinaryCrossEntropyLossGrad"
  bind_python: False

- name: "binary_cross_entropy_loss_target_grad"
  signature: "Tensor(Tensor dy, Tensor input, Tensor target, Tensor weight=None) => BinaryCrossEntropyLossTargetGrad"
  bind_python: False

- name: "binary_cross_entropy_with_logits_loss"
  signature: 'Tensor(Tensor input, Tensor target, Tensor weight=None, Tensor pos_weight=None, String reduction="mean") => BinaryCrossEntropyWithLogitsLoss'
  bind_python: True

- name: "binary_cross_entropy_with_logits_loss_grad"
  signature: "Tensor(Tensor dy, Tensor input, Tensor target, Tensor weight=None, Tensor pos_weight=None) => BinaryCrossEntropyWithLogitsLossGrad"
  bind_python: True

- name: "binary_cross_entropy_with_logits_loss_target_grad"
  signature: "Tensor(Tensor dy, Tensor input, Tensor target, Tensor weight=None, Tensor pos_weight=None) => BinaryCrossEntropyWithLogitsLossTargetGrad"
  bind_python: False

- name: "binary_cross_entropy_with_logits_reduce_mean_loss_grad"
  signature: "Tensor(Tensor dy, Tensor input, Tensor target) => BinaryCrossEntropyWithLogitsReduceMeanLossGrad"
  bind_python: False

- name: "binary_cross_entropy_with_logits_reduce_mean_loss_target_grad"
  signature: "Tensor(Tensor dy, Tensor input, Tensor target) => BinaryCrossEntropyWithLogitsReduceMeanLossTargetGrad"
  bind_python: False

- name: "sparse_cross_entropy"
  signature: "Tensor (Tensor prediction, Tensor label, Int64 depth) => SparseCrossEntropy"
  bind_python: True

- name: "sparse_cross_entropy_grad"
  signature: "Tensor (Tensor prediction, Tensor label, Tensor dy, Int64 depth) => SparseCrossEntropyGrad"
  bind_python: False

- name: "distributed_sparse_cross_entropy"
  signature: "Tensor (Tensor prediction, Tensor label, Int64 depth) => SparseCrossEntropyMs"
  bind_python: True

- name: "cross_entropy"
  signature: 'Tensor(Tensor input, Tensor target, Tensor weight=None, Int64 ignore_index=-100, String reduction="mean", Double label_smoothing=0.0) => CrossEntropy'
  bind_python: True

- name: "cross_entropy_label_smoothing"
  signature: 'Tensor(Tensor input, Tensor target, Tensor weight=None, Int64 ignore_index=-100, String reduction="mean", Double label_smoothing=0.0) => CrossEntropyLabelSmoothing'
  bind_python: False

- name: "cross_entropy_prob"
  signature: 'Tensor(Tensor input, Tensor target, Tensor weight=None, String reduction="mean", Double label_smoothing=0.0) => CrossEntropyProb'
  bind_python: False

- name: "distributed_sparse_cross_entropy_grad"
  signature: "Tensor (Tensor prediction, Tensor label, Tensor dy, Int64 depth) => SparseCrossEntropyMsGrad"
  bind_python: False

- name: "sparse_softmax_cross_entropy"
  signature: "Tensor (Tensor logits, Tensor label) => SparseSoftmaxCrossEntropy"
  bind_python: True

- name: "sparse_softmax_cross_entropy_grad"
  signature: "Tensor (Tensor dy, Tensor prob, Tensor label, Int64 depth) => SparseSoftmaxCrossEntropyGrad"
  bind_python: False

- name: "sparse_softmax_cross_entropy_ms_grad"
  signature: "Tensor (Tensor dy, Tensor prob, Tensor label, Int64 depth) => SparseSoftmaxCrossEntropyMsGrad"
  bind_python: False

- name: "softmax_cross_entropy"
  signature: "Tensor (Tensor logits, Tensor label) => SoftmaxCrossEntropy"
  bind_python: True

- name: "softmax_cross_entropy_grad"
  signature: "Tensor (Tensor dy, Tensor label, Tensor prob) => SoftmaxCrossEntropyGrad"
  bind_python: True

- name: "smooth_l1_loss"
  signature: "Tensor (Tensor logits, Tensor label, Float beta, String reduction) => SmoothL1Loss"
  bind_python: True

- name: "smooth_l1_loss_grad"
  signature: "Tensor (Tensor loss_grad, Tensor prediction, Tensor label, Float beta) => SmoothL1LossGrad"
  bind_python: False

- name: "combined_margin_loss"
  signature: "Tensor (Tensor x, Tensor label, Float m1, Float m2, Float m3) => CombinedMarginLoss"
  bind_python: True

- name: "combined_margin_loss_grad"
  signature: "Tensor (Tensor dy, Tensor label, Tensor theta, Float m1, Float m2, Float m3, Int64 depth) => CombinedMarginLossGrad"
  bind_python: False

- name: "triplet_margin_loss"
  signature: "Tensor (Tensor anchor, Tensor positive, Tensor negative, *, Float margin, Float p, Float eps, Bool swap, String reduction) => TripletMarginLoss"
  bind_python: True

- name: "margin_ranking_loss"
  signature: "Tensor (Tensor input_1, Tensor input_2, Tensor target, Float margin, String reduction) => MarginRankingLoss"
  bind_python: True

- name: "ctc_loss"
  signature: "Tensor (Tensor log_probs, Tensor targets, Tensor input_lengths, Tensor target_lengths, Int64 max_target_length, Int64 blank, Bool zero_infinity, String reduction) => CtcLoss"
  bind_python: True

- name: "affine_grid"
  signature: "Tensor (Tensor theta, *, Shape size, Bool align_corners) => AffineGrid"
  bind_python: True

- name: "affine_grid_grad"
  signature: "Tensor (Tensor dgrid, *, Shape size, Bool align_corners) => AffineGridGrad"
  bind_python: False

- name: "grid_sample"
  signature: "Tensor (Tensor input, Tensor grid, *, String interpolation_mode, String padding_mode, Bool align_corners) => GridSample"
  bind_python: True

- name: "grid_sample_grad"
  signature: "TensorTuple (Tensor doutput, Tensor input, Tensor grid, *, String interpolation_mode, String padding_mode, Bool align_corners) => GridSampleGrad"
  bind_python: False

- name: "where"
  signature:
    [
      "Tensor (Tensor condition, Tensor x, Tensor y) => Where",
      "Tensor (Tensor condition, Scalar x, Tensor y) => WhereScalarX",
      "Tensor (Tensor condition, Tensor x, Scalar y) => WhereScalarY",
      "Tensor (Tensor condition, Scalar x, Scalar y) => WhereScalarXY",
    ]
  bind_python: true

- name: "masked_fill"
  signature: "Tensor (Tensor input, Tensor mask, Scalar value) => MaskedFill"
  bind_python: true

- name: "masked_fill_"
  signature: "Tensor (Tensor input, Tensor mask, Scalar value) => MaskedFillInplace"
  bind_python: true

- name: "movedim"
  signature:
    [
      "Tensor (Tensor input, Int32 source, Int32 destination) => MovedimInt",
      "Tensor (Tensor input, Int32List source, Int32List destination) => MovedimVec",
    ]
  bind_python: True

- name: "tensor_split"
  signature:
    [
      "TensorTuple (Tensor input, Int32 indices_or_sections, Int32 dim=0) => TensorSplitInt",
      "TensorTuple (Tensor input, Int32List indices_or_sections, Int32 dim=0) => TensorSplitVec",
    ]
  bind_python: True

- name: "hsplit"
  signature:
    [
      "TensorTuple (Tensor input, Int32 indices_or_sections) => HsplitInt",
      "TensorTuple (Tensor input, Int32List indices_or_sections) => HsplitVec",
    ]
  bind_python: True

- name: "vsplit"
  signature:
    [
      "TensorTuple (Tensor input, Int32 indices_or_sections) => VsplitInt",
      "TensorTuple (Tensor input, Int32List indices_or_sections) => VsplitVec",
    ]
  bind_python: True

- name: "negative"
  signature: "Tensor (Tensor x) => Negative"
  bind_python: True

- name: "layer_norm_affine"
  signature:
    "Tensor (Tensor x, Tensor gamma, Tensor beta, Int64 begin_norm_axis,
    Int64 begin_params_axis, Double epsilon) => LayerNormAffine"
  bind_python: True

- name: "skip_layer_norm"
  signature: "Tensor (Tensor x, *, Tensor gamma=None, Tensor beta=None, Tensor bias=None, Tensor skip=None, Double epsilon=1e-5, Double alpha=1e1) => SkipLayerNorm"
  bind_python: True

- name: "layer_norm"
  signature: "Tensor (Tensor x, Int64 begin_norm_axis, Int64 begin_params_axis, Double epsilon) => LayerNorm"
  bind_python: True

- name: "layer_norm_grad"
  signature: "Tensor (Tensor dy, Tensor x, Tensor mean, Tensor inv_variance, Int64 begin_norm_axis, Double epsilon) => LayerNormGrad"
  bind_python: False

- name: "layer_norm_affine_grad"
  signature: "Tensor (Tensor dy, Tensor x, Tensor mean, Tensor inv_variance, Tensor gamma, Int64 begin_norm_axis, Double epsilon) => LayerNormAffineGrad"
  bind_python: False

- name: "layer_norm_param_grad"
  signature: "TensorTuple (Tensor dy, Tensor x, Tensor mean, Tensor inv_variance, Int64 begin_params_axis) => LayerNormParamGrad"
  bind_python: False

- name: "rms_norm"
  signature: "Tensor (Tensor x, Tensor weight=None, Shape normalized_shape, Float epsilon=1e-6) => RMSNorm"
  bind_python: True

- name: "rms_norm_grad"
  signature: "Tensor (Tensor dy, Tensor x, Tensor inv_rms, Tensor weight=None, Bool param_grad) => RMSNormGrad"
  bind_python: False

- name: "skip_rms_norm"
  signature: "Tensor (Tensor x, *, Tensor weight=None, Tensor bias=None, Tensor skip=None, Double epsilon=1e-5, Double alpha=1e1) => SkipRMSNorm"
  bind_python: True

- name: "group_norm"
  signature:
    'Tensor (Tensor x, Tensor gamma=None, Tensor beta=None, Bool affine, Int32 num_groups, Double epsilon, String data_format="channels_first", String activation="none") => GroupNorm'
  bind_python: True

- name: "group_norm_grad"
  signature: "Tensor (Tensor dy, Tensor x, Tensor mean, Tensor inv_variance, Tensor gamma=None, Int32 num_groups, Double epsilon) => GroupNormGrad"
  bind_python: False

- name: "group_norm_param_grad"
  signature: "TensorTuple (Tensor dy, Tensor x, Tensor mean, Tensor inv_variance) => GroupNormParamGrad"
  bind_python: False

- name: "avg_pool2d_nhwc"
  signature:
    'Tensor (Tensor x, Int32List kernel_size, Int32List stride, String padding,
    Int32List padding_before, Int32List padding_after,
    String data_format="channels_first", Bool ceil_mode=False) => TFAvgPool2D'
  bind_python: True

- name: "ctc_loss_grad"
  signature: "Tensor (Tensor loss_grad, Tensor log_probs, Tensor targets,
    Tensor input_lengths, Tensor target_lengths, Tensor loss, Tensor alpha, Int64 blank, Bool zero_infinity, Int64 max_target_length) => CtcLossGrad"
  bind_python: False

- name: "adaptive_avg_pool1d"
  signature: "Tensor (Tensor x, Int64List[1] output_size) => AdaptiveAvgPool1D"
  bind_python: True

- name: "adaptive_avg_pool2d"
  signature: "Tensor (Tensor x, Int64List[2] output_size) => AdaptiveAvgPool2D"
  bind_python: True

- name: "adaptive_avg_pool3d"
  signature: "Tensor (Tensor x, Int64List[3] output_size) => AdaptiveAvgPool3D"
  bind_python: True

- name: "adaptive_pool_grad"
  signature: "Tensor (Tensor x, Tensor dy, String mode, Int32 ndims) => AdaptivePoolNdGrad"

- name: "tf_pool_grad"
  signature:
    "Tensor (Tensor x, Tensor y, Tensor dy, String mode, Int32 ndims, String data_format,
    String padding, Int32List padding_before, Int32List padding_after, Int32List pool_size,
    Int32List strides, Bool ceil_mode) => TFPoolNdGrad"
  bind_python: False

- name: "max_pool1d"
  signature:
    'TensorTuple (Tensor input, Int32List[1] kernel_size, Int32List[1] stride=None,
    Int32List[1] padding=0, Int32List[1] dilation=1,
    Bool return_indices=True, Bool ceil_mode=False,
    String data_format="channels_first") => MaxPool1D'
  bind_python: True

- name: "max_pool2d"
  signature:
    'TensorTuple (Tensor input, Int32List[2] kernel_size, Int32List[2] stride=None,
    Int32List[2] padding=0, Int32List[2] dilation=1,
    Bool return_indices=True, Bool ceil_mode=False,
    String data_format="channels_first") => MaxPool2D'
  bind_python: True

- name: "max_pool3d"
  signature:
    'TensorTuple (Tensor input, Int32List[3] kernel_size, Int32List[3] stride=None,
    Int32List[3] padding=0, Int32List[3] dilation=1,
    Bool return_indices=True, Bool ceil_mode=False,
    String data_format="channels_first") => MaxPool3D'
  bind_python: True

- name: "max_pool_grad"
  signature: "Tensor (Tensor x, Tensor indice, Tensor dy, Int32 ndims,
    String data_format, Int32List padding, Int32List kernel_size,
    Int32List stride, Int32List dilation, Bool return_indices, Bool ceil_mode) => MaxPoolNdGrad"
  bind_python: False

- name: "max_unpool1d"
  signature:
    'Tensor (Tensor input, Tensor indices, Int32List[1] kernel_size, Int32List[1] stride=None,
    Int32List[1] padding=0, Shape output_size=None) => MaxUnpool1D'
  bind_python: True
  
- name: "max_unpool2d"
  signature:
    'Tensor (Tensor input, Tensor indices, Int32List[2] kernel_size, Int32List[2] stride=None,
    Int32List[2] padding=0, Shape output_size=None) => MaxUnpool2D'
  bind_python: True

- name: "max_unpool3d"
  signature:
    'Tensor (Tensor input, Tensor indices, Int32List[3] kernel_size, Int32List[3] stride=None,
    Int32List[3] padding=0, Shape output_size=None) => MaxUnpool3D'
  bind_python: True

- name: "max_unpool1d_grad"
  signature: "Tensor (Tensor x, Tensor indice, Tensor dy) => MaxUnpool1dGrad"
  bind_python: False

- name: "max_unpool2d_grad"
  signature: "Tensor (Tensor x, Tensor indice, Tensor dy) => MaxUnpool2dGrad"
  bind_python: False

- name: "max_unpool3d_grad"
  signature: "Tensor (Tensor x, Tensor indice, Tensor dy) => MaxUnpool3dGrad"
  bind_python: False

- name: "prelu"
  signature: "Tensor (Tensor x, Tensor alpha) => PRelu"
  bind_python: True

- name: "prelu_grad"
  signature: "TensorTuple (Tensor dy, Tensor x, Tensor alpha) => PReluGrad"
  bind_python: False

- name: "reshape"
  signature: "Tensor (Tensor x, Shape shape) => Reshape"
  bind_python: True

- name: "view"
  signature: "Tensor (Tensor x, Shape shape) => View"
  bind_python: True

- name: "contiguous"
  signature: "Tensor (Tensor input) => ToContiguous"
  bind_python: True

- name: "contiguous_"
  signature: "Tensor (Tensor input) => InplaceToContiguous"
  bind_python: True

- name: "slice_view_1d_contiguous"
  signature: "Tensor (Tensor x, Int64 start, Int64 end) => SliceView1dContiguous"
  bind_python: True

- name: "narrow"
  signature: "Tensor (Tensor input, Int64 dim, Int64 start, Int64 length) => Narrow"
  bind_python: True

- name: "narrow_grad"
  signature: "Tensor (Tensor dy, Tensor like, Int64 dim, Int64 start, Int64 length) => NarrowGrad"
  bind_python: False

- name: "slice"
  signature: "Tensor (Tensor x, Int64List start, Int64List stop, Int64List step, Bool enable_view_slice=None) => Slice"
  bind_python: True

- name: "slice_update"
  signature: "Tensor (Tensor ref, Tensor value, Int64List start, Int64List stop, Int64List step, Bool inplace=False) => SliceUpdate"
  bind_python: True

- name: "slice_grad"
  signature: "Tensor (Tensor dy, Shape like_shape, Int64List start, Int64List stop, Int64List step) => SliceGrad"
  bind_python: False

- name: "copy"
  signature: [
      "Tensor (Tensor x, String device_type, Int64 device_id, Bool pin_memory=False) => Copy",
      "Tensor (Tensor x, Device device, Bool pin_memory=False) => Copy"
  ]
  bind_python: True

- name: "to"
  signature: [
      # type of device must be string for global tensor to perform argument validation
      "Tensor (Tensor x, String device=None, DataType dtype=None, Bool copy=False) => To",
      "Tensor (Tensor x, Device device=None, DataType dtype=None, Bool copy=False) => To",
      "Tensor (Tensor x, DataType dtype=None, Bool copy=False) => To",
      "Tensor (Tensor x, Tensor other, Bool copy=False) => To",
      "Tensor (Tensor x, String device=None) => To",
    ]
  bind_python: True

- name: "flip"
  signature: "Tensor (Tensor x, Int32List[1] dims) => Flip"
  bind_python: True

- name: "upsample"
  signature:
    'Tensor (Tensor x, Double height_scale, Double width_scale, Bool align_corners,
    String interpolation, String data_format="channels_first") => Upsample'
  bind_python: True

- name: "upsample_grad"
  signature:
    "Tensor (Tensor dy, Tensor x, Double height_scale, Double width_scale, Bool align_corners,
    String data_format, String interpolation) => UpsampleGrad"
  bind_python: False

- name: "upsample_linear_1d"
  signature:
    'Tensor (Tensor x, Double scale_factor=0.0, Bool align_corners=False, Int64List[1] output_size=None,
    String data_format="channels_first") => UpsampleLinear1D'
  bind_python: True

- name: "upsample_linear_1d_grad"
  signature:
    'Tensor (Tensor dy, Tensor x, Double scale_factor=0.0, Bool align_corners=False, Int64List[1] output_size=None,
    String data_format="channels_first") => UpsampleLinear1DGrad'
  bind_python: False

- name: "upsample_nearest_1d"
  signature:
    'Tensor (Tensor x, Double scale_factor=0.0, Int64List[1] output_size=None,
    String data_format="channels_first") => UpsampleNearest1D'
  bind_python: True

- name: "upsample_nearest_1d_grad"
  signature:
    'Tensor (Tensor dy, Tensor x, Double scale_factor=0.0, Int64List[1] output_size=None,
    String data_format="channels_first") => UpsampleNearest1DGrad'
  bind_python: False

- name: "upsample_nearest_2d"
  signature:
    'Tensor (Tensor x, Double height_scale=0.0, Double width_scale=0.0, Int64List[2] output_size=None,
    String data_format="channels_first") => UpsampleNearest2D'
  bind_python: True

- name: "upsample_nearest_2d_grad"
  signature:
    'Tensor (Tensor dy, Tensor x, Double height_scale=0.0, Double width_scale=0.0, Int64List[2] output_size=None,
    String data_format="channels_first") => UpsampleNearest2DGrad'
  bind_python: False

- name: "upsample_bilinear_2d"
  signature:
    'Tensor (Tensor x, Double height_scale=0.0, Double width_scale=0.0, Bool align_corners=False, Int64List[2] output_size=None,
    String data_format="channels_first") => UpsampleBilinear2D'
  bind_python: True

- name: "upsample_bilinear_2d_grad"
  signature:
    'Tensor (Tensor dy, Tensor x, Double height_scale=0.0, Double width_scale=0.0, Bool align_corners=False, Int64List[2] output_size=None,
    String data_format="channels_first") => UpsampleBilinear2DGrad'
  bind_python: False

- name: "upsample_bicubic_2d"
  signature:
    'Tensor (Tensor x, Double height_scale=0.0, Double width_scale=0.0, Bool align_corners=False, Int64List[2] output_size=None,
    String data_format="channels_first") => UpsampleBicubic2D'
  bind_python: True

- name: "upsample_bicubic_2d_grad"
  signature:
    'Tensor (Tensor dy, Tensor x, Double height_scale=0.0, Double width_scale=0.0, Bool align_corners=False, Int64List[2] output_size=None,
    String data_format="channels_first") => UpsampleBicubic2DGrad'
  bind_python: False

- name: "upsample_nearest_3d"
  signature:
    'Tensor (Tensor x, Double depth_scale=0.0, Double height_scale=0.0, Double width_scale=0.0, Int64List[3] output_size=None,
    String data_format="channels_first") => UpsampleNearest3D'
  bind_python: True

- name: "upsample_nearest_3d_grad"
  signature:
    'Tensor (Tensor dy, Tensor x, Double depth_scale=0.0, Double height_scale=0.0, Double width_scale=0.0, Int64List[3] output_size=None,
    String data_format="channels_first") => UpsampleNearest3DGrad'
  bind_python: False

- name: "upsample_trilinear_3d"
  signature:
    'Tensor (Tensor x, Double depth_scale=0.0, Double height_scale=0.0, Double width_scale=0.0, Bool align_corners=False,
    Int64List[3] output_size=None, String data_format="channels_first") => UpsampleTrilinear3D'
  bind_python: True

- name: "upsample_trilinear_3d_grad"
  signature:
    'Tensor (Tensor dy, Tensor x, Double depth_scale=0.0, Double height_scale=0.0, Double width_scale=0.0,
    Bool align_corners=False, Int64List[3] output_size=None, String data_format="channels_first") => UpsampleTrilinear3DGrad'
  bind_python: False

- name: "fused_get_boundding_boxes_coord"
  signature: "TensorTuple (Tensor x1, Tensor y1, Tensor w1, Tensor h1, Tensor x2, Tensor y2, Tensor w2, Tensor h2) => FusedGetBounddingBoxesCoord"
  bind_python: True

- name: "fused_get_boundding_boxes_coord_grad"
  signature: "TensorTuple (Tensor b1_x1_diff, Tensor b1_x2_diff, Tensor b1_y1_diff, Tensor b1_y2_diff, Tensor b2_x1_diff, Tensor b2_x2_diff, Tensor b2_y1_diff, Tensor b2_y2_diff) => FusedGetBounddingBoxesCoordGrad"
  bind_python: False

- name: "fused_get_ciou_result"
  signature: "TensorTuple (Tensor v, Tensor iou, Tensor rho2, Tensor c2, Float eps) => FusedGetCiouResult"
  bind_python: True

- name: "fused_get_ciou_result_grad"
  signature: "TensorTuple (Tensor dy ,Tensor alpha, Tensor rho2, Tensor c2) => FusedGetCiouResultGrad"
  bind_python: False

- name: "fused_codegeex_qkv_reshape"
  signature: "TensorTuple (Tensor query, Tensor key, Tensor value, Int32 num_attention_heads) => FusedCodegeexQkvReshape"
  bind_python: True

- name: "fused_get_iou"
  signature: "Tensor (Tensor w1, Tensor h1, Tensor w2, Tensor h2, Tensor inter, Float eps) => FusedGetIou"
  bind_python: True

- name: "fused_get_iou_grad"
  signature: "TensorTuple (Tensor diou, Tensor w1, Tensor h1, Tensor w2, Tensor h2, Tensor inter, Float eps) => FusedGetIouGrad"
  bind_python: False

- name: "abs"
  signature: "Tensor (Tensor x) => Abs"
  bind_python: True

- name: "abs_grad"
  signature: "Tensor (Tensor x, Tensor dy) => AbsGrad"
  bind_python: False

- name: "acos"
  signature: "Tensor (Tensor x) => Acos"
  bind_python: True

- name: "acos_grad"
  signature: "Tensor (Tensor x, Tensor dy) => AcosGrad"
  bind_python: False

- name: "acosh"
  signature: "Tensor (Tensor x) => Acosh"
  bind_python: True

- name: "acosh_grad"
  signature: "Tensor (Tensor x, Tensor dy) => AcoshGrad"
  bind_python: False

- name: "asin"
  signature: "Tensor (Tensor x) => Asin"
  bind_python: True

- name: "asin_grad"
  signature: "Tensor (Tensor x, Tensor dy) => AsinGrad"
  bind_python: False

- name: "asinh"
  signature: "Tensor (Tensor x) => Asinh"
  bind_python: True

- name: "asinh_grad"
  signature: "Tensor (Tensor x, Tensor dy) => AsinhGrad"
  bind_python: False

- name: "atan"
  signature: "Tensor (Tensor x) => Atan"
  bind_python: True

- name: "atan_grad"
  signature: "Tensor (Tensor x, Tensor dy) => AtanGrad"
  bind_python: False

- name: "atan2"
  signature: "Tensor (Tensor input, Tensor other) => Atan2"
  bind_python: True

- name: "atan2_x_grad"
  signature: "Tensor (Tensor dz, Tensor x, Tensor y) => Atan2XGrad"
  bind_python: False

- name: "atan2_y_grad"
  signature: "Tensor (Tensor dz, Tensor x, Tensor y) => Atan2YGrad"
  bind_python: False

- name: "atanh"
  signature: "Tensor (Tensor x) => Atanh"
  bind_python: True

- name: "atanh_grad"
  signature: "Tensor (Tensor x, Tensor dy) => AtanhGrad"
  bind_python: False

- name: "ceil"
  signature: "Tensor (Tensor x) => Ceil"
  bind_python: True

- name: "ceil_"
  signature: "Tensor (Tensor x) => Ceil_"
  bind_python: True

- name: "ceil_grad"
  signature: "Tensor (Tensor x, Tensor dy) => CeilGrad"
  bind_python: False

- name: "erf"
  signature: "Tensor (Tensor x) => Erf"
  bind_python: True

- name: "erf_grad"
  signature: "Tensor (Tensor x, Tensor dy) => ErfGrad"
  bind_python: False

- name: "erfc"
  signature: "Tensor (Tensor x) => Erfc"
  bind_python: True

- name: "erfc_grad"
  signature: "Tensor (Tensor x, Tensor dy) => ErfcGrad"
  bind_python: False

- name: "expm1"
  signature: "Tensor (Tensor x) => Expm1"
  bind_python: True

- name: "expm1_grad"
  signature: "Tensor (Tensor x, Tensor dy) => Expm1Grad"
  bind_python: False

- name: "floor"
  signature: "Tensor (Tensor x) => Floor"
  bind_python: True

- name: "floor_"
  signature: "Tensor (Tensor x) => Floor_"
  bind_python: True

- name: "floor_grad"
  signature: "Tensor (Tensor x, Tensor dy) => FloorGrad"
  bind_python: False

- name: "lgamma"
  signature: "Tensor (Tensor x) => Lgamma"
  bind_python: True

- name: "lgamma_grad"
  signature: "Tensor (Tensor x, Tensor dy) => LgammaGrad"
  bind_python: False

- name: "log1p"
  signature: "Tensor (Tensor x) => Log1p"
  bind_python: True

- name: "log1p_grad"
  signature: "Tensor (Tensor x, Tensor dy) => Log1pGrad"
  bind_python: False

- name: "logsigmoid"
  signature: "Tensor (Tensor x) => LogSigmoid"
  bind_python: True

- name: "logsigmoid_grad"
  signature: "Tensor (Tensor x, Tensor dy) => LogSigmoidGrad"
  bind_python: False

- name: "rint"
  signature: "Tensor (Tensor x) => Rint"
  bind_python: True

- name: "rint_grad"
  signature: "Tensor (Tensor x, Tensor dy) => RintGrad"
  bind_python: False

- name: "round"
  signature: "Tensor (Tensor x) => Round"
  bind_python: True

- name: "round_"
  signature: "Tensor (Tensor x) => Round_"
  bind_python: True

- name: "round_grad"
  signature: "Tensor (Tensor x, Tensor dy) => RoundGrad"
  bind_python: False

- name: "sign"
  signature: "Tensor (Tensor x) => Sign"
  bind_python: True

- name: "sign_grad"
  signature: "Tensor (Tensor x, Tensor dy) => SignGrad"
  bind_python: False

- name: "sinh"
  signature: "Tensor (Tensor x) => Sinh"
  bind_python: True

- name: "sinh_grad"
  signature: "Tensor (Tensor x, Tensor dy) => SinhGrad"
  bind_python: False

- name: "softplus"
  signature: "Tensor (Tensor x, Double beta=1.0, Double threshold=20.0) => Softplus"
  bind_python: True

- name: "softplus_grad"
  signature: "Tensor (Tensor x, Tensor dy, Double beta=1.0, Double threshold=20.0) => SoftplusGrad"
  bind_python: False

- name: "softshrink"
  signature: "Tensor (Tensor x, *, Double alpha=0.5, Bool inplace=False) => SoftShrink"
  bind_python: True

- name: "softshrink_grad"
  signature: "Tensor (Tensor y, Tensor dy, Double alpha=0.5) => SoftShrinkGrad"
  bind_python: False

- name: "one_hot"
  signature: "Tensor (Tensor input, Int64 num_classes=-1, Scalar on_value=1, Scalar off_value=0) => OneHot"
  bind_python: True

- name: "unsorted_segment_sum_like"
  signature: "Tensor (Tensor x, Tensor segment_ids, Tensor like, Int64 axis) => UnsortedSegmentSumLike"
  bind_python: False

- name: "unsorted_segment_sum"
  signature: "Tensor (Tensor x, Tensor segment_ids, Int64 axis, Int64 num_segments) => UnsortedSegmentSum"
  bind_python: True

- name: "tril"
  signature: "Tensor (Tensor x, Int64 diagonal=0) => Tril"
  bind_python: True

- name: "tril_"
  signature: "Tensor (Tensor x, Int64 diagonal=0) => InplaceTril"
  bind_python: True

- name: "triu"
  signature: "Tensor (Tensor x, Int64 diagonal=0) => Triu"
  bind_python: True

- name: "triu_"
  signature: "Tensor (Tensor x, Int64 diagonal=0) => InplaceTriu"
  bind_python: True

- name: "clamp"
  signature: "Tensor (Tensor input, Scalar min=None, Scalar max=None) => Clamp"
  bind_python: true

- name: "clamp_"
  signature: "Tensor (Tensor input, Scalar min=None, Scalar max=None) => ClampInplace"
  bind_python: true

- name: "clamp_min"
  signature: "Tensor (Tensor input, Scalar min) => ClampMin"
  bind_python: true

- name: "clamp_min_"
  signature: "Tensor (Tensor input, Scalar min) => ClampMinInplace"
  bind_python: true

- name: "clamp_max"
  signature: "Tensor (Tensor input, Scalar max) => ClampMax"
  bind_python: true

- name: "clamp_max_"
  signature: "Tensor (Tensor input, Scalar min) => ClampMaxInplace"
  bind_python: true

- name: "clip"
  signature: ["Tensor (Tensor input, Scalar min=None, Scalar max=None) => Clip"]
  bind_python: true

- name: "clip_"
  signature:
    ["Tensor (Tensor input, Scalar min=None, Scalar max=None) => ClipInplace"]
  bind_python: true

- name: "clamp_grad"
  signature: "Tensor (Tensor dy, Tensor x, Scalar min=None, Scalar max=None) => ClampGrad"
  bind_python: False

- name: "vector_norm"
  signature:
    [
      "Tensor (Tensor input, Scalar ord=2, Int32List dim=None, Bool keepdim=False, *, DataType dtype=None) => VectorNorm",
      "Tensor (Tensor input, Scalar ord=2, Scalar dim, Bool keepdim=False, *, DataType dtype=None) => VectorNorm",
    ]
  bind_python: True

- name: "matrix_norm"
  signature:
    [
      "Tensor (Tensor input, Scalar ord, Int32List dim, Bool keepdim=False, *, DataType dtype=None) => MatrixNorm",
      "Tensor (Tensor input, String ord, Int32List dim, Bool keepdim=False, *, DataType dtype=None) => MatrixNorm",
    ]
  bind_python: True

- name: "norm"
  signature:
    [
      "Tensor (Tensor input, Scalar ord=None, Int32List dim=None, Bool keepdim=False, *, DataType dtype=None, Bool for_norm=False) => Norm",
      "Tensor (Tensor input, String ord, Int32List dim=None, Bool keepdim=False, *, DataType dtype=None) => Norm",
      "Tensor (Tensor input, Scalar ord=None, Scalar dim, Bool keepdim=False, *, DataType dtype=None) => ScalarNorm",
      "Tensor (Tensor input, String ord, Scalar dim, Bool keepdim=False, *, DataType dtype=None) => ScalarNorm",
    ]
  bind_python: True

- name: "inv"
  signature: "Tensor (Tensor x) => Inv"
  bind_python: True

- name: "linalg_cross"
  signature: "Tensor (Tensor input, Tensor other, Int64 dim=None) => LinalgCross"
  bind_python: True

- name: "det"
  signature: "Tensor (Tensor x) => Det"
  bind_python: True

- name: "dropout"
  signature: "Tensor (Tensor input, Float p=0.5, Bool training=True, Bool inplace=False, Generator generator=None, *, Tensor addend=None) => Dropout"
  bind_python: True

- name: "dropout_grad"
  signature: "Tensor (Tensor dy, Tensor mask, Float scale) => DropoutGrad"
  bind_python: False

- name: "dropout1d"
  signature: "Tensor (Tensor input, Float p=0.5, Bool training=True) => Dropout1d"
  bind_python: True

- name: "dropout2d"
  signature: "Tensor (Tensor input, Float p=0.5, Bool training=True) => Dropout2d"
  bind_python: True

- name: "dropout3d"
  signature: "Tensor (Tensor input, Float p=0.5, Bool training=True) => Dropout3d"
  bind_python: True

- name: "constant_pad"
  signature: "Tensor (Tensor x, Int64List pad, Scalar value=0) => ConstantPad"
  bind_python: False

- name: "reflection_pad"
  signature: "Tensor (Tensor x, Int64List pad) => ReflectionPad"
  bind_python: False

- name: "replication_pad"
  signature: "Tensor (Tensor x, Int64List pad) => ReplicationPad"
  bind_python: False

- name: "pad"
  signature: 'Tensor (Tensor x, Int64List pad, String mode="constant", Scalar value=0) => Pad'
  bind_python: True

- name: "pad_grad"
  signature: 'Tensor (Tensor dy, Int64List pad, String mode="constant", Scalar value=0) => PadGrad'
  bind_python: False

- name: "silu"
  signature: "Tensor (Tensor x) => Silu"
  bind_python: True

- name: "silu_grad"
  signature: "Tensor (Tensor dy, Tensor x) => SiluGrad"
  bind_python: False

- name: "mish"
  signature: "Tensor (Tensor x) => Mish"
  bind_python: True

- name: "mish_grad"
  signature: "Tensor (Tensor dy, Tensor x) => MishGrad"
  bind_python: False

- name: "selu"
  signature: "Tensor (Tensor x) => Selu"
  bind_python: True

- name: "selu_grad"
  signature: "Tensor (Tensor dy, Tensor x) => SeluGrad"
  bind_python: False

- name: "softsign"
  signature: "Tensor (Tensor x) => SoftSign"
  bind_python: True

- name: "softsign_grad"
  signature: "Tensor (Tensor dy, Tensor x) => SoftSignGrad"
  bind_python: False

- name: "diag"
  signature: "Tensor (Tensor x, Int32 diagonal=0) => Diag"
  bind_python: True

- name: "diag_grad"
  signature: "Tensor (Tensor dy, Tensor in, Int32 diagonal=0) => DiagGrad"
  bind_python: False

- name: "diagonal"
  signature: "Tensor (Tensor x, Int32 offset=0, Int32 dim1=0, Int32 dim2=1) => Diagonal"
  bind_python: True

- name: "diagonal_grad"
  signature: "Tensor (Tensor dy, Tensor in, Int32 offset=0) => DiagonalGrad"
  bind_python: False

- name: "tensor_getitem"
  signature: "Tensor (Tensor x, TensorIndex index) => TensorGetItem"
  bind_python: False

- name: "scatter"
  signature:
    [
      "Tensor (Tensor input, Int32 dim, Tensor index, Tensor src, *, String reduce=None, Bool inplace=False) => DimScatter",
      "Tensor (Tensor input, Int32 dim, Tensor index, Scalar src, *, String reduce=None, Bool inplace=False) => DimScatterScalar",
    ]
  bind_python: True

- name: "scatter_update"
  signature:
    [
      "Tensor (Tensor input, Int32 dim, Tensor index, Tensor src, *, Bool inplace=False) => DimScatterUpdate",
      "Tensor (Tensor input, Int32 dim, Tensor index, Scalar src, *, Bool inplace=False) => DimScatterUpdateScalar",
    ]
  bind_python: False

- name: "scatter_add"
  signature:
    [
      "Tensor (Tensor input, Int32 dim, Tensor index, Tensor src, *, Bool inplace=False) => DimScatterAdd",
      "Tensor (Tensor input, Int32 dim, Tensor index, Scalar src, *, Bool inplace=False) => DimScatterAddScalar",
    ]
  bind_python: True

- name: "scatter_mul"
  signature:
    [
      "Tensor (Tensor input, Int32 dim, Tensor index, Tensor src, *, Bool inplace=False) => DimScatterMul",
      "Tensor (Tensor input, Int32 dim, Tensor index, Scalar src, *, Bool inplace=False) => DimScatterMulScalar",
    ]
  bind_python: False

- name: "scatter_add_like"
  signature: "Tensor (Tensor like, Int32 dim, Tensor index, Tensor src) => DimScatterAddLike"
  bind_python: False

- name: "tensor_setitem"
  signature: "Void (Tensor x, TensorIndex index, Tensor value) => TensorSetItem"
  bind_python: True

- name: "avg_pool1d"
  signature:
    'Tensor (Tensor input, Int32List[1] kernel_size, Int32List[1] stride=None,
    Int32List[1] padding=0, Bool ceil_mode=False, Bool count_include_pad=True,
    Int32 divisor_override=0, String data_format="channels_first") => AvgPool1D'
  bind_python: True

- name: "avg_pool2d"
  signature:
    'Tensor (Tensor input, Int32List[2] kernel_size, Int32List[2] stride=None,
    Int32List[2] padding=0, Bool ceil_mode=False, Bool count_include_pad=True,
    Int32 divisor_override=0, String data_format="channels_first") => AvgPool2D'
  bind_python: True

- name: "avg_pool3d"
  signature:
    'Tensor (Tensor input, Int32List[3] kernel_size, Int32List[3] stride=None,
    Int32List[3] padding=0, Bool ceil_mode=False, Bool count_include_pad=True,
    Int32 divisor_override=0, String data_format="channels_first") => AvgPool3D'
  bind_python: True

- name: "avg_pool_grad"
  signature:
    "Tensor (Tensor x, Tensor dy, Int32 ndims, String data_format, Int32List padding,
    Int32List kernel_size, Int32List stride, Bool ceil_mode, Bool count_include_pad,
    Int32 divisor_override=0) => AvgPoolNdGrad"
  bind_python: False

- name: "minimum"
  signature: "Tensor (Tensor input, Tensor other) => Minimum"
  bind_python: True

- name: "maximum"
  signature: "Tensor (Tensor input, Tensor other) => Maximum"
  bind_python: True

- name: "elementwise_min_grad"
  signature: "TensorTuple (Tensor dz, Tensor x, Tensor y) => ElementwiseMinGrad"
  bind_python: False

- name: "elementwise_max_grad"
  signature: "TensorTuple (Tensor dz, Tensor x, Tensor y) => ElementwiseMaxGrad"
  bind_python: False

- name: "stack"
  signature: "Tensor (TensorTuple inputs, Int64 dim=0) => Stack"
  bind_python: True

- name: "stack_grad"
  signature: "TensorTuple (Tensor x, TensorTuple like, Int64 axis) => StackGrad"
  bind_python: False

- name: "atleast_1d"
  signature:
    [
      "Tensor (Tensor input) => AtLeast1D",
      "TensorTuple (TensorTuple tensors) => AtLeast1D",
    ]
  bind_python: True

- name: "atleast_2d"
  signature:
    [
      "Tensor (Tensor input) => AtLeast2D",
      "TensorTuple (TensorTuple tensors) => AtLeast2D",
    ]
  bind_python: True

- name: "atleast_3d"
  signature:
    [
      "Tensor (Tensor input) => AtLeast3D",
      "TensorTuple (TensorTuple tensors) => AtLeast3D",
    ]
  bind_python: True

- name: "hstack"
  signature: "Tensor (TensorTuple tensors) => HStack"
  bind_python: True

- name: "vstack"
  signature: "Tensor (TensorTuple tensors) => VStack"
  bind_python: True

- name: "dstack"
  signature: "Tensor (TensorTuple tensors) => DStack"
  bind_python: True

- name: "column_stack"
  signature: "Tensor (TensorTuple tensors) => ColumnStack"
  bind_python: True

- name: "row_stack"
  signature: "Tensor (TensorTuple tensors) => RowStack"
  bind_python: True

- name: "local_to_global"
  signature: "Tensor (Tensor x, Placement placement, SbpList sbp, Shape shape, DataType dtype, Bool sync_data, Bool copy=False) => LocalToGlobal"
  bind_python: False

- name: "to_global"
  signature: "Tensor (Tensor x, Placement placement, SbpList sbp, SbpList grad_sbp, Bool check_meta, Bool copy=False) => ToGlobal"
  bind_python: True

- name: "to_local"
  signature: "Tensor (Tensor x, Bool copy=False) => GlobalToLocal"
  bind_python: True

- name: "stream_touch"
  signature: "Void (TensorTuple x) => StreamTouch"
  bind_python: True

- name: "comm_broadcast"
  signature:
    [
      "Tensor (Tensor x, *, Int64 src_rank=0, Bool inplace=True) => CommBroadcast",
      "TensorTuple (TensorTuple inputs, *, Int64 src_rank=0, Bool inplace=True) => CommBroadcastTensors",
    ]
  bind_python: True

- name: "local_all_reduce"
  signature: "Tensor (Tensor x, Bool inplace=False) => LocalAllReduce"
  bind_python: True

- name: "local_all_gather"
  signature: "Tensor (Tensor output, Tensor input) => LocalAllGather"
  bind_python: True

- name: "local_reduce_scatter"
  signature: "Tensor (Tensor output, Tensor input) => LocalReduceScatter"
  bind_python: True

- name: "local_reduce"
  signature: "Tensor (Tensor x, *, Int64 dst=0, Bool inplace=True) => LocalReduce"
  bind_python: True

- name: "eager_p_to_b"
  signature: "Tensor (Tensor x, Placement in_placement, Placement out_placement, Shape shape) => EagerPToB"
  bind_python: False

- name: "eager_b_to_s"
  signature: "Tensor (Tensor x, Placement in_placement, Placement out_placement, SbpList out_sbp, Shape shape) => EagerBToS"
  bind_python: False

- name: "eager_s_to_b"
  signature: "Tensor (Tensor x, Placement in_placement, Placement out_placement, SbpList in_sbp, Shape shape) => EagerSToB"
  bind_python: False

- name: "eager_naive_s_to_s"
  signature: "Tensor (Tensor x, Placement in_placement, Placement out_placement, SbpList in_sbp, SbpList out_sbp, Shape shape) => EagerNaiveSToS"
  bind_python: False

- name: "eager_p_to_s"
  signature: "Tensor (Tensor x, Placement in_placement, Placement out_placement, SbpList out_sbp, Shape shape) => EagerPToS"
  bind_python: False

- name: "eager_s_to_p"
  signature: "Tensor (Tensor x, Placement in_placement, Placement out_placement, SbpList out_sbp, Shape shape) => EagerSToP"
  bind_python: False

- name: "global_all_reduce"
  signature: "Tensor (Tensor x) => GlobalAllReduce"
  bind_python: False

- name: "global_reduce_scatter"
  signature: "Tensor (Tensor x, String op_type) => GlobalReduceScatter"
  bind_python: False

- name: "global_all_gather"
  signature: "Tensor (Tensor x) => GlobalAllGather"
  bind_python: False

- name: "global_s2s"
  signature: "Tensor (Tensor x, SbpList out_sbp) => GlobalS2S"
  bind_python: False

- name: "select_top_n"
  signature: "TensorTuple (TensorTuple inputs, Int32 n) => SelectTopN"
  bind_python: True

- name: "cast_like"
  signature: "Tensor (Tensor x, Tensor like) => CastLike"
  bind_python: False

- name: "identity"
  signature: "Tensor (Tensor in) => Identity"
  bind_python: True

- name: "amp_white_identity"
  signature: "Tensor (Tensor in) => AmpWhiteIdentity"
  bind_python: True

- name: "amp_black_identity"
  signature: "Tensor (Tensor in) => AmpBlackIdentity"
  bind_python: True

- name: "reshape_like"
  signature: "Tensor (Tensor in, Tensor like) => ReshapeLike"
  bind_python: True

- name: "reduce_sum_like"
  signature: "Tensor (Tensor in, Tensor like, Int32List axis) => ReduceSumLike"
  bind_python: True

- name: "broadcast_reduce_sum_like"
  signature: "Tensor (Tensor in, Tensor like) => BroadcastReduceSumLike"
  bind_python: False

- name: "rand"
  signature: [
      "Tensor (Shape size, *, DataType dtype=None, Device device=None,
      Generator generator=None, Bool requires_grad=False) => Rand",
      "Tensor (Shape size, *, Placement placement, SbpList sbp, DataType dtype=None,
      Generator generator=None, Bool requires_grad=False) => GlobalRand",
    ]
  bind_python: True

- name: "randn"
  signature: [
      "Tensor (Shape size, *, DataType dtype=None, Device device=None,
      Generator generator=None, Bool requires_grad=False, Layout layout=kStrided) => RandN",
      "Tensor (Shape size, *, Placement placement, SbpList sbp, DataType dtype=None,
      Generator generator=None, Bool requires_grad=False) => GlobalRandN",
    ]
  bind_python: True

- name: "randn_like"
  signature: [
      "Tensor (Tensor input, *, DataType dtype=None, Device device=None,
      Generator generator=None, Bool requires_grad=False) => RandnLike",
      "Tensor (Tensor input, *, Placement placement, SbpList sbp, DataType dtype=None,
      Generator generator=None, Bool requires_grad=False) => GlobalRandnLike",
    ]
  bind_python: True

- name: "randint"
  signature: [
      "Tensor (Int64 low, Int64 high, Shape size, *, DataType dtype=None,
      Device device=None, Generator generator=None, Bool requires_grad=False)=> RandInt",
      "Tensor (Int64 high, Shape size, *, DataType dtype=None,
      Device device=None, Generator generator=None, Bool requires_grad=False)=> RandInt",
      "Tensor (Int64 low, Int64 high, Shape size, *, Placement placement, SbpList sbp,
      DataType dtype=None, Generator generator=None, Bool requires_grad=False)=> GlobalRandInt",
      "Tensor (Int64 high, Shape size, *, Placement placement, SbpList sbp,
      DataType dtype=None, Generator generator=None, Bool requires_grad=False)=> GlobalRandInt",
    ]
  bind_python: True

- name: "randint_like"
  signature: [
      "Tensor (Tensor x, Int64 low, Int64 high, *, DataType dtype=None,
      Device device=None, Generator generator=None, Bool requires_grad=False)=> RandIntLike",
      "Tensor (Tensor x, Int64 high, *, DataType dtype=None,
      Device device=None, Generator generator=None, Bool requires_grad=False)=> RandIntLike",
      "Tensor (Tensor x, Int64 low, Int64 high, *, Placement placement, SbpList sbp,
      DataType dtype=None, Generator generator=None, Bool requires_grad=False)=> GlobalRandIntLike",
      "Tensor (Tensor x, Int64 high, *, Placement placement, SbpList sbp,
      DataType dtype=None, Generator generator=None, Bool requires_grad=False)=> GlobalRandIntLike",
    ]
  bind_python: True

- name: "randperm"
  signature:
    [
      "Tensor (Int32 n, *, Generator generator=None, DataType dtype=kInt64, Device device=None, Bool requires_grad=False) => RandPerm",
      "Tensor (Int32 n, *, Placement placement, SbpList sbp, Generator generator=None, DataType dtype=kInt64, Bool requires_grad=False) => GlobalRandPerm",
    ]
  bind_python: True

- name: "unfold_tensor"
  signature: "Tensor (Tensor x, Int32 dimension, Int32 size, Int32 step) => UnfoldTensor"
  bind_python: True

- name: "unfold_tensor_grad"
  signature: "Tensor (Tensor dy, Tensor x, Int32 dimension, Int32 size, Int32 step) => UnfoldTensorGrad"
  bind_python: False

- name: "unfold"
  signature:
    'Tensor (Tensor x, Int32List[2] kernel_size, Int32List[2] dilation=1, Int32List[2] padding=0,
    Int32List[2] stride=1, String data_format="channels_first") => Unfold'
  bind_python: True

- name: "fold"
  signature:
    'Tensor (Tensor x, Int32List[1] output_size, Int32List[2] kernel_size, Int32List[2] dilation=1,
    Int32List[2] padding=0, Int32List[2] stride=1, String data_format="channels_first") => Fold'
  bind_python: True

- name: "split"
  signature:
    [
      "TensorTuple (Tensor x, Int64 split_size_or_sections, Int64 dim=0) => Split",
      "TensorTuple (Tensor x, Int64List split_size_or_sections, Int64 dim=0) => SplitWithSize",
    ]
  bind_python: True

- name: "unbind"
  signature: ["TensorTuple (Tensor x, Int64 dim=0) => Unbind"]
  bind_python: True

- name: "chunk"
  signature: ["TensorTuple (Tensor x, Int64 chunks, Int64 dim=0) => Chunk"]
  bind_python: True

- name: "split_like"
  signature: "TensorTuple (Tensor x, TensorTuple like, Int64 axis) => SplitLike"
  bind_python: True

- name: "pairwise_distance"
  signature: "Tensor (Tensor x1, Tensor x2, Float p=2.0, Double eps=1e-6, Bool keepdim=False) => PairwiseDistance"
  bind_python: True

- name: "cosine_similarity"
  signature: "Tensor (Tensor x, Tensor y, Int32 dim=1, Double eps=1e-8) => CosineSimilarity"
  bind_python: True

- name: "normalize"
  signature: "Tensor (Tensor input, Float p=2.0, Int32 dim=1, Float eps=1e-12, Bool use_l2_norm_kernel=True) => Normalize"
  bind_python: True

- name: "l2_normalize"
  signature: "Tensor (Tensor input, Int32 axis=0, Float epsilon=1e-12) => L2Normalize"
  bind_python: False

- name: "l2_normalize_grad"
  signature: "Tensor (Tensor dy, Tensor y, Tensor square_x_sum, Int32 axis, Float epsilon) => L2NormalizeGrad"
  bind_python: False

- name: "fused_self_attention"
  signature: "TensorTuple (Tensor hidden_states, Int64 head_size=8, Float alpha=1.0) => FusedSelfAttention"
  bind_python: True

- name: "fused_self_attention_grad"
  signature: "Tensor (Tensor query_mul_key_grad, Tensor value_grad, Tensor hidden_states, Float alpha=1.0) => FusedSelfAttentionGrad"
  bind_python: False

- name: "fused_scale_tril"
  signature: "Tensor (Tensor x, Int64 diagonal=0, Scalar fill_value=0, Scalar scale=1) => FusedScaleTril"
  bind_python: True

- name: "fused_bias_add_gelu"
  signature: "Tensor (Tensor a, Tensor b, *, Int32 axis) => FusedBiasAddGelu"
  bind_python: True

- name: "fused_bias_add_gelu_grad"
  signature: "Tensor (Tensor a, Tensor b, Tensor dy, Int32 axis) => FusedBiasAddGeluGrad"
  bind_python: false

- name: "fused_bias_add_dropout"
  signature: "Tensor (Tensor a, Tensor b, *, Float p=0.5, Int32 axis, Generator generator=None) => FusedBiasAddDropout"
  bind_python: True

- name: "fused_scale_mask_softmax"
  signature: "Tensor (Tensor x, Tensor mask, *, Float fill_value=0.0, Float scale=1.0) => FusedScaleMaskSoftmax"
  bind_python: True

- name: "fused_scale_mask_softmax_grad"
  signature: "Tensor (Tensor y, Tensor dy, Tensor mask, Float scale=1.0) => FusedScaleMaskSoftmaxGrad"
  bind_python: False

- name: "fused_scale_mask_softmax_dropout"
  signature: "TensorTuple (Tensor x, Tensor mask, *, Float fill_value=0.0, Float scale=1.0, Float p=0.5, Bool training=True, Generator generator=None) => FusedScaleMaskSoftmaxDropout"
  bind_python: True

- name: "fused_scale_mask_softmax_dropout_grad"
  signature: "Tensor (Tensor softmax_y, Tensor dy, Tensor mask, Tensor dropout_mask, Float scale=1.0, Float dropout_scale=1.0) => FusedScaleMaskSoftmaxDropoutGrad"
  bind_python: False

- name: "fused_scale_tril_softmax_mask_scale"
  signature: "TensorTuple (Tensor a, *, Float p=0.5, Int64 diagonal, Float tril_scale_value, Float tril_fill_value=0.0, Generator generator=None) => FusedScaleTrilSoftmaxMaskScale"
  bind_python: True

- name: "fused_scale_tril_softmax_mask_scale_grad"
  signature: "Tensor (Tensor softmax_y, Tensor dy, Tensor mask, Int64 diagonal, Float tril_scale_value, Float mask_scale_value) => FusedScaleTrilSoftmaxMaskScaleGrad"
  bind_python: False

- name: "fused_bias_add_scale_mask_softmax_dropout"
  signature: "TensorTuple (Tensor x, Tensor bias, Tensor mask, *, Float fill_value=0.0, Float scale=1.0, Float p=0.5, Bool training=True, Generator generator=None) => FusedBiasAddScaleMaskSoftmaxDropout"
  bind_python: True

- name: "fused_multi_head_attention_inference"
  signature: "Tensor (Tensor query, Tensor key, Tensor value, Int64 num_heads, Bool causal=False, Int64 query_hidden_slice_start=0, Int64 query_hidden_slice_end=-1, Int64 key_hidden_slice_start=0, Int64 key_hidden_slice_end=-1, Int64 value_hidden_slice_start=0, Int64 value_hidden_slice_end=-1, Tensor attn_bias=None, Int64 causal_diagonal_offset=0) => FusedMultiHeadAttentionInference"
  bind_python: True

- name: "fused_multi_head_attention_inference_v2"
  signature: 'Tensor (*, Tensor query, String query_layout, Int64 query_head_size=None, Tensor query_seq_start=None, Int64 query_max_seq_len=None, Tensor key=None, String key_layout=None, Tensor key_seq_start=None, Tensor key_seq_len=None, Int64 key_max_seq_len=None, Tensor value=None, String value_layout=None, Tensor attn_bias=None, String output_layout="BM(HK)", Float scale=None, Bool causal=None, String attn_mask_type=None, Int64 causal_diagonal_offset=0) => FusedMultiHeadAttentionInferenceV2'
  bind_python: True

- name: "fused_attention_concat_past_key_value"
  signature: 'TensorTuple (*, Tensor past_key=None, String past_key_layout, Tensor past_value=None, String past_value_layout, Tensor key, String key_layout, Tensor value, String value_layout, Int64 key_head_size=None) => FusedAttentionConcatPastKeyValue'
  bind_python: True

- name: "fused_scale_mask_bias_softmax"
  signature: 'Tensor (Tensor x, Tensor mask, Tensor bias=None, Float scale=0.35355, Bool inplace=False) => FusedScaleMaskBiasSoftmax'
  bind_python: True

- name: "fused_scale_mask_bias_softmax_grad"
  signature: 'Tensor (Tensor y, Tensor dy, Float scale=0.35355) => FusedScaleMaskBiasSoftmaxGrad'
  bind_python: False

- name: "fused_get_center_dist"
  signature: "Tensor (Tensor b1_x1, Tensor b1_x2, Tensor b2_x1, Tensor b2_x2, Tensor b1_y1, Tensor b1_y2, Tensor b2_y1, Tensor b2_y2) => FusedCenter"
  bind_python: True

- name: "fused_get_center_dist_grad"
  signature: "TensorTuple (Tensor b1_x1, Tensor b1_x2, Tensor b2_x1, Tensor b2_x2, Tensor b1_y1, Tensor b1_y2, Tensor b2_y1, Tensor b2_y2, Tensor rho2_diff) => FusedCenterGrad"
  bind_python: False

- name: "fused_get_intersection_area"
  signature: "Tensor (Tensor b1_x1, Tensor b1_x2, Tensor b2_x1, Tensor b2_x2, Tensor b1_y1, Tensor b1_y2, Tensor b2_y1, Tensor b2_y2) => FusedGetIntersectionArea"
  bind_python: True

- name: "fused_get_intersection_area_grad"
  signature: "TensorTuple (Tensor b1_x1, Tensor b1_x2, Tensor b2_x1, Tensor b2_x2, Tensor b1_y1, Tensor b1_y2, Tensor b2_y1, Tensor b2_y2, Tensor inter_diff) => FusedGetIntersectionAreaGrad"
  bind_python: False

- name: "fused_get_ciou_diagonal_angle"
  signature: "Tensor (Tensor w1, Tensor h1, Tensor w2, Tensor h2, Float eps) => FusedGetCiouDiagonalAngle"
  bind_python: True

- name: "fused_get_ciou_diagonal_angle_grad"
  signature: "TensorTuple (Tensor w1, Tensor h1, Tensor w2, Tensor h2, Tensor v_diff, Float eps) => FusedGetCiouDiagonalAngleGrad"
  bind_python: False

- name: "fused_get_convex_diagonal_squared"
  signature: "Tensor (Tensor b1_x1, Tensor b1_x2, Tensor b2_x1, Tensor b2_x2, Tensor b1_y1, Tensor b1_y2, Tensor b2_y1, Tensor b2_y2, Float eps) => FusedGetConvexDiagonalSquared"
  bind_python: True

- name: "fused_get_convex_diagonal_squared_grad"
  signature: "TensorTuple (Tensor c2_diff, Tensor b1_x1, Tensor b1_x2, Tensor b2_x1, Tensor b2_x2, Tensor b1_y1, Tensor b1_y2, Tensor b2_y1, Tensor b2_y2, Float eps) => FusedGetConvexDiagonalSquaredGrad"
  bind_python: False

- name: "grouped_matmul_bias"
  signature: "TensorTuple (TensorTuple xs, TensorTuple weights, TensorTuple biases) => GroupedMatmulBias"
  bind_python: True

- name: "grouped_matmul"
  signature: "TensorTuple (TensorTuple xs, TensorTuple weights) => GroupedMatmul"
  bind_python: True

- name: "send"
  signature: "Void (Tensor input, Int64 dst, Bool send_meta=True) => Send"
  bind_python: True

- name: "recv"
  signature: "Tensor (Int64 src, Shape shape=None, DataType dtype=None, Device device=None, *, Tensor out=None) => Recv"
  bind_python: True

- name: "batch_gather"
  signature: "Tensor (Tensor in, Tensor indices) => BatchGather"
  bind_python: True

- name: "unsorted_batch_segment_sum"
  signature: "Tensor (Tensor data, Tensor segment_ids, Int64 num_segments) => UnsortedBatchSegmentSum"
  bind_python: False

- name: "ctc_greedy_decoder"
  signature: "TensorTuple (Tensor log_probs, Tensor input_lengths, Bool merge_repeated=True) => CtcGreedyDecoder"
  bind_python: True

- name: "distributed_partial_fc_sample_disable_boxing"
  signature: "TensorTuple (Tensor sampled_weight_diff, Tensor sampled_label) => DistributedPariticalFCSampleDisableBoxing"
  bind_python: False

- name: "nms"
  signature: "Tensor (Tensor x, Float iou_threshold, Int32 keep_n=-1) => Nms"
  bind_python: True

- name: "roi_align"
  signature: "Tensor (Tensor x, Tensor rois, Float spatial_scale, Int32 pooled_h, Int32 pooled_w, Int32 sampling_ratio, Bool aligned) => RoiAlign"
  bind_python: True

- name: "roi_align_grad"
  signature: "Tensor (Tensor dy, Tensor x_like, Tensor rois, Float spatial_scale, Int32 pooled_h, Int32 pooled_w, Int32 sampling_ratio, Bool aligned) => RoiAlignGrad"
  bind_python: False

- name: "meshgrid"
  signature: 'TensorTuple (TensorTuple tensors, String indexing="ij") => Meshgrid'
  bind_python: True

- name: "index_select"
  signature: "Tensor (Tensor input, Int64 dim, Tensor index) => IndexSelect"
  bind_python: True

- name: "dot"
  signature: "Tensor (Tensor input, Tensor other) => Dot"
  bind_python: True

- name: "fused_dot_feature_interaction"
  signature: 'Tensor (TensorTuple features, Tensor output_concat=None, Bool self_interaction=False, Int32 output_padding=0, String pooling="none") => FusedDotFeatureInteraction'
  bind_python: True

- name: "fused_dot_feature_interaction_grad"
  signature: 'TensorTuple (Tensor dy, TensorTuple features, Bool has_output_concat_grad=False, Bool self_interaction=False, Int32 output_concat_grad_dim=0, String pooling="none") => FusedDotFeatureInteractionGrad'
  bind_python: False

- name: "fused_cross_feature_interaction"
  signature: "Tensor (Tensor x, Tensor weight, Tensor x_0, Tensor bias, String interaction_mode) => FusedCrossFeatureInteraction"
  bind_python: True

- name: "fused_cross_feature_interaction_v1_grad"
  signature: "TensorTuple (Tensor dy, Tensor weight, Tensor x, Tensor x_0, Tensor matmul_result) => FusedCrossFeatureInteractionV1Grad"
  bind_python: False

- name: "fused_cross_feature_interaction_v2_grad"
  signature: "TensorTuple (Tensor dy, Tensor weight, Tensor bias, Tensor x, Tensor x_0, Tensor matmul_result) => FusedCrossFeatureInteractionV2Grad"
  bind_python: False

- name: "tensor_buffer_to_tensor"
  signature: "Tensor (Tensor input, Shape instance_shape, DataType dtype) => TensorBufferToTensor"
  bind_python: True

- name: "tensor_to_tensor_buffer"
  signature: "Tensor (Tensor input, Int32 instance_dims) => TensorToTensorBuffer"
  bind_python: True

- name: "gen_tensor_buffer"
  signature: "Tensor (Shape shape, ShapeList shape_list, FloatList value_list, DataType data_type, Bool dynamic_out) => GenTensorBuffer"
  bind_python: True

- name: "topk"
  signature: "TensorTuple[values, indices] (Tensor input, Int32 k, Int32 dim=None, Bool largest=True, Bool sorted=True) => TopK"
  bind_python: True

- name: "in_top_k"
  signature: "Tensor (Tensor targets, Tensor predictions, Int32 k) => InTopK"
  bind_python: True

- name: "cumsum"
  signature: "Tensor (Tensor input, Int64 dim, *, DataType dtype=None) => Cumsum"
  bind_python: True

- name: "cumprod"
  signature: "Tensor (Tensor input, Int64 dim, *, DataType dtype=None) => Cumprod"
  bind_python: True

- name: "cumprod_grad"
  signature: "Tensor (Tensor input, Tensor y, Tensor x, Int64 dim) => CumprodGrad"
  bind_python: False

- name: "one_embedding_id_shuffle"
  signature: "TensorTuple (Tensor ids, Tensor table_ids=None, Int32 num_tables=1, String embedding_name) => OneEmbeddingIdShuffle"
  bind_python: True

- name: "one_embedding_embedding_shuffle"
  signature: "Tensor (Tensor cur_rank_embeddings, Tensor num_unique_matrix, Tensor cur_rank_inverse_indices, Tensor inverse_unique_partition_indices, String embedding_name) => OneEmbeddingEmbeddingShuffle"
  bind_python: True

- name: "one_embedding_embedding_gradient_shuffle"
  signature: "Tensor (Tensor embedding_grad, Tensor num_unique_matrix, Tensor cur_rank_inverse_indices, Tensor inverse_unique_partition_indices, String embedding_name) => OneEmbeddingEmbeddingGradientShuffle"
  bind_python: True

- name: "one_embedding_lookup"
  signature: "Tensor (Tensor num_unique_ids, Tensor unique_ids, Tensor table_ids, DataType dtype, DataType embedding_dtype, Int64 line_size, Int64 embedding_size, String embedding_name, String embedding_tables, String state_initializer, Int64 seed=0) => OneEmbeddingLookup"
  bind_python: True

- name: "one_embedding_fused_lookup"
  signature: "Tensor (Tensor shadow, Tensor ids, Tensor table_ids=None, DataType dtype, String embedding_name, Int64 line_size, Int64 embedding_size, Bool is_full_cache, Int32 num_tables, String embedding_tables, Int64 padding_idx=None, Int64 seed=0) => OneEmbeddingFusedLookup"
  bind_python: True

- name: "one_embedding_fused_lookup_grad"
  signature: "Void (Tensor ids, Tensor embedding_grad, String embedding_name, Int64 line_size, Int64 embedding_size) => OneEmbeddingFusedLookupGrad"
  bind_python: True

- name: "one_embedding_unique_key_value_pair"
  signature: "TensorTuple (Tensor keys, Tensor values=None, Int32 num_tables, String embedding_name) => OneEmbeddingUniqueKeyValuePair"
  bind_python: True

- name: "one_embedding_embedding_put"
  signature: "Void (Tensor num_unique_ids, Tensor unique_ids, Tensor unique_embeddings, String embedding_name, Int64 line_size) => OneEmbeddingEmbeddingPut"
  bind_python: True

- name: "one_embedding_sgd_update"
  signature: "Tensor (Tensor num_unique_ids, Tensor unique_embeddings, Tensor embedding_grad, Tensor learning_rate=None, Tensor down_scale_by_tensor=None, Tensor skip_if=None, Float learning_rate_val, Double scale, Float weight_decay, Float momentum, Int64 line_size, Int64 embedding_size, String embedding_name) => OneEmbeddingSgdUpdate"
  bind_python: True

- name: "one_embedding_adam_update"
  signature: "Tensor (Tensor num_unique_ids, Tensor unique_embeddings, Tensor embedding_grad, Tensor learning_rate=None, Tensor down_scale_by_tensor=None, Tensor skip_if=None, Tensor bias_correction1=None, Tensor bias_correction2=None, Float learning_rate_val, Double scale, Float weight_decay, Float beta1, Float beta2, Float bias_correction1_val, Float bias_correction2_val, Float epsilon, Bool do_bias_correction, Int64 line_size, Int64 embedding_size, String embedding_name) => OneEmbeddingAdamUpdate"
  bind_python: True

- name: "one_embedding_adagrad_update"
  signature: "Tensor (Tensor num_unique_ids, Tensor unique_embeddings, Tensor embedding_grad, Tensor learning_rate=None, Tensor down_scale_by_tensor=None, Tensor skip_if=None, Tensor train_step=None, Int64 train_step_val, Float learning_rate_val, Double scale, Float weight_decay, Float lr_decay, Float epsilon, Int64 line_size, Int64 embedding_size, String embedding_name) => OneEmbeddingAdagradUpdate"
  bind_python: True

- name: "one_embedding_ftrl_update"
  signature: "Tensor (Tensor num_unique_ids, Tensor unique_embeddings, Tensor embedding_grad, Tensor learning_rate=None, Tensor down_scale_by_tensor=None, Tensor skip_if=None, Float learning_rate_val, Double scale, Float weight_decay, Float lr_power, Float lambda1, Float lambda2, Float beta, Int64 line_size, Int64 embedding_size, String embedding_name) => OneEmbeddingFtrlUpdate"
  bind_python: True

- name: "einsum"
  signature: "Tensor (String equation, TensorTuple operands) => EinSum"
  bind_python: True

- name: "pixel_shuffle"
  signature: "Tensor (Tensor input, Int64 h_upscale_factor, Int64 w_upscale_factor) => PixelShuffle"
  bind_python: True

- name: "isnan"
  signature: "Tensor (Tensor input) => IsNan"
  bind_python: True

- name: "isinf"
  signature: "Tensor (Tensor input) => IsInf"
  bind_python: True

- name: "isfinite"
  signature: "Tensor (Tensor input) => IsFinite"
  bind_python: True

- name: "depend"
  signature:
    [
      "Tensor (Tensor input, Tensor depend) => Depend",
      "Tensor (Tensor input, TensorTuple depends) => DependTuple",
    ]
  bind_python: True

- name: "roc_auc_score"
  signature: "Tensor (Tensor label, Tensor pred) => RocAucScore"
  bind_python: True

- name: "pin_memory"
  signature: "Tensor (Tensor input) => PinMemory"
  bind_python: True

- name: "fill_"
  signature:
    [
      "Tensor (Tensor in, Tensor value) => FillTensor",
      "Tensor (Tensor in, Scalar value) => Fill",
    ]
  bind_python: True

- name: "index_add"
  signature: "Tensor (Tensor input, Int64 dim, Tensor index, Tensor source, Scalar alpha=1.0) => IndexAdd"
  bind_python: True

- name: "index_add_"
  signature: "Tensor (Tensor input, Int64 dim, Tensor index, Tensor source, Scalar alpha=1.0) => IndexAddInplace"
  bind_python: True

- name: "rnn_tanh_cell"
  signature: "Tensor (Tensor input, Tensor hx, Tensor w_ih, Tensor w_hh, Tensor b_ih=None, Tensor b_hh=None) => RnnTanhCell"
  bind_python: True

- name: "rnn_relu_cell"
  signature: "Tensor (Tensor input, Tensor hx, Tensor w_ih, Tensor w_hh, Tensor b_ih=None, Tensor b_hh=None) => RnnReluCell"
  bind_python: True

- name: "lstm_cell"
  signature: "TensorTuple (Tensor input, TensorTuple hx, Tensor w_ih, Tensor w_hh, Tensor b_ih=None, Tensor b_hh=None) => LstmCell"
  bind_python: True

- name: "gru_cell"
  signature: "Tensor (Tensor input, Tensor hx, Tensor w_ih, Tensor w_hh, Tensor b_ih=None, Tensor b_hh=None) => GruCell"
  bind_python: True

- name: "_fused_gru_cell"
  signature: "TensorTuple (Tensor igates, Tensor hgates, Tensor hx, Tensor b_ih=None, Tensor b_hh=None) => FusedGruCell"
  bind_python: False

- name: "_fused_gru_cell_grad"
  signature: "TensorTuple (Tensor grad_hy, Tensor workspace, Bool has_bias, Bool hx_needs_grad) => FusedGruCellGrad"
  bind_python: False

- name: "_fused_lstm_cell"
  signature: "TensorTuple (Tensor igates, Tensor hgates, Tensor cx, Tensor b_ih=None, Tensor b_hh=None) => FusedLstmCell"
  bind_python: False

- name: "_fused_lstm_cell_grad"
  signature: "TensorTuple (Tensor grad_hy, Tensor grad_cy, Tensor cx, Tensor cy, Tensor workspace, Bool need_cx_grad, Bool has_bias) => FusedLstmCellGrad"
  bind_python: False

- name: "rnn_tanh"
  signature:
    [
      "TensorTuple (Tensor input, Tensor hx, TensorTuple params, Bool has_biases, Int32 num_layers, Float dropout, Bool train, Bool bidirectional, Bool batch_first) => RnnTanhInput",
      "TensorTuple (Tensor data, Tensor batch_sizes, Tensor hx, TensorTuple params, Bool has_biases, Int32 num_layers, Float dropout, Bool train, Bool bidirectional) => RnnTanhData",
    ]
  bind_python: True

- name: "rnn_relu"
  signature:
    [
      "TensorTuple (Tensor input, Tensor hx, TensorTuple params, Bool has_biases, Int32 num_layers, Float dropout, Bool train, Bool bidirectional, Bool batch_first) => RnnReluInput",
      "TensorTuple (Tensor data, Tensor batch_sizes, Tensor hx, TensorTuple params, Bool has_biases, Int32 num_layers, Float dropout, Bool train, Bool bidirectional) => RnnReluData",
    ]
  bind_python: True

- name: "lstm"
  signature:
    [
      "TensorTuple (Tensor input, TensorTuple hx, TensorTuple params, Bool has_biases, Int32 num_layers, Float dropout, Bool train, Bool bidirectional, Bool batch_first) => LstmInput",
      "TensorTuple (Tensor data, Tensor batch_sizes, TensorTuple hx, TensorTuple params, Bool has_biases, Int32 num_layers, Float dropout, Bool train, Bool bidirectional) => LstmData",
    ]
  bind_python: True

- name: "gru"
  signature:
    [
      "TensorTuple (Tensor input, Tensor hx, TensorTuple params, Bool has_biases, Int32 num_layers, Float dropout, Bool train, Bool bidirectional, Bool batch_first) => GruInput",
      "TensorTuple (Tensor data, Tensor batch_sizes, Tensor hx, TensorTuple params, Bool has_biases, Int32 num_layers, Float dropout, Bool train, Bool bidirectional) => GruData",
    ]
  bind_python: True

- name: "pack_padded_sequence"
  signature: "TensorTuple (Tensor input, Tensor lengths, Bool batch_first) => PackPaddedSequence"
  bind_python: True

- name: "multi_tensor_sgd_update"
  signature: "Void (TensorTuple model, TensorTuple model_diff, Double scale, Float weight_decay, Float learning_rate_val) => MultiTensorSgdUpdate"
  bind_python: True

- name: "multi_tensor_yolov5_weight_update"
  signature: "Void (TensorTuple model, TensorTuple model_update, Float d) => MultiTensorYoloV5WeightUpdate"
  bind_python: True

- name: "multi_tensor_momentum_update"
  signature: "Void (TensorTuple model, TensorTuple model_diff, TensorTuple momentum_buf, Double scale, Float weight_decay, Float learning_rate_val, Float momentum, Float dampening, Bool nesterov, Bool maximize) => MultiTensorMomentumUpdate"
  bind_python: True

- name: "multi_tensor_adam_update"
  signature: "Void (TensorTuple model, TensorTuple model_diff, TensorTuple m, TensorTuple v, Float learning_rate_val, Float l2, Float beta1, Float beta2, Float bias_correction1_val, Float bias_correction2_val, Bool do_bias_correction, Double scale, Float weight_decay, Float epsilon) => MultiTensorAdamUpdate"
  bind_python: True

- name: "grad_acc_repeat"
  signature: "Tensor (Tensor input, Int32 repeat_num) => GradAccRepeat"
  bind_python: False

- name: "grad_acc_collect"
  signature: "Tensor (Tensor input, Int32 collect_num) => GradAccCollect"
  bind_python: False

- name: "grad_acc_pack"
  signature: "Tensor (Tensor input, Int32 pack_num) => GradAccPack"
  bind_python: False

- name: "grad_acc_unpack"
  signature: "Tensor (Tensor input, Int32 unpack_num) => GradAccUnpack"
  bind_python: False

- name: "trunc"
  signature: "Tensor (Tensor input) => Trunc"
  bind_python: True

- name: "silu_grad_grad"
  signature: "Tensor (Tensor x, Tensor dydx) => SiluGradGrad"
  bind_python: False

- name: "mish_grad_grad"
  signature: "Tensor (Tensor x, Tensor dydx) => MishGradGrad"
  bind_python: False

- name: "selu_grad_grad"
  signature: "Tensor (Tensor x, Tensor dydx) => SeluGradGrad"
  bind_python: False

- name: "softsign_grad_grad"
  signature: "Tensor (Tensor x, Tensor dydx) => SoftSignGradGrad"
  bind_python: False

- name: "gelu_grad_grad"
  signature: "Tensor (Tensor x, Tensor dydx) => GeluGradGrad"
  bind_python: False

- name: "hardsigmoid_grad_grad"
  signature: "Tensor (Tensor x, Tensor dydx) => HardSigmoidGradGrad"
  bind_python: False

- name: "hardswish_grad_grad"
  signature: "Tensor (Tensor x, Tensor dydx) => HardSwishGradGrad"
  bind_python: False

- name: "softplus_grad_grad"
  signature: "Tensor (Tensor x, Tensor dydx, Double beta=1.0, Double threshold=20.0) => SoftplusGradGrad"
  bind_python: False

- name: "elu_grad_grad"
  signature: "Tensor (Tensor x, Tensor dydx, Double alpha) => EluGradGrad"
  bind_python: False

- name: "celu_grad_grad"
  signature: "Tensor (Tensor y, Tensor dydx, Double alpha) => CeluGradGrad"
  bind_python: False

- name: "batch_norm_stats"
  signature: "TensorTuple (Tensor input, Int32 axis, Float eps) => BatchNormStats"
  bind_python: True

- name: "batch_norm_gather_stats_with_counts"
  signature: "TensorTuple (Tensor input, Tensor mean, Tensor invstd, Tensor running_mean=None, Tensor running_var=None, Float momentum, Float eps, Tensor counts) => BatchNormGatherStatsWithCounts"
  bind_python: True

- name: "batch_norm_elemt"
  signature: "Tensor (Tensor input, Tensor weight, Tensor bias, Tensor mean, Tensor invstd, Int32 axis, Float eps) => BatchNormElemt"
  bind_python: True

- name: "batch_norm_backward_reduce"
  signature: "TensorTuple (Tensor grad_out, Tensor input, Tensor mean, Tensor invstd, Int32 axis) => BatchNormBackwardReduce"
  bind_python: True

- name: "batch_norm_backward_elemt"
  signature: "Tensor (Tensor grad_out, Tensor input, Tensor mean, Tensor invstd, Tensor weight, Tensor sum_dy, Tensor sum_dy_xmu, Tensor count, Int32 axis) => BatchNormBackwardElemt"
  bind_python: True

- name: "adaptive_max_pool1d"
  signature: "TensorTuple (Tensor input, Int64List[1] output_size) => AdaptiveMaxPool1D"
  bind_python: True

- name: "adaptive_max_pool2d"
  signature: "TensorTuple (Tensor input, Int64List[2] output_size) => AdaptiveMaxPool2D"
  bind_python: True

- name: "adaptive_max_pool3d"
  signature: "TensorTuple (Tensor input, Int64List[3] output_size) => AdaptiveMaxPool3D"
  bind_python: True

- name: "adaptive_max_pool_grad"
  signature: "Tensor (Tensor x, Tensor index, Tensor dy, Int32 ndims) => AdaptiveMaxPoolNdGrad"
  bind_python: False

- name: "tan_grad_grad"
  signature: "Tensor (Tensor x, Tensor dydx) =>  TanGradGrad"
  bind_python: False

- name: "sinh_grad_grad"
  signature: "Tensor (Tensor x, Tensor dydx) =>  SinhGradGrad"
  bind_python: False

- name: "cosh_grad_grad"
  signature: "Tensor (Tensor x, Tensor dydx) =>  CoshGradGrad"
  bind_python: False

- name: "tanh_grad_grad"
  signature: "Tensor (Tensor x, Tensor dydx) =>  TanhGradGrad"
  bind_python: False

- name: "acos_grad_grad"
  signature: "Tensor (Tensor x, Tensor dydx) =>  AcosGradGrad"
  bind_python: False

- name: "asin_grad_grad"
  signature: "Tensor (Tensor x, Tensor dydx) =>  AsinGradGrad"
  bind_python: False

- name: "atan_grad_grad"
  signature: "Tensor (Tensor x, Tensor dydx) =>  AtanGradGrad"
  bind_python: False

- name: "asinh_grad_grad"
  signature: "Tensor (Tensor x, Tensor dydx) =>  AsinhGradGrad"
  bind_python: False

- name: "acosh_grad_grad"
  signature: "Tensor (Tensor x, Tensor dydx) =>  AcoshGradGrad"
  bind_python: False

- name: "atanh_grad_grad"
  signature: "Tensor (Tensor x, Tensor dydx) =>  AtanhGradGrad"
  bind_python: False

- name: "erf_grad_grad"
  signature: "Tensor (Tensor x, Tensor dydx) =>  ErfGradGrad"
  bind_python: False

- name: "erfc_grad_grad"
  signature: "Tensor (Tensor x, Tensor dydx) =>  ErfcGradGrad"
  bind_python: False

- name: "exp_grad_grad"
  signature: "Tensor (Tensor x, Tensor dydx) =>  ExpGradGrad"
  bind_python: False

- name: "exp2_grad_grad"
  signature: "Tensor (Tensor x, Tensor dydx) =>  Exp2GradGrad"
  bind_python: False

- name: "expm1_grad_grad"
  signature: "Tensor (Tensor x, Tensor dydx) =>  Expm1GradGrad"
  bind_python: False

- name: "log_grad_grad"
  signature: "Tensor (Tensor x, Tensor dydx) =>  LogGradGrad"
  bind_python: False

- name: "logsigmoid_grad_grad"
  signature: "Tensor (Tensor x, Tensor dydx) =>  LogSigmoidGradGrad"
  bind_python: False

- name: "log2_grad_grad"
  signature: "Tensor (Tensor x, Tensor dydx) =>  Log2GradGrad"
  bind_python: False

- name: "log10_grad_grad"
  signature: "Tensor (Tensor x, Tensor dydx) =>  Log10GradGrad"
  bind_python: False

- name: "log1p_grad_grad"
  signature: "Tensor (Tensor x, Tensor dydx) =>  Log1pGradGrad"
  bind_python: False

- name: "reciprocal_grad_grad"
  signature: "Tensor (Tensor x, Tensor dydx) =>  ReciprocalGradGrad"
  bind_python: False

- name: "reciprocal_no_nan_grad_grad"
  signature: "Tensor (Tensor x, Tensor dydx) =>  ReciprocalNoNanGradGrad"
  bind_python: False

- name: "rsqrt_grad_grad"
  signature: "Tensor (Tensor x, Tensor dydx) =>  RsqrtGradGrad"
  bind_python: False

- name: "sqrt_grad_grad"
  signature: "Tensor (Tensor x, Tensor dydx) =>  SqrtGradGrad"
  bind_python: False

- name: "square_grad_grad"
  signature: "Tensor (Tensor x, Tensor dydx) =>  SquareGradGrad"
  bind_python: False

- name: "sigmoid_grad_grad"
  signature: "Tensor (Tensor y, Tensor dydx) =>  SigmoidGradGrad"
  bind_python: False

- name: "max_pool_grad_grad"
  signature: "Tensor (Tensor dydx, Tensor indices, Int32 ndims) =>  MaxPoolNdGradGrad"
  bind_python: False

- name: "exponential_"
  signature: "Tensor (Tensor x, Float lambd=1.0, Generator generator=None) => Exponential"
  bind_python: True

- name: "multinomial"
  signature: "Tensor (Tensor x, Int32 num_samples, Bool replacement=False, Generator generator=None) => Multinomial"
  bind_python: True

- name: "max_pool_grad_grad"  
  signature: "Tensor (Tensor dydx, Tensor indices, Int32 ndims) =>  MaxPoolNdGradGrad" 
  bind_python: False

- name: "deform_conv2d"
  signature:
    "Tensor (Tensor input,Tensor weight,Tensor offset,Tensor mask,Tensor bias=None, Int32 stride_h,Int32 stride_w,Int32 pad_h,
    Int32 pad_w,Int32 dilation_h,Int32 dilation_w,Int32 groups,Int32 offset_groups,Bool use_mask) => DeformConv2d"
  bind_python: True

- name: "deform_conv2d_input_grad"
  signature:
    "TensorTuple (Tensor output_grad,Tensor input,Tensor weight,Tensor offset,Tensor mask=None, Int32 stride_h,Int32 stride_w,Int32 pad_h,
    Int32 pad_w,Int32 dilation_h,Int32 dilation_w,Int32 groups,Int32 offset_groups,Bool use_mask) => DeformConv2dInputGrad"
  bind_python: False

- name: "deform_conv2d_param_grad"
  signature:
    "Tensor (Tensor output_grad,Tensor input,Tensor weight,Tensor offset,Tensor mask, Int32 stride_h,Int32 stride_w,Int32 pad_h,
    Int32 pad_w,Int32 dilation_h,Int32 dilation_w,Int32 groups,Int32 offset_groups,Bool use_mask) => DeformConv2dParamGrad"
  bind_python: False

- name: "broadcast_shapes"
  signature: "Shape (ShapeList shapes) => BroadcastShapes"
  bind_python: True

- name: "broadcast_tensors"
  signature: "TensorTuple (TensorTuple tensors) => BroadcastTensors"
  bind_python: True

- name: "broadcast_to"
  signature: "Tensor (Tensor x, Shape shape) => BroadcastTo"
  bind_python: True

- name: "bincount"
  signature: "Tensor (Tensor input, Tensor weights=None, Int64 minlength=None) => BinCount"
  bind_python: True

- name: "stft"
  signature: 
    'Tensor (Tensor input, Int64 n_fft,Int64 hop_length=None, Int64 win_length=None, Tensor window=None,Bool center=True,String pad_mode="reflect",Bool normalized=False,Bool onesided=True,Bool return_complex=False) =>Stft'
  bind_python: True

- name: "isclose"
  signature: "Tensor (Tensor input, Tensor other, Float atol=1e-08, Float rtol=1e-05, Bool equal_nan=False) => IsClose"
  bind_python: True

- name: "uniform_"
  signature: "Tensor (Tensor x,Scalar from, Scalar to) => InplaceUniform"
  bind_python: True

- name: "fused_fast_gelu_mul"
  signature: "Tensor (Tensor x, Tensor multiplier) => FusedFastGeluMul"
  bind_python: True

- name: "fused_fast_gelu_mul_grad"
  signature: "TensorTuple (Tensor dy, Tensor x, Tensor multiplier) => FusedFastGeluMulGrad"
  bind_python: False

- name: "unique"
  signature: [
    "Tensor (Tensor x, Bool sorted=True, DataType dtype=kInt32) => Unique",
    "TensorTuple (Tensor x, Bool sorted=True, Bool return_inverse=False, Bool return_counts=False, DataType dtype=kInt32) => UniqueWithCounts"
  ]
  bind_python: True

- name: "fused_weighted_sum"
  signature: "Tensor (TensorTuple in, FloatList weights, Float alpha=1.0) => FusedWeightedSum"
  bind_python: True

- name: "sort"
  signature: "TensorTuple[values, indices] (Tensor input, Int32 dim=-1, Bool descending=False) => Sort"
  bind_python: True
  
- name: "throw_error"
  signature: "Tensor (Tensor input) => ThrowError"
  bind_python: True

- name: "mode"
  signature: "TensorTuple[values, indices] (Tensor input, Int32 dim=-1, Bool keepdim=False) => Mode"
  bind_python: True

- name: "clone"
  signature: "Tensor (Tensor input) => Clone"
  bind_python: True

- name: "frac"
  signature: "Tensor (Tensor x) => Frac"
  bind_python: True

- name: "frac_"
  signature: "Tensor (Tensor x) => FracInplace"
  bind_python: True<|MERGE_RESOLUTION|>--- conflicted
+++ resolved
@@ -497,13 +497,10 @@
   signature: "Void (TensorTuple scaled_grads, Tensor found_inf, Tensor inv_scale) => AmpForEachNonFiniteCheckAndUnscale"
   bind_python: True
 
-<<<<<<< HEAD
 - name: "multi_tensor_amp_foreach_non_finite_check_and_unscale_"
   signature: "Void (TensorTuple scaled_grads, Tensor found_inf, Tensor inv_scale) => MultiTensorAmpForEachNonFiniteCheckAndUnscale"
   bind_python: True
 
-=======
->>>>>>> 6ef9ed4a
 - name: "as_strided"
   signature: "Tensor (Tensor input, Int64List size, Int64List stride, Int64 storage_offset=0) => AsStrided"
   bind_python: True
