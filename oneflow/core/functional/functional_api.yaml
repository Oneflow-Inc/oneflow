--- conflicted
+++ resolved
@@ -807,14 +807,13 @@
   signature: "Tensor Stack(TensorTuple inputs, *, Int64 dim=0)"
   bind_python: True
 
-<<<<<<< HEAD
 - name: "to_consistent"
   signature: "Tensor ToConsistent(Tensor x, *, Placement placement, SbpList sbp)"
   bind_python: True
 
 - name: "to_local"
   signature: "Tensor ToLocal(Tensor x)"
-=======
+
 - name: "identity"
   signature: "Tensor Identity(Tensor in)"
   bind_python: True
@@ -825,5 +824,4 @@
 
 - name: "reduce_sum_like"
   signature: "Tensor ReduceSumLike(Tensor in, Tensor like, *,Int32List axis)"
->>>>>>> 0a44b54e
   bind_python: True