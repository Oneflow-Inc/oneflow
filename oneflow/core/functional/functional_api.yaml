--- conflicted
+++ resolved
@@ -946,14 +946,14 @@
   signature: "Tensor ReduceSumLike(Tensor in, Tensor like, *,Int32List axis)"
   bind_python: True
 
-<<<<<<< HEAD
 - name: "split"
   signature: "TensorTuple Split(Tensor x, *, Int64 split_size, Int64 dim=0)"
   bind_python: True
 
 - name: "split_with_size"
   signature: "TensorTuple SplitWithSize(Tensor x, *, Int64List split_sizes, Int64 dim=0)"
-=======
+  bind_python: True
+
 - name: "randn"
   signature: "Tensor RandN(*, Shape shape, DataType dtype=None, Device device=None, 
                            Generator generator=None)"
@@ -962,5 +962,4 @@
 - name: "consistent_randn"
   signature: "Tensor ConsistentRandN(*, Shape shape, Placement placement, 
                                      SbpList sbp_tuple, DataType dtype=None, Generator generator=None)"
->>>>>>> e9f1e233
   bind_python: True