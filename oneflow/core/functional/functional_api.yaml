--- conflicted
+++ resolved
@@ -1065,7 +1065,6 @@
   signature: "Tensor ConsistentRandperm(Int32 n,*, Placement placement, SbpList sbp_tuple, Generator generator=None)"
   bind_python: True
 
-<<<<<<< HEAD
 - name: "sparse_softmax_cross_entropy_ms"
   signature: "TensorTuple SparseSoftmaxCrossEntropyMs(Tensor logits, Tensor label, *, Int64 depth)"
   bind_python: True
@@ -1073,8 +1072,7 @@
 - name: "sparse_softmax_cross_entropy_ms_grad"
   signature: "Tensor SparseSoftmaxCrossEntropyMsGrad(Tensor label, Tensor dy, Tensor prob, *, Int64 depth)"
   bind_python: False
-=======
+
 - name: "fused_scale_tril"
   signature: "Tensor FusedScaleTril(Tensor x, *, Int64 diagonal=0, Scalar fill_value=0, Scalar scale=1)"
-  bind_python: True
->>>>>>> e9ea4417
+  bind_python: True