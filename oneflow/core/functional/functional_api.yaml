--- conflicted
+++ resolved
@@ -946,16 +946,6 @@
   signature: "Tensor ReduceSumLike(Tensor in, Tensor like, *,Int32List axis)"
   bind_python: True
   
-- name: "randperm"
-  signature: "Tensor Randperm(Int32 n,*,Device device=None, Generator generator=None)"
-  bind_python: True
-
-<<<<<<< HEAD
-- name: "consistent_randperm"
-  signature: "Tensor ConsistentRandperm(Int32 n,*, Placement placement, SbpList sbp_tuple, Generator generator=None)"
-  bind_python: True
-  
-=======
 - name: "split"
   signature: "TensorTuple Split(Tensor x, *, Int64 split_size, Int64 dim=0)"
   bind_python: True
@@ -964,7 +954,6 @@
   signature: "TensorTuple SplitWithSize(Tensor x, *, Int64List split_sizes, Int64 dim=0)"
   bind_python: True
 
->>>>>>> c071635f
 - name: "randn"
   signature: "Tensor RandN(*, Shape shape, DataType dtype=None, Device device=None, 
                            Generator generator=None)"
@@ -973,4 +962,12 @@
 - name: "consistent_randn"
   signature: "Tensor ConsistentRandN(*, Shape shape, Placement placement, 
                                      SbpList sbp_tuple, DataType dtype=None, Generator generator=None)"
+  bind_python: True
+  
+- name: "randperm"
+  signature: "Tensor Randperm(Int32 n,*,Device device=None, Generator generator=None)"
+  bind_python: True
+
+- name: "consistent_randperm"
+  signature: "Tensor ConsistentRandperm(Int32 n,*, Placement placement, SbpList sbp_tuple, Generator generator=None)"
   bind_python: True