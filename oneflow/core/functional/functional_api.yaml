--- conflicted
+++ resolved
@@ -1122,15 +1122,13 @@
   signature: "Tensor (Tensor x) => LocalAllReduce"
   bind_python: True
 
-<<<<<<< HEAD
 - name: "local_reduce"
   signature: "Tensor (Tensor x, *, Int64 dst=0, Bool inplace=True) => LocalReduce"
   bind_python: True
-=======
+
 - name: "eager_p_to_b"
   signature: "Tensor (Tensor x, Placement in_placement, Placement out_placement, Shape shape) => EagerPToB"
   bind_python: False
->>>>>>> 6a33911e
 
 - name: "eager_b_to_s"
   signature: "Tensor (Tensor x, Placement in_placement, Placement out_placement, SbpList out_sbp, Shape shape) => EagerBToS"
