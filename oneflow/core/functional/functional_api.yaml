# Copyright 2020 The OneFlow Authors. All rights reserved.
#
# Licensed under the Apache License, Version 2.0 (the "License");
# you may not use this file except in compliance with the License.
# You may obtain a copy of the License at
#
#     http://www.apache.org/licenses/LICENSE-2.0
#
# Unless required by applicable law or agreed to in writing, software
# distributed under the License is distributed on an "AS IS" BASIS,
# WITHOUT WARRANTIES OR CONDITIONS OF ANY KIND, either express or implied.
# See the License for the specific language governing permissions and
# limitations under the License.

# The following data types are allowed,
# {
#   "Tensor", "TensorTuple", "Scalar", "Int", "Int32", "Int64", "Float", "Double", "String", "Bool",
#   "ScalarList", "IntList", "Int32List", "Int64List", "FloatList", "DoubleList", "StringList",
#   "BoolList", "DataType", "Shape", "Generator", "TensorIndex", "Device", "Placement",
#   "Sbp", "SbpList"
# }

- name: "add"
  signature:
    [
      "Tensor (Tensor input, Tensor other, *, Scalar alpha=1, Bool inplace=False) => Add",
      "Tensor (Tensor input, Scalar other, *, Scalar alpha=1, Bool inplace=False) => ScalarAdd",
      "Tensor (Scalar input, Tensor other, *, Scalar alpha=1) => ScalarAdd",
      "Tensor (TensorTuple inputs, *, Bool inplace=False) => Add",
    ]
  bind_python: true

- name: "amin"
  signature: "Tensor (Tensor input, Int32List[1] dim=None, Bool keepdim=False) => Amin"
  bind_python: True

- name: "sub"
  signature:
    [
      "Tensor (Tensor input, Tensor other, *, Scalar alpha=1, Bool inplace=False) => Sub",
      "Tensor (Tensor input, Scalar other, *, Scalar alpha=1, Bool inplace=False) => ScalarSub",
      "Tensor (Scalar input, Tensor other, *, Scalar alpha=1) =>  ScalarSub",
    ]
  bind_python: true

- name: "mul"
  signature:
    [
      "Tensor (Tensor input, Tensor other) => Mul",
      "Tensor (Tensor input, Scalar other, *, Bool inplace=False) => ScalarMul",
      "Tensor (Scalar input, Tensor other) => ScalarMul",
    ]
  bind_python: true

- name: "mul_"
  signature:
    [
      "Tensor (Tensor input, Tensor other) => InplaceMul",
      "Tensor (Tensor input, Scalar other) => InplaceScalarMul",
    ]
  bind_python: true

- name: "addcmul"
  signature: "Tensor (Tensor input, Tensor tensor1, Tensor tensor2, *, Scalar value=1) => Addcmul"
  bind_python: true

- name: "addcmul_"
  signature: "Tensor (Tensor input, Tensor tensor1, Tensor tensor2, *, Scalar value=1) => InplaceAddcmul"
  bind_python: true

- name: "addcdiv"
  signature: "Tensor (Tensor input, Tensor tensor1, Tensor tensor2, *, Scalar value=1) => AddCDiv"
  bind_python: true

- name: "addcdiv_"
  signature: "Tensor (Tensor input, Tensor tensor1, Tensor tensor2, *, Scalar value=1) => InplaceAddCDiv"
  bind_python: true

- name: "div"
  signature:
    [
      "Tensor (Tensor input, Tensor other) => Div",
      "Tensor (Tensor input, Scalar other) => ScalarDiv",
      "Tensor (Scalar input, Tensor other) => ScalarDiv",
    ]
  bind_python: true

- name: "div_"
  signature:
    [
      "Tensor (Tensor input, Tensor other) => InplaceDiv",
      "Tensor (Tensor input, Scalar other) => InplaceScalarDiv",
    ]
  bind_python: true

- name: "div_grad"
  signature: "Tensor (Tensor dz, Tensor z, Tensor y) => DivGrad"
  bind_python: False

- name: "equal"
  signature:
    [
      "Tensor (Tensor input, Tensor other) => BroadcastEqual",
      "Tensor (Tensor input, Scalar other) => ScalarLogicalEqual",
      "Tensor (Scalar input, Tensor other) => ScalarLogicalEqual",
    ]
  bind_python: true

- name: "not_equal"
  signature:
    [
      "Tensor (Tensor input, Tensor other) => BroadcastNotEqual",
      "Tensor (Tensor input, Scalar other) => ScalarLogicalNotEqual",
      "Tensor (Scalar input, Tensor other) => ScalarLogicalNotEqual",
    ]
  bind_python: true

- name: "greater"
  signature:
    [
      "Tensor (Tensor input, Tensor other) => BroadcastGreater",
      "Tensor (Tensor input, Scalar other) => ScalarLogicalGreater",
      "Tensor (Scalar input, Tensor other) => ScalarLogicalGreater",
    ]
  bind_python: true

- name: "greater_equal"
  signature:
    [
      "Tensor (Tensor input, Tensor other) => BroadcastGreaterEqual",
      "Tensor (Tensor input, Scalar other) => ScalarLogicalGreaterEqual",
      "Tensor (Scalar input, Tensor other) => ScalarLogicalGreaterEqual",
    ]
  bind_python: true

- name: "logical_and"
  signature:
    [
      "Tensor (Tensor input, Tensor other) => BroadcastLogicalAnd",
      "Tensor (Tensor input, Scalar other) => ScalarLogicalAnd",
      "Tensor (Scalar input, Tensor other) => ScalarLogicalAnd",
    ]
  bind_python: true

- name: "logical_or"
  signature:
    [
      "Tensor (Tensor input, Tensor other) => BroadcastLogicalOr",
      "Tensor (Tensor input, Scalar other) => ScalarLogicalOr",
      "Tensor (Scalar input, Tensor other) => ScalarLogicalOr",
    ]
  bind_python: true

- name: "logical_not"
  signature: "Tensor (Tensor input) => LogicalNot"
  bind_python: true

- name: "logical_xor"
  signature:
    [
      "Tensor (Tensor input, Tensor other) => BroadcastLogicalXor",
      "Tensor (Tensor input, Scalar other) => ScalarLogicalXor",
      "Tensor (Scalar input, Tensor other) => ScalarLogicalXor",
    ]
  bind_python: true

- name: "less"
  signature:
    [
      "Tensor (Tensor input, Tensor other) => BroadcastLess",
      "Tensor (Tensor input, Scalar other) => ScalarLogicalLess",
      "Tensor (Scalar input, Tensor other) => ScalarLogicalLess",
    ]
  bind_python: True

- name: "less_equal"
  signature:
    [
      "Tensor (Tensor input, Tensor other) => BroadcastLessEqual",
      "Tensor (Tensor input, Scalar other) => ScalarLogicalLessEqual",
      "Tensor (Scalar input, Tensor other) => ScalarLogicalLessEqual",
    ]
  bind_python: True

- name: "pow"
  signature:
    [
      "Tensor (Tensor input, Tensor exponent) => Pow",
      "Tensor (Tensor input, Scalar exponent, *, Bool inplace=False) => ScalarPow",
      "Tensor (Tensor input, Scalar exponent) => ScalarPow",
      "Tensor (Scalar exponent, Tensor input) => ScalarReversePow",
    ]
  bind_python: True

- name: "pow_x_grad"
  signature: "Tensor (Tensor x, Tensor y, Tensor dz) => PowXGrad"
  bind_python: False

- name: "pow_y_grad"
  signature: "Tensor (Tensor x, Tensor y, Tensor dz) => PowYGrad"
  bind_python: False

- name: "searchsorted"
  signature:
    [
      "Tensor (Tensor sorted_sequence, Tensor values, Bool out_int32=False, Bool right=False) => SearchSorted",
      "Tensor (Tensor sorted_sequence, Scalar values, Bool out_int32=False, Bool right=False) => SearchSortedScalar",
    ]
  bind_python: True

- name: "scalar_pow_grad"
  signature: "Tensor (Tensor input, Tensor dy, Scalar exponent) => ScalarPowGrad"
  bind_python: False

- name: "scalar_reverse_pow_grad"
  signature: "Tensor (Tensor input, Tensor dy, Scalar exponent) => ScalarReversePowGrad"
  bind_python: False

- name: "broadcast_pow"
  signature: "Tensor (Tensor x, Tensor y) => BroadcastPow"
  bind_python: False

- name: "broadcast_pow_x_grad"
  signature: "Tensor (Tensor x, Tensor y, Tensor dz) => BroadcastPowXGrad"
  bind_python: False

- name: "broadcast_pow_y_grad"
  signature: "Tensor (Tensor x, Tensor y, Tensor dz) => BroadcastPowYGrad"
  bind_python: False

- name: "floor_divide"
  signature:
    [
      "Tensor (Tensor input, Tensor other) => FloorDiv",
      "Tensor (Tensor input, Scalar other, *, Bool inplace=False) => ScalarFloorDiv",
      "Tensor (Tensor input, Scalar other) => ScalarFloorDiv",
    ]
  bind_python: True

- name: "floordiv_x_grad"
  signature: "Tensor (Tensor dz, Tensor x, Tensor y) => FloorDivXGrad"
  bind_python: False

- name: "floordiv_y_grad"
  signature: "Tensor (Tensor dz, Tensor x, Tensor y) => FloorDivYGrad"
  bind_python: False

- name: "trunc_divide"
  signature:
    [
      "Tensor (Tensor input, Tensor other) => TruncDiv",
      "Tensor (Tensor input, Scalar other, *, Bool inplace=False) => ScalarTruncDiv",
    ]
  bind_python: True

- name: "truncdiv_x_grad"
  signature: "Tensor (Tensor dz, Tensor x, Tensor y) => TruncDivXGrad"
  bind_python: False

- name: "truncdiv_y_grad"
  signature: "Tensor (Tensor dz, Tensor x, Tensor y) => TruncDivYGrad"
  bind_python: False

- name: "xdivy_x_grad"
  signature: "Tensor (Tensor dz, Tensor x, Tensor y) => XdivyXGrad"
  bind_python: False

- name: "xdivy_y_grad"
  signature: "Tensor (Tensor dz, Tensor x, Tensor y) => XdivyYGrad"
  bind_python: False

- name: "xlogy_x_grad"
  signature: "Tensor (Tensor dz, Tensor x, Tensor y) => XlogyXGrad"
  bind_python: False

- name: "xlogy_y_grad"
  signature: "Tensor (Tensor dz, Tensor x, Tensor y) => XlogyYGrad"
  bind_python: False

- name: "max"
  signature:
    [
      "Tensor (Tensor input) => Max",
      "TensorTuple (Tensor input, Int32 dim, Bool keepdim=False) => Max",
      "Tensor (Tensor input, Tensor other) => Max",
    ]
  bind_python: True

- name: "min"
  signature:
    [
      "Tensor (Tensor input) => Min",
      "TensorTuple (Tensor input, Int32 dim, Bool keepdim=False) => Min",
      "Tensor (Tensor input, Tensor other) => Min",
    ]
  bind_python: True

- name: "median"
  signature:
    [
      "Tensor (Tensor input) => Median",
      "TensorTuple (Tensor input, Int32 dim=-1, Bool keepdim=False) => MedianWithIndices",
    ]
  bind_python: True

- name: "reduce_max"
  signature: "Tensor (Tensor x, Int32List axis, Bool keepdim=False) => ReduceMax"
  bind_python: True

- name: "reduce_min"
  signature: "Tensor (Tensor x, Int32List axis, Bool keepdim=False) => ReduceMin"
  bind_python: True

- name: "reduce_sum"
  signature:
    [
      "Tensor (Tensor x, Int32List[1] dim, Bool keepdim=False) => ReduceSum",
      "Tensor (Tensor x) => ReduceSumWhole",
    ]
  bind_python: True

- name: "reduce_nansum"
  signature: [
    "Tensor (Tensor input, Int32List[1] dim, Bool keepdim=False, *, DataType dtype=None) => ReduceNanSum",
    "Tensor (Tensor input, *, DataType dtype=None) => ReduceNanSumWhole"
  ]
  bind_python: True

- name: "reduce_mean"
  signature:
    [
      "Tensor (Tensor x, Int32List[1] dim, Bool keepdim=False) => ReduceMean",
      "Tensor (Tensor x) => ReduceMeanWhole",
    ]
  bind_python: True

- name: "reduce_all"
  signature:
    [
      "Tensor (Tensor x, Int32List[1] dim, Bool keepdim=False) => ReduceAll",
      "Tensor (Tensor x) => ReduceAllWhole",
    ]
  bind_python: True

- name: "reduce_any"
  signature:
    [
      "Tensor (Tensor x, Int32List[1] dim, Bool keepdim=False) => ReduceAny",
      "Tensor (Tensor x) => ReduceAnyWhole",
    ]
  bind_python: True

- name: "reduce_prod"
  signature:
    [
      "Tensor (Tensor x, Int32List[1] dim, Bool keepdim=False, *, DataType dtype=None) => ReduceProd",
      "Tensor (Tensor x, *, DataType dtype=None) => ReduceProdWhole",
    ]
  bind_python: True

- name: "reduce_min_device_stage"
  signature: "TensorTuple (Tensor in, Int32List axis) => ReduceMinDeviceStage"
  bind_python: True

- name: "reduce_min_device_stage_grad"
  signature: "Tensor (Tensor out_diff, Tensor mask, Tensor count, Int32List axis) => ReduceMinDeviceStageGrad"
  bind_python: False

- name: "reduce_max_device_stage"
  signature: "TensorTuple (Tensor in, Int32List axis) => ReduceMaxDeviceStage"
  bind_python: True

- name: "reduce_max_device_stage_grad"
  signature: "Tensor (Tensor out_diff, Tensor mask, Tensor count, Int32List axis) => ReduceMaxDeviceStageGrad"
  bind_python: False

- name: "reduce_min_global_stage"
  signature: "TensorTuple (Tensor in, Tensor device_count, Int32List axis, Bool keepdims=False) => ReduceMinGlobalStage"
  bind_python: True

- name: "reduce_min_global_stage_grad"
  signature: "Tensor (Tensor out_diff, Tensor mask, Tensor device_count, Int32List axis, Bool keepdims=False) => ReduceMinGlobalStageGrad"
  bind_python: False

- name: "reduce_max_global_stage"
  signature: "TensorTuple (Tensor in, Tensor device_count, Int32List axis, Bool keepdims=False) => ReduceMaxGlobalStage"
  bind_python: True

- name: "reduce_max_global_stage_grad"
  signature: "Tensor (Tensor out_diff, Tensor mask, Tensor device_count, Int32List axis, Bool keepdims=False) => ReduceMaxGlobalStageGrad"
  bind_python: False

- name: "logsumexp"
  signature: "Tensor (Tensor x, Int32List[1] dim, Bool keepdim=False) => LogSumExp"
  bind_python: True

- name: "transpose"
  signature:
    [
      "Tensor (Tensor input, Int32List perm) => Transpose",
      "Tensor (Tensor input, Int32 dim0, Int32 dim1) => Transpose2dim",
    ]
  bind_python: True

- name: "as_strided"
  signature: "Tensor (Tensor input, Int32List size, Int32List stride, Int32 storage_offset=0) => AsStrided"
  bind_python: True

- name: "as_strided_grad"
  signature: "Tensor (Tensor dy, Tensor input, Int32List size, Int32List stride, Int32 storage_offset=0) => AsStridedGrad"
  bind_python: False

- name: "select"
  signature: "Tensor (Tensor input, Int32 dim, Int32 index) => Select"
  bind_python: True

- name: "swapaxes"
  signature: "Tensor (Tensor input, Int32 dim0, Int32 dim1) => Swapaxes"
  bind_python: True

- name: "swapdims"
  signature: "Tensor (Tensor input, Int32 dim0, Int32 dim1) => Swapdims"
  bind_python: True

- name: "amax"
  signature: "Tensor (Tensor input, Int32List[1] dim=None, Bool keepdim=False) => Amax"
  bind_python: True

- name: "permute"
  signature: "Tensor (Tensor input, Int32List dims) => Permute"
  bind_python: True

- name: "T"
  signature: "Tensor (Tensor input) => TransposeAllDimProperty"
  bind_python: True

- name: "t"
  signature: "Tensor (Tensor input) => TransposeAllDimFunction"
  bind_python: True

- name: "not_equal_zero"
  signature: "Tensor (Tensor x) => NotEqualZero"
  bind_python: False

- name: "not_equal_zero_grad"
  signature: "Tensor (Tensor x, Tensor dy) => NotEqualZeroGrad"
  bind_python: False

- name: "reciprocal"
  signature: "Tensor (Tensor x) => Reciprocal"
  bind_python: True

- name: "reciprocal_grad"
  signature: "Tensor (Tensor x, Tensor dy) => ReciprocalGrad"
  bind_python: False

- name: "reciprocal_no_nan"
  signature: "Tensor (Tensor x) => ReciprocalNoNan"
  bind_python: True

- name: "reciprocal_no_nan_grad"
  signature: "Tensor (Tensor x, Tensor dy) => ReciprocalNoNanGrad"
  bind_python: False

- name: "image_flip"
  signature: "Tensor (Tensor x, Tensor flip_code) => ImageFlip"
  bind_python: True

- name: "sin"
  signature: "Tensor (Tensor x) => Sin"
  bind_python: True

- name: "sin_grad"
  signature: "Tensor (Tensor x, Tensor dy) => SinGrad"
  bind_python: False

- name: "sin_grad_grad"
  signature: "Tensor (Tensor x, Tensor dydx) => SinGradGrad"
  bind_python: False

- name: "sin_"
  signature: "Tensor (Tensor x) => Sin_"
  bind_python: True

- name: "cos"
  signature: "Tensor (Tensor x) => Cos"
  bind_python: True

- name: "cos_grad"
  signature: "Tensor (Tensor x, Tensor dy) => CosGrad"
  bind_python: False

- name: "cos_grad_grad"
  signature: "Tensor (Tensor x, Tensor dydx) => CosGradGrad"
  bind_python: False

- name: "cosh"
  signature: "Tensor (Tensor x) => Cosh"
  bind_python: True

- name: "cosh_grad"
  signature: "Tensor (Tensor x, Tensor dy) => CoshGrad"
  bind_python: True

- name: "fmod"
  signature:
    [
      "Tensor (Tensor input, Tensor other) => BroadcastFMod",
      "Tensor (Tensor input, Scalar other, *, Bool inplace=False) => ScalarFMod",
      "Tensor (Tensor input, Scalar other) => ScalarFMod",
    ]
  bind_python: true

- name: "log"
  signature: "Tensor (Tensor x) => Log"
  bind_python: True

- name: "log_grad"
  signature: "Tensor (Tensor x, Tensor dy) => LogGrad"
  bind_python: False

- name: "log2"
  signature: "Tensor (Tensor x) => Log2"
  bind_python: True

- name: "log2_grad"
  signature: "Tensor (Tensor x, Tensor dy) => Log2Grad"
  bind_python: False

- name: "log10"
  signature: "Tensor (Tensor x) => Log10"
  bind_python: True

- name: "log10_grad"
  signature: "Tensor (Tensor x, Tensor dy) => Log10Grad"
  bind_python: False

- name: "sqrt"
  signature: "Tensor (Tensor x) => Sqrt"
  bind_python: True

- name: "sqrt_grad"
  signature: "Tensor (Tensor x, Tensor dy) => SqrtGrad"
  bind_python: False

- name: "rsqrt"
  signature: "Tensor (Tensor x) => Rsqrt"
  bind_python: True

- name: "rsqrt_grad"
  signature: "Tensor (Tensor x, Tensor dy) => RsqrtGrad"
  bind_python: False

- name: "square"
  signature: "Tensor (Tensor x) => Square"
  bind_python: True

- name: "square_grad"
  signature: "Tensor (Tensor x, Tensor dy) => SquareGrad"
  bind_python: False

- name: "sqrt_square_sum"
  signature: "Tensor (Tensor x) => SqrtSquareSum"
  bind_python: True

- name: "std"
  signature: "Tensor (Tensor x, Int32List[1] dim=None, Bool unbiased=None, Bool keepdim=None) => StandardDeviation"
  bind_python: True

- name: "var"
  signature: "Tensor (Tensor x, Int32List[1] dim=None, Bool unbiased=None, Bool keepdim=None) => Variance"
  bind_python: True

- name: "rms_layer_norm"
  signature: "Tensor (Tensor hidden_states, Tensor weight, Float variance_epsilon) => RMSLayerNormalization"
  bind_python: True

- name: "relu"
  signature: "Tensor (Tensor x, Bool inplace=False) => Relu"
  bind_python: True

- name: "relu_grad"
  signature: "Tensor (Tensor dy, Tensor y) => ReluGrad"
  bind_python: False

- name: "hann_window"
  signature: [
      "Tensor (Int64 window_length, Bool periodic=True, *, Device device=None, DataType dtype=None,
      Bool requires_grad=False) => HannWindow",
      "Tensor (Int64 window_length, Bool periodic=True, *, Placement placement, SbpList sbp, DataType dtype=None,
      Bool requires_grad=False) => GlobalHannWindow",
    ]
  bind_python: True

- name: "hardtanh"
  signature: "Tensor (Tensor x, Double min_val, Double max_val) => HardTanh"
  bind_python: True

- name: "hardtanh_grad"
  signature: "Tensor (Tensor y, Tensor dy, Double min_val, Double max_val) => HardTanhGrad"
  bind_python: False

- name: "tan"
  signature: "Tensor (Tensor x) => Tan"
  bind_python: True

- name: "tan_grad"
  signature: "Tensor (Tensor x, Tensor dy) => TanGrad"
  bind_python: True

- name: "tanh"
  signature: "Tensor (Tensor x) => Tanh"
  bind_python: True

- name: "tanh_grad"
  signature: "Tensor (Tensor x, Tensor dy) => TanhGrad"
  bind_python: True

- name: "threshold"
  signature: "Tensor (Tensor x, *, Double threshold, Double value) => Threshold"
  bind_python: True

- name: "threshold_grad"
  signature: "Tensor (Tensor x, Tensor dy, Double threshold) => ThresholdGrad"
  bind_python: False

- name: "elu"
  signature: "Tensor (Tensor x, Double alpha) => Elu"
  bind_python: True

- name: "elu_grad"
  signature: "Tensor (Tensor x, Tensor dy, Double alpha) => EluGrad"
  bind_python: False

- name: "celu"
  signature: "Tensor (Tensor x, *, Double alpha=1.0, Bool inplace=False) => Celu"
  bind_python: True

- name: "celu_grad"
  signature: "Tensor (Tensor x, Tensor dy, Double alpha=1.0) => CeluGrad"
  bind_python: False

- name: "gelu"
  signature: "Tensor (Tensor x) => Gelu"
  bind_python: True

- name: "gelu_grad"
  signature: "Tensor (Tensor dy, Tensor x) => GeluGrad"
  bind_python: False

- name: "fast_gelu"
  signature: "Tensor (Tensor x) => FastGelu"
  bind_python: True

- name: "fast_gelu_grad"
  signature: "Tensor (Tensor dy, Tensor x) => FastGeluGrad"
  bind_python: False

- name: "gelu_with_approximate"
  signature: 'Tensor (Tensor x, String approximate="none") => GeluWithApproximate'
  bind_python: True

- name: "glu"
  signature: "Tensor (Tensor input, Int64 dim=-1) => Glu"
  bind_python: True

- name: "sigmoid"
  signature: "Tensor (Tensor x) => Sigmoid"
  bind_python: True

- name: "sigmoid_grad"
  signature: "Tensor (Tensor y, Tensor dy) => SigmoidGrad"
  bind_python: True

- name: "hardsigmoid"
  signature: "Tensor (Tensor input, Bool inplace=False, *) => HardSigmoid"
  bind_python: True

- name: "hardsigmoid_grad"
  signature: "Tensor (Tensor dy, Tensor x) => HardSigmoidGrad"
  bind_python: False

- name: "hardshrink"
  signature: "Tensor (Tensor x, *, Double lambd=0.5, Bool inplace=False) => HardShrink"
  bind_python: True

- name: "hardshrink_grad"
  signature: "Tensor (Tensor y, Tensor dy, Double lambd=0.5) => HardShrinkGrad"
  bind_python: False

- name: "softmax"
  signature: "Tensor (Tensor x, Int64 dim=None) => Softmax"
  bind_python: True

- name: "softmax_grad"
  signature: "Tensor (Tensor dy, Tensor y) => SoftmaxGrad"
  bind_python: False

- name: "gumbel_softmax"
  signature: "Tensor (Tensor x, Double tau=1., Int64 dim=None, Bool hard=False, Generator generator=None) => GumbelSoftmax"
  bind_python: True

- name: "log_softmax"
  signature: "Tensor (Tensor x, Int64 dim=None) => LogSoftmax"
  bind_python: True

- name: "log_softmax_grad"
  signature: "Tensor (Tensor dy, Tensor y) => LogSoftmaxGrad"
  bind_python: False

- name: "hardswish"
  signature: "Tensor (Tensor x) => HardSwish"
  bind_python: True

- name: "hardswish_grad"
  signature: "Tensor (Tensor dy, Tensor x) => HardSwishGrad"
  bind_python: False

- name: "leaky_relu"
  signature: "Tensor (Tensor x, Float alpha, Bool inplace=False) => LeakyRelu"
  bind_python: True

- name: "leaky_relu_grad"
  signature: "Tensor (Tensor x, Tensor dy, Float alpha) => LeakyReluGrad"
  bind_python: False

- name: "normal"
  signature: [
      "Tensor (Float mean, Float std, Shape size, *, Tensor out=None, DataType dtype=None, Device device=None,
      Generator generator=None, Bool requires_grad=False) => Normal",
      "Tensor (Float mean, Float std, Int32 size, *, Tensor out=None, DataType dtype=None, Device device=None,
      Generator generator=None, Bool requires_grad=False) => Normal2",
      "Tensor (Float mean, Float std, Shape size, *, Tensor out=None, Placement placement, SbpList sbp, DataType dtype=None,
      Generator generator=None, Bool requires_grad=False) => GlobalNormal",
      "Tensor (Float mean, Float std, Int32 size, *, Tensor out=None, Placement placement, SbpList sbp, DataType dtype=None,
      Generator generator=None, Bool requires_grad=False) => GlobalNormal2",
    ]
  bind_python: True

- name: "normalization"
  signature:
    "Tensor (Tensor x, Tensor moving_mean=None, Tensor moving_variance=None,
    Tensor gamma=None, Tensor beta=None, Int32 axis=1, Float epsilon=1e-5,
    Float momentum=0.9, Bool is_training=False) => Normalization"

  bind_python: True

- name: "normalization_grad"
  signature:
    "TensorTuple (Tensor grad, Tensor x, Tensor mean, Tensor inv_variance,
    Tensor gamma, Float epsilon, Int32 axis) => NormalizationGrad"
  bind_python: False

- name: "normalization_add_relu"
  signature:
    "Tensor (Tensor x, Tensor addend=None, Tensor moving_mean=None, Tensor moving_variance=None,
    Tensor gamma, Tensor beta, Int32 axis=1, Float epsilon=1e-5,
    Float momentum=0.9, Bool is_training=False) => NormalizationAddRelu"
  bind_python: True

- name: "normalization_add_relu_grad"
  signature:
    "TensorTuple (Tensor x, Tensor dy, Tensor moving_mean, Tensor moving_variance,
    Tensor gamma, Tensor beta, Tensor reserve_space, Tensor y, Int32 axis=1,
    Float epsilon=1e-5, Bool has_addend) => NormalizationAddReluGrad"
  bind_python: False

- name: "eye"
  signature:
    [
      "Tensor (Scalar n, Scalar m=None, *, DataType dtype=kFloat, Device device=None, Bool requires_grad=False) => Eye",
      "Tensor (Scalar n, Scalar m=None, *, DataType dtype=kFloat, String device, Bool requires_grad=False) => Eye",
      "Tensor (Scalar n, Scalar m=None, *, DataType dtype=kFloat, Bool requires_grad=False, Placement placement, SbpList sbp) => Eye",
      "Tensor (Scalar n, Scalar m=None, *, DataType dtype=kFloat, Bool requires_grad=False, Placement placement, Sbp sbp) => Eye",
    ]
  bind_python: True

- name: "eye_"
  signature: "Tensor (Tensor x) => EyeInplace"
  bind_python: True

- name: "erfinv"
  signature: "Tensor (Tensor x) => Erfinv"
  bind_python: True

- name: "erfinv_"
  signature: "Tensor (Tensor x) => ErfinvInplace"
  bind_python: True

- name: "arange"
  signature: [
      "Tensor (Scalar start, Scalar end, Scalar step=1, *, DataType dtype=None,
      Device device=None) => Arange",
      "Tensor (Scalar end, *, DataType dtype=None, Device device=None) => Arange",
    ]
  bind_python: True

- name: "global_arange"
  signature: [
      "Tensor (Scalar start, Scalar end, Scalar step=1, *, DataType dtype=None,
      Placement placement, SbpList sbp) => GlobalArange",
      "Tensor (Scalar end, *, DataType dtype=None, Placement placement, SbpList sbp) => GlobalArange",
    ]
  bind_python: True

- name: "flatten"
  signature: "Tensor (Tensor x, Int32 start_dim=0, Int32 end_dim=-1) => Flatten"
  bind_python: True

- name: "argmax"
  signature: "Tensor (Tensor x, Int32 dim=None, Bool keepdim=None, DataType dtype=None) => ArgMax"
  bind_python: True

- name: "argmin"
  signature: "Tensor (Tensor x, Int32 dim=None, Bool keepdim=None, DataType dtype=None) => ArgMin"
  bind_python: True

- name: "argwhere"
  signature: "TensorTuple (Tensor x, DataType dtype=kInt32) => ArgWhere"
  bind_python: True

- name: "nonzero"
  signature: "TensorTuple (Tensor x, Bool as_tuple=False) => NonZero"
  bind_python: True

- name: "broadcast_like"
  signature: "Tensor (Tensor x, Tensor like, Int32List broadcast_axes=[]) => BroadcastLike"
  bind_python: True

- name: "cast"
  signature: "Tensor (Tensor x, DataType dtype, Bool pin_memory=False) => Cast"
  bind_python: True

- name: "constant"
  signature:
    [
      "Tensor (Shape shape, Scalar value, *, DataType dtype, Device device=None) => Constant",
    ]
  bind_python: True

- name: "global_constant"
  signature:
    [
      "Tensor (Shape shape, Scalar value, *, DataType dtype, Placement placement, SbpList sbp) => GlobalConstant",
    ]
  bind_python: True

- name: "empty"
  signature: "Tensor (Shape shape, *, DataType dtype, Device device=None, Bool pin_memory=False) => Empty"
  bind_python: True

- name: "global_empty"
  signature:
    [
      "Tensor (Shape shape, *, DataType dtype, Placement placement, SbpList sbp) => GlobalEmpty",
    ]
  bind_python: True

- name: "zeros_like"
  signature: "Tensor (Tensor x) => ZerosLike"
  bind_python: False

- name: "ones_like"
  signature: "Tensor (Tensor x) => OnesLike"
  bind_python: False

- name: "bernoulli"
  signature:
    [
      "Tensor (Tensor input, *, DataType dtype=kFloat, Generator generator=None, Bool inplace=False) => Bernoulli",
      "Tensor (Tensor input, Double p, *, DataType dtype=kFloat, Generator generator=None, Bool inplace=False) => BernoulliProb",
    ]
  bind_python: True

- name: "bernoulli_"
  signature:
    [
      "Tensor (Tensor input, *, DataType dtype=kFloat, Generator generator=None) => BernoulliInplace",
      "Tensor (Tensor input, Double p, *, DataType dtype=kFloat, Generator generator=None) => BernoulliProbInplace",
    ]
  bind_python: True

- name: "concat"
  signature: "Tensor (TensorTuple inputs, Int64 dim=0) => Concat"
  bind_python: True

- name: "bias_add"
  signature: "Tensor (Tensor x, Tensor bias, Int32 axis=1) => BiasAdd"
  bind_python: True

- name: "conv1d"
  signature:
    'Tensor (Tensor x, Tensor weight, Tensor bias=None, Int32List[1] stride=1,
    Int32List[1] padding=0, Int32List[1] dilation=1, Int32 groups=1,
    String channel_pos="channels_first") => Conv1d'
  bind_python: True

- name: "conv2d"
  signature:
    'Tensor (Tensor x, Tensor weight, Tensor bias=None, Int32List[2] stride=1,
    Int32List[2] padding=0, Int32List[2] dilation=1, Int32 groups=1,
    String channel_pos="channels_first") => Conv2d'
  bind_python: True

- name: "conv3d"
  signature:
    'Tensor (Tensor x, Tensor weight, Tensor bias=None, Int32List[3] stride=1,
    Int32List[3] padding=0, Int32List[3] dilation=1, Int32 groups=1,
    String channel_pos="channels_first") => Conv3d'
  bind_python: True

- name: "fake_quantization"
  signature:
    "Tensor (Tensor in, Tensor scale, Tensor zero_point, String quantization_formula,
    Int32 quantization_bit, String quantization_scheme) => FakeQuantization"
  bind_python: True

- name: "quantization"
  signature:
    "Tensor (Tensor in, Tensor scale, Tensor zero_point, String quantization_formula,
    Int32 quantization_bit, String quantization_scheme) => Quantization"
  bind_python: True

- name: "min_max_observer"
  signature:
    "TensorTuple (Tensor in, String quantization_formula, Int32 quantization_bit,
    String quantization_scheme, Bool per_layer_quantization) => MinMaxObserver"
  bind_python: True

- name: "moving_average_min_max_observer"
  signature:
    "TensorTuple (Tensor in, Tensor current_train_step, Tensor moving_max, Tensor moving_min,
    Bool training, Int64 stop_update_after_iters, String quantization_formula,
    Int32 quantization_bit, String quantization_scheme, Float momentum) => MovingAverageMinMaxObserver"
  bind_python: True

- name: "conv_data_grad"
  signature:
    'Tensor (Tensor dy, Tensor weight, Tensor x, Int32 num_spatial_dims,
    Int32List kernel_size, Int32List strides, Int32List padding_before,
    Int32List dilation_rate, Int32 groups=1,
    String data_format="channels_first") => ConvDataGrad'
  bind_python: False

- name: "conv_filter_grad"
  signature:
    'Tensor (Tensor dy, Tensor x, Int32 num_spatial_dims, Int32List kernel_size,
    Int32List strides, Int32List padding_before, Int32List dilation_rate,
    Int32 groups=1, String data_format="channels_first") => ConvFilterGrad'
  bind_python: False

- name: "conv_bias_grad"
  signature: 'Tensor (Tensor dy, Int32 num_spatial_dims,
    String data_format="channels_first") => ConvBiasGrad'
  bind_python: False

- name: "deconv1d"
  signature:
    'Tensor (Tensor x, Tensor weight, Tensor bias=None, Int32List[1] stride=1,
    Int32List[1] padding=0, Int32List[1] output_padding=0, Int32 groups=1,
    Int32List[1] dilation=1, String data_format="channels_first") => Deconv1d'
  bind_python: True

- name: "deconv2d"
  signature:
    'Tensor (Tensor x, Tensor weight, Tensor bias=None, Int32List[2] stride=1,
    Int32List[2] padding=0, Int32List[2] output_padding=0, Int32 groups=1,
    Int32List[2] dilation=1, String data_format="channels_first") => Deconv2d'
  bind_python: True

- name: "deconv3d"
  signature:
    'Tensor (Tensor x, Tensor weight, Tensor bias=None, Int32List[3] stride=1,
    Int32List[3] padding=0, Int32List[3] output_padding=0, Int32 groups=1,
    Int32List[3] dilation=1, String data_format="channels_first") => Deconv3d'
  bind_python: True

- name: "expand"
  signature: "Tensor (Tensor x, Shape shape) => Expand"
  bind_python: True

- name: "repeat"
  signature: "Tensor (Tensor input, Shape repeat_shape) => Repeat"
  bind_python: True

- name: "repeat_interleave_index"
  signature: "Tensor (Tensor input, Tensor cumsum, Int32 dim) => RepeatInterLeaveIndex"
  bind_python: False

- name: "repeat_interleave"
  signature:
    [
      "Tensor (Tensor input, Int32 repeats, Int32 dim=None) => RepeatInterLeaveInt",
      "Tensor (Tensor input, Tensor repeats, Int32 dim, Int32 output_size=None) => RepeatInterLeaveTensor",
    ]
  bind_python: True

- name: "tile"
  signature: "Tensor (Tensor input, Shape dims) => Tile"
  bind_python: True

- name: "roll"
  signature: "Tensor (Tensor x, Int32List[1] shifts, Int32List[1] dims=None) => Roll"
  bind_python: True

- name: "expand_dims"
  signature: "Tensor (Tensor input, Int32 dim) => ExpandDims"
  bind_python: True

- name: "unsqueeze"
  signature: "Tensor (Tensor input, Int32 dim) => Unsqueeze"
  bind_python: True

- name: "unsqueeze_multiple"
  signature: "Tensor (Tensor input, Int32List dim, Int32 dims) => UnsqueezeMultiple"
  bind_python: False

- name: "squeeze"
  signature: ["Tensor (Tensor x, Int32List[1] dim=None) => Squeeze"]
  bind_python: True

- name: "exp"
  signature: "Tensor (Tensor x) => Exp"
  bind_python: True

- name: "exp_grad"
  signature: "Tensor (Tensor x, Tensor dy) => ExpGrad"
  bind_python: False

- name: "gather"
  signature: "Tensor (Tensor x, Tensor indices, Int64 axis) => Gather"
  bind_python: True

- name: "dim_gather"
  signature: " Tensor (Tensor input, Int64 dim, Tensor index, Bool sparse_grad=False) => DimGather"
  bind_python: True

- name: "embedding_renorm_"
  signature: " Tensor (Tensor in, Tensor indices, Double max_norm, Double norm_type) => EmbeddingReNorm"
  bind_python: True

- name: "embedding"
  signature: " Tensor (Tensor weight, Tensor indices, Int64 padding_idx=None, Bool scale_grad_by_freq=False) => Embedding"
  bind_python: True

- name: "embedding_grad"
  signature: " Tensor (Tensor dy, Tensor weight, Tensor indices, Int64 padding_idx, Bool scale_grad_by_freq=False) => EmbeddingGrad"
  bind_python: False

- name: "arg_sort"
  signature: "Tensor (Tensor in, String direction) => ArgSort"
  bind_python: True

- name: "gather_nd"
  signature: "Tensor (Tensor params, Tensor indices) => GatherNd"
  bind_python: True

- name: "scatternd"
  signature: "Tensor (Tensor indices, Tensor updates, Shape shape) => ScatterNd"
  bind_python: True

- name: "tensor_scatter_nd_update"
  signature: "Tensor (Tensor tensor, Tensor indices, Tensor updates, Bool inplace=False) => TensorScatterNdUpdate"
  bind_python: True

- name: "scatterndlike"
  signature: "Tensor (Tensor like, Tensor updates, Tensor indices) => ScatterNdLike"
  bind_python: True

- name: "matmul"
  signature:
    "Tensor (Tensor input, Tensor other, Bool transpose_a=False, Bool transpose_b=False,
    Double alpha=1.0) => MatMul"
  bind_python: True

- name: "mm"
  signature: "Tensor (Tensor input, Tensor mat2) => MatMulNoBroadCast"
  bind_python: True

- name: "fused_mlp"
  signature: "Tensor (Tensor x, TensorTuple weights, TensorTuple biases, Bool skip_final_activation) => FusedMLP"
  bind_python: True

- name: "fused_mlp_grad"
  signature: "TensorTuple (Tensor dy, Tensor x, TensorTuple weights, TensorTuple cublas_aux, TensorTuple hidden, FloatList alpha_list) => FusedMLPGrad"
  bind_python: False

- name: "cublas_bias_add_relu_matmul_grad"
  signature: "TensorTuple (Tensor dy, Tensor weight, Tensor aux, Double alpha=1.0) => CublasBiasAddReluMatmulGrad"
  bind_python: False

- name: "cublas_matmul_bias_add_grad"
  signature: "TensorTuple (Tensor dy, Tensor x) => CublasMatmulBiasAddGrad"
  bind_python: False

- name: "fused_matmul_bias_add_relu_dropout"
  signature: "Tensor (Tensor x, TensorTuple weights, TensorTuple biases, Bool skip_final_activation, FloatList dropout_rate_list, Generator generator=None) => FusedMatmulBiasAddReluDropout"
  bind_python: True

- name: "fused_relu_dropout_grad"
  signature: "Tensor (Tensor dy, Tensor mask, Float scale) => FusedReluDropoutGrad"
  bind_python: False

- name: "broadcast_matmul_grad_b"
  signature: "Tensor (Tensor a, Tensor b, Double alpha=1.0) => BroadcastMatmulGradB"
  bind_python: False

- name: "batch_matmul"
  signature:
    "Tensor (Tensor a, Tensor b, Bool transpose_a=False, Bool transpose_b=False,
    Double alpha=1.0) => BatchMatMul"
  bind_python: True

- name: "matrix_vector_product"
  signature: "Tensor (Tensor input, Tensor vec) => MatrixVectorProduct"
  bind_python: True

- name: "matrix_vector_product_grad_a"
  signature: "Tensor (Tensor dy, Tensor b) => MatrixVectorProductGradA"
  bind_python: False

- name: "matrix_vector_product_grad_b"
  signature: "Tensor (Tensor dy, Tensor a) => MatrixVectorProductGradB"
  bind_python: False

- name: "vector_matrix_product"
  signature: "Tensor (Tensor vec, Tensor input) => VectorMatrixProduct"
  bind_python: False

- name: "vector_matrix_product_grad_a"
  signature: "Tensor (Tensor dy, Tensor b) => VectorMatrixProductGradA"
  bind_python: False

- name: "vector_matrix_product_grad_b"
  signature: "Tensor (Tensor dy, Tensor a) => VectorMatrixProductGradB"
  bind_python: False

- name: "tensordot"
  signature:
    [
      "Tensor (Tensor a, Tensor b, Int32List dims_a, Int32List dims_b) => TensorDot",
      "Tensor (Tensor a, Tensor b, Int32 dims) => TensorDotIntDims",
    ]
  bind_python: True

- name: "l1_loss"
  signature: 'Tensor(Tensor input, Tensor target, String reduction="mean") => L1Loss'
  bind_python: True

- name: "mse_loss"
  signature: 'Tensor(Tensor input, Tensor target, String reduction="mean") => MseLoss'
  bind_python: True

- name: "kl_div_loss"
  signature: 'Tensor(Tensor input, Tensor target, Bool log_target, String reduction="mean") => KLDivLoss'
  bind_python: True

- name: "kl_div_loss_grad"
  signature: "Tensor(Tensor dy, Tensor input, Tensor target, Bool log_target) => KLDivLossGrad"
  bind_python: False

- name: "kl_div_loss_target_grad"
  signature: "Tensor(Tensor dy, Tensor input, Tensor target, Bool log_target) => KLDivLossTargetGrad"
  bind_python: False

- name: "nll_loss"
  signature: "Tensor(Tensor input, Tensor target, Tensor weight=None, Int64 ignore_index, String reduction) => NLLLoss"
  bind_python: True

- name: "nll_grad"
  signature: "Tensor(Tensor out_grad, Tensor input, Tensor target, Tensor weight=None, Int64 ignore_index) => NLLGrad"
  bind_python: False

- name: "binary_cross_entropy_loss"
  signature: 'Tensor(Tensor input, Tensor target, Tensor weight=None, String reduction="mean") => BinaryCrossEntropyLoss'
  bind_python: True

- name: "binary_cross_entropy_loss_grad"
  signature: "Tensor(Tensor dy, Tensor input, Tensor target, Tensor weight=None) => BinaryCrossEntropyLossGrad"
  bind_python: False

- name: "binary_cross_entropy_loss_target_grad"
  signature: "Tensor(Tensor dy, Tensor input, Tensor target, Tensor weight=None) => BinaryCrossEntropyLossTargetGrad"
  bind_python: False

- name: "binary_cross_entropy_with_logits_loss"
  signature: 'Tensor(Tensor input, Tensor target, Tensor weight=None, Tensor pos_weight=None, String reduction="mean") => BinaryCrossEntropyWithLogitsLoss'
  bind_python: True

- name: "binary_cross_entropy_with_logits_loss_grad"
  signature: "Tensor(Tensor dy, Tensor input, Tensor target, Tensor weight=None, Tensor pos_weight=None) => BinaryCrossEntropyWithLogitsLossGrad"
  bind_python: True

- name: "binary_cross_entropy_with_logits_loss_target_grad"
  signature: "Tensor(Tensor dy, Tensor input, Tensor target, Tensor weight=None, Tensor pos_weight=None) => BinaryCrossEntropyWithLogitsLossTargetGrad"
  bind_python: False

- name: "binary_cross_entropy_with_logits_reduce_mean_loss_grad"
  signature: "Tensor(Tensor dy, Tensor input, Tensor target) => BinaryCrossEntropyWithLogitsReduceMeanLossGrad"
  bind_python: False

- name: "binary_cross_entropy_with_logits_reduce_mean_loss_target_grad"
  signature: "Tensor(Tensor dy, Tensor input, Tensor target) => BinaryCrossEntropyWithLogitsReduceMeanLossTargetGrad"
  bind_python: False

- name: "sparse_cross_entropy"
  signature: "Tensor (Tensor prediction, Tensor label, Int64 depth) => SparseCrossEntropy"
  bind_python: True

- name: "sparse_cross_entropy_grad"
  signature: "Tensor (Tensor prediction, Tensor label, Tensor dy, Int64 depth) => SparseCrossEntropyGrad"
  bind_python: False

- name: "distributed_sparse_cross_entropy"
  signature: "Tensor (Tensor prediction, Tensor label, Int64 depth) => SparseCrossEntropyMs"
  bind_python: True

- name: "cross_entropy"
  signature: 'Tensor(Tensor input, Tensor target, Tensor weight=None, Int64 ignore_index=-100, String reduction="mean", Double label_smoothing=0.0) => CrossEntropy'
  bind_python: True

- name: "cross_entropy_label_smoothing"
  signature: 'Tensor(Tensor input, Tensor target, Tensor weight=None, Int64 ignore_index=-100, String reduction="mean", Double label_smoothing=0.0) => CrossEntropyLabelSmoothing'
  bind_python: False

- name: "cross_entropy_prob"
  signature: 'Tensor(Tensor input, Tensor target, Tensor weight=None, String reduction="mean", Double label_smoothing=0.0) => CrossEntropyProb'
  bind_python: False

- name: "distributed_sparse_cross_entropy_grad"
  signature: "Tensor (Tensor prediction, Tensor label, Tensor dy, Int64 depth) => SparseCrossEntropyMsGrad"
  bind_python: False

- name: "sparse_softmax_cross_entropy"
  signature: "Tensor (Tensor logits, Tensor label) => SparseSoftmaxCrossEntropy"
  bind_python: True

- name: "sparse_softmax_cross_entropy_grad"
  signature: "Tensor (Tensor dy, Tensor prob, Tensor label, Int64 depth) => SparseSoftmaxCrossEntropyGrad"
  bind_python: False

- name: "sparse_softmax_cross_entropy_ms_grad"
  signature: "Tensor (Tensor dy, Tensor prob, Tensor label, Int64 depth) => SparseSoftmaxCrossEntropyMsGrad"
  bind_python: False

- name: "softmax_cross_entropy"
  signature: "Tensor (Tensor logits, Tensor label) => SoftmaxCrossEntropy"
  bind_python: True

- name: "softmax_cross_entropy_grad"
  signature: "Tensor (Tensor dy, Tensor label, Tensor prob) => SoftmaxCrossEntropyGrad"
  bind_python: True

- name: "smooth_l1_loss"
  signature: "Tensor (Tensor logits, Tensor label, Float beta, String reduction) => SmoothL1Loss"
  bind_python: True

- name: "smooth_l1_loss_grad"
  signature: "Tensor (Tensor loss_grad, Tensor prediction, Tensor label, Float beta) => SmoothL1LossGrad"
  bind_python: False

- name: "combined_margin_loss"
  signature: "Tensor (Tensor x, Tensor label, Float m1, Float m2, Float m3) => CombinedMarginLoss"
  bind_python: True

- name: "combined_margin_loss_grad"
  signature: "Tensor (Tensor dy, Tensor label, Tensor theta, Float m1, Float m2, Float m3, Int64 depth) => CombinedMarginLossGrad"
  bind_python: False

- name: "triplet_margin_loss"
  signature: "Tensor (Tensor anchor, Tensor positive, Tensor negative, *, Float margin, Float p, Float eps, Bool swap, String reduction) => TripletMarginLoss"
  bind_python: True

- name: "margin_ranking_loss"
  signature: "Tensor (Tensor input_1, Tensor input_2, Tensor target, Float margin, String reduction) => MarginRankingLoss"
  bind_python: True

- name: "ctc_loss"
  signature: "Tensor (Tensor log_probs, Tensor targets, Tensor input_lengths, Tensor target_lengths, Int64 max_target_length, Int64 blank, Bool zero_infinity, String reduction) => CtcLoss"
  bind_python: True

- name: "affine_grid"
  signature: "Tensor (Tensor theta, *, Shape size, Bool align_corners) => AffineGrid"
  bind_python: True

- name: "affine_grid_grad"
  signature: "Tensor (Tensor dgrid, *, Shape size, Bool align_corners) => AffineGridGrad"
  bind_python: False

- name: "grid_sample"
  signature: "Tensor (Tensor input, Tensor grid, *, String interpolation_mode, String padding_mode, Bool align_corners) => GridSample"
  bind_python: True

- name: "grid_sample_grad"
  signature: "TensorTuple (Tensor doutput, Tensor input, Tensor grid, *, String interpolation_mode, String padding_mode, Bool align_corners) => GridSampleGrad"
  bind_python: False

- name: "where"
  signature:
    [
      "Tensor (Tensor condition, Tensor x, Tensor y) => Where",
      "Tensor (Tensor condition, Scalar x, Tensor y) => WhereScalarX",
      "Tensor (Tensor condition, Tensor x, Scalar y) => WhereScalarY",
      "Tensor (Tensor condition, Scalar x, Scalar y) => WhereScalarXY",
    ]
  bind_python: true

- name: "masked_fill"
  signature: "Tensor (Tensor input, Tensor mask, Scalar value) => MaskedFill"
  bind_python: true

- name: "masked_fill_"
  signature: "Tensor (Tensor input, Tensor mask, Scalar value) => MaskedFillInplace"
  bind_python: true

- name: "movedim"
  signature:
    [
      "Tensor (Tensor input, Int32 source, Int32 destination) => MovedimInt",
      "Tensor (Tensor input, Int32List source, Int32List destination) => MovedimVec",
    ]
  bind_python: True

- name: "tensor_split"
  signature:
    [
      "TensorTuple (Tensor input, Int32 indices_or_sections, Int32 dim=0) => TensorSplitInt",
      "TensorTuple (Tensor input, Int32List indices_or_sections, Int32 dim=0) => TensorSplitVec",
    ]
  bind_python: True

- name: "hsplit"
  signature:
    [
      "TensorTuple (Tensor input, Int32 indices_or_sections) => HsplitInt",
      "TensorTuple (Tensor input, Int32List indices_or_sections) => HsplitVec",
    ]
  bind_python: True

- name: "vsplit"
  signature:
    [
      "TensorTuple (Tensor input, Int32 indices_or_sections) => VsplitInt",
      "TensorTuple (Tensor input, Int32List indices_or_sections) => VsplitVec",
    ]
  bind_python: True

- name: "negative"
  signature: "Tensor (Tensor x) => Negative"
  bind_python: True

- name: "layer_norm_affine"
  signature:
    "Tensor (Tensor x, Tensor gamma, Tensor beta, Int64 begin_norm_axis,
    Int64 begin_params_axis, Double epsilon) => LayerNormAffine"
  bind_python: True

- name: "layer_norm"
  signature: "Tensor (Tensor x, Int64 begin_norm_axis, Int64 begin_params_axis, Double epsilon) => LayerNorm"
  bind_python: True

- name: "layer_norm_grad"
  signature: "Tensor (Tensor dy, Tensor x, Tensor mean, Tensor inv_variance, Int64 begin_norm_axis, Double epsilon) => LayerNormGrad"
  bind_python: False

- name: "layer_norm_affine_grad"
  signature: "Tensor (Tensor dy, Tensor x, Tensor mean, Tensor inv_variance, Tensor gamma, Int64 begin_norm_axis, Double epsilon) => LayerNormAffineGrad"
  bind_python: False

- name: "layer_norm_param_grad"
  signature: "TensorTuple (Tensor dy, Tensor x, Tensor mean, Tensor inv_variance, Int64 begin_params_axis) => LayerNormParamGrad"
  bind_python: False

- name: "group_norm"
  signature:
    "Tensor (Tensor x, Tensor gamma=None, Tensor beta=None, Bool affine, Int32 num_groups, Double epsilon) => GroupNorm"
  bind_python: True

- name: "group_norm_grad"
  signature: "Tensor (Tensor dy, Tensor x, Tensor mean, Tensor inv_variance, Tensor gamma=None, Int32 num_groups, Double epsilon) => GroupNormGrad"
  bind_python: False

- name: "group_norm_param_grad"
  signature: "TensorTuple (Tensor dy, Tensor x, Tensor mean, Tensor inv_variance) => GroupNormParamGrad"
  bind_python: False

- name: "avg_pool2d_nhwc"
  signature:
    'Tensor (Tensor x, Int32List kernel_size, Int32List stride, String padding,
    Int32List padding_before, Int32List padding_after,
    String data_format="channels_first", Bool ceil_mode=False) => TFAvgPool2D'
  bind_python: True

- name: "ctc_loss_grad"
  signature: "Tensor (Tensor loss_grad, Tensor log_probs, Tensor targets,
    Tensor input_lengths, Tensor target_lengths, Tensor loss, Tensor alpha, Int64 blank, Bool zero_infinity, Int64 max_target_length) => CtcLossGrad"
  bind_python: False

- name: "adaptive_avg_pool1d"
  signature: "Tensor (Tensor x, Int64List[1] output_size) => AdaptiveAvgPool1D"
  bind_python: True

- name: "adaptive_avg_pool2d"
  signature: "Tensor (Tensor x, Int64List[2] output_size) => AdaptiveAvgPool2D"
  bind_python: True

- name: "adaptive_avg_pool3d"
  signature: "Tensor (Tensor x, Int64List[3] output_size) => AdaptiveAvgPool3D"
  bind_python: True

- name: "adaptive_pool_grad"
  signature: "Tensor (Tensor x, Tensor dy, String mode, Int32 ndims) => AdaptivePoolNdGrad"

- name: "tf_pool_grad"
  signature:
    "Tensor (Tensor x, Tensor y, Tensor dy, String mode, Int32 ndims, String data_format,
    String padding, Int32List padding_before, Int32List padding_after, Int32List pool_size,
    Int32List strides, Bool ceil_mode) => TFPoolNdGrad"
  bind_python: False

- name: "max_pool1d"
  signature:
    'TensorTuple (Tensor input, Int32List[1] kernel_size, Int32List[1] stride=None,
    Int32List[1] padding=0, Int32List[1] dilation=1,
    Bool return_indices=True, Bool ceil_mode=False,
    String data_format="channels_first") => MaxPool1D'
  bind_python: True

- name: "max_pool2d"
  signature:
    'TensorTuple (Tensor input, Int32List[2] kernel_size, Int32List[2] stride=None,
    Int32List[2] padding=0, Int32List[2] dilation=1,
    Bool return_indices=True, Bool ceil_mode=False,
    String data_format="channels_first") => MaxPool2D'
  bind_python: True

- name: "max_pool3d"
  signature:
    'TensorTuple (Tensor input, Int32List[3] kernel_size, Int32List[3] stride=None,
    Int32List[3] padding=0, Int32List[3] dilation=1,
    Bool return_indices=True, Bool ceil_mode=False,
    String data_format="channels_first") => MaxPool3D'
  bind_python: True

- name: "max_pool_grad"
  signature: "Tensor (Tensor x, Tensor indice, Tensor dy, Int32 ndims,
    String data_format, Int32List padding, Int32List kernel_size,
    Int32List stride, Int32List dilation, Bool return_indices, Bool ceil_mode) => MaxPoolNdGrad"
  bind_python: False

- name: "prelu"
  signature: "Tensor (Tensor x, Tensor alpha) => PRelu"
  bind_python: True

- name: "prelu_grad"
  signature: "TensorTuple (Tensor dy, Tensor x, Tensor alpha) => PReluGrad"
  bind_python: False

- name: "reshape"
  signature: "Tensor (Tensor x, Shape shape) => Reshape"
  bind_python: True

- name: "view"
  signature: "Tensor (Tensor x, Shape shape) => View"
  bind_python: True

- name: "contiguous"
  signature: "Tensor (Tensor input) => ToContiguous"
  bind_python: True

- name: "contiguous_"
  signature: "Tensor (Tensor input) => InplaceToContiguous"
  bind_python: True

- name: "slice_view_1d_contiguous"
  signature: "Tensor (Tensor x, Int64 start, Int64 end) => SliceView1dContiguous"
  bind_python: True

- name: "narrow"
  signature: "Tensor (Tensor input, Int64 dim, Int64 start, Int64 length) => Narrow"
  bind_python: True

- name: "narrow_grad"
  signature: "Tensor (Tensor dy, Tensor like, Int64 dim, Int64 start, Int64 length) => NarrowGrad"
  bind_python: False

- name: "slice"
  signature: "Tensor (Tensor x, Int64List start, Int64List stop, Int64List step, Bool enable_view_slice=None) => Slice"
  bind_python: True

- name: "slice_update"
  signature: "Tensor (Tensor ref, Tensor value, Int64List start, Int64List stop, Int64List step, Bool inplace=False) => SliceUpdate"
  bind_python: True

- name: "slice_grad"
  signature: "Tensor (Tensor dy, Shape like_shape, Int64List start, Int64List stop, Int64List step) => SliceGrad"
  bind_python: False

- name: "copy"
  signature: "Tensor (Tensor x, String device_type, Int64 device_id, Bool pin_memory=False) => Copy"
  bind_python: True

- name: "to"
  signature: [
      # type of device must be string for global tensor to perform argument validation
      "Tensor (Tensor x, String device=None, DataType dtype=None, Bool copy=False) => To",
      "Tensor (Tensor x, Device device=None, DataType dtype=None, Bool copy=False) => To",
      "Tensor (Tensor x, DataType dtype=None, Bool copy=False) => To",
      "Tensor (Tensor x, Tensor other, Bool copy=False) => To",
      "Tensor (Tensor x, String device=None) => To",
    ]
  bind_python: True

- name: "flip"
  signature: "Tensor (Tensor x, Int32List[1] dims) => Flip"
  bind_python: True

- name: "upsample"
  signature:
    'Tensor (Tensor x, Double height_scale, Double width_scale, Bool align_corners,
    String interpolation, String data_format="channels_first") => Upsample'
  bind_python: True

- name: "upsample_grad"
  signature:
    "Tensor (Tensor dy, Tensor x, Double height_scale, Double width_scale, Bool align_corners,
    String data_format, String interpolation) => UpsampleGrad"
  bind_python: False

- name: "upsample_linear_1d"
  signature:
    'Tensor (Tensor x, Double scale_factor=0.0, Bool align_corners=False, Int64List[1] output_size=None,
    String data_format="channels_first") => UpsampleLinear1D'
  bind_python: True

- name: "upsample_linear_1d_grad"
  signature:
    'Tensor (Tensor dy, Tensor x, Double scale_factor=0.0, Bool align_corners=False, Int64List[1] output_size=None,
    String data_format="channels_first") => UpsampleLinear1DGrad'
  bind_python: False

- name: "upsample_nearest_1d"
  signature:
    'Tensor (Tensor x, Double scale_factor=0.0, Int64List[1] output_size=None,
    String data_format="channels_first") => UpsampleNearest1D'
  bind_python: True

- name: "upsample_nearest_1d_grad"
  signature:
    'Tensor (Tensor dy, Tensor x, Double scale_factor=0.0, Int64List[1] output_size=None,
    String data_format="channels_first") => UpsampleNearest1DGrad'
  bind_python: False

- name: "upsample_nearest_2d"
  signature:
    'Tensor (Tensor x, Double height_scale=0.0, Double width_scale=0.0, Int64List[2] output_size=None,
    String data_format="channels_first") => UpsampleNearest2D'
  bind_python: True

- name: "upsample_nearest_2d_grad"
  signature:
    'Tensor (Tensor dy, Tensor x, Double height_scale=0.0, Double width_scale=0.0, Int64List[2] output_size=None,
    String data_format="channels_first") => UpsampleNearest2DGrad'
  bind_python: False

- name: "upsample_bilinear_2d"
  signature:
    'Tensor (Tensor x, Double height_scale=0.0, Double width_scale=0.0, Bool align_corners=False, Int64List[2] output_size=None,
    String data_format="channels_first") => UpsampleBilinear2D'
  bind_python: True

- name: "upsample_bilinear_2d_grad"
  signature:
    'Tensor (Tensor dy, Tensor x, Double height_scale=0.0, Double width_scale=0.0, Bool align_corners=False, Int64List[2] output_size=None,
    String data_format="channels_first") => UpsampleBilinear2DGrad'
  bind_python: False

- name: "upsample_bicubic_2d"
  signature:
    'Tensor (Tensor x, Double height_scale=0.0, Double width_scale=0.0, Bool align_corners=False, Int64List[2] output_size=None,
    String data_format="channels_first") => UpsampleBicubic2D'
  bind_python: True

- name: "upsample_bicubic_2d_grad"
  signature:
    'Tensor (Tensor dy, Tensor x, Double height_scale=0.0, Double width_scale=0.0, Bool align_corners=False, Int64List[2] output_size=None,
    String data_format="channels_first") => UpsampleBicubic2DGrad'
  bind_python: False

- name: "upsample_nearest_3d"
  signature:
    'Tensor (Tensor x, Double depth_scale=0.0, Double height_scale=0.0, Double width_scale=0.0, Int64List[3] output_size=None,
    String data_format="channels_first") => UpsampleNearest3D'
  bind_python: True

- name: "upsample_nearest_3d_grad"
  signature:
    'Tensor (Tensor dy, Tensor x, Double depth_scale=0.0, Double height_scale=0.0, Double width_scale=0.0, Int64List[3] output_size=None,
    String data_format="channels_first") => UpsampleNearest3DGrad'
  bind_python: False

- name: "upsample_trilinear_3d"
  signature:
    'Tensor (Tensor x, Double depth_scale=0.0, Double height_scale=0.0, Double width_scale=0.0, Bool align_corners=False,
    Int64List[3] output_size=None, String data_format="channels_first") => UpsampleTrilinear3D'
  bind_python: True

- name: "upsample_trilinear_3d_grad"
  signature:
    'Tensor (Tensor dy, Tensor x, Double depth_scale=0.0, Double height_scale=0.0, Double width_scale=0.0,
    Bool align_corners=False, Int64List[3] output_size=None, String data_format="channels_first") => UpsampleTrilinear3DGrad'
  bind_python: False

- name: "abs"
  signature: "Tensor (Tensor x) => Abs"
  bind_python: True

- name: "abs_grad"
  signature: "Tensor (Tensor x, Tensor dy) => AbsGrad"
  bind_python: False

- name: "acos"
  signature: "Tensor (Tensor x) => Acos"
  bind_python: True

- name: "acos_grad"
  signature: "Tensor (Tensor x, Tensor dy) => AcosGrad"
  bind_python: False

- name: "acosh"
  signature: "Tensor (Tensor x) => Acosh"
  bind_python: True

- name: "acosh_grad"
  signature: "Tensor (Tensor x, Tensor dy) => AcoshGrad"
  bind_python: False

- name: "asin"
  signature: "Tensor (Tensor x) => Asin"
  bind_python: True

- name: "asin_grad"
  signature: "Tensor (Tensor x, Tensor dy) => AsinGrad"
  bind_python: False

- name: "asinh"
  signature: "Tensor (Tensor x) => Asinh"
  bind_python: True

- name: "asinh_grad"
  signature: "Tensor (Tensor x, Tensor dy) => AsinhGrad"
  bind_python: False

- name: "atan"
  signature: "Tensor (Tensor x) => Atan"
  bind_python: True

- name: "atan_grad"
  signature: "Tensor (Tensor x, Tensor dy) => AtanGrad"
  bind_python: False

- name: "atan2"
  signature: "Tensor (Tensor input, Tensor other) => Atan2"
  bind_python: True

- name: "atan2_x_grad"
  signature: "Tensor (Tensor dz, Tensor x, Tensor y) => Atan2XGrad"
  bind_python: False

- name: "atan2_y_grad"
  signature: "Tensor (Tensor dz, Tensor x, Tensor y) => Atan2YGrad"
  bind_python: False

- name: "atanh"
  signature: "Tensor (Tensor x) => Atanh"
  bind_python: True

- name: "atanh_grad"
  signature: "Tensor (Tensor x, Tensor dy) => AtanhGrad"
  bind_python: False

- name: "ceil"
  signature: "Tensor (Tensor x) => Ceil"
  bind_python: True

- name: "ceil_grad"
  signature: "Tensor (Tensor x, Tensor dy) => CeilGrad"
  bind_python: False

- name: "erf"
  signature: "Tensor (Tensor x) => Erf"
  bind_python: True

- name: "erf_grad"
  signature: "Tensor (Tensor x, Tensor dy) => ErfGrad"
  bind_python: False

- name: "erfc"
  signature: "Tensor (Tensor x) => Erfc"
  bind_python: True

- name: "erfc_grad"
  signature: "Tensor (Tensor x, Tensor dy) => ErfcGrad"
  bind_python: False

- name: "expm1"
  signature: "Tensor (Tensor x) => Expm1"
  bind_python: True

- name: "expm1_grad"
  signature: "Tensor (Tensor x, Tensor dy) => Expm1Grad"
  bind_python: False

- name: "floor"
  signature: "Tensor (Tensor x) => Floor"
  bind_python: True

- name: "floor_"
  signature: "Tensor (Tensor x) => Floor_"
  bind_python: True

- name: "floor_grad"
  signature: "Tensor (Tensor x, Tensor dy) => FloorGrad"
  bind_python: False

- name: "lgamma"
  signature: "Tensor (Tensor x) => Lgamma"
  bind_python: True

- name: "lgamma_grad"
  signature: "Tensor (Tensor x, Tensor dy) => LgammaGrad"
  bind_python: False

- name: "log1p"
  signature: "Tensor (Tensor x) => Log1p"
  bind_python: True

- name: "log1p_grad"
  signature: "Tensor (Tensor x, Tensor dy) => Log1pGrad"
  bind_python: False

- name: "logsigmoid"
  signature: "Tensor (Tensor x) => LogSigmoid"
  bind_python: True

- name: "logsigmoid_grad"
  signature: "Tensor (Tensor x, Tensor dy) => LogSigmoidGrad"
  bind_python: False

- name: "rint"
  signature: "Tensor (Tensor x) => Rint"
  bind_python: True

- name: "rint_grad"
  signature: "Tensor (Tensor x, Tensor dy) => RintGrad"
  bind_python: False

- name: "round"
  signature: "Tensor (Tensor x) => Round"
  bind_python: True

- name: "round_grad"
  signature: "Tensor (Tensor x, Tensor dy) => RoundGrad"
  bind_python: False

- name: "sign"
  signature: "Tensor (Tensor x) => Sign"
  bind_python: True

- name: "sign_grad"
  signature: "Tensor (Tensor x, Tensor dy) => SignGrad"
  bind_python: False

- name: "sinh"
  signature: "Tensor (Tensor x) => Sinh"
  bind_python: True

- name: "sinh_grad"
  signature: "Tensor (Tensor x, Tensor dy) => SinhGrad"
  bind_python: False

- name: "softplus"
  signature: "Tensor (Tensor x, Double beta=1.0, Double threshold=20.0) => Softplus"
  bind_python: True

- name: "softplus_grad"
  signature: "Tensor (Tensor x, Tensor dy, Double beta=1.0, Double threshold=20.0) => SoftplusGrad"
  bind_python: False

- name: "softshrink"
  signature: "Tensor (Tensor x, *, Double alpha=0.5, Bool inplace=False) => SoftShrink"
  bind_python: True

- name: "softshrink_grad"
  signature: "Tensor (Tensor y, Tensor dy, Double alpha=0.5) => SoftShrinkGrad"
  bind_python: False

- name: "one_hot"
  signature: "Tensor (Tensor input, Int64 num_classes=-1, Scalar on_value=1, Scalar off_value=0) => OneHot"
  bind_python: True

- name: "unsorted_segment_sum_like"
  signature: "Tensor (Tensor x, Tensor segment_ids, Tensor like, Int64 axis) => UnsortedSegmentSumLike"
  bind_python: False

- name: "unsorted_segment_sum"
  signature: "Tensor (Tensor x, Tensor segment_ids, Int64 axis, Int64 num_segments) => UnsortedSegmentSum"
  bind_python: True

- name: "tril"
  signature: "Tensor (Tensor x, Int64 diagonal=0) => Tril"
  bind_python: True

- name: "triu"
  signature: "Tensor (Tensor x, Int64 diagonal=0) => Triu"
  bind_python: True

- name: "triu_"
  signature: "Tensor (Tensor x, Int64 diagonal=0) => InplaceTriu"
  bind_python: True

- name: "clamp"
  signature: "Tensor (Tensor input, Scalar min=None, Scalar max=None) => Clamp"
  bind_python: true

- name: "clamp_"
  signature: "Tensor (Tensor input, Scalar min=None, Scalar max=None) => ClampInplace"
  bind_python: true

- name: "clamp_min"
  signature: "Tensor (Tensor input, Scalar min) => ClampMin"
  bind_python: true

- name: "clamp_min_"
  signature: "Tensor (Tensor input, Scalar min) => ClampMinInplace"
  bind_python: true

- name: "clamp_max"
  signature: "Tensor (Tensor input, Scalar max) => ClampMax"
  bind_python: true

- name: "clamp_max_"
  signature: "Tensor (Tensor input, Scalar min) => ClampMaxInplace"
  bind_python: true

- name: "clip"
  signature: ["Tensor (Tensor input, Scalar min=None, Scalar max=None) => Clip"]
  bind_python: true

- name: "clip_"
  signature:
    ["Tensor (Tensor input, Scalar min=None, Scalar max=None) => ClipInplace"]
  bind_python: true

- name: "clamp_grad"
  signature: "Tensor (Tensor dy, Tensor x, Scalar min=None, Scalar max=None) => ClampGrad"
  bind_python: False

- name: "vector_norm"
  signature:
    [
      "Tensor (Tensor input, Scalar ord=2, Int32List dim=None, Bool keepdim=False, *, DataType dtype=None) => VectorNorm",
      "Tensor (Tensor input, Scalar ord=2, Scalar dim, Bool keepdim=False, *, DataType dtype=None) => VectorNorm",
    ]
  bind_python: True

- name: "matrix_norm"
  signature:
    [
      "Tensor (Tensor input, Scalar ord, Int32List dim, Bool keepdim=False, *, DataType dtype=None) => MatrixNorm",
      "Tensor (Tensor input, String ord, Int32List dim, Bool keepdim=False, *, DataType dtype=None) => MatrixNorm",
    ]
  bind_python: True

- name: "norm"
  signature:
    [
      "Tensor (Tensor input, Scalar ord=None, Int32List dim=None, Bool keepdim=False, *, DataType dtype=None, Bool for_norm=False) => Norm",
      "Tensor (Tensor input, String ord, Int32List dim=None, Bool keepdim=False, *, DataType dtype=None) => Norm",
      "Tensor (Tensor input, Scalar ord=None, Scalar dim, Bool keepdim=False, *, DataType dtype=None) => ScalarNorm",
      "Tensor (Tensor input, String ord, Scalar dim, Bool keepdim=False, *, DataType dtype=None) => ScalarNorm",
    ]
  bind_python: True

- name: "inv"
  signature: "Tensor (Tensor x) => Inv"
  bind_python: True

- name: "linalg_cross"
  signature: "Tensor (Tensor input, Tensor other, Int64 dim=None) => LinalgCross"
  bind_python: True

- name: "dropout"
  signature: "Tensor (Tensor input, Float p=0.5, Bool training=True, Bool inplace=False, Generator generator=None, *, Tensor addend=None) => Dropout"
  bind_python: True

- name: "dropout_grad"
  signature: "Tensor (Tensor dy, Tensor mask, Float scale) => DropoutGrad"
  bind_python: False

- name: "dropout1d"
  signature: "Tensor (Tensor input, Float p=0.5, Bool training=True) => Dropout1d"
  bind_python: True

- name: "dropout2d"
  signature: "Tensor (Tensor input, Float p=0.5, Bool training=True) => Dropout2d"
  bind_python: True

- name: "dropout3d"
  signature: "Tensor (Tensor input, Float p=0.5, Bool training=True) => Dropout3d"
  bind_python: True

- name: "constant_pad"
  signature: "Tensor (Tensor x, Int64List pad, Scalar value=0) => ConstantPad"
  bind_python: False

- name: "reflection_pad"
  signature: "Tensor (Tensor x, Int64List pad) => ReflectionPad"
  bind_python: False

- name: "replication_pad"
  signature: "Tensor (Tensor x, Int64List pad) => ReplicationPad"
  bind_python: False

- name: "pad"
  signature: 'Tensor (Tensor x, Int64List pad, String mode="constant", Scalar value=0) => Pad'
  bind_python: True

- name: "pad_grad"
  signature: 'Tensor (Tensor dy, Int64List pad, String mode="constant", Scalar value=0) => PadGrad'
  bind_python: False

- name: "silu"
  signature: "Tensor (Tensor x) => Silu"
  bind_python: True

- name: "silu_grad"
  signature: "Tensor (Tensor dy, Tensor x) => SiluGrad"
  bind_python: False

- name: "mish"
  signature: "Tensor (Tensor x) => Mish"
  bind_python: True

- name: "mish_grad"
  signature: "Tensor (Tensor dy, Tensor x) => MishGrad"
  bind_python: False

- name: "selu"
  signature: "Tensor (Tensor x) => Selu"
  bind_python: True

- name: "selu_grad"
  signature: "Tensor (Tensor dy, Tensor x) => SeluGrad"
  bind_python: False

- name: "softsign"
  signature: "Tensor (Tensor x) => SoftSign"
  bind_python: True

- name: "softsign_grad"
  signature: "Tensor (Tensor dy, Tensor x) => SoftSignGrad"
  bind_python: False

- name: "diag"
  signature: "Tensor (Tensor x, Int32 diagonal=0) => Diag"
  bind_python: True

- name: "diag_grad"
  signature: "Tensor (Tensor dy, Tensor in, Int32 diagonal=0) => DiagGrad"
  bind_python: False

- name: "diagonal"
  signature: "Tensor (Tensor x, Int32 offset=0, Int32 dim1=0, Int32 dim2=1) => Diagonal"
  bind_python: True

- name: "diagonal_grad"
  signature: "Tensor (Tensor dy, Tensor in, Int32 offset=0) => DiagonalGrad"
  bind_python: False

- name: "tensor_getitem"
  signature: "Tensor (Tensor x, TensorIndex index) => TensorGetItem"
  bind_python: False

- name: "scatter"
  signature:
    [
      "Tensor (Tensor input, Int32 dim, Tensor index, Tensor src, *, String reduce=None, Bool inplace=False) => DimScatter",
      "Tensor (Tensor input, Int32 dim, Tensor index, Scalar src, *, String reduce=None, Bool inplace=False) => DimScatterScalar",
    ]
  bind_python: True

- name: "scatter_update"
  signature:
    [
      "Tensor (Tensor input, Int32 dim, Tensor index, Tensor src, *, Bool inplace=False) => DimScatterUpdate",
      "Tensor (Tensor input, Int32 dim, Tensor index, Scalar src, *, Bool inplace=False) => DimScatterUpdateScalar",
    ]
  bind_python: False

- name: "scatter_add"
  signature:
    [
      "Tensor (Tensor input, Int32 dim, Tensor index, Tensor src, *, Bool inplace=False) => DimScatterAdd",
      "Tensor (Tensor input, Int32 dim, Tensor index, Scalar src, *, Bool inplace=False) => DimScatterAddScalar",
    ]
  bind_python: True

- name: "scatter_mul"
  signature:
    [
      "Tensor (Tensor input, Int32 dim, Tensor index, Tensor src, *, Bool inplace=False) => DimScatterMul",
      "Tensor (Tensor input, Int32 dim, Tensor index, Scalar src, *, Bool inplace=False) => DimScatterMulScalar",
    ]
  bind_python: False

- name: "scatter_add_like"
  signature: "Tensor (Tensor like, Int32 dim, Tensor index, Tensor src) => DimScatterAddLike"
  bind_python: False

- name: "tensor_setitem"
  signature: "Void (Tensor x, TensorIndex index, Tensor value) => TensorSetItem"
  bind_python: True

- name: "avg_pool1d"
  signature:
    'Tensor (Tensor input, Int32List[1] kernel_size, Int32List[1] stride=None,
    Int32List[1] padding=0, Bool ceil_mode=False, Bool count_include_pad=True,
    Int32 divisor_override=0, String data_format="channels_first") => AvgPool1D'
  bind_python: True

- name: "avg_pool2d"
  signature:
    'Tensor (Tensor input, Int32List[2] kernel_size, Int32List[2] stride=None,
    Int32List[2] padding=0, Bool ceil_mode=False, Bool count_include_pad=True,
    Int32 divisor_override=0, String data_format="channels_first") => AvgPool2D'
  bind_python: True

- name: "avg_pool3d"
  signature:
    'Tensor (Tensor input, Int32List[3] kernel_size, Int32List[3] stride=None,
    Int32List[3] padding=0, Bool ceil_mode=False, Bool count_include_pad=True,
    Int32 divisor_override=0, String data_format="channels_first") => AvgPool3D'
  bind_python: True

- name: "avg_pool_grad"
  signature:
    "Tensor (Tensor x, Tensor dy, Int32 ndims, String data_format, Int32List padding,
    Int32List kernel_size, Int32List stride, Bool ceil_mode, Bool count_include_pad,
    Int32 divisor_override=0) => AvgPoolNdGrad"
  bind_python: False

- name: "minimum"
  signature: "Tensor (Tensor input, Tensor other) => Minimum"
  bind_python: True

- name: "maximum"
  signature: "Tensor (Tensor input, Tensor other) => Maximum"
  bind_python: True

- name: "elementwise_min_grad"
  signature: "TensorTuple (Tensor dz, Tensor x, Tensor y) => ElementwiseMinGrad"
  bind_python: False

- name: "elementwise_max_grad"
  signature: "TensorTuple (Tensor dz, Tensor x, Tensor y) => ElementwiseMaxGrad"
  bind_python: False

- name: "stack"
  signature: "Tensor (TensorTuple inputs, Int64 dim=0) => Stack"
  bind_python: True

- name: "stack_grad"
  signature: "TensorTuple (Tensor x, TensorTuple like, Int64 axis) => StackGrad"
  bind_python: False

- name: "atleast_1d"
  signature:
    [
      "Tensor (Tensor input) => AtLeast1D",
      "TensorTuple (TensorTuple tensors) => AtLeast1D",
    ]
  bind_python: True

- name: "atleast_2d"
  signature:
    [
      "Tensor (Tensor input) => AtLeast2D",
      "TensorTuple (TensorTuple tensors) => AtLeast2D",
    ]
  bind_python: True

- name: "atleast_3d"
  signature:
    [
      "Tensor (Tensor input) => AtLeast3D",
      "TensorTuple (TensorTuple tensors) => AtLeast3D",
    ]
  bind_python: True

- name: "hstack"
  signature: "Tensor (TensorTuple tensors) => HStack"
  bind_python: True

- name: "vstack"
  signature: "Tensor (TensorTuple tensors) => VStack"
  bind_python: True

- name: "dstack"
  signature: "Tensor (TensorTuple tensors) => DStack"
  bind_python: True

- name: "column_stack"
  signature: "Tensor (TensorTuple tensors) => ColumnStack"
  bind_python: True

- name: "row_stack"
  signature: "Tensor (TensorTuple tensors) => RowStack"
  bind_python: True

- name: "local_to_global"
  signature: "Tensor (Tensor x, Placement placement, SbpList sbp, Shape shape, DataType dtype, Bool sync_data, Bool copy=False) => LocalToGlobal"
  bind_python: False

- name: "to_global"
  signature: "Tensor (Tensor x, Placement placement, SbpList sbp, SbpList grad_sbp, Bool check_meta, Bool copy=False) => ToGlobal"
  bind_python: True

- name: "to_local"
  signature: "Tensor (Tensor x, Bool copy=False) => GlobalToLocal"
  bind_python: True

- name: "stream_touch"
  signature: "Void (TensorTuple x) => StreamTouch"
  bind_python: True

- name: "comm_broadcast"
  signature:
    [
      "Tensor (Tensor x, *, Int64 src_rank=0, Bool inplace=True) => CommBroadcast",
      "TensorTuple (TensorTuple inputs, *, Int64 src_rank=0, Bool inplace=True) => CommBroadcastTensors",
    ]
  bind_python: True

- name: "local_all_reduce"
  signature: "Tensor (Tensor x, Bool inplace=False) => LocalAllReduce"
  bind_python: True

- name: "local_reduce"
  signature: "Tensor (Tensor x, *, Int64 dst=0, Bool inplace=True) => LocalReduce"
  bind_python: True

- name: "eager_p_to_b"
  signature: "Tensor (Tensor x, Placement in_placement, Placement out_placement, Shape shape) => EagerPToB"
  bind_python: False

- name: "eager_b_to_s"
  signature: "Tensor (Tensor x, Placement in_placement, Placement out_placement, SbpList out_sbp, Shape shape) => EagerBToS"
  bind_python: False

- name: "eager_s_to_b"
  signature: "Tensor (Tensor x, Placement in_placement, Placement out_placement, SbpList in_sbp, Shape shape) => EagerSToB"
  bind_python: False

- name: "eager_naive_s_to_s"
  signature: "Tensor (Tensor x, Placement in_placement, Placement out_placement, SbpList in_sbp, SbpList out_sbp, Shape shape) => EagerNaiveSToS"
  bind_python: False

- name: "eager_p_to_s"
  signature: "Tensor (Tensor x, Placement in_placement, Placement out_placement, SbpList out_sbp, Shape shape) => EagerPToS"
  bind_python: False

- name: "eager_s_to_p"
  signature: "Tensor (Tensor x, Placement in_placement, Placement out_placement, SbpList out_sbp, Shape shape) => EagerSToP"
  bind_python: False

- name: "global_all_reduce"
  signature: "Tensor (Tensor x) => GlobalAllReduce"
  bind_python: False

- name: "global_reduce_scatter"
  signature: "Tensor (Tensor x, String op_type) => GlobalReduceScatter"
  bind_python: False

- name: "global_all_gather"
  signature: "Tensor (Tensor x) => GlobalAllGather"
  bind_python: False

- name: "global_s2s"
  signature: "Tensor (Tensor x, SbpList out_sbp) => GlobalS2S"
  bind_python: False

- name: "select_top_n"
  signature: "TensorTuple (TensorTuple inputs, Int32 n) => SelectTopN"
  bind_python: True

- name: "cast_like"
  signature: "Tensor (Tensor x, Tensor like) => CastLike"
  bind_python: False

- name: "identity"
  signature: "Tensor (Tensor in) => Identity"
  bind_python: True

- name: "amp_white_identity"
  signature: "Tensor (Tensor in) => AmpWhiteIdentity"
  bind_python: True

- name: "amp_black_identity"
  signature: "Tensor (Tensor in) => AmpBlackIdentity"
  bind_python: True

- name: "reshape_like"
  signature: "Tensor (Tensor in, Tensor like) => ReshapeLike"
  bind_python: True

- name: "reduce_sum_like"
  signature: "Tensor (Tensor in, Tensor like, Int32List axis) => ReduceSumLike"
  bind_python: True

- name: "broadcast_reduce_sum_like"
  signature: "Tensor (Tensor in, Tensor like) => BroadcastReduceSumLike"
  bind_python: False

- name: "rand"
  signature: [
      "Tensor (Shape size, *, DataType dtype=None, Device device=None,
      Generator generator=None, Bool requires_grad=False) => Rand",
      "Tensor (Shape size, *, Placement placement, SbpList sbp, DataType dtype=None,
      Generator generator=None, Bool requires_grad=False) => GlobalRand",
    ]
  bind_python: True

- name: "randn"
  signature: [
      "Tensor (Shape size, *, DataType dtype=None, Device device=None,
      Generator generator=None, Bool requires_grad=False) => RandN",
      "Tensor (Shape size, *, Placement placement, SbpList sbp, DataType dtype=None,
      Generator generator=None, Bool requires_grad=False) => GlobalRandN",
    ]
  bind_python: True

- name: "randn_like"
  signature: [
      "Tensor (Tensor input, *, DataType dtype=None, Device device=None,
      Generator generator=None, Bool requires_grad=False) => RandnLike",
      "Tensor (Tensor input, *, Placement placement, SbpList sbp, DataType dtype=None,
      Generator generator=None, Bool requires_grad=False) => GlobalRandnLike",
    ]
  bind_python: True

- name: "randint"
  signature: [
      "Tensor (Int64 low, Int64 high, Shape size, *, DataType dtype=None,
      Device device=None, Generator generator=None, Bool requires_grad=False)=> RandInt",
      "Tensor (Int64 high, Shape size, *, DataType dtype=None,
      Device device=None, Generator generator=None, Bool requires_grad=False)=> RandInt",
      "Tensor (Int64 low, Int64 high, Shape size, *, Placement placement, SbpList sbp,
      DataType dtype=None, Generator generator=None, Bool requires_grad=False)=> GlobalRandInt",
      "Tensor (Int64 high, Shape size, *, Placement placement, SbpList sbp,
      DataType dtype=None, Generator generator=None, Bool requires_grad=False)=> GlobalRandInt",
    ]
  bind_python: True

- name: "randint_like"
  signature: [
      "Tensor (Tensor x, Int64 low, Int64 high, *, DataType dtype=None,
      Device device=None, Generator generator=None, Bool requires_grad=False)=> RandIntLike",
      "Tensor (Tensor x, Int64 high, *, DataType dtype=None,
      Device device=None, Generator generator=None, Bool requires_grad=False)=> RandIntLike",
      "Tensor (Tensor x, Int64 low, Int64 high, *, Placement placement, SbpList sbp,
      DataType dtype=None, Generator generator=None, Bool requires_grad=False)=> GlobalRandIntLike",
      "Tensor (Tensor x, Int64 high, *, Placement placement, SbpList sbp,
      DataType dtype=None, Generator generator=None, Bool requires_grad=False)=> GlobalRandIntLike",
    ]
  bind_python: True

- name: "randperm"
  signature:
    [
      "Tensor (Int32 n, *, Generator generator=None, DataType dtype=kInt64, Device device=None, Bool requires_grad=False) => RandPerm",
      "Tensor (Int32 n, *, Placement placement, SbpList sbp, Generator generator=None, DataType dtype=kInt64, Bool requires_grad=False) => GlobalRandPerm",
    ]
  bind_python: True

- name: "unfold_tensor"
  signature: "Tensor (Tensor x, Int32 dimension, Int32 size, Int32 step) => UnfoldTensor"
  bind_python: True

- name: "unfold_tensor_grad"
  signature: "Tensor (Tensor dy, Tensor x, Int32 dimension, Int32 size, Int32 step) => UnfoldTensorGrad"
  bind_python: False

- name: "unfold"
  signature:
    'Tensor (Tensor x, Int32List[2] kernel_size, Int32List[2] dilation=1, Int32List[2] padding=0,
    Int32List[2] stride=1, String data_format="channels_first") => Unfold'
  bind_python: True

- name: "fold"
  signature:
    'Tensor (Tensor x, Int32List[1] output_size, Int32List[2] kernel_size, Int32List[2] dilation=1,
    Int32List[2] padding=0, Int32List[2] stride=1, String data_format="channels_first") => Fold'
  bind_python: True

- name: "split"
  signature:
    [
      "TensorTuple (Tensor x, Int64 split_size_or_sections, Int64 dim=0) => Split",
      "TensorTuple (Tensor x, Int64List split_size_or_sections, Int64 dim=0) => SplitWithSize",
    ]
  bind_python: True

- name: "unbind"
  signature: ["TensorTuple (Tensor x, Int64 dim=0) => Unbind"]
  bind_python: True

- name: "chunk"
  signature: ["TensorTuple (Tensor x, Int64 chunks, Int64 dim=0) => Chunk"]
  bind_python: True

- name: "split_like"
  signature: "TensorTuple (Tensor x, TensorTuple like, Int64 axis) => SplitLike"
  bind_python: True

- name: "pairwise_distance"
  signature: "Tensor (Tensor x1, Tensor x2, Float p=2.0, Double eps=1e-6, Bool keepdim=False) => PairwiseDistance"
  bind_python: True

- name: "cosine_similarity"
  signature: "Tensor (Tensor x, Tensor y, Int32 dim=1, Double eps=1e-8) => CosineSimilarity"
  bind_python: True

- name: "normalize"
  signature: "Tensor (Tensor input, Float p=2.0, Int32 dim=1, Float eps=1e-12, Bool use_l2_norm_kernel=True) => Normalize"
  bind_python: True

- name: "l2_normalize"
  signature: "Tensor (Tensor input, Int32 axis=0, Float epsilon=1e-12) => L2Normalize"
  bind_python: False

- name: "l2_normalize_grad"
  signature: "Tensor (Tensor dy, Tensor y, Tensor square_x_sum, Int32 axis, Float epsilon) => L2NormalizeGrad"
  bind_python: False

- name: "fused_self_attention"
  signature: "TensorTuple (Tensor hidden_states, Int64 head_size=8, Float alpha=1.0) => FusedSelfAttention"
  bind_python: True

- name: "fused_self_attention_grad"
  signature: "Tensor (Tensor query_mul_key_grad, Tensor value_grad, Tensor hidden_states, Float alpha=1.0) => FusedSelfAttentionGrad"
  bind_python: False

- name: "fused_scale_tril"
  signature: "Tensor (Tensor x, Int64 diagonal=0, Scalar fill_value=0, Scalar scale=1) => FusedScaleTril"
  bind_python: True

- name: "fused_bias_add_gelu"
  signature: "Tensor (Tensor a, Tensor b, *, Int32 axis) => FusedBiasAddGelu"
  bind_python: True

- name: "fused_bias_add_gelu_grad"
  signature: "Tensor (Tensor a, Tensor b, Tensor dy, Int32 axis) => FusedBiasAddGeluGrad"
  bind_python: false

- name: "fused_bias_add_dropout"
  signature: "Tensor (Tensor a, Tensor b, *, Float p=0.5, Int32 axis, Generator generator=None) => FusedBiasAddDropout"
  bind_python: True

- name: "fused_scale_mask_softmax"
  signature: "Tensor (Tensor x, Tensor mask, *, Float fill_value=0.0, Float scale=1.0) => FusedScaleMaskSoftmax"
  bind_python: True

- name: "fused_scale_mask_softmax_grad"
  signature: "Tensor (Tensor y, Tensor dy, Tensor mask, Float scale=1.0) => FusedScaleMaskSoftmaxGrad"
  bind_python: False

- name: "fused_scale_mask_softmax_dropout"
  signature: "TensorTuple (Tensor x, Tensor mask, *, Float fill_value=0.0, Float scale=1.0, Float p=0.5, Bool training=True, Generator generator=None) => FusedScaleMaskSoftmaxDropout"
  bind_python: True

- name: "fused_scale_mask_softmax_dropout_grad"
  signature: "Tensor (Tensor softmax_y, Tensor dy, Tensor mask, Tensor dropout_mask, Float scale=1.0, Float dropout_scale=1.0) => FusedScaleMaskSoftmaxDropoutGrad"
  bind_python: False

- name: "fused_scale_tril_softmax_mask_scale"
  signature: "TensorTuple (Tensor a, *, Float p=0.5, Int64 diagonal, Float tril_scale_value, Float tril_fill_value=0.0, Generator generator=None) => FusedScaleTrilSoftmaxMaskScale"
  bind_python: True

- name: "fused_scale_tril_softmax_mask_scale_grad"
  signature: "Tensor (Tensor softmax_y, Tensor dy, Tensor mask, Int64 diagonal, Float tril_scale_value, Float mask_scale_value) => FusedScaleTrilSoftmaxMaskScaleGrad"
  bind_python: False

- name: "fused_multi_head_attention_inference"
  signature: "Tensor (Tensor query,  Tensor key, Tensor value, Int64 num_heads, Bool causal=False, Int64 query_hidden_slice_start=0, Int64 query_hidden_slice_end=-1, Int64 key_hidden_slice_start=0, Int64 key_hidden_slice_end=-1, Int64 value_hidden_slice_start=0, Int64 value_hidden_slice_end=-1) => FusedMultiHeadAttentionInference"
  bind_python: True

- name: "send"
  signature: "Void (Tensor input, Int64 dst, Bool send_meta=True) => Send"
  bind_python: True

- name: "recv"
  signature: "Tensor (Int64 src, Shape shape=None, DataType dtype=None, Device device=None, *, Tensor out=None) => Recv"
  bind_python: True

- name: "batch_gather"
  signature: "Tensor (Tensor in, Tensor indices) => BatchGather"
  bind_python: True

- name: "unsorted_batch_segment_sum"
  signature: "Tensor (Tensor data, Tensor segment_ids, Int64 num_segments) => UnsortedBatchSegmentSum"
  bind_python: False

- name: "ctc_greedy_decoder"
  signature: "TensorTuple (Tensor log_probs, Tensor input_lengths, Bool merge_repeated=True) => CtcGreedyDecoder"
  bind_python: True

- name: "distributed_partial_fc_sample_disable_boxing"
  signature: "TensorTuple (Tensor sampled_weight_diff, Tensor sampled_label) => DistributedPariticalFCSampleDisableBoxing"
  bind_python: False

- name: "nms"
  signature: "Tensor (Tensor x, Float iou_threshold, Int32 keep_n=-1) => Nms"
  bind_python: True

- name: "roi_align"
  signature: "Tensor (Tensor x, Tensor rois, Float spatial_scale, Int32 pooled_h, Int32 pooled_w, Int32 sampling_ratio, Bool aligned) => RoiAlign"
  bind_python: True

- name: "roi_align_grad"
  signature: "Tensor (Tensor dy, Tensor x_like, Tensor rois, Float spatial_scale, Int32 pooled_h, Int32 pooled_w, Int32 sampling_ratio, Bool aligned) => RoiAlignGrad"
  bind_python: False

- name: "meshgrid"
  signature: 'TensorTuple (TensorTuple tensors, String indexing="ij") => Meshgrid'
  bind_python: True

- name: "index_select"
  signature: "Tensor (Tensor input, Int64 dim, Tensor index) => IndexSelect"
  bind_python: True

- name: "decode_onerec"
  signature: "Tensor (Tensor input, String key, DataType dtype, Shape shape, Bool is_dynamic=False, Shape reshape=None, Shape batch_padding=None) => DecodeOneRec"
  bind_python: True

- name: "dot"
  signature: "Tensor (Tensor input, Tensor other) => Dot"
  bind_python: True

- name: "fused_dot_feature_interaction"
  signature: 'Tensor (TensorTuple features, Tensor output_concat=None, Bool self_interaction=False, Int32 output_padding=0, String pooling="none") => FusedDotFeatureInteraction'
  bind_python: True

- name: "fused_dot_feature_interaction_grad"
  signature: 'TensorTuple (Tensor dy, TensorTuple features, Bool has_output_concat_grad=False, Bool self_interaction=False, Int32 output_concat_grad_dim=0, String pooling="none") => FusedDotFeatureInteractionGrad'
  bind_python: False

- name: "fused_cross_feature_interaction"
  signature: "Tensor (Tensor x, Tensor weight, Tensor x_0, Tensor bias, String interaction_mode) => FusedCrossFeatureInteraction"
  bind_python: True

- name: "fused_cross_feature_interaction_v1_grad"
  signature: "TensorTuple (Tensor dy, Tensor weight, Tensor x, Tensor x_0, Tensor matmul_result) => FusedCrossFeatureInteractionV1Grad"
  bind_python: False

- name: "fused_cross_feature_interaction_v2_grad"
  signature: "TensorTuple (Tensor dy, Tensor weight, Tensor bias, Tensor x, Tensor x_0, Tensor matmul_result) => FusedCrossFeatureInteractionV2Grad"
  bind_python: False

- name: "tensor_buffer_to_tensor"
  signature: "Tensor (Tensor input, Shape instance_shape, DataType dtype) => TensorBufferToTensor"
  bind_python: True

- name: "tensor_to_tensor_buffer"
  signature: "Tensor (Tensor input, Int32 instance_dims) => TensorToTensorBuffer"
  bind_python: True

- name: "gen_tensor_buffer"
  signature: "Tensor (Shape shape, ShapeList shape_list, FloatList value_list, DataType data_type, Bool dynamic_out) => GenTensorBuffer"
  bind_python: True

- name: "top_k"
  signature: "Tensor (Tensor input, Int32 k, Bool sorted=True) => TopK"
  bind_python: True

- name: "in_top_k"
  signature: "Tensor (Tensor targets, Tensor predictions, Int32 k) => InTopK"
  bind_python: True

- name: "cumsum"
  signature: "Tensor (Tensor input, Int64 dim, *, DataType dtype=None) => Cumsum"
  bind_python: True

- name: "cumprod"
  signature: "Tensor (Tensor input, Int64 dim, *, DataType dtype=None) => Cumprod"
  bind_python: True

- name: "cumprod_grad"
  signature: "Tensor (Tensor input, Tensor y, Tensor x, Int64 dim) => CumprodGrad"
  bind_python: False

- name: "one_embedding_id_shuffle"
  signature: "TensorTuple (Tensor ids, Tensor table_ids=None, Int32 num_tables=1, String embedding_name) => OneEmbeddingIdShuffle"
  bind_python: True

- name: "one_embedding_embedding_shuffle"
  signature: "Tensor (Tensor cur_rank_embeddings, Tensor num_unique_matrix, Tensor cur_rank_inverse_indices, Tensor inverse_unique_partition_indices, String embedding_name) => OneEmbeddingEmbeddingShuffle"
  bind_python: True

- name: "one_embedding_embedding_gradient_shuffle"
  signature: "Tensor (Tensor embedding_grad, Tensor num_unique_matrix, Tensor cur_rank_inverse_indices, Tensor inverse_unique_partition_indices, String embedding_name) => OneEmbeddingEmbeddingGradientShuffle"
  bind_python: True

- name: "one_embedding_lookup"
  signature: "Tensor (Tensor num_unique_ids, Tensor unique_ids, Tensor table_ids, DataType dtype, DataType embedding_dtype, Int64 line_size, Int64 embedding_size, String embedding_name, String embedding_tables, String state_initializer, Int64 seed=0) => OneEmbeddingLookup"
  bind_python: True

- name: "one_embedding_fused_lookup"
  signature: "Tensor (Tensor shadow, Tensor ids, Tensor table_ids=None, DataType dtype, String embedding_name, Int64 line_size, Int64 embedding_size, Bool is_full_cache, Int32 num_tables, String embedding_tables, Int64 padding_idx=None, Int64 seed=0) => OneEmbeddingFusedLookup"
  bind_python: True

- name: "one_embedding_fused_lookup_grad"
  signature: "Void (Tensor ids, Tensor embedding_grad, String embedding_name, Int64 line_size, Int64 embedding_size) => OneEmbeddingFusedLookupGrad"
  bind_python: True

- name: "one_embedding_unique_key_value_pair"
  signature: "TensorTuple (Tensor keys, Tensor values=None, Int32 num_tables, String embedding_name) => OneEmbeddingUniqueKeyValuePair"
  bind_python: True

- name: "one_embedding_embedding_put"
  signature: "Void (Tensor num_unique_ids, Tensor unique_ids, Tensor unique_embeddings, String embedding_name, Int64 line_size) => OneEmbeddingEmbeddingPut"
  bind_python: True

- name: "one_embedding_sgd_update"
  signature: "Tensor (Tensor num_unique_ids, Tensor unique_embeddings, Tensor embedding_grad, Tensor learning_rate=None, Tensor down_scale_by_tensor=None, Tensor skip_if=None, Float learning_rate_val, Double scale, Float weight_decay, Float momentum, Int64 line_size, Int64 embedding_size, String embedding_name) => OneEmbeddingSgdUpdate"
  bind_python: True

- name: "one_embedding_adam_update"
  signature: "Tensor (Tensor num_unique_ids, Tensor unique_embeddings, Tensor embedding_grad, Tensor learning_rate=None, Tensor down_scale_by_tensor=None, Tensor skip_if=None, Tensor bias_correction1=None, Tensor bias_correction2=None, Float learning_rate_val, Double scale, Float weight_decay, Float beta1, Float beta2, Float bias_correction1_val, Float bias_correction2_val, Float epsilon, Bool do_bias_correction, Int64 line_size, Int64 embedding_size, String embedding_name) => OneEmbeddingAdamUpdate"
  bind_python: True

- name: "one_embedding_adagrad_update"
  signature: "Tensor (Tensor num_unique_ids, Tensor unique_embeddings, Tensor embedding_grad, Tensor learning_rate=None, Tensor down_scale_by_tensor=None, Tensor skip_if=None, Tensor train_step=None, Int64 train_step_val, Float learning_rate_val, Double scale, Float weight_decay, Float lr_decay, Float epsilon, Int64 line_size, Int64 embedding_size, String embedding_name) => OneEmbeddingAdagradUpdate"
  bind_python: True

- name: "one_embedding_ftrl_update"
  signature: "Tensor (Tensor num_unique_ids, Tensor unique_embeddings, Tensor embedding_grad, Tensor learning_rate=None, Tensor down_scale_by_tensor=None, Tensor skip_if=None, Float learning_rate_val, Double scale, Float weight_decay, Float lr_power, Float lambda1, Float lambda2, Float beta, Int64 line_size, Int64 embedding_size, String embedding_name) => OneEmbeddingFtrlUpdate"
  bind_python: True

- name: "einsum"
  signature: "Tensor (String equation, TensorTuple operands) => EinSum"
  bind_python: True

- name: "pixel_shuffle"
  signature: "Tensor (Tensor input, Int64 h_upscale_factor, Int64 w_upscale_factor) => PixelShuffle"
  bind_python: True

- name: "isnan"
  signature: "Tensor (Tensor input) => IsNan"
  bind_python: True

- name: "isinf"
  signature: "Tensor (Tensor input) => IsInf"
  bind_python: True

- name: "isfinite"
  signature: "Tensor (Tensor input) => IsFinite"
  bind_python: True

- name: "roc_auc_score"
  signature: "Tensor (Tensor label, Tensor pred) => RocAucScore"
  bind_python: True

- name: "pin_memory"
  signature: "Tensor (Tensor input) => PinMemory"
  bind_python: True

- name: "fill_"
  signature:
    [
      "Tensor (Tensor in, Tensor value) => FillTensor",
      "Tensor (Tensor in, Scalar value) => Fill",
    ]
  bind_python: True

- name: "rnn_tanh_cell"
  signature: "Tensor (Tensor input, Tensor hx, Tensor w_ih, Tensor w_hh, Tensor b_ih=None, Tensor b_hh=None) => RnnTanhCell"
  bind_python: True

- name: "rnn_relu_cell"
  signature: "Tensor (Tensor input, Tensor hx, Tensor w_ih, Tensor w_hh, Tensor b_ih=None, Tensor b_hh=None) => RnnReluCell"
  bind_python: True

- name: "lstm_cell"
  signature: "TensorTuple (Tensor input, TensorTuple hx, Tensor w_ih, Tensor w_hh, Tensor b_ih=None, Tensor b_hh=None) => LstmCell"
  bind_python: True

- name: "gru_cell"
  signature: "Tensor (Tensor input, Tensor hx, Tensor w_ih, Tensor w_hh, Tensor b_ih=None, Tensor b_hh=None) => GruCell"
  bind_python: True

- name: "_fused_gru_cell"
  signature: "TensorTuple (Tensor igates, Tensor hgates, Tensor hx, Tensor b_ih=None, Tensor b_hh=None) => FusedGruCell"
  bind_python: False

- name: "_fused_gru_cell_grad"
  signature: "TensorTuple (Tensor grad_hy, Tensor workspace, Bool has_bias, Bool hx_needs_grad) => FusedGruCellGrad"
  bind_python: False

- name: "_fused_lstm_cell"
  signature: "TensorTuple (Tensor igates, Tensor hgates, Tensor cx, Tensor b_ih=None, Tensor b_hh=None) => FusedLstmCell"
  bind_python: False

- name: "_fused_lstm_cell_grad"
  signature: "TensorTuple (Tensor grad_hy, Tensor grad_cy, Tensor cx, Tensor cy, Tensor workspace, Bool need_cx_grad, Bool has_bias) => FusedLstmCellGrad"
  bind_python: False

- name: "rnn_tanh"
  signature:
    [
      "TensorTuple (Tensor input, Tensor hx, TensorTuple params, Bool has_biases, Int32 num_layers, Float dropout, Bool train, Bool bidirectional, Bool batch_first) => RnnTanhInput",
      "TensorTuple (Tensor data, Tensor batch_sizes, Tensor hx, TensorTuple params, Bool has_biases, Int32 num_layers, Float dropout, Bool train, Bool bidirectional) => RnnTanhData",
    ]
  bind_python: True

- name: "rnn_relu"
  signature:
    [
      "TensorTuple (Tensor input, Tensor hx, TensorTuple params, Bool has_biases, Int32 num_layers, Float dropout, Bool train, Bool bidirectional, Bool batch_first) => RnnReluInput",
      "TensorTuple (Tensor data, Tensor batch_sizes, Tensor hx, TensorTuple params, Bool has_biases, Int32 num_layers, Float dropout, Bool train, Bool bidirectional) => RnnReluData",
    ]
  bind_python: True

- name: "lstm"
  signature:
    [
      "TensorTuple (Tensor input, TensorTuple hx, TensorTuple params, Bool has_biases, Int32 num_layers, Float dropout, Bool train, Bool bidirectional, Bool batch_first) => LstmInput",
      "TensorTuple (Tensor data, Tensor batch_sizes, TensorTuple hx, TensorTuple params, Bool has_biases, Int32 num_layers, Float dropout, Bool train, Bool bidirectional) => LstmData",
    ]
  bind_python: True

- name: "gru"
  signature:
    [
      "TensorTuple (Tensor input, Tensor hx, TensorTuple params, Bool has_biases, Int32 num_layers, Float dropout, Bool train, Bool bidirectional, Bool batch_first) => GruInput",
      "TensorTuple (Tensor data, Tensor batch_sizes, Tensor hx, TensorTuple params, Bool has_biases, Int32 num_layers, Float dropout, Bool train, Bool bidirectional) => GruData",
    ]
  bind_python: True

- name: "pack_padded_sequence"
  signature: "TensorTuple (Tensor input, Tensor lengths, Bool batch_first) => PackPaddedSequence"
  bind_python: True

- name: "multi_tensor_sgd_update"
  signature: "Void (TensorTuple model, TensorTuple model_diff, Double scale, Float weight_decay, Float learning_rate_val) => MultiTensorSgdUpdate"
  bind_python: True

- name: "multi_tensor_adam_update"
  signature: "Void (TensorTuple model, TensorTuple model_diff, TensorTuple m, TensorTuple v, Float learning_rate_val, Float l2, Float beta1, Float beta2, Float bias_correction1_val, Float bias_correction2_val, Bool do_bias_correction, Double scale, Float weight_decay, Float epsilon) => MultiTensorAdamUpdate"
  bind_python: True

- name: "grad_acc_repeat"
  signature: "Tensor (Tensor input, Int32 repeat_num) => GradAccRepeat"
  bind_python: False

- name: "grad_acc_collect"
  signature: "Tensor (Tensor input, Int32 collect_num) => GradAccCollect"
  bind_python: False

- name: "grad_acc_pack"
  signature: "Tensor (Tensor input, Int32 pack_num) => GradAccPack"
  bind_python: False

- name: "grad_acc_unpack"
  signature: "Tensor (Tensor input, Int32 unpack_num) => GradAccUnpack"
  bind_python: False

- name: "trunc"
  signature: "Tensor (Tensor input) => Trunc"
  bind_python: True

- name: "silu_grad_grad"
  signature: "Tensor (Tensor x, Tensor dydx) => SiluGradGrad"
  bind_python: False

- name: "mish_grad_grad"
  signature: "Tensor (Tensor x, Tensor dydx) => MishGradGrad"
  bind_python: False

- name: "selu_grad_grad"
  signature: "Tensor (Tensor x, Tensor dydx) => SeluGradGrad"
  bind_python: False

- name: "softsign_grad_grad"
  signature: "Tensor (Tensor x, Tensor dydx) => SoftSignGradGrad"
  bind_python: False

- name: "gelu_grad_grad"
  signature: "Tensor (Tensor x, Tensor dydx) => GeluGradGrad"
  bind_python: False

- name: "hardsigmoid_grad_grad"
  signature: "Tensor (Tensor x, Tensor dydx) => HardSigmoidGradGrad"
  bind_python: False

- name: "hardswish_grad_grad"
  signature: "Tensor (Tensor x, Tensor dydx) => HardSwishGradGrad"
  bind_python: False

- name: "softplus_grad_grad"
  signature: "Tensor (Tensor x, Tensor dydx, Double beta=1.0, Double threshold=20.0) => SoftplusGradGrad"
  bind_python: False

- name: "elu_grad_grad"
  signature: "Tensor (Tensor x, Tensor dydx, Double alpha) => EluGradGrad"
  bind_python: False

- name: "celu_grad_grad"
  signature: "Tensor (Tensor x, Tensor dydx, Double alpha) => CeluGradGrad"
  bind_python: False

- name: "batch_norm_stats"
  signature: "TensorTuple (Tensor input, Int32 axis, Float eps) => BatchNormStats"
  bind_python: True

- name: "batch_norm_gather_stats_with_counts"
  signature: "TensorTuple (Tensor input, Tensor mean, Tensor invstd, Tensor running_mean=None, Tensor running_var=None, Float momentum, Float eps, Tensor counts) => BatchNormGatherStatsWithCounts"
  bind_python: True

- name: "batch_norm_elemt"
  signature: "Tensor (Tensor input, Tensor weight, Tensor bias, Tensor mean, Tensor invstd, Int32 axis, Float eps) => BatchNormElemt"
  bind_python: True

- name: "batch_norm_backward_reduce"
  signature: "TensorTuple (Tensor grad_out, Tensor input, Tensor mean, Tensor invstd, Int32 axis) => BatchNormBackwardReduce"
  bind_python: True

- name: "batch_norm_backward_elemt"
  signature: "Tensor (Tensor grad_out, Tensor input, Tensor mean, Tensor invstd, Tensor weight, Tensor sum_dy, Tensor sum_dy_xmu, Tensor count, Int32 axis) => BatchNormBackwardElemt"
  bind_python: True

- name: "adaptive_max_pool1d"
  signature: "TensorTuple (Tensor input, Int64List[1] output_size) => AdaptiveMaxPool1D"
  bind_python: True

- name: "adaptive_max_pool2d"
  signature: "TensorTuple (Tensor input, Int64List[2] output_size) => AdaptiveMaxPool2D"
  bind_python: True

- name: "adaptive_max_pool3d"
  signature: "TensorTuple (Tensor input, Int64List[3] output_size) => AdaptiveMaxPool3D"
  bind_python: True

- name: "adaptive_max_pool_grad"
  signature: "Tensor (Tensor x, Tensor index, Tensor dy, Int32 ndims) => AdaptiveMaxPoolNdGrad"
  bind_python: False

- name: "tan_grad_grad"
  signature: "Tensor (Tensor x, Tensor dydx) =>  TanGradGrad"
  bind_python: False

- name: "sinh_grad_grad"
  signature: "Tensor (Tensor x, Tensor dydx) =>  SinhGradGrad"
  bind_python: False

- name: "cosh_grad_grad"
  signature: "Tensor (Tensor x, Tensor dydx) =>  CoshGradGrad"
  bind_python: False

- name: "tanh_grad_grad"
  signature: "Tensor (Tensor x, Tensor dydx) =>  TanhGradGrad"
  bind_python: False

- name: "acos_grad_grad"
  signature: "Tensor (Tensor x, Tensor dydx) =>  AcosGradGrad"
  bind_python: False

- name: "asin_grad_grad"
  signature: "Tensor (Tensor x, Tensor dydx) =>  AsinGradGrad"
  bind_python: False

- name: "atan_grad_grad"
  signature: "Tensor (Tensor x, Tensor dydx) =>  AtanGradGrad"
  bind_python: False

- name: "asinh_grad_grad"
  signature: "Tensor (Tensor x, Tensor dydx) =>  AsinhGradGrad"
  bind_python: False

- name: "acosh_grad_grad"
  signature: "Tensor (Tensor x, Tensor dydx) =>  AcoshGradGrad"
  bind_python: False

- name: "atanh_grad_grad"
  signature: "Tensor (Tensor x, Tensor dydx) =>  AtanhGradGrad"
  bind_python: False

- name: "erf_grad_grad"
  signature: "Tensor (Tensor x, Tensor dydx) =>  ErfGradGrad"
  bind_python: False

- name: "erfc_grad_grad"
  signature: "Tensor (Tensor x, Tensor dydx) =>  ErfcGradGrad"
  bind_python: False

- name: "exp_grad_grad"
  signature: "Tensor (Tensor x, Tensor dydx) =>  ExpGradGrad"
  bind_python: False

- name: "expm1_grad_grad"
  signature: "Tensor (Tensor x, Tensor dydx) =>  Expm1GradGrad"
  bind_python: False

- name: "log_grad_grad"
  signature: "Tensor (Tensor x, Tensor dydx) =>  LogGradGrad"
  bind_python: False

- name: "logsigmoid_grad_grad"
  signature: "Tensor (Tensor x, Tensor dydx) =>  LogSigmoidGradGrad"
  bind_python: False

- name: "log2_grad_grad"
  signature: "Tensor (Tensor x, Tensor dydx) =>  Log2GradGrad"
  bind_python: False

- name: "log10_grad_grad"
  signature: "Tensor (Tensor x, Tensor dydx) =>  Log10GradGrad"
  bind_python: False

- name: "log1p_grad_grad"
  signature: "Tensor (Tensor x, Tensor dydx) =>  Log1pGradGrad"
  bind_python: False

- name: "reciprocal_grad_grad"
  signature: "Tensor (Tensor x, Tensor dydx) =>  ReciprocalGradGrad"
  bind_python: False

- name: "reciprocal_no_nan_grad_grad"
  signature: "Tensor (Tensor x, Tensor dydx) =>  ReciprocalNoNanGradGrad"
  bind_python: False

- name: "rsqrt_grad_grad"
  signature: "Tensor (Tensor x, Tensor dydx) =>  RsqrtGradGrad"
  bind_python: False

- name: "sqrt_grad_grad"
  signature: "Tensor (Tensor x, Tensor dydx) =>  SqrtGradGrad"
  bind_python: False

- name: "square_grad_grad"
  signature: "Tensor (Tensor x, Tensor dydx) =>  SquareGradGrad"
  bind_python: False

- name: "sigmoid_grad_grad"
  signature: "Tensor (Tensor y, Tensor dydx) =>  SigmoidGradGrad"
  bind_python: False

- name: "max_pool_grad_grad"
  signature: "Tensor (Tensor dydx, Tensor indices, Int32 ndims) =>  MaxPoolNdGradGrad"
  bind_python: False

- name: "exponential_"
  signature: "Tensor (Tensor x, Float lambd=1.0, Generator generator=None) => Exponential"
  bind_python: True

- name: "multinomial"
  signature: "Tensor (Tensor x, Int32 num_samples, Bool replacement=False, Generator generator=None) => Multinomial"
  bind_python: True

- name: "max_pool_grad_grad"  
  signature: "Tensor (Tensor dydx, Tensor indices, Int32 ndims) =>  MaxPoolNdGradGrad" 
  bind_python: False

- name: "deform_conv2d"
  signature:
    "Tensor (Tensor input,Tensor weight,Tensor offset,Tensor mask,Tensor bias=None, Int32 stride_h,Int32 stride_w,Int32 pad_h,
    Int32 pad_w,Int32 dilation_h,Int32 dilation_w,Int32 groups,Int32 offset_groups,Bool use_mask) => DeformConv2d"
  bind_python: True

- name: "deform_conv2d_input_grad"
  signature:
    "TensorTuple (Tensor output_grad,Tensor input,Tensor weight,Tensor offset,Tensor mask=None, Int32 stride_h,Int32 stride_w,Int32 pad_h,
    Int32 pad_w,Int32 dilation_h,Int32 dilation_w,Int32 groups,Int32 offset_groups,Bool use_mask) => DeformConv2dInputGrad"
  bind_python: False

- name: "deform_conv2d_param_grad"
  signature:
    "Tensor (Tensor output_grad,Tensor input,Tensor weight,Tensor offset,Tensor mask, Int32 stride_h,Int32 stride_w,Int32 pad_h,
    Int32 pad_w,Int32 dilation_h,Int32 dilation_w,Int32 groups,Int32 offset_groups,Bool use_mask) => DeformConv2dParamGrad"
  bind_python: False

<<<<<<< HEAD
- name: "broadcast_shapes"
  signature: "Shape (ShapeList shapes) => BroadcastShapes"
  bind_python: True

- name: "broadcast_tensors"
  signature: "TensorTuple (TensorTuple tensors) => BroadcastTensors"
  bind_python: True

- name: "broadcast_to"
  signature: "Tensor (Tensor x, Shape shape) => BroadcastTo"
=======
- name: "bincount"
  signature: "Tensor (Tensor input, Tensor weights=None, Int64 minlength=None) => BinCount"
  bind_python: True

- name: "isclose"
  signature: "Tensor (Tensor input, Tensor other, Float atol=1e-08, Float rtol=1e-05, Bool equal_nan=False) => IsClose"
>>>>>>> 36a21f61
  bind_python: True<|MERGE_RESOLUTION|>--- conflicted
+++ resolved
@@ -2889,7 +2889,6 @@
     Int32 pad_w,Int32 dilation_h,Int32 dilation_w,Int32 groups,Int32 offset_groups,Bool use_mask) => DeformConv2dParamGrad"
   bind_python: False
 
-<<<<<<< HEAD
 - name: "broadcast_shapes"
   signature: "Shape (ShapeList shapes) => BroadcastShapes"
   bind_python: True
@@ -2900,12 +2899,11 @@
 
 - name: "broadcast_to"
   signature: "Tensor (Tensor x, Shape shape) => BroadcastTo"
-=======
+  bind_python: True
 - name: "bincount"
   signature: "Tensor (Tensor input, Tensor weights=None, Int64 minlength=None) => BinCount"
   bind_python: True
 
 - name: "isclose"
   signature: "Tensor (Tensor input, Tensor other, Float atol=1e-08, Float rtol=1e-05, Bool equal_nan=False) => IsClose"
->>>>>>> 36a21f61
   bind_python: True