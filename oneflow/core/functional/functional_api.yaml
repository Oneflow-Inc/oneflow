--- conflicted
+++ resolved
@@ -1077,14 +1077,12 @@
   signature: "Tensor (Tensor x) => LocalAllReduce"
   bind_python: True
 
-<<<<<<< HEAD
-
 - name: "eager_b_to_s"
   signature: "Tensor (Tensor x, Placement in_placement, Placement out_placement, SbpList out_sbp, Shape shape) => EagerBToS"
-=======
+  bind_python: False
+
 - name: "eager_s_to_b"
   signature: "Tensor (Tensor x, Placement in_placement, Placement out_placement, SbpList in_sbp, Shape shape) => EagerSToB"
->>>>>>> 2cc900e0
   bind_python: False
 
 - name: "eager_naive_s_to_s"
