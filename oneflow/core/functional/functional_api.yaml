--- conflicted
+++ resolved
@@ -734,11 +734,10 @@
   signature: "Void TensorSetItem(Tensor x, *, TensorIndex index, Tensor value)"
   bind_python: True
 
-<<<<<<< HEAD
+- name: "stack"
+  signature: "Tensor Stack(TensorTuple inputs, *, Int64 dim=0)"
+  bind_python: True
+
 - name: "return_first_input"
   signature: "Tensor ReturnFirstInput(TensorTuple inputs)"
-=======
-- name: "stack"
-  signature: "Tensor Stack(TensorTuple inputs, *, Int64 dim=0)"
->>>>>>> 8a203cd4
   bind_python: True