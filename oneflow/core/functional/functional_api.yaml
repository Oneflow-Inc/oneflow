--- conflicted
+++ resolved
@@ -1686,8 +1686,6 @@
   signature: "TensorTuple (Tensor dy ,Tensor alpha, Tensor rho2, Tensor c2) => FusedGetCiouResultGrad"
   bind_python: False
 
-<<<<<<< HEAD
-=======
 - name: "fused_get_iou"
   signature: "Tensor (Tensor w1, Tensor h1, Tensor w2, Tensor h2, Tensor inter, Float eps) => FusedGetIou"
   bind_python: True
@@ -1696,7 +1694,6 @@
   signature: "TensorTuple (Tensor diou, Tensor w1, Tensor h1, Tensor w2, Tensor h2, Tensor inter, Float eps) => FusedGetIouGrad"
   bind_python: False
 
->>>>>>> 4f5a2099
 - name: "abs"
   signature: "Tensor (Tensor x) => Abs"
   bind_python: True
@@ -2793,13 +2790,10 @@
   signature: "Void (TensorTuple model, TensorTuple model_diff, Double scale, Float weight_decay, Float learning_rate_val) => MultiTensorSgdUpdate"
   bind_python: True
 
-<<<<<<< HEAD
-=======
 - name: "multi_tensor_yolov5_weight_update"
   signature: "Void (TensorTuple model, TensorTuple model_update, Float d) => MultiTensorYoloV5WeightUpdate"
   bind_python: True
 
->>>>>>> 4f5a2099
 - name: "multi_tensor_momentum_update"
   signature: "Void (TensorTuple model, TensorTuple model_diff, TensorTuple momentum_buf, Double scale, Float weight_decay, Float learning_rate_val, Float momentum, Float dampening, Bool nesterov, Bool maximize) => MultiTensorMomentumUpdate"
   bind_python: True
