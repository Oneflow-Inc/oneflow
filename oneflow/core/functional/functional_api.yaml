--- conflicted
+++ resolved
@@ -3086,9 +3086,6 @@
 
 - name: "fused_fast_gelu_mul_grad"
   signature: "TensorTuple (Tensor dy, Tensor x, Tensor multiplier) => FusedFastGeluMulGrad"
-<<<<<<< HEAD
-  bind_python: False
-=======
   bind_python: False
 
 - name: "unique"
@@ -3108,5 +3105,4 @@
   
 - name: "throw_error"
   signature: "Tensor (Tensor input) => ThrowError"
-  bind_python: True
->>>>>>> 71de123d
+  bind_python: True