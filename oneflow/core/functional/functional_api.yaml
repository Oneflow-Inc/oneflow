--- conflicted
+++ resolved
@@ -950,7 +950,6 @@
   signature: "Tensor ReduceSumLike(Tensor in, Tensor like, *,Int32List axis)"
   bind_python: True
 
-<<<<<<< HEAD
 - name: "scalar_logical_equal"
   signature: "Tensor ScalarLogicalEqual(Tensor in, Scalar scalar)"
   bind_python: False
@@ -977,10 +976,8 @@
   
 - name: "split"
   signature: "TensorTuple Split(Tensor x, *, Int64 split_size, Int64 dim=0)"
-=======
 - name: "rand"
   signature: "Tensor Rand(*, Shape shape, DataType dtype=None, Device device=None, Generator generator=None)"
->>>>>>> 1db57451
   bind_python: True
 
 - name: "consistent_rand"
