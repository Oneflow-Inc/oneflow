# Copyright 2020 The OneFlow Authors. All rights reserved.
#
# Licensed under the Apache License, Version 2.0 (the "License");
# you may not use this file except in compliance with the License.
# You may obtain a copy of the License at
#
#     http://www.apache.org/licenses/LICENSE-2.0
#
# Unless required by applicable law or agreed to in writing, software
# distributed under the License is distributed on an "AS IS" BASIS,
# WITHOUT WARRANTIES OR CONDITIONS OF ANY KIND, either express or implied.
# See the License for the specific language governing permissions and
# limitations under the License.

# The following data types are allowed,
# {
#   "Tensor", "TensorTuple", "Scalar", "Int", "Int32", "Int64", "Float", "Double", "String", "Bool",
#   "ScalarList", "IntList", "Int32List", "Int64List", "FloatList", "DoubleList", "StringList",
#   "BoolList", "DataType", "Shape", "Generator", "TensorIndex", "Device", "Placement",
#   "Sbp", "SbpList"
# }

- name: "add"
  signature:
    [
      "Tensor (Tensor input, Tensor other, *, Scalar alpha=1, Bool inplace=False) => Add",
      "Tensor (Tensor input, Scalar other, *, Scalar alpha=1, Bool inplace=False) => ScalarAdd",
      "Tensor (Scalar input, Tensor other, *, Scalar alpha=1) => ScalarAdd",
      "Tensor (TensorTuple inputs, *, Bool inplace=False) => Add",
    ]
  bind_python: true

- name: "sub"
  signature:
    [
      "Tensor (Tensor input, Tensor other, *, Bool inplace=False) => Sub",
      "Tensor (Tensor input, Scalar other, *, Bool inplace=False) => ScalarSub",
      "Tensor (Scalar input, Tensor other) =>  ScalarSub",
    ]
  bind_python: true

- name: "mul"
  signature:
    [
      "Tensor (Tensor input, Tensor other) => Mul",
      "Tensor (Tensor input, Scalar other, *, Bool inplace=False) => ScalarMul",
      "Tensor (Scalar input, Tensor other) => ScalarMul",
    ]
  bind_python: true

- name: "mul_"
  signature:
    [
      "Tensor (Tensor input, Tensor other) => InplaceMul",
      "Tensor (Tensor input, Scalar other) => InplaceScalarMul",
    ]
  bind_python: true

- name: "div"
  signature:
    [
      "Tensor (Tensor input, Tensor other) => Div",
      "Tensor (Tensor input, Scalar other) => ScalarDiv",
      "Tensor (Scalar input, Tensor other) => ScalarDiv",
    ]
  bind_python: true

- name: "div_"
  signature:
    [
      "Tensor (Tensor input, Tensor other) => InplaceDiv",
      "Tensor (Tensor input, Scalar other) => InplaceScalarDiv",
    ]
  bind_python: true

- name: "div_grad"
  signature: "Tensor (Tensor y, Tensor z, Tensor dz) => DivGrad"
  bind_python: False

- name: "equal"
  signature:
    [
      "Tensor (Tensor input, Tensor other) => BroadcastEqual",
      "Tensor (Tensor input, Scalar other) => ScalarLogicalEqual",
      "Tensor (Scalar input, Tensor other) => ScalarLogicalEqual",
    ]
  bind_python: true

- name: "not_equal"
  signature:
    [
      "Tensor (Tensor input, Tensor other) => BroadcastNotEqual",
      "Tensor (Tensor input, Scalar other) => ScalarLogicalNotEqual",
      "Tensor (Scalar input, Tensor other) => ScalarLogicalNotEqual",
    ]
  bind_python: true

- name: "greater"
  signature:
    [
      "Tensor (Tensor input, Tensor other) => BroadcastGreater",
      "Tensor (Tensor input, Scalar other) => ScalarLogicalGreater",
      "Tensor (Scalar input, Tensor other) => ScalarLogicalGreater",
    ]
  bind_python: true

- name: "greater_equal"
  signature:
    [
      "Tensor (Tensor input, Tensor other) => BroadcastGreaterEqual",
      "Tensor (Tensor input, Scalar other) => ScalarLogicalGreaterEqual",
      "Tensor (Scalar input, Tensor other) => ScalarLogicalGreaterEqual",
    ]
  bind_python: true

- name: "logical_and"
  signature:
    [
      "Tensor (Tensor input, Tensor other) => BroadcastLogicalAnd",
      "Tensor (Tensor input, Scalar other) => ScalarLogicalAnd",
      "Tensor (Scalar input, Tensor other) => ScalarLogicalAnd",
    ]
  bind_python: true

- name: "logical_or"
  signature:
    [
      "Tensor (Tensor input, Tensor other) => BroadcastLogicalOr",
      "Tensor (Tensor input, Scalar other) => ScalarLogicalOr",
      "Tensor (Scalar input, Tensor other) => ScalarLogicalOr",
    ]
  bind_python: true

- name: "logical_not"
  signature: "Tensor (Tensor input) => LogicalNot"
  bind_python: true

- name: "logical_xor"
  signature:
    [
      "Tensor (Tensor input, Tensor other) => BroadcastLogicalXor",
      "Tensor (Tensor input, Scalar other) => ScalarLogicalXor",
      "Tensor (Scalar input, Tensor other) => ScalarLogicalXor",
    ]
  bind_python: true

- name: "less"
  signature:
    [
      "Tensor (Tensor input, Tensor other) => BroadcastLess",
      "Tensor (Tensor input, Scalar other) => ScalarLogicalLess",
      "Tensor (Scalar input, Tensor other) => ScalarLogicalLess",
    ]
  bind_python: True

- name: "less_equal"
  signature:
    [
      "Tensor (Tensor input, Tensor other) => BroadcastLessEqual",
      "Tensor (Tensor input, Scalar other) => ScalarLogicalLessEqual",
      "Tensor (Scalar input, Tensor other) => ScalarLogicalLessEqual",
    ]
  bind_python: True

- name: "pow"
  signature:
    [
      "Tensor (Tensor input, Tensor exponent) => Pow",
      "Tensor (Tensor input, Scalar exponent, *, Bool inplace=False) => ScalarPow",
      "Tensor (Tensor input, Scalar exponent) => ScalarPow",
    ]
  bind_python: True

- name: "pow_x_grad"
  signature: "Tensor (Tensor dz, Tensor x, Tensor y) => PowXGrad"
  bind_python: False

- name: "pow_y_grad"
  signature: "Tensor (Tensor dz, Tensor x, Tensor y) => PowYGrad"
  bind_python: False

- name: "scalar_pow_grad"
  signature: "Tensor (Tensor input, Tensor dy, Scalar exponent) => ScalarPowGrad"
  bind_python: False

- name: "broadcast_pow"
  signature: "Tensor (Tensor x, Tensor y) => BroadcastPow"
  bind_python: False

- name: "broadcast_pow_x_grad"
  signature: "Tensor (Tensor dz, Tensor x, Tensor y, Tensor z) => BroadcastPowXGrad"
  bind_python: False

- name: "broadcast_pow_y_grad"
  signature: "Tensor (Tensor dz, Tensor x, Tensor y, Tensor z) => BroadcastPowYGrad"
  bind_python: False

- name: "floor_divide"
  signature:
    [
      "Tensor (Tensor x, Tensor y) => FloorDiv",
      "Tensor (Tensor input, Scalar scalar, *, Bool inplace=False) => ScalarFloorDiv",
      "Tensor (Tensor input, Scalar scalar) => ScalarFloorDiv",
    ]
  bind_python: True

- name: "floordiv_x_grad"
  signature: "Tensor (Tensor dz, Tensor x, Tensor y) => FloorDivXGrad"
  bind_python: False

- name: "floordiv_y_grad"
  signature: "Tensor (Tensor dz, Tensor x, Tensor y) => FloorDivYGrad"
  bind_python: False

- name: "xdivy_x_grad"
  signature: "Tensor (Tensor dz, Tensor x, Tensor y) => XdivyXGrad"
  bind_python: False

- name: "xdivy_y_grad"
  signature: "Tensor (Tensor dz, Tensor x, Tensor y) => XdivyYGrad"
  bind_python: False

- name: "xlogy_x_grad"
  signature: "Tensor (Tensor dz, Tensor x, Tensor y) => XlogyXGrad"
  bind_python: False

- name: "xlogy_y_grad"
  signature: "Tensor (Tensor dz, Tensor x, Tensor y) => XlogyYGrad"
  bind_python: False

- name: "max"
  signature: [
    "Tensor (Tensor input) => Max",
    "TensorTuple (Tensor input, Int32 dim, Bool keepdim=False) => Max",
    "Tensor (Tensor input, Tensor other) => Max"
  ]
  bind_python: True

- name: "min"
  signature: [
    "Tensor (Tensor input) => Min",
    "TensorTuple (Tensor input, Int32 dim, Bool keepdim=False) => Min",
    "Tensor (Tensor input, Tensor other) => Min"
  ]
  bind_python: True

- name: "reduce_max"
  signature: "Tensor (Tensor x, Int32List axis, Bool keepdims=False) => ReduceMax"
  bind_python: True

- name: "reduce_min"
  signature: "Tensor (Tensor x, Int32List axis, Bool keepdims=False) => ReduceMin"
  bind_python: True

- name: "reduce_sum"
  signature: "Tensor (Tensor x, Int32List axis, Bool keepdims=False) => ReduceSum"
  bind_python: True

- name: "reduce_mean"
  signature: "Tensor (Tensor x, Int32List axis, Bool keepdims=False) => ReduceMean"
  bind_python: True

- name: "reduce_all"
  signature: "Tensor (Tensor x, Int32List axis, Bool keepdims=False) => ReduceAll"
  bind_python: True

- name: "reduce_any"
  signature: "Tensor (Tensor x, Int32List axis, Bool keepdims=False) => ReduceAny"
  bind_python: True

- name: "reduce_prod"
  signature: "Tensor (Tensor x, Int32List axis, Bool keepdims=False) => ReduceProd"
  bind_python: True

- name: "reduce_min_device_stage"
  signature: "TensorTuple (Tensor in, Int32List axis) => ReduceMinDeviceStage"
  bind_python: True

- name: "reduce_min_device_stage_grad"
  signature: "Tensor (Tensor out_diff, Tensor mask, Tensor count, Int32List axis) => ReduceMinDeviceStageGrad"
  bind_python: False

- name: "reduce_max_device_stage"
  signature: "TensorTuple (Tensor in, Int32List axis) => ReduceMaxDeviceStage"
  bind_python: True

- name: "reduce_max_device_stage_grad"
  signature: "Tensor (Tensor out_diff, Tensor mask, Tensor count, Int32List axis) => ReduceMaxDeviceStageGrad"
  bind_python: False

- name: "reduce_min_global_stage"
  signature: "TensorTuple (Tensor in, Tensor device_count, Int32List axis, Bool keepdims=False) => ReduceMinGlobalStage"
  bind_python: True

- name: "reduce_min_global_stage_grad"
  signature: "Tensor (Tensor out_diff, Tensor mask, Tensor device_count, Int32List axis, Bool keepdims=False) => ReduceMinGlobalStageGrad"
  bind_python: False

- name: "reduce_max_global_stage"
  signature: "TensorTuple (Tensor in, Tensor device_count, Int32List axis, Bool keepdims=False) => ReduceMaxGlobalStage"
  bind_python: True

- name: "reduce_max_global_stage_grad"
  signature: "Tensor (Tensor out_diff, Tensor mask, Tensor device_count, Int32List axis, Bool keepdims=False) => ReduceMaxGlobalStageGrad"
  bind_python: False

- name: "transpose"
  signature:
    [
      "Tensor (Tensor input, Int32List perm) => Transpose",
      "Tensor (Tensor input, Int32 dim0, Int32 dim1) => Transpose2dim",
    ]
  bind_python: True

- name: "as_strided"
  signature: "Tensor (Tensor input, Int32List size, Int32List stride, Int32 storage_offset=0) => AsStrided"
  bind_python: True

- name: "as_strided_grad"
  signature: "Tensor (Tensor dy, Tensor input, Int32List size, Int32List stride, Int32 storage_offset=0) => AsStridedGrad"
  bind_python: False

- name: "select"
  signature: "Tensor (Tensor input, Int32 dim, Int32 index) => Select"
  bind_python: True

- name: "swapaxes"
  signature:
    [
      "Tensor (Tensor input, Int32 dim0, Int32 dim1) => Swapaxes",
    ]
  bind_python: True

- name: "permute"
  signature: "Tensor (Tensor input, Int32List dims) => Permute"
  bind_python: True

- name: "T"
  signature: "Tensor (Tensor input) => TransposeAllDimProperty"
  bind_python: True

- name: "t"
  signature: "Tensor (Tensor input) => TransposeAllDimFunction"
  bind_python: True 

- name: "reciprocal"
  signature: "Tensor (Tensor x) => Reciprocal"
  bind_python: True

- name: "reciprocal_grad"
  signature: "Tensor (Tensor x, Tensor dy) => ReciprocalGrad"
  bind_python: False

- name: "reciprocal_no_nan"
  signature: "Tensor (Tensor x) => ReciprocalNoNan"
  bind_python: True

- name: "reciprocal_no_nan_grad"
  signature: "Tensor (Tensor x, Tensor dy) => ReciprocalNoNanGrad"
  bind_python: False

- name: "image_flip"
  signature: "Tensor (Tensor x, Tensor flip_code) => ImageFlip"
  bind_python: True

- name: "sin"
  signature: "Tensor (Tensor x) => Sin"
  bind_python: True

- name: "sin_grad"
  signature: "Tensor (Tensor x, Tensor dy) => SinGrad"
  bind_python: False

- name: "sin_"
  signature: "Tensor (Tensor x) => Sin_"
  bind_python: True

- name: "cos"
  signature: "Tensor (Tensor x) => Cos"
  bind_python: True

- name: "cos_grad"
  signature: "Tensor (Tensor x, Tensor dy) => CosGrad"
  bind_python: False

- name: "cosh"
  signature: "Tensor (Tensor x) => Cosh"
  bind_python: True

- name: "cosh_grad"
  signature: "Tensor (Tensor x, Tensor dy) => CoshGrad"
  bind_python: True

- name: "fmod"
  signature:
    [
      "Tensor (Tensor input, Tensor other) => BroadcastFMod",
      "Tensor (Tensor input, Scalar other, *, Bool inplace=False) => ScalarFMod",
      "Tensor (Tensor input, Scalar other) => ScalarFMod",
    ]
  bind_python: true

- name: "log"
  signature: "Tensor (Tensor x) => Log"
  bind_python: True

- name: "log_grad"
  signature: "Tensor (Tensor x, Tensor dy) => LogGrad"
  bind_python: False

- name: "log2"
  signature: "Tensor (Tensor x) => Log2"
  bind_python: True

- name: "log2_grad"
  signature: "Tensor (Tensor x, Tensor dy) => Log2Grad"
  bind_python: False

- name: "sqrt"
  signature: "Tensor (Tensor x) => Sqrt"
  bind_python: True

- name: "sqrt_grad"
  signature: "Tensor (Tensor x, Tensor dy) => SqrtGrad"
  bind_python: False

- name: "rsqrt"
  signature: "Tensor (Tensor x) => Rsqrt"
  bind_python: True

- name: "rsqrt_grad"
  signature: "Tensor (Tensor x, Tensor dy) => RsqrtGrad"
  bind_python: False

- name: "square"
  signature: "Tensor (Tensor x) => Square"
  bind_python: True

- name: "square_grad"
  signature: "Tensor (Tensor x, Tensor dy) => SquareGrad"
  bind_python: False

- name: "sqrt_square_sum"
  signature: "Tensor (Tensor x) => SqrtSquareSum"
  bind_python: True

- name: "std"
  signature: "Tensor (Tensor x, Int32List[1] dim=None, Bool unbiased=None, Bool keepdim=None) => StandardDeviation"
  bind_python: True

- name: "var"
  signature: "Tensor (Tensor x, Int32List[1] dim=None, Bool unbiased=None, Bool keepdim=None) => Variance"
  bind_python: True

- name: "relu"
  signature: "Tensor (Tensor x, Bool inplace=False) => Relu"
  bind_python: True

- name: "relu_grad"
  signature: "Tensor (Tensor dy, Tensor y) => ReluGrad"
  bind_python: False

- name: "hardtanh"
  signature: "Tensor (Tensor x, Double min_val, Double max_val) => HardTanh"
  bind_python: True

- name: "hardtanh_grad"
  signature: "Tensor (Tensor y, Tensor dy, Double min_val, Double max_val) => HardTanhGrad"
  bind_python: False

- name: "tan"
  signature: "Tensor (Tensor x) => Tan"
  bind_python: True

- name: "tan_grad"
  signature: "Tensor (Tensor x, Tensor dy) => TanGrad"
  bind_python: True

- name: "tanh"
  signature: "Tensor (Tensor x) => Tanh"
  bind_python: True

- name: "tanh_grad"
  signature: "Tensor (Tensor x, Tensor dy) => TanhGrad"
  bind_python: True

- name: "elu"
  signature: "Tensor (Tensor x, Double alpha) => Elu"
  bind_python: True

- name: "elu_grad"
  signature: "Tensor (Tensor x, Tensor dy, Double alpha) => EluGrad"
  bind_python: False

- name: "celu"
  signature: "Tensor (Tensor x, *, Double alpha=1.0, Bool inplace=False) => Celu"
  bind_python: True

- name: "celu_grad"
  signature: "Tensor (Tensor x, Tensor dy, Double alpha=1.0) => CeluGrad"
  bind_python: False

- name: "gelu"
  signature: "Tensor (Tensor x) => Gelu"
  bind_python: True

- name: "gelu_grad"
  signature: "Tensor (Tensor dy, Tensor x) => GeluGrad"
  bind_python: False

- name: "glu"
  signature: "Tensor (Tensor input, Int64 dim=-1) => Glu"
  bind_python: True

- name: "sigmoid"
  signature: "Tensor (Tensor x) => Sigmoid"
  bind_python: True

- name: "sigmoid_grad"
  signature: "Tensor (Tensor x, Tensor dy) => SigmoidGrad"
  bind_python: True

- name: "hardsigmoid"
  signature: "Tensor (Tensor input, Bool inplace=False, *) => HardSigmoid"
  bind_python: True

- name: "hardsigmoid_grad"
  signature: "Tensor (Tensor dy, Tensor x) => HardSigmoidGrad"
  bind_python: False

- name: "softmax"
  signature: "Tensor (Tensor x, Int64 dim=None) => Softmax"
  bind_python: True

- name: "softmax_grad"
  signature: "Tensor (Tensor dy, Tensor y) => SoftmaxGrad"
  bind_python: False

- name: "log_softmax"
  signature: "Tensor (Tensor x, Int64 dim=None) => LogSoftmax"
  bind_python: True

- name: "hardswish"
  signature: "Tensor (Tensor x) => HardSwish"
  bind_python: True

- name: "hardswish_grad"
  signature: "Tensor (Tensor dy, Tensor x) => HardSwishGrad"
  bind_python: False

- name: "leaky_relu"
  signature: "Tensor (Tensor x, Float alpha) => LeakyRelu"
  bind_python: True

- name: "leaky_relu_grad"
  signature: "Tensor (Tensor x, Tensor dy, Float alpha) => LeakyReluGrad"
  bind_python: False

- name: "normalization"
  signature:
    "Tensor (Tensor x, Tensor moving_mean=None, Tensor moving_variance=None,
    Tensor gamma, Tensor beta, Int32 axis=1, Float epsilon=1e-5,
    Float momentum=0.9, Bool is_training=False) => Normalization"

  bind_python: True

- name: "normalization_grad"
  signature:
    "TensorTuple (Tensor grad, Tensor x, Tensor mean, Tensor inv_variance,
    Tensor gamma, Float epsilon, Int32 axis) => NormalizationGrad"
  bind_python: False

- name: "normalization_add_relu"
  signature:
    "Tensor (Tensor x, Tensor addend=None, Tensor moving_mean=None, Tensor moving_variance=None,
    Tensor gamma, Tensor beta, Int32 axis=1, Float epsilon=1e-5,
    Float momentum=0.9, Bool is_training=False) => NormalizationAddRelu"
  bind_python: True

- name: "normalization_add_relu_grad"
  signature:
    "TensorTuple (Tensor x, Tensor dy, Tensor moving_mean, Tensor moving_variance,
    Tensor gamma, Tensor beta, Tensor reserve_space, Tensor y, Int32 axis=1, Float epsilon=1e-5) => NormalizationAddReluGrad"
  bind_python: False

- name: "eye"
  signature: [
    "Tensor (Scalar n, Scalar m=None, *, DataType dtype=kFloat, Device device=None, Bool requires_grad=False) => Eye",
    "Tensor (Scalar n, Scalar m=None, *, DataType dtype=kFloat, String device, Bool requires_grad=False) => Eye",
    "Tensor (Scalar n, Scalar m=None, *, DataType dtype=kFloat, Bool requires_grad=False, Placement placement, SbpList sbp) => Eye",
    "Tensor (Scalar n, Scalar m=None, *, DataType dtype=kFloat, Bool requires_grad=False, Placement placement, Sbp sbp) => Eye",
    ]
  bind_python: True

- name: "erfinv"
  signature: "Tensor (Tensor x) => Erfinv"
  bind_python: True

- name: "erfinv_"
  signature: "Tensor (Tensor x) => ErfinvInplace"
  bind_python: True

- name: "arange"
  signature: [
      "Tensor (Scalar start, Scalar end, Scalar step=1, *, DataType dtype=None,
      Device device=None) => Arange",
      "Tensor (Scalar end, *, DataType dtype=None, Device device=None) => Arange",
    ]
  bind_python: True

- name: "global_arange"
  signature: [
      "Tensor (Scalar start, Scalar end, Scalar step=1, *, DataType dtype=None,
      Placement placement, SbpList sbp) => ConsistentArange",
      "Tensor (Scalar end, *, DataType dtype=None, Placement placement, SbpList sbp) => ConsistentArange",
    ]
  bind_python: True

- name: "flatten"
  signature: "Tensor (Tensor x, Int32 start_dim=0, Int32 end_dim=-1) => Flatten"
  bind_python: True

- name: "argmax"
  signature: "Tensor (Tensor x, *, Int32 dim=None, Bool keepdim=None, DataType dtype=None) => ArgMax"
  bind_python: True

- name: "argmin"
  signature: "Tensor (Tensor x, *, Int32 dim=None, Bool keepdim=None, DataType dtype=None) => ArgMin"
  bind_python: True

- name: "argwhere"
  signature: "TensorTuple (Tensor x, DataType dtype=kInt32) => ArgWhere"
  bind_python: True

- name: "broadcast_like"
  signature: "Tensor (Tensor x, Tensor like, Int32List broadcast_axes) => BroadcastLike"
  bind_python: True

- name: "cast"
  signature: "Tensor (Tensor x, DataType dtype) => Cast"
  bind_python: True

- name: "constant"
  signature:
    [
      "Tensor (Shape shape, Scalar value, *, DataType dtype, Device device=None) => Constant",
    ]
  bind_python: True

- name: "global_constant"
  signature:
    [
      "Tensor (Shape shape, Scalar value, *, DataType dtype, Placement placement, SbpList sbp) => ConsistentConstant",
    ]
  bind_python: True

- name: "empty"
  signature:
    ["Tensor (Shape shape, *, DataType dtype, Device device=None) => Empty"]
  bind_python: True

- name: "global_empty"
  signature:
    [
      "Tensor (Shape shape, *, DataType dtype, Placement placement, SbpList sbp) => ConsistentEmpty",
    ]
  bind_python: True

- name: "zeros_like"
  signature: "Tensor (Tensor x) => ZerosLike"
  bind_python: True

- name: "ones_like"
  signature: "Tensor (Tensor x) => OnesLike"
  bind_python: True

- name: "bernoulli"
  signature:
    [
      "Tensor (Tensor x, *, DataType dtype=kFloat, Generator generator=None) => Bernoulli",
    ]
  bind_python: True

- name: "concat"
  signature: "Tensor (TensorTuple inputs, Int64 dim=0) => Concat"
  bind_python: True

- name: "bias_add"
  signature: "Tensor (Tensor x, Tensor bias, Int32 axis=1) => BiasAdd"
  bind_python: True

- name: "conv1d"
  signature:
    "Tensor (Tensor x, Tensor weight, Tensor bias=None, Int32List[1] stride,
    Int32List[1] padding, Int32List[1] dilation, Int32 groups=1,
    String channel_pos) => Conv1d"
  bind_python: True

- name: "conv2d"
  signature:
    "Tensor (Tensor x, Tensor weight, Tensor bias=None, Int32List[2] stride,
    Int32List[2] padding, Int32List[2] dilation, Int32 groups=1,
    String channel_pos) => Conv2d"
  bind_python: True

- name: "conv3d"
  signature:
    "Tensor (Tensor x, Tensor weight, Tensor bias=None, Int32List[3] stride,
    Int32List[3] padding, Int32List[3] dilation, Int32 groups=1,
    String channel_pos) => Conv3d"
  bind_python: True

- name: "fake_quantization"
  signature:
    "Tensor (Tensor in, Tensor scale, Tensor zero_point, String quantization_formula,
    Int32 quantization_bit, String quantization_scheme) => FakeQuantization"
  bind_python: True

- name: "quantization"
  signature:
    "Tensor (Tensor in, Tensor scale, Tensor zero_point, String quantization_formula,
    Int32 quantization_bit, String quantization_scheme) => Quantization"
  bind_python: True

- name: "min_max_observer"
  signature:
    "TensorTuple (Tensor in, String quantization_formula, Int32 quantization_bit,
    String quantization_scheme, Bool per_layer_quantization) => MinMaxObserver"
  bind_python: True

- name: "moving_average_min_max_observer"
  signature:
    "TensorTuple (Tensor in, Tensor current_train_step, Tensor moving_max, Tensor moving_min,
    Bool training, String quantization_formula, Int64 stop_update_after_iters,
    Int32 quantization_bit, String quantization_scheme, Float momentum) => MovingAverageMinMaxObserver"
  bind_python: True

- name: "conv_data_grad"
  signature:
    'Tensor (Tensor dy, Tensor weight, Tensor x, Int32 num_spatial_dims,
    Int32List kernel_size, Int32List strides, Int32List padding_before,
    Int32List dilation_rate, Int32 groups=1,
    String data_format="channels_first") => ConvDataGrad'
  bind_python: False

- name: "conv_filter_grad"
  signature:
    'Tensor (Tensor dy, Tensor x, Int32 num_spatial_dims, Int32List kernel_size,
    Int32List strides, Int32List padding_before, Int32List dilation_rate,
    Int32 groups=1, String data_format="channels_first") => ConvFilterGrad'
  bind_python: False

- name: "conv_bias_grad"
  signature: 'Tensor (Tensor dy, Int32 num_spatial_dims,
    String data_format="channels_first") => ConvBiasGrad'
  bind_python: False

- name: "deconv1d"
  signature:
    "Tensor (Tensor x, Tensor weight, Tensor bias=None, Int32 filters,
    Int32List padding, String data_format, Int32List kernel_size, 
    Int32List output_padding, Int32List strides, Int32List dilation, Int32 groups=1) => Deconv1d"
  bind_python: True

- name: "deconv2d"
  signature:
    "Tensor (Tensor x, Tensor weight, Tensor bias=None, Int32 filters,
    Int32List padding, String data_format, Int32List kernel_size, 
    Int32List output_padding, Int32List strides, Int32List dilation, Int32 groups=1) => Deconv2d"
  bind_python: True

- name: "deconv3d"
  signature:
    "Tensor (Tensor x, Tensor weight, Tensor bias=None, Int32 filters,
    Int32List padding, String data_format, Int32List kernel_size, 
    Int32List output_padding, Int32List strides, Int32List dilation, Int32 groups=1) => Deconv3d"
  bind_python: True

- name: "expand"
  signature: "Tensor (Tensor x, Shape shape) => Expand"
  bind_python: True

- name: "expand_grad"
  signature: "Tensor (Tensor dy, Int32List out, Int32List expand) => ExpandGrad"
  bind_python: False

- name: "repeat"
  signature: "Tensor (Tensor input, Shape repeat_shape) => Repeat"
  bind_python: True

- name: "tile"
  signature: "Tensor (Tensor input, Shape dims) => Tile"
  bind_python: True

- name: "roll"
  signature: "Tensor (Tensor x, Int32List[1] shifts, Int32List[1] dims=None) => Roll"
  bind_python: True

- name: "expand_dims"
  signature: "Tensor (Tensor input, Int32 dim) => ExpandDims"
  bind_python: True

- name: "unsqueeze"
  signature: "Tensor (Tensor input, Int32 dim) => Unsqueeze"
  bind_python: True

- name: "squeeze"
  signature: [
    "Tensor (Tensor x, Int32List[1] dim=None) => Squeeze",
  ]
  bind_python: True

- name: "exp"
  signature: "Tensor (Tensor x) => Exp"
  bind_python: True

- name: "exp_grad"
  signature: "Tensor (Tensor x, Tensor dy) => ExpGrad"
  bind_python: False

- name: "gather"
  signature: "Tensor (Tensor x, Tensor indices, Int64 axis) => Gather"
  bind_python: True

- name: "dim_gather"
  signature: " Tensor (Tensor input, Int64 dim, Tensor index, Bool sparse_grad=False) => DimGather"
  bind_python: True

- name: "arg_sort"
  signature: "Tensor (Tensor in, String direction) => ArgSort"
  bind_python: True

- name: "gather_nd"
  signature: "Tensor (Tensor params, Tensor indices) => GatherNd"
  bind_python: True

- name: "scatternd"
  signature: "Tensor (Tensor indices, Tensor updates, Shape shape) => ScatterNd"
  bind_python: True

- name: "tensor_scatter_nd_update"
  signature: "Tensor (Tensor tensor, Tensor indices, Tensor updates, Bool inplace=False) => TensorScatterNdUpdate"
  bind_python: True

- name: "scatterndlike"
  signature: "Tensor (Tensor like, Tensor updates, Tensor indices) => ScatterNdLike"
  bind_python: True

- name: "matmul"
  signature:
    "Tensor (Tensor a, Tensor b, Bool transpose_a=False, Bool transpose_b=False,
    Double alpha=1.0) => MatMul"
  bind_python: True

- name: "broadcast_matmul_grad_b"
  signature: "Tensor (Tensor a, Tensor b, Double alpha=1.0) => BroadcastMatmulGradB"
  bind_python: False

- name: "batch_matmul"
  signature:
    "Tensor (Tensor a, Tensor b, Bool transpose_a=False, Bool transpose_b=False,
    Double alpha=1.0) => BatchMatMul"
  bind_python: True

- name: "l1_loss"
  signature: "Tensor(Tensor input, Tensor target, String reduction) => L1Loss"
  bind_python: True

- name: "mse_loss"
  signature: "Tensor(Tensor input, Tensor target, String reduction) => MseLoss"
  bind_python: True

- name: "kl_div_loss"
  signature: "Tensor(Tensor input, Tensor target, Bool log_target, String reduction) => KLDivLoss"
  bind_python: True

- name: "kl_div_loss_grad"
  signature: "Tensor(Tensor dy, Tensor input, Tensor target, Bool log_target) => KLDivLossGrad"
  bind_python: False

- name: "nll_loss"
  signature: "Tensor(Tensor input, Tensor target, Tensor weight=None, Int64 ignore_index, String reduction) => NllLoss"
  bind_python: True

- name: "nll_loss_grad"
  signature: "Tensor(Tensor dy, Tensor input, Tensor target, Tensor weight=None, Tensor total_target, Int64 ignore_index) => NllLossGrad"
  bind_python: False

- name: "binary_cross_entropy_loss"
  signature: "Tensor(Tensor input, Tensor target, Tensor weight=None, String reduction) => BinaryCrossEntropyLoss"
  bind_python: True

- name: "binary_cross_entropy_loss_grad"
  signature: "Tensor(Tensor dy, Tensor input, Tensor target, Tensor weight=None) => BinaryCrossEntropyLossGrad"
  bind_python: False

- name: "binary_cross_entropy_with_logits_loss"
  signature: "Tensor(Tensor input, Tensor target, Tensor weight=None, Tensor pos_weight=None, String reduction) => BinaryCrossEntropyWithLogitsLoss"
  bind_python: True

- name: "binary_cross_entropy_with_logits_loss_grad"
  signature: "Tensor(Tensor dy, Tensor input, Tensor target, Tensor weight=None, Tensor pos_weight=None) => BinaryCrossEntropyWithLogitsLossGrad"
  bind_python: True

- name: "sparse_cross_entropy"
  signature: "Tensor (Tensor prediction, Tensor label, Int64 depth) => SparseCrossEntropy"
  bind_python: True

- name: "sparse_cross_entropy_grad"
  signature: "Tensor (Tensor prediction, Tensor label, Tensor dy, Int64 depth) => SparseCrossEntropyGrad"
  bind_python: False

- name: "distributed_sparse_cross_entropy"
  signature: "Tensor (Tensor prediction, Tensor label, Int64 depth) => SparseCrossEntropyMs"
  bind_python: True

- name: "cross_entropy"
  signature: "Tensor(Tensor input, Tensor target, Tensor weight=None, Int64 ignore_index, String reduction) => CrossEntropy"
  bind_python: True

- name: "distributed_sparse_cross_entropy_grad"
  signature: "Tensor (Tensor prediction, Tensor label, Tensor dy, Int64 depth) => SparseCrossEntropyMsGrad"
  bind_python: False

- name: "sparse_softmax_cross_entropy"
  signature: "Tensor (Tensor logits, Tensor label) => SparseSoftmaxCrossEntropy"
  bind_python: True

- name: "sparse_softmax_cross_entropy_grad"
  signature: "Tensor (Tensor dy, Tensor prob, Tensor label, Int64 depth) => SparseSoftmaxCrossEntropyGrad"
  bind_python: False

- name: "softmax_cross_entropy"
  signature: "Tensor (Tensor logits, Tensor label) => SoftmaxCrossEntropy"
  bind_python: True

- name: "softmax_cross_entropy_grad"
  signature: "Tensor (Tensor dy, Tensor label, Tensor prob) => SoftmaxCrossEntropyGrad"
  bind_python: True

- name: "smooth_l1_loss"
  signature: "Tensor (Tensor logits, Tensor label, Float beta, String reduction) => SmoothL1Loss"
  bind_python: True

- name: "smooth_l1_loss_grad"
  signature: "Tensor (Tensor loss_grad, Tensor prediction, Tensor label, Float beta) => SmoothL1LossGrad"
  bind_python: False

- name: "combined_margin_loss"
  signature: "Tensor (Tensor x, Tensor label, Float m1, Float m2, Float m3) => CombinedMarginLoss"
  bind_python: True

- name: "combined_margin_loss_grad"
  signature: "Tensor (Tensor dy, Tensor label, Tensor theta, Float m1, Float m2, Float m3, Int64 depth) => CombinedMarginLossGrad"
  bind_python: False


- name: "triplet_margin_loss"
  signature: "Tensor (Tensor anchor, Tensor positive, Tensor negative, *, Float margin, Float p, Float eps, Bool swap, String reduction) => TripletMarginLoss"
  bind_python: True
  
- name: "margin_ranking_loss"
  signature: "Tensor (Tensor input_1, Tensor input_2, Tensor target, Float margin, String reduction) => MarginRankingLoss"
  bind_python: True

- name: "ctc_loss"
  signature: "Tensor (Tensor log_probs, Tensor targets, Tensor input_lengths, Tensor target_lengths, Int64 max_target_length, Int32 blank, Bool zero_infinity, String reduction) => CtcLoss"
  bind_python: True

- name: "affine_grid"
  signature: "Tensor (Tensor theta, *, Shape size, Bool align_corners) => AffineGrid"
  bind_python: True

- name: "affine_grid_grad"
  signature: "Tensor (Tensor dgrid, *, Shape size, Bool align_corners) => AffineGridGrad"
  bind_python: False

- name: "grid_sample"
  signature: "Tensor (Tensor input, Tensor grid, *, String interpolation_mode, String padding_mode, Bool align_corners) => GridSample"
  bind_python: True

- name: "grid_sample_grad"
  signature: "TensorTuple (Tensor doutput, Tensor input, Tensor grid, *, String interpolation_mode, String padding_mode, Bool align_corners) => GridSampleGrad"
  bind_python: False

- name: "where"
  signature:
    [
      "Tensor (Tensor condition, Tensor x, Tensor y) => Where",
      "Tensor (Tensor condition, Scalar x, Tensor y) => WhereScalarX",
      "Tensor (Tensor condition, Tensor x, Scalar y) => WhereScalarY",
      "Tensor (Tensor condition, Scalar x, Scalar y) => WhereScalarXY",
    ]
  bind_python: true

- name: "masked_fill"
  signature: "Tensor (Tensor x, Tensor mask, Scalar value) => MaskedFill"
  bind_python: true

- name: "movedim"
  signature: [
    "Tensor (Tensor input, Int32 source, Int32 destination) => MovedimInt",
    "Tensor (Tensor input, Int32List source, Int32List destination) => MovedimVec",
  ]
  bind_python: True

- name: "tensor_split"
  signature: [
    "TensorTuple (Tensor input, Int32 indices_or_sections, Int32 dim=0) => TensorSplitInt",
    "TensorTuple (Tensor input, Int32List indices_or_sections, Int32 dim=0) => TensorSplitVec",
  ]
  bind_python: True

- name: "hsplit"
  signature: [
    "TensorTuple (Tensor input, Int32 indices_or_sections) => HsplitInt",
    "TensorTuple (Tensor input, Int32List indices_or_sections) => HsplitVec",
  ]
  bind_python: True

- name: "vsplit"
  signature: [
    "TensorTuple (Tensor input, Int32 indices_or_sections) => VsplitInt",
    "TensorTuple (Tensor input, Int32List indices_or_sections) => VsplitVec",
  ]
  bind_python: True

- name: "negative"
  signature: "Tensor (Tensor x) => Negative"
  bind_python: True

- name: "negative_grad"
  signature: "Tensor (Tensor x, Tensor dy) => NegativeGrad"
  bind_python: False

- name: "layer_norm_affine"
  signature:
    "Tensor (Tensor x, Tensor gamma, Tensor beta, Int64 begin_norm_axis,
    Int64 begin_params_axis, Double epsilon) => LayerNormAffine"
  bind_python: True

- name: "layer_norm"
  signature: "Tensor (Tensor x, Int64 begin_norm_axis, Int64 begin_params_axis, Double epsilon) => LayerNorm"
  bind_python: True

- name: "layer_norm_grad"
  signature: "Tensor (Tensor dy, Tensor x, Tensor mean, Tensor inv_variance, Int64 begin_norm_axis, Double epsilon) => LayerNormGrad"
  bind_python: False

- name: "layer_norm_affine_grad"
  signature: "Tensor (Tensor dy, Tensor x, Tensor mean, Tensor inv_variance, Tensor gamma, Int64 begin_norm_axis, Double epsilon) => LayerNormAffineGrad"
  bind_python: False

- name: "layer_norm_param_grad"
  signature: "TensorTuple (Tensor dy, Tensor x, Tensor mean, Tensor inv_variance, Int64 begin_params_axis, Double epsilon) => LayerNormParamGrad"
  bind_python: False

- name: "avg_pool2d_nhwc"
  signature:
    'Tensor (Tensor x, Int32List kernel_size, Int32List stride, String padding,
    Int32List padding_before, Int32List padding_after,
    String data_format="channels_first", Bool ceil_mode=False) => AvgPool2D'
  bind_python: True

- name: "ctc_loss_grad"
  signature:
    "Tensor (Tensor loss_grad, Tensor log_probs, Tensor targets,
      Tensor input_lengths, Tensor target_lengths, Tensor loss, Tensor alpha, Int32 blank, Bool zero_infinity, Int64 max_target_length) => CtcLossGrad"
  bind_python: False

- name: "adaptive_avg_pool1d"
  signature: "Tensor (Tensor x, Int64List[1] output_size) => AdaptiveAvgPool1D"
  bind_python: True

- name: "adaptive_avg_pool2d"
  signature: "Tensor (Tensor x, Int64List[2] output_size) => AdaptiveAvgPool2D"
  bind_python: True

- name: "adaptive_avg_pool3d"
  signature: "Tensor (Tensor x, Int64List[3] output_size) => AdaptiveAvgPool3D"
  bind_python: True

- name: "adaptive_pool_grad"
  signature: "Tensor (Tensor x, Tensor dy, String mode, Int32 ndims) => AdaptivePoolNdGrad"

- name: "pool_grad"
  signature:
    "Tensor (Tensor x, Tensor y, Tensor dy, String mode, Int32 ndims, String data_format,
    String padding, Int32List padding_before, Int32List padding_after, Int32List pool_size,
    Int32List strides, Bool ceil_mode) => PoolNdGrad"
  bind_python: False

- name: "max_pool1d"
  signature:
    'TensorTuple (Tensor input, Int32List[1] kernel_size, Int32List[1] stride=None,
    Int32List[1] padding=0, Int32List[1] dilation=1,
    Bool return_indices=True, Bool ceil_mode=False,
    String data_format="channels_first") => Maxpool1D'
  bind_python: True

- name: "max_pool2d"
  signature:
    'TensorTuple (Tensor input, Int32List[2] kernel_size, Int32List[2] stride=None,
    Int32List[2] padding=0, Int32List[2] dilation=1,
    Bool return_indices=True, Bool ceil_mode=False,
    String data_format="channels_first") => Maxpool2D'
  bind_python: True

- name: "max_pool3d"
  signature:
    'TensorTuple (Tensor input, Int32List[3] kernel_size, Int32List[3] stride=None,
    Int32List[3] padding=0, Int32List[3] dilation=1,
    Bool return_indices=True, Bool ceil_mode=False,
    String data_format="channels_first") => Maxpool3D'
  bind_python: True

- name: "pooling_grad"
  signature:
    "Tensor (Tensor x, Tensor y, Tensor indice, Tensor dy, String mode, Int32 ndims,
    String data_format, Int32List padding, Int32List kernel_size,
    Int32List stride, Int32List dilation, Bool return_indices, Bool ceil_mode) => PoolingNdGrad"
  bind_python: False

- name: "prelu"
  signature: "Tensor (Tensor x, Tensor alpha) => PRelu"
  bind_python: True

- name: "prelu_grad"
  signature: "TensorTuple (Tensor dy, Tensor x, Tensor alpha) => PReluGrad"
  bind_python: False

- name: "reshape"
  signature: "Tensor (Tensor x, Shape shape) => Reshape"
  bind_python: True

- name: "view"
  signature: "Tensor (Tensor x, Shape shape) => View"
  bind_python: True

- name: "slice_view_1d_contiguous"
  signature: "Tensor (Tensor x, Int64 start, Int64 end) => SliceView1dContiguous"
  bind_python: True

- name: "slice"
  signature: "Tensor (Tensor x, Int64List start, Int64List stop, Int64List step) => Slice"
  bind_python: True

- name: "slice_grad"
  signature: "Tensor (Tensor dy, Shape like, Int64List start, Int64List stop, Int64List step) => SliceGrad"
  bind_python: False

- name: "narrow"
  signature: "Tensor (Tensor input, Int64 dim, Int64 start, Int64 length) => Narrow"
  bind_python: True

- name: "narrow_grad"
  signature: "Tensor (Tensor dy, Tensor like, Int64 dim, Int64 start, Int64 length) => NarrowGrad"
  bind_python: False

- name: "slice_update"
  signature: "Tensor (Tensor x, Tensor update, Int64List start, Int64List stop, Int64List step, *, Bool inplace=False) => SliceUpdate"
  bind_python: True

- name: "logical_slice"
  signature: "Tensor (Tensor x, Int64List start, Int64List stop, Int64List step) => LogicalSlice"
  bind_python: True

- name: "logical_slice_assign"
  signature: "Void (Tensor ref, Tensor value, Int64List start, Int64List stop, Int64List step) => LogicalSliceAssign"
  bind_python: True

- name: "copy"
  signature: "Tensor (Tensor x, String device_type, Int64 device_id) => Copy"
  bind_python: True

- name: "to"
  signature: [
    # type of device must be string for global tensor to perform argument validation
    "Tensor (Tensor x, String device=None, DataType dtype=None, Bool copy=False) => To",
    "Tensor (Tensor x, Device device=None, DataType dtype=None, Bool copy=False) => To",
    "Tensor (Tensor x, DataType dtype=None, Bool copy=False) => To",
    "Tensor (Tensor x, Tensor other, Bool copy=False) => To"
  ]
  bind_python: True

- name: "flip"
  signature: "Tensor (Tensor x, Int32List dims) => Flip"
  bind_python: True

- name: "flip_grad"
  signature: "Tensor (Tensor dy, Int32List dims) => FlipGrad"
  bind_python: False

- name: "upsample"
  signature:
    'Tensor (Tensor x, Float height_scale, Float width_scale, Bool align_corners,
    String interpolation, String data_format="channels_first") => Upsample'
  bind_python: True

- name: "upsample_grad"
  signature:
    'Tensor (Tensor dy, Tensor x, Float height_scale, Float width_scale, Bool align_corners,
    String data_format, String interpolation) => UpsampleGrad'
  bind_python: False

- name: "upsample_linear_1d"
  signature: 'Tensor (Tensor x, Float scale_factor, Bool align_corners,
    String data_format="channels_first") => UpsampleLinear1D'
  bind_python: True

- name: "upsample_linear_1d_grad"
  signature:
    'Tensor (Tensor dy, Tensor x, Float scale_factor, Bool align_corners,
    String data_format="channels_first") => UpsampleLinear1DGrad'
  bind_python: False

- name: "upsample_nearest_1d"
  signature: 'Tensor (Tensor x, Float scale_factor,
    String data_format="channels_first") => UpsampleNearest1D'
  bind_python: True

- name: "upsample_nearest_1d_grad"
  signature: 'Tensor (Tensor dy, Tensor x, Float scale_factor,
    String data_format="channels_first") => UpsampleNearest1DGrad'
  bind_python: False

- name: "upsample_nearest_2d"
  signature: 'Tensor (Tensor x, Float height_scale, Float width_scale,
    String data_format="channels_first") => UpsampleNearest2D'
  bind_python: True

- name: "upsample_nearest_2d_grad"
  signature:
    'Tensor (Tensor dy, Tensor x, Float height_scale, Float width_scale,
    String data_format="channels_first") => UpsampleNearest2DGrad'
  bind_python: False

- name: "upsample_bilinear_2d"
  signature:
    'Tensor (Tensor x, Float height_scale, Float width_scale, Bool align_corners,
    String data_format="channels_first") => UpsampleBilinear2D'
  bind_python: True

- name: "upsample_bilinear_2d_grad"
  signature:
    'Tensor (Tensor dy, Tensor x, Float height_scale, Float width_scale, Bool align_corners,
    String data_format="channels_first") => UpsampleBilinear2DGrad'
  bind_python: False

- name: "upsample_bicubic_2d"
  signature:
    'Tensor (Tensor x, Float height_scale, Float width_scale, Bool align_corners,
    String data_format="channels_first") => UpsampleBicubic2D'
  bind_python: True

- name: "upsample_bicubic_2d_grad"
  signature:
    'Tensor (Tensor dy, Tensor x, Float height_scale, Float width_scale, Bool align_corners,
    String data_format="channels_first") => UpsampleBicubic2DGrad'
  bind_python: False

- name: "upsample_nearest_3d"
  signature:
    'Tensor (Tensor x, Float depth_scale, Float height_scale, Float width_scale,
    String data_format="channels_first") => UpsampleNearest3D'
  bind_python: True

- name: "upsample_nearest_3d_grad"
  signature:
    'Tensor (Tensor dy, Tensor x, Float depth_scale, Float height_scale, Float width_scale,
    String data_format="channels_first") => UpsampleNearest3DGrad'
  bind_python: False

- name: "upsample_trilinear_3d"
  signature:
    'Tensor (Tensor x, Float depth_scale, Float height_scale, Float width_scale,
    Bool align_corners, String data_format="channels_first") => UpsampleTrilinear3D'
  bind_python: True

- name: "upsample_trilinear_3d_grad"
  signature:
    'Tensor (Tensor dy, Tensor x, Float depth_scale, Float height_scale, Float width_scale,
    Bool align_corners, String data_format="channels_first") => UpsampleTrilinear3DGrad'
  bind_python: False

- name: "abs"
  signature: "Tensor (Tensor x) => Abs"
  bind_python: True

- name: "abs_grad"
  signature: "Tensor (Tensor x, Tensor dy) => AbsGrad"
  bind_python: False

- name: "acos"
  signature: "Tensor (Tensor x) => Acos"
  bind_python: True

- name: "acos_grad"
  signature: "Tensor (Tensor x, Tensor dy) => AcosGrad"
  bind_python: False

- name: "acosh"
  signature: "Tensor (Tensor x) => Acosh"
  bind_python: True

- name: "acosh_grad"
  signature: "Tensor (Tensor x, Tensor dy) => AcoshGrad"
  bind_python: False

- name: "asin"
  signature: "Tensor (Tensor x) => Asin"
  bind_python: True

- name: "asin_grad"
  signature: "Tensor (Tensor x, Tensor dy) => AsinGrad"
  bind_python: False

- name: "asinh"
  signature: "Tensor (Tensor x) => Asinh"
  bind_python: True

- name: "asinh_grad"
  signature: "Tensor (Tensor x, Tensor dy) => AsinhGrad"
  bind_python: False

- name: "atan"
  signature: "Tensor (Tensor x) => Atan"
  bind_python: True

- name: "atan_grad"
  signature: "Tensor (Tensor x, Tensor dy) => AtanGrad"
  bind_python: False

- name: "atan2"
  signature: "Tensor (Tensor input, Tensor other) => Atan2"
  bind_python: True

- name: "atan2_x_grad"
  signature: "Tensor (Tensor dz, Tensor x, Tensor y) => Atan2XGrad"
  bind_python: False

- name: "atan2_y_grad"
  signature: "Tensor (Tensor dz, Tensor x, Tensor y) => Atan2YGrad"
  bind_python: False

- name: "atanh"
  signature: "Tensor (Tensor x) => Atanh"
  bind_python: True

- name: "atanh_grad"
  signature: "Tensor (Tensor x, Tensor dy) => AtanhGrad"
  bind_python: False

- name: "ceil"
  signature: "Tensor (Tensor x) => Ceil"
  bind_python: True

- name: "ceil_grad"
  signature: "Tensor (Tensor x, Tensor dy) => CeilGrad"
  bind_python: False

- name: "erf"
  signature: "Tensor (Tensor x) => Erf"
  bind_python: True

- name: "erf_grad"
  signature: "Tensor (Tensor x, Tensor dy) => ErfGrad"
  bind_python: False

- name: "erfc"
  signature: "Tensor (Tensor x) => Erfc"
  bind_python: True

- name: "erfc_grad"
  signature: "Tensor (Tensor x, Tensor dy) => ErfcGrad"
  bind_python: False

- name: "expm1"
  signature: "Tensor (Tensor x) => Expm1"
  bind_python: True

- name: "expm1_grad"
  signature: "Tensor (Tensor x, Tensor dy) => Expm1Grad"
  bind_python: False

- name: "floor"
  signature: "Tensor (Tensor x) => Floor"
  bind_python: True

- name: "floor_"
  signature: "Tensor (Tensor x) => Floor_"
  bind_python: True

- name: "floor_grad"
  signature: "Tensor (Tensor x, Tensor dy) => FloorGrad"
  bind_python: False

- name: "lgamma"
  signature: "Tensor (Tensor x) => Lgamma"
  bind_python: True

- name: "lgamma_grad"
  signature: "Tensor (Tensor x, Tensor dy) => LgammaGrad"
  bind_python: False

- name: "log1p"
  signature: "Tensor (Tensor x) => Log1p"
  bind_python: True

- name: "log1p_grad"
  signature: "Tensor (Tensor x, Tensor dy) => Log1pGrad"
  bind_python: False

- name: "logsigmoid"
  signature: "Tensor (Tensor x) => LogSigmoid"
  bind_python: True

- name: "logsigmoid_grad"
  signature: "Tensor (Tensor x, Tensor dy) => LogSigmoidGrad"
  bind_python: False

- name: "rint"
  signature: "Tensor (Tensor x) => Rint"
  bind_python: True

- name: "rint_grad"
  signature: "Tensor (Tensor x, Tensor dy) => RintGrad"
  bind_python: False

- name: "round"
  signature: "Tensor (Tensor x) => Round"
  bind_python: True

- name: "round_grad"
  signature: "Tensor (Tensor x, Tensor dy) => RoundGrad"
  bind_python: False

- name: "sign"
  signature: "Tensor (Tensor x) => Sign"
  bind_python: True

- name: "sign_grad"
  signature: "Tensor (Tensor x, Tensor dy) => SignGrad"
  bind_python: False

- name: "sinh"
  signature: "Tensor (Tensor x) => Sinh"
  bind_python: True

- name: "sinh_grad"
  signature: "Tensor (Tensor x, Tensor dy) => SinhGrad"
  bind_python: False

- name: "softplus"
  signature: "Tensor (Tensor x) => Softplus"
  bind_python: True

- name: "softplus_grad"
  signature: "Tensor (Tensor x, Tensor dy) => SoftplusGrad"
  bind_python: False

- name: "one_hot"
  signature: "Tensor (Tensor input, Int64 num_classes=-1, Scalar on_value=1, Scalar off_value=0) => OneHot"
  bind_python: True

- name: "unsorted_segment_sum_like"
  signature: "Tensor (Tensor x, Tensor segment_ids, Tensor like, Int64 axis) => UnsortedSegmentSumLike"
  bind_python: False

- name: "tril"
  signature: "Tensor (Tensor x, Int64 diagonal=0) => Tril"
  bind_python: True

- name: "triu"
  signature: "Tensor (Tensor x, Int64 diagonal=0) => Triu"
  bind_python: True

- name: "clamp"
  signature:
    ["Tensor (Tensor input, Scalar min=None, Scalar max=None) => Clamp"]
  bind_python: true

- name: "clamp_"
  signature:
    ["Tensor (Tensor input, Scalar min=None, Scalar max=None) => ClampInplace"]
  bind_python: true

- name: "clip"
  signature:
    ["Tensor (Tensor input, Scalar min=None, Scalar max=None) => Clip"]
  bind_python: true

- name: "clip_"
  signature:
    ["Tensor (Tensor input, Scalar min=None, Scalar max=None) => ClipInplace"]
  bind_python: true

- name: "clamp_grad"
  signature: "Tensor (Tensor dy, Tensor x, Scalar min=None, Scalar max=None) => ClampGrad"
  bind_python: False

- name: "vector_norm"
  signature: 
    [
      "Tensor (Tensor input, Scalar ord=2, Int32List dim=None, Bool keepdim=False, *, DataType dtype=None) => VectorNorm",
      "Tensor (Tensor input, Scalar ord=2, Scalar dim, Bool keepdim=False, *, DataType dtype=None) => VectorNorm",
    ]
  bind_python: True

- name: "matrix_norm"
  signature: 
    [
      "Tensor (Tensor input, Scalar ord, Int32List dim, Bool keepdim=False, *, DataType dtype=None) => MatrixNorm",
      "Tensor (Tensor input, String ord, Int32List dim, Bool keepdim=False, *, DataType dtype=None) => MatrixNorm",
    ]
  bind_python: True

- name: "norm"
  signature: 
    [
      "Tensor (Tensor input, Scalar ord=None, Int32List dim=None, Bool keepdim=False, *, DataType dtype=None) => Norm",
      "Tensor (Tensor input, String ord, Int32List dim=None, Bool keepdim=False, *, DataType dtype=None) => Norm",
      "Tensor (Tensor input, Scalar ord=None, Scalar dim, Bool keepdim=False, *, DataType dtype=None) => ScalarNorm",
      "Tensor (Tensor input, String ord, Scalar dim, Bool keepdim=False, *, DataType dtype=None) => ScalarNorm",
    ]
  bind_python: True

- name: "dropout"
  signature: "Tensor (Tensor input, Float p=0.5, Bool training=True, Bool inplace=False, Generator generator=None, *, Tensor addend=None) => Dropout"
  bind_python: True

- name: "dropout_grad"
  signature: "Tensor (Tensor dy, Tensor mask, Float scale) => DropoutGrad"
  bind_python: False

- name: "pad"
  signature: 'Tensor (Tensor x, Int64List pad, String mode="constant", Scalar value=0) => Pad'
  bind_python: True

- name: "pad_grad"
  signature: 'Tensor (Tensor dy, Int64List pad, String mode="constant", Scalar value=0) => PadGrad'
  bind_python: False

- name: "silu"
  signature: "Tensor (Tensor x) => Silu"
  bind_python: True

- name: "silu_grad"
  signature: "Tensor (Tensor x, Tensor dy) => SiluGrad"
  bind_python: False

- name: "mish"
  signature: "Tensor (Tensor x) => Mish"
  bind_python: True

- name: "mish_grad"
  signature: "Tensor (Tensor x, Tensor dy) => MishGrad"
  bind_python: False

- name: "selu"
  signature: "Tensor (Tensor x) => Selu"
  bind_python: True

- name: "selu_grad"
  signature: "Tensor (Tensor x, Tensor dy) => SeluGrad"
  bind_python: False

- name: "softsign"
  signature: "Tensor (Tensor x) => SoftSign"
  bind_python: True

- name: "softsign_grad"
  signature: "Tensor (Tensor x, Tensor dy) => SoftSignGrad"
  bind_python: False

- name: "diag"
  signature: "Tensor (Tensor x, Int32 diagonal=0) => Diag"
  bind_python: True

- name: "diag_grad"
  signature: "Tensor (Tensor dy, Tensor in, Int32 diagonal=0) => DiagGrad"
  bind_python: False

- name: "diagonal"
  signature: "Tensor (Tensor x, Int32 offset=0, Int32 dim1=0, Int32 dim2=1) => Diagonal"
  bind_python: True

- name: "diagonal_grad"
  signature: "Tensor (Tensor dy, Tensor in, Int32 offset=0) => DiagonalGrad"
  bind_python: False

- name: "tensor_getitem"
  signature: "Tensor (Tensor x, TensorIndex index) => TensorGetItem"
  bind_python: True

- name: "scatter"
  signature:
    [
      "Tensor (Tensor input, Int32 dim, Tensor index, Tensor src) => DimScatter",
      "Tensor (Tensor input, Int32 dim, Tensor index, Scalar src) => DimScatterUpdateScalar",
    ]
  bind_python: True

- name: "scatter_add"
  signature:
    [
      "Tensor (Tensor input, Int32 dim, Tensor index, Tensor src) => DimScatterAdd",
      "Tensor (Tensor input, Int32 dim, Tensor index, Scalar src) => DimScatterAddScalar",
    ]
  bind_python: True

- name: "scatter_add_like"
  signature: "Tensor (Tensor like, Int32 dim, Tensor index, Tensor src) => DimScatterAddLike"
  bind_python: False

- name: "tensor_setitem"
  signature: "Void (Tensor x, TensorIndex index, Tensor value) => TensorSetItem"
  bind_python: True

- name: "avg_pool1d"
  signature:
    'Tensor (Tensor input, Int32List[1] kernel_size, Int32List[1] stride=None, 
             Int32List[1] padding=0, Bool ceil_mode=False, Bool count_include_pad=True,
             Int32 divisor_override=0, String data_format="channels_first") => Avgpool1D'
  bind_python: True

- name: "avg_pool2d"
  signature:
    'Tensor (Tensor input, Int32List[2] kernel_size, Int32List[2] stride=None, 
             Int32List[2] padding=0, Bool ceil_mode=False, Bool count_include_pad=True,
             Int32 divisor_override=0, String data_format="channels_first") => Avgpool2D'
  bind_python: True

- name: "avg_pool3d"
  signature:
    'Tensor (Tensor input, Int32List[3] kernel_size, Int32List[3] stride=None, 
             Int32List[3] padding=0, Bool ceil_mode=False, Bool count_include_pad=True,
             Int32 divisor_override=0, String data_format="channels_first") => Avgpool3D'
  bind_python: True

- name: "avg_pooling_grad"
  signature:
    "Tensor (Tensor x, Tensor y, Tensor dy, Int32 ndims, String data_format, Int32List padding,
    Int32List kernel_size, Int32List stride, Bool ceil_mode, Bool count_include_pad,
    Int32 divisor_override=0) => AvgPoolingNdGrad"
  bind_python: False

- name: "minimum"
  signature: "Tensor (Tensor input, Tensor other) => Minimum"
  bind_python: True

- name: "maximum"
  signature: "Tensor (Tensor input, Tensor other) => Maximum"
  bind_python: True

- name: "elementwise_min_grad"
  signature: "TensorTuple (Tensor dz, Tensor x, Tensor y) => ElementwiseMinGrad"
  bind_python: False

- name: "elementwise_max_grad"
  signature: "TensorTuple (Tensor dz, Tensor x, Tensor y) => ElementwiseMaxGrad"
  bind_python: False

- name: "stack"
  signature: "Tensor (TensorTuple inputs, Int64 dim=0) => Stack"
  bind_python: True

- name: "stack_grad"
  signature: "TensorTuple (Tensor x, TensorTuple like, Int64 axis) => StackGrad"
  bind_python: False

- name: "local_to_global"
  signature: "Tensor (Tensor x, Placement placement, SbpList sbp, Shape shape, DataType dtype) => LocalToConsistent"
  bind_python: False

- name: "to_global"
  signature: "Tensor (Tensor x, Placement placement, SbpList sbp, SbpList grad_sbp) => ToConsistent"
  bind_python: True

- name: "to_local"
  signature: "Tensor (Tensor x) => ConsistentToLocal"
  bind_python: True

- name: "stream_touch"
  signature: "Void (TensorTuple x) => StreamTouch"
  bind_python: True

- name: "broadcast"
  signature: "Tensor (Tensor x, *, Int64 src_rank=0, Bool inplace=True) => Broadcast"
  bind_python: True

- name: "local_all_reduce"
  signature: "Tensor (Tensor x, Bool inplace=False) => LocalAllReduce"
  bind_python: True

- name: "local_reduce"
  signature: "Tensor (Tensor x, *, Int64 dst=0, Bool inplace=True) => LocalReduce"
  bind_python: True

- name: "eager_p_to_b"
  signature: "Tensor (Tensor x, Placement in_placement, Placement out_placement, Shape shape) => EagerPToB"
  bind_python: False

- name: "eager_b_to_s"
  signature: "Tensor (Tensor x, Placement in_placement, Placement out_placement, SbpList out_sbp, Shape shape) => EagerBToS"
  bind_python: False

- name: "eager_s_to_b"
  signature: "Tensor (Tensor x, Placement in_placement, Placement out_placement, SbpList in_sbp, Shape shape) => EagerSToB"
  bind_python: False

- name: "eager_naive_s_to_s"
  signature: "Tensor (Tensor x, Placement in_placement, Placement out_placement, SbpList in_sbp, SbpList out_sbp, Shape shape) => EagerNaiveSToS"
  bind_python: False

- name: "eager_p_to_s"
  signature: "Tensor (Tensor x, Placement in_placement, Placement out_placement, SbpList out_sbp, Shape shape) => EagerPToS"
  bind_python: False

- name: "eager_s_to_p"
  signature: "Tensor (Tensor x, Placement in_placement, Placement out_placement, SbpList out_sbp, Shape shape) => EagerSToP"
  bind_python: False

- name: "global_all_reduce"
  signature: "Tensor (Tensor x) => ConsistentAllReduce"
  bind_python: False

- name: "global_reduce_scatter"
  signature: "Tensor (Tensor x, String op_type) => ConsistentReduceScatter"
  bind_python: False

- name: "global_all_gather"
  signature: "Tensor (Tensor x) => ConsistentAllGather"
  bind_python: False

- name: "global_s2s"
  signature: "Tensor (Tensor x, SbpList out_sbp) => ConsistentS2S"
  bind_python: False

- name: "select_top_n"
  signature: "TensorTuple (TensorTuple inputs, Int32 n) => SelectTopN"
  bind_python: True

- name: "cast_like"
  signature: "Tensor (Tensor x, Tensor like) => CastLike"
  bind_python: False

- name: "identity"
  signature: "Tensor (Tensor in) => Identity"
  bind_python: True

- name: "amp_white_identity"
  signature: "Tensor (Tensor in) => AmpWhiteIdentity"
  bind_python: True

- name: "reshape_like"
  signature: "Tensor (Tensor in, Tensor like) => ReshapeLike"
  bind_python: True

- name: "reduce_sum_like"
  signature: "Tensor (Tensor in, Tensor like, Int32List axis) => ReduceSumLike"
  bind_python: True

- name: "broadcast_reduce_sum_like"
  signature: "Tensor (Tensor in, Tensor like) => BroadcastReduceSumLike"
  bind_python: False

- name: "rand"
  signature: [
      "Tensor (Shape size, *, DataType dtype=None, Device device=None,
      Generator generator=None, Bool requires_grad=False) => Rand",
      "Tensor (Shape size, *, Placement placement, SbpList sbp, DataType dtype=None,
      Generator generator=None, Bool requires_grad=False) => ConsistentRand",
    ]
  bind_python: True

- name: "randn"
  signature: [
      "Tensor (Shape size, *, DataType dtype=None, Device device=None,
      Generator generator=None, Bool requires_grad=False) => RandN",
      "Tensor (Shape size, *, Placement placement, SbpList sbp, DataType dtype=None,
      Generator generator=None, Bool requires_grad=False) => ConsistentRandN",
    ]
  bind_python: True

- name: "randint"
  signature: [
      "Tensor (Int64 low, Int64 high, Shape size, *, DataType dtype=None,
      Device device=None, Generator generator=None, Bool requires_grad=False)=> RandInt",
      "Tensor (Int64 high, Shape size, *, DataType dtype=None,
      Device device=None, Generator generator=None, Bool requires_grad=False)=> RandInt",
      "Tensor (Int64 low, Int64 high, Shape size, *, Placement placement, SbpList sbp_tuple,
      DataType dtype=None, Generator generator=None, Bool requires_grad=False)=> ConsistentRandInt",
      "Tensor (Int64 high, Shape size, *, Placement placement, SbpList sbp_tuple,
      DataType dtype=None, Generator generator=None, Bool requires_grad=False)=> ConsistentRandInt",
    ]
  bind_python: True

- name: "randperm"
  signature:
    [
      "Tensor (Int32 n, *, Generator generator=None, DataType dtype=kInt64, Device device=None, Bool requires_grad=False) => RandPerm",
      "Tensor (Int32 n, *, Placement placement, SbpList sbp, Generator generator=None, DataType dtype=kInt64, Bool requires_grad=False) => ConsistentRandPerm",
    ]
  bind_python: True

- name: "unfold_tensor"
  signature: "Tensor (Tensor x, Int32 dimension, Int32 size, Int32 step) => UnfoldTensor"
  bind_python: True

- name: "unfold_tensor_grad"
  signature: "Tensor (Tensor dy, Tensor x, Int32 dimension, Int32 size, Int32 step) => UnfoldTensorGrad"
  bind_python: False

- name: "unfold"
  signature:
    'Tensor (Tensor x, String data_format="channels_first", Int32List kernel_size,
    Int32List dilation_rate, Int32List padding,
    Int32List strides) => Unfold'
  bind_python: True

- name: "fold"
  signature: 'Tensor (Tensor x, String data_format="channels_first",
    Int32List output_size, Int32List kernel_size,
    Int32List dilation_rate, Int32List padding,
    Int32List strides) => Fold'
  bind_python: True

- name: "split"
  signature: [
    "TensorTuple (Tensor x, Int64 split_size_or_sections, Int64 dim=0) => Split",
    "TensorTuple (Tensor x, Int64List split_size_or_sections, Int64 dim=0) => SplitWithSize",
  ]
  bind_python: True

- name: "chunk"
  signature: [
    "TensorTuple (Tensor x, Int64 chunks, Int64 dim=0) => Chunk",
  ]
  bind_python: True

- name: "split_like"
  signature: "TensorTuple (Tensor x, TensorTuple like, Int64 axis) => SplitLike"
  bind_python: True

- name: "normalize"
  signature: "Tensor (Tensor input, Float p=2.0, Int32 dim=1, Float eps=1e-12, Bool use_l2_norm_kernel=True) => Normalize"
  bind_python: True

- name: "l2_normalize"
  signature: "Tensor (Tensor input, Int32 axis=0, Float epsilon=1e-12) => L2Normalize"
  bind_python: False

- name: "l2_normalize_grad"
  signature: "Tensor (Tensor dy, Tensor y, Tensor square_x_sum, Int32 axis, Float epsilon) => L2NormalizeGrad"
  bind_python: False

- name: "fused_self_attention"
  signature: "TensorTuple (Tensor hidden_states, Int64 head_size=8, Float alpha=1.0) => FusedSelfAttention"
  bind_python: True

- name: "fused_self_attention_grad"
  signature: "Tensor (Tensor query_mul_key_grad, Tensor value_grad, Tensor hidden_states, Float alpha=1.0) => FusedSelfAttentionGrad"
  bind_python: False

- name: "fused_scale_tril"
  signature: "Tensor (Tensor x, Int64 diagonal=0, Scalar fill_value=0, Scalar scale=1) => FusedScaleTril"
  bind_python: True

- name: "fused_bias_add_gelu"
  signature: "Tensor (Tensor a, Tensor b, *, Int32 axis) => FusedBiasAddGelu"
  bind_python: True

- name: "fused_bias_add_gelu_grad"
  signature: "Tensor (Tensor a, Tensor b, Tensor dy, Int32 axis) => FusedBiasAddGeluGrad"
  bind_python: false

- name: "fused_bias_add_dropout"
  signature: "Tensor (Tensor a, Tensor b, *, Float p=0.5, Int32 axis, Generator generator=None) => FusedBiasAddDropout"
  bind_python: True

- name: "fused_scale_mask_softmax"
  signature: "Tensor (Tensor x, Tensor mask, *, Float fill_value=0.0, Float scale=1.0) => FusedScaleMaskSoftmax"
  bind_python: True

- name: "fused_scale_mask_softmax_grad"
  signature: "Tensor (Tensor y, Tensor dy, Tensor mask, Float scale=1.0) => FusedScaleMaskSoftmaxGrad"
  bind_python: False

- name: "fused_scale_mask_softmax_dropout"
  signature: "TensorTuple (Tensor x, Tensor mask, *, Float fill_value=0.0, Float scale=1.0, Float p=0.5, Bool training=True, Generator generator=None) => FusedScaleMaskSoftmaxDropout"
  bind_python: True

- name: "fused_scale_mask_softmax_dropout_grad"
  signature: "Tensor (Tensor softmax_y, Tensor dy, Tensor mask, Tensor dropout_mask, Float scale=1.0, Float dropout_scale=1.0) => FusedScaleMaskSoftmaxDropoutGrad"
  bind_python: False

- name: "fused_scale_tril_softmax_mask_scale"
  signature: "TensorTuple (Tensor a, *, Float p=0.5, Int64 diagonal, Float tril_scale_value, Generator generator=None) => FusedScaleTrilSoftmaxMaskScale"
  bind_python: True

- name: "fused_scale_tril_softmax_mask_scale_grad"
  signature: "Tensor (Tensor softmax_y, Tensor dy, Tensor mask, Int64 diagonal, Float tril_scale_value, Float mask_scale_value) => FusedScaleTrilSoftmaxMaskScaleGrad"
  bind_python: False

- name: "send"
  signature: "Void (Tensor input, Int64 dst, Bool send_meta=True) => Send"
  bind_python: True

- name: "recv"
  signature: "Tensor (Int64 src, Shape shape=None, DataType dtype=None, Device device=None, *, Tensor out=None) => Recv"
  bind_python: True

- name: "batch_gather"
  signature: "Tensor (Tensor in, Tensor indices) => BatchGather"
  bind_python: True

- name: "batch_gather"
  signature: "Tensor (Tensor in, Tensor indices) => BatchGather"
  bind_python: True

- name: "unsorted_batch_segment_sum"
  signature: "Tensor (Tensor data, Tensor segment_ids, Int64 num_segments) => UnsortedBatchSegmentSum"
  bind_python: False

- name: "ctc_greedy_decoder"
  signature: "TensorTuple (Tensor log_probs, Tensor input_lengths, Bool merge_repeated=True) => CtcGreedyDecoder"
  bind_python: True

- name: "distributed_partial_fc_sample_disable_boxing"
  signature:
    "TensorTuple (Tensor sampled_weight_diff, Tensor sampled_label) => DistributedPariticalFCSampleDisableBoxing"
  bind_python: False

- name: "nms"
  signature:
    "Tensor (Tensor x, Float iou_threshold, Int32 keep_n=-1) => Nms"
  bind_python: True

- name: "roi_align"
  signature:
    "Tensor (Tensor x, Tensor rois, Float spatial_scale, Int32 pooled_h, Int32 pooled_w, Int32 sampling_ratio, Bool aligned) => RoiAlign"
  bind_python: True

- name: "roi_align_grad"
  signature:
    "Tensor (Tensor dy, Tensor x_like, Tensor rois, Float spatial_scale, Int32 pooled_h, Int32 pooled_w, Int32 sampling_ratio, Bool aligned) => RoiAlignGrad"
  bind_python: False

- name: "meshgrid"
  signature: 'TensorTuple (TensorTuple tensors, String indexing="ij") => Meshgrid'
  bind_python: True

- name: "decode_onerec"
  signature: "Tensor (Tensor input, String key, DataType dtype, Shape shape, Bool is_dynamic=False, Shape reshape=None, Shape batch_padding=None) => DecodeOneRec"
  bind_python: True

- name: "dot"
  signature: "Tensor (Tensor input, Tensor other) => Dot"
  bind_python: True

- name: "embedding_lookup_placeholder"
  signature: "Tensor (Tensor shadow, Tensor ids, Tensor column_ids, DataType dtype, String embedding_options) => OneEmbeddingLookup"
  bind_python: True

- name: "fused_dot_feature_interaction"
  signature: "Tensor (TensorTuple features, Tensor output_concat=None, Bool self_interaction=False, Int32 output_padding=0) => FusedDotFeatureInteraction"
  bind_python: True

- name: "fused_dot_feature_interaction_grad"
  signature: "TensorTuple (Tensor dy, Tensor padded_concated_features, TensorTuple features_grad_like, Bool has_output_concat_grad=False, Bool self_interaction=False, Int32 output_concat_grad_dim=0) => FusedDotFeatureInteractionGrad"
  bind_python: False

- name: "tensor_buffer_to_tensor"
  signature: "Tensor (Tensor input, Shape instance_shape, DataType dtype) => TensorBufferToTensor"
  bind_python: True

- name: "tensor_to_tensor_buffer"
  signature: "Tensor (Tensor input, Int32 instance_dims) => TensorToTensorBuffer"
  bind_python: True

- name: "gen_tensor_buffer"
  signature: "Tensor (Shape shape, ShapeList shape_list, FloatList value_list, DataType data_type, Bool dynamic_out) => GenTensorBuffer"
  bind_python: True

- name: "top_k"
  signature: "Tensor (Tensor input, Int32 k, Bool sorted=True) => TopK"
  bind_python: True

- name: "in_top_k"
  signature: "Tensor (Tensor targets, Tensor predictions, Int32 k) => InTopK"
  bind_python: True

- name: "cumsum"
  signature: "Tensor (Tensor input, Int64 dim) => Cumsum"
  bind_python: True

- name: "cumsum_grad"
  signature: "Tensor (Tensor input, Int64 dim) => CumsumGrad"
  bind_python: False 

- name: "cumprod"
  signature: "Tensor (Tensor input, Int64 dim) => Cumprod"
  bind_python: True

- name: "cumprod_grad"
  signature: "Tensor (Tensor input, Tensor y, Tensor x, Int64 dim) => CumprodGrad"
  bind_python: False

<<<<<<< HEAD
- name: "id_shuffle"
  signature: "TensorTuple (Tensor ids, Tensor column_ids=None, Int32 num_columns=1) => IdShuffle"
  bind_python: True

- name: "embedding_shuffle"
  signature: "Tensor (Tensor cur_rank_embeddings, Tensor num_unique_matrix, Tensor cur_rank_inverse_indices, Tensor inverse_unique_partion_indices) => EmbeddingShuffle"
  bind_python: True

- name: "embedding_gradient_shuffle"
  signature: "Tensor (Tensor embedding_diff, Tensor num_unique_matrix, Tensor cur_rank_inverse_indices, Tensor inverse_unique_partion_indices) => EmbeddingGradientShuffle"
=======
- name: "einsum"
  signature: "Tensor (String equation, TensorTuple operands) => EinSum"
>>>>>>> b56b8d20
  bind_python: True<|MERGE_RESOLUTION|>--- conflicted
+++ resolved
@@ -2007,7 +2007,6 @@
   signature: "Tensor (Tensor input, Tensor y, Tensor x, Int64 dim) => CumprodGrad"
   bind_python: False
 
-<<<<<<< HEAD
 - name: "id_shuffle"
   signature: "TensorTuple (Tensor ids, Tensor column_ids=None, Int32 num_columns=1) => IdShuffle"
   bind_python: True
@@ -2018,8 +2017,8 @@
 
 - name: "embedding_gradient_shuffle"
   signature: "Tensor (Tensor embedding_diff, Tensor num_unique_matrix, Tensor cur_rank_inverse_indices, Tensor inverse_unique_partion_indices) => EmbeddingGradientShuffle"
-=======
+  bind_python: True
+
 - name: "einsum"
   signature: "Tensor (String equation, TensorTuple operands) => EinSum"
->>>>>>> b56b8d20
   bind_python: True