# Copyright 2020 The OneFlow Authors. All rights reserved.
# 
# Licensed under the Apache License, Version 2.0 (the "License");
# you may not use this file except in compliance with the License.
# You may obtain a copy of the License at
# 
#     http://www.apache.org/licenses/LICENSE-2.0
# 
# Unless required by applicable law or agreed to in writing, software
# distributed under the License is distributed on an "AS IS" BASIS,
# WITHOUT WARRANTIES OR CONDITIONS OF ANY KIND, either express or implied.
# See the License for the specific language governing permissions and
# limitations under the License.

# The following data types are allowed,
# {
#   "Tensor", "TensorTuple", "Scalar", "Int", "Int32", "Int64", "Float", "Double", "String", "Bool",
#   "ScalarList", "IntList", "Int32List", "Int64List", "FloatList", "DoubleList", "StringList",
#   "BoolList", "DataType", "Shape", "Generator", "TensorIndex", "Device", "Placement",
#   "Sbp", "SbpList"
# }

- name: "add_n"
  signature: "Tensor AddN(TensorTuple inputs, *, Bool inplace=False)"
  bind_python: True

- name: "add"
  signature: "Tensor Add(Tensor x, Tensor y, *, Bool inplace=False)"
  bind_python: True

- name: "add_scalar"
  signature: "Tensor ScalarAdd(Tensor x, *, Scalar alpha, Bool inplace=False)"
  bind_python: True

- name: "add_scalar_by_tensor"
  signature: "Tensor ScalarAddByTensor(Tensor x, Tensor scalar, *, Bool inplace=False)"
  bind_python: True

- name: "broadcast_add"
  signature: "Tensor BroadcastAdd(Tensor x, Tensor y)"
  bind_python: True

- name: "sub_scalar_by_tensor"
  signature: "Tensor ScalarSubByTensor(Tensor x, Tensor scalar)"
  bind_python: True

- name: "broadcast_sub"
  signature: "Tensor BroadcastSub(Tensor x, Tensor y)"
  bind_python: True

- name: "mul"
  signature: "Tensor Multiply(Tensor x, Tensor y)"
  bind_python: True

- name: "mul_scalar"
  signature: "Tensor ScalarMul(Tensor x, *, Scalar alpha)"
  bind_python: True

- name: "mul_scalar_by_tensor"
  signature: "Tensor ScalarMulByTensor(Tensor x, Tensor scalar)"
  bind_python: True

- name: "bernoulli"
  signature:
    "Tensor Bernoulli(Tensor x, DataType dtype=kFloat, Generator generator=None)"
  bind_python: True

- name: "broadcast_mul"
  signature: "Tensor BroadcastMul(Tensor x, Tensor y)"
  bind_python: True

- name: "div_scalar_by_tensor"
  signature: "Tensor ScalarDivByTensor(Tensor x, Tensor scalar)"
  bind_python: True

- name: "broadcast_div"
  signature: "Tensor BroadcastDiv(Tensor x, Tensor y)"
  bind_python: True

- name: "broadcast_div_grad"
  signature: "Tensor BroadcastDivGrad(Tensor y, Tensor z, Tensor dz)"
  bind_python: False

- name: "broadcast_equal"
  signature: "Tensor BroadcastEqual(Tensor x, Tensor y)"
  bind_python: True

- name: "broadcast_not_equal"
  signature: "Tensor BroadcastNotEqual(Tensor x, Tensor y)"
  bind_python: True

- name: "broadcast_greater"
  signature: "Tensor BroadcastGreater(Tensor x, Tensor y)"
  bind_python: True

- name: "broadcast_greater_equal"
  signature: "Tensor BroadcastGreaterEqual(Tensor x, Tensor y)"
  bind_python: True

- name: "broadcast_less"
  signature: "Tensor BroadcastLess(Tensor x, Tensor y)"
  bind_python: True

- name: "broadcast_less_equal"
  signature: "Tensor BroadcastLessEqual(Tensor x, Tensor y)"
  bind_python: True

- name: "pow"
  signature: "Tensor Pow(Tensor x, Tensor y)"
  bind_python: True

- name: "pow_scalar"
  signature: "Tensor ScalarPow(Tensor x, *, Scalar alpha)"
  bind_python: True

- name: "reduce_sum"
  signature: "Tensor ReduceSum(Tensor x, *, Int32List axis, Bool keepdims=False)"
  bind_python: True

- name: "reduce_mean"
  signature: "Tensor ReduceMean(Tensor x, *, Int32List axis, Bool keepdims=False)"
  bind_python: True

- name: "transpose"
  signature: "Tensor Transpose(Tensor x, *, Int32List perm)"
  bind_python: True

- name: "reciprocal"
  signature: "Tensor Reciprocal(Tensor x)"
  bind_python: True

- name: "reciprocal_no_nan"
  signature: "Tensor ReciprocalNoNan(Tensor x)"
  bind_python: True

- name: "image_flip"
  signature: "Tensor ImageFlip(Tensor x, Tensor flip_code)"
  bind_python: True

- name: "sin"
  signature: "Tensor Sin(Tensor x, *, Bool inplace=False)"
  bind_python: True

- name: "cos"
  signature: "Tensor Cos(Tensor x)"
  bind_python: True

- name: "cosh"
  signature: "Tensor Cosh(Tensor x)"
  bind_python: True

- name: "fmod"
  signature: "Tensor BroadcastFMod(Tensor x, Tensor y)"
  bind_python: True

- name: "log"
  signature: "Tensor Log(Tensor x)"
  bind_python: True

- name: "sqrt"
  signature: "Tensor Sqrt(Tensor x)"
  bind_python: True

- name: "rsqrt"
  signature: "Tensor Rsqrt(Tensor x)"
  bind_python: True

- name: "square"
  signature: "Tensor Square(Tensor x)"
  bind_python: True

- name: "relu"
  signature: "Tensor Relu(Tensor x, *, Bool inplace=False)"
  bind_python: True

- name: "relu_grad"
  signature: "Tensor ReluGrad(Tensor dy, Tensor y)"
  bind_python: False

- name: "hardtanh"
  signature: "Tensor HardTanh(Tensor x, *, Double min_val, Double max_val)"
  bind_python: True

- name: "hardtanh_grad"
  signature: "Tensor HardTanhGrad(Tensor y, Tensor dy, *, Double min_val, Double max_val)"
  bind_python: False

- name: "tanh"
  signature: "Tensor Tanh(Tensor x)"
  bind_python: True

- name: "elu"
  signature: "Tensor Elu(Tensor x, *, Double alpha)"
  bind_python: True

- name: "elu_grad"
  signature: "Tensor EluGrad(Tensor x, Tensor dy, *, Double alpha)"
  bind_python: False

- name: "gelu"
  signature: "Tensor Gelu(Tensor x)"
  bind_python: True

- name: "gelu_grad"
  signature: "Tensor GeluGrad(Tensor dy, Tensor x)"
  bind_python: False

- name: "sigmoid"
  signature: "Tensor Sigmoid(Tensor x)"
  bind_python: True

- name: "hardsigmoid"
  signature: "Tensor HardSigmoid(Tensor x)"
  bind_python: True

- name: "hardsigmoid_grad"
  signature: "Tensor HardSigmoidGrad(Tensor dy, Tensor x)"
  bind_python: False

- name: "softmax"
  signature: "Tensor Softmax(Tensor x)"
  bind_python: True

- name: "hardswish"
  signature: "Tensor HardSwish(Tensor x)"
  bind_python: True

- name: "hardswish_grad"
  signature: "Tensor HardSwishGrad(Tensor dy, Tensor x)"
  bind_python: False

- name: "leaky_relu"
  signature: "Tensor LeakyRelu(Tensor x, *, Float alpha)"
  bind_python: True

- name: "leaky_relu_grad"
  signature: "Tensor LeakyReluGrad(Tensor x, Tensor dy, *, Float alpha)"
  bind_python: False

- name: "normalization"
  signature:
    "Tensor Normalization(Tensor x, Tensor moving_mean, Tensor moving_variance,
                          Tensor gamma, Tensor beta, *, Int32 axis=1, Float epsilon=1e-5,
                          Float momentum=0.9, Bool is_training=False)"
  bind_python: True

- name: "range"
  signature: "Tensor Range(*, Int64 start, Int64 limit, Int64 delta, DataType dtype=kInt64)"
  bind_python: True

- name: "flatten"
  signature: "Tensor Flatten(Tensor x, *, Int32 start_dim=0, Int32 end_dim=-1)"
  bind_python: True

- name: "argmax"
  signature: "Tensor ArgMax(Tensor x)"
  bind_python: True

- name: "argwhere"
  signature: "TensorTuple ArgWhere(Tensor x, *, DataType dtype=kInt32)"
  bind_python: True

- name: "broadcast_like"
  signature: "Tensor BroadcastLike(Tensor x, Tensor like, *, Int32List broadcast_axes)"
  bind_python: True

- name: "cast"
  signature: "Tensor Cast(Tensor x, *, DataType dtype)"
  bind_python: True

- name: "constant"
  signature: "Tensor Constant(*, Shape shape, Scalar value, DataType dtype, Device device=None)"
  bind_python: True

- name: "consistent_constant"
  signature: "Tensor ConsistentConstant(*, Shape shape, Scalar value, DataType dtype, Placement placement, SbpList sbp_tuple)"
  bind_python: True

- name: "zeros_like"
  signature: "Tensor ZerosLike(Tensor x)"
  bind_python: True

- name: "ones_like"
  signature: "Tensor OnesLike(Tensor x)"
  bind_python: True

- name: "concat"
  signature: "Tensor Concat(TensorTuple inputs, *, Int64 axis, Int64 max_dim_size)"
  bind_python: True

- name: "bias_add"
  signature: "Tensor BiasAdd(Tensor x, Tensor bias, *, Int32 axis=1)"
  bind_python: True

- name: "conv1d"
  signature:
    "Tensor Conv1d(Tensor x, Tensor weight, *, Tensor bias=None, Int32List stride, 
                   Int32List padding, Int32List dilation, Int32 groups=1)"
  bind_python: True

- name: "conv2d"
  signature:
    "Tensor Conv2d(Tensor x, Tensor weight, *, Tensor bias=None, Int32List stride, 
                   Int32List padding, Int32List dilation, Int32 groups=1)"
  bind_python: True
  
- name: "conv_data_grad"
  signature:
    "Tensor ConvDataGrad(Tensor dy, Tensor weight, Tensor x, *, Int32 num_spatial_dims,
                         Int32List kernel_size, Int32List strides, Int32List padding_before,
                         Int32List dilation_rate, Int32 groups=1,
                         String data_format=\"channels_first\")"
  bind_python: False

- name: "conv_filter_grad"
  signature:
    "Tensor ConvFilterGrad(Tensor dy, Tensor x, *, Int32 num_spatial_dims, Int32List kernel_size,
                           Int32List strides, Int32List padding_before, Int32List dilation_rate,
                           Int32 groups=1, String data_format=\"channels_first\")"
  bind_python: False

- name: "conv_bias_grad"
  signature:
    "Tensor ConvBiasGrad(Tensor dy, *, Int32 num_spatial_dims,
                         String data_format=\"channels_first\")"
  bind_python: False

- name: "expand"
  signature: "Tensor Expand(Tensor x, *, Shape shape)"
  bind_python: True

- name: "expand_dims"
  signature: "Tensor ExpandDims(Tensor x, *, Int32 axis)"
  bind_python: True

- name: "exp"
  signature: "Tensor Exp(Tensor x)"
  bind_python: True

- name: "gather"
  signature: "Tensor Gather(Tensor x, Tensor indices, *, Int64 axis)"
  bind_python: True

- name: "dim_gather"
  signature: "Tensor DimGather(Tensor x, Tensor indices, *, Int32 dim)"
  bind_python: True

- name: "gather_nd"
  signature: "Tensor GatherNd(Tensor params, Tensor indices, *)"
  bind_python: True

- name: "scatterndlike"
  signature: "Tensor ScatterNdLike(Tensor like, Tensor updates, Tensor indices)"
  bind_python: True

- name: "matmul"
  signature:
    "Tensor MatMul(Tensor a, Tensor b, *, Bool transpose_a=False, Bool transpose_b=False,
                   Double alpha=1.0)"
  bind_python: True

- name: "broadcast_matmul"
  signature:
    "Tensor BroadcastMatMul(Tensor a, Tensor b, *, Bool transpose_a=False,
                            Bool transpose_b=False, Double alpha=1.0)"
  bind_python: True

- name: "sparse_softmax_cross_entropy"
  signature: "Tensor SparseSoftmaxCrossEntropy(Tensor logits, Tensor label, *, Int64 depth)"
  bind_python: True

- name: "smooth_l1_loss"
  signature: "Tensor SmoothL1Loss(Tensor logits, Tensor label, *, Float beta)"
  bind_python: True

- name: "smooth_l1_loss_grad"
  signature:
    "Tensor SmoothL1LossGrad(Tensor loss_grad, Tensor prediction, Tensor label, *, Float beta)"
  bind_python: False

- name: "where"
  signature: "Tensor Where(Tensor condition, Tensor x, Tensor y)"
  bind_python: True

- name: "batch_matmul"
  signature:
    "Tensor BatchMatMul(Tensor a, Tensor b, *, Bool transpose_a=False, Bool transpose_b=False,
                        Double alpha=1.0)"
  bind_python: True

- name: "negative"
  signature: "Tensor Negative(Tensor x)"
  bind_python: True

- name: "layer_norm_affine"
  signature:
    "Tensor LayerNormAffine(Tensor x, Tensor gamma, Tensor beta, *, Int64 begin_norm_axis,
                            Int64 begin_params_axis, Double epsilon)"
  bind_python: True

- name: "layer_norm"
  signature:
    "Tensor LayerNorm(Tensor x, *, Int64 begin_norm_axis, Int64 begin_params_axis, Double epsilon)"
  bind_python: True

- name: "avg_pool_2d"
  signature:
    "Tensor AvgPool2D(Tensor x, *, Int32List kernel_size, Int32List stride, String padding,
                      Int32List padding_before, Int32List padding_after,
                      String data_format=\"channels_first\", Bool ceil_mode=False)"
  bind_python: True

- name: "max_pool_2d"
  signature:
    "Tensor MaxPool2D(Tensor x, *, Int32List kernel_size, Int32List stride, String padding,
                      Int32List padding_before, Int32List padding_after,
                      String data_format=\"channels_first\", Bool ceil_mode=False)"
  bind_python: True

- name: "adaptive_avg_pool1d"
  signature:
    "Tensor AdaptiveAvgPool1D(Tensor x, *, Int64List output_size)"
  bind_python: True

- name: "adaptive_avg_pool2d"
  signature:
    "Tensor AdaptiveAvgPool2D(Tensor x, *, Int64List output_size)"
  bind_python: True

- name: "adaptive_avg_pool3d"
  signature:
    "Tensor AdaptiveAvgPool3D(Tensor x, *, Int64List output_size)"
  bind_python: True

- name: "adaptive_pool_grad"
  signature:
    "Tensor AdaptivePoolNdGrad(Tensor x, Tensor dy, *, String mode, Int32 ndims)"

- name: "pool_grad"
  signature:
    "Tensor PoolNdGrad(Tensor x, Tensor y, Tensor dy, *, String mode, Int32 ndims, String data_format,
                       String padding, Int32List padding_before, Int32List padding_after, Int32List pool_size,
                       Int32List strides, Bool ceil_mode)"
  bind_python: False

- name: "maxpool_1d"
  signature:
    "TensorTuple Maxpool1D(Tensor x, *, String data_format=\"channels_first\", Int32List padding,
                      Int32List kernel_size, Int32List stride, Int32List dilation, 
                      Bool return_indices=True, Bool ceil_mode=False)"
  bind_python: True

- name: "maxpool_2d"
  signature:
    "TensorTuple Maxpool2D(Tensor x, *, String data_format=\"channels_first\", Int32List padding,
                      Int32List kernel_size, Int32List stride, Int32List dilation, 
                      Bool return_indices=True, Bool ceil_mode=False)"
  bind_python: True

- name: "maxpool_3d"
  signature:
    "TensorTuple Maxpool3D(Tensor x, *, String data_format=\"channels_first\", Int32List padding,
                      Int32List kernel_size, Int32List stride, Int32List dilation, 
                      Bool return_indices=True, Bool ceil_mode=False)"
  bind_python: True

- name: "pooling_grad"
  signature:
    "Tensor PoolingNdGrad(Tensor x, Tensor y, Tensor indice, Tensor dy, *, String mode, Int32 ndims, 
                       String data_format, Int32List padding, Int32List kernel_size,
                       Int32List stride, Int32List dilation, Bool return_indices, Bool ceil_mode)"
  bind_python: False

- name: "prelu"
  signature: "Tensor PRelu(Tensor x, Tensor alpha)"
  bind_python: True

- name: "prelu_grad"
  signature: "TensorTuple PReluGrad(Tensor dy, Tensor x, Tensor alpha)"
  bind_python: False

- name: "reshape"
  signature: "Tensor Reshape(Tensor x, *, Shape shape)"
  bind_python: True

- name: "slice"
  signature: "Tensor Slice(Tensor x, *, Int64List start, Int64List stop, Int64List step)"
  bind_python: True

- name: "slice_grad"
  signature: "Tensor SliceGrad(Tensor dy, Tensor like, *, Int64List start, Int64List stop, Int64List step)"
  bind_python: False

- name: "slice_update"
  signature:
    "Tensor SliceUpdate(Tensor x, Tensor update, *, Int64List start, Int64List stop,
                        Int64List step)"
  bind_python: True

- name: "logical_slice"
  signature: "Tensor LogicalSlice(Tensor x, *, Int64List start, Int64List stop, Int64List step)"
  bind_python: True

- name: "logical_slice_assign"
  signature:
    "Void LogicalSliceAssign(Tensor ref, Tensor value, *, Int64List start, Int64List stop,
                             Int64List step)"
  bind_python: True

- name: "squeeze"
  signature: "Tensor Squeeze(Tensor x, *, Int32List dim)"
  bind_python: True

- name: "copy"
  signature: "Tensor Copy(Tensor x, *, String device_type, Int64 device_id)"
  bind_python: True

- name: "flip"
  signature: "Tensor Flip(Tensor x, *, Int32List dims)"
  bind_python: True

- name: "flip_grad"
  signature: "Tensor FlipGrad(Tensor dy, *, Int32List dims)"
  bind_python: False

- name: "upsample"
  signature:
    "Tensor Upsample(Tensor x, *, Float height_scale, Float width_scale, Bool align_corners,
                     String interpolation, String data_format=\"channels_first\")"
  bind_python: True

- name: "upsample_linear_1d"
  signature:
    "Tensor UpsampleLinear1D(Tensor x, *, Float scale_factor, Bool align_corners,
                     String data_format=\"channels_first\")"
  bind_python: True

- name: "upsample_linear_1d_grad"
  signature:
    "Tensor UpsampleLinear1DGrad(Tensor dy, Tensor x, *, Float scale_factor, Bool align_corners,
                     String data_format=\"channels_first\")"
  bind_python: False

- name: "upsample_nearest_1d"
  signature:
    "Tensor UpsampleNearest1D(Tensor x, *, Float scale_factor,
                     String data_format=\"channels_first\")"
  bind_python: True  

- name: "upsample_nearest_1d_grad"
  signature:
    "Tensor UpsampleNearest1DGrad(Tensor dy, Tensor x, *, Float scale_factor,
                     String data_format=\"channels_first\")"
  bind_python: False

- name: "upsample_nearest_2d"
  signature:
    "Tensor UpsampleNearest2D(Tensor x, *, Float height_scale, Float width_scale, 
                     String data_format=\"channels_first\")"
  bind_python: True  

- name: "upsample_nearest_2d_grad"
  signature:
    "Tensor UpsampleNearest2DGrad(Tensor dy, Tensor x, *, Float height_scale, Float width_scale, 
                     String data_format=\"channels_first\")"
  bind_python: False 

- name: "upsample_bilinear_2d"
  signature:
    "Tensor UpsampleBilinear2D(Tensor x, *, Float height_scale, Float width_scale, Bool align_corners,
                     String data_format=\"channels_first\")"
  bind_python: True

- name: "upsample_bilinear_2d_grad"
  signature:
    "Tensor UpsampleBilinear2DGrad(Tensor dy, Tensor x, *, Float height_scale, Float width_scale, Bool align_corners,
                     String data_format=\"channels_first\")"
  bind_python: False

- name: "upsample_bicubic_2d"
  signature:
    "Tensor UpsampleBicubic2D(Tensor x, *, Float height_scale, Float width_scale, Bool align_corners,
                     String data_format=\"channels_first\")"
  bind_python: True

- name: "upsample_bicubic_2d_grad"
  signature:
    "Tensor UpsampleBicubic2DGrad(Tensor dy, Tensor x, *, Float height_scale, Float width_scale, Bool align_corners,
                     String data_format=\"channels_first\")"
  bind_python: False

- name: "upsample_nearest_3d"
  signature:
    "Tensor UpsampleNearest3D(Tensor x, *, Float depth_scale, Float height_scale, Float width_scale,
                     String data_format=\"channels_first\")"
  bind_python: True

- name: "upsample_nearest_3d_grad"
  signature:
    "Tensor UpsampleNearest3DGrad(Tensor dy, Tensor x, *, Float depth_scale, Float height_scale, Float width_scale,
                     String data_format=\"channels_first\")"
  bind_python: False

- name: "upsample_trilinear_3d"
  signature:
    "Tensor UpsampleTrilinear3D(Tensor x, *, Float depth_scale, Float height_scale, Float width_scale,
                     Bool align_corners, String data_format=\"channels_first\")"
  bind_python: True

- name: "upsample_trilinear_3d_grad"
  signature:
    "Tensor UpsampleTrilinear3DGrad(Tensor dy, Tensor x, *, Float depth_scale, Float height_scale, Float width_scale,
                     Bool align_corners, String data_format=\"channels_first\")"
  bind_python: False

- name: "abs"
  signature: "Tensor Abs(Tensor x)"
  bind_python: True

- name: "acos"
  signature: "Tensor Acos(Tensor x)"
  bind_python: True

- name: "acosh"
  signature: "Tensor Acosh(Tensor x)"
  bind_python: True

- name: "asin"
  signature: "Tensor Asin(Tensor x)"
  bind_python: True

- name: "asinh"
  signature: "Tensor Asinh(Tensor x)"
  bind_python: True

- name: "atan"
  signature: "Tensor Atan(Tensor x)"
  bind_python: True

- name: "atanh"
  signature: "Tensor Atanh(Tensor x)"
  bind_python: True

- name: "ceil"
  signature: "Tensor Ceil(Tensor x)"
  bind_python: True

- name: "erf"
  signature: "Tensor Erf(Tensor x)"
  bind_python: True

- name: "expm1"
  signature: "Tensor Expm1(Tensor x)"
  bind_python: True

- name: "floor"
  signature: "Tensor Floor(Tensor x)"
  bind_python: True

- name: "lgamma"
  signature: "Tensor Lgamma(Tensor x)"
  bind_python: True

- name: "log1p"
  signature: "Tensor Log1p(Tensor x)"
  bind_python: True

- name: "log_sigmoid"
  signature: "Tensor LogSigmoid(Tensor x)"
  bind_python: True

- name: "rint"
  signature: "Tensor Rint(Tensor x)"
  bind_python: True

- name: "round"
  signature: "Tensor Round(Tensor x)"
  bind_python: True

- name: "sign"
  signature: "Tensor Sign(Tensor x)"
  bind_python: True

- name: "sinh"
  signature: "Tensor Sinh(Tensor x)"
  bind_python: True

- name: "softplus"
  signature: "Tensor Softplus(Tensor x)"
  bind_python: True

- name: "unsorted_segment_sum_like"
  signature:
    "Tensor UnsortedSegmentSumLike(Tensor x, Tensor segment_ids, Tensor like, *, Int64 axis)"
  bind_python: False

- name: "triu"
  signature: "Tensor Triu(Tensor x, Int64 diagonal=0)"
  bind_python: True
  
- name: "clip_by_scalar"
  signature: "Tensor ClipByScalar(Tensor x, *, Scalar min, Scalar max)"
  bind_python: True

- name: "clip_by_scalar_grad"
  signature: "Tensor ClipByScalarGrad(Tensor dy, Tensor x, *, Scalar min, Scalar max)"
  bind_python: False

- name: "clip_by_scalar_min"
  signature: "Tensor ClipByScalarMin(Tensor x, *, Scalar min)"
  bind_python: True

- name: "clip_by_scalar_min_grad"
  signature: "Tensor ClipByScalarMinGrad(Tensor dy, Tensor x, *, Scalar min)"
  bind_python: False

- name: "clip_by_scalar_max"
  signature: "Tensor ClipByScalarMax(Tensor x, *, Scalar max)"
  bind_python: True

- name: "clip_by_scalar_max_grad"
  signature: "Tensor ClipByScalarMaxGrad(Tensor dy, Tensor x, *, Scalar max)"
  bind_python: False

- name: "dropout"
  signature:
    "Tensor Dropout(Tensor x, *, Float p, Generator generator=None)"
  bind_python: True

- name: "pad"
  signature: "Tensor Pad(Tensor x, *, Int64List pad, String mode=\"constant\", Scalar value=0)"
  bind_python: True

- name: "pad_grad"
  signature: "Tensor PadGrad(Tensor dy, *, Int64List pad, String mode=\"constant\", Scalar value=0)"
  bind_python: False

- name: "silu"
  signature: "Tensor Silu(Tensor x, *)"
  bind_python: True

- name: "silu_grad"
  signature: "Tensor SiluGrad(Tensor x, Tensor dy, *)"
  bind_python: False

- name: "mish"
  signature: "Tensor Mish(Tensor x, *)"
  bind_python: True

- name: "mish_grad"
  signature: "Tensor MishGrad(Tensor x, Tensor dy, *)"
  bind_python: False

- name: "selu"
  signature: "Tensor Selu(Tensor x, *)"
  bind_python: True

- name: "selu_grad"
  signature: "Tensor SeluGrad(Tensor x, Tensor dy, *)"
  bind_python: False

- name: "softsign"
  signature: "Tensor SoftSign(Tensor x, *)"
  bind_python: True

- name: "softsign_grad"
  signature: "Tensor SoftSignGrad(Tensor x, Tensor dy, *)"
  bind_python: False
  
- name: "diag"
  signature: "Tensor Diag(Tensor x, *, Int32 diagonal=0)"
  bind_python: True

- name: "diag_grad"
  signature: "Tensor DiagGrad(Tensor dy, Tensor in, *, Int32 diagonal=0)"
  bind_python: False

- name: "tensor_getitem"
  signature: "Tensor TensorGetItem(Tensor x, *, TensorIndex index)"
  bind_python: True

- name: "dim_scatter"
  signature: "Tensor DimScatter(Tensor input, Tensor index, Tensor src, *, Int32 dim)"
  bind_python: True

- name: "dim_scatter_add"
  signature: "Tensor DimScatterAdd(Tensor input, Tensor index, Tensor src, *, Int32 dim)"
  bind_python: True

- name: "dim_scatter_scalar"
  signature: "Tensor DimScatterUpdateScalar(Tensor input, Tensor index, *, Float src, Int32 dim)"
  bind_python: True

- name: "dim_scatter_add_scalar"
  signature: "Tensor DimScatterAddScalar(Tensor input, Tensor index, *, Float src, Int32 dim)"
  bind_python: True

- name: "tensor_setitem"
  signature: "Void TensorSetItem(Tensor x, *, TensorIndex index, Tensor value)"
  bind_python: True

<<<<<<< HEAD
- name: "avgpool_1d"
  signature:
    "Tensor Avgpool1D(Tensor x, *, String data_format=\"channels_first\", Int32List padding,
                      Int32List kernel_size, Int32List stride, Bool ceil_mode=False, Bool count_include_pad=True, 
                      Int64 divisor_override=0)"
  bind_python: True 

- name: "avgpool_2d"
  signature:
    "Tensor Avgpool2D(Tensor x, *, String data_format=\"channels_first\", Int32List padding,
                      Int32List kernel_size, Int32List stride, Bool ceil_mode=False, Bool count_include_pad=True, 
                      Int64 divisor_override=0)"
  bind_python: True 

- name: "avgpool_3d"
  signature:
    "Tensor Avgpool3D(Tensor x, *, String data_format=\"channels_first\", Int32List padding,
                      Int32List kernel_size, Int32List stride, Bool ceil_mode=False, Bool count_include_pad=True, 
                      Int64 divisor_override=0)"
  bind_python: True

- name: "avg_pooling_grad"
  signature:
    "Tensor AvgPoolingNdGrad(Tensor x, Tensor y, Tensor dy, *, Int32 ndims, 
                       String data_format, Int32List padding, Int32List kernel_size,
                       Int32List stride, Bool ceil_mode, Bool count_include_pad, Int64 divisor_override=0)"
  bind_python: False
  
=======
- name: "broadcast_min"
  signature: "Tensor BroadcastMin(Tensor x, Tensor y)"
  bind_python: True

- name: "broadcast_max"
  signature: "Tensor BroadcastMax(Tensor x, Tensor y)"
  bind_python: True

- name: "elementwise_min"
  signature: "Tensor ElementwiseMin(Tensor x, Tensor y)"
  bind_python: True

- name: "elementwise_max"
  signature: "Tensor ElementwiseMax(Tensor x, Tensor y)"
  bind_python: True

- name: "elementwise_min_grad"
  signature: "TensorTuple ElementwiseMinGrad(Tensor dz, Tensor x, Tensor y)"
  bind_python: False

- name: "elementwise_max_grad"
  signature: "TensorTuple ElementwiseMaxGrad(Tensor dz, Tensor x, Tensor y)"
  bind_python: False

>>>>>>> e8808b18
- name: "stack"
  signature: "Tensor Stack(TensorTuple inputs, *, Int64 dim=0)"
  bind_python: True

- name: "cast_like"
  signature: "Tensor CastLike(Tensor x, Tensor like)"
  bind_python: False

- name: "identity"
  signature: "Tensor Identity(Tensor in)"
  bind_python: True

- name: "reshape_like"
  signature: "Tensor ReshapeLike(Tensor in, Tensor like)"
  bind_python: True

- name: "reduce_sum_like"
  signature: "Tensor ReduceSumLike(Tensor in, Tensor like, *,Int32List axis)"
  bind_python: True<|MERGE_RESOLUTION|>--- conflicted
+++ resolved
@@ -799,7 +799,6 @@
   signature: "Void TensorSetItem(Tensor x, *, TensorIndex index, Tensor value)"
   bind_python: True
 
-<<<<<<< HEAD
 - name: "avgpool_1d"
   signature:
     "Tensor Avgpool1D(Tensor x, *, String data_format=\"channels_first\", Int32List padding,
@@ -828,7 +827,6 @@
                        Int32List stride, Bool ceil_mode, Bool count_include_pad, Int64 divisor_override=0)"
   bind_python: False
   
-=======
 - name: "broadcast_min"
   signature: "Tensor BroadcastMin(Tensor x, Tensor y)"
   bind_python: True
@@ -853,7 +851,6 @@
   signature: "TensorTuple ElementwiseMaxGrad(Tensor dz, Tensor x, Tensor y)"
   bind_python: False
 
->>>>>>> e8808b18
 - name: "stack"
   signature: "Tensor Stack(TensorTuple inputs, *, Int64 dim=0)"
   bind_python: True
