--- conflicted
+++ resolved
@@ -2876,11 +2876,8 @@
 - name: "bincount"
   signature: "Tensor (Tensor input, Tensor weights=None, Int64 minlength=None) => BinCount"
   bind_python: True
-<<<<<<< HEAD
 
 - name: "stft"
   signature: 
     'Tensor (Tensor input, Int64 n_fft,Int64 hop_length=None, Int64 win_length=None, Tensor window=None,Bool center=True,String pad_mode="reflect",Bool normalized=False,Bool onesided=True,Bool return_complex=False) =>Stft'
-  bind_python: True
-=======
->>>>>>> fcf3d397
+  bind_python: True