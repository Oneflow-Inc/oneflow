# Copyright 2020 The OneFlow Authors. All rights reserved.
#
# Licensed under the Apache License, Version 2.0 (the "License");
# you may not use this file except in compliance with the License.
# You may obtain a copy of the License at
#
#     http://www.apache.org/licenses/LICENSE-2.0
#
# Unless required by applicable law or agreed to in writing, software
# distributed under the License is distributed on an "AS IS" BASIS,
# WITHOUT WARRANTIES OR CONDITIONS OF ANY KIND, either express or implied.
# See the License for the specific language governing permissions and
# limitations under the License.

# The following data types are allowed,
# {
#   "Tensor", "TensorTuple", "Scalar", "Int", "Int32", "Int64", "Float", "Double", "String", "Bool",
#   "ScalarList", "IntList", "Int32List", "Int64List", "FloatList", "DoubleList", "StringList",
#   "BoolList", "DataType", "Shape", "Generator", "TensorIndex", "Device", "Placement",
#   "Sbp", "SbpList"
# }

- name: "add"
  signature:
    [
      "Tensor (Tensor input, Tensor other, *, Scalar alpha=1, Bool inplace=False) => Add",
      "Tensor (Tensor input, Scalar other, *, Scalar alpha=1, Bool inplace=False) => ScalarAdd",
      "Tensor (Scalar input, Tensor other, *, Scalar alpha=1) => ScalarAdd",
      "Tensor (TensorTuple inputs, *, Bool inplace=False) => Add",
    ]
  bind_python: true

- name: "sub"
  signature:
    [
      "Tensor (Tensor input, Tensor other, *, Bool inplace=False) => Sub",
      "Tensor (Tensor input, Scalar other, *, Bool inplace=False) => ScalarSub",
      "Tensor (Scalar input, Tensor other) =>  ScalarSub",
    ]
  bind_python: true

- name: "mul"
  signature:
    [
      "Tensor (Tensor input, Tensor other) => Mul",
      "Tensor (Tensor input, Scalar other, *, Bool inplace=False) => ScalarMul",
      "Tensor (Scalar input, Tensor other) => ScalarMul",
    ]
  bind_python: true

- name: "mul_"
  signature:
    [
      "Tensor (Tensor input, Tensor other) => InplaceMul",
      "Tensor (Tensor input, Scalar other) => InplaceScalarMul",
    ]
  bind_python: true

- name: "div"
  signature:
    [
      "Tensor (Tensor input, Tensor other) => Div",
      "Tensor (Tensor input, Scalar other) => ScalarDiv",
      "Tensor (Scalar input, Tensor other) => ScalarDiv",
    ]
  bind_python: true

- name: "div_"
  signature:
    [
      "Tensor (Tensor input, Tensor other) => InplaceDiv",
      "Tensor (Tensor input, Scalar other) => InplaceScalarDiv",
    ]
  bind_python: true

- name: "div_grad"
  signature: "Tensor (Tensor y, Tensor z, Tensor dz) => DivGrad"
  bind_python: False

- name: "equal"
  signature:
    [
      "Tensor (Tensor input, Tensor other) => BroadcastEqual",
      "Tensor (Tensor input, Scalar other) => ScalarLogicalEqual",
      "Tensor (Scalar input, Tensor other) => ScalarLogicalEqual",
    ]
  bind_python: true

- name: "not_equal"
  signature:
    [
      "Tensor (Tensor input, Tensor other) => BroadcastNotEqual",
      "Tensor (Tensor input, Scalar other) => ScalarLogicalNotEqual",
      "Tensor (Scalar input, Tensor other) => ScalarLogicalNotEqual",
    ]
  bind_python: true

- name: "greater"
  signature:
    [
      "Tensor (Tensor input, Tensor other) => BroadcastGreater",
      "Tensor (Tensor input, Scalar other) => ScalarLogicalGreater",
      "Tensor (Scalar input, Tensor other) => ScalarLogicalGreater",
    ]
  bind_python: true

- name: "greater_equal"
  signature:
    [
      "Tensor (Tensor input, Tensor other) => BroadcastGreaterEqual",
      "Tensor (Tensor input, Scalar other) => ScalarLogicalGreaterEqual",
      "Tensor (Scalar input, Tensor other) => ScalarLogicalGreaterEqual",
    ]
  bind_python: true

- name: "logical_and"
  signature:
    [
      "Tensor (Tensor input, Tensor other) => BroadcastLogicalAnd",
      "Tensor (Tensor input, Scalar other) => ScalarLogicalAnd",
      "Tensor (Scalar input, Tensor other) => ScalarLogicalAnd",
    ]
  bind_python: true

- name: "logical_or"
  signature:
    [
      "Tensor (Tensor input, Tensor other) => BroadcastLogicalOr",
      "Tensor (Tensor input, Scalar other) => ScalarLogicalOr",
      "Tensor (Scalar input, Tensor other) => ScalarLogicalOr",
    ]
  bind_python: true

- name: "logical_not"
  signature: "Tensor (Tensor input) => LogicalNot"
  bind_python: true

- name: "logical_xor"
  signature:
    [
      "Tensor (Tensor input, Tensor other) => BroadcastLogicalXor",
      "Tensor (Tensor input, Scalar other) => ScalarLogicalXor",
      "Tensor (Scalar input, Tensor other) => ScalarLogicalXor",
    ]
  bind_python: true

- name: "less"
  signature:
    [
      "Tensor (Tensor input, Tensor other) => BroadcastLess",
      "Tensor (Tensor input, Scalar other) => ScalarLogicalLess",
      "Tensor (Scalar input, Tensor other) => ScalarLogicalLess",
    ]
  bind_python: True

- name: "less_equal"
  signature:
    [
      "Tensor (Tensor input, Tensor other) => BroadcastLessEqual",
      "Tensor (Tensor input, Scalar other) => ScalarLogicalLessEqual",
      "Tensor (Scalar input, Tensor other) => ScalarLogicalLessEqual",
    ]
  bind_python: True

- name: "pow"
  signature:
    [
      "Tensor (Tensor input, Tensor exponent) => Pow",
      "Tensor (Tensor input, Scalar exponent, *, Bool inplace=False) => ScalarPow",
      "Tensor (Tensor input, Scalar exponent) => ScalarPow",
    ]
  bind_python: True

- name: "pow_x_grad"
  signature: "Tensor (Tensor dz, Tensor x, Tensor y) => PowXGrad"
  bind_python: False

- name: "pow_y_grad"
  signature: "Tensor (Tensor dz, Tensor x, Tensor y) => PowYGrad"
  bind_python: False

- name: "scalar_pow_grad"
  signature: "Tensor (Tensor input, Tensor dy, Scalar exponent) => ScalarPowGrad"
  bind_python: False

- name: "broadcast_pow"
  signature: "Tensor (Tensor x, Tensor y) => BroadcastPow"
  bind_python: False

- name: "broadcast_pow_x_grad"
  signature: "Tensor (Tensor dz, Tensor x, Tensor y, Tensor z) => BroadcastPowXGrad"
  bind_python: False

- name: "broadcast_pow_y_grad"
  signature: "Tensor (Tensor dz, Tensor x, Tensor y, Tensor z) => BroadcastPowYGrad"
  bind_python: False

- name: "floor_divide"
  signature:
    [
      "Tensor (Tensor x, Tensor y) => FloorDiv",
      "Tensor (Tensor input, Scalar scalar, *, Bool inplace=False) => ScalarFloorDiv",
      "Tensor (Tensor input, Scalar scalar) => ScalarFloorDiv",
    ]
  bind_python: True

- name: "floordiv_x_grad"
  signature: "Tensor (Tensor dz, Tensor x, Tensor y) => FloorDivXGrad"
  bind_python: False

- name: "floordiv_y_grad"
  signature: "Tensor (Tensor dz, Tensor x, Tensor y) => FloorDivYGrad"
  bind_python: False

- name: "xdivy_x_grad"
  signature: "Tensor (Tensor dz, Tensor x, Tensor y) => XdivyXGrad"
  bind_python: False

- name: "xdivy_y_grad"
  signature: "Tensor (Tensor dz, Tensor x, Tensor y) => XdivyYGrad"
  bind_python: False

- name: "xlogy_x_grad"
  signature: "Tensor (Tensor dz, Tensor x, Tensor y) => XlogyXGrad"
  bind_python: False

- name: "xlogy_y_grad"
  signature: "Tensor (Tensor dz, Tensor x, Tensor y) => XlogyYGrad"
  bind_python: False

- name: "reduce_max"
  signature: "Tensor (Tensor x, Int32List axis, Bool keepdims=False) => ReduceMax"
  bind_python: True

- name: "reduce_min"
  signature: "Tensor (Tensor x, Int32List axis, Bool keepdims=False) => ReduceMin"
  bind_python: True

- name: "reduce_sum"
  signature: "Tensor (Tensor x, Int32List axis, Bool keepdims=False) => ReduceSum"
  bind_python: True

- name: "reduce_mean"
  signature: "Tensor (Tensor x, Int32List axis, Bool keepdims=False) => ReduceMean"
  bind_python: True

- name: "reduce_all"
  signature: "Tensor (Tensor x, Int32List axis, Bool keepdims=False) => ReduceAll"
  bind_python: True

- name: "reduce_any"
  signature: "Tensor (Tensor x, Int32List axis, Bool keepdims=False) => ReduceAny"
  bind_python: True

- name: "reduce_prod"
  signature: "Tensor (Tensor x, Int32List axis, Bool keepdims=False) => ReduceProd"
  bind_python: True

- name: "reduce_min_device_stage"
  signature: "TensorTuple (Tensor in, Int32List axis) => ReduceMinDeviceStage"
  bind_python: True

- name: "reduce_min_device_stage_grad"
  signature: "Tensor (Tensor out_diff, Tensor mask, Tensor count, Int32List axis) => ReduceMinDeviceStageGrad"
  bind_python: False

- name: "reduce_max_device_stage"
  signature: "TensorTuple (Tensor in, Int32List axis) => ReduceMaxDeviceStage"
  bind_python: True

- name: "reduce_max_device_stage_grad"
  signature: "Tensor (Tensor out_diff, Tensor mask, Tensor count, Int32List axis) => ReduceMaxDeviceStageGrad"
  bind_python: False

- name: "reduce_min_global_stage"
  signature: "TensorTuple (Tensor in, Tensor device_count, Int32List axis, Bool keepdims=False) => ReduceMinGlobalStage"
  bind_python: True

- name: "reduce_min_global_stage_grad"
  signature: "Tensor (Tensor out_diff, Tensor mask, Tensor device_count, Int32List axis, Bool keepdims=False) => ReduceMinGlobalStageGrad"
  bind_python: False

- name: "reduce_max_global_stage"
  signature: "TensorTuple (Tensor in, Tensor device_count, Int32List axis, Bool keepdims=False) => ReduceMaxGlobalStage"
  bind_python: True

- name: "reduce_max_global_stage_grad"
  signature: "Tensor (Tensor out_diff, Tensor mask, Tensor device_count, Int32List axis, Bool keepdims=False) => ReduceMaxGlobalStageGrad"
  bind_python: False

- name: "transpose"
  signature:
    [
      "Tensor (Tensor input, Int32List perm) => Transpose",
      "Tensor (Tensor input, Int32 dim0, Int32 dim1) => Transpose2dim",
    ]
  bind_python: True

- name: "as_strided"
  signature: "Tensor (Tensor input, Int32List size, Int32List stride, Int32 storage_offset=0) => AsStrided"
  bind_python: True

- name: "as_strided_grad"
  signature: "Tensor (Tensor dy, Tensor input, Int32List size, Int32List stride, Int32 storage_offset=0) => AsStridedGrad"
  bind_python: False

- name: "swapaxes"
  signature:
    [
      "Tensor (Tensor input, Int32 dim0, Int32 dim1) => Swapaxes",
    ]
  bind_python: True

- name: "permute"
  signature: "Tensor (Tensor input, Int32List dims) => Permute"
  bind_python: True

- name: "T"
  signature: "Tensor (Tensor input) => TransposeAllDimProperty"
  bind_python: True

- name: "t"
  signature: "Tensor (Tensor input) => TransposeAllDimFunction"
  bind_python: True 

- name: "reciprocal"
  signature: "Tensor (Tensor x) => Reciprocal"
  bind_python: True

- name: "reciprocal_grad"
  signature: "Tensor (Tensor x, Tensor dy) => ReciprocalGrad"
  bind_python: False

- name: "reciprocal_no_nan"
  signature: "Tensor (Tensor x) => ReciprocalNoNan"
  bind_python: True

- name: "reciprocal_no_nan_grad"
  signature: "Tensor (Tensor x, Tensor dy) => ReciprocalNoNanGrad"
  bind_python: False

- name: "image_flip"
  signature: "Tensor (Tensor x, Tensor flip_code) => ImageFlip"
  bind_python: True

- name: "sin"
  signature: "Tensor (Tensor x) => Sin"
  bind_python: True

- name: "sin_grad"
  signature: "Tensor (Tensor x, Tensor dy) => SinGrad"
  bind_python: False

- name: "sin_"
  signature: "Tensor (Tensor x) => Sin_"
  bind_python: True

- name: "cos"
  signature: "Tensor (Tensor x) => Cos"
  bind_python: True

- name: "cos_grad"
  signature: "Tensor (Tensor x, Tensor dy) => CosGrad"
  bind_python: False

- name: "cosh"
  signature: "Tensor (Tensor x) => Cosh"
  bind_python: True

- name: "cosh_grad"
  signature: "Tensor (Tensor x, Tensor dy) => CoshGrad"
  bind_python: True

- name: "fmod"
  signature:
    [
      "Tensor (Tensor input, Tensor other) => BroadcastFMod",
      "Tensor (Tensor input, Scalar other, *, Bool inplace=False) => ScalarFMod",
      "Tensor (Tensor input, Scalar other) => ScalarFMod",
    ]
  bind_python: true

- name: "log"
  signature: "Tensor (Tensor x) => Log"
  bind_python: True

- name: "log_grad"
  signature: "Tensor (Tensor x, Tensor dy) => LogGrad"
  bind_python: False

- name: "log2"
  signature: "Tensor (Tensor x) => Log2"
  bind_python: True

- name: "log2_grad"
  signature: "Tensor (Tensor x, Tensor dy) => Log2Grad"
  bind_python: False

- name: "sqrt"
  signature: "Tensor (Tensor x) => Sqrt"
  bind_python: True

- name: "sqrt_grad"
  signature: "Tensor (Tensor x, Tensor dy) => SqrtGrad"
  bind_python: False

- name: "rsqrt"
  signature: "Tensor (Tensor x) => Rsqrt"
  bind_python: True

- name: "rsqrt_grad"
  signature: "Tensor (Tensor x, Tensor dy) => RsqrtGrad"
  bind_python: False

- name: "square"
  signature: "Tensor (Tensor x) => Square"
  bind_python: True

- name: "square_grad"
  signature: "Tensor (Tensor x, Tensor dy) => SquareGrad"
  bind_python: False

- name: "sqrt_square_sum"
  signature: "Tensor (Tensor x) => SqrtSquareSum"
  bind_python: True

- name: "std"
  signature: "Tensor (Tensor x, Int32List[1] dim=None, Bool unbiased=None, Bool keepdim=None) => StandardDeviation"
  bind_python: True

- name: "var"
  signature: "Tensor (Tensor x, Int32List[1] dim=None, Bool unbiased=None, Bool keepdim=None) => Variance"
  bind_python: True

- name: "relu"
  signature: "Tensor (Tensor x, Bool inplace=False) => Relu"
  bind_python: True

- name: "relu_grad"
  signature: "Tensor (Tensor dy, Tensor y) => ReluGrad"
  bind_python: False

- name: "hardtanh"
  signature: "Tensor (Tensor x, Double min_val, Double max_val) => HardTanh"
  bind_python: True

- name: "hardtanh_grad"
  signature: "Tensor (Tensor y, Tensor dy, Double min_val, Double max_val) => HardTanhGrad"
  bind_python: False

- name: "tan"
  signature: "Tensor (Tensor x) => Tan"
  bind_python: True

- name: "tan_grad"
  signature: "Tensor (Tensor x, Tensor dy) => TanGrad"
  bind_python: True

- name: "tanh"
  signature: "Tensor (Tensor x) => Tanh"
  bind_python: True

- name: "tanh_grad"
  signature: "Tensor (Tensor x, Tensor dy) => TanhGrad"
  bind_python: True

- name: "elu"
  signature: "Tensor (Tensor x, Double alpha) => Elu"
  bind_python: True

- name: "elu_grad"
  signature: "Tensor (Tensor x, Tensor dy, Double alpha) => EluGrad"
  bind_python: False

- name: "celu"
  signature: "Tensor (Tensor x, *, Double alpha=1.0, Bool inplace=False) => Celu"
  bind_python: True

- name: "celu_grad"
  signature: "Tensor (Tensor x, Tensor dy, Double alpha=1.0) => CeluGrad"
  bind_python: False

- name: "gelu"
  signature: "Tensor (Tensor x) => Gelu"
  bind_python: True

- name: "gelu_grad"
  signature: "Tensor (Tensor dy, Tensor x) => GeluGrad"
  bind_python: False

- name: "glu"
  signature: "Tensor (Tensor input, Int64 dim=-1) => Glu"
  bind_python: True

- name: "sigmoid"
  signature: "Tensor (Tensor x) => Sigmoid"
  bind_python: True

- name: "sigmoid_grad"
  signature: "Tensor (Tensor x, Tensor dy) => SigmoidGrad"
  bind_python: True

- name: "hardsigmoid"
  signature: "Tensor (Tensor input, Bool inplace=False, *) => HardSigmoid"
  bind_python: True

- name: "hardsigmoid_grad"
  signature: "Tensor (Tensor dy, Tensor x) => HardSigmoidGrad"
  bind_python: False

- name: "softmax"
  signature: "Tensor (Tensor x, Int64 dim=None) => Softmax"
  bind_python: True

- name: "softmax_grad"
  signature: "Tensor (Tensor dy, Tensor y) => SoftmaxGrad"
  bind_python: False

- name: "log_softmax"
  signature: "Tensor (Tensor x, Int64 dim=None) => LogSoftmax"
  bind_python: True

- name: "hardswish"
  signature: "Tensor (Tensor x) => HardSwish"
  bind_python: True

- name: "hardswish_grad"
  signature: "Tensor (Tensor dy, Tensor x) => HardSwishGrad"
  bind_python: False

- name: "leaky_relu"
  signature: "Tensor (Tensor x, Float alpha) => LeakyRelu"
  bind_python: True

- name: "leaky_relu_grad"
  signature: "Tensor (Tensor x, Tensor dy, Float alpha) => LeakyReluGrad"
  bind_python: False

- name: "normalization"
  signature:
    "Tensor (Tensor x, Tensor moving_mean=None, Tensor moving_variance=None,
    Tensor gamma, Tensor beta, Int32 axis=1, Float epsilon=1e-5,
    Float momentum=0.9, Bool is_training=False) => Normalization"

  bind_python: True

- name: "normalization_grad"
  signature:
    "TensorTuple (Tensor grad, Tensor x, Tensor mean, Tensor inv_variance,
    Tensor gamma, Float epsilon, Int32 axis) => NormalizationGrad"
  bind_python: False

- name: "normalization_add_relu"
  signature:
    "Tensor (Tensor x, Tensor addend=None, Tensor moving_mean=None, Tensor moving_variance=None,
    Tensor gamma, Tensor beta, Int32 axis=1, Float epsilon=1e-5,
    Float momentum=0.9, Bool is_training=False) => NormalizationAddRelu"
  bind_python: True

- name: "normalization_add_relu_grad"
  signature:
    "TensorTuple (Tensor x, Tensor dy, Tensor moving_mean, Tensor moving_variance,
    Tensor gamma, Tensor beta, Tensor reserve_space, Tensor y, Int32 axis=1, Float epsilon=1e-5) => NormalizationAddReluGrad"
  bind_python: False

- name: "eye"
  signature: [
    "Tensor (Scalar n, Scalar m=None, *, DataType dtype=kFloat, Device device=None, Bool requires_grad=False) => Eye",
    "Tensor (Scalar n, Scalar m=None, *, DataType dtype=kFloat, String device, Bool requires_grad=False) => Eye",
    "Tensor (Scalar n, Scalar m=None, *, DataType dtype=kFloat, Bool requires_grad=False, Placement placement, SbpList sbp) => Eye",
    "Tensor (Scalar n, Scalar m=None, *, DataType dtype=kFloat, Bool requires_grad=False, Placement placement, Sbp sbp) => Eye",
    ]
  bind_python: True

- name: "erfinv"
  signature: "Tensor (Tensor x) => Erfinv"
  bind_python: True

- name: "erfinv_"
  signature: "Tensor (Tensor x) => ErfinvInplace"
  bind_python: True

- name: "arange"
  signature: [
      "Tensor (Scalar start, Scalar end, Scalar step=1, *, DataType dtype=None,
      Device device=None) => Arange",
      "Tensor (Scalar end, *, DataType dtype=None, Device device=None) => Arange",
    ]
  bind_python: True

- name: "global_arange"
  signature: [
      "Tensor (Scalar start, Scalar end, Scalar step=1, *, DataType dtype=None,
      Placement placement, SbpList sbp) => ConsistentArange",
      "Tensor (Scalar end, *, DataType dtype=None, Placement placement, SbpList sbp) => ConsistentArange",
    ]
  bind_python: True

- name: "flatten"
  signature: "Tensor (Tensor x, Int32 start_dim=0, Int32 end_dim=-1) => Flatten"
  bind_python: True

- name: "argmax"
  signature: "Tensor (Tensor x, *, Int32 dim=None, Bool keepdim=None, DataType dtype=None) => ArgMax"
  bind_python: True

- name: "argmin"
  signature: "Tensor (Tensor x, *, Int32 dim=None, Bool keepdim=None, DataType dtype=None) => ArgMin"
  bind_python: True

- name: "argwhere"
  signature: "TensorTuple (Tensor x, DataType dtype=kInt32) => ArgWhere"
  bind_python: True

- name: "broadcast_like"
  signature: "Tensor (Tensor x, Tensor like, Int32List broadcast_axes) => BroadcastLike"
  bind_python: True

- name: "cast"
  signature: "Tensor (Tensor x, DataType dtype) => Cast"
  bind_python: True

- name: "constant"
  signature:
    [
      "Tensor (Shape shape, Scalar value, *, DataType dtype, Device device=None) => Constant",
    ]
  bind_python: True

- name: "global_constant"
  signature:
    [
      "Tensor (Shape shape, Scalar value, *, DataType dtype, Placement placement, SbpList sbp) => ConsistentConstant",
    ]
  bind_python: True

- name: "empty"
  signature:
    ["Tensor (Shape shape, *, DataType dtype, Device device=None) => Empty"]
  bind_python: True

- name: "global_empty"
  signature:
    [
      "Tensor (Shape shape, *, DataType dtype, Placement placement, SbpList sbp) => ConsistentEmpty",
    ]
  bind_python: True

- name: "zeros_like"
  signature: "Tensor (Tensor x) => ZerosLike"
  bind_python: True

- name: "ones_like"
  signature: "Tensor (Tensor x) => OnesLike"
  bind_python: True

- name: "bernoulli"
  signature:
    [
      "Tensor (Tensor x, *, DataType dtype=kFloat, Generator generator=None) => Bernoulli",
    ]
  bind_python: True

- name: "concat"
  signature: "Tensor (TensorTuple inputs, Int64 dim=0) => Concat"
  bind_python: True

- name: "bias_add"
  signature: "Tensor (Tensor x, Tensor bias, Int32 axis=1) => BiasAdd"
  bind_python: True

- name: "conv1d"
  signature:
    "Tensor (Tensor x, Tensor weight, Tensor bias=None, Int32List stride,
    Int32List padding, Int32List dilation, Int32 groups=1,
    String channel_pos) => Conv1d"
  bind_python: True

- name: "conv2d"
  signature:
    "Tensor (Tensor x, Tensor weight, Tensor bias=None, Int32List stride,
    Int32List padding, Int32List dilation, Int32 groups=1,
    String channel_pos) => Conv2d"
  bind_python: True

- name: "conv3d"
  signature:
    "Tensor (Tensor x, Tensor weight, Tensor bias=None, Int32List stride,
    Int32List padding, Int32List dilation, Int32 groups=1,
    String channel_pos) => Conv3d"
  bind_python: True

- name: "fake_quantization"
  signature:
    "Tensor (Tensor in, Tensor scale, Tensor zero_point, String quantization_formula,
    Int32 quantization_bit, String quantization_scheme) => FakeQuantization"
  bind_python: True

- name: "quantization"
  signature:
    "Tensor (Tensor in, Tensor scale, Tensor zero_point, String quantization_formula,
    Int32 quantization_bit, String quantization_scheme) => Quantization"
  bind_python: True

- name: "min_max_observer"
  signature:
    "TensorTuple (Tensor in, String quantization_formula, Int32 quantization_bit,
    String quantization_scheme, Bool per_layer_quantization) => MinMaxObserver"
  bind_python: True

- name: "moving_average_min_max_observer"
  signature:
    "TensorTuple (Tensor in, Tensor current_train_step, Tensor moving_max, Tensor moving_min,
    Bool training, String quantization_formula, Int64 stop_update_after_iters,
    Int32 quantization_bit, String quantization_scheme, Float momentum) => MovingAverageMinMaxObserver"
  bind_python: True

- name: "conv_data_grad"
  signature:
    'Tensor (Tensor dy, Tensor weight, Tensor x, Int32 num_spatial_dims,
    Int32List kernel_size, Int32List strides, Int32List padding_before,
    Int32List dilation_rate, Int32 groups=1,
    String data_format="channels_first") => ConvDataGrad'
  bind_python: False

- name: "conv_filter_grad"
  signature:
    'Tensor (Tensor dy, Tensor x, Int32 num_spatial_dims, Int32List kernel_size,
    Int32List strides, Int32List padding_before, Int32List dilation_rate,
    Int32 groups=1, String data_format="channels_first") => ConvFilterGrad'
  bind_python: False

- name: "conv_bias_grad"
  signature: 'Tensor (Tensor dy, Int32 num_spatial_dims,
    String data_format="channels_first") => ConvBiasGrad'
  bind_python: False

- name: "deconv1d"
  signature:
    "Tensor (Tensor x, Tensor weight, Tensor bias=None, Int32 filters,
    Int32List padding, String data_format, Int32List kernel_size, 
    Int32List output_padding, Int32List strides, Int32List dilation, Int32 groups=1) => Deconv1d"
  bind_python: True

- name: "deconv2d"
  signature:
    "Tensor (Tensor x, Tensor weight, Tensor bias=None, Int32 filters,
    Int32List padding, String data_format, Int32List kernel_size, 
    Int32List output_padding, Int32List strides, Int32List dilation, Int32 groups=1) => Deconv2d"
  bind_python: True

- name: "deconv3d"
  signature:
    "Tensor (Tensor x, Tensor weight, Tensor bias=None, Int32 filters,
    Int32List padding, String data_format, Int32List kernel_size, 
    Int32List output_padding, Int32List strides, Int32List dilation, Int32 groups=1) => Deconv3d"
  bind_python: True

- name: "expand"
  signature: "Tensor (Tensor x, Shape shape) => Expand"
  bind_python: True

- name: "expand_grad"
  signature: "Tensor (Tensor dy, Int32List out, Int32List expand) => ExpandGrad"
  bind_python: False

- name: "repeat"
  signature: "Tensor (Tensor input, Shape repeat_shape) => Repeat"
  bind_python: True

- name: "tile"
  signature: "Tensor (Tensor input, Shape dims) => Tile"
  bind_python: True

- name: "roll"
  signature: "Tensor (Tensor x, Int32List[1] shifts, Int32List[1] dims=None) => Roll"
  bind_python: True

- name: "expand_dims"
  signature: "Tensor (Tensor input, Int32 dim) => ExpandDims"
  bind_python: True

- name: "unsqueeze"
  signature: "Tensor (Tensor input, Int32 dim) => Unsqueeze"
  bind_python: True

- name: "exp"
  signature: "Tensor (Tensor x) => Exp"
  bind_python: True

- name: "exp_grad"
  signature: "Tensor (Tensor x, Tensor dy) => ExpGrad"
  bind_python: False

- name: "gather"
  signature: "Tensor (Tensor x, Tensor indices, Int64 axis) => Gather"
  bind_python: True

- name: "dim_gather"
  signature: " Tensor (Tensor input, Int64 dim, Tensor index, Bool sparse_grad=False) => DimGather"
  bind_python: True

- name: "arg_sort"
  signature: "Tensor (Tensor in, String direction) => ArgSort"
  bind_python: True

- name: "gather_nd"
  signature: "Tensor (Tensor params, Tensor indices) => GatherNd"
  bind_python: True

- name: "scatternd"
  signature: "Tensor (Tensor indices, Tensor updates, Shape shape) => ScatterNd"
  bind_python: True

- name: "tensor_scatter_nd_update"
  signature: "Tensor (Tensor tensor, Tensor indices, Tensor updates, Bool inplace=False) => TensorScatterNdUpdate"
  bind_python: True

- name: "scatterndlike"
  signature: "Tensor (Tensor like, Tensor updates, Tensor indices) => ScatterNdLike"
  bind_python: True

- name: "matmul"
  signature:
    "Tensor (Tensor a, Tensor b, Bool transpose_a=False, Bool transpose_b=False,
    Double alpha=1.0) => MatMul"
  bind_python: True

- name: "broadcast_matmul_grad_b"
  signature: "Tensor (Tensor a, Tensor b, Double alpha=1.0) => BroadcastMatmulGradB"
  bind_python: False

- name: "batch_matmul"
  signature:
    "Tensor (Tensor a, Tensor b, Bool transpose_a=False, Bool transpose_b=False,
    Double alpha=1.0) => BatchMatMul"
  bind_python: True

- name: "l1_loss"
  signature: "Tensor(Tensor input, Tensor target, String reduction) => L1Loss"
  bind_python: True

- name: "mse_loss"
  signature: "Tensor(Tensor input, Tensor target, String reduction) => MseLoss"
  bind_python: True

- name: "kl_div_loss"
  signature: "Tensor(Tensor input, Tensor target, Bool log_target, String reduction) => KLDivLoss"
  bind_python: True

- name: "kl_div_loss_grad"
  signature: "Tensor(Tensor dy, Tensor input, Tensor target, Bool log_target) => KLDivLossGrad"
  bind_python: False

- name: "nll_loss"
  signature: "Tensor(Tensor input, Tensor target, Tensor weight=None, Int64 ignore_index, String reduction) => NllLoss"
  bind_python: True

- name: "nll_loss_grad"
  signature: "Tensor(Tensor dy, Tensor input, Tensor target, Tensor weight=None, Tensor total_target, Int64 ignore_index) => NllLossGrad"
  bind_python: False

- name: "binary_cross_entropy_loss"
  signature: "Tensor(Tensor input, Tensor target, Tensor weight=None, String reduction) => BinaryCrossEntropyLoss"
  bind_python: True

- name: "binary_cross_entropy_loss_grad"
  signature: "Tensor(Tensor dy, Tensor input, Tensor target, Tensor weight=None) => BinaryCrossEntropyLossGrad"
  bind_python: False

- name: "binary_cross_entropy_with_logits_loss"
  signature: "Tensor(Tensor input, Tensor target, Tensor weight=None, Tensor pos_weight=None, String reduction) => BinaryCrossEntropyWithLogitsLoss"
  bind_python: True

- name: "binary_cross_entropy_with_logits_loss_grad"
  signature: "Tensor(Tensor dy, Tensor input, Tensor target, Tensor weight=None, Tensor pos_weight=None) => BinaryCrossEntropyWithLogitsLossGrad"
  bind_python: True

- name: "sparse_cross_entropy"
  signature: "Tensor (Tensor prediction, Tensor label, Int64 depth) => SparseCrossEntropy"
  bind_python: True

- name: "sparse_cross_entropy_grad"
  signature: "Tensor (Tensor prediction, Tensor label, Tensor dy, Int64 depth) => SparseCrossEntropyGrad"
  bind_python: False

- name: "distributed_sparse_cross_entropy"
  signature: "Tensor (Tensor prediction, Tensor label, Int64 depth) => SparseCrossEntropyMs"
  bind_python: True

- name: "cross_entropy"
  signature: "Tensor(Tensor input, Tensor target, Tensor weight=None, Int64 ignore_index, String reduction) => CrossEntropy"
  bind_python: True

- name: "distributed_sparse_cross_entropy_grad"
  signature: "Tensor (Tensor prediction, Tensor label, Tensor dy, Int64 depth) => SparseCrossEntropyMsGrad"
  bind_python: False

- name: "sparse_softmax_cross_entropy"
  signature: "Tensor (Tensor logits, Tensor label) => SparseSoftmaxCrossEntropy"
  bind_python: True

- name: "sparse_softmax_cross_entropy_grad"
  signature: "Tensor (Tensor dy, Tensor prob, Tensor label, Int64 depth) => SparseSoftmaxCrossEntropyGrad"
  bind_python: False

- name: "softmax_cross_entropy"
  signature: "Tensor (Tensor logits, Tensor label) => SoftmaxCrossEntropy"
  bind_python: True

- name: "softmax_cross_entropy_grad"
  signature: "Tensor (Tensor dy, Tensor label, Tensor prob) => SoftmaxCrossEntropyGrad"
  bind_python: True

- name: "smooth_l1_loss"
  signature: "Tensor (Tensor logits, Tensor label, Float beta, String reduction) => SmoothL1Loss"
  bind_python: True

- name: "smooth_l1_loss_grad"
  signature: "Tensor (Tensor loss_grad, Tensor prediction, Tensor label, Float beta) => SmoothL1LossGrad"
  bind_python: False

- name: "combined_margin_loss"
  signature: "Tensor (Tensor x, Tensor label, Float m1, Float m2, Float m3) => CombinedMarginLoss"
  bind_python: True

- name: "combined_margin_loss_grad"
  signature: "Tensor (Tensor dy, Tensor label, Tensor theta, Float m1, Float m2, Float m3, Int64 depth) => CombinedMarginLossGrad"
  bind_python: False


- name: "triplet_margin_loss"
  signature: "Tensor (Tensor anchor, Tensor positive, Tensor negative, *, Float margin, Float p, Float eps, Bool swap, String reduction) => TripletMarginLoss"
  bind_python: True
  
- name: "margin_ranking_loss"
  signature: "Tensor (Tensor input_1, Tensor input_2, Tensor target, Float margin, String reduction) => MarginRankingLoss"
  bind_python: True

- name: "ctc_loss"
  signature: "Tensor (Tensor log_probs, Tensor targets, Tensor input_lengths, Tensor target_lengths, Int64 max_target_length, Int32 blank, Bool zero_infinity, String reduction) => CtcLoss"
  bind_python: True

- name: "affine_grid"
  signature: "Tensor (Tensor theta, *, Shape size, Bool align_corners) => AffineGrid"
  bind_python: True

- name: "affine_grid_grad"
  signature: "Tensor (Tensor dgrid, *, Shape size, Bool align_corners) => AffineGridGrad"
  bind_python: False

- name: "grid_sample"
  signature: "Tensor (Tensor input, Tensor grid, *, String interpolation_mode, String padding_mode, Bool align_corners) => GridSample"
  bind_python: True

- name: "grid_sample_grad"
  signature: "TensorTuple (Tensor doutput, Tensor input, Tensor grid, *, String interpolation_mode, String padding_mode, Bool align_corners) => GridSampleGrad"
  bind_python: False

- name: "where"
  signature:
    [
      "Tensor (Tensor condition, Tensor x, Tensor y) => Where",
      "Tensor (Tensor condition, Scalar x, Tensor y) => WhereScalarX",
      "Tensor (Tensor condition, Tensor x, Scalar y) => WhereScalarY",
      "Tensor (Tensor condition, Scalar x, Scalar y) => WhereScalarXY",
    ]
  bind_python: true

- name: "masked_fill"
  signature: "Tensor (Tensor x, Tensor mask, Scalar value) => MaskedFill"
  bind_python: true

- name: "movedim"
  signature: [
    "Tensor (Tensor input, Int32 source, Int32 destination) => MovedimInt",
    "Tensor (Tensor input, Int32List source, Int32List destination) => MovedimVec",
  ]
  bind_python: True

- name: "tensor_split"
  signature: [
    "TensorTuple (Tensor input, Int32 indices_or_sections, Int32 dim=0) => TensorSplitInt",
    "TensorTuple (Tensor input, Int32List indices_or_sections, Int32 dim=0) => TensorSplitVec",
  ]
  bind_python: True

- name: "hsplit"
  signature: [
    "TensorTuple (Tensor input, Int32 indices_or_sections) => HsplitInt",
    "TensorTuple (Tensor input, Int32List indices_or_sections) => HsplitVec",
  ]
  bind_python: True

- name: "vsplit"
  signature: [
    "TensorTuple (Tensor input, Int32 indices_or_sections) => VsplitInt",
    "TensorTuple (Tensor input, Int32List indices_or_sections) => VsplitVec",
  ]
  bind_python: True

- name: "negative"
  signature: "Tensor (Tensor x) => Negative"
  bind_python: True

- name: "negative_grad"
  signature: "Tensor (Tensor x, Tensor dy) => NegativeGrad"
  bind_python: False

- name: "layer_norm_affine"
  signature:
    "Tensor (Tensor x, Tensor gamma, Tensor beta, Int64 begin_norm_axis,
    Int64 begin_params_axis, Double epsilon) => LayerNormAffine"
  bind_python: True

- name: "layer_norm"
  signature: "Tensor (Tensor x, Int64 begin_norm_axis, Int64 begin_params_axis, Double epsilon) => LayerNorm"
  bind_python: True

- name: "layer_norm_grad"
  signature: "Tensor (Tensor dy, Tensor x, Tensor mean, Tensor inv_variance, Int64 begin_norm_axis, Double epsilon) => LayerNormGrad"
  bind_python: False

- name: "layer_norm_affine_grad"
  signature: "Tensor (Tensor dy, Tensor x, Tensor mean, Tensor inv_variance, Tensor gamma, Int64 begin_norm_axis, Double epsilon) => LayerNormAffineGrad"
  bind_python: False

- name: "layer_norm_param_grad"
  signature: "TensorTuple (Tensor dy, Tensor x, Tensor mean, Tensor inv_variance, Int64 begin_params_axis, Double epsilon) => LayerNormParamGrad"
  bind_python: False

- name: "avg_pool2d_nhwc"
  signature:
    'Tensor (Tensor x, Int32List kernel_size, Int32List stride, String padding,
    Int32List padding_before, Int32List padding_after,
    String data_format="channels_first", Bool ceil_mode=False) => AvgPool2D'
  bind_python: True

- name: "ctc_loss_grad"
  signature:
    "Tensor (Tensor loss_grad, Tensor log_probs, Tensor targets,
      Tensor input_lengths, Tensor target_lengths, Tensor loss, Tensor alpha, Int32 blank, Bool zero_infinity, Int64 max_target_length) => CtcLossGrad"
  bind_python: False

- name: "adaptive_avg_pool1d"
  signature: "Tensor (Tensor x, Int64List[1] output_size) => AdaptiveAvgPool1D"
  bind_python: True

- name: "adaptive_avg_pool2d"
  signature: "Tensor (Tensor x, Int64List[2] output_size) => AdaptiveAvgPool2D"
  bind_python: True

- name: "adaptive_avg_pool3d"
  signature: "Tensor (Tensor x, Int64List[3] output_size) => AdaptiveAvgPool3D"
  bind_python: True

- name: "adaptive_pool_grad"
  signature: "Tensor (Tensor x, Tensor dy, String mode, Int32 ndims) => AdaptivePoolNdGrad"

- name: "pool_grad"
  signature:
    "Tensor (Tensor x, Tensor y, Tensor dy, String mode, Int32 ndims, String data_format,
    String padding, Int32List padding_before, Int32List padding_after, Int32List pool_size,
    Int32List strides, Bool ceil_mode) => PoolNdGrad"
  bind_python: False

- name: "max_pool1d"
  signature:
    'TensorTuple (Tensor input, Int32List[1] kernel_size, Int32List[1] stride=None,
    Int32List[1] padding=0, Int32List[1] dilation=1,
    Bool return_indices=True, Bool ceil_mode=False,
    String data_format="channels_first") => Maxpool1D'
  bind_python: True

- name: "max_pool2d"
  signature:
    'TensorTuple (Tensor input, Int32List[2] kernel_size, Int32List[2] stride=None,
    Int32List[2] padding=0, Int32List[2] dilation=1,
    Bool return_indices=True, Bool ceil_mode=False,
    String data_format="channels_first") => Maxpool2D'
  bind_python: True

- name: "max_pool3d"
  signature:
    'TensorTuple (Tensor input, Int32List[3] kernel_size, Int32List[3] stride=None,
    Int32List[3] padding=0, Int32List[3] dilation=1,
    Bool return_indices=True, Bool ceil_mode=False,
    String data_format="channels_first") => Maxpool3D'
  bind_python: True

- name: "pooling_grad"
  signature:
    "Tensor (Tensor x, Tensor y, Tensor indice, Tensor dy, String mode, Int32 ndims,
    String data_format, Int32List padding, Int32List kernel_size,
    Int32List stride, Int32List dilation, Bool return_indices, Bool ceil_mode) => PoolingNdGrad"
  bind_python: False

- name: "prelu"
  signature: "Tensor (Tensor x, Tensor alpha) => PRelu"
  bind_python: True

- name: "prelu_grad"
  signature: "TensorTuple (Tensor dy, Tensor x, Tensor alpha) => PReluGrad"
  bind_python: False

- name: "reshape"
  signature: "Tensor (Tensor x, Shape shape) => Reshape"
  bind_python: True

- name: "slice_view_1d_contiguous"
  signature: "Tensor (Tensor x, Int64 start, Int64 end) => SliceView1dContiguous"
  bind_python: True

- name: "slice"
  signature: "Tensor (Tensor x, Int64List start, Int64List stop, Int64List step) => Slice"
  bind_python: True

- name: "slice_grad"
  signature: "Tensor (Tensor dy, Shape like, Int64List start, Int64List stop, Int64List step) => SliceGrad"
  bind_python: False

- name: "narrow"
  signature: "Tensor (Tensor input, Int64 dim, Int64 start, Int64 length) => Narrow"
  bind_python: True

- name: "narrow_grad"
  signature: "Tensor (Tensor dy, Tensor like, Int64 dim, Int64 start, Int64 length) => NarrowGrad"
  bind_python: False

- name: "slice_update"
  signature: "Tensor (Tensor x, Tensor update, Int64List start, Int64List stop, Int64List step, *, Bool inplace=False) => SliceUpdate"
  bind_python: True

- name: "logical_slice"
  signature: "Tensor (Tensor x, Int64List start, Int64List stop, Int64List step) => LogicalSlice"
  bind_python: True

- name: "logical_slice_assign"
  signature: "Void (Tensor ref, Tensor value, Int64List start, Int64List stop, Int64List step) => LogicalSliceAssign"
  bind_python: True

- name: "squeeze"
  signature: [
    "Tensor (Tensor x, Int32List[1] dim=None) => Squeeze",
  ]
  bind_python: True

- name: "copy"
  signature: "Tensor (Tensor x, String device_type, Int64 device_id) => Copy"
  bind_python: True

- name: "to"
  signature: [
    # type of device must be string for global tensor to perform argument validation
    "Tensor (Tensor x, String device=None, DataType dtype=None, Bool copy=False) => To",
    "Tensor (Tensor x, Device device=None, DataType dtype=None, Bool copy=False) => To",
    "Tensor (Tensor x, DataType dtype=None, Bool copy=False) => To",
    "Tensor (Tensor x, Tensor other, Bool copy=False) => To"
  ]
  bind_python: True

- name: "flip"
  signature: "Tensor (Tensor x, Int32List dims) => Flip"
  bind_python: True

- name: "flip_grad"
  signature: "Tensor (Tensor dy, Int32List dims) => FlipGrad"
  bind_python: False

- name: "upsample"
  signature:
    'Tensor (Tensor x, Float height_scale, Float width_scale, Bool align_corners,
    String interpolation, String data_format="channels_first") => Upsample'
  bind_python: True

- name: "upsample_grad"
  signature:
    'Tensor (Tensor dy, Tensor x, Float height_scale, Float width_scale, Bool align_corners,
    String data_format, String interpolation) => UpsampleGrad'
  bind_python: False

- name: "upsample_linear_1d"
  signature: 'Tensor (Tensor x, Float scale_factor, Bool align_corners,
    String data_format="channels_first") => UpsampleLinear1D'
  bind_python: True

- name: "upsample_linear_1d_grad"
  signature:
    'Tensor (Tensor dy, Tensor x, Float scale_factor, Bool align_corners,
    String data_format="channels_first") => UpsampleLinear1DGrad'
  bind_python: False

- name: "upsample_nearest_1d"
  signature: 'Tensor (Tensor x, Float scale_factor,
    String data_format="channels_first") => UpsampleNearest1D'
  bind_python: True

- name: "upsample_nearest_1d_grad"
  signature: 'Tensor (Tensor dy, Tensor x, Float scale_factor,
    String data_format="channels_first") => UpsampleNearest1DGrad'
  bind_python: False

- name: "upsample_nearest_2d"
  signature: 'Tensor (Tensor x, Float height_scale, Float width_scale,
    String data_format="channels_first") => UpsampleNearest2D'
  bind_python: True

- name: "upsample_nearest_2d_grad"
  signature:
    'Tensor (Tensor dy, Tensor x, Float height_scale, Float width_scale,
    String data_format="channels_first") => UpsampleNearest2DGrad'
  bind_python: False

- name: "upsample_bilinear_2d"
  signature:
    'Tensor (Tensor x, Float height_scale, Float width_scale, Bool align_corners,
    String data_format="channels_first") => UpsampleBilinear2D'
  bind_python: True

- name: "upsample_bilinear_2d_grad"
  signature:
    'Tensor (Tensor dy, Tensor x, Float height_scale, Float width_scale, Bool align_corners,
    String data_format="channels_first") => UpsampleBilinear2DGrad'
  bind_python: False

- name: "upsample_bicubic_2d"
  signature:
    'Tensor (Tensor x, Float height_scale, Float width_scale, Bool align_corners,
    String data_format="channels_first") => UpsampleBicubic2D'
  bind_python: True

- name: "upsample_bicubic_2d_grad"
  signature:
    'Tensor (Tensor dy, Tensor x, Float height_scale, Float width_scale, Bool align_corners,
    String data_format="channels_first") => UpsampleBicubic2DGrad'
  bind_python: False

- name: "upsample_nearest_3d"
  signature:
    'Tensor (Tensor x, Float depth_scale, Float height_scale, Float width_scale,
    String data_format="channels_first") => UpsampleNearest3D'
  bind_python: True

- name: "upsample_nearest_3d_grad"
  signature:
    'Tensor (Tensor dy, Tensor x, Float depth_scale, Float height_scale, Float width_scale,
    String data_format="channels_first") => UpsampleNearest3DGrad'
  bind_python: False

- name: "upsample_trilinear_3d"
  signature:
    'Tensor (Tensor x, Float depth_scale, Float height_scale, Float width_scale,
    Bool align_corners, String data_format="channels_first") => UpsampleTrilinear3D'
  bind_python: True

- name: "upsample_trilinear_3d_grad"
  signature:
    'Tensor (Tensor dy, Tensor x, Float depth_scale, Float height_scale, Float width_scale,
    Bool align_corners, String data_format="channels_first") => UpsampleTrilinear3DGrad'
  bind_python: False

- name: "abs"
  signature: "Tensor (Tensor x) => Abs"
  bind_python: True

- name: "abs_grad"
  signature: "Tensor (Tensor x, Tensor dy) => AbsGrad"
  bind_python: False

- name: "acos"
  signature: "Tensor (Tensor x) => Acos"
  bind_python: True

- name: "acos_grad"
  signature: "Tensor (Tensor x, Tensor dy) => AcosGrad"
  bind_python: False

- name: "acosh"
  signature: "Tensor (Tensor x) => Acosh"
  bind_python: True

- name: "acosh_grad"
  signature: "Tensor (Tensor x, Tensor dy) => AcoshGrad"
  bind_python: False

- name: "asin"
  signature: "Tensor (Tensor x) => Asin"
  bind_python: True

- name: "asin_grad"
  signature: "Tensor (Tensor x, Tensor dy) => AsinGrad"
  bind_python: False

- name: "asinh"
  signature: "Tensor (Tensor x) => Asinh"
  bind_python: True

- name: "asinh_grad"
  signature: "Tensor (Tensor x, Tensor dy) => AsinhGrad"
  bind_python: False

- name: "atan"
  signature: "Tensor (Tensor x) => Atan"
  bind_python: True

- name: "atan_grad"
  signature: "Tensor (Tensor x, Tensor dy) => AtanGrad"
  bind_python: False

- name: "atan2"
  signature: "Tensor (Tensor input, Tensor other) => Atan2"
  bind_python: True

- name: "atan2_x_grad"
  signature: "Tensor (Tensor dz, Tensor x, Tensor y) => Atan2XGrad"
  bind_python: False

- name: "atan2_y_grad"
  signature: "Tensor (Tensor dz, Tensor x, Tensor y) => Atan2YGrad"
  bind_python: False

- name: "atanh"
  signature: "Tensor (Tensor x) => Atanh"
  bind_python: True

- name: "atanh_grad"
  signature: "Tensor (Tensor x, Tensor dy) => AtanhGrad"
  bind_python: False

- name: "ceil"
  signature: "Tensor (Tensor x) => Ceil"
  bind_python: True

- name: "ceil_grad"
  signature: "Tensor (Tensor x, Tensor dy) => CeilGrad"
  bind_python: False

- name: "erf"
  signature: "Tensor (Tensor x) => Erf"
  bind_python: True

- name: "erf_grad"
  signature: "Tensor (Tensor x, Tensor dy) => ErfGrad"
  bind_python: False

- name: "erfc"
  signature: "Tensor (Tensor x) => Erfc"
  bind_python: True

- name: "erfc_grad"
  signature: "Tensor (Tensor x, Tensor dy) => ErfcGrad"
  bind_python: False

- name: "expm1"
  signature: "Tensor (Tensor x) => Expm1"
  bind_python: True

- name: "expm1_grad"
  signature: "Tensor (Tensor x, Tensor dy) => Expm1Grad"
  bind_python: False

- name: "floor"
  signature: "Tensor (Tensor x) => Floor"
  bind_python: True

- name: "floor_"
  signature: "Tensor (Tensor x) => Floor_"
  bind_python: True

- name: "floor_grad"
  signature: "Tensor (Tensor x, Tensor dy) => FloorGrad"
  bind_python: False

- name: "lgamma"
  signature: "Tensor (Tensor x) => Lgamma"
  bind_python: True

- name: "lgamma_grad"
  signature: "Tensor (Tensor x, Tensor dy) => LgammaGrad"
  bind_python: False

- name: "log1p"
  signature: "Tensor (Tensor x) => Log1p"
  bind_python: True

- name: "log1p_grad"
  signature: "Tensor (Tensor x, Tensor dy) => Log1pGrad"
  bind_python: False

- name: "logsigmoid"
  signature: "Tensor (Tensor x) => LogSigmoid"
  bind_python: True

- name: "logsigmoid_grad"
  signature: "Tensor (Tensor x, Tensor dy) => LogSigmoidGrad"
  bind_python: False

- name: "rint"
  signature: "Tensor (Tensor x) => Rint"
  bind_python: True

- name: "rint_grad"
  signature: "Tensor (Tensor x, Tensor dy) => RintGrad"
  bind_python: False

- name: "round"
  signature: "Tensor (Tensor x) => Round"
  bind_python: True

- name: "round_grad"
  signature: "Tensor (Tensor x, Tensor dy) => RoundGrad"
  bind_python: False

- name: "sign"
  signature: "Tensor (Tensor x) => Sign"
  bind_python: True

- name: "sign_grad"
  signature: "Tensor (Tensor x, Tensor dy) => SignGrad"
  bind_python: False

- name: "sinh"
  signature: "Tensor (Tensor x) => Sinh"
  bind_python: True

- name: "sinh_grad"
  signature: "Tensor (Tensor x, Tensor dy) => SinhGrad"
  bind_python: False

- name: "softplus"
  signature: "Tensor (Tensor x) => Softplus"
  bind_python: True

- name: "softplus_grad"
  signature: "Tensor (Tensor x, Tensor dy) => SoftplusGrad"
  bind_python: False

- name: "one_hot"
  signature: "Tensor (Tensor input, Int64 num_classes=-1, Scalar on_value=1, Scalar off_value=0) => OneHot"
  bind_python: True

- name: "unsorted_segment_sum_like"
  signature: "Tensor (Tensor x, Tensor segment_ids, Tensor like, Int64 axis) => UnsortedSegmentSumLike"
  bind_python: False

- name: "tril"
  signature: "Tensor (Tensor x, Int64 diagonal=0) => Tril"
  bind_python: True

- name: "triu"
  signature: "Tensor (Tensor x, Int64 diagonal=0) => Triu"
  bind_python: True

- name: "clamp"
  signature:
    ["Tensor (Tensor input, Scalar min=None, Scalar max=None) => Clamp"]
  bind_python: true

- name: "clamp_"
  signature:
    ["Tensor (Tensor input, Scalar min=None, Scalar max=None) => ClampInplace"]
  bind_python: true

- name: "clip"
  signature:
    ["Tensor (Tensor input, Scalar min=None, Scalar max=None) => Clip"]
  bind_python: true

- name: "clip_"
  signature:
    ["Tensor (Tensor input, Scalar min=None, Scalar max=None) => ClipInplace"]
  bind_python: true

- name: "clamp_grad"
  signature: "Tensor (Tensor dy, Tensor x, Scalar min=None, Scalar max=None) => ClampGrad"
  bind_python: False

- name: "vector_norm"
  signature: 
    [
      "Tensor (Tensor input, Scalar ord=2, Int32List dim=None, Bool keepdim=False, *, DataType dtype=None) => VectorNorm",
      "Tensor (Tensor input, Scalar ord=2, Scalar dim, Bool keepdim=False, *, DataType dtype=None) => VectorNorm",
    ]
  bind_python: True

- name: "matrix_norm"
  signature: 
    [
      "Tensor (Tensor input, Scalar ord, Int32List dim, Bool keepdim=False, *, DataType dtype=None) => MatrixNorm",
      "Tensor (Tensor input, String ord, Int32List dim, Bool keepdim=False, *, DataType dtype=None) => MatrixNorm",
    ]
  bind_python: True

- name: "norm"
  signature: 
    [
      "Tensor (Tensor input, Scalar ord=None, Int32List dim=None, Bool keepdim=False, *, DataType dtype=None) => Norm",
      "Tensor (Tensor input, String ord, Int32List dim=None, Bool keepdim=False, *, DataType dtype=None) => Norm",
      "Tensor (Tensor input, Scalar ord=None, Scalar dim, Bool keepdim=False, *, DataType dtype=None) => ScalarNorm",
      "Tensor (Tensor input, String ord, Scalar dim, Bool keepdim=False, *, DataType dtype=None) => ScalarNorm",
    ]
  bind_python: True

- name: "dropout"
  signature: "Tensor (Tensor x, Float p=0.5, Bool training=True, Generator generator=None, *, Tensor addend=None) => Dropout"
  bind_python: True

- name: "dropout_grad"
  signature: "Tensor (Tensor dy, Tensor mask, Float scale) => DropoutGrad"
  bind_python: False

- name: "pad"
  signature: 'Tensor (Tensor x, Int64List pad, String mode="constant", Scalar value=0) => Pad'
  bind_python: True

- name: "pad_grad"
  signature: 'Tensor (Tensor dy, Int64List pad, String mode="constant", Scalar value=0) => PadGrad'
  bind_python: False

- name: "silu"
  signature: "Tensor (Tensor x) => Silu"
  bind_python: True

- name: "silu_grad"
  signature: "Tensor (Tensor x, Tensor dy) => SiluGrad"
  bind_python: False

- name: "mish"
  signature: "Tensor (Tensor x) => Mish"
  bind_python: True

- name: "mish_grad"
  signature: "Tensor (Tensor x, Tensor dy) => MishGrad"
  bind_python: False

- name: "selu"
  signature: "Tensor (Tensor x) => Selu"
  bind_python: True

- name: "selu_grad"
  signature: "Tensor (Tensor x, Tensor dy) => SeluGrad"
  bind_python: False

- name: "softsign"
  signature: "Tensor (Tensor x) => SoftSign"
  bind_python: True

- name: "softsign_grad"
  signature: "Tensor (Tensor x, Tensor dy) => SoftSignGrad"
  bind_python: False

- name: "diag"
  signature: "Tensor (Tensor x, Int32 diagonal=0) => Diag"
  bind_python: True

- name: "diag_grad"
  signature: "Tensor (Tensor dy, Tensor in, Int32 diagonal=0) => DiagGrad"
  bind_python: False

- name: "diagonal"
  signature: "Tensor (Tensor x, Int32 offset=0, Int32 dim1=0, Int32 dim2=1) => Diagonal"
  bind_python: True

- name: "diagonal_grad"
  signature: "Tensor (Tensor dy, Tensor in, Int32 offset=0) => DiagonalGrad"
  bind_python: False

- name: "tensor_getitem"
  signature: "Tensor (Tensor x, TensorIndex index) => TensorGetItem"
  bind_python: True

- name: "scatter"
  signature:
    [
      "Tensor (Tensor input, Int32 dim, Tensor index, Tensor src) => DimScatter",
      "Tensor (Tensor input, Int32 dim, Tensor index, Scalar src) => DimScatterUpdateScalar",
    ]
  bind_python: True

- name: "scatter_add"
  signature:
    [
      "Tensor (Tensor input, Int32 dim, Tensor index, Tensor src) => DimScatterAdd",
      "Tensor (Tensor input, Int32 dim, Tensor index, Scalar src) => DimScatterAddScalar",
    ]
  bind_python: True

- name: "scatter_add_like"
  signature: "Tensor (Tensor like, Int32 dim, Tensor index, Tensor src) => DimScatterAddLike"
  bind_python: False

- name: "tensor_setitem"
  signature: "Void (Tensor x, TensorIndex index, Tensor value) => TensorSetItem"
  bind_python: True

- name: "avg_pool1d"
  signature:
    'Tensor (Tensor input, Int32List[1] kernel_size, Int32List[1] stride=None, 
             Int32List[1] padding=0, Bool ceil_mode=False, Bool count_include_pad=True,
             Int64 divisor_override=0, String data_format="channels_first") => Avgpool1D'
  bind_python: True

- name: "avg_pool2d"
  signature:
    'Tensor (Tensor input, Int32List[2] kernel_size, Int32List[2] stride=None, 
             Int32List[2] padding=0, Bool ceil_mode=False, Bool count_include_pad=True,
             Int64 divisor_override=0, String data_format="channels_first") => Avgpool2D'
  bind_python: True

- name: "avg_pool3d"
  signature:
    'Tensor (Tensor input, Int32List[3] kernel_size, Int32List[3] stride=None, 
             Int32List[3] padding=0, Bool ceil_mode=False, Bool count_include_pad=True,
             Int64 divisor_override=0, String data_format="channels_first") => Avgpool3D'
  bind_python: True

- name: "avg_pooling_grad"
  signature:
    "Tensor (Tensor x, Tensor y, Tensor dy, Int32 ndims, String data_format, Int32List padding,
    Int32List kernel_size, Int32List stride, Bool ceil_mode, Bool count_include_pad,
    Int64 divisor_override=0) => AvgPoolingNdGrad"
  bind_python: False

- name: "minimum"
  signature: "Tensor (Tensor x, Tensor y) => Minimum"
  bind_python: True

- name: "maximum"
  signature: "Tensor (Tensor x, Tensor y) => Maximum"
  bind_python: True

- name: "elementwise_min_grad"
  signature: "TensorTuple (Tensor dz, Tensor x, Tensor y) => ElementwiseMinGrad"
  bind_python: False

- name: "elementwise_max_grad"
  signature: "TensorTuple (Tensor dz, Tensor x, Tensor y) => ElementwiseMaxGrad"
  bind_python: False

- name: "stack"
  signature: "Tensor (TensorTuple inputs, Int64 dim=0) => Stack"
  bind_python: True

- name: "stack_grad"
  signature: "TensorTuple (Tensor x, TensorTuple like, Int64 axis) => StackGrad"
  bind_python: False

- name: "local_to_global"
  signature: "Tensor (Tensor x, Placement placement, SbpList sbp, Shape shape, DataType dtype) => LocalToConsistent"
  bind_python: False

- name: "to_global"
  signature: "Tensor (Tensor x, Placement placement, SbpList sbp, SbpList grad_sbp) => ToConsistent"
  bind_python: True

- name: "to_local"
  signature: "Tensor (Tensor x) => ConsistentToLocal"
  bind_python: True

- name: "stream_touch"
  signature: "Void (TensorTuple x) => StreamTouch"
  bind_python: True

- name: "broadcast"
  signature: "Tensor (Tensor x, *, Int64 src_rank=0, Bool inplace=True) => Broadcast"
  bind_python: True

- name: "local_all_reduce"
  signature: "Tensor (Tensor x, Bool inplace=False) => LocalAllReduce"
  bind_python: True

- name: "local_reduce"
  signature: "Tensor (Tensor x, *, Int64 dst=0, Bool inplace=True) => LocalReduce"
  bind_python: True

- name: "eager_p_to_b"
  signature: "Tensor (Tensor x, Placement in_placement, Placement out_placement, Shape shape) => EagerPToB"
  bind_python: False

- name: "eager_b_to_s"
  signature: "Tensor (Tensor x, Placement in_placement, Placement out_placement, SbpList out_sbp, Shape shape) => EagerBToS"
  bind_python: False

- name: "eager_s_to_b"
  signature: "Tensor (Tensor x, Placement in_placement, Placement out_placement, SbpList in_sbp, Shape shape) => EagerSToB"
  bind_python: False

- name: "eager_naive_s_to_s"
  signature: "Tensor (Tensor x, Placement in_placement, Placement out_placement, SbpList in_sbp, SbpList out_sbp, Shape shape) => EagerNaiveSToS"
  bind_python: False

- name: "eager_p_to_s"
  signature: "Tensor (Tensor x, Placement in_placement, Placement out_placement, SbpList out_sbp, Shape shape) => EagerPToS"
  bind_python: False

- name: "eager_s_to_p"
  signature: "Tensor (Tensor x, Placement in_placement, Placement out_placement, SbpList out_sbp, Shape shape) => EagerSToP"
  bind_python: False

- name: "global_all_reduce"
  signature: "Tensor (Tensor x) => ConsistentAllReduce"
  bind_python: False

- name: "global_reduce_scatter"
  signature: "Tensor (Tensor x, String op_type) => ConsistentReduceScatter"
  bind_python: False

- name: "global_all_gather"
  signature: "Tensor (Tensor x) => ConsistentAllGather"
  bind_python: False

- name: "global_s2s"
  signature: "Tensor (Tensor x, SbpList out_sbp) => ConsistentS2S"
  bind_python: False

- name: "select_top_n"
  signature: "TensorTuple (TensorTuple inputs, Int32 n) => SelectTopN"
  bind_python: True

- name: "cast_like"
  signature: "Tensor (Tensor x, Tensor like) => CastLike"
  bind_python: False

- name: "identity"
  signature: "Tensor (Tensor in) => Identity"
  bind_python: True

- name: "amp_white_identity"
  signature: "Tensor (Tensor in) => AmpWhiteIdentity"
  bind_python: True

- name: "reshape_like"
  signature: "Tensor (Tensor in, Tensor like) => ReshapeLike"
  bind_python: True

- name: "reduce_sum_like"
  signature: "Tensor (Tensor in, Tensor like, Int32List axis) => ReduceSumLike"
  bind_python: True

- name: "broadcast_reduce_sum_like"
  signature: "Tensor (Tensor in, Tensor like) => BroadcastReduceSumLike"
  bind_python: False

- name: "rand"
  signature: [
      "Tensor (Shape size, *, DataType dtype=None, Device device=None,
      Generator generator=None, Bool requires_grad=False) => Rand",
      "Tensor (Shape size, *, Placement placement, SbpList sbp, DataType dtype=None,
      Generator generator=None, Bool requires_grad=False) => ConsistentRand",
    ]
  bind_python: True

- name: "randn"
  signature: [
      "Tensor (Shape size, *, DataType dtype=None, Device device=None,
      Generator generator=None, Bool requires_grad=False) => RandN",
      "Tensor (Shape size, *, Placement placement, SbpList sbp, DataType dtype=None,
      Generator generator=None, Bool requires_grad=False) => ConsistentRandN",
    ]
  bind_python: True

- name: "randint"
  signature: [
      "Tensor (Int64 low, Int64 high, Shape size, *, DataType dtype=None,
      Device device=None, Generator generator=None, Bool requires_grad=False)=> RandInt",
      "Tensor (Int64 high, Shape size, *, DataType dtype=None,
      Device device=None, Generator generator=None, Bool requires_grad=False)=> RandInt",
      "Tensor (Int64 low, Int64 high, Shape size, *, Placement placement, SbpList sbp_tuple,
      DataType dtype=None, Generator generator=None, Bool requires_grad=False)=> ConsistentRandInt",
      "Tensor (Int64 high, Shape size, *, Placement placement, SbpList sbp_tuple,
      DataType dtype=None, Generator generator=None, Bool requires_grad=False)=> ConsistentRandInt",
    ]
  bind_python: True

- name: "randperm"
  signature:
    [
      "Tensor (Int32 n, *, Generator generator=None, DataType dtype=kInt64, Device device=None, Bool requires_grad=False) => RandPerm",
      "Tensor (Int32 n, *, Placement placement, SbpList sbp, Generator generator=None, DataType dtype=kInt64, Bool requires_grad=False) => ConsistentRandPerm",
    ]
  bind_python: True

- name: "unfold_tensor"
  signature: "Tensor (Tensor x, Int32 dimension, Int32 size, Int32 step) => UnfoldTensor"
  bind_python: True

- name: "unfold_tensor_grad"
  signature: "Tensor (Tensor dy, Tensor x, Int32 dimension, Int32 size, Int32 step) => UnfoldTensorGrad"
  bind_python: False

- name: "unfold"
  signature:
    'Tensor (Tensor x, String data_format="channels_first", Int32List kernel_size,
    Int32List dilation_rate, Int32List padding,
    Int32List strides) => Unfold'
  bind_python: True

- name: "fold"
  signature: 'Tensor (Tensor x, String data_format="channels_first",
    Int32List output_size, Int32List kernel_size,
    Int32List dilation_rate, Int32List padding,
    Int32List strides) => Fold'
  bind_python: True

- name: "split"
  signature: [
    "TensorTuple (Tensor x, Int64 split_size_or_sections, Int64 dim=0) => Split",
    "TensorTuple (Tensor x, Int64List split_size_or_sections, Int64 dim=0) => SplitWithSize",
  ]
  bind_python: True

- name: "chunk"
  signature: [
    "TensorTuple (Tensor x, Int64 chunks, Int64 dim=0) => Chunk",
  ]
  bind_python: True

- name: "split_like"
  signature: "TensorTuple (Tensor x, TensorTuple like, Int64 axis) => SplitLike"
  bind_python: True

- name: "normalize"
  signature: "Tensor (Tensor input, Float p=2.0, Int32 dim=1, Float eps=1e-12, Bool use_l2_norm_kernel=True) => Normalize"
  bind_python: True

- name: "l2_normalize"
  signature: "Tensor (Tensor input, Int32 axis=0, Float epsilon=1e-12) => L2Normalize"
  bind_python: False

- name: "l2_normalize_grad"
  signature: "Tensor (Tensor dy, Tensor y, Tensor square_x_sum, Int32 axis, Float epsilon) => L2NormalizeGrad"
  bind_python: False

- name: "fused_self_attention"
  signature: "TensorTuple (Tensor hidden_states, Int64 head_size=8, Float alpha=1.0) => FusedSelfAttention"
  bind_python: True

- name: "fused_self_attention_grad"
  signature: "Tensor (Tensor query_mul_key_grad, Tensor value_grad, Tensor hidden_states, Float alpha=1.0) => FusedSelfAttentionGrad"
  bind_python: False

- name: "fused_scale_tril"
  signature: "Tensor (Tensor x, Int64 diagonal=0, Scalar fill_value=0, Scalar scale=1) => FusedScaleTril"
  bind_python: True

- name: "fused_bias_add_gelu"
  signature: "Tensor (Tensor a, Tensor b, *, Int32 axis) => FusedBiasAddGelu"
  bind_python: True

- name: "fused_bias_add_gelu_grad"
  signature: "Tensor (Tensor a, Tensor b, Tensor dy, Int32 axis) => FusedBiasAddGeluGrad"
  bind_python: false

- name: "fused_bias_add_dropout"
  signature: "Tensor (Tensor a, Tensor b, *, Float p=0.5, Int32 axis, Generator generator=None) => FusedBiasAddDropout"
  bind_python: True

- name: "fused_scale_mask_softmax"
  signature: "Tensor (Tensor x, Tensor mask, *, Float fill_value=0.0, Float scale=1.0) => FusedScaleMaskSoftmax"
  bind_python: True

- name: "fused_scale_mask_softmax_grad"
  signature: "Tensor (Tensor y, Tensor dy, Tensor mask, Float scale=1.0) => FusedScaleMaskSoftmaxGrad"
  bind_python: False

- name: "fused_scale_mask_softmax_dropout"
  signature: "TensorTuple (Tensor x, Tensor mask, *, Float fill_value=0.0, Float scale=1.0, Float p=0.5, Bool training=True, Generator generator=None) => FusedScaleMaskSoftmaxDropout"
  bind_python: True

- name: "fused_scale_mask_softmax_dropout_grad"
  signature: "Tensor (Tensor softmax_y, Tensor dy, Tensor mask, Tensor dropout_mask, Float scale=1.0, Float dropout_scale=1.0) => FusedScaleMaskSoftmaxDropoutGrad"
  bind_python: False

- name: "fused_scale_tril_softmax_mask_scale"
  signature: "TensorTuple (Tensor a, *, Float p=0.5, Int64 diagonal, Float tril_scale_value, Generator generator=None) => FusedScaleTrilSoftmaxMaskScale"
  bind_python: True

- name: "fused_scale_tril_softmax_mask_scale_grad"
  signature: "Tensor (Tensor softmax_y, Tensor dy, Tensor mask, Int64 diagonal, Float tril_scale_value, Float mask_scale_value) => FusedScaleTrilSoftmaxMaskScaleGrad"
  bind_python: False

- name: "send"
  signature: "Void (Tensor input, Int64 dst, Bool send_meta=True) => Send"
  bind_python: True

- name: "recv"
  signature: "Tensor (Int64 src, Shape shape=None, DataType dtype=None, Device device=None, *, Tensor out=None) => Recv"
  bind_python: True

- name: "batch_gather"
  signature: "Tensor (Tensor in, Tensor indices) => BatchGather"
  bind_python: True

- name: "batch_gather"
  signature: "Tensor (Tensor in, Tensor indices) => BatchGather"
  bind_python: True

- name: "unsorted_batch_segment_sum"
  signature: "Tensor (Tensor data, Tensor segment_ids, Int64 num_segments) => UnsortedBatchSegmentSum"
  bind_python: False

- name: "ctc_greedy_decoder"
  signature: "TensorTuple (Tensor log_probs, Tensor input_lengths, Bool merge_repeated=True) => CtcGreedyDecoder"
  bind_python: True


- name: "distributed_partial_fc_sample"
  signature:
    "TensorTuple (Tensor weight, Tensor label, Int64 num_sample) => DistributedPariticalFCSample"
  bind_python: True

- name: "distributed_partial_fc_sample_disable_boxing"
  signature:
    "TensorTuple (Tensor sampled_weight_diff, Tensor sampled_label) => DistributedPariticalFCSampleDisableBoxing"
  bind_python: False

- name: "nms"
  signature:
    "Tensor (Tensor x, Float iou_threshold, Int32 keep_n=-1) => Nms"
  bind_python: True

- name: "roi_align"
  signature:
    "Tensor (Tensor x, Tensor rois, Float spatial_scale, Int32 pooled_h, Int32 pooled_w, Int32 sampling_ratio, Bool aligned) => RoiAlign"
  bind_python: True

- name: "roi_align_grad"
  signature:
    "Tensor (Tensor dy, Tensor x_like, Tensor rois, Float spatial_scale, Int32 pooled_h, Int32 pooled_w, Int32 sampling_ratio, Bool aligned) => RoiAlignGrad"
  bind_python: False

- name: "meshgrid"
  signature: 'TensorTuple (TensorTuple tensors, String indexing="ij") => Meshgrid'
  bind_python: True

- name: "decode_onerec"
  signature: "Tensor (Tensor input, String key, DataType dtype, Shape shape, Bool is_dynamic=False, Shape reshape=None, Shape batch_padding=None) => DecodeOneRec"
  bind_python: True

- name: "dot"
  signature: "Tensor (Tensor input, Tensor other) => Dot"
  bind_python: True

<<<<<<< HEAD
- name: "embedding_lookup_placeholder"
  signature: "Tensor (Tensor shadow, Tensor ids, Tensor column_ids, DataType dtype, String embedding_options) => OneEmbeddingLookup"
  bind_python: True
  
- name: "fused_interaction"
  signature: "Tensor (Tensor dense_feature, Tensor sparse_feature) => FusedInteraction"
  bind_python: True

- name: "fused_interaction_grad"
  signature: "TensorTuple (Tensor dy, Tensor concat_out, Int64 embedding_size, Int64 num_columns) => FusedInteractionGrad"
=======
- name: "fused_dot_feature_interaction"
  signature: "Tensor (TensorTuple features, Tensor output_concat=None, Bool self_interaction=False, Int32 output_padding=0) => FusedDotFeatureInteraction"
  bind_python: True

- name: "fused_dot_feature_interaction_grad"
  signature: "TensorTuple (Tensor dy, Tensor padded_concated_features, TensorTuple features_grad_like, Bool has_output_concat_grad=False, Bool self_interaction=False, Int32 output_concat_grad_dim=0) => FusedDotFeatureInteractionGrad"
>>>>>>> 4c230037
  bind_python: False

- name: "tensor_buffer_to_tensor"
  signature: "Tensor (Tensor input, Shape instance_shape, DataType dtype) => TensorBufferToTensor"
  bind_python: True

- name: "tensor_to_tensor_buffer"
  signature: "Tensor (Tensor input, Int32 instance_dims) => TensorToTensorBuffer"
  bind_python: True

- name: "gen_tensor_buffer"
  signature: "Tensor (Shape shape, ShapeList shape_list, FloatList value_list, DataType data_type, Bool dynamic_out) => GenTensorBuffer"
  bind_python: True

- name: "top_k"
  signature: "Tensor (Tensor input, Int32 k, Bool sorted=True) => TopK"
  bind_python: True

- name: "in_top_k"
  signature: "Tensor (Tensor targets, Tensor predictions, Int32 k) => InTopK"
  bind_python: True

- name: "cumsum"
  signature: "Tensor (Tensor input, Int64 dim) => Cumsum"
  bind_python: True

- name: "cumsum_grad"
  signature: "Tensor (Tensor input, Int64 dim) => CumsumGrad"
  bind_python: False 

- name: "cumprod"
  signature: "Tensor (Tensor input, Int64 dim) => Cumprod"
  bind_python: True

- name: "cumprod_grad"
  signature: "Tensor (Tensor input, Tensor y, Tensor x, Int64 dim) => CumprodGrad"
  bind_python: False<|MERGE_RESOLUTION|>--- conflicted
+++ resolved
@@ -1941,25 +1941,16 @@
   signature: "Tensor (Tensor input, Tensor other) => Dot"
   bind_python: True
 
-<<<<<<< HEAD
 - name: "embedding_lookup_placeholder"
   signature: "Tensor (Tensor shadow, Tensor ids, Tensor column_ids, DataType dtype, String embedding_options) => OneEmbeddingLookup"
   bind_python: True
-  
-- name: "fused_interaction"
-  signature: "Tensor (Tensor dense_feature, Tensor sparse_feature) => FusedInteraction"
-  bind_python: True
-
-- name: "fused_interaction_grad"
-  signature: "TensorTuple (Tensor dy, Tensor concat_out, Int64 embedding_size, Int64 num_columns) => FusedInteractionGrad"
-=======
-- name: "fused_dot_feature_interaction"
+
+  - name: "fused_dot_feature_interaction"
   signature: "Tensor (TensorTuple features, Tensor output_concat=None, Bool self_interaction=False, Int32 output_padding=0) => FusedDotFeatureInteraction"
   bind_python: True
 
 - name: "fused_dot_feature_interaction_grad"
   signature: "TensorTuple (Tensor dy, Tensor padded_concated_features, TensorTuple features_grad_like, Bool has_output_concat_grad=False, Bool self_interaction=False, Int32 output_concat_grad_dim=0) => FusedDotFeatureInteractionGrad"
->>>>>>> 4c230037
   bind_python: False
 
 - name: "tensor_buffer_to_tensor"
