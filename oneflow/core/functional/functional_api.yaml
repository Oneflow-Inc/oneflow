--- conflicted
+++ resolved
@@ -1504,8 +1504,8 @@
   signature: "TensorTuple (Tensor log_probs, Tensor input_lengths, Bool merge_repeated=True) => CtcGreedyDecoder"
   bind_python: True
 
-<<<<<<< HEAD
-- name: "distributed_partial_fc_sample"
+
+- name: "distributed_partial_fc_sample
   signature:
     "TensorTuple (Tensor weight, Tensor label, Int64 num_sample) => DistributedPariticalFCSample"
   bind_python: True
@@ -1514,8 +1514,7 @@
   signature:
     "TensorTuple (Tensor sampled_weight_diff, Tensor sampled_label) => DistributedPariticalFCSampleDisableBoxing"
   bind_python: False
-=======
+
 - name: "meshgrid"
   signature: "TensorTuple (TensorTuple tensors) => Meshgrid"
   bind_python: True
->>>>>>> f21ff9e1
