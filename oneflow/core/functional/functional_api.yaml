--- conflicted
+++ resolved
@@ -1063,8 +1063,11 @@
   bind_python: False
 
 - name: "consistent_randperm"
-<<<<<<< HEAD
-  signature: "Tensor ConsistentRandperm(Int32 n,*, Placement placement, SbpList sbp_tuple, Generator generator=None)"
+  signature: "Tensor (Int32 n,Placement placement, SbpList sbp_tuple, Generator generator=None) => ConsistentRandperm"
+  bind_python: True
+
+- name: "fused_scale_tril"
+  signature: "Tensor (Tensor x, Int64 diagonal=0, Scalar fill_value=0, Scalar scale=1) => FusedScaleTril"
   bind_python: True
 
 - name: "fused_bias_add_gelu"
@@ -1077,11 +1080,4 @@
 
 - name: "fused_bias_add_dropout"
   signature: "Tensor FusedBiasAddDropout(Tensor a, Tensor b, *, Float p=0.5, Int32 axis, Generator generator=None)"
-=======
-  signature: "Tensor (Int32 n,Placement placement, SbpList sbp_tuple, Generator generator=None) => ConsistentRandperm"
-  bind_python: True
-
-- name: "fused_scale_tril"
-  signature: "Tensor (Tensor x, Int64 diagonal=0, Scalar fill_value=0, Scalar scale=1) => FusedScaleTril"
->>>>>>> 700b3643
   bind_python: True