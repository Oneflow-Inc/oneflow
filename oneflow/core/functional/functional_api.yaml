--- conflicted
+++ resolved
@@ -486,11 +486,10 @@
     "Tensor UnsortedSegmentSumLike(Tensor x, Tensor segment_ids, Tensor like, *, Int64 axis)"
   bind_python: False
 
-<<<<<<< HEAD
 - name: "triu"
   signature: "Tensor Triu(Tensor x, Int64 diagonal=0)"
   bind_python: True
-=======
+  
 - name: "clip_by_scalar"
   signature: "Tensor ClipByScalar(Tensor x, *, Scalar min, Scalar max)"
   bind_python: True
@@ -521,5 +520,4 @@
 
 - name: "pad_grad"
   signature: "Tensor PadGrad(Tensor dy, *, Int64List pad, String mode=\"constant\", Scalar value=0)"
-  bind_python: False
->>>>>>> 928216b3
+  bind_python: False