--- conflicted
+++ resolved
@@ -1141,13 +1141,10 @@
   signature: "Tensor (Tensor x, Shape shape) => View"
   bind_python: True
 
-<<<<<<< HEAD
 - name: "contiguous"
   signature: "Tensor (Tensor input) => ToContiguous"
   bind_python: True
 
-=======
->>>>>>> a4fe078c
 - name: "slice_view_1d_contiguous"
   signature: "Tensor (Tensor x, Int64 start, Int64 end) => SliceView1dContiguous"
   bind_python: True
