# Copyright 2020 The OneFlow Authors. All rights reserved.
#
# Licensed under the Apache License, Version 2.0 (the "License");
# you may not use this file except in compliance with the License.
# You may obtain a copy of the License at
#
#     http://www.apache.org/licenses/LICENSE-2.0
#
# Unless required by applicable law or agreed to in writing, software
# distributed under the License is distributed on an "AS IS" BASIS,
# WITHOUT WARRANTIES OR CONDITIONS OF ANY KIND, either express or implied.
# See the License for the specific language governing permissions and
# limitations under the License.

# The following data types are allowed,
# {
#   "Tensor", "TensorTuple", "Scalar", "Int", "Int32", "Int64", "Float", "Double", "String", "Bool",
#   "ScalarList", "IntList", "Int32List", "Int64List", "FloatList", "DoubleList", "StringList",
#   "BoolList", "DataType", "Shape", "Generator", "TensorIndex", "Device", "Placement",
#   "Sbp", "SbpList"
# }

- name: "add"
  signature:
    [
      "Tensor (Tensor input, Tensor other, *, Scalar alpha=1, Bool inplace=False) => Add",
      "Tensor (Tensor input, Scalar other, *, Scalar alpha=1, Bool inplace=False) => ScalarAdd",
      "Tensor (Scalar input, Tensor other, *, Scalar alpha=1) => ScalarAdd",
      "Tensor (TensorTuple inputs, *, Bool inplace=False) => Add",
    ]
  bind_python: true

- name: "sub"
  signature:
    [
      "Tensor (Tensor input, Tensor other, *, Bool inplace=False) => Sub",
      "Tensor (Tensor input, Scalar other, *, Bool inplace=False) => ScalarSub",
      "Tensor (Scalar input, Tensor other) =>  ScalarSub",
    ]
  bind_python: true

- name: "mul"
  signature:
    [
      "Tensor (Tensor input, Tensor other) => Mul",
      "Tensor (Tensor input, Scalar other, *, Bool inplace=False) => ScalarMul",
      "Tensor (Scalar input, Tensor other) => ScalarMul",
    ]
  bind_python: true

- name: "mul_"
  signature:
    [
      "Tensor (Tensor input, Tensor other) => InplaceMul",
      "Tensor (Tensor input, Scalar other) => InplaceScalarMul",
    ]
  bind_python: true

- name: "div"
  signature:
    [
      "Tensor (Tensor input, Tensor other) => Div",
      "Tensor (Tensor input, Scalar other) => ScalarDiv",
      "Tensor (Scalar input, Tensor other) => ScalarDiv",
    ]
  bind_python: true

- name: "div_"
  signature:
    [
      "Tensor (Tensor input, Tensor other) => InplaceDiv",
      "Tensor (Tensor input, Scalar other) => InplaceScalarDiv",
    ]
  bind_python: true

- name: "div_grad"
  signature: "Tensor (Tensor y, Tensor z, Tensor dz) => DivGrad"
  bind_python: False

- name: "equal"
  signature:
    [
      "Tensor (Tensor input, Tensor other) => BroadcastEqual",
      "Tensor (Tensor input, Scalar other) => ScalarLogicalEqual",
      "Tensor (Scalar input, Tensor other) => ScalarLogicalEqual",
    ]
  bind_python: true

- name: "not_equal"
  signature:
    [
      "Tensor (Tensor input, Tensor other) => BroadcastNotEqual",
      "Tensor (Tensor input, Scalar other) => ScalarLogicalNotEqual",
      "Tensor (Scalar input, Tensor other) => ScalarLogicalNotEqual",
    ]
  bind_python: true

- name: "greater"
  signature:
    [
      "Tensor (Tensor input, Tensor other) => BroadcastGreater",
      "Tensor (Tensor input, Scalar other) => ScalarLogicalGreater",
      "Tensor (Scalar input, Tensor other) => ScalarLogicalGreater",
    ]
  bind_python: true

- name: "greater_equal"
  signature:
    [
      "Tensor (Tensor input, Tensor other) => BroadcastGreaterEqual",
      "Tensor (Tensor input, Scalar other) => ScalarLogicalGreaterEqual",
      "Tensor (Scalar input, Tensor other) => ScalarLogicalGreaterEqual",
    ]
  bind_python: true

- name: "logical_and"
  signature:
    [
      "Tensor (Tensor input, Tensor other) => BroadcastLogicalAnd",
      "Tensor (Tensor input, Scalar other) => ScalarLogicalAnd",
      "Tensor (Scalar input, Tensor other) => ScalarLogicalAnd",
    ]
  bind_python: true

- name: "logical_or"
  signature:
    [
      "Tensor (Tensor input, Tensor other) => BroadcastLogicalOr",
      "Tensor (Tensor input, Scalar other) => ScalarLogicalOr",
      "Tensor (Scalar input, Tensor other) => ScalarLogicalOr",
    ]
  bind_python: true

- name: "logical_not"
  signature: "Tensor (Tensor input) => LogicalNot"
  bind_python: true

- name: "logical_xor"
  signature:
    [
      "Tensor (Tensor input, Tensor other) => BroadcastLogicalXor",
      "Tensor (Tensor input, Scalar other) => ScalarLogicalXor",
      "Tensor (Scalar input, Tensor other) => ScalarLogicalXor",
    ]
  bind_python: true

- name: "less"
  signature:
    [
      "Tensor (Tensor input, Tensor other) => BroadcastLess",
      "Tensor (Tensor input, Scalar other) => ScalarLogicalLess",
      "Tensor (Scalar input, Tensor other) => ScalarLogicalLess",
    ]
  bind_python: True

- name: "less_equal"
  signature:
    [
      "Tensor (Tensor input, Tensor other) => BroadcastLessEqual",
      "Tensor (Tensor input, Scalar other) => ScalarLogicalLessEqual",
      "Tensor (Scalar input, Tensor other) => ScalarLogicalLessEqual",
    ]
  bind_python: True

- name: "pow"
  signature:
    [
      "Tensor (Tensor input, Tensor exponent) => Pow",
      "Tensor (Tensor input, Scalar exponent, *, Bool inplace=False) => ScalarPow",
      "Tensor (Tensor input, Scalar exponent) => ScalarPow",
    ]
  bind_python: True

- name: "pow_x_grad"
  signature: "Tensor (Tensor dz, Tensor x, Tensor y) => PowXGrad"
  bind_python: False

- name: "pow_y_grad"
  signature: "Tensor (Tensor dz, Tensor x, Tensor y) => PowYGrad"
  bind_python: False

- name: "scalar_pow_grad"
  signature: "Tensor (Tensor input, Tensor dy, Scalar exponent) => ScalarPowGrad"
  bind_python: False

- name: "broadcast_pow"
  signature: "Tensor (Tensor x, Tensor y) => BroadcastPow"
  bind_python: False

- name: "broadcast_pow_x_grad"
  signature: "Tensor (Tensor dz, Tensor x, Tensor y, Tensor z) => BroadcastPowXGrad"
  bind_python: False

- name: "broadcast_pow_y_grad"
  signature: "Tensor (Tensor dz, Tensor x, Tensor y, Tensor z) => BroadcastPowYGrad"
  bind_python: False

- name: "floor_divide"
  signature:
    [
      "Tensor (Tensor x, Tensor y) => FloorDiv",
      "Tensor (Tensor input, Scalar scalar, *, Bool inplace=False) => ScalarFloorDiv",
      "Tensor (Tensor input, Scalar scalar) => ScalarFloorDiv",
    ]
  bind_python: True

- name: "floordiv_x_grad"
  signature: "Tensor (Tensor dz, Tensor x, Tensor y) => FloorDivXGrad"
  bind_python: False

- name: "floordiv_y_grad"
  signature: "Tensor (Tensor dz, Tensor x, Tensor y) => FloorDivYGrad"
  bind_python: False

- name: "xdivy_x_grad"
  signature: "Tensor (Tensor dz, Tensor x, Tensor y) => XdivyXGrad"
  bind_python: False

- name: "xdivy_y_grad"
  signature: "Tensor (Tensor dz, Tensor x, Tensor y) => XdivyYGrad"
  bind_python: False

- name: "xlogy_x_grad"
  signature: "Tensor (Tensor dz, Tensor x, Tensor y) => XlogyXGrad"
  bind_python: False

- name: "xlogy_y_grad"
  signature: "Tensor (Tensor dz, Tensor x, Tensor y) => XlogyYGrad"
  bind_python: False

- name: "reduce_max"
  signature: "Tensor (Tensor x, Int32List axis, Bool keepdims=False) => ReduceMax"
  bind_python: True

- name: "reduce_min"
  signature: "Tensor (Tensor x, Int32List axis, Bool keepdims=False) => ReduceMin"
  bind_python: True

- name: "reduce_sum"
  signature: "Tensor (Tensor x, Int32List axis, Bool keepdims=False) => ReduceSum"
  bind_python: True

- name: "reduce_mean"
  signature: "Tensor (Tensor x, Int32List axis, Bool keepdims=False) => ReduceMean"
  bind_python: True

- name: "reduce_all"
  signature: "Tensor (Tensor x, Int32List axis, Bool keepdims=False) => ReduceAll"
  bind_python: True

- name: "reduce_any"
  signature: "Tensor (Tensor x, Int32List axis, Bool keepdims=False) => ReduceAny"
  bind_python: True

- name: "reduce_prod"
  signature: "Tensor (Tensor x, Int32List axis, Bool keepdims=False) => ReduceProd"
  bind_python: True

- name: "reduce_min_device_stage"
  signature: "TensorTuple (Tensor in, Int32List axis) => ReduceMinDeviceStage"
  bind_python: True

- name: "reduce_min_device_stage_grad"
  signature: "Tensor (Tensor out_diff, Tensor mask, Tensor count, Int32List axis) => ReduceMinDeviceStageGrad"
  bind_python: False

- name: "reduce_max_device_stage"
  signature: "TensorTuple (Tensor in, Int32List axis) => ReduceMaxDeviceStage"
  bind_python: True

- name: "reduce_max_device_stage_grad"
  signature: "Tensor (Tensor out_diff, Tensor mask, Tensor count, Int32List axis) => ReduceMaxDeviceStageGrad"
  bind_python: False

- name: "reduce_min_global_stage"
  signature: "TensorTuple (Tensor in, Tensor device_count, Int32List axis, Bool keepdims=False) => ReduceMinGlobalStage"
  bind_python: True

- name: "reduce_min_global_stage_grad"
  signature: "Tensor (Tensor out_diff, Tensor mask, Tensor device_count, Int32List axis, Bool keepdims=False) => ReduceMinGlobalStageGrad"
  bind_python: False

- name: "reduce_max_global_stage"
  signature: "TensorTuple (Tensor in, Tensor device_count, Int32List axis, Bool keepdims=False) => ReduceMaxGlobalStage"
  bind_python: True

- name: "reduce_max_global_stage_grad"
  signature: "Tensor (Tensor out_diff, Tensor mask, Tensor device_count, Int32List axis, Bool keepdims=False) => ReduceMaxGlobalStageGrad"
  bind_python: False

- name: "transpose"
  signature:
    [
      "Tensor (Tensor input, Int32List perm) => Transpose",
      "Tensor (Tensor input, Int32 dim0, Int32 dim1) => Transpose2dim",
    ]
  bind_python: True

- name: "as_strided"
  signature: "Tensor (Tensor input, Int32List size, Int32List stride, Int32 storage_offset=0) => AsStrided"
  bind_python: True

- name: "as_strided_grad"
  signature: "Tensor (Tensor dy, Tensor input, Int32List size, Int32List stride, Int32 storage_offset=0) => AsStridedGrad"
  bind_python: False

- name: "swapaxes"
  signature:
    [
      "Tensor (Tensor input, Int32 dim0, Int32 dim1) => Swapaxes",
    ]
  bind_python: True

- name: "permute"
  signature: "Tensor (Tensor input, Int32List dims) => Permute"
  bind_python: True

- name: "T"
  signature: "Tensor (Tensor input) => TransposeAllDimProperty"
  bind_python: True

- name: "t"
  signature: "Tensor (Tensor input) => TransposeAllDimFunction"
  bind_python: True 

- name: "reciprocal"
  signature: "Tensor (Tensor x) => Reciprocal"
  bind_python: True

- name: "reciprocal_grad"
  signature: "Tensor (Tensor x, Tensor dy) => ReciprocalGrad"
  bind_python: False

- name: "reciprocal_no_nan"
  signature: "Tensor (Tensor x) => ReciprocalNoNan"
  bind_python: True

- name: "reciprocal_no_nan_grad"
  signature: "Tensor (Tensor x, Tensor dy) => ReciprocalNoNanGrad"
  bind_python: False

- name: "image_flip"
  signature: "Tensor (Tensor x, Tensor flip_code) => ImageFlip"
  bind_python: True

- name: "sin"
  signature: "Tensor (Tensor x) => Sin"
  bind_python: True

- name: "sin_grad"
  signature: "Tensor (Tensor x, Tensor dy) => SinGrad"
  bind_python: False

- name: "sin_"
  signature: "Tensor (Tensor x) => Sin_"
  bind_python: True

- name: "cos"
  signature: "Tensor (Tensor x) => Cos"
  bind_python: True

- name: "cos_grad"
  signature: "Tensor (Tensor x, Tensor dy) => CosGrad"
  bind_python: False

- name: "cosh"
  signature: "Tensor (Tensor x) => Cosh"
  bind_python: True

- name: "cosh_grad"
  signature: "Tensor (Tensor x, Tensor dy) => CoshGrad"
  bind_python: True

- name: "fmod"
  signature:
    [
      "Tensor (Tensor input, Tensor other) => BroadcastFMod",
      "Tensor (Tensor input, Scalar other, *, Bool inplace=False) => ScalarFMod",
      "Tensor (Tensor input, Scalar other) => ScalarFMod",
    ]
  bind_python: true

- name: "log"
  signature: "Tensor (Tensor x) => Log"
  bind_python: True

- name: "log_grad"
  signature: "Tensor (Tensor x, Tensor dy) => LogGrad"
  bind_python: False

- name: "log2"
  signature: "Tensor (Tensor x) => Log2"
  bind_python: True

- name: "log2_grad"
  signature: "Tensor (Tensor x, Tensor dy) => Log2Grad"
  bind_python: False

- name: "sqrt"
  signature: "Tensor (Tensor x) => Sqrt"
  bind_python: True

- name: "sqrt_grad"
  signature: "Tensor (Tensor x, Tensor dy) => SqrtGrad"
  bind_python: False

- name: "rsqrt"
  signature: "Tensor (Tensor x) => Rsqrt"
  bind_python: True

- name: "rsqrt_grad"
  signature: "Tensor (Tensor x, Tensor dy) => RsqrtGrad"
  bind_python: False

- name: "square"
  signature: "Tensor (Tensor x) => Square"
  bind_python: True

- name: "square_grad"
  signature: "Tensor (Tensor x, Tensor dy) => SquareGrad"
  bind_python: False

- name: "sqrt_square_sum"
  signature: "Tensor (Tensor x) => SqrtSquareSum"
  bind_python: True

- name: "std"
  signature: "Tensor (Tensor x, Int32List[1] dim=None, Bool unbiased=None, Bool keepdim=None) => StandardDeviation"
  bind_python: True

- name: "var"
  signature: "Tensor (Tensor x, Int32List[1] dim=None, Bool unbiased=None, Bool keepdim=None) => Variance"
  bind_python: True

- name: "relu"
  signature: "Tensor (Tensor x, Bool inplace=False) => Relu"
  bind_python: True

- name: "relu_grad"
  signature: "Tensor (Tensor dy, Tensor y) => ReluGrad"
  bind_python: False

- name: "hardtanh"
  signature: "Tensor (Tensor x, Double min_val, Double max_val) => HardTanh"
  bind_python: True

- name: "hardtanh_grad"
  signature: "Tensor (Tensor y, Tensor dy, Double min_val, Double max_val) => HardTanhGrad"
  bind_python: False

- name: "tan"
  signature: "Tensor (Tensor x) => Tan"
  bind_python: True

- name: "tan_grad"
  signature: "Tensor (Tensor x, Tensor dy) => TanGrad"
  bind_python: True

- name: "tanh"
  signature: "Tensor (Tensor x) => Tanh"
  bind_python: True

- name: "tanh_grad"
  signature: "Tensor (Tensor x, Tensor dy) => TanhGrad"
  bind_python: True

- name: "elu"
  signature: "Tensor (Tensor x, Double alpha) => Elu"
  bind_python: True

- name: "elu_grad"
  signature: "Tensor (Tensor x, Tensor dy, Double alpha) => EluGrad"
  bind_python: False

- name: "celu"
  signature: "Tensor (Tensor x, *, Double alpha=1.0, Bool inplace=False) => Celu"
  bind_python: True

- name: "celu_grad"
  signature: "Tensor (Tensor x, Tensor dy, Double alpha=1.0) => CeluGrad"
  bind_python: False

- name: "gelu"
  signature: "Tensor (Tensor x) => Gelu"
  bind_python: True

- name: "gelu_grad"
  signature: "Tensor (Tensor dy, Tensor x) => GeluGrad"
  bind_python: False

- name: "glu"
  signature: "Tensor (Tensor input, Int64 dim=-1) => Glu"
  bind_python: True

- name: "sigmoid"
  signature: "Tensor (Tensor x) => Sigmoid"
  bind_python: True

- name: "sigmoid_grad"
  signature: "Tensor (Tensor x, Tensor dy) => SigmoidGrad"
  bind_python: True

- name: "hardsigmoid"
  signature: "Tensor (Tensor input, Bool inplace=False, *) => HardSigmoid"
  bind_python: True

- name: "hardsigmoid_grad"
  signature: "Tensor (Tensor dy, Tensor x) => HardSigmoidGrad"
  bind_python: False

- name: "softmax"
  signature: "Tensor (Tensor x, Int64 dim=None) => Softmax"
  bind_python: True

- name: "softmax_grad"
  signature: "Tensor (Tensor dy, Tensor y) => SoftmaxGrad"
  bind_python: False

- name: "log_softmax"
  signature: "Tensor (Tensor x, Int64 dim=None) => LogSoftmax"
  bind_python: True

- name: "hardswish"
  signature: "Tensor (Tensor x) => HardSwish"
  bind_python: True

- name: "hardswish_grad"
  signature: "Tensor (Tensor dy, Tensor x) => HardSwishGrad"
  bind_python: False

- name: "leaky_relu"
  signature: "Tensor (Tensor x, Float alpha) => LeakyRelu"
  bind_python: True

- name: "leaky_relu_grad"
  signature: "Tensor (Tensor x, Tensor dy, Float alpha) => LeakyReluGrad"
  bind_python: False

- name: "normalization"
  signature:
    "Tensor (Tensor x, Tensor moving_mean=None, Tensor moving_variance=None,
    Tensor gamma, Tensor beta, Int32 axis=1, Float epsilon=1e-5,
    Float momentum=0.9, Bool is_training=False) => Normalization"

  bind_python: True

- name: "normalization_grad"
  signature:
    "TensorTuple (Tensor grad, Tensor x, Tensor mean, Tensor inv_variance,
    Tensor gamma, Float epsilon, Int32 axis) => NormalizationGrad"
  bind_python: False

- name: "normalization_add_relu"
  signature:
    "Tensor (Tensor x, Tensor addend=None, Tensor moving_mean=None, Tensor moving_variance=None,
    Tensor gamma, Tensor beta, Int32 axis=1, Float epsilon=1e-5,
    Float momentum=0.9, Bool is_training=False) => NormalizationAddRelu"
  bind_python: True

- name: "normalization_add_relu_grad"
  signature:
    "TensorTuple (Tensor x, Tensor dy, Tensor moving_mean, Tensor moving_variance,
    Tensor gamma, Tensor beta, Tensor reserve_space, Tensor y, Int32 axis=1, Float epsilon=1e-5) => NormalizationAddReluGrad"
  bind_python: False

- name: "eye"
  signature: [
    "Tensor (Scalar n, Scalar m=None, *, DataType dtype=kFloat, Device device=None, Bool requires_grad=False) => Eye",
    "Tensor (Scalar n, Scalar m=None, *, DataType dtype=kFloat, String device, Bool requires_grad=False) => Eye",
    "Tensor (Scalar n, Scalar m=None, *, DataType dtype=kFloat, Bool requires_grad=False, Placement placement, SbpList sbp) => Eye",
    "Tensor (Scalar n, Scalar m=None, *, DataType dtype=kFloat, Bool requires_grad=False, Placement placement, Sbp sbp) => Eye",
    ]
  bind_python: True

- name: "erfinv"
  signature: "Tensor (Tensor x) => Erfinv"
  bind_python: True

- name: "erfinv_"
  signature: "Tensor (Tensor x) => ErfinvInplace"
  bind_python: True

- name: "arange"
  signature: [
      "Tensor (Scalar start, Scalar end, Scalar step=1, *, DataType dtype=None,
      Device device=None) => Arange",
      "Tensor (Scalar end, *, DataType dtype=None, Device device=None) => Arange",
    ]
  bind_python: True

- name: "global_arange"
  signature: [
      "Tensor (Scalar start, Scalar end, Scalar step=1, *, DataType dtype=None,
      Placement placement, SbpList sbp) => ConsistentArange",
      "Tensor (Scalar end, *, DataType dtype=None, Placement placement, SbpList sbp) => ConsistentArange",
    ]
  bind_python: True

- name: "flatten"
  signature: "Tensor (Tensor x, Int32 start_dim=0, Int32 end_dim=-1) => Flatten"
  bind_python: True

- name: "argmax"
  signature: "Tensor (Tensor x, *, Int32 dim=None, Bool keepdim=None, DataType dtype=None) => ArgMax"
  bind_python: True

- name: "argmin"
  signature: "Tensor (Tensor x, *, Int32 dim=None, Bool keepdim=None, DataType dtype=None) => ArgMin"
  bind_python: True

- name: "argwhere"
  signature: "TensorTuple (Tensor x, DataType dtype=kInt32) => ArgWhere"
  bind_python: True

- name: "broadcast_like"
  signature: "Tensor (Tensor x, Tensor like, Int32List broadcast_axes) => BroadcastLike"
  bind_python: True

- name: "cast"
  signature: "Tensor (Tensor x, DataType dtype) => Cast"
  bind_python: True

- name: "constant"
  signature:
    [
      "Tensor (Shape shape, Scalar value, *, DataType dtype, Device device=None) => Constant",
    ]
  bind_python: True

- name: "global_constant"
  signature:
    [
      "Tensor (Shape shape, Scalar value, *, DataType dtype, Placement placement, SbpList sbp) => ConsistentConstant",
    ]
  bind_python: True

- name: "empty"
  signature:
    ["Tensor (Shape shape, *, DataType dtype, Device device=None) => Empty"]
  bind_python: True

- name: "global_empty"
  signature:
    [
      "Tensor (Shape shape, *, DataType dtype, Placement placement, SbpList sbp) => ConsistentEmpty",
    ]
  bind_python: True

- name: "zeros_like"
  signature: "Tensor (Tensor x) => ZerosLike"
  bind_python: True

- name: "ones_like"
  signature: "Tensor (Tensor x) => OnesLike"
  bind_python: True

- name: "bernoulli"
  signature:
    [
      "Tensor (Tensor x, *, DataType dtype=kFloat, Generator generator=None) => Bernoulli",
    ]
  bind_python: True

- name: "concat"
  signature: "Tensor (TensorTuple inputs, Int64 dim=0) => Concat"
  bind_python: True

- name: "bias_add"
  signature: "Tensor (Tensor x, Tensor bias, Int32 axis=1) => BiasAdd"
  bind_python: True

- name: "conv1d"
  signature:
    "Tensor (Tensor x, Tensor weight, Tensor bias=None, Int32List stride,
    Int32List padding, Int32List dilation, Int32 groups=1,
    String channel_pos) => Conv1d"
  bind_python: True

- name: "conv2d"
  signature:
    "Tensor (Tensor x, Tensor weight, Tensor bias=None, Int32List stride,
    Int32List padding, Int32List dilation, Int32 groups=1,
    String channel_pos) => Conv2d"
  bind_python: True

- name: "conv3d"
  signature:
    "Tensor (Tensor x, Tensor weight, Tensor bias=None, Int32List stride,
    Int32List padding, Int32List dilation, Int32 groups=1,
    String channel_pos) => Conv3d"
  bind_python: True

- name: "fake_quantization"
  signature:
    "Tensor (Tensor in, Tensor scale, Tensor zero_point, String quantization_formula,
    Int32 quantization_bit, String quantization_scheme) => FakeQuantization"
  bind_python: True

- name: "quantization"
  signature:
    "Tensor (Tensor in, Tensor scale, Tensor zero_point, String quantization_formula,
    Int32 quantization_bit, String quantization_scheme) => Quantization"
  bind_python: True

- name: "min_max_observer"
  signature:
    "TensorTuple (Tensor in, String quantization_formula, Int32 quantization_bit,
    String quantization_scheme, Bool per_layer_quantization) => MinMaxObserver"
  bind_python: True

- name: "moving_average_min_max_observer"
  signature:
    "TensorTuple (Tensor in, Tensor current_train_step, Tensor moving_max, Tensor moving_min,
    Bool training, String quantization_formula, Int64 stop_update_after_iters,
    Int32 quantization_bit, String quantization_scheme, Float momentum) => MovingAverageMinMaxObserver"
  bind_python: True

- name: "conv_data_grad"
  signature:
    'Tensor (Tensor dy, Tensor weight, Tensor x, Int32 num_spatial_dims,
    Int32List kernel_size, Int32List strides, Int32List padding_before,
    Int32List dilation_rate, Int32 groups=1,
    String data_format="channels_first") => ConvDataGrad'
  bind_python: False

- name: "conv_filter_grad"
  signature:
    'Tensor (Tensor dy, Tensor x, Int32 num_spatial_dims, Int32List kernel_size,
    Int32List strides, Int32List padding_before, Int32List dilation_rate,
    Int32 groups=1, String data_format="channels_first") => ConvFilterGrad'
  bind_python: False

- name: "conv_bias_grad"
  signature: 'Tensor (Tensor dy, Int32 num_spatial_dims,
    String data_format="channels_first") => ConvBiasGrad'
  bind_python: False

- name: "deconv1d"
  signature:
    "Tensor (Tensor x, Tensor weight, Tensor bias=None, Int32 filters,
    Int32List padding, String data_format, Int32List kernel_size, 
    Int32List output_padding, Int32List strides, Int32List dilation, Int32 groups=1) => Deconv1d"
  bind_python: True

- name: "deconv2d"
  signature:
    "Tensor (Tensor x, Tensor weight, Tensor bias=None, Int32 filters,
    Int32List padding, String data_format, Int32List kernel_size, 
    Int32List output_padding, Int32List strides, Int32List dilation, Int32 groups=1) => Deconv2d"
  bind_python: True

- name: "deconv3d"
  signature:
    "Tensor (Tensor x, Tensor weight, Tensor bias=None, Int32 filters,
    Int32List padding, String data_format, Int32List kernel_size, 
    Int32List output_padding, Int32List strides, Int32List dilation, Int32 groups=1) => Deconv3d"
  bind_python: True

- name: "expand"
  signature: "Tensor (Tensor x, Shape shape) => Expand"
  bind_python: True

- name: "expand_grad"
  signature: "Tensor (Tensor dy, Int32List out, Int32List expand) => ExpandGrad"
  bind_python: False

- name: "repeat"
  signature: "Tensor (Tensor input, Shape repeat_shape) => Repeat"
  bind_python: True

- name: "tile"
  signature: "Tensor (Tensor input, Shape dims) => Tile"
  bind_python: True

- name: "roll"
  signature: "Tensor (Tensor x, Int32List[1] shifts, Int32List[1] dims=None) => Roll"
  bind_python: True

- name: "expand_dims"
  signature: "Tensor (Tensor input, Int32 dim) => ExpandDims"
  bind_python: True

- name: "unsqueeze"
  signature: "Tensor (Tensor input, Int32 dim) => Unsqueeze"
  bind_python: True

- name: "exp"
  signature: "Tensor (Tensor x) => Exp"
  bind_python: True

- name: "exp_grad"
  signature: "Tensor (Tensor x, Tensor dy) => ExpGrad"
  bind_python: False

- name: "gather"
  signature: "Tensor (Tensor x, Tensor indices, Int64 axis) => Gather"
  bind_python: True

- name: "dim_gather"
  signature: " Tensor (Tensor input, Int64 dim, Tensor index, Bool sparse_grad=False) => DimGather"
  bind_python: True

- name: "arg_sort"
  signature: "Tensor (Tensor in, String direction) => ArgSort"
  bind_python: True

- name: "gather_nd"
  signature: "Tensor (Tensor params, Tensor indices) => GatherNd"
  bind_python: True

- name: "scatternd"
  signature: "Tensor (Tensor indices, Tensor updates, Shape shape) => ScatterNd"
  bind_python: True

- name: "tensor_scatter_nd_update"
  signature: "Tensor (Tensor tensor, Tensor indices, Tensor updates, Bool inplace=False) => TensorScatterNdUpdate"
  bind_python: True

- name: "scatterndlike"
  signature: "Tensor (Tensor like, Tensor updates, Tensor indices) => ScatterNdLike"
  bind_python: True

- name: "matmul"
  signature:
    "Tensor (Tensor a, Tensor b, Bool transpose_a=False, Bool transpose_b=False,
    Double alpha=1.0) => MatMul"
  bind_python: True

- name: "broadcast_matmul_grad_b"
  signature: "Tensor (Tensor a, Tensor b, Double alpha=1.0) => BroadcastMatmulGradB"
  bind_python: False

- name: "batch_matmul"
  signature:
    "Tensor (Tensor a, Tensor b, Bool transpose_a=False, Bool transpose_b=False,
    Double alpha=1.0) => BatchMatMul"
  bind_python: True

- name: "l1_loss"
  signature: "Tensor(Tensor input, Tensor target, String reduction) => L1Loss"
  bind_python: True

- name: "mse_loss"
  signature: "Tensor(Tensor input, Tensor target, String reduction) => MseLoss"
  bind_python: True

- name: "kl_div_loss"
  signature: "Tensor(Tensor input, Tensor target, Bool log_target, String reduction) => KLDivLoss"
  bind_python: True

- name: "kl_div_loss_grad"
  signature: "Tensor(Tensor dy, Tensor input, Tensor target, Bool log_target) => KLDivLossGrad"
  bind_python: False

- name: "nll_loss"
  signature: "Tensor(Tensor input, Tensor target, Tensor weight=None, Int64 ignore_index, String reduction) => NllLoss"
  bind_python: True

- name: "nll_loss_grad"
  signature: "Tensor(Tensor dy, Tensor input, Tensor target, Tensor weight=None, Tensor total_target, Int64 ignore_index) => NllLossGrad"
  bind_python: False

- name: "binary_cross_entropy_loss"
  signature: "Tensor(Tensor input, Tensor target, Tensor weight=None, String reduction) => BinaryCrossEntropyLoss"
  bind_python: True

- name: "binary_cross_entropy_loss_grad"
  signature: "Tensor(Tensor dy, Tensor input, Tensor target, Tensor weight=None) => BinaryCrossEntropyLossGrad"
  bind_python: False

- name: "binary_cross_entropy_with_logits_loss"
  signature: "Tensor(Tensor input, Tensor target, Tensor weight=None, Tensor pos_weight=None, String reduction) => BinaryCrossEntropyWithLogitsLoss"
  bind_python: True

- name: "binary_cross_entropy_with_logits_loss_grad"
  signature: "Tensor(Tensor dy, Tensor input, Tensor target, Tensor weight=None, Tensor pos_weight=None) => BinaryCrossEntropyWithLogitsLossGrad"
  bind_python: True

- name: "sparse_cross_entropy"
  signature: "Tensor (Tensor prediction, Tensor label, Int64 depth) => SparseCrossEntropy"
  bind_python: True

- name: "sparse_cross_entropy_grad"
  signature: "Tensor (Tensor prediction, Tensor label, Tensor dy, Int64 depth) => SparseCrossEntropyGrad"
  bind_python: False

- name: "distributed_sparse_cross_entropy"
  signature: "Tensor (Tensor prediction, Tensor label, Int64 depth) => SparseCrossEntropyMs"
  bind_python: True

- name: "cross_entropy"
  signature: "Tensor(Tensor input, Tensor target, Tensor weight=None, Int64 ignore_index, String reduction) => CrossEntropy"
  bind_python: True

- name: "distributed_sparse_cross_entropy_grad"
  signature: "Tensor (Tensor prediction, Tensor label, Tensor dy, Int64 depth) => SparseCrossEntropyMsGrad"
  bind_python: False

- name: "sparse_softmax_cross_entropy"
  signature: "Tensor (Tensor logits, Tensor label) => SparseSoftmaxCrossEntropy"
  bind_python: True

- name: "sparse_softmax_cross_entropy_grad"
  signature: "Tensor (Tensor dy, Tensor prob, Tensor label, Int64 depth) => SparseSoftmaxCrossEntropyGrad"
  bind_python: False

- name: "softmax_cross_entropy"
  signature: "Tensor (Tensor logits, Tensor label) => SoftmaxCrossEntropy"
  bind_python: True

- name: "softmax_cross_entropy_grad"
  signature: "Tensor (Tensor dy, Tensor label, Tensor prob) => SoftmaxCrossEntropyGrad"
  bind_python: True

- name: "smooth_l1_loss"
  signature: "Tensor (Tensor logits, Tensor label, Float beta, String reduction) => SmoothL1Loss"
  bind_python: True

- name: "smooth_l1_loss_grad"
  signature: "Tensor (Tensor loss_grad, Tensor prediction, Tensor label, Float beta) => SmoothL1LossGrad"
  bind_python: False

- name: "combined_margin_loss"
  signature: "Tensor (Tensor x, Tensor label, Float m1, Float m2, Float m3) => CombinedMarginLoss"
  bind_python: True

- name: "combined_margin_loss_grad"
  signature: "Tensor (Tensor dy, Tensor label, Tensor theta, Float m1, Float m2, Float m3, Int64 depth) => CombinedMarginLossGrad"
  bind_python: False


- name: "triplet_margin_loss"
  signature: "Tensor (Tensor anchor, Tensor positive, Tensor negative, *, Float margin, Float p, Float eps, Bool swap, String reduction) => TripletMarginLoss"
  bind_python: True
  
- name: "margin_ranking_loss"
  signature: "Tensor (Tensor input_1, Tensor input_2, Tensor target, Float margin, String reduction) => MarginRankingLoss"
  bind_python: True

- name: "ctc_loss"
  signature: "Tensor (Tensor log_probs, Tensor targets, Tensor input_lengths, Tensor target_lengths, Int64 max_target_length, Int32 blank, Bool zero_infinity, String reduction) => CtcLoss"
  bind_python: True

- name: "affine_grid"
  signature: "Tensor (Tensor theta, *, Shape size, Bool align_corners) => AffineGrid"
  bind_python: True

- name: "affine_grid_grad"
  signature: "Tensor (Tensor dgrid, *, Shape size, Bool align_corners) => AffineGridGrad"
  bind_python: False

- name: "grid_sample"
  signature: "Tensor (Tensor input, Tensor grid, *, String interpolation_mode, String padding_mode, Bool align_corners) => GridSample"
  bind_python: True

- name: "grid_sample_grad"
  signature: "TensorTuple (Tensor doutput, Tensor input, Tensor grid, *, String interpolation_mode, String padding_mode, Bool align_corners) => GridSampleGrad"
  bind_python: False

- name: "where"
  signature:
    [
      "Tensor (Tensor condition, Tensor x, Tensor y) => Where",
      "Tensor (Tensor condition, Scalar x, Tensor y) => WhereScalarX",
      "Tensor (Tensor condition, Tensor x, Scalar y) => WhereScalarY",
      "Tensor (Tensor condition, Scalar x, Scalar y) => WhereScalarXY",
    ]
  bind_python: true

- name: "masked_fill"
  signature: "Tensor (Tensor x, Tensor mask, Scalar value) => MaskedFill"
  bind_python: true

- name: "movedim"
  signature: [
    "Tensor (Tensor input, Int32 source, Int32 destination) => MovedimInt",
    "Tensor (Tensor input, Int32List source, Int32List destination) => MovedimVec",
  ]
  bind_python: True

- name: "tensor_split"
  signature: [
    "TensorTuple (Tensor input, Int32 indices_or_sections, Int32 dim=0) => TensorSplitInt",
    "TensorTuple (Tensor input, Int32List indices_or_sections, Int32 dim=0) => TensorSplitVec",
  ]
  bind_python: True

- name: "hsplit"
  signature: [
    "TensorTuple (Tensor input, Int32 indices_or_sections) => HsplitInt",
    "TensorTuple (Tensor input, Int32List indices_or_sections) => HsplitVec",
  ]
  bind_python: True

- name: "vsplit"
  signature: [
    "TensorTuple (Tensor input, Int32 indices_or_sections) => VsplitInt",
    "TensorTuple (Tensor input, Int32List indices_or_sections) => VsplitVec",
  ]
  bind_python: True

- name: "negative"
  signature: "Tensor (Tensor x) => Negative"
  bind_python: True

- name: "negative_grad"
  signature: "Tensor (Tensor x, Tensor dy) => NegativeGrad"
  bind_python: False

- name: "layer_norm_affine"
  signature:
    "Tensor (Tensor x, Tensor gamma, Tensor beta, Int64 begin_norm_axis,
    Int64 begin_params_axis, Double epsilon) => LayerNormAffine"
  bind_python: True

- name: "layer_norm"
  signature: "Tensor (Tensor x, Int64 begin_norm_axis, Int64 begin_params_axis, Double epsilon) => LayerNorm"
  bind_python: True

- name: "layer_norm_grad"
  signature: "Tensor (Tensor dy, Tensor x, Tensor mean, Tensor inv_variance, Int64 begin_norm_axis, Double epsilon) => LayerNormGrad"
  bind_python: False

- name: "layer_norm_affine_grad"
  signature: "Tensor (Tensor dy, Tensor x, Tensor mean, Tensor inv_variance, Tensor gamma, Int64 begin_norm_axis, Double epsilon) => LayerNormAffineGrad"
  bind_python: False

- name: "layer_norm_param_grad"
  signature: "TensorTuple (Tensor dy, Tensor x, Tensor mean, Tensor inv_variance, Int64 begin_params_axis, Double epsilon) => LayerNormParamGrad"
  bind_python: False

- name: "avg_pool2d_nhwc"
  signature:
    'Tensor (Tensor x, Int32List kernel_size, Int32List stride, String padding,
    Int32List padding_before, Int32List padding_after,
    String data_format="channels_first", Bool ceil_mode=False) => AvgPool2D'
  bind_python: True

- name: "ctc_loss_grad"
  signature:
    "Tensor (Tensor loss_grad, Tensor log_probs, Tensor targets,
      Tensor input_lengths, Tensor target_lengths, Tensor loss, Tensor alpha, Int32 blank, Bool zero_infinity, Int64 max_target_length) => CtcLossGrad"
  bind_python: False

- name: "adaptive_avg_pool1d"
  signature: "Tensor (Tensor x, Int64List[1] output_size) => AdaptiveAvgPool1D"
  bind_python: True

- name: "adaptive_avg_pool2d"
  signature: "Tensor (Tensor x, Int64List[2] output_size) => AdaptiveAvgPool2D"
  bind_python: True

- name: "adaptive_avg_pool3d"
  signature: "Tensor (Tensor x, Int64List[3] output_size) => AdaptiveAvgPool3D"
  bind_python: True

- name: "adaptive_pool_grad"
  signature: "Tensor (Tensor x, Tensor dy, String mode, Int32 ndims) => AdaptivePoolNdGrad"

- name: "pool_grad"
  signature:
    "Tensor (Tensor x, Tensor y, Tensor dy, String mode, Int32 ndims, String data_format,
    String padding, Int32List padding_before, Int32List padding_after, Int32List pool_size,
    Int32List strides, Bool ceil_mode) => PoolNdGrad"
  bind_python: False

- name: "max_pool1d"
  signature:
    'TensorTuple (Tensor input, Int32List[1] kernel_size, Int32List[1] stride=None,
    Int32List[1] padding=0, Int32List[1] dilation=1,
    Bool return_indices=True, Bool ceil_mode=False,
    String data_format="channels_first") => Maxpool1D'
  bind_python: True

- name: "max_pool2d"
  signature:
    'TensorTuple (Tensor input, Int32List[2] kernel_size, Int32List[2] stride=None,
    Int32List[2] padding=0, Int32List[2] dilation=1,
    Bool return_indices=True, Bool ceil_mode=False,
    String data_format="channels_first") => Maxpool2D'
  bind_python: True

- name: "max_pool3d"
  signature:
    'TensorTuple (Tensor input, Int32List[3] kernel_size, Int32List[3] stride=None,
    Int32List[3] padding=0, Int32List[3] dilation=1,
    Bool return_indices=True, Bool ceil_mode=False,
    String data_format="channels_first") => Maxpool3D'
  bind_python: True

- name: "pooling_grad"
  signature:
    "Tensor (Tensor x, Tensor y, Tensor indice, Tensor dy, String mode, Int32 ndims,
    String data_format, Int32List padding, Int32List kernel_size,
    Int32List stride, Int32List dilation, Bool return_indices, Bool ceil_mode) => PoolingNdGrad"
  bind_python: False

- name: "prelu"
  signature: "Tensor (Tensor x, Tensor alpha) => PRelu"
  bind_python: True

- name: "prelu_grad"
  signature: "TensorTuple (Tensor dy, Tensor x, Tensor alpha) => PReluGrad"
  bind_python: False

- name: "reshape"
  signature: "Tensor (Tensor x, Shape shape) => Reshape"
  bind_python: True

<<<<<<< HEAD
- name: "view"
  signature: "Tensor (Tensor x, Shape shape) => View"
  bind_python: True

- name: "contiguous"
  signature: "Tensor (Tensor input) => ToContiguous"
=======
- name: "slice_view_1d_contiguous"
  signature: "Tensor (Tensor x, Int64 start, Int64 end) => SliceView1dContiguous"
>>>>>>> 421750b4
  bind_python: True

- name: "slice"
  signature: "Tensor (Tensor x, Int64List start, Int64List stop, Int64List step) => Slice"
  bind_python: True

- name: "slice_grad"
  signature: "Tensor (Tensor dy, Shape like, Int64List start, Int64List stop, Int64List step) => SliceGrad"
  bind_python: False

- name: "narrow"
  signature: "Tensor (Tensor input, Int64 dim, Int64 start, Int64 length) => Narrow"
  bind_python: True

- name: "narrow_grad"
  signature: "Tensor (Tensor dy, Tensor like, Int64 dim, Int64 start, Int64 length) => NarrowGrad"
  bind_python: False

- name: "slice_update"
  signature: "Tensor (Tensor x, Tensor update, Int64List start, Int64List stop, Int64List step, *, Bool inplace=False) => SliceUpdate"
  bind_python: True

- name: "logical_slice"
  signature: "Tensor (Tensor x, Int64List start, Int64List stop, Int64List step) => LogicalSlice"
  bind_python: True

- name: "logical_slice_assign"
  signature: "Void (Tensor ref, Tensor value, Int64List start, Int64List stop, Int64List step) => LogicalSliceAssign"
  bind_python: True

- name: "squeeze"
  signature: [
    "Tensor (Tensor x, Int32List[1] dim=None) => Squeeze",
  ]
  bind_python: True

- name: "copy"
  signature: "Tensor (Tensor x, String device_type, Int64 device_id) => Copy"
  bind_python: True

- name: "to"
  signature: [
    # type of device must be string for global tensor to perform argument validation
    "Tensor (Tensor x, String device=None, DataType dtype=None, Bool copy=False) => To",
    "Tensor (Tensor x, Device device=None, DataType dtype=None, Bool copy=False) => To",
    "Tensor (Tensor x, DataType dtype=None, Bool copy=False) => To",
    "Tensor (Tensor x, Tensor other, Bool copy=False) => To"
  ]
  bind_python: True

- name: "flip"
  signature: "Tensor (Tensor x, Int32List dims) => Flip"
  bind_python: True

- name: "flip_grad"
  signature: "Tensor (Tensor dy, Int32List dims) => FlipGrad"
  bind_python: False

- name: "upsample"
  signature:
    'Tensor (Tensor x, Float height_scale, Float width_scale, Bool align_corners,
    String interpolation, String data_format="channels_first") => Upsample'
  bind_python: True

- name: "upsample_grad"
  signature:
    'Tensor (Tensor dy, Tensor x, Float height_scale, Float width_scale, Bool align_corners,
    String data_format, String interpolation) => UpsampleGrad'
  bind_python: False

- name: "upsample_linear_1d"
  signature: 'Tensor (Tensor x, Float scale_factor, Bool align_corners,
    String data_format="channels_first") => UpsampleLinear1D'
  bind_python: True

- name: "upsample_linear_1d_grad"
  signature:
    'Tensor (Tensor dy, Tensor x, Float scale_factor, Bool align_corners,
    String data_format="channels_first") => UpsampleLinear1DGrad'
  bind_python: False

- name: "upsample_nearest_1d"
  signature: 'Tensor (Tensor x, Float scale_factor,
    String data_format="channels_first") => UpsampleNearest1D'
  bind_python: True

- name: "upsample_nearest_1d_grad"
  signature: 'Tensor (Tensor dy, Tensor x, Float scale_factor,
    String data_format="channels_first") => UpsampleNearest1DGrad'
  bind_python: False

- name: "upsample_nearest_2d"
  signature: 'Tensor (Tensor x, Float height_scale, Float width_scale,
    String data_format="channels_first") => UpsampleNearest2D'
  bind_python: True

- name: "upsample_nearest_2d_grad"
  signature:
    'Tensor (Tensor dy, Tensor x, Float height_scale, Float width_scale,
    String data_format="channels_first") => UpsampleNearest2DGrad'
  bind_python: False

- name: "upsample_bilinear_2d"
  signature:
    'Tensor (Tensor x, Float height_scale, Float width_scale, Bool align_corners,
    String data_format="channels_first") => UpsampleBilinear2D'
  bind_python: True

- name: "upsample_bilinear_2d_grad"
  signature:
    'Tensor (Tensor dy, Tensor x, Float height_scale, Float width_scale, Bool align_corners,
    String data_format="channels_first") => UpsampleBilinear2DGrad'
  bind_python: False

- name: "upsample_bicubic_2d"
  signature:
    'Tensor (Tensor x, Float height_scale, Float width_scale, Bool align_corners,
    String data_format="channels_first") => UpsampleBicubic2D'
  bind_python: True

- name: "upsample_bicubic_2d_grad"
  signature:
    'Tensor (Tensor dy, Tensor x, Float height_scale, Float width_scale, Bool align_corners,
    String data_format="channels_first") => UpsampleBicubic2DGrad'
  bind_python: False

- name: "upsample_nearest_3d"
  signature:
    'Tensor (Tensor x, Float depth_scale, Float height_scale, Float width_scale,
    String data_format="channels_first") => UpsampleNearest3D'
  bind_python: True

- name: "upsample_nearest_3d_grad"
  signature:
    'Tensor (Tensor dy, Tensor x, Float depth_scale, Float height_scale, Float width_scale,
    String data_format="channels_first") => UpsampleNearest3DGrad'
  bind_python: False

- name: "upsample_trilinear_3d"
  signature:
    'Tensor (Tensor x, Float depth_scale, Float height_scale, Float width_scale,
    Bool align_corners, String data_format="channels_first") => UpsampleTrilinear3D'
  bind_python: True

- name: "upsample_trilinear_3d_grad"
  signature:
    'Tensor (Tensor dy, Tensor x, Float depth_scale, Float height_scale, Float width_scale,
    Bool align_corners, String data_format="channels_first") => UpsampleTrilinear3DGrad'
  bind_python: False

- name: "abs"
  signature: "Tensor (Tensor x) => Abs"
  bind_python: True

- name: "abs_grad"
  signature: "Tensor (Tensor x, Tensor dy) => AbsGrad"
  bind_python: False

- name: "acos"
  signature: "Tensor (Tensor x) => Acos"
  bind_python: True

- name: "acos_grad"
  signature: "Tensor (Tensor x, Tensor dy) => AcosGrad"
  bind_python: False

- name: "acosh"
  signature: "Tensor (Tensor x) => Acosh"
  bind_python: True

- name: "acosh_grad"
  signature: "Tensor (Tensor x, Tensor dy) => AcoshGrad"
  bind_python: False

- name: "asin"
  signature: "Tensor (Tensor x) => Asin"
  bind_python: True

- name: "asin_grad"
  signature: "Tensor (Tensor x, Tensor dy) => AsinGrad"
  bind_python: False

- name: "asinh"
  signature: "Tensor (Tensor x) => Asinh"
  bind_python: True

- name: "asinh_grad"
  signature: "Tensor (Tensor x, Tensor dy) => AsinhGrad"
  bind_python: False

- name: "atan"
  signature: "Tensor (Tensor x) => Atan"
  bind_python: True

- name: "atan_grad"
  signature: "Tensor (Tensor x, Tensor dy) => AtanGrad"
  bind_python: False

- name: "atan2"
  signature: "Tensor (Tensor input, Tensor other) => Atan2"
  bind_python: True

- name: "atan2_x_grad"
  signature: "Tensor (Tensor dz, Tensor x, Tensor y) => Atan2XGrad"
  bind_python: False

- name: "atan2_y_grad"
  signature: "Tensor (Tensor dz, Tensor x, Tensor y) => Atan2YGrad"
  bind_python: False

- name: "atanh"
  signature: "Tensor (Tensor x) => Atanh"
  bind_python: True

- name: "atanh_grad"
  signature: "Tensor (Tensor x, Tensor dy) => AtanhGrad"
  bind_python: False

- name: "ceil"
  signature: "Tensor (Tensor x) => Ceil"
  bind_python: True

- name: "ceil_grad"
  signature: "Tensor (Tensor x, Tensor dy) => CeilGrad"
  bind_python: False

- name: "erf"
  signature: "Tensor (Tensor x) => Erf"
  bind_python: True

- name: "erf_grad"
  signature: "Tensor (Tensor x, Tensor dy) => ErfGrad"
  bind_python: False

- name: "erfc"
  signature: "Tensor (Tensor x) => Erfc"
  bind_python: True

- name: "erfc_grad"
  signature: "Tensor (Tensor x, Tensor dy) => ErfcGrad"
  bind_python: False

- name: "expm1"
  signature: "Tensor (Tensor x) => Expm1"
  bind_python: True

- name: "expm1_grad"
  signature: "Tensor (Tensor x, Tensor dy) => Expm1Grad"
  bind_python: False

- name: "floor"
  signature: "Tensor (Tensor x) => Floor"
  bind_python: True

- name: "floor_"
  signature: "Tensor (Tensor x) => Floor_"
  bind_python: True

- name: "floor_grad"
  signature: "Tensor (Tensor x, Tensor dy) => FloorGrad"
  bind_python: False

- name: "lgamma"
  signature: "Tensor (Tensor x) => Lgamma"
  bind_python: True

- name: "lgamma_grad"
  signature: "Tensor (Tensor x, Tensor dy) => LgammaGrad"
  bind_python: False

- name: "log1p"
  signature: "Tensor (Tensor x) => Log1p"
  bind_python: True

- name: "log1p_grad"
  signature: "Tensor (Tensor x, Tensor dy) => Log1pGrad"
  bind_python: False

- name: "logsigmoid"
  signature: "Tensor (Tensor x) => LogSigmoid"
  bind_python: True

- name: "logsigmoid_grad"
  signature: "Tensor (Tensor x, Tensor dy) => LogSigmoidGrad"
  bind_python: False

- name: "rint"
  signature: "Tensor (Tensor x) => Rint"
  bind_python: True

- name: "rint_grad"
  signature: "Tensor (Tensor x, Tensor dy) => RintGrad"
  bind_python: False

- name: "round"
  signature: "Tensor (Tensor x) => Round"
  bind_python: True

- name: "round_grad"
  signature: "Tensor (Tensor x, Tensor dy) => RoundGrad"
  bind_python: False

- name: "sign"
  signature: "Tensor (Tensor x) => Sign"
  bind_python: True

- name: "sign_grad"
  signature: "Tensor (Tensor x, Tensor dy) => SignGrad"
  bind_python: False

- name: "sinh"
  signature: "Tensor (Tensor x) => Sinh"
  bind_python: True

- name: "sinh_grad"
  signature: "Tensor (Tensor x, Tensor dy) => SinhGrad"
  bind_python: False

- name: "softplus"
  signature: "Tensor (Tensor x) => Softplus"
  bind_python: True

- name: "softplus_grad"
  signature: "Tensor (Tensor x, Tensor dy) => SoftplusGrad"
  bind_python: False

- name: "one_hot"
  signature: "Tensor (Tensor input, Int64 num_classes=-1, Scalar on_value=1, Scalar off_value=0) => OneHot"
  bind_python: True

- name: "unsorted_segment_sum_like"
  signature: "Tensor (Tensor x, Tensor segment_ids, Tensor like, Int64 axis) => UnsortedSegmentSumLike"
  bind_python: False

- name: "tril"
  signature: "Tensor (Tensor x, Int64 diagonal=0) => Tril"
  bind_python: True

- name: "triu"
  signature: "Tensor (Tensor x, Int64 diagonal=0) => Triu"
  bind_python: True

- name: "clamp"
  signature:
    ["Tensor (Tensor input, Scalar min=None, Scalar max=None) => Clamp"]
  bind_python: true

- name: "clamp_"
  signature:
    ["Tensor (Tensor input, Scalar min=None, Scalar max=None) => ClampInplace"]
  bind_python: true

- name: "clip"
  signature:
    ["Tensor (Tensor input, Scalar min=None, Scalar max=None) => Clip"]
  bind_python: true

- name: "clip_"
  signature:
    ["Tensor (Tensor input, Scalar min=None, Scalar max=None) => ClipInplace"]
  bind_python: true

- name: "clamp_grad"
  signature: "Tensor (Tensor dy, Tensor x, Scalar min=None, Scalar max=None) => ClampGrad"
  bind_python: False

- name: "vector_norm"
  signature: 
    [
      "Tensor (Tensor input, Scalar ord=2, Int32List dim=None, Bool keepdim=False, *, DataType dtype=None) => VectorNorm",
      "Tensor (Tensor input, Scalar ord=2, Scalar dim, Bool keepdim=False, *, DataType dtype=None) => VectorNorm",
    ]
  bind_python: True

- name: "matrix_norm"
  signature: 
    [
      "Tensor (Tensor input, Scalar ord, Int32List dim, Bool keepdim=False, *, DataType dtype=None) => MatrixNorm",
      "Tensor (Tensor input, String ord, Int32List dim, Bool keepdim=False, *, DataType dtype=None) => MatrixNorm",
    ]
  bind_python: True

- name: "norm"
  signature: 
    [
      "Tensor (Tensor input, Scalar ord=None, Int32List dim=None, Bool keepdim=False, *, DataType dtype=None) => Norm",
      "Tensor (Tensor input, String ord, Int32List dim=None, Bool keepdim=False, *, DataType dtype=None) => Norm",
      "Tensor (Tensor input, Scalar ord=None, Scalar dim, Bool keepdim=False, *, DataType dtype=None) => ScalarNorm",
      "Tensor (Tensor input, String ord, Scalar dim, Bool keepdim=False, *, DataType dtype=None) => ScalarNorm",
    ]
  bind_python: True

- name: "dropout"
  signature: "Tensor (Tensor x, Float p=0.5, Bool training=True, Generator generator=None, *, Tensor addend=None) => Dropout"
  bind_python: True

- name: "dropout_grad"
  signature: "Tensor (Tensor dy, Tensor mask, Float scale) => DropoutGrad"
  bind_python: False

- name: "pad"
  signature: 'Tensor (Tensor x, Int64List pad, String mode="constant", Scalar value=0) => Pad'
  bind_python: True

- name: "pad_grad"
  signature: 'Tensor (Tensor dy, Int64List pad, String mode="constant", Scalar value=0) => PadGrad'
  bind_python: False

- name: "silu"
  signature: "Tensor (Tensor x) => Silu"
  bind_python: True

- name: "silu_grad"
  signature: "Tensor (Tensor x, Tensor dy) => SiluGrad"
  bind_python: False

- name: "mish"
  signature: "Tensor (Tensor x) => Mish"
  bind_python: True

- name: "mish_grad"
  signature: "Tensor (Tensor x, Tensor dy) => MishGrad"
  bind_python: False

- name: "selu"
  signature: "Tensor (Tensor x) => Selu"
  bind_python: True

- name: "selu_grad"
  signature: "Tensor (Tensor x, Tensor dy) => SeluGrad"
  bind_python: False

- name: "softsign"
  signature: "Tensor (Tensor x) => SoftSign"
  bind_python: True

- name: "softsign_grad"
  signature: "Tensor (Tensor x, Tensor dy) => SoftSignGrad"
  bind_python: False

- name: "diag"
  signature: "Tensor (Tensor x, Int32 diagonal=0) => Diag"
  bind_python: True

- name: "diag_grad"
  signature: "Tensor (Tensor dy, Tensor in, Int32 diagonal=0) => DiagGrad"
  bind_python: False

- name: "diagonal"
  signature: "Tensor (Tensor x, Int32 offset=0, Int32 dim1=0, Int32 dim2=1) => Diagonal"
  bind_python: True

- name: "diagonal_grad"
  signature: "Tensor (Tensor dy, Tensor in, Int32 offset=0) => DiagonalGrad"
  bind_python: False

- name: "tensor_getitem"
  signature: "Tensor (Tensor x, TensorIndex index) => TensorGetItem"
  bind_python: True

- name: "scatter"
  signature:
    [
      "Tensor (Tensor input, Int32 dim, Tensor index, Tensor src) => DimScatter",
      "Tensor (Tensor input, Int32 dim, Tensor index, Scalar src) => DimScatterUpdateScalar",
    ]
  bind_python: True

- name: "scatter_add"
  signature:
    [
      "Tensor (Tensor input, Int32 dim, Tensor index, Tensor src) => DimScatterAdd",
      "Tensor (Tensor input, Int32 dim, Tensor index, Scalar src) => DimScatterAddScalar",
    ]
  bind_python: True

- name: "scatter_add_like"
  signature: "Tensor (Tensor like, Int32 dim, Tensor index, Tensor src) => DimScatterAddLike"
  bind_python: False

- name: "tensor_setitem"
  signature: "Void (Tensor x, TensorIndex index, Tensor value) => TensorSetItem"
  bind_python: True

- name: "avg_pool1d"
  signature:
    'Tensor (Tensor input, Int32List[1] kernel_size, Int32List[1] stride=None, 
             Int32List[1] padding=0, Bool ceil_mode=False, Bool count_include_pad=True,
             Int64 divisor_override=0, String data_format="channels_first") => Avgpool1D'
  bind_python: True

- name: "avg_pool2d"
  signature:
    'Tensor (Tensor input, Int32List[2] kernel_size, Int32List[2] stride=None, 
             Int32List[2] padding=0, Bool ceil_mode=False, Bool count_include_pad=True,
             Int64 divisor_override=0, String data_format="channels_first") => Avgpool2D'
  bind_python: True

- name: "avg_pool3d"
  signature:
    'Tensor (Tensor input, Int32List[3] kernel_size, Int32List[3] stride=None, 
             Int32List[3] padding=0, Bool ceil_mode=False, Bool count_include_pad=True,
             Int64 divisor_override=0, String data_format="channels_first") => Avgpool3D'
  bind_python: True

- name: "avg_pooling_grad"
  signature:
    "Tensor (Tensor x, Tensor y, Tensor dy, Int32 ndims, String data_format, Int32List padding,
    Int32List kernel_size, Int32List stride, Bool ceil_mode, Bool count_include_pad,
    Int64 divisor_override=0) => AvgPoolingNdGrad"
  bind_python: False

- name: "minimum"
  signature: "Tensor (Tensor x, Tensor y) => Minimum"
  bind_python: True

- name: "maximum"
  signature: "Tensor (Tensor x, Tensor y) => Maximum"
  bind_python: True

- name: "elementwise_min_grad"
  signature: "TensorTuple (Tensor dz, Tensor x, Tensor y) => ElementwiseMinGrad"
  bind_python: False

- name: "elementwise_max_grad"
  signature: "TensorTuple (Tensor dz, Tensor x, Tensor y) => ElementwiseMaxGrad"
  bind_python: False

- name: "stack"
  signature: "Tensor (TensorTuple inputs, Int64 dim=0) => Stack"
  bind_python: True

- name: "stack_grad"
  signature: "TensorTuple (Tensor x, TensorTuple like, Int64 axis) => StackGrad"
  bind_python: False

- name: "local_to_global"
  signature: "Tensor (Tensor x, Placement placement, SbpList sbp, Shape shape, DataType dtype) => LocalToConsistent"
  bind_python: False

- name: "to_global"
  signature: "Tensor (Tensor x, Placement placement, SbpList sbp, SbpList grad_sbp) => ToConsistent"
  bind_python: True

- name: "to_local"
  signature: "Tensor (Tensor x) => ConsistentToLocal"
  bind_python: True

- name: "stream_touch"
  signature: "Void (TensorTuple x) => StreamTouch"
  bind_python: True

- name: "broadcast"
  signature: "Tensor (Tensor x, *, Int64 src_rank=0, Bool inplace=True) => Broadcast"
  bind_python: True

- name: "local_all_reduce"
  signature: "Tensor (Tensor x, Bool inplace=False) => LocalAllReduce"
  bind_python: True

- name: "local_reduce"
  signature: "Tensor (Tensor x, *, Int64 dst=0, Bool inplace=True) => LocalReduce"
  bind_python: True

- name: "eager_p_to_b"
  signature: "Tensor (Tensor x, Placement in_placement, Placement out_placement, Shape shape) => EagerPToB"
  bind_python: False

- name: "eager_b_to_s"
  signature: "Tensor (Tensor x, Placement in_placement, Placement out_placement, SbpList out_sbp, Shape shape) => EagerBToS"
  bind_python: False

- name: "eager_s_to_b"
  signature: "Tensor (Tensor x, Placement in_placement, Placement out_placement, SbpList in_sbp, Shape shape) => EagerSToB"
  bind_python: False

- name: "eager_naive_s_to_s"
  signature: "Tensor (Tensor x, Placement in_placement, Placement out_placement, SbpList in_sbp, SbpList out_sbp, Shape shape) => EagerNaiveSToS"
  bind_python: False

- name: "eager_p_to_s"
  signature: "Tensor (Tensor x, Placement in_placement, Placement out_placement, SbpList out_sbp, Shape shape) => EagerPToS"
  bind_python: False

- name: "eager_s_to_p"
  signature: "Tensor (Tensor x, Placement in_placement, Placement out_placement, SbpList out_sbp, Shape shape) => EagerSToP"
  bind_python: False

- name: "global_all_reduce"
  signature: "Tensor (Tensor x) => ConsistentAllReduce"
  bind_python: False

- name: "global_reduce_scatter"
  signature: "Tensor (Tensor x, String op_type) => ConsistentReduceScatter"
  bind_python: False

- name: "global_all_gather"
  signature: "Tensor (Tensor x) => ConsistentAllGather"
  bind_python: False

- name: "global_s2s"
  signature: "Tensor (Tensor x, SbpList out_sbp) => ConsistentS2S"
  bind_python: False

- name: "select_top_n"
  signature: "TensorTuple (TensorTuple inputs, Int32 n) => SelectTopN"
  bind_python: True

- name: "cast_like"
  signature: "Tensor (Tensor x, Tensor like) => CastLike"
  bind_python: False

- name: "identity"
  signature: "Tensor (Tensor in) => Identity"
  bind_python: True

- name: "amp_white_identity"
  signature: "Tensor (Tensor in) => AmpWhiteIdentity"
  bind_python: True

- name: "reshape_like"
  signature: "Tensor (Tensor in, Tensor like) => ReshapeLike"
  bind_python: True

- name: "reduce_sum_like"
  signature: "Tensor (Tensor in, Tensor like, Int32List axis) => ReduceSumLike"
  bind_python: True

- name: "broadcast_reduce_sum_like"
  signature: "Tensor (Tensor in, Tensor like) => BroadcastReduceSumLike"
  bind_python: False

- name: "rand"
  signature: [
      "Tensor (Shape size, *, DataType dtype=None, Device device=None,
      Generator generator=None, Bool requires_grad=False) => Rand",
      "Tensor (Shape size, *, Placement placement, SbpList sbp, DataType dtype=None,
      Generator generator=None, Bool requires_grad=False) => ConsistentRand",
    ]
  bind_python: True

- name: "randn"
  signature: [
      "Tensor (Shape size, *, DataType dtype=None, Device device=None,
      Generator generator=None, Bool requires_grad=False) => RandN",
      "Tensor (Shape size, *, Placement placement, SbpList sbp, DataType dtype=None,
      Generator generator=None, Bool requires_grad=False) => ConsistentRandN",
    ]
  bind_python: True

- name: "randint"
  signature: [
      "Tensor (Int64 low, Int64 high, Shape size, *, DataType dtype=None,
      Device device=None, Generator generator=None, Bool requires_grad=False)=> RandInt",
      "Tensor (Int64 high, Shape size, *, DataType dtype=None,
      Device device=None, Generator generator=None, Bool requires_grad=False)=> RandInt",
      "Tensor (Int64 low, Int64 high, Shape size, *, Placement placement, SbpList sbp_tuple,
      DataType dtype=None, Generator generator=None, Bool requires_grad=False)=> ConsistentRandInt",
      "Tensor (Int64 high, Shape size, *, Placement placement, SbpList sbp_tuple,
      DataType dtype=None, Generator generator=None, Bool requires_grad=False)=> ConsistentRandInt",
    ]
  bind_python: True

- name: "randperm"
  signature:
    [
      "Tensor (Int32 n, *, Generator generator=None, DataType dtype=kInt64, Device device=None, Bool requires_grad=False) => RandPerm",
      "Tensor (Int32 n, *, Placement placement, SbpList sbp, Generator generator=None, DataType dtype=kInt64, Bool requires_grad=False) => ConsistentRandPerm",
    ]
  bind_python: True

- name: "unfold_tensor"
  signature: "Tensor (Tensor x, Int32 dimension, Int32 size, Int32 step) => UnfoldTensor"
  bind_python: True

- name: "unfold_tensor_grad"
  signature: "Tensor (Tensor dy, Tensor x, Int32 dimension, Int32 size, Int32 step) => UnfoldTensorGrad"
  bind_python: False

- name: "unfold"
  signature:
    'Tensor (Tensor x, String data_format="channels_first", Int32List kernel_size,
    Int32List dilation_rate, Int32List padding,
    Int32List strides) => Unfold'
  bind_python: True

- name: "fold"
  signature: 'Tensor (Tensor x, String data_format="channels_first",
    Int32List output_size, Int32List kernel_size,
    Int32List dilation_rate, Int32List padding,
    Int32List strides) => Fold'
  bind_python: True

- name: "split"
  signature: [
    "TensorTuple (Tensor x, Int64 split_size_or_sections, Int64 dim=0) => Split",
    "TensorTuple (Tensor x, Int64List split_size_or_sections, Int64 dim=0) => SplitWithSize",
  ]
  bind_python: True

- name: "chunk"
  signature: [
    "TensorTuple (Tensor x, Int64 chunks, Int64 dim=0) => Chunk",
  ]
  bind_python: True

- name: "split_like"
  signature: "TensorTuple (Tensor x, TensorTuple like, Int64 axis) => SplitLike"
  bind_python: True

- name: "normalize"
  signature: "Tensor (Tensor input, Float p=2.0, Int32 dim=1, Float eps=1e-12, Bool use_l2_norm_kernel=True) => Normalize"
  bind_python: True

- name: "l2_normalize"
  signature: "Tensor (Tensor input, Int32 axis=0, Float epsilon=1e-12) => L2Normalize"
  bind_python: False

- name: "l2_normalize_grad"
  signature: "Tensor (Tensor dy, Tensor y, Tensor square_x_sum, Int32 axis, Float epsilon) => L2NormalizeGrad"
  bind_python: False

- name: "fused_self_attention"
  signature: "TensorTuple (Tensor hidden_states, Int64 head_size=8, Float alpha=1.0) => FusedSelfAttention"
  bind_python: True

- name: "fused_self_attention_grad"
  signature: "Tensor (Tensor query_mul_key_grad, Tensor value_grad, Tensor hidden_states, Float alpha=1.0) => FusedSelfAttentionGrad"
  bind_python: False

- name: "fused_scale_tril"
  signature: "Tensor (Tensor x, Int64 diagonal=0, Scalar fill_value=0, Scalar scale=1) => FusedScaleTril"
  bind_python: True

- name: "fused_bias_add_gelu"
  signature: "Tensor (Tensor a, Tensor b, *, Int32 axis) => FusedBiasAddGelu"
  bind_python: True

- name: "fused_bias_add_gelu_grad"
  signature: "Tensor (Tensor a, Tensor b, Tensor dy, Int32 axis) => FusedBiasAddGeluGrad"
  bind_python: false

- name: "fused_bias_add_dropout"
  signature: "Tensor (Tensor a, Tensor b, *, Float p=0.5, Int32 axis, Generator generator=None) => FusedBiasAddDropout"
  bind_python: True

- name: "fused_scale_mask_softmax"
  signature: "Tensor (Tensor x, Tensor mask, *, Float fill_value=0.0, Float scale=1.0) => FusedScaleMaskSoftmax"
  bind_python: True

- name: "fused_scale_mask_softmax_grad"
  signature: "Tensor (Tensor y, Tensor dy, Tensor mask, Float scale=1.0) => FusedScaleMaskSoftmaxGrad"
  bind_python: False

- name: "fused_scale_mask_softmax_dropout"
  signature: "TensorTuple (Tensor x, Tensor mask, *, Float fill_value=0.0, Float scale=1.0, Float p=0.5, Bool training=True, Generator generator=None) => FusedScaleMaskSoftmaxDropout"
  bind_python: True

- name: "fused_scale_mask_softmax_dropout_grad"
  signature: "Tensor (Tensor softmax_y, Tensor dy, Tensor mask, Tensor dropout_mask, Float scale=1.0, Float dropout_scale=1.0) => FusedScaleMaskSoftmaxDropoutGrad"
  bind_python: False

- name: "fused_scale_tril_softmax_mask_scale"
  signature: "TensorTuple (Tensor a, *, Float p=0.5, Int64 diagonal, Float tril_scale_value, Generator generator=None) => FusedScaleTrilSoftmaxMaskScale"
  bind_python: True

- name: "fused_scale_tril_softmax_mask_scale_grad"
  signature: "Tensor (Tensor softmax_y, Tensor dy, Tensor mask, Int64 diagonal, Float tril_scale_value, Float mask_scale_value) => FusedScaleTrilSoftmaxMaskScaleGrad"
  bind_python: False

- name: "send"
  signature: "Void (Tensor input, Int64 dst, Bool send_meta=True) => Send"
  bind_python: True

- name: "recv"
  signature: "Tensor (Int64 src, Shape shape=None, DataType dtype=None, Device device=None, *, Tensor out=None) => Recv"
  bind_python: True

- name: "batch_gather"
  signature: "Tensor (Tensor in, Tensor indices) => BatchGather"
  bind_python: True

- name: "batch_gather"
  signature: "Tensor (Tensor in, Tensor indices) => BatchGather"
  bind_python: True

- name: "unsorted_batch_segment_sum"
  signature: "Tensor (Tensor data, Tensor segment_ids, Int64 num_segments) => UnsortedBatchSegmentSum"
  bind_python: False

- name: "ctc_greedy_decoder"
  signature: "TensorTuple (Tensor log_probs, Tensor input_lengths, Bool merge_repeated=True) => CtcGreedyDecoder"
  bind_python: True


- name: "distributed_partial_fc_sample"
  signature:
    "TensorTuple (Tensor weight, Tensor label, Int64 num_sample) => DistributedPariticalFCSample"
  bind_python: True

- name: "distributed_partial_fc_sample_disable_boxing"
  signature:
    "TensorTuple (Tensor sampled_weight_diff, Tensor sampled_label) => DistributedPariticalFCSampleDisableBoxing"
  bind_python: False

- name: "nms"
  signature:
    "Tensor (Tensor x, Float iou_threshold, Int32 keep_n=-1) => Nms"
  bind_python: True

- name: "roi_align"
  signature:
    "Tensor (Tensor x, Tensor rois, Float spatial_scale, Int32 pooled_h, Int32 pooled_w, Int32 sampling_ratio, Bool aligned) => RoiAlign"
  bind_python: True

- name: "roi_align_grad"
  signature:
    "Tensor (Tensor dy, Tensor x_like, Tensor rois, Float spatial_scale, Int32 pooled_h, Int32 pooled_w, Int32 sampling_ratio, Bool aligned) => RoiAlignGrad"
  bind_python: False

- name: "meshgrid"
  signature: 'TensorTuple (TensorTuple tensors, String indexing="ij") => Meshgrid'
  bind_python: True

- name: "decode_onerec"
  signature: "Tensor (Tensor input, String key, DataType dtype, Shape shape, Bool is_dynamic=False, Shape reshape=None, Shape batch_padding=None) => DecodeOneRec"
  bind_python: True

- name: "dot"
  signature: "Tensor (Tensor input, Tensor other) => Dot"
  bind_python: True

- name: "tensor_buffer_to_tensor"
  signature: "Tensor (Tensor input, Shape instance_shape, DataType dtype) => TensorBufferToTensor"
  bind_python: True

- name: "tensor_to_tensor_buffer"
  signature: "Tensor (Tensor input, Int32 instance_dims) => TensorToTensorBuffer"
  bind_python: True

- name: "gen_tensor_buffer"
  signature: "Tensor (Shape shape, ShapeList shape_list, FloatList value_list, DataType data_type, Bool dynamic_out) => GenTensorBuffer"
  bind_python: True

- name: "top_k"
  signature: "Tensor (Tensor input, Int32 k, Bool sorted=True) => TopK"
  bind_python: True

- name: "in_top_k"
  signature: "Tensor (Tensor targets, Tensor predictions, Int32 k) => InTopK"
  bind_python: True

- name: "cumsum"
  signature: "Tensor (Tensor input, Int64 dim) => Cumsum"
  bind_python: True

- name: "cumsum_grad"
  signature: "Tensor (Tensor input, Int64 dim) => CumsumGrad"
  bind_python: False 

- name: "cumprod"
  signature: "Tensor (Tensor input, Int64 dim) => Cumprod"
  bind_python: True

- name: "cumprod_grad"
  signature: "Tensor (Tensor input, Tensor y, Tensor x, Int64 dim) => CumprodGrad"
  bind_python: False<|MERGE_RESOLUTION|>--- conflicted
+++ resolved
@@ -1107,17 +1107,16 @@
   signature: "Tensor (Tensor x, Shape shape) => Reshape"
   bind_python: True
 
-<<<<<<< HEAD
 - name: "view"
   signature: "Tensor (Tensor x, Shape shape) => View"
   bind_python: True
 
 - name: "contiguous"
   signature: "Tensor (Tensor input) => ToContiguous"
-=======
+  bind_python: True
+
 - name: "slice_view_1d_contiguous"
   signature: "Tensor (Tensor x, Int64 start, Int64 end) => SliceView1dContiguous"
->>>>>>> 421750b4
   bind_python: True
 
 - name: "slice"
