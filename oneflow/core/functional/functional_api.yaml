--- conflicted
+++ resolved
@@ -543,9 +543,6 @@
 - name: "dropout"
   signature:
     "Tensor Dropout(Tensor x, *, Float p, Generator generator=None)"
-<<<<<<< HEAD
-  bind_python: True
-=======
   bind_python: True
 
 - name: "pad"
@@ -554,5 +551,4 @@
 
 - name: "pad_grad"
   signature: "Tensor PadGrad(Tensor dy, *, Int64List pad, String mode=\"constant\", Scalar value=0)"
-  bind_python: False
->>>>>>> 6301749e
+  bind_python: False