--- conflicted
+++ resolved
@@ -2887,11 +2887,8 @@
 
 - name: "bincount"
   signature: "Tensor (Tensor input, Tensor weights=None, Int64 minlength=None) => BinCount"
-<<<<<<< HEAD
-=======
   bind_python: True
 
 - name: "isclose"
   signature: "Tensor (Tensor input, Tensor other, Float atol=1e-08, Float rtol=1e-05, Bool equal_nan=False) => IsClose"
->>>>>>> e925a446
   bind_python: True