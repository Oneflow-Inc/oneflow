--- conflicted
+++ resolved
@@ -1045,10 +1045,10 @@
                                      SbpList sbp_tuple, DataType dtype=None, Generator generator=None)"
   bind_python: True
 
-<<<<<<< HEAD
 - name: "einsum"
   signature: "Tensor EinSum(String einsum_formula, TensorTuple inputs)"
-=======
+  bind_python: True
+
 - name: "scalar_fmod"
   signature: "Tensor ScalarFMod(Tensor in, Scalar scalar)"
   bind_python: False
@@ -1079,5 +1079,4 @@
 
 - name: "fused_scale_tril"
   signature: "Tensor FusedScaleTril(Tensor x, *, Int64 diagonal=0, Scalar fill_value=0, Scalar scale=1)"
->>>>>>> b24fd1b0
   bind_python: True