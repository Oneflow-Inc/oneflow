--- conflicted
+++ resolved
@@ -934,14 +934,13 @@
   signature: "Tensor ReduceSumLike(Tensor in, Tensor like, *,Int32List axis)"
   bind_python: True
 
-<<<<<<< HEAD
 - name: "rand"
   signature: "Tensor Rand(*, Shape shape, DataType dtype, Device device=None, Generator generator=None)"
   bind_python: True
 
 - name: "consistent_rand"
   signature: "Tensor ConsistentRandFunctor(*, Shape shape, DataType dtype, Placement placement, SbpList sbp_tuple, Generator generator=None)"
-=======
+
 - name: "randn"
   signature: "Tensor RandN(*, Shape shape, DataType dtype=None, Device device=None, 
                            Generator generator=None)"
@@ -950,5 +949,4 @@
 - name: "consistent_randn"
   signature: "Tensor ConsistentRandN(*, Shape shape, Placement placement, 
                                      SbpList sbp_tuple, DataType dtype=None, Generator generator=None)"
->>>>>>> 4c20bcf3
   bind_python: True