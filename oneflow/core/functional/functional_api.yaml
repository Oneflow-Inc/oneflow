# Copyright 2020 The OneFlow Authors. All rights reserved.
# 
# Licensed under the Apache License, Version 2.0 (the "License");
# you may not use this file except in compliance with the License.
# You may obtain a copy of the License at
# 
#     http://www.apache.org/licenses/LICENSE-2.0
# 
# Unless required by applicable law or agreed to in writing, software
# distributed under the License is distributed on an "AS IS" BASIS,
# WITHOUT WARRANTIES OR CONDITIONS OF ANY KIND, either express or implied.
# See the License for the specific language governing permissions and
# limitations under the License.

# The following data types are allowed,
# {
#   "Tensor", "TensorTuple", "Scalar", "Int", "Int32", "Int64", "Float", "Double", "String", "Bool",
#   "ScalarList", "IntList", "Int32List", "Int64List", "FloatList", "DoubleList", "StringList",
#   "BoolList", "DataType", "Shape", "Generator", "TensorIndex", "Device", "Placement",
#   "Sbp", "SbpList"
# }

- name: "add_n"
  signature: "Tensor AddN(TensorTuple inputs, *, Bool inplace=False)"
  bind_python: True

- name: "add"
  signature: "Tensor Add(Tensor x, Tensor y, *, Bool inplace=False)"
  bind_python: False

- name: "add_scalar"
  signature: "Tensor ScalarAdd(Tensor x, *, Scalar alpha, Bool inplace=False)"
  bind_python: False

- name: "add_scalar_by_tensor"
  signature: "Tensor ScalarAddByTensor(Tensor x, Tensor scalar, *, Bool inplace=False)"
  bind_python: False

- name: "broadcast_add"
  signature: "Tensor BroadcastAdd(Tensor x, Tensor y, *, Bool inplace=False)"
  bind_python: False

- name: "sub_scalar_by_tensor"
  signature: "Tensor ScalarSubByTensor(Tensor x, Tensor scalar)"
  bind_python: False

- name: "broadcast_sub"
  signature: "Tensor BroadcastSub(Tensor x, Tensor y)"
  bind_python: False

- name: "mul"
  signature: "Tensor Multiply(Tensor x, Tensor y)"
  bind_python: False

- name: "mul_scalar"
  signature: "Tensor ScalarMul(Tensor x, *, Scalar alpha)"
  bind_python: False

- name: "mul_scalar_by_tensor"
  signature: "Tensor ScalarMulByTensor(Tensor x, Tensor scalar)"
  bind_python: False

- name: "broadcast_mul"
  signature: "Tensor BroadcastMul(Tensor x, Tensor y)"
  bind_python: False

- name: "div_scalar_by_tensor"
  signature: "Tensor ScalarDivByTensor(Tensor x, Tensor scalar)"
  bind_python: False

- name: "broadcast_div"
  signature: "Tensor BroadcastDiv(Tensor x, Tensor y)"
  bind_python: False

- name: "broadcast_div_grad"
  signature: "Tensor BroadcastDivGrad(Tensor y, Tensor z, Tensor dz)"
  bind_python: False

- name: "broadcast_equal"
  signature: "Tensor BroadcastEqual(Tensor x, Tensor y)"
  bind_python: True

- name: "broadcast_not_equal"
  signature: "Tensor BroadcastNotEqual(Tensor x, Tensor y)"
  bind_python: True

- name: "broadcast_greater"
  signature: "Tensor BroadcastGreater(Tensor x, Tensor y)"
  bind_python: True

- name: "broadcast_greater_equal"
  signature: "Tensor BroadcastGreaterEqual(Tensor x, Tensor y)"
  bind_python: True

- name: "broadcast_logical_and"
  signature: "Tensor BroadcastLogicalAnd(Tensor x, Tensor y)"
  bind_python: True

- name: "broadcast_logical_or"
  signature: "Tensor BroadcastLogicalOr(Tensor x, Tensor y)"
  bind_python: True
 
- name: "broadcast_logical_xor"
  signature: "Tensor BroadcastLogicalXor(Tensor x, Tensor y)"
  bind_python: True

- name: "broadcast_less"
  signature: "Tensor BroadcastLess(Tensor x, Tensor y)"
  bind_python: True

- name: "broadcast_less_equal"
  signature: "Tensor BroadcastLessEqual(Tensor x, Tensor y)"
  bind_python: True

- name: "pow"
  signature: "Tensor Pow(Tensor x, Tensor y)"
  bind_python: False

- name: "pow_scalar"
  signature: "Tensor ScalarPow(Tensor x, *, Scalar alpha)"
  bind_python: False

- name: "reduce_sum"
  signature: "Tensor ReduceSum(Tensor x, *, Int32List axis, Bool keepdims=False)"
  bind_python: True

- name: "reduce_mean"
  signature: "Tensor ReduceMean(Tensor x, *, Int32List axis, Bool keepdims=False)"
  bind_python: True

- name: "transpose"
  signature: "Tensor Transpose(Tensor x, *, Int32List perm)"
  bind_python: True

- name: "reciprocal"
  signature: "Tensor Reciprocal(Tensor x)"
  bind_python: True

- name: "reciprocal_no_nan"
  signature: "Tensor ReciprocalNoNan(Tensor x)"
  bind_python: True

- name: "image_flip"
  signature: "Tensor ImageFlip(Tensor x, *, Int32 flip_code)"
  bind_python: True

- name: "sin"
  signature: "Tensor Sin(Tensor x, *, Bool inplace=False)"
  bind_python: True

- name: "cos"
  signature: "Tensor Cos(Tensor x)"
  bind_python: True

- name: "cosh"
  signature: "Tensor Cosh(Tensor x)"
  bind_python: True

- name: "fmod"
  signature: "Tensor BroadcastFMod(Tensor x, Tensor y)"
  bind_python: False

- name: "log"
  signature: "Tensor Log(Tensor x)"
  bind_python: True

- name: "sqrt"
  signature: "Tensor Sqrt(Tensor x)"
  bind_python: True

- name: "rsqrt"
  signature: "Tensor Rsqrt(Tensor x)"
  bind_python: True

- name: "square"
  signature: "Tensor Square(Tensor x)"
  bind_python: True

- name: "relu"
  signature: "Tensor Relu(Tensor x, *, Bool inplace=False)"
  bind_python: True

- name: "relu_grad"
  signature: "Tensor ReluGrad(Tensor dy, Tensor y)"
  bind_python: False

- name: "hardtanh"
  signature: "Tensor HardTanh(Tensor x, *, Double min_val, Double max_val)"
  bind_python: True

- name: "hardtanh_grad"
  signature: "Tensor HardTanhGrad(Tensor y, Tensor dy, *, Double min_val, Double max_val)"
  bind_python: False

- name: "tan"
  signature: "Tensor Tan(Tensor x)"
  bind_python: True

- name: "tanh"
  signature: "Tensor Tanh(Tensor x)"
  bind_python: True

- name: "elu"
  signature: "Tensor Elu(Tensor x, *, Double alpha)"
  bind_python: True

- name: "elu_grad"
  signature: "Tensor EluGrad(Tensor x, Tensor dy, *, Double alpha)"
  bind_python: False

- name: "gelu"
  signature: "Tensor Gelu(Tensor x)"
  bind_python: True

- name: "gelu_grad"
  signature: "Tensor GeluGrad(Tensor dy, Tensor x)"
  bind_python: False

- name: "sigmoid"
  signature: "Tensor Sigmoid(Tensor x)"
  bind_python: True

- name: "hardsigmoid"
  signature: "Tensor HardSigmoid(Tensor x)"
  bind_python: True

- name: "hardsigmoid_grad"
  signature: "Tensor HardSigmoidGrad(Tensor dy, Tensor x)"
  bind_python: False

- name: "softmax"
  signature: "Tensor Softmax(Tensor x)"
  bind_python: True

- name: "logsoftmax"
  signature: "Tensor LogSoftmax(Tensor x)"
  bind_python: True

- name: "hardswish"
  signature: "Tensor HardSwish(Tensor x)"
  bind_python: True

- name: "hardswish_grad"
  signature: "Tensor HardSwishGrad(Tensor dy, Tensor x)"
  bind_python: False

- name: "leaky_relu"
  signature: "Tensor LeakyRelu(Tensor x, *, Float alpha)"
  bind_python: True

- name: "leaky_relu_grad"
  signature: "Tensor LeakyReluGrad(Tensor x, Tensor dy, *, Float alpha)"
  bind_python: False

- name: "normalization"
  signature:
    "Tensor Normalization(Tensor x, Tensor moving_mean=None, Tensor moving_variance=None,
                          Tensor gamma, Tensor beta, *, Int32 axis=1, Float epsilon=1e-5,
                          Float momentum=0.9, Bool is_training=False)"
  bind_python: True

- name: "normalization_grad"
  signature:
    "TensorTuple NormalizationGrad(Tensor grad, Tensor x, Tensor mean, Tensor inv_variance,
                                   Tensor gamma, Float epsilon, Int32 axis)"
  bind_python: False

- name: "arange"
  signature:
    "Tensor Arange(*, Int64 start, Int64 limit, Int64 delta, DataType dtype=kInt64,
                   Device device=None)"
  bind_python: True

- name: "consistent_arange"
  signature:
    "Tensor ConsistentArange(*, Int64 start, Int64 limit, Int64 delta, DataType dtype=kInt64,
                             Placement placement, SbpList sbp_tuple)"
  bind_python: True

- name: "flatten"
  signature: "Tensor Flatten(Tensor x, *, Int32 start_dim=0, Int32 end_dim=-1)"
  bind_python: True

- name: "argmax"
  signature: "Tensor ArgMax(Tensor x)"
  bind_python: True

- name: "argwhere"
  signature: "TensorTuple ArgWhere(Tensor x, *, DataType dtype=kInt32)"
  bind_python: True

- name: "broadcast_like"
  signature: "Tensor BroadcastLike(Tensor x, Tensor like, *, Int32List broadcast_axes)"
  bind_python: True

- name: "cast"
  signature: "Tensor Cast(Tensor x, *, DataType dtype)"
  bind_python: True

- name: "constant"
  signature: "Tensor Constant(*, Shape shape, Scalar value, DataType dtype, Device device=None)"
  bind_python: True

- name: "consistent_constant"
  signature: "Tensor ConsistentConstant(*, Shape shape, Scalar value, DataType dtype, Placement placement, SbpList sbp_tuple)"
  bind_python: True

- name: "empty"
  signature: "Tensor Empty(*, Shape shape, DataType dtype, Device device=None)"
  bind_python: True

- name: "consistent_empty"
  signature: "Tensor ConsistentEmpty(*, Shape shape, DataType dtype, Placement placement, SbpList sbp_tuple)"
  bind_python: True

- name: "zeros_like"
  signature: "Tensor ZerosLike(Tensor x)"
  bind_python: True

- name: "ones_like"
  signature: "Tensor OnesLike(Tensor x)"
  bind_python: True

- name: "bernoulli"
  signature:
    "Tensor Bernoulli(Tensor x, DataType dtype=kFloat, Generator generator=None)"
  bind_python: True

- name: "concat"
  signature: "Tensor Concat(TensorTuple inputs, *, Int64 axis, Int64 max_dim_size)"
  bind_python: True

- name: "bias_add"
  signature: "Tensor BiasAdd(Tensor x, Tensor bias, *, Int32 axis=1)"
  bind_python: True

- name: "conv1d"
  signature:
    "Tensor Conv1d(Tensor x, Tensor weight, *, Tensor bias=None, Int32List stride, 
                   Int32List padding, Int32List dilation, Int32 groups=1)"
  bind_python: True

- name: "conv2d"
  signature:
    "Tensor Conv2d(Tensor x, Tensor weight, *, Tensor bias=None, Int32List stride, 
                   Int32List padding, Int32List dilation, Int32 groups=1)"
  bind_python: True

- name: "fake_quantization"
  signature:
    "Tensor FakeQuantization(Tensor in, Tensor scale, Tensor zero_point, *, String quantization_formula, Int32 quantization_bit, String quantization_scheme)"
  bind_python: True

- name: "quantization"
  signature:
    "Tensor Quantization(Tensor in, Tensor scale, Tensor zero_point, *, String quantization_formula, Int32 quantization_bit, String quantization_scheme)"
  bind_python: True

- name: "min_max_observer"
  signature:
    "TensorTuple MinMaxObserver(Tensor in, *, String quantization_formula, Int32 quantization_bit, String quantization_scheme, Bool per_layer_quantization)"
  bind_python: True

- name: "moving_average_min_max_observer"
  signature:
    "TensorTuple MovingAverageMinMaxObserver(Tensor in, Tensor current_train_step, Tensor moving_max, Tensor moving_min,  *, Bool training, String quantization_formula,
          Int64 stop_update_after_iters, Int32 quantization_bit, String quantization_scheme, Float momentum)"
  bind_python: True

- name: "conv3d"
  signature:
    "Tensor Conv3d(Tensor x, Tensor weight, *, Tensor bias=None, Int32List stride, 
                   Int32List padding, Int32List dilation, Int32 groups=1)"
  bind_python: True
  
- name: "conv_data_grad"
  signature:
    "Tensor ConvDataGrad(Tensor dy, Tensor weight, Tensor x, *, Int32 num_spatial_dims,
                         Int32List kernel_size, Int32List strides, Int32List padding_before,
                         Int32List dilation_rate, Int32 groups=1,
                         String data_format=\"channels_first\")"
  bind_python: False

- name: "conv_filter_grad"
  signature:
    "Tensor ConvFilterGrad(Tensor dy, Tensor x, *, Int32 num_spatial_dims, Int32List kernel_size,
                           Int32List strides, Int32List padding_before, Int32List dilation_rate,
                           Int32 groups=1, String data_format=\"channels_first\")"
  bind_python: False

- name: "conv_bias_grad"
  signature:
    "Tensor ConvBiasGrad(Tensor dy, *, Int32 num_spatial_dims,
                         String data_format=\"channels_first\")"
  bind_python: False

- name: "expand"
  signature: "Tensor Expand(Tensor x, *, Shape shape)"
  bind_python: True

- name: "expand_dims"
  signature: "Tensor ExpandDims(Tensor x, *, Int32 axis)"
  bind_python: True

- name: "exp"
  signature: "Tensor Exp(Tensor x)"
  bind_python: True

- name: "gather"
  signature: "Tensor Gather(Tensor x, Tensor indices, *, Int64 axis)"
  bind_python: True

- name: "dim_gather"
  signature: "Tensor DimGather(Tensor x, Tensor indices, *, Int32 dim)"
  bind_python: True

- name: "arg_sort"
  signature: "Tensor ArgSort(Tensor in, *, String direction)"
  bind_python: True

- name: "gather_nd"
  signature: "Tensor GatherNd(Tensor params, Tensor indices, *)"
  bind_python: True

- name: "scatternd"
  signature: "Tensor ScatterNd(Tensor indices, Tensor updates, Shape shape)"
  bind_python: True

- name: "scatterndlike"
  signature: "Tensor ScatterNdLike(Tensor like, Tensor updates, Tensor indices)"
  bind_python: True

- name: "matmul"
  signature:
    "Tensor MatMul(Tensor a, Tensor b, *, Bool transpose_a=False, Bool transpose_b=False,
                   Double alpha=1.0)"
  bind_python: True

- name: "batch_matmul"
  signature:
    "Tensor BatchMatMul(Tensor a, Tensor b, *, Bool transpose_a=False, Bool transpose_b=False,
                        Double alpha=1.0)"
  bind_python: True

- name: "sparse_softmax_cross_entropy"
  signature: "Tensor SparseSoftmaxCrossEntropy(Tensor logits, Tensor label, *, Int64 depth)"
  bind_python: True

- name: "smooth_l1_loss"
  signature: "Tensor SmoothL1Loss(Tensor logits, Tensor label, *, Float beta)"
  bind_python: True

- name: "smooth_l1_loss_grad"
  signature:
    "Tensor SmoothL1LossGrad(Tensor loss_grad, Tensor prediction, Tensor label, *, Float beta)"
  bind_python: False

- name: "combined_margin_loss"
  signature:
    "TensorTuple CombinedMarginLoss(Tensor x, Tensor label, *,
                                    Float m1, Float m2, Float m3, Int64 depth)"
  bind_python: True

- name: "combined_margin_loss_grad"
  signature:
    "Tensor CombinedMarginLossGrad(Tensor dy, Tensor label, Tensor theta, *,
                                   Float m1, Float m2, Float m3, Int64 depth)"
  bind_python: False

- name: "where"
  signature: "Tensor Where(Tensor condition, Tensor x, Tensor y)"
  bind_python: False

- name: "where_scalar_x"
  signature: "Tensor WhereScalarX(Tensor condition, Scalar scalar, Tensor y)"
  bind_python: False

- name: "where_scalar_y"
  signature: "Tensor WhereScalarY(Tensor condition, Tensor x, Scalar scalar)"
  bind_python: False

- name: "where_scalar_xy"
  signature: "Tensor WhereScalarXY(Tensor condition, Scalar x_scalar, Scalar y_scalar)"
  bind_python: False

- name: "negative"
  signature: "Tensor Negative(Tensor x)"
  bind_python: True

- name: "layer_norm_affine"
  signature:
    "Tensor LayerNormAffine(Tensor x, Tensor gamma, Tensor beta, *, Int64 begin_norm_axis,
                            Int64 begin_params_axis, Double epsilon)"
  bind_python: True

- name: "layer_norm"
  signature:
    "Tensor LayerNorm(Tensor x, *, Int64 begin_norm_axis, Int64 begin_params_axis, Double epsilon)"
  bind_python: True

- name: "avg_pool_2d"
  signature:
    "Tensor AvgPool2D(Tensor x, *, Int32List kernel_size, Int32List stride, String padding,
                      Int32List padding_before, Int32List padding_after,
                      String data_format=\"channels_first\", Bool ceil_mode=False)"
  bind_python: True

- name: "max_pool_2d"
  signature:
    "Tensor MaxPool2D(Tensor x, *, Int32List kernel_size, Int32List stride, String padding,
                      Int32List padding_before, Int32List padding_after,
                      String data_format=\"channels_first\", Bool ceil_mode=False)"
  bind_python: True

- name: "adaptive_avg_pool1d"
  signature:
    "Tensor AdaptiveAvgPool1D(Tensor x, *, Int64List output_size)"
  bind_python: True

- name: "adaptive_avg_pool2d"
  signature:
    "Tensor AdaptiveAvgPool2D(Tensor x, *, Int64List output_size)"
  bind_python: True

- name: "adaptive_avg_pool3d"
  signature:
    "Tensor AdaptiveAvgPool3D(Tensor x, *, Int64List output_size)"
  bind_python: True

- name: "adaptive_pool_grad"
  signature:
    "Tensor AdaptivePoolNdGrad(Tensor x, Tensor dy, *, String mode, Int32 ndims)"

- name: "pool_grad"
  signature:
    "Tensor PoolNdGrad(Tensor x, Tensor y, Tensor dy, *, String mode, Int32 ndims, String data_format,
                       String padding, Int32List padding_before, Int32List padding_after, Int32List pool_size,
                       Int32List strides, Bool ceil_mode)"
  bind_python: False

- name: "maxpool_1d"
  signature:
    "TensorTuple Maxpool1D(Tensor x, *, String data_format=\"channels_first\", Int32List padding,
                      Int32List kernel_size, Int32List stride, Int32List dilation, 
                      Bool return_indices=True, Bool ceil_mode=False)"
  bind_python: True

- name: "maxpool_2d"
  signature:
    "TensorTuple Maxpool2D(Tensor x, *, String data_format=\"channels_first\", Int32List padding,
                      Int32List kernel_size, Int32List stride, Int32List dilation, 
                      Bool return_indices=True, Bool ceil_mode=False)"
  bind_python: True

- name: "maxpool_3d"
  signature:
    "TensorTuple Maxpool3D(Tensor x, *, String data_format=\"channels_first\", Int32List padding,
                      Int32List kernel_size, Int32List stride, Int32List dilation, 
                      Bool return_indices=True, Bool ceil_mode=False)"
  bind_python: True

- name: "pooling_grad"
  signature:
    "Tensor PoolingNdGrad(Tensor x, Tensor y, Tensor indice, Tensor dy, *, String mode, Int32 ndims, 
                       String data_format, Int32List padding, Int32List kernel_size,
                       Int32List stride, Int32List dilation, Bool return_indices, Bool ceil_mode)"
  bind_python: False

- name: "prelu"
  signature: "Tensor PRelu(Tensor x, Tensor alpha)"
  bind_python: True

- name: "prelu_grad"
  signature: "TensorTuple PReluGrad(Tensor dy, Tensor x, Tensor alpha)"
  bind_python: False

- name: "reshape"
  signature: "Tensor Reshape(Tensor x, *, Shape shape)"
  bind_python: True

- name: "slice"
  signature: "Tensor Slice(Tensor x, *, Int64List start, Int64List stop, Int64List step)"
  bind_python: True

- name: "slice_grad"
  signature: "Tensor SliceGrad(Tensor dy, Tensor like, *, Int64List start, Int64List stop, Int64List step)"
  bind_python: False

- name: "narrow"
  signature: "Tensor Narrow(Tensor in, *, Int64 dim, Int64 start, Int64 length)"
  bind_python: True

- name: "narrow_grad"
  signature: "Tensor NarrowGrad(Tensor dy, Tensor like, *, Int64 dim, Int64 start, Int64 length)"
  bind_python: False

- name: "slice_update"
  signature:
    "Tensor SliceUpdate(Tensor x, Tensor update, *, Int64List start, Int64List stop,
                        Int64List step)"
  bind_python: True

- name: "logical_slice"
  signature: "Tensor LogicalSlice(Tensor x, *, Int64List start, Int64List stop, Int64List step)"
  bind_python: True

- name: "logical_slice_assign"
  signature:
    "Void LogicalSliceAssign(Tensor ref, Tensor value, *, Int64List start, Int64List stop,
                             Int64List step)"
  bind_python: True

- name: "squeeze"
  signature: "Tensor Squeeze(Tensor x, *, Int32List dim)"
  bind_python: True

- name: "copy"
  signature: "Tensor Copy(Tensor x, *, String device_type, Int64 device_id)"
  bind_python: True

- name: "flip"
  signature: "Tensor Flip(Tensor x, *, Int32List dims)"
  bind_python: True

- name: "flip_grad"
  signature: "Tensor FlipGrad(Tensor dy, *, Int32List dims)"
  bind_python: False

- name: "upsample"
  signature:
    "Tensor Upsample(Tensor x, *, Float height_scale, Float width_scale, Bool align_corners,
                     String interpolation, String data_format=\"channels_first\")"
  bind_python: True

- name: "upsample_linear_1d"
  signature:
    "Tensor UpsampleLinear1D(Tensor x, *, Float scale_factor, Bool align_corners,
                     String data_format=\"channels_first\")"
  bind_python: True

- name: "upsample_linear_1d_grad"
  signature:
    "Tensor UpsampleLinear1DGrad(Tensor dy, Tensor x, *, Float scale_factor, Bool align_corners,
                     String data_format=\"channels_first\")"
  bind_python: False

- name: "upsample_nearest_1d"
  signature:
    "Tensor UpsampleNearest1D(Tensor x, *, Float scale_factor,
                     String data_format=\"channels_first\")"
  bind_python: True  

- name: "upsample_nearest_1d_grad"
  signature:
    "Tensor UpsampleNearest1DGrad(Tensor dy, Tensor x, *, Float scale_factor,
                     String data_format=\"channels_first\")"
  bind_python: False

- name: "upsample_nearest_2d"
  signature:
    "Tensor UpsampleNearest2D(Tensor x, *, Float height_scale, Float width_scale, 
                     String data_format=\"channels_first\")"
  bind_python: True  

- name: "upsample_nearest_2d_grad"
  signature:
    "Tensor UpsampleNearest2DGrad(Tensor dy, Tensor x, *, Float height_scale, Float width_scale, 
                     String data_format=\"channels_first\")"
  bind_python: False 

- name: "upsample_bilinear_2d"
  signature:
    "Tensor UpsampleBilinear2D(Tensor x, *, Float height_scale, Float width_scale, Bool align_corners,
                     String data_format=\"channels_first\")"
  bind_python: True

- name: "upsample_bilinear_2d_grad"
  signature:
    "Tensor UpsampleBilinear2DGrad(Tensor dy, Tensor x, *, Float height_scale, Float width_scale, Bool align_corners,
                     String data_format=\"channels_first\")"
  bind_python: False

- name: "upsample_bicubic_2d"
  signature:
    "Tensor UpsampleBicubic2D(Tensor x, *, Float height_scale, Float width_scale, Bool align_corners,
                     String data_format=\"channels_first\")"
  bind_python: True

- name: "upsample_bicubic_2d_grad"
  signature:
    "Tensor UpsampleBicubic2DGrad(Tensor dy, Tensor x, *, Float height_scale, Float width_scale, Bool align_corners,
                     String data_format=\"channels_first\")"
  bind_python: False

- name: "upsample_nearest_3d"
  signature:
    "Tensor UpsampleNearest3D(Tensor x, *, Float depth_scale, Float height_scale, Float width_scale,
                     String data_format=\"channels_first\")"
  bind_python: True

- name: "upsample_nearest_3d_grad"
  signature:
    "Tensor UpsampleNearest3DGrad(Tensor dy, Tensor x, *, Float depth_scale, Float height_scale, Float width_scale,
                     String data_format=\"channels_first\")"
  bind_python: False

- name: "upsample_trilinear_3d"
  signature:
    "Tensor UpsampleTrilinear3D(Tensor x, *, Float depth_scale, Float height_scale, Float width_scale,
                     Bool align_corners, String data_format=\"channels_first\")"
  bind_python: True

- name: "upsample_trilinear_3d_grad"
  signature:
    "Tensor UpsampleTrilinear3DGrad(Tensor dy, Tensor x, *, Float depth_scale, Float height_scale, Float width_scale,
                     Bool align_corners, String data_format=\"channels_first\")"
  bind_python: False

- name: "abs"
  signature: "Tensor Abs(Tensor x)"
  bind_python: True

- name: "acos"
  signature: "Tensor Acos(Tensor x)"
  bind_python: True

- name: "acosh"
  signature: "Tensor Acosh(Tensor x)"
  bind_python: True

- name: "asin"
  signature: "Tensor Asin(Tensor x)"
  bind_python: True

- name: "asinh"
  signature: "Tensor Asinh(Tensor x)"
  bind_python: True

- name: "atan"
  signature: "Tensor Atan(Tensor x)"
  bind_python: True

- name: "atanh"
  signature: "Tensor Atanh(Tensor x)"
  bind_python: True

- name: "ceil"
  signature: "Tensor Ceil(Tensor x)"
  bind_python: True

- name: "erf"
  signature: "Tensor Erf(Tensor x)"
  bind_python: True

- name: "erfc"
  signature: "Tensor Erfc(Tensor x)"
  bind_python: True

- name: "expm1"
  signature: "Tensor Expm1(Tensor x)"
  bind_python: True

- name: "floor"
  signature: "Tensor Floor(Tensor x)"
  bind_python: True

- name: "lgamma"
  signature: "Tensor Lgamma(Tensor x)"
  bind_python: True

- name: "log1p"
  signature: "Tensor Log1p(Tensor x)"
  bind_python: True

- name: "log_sigmoid"
  signature: "Tensor LogSigmoid(Tensor x)"
  bind_python: True

- name: "rint"
  signature: "Tensor Rint(Tensor x)"
  bind_python: True

- name: "round"
  signature: "Tensor Round(Tensor x)"
  bind_python: True

- name: "sign"
  signature: "Tensor Sign(Tensor x)"
  bind_python: True

- name: "sinh"
  signature: "Tensor Sinh(Tensor x)"
  bind_python: True

- name: "softplus"
  signature: "Tensor Softplus(Tensor x)"
  bind_python: True

- name: "one_hot"
  signature: "Tensor OneHot(Tensor x, *, Int64 num_classes=-1, Scalar on_value=1, Scalar off_value=0)"
  bind_python: True

- name: "unsorted_segment_sum_like"
  signature:
    "Tensor UnsortedSegmentSumLike(Tensor x, Tensor segment_ids, Tensor like, *, Int64 axis)"
  bind_python: False

- name: "triu"
  signature: "Tensor Triu(Tensor x, Int64 diagonal=0)"
  bind_python: True
  
- name: "clip_by_scalar"
  signature: "Tensor ClipByScalar(Tensor x, *, Scalar min, Scalar max)"
  bind_python: false

- name: "clip_by_scalar_grad"
  signature: "Tensor ClipByScalarGrad(Tensor dy, Tensor x, *, Scalar min, Scalar max)"
  bind_python: False

- name: "clip_by_scalar_min"
  signature: "Tensor ClipByScalarMin(Tensor x, *, Scalar min)"
  bind_python: false

- name: "clip_by_scalar_min_grad"
  signature: "Tensor ClipByScalarMinGrad(Tensor dy, Tensor x, *, Scalar min)"
  bind_python: False

- name: "clip_by_scalar_max"
  signature: "Tensor ClipByScalarMax(Tensor x, *, Scalar max)"
  bind_python: false

- name: "clip_by_scalar_max_grad"
  signature: "Tensor ClipByScalarMaxGrad(Tensor dy, Tensor x, *, Scalar max)"
  bind_python: False

- name: "dropout"
  signature:
    "Tensor Dropout(Tensor x, *, Float p=0.5, Generator generator=None)"
  bind_python: True

- name: "pad"
  signature: "Tensor Pad(Tensor x, *, Int64List pad, String mode=\"constant\", Scalar value=0)"
  bind_python: True

- name: "pad_grad"
  signature: "Tensor PadGrad(Tensor dy, *, Int64List pad, String mode=\"constant\", Scalar value=0)"
  bind_python: False

- name: "silu"
  signature: "Tensor Silu(Tensor x, *)"
  bind_python: True

- name: "silu_grad"
  signature: "Tensor SiluGrad(Tensor x, Tensor dy, *)"
  bind_python: False

- name: "mish"
  signature: "Tensor Mish(Tensor x, *)"
  bind_python: True

- name: "mish_grad"
  signature: "Tensor MishGrad(Tensor x, Tensor dy, *)"
  bind_python: False

- name: "selu"
  signature: "Tensor Selu(Tensor x, *)"
  bind_python: True

- name: "selu_grad"
  signature: "Tensor SeluGrad(Tensor x, Tensor dy, *)"
  bind_python: False

- name: "softsign"
  signature: "Tensor SoftSign(Tensor x, *)"
  bind_python: True

- name: "softsign_grad"
  signature: "Tensor SoftSignGrad(Tensor x, Tensor dy, *)"
  bind_python: False
  
- name: "diag"
  signature: "Tensor Diag(Tensor x, *, Int32 diagonal=0)"
  bind_python: True

- name: "diag_grad"
  signature: "Tensor DiagGrad(Tensor dy, Tensor in, *, Int32 diagonal=0)"
  bind_python: False

- name: "tensor_getitem"
  signature: "Tensor TensorGetItem(Tensor x, *, TensorIndex index)"
  bind_python: True

- name: "dim_scatter"
  signature: "Tensor DimScatter(Tensor input, Tensor index, Tensor src, *, Int32 dim)"
  bind_python: False

- name: "dim_scatter_add"
  signature: "Tensor DimScatterAdd(Tensor input, Tensor index, Tensor src, *, Int32 dim)"
  bind_python: True

- name: "dim_scatter_scalar"
  signature: "Tensor DimScatterUpdateScalar(Tensor input, Tensor index, *, Float src, Int32 dim)"
  bind_python: False

- name: "dim_scatter_add_scalar"
  signature: "Tensor DimScatterAddScalar(Tensor input, Tensor index, *, Float src, Int32 dim)"
  bind_python: True

- name: "tensor_setitem"
  signature: "Void TensorSetItem(Tensor x, *, TensorIndex index, Tensor value)"
  bind_python: True

- name: "avgpool_1d"
  signature:
    "Tensor Avgpool1D(Tensor x, *, String data_format=\"channels_first\", Int32List padding,
                      Int32List kernel_size, Int32List stride, Bool ceil_mode=False, Bool count_include_pad=True, 
                      Int64 divisor_override=0)"
  bind_python: True 

- name: "avgpool_2d"
  signature:
    "Tensor Avgpool2D(Tensor x, *, String data_format=\"channels_first\", Int32List padding,
                      Int32List kernel_size, Int32List stride, Bool ceil_mode=False, Bool count_include_pad=True, 
                      Int64 divisor_override=0)"
  bind_python: True 

- name: "avgpool_3d"
  signature:
    "Tensor Avgpool3D(Tensor x, *, String data_format=\"channels_first\", Int32List padding,
                      Int32List kernel_size, Int32List stride, Bool ceil_mode=False, Bool count_include_pad=True, 
                      Int64 divisor_override=0)"
  bind_python: True

- name: "avg_pooling_grad"
  signature:
    "Tensor AvgPoolingNdGrad(Tensor x, Tensor y, Tensor dy, *, Int32 ndims, 
                       String data_format, Int32List padding, Int32List kernel_size,
                       Int32List stride, Bool ceil_mode, Bool count_include_pad, Int64 divisor_override=0)"
  bind_python: False
  
- name: "minimum"
  signature: "Tensor Minimum(Tensor x, Tensor y)"
  bind_python: True

- name: "maximum"
  signature: "Tensor Maximum(Tensor x, Tensor y)"
  bind_python: True

- name: "elementwise_min_grad"
  signature: "TensorTuple ElementwiseMinGrad(Tensor dz, Tensor x, Tensor y)"
  bind_python: False

- name: "elementwise_max_grad"
  signature: "TensorTuple ElementwiseMaxGrad(Tensor dz, Tensor x, Tensor y)"
  bind_python: False

- name: "stack"
  signature: "Tensor Stack(TensorTuple inputs, *, Int64 dim=0)"
  bind_python: True

- name: "to_consistent"
  signature: "Tensor ToConsistent(Tensor x, *, Placement placement, SbpList sbp, Bool identity_grad=False, SbpList grad_sbp)"
  bind_python: True

- name: "to_local"
  signature: "Tensor ConsistentToLocal(Tensor x)"
  bind_python: True

- name: "all_reduce"
  signature: "Tensor AllReduce(Tensor x)"
  bind_python: True

- name: "select_first"
  signature: "Tensor SelectFirst(TensorTuple inputs)"
  bind_python: True

- name: "cast_like"
  signature: "Tensor CastLike(Tensor x, Tensor like)"
  bind_python: False

- name: "identity"
  signature: "Tensor Identity(Tensor in)"
  bind_python: True

- name: "reshape_like"
  signature: "Tensor ReshapeLike(Tensor in, Tensor like)"
  bind_python: True

- name: "reduce_sum_like"
  signature: "Tensor ReduceSumLike(Tensor in, Tensor like, *,Int32List axis)"
  bind_python: True

- name: "broadcast_reduce_sum_like"
  signature: "Tensor BroadcastReduceSumLike(Tensor in, Tensor like)"
  bind_python: False

- name: "scalar_logical_equal"
  signature: "Tensor ScalarLogicalEqual(Tensor in, Scalar scalar)"
  bind_python: False

- name: "scalar_logical_not_equal"
  signature: "Tensor ScalarLogicalNotEqual(Tensor in, Scalar scalar)"
  bind_python: False

- name: "scalar_logical_greater"
  signature: "Tensor ScalarLogicalGreater(Tensor in, Scalar scalar)"
  bind_python: False

- name: "scalar_logical_greater_equal"
  signature: "Tensor ScalarLogicalGreaterEqual(Tensor in, Scalar scalar)"
  bind_python: False

- name: "scalar_logical_less"
  signature: "Tensor ScalarLogicalLess(Tensor in, Scalar scalar)"
  bind_python: False

- name: "scalar_logical_less_equal"
  signature: "Tensor ScalarLogicalLessEqual(Tensor in, Scalar scalar)"
  bind_python: False

- name: "rand"
  signature: "Tensor Rand(*, Shape shape, DataType dtype=None, Device device=None, Generator generator=None)"
  bind_python: True

- name: "consistent_rand"
  signature: "Tensor ConsistentRand(*, Shape shape, Placement placement, SbpList sbp_tuple, DataType dtype=None,
              Generator generator=None)"
  bind_python: True

- name: "randn"
  signature: "Tensor RandN(*, Shape shape, DataType dtype=None, Device device=None, 
                           Generator generator=None)"
  bind_python: True

- name: "consistent_randn"
  signature: "Tensor ConsistentRandN(*, Shape shape, Placement placement, 
                                     SbpList sbp_tuple, DataType dtype=None, Generator generator=None)"
  bind_python: True

<<<<<<< HEAD
- name: "unfold"
  signature: "Tensor Unfold(Tensor x, String data_format=\"channels_first\", Int32List kernel_size, 
                            Int32List dilation_rate, Int32List padding, 
                            Int32List strides)"
  bind_python: True
  
- name: "fold"
  signature: "Tensor Fold(Tensor x, String data_format=\"channels_first\", 
                          Int32List output_size, Int32List kernel_size, 
                          Int32List dilation_rate, Int32List padding, 
                          Int32List strides)"
  bind_python: True
=======
- name: "scalar_fmod"
  signature: "Tensor ScalarFMod(Tensor in, Scalar scalar)"
  bind_python: False
>>>>>>> 9bedea27

- name: "split"
  signature: "TensorTuple Split(Tensor x, *, Int64 split_size, Int64 dim=0)"
  bind_python: True
  
- name: "split_with_size"
  signature: "TensorTuple SplitWithSize(Tensor x, *, Int64List split_sizes, Int64 dim=0)"
  bind_python: True

- name: "l2_normalize"
  signature: "TensorTuple L2Normalize(Tensor input, Int32 axis, Float epsilon, *)"
  bind_python: True

- name: "l2_normalize_grad"
  signature: "Tensor L2NormalizeGrad(Tensor dy, Tensor y, Tensor square_x_sum, Int32 axis, Float epsilon, *)"
  bind_python: False
  
- name: "randperm"
  signature: "Tensor Randperm(Int32 n,*,Device device=None, Generator generator=None)"
  bind_python: True

- name: "consistent_randperm"
  signature: "Tensor ConsistentRandperm(Int32 n,*, Placement placement, SbpList sbp_tuple, Generator generator=None)"
  bind_python: True

- name: "fused_scale_tril"
  signature: "Tensor FusedScaleTril(Tensor x, *, Int64 diagonal=0, Scalar fill_value=0, Scalar scale=1)"
  bind_python: True<|MERGE_RESOLUTION|>--- conflicted
+++ resolved
@@ -1037,7 +1037,6 @@
                                      SbpList sbp_tuple, DataType dtype=None, Generator generator=None)"
   bind_python: True
 
-<<<<<<< HEAD
 - name: "unfold"
   signature: "Tensor Unfold(Tensor x, String data_format=\"channels_first\", Int32List kernel_size, 
                             Int32List dilation_rate, Int32List padding, 
@@ -1050,11 +1049,10 @@
                           Int32List dilation_rate, Int32List padding, 
                           Int32List strides)"
   bind_python: True
-=======
+  
 - name: "scalar_fmod"
   signature: "Tensor ScalarFMod(Tensor in, Scalar scalar)"
   bind_python: False
->>>>>>> 9bedea27
 
 - name: "split"
   signature: "TensorTuple Split(Tensor x, *, Int64 split_size, Int64 dim=0)"
