# Copyright 2020 The OneFlow Authors. All rights reserved.
#
# Licensed under the Apache License, Version 2.0 (the "License");
# you may not use this file except in compliance with the License.
# You may obtain a copy of the License at
#
#     http://www.apache.org/licenses/LICENSE-2.0
#
# Unless required by applicable law or agreed to in writing, software
# distributed under the License is distributed on an "AS IS" BASIS,
# WITHOUT WARRANTIES OR CONDITIONS OF ANY KIND, either express or implied.
# See the License for the specific language governing permissions and
# limitations under the License.

# The following data types are allowed,
# {
#   "Tensor", "TensorTuple", "Scalar", "Int", "Int32", "Int64", "Float", "Double", "String", "Bool",
#   "ScalarList", "IntList", "Int32List", "Int64List", "FloatList", "DoubleList", "StringList",
#   "BoolList", "DataType", "Shape", "Generator", "TensorIndex", "Device", "Placement",
#   "Sbp", "SbpList"
# }

- name: "add"
  signature:
    [
      "Tensor (Tensor input, Tensor other, *, Scalar alpha=1, Bool inplace=False) => Add",
      "Tensor (Tensor input, Scalar other, *, Scalar alpha=1, Bool inplace=False) => ScalarAdd",
      "Tensor (Scalar input, Tensor other, *, Scalar alpha=1) => ScalarAdd",
      "Tensor (TensorTuple inputs, *, Bool inplace=False) => Add",
    ]
  bind_python: true

- name: "amin"
  signature: "Tensor (Tensor input, Int32List[1] dim=None, Bool keepdim=False) => Amin"
  bind_python: True

- name: "sub"
  signature:
    [
      "Tensor (Tensor input, Tensor other, *, Scalar alpha=1, Bool inplace=False) => Sub",
      "Tensor (Tensor input, Scalar other, *, Scalar alpha=1, Bool inplace=False) => ScalarSub",
      "Tensor (Scalar input, Tensor other, *, Scalar alpha=1) =>  ScalarSub",
    ]
  bind_python: true

- name: "mul"
  signature:
    [
      "Tensor (Tensor input, Tensor other) => Mul",
      "Tensor (Tensor input, Scalar other, *, Bool inplace=False) => ScalarMul",
      "Tensor (Scalar input, Tensor other) => ScalarMul",
    ]
  bind_python: true

- name: "mul_"
  signature:
    [
      "Tensor (Tensor input, Tensor other) => InplaceMul",
      "Tensor (Tensor input, Scalar other) => InplaceScalarMul",
    ]
  bind_python: true

- name: "addcmul"
  signature: "Tensor (Tensor input, Tensor tensor1, Tensor tensor2, *, Scalar value=1) => Addcmul"
  bind_python: true

- name: "addcmul_"
  signature: "Tensor (Tensor input, Tensor tensor1, Tensor tensor2, *, Scalar value=1) => InplaceAddcmul"
  bind_python: true

- name: "addcdiv"
  signature: "Tensor (Tensor input, Tensor tensor1, Tensor tensor2, *, Scalar value=1) => AddCDiv"
  bind_python: true

- name: "addcdiv_"
  signature: "Tensor (Tensor input, Tensor tensor1, Tensor tensor2, *, Scalar value=1) => InplaceAddCDiv"
  bind_python: true

- name: "div"
  signature:
    [
      "Tensor (Tensor input, Tensor other) => Div",
      "Tensor (Tensor input, Scalar other) => ScalarDiv",
      "Tensor (Scalar input, Tensor other) => ScalarDiv",
    ]
  bind_python: true

- name: "div_"
  signature:
    [
      "Tensor (Tensor input, Tensor other) => InplaceDiv",
      "Tensor (Tensor input, Scalar other) => InplaceScalarDiv",
    ]
  bind_python: true

- name: "div_grad"
  signature: "Tensor (Tensor dz, Tensor z, Tensor y) => DivGrad"
  bind_python: False

- name: "equal"
  signature:
    [
      "Tensor (Tensor input, Tensor other) => BroadcastEqual",
      "Tensor (Tensor input, Scalar other) => ScalarLogicalEqual",
      "Tensor (Scalar input, Tensor other) => ScalarLogicalEqual",
    ]
  bind_python: true

- name: "not_equal"
  signature:
    [
      "Tensor (Tensor input, Tensor other) => BroadcastNotEqual",
      "Tensor (Tensor input, Scalar other) => ScalarLogicalNotEqual",
      "Tensor (Scalar input, Tensor other) => ScalarLogicalNotEqual",
    ]
  bind_python: true

- name: "greater"
  signature:
    [
      "Tensor (Tensor input, Tensor other) => BroadcastGreater",
      "Tensor (Tensor input, Scalar other) => ScalarLogicalGreater",
      "Tensor (Scalar input, Tensor other) => ScalarLogicalGreater",
    ]
  bind_python: true

- name: "greater_equal"
  signature:
    [
      "Tensor (Tensor input, Tensor other) => BroadcastGreaterEqual",
      "Tensor (Tensor input, Scalar other) => ScalarLogicalGreaterEqual",
      "Tensor (Scalar input, Tensor other) => ScalarLogicalGreaterEqual",
    ]
  bind_python: true

- name: "logical_and"
  signature:
    [
      "Tensor (Tensor input, Tensor other) => BroadcastLogicalAnd",
      "Tensor (Tensor input, Scalar other) => ScalarLogicalAnd",
      "Tensor (Scalar input, Tensor other) => ScalarLogicalAnd",
    ]
  bind_python: true

- name: "logical_or"
  signature:
    [
      "Tensor (Tensor input, Tensor other) => BroadcastLogicalOr",
      "Tensor (Tensor input, Scalar other) => ScalarLogicalOr",
      "Tensor (Scalar input, Tensor other) => ScalarLogicalOr",
    ]
  bind_python: true

- name: "logical_not"
  signature: "Tensor (Tensor input) => LogicalNot"
  bind_python: true

- name: "logical_xor"
  signature:
    [
      "Tensor (Tensor input, Tensor other) => BroadcastLogicalXor",
      "Tensor (Tensor input, Scalar other) => ScalarLogicalXor",
      "Tensor (Scalar input, Tensor other) => ScalarLogicalXor",
    ]
  bind_python: true

- name: "less"
  signature:
    [
      "Tensor (Tensor input, Tensor other) => BroadcastLess",
      "Tensor (Tensor input, Scalar other) => ScalarLogicalLess",
      "Tensor (Scalar input, Tensor other) => ScalarLogicalLess",
    ]
  bind_python: True

- name: "less_equal"
  signature:
    [
      "Tensor (Tensor input, Tensor other) => BroadcastLessEqual",
      "Tensor (Tensor input, Scalar other) => ScalarLogicalLessEqual",
      "Tensor (Scalar input, Tensor other) => ScalarLogicalLessEqual",
    ]
  bind_python: True

- name: "pow"
  signature:
    [
      "Tensor (Tensor input, Tensor exponent) => Pow",
      "Tensor (Tensor input, Scalar exponent, *, Bool inplace=False) => ScalarPow",
      "Tensor (Tensor input, Scalar exponent) => ScalarPow",
      "Tensor (Scalar exponent, Tensor input) => ScalarReversePow",
    ]
  bind_python: True

- name: "pow_x_grad"
  signature: "Tensor (Tensor x, Tensor y, Tensor dz) => PowXGrad"
  bind_python: False

- name: "pow_y_grad"
  signature: "Tensor (Tensor x, Tensor y, Tensor dz) => PowYGrad"
  bind_python: False

- name: "searchsorted"
  signature:
    [
      "Tensor (Tensor sorted_sequence, Tensor values, Bool out_int32=False, Bool right=False) => SearchSorted",
      "Tensor (Tensor sorted_sequence, Scalar values, Bool out_int32=False, Bool right=False) => SearchSortedScalar",
    ]
  bind_python: True

- name: "scalar_pow_grad"
  signature: "Tensor (Tensor input, Tensor dy, Scalar exponent) => ScalarPowGrad"
  bind_python: False

- name: "scalar_reverse_pow_grad"
  signature: "Tensor (Tensor input, Tensor dy, Scalar exponent) => ScalarReversePowGrad"
  bind_python: False

- name: "broadcast_pow"
  signature: "Tensor (Tensor x, Tensor y) => BroadcastPow"
  bind_python: False

- name: "broadcast_pow_x_grad"
  signature: "Tensor (Tensor x, Tensor y, Tensor dz) => BroadcastPowXGrad"
  bind_python: False

- name: "broadcast_pow_y_grad"
  signature: "Tensor (Tensor x, Tensor y, Tensor dz) => BroadcastPowYGrad"
  bind_python: False

- name: "floor_divide"
  signature:
    [
      "Tensor (Tensor input, Tensor other) => FloorDiv",
      "Tensor (Tensor input, Scalar other, *, Bool inplace=False) => ScalarFloorDiv",
      "Tensor (Tensor input, Scalar other) => ScalarFloorDiv",
    ]
  bind_python: True

- name: "floordiv_x_grad"
  signature: "Tensor (Tensor dz, Tensor x, Tensor y) => FloorDivXGrad"
  bind_python: False

- name: "floordiv_y_grad"
  signature: "Tensor (Tensor dz, Tensor x, Tensor y) => FloorDivYGrad"
  bind_python: False

- name: "trunc_divide"
  signature:
    [
      "Tensor (Tensor input, Tensor other) => TruncDiv",
      "Tensor (Tensor input, Scalar other, *, Bool inplace=False) => ScalarTruncDiv",
    ]
  bind_python: True

- name: "truncdiv_x_grad"
  signature: "Tensor (Tensor dz, Tensor x, Tensor y) => TruncDivXGrad"
  bind_python: False

- name: "truncdiv_y_grad"
  signature: "Tensor (Tensor dz, Tensor x, Tensor y) => TruncDivYGrad"
  bind_python: False

- name: "xdivy_x_grad"
  signature: "Tensor (Tensor dz, Tensor x, Tensor y) => XdivyXGrad"
  bind_python: False

- name: "xdivy_y_grad"
  signature: "Tensor (Tensor dz, Tensor x, Tensor y) => XdivyYGrad"
  bind_python: False

- name: "xlogy_x_grad"
  signature: "Tensor (Tensor dz, Tensor x, Tensor y) => XlogyXGrad"
  bind_python: False

- name: "xlogy_y_grad"
  signature: "Tensor (Tensor dz, Tensor x, Tensor y) => XlogyYGrad"
  bind_python: False

- name: "max"
  signature:
    [
      "Tensor (Tensor input) => Max",
      "TensorTuple (Tensor input, Int32 dim, Bool keepdim=False) => Max",
      "Tensor (Tensor input, Tensor other) => Max",
    ]
  bind_python: True

- name: "min"
  signature:
    [
      "Tensor (Tensor input) => Min",
      "TensorTuple (Tensor input, Int32 dim, Bool keepdim=False) => Min",
      "Tensor (Tensor input, Tensor other) => Min",
    ]
  bind_python: True

- name: "median"
  signature:
    [
      "Tensor (Tensor input) => Median",
      "TensorTuple (Tensor input, Int32 dim=-1, Bool keepdim=False) => MedianWithIndices",
    ]
  bind_python: True

- name: "reduce_max"
  signature: "Tensor (Tensor x, Int32List axis, Bool keepdim=False) => ReduceMax"
  bind_python: True

- name: "reduce_min"
  signature: "Tensor (Tensor x, Int32List axis, Bool keepdim=False) => ReduceMin"
  bind_python: True

- name: "reduce_sum"
  signature:
    [
      "Tensor (Tensor x, Int32List[1] dim, Bool keepdim=False) => ReduceSum",
      "Tensor (Tensor x) => ReduceSumWhole",
    ]
  bind_python: True

- name: "reduce_nansum"
  signature: [
    "Tensor (Tensor input, Int32List[1] dim, Bool keepdim=False, *, DataType dtype=None) => ReduceNanSum",
    "Tensor (Tensor input, *, DataType dtype=None) => ReduceNanSumWhole"
  ]
  bind_python: True

- name: "reduce_mean"
  signature:
    [
      "Tensor (Tensor x, Int32List[1] dim, Bool keepdim=False) => ReduceMean",
      "Tensor (Tensor x) => ReduceMeanWhole",
    ]
  bind_python: True

- name: "reduce_all"
  signature:
    [
      "Tensor (Tensor x, Int32List[1] dim, Bool keepdim=False) => ReduceAll",
      "Tensor (Tensor x) => ReduceAllWhole",
    ]
  bind_python: True

- name: "reduce_any"
  signature:
    [
      "Tensor (Tensor x, Int32List[1] dim, Bool keepdim=False) => ReduceAny",
      "Tensor (Tensor x) => ReduceAnyWhole",
    ]
  bind_python: True

- name: "reduce_prod"
  signature:
    [
      "Tensor (Tensor x, Int32List[1] dim, Bool keepdim=False, *, DataType dtype=None) => ReduceProd",
      "Tensor (Tensor x, *, DataType dtype=None) => ReduceProdWhole",
    ]
  bind_python: True

- name: "reduce_min_device_stage"
  signature: "TensorTuple (Tensor in, Int32List axis) => ReduceMinDeviceStage"
  bind_python: True

- name: "reduce_min_device_stage_grad"
  signature: "Tensor (Tensor out_diff, Tensor mask, Tensor count, Int32List axis) => ReduceMinDeviceStageGrad"
  bind_python: False

- name: "reduce_max_device_stage"
  signature: "TensorTuple (Tensor in, Int32List axis) => ReduceMaxDeviceStage"
  bind_python: True

- name: "reduce_max_device_stage_grad"
  signature: "Tensor (Tensor out_diff, Tensor mask, Tensor count, Int32List axis) => ReduceMaxDeviceStageGrad"
  bind_python: False

- name: "reduce_min_global_stage"
  signature: "TensorTuple (Tensor in, Tensor device_count, Int32List axis, Bool keepdims=False) => ReduceMinGlobalStage"
  bind_python: True

- name: "reduce_min_global_stage_grad"
  signature: "Tensor (Tensor out_diff, Tensor mask, Tensor device_count, Int32List axis, Bool keepdims=False) => ReduceMinGlobalStageGrad"
  bind_python: False

- name: "reduce_max_global_stage"
  signature: "TensorTuple (Tensor in, Tensor device_count, Int32List axis, Bool keepdims=False) => ReduceMaxGlobalStage"
  bind_python: True

- name: "reduce_max_global_stage_grad"
  signature: "Tensor (Tensor out_diff, Tensor mask, Tensor device_count, Int32List axis, Bool keepdims=False) => ReduceMaxGlobalStageGrad"
  bind_python: False

- name: "transpose"
  signature:
    [
      "Tensor (Tensor input, Int32List perm) => Transpose",
      "Tensor (Tensor input, Int32 dim0, Int32 dim1) => Transpose2dim",
    ]
  bind_python: True

- name: "as_strided"
  signature: "Tensor (Tensor input, Int32List size, Int32List stride, Int32 storage_offset=0) => AsStrided"
  bind_python: True

- name: "as_strided_grad"
  signature: "Tensor (Tensor dy, Tensor input, Int32List size, Int32List stride, Int32 storage_offset=0) => AsStridedGrad"
  bind_python: False

- name: "select"
  signature: "Tensor (Tensor input, Int32 dim, Int32 index) => Select"
  bind_python: True

- name: "swapaxes"
  signature: "Tensor (Tensor input, Int32 dim0, Int32 dim1) => Swapaxes"
  bind_python: True

- name: "swapdims"
  signature: "Tensor (Tensor input, Int32 dim0, Int32 dim1) => Swapdims"
  bind_python: True

- name: "amax"
  signature: "Tensor (Tensor input, Int32List[1] dim=None, Bool keepdim=False) => Amax"
  bind_python: True

- name: "permute"
  signature: "Tensor (Tensor input, Int32List dims) => Permute"
  bind_python: True

- name: "T"
  signature: "Tensor (Tensor input) => TransposeAllDimProperty"
  bind_python: True

- name: "t"
  signature: "Tensor (Tensor input) => TransposeAllDimFunction"
  bind_python: True

- name: "not_equal_zero"
  signature: "Tensor (Tensor x) => NotEqualZero"
  bind_python: False

- name: "not_equal_zero_grad"
  signature: "Tensor (Tensor x, Tensor dy) => NotEqualZeroGrad"
  bind_python: False

- name: "reciprocal"
  signature: "Tensor (Tensor x) => Reciprocal"
  bind_python: True

- name: "reciprocal_grad"
  signature: "Tensor (Tensor x, Tensor dy) => ReciprocalGrad"
  bind_python: False

- name: "reciprocal_no_nan"
  signature: "Tensor (Tensor x) => ReciprocalNoNan"
  bind_python: True

- name: "reciprocal_no_nan_grad"
  signature: "Tensor (Tensor x, Tensor dy) => ReciprocalNoNanGrad"
  bind_python: False

- name: "image_flip"
  signature: "Tensor (Tensor x, Tensor flip_code) => ImageFlip"
  bind_python: True

- name: "sin"
  signature: "Tensor (Tensor x) => Sin"
  bind_python: True

- name: "sin_grad"
  signature: "Tensor (Tensor x, Tensor dy) => SinGrad"
  bind_python: False

- name: "sin_grad_grad"
  signature: "Tensor (Tensor x, Tensor dydx) => SinGradGrad"
  bind_python: False

- name: "sin_"
  signature: "Tensor (Tensor x) => Sin_"
  bind_python: True

- name: "cos"
  signature: "Tensor (Tensor x) => Cos"
  bind_python: True

- name: "cos_grad"
  signature: "Tensor (Tensor x, Tensor dy) => CosGrad"
  bind_python: False

- name: "cos_grad_grad"
  signature: "Tensor (Tensor x, Tensor dydx) => CosGradGrad"
  bind_python: False

- name: "cosh"
  signature: "Tensor (Tensor x) => Cosh"
  bind_python: True

- name: "cosh_grad"
  signature: "Tensor (Tensor x, Tensor dy) => CoshGrad"
  bind_python: True

- name: "fmod"
  signature:
    [
      "Tensor (Tensor input, Tensor other) => BroadcastFMod",
      "Tensor (Tensor input, Scalar other, *, Bool inplace=False) => ScalarFMod",
      "Tensor (Tensor input, Scalar other) => ScalarFMod",
    ]
  bind_python: true

- name: "log"
  signature: "Tensor (Tensor x) => Log"
  bind_python: True

- name: "log_grad"
  signature: "Tensor (Tensor x, Tensor dy) => LogGrad"
  bind_python: False

- name: "log2"
  signature: "Tensor (Tensor x) => Log2"
  bind_python: True

- name: "log2_grad"
  signature: "Tensor (Tensor x, Tensor dy) => Log2Grad"
  bind_python: False

- name: "log10"
  signature: "Tensor (Tensor x) => Log10"
  bind_python: True

- name: "log10_grad"
  signature: "Tensor (Tensor x, Tensor dy) => Log10Grad"
  bind_python: False

- name: "sqrt"
  signature: "Tensor (Tensor x) => Sqrt"
  bind_python: True

- name: "sqrt_grad"
  signature: "Tensor (Tensor x, Tensor dy) => SqrtGrad"
  bind_python: False

- name: "rsqrt"
  signature: "Tensor (Tensor x) => Rsqrt"
  bind_python: True

- name: "rsqrt_grad"
  signature: "Tensor (Tensor x, Tensor dy) => RsqrtGrad"
  bind_python: False

- name: "square"
  signature: "Tensor (Tensor x) => Square"
  bind_python: True

- name: "square_grad"
  signature: "Tensor (Tensor x, Tensor dy) => SquareGrad"
  bind_python: False

- name: "sqrt_square_sum"
  signature: "Tensor (Tensor x) => SqrtSquareSum"
  bind_python: True

- name: "std"
  signature: "Tensor (Tensor x, Int32List[1] dim=None, Bool unbiased=None, Bool keepdim=None) => StandardDeviation"
  bind_python: True

- name: "var"
  signature: "Tensor (Tensor x, Int32List[1] dim=None, Bool unbiased=None, Bool keepdim=None) => Variance"
  bind_python: True

- name: "rms_layer_norm"
  signature: "Tensor (Tensor hidden_states, Tensor weight, Float variance_epsilon) => RMSLayerNormalization"
  bind_python: True

- name: "relu"
  signature: "Tensor (Tensor x, Bool inplace=False) => Relu"
  bind_python: True

- name: "relu_grad"
  signature: "Tensor (Tensor dy, Tensor y) => ReluGrad"
  bind_python: False

- name: "hann_window"
  signature: [
      "Tensor (Int64 window_length, Bool periodic=True, *, Device device=None, DataType dtype=None,
      Bool requires_grad=False) => HannWindow",
      "Tensor (Int64 window_length, Bool periodic=True, *, Placement placement, SbpList sbp, DataType dtype=None,
      Bool requires_grad=False) => GlobalHannWindow",
    ]
  bind_python: True

- name: "hardtanh"
  signature: "Tensor (Tensor x, Double min_val, Double max_val) => HardTanh"
  bind_python: True

- name: "hardtanh_grad"
  signature: "Tensor (Tensor y, Tensor dy, Double min_val, Double max_val) => HardTanhGrad"
  bind_python: False

- name: "tan"
  signature: "Tensor (Tensor x) => Tan"
  bind_python: True

- name: "tan_grad"
  signature: "Tensor (Tensor x, Tensor dy) => TanGrad"
  bind_python: True

- name: "tanh"
  signature: "Tensor (Tensor x) => Tanh"
  bind_python: True

- name: "tanh_grad"
  signature: "Tensor (Tensor x, Tensor dy) => TanhGrad"
  bind_python: True

- name: "threshold"
  signature: "Tensor (Tensor x, *, Double threshold, Double value) => Threshold"
  bind_python: True

- name: "threshold_grad"
  signature: "Tensor (Tensor x, Tensor dy, Double threshold) => ThresholdGrad"
  bind_python: False

- name: "elu"
  signature: "Tensor (Tensor x, Double alpha) => Elu"
  bind_python: True

- name: "elu_grad"
  signature: "Tensor (Tensor x, Tensor dy, Double alpha) => EluGrad"
  bind_python: False

- name: "celu"
  signature: "Tensor (Tensor x, *, Double alpha=1.0, Bool inplace=False) => Celu"
  bind_python: True

- name: "celu_grad"
  signature: "Tensor (Tensor x, Tensor dy, Double alpha=1.0) => CeluGrad"
  bind_python: False

- name: "gelu"
  signature: "Tensor (Tensor x) => Gelu"
  bind_python: True

- name: "gelu_grad"
  signature: "Tensor (Tensor dy, Tensor x) => GeluGrad"
  bind_python: False

- name: "gelu_with_approximate"
  signature: 'Tensor (Tensor x, String approximate="none") => GeluWithApproximate'
  bind_python: True

- name: "glu"
  signature: "Tensor (Tensor input, Int64 dim=-1) => Glu"
  bind_python: True

- name: "sigmoid"
  signature: "Tensor (Tensor x) => Sigmoid"
  bind_python: True

- name: "sigmoid_grad"
  signature: "Tensor (Tensor y, Tensor dy) => SigmoidGrad"
  bind_python: True

- name: "hardsigmoid"
  signature: "Tensor (Tensor input, Bool inplace=False, *) => HardSigmoid"
  bind_python: True

- name: "hardsigmoid_grad"
  signature: "Tensor (Tensor dy, Tensor x) => HardSigmoidGrad"
  bind_python: False

- name: "hardshrink"
  signature: "Tensor (Tensor x, *, Double lambd=0.5, Bool inplace=False) => HardShrink"
  bind_python: True

- name: "hardshrink_grad"
  signature: "Tensor (Tensor y, Tensor dy, Double lambd=0.5) => HardShrinkGrad"
  bind_python: False

- name: "softmax"
  signature: "Tensor (Tensor x, Int64 dim=None) => Softmax"
  bind_python: True

- name: "softmax_grad"
  signature: "Tensor (Tensor dy, Tensor y) => SoftmaxGrad"
  bind_python: False

- name: "log_softmax"
  signature: "Tensor (Tensor x, Int64 dim=None) => LogSoftmax"
  bind_python: True

- name: "log_softmax_grad"
  signature: "Tensor (Tensor dy, Tensor y) => LogSoftmaxGrad"
  bind_python: False

- name: "hardswish"
  signature: "Tensor (Tensor x) => HardSwish"
  bind_python: True

- name: "hardswish_grad"
  signature: "Tensor (Tensor dy, Tensor x) => HardSwishGrad"
  bind_python: False

- name: "leaky_relu"
  signature: "Tensor (Tensor x, Float alpha, Bool inplace=False) => LeakyRelu"
  bind_python: True

- name: "leaky_relu_grad"
  signature: "Tensor (Tensor x, Tensor dy, Float alpha) => LeakyReluGrad"
  bind_python: False

- name: "normal"
  signature: [
      "Tensor (Float mean, Float std, Shape size, *, Tensor out=None, DataType dtype=None, Device device=None,
      Generator generator=None, Bool requires_grad=False) => Normal",
      "Tensor (Float mean, Float std, Int32 size, *, Tensor out=None, DataType dtype=None, Device device=None,
      Generator generator=None, Bool requires_grad=False) => Normal2",
      "Tensor (Float mean, Float std, Shape size, *, Tensor out=None, Placement placement, SbpList sbp, DataType dtype=None,
      Generator generator=None, Bool requires_grad=False) => GlobalNormal",
      "Tensor (Float mean, Float std, Int32 size, *, Tensor out=None, Placement placement, SbpList sbp, DataType dtype=None,
      Generator generator=None, Bool requires_grad=False) => GlobalNormal2",
    ]
  bind_python: True

- name: "normalization"
  signature:
    "Tensor (Tensor x, Tensor moving_mean=None, Tensor moving_variance=None,
    Tensor gamma=None, Tensor beta=None, Int32 axis=1, Float epsilon=1e-5,
    Float momentum=0.9, Bool is_training=False) => Normalization"

  bind_python: True

- name: "normalization_grad"
  signature:
    "TensorTuple (Tensor grad, Tensor x, Tensor mean, Tensor inv_variance,
    Tensor gamma, Float epsilon, Int32 axis) => NormalizationGrad"
  bind_python: False

- name: "normalization_add_relu"
  signature:
    "Tensor (Tensor x, Tensor addend=None, Tensor moving_mean=None, Tensor moving_variance=None,
    Tensor gamma, Tensor beta, Int32 axis=1, Float epsilon=1e-5,
    Float momentum=0.9, Bool is_training=False) => NormalizationAddRelu"
  bind_python: True

- name: "normalization_add_relu_grad"
  signature:
    "TensorTuple (Tensor x, Tensor dy, Tensor moving_mean, Tensor moving_variance,
    Tensor gamma, Tensor beta, Tensor reserve_space, Tensor y, Int32 axis=1,
    Float epsilon=1e-5, Bool has_addend) => NormalizationAddReluGrad"
  bind_python: False

- name: "eye"
  signature:
    [
      "Tensor (Scalar n, Scalar m=None, *, DataType dtype=kFloat, Device device=None, Bool requires_grad=False) => Eye",
      "Tensor (Scalar n, Scalar m=None, *, DataType dtype=kFloat, String device, Bool requires_grad=False) => Eye",
      "Tensor (Scalar n, Scalar m=None, *, DataType dtype=kFloat, Bool requires_grad=False, Placement placement, SbpList sbp) => Eye",
      "Tensor (Scalar n, Scalar m=None, *, DataType dtype=kFloat, Bool requires_grad=False, Placement placement, Sbp sbp) => Eye",
    ]
  bind_python: True

- name: "eye_"
  signature: "Tensor (Tensor x) => EyeInplace"
  bind_python: True

- name: "erfinv"
  signature: "Tensor (Tensor x) => Erfinv"
  bind_python: True

- name: "erfinv_"
  signature: "Tensor (Tensor x) => ErfinvInplace"
  bind_python: True

- name: "arange"
  signature: [
      "Tensor (Scalar start, Scalar end, Scalar step=1, *, DataType dtype=None,
      Device device=None) => Arange",
      "Tensor (Scalar end, *, DataType dtype=None, Device device=None) => Arange",
    ]
  bind_python: True

- name: "global_arange"
  signature: [
      "Tensor (Scalar start, Scalar end, Scalar step=1, *, DataType dtype=None,
      Placement placement, SbpList sbp) => GlobalArange",
      "Tensor (Scalar end, *, DataType dtype=None, Placement placement, SbpList sbp) => GlobalArange",
    ]
  bind_python: True

- name: "flatten"
  signature: "Tensor (Tensor x, Int32 start_dim=0, Int32 end_dim=-1) => Flatten"
  bind_python: True

- name: "argmax"
  signature: "Tensor (Tensor x, Int32 dim=None, Bool keepdim=None, DataType dtype=None) => ArgMax"
  bind_python: True

- name: "argmin"
  signature: "Tensor (Tensor x, Int32 dim=None, Bool keepdim=None, DataType dtype=None) => ArgMin"
  bind_python: True

- name: "argwhere"
  signature: "TensorTuple (Tensor x, DataType dtype=kInt32) => ArgWhere"
  bind_python: True

- name: "nonzero"
  signature: "TensorTuple (Tensor x, Bool as_tuple=False) => NonZero"
  bind_python: True

- name: "broadcast_like"
  signature: "Tensor (Tensor x, Tensor like, Int32List broadcast_axes=[]) => BroadcastLike"
  bind_python: True

- name: "cast"
  signature: "Tensor (Tensor x, DataType dtype, Bool pin_memory=False) => Cast"
  bind_python: True

- name: "constant"
  signature:
    [
      "Tensor (Shape shape, Scalar value, *, DataType dtype, Device device=None) => Constant",
    ]
  bind_python: True

- name: "global_constant"
  signature:
    [
      "Tensor (Shape shape, Scalar value, *, DataType dtype, Placement placement, SbpList sbp) => GlobalConstant",
    ]
  bind_python: True

- name: "empty"
  signature: "Tensor (Shape shape, *, DataType dtype, Device device=None, Bool pin_memory=False) => Empty"
  bind_python: True

- name: "global_empty"
  signature:
    [
      "Tensor (Shape shape, *, DataType dtype, Placement placement, SbpList sbp) => GlobalEmpty",
    ]
  bind_python: True

- name: "zeros_like"
  signature: "Tensor (Tensor x) => ZerosLike"
  bind_python: False

- name: "ones_like"
  signature: "Tensor (Tensor x) => OnesLike"
  bind_python: False

- name: "bernoulli"
  signature:
    [
      "Tensor (Tensor input, *, DataType dtype=kFloat, Generator generator=None, Bool inplace=False) => Bernoulli",
      "Tensor (Tensor input, Double p, *, DataType dtype=kFloat, Generator generator=None, Bool inplace=False) => BernoulliProb",
    ]
  bind_python: True

- name: "bernoulli_"
  signature:
    [
      "Tensor (Tensor input, *, DataType dtype=kFloat, Generator generator=None) => BernoulliInplace",
      "Tensor (Tensor input, Double p, *, DataType dtype=kFloat, Generator generator=None) => BernoulliProbInplace",
    ]
  bind_python: True

- name: "concat"
  signature: "Tensor (TensorTuple inputs, Int64 dim=0) => Concat"
  bind_python: True

- name: "bias_add"
  signature: "Tensor (Tensor x, Tensor bias, Int32 axis=1) => BiasAdd"
  bind_python: True

- name: "conv1d"
  signature:
    'Tensor (Tensor x, Tensor weight, Tensor bias=None, Int32List[1] stride=1,
    Int32List[1] padding=0, Int32List[1] dilation=1, Int32 groups=1,
    String channel_pos="channels_first") => Conv1d'
  bind_python: True

- name: "conv2d"
  signature:
    'Tensor (Tensor x, Tensor weight, Tensor bias=None, Int32List[2] stride=1,
    Int32List[2] padding=0, Int32List[2] dilation=1, Int32 groups=1,
    String channel_pos="channels_first") => Conv2d'
  bind_python: True

- name: "conv3d"
  signature:
    'Tensor (Tensor x, Tensor weight, Tensor bias=None, Int32List[3] stride=1,
    Int32List[3] padding=0, Int32List[3] dilation=1, Int32 groups=1,
    String channel_pos="channels_first") => Conv3d'
  bind_python: True

- name: "fake_quantization"
  signature:
    "Tensor (Tensor in, Tensor scale, Tensor zero_point, String quantization_formula,
    Int32 quantization_bit, String quantization_scheme) => FakeQuantization"
  bind_python: True

- name: "quantization"
  signature:
    "Tensor (Tensor in, Tensor scale, Tensor zero_point, String quantization_formula,
    Int32 quantization_bit, String quantization_scheme) => Quantization"
  bind_python: True

- name: "min_max_observer"
  signature:
    "TensorTuple (Tensor in, String quantization_formula, Int32 quantization_bit,
    String quantization_scheme, Bool per_layer_quantization) => MinMaxObserver"
  bind_python: True

- name: "moving_average_min_max_observer"
  signature:
    "TensorTuple (Tensor in, Tensor current_train_step, Tensor moving_max, Tensor moving_min,
    Bool training, Int64 stop_update_after_iters, String quantization_formula,
    Int32 quantization_bit, String quantization_scheme, Float momentum) => MovingAverageMinMaxObserver"
  bind_python: True

- name: "conv_data_grad"
  signature:
    'Tensor (Tensor dy, Tensor weight, Tensor x, Int32 num_spatial_dims,
    Int32List kernel_size, Int32List strides, Int32List padding_before,
    Int32List dilation_rate, Int32 groups=1,
    String data_format="channels_first") => ConvDataGrad'
  bind_python: False

- name: "conv_filter_grad"
  signature:
    'Tensor (Tensor dy, Tensor x, Int32 num_spatial_dims, Int32List kernel_size,
    Int32List strides, Int32List padding_before, Int32List dilation_rate,
    Int32 groups=1, String data_format="channels_first") => ConvFilterGrad'
  bind_python: False

- name: "conv_bias_grad"
  signature: 'Tensor (Tensor dy, Int32 num_spatial_dims,
    String data_format="channels_first") => ConvBiasGrad'
  bind_python: False

- name: "deconv1d"
  signature:
    'Tensor (Tensor x, Tensor weight, Tensor bias=None, Int32List[1] stride=1,
    Int32List[1] padding=0, Int32List[1] output_padding=0, Int32 groups=1,
    Int32List[1] dilation=1, String data_format="channels_first") => Deconv1d'
  bind_python: True

- name: "deconv2d"
  signature:
    'Tensor (Tensor x, Tensor weight, Tensor bias=None, Int32List[2] stride=1,
    Int32List[2] padding=0, Int32List[2] output_padding=0, Int32 groups=1,
    Int32List[2] dilation=1, String data_format="channels_first") => Deconv2d'
  bind_python: True

- name: "deconv3d"
  signature:
    'Tensor (Tensor x, Tensor weight, Tensor bias=None, Int32List[3] stride=1,
    Int32List[3] padding=0, Int32List[3] output_padding=0, Int32 groups=1,
    Int32List[3] dilation=1, String data_format="channels_first") => Deconv3d'
  bind_python: True

- name: "expand"
  signature: "Tensor (Tensor x, Shape shape) => Expand"
  bind_python: True

- name: "repeat"
  signature: "Tensor (Tensor input, Shape repeat_shape) => Repeat"
  bind_python: True

- name: "repeat_interleave_index"
  signature: "Tensor (Tensor input, Tensor cumsum, Int32 dim) => RepeatInterLeaveIndex"
  bind_python: False

- name: "repeat_interleave"
  signature:
    [
      "Tensor (Tensor input, Int32 repeats, Int32 dim=None) => RepeatInterLeaveInt",
      "Tensor (Tensor input, Tensor repeats, Int32 dim, Int32 output_size=None) => RepeatInterLeaveTensor",
    ]
  bind_python: True

- name: "tile"
  signature: "Tensor (Tensor input, Shape dims) => Tile"
  bind_python: True

- name: "roll"
  signature: "Tensor (Tensor x, Int32List[1] shifts, Int32List[1] dims=None) => Roll"
  bind_python: True

- name: "expand_dims"
  signature: "Tensor (Tensor input, Int32 dim) => ExpandDims"
  bind_python: True

- name: "unsqueeze"
  signature: "Tensor (Tensor input, Int32 dim) => Unsqueeze"
  bind_python: True

- name: "unsqueeze_multiple"
  signature: "Tensor (Tensor input, Int32List dim, Int32 dims) => UnsqueezeMultiple"
  bind_python: False

- name: "squeeze"
  signature: ["Tensor (Tensor x, Int32List[1] dim=None) => Squeeze"]
  bind_python: True

- name: "exp"
  signature: "Tensor (Tensor x) => Exp"
  bind_python: True

- name: "exp_grad"
  signature: "Tensor (Tensor x, Tensor dy) => ExpGrad"
  bind_python: False

- name: "gather"
  signature: "Tensor (Tensor x, Tensor indices, Int64 axis) => Gather"
  bind_python: True

- name: "dim_gather"
  signature: " Tensor (Tensor input, Int64 dim, Tensor index, Bool sparse_grad=False) => DimGather"
  bind_python: True

- name: "embedding_renorm_"
  signature: " Tensor (Tensor in, Tensor indices, Double max_norm, Double norm_type) => EmbeddingReNorm"
  bind_python: True

- name: "embedding"
  signature: " Tensor (Tensor weight, Tensor indices, Int64 padding_idx=None, Bool scale_grad_by_freq=False) => Embedding"
  bind_python: True

- name: "embedding_grad"
  signature: " Tensor (Tensor dy, Tensor weight, Tensor indices, Int64 padding_idx, Bool scale_grad_by_freq=False) => EmbeddingGrad"
  bind_python: False

- name: "arg_sort"
  signature: "Tensor (Tensor in, String direction) => ArgSort"
  bind_python: True

- name: "gather_nd"
  signature: "Tensor (Tensor params, Tensor indices) => GatherNd"
  bind_python: True

- name: "scatternd"
  signature: "Tensor (Tensor indices, Tensor updates, Shape shape) => ScatterNd"
  bind_python: True

- name: "tensor_scatter_nd_update"
  signature: "Tensor (Tensor tensor, Tensor indices, Tensor updates, Bool inplace=False) => TensorScatterNdUpdate"
  bind_python: True

- name: "scatterndlike"
  signature: "Tensor (Tensor like, Tensor updates, Tensor indices) => ScatterNdLike"
  bind_python: True

- name: "matmul"
  signature:
    "Tensor (Tensor input, Tensor other, Bool transpose_a=False, Bool transpose_b=False,
    Double alpha=1.0) => MatMul"
  bind_python: True

- name: "mm"
  signature: "Tensor (Tensor input, Tensor mat2) => MatMulNoBroadCast"
  bind_python: True

- name: "fused_mlp"
  signature: "Tensor (Tensor x, TensorTuple weights, TensorTuple biases, Bool skip_final_activation) => FusedMLP"
  bind_python: True

- name: "fused_mlp_grad"
  signature: "TensorTuple (Tensor dy, Tensor x, TensorTuple weights, TensorTuple cublas_aux, TensorTuple hidden, FloatList alpha_list) => FusedMLPGrad"
  bind_python: False

- name: "cublas_bias_add_relu_matmul_grad"
  signature: "TensorTuple (Tensor dy, Tensor weight, Tensor aux, Double alpha=1.0) => CublasBiasAddReluMatmulGrad"
  bind_python: False

- name: "cublas_matmul_bias_add_grad"
  signature: "TensorTuple (Tensor dy, Tensor x) => CublasMatmulBiasAddGrad"
  bind_python: False

- name: "fused_matmul_bias_add_relu_dropout"
  signature: "Tensor (Tensor x, TensorTuple weights, TensorTuple biases, Bool skip_final_activation, FloatList dropout_rate_list, Generator generator=None) => FusedMatmulBiasAddReluDropout"
  bind_python: True

- name: "fused_relu_dropout_grad"
  signature: "Tensor (Tensor dy, Tensor mask, Float scale) => FusedReluDropoutGrad"
  bind_python: False

- name: "broadcast_matmul_grad_b"
  signature: "Tensor (Tensor a, Tensor b, Double alpha=1.0) => BroadcastMatmulGradB"
  bind_python: False

- name: "batch_matmul"
  signature:
    "Tensor (Tensor a, Tensor b, Bool transpose_a=False, Bool transpose_b=False,
    Double alpha=1.0) => BatchMatMul"
  bind_python: True

- name: "matrix_vector_product"
  signature: "Tensor (Tensor input, Tensor vec) => MatrixVectorProduct"
  bind_python: True

- name: "matrix_vector_product_grad_a"
  signature: "Tensor (Tensor dy, Tensor b) => MatrixVectorProductGradA"
  bind_python: False

- name: "matrix_vector_product_grad_b"
  signature: "Tensor (Tensor dy, Tensor a) => MatrixVectorProductGradB"
  bind_python: False

- name: "vector_matrix_product"
  signature: "Tensor (Tensor vec, Tensor input) => VectorMatrixProduct"
  bind_python: False

- name: "vector_matrix_product_grad_a"
  signature: "Tensor (Tensor dy, Tensor b) => VectorMatrixProductGradA"
  bind_python: False

- name: "vector_matrix_product_grad_b"
  signature: "Tensor (Tensor dy, Tensor a) => VectorMatrixProductGradB"
  bind_python: False

- name: "tensordot"
  signature:
    [
      "Tensor (Tensor a, Tensor b, Int32List dims_a, Int32List dims_b) => TensorDot",
      "Tensor (Tensor a, Tensor b, Int32 dims) => TensorDotIntDims",
    ]
  bind_python: True

- name: "l1_loss"
  signature: 'Tensor(Tensor input, Tensor target, String reduction="mean") => L1Loss'
  bind_python: True

- name: "mse_loss"
  signature: 'Tensor(Tensor input, Tensor target, String reduction="mean") => MseLoss'
  bind_python: True

- name: "kl_div_loss"
  signature: 'Tensor(Tensor input, Tensor target, Bool log_target, String reduction="mean") => KLDivLoss'
  bind_python: True

- name: "kl_div_loss_grad"
  signature: "Tensor(Tensor dy, Tensor input, Tensor target, Bool log_target) => KLDivLossGrad"
  bind_python: False

- name: "kl_div_loss_target_grad"
  signature: "Tensor(Tensor dy, Tensor input, Tensor target, Bool log_target) => KLDivLossTargetGrad"
  bind_python: False

- name: "nll_loss"
  signature: "Tensor(Tensor input, Tensor target, Tensor weight=None, Int64 ignore_index, String reduction) => NLLLoss"
  bind_python: True

- name: "nll_grad"
  signature: "Tensor(Tensor out_grad, Tensor input, Tensor target, Tensor weight=None, Int64 ignore_index) => NLLGrad"
  bind_python: False

- name: "binary_cross_entropy_loss"
  signature: 'Tensor(Tensor input, Tensor target, Tensor weight=None, String reduction="mean") => BinaryCrossEntropyLoss'
  bind_python: True

- name: "binary_cross_entropy_loss_grad"
  signature: "Tensor(Tensor dy, Tensor input, Tensor target, Tensor weight=None) => BinaryCrossEntropyLossGrad"
  bind_python: False

- name: "binary_cross_entropy_loss_target_grad"
  signature: "Tensor(Tensor dy, Tensor input, Tensor target, Tensor weight=None) => BinaryCrossEntropyLossTargetGrad"
  bind_python: False

- name: "binary_cross_entropy_with_logits_loss"
  signature: 'Tensor(Tensor input, Tensor target, Tensor weight=None, Tensor pos_weight=None, String reduction="mean") => BinaryCrossEntropyWithLogitsLoss'
  bind_python: True

- name: "binary_cross_entropy_with_logits_loss_grad"
  signature: "Tensor(Tensor dy, Tensor input, Tensor target, Tensor weight=None, Tensor pos_weight=None) => BinaryCrossEntropyWithLogitsLossGrad"
  bind_python: True

- name: "binary_cross_entropy_with_logits_loss_target_grad"
  signature: "Tensor(Tensor dy, Tensor input, Tensor target, Tensor weight=None, Tensor pos_weight=None) => BinaryCrossEntropyWithLogitsLossTargetGrad"
  bind_python: False

- name: "binary_cross_entropy_with_logits_reduce_mean_loss_grad"
  signature: "Tensor(Tensor dy, Tensor input, Tensor target) => BinaryCrossEntropyWithLogitsReduceMeanLossGrad"
  bind_python: False

- name: "binary_cross_entropy_with_logits_reduce_mean_loss_target_grad"
  signature: "Tensor(Tensor dy, Tensor input, Tensor target) => BinaryCrossEntropyWithLogitsReduceMeanLossTargetGrad"
  bind_python: False

- name: "sparse_cross_entropy"
  signature: "Tensor (Tensor prediction, Tensor label, Int64 depth) => SparseCrossEntropy"
  bind_python: True

- name: "sparse_cross_entropy_grad"
  signature: "Tensor (Tensor prediction, Tensor label, Tensor dy, Int64 depth) => SparseCrossEntropyGrad"
  bind_python: False

- name: "distributed_sparse_cross_entropy"
  signature: "Tensor (Tensor prediction, Tensor label, Int64 depth) => SparseCrossEntropyMs"
  bind_python: True

- name: "cross_entropy"
  signature: 'Tensor(Tensor input, Tensor target, Tensor weight=None, Int64 ignore_index=-100, String reduction="mean", Double label_smoothing=0.0) => CrossEntropy'
  bind_python: True

- name: "cross_entropy_label_smoothing"
  signature: 'Tensor(Tensor input, Tensor target, Tensor weight=None, Int64 ignore_index=-100, String reduction="mean", Double label_smoothing=0.0) => CrossEntropyLabelSmoothing'
  bind_python: False

- name: "cross_entropy_prob"
  signature: 'Tensor(Tensor input, Tensor target, Tensor weight=None, String reduction="mean", Double label_smoothing=0.0) => CrossEntropyProb'
  bind_python: False

- name: "distributed_sparse_cross_entropy_grad"
  signature: "Tensor (Tensor prediction, Tensor label, Tensor dy, Int64 depth) => SparseCrossEntropyMsGrad"
  bind_python: False

- name: "sparse_softmax_cross_entropy"
  signature: "Tensor (Tensor logits, Tensor label) => SparseSoftmaxCrossEntropy"
  bind_python: True

- name: "sparse_softmax_cross_entropy_grad"
  signature: "Tensor (Tensor dy, Tensor prob, Tensor label, Int64 depth) => SparseSoftmaxCrossEntropyGrad"
  bind_python: False

- name: "sparse_softmax_cross_entropy_ms_grad"
  signature: "Tensor (Tensor dy, Tensor prob, Tensor label, Int64 depth) => SparseSoftmaxCrossEntropyMsGrad"
  bind_python: False

- name: "softmax_cross_entropy"
  signature: "Tensor (Tensor logits, Tensor label) => SoftmaxCrossEntropy"
  bind_python: True

- name: "softmax_cross_entropy_grad"
  signature: "Tensor (Tensor dy, Tensor label, Tensor prob) => SoftmaxCrossEntropyGrad"
  bind_python: True

- name: "smooth_l1_loss"
  signature: "Tensor (Tensor logits, Tensor label, Float beta, String reduction) => SmoothL1Loss"
  bind_python: True

- name: "smooth_l1_loss_grad"
  signature: "Tensor (Tensor loss_grad, Tensor prediction, Tensor label, Float beta) => SmoothL1LossGrad"
  bind_python: False

- name: "combined_margin_loss"
  signature: "Tensor (Tensor x, Tensor label, Float m1, Float m2, Float m3) => CombinedMarginLoss"
  bind_python: True

- name: "combined_margin_loss_grad"
  signature: "Tensor (Tensor dy, Tensor label, Tensor theta, Float m1, Float m2, Float m3, Int64 depth) => CombinedMarginLossGrad"
  bind_python: False

- name: "triplet_margin_loss"
  signature: "Tensor (Tensor anchor, Tensor positive, Tensor negative, *, Float margin, Float p, Float eps, Bool swap, String reduction) => TripletMarginLoss"
  bind_python: True

- name: "margin_ranking_loss"
  signature: "Tensor (Tensor input_1, Tensor input_2, Tensor target, Float margin, String reduction) => MarginRankingLoss"
  bind_python: True

- name: "ctc_loss"
  signature: "Tensor (Tensor log_probs, Tensor targets, Tensor input_lengths, Tensor target_lengths, Int64 max_target_length, Int64 blank, Bool zero_infinity, String reduction) => CtcLoss"
  bind_python: True

- name: "affine_grid"
  signature: "Tensor (Tensor theta, *, Shape size, Bool align_corners) => AffineGrid"
  bind_python: True

- name: "affine_grid_grad"
  signature: "Tensor (Tensor dgrid, *, Shape size, Bool align_corners) => AffineGridGrad"
  bind_python: False

- name: "grid_sample"
  signature: "Tensor (Tensor input, Tensor grid, *, String interpolation_mode, String padding_mode, Bool align_corners) => GridSample"
  bind_python: True

- name: "grid_sample_grad"
  signature: "TensorTuple (Tensor doutput, Tensor input, Tensor grid, *, String interpolation_mode, String padding_mode, Bool align_corners) => GridSampleGrad"
  bind_python: False

- name: "where"
  signature:
    [
      "Tensor (Tensor condition, Tensor x, Tensor y) => Where",
      "Tensor (Tensor condition, Scalar x, Tensor y) => WhereScalarX",
      "Tensor (Tensor condition, Tensor x, Scalar y) => WhereScalarY",
      "Tensor (Tensor condition, Scalar x, Scalar y) => WhereScalarXY",
    ]
  bind_python: true

- name: "masked_fill"
  signature: "Tensor (Tensor input, Tensor mask, Scalar value) => MaskedFill"
  bind_python: true

- name: "masked_fill_"
  signature: "Tensor (Tensor input, Tensor mask, Scalar value) => MaskedFillInplace"
  bind_python: true

- name: "movedim"
  signature:
    [
      "Tensor (Tensor input, Int32 source, Int32 destination) => MovedimInt",
      "Tensor (Tensor input, Int32List source, Int32List destination) => MovedimVec",
    ]
  bind_python: True

- name: "tensor_split"
  signature:
    [
      "TensorTuple (Tensor input, Int32 indices_or_sections, Int32 dim=0) => TensorSplitInt",
      "TensorTuple (Tensor input, Int32List indices_or_sections, Int32 dim=0) => TensorSplitVec",
    ]
  bind_python: True

- name: "hsplit"
  signature:
    [
      "TensorTuple (Tensor input, Int32 indices_or_sections) => HsplitInt",
      "TensorTuple (Tensor input, Int32List indices_or_sections) => HsplitVec",
    ]
  bind_python: True

- name: "vsplit"
  signature:
    [
      "TensorTuple (Tensor input, Int32 indices_or_sections) => VsplitInt",
      "TensorTuple (Tensor input, Int32List indices_or_sections) => VsplitVec",
    ]
  bind_python: True

- name: "negative"
  signature: "Tensor (Tensor x) => Negative"
  bind_python: True

- name: "layer_norm_affine"
  signature:
    "Tensor (Tensor x, Tensor gamma, Tensor beta, Int64 begin_norm_axis,
    Int64 begin_params_axis, Double epsilon) => LayerNormAffine"
  bind_python: True

- name: "layer_norm"
  signature: "Tensor (Tensor x, Int64 begin_norm_axis, Int64 begin_params_axis, Double epsilon) => LayerNorm"
  bind_python: True

- name: "layer_norm_grad"
  signature: "Tensor (Tensor dy, Tensor x, Tensor mean, Tensor inv_variance, Int64 begin_norm_axis, Double epsilon) => LayerNormGrad"
  bind_python: False

- name: "layer_norm_affine_grad"
  signature: "Tensor (Tensor dy, Tensor x, Tensor mean, Tensor inv_variance, Tensor gamma, Int64 begin_norm_axis, Double epsilon) => LayerNormAffineGrad"
  bind_python: False

- name: "layer_norm_param_grad"
  signature: "TensorTuple (Tensor dy, Tensor x, Tensor mean, Tensor inv_variance, Int64 begin_params_axis) => LayerNormParamGrad"
  bind_python: False

- name: "group_norm"
  signature:
    "Tensor (Tensor x, Tensor gamma=None, Tensor beta=None, Bool affine, Int32 num_groups, Double epsilon) => GroupNorm"
  bind_python: True

- name: "group_norm_grad"
  signature: "Tensor (Tensor dy, Tensor x, Tensor mean, Tensor inv_variance, Tensor gamma=None, Int32 num_groups, Double epsilon) => GroupNormGrad"
  bind_python: False

- name: "group_norm_param_grad"
  signature: "TensorTuple (Tensor dy, Tensor x, Tensor mean, Tensor inv_variance) => GroupNormParamGrad"
  bind_python: False

- name: "avg_pool2d_nhwc"
  signature:
    'Tensor (Tensor x, Int32List kernel_size, Int32List stride, String padding,
    Int32List padding_before, Int32List padding_after,
    String data_format="channels_first", Bool ceil_mode=False) => TFAvgPool2D'
  bind_python: True

- name: "ctc_loss_grad"
  signature: "Tensor (Tensor loss_grad, Tensor log_probs, Tensor targets,
    Tensor input_lengths, Tensor target_lengths, Tensor loss, Tensor alpha, Int64 blank, Bool zero_infinity, Int64 max_target_length) => CtcLossGrad"
  bind_python: False

- name: "adaptive_avg_pool1d"
  signature: "Tensor (Tensor x, Int64List[1] output_size) => AdaptiveAvgPool1D"
  bind_python: True

- name: "adaptive_avg_pool2d"
  signature: "Tensor (Tensor x, Int64List[2] output_size) => AdaptiveAvgPool2D"
  bind_python: True

- name: "adaptive_avg_pool3d"
  signature: "Tensor (Tensor x, Int64List[3] output_size) => AdaptiveAvgPool3D"
  bind_python: True

- name: "adaptive_pool_grad"
  signature: "Tensor (Tensor x, Tensor dy, String mode, Int32 ndims) => AdaptivePoolNdGrad"

- name: "tf_pool_grad"
  signature:
    "Tensor (Tensor x, Tensor y, Tensor dy, String mode, Int32 ndims, String data_format,
    String padding, Int32List padding_before, Int32List padding_after, Int32List pool_size,
    Int32List strides, Bool ceil_mode) => TFPoolNdGrad"
  bind_python: False

- name: "max_pool1d"
  signature:
    'TensorTuple (Tensor input, Int32List[1] kernel_size, Int32List[1] stride=None,
    Int32List[1] padding=0, Int32List[1] dilation=1,
    Bool return_indices=True, Bool ceil_mode=False,
    String data_format="channels_first") => MaxPool1D'
  bind_python: True

- name: "max_pool2d"
  signature:
    'TensorTuple (Tensor input, Int32List[2] kernel_size, Int32List[2] stride=None,
    Int32List[2] padding=0, Int32List[2] dilation=1,
    Bool return_indices=True, Bool ceil_mode=False,
    String data_format="channels_first") => MaxPool2D'
  bind_python: True

- name: "max_pool3d"
  signature:
    'TensorTuple (Tensor input, Int32List[3] kernel_size, Int32List[3] stride=None,
    Int32List[3] padding=0, Int32List[3] dilation=1,
    Bool return_indices=True, Bool ceil_mode=False,
    String data_format="channels_first") => MaxPool3D'
  bind_python: True

- name: "max_pool_grad"
  signature: "Tensor (Tensor x, Tensor indice, Tensor dy, Int32 ndims,
    String data_format, Int32List padding, Int32List kernel_size,
    Int32List stride, Int32List dilation, Bool return_indices, Bool ceil_mode) => MaxPoolNdGrad"
  bind_python: False

- name: "prelu"
  signature: "Tensor (Tensor x, Tensor alpha) => PRelu"
  bind_python: True

- name: "prelu_grad"
  signature: "TensorTuple (Tensor dy, Tensor x, Tensor alpha) => PReluGrad"
  bind_python: False

- name: "reshape"
  signature: "Tensor (Tensor x, Shape shape) => Reshape"
  bind_python: True

- name: "view"
  signature: "Tensor (Tensor x, Shape shape) => View"
  bind_python: True

- name: "contiguous"
  signature: "Tensor (Tensor input) => ToContiguous"
  bind_python: True

- name: "contiguous_"
  signature: "Tensor (Tensor input) => InplaceToContiguous"
  bind_python: True

- name: "slice_view_1d_contiguous"
  signature: "Tensor (Tensor x, Int64 start, Int64 end) => SliceView1dContiguous"
  bind_python: True

- name: "narrow"
  signature: "Tensor (Tensor input, Int64 dim, Int64 start, Int64 length) => Narrow"
  bind_python: True

- name: "narrow_grad"
  signature: "Tensor (Tensor dy, Tensor like, Int64 dim, Int64 start, Int64 length) => NarrowGrad"
  bind_python: False

- name: "slice"
  signature: "Tensor (Tensor x, Int64List start, Int64List stop, Int64List step, Bool enable_view_slice=None) => Slice"
  bind_python: True

- name: "slice_update"
  signature: "Tensor (Tensor ref, Tensor value, Int64List start, Int64List stop, Int64List step, Bool inplace=False) => SliceUpdate"
  bind_python: True

- name: "slice_grad"
  signature: "Tensor (Tensor dy, Shape like_shape, Int64List start, Int64List stop, Int64List step) => SliceGrad"
  bind_python: False

- name: "copy"
  signature: "Tensor (Tensor x, String device_type, Int64 device_id, Bool pin_memory=False) => Copy"
  bind_python: True

- name: "to"
  signature: [
      # type of device must be string for global tensor to perform argument validation
      "Tensor (Tensor x, String device=None, DataType dtype=None, Bool copy=False) => To",
      "Tensor (Tensor x, Device device=None, DataType dtype=None, Bool copy=False) => To",
      "Tensor (Tensor x, DataType dtype=None, Bool copy=False) => To",
      "Tensor (Tensor x, Tensor other, Bool copy=False) => To",
      "Tensor (Tensor x, String device=None) => To",
    ]
  bind_python: True

- name: "flip"
  signature: "Tensor (Tensor x, Int32List dims) => Flip"
  bind_python: True

- name: "upsample"
  signature:
    'Tensor (Tensor x, Double height_scale, Double width_scale, Bool align_corners,
    String interpolation, String data_format="channels_first") => Upsample'
  bind_python: True

- name: "upsample_grad"
  signature:
    "Tensor (Tensor dy, Tensor x, Double height_scale, Double width_scale, Bool align_corners,
    String data_format, String interpolation) => UpsampleGrad"
  bind_python: False

- name: "upsample_linear_1d"
  signature:
    'Tensor (Tensor x, Double scale_factor=0.0, Bool align_corners=False, Int64List[1] output_size=None,
    String data_format="channels_first") => UpsampleLinear1D'
  bind_python: True

- name: "upsample_linear_1d_grad"
  signature:
    'Tensor (Tensor dy, Tensor x, Double scale_factor=0.0, Bool align_corners=False, Int64List[1] output_size=None,
    String data_format="channels_first") => UpsampleLinear1DGrad'
  bind_python: False

- name: "upsample_nearest_1d"
  signature:
    'Tensor (Tensor x, Double scale_factor=0.0, Int64List[1] output_size=None,
    String data_format="channels_first") => UpsampleNearest1D'
  bind_python: True

- name: "upsample_nearest_1d_grad"
  signature:
    'Tensor (Tensor dy, Tensor x, Double scale_factor=0.0, Int64List[1] output_size=None,
    String data_format="channels_first") => UpsampleNearest1DGrad'
  bind_python: False

- name: "upsample_nearest_2d"
  signature:
    'Tensor (Tensor x, Double height_scale=0.0, Double width_scale=0.0, Int64List[2] output_size=None,
    String data_format="channels_first") => UpsampleNearest2D'
  bind_python: True

- name: "upsample_nearest_2d_grad"
  signature:
    'Tensor (Tensor dy, Tensor x, Double height_scale=0.0, Double width_scale=0.0, Int64List[2] output_size=None,
    String data_format="channels_first") => UpsampleNearest2DGrad'
  bind_python: False

- name: "upsample_bilinear_2d"
  signature:
    'Tensor (Tensor x, Double height_scale=0.0, Double width_scale=0.0, Bool align_corners=False, Int64List[2] output_size=None,
    String data_format="channels_first") => UpsampleBilinear2D'
  bind_python: True

- name: "upsample_bilinear_2d_grad"
  signature:
    'Tensor (Tensor dy, Tensor x, Double height_scale=0.0, Double width_scale=0.0, Bool align_corners=False, Int64List[2] output_size=None,
    String data_format="channels_first") => UpsampleBilinear2DGrad'
  bind_python: False

- name: "upsample_bicubic_2d"
  signature:
    'Tensor (Tensor x, Double height_scale=0.0, Double width_scale=0.0, Bool align_corners=False, Int64List[2] output_size=None,
    String data_format="channels_first") => UpsampleBicubic2D'
  bind_python: True

- name: "upsample_bicubic_2d_grad"
  signature:
    'Tensor (Tensor dy, Tensor x, Double height_scale=0.0, Double width_scale=0.0, Bool align_corners=False, Int64List[2] output_size=None,
    String data_format="channels_first") => UpsampleBicubic2DGrad'
  bind_python: False

- name: "upsample_nearest_3d"
  signature:
    'Tensor (Tensor x, Double depth_scale=0.0, Double height_scale=0.0, Double width_scale=0.0, Int64List[3] output_size=None,
    String data_format="channels_first") => UpsampleNearest3D'
  bind_python: True

- name: "upsample_nearest_3d_grad"
  signature:
    'Tensor (Tensor dy, Tensor x, Double depth_scale=0.0, Double height_scale=0.0, Double width_scale=0.0, Int64List[3] output_size=None,
    String data_format="channels_first") => UpsampleNearest3DGrad'
  bind_python: False

- name: "upsample_trilinear_3d"
  signature:
    'Tensor (Tensor x, Double depth_scale=0.0, Double height_scale=0.0, Double width_scale=0.0, Bool align_corners=False,
    Int64List[3] output_size=None, String data_format="channels_first") => UpsampleTrilinear3D'
  bind_python: True

- name: "upsample_trilinear_3d_grad"
  signature:
    'Tensor (Tensor dy, Tensor x, Double depth_scale=0.0, Double height_scale=0.0, Double width_scale=0.0,
    Bool align_corners=False, Int64List[3] output_size=None, String data_format="channels_first") => UpsampleTrilinear3DGrad'
  bind_python: False

- name: "abs"
  signature: "Tensor (Tensor x) => Abs"
  bind_python: True

- name: "abs_grad"
  signature: "Tensor (Tensor x, Tensor dy) => AbsGrad"
  bind_python: False

- name: "acos"
  signature: "Tensor (Tensor x) => Acos"
  bind_python: True

- name: "acos_grad"
  signature: "Tensor (Tensor x, Tensor dy) => AcosGrad"
  bind_python: False

- name: "acosh"
  signature: "Tensor (Tensor x) => Acosh"
  bind_python: True

- name: "acosh_grad"
  signature: "Tensor (Tensor x, Tensor dy) => AcoshGrad"
  bind_python: False

- name: "asin"
  signature: "Tensor (Tensor x) => Asin"
  bind_python: True

- name: "asin_grad"
  signature: "Tensor (Tensor x, Tensor dy) => AsinGrad"
  bind_python: False

- name: "asinh"
  signature: "Tensor (Tensor x) => Asinh"
  bind_python: True

- name: "asinh_grad"
  signature: "Tensor (Tensor x, Tensor dy) => AsinhGrad"
  bind_python: False

- name: "atan"
  signature: "Tensor (Tensor x) => Atan"
  bind_python: True

- name: "atan_grad"
  signature: "Tensor (Tensor x, Tensor dy) => AtanGrad"
  bind_python: False

- name: "atan2"
  signature: "Tensor (Tensor input, Tensor other) => Atan2"
  bind_python: True

- name: "atan2_x_grad"
  signature: "Tensor (Tensor dz, Tensor x, Tensor y) => Atan2XGrad"
  bind_python: False

- name: "atan2_y_grad"
  signature: "Tensor (Tensor dz, Tensor x, Tensor y) => Atan2YGrad"
  bind_python: False

- name: "atanh"
  signature: "Tensor (Tensor x) => Atanh"
  bind_python: True

- name: "atanh_grad"
  signature: "Tensor (Tensor x, Tensor dy) => AtanhGrad"
  bind_python: False

- name: "ceil"
  signature: "Tensor (Tensor x) => Ceil"
  bind_python: True

- name: "ceil_grad"
  signature: "Tensor (Tensor x, Tensor dy) => CeilGrad"
  bind_python: False

- name: "erf"
  signature: "Tensor (Tensor x) => Erf"
  bind_python: True

- name: "erf_grad"
  signature: "Tensor (Tensor x, Tensor dy) => ErfGrad"
  bind_python: False

- name: "erfc"
  signature: "Tensor (Tensor x) => Erfc"
  bind_python: True

- name: "erfc_grad"
  signature: "Tensor (Tensor x, Tensor dy) => ErfcGrad"
  bind_python: False

- name: "expm1"
  signature: "Tensor (Tensor x) => Expm1"
  bind_python: True

- name: "expm1_grad"
  signature: "Tensor (Tensor x, Tensor dy) => Expm1Grad"
  bind_python: False

- name: "floor"
  signature: "Tensor (Tensor x) => Floor"
  bind_python: True

- name: "floor_"
  signature: "Tensor (Tensor x) => Floor_"
  bind_python: True

- name: "floor_grad"
  signature: "Tensor (Tensor x, Tensor dy) => FloorGrad"
  bind_python: False

- name: "lgamma"
  signature: "Tensor (Tensor x) => Lgamma"
  bind_python: True

- name: "lgamma_grad"
  signature: "Tensor (Tensor x, Tensor dy) => LgammaGrad"
  bind_python: False

- name: "log1p"
  signature: "Tensor (Tensor x) => Log1p"
  bind_python: True

- name: "log1p_grad"
  signature: "Tensor (Tensor x, Tensor dy) => Log1pGrad"
  bind_python: False

- name: "logsigmoid"
  signature: "Tensor (Tensor x) => LogSigmoid"
  bind_python: True

- name: "logsigmoid_grad"
  signature: "Tensor (Tensor x, Tensor dy) => LogSigmoidGrad"
  bind_python: False

- name: "rint"
  signature: "Tensor (Tensor x) => Rint"
  bind_python: True

- name: "rint_grad"
  signature: "Tensor (Tensor x, Tensor dy) => RintGrad"
  bind_python: False

- name: "round"
  signature: "Tensor (Tensor x) => Round"
  bind_python: True

- name: "round_grad"
  signature: "Tensor (Tensor x, Tensor dy) => RoundGrad"
  bind_python: False

- name: "sign"
  signature: "Tensor (Tensor x) => Sign"
  bind_python: True

- name: "sign_grad"
  signature: "Tensor (Tensor x, Tensor dy) => SignGrad"
  bind_python: False

- name: "sinh"
  signature: "Tensor (Tensor x) => Sinh"
  bind_python: True

- name: "sinh_grad"
  signature: "Tensor (Tensor x, Tensor dy) => SinhGrad"
  bind_python: False

- name: "softplus"
  signature: "Tensor (Tensor x, Double beta=1.0, Double threshold=20.0) => Softplus"
  bind_python: True

- name: "softplus_grad"
  signature: "Tensor (Tensor x, Tensor dy, Double beta=1.0, Double threshold=20.0) => SoftplusGrad"
  bind_python: False

- name: "softshrink"
  signature: "Tensor (Tensor x, *, Double alpha=0.5, Bool inplace=False) => SoftShrink"
  bind_python: True

- name: "softshrink_grad"
  signature: "Tensor (Tensor y, Tensor dy, Double alpha=0.5) => SoftShrinkGrad"
  bind_python: False

- name: "one_hot"
  signature: "Tensor (Tensor input, Int64 num_classes=-1, Scalar on_value=1, Scalar off_value=0) => OneHot"
  bind_python: True

- name: "unsorted_segment_sum_like"
  signature: "Tensor (Tensor x, Tensor segment_ids, Tensor like, Int64 axis) => UnsortedSegmentSumLike"
  bind_python: False

- name: "unsorted_segment_sum"
  signature: "Tensor (Tensor x, Tensor segment_ids, Int64 axis, Int64 num_segments) => UnsortedSegmentSum"
  bind_python: True

- name: "tril"
  signature: "Tensor (Tensor x, Int64 diagonal=0) => Tril"
  bind_python: True

- name: "triu"
  signature: "Tensor (Tensor x, Int64 diagonal=0) => Triu"
  bind_python: True

- name: "triu_"
  signature: "Tensor (Tensor x, Int64 diagonal=0) => InplaceTriu"
  bind_python: True

- name: "clamp"
  signature: "Tensor (Tensor input, Scalar min=None, Scalar max=None) => Clamp"
  bind_python: true

- name: "clamp_"
  signature: "Tensor (Tensor input, Scalar min=None, Scalar max=None) => ClampInplace"
  bind_python: true

- name: "clamp_min"
  signature: "Tensor (Tensor input, Scalar min) => ClampMin"
  bind_python: true

- name: "clamp_min_"
  signature: "Tensor (Tensor input, Scalar min) => ClampMinInplace"
  bind_python: true

- name: "clamp_max"
  signature: "Tensor (Tensor input, Scalar max) => ClampMax"
  bind_python: true

- name: "clamp_max_"
  signature: "Tensor (Tensor input, Scalar min) => ClampMaxInplace"
  bind_python: true

- name: "clip"
  signature: ["Tensor (Tensor input, Scalar min=None, Scalar max=None) => Clip"]
  bind_python: true

- name: "clip_"
  signature:
    ["Tensor (Tensor input, Scalar min=None, Scalar max=None) => ClipInplace"]
  bind_python: true

- name: "clamp_grad"
  signature: "Tensor (Tensor dy, Tensor x, Scalar min=None, Scalar max=None) => ClampGrad"
  bind_python: False

- name: "vector_norm"
  signature:
    [
      "Tensor (Tensor input, Scalar ord=2, Int32List dim=None, Bool keepdim=False, *, DataType dtype=None) => VectorNorm",
      "Tensor (Tensor input, Scalar ord=2, Scalar dim, Bool keepdim=False, *, DataType dtype=None) => VectorNorm",
    ]
  bind_python: True

- name: "matrix_norm"
  signature:
    [
      "Tensor (Tensor input, Scalar ord, Int32List dim, Bool keepdim=False, *, DataType dtype=None) => MatrixNorm",
      "Tensor (Tensor input, String ord, Int32List dim, Bool keepdim=False, *, DataType dtype=None) => MatrixNorm",
    ]
  bind_python: True

- name: "norm"
  signature:
    [
      "Tensor (Tensor input, Scalar ord=None, Int32List dim=None, Bool keepdim=False, *, DataType dtype=None, Bool for_norm=False) => Norm",
      "Tensor (Tensor input, String ord, Int32List dim=None, Bool keepdim=False, *, DataType dtype=None) => Norm",
      "Tensor (Tensor input, Scalar ord=None, Scalar dim, Bool keepdim=False, *, DataType dtype=None) => ScalarNorm",
      "Tensor (Tensor input, String ord, Scalar dim, Bool keepdim=False, *, DataType dtype=None) => ScalarNorm",
    ]
  bind_python: True

- name: "inv"
  signature: "Tensor (Tensor x) => Inv"
  bind_python: True

- name: "linalg_cross"
  signature: "Tensor (Tensor input, Tensor other, Int64 dim=None) => LinalgCross"
  bind_python: True

- name: "dropout"
  signature: "Tensor (Tensor input, Float p=0.5, Bool training=True, Bool inplace=False, Generator generator=None, *, Tensor addend=None) => Dropout"
  bind_python: True

- name: "dropout_grad"
  signature: "Tensor (Tensor dy, Tensor mask, Float scale) => DropoutGrad"
  bind_python: False

- name: "dropout1d"
  signature: "Tensor (Tensor input, Float p=0.5, Bool training=True) => Dropout1d"
  bind_python: True

- name: "dropout2d"
  signature: "Tensor (Tensor input, Float p=0.5, Bool training=True) => Dropout2d"
  bind_python: True

- name: "dropout3d"
  signature: "Tensor (Tensor input, Float p=0.5, Bool training=True) => Dropout3d"
  bind_python: True

- name: "constant_pad"
  signature: "Tensor (Tensor x, Int64List pad, Scalar value=0) => ConstantPad"
  bind_python: False

- name: "reflection_pad"
  signature: "Tensor (Tensor x, Int64List pad) => ReflectionPad"
  bind_python: False

- name: "replication_pad"
  signature: "Tensor (Tensor x, Int64List pad) => ReplicationPad"
  bind_python: False

- name: "pad"
  signature: 'Tensor (Tensor x, Int64List pad, String mode="constant", Scalar value=0) => Pad'
  bind_python: True

- name: "pad_grad"
  signature: 'Tensor (Tensor dy, Int64List pad, String mode="constant", Scalar value=0) => PadGrad'
  bind_python: False

- name: "silu"
  signature: "Tensor (Tensor x) => Silu"
  bind_python: True

- name: "silu_grad"
  signature: "Tensor (Tensor dy, Tensor x) => SiluGrad"
  bind_python: False

- name: "mish"
  signature: "Tensor (Tensor x) => Mish"
  bind_python: True

- name: "mish_grad"
  signature: "Tensor (Tensor dy, Tensor x) => MishGrad"
  bind_python: False

- name: "selu"
  signature: "Tensor (Tensor x) => Selu"
  bind_python: True

- name: "selu_grad"
  signature: "Tensor (Tensor dy, Tensor x) => SeluGrad"
  bind_python: False

- name: "softsign"
  signature: "Tensor (Tensor x) => SoftSign"
  bind_python: True

- name: "softsign_grad"
  signature: "Tensor (Tensor dy, Tensor x) => SoftSignGrad"
  bind_python: False

- name: "diag"
  signature: "Tensor (Tensor x, Int32 diagonal=0) => Diag"
  bind_python: True

- name: "diag_grad"
  signature: "Tensor (Tensor dy, Tensor in, Int32 diagonal=0) => DiagGrad"
  bind_python: False

- name: "diagonal"
  signature: "Tensor (Tensor x, Int32 offset=0, Int32 dim1=0, Int32 dim2=1) => Diagonal"
  bind_python: True

- name: "diagonal_grad"
  signature: "Tensor (Tensor dy, Tensor in, Int32 offset=0) => DiagonalGrad"
  bind_python: False

- name: "tensor_getitem"
  signature: "Tensor (Tensor x, TensorIndex index) => TensorGetItem"
  bind_python: False

- name: "scatter"
  signature:
    [
      "Tensor (Tensor input, Int32 dim, Tensor index, Tensor src, *, String reduce=None, Bool inplace=False) => DimScatter",
      "Tensor (Tensor input, Int32 dim, Tensor index, Scalar src, *, String reduce=None, Bool inplace=False) => DimScatterScalar",
    ]
  bind_python: True

- name: "scatter_update"
  signature:
    [
      "Tensor (Tensor input, Int32 dim, Tensor index, Tensor src, *, Bool inplace=False) => DimScatterUpdate",
      "Tensor (Tensor input, Int32 dim, Tensor index, Scalar src, *, Bool inplace=False) => DimScatterUpdateScalar",
    ]
  bind_python: False

- name: "scatter_add"
  signature:
    [
      "Tensor (Tensor input, Int32 dim, Tensor index, Tensor src, *, Bool inplace=False) => DimScatterAdd",
      "Tensor (Tensor input, Int32 dim, Tensor index, Scalar src, *, Bool inplace=False) => DimScatterAddScalar",
    ]
  bind_python: True

- name: "scatter_mul"
  signature:
    [
      "Tensor (Tensor input, Int32 dim, Tensor index, Tensor src, *, Bool inplace=False) => DimScatterMul",
      "Tensor (Tensor input, Int32 dim, Tensor index, Scalar src, *, Bool inplace=False) => DimScatterMulScalar",
    ]
  bind_python: False

- name: "scatter_add_like"
  signature: "Tensor (Tensor like, Int32 dim, Tensor index, Tensor src) => DimScatterAddLike"
  bind_python: False

- name: "tensor_setitem"
  signature: "Void (Tensor x, TensorIndex index, Tensor value) => TensorSetItem"
  bind_python: True

- name: "avg_pool1d"
  signature:
    'Tensor (Tensor input, Int32List[1] kernel_size, Int32List[1] stride=None,
    Int32List[1] padding=0, Bool ceil_mode=False, Bool count_include_pad=True,
    Int32 divisor_override=0, String data_format="channels_first") => AvgPool1D'
  bind_python: True

- name: "avg_pool2d"
  signature:
    'Tensor (Tensor input, Int32List[2] kernel_size, Int32List[2] stride=None,
    Int32List[2] padding=0, Bool ceil_mode=False, Bool count_include_pad=True,
    Int32 divisor_override=0, String data_format="channels_first") => AvgPool2D'
  bind_python: True

- name: "avg_pool3d"
  signature:
    'Tensor (Tensor input, Int32List[3] kernel_size, Int32List[3] stride=None,
    Int32List[3] padding=0, Bool ceil_mode=False, Bool count_include_pad=True,
    Int32 divisor_override=0, String data_format="channels_first") => AvgPool3D'
  bind_python: True

- name: "avg_pool_grad"
  signature:
    "Tensor (Tensor x, Tensor dy, Int32 ndims, String data_format, Int32List padding,
    Int32List kernel_size, Int32List stride, Bool ceil_mode, Bool count_include_pad,
    Int32 divisor_override=0) => AvgPoolNdGrad"
  bind_python: False

- name: "minimum"
  signature: "Tensor (Tensor input, Tensor other) => Minimum"
  bind_python: True

- name: "maximum"
  signature: "Tensor (Tensor input, Tensor other) => Maximum"
  bind_python: True

- name: "elementwise_min_grad"
  signature: "TensorTuple (Tensor dz, Tensor x, Tensor y) => ElementwiseMinGrad"
  bind_python: False

- name: "elementwise_max_grad"
  signature: "TensorTuple (Tensor dz, Tensor x, Tensor y) => ElementwiseMaxGrad"
  bind_python: False

- name: "stack"
  signature: "Tensor (TensorTuple inputs, Int64 dim=0) => Stack"
  bind_python: True

- name: "stack_grad"
  signature: "TensorTuple (Tensor x, TensorTuple like, Int64 axis) => StackGrad"
  bind_python: False

- name: "atleast_1d"
  signature:
    [
      "Tensor (Tensor input) => AtLeast1D",
      "TensorTuple (TensorTuple tensors) => AtLeast1D",
    ]
  bind_python: True

- name: "atleast_2d"
  signature:
    [
      "Tensor (Tensor input) => AtLeast2D",
      "TensorTuple (TensorTuple tensors) => AtLeast2D",
    ]
  bind_python: True

- name: "atleast_3d"
  signature:
    [
      "Tensor (Tensor input) => AtLeast3D",
      "TensorTuple (TensorTuple tensors) => AtLeast3D",
    ]
  bind_python: True

- name: "hstack"
  signature: "Tensor (TensorTuple tensors) => HStack"
  bind_python: True

- name: "vstack"
  signature: "Tensor (TensorTuple tensors) => VStack"
  bind_python: True

- name: "dstack"
  signature: "Tensor (TensorTuple tensors) => DStack"
  bind_python: True

- name: "column_stack"
  signature: "Tensor (TensorTuple tensors) => ColumnStack"
  bind_python: True

- name: "row_stack"
  signature: "Tensor (TensorTuple tensors) => RowStack"
  bind_python: True

- name: "local_to_global"
  signature: "Tensor (Tensor x, Placement placement, SbpList sbp, Shape shape, DataType dtype, Bool sync_data, Bool copy=False) => LocalToGlobal"
  bind_python: False

- name: "to_global"
  signature: "Tensor (Tensor x, Placement placement, SbpList sbp, SbpList grad_sbp, Bool check_meta, Bool copy=False) => ToGlobal"
  bind_python: True

- name: "to_local"
  signature: "Tensor (Tensor x, Bool copy=False) => GlobalToLocal"
  bind_python: True

- name: "stream_touch"
  signature: "Void (TensorTuple x) => StreamTouch"
  bind_python: True

- name: "broadcast"
  signature: "Tensor (Tensor x, *, Int64 src_rank=0, Bool inplace=True) => Broadcast"
  bind_python: True

- name: "broadcast"
  signature: "TensorTuple (TensorTuple inputs, *, Int64 src_rank=0, Bool inplace=True) => BroadcastTensors"
  bind_python: True

- name: "local_all_reduce"
  signature: "Tensor (Tensor x, Bool inplace=False) => LocalAllReduce"
  bind_python: True

- name: "local_reduce"
  signature: "Tensor (Tensor x, *, Int64 dst=0, Bool inplace=True) => LocalReduce"
  bind_python: True

- name: "eager_p_to_b"
  signature: "Tensor (Tensor x, Placement in_placement, Placement out_placement, Shape shape) => EagerPToB"
  bind_python: False

- name: "eager_b_to_s"
  signature: "Tensor (Tensor x, Placement in_placement, Placement out_placement, SbpList out_sbp, Shape shape) => EagerBToS"
  bind_python: False

- name: "eager_s_to_b"
  signature: "Tensor (Tensor x, Placement in_placement, Placement out_placement, SbpList in_sbp, Shape shape) => EagerSToB"
  bind_python: False

- name: "eager_naive_s_to_s"
  signature: "Tensor (Tensor x, Placement in_placement, Placement out_placement, SbpList in_sbp, SbpList out_sbp, Shape shape) => EagerNaiveSToS"
  bind_python: False

- name: "eager_p_to_s"
  signature: "Tensor (Tensor x, Placement in_placement, Placement out_placement, SbpList out_sbp, Shape shape) => EagerPToS"
  bind_python: False

- name: "eager_s_to_p"
  signature: "Tensor (Tensor x, Placement in_placement, Placement out_placement, SbpList out_sbp, Shape shape) => EagerSToP"
  bind_python: False

- name: "global_all_reduce"
  signature: "Tensor (Tensor x) => GlobalAllReduce"
  bind_python: False

- name: "global_reduce_scatter"
  signature: "Tensor (Tensor x, String op_type) => GlobalReduceScatter"
  bind_python: False

- name: "global_all_gather"
  signature: "Tensor (Tensor x) => GlobalAllGather"
  bind_python: False

- name: "global_s2s"
  signature: "Tensor (Tensor x, SbpList out_sbp) => GlobalS2S"
  bind_python: False

- name: "select_top_n"
  signature: "TensorTuple (TensorTuple inputs, Int32 n) => SelectTopN"
  bind_python: True

- name: "cast_like"
  signature: "Tensor (Tensor x, Tensor like) => CastLike"
  bind_python: False

- name: "identity"
  signature: "Tensor (Tensor in) => Identity"
  bind_python: True

- name: "amp_white_identity"
  signature: "Tensor (Tensor in) => AmpWhiteIdentity"
  bind_python: True

- name: "amp_black_identity"
  signature: "Tensor (Tensor in) => AmpBlackIdentity"
  bind_python: True

- name: "reshape_like"
  signature: "Tensor (Tensor in, Tensor like) => ReshapeLike"
  bind_python: True

- name: "reduce_sum_like"
  signature: "Tensor (Tensor in, Tensor like, Int32List axis) => ReduceSumLike"
  bind_python: True

- name: "broadcast_reduce_sum_like"
  signature: "Tensor (Tensor in, Tensor like) => BroadcastReduceSumLike"
  bind_python: False

- name: "rand"
  signature: [
      "Tensor (Shape size, *, DataType dtype=None, Device device=None,
      Generator generator=None, Bool requires_grad=False) => Rand",
      "Tensor (Shape size, *, Placement placement, SbpList sbp, DataType dtype=None,
      Generator generator=None, Bool requires_grad=False) => GlobalRand",
    ]
  bind_python: True

- name: "randn"
  signature: [
      "Tensor (Shape size, *, DataType dtype=None, Device device=None,
      Generator generator=None, Bool requires_grad=False) => RandN",
      "Tensor (Shape size, *, Placement placement, SbpList sbp, DataType dtype=None,
      Generator generator=None, Bool requires_grad=False) => GlobalRandN",
    ]
  bind_python: True

- name: "randn_like"
  signature: [
      "Tensor (Tensor input, *, DataType dtype=None, Device device=None,
      Generator generator=None, Bool requires_grad=False) => RandnLike",
      "Tensor (Tensor input, *, Placement placement, SbpList sbp, DataType dtype=None,
      Generator generator=None, Bool requires_grad=False) => GlobalRandnLike",
    ]
  bind_python: True

- name: "randint"
  signature: [
      "Tensor (Int64 low, Int64 high, Shape size, *, DataType dtype=None,
      Device device=None, Generator generator=None, Bool requires_grad=False)=> RandInt",
      "Tensor (Int64 high, Shape size, *, DataType dtype=None,
      Device device=None, Generator generator=None, Bool requires_grad=False)=> RandInt",
      "Tensor (Int64 low, Int64 high, Shape size, *, Placement placement, SbpList sbp,
      DataType dtype=None, Generator generator=None, Bool requires_grad=False)=> GlobalRandInt",
      "Tensor (Int64 high, Shape size, *, Placement placement, SbpList sbp,
      DataType dtype=None, Generator generator=None, Bool requires_grad=False)=> GlobalRandInt",
    ]
  bind_python: True

- name: "randint_like"
  signature: [
      "Tensor (Tensor x, Int64 low, Int64 high, *, DataType dtype=None,
      Device device=None, Generator generator=None, Bool requires_grad=False)=> RandIntLike",
      "Tensor (Tensor x, Int64 high, *, DataType dtype=None,
      Device device=None, Generator generator=None, Bool requires_grad=False)=> RandIntLike",
      "Tensor (Tensor x, Int64 low, Int64 high, *, Placement placement, SbpList sbp,
      DataType dtype=None, Generator generator=None, Bool requires_grad=False)=> GlobalRandIntLike",
      "Tensor (Tensor x, Int64 high, *, Placement placement, SbpList sbp,
      DataType dtype=None, Generator generator=None, Bool requires_grad=False)=> GlobalRandIntLike",
    ]
  bind_python: True

- name: "randperm"
  signature:
    [
      "Tensor (Int32 n, *, Generator generator=None, DataType dtype=kInt64, Device device=None, Bool requires_grad=False) => RandPerm",
      "Tensor (Int32 n, *, Placement placement, SbpList sbp, Generator generator=None, DataType dtype=kInt64, Bool requires_grad=False) => GlobalRandPerm",
    ]
  bind_python: True

- name: "unfold_tensor"
  signature: "Tensor (Tensor x, Int32 dimension, Int32 size, Int32 step) => UnfoldTensor"
  bind_python: True

- name: "unfold_tensor_grad"
  signature: "Tensor (Tensor dy, Tensor x, Int32 dimension, Int32 size, Int32 step) => UnfoldTensorGrad"
  bind_python: False

- name: "unfold"
  signature:
    'Tensor (Tensor x, Int32List[2] kernel_size, Int32List[2] dilation=1, Int32List[2] padding=0,
    Int32List[2] stride=1, String data_format="channels_first") => Unfold'
  bind_python: True

- name: "fold"
  signature:
    'Tensor (Tensor x, Int32List[1] output_size, Int32List[2] kernel_size, Int32List[2] dilation=1,
    Int32List[2] padding=0, Int32List[2] stride=1, String data_format="channels_first") => Fold'
  bind_python: True

- name: "split"
  signature:
    [
      "TensorTuple (Tensor x, Int64 split_size_or_sections, Int64 dim=0) => Split",
      "TensorTuple (Tensor x, Int64List split_size_or_sections, Int64 dim=0) => SplitWithSize",
    ]
  bind_python: True

- name: "unbind"
  signature: ["TensorTuple (Tensor x, Int64 dim=0) => Unbind"]
  bind_python: True

- name: "chunk"
  signature: ["TensorTuple (Tensor x, Int64 chunks, Int64 dim=0) => Chunk"]
  bind_python: True

- name: "split_like"
  signature: "TensorTuple (Tensor x, TensorTuple like, Int64 axis) => SplitLike"
  bind_python: True

- name: "pairwise_distance"
  signature: "Tensor (Tensor x1, Tensor x2, Float p=2.0, Double eps=1e-6, Bool keepdim=False) => PairwiseDistance"
  bind_python: True

- name: "cosine_similarity"
  signature: "Tensor (Tensor x, Tensor y, Int32 dim=1, Double eps=1e-8) => CosineSimilarity"
  bind_python: True

- name: "normalize"
  signature: "Tensor (Tensor input, Float p=2.0, Int32 dim=1, Float eps=1e-12, Bool use_l2_norm_kernel=True) => Normalize"
  bind_python: True

- name: "l2_normalize"
  signature: "Tensor (Tensor input, Int32 axis=0, Float epsilon=1e-12) => L2Normalize"
  bind_python: False

- name: "l2_normalize_grad"
  signature: "Tensor (Tensor dy, Tensor y, Tensor square_x_sum, Int32 axis, Float epsilon) => L2NormalizeGrad"
  bind_python: False

- name: "fused_self_attention"
  signature: "TensorTuple (Tensor hidden_states, Int64 head_size=8, Float alpha=1.0) => FusedSelfAttention"
  bind_python: True

- name: "fused_self_attention_grad"
  signature: "Tensor (Tensor query_mul_key_grad, Tensor value_grad, Tensor hidden_states, Float alpha=1.0) => FusedSelfAttentionGrad"
  bind_python: False

- name: "fused_scale_tril"
  signature: "Tensor (Tensor x, Int64 diagonal=0, Scalar fill_value=0, Scalar scale=1) => FusedScaleTril"
  bind_python: True

- name: "fused_bias_add_gelu"
  signature: "Tensor (Tensor a, Tensor b, *, Int32 axis) => FusedBiasAddGelu"
  bind_python: True

- name: "fused_bias_add_gelu_grad"
  signature: "Tensor (Tensor a, Tensor b, Tensor dy, Int32 axis) => FusedBiasAddGeluGrad"
  bind_python: false

- name: "fused_bias_add_dropout"
  signature: "Tensor (Tensor a, Tensor b, *, Float p=0.5, Int32 axis, Generator generator=None) => FusedBiasAddDropout"
  bind_python: True

- name: "fused_scale_mask_softmax"
  signature: "Tensor (Tensor x, Tensor mask, *, Float fill_value=0.0, Float scale=1.0) => FusedScaleMaskSoftmax"
  bind_python: True

- name: "fused_scale_mask_softmax_grad"
  signature: "Tensor (Tensor y, Tensor dy, Tensor mask, Float scale=1.0) => FusedScaleMaskSoftmaxGrad"
  bind_python: False

- name: "fused_scale_mask_softmax_dropout"
  signature: "TensorTuple (Tensor x, Tensor mask, *, Float fill_value=0.0, Float scale=1.0, Float p=0.5, Bool training=True, Generator generator=None) => FusedScaleMaskSoftmaxDropout"
  bind_python: True

- name: "fused_scale_mask_softmax_dropout_grad"
  signature: "Tensor (Tensor softmax_y, Tensor dy, Tensor mask, Tensor dropout_mask, Float scale=1.0, Float dropout_scale=1.0) => FusedScaleMaskSoftmaxDropoutGrad"
  bind_python: False

- name: "fused_scale_tril_softmax_mask_scale"
  signature: "TensorTuple (Tensor a, *, Float p=0.5, Int64 diagonal, Float tril_scale_value, Float tril_fill_value=0.0, Generator generator=None) => FusedScaleTrilSoftmaxMaskScale"
  bind_python: True

- name: "fused_scale_tril_softmax_mask_scale_grad"
  signature: "Tensor (Tensor softmax_y, Tensor dy, Tensor mask, Int64 diagonal, Float tril_scale_value, Float mask_scale_value) => FusedScaleTrilSoftmaxMaskScaleGrad"
  bind_python: False

- name: "fused_multi_head_attention_inference"
  signature: "Tensor (Tensor query,  Tensor key, Tensor value, Int64 num_heads, Bool causal=False, Int64 query_hidden_slice_start=0, Int64 query_hidden_slice_end=-1, Int64 key_hidden_slice_start=0, Int64 key_hidden_slice_end=-1, Int64 value_hidden_slice_start=0, Int64 value_hidden_slice_end=-1) => FusedMultiHeadAttentionInference"
  bind_python: True

- name: "send"
  signature: "Void (Tensor input, Int64 dst, Bool send_meta=True) => Send"
  bind_python: True

- name: "recv"
  signature: "Tensor (Int64 src, Shape shape=None, DataType dtype=None, Device device=None, *, Tensor out=None) => Recv"
  bind_python: True

- name: "batch_gather"
  signature: "Tensor (Tensor in, Tensor indices) => BatchGather"
  bind_python: True

- name: "unsorted_batch_segment_sum"
  signature: "Tensor (Tensor data, Tensor segment_ids, Int64 num_segments) => UnsortedBatchSegmentSum"
  bind_python: False

- name: "ctc_greedy_decoder"
  signature: "TensorTuple (Tensor log_probs, Tensor input_lengths, Bool merge_repeated=True) => CtcGreedyDecoder"
  bind_python: True

- name: "distributed_partial_fc_sample_disable_boxing"
  signature: "TensorTuple (Tensor sampled_weight_diff, Tensor sampled_label) => DistributedPariticalFCSampleDisableBoxing"
  bind_python: False

- name: "nms"
  signature: "Tensor (Tensor x, Float iou_threshold, Int32 keep_n=-1) => Nms"
  bind_python: True

- name: "roi_align"
  signature: "Tensor (Tensor x, Tensor rois, Float spatial_scale, Int32 pooled_h, Int32 pooled_w, Int32 sampling_ratio, Bool aligned) => RoiAlign"
  bind_python: True

- name: "roi_align_grad"
  signature: "Tensor (Tensor dy, Tensor x_like, Tensor rois, Float spatial_scale, Int32 pooled_h, Int32 pooled_w, Int32 sampling_ratio, Bool aligned) => RoiAlignGrad"
  bind_python: False

- name: "meshgrid"
  signature: 'TensorTuple (TensorTuple tensors, String indexing="ij") => Meshgrid'
  bind_python: True

- name: "index_select"
  signature: "Tensor (Tensor input, Int64 dim, Tensor index) => IndexSelect"
  bind_python: True

- name: "decode_onerec"
  signature: "Tensor (Tensor input, String key, DataType dtype, Shape shape, Bool is_dynamic=False, Shape reshape=None, Shape batch_padding=None) => DecodeOneRec"
  bind_python: True

- name: "dot"
  signature: "Tensor (Tensor input, Tensor other) => Dot"
  bind_python: True

- name: "fused_dot_feature_interaction"
  signature: 'Tensor (TensorTuple features, Tensor output_concat=None, Bool self_interaction=False, Int32 output_padding=0, String pooling="none") => FusedDotFeatureInteraction'
  bind_python: True

- name: "fused_dot_feature_interaction_grad"
  signature: 'TensorTuple (Tensor dy, TensorTuple features, Bool has_output_concat_grad=False, Bool self_interaction=False, Int32 output_concat_grad_dim=0, String pooling="none") => FusedDotFeatureInteractionGrad'
  bind_python: False

- name: "fused_cross_feature_interaction"
  signature: "Tensor (Tensor x, Tensor weight, Tensor x_0, Tensor bias, String interaction_mode) => FusedCrossFeatureInteraction"
  bind_python: True

- name: "fused_cross_feature_interaction_v1_grad"
  signature: "TensorTuple (Tensor dy, Tensor weight, Tensor x, Tensor x_0, Tensor matmul_result) => FusedCrossFeatureInteractionV1Grad"
  bind_python: False

- name: "fused_cross_feature_interaction_v2_grad"
  signature: "TensorTuple (Tensor dy, Tensor weight, Tensor bias, Tensor x, Tensor x_0, Tensor matmul_result) => FusedCrossFeatureInteractionV2Grad"
  bind_python: False

- name: "tensor_buffer_to_tensor"
  signature: "Tensor (Tensor input, Shape instance_shape, DataType dtype) => TensorBufferToTensor"
  bind_python: True

- name: "tensor_to_tensor_buffer"
  signature: "Tensor (Tensor input, Int32 instance_dims) => TensorToTensorBuffer"
  bind_python: True

- name: "gen_tensor_buffer"
  signature: "Tensor (Shape shape, ShapeList shape_list, FloatList value_list, DataType data_type, Bool dynamic_out) => GenTensorBuffer"
  bind_python: True

- name: "top_k"
  signature: "Tensor (Tensor input, Int32 k, Bool sorted=True) => TopK"
  bind_python: True

- name: "in_top_k"
  signature: "Tensor (Tensor targets, Tensor predictions, Int32 k) => InTopK"
  bind_python: True

- name: "cumsum"
  signature: "Tensor (Tensor input, Int64 dim, *, DataType dtype=None) => Cumsum"
  bind_python: True

- name: "cumprod"
  signature: "Tensor (Tensor input, Int64 dim, *, DataType dtype=None) => Cumprod"
  bind_python: True

- name: "cumprod_grad"
  signature: "Tensor (Tensor input, Tensor y, Tensor x, Int64 dim) => CumprodGrad"
  bind_python: False

- name: "one_embedding_id_shuffle"
  signature: "TensorTuple (Tensor ids, Tensor table_ids=None, Int32 num_tables=1, String embedding_name) => OneEmbeddingIdShuffle"
  bind_python: True

- name: "one_embedding_embedding_shuffle"
  signature: "Tensor (Tensor cur_rank_embeddings, Tensor num_unique_matrix, Tensor cur_rank_inverse_indices, Tensor inverse_unique_partition_indices, String embedding_name) => OneEmbeddingEmbeddingShuffle"
  bind_python: True

- name: "one_embedding_embedding_gradient_shuffle"
  signature: "Tensor (Tensor embedding_grad, Tensor num_unique_matrix, Tensor cur_rank_inverse_indices, Tensor inverse_unique_partition_indices, String embedding_name) => OneEmbeddingEmbeddingGradientShuffle"
  bind_python: True

- name: "one_embedding_lookup"
  signature: "Tensor (Tensor num_unique_ids, Tensor unique_ids, Tensor table_ids, DataType dtype, DataType embedding_dtype, Int64 line_size, Int64 embedding_size, String embedding_name, String embedding_tables, String state_initializer, Int64 seed=0) => OneEmbeddingLookup"
  bind_python: True

- name: "one_embedding_fused_lookup"
  signature: "Tensor (Tensor shadow, Tensor ids, Tensor table_ids=None, DataType dtype, String embedding_name, Int64 line_size, Int64 embedding_size, Bool is_full_cache, Int32 num_tables, String embedding_tables, Int64 padding_idx=None, Int64 seed=0) => OneEmbeddingFusedLookup"
  bind_python: True

- name: "one_embedding_fused_lookup_grad"
  signature: "Void (Tensor ids, Tensor embedding_grad, String embedding_name, Int64 line_size, Int64 embedding_size) => OneEmbeddingFusedLookupGrad"
  bind_python: True

- name: "one_embedding_unique_key_value_pair"
  signature: "TensorTuple (Tensor keys, Tensor values=None, Int32 num_tables, String embedding_name) => OneEmbeddingUniqueKeyValuePair"
  bind_python: True

- name: "one_embedding_embedding_put"
  signature: "Void (Tensor num_unique_ids, Tensor unique_ids, Tensor unique_embeddings, String embedding_name, Int64 line_size) => OneEmbeddingEmbeddingPut"
  bind_python: True

- name: "one_embedding_sgd_update"
  signature: "Tensor (Tensor num_unique_ids, Tensor unique_embeddings, Tensor embedding_grad, Tensor learning_rate=None, Tensor down_scale_by_tensor=None, Tensor skip_if=None, Float learning_rate_val, Double scale, Float weight_decay, Float momentum, Int64 line_size, Int64 embedding_size, String embedding_name) => OneEmbeddingSgdUpdate"
  bind_python: True

- name: "one_embedding_adam_update"
  signature: "Tensor (Tensor num_unique_ids, Tensor unique_embeddings, Tensor embedding_grad, Tensor learning_rate=None, Tensor down_scale_by_tensor=None, Tensor skip_if=None, Tensor bias_correction1=None, Tensor bias_correction2=None, Float learning_rate_val, Double scale, Float weight_decay, Float beta1, Float beta2, Float bias_correction1_val, Float bias_correction2_val, Float epsilon, Bool do_bias_correction, Int64 line_size, Int64 embedding_size, String embedding_name) => OneEmbeddingAdamUpdate"
  bind_python: True

- name: "one_embedding_adagrad_update"
  signature: "Tensor (Tensor num_unique_ids, Tensor unique_embeddings, Tensor embedding_grad, Tensor learning_rate=None, Tensor down_scale_by_tensor=None, Tensor skip_if=None, Tensor train_step=None, Int64 train_step_val, Float learning_rate_val, Double scale, Float weight_decay, Float lr_decay, Float epsilon, Int64 line_size, Int64 embedding_size, String embedding_name) => OneEmbeddingAdagradUpdate"
  bind_python: True

- name: "one_embedding_ftrl_update"
  signature: "Tensor (Tensor num_unique_ids, Tensor unique_embeddings, Tensor embedding_grad, Tensor learning_rate=None, Tensor down_scale_by_tensor=None, Tensor skip_if=None, Float learning_rate_val, Double scale, Float weight_decay, Float lr_power, Float lambda1, Float lambda2, Float beta, Int64 line_size, Int64 embedding_size, String embedding_name) => OneEmbeddingFtrlUpdate"
  bind_python: True

- name: "einsum"
  signature: "Tensor (String equation, TensorTuple operands) => EinSum"
  bind_python: True

- name: "pixel_shuffle"
  signature: "Tensor (Tensor input, Int64 h_upscale_factor, Int64 w_upscale_factor) => PixelShuffle"
  bind_python: True

- name: "isnan"
  signature: "Tensor (Tensor input) => IsNan"
  bind_python: True

- name: "isinf"
  signature: "Tensor (Tensor input) => IsInf"
  bind_python: True

- name: "isfinite"
  signature: "Tensor (Tensor input) => IsFinite"
  bind_python: True

- name: "roc_auc_score"
  signature: "Tensor (Tensor label, Tensor pred) => RocAucScore"
  bind_python: True

- name: "pin_memory"
  signature: "Tensor (Tensor input) => PinMemory"
  bind_python: True

- name: "fill_"
  signature:
    [
      "Tensor (Tensor in, Tensor value) => FillTensor",
      "Tensor (Tensor in, Scalar value) => Fill",
    ]
  bind_python: True

- name: "rnn_tanh_cell"
  signature: "Tensor (Tensor input, Tensor hx, Tensor w_ih, Tensor w_hh, Tensor b_ih=None, Tensor b_hh=None) => RnnTanhCell"
  bind_python: True

- name: "rnn_relu_cell"
  signature: "Tensor (Tensor input, Tensor hx, Tensor w_ih, Tensor w_hh, Tensor b_ih=None, Tensor b_hh=None) => RnnReluCell"
  bind_python: True

- name: "lstm_cell"
  signature: "TensorTuple (Tensor input, TensorTuple hx, Tensor w_ih, Tensor w_hh, Tensor b_ih=None, Tensor b_hh=None) => LstmCell"
  bind_python: True

- name: "gru_cell"
  signature: "Tensor (Tensor input, Tensor hx, Tensor w_ih, Tensor w_hh, Tensor b_ih=None, Tensor b_hh=None) => GruCell"
  bind_python: True

- name: "_fused_gru_cell"
  signature: "TensorTuple (Tensor igates, Tensor hgates, Tensor hx, Tensor b_ih=None, Tensor b_hh=None) => FusedGruCell"
  bind_python: False

- name: "_fused_gru_cell_grad"
  signature: "TensorTuple (Tensor grad_hy, Tensor workspace, Bool has_bias, Bool hx_needs_grad) => FusedGruCellGrad"
  bind_python: False

- name: "_fused_lstm_cell"
  signature: "TensorTuple (Tensor igates, Tensor hgates, Tensor cx, Tensor b_ih=None, Tensor b_hh=None) => FusedLstmCell"
  bind_python: False

- name: "_fused_lstm_cell_grad"
  signature: "TensorTuple (Tensor grad_hy, Tensor grad_cy, Tensor cx, Tensor cy, Tensor workspace, Bool need_cx_grad, Bool has_bias) => FusedLstmCellGrad"
  bind_python: False

- name: "rnn_tanh"
  signature:
    [
      "TensorTuple (Tensor input, Tensor hx, TensorTuple params, Bool has_biases, Int32 num_layers, Float dropout, Bool train, Bool bidirectional, Bool batch_first) => RnnTanhInput",
      "TensorTuple (Tensor data, Tensor batch_sizes, Tensor hx, TensorTuple params, Bool has_biases, Int32 num_layers, Float dropout, Bool train, Bool bidirectional) => RnnTanhData",
    ]
  bind_python: True

- name: "rnn_relu"
  signature:
    [
      "TensorTuple (Tensor input, Tensor hx, TensorTuple params, Bool has_biases, Int32 num_layers, Float dropout, Bool train, Bool bidirectional, Bool batch_first) => RnnReluInput",
      "TensorTuple (Tensor data, Tensor batch_sizes, Tensor hx, TensorTuple params, Bool has_biases, Int32 num_layers, Float dropout, Bool train, Bool bidirectional) => RnnReluData",
    ]
  bind_python: True

- name: "lstm"
  signature:
    [
      "TensorTuple (Tensor input, TensorTuple hx, TensorTuple params, Bool has_biases, Int32 num_layers, Float dropout, Bool train, Bool bidirectional, Bool batch_first) => LstmInput",
      "TensorTuple (Tensor data, Tensor batch_sizes, TensorTuple hx, TensorTuple params, Bool has_biases, Int32 num_layers, Float dropout, Bool train, Bool bidirectional) => LstmData",
    ]
  bind_python: True

- name: "gru"
  signature:
    [
      "TensorTuple (Tensor input, Tensor hx, TensorTuple params, Bool has_biases, Int32 num_layers, Float dropout, Bool train, Bool bidirectional, Bool batch_first) => GruInput",
      "TensorTuple (Tensor data, Tensor batch_sizes, Tensor hx, TensorTuple params, Bool has_biases, Int32 num_layers, Float dropout, Bool train, Bool bidirectional) => GruData",
    ]
  bind_python: True

- name: "pack_padded_sequence"
  signature: "TensorTuple (Tensor input, Tensor lengths, Bool batch_first) => PackPaddedSequence"
  bind_python: True

- name: "multi_tensor_sgd_update"
  signature: "Void (TensorTuple model, TensorTuple model_diff, Double scale, Float weight_decay, Float learning_rate_val) => MultiTensorSgdUpdate"
  bind_python: True

- name: "multi_tensor_adam_update"
  signature: "Void (TensorTuple model, TensorTuple model_diff, TensorTuple m, TensorTuple v, Float learning_rate_val, Float l2, Float beta1, Float beta2, Float bias_correction1_val, Float bias_correction2_val, Bool do_bias_correction, Double scale, Float weight_decay, Float epsilon) => MultiTensorAdamUpdate"
  bind_python: True

- name: "grad_acc_repeat"
  signature: "Tensor (Tensor input, Int32 repeat_num) => GradAccRepeat"
  bind_python: False

- name: "grad_acc_collect"
  signature: "Tensor (Tensor input, Int32 collect_num) => GradAccCollect"
  bind_python: False

- name: "grad_acc_pack"
  signature: "Tensor (Tensor input, Int32 pack_num) => GradAccPack"
  bind_python: False

- name: "grad_acc_unpack"
  signature: "Tensor (Tensor input, Int32 unpack_num) => GradAccUnpack"
  bind_python: False

- name: "trunc"
  signature: "Tensor (Tensor input) => Trunc"
  bind_python: True

- name: "silu_grad_grad"
  signature: "Tensor (Tensor x, Tensor dydx) => SiluGradGrad"
  bind_python: False

- name: "mish_grad_grad"
  signature: "Tensor (Tensor x, Tensor dydx) => MishGradGrad"
  bind_python: False

- name: "selu_grad_grad"
  signature: "Tensor (Tensor x, Tensor dydx) => SeluGradGrad"
  bind_python: False

- name: "softsign_grad_grad"
  signature: "Tensor (Tensor x, Tensor dydx) => SoftSignGradGrad"
  bind_python: False

- name: "gelu_grad_grad"
  signature: "Tensor (Tensor x, Tensor dydx) => GeluGradGrad"
  bind_python: False

- name: "hardsigmoid_grad_grad"
  signature: "Tensor (Tensor x, Tensor dydx) => HardSigmoidGradGrad"
  bind_python: False

- name: "hardswish_grad_grad"
  signature: "Tensor (Tensor x, Tensor dydx) => HardSwishGradGrad"
  bind_python: False

- name: "softplus_grad_grad"
  signature: "Tensor (Tensor x, Tensor dydx, Double beta=1.0, Double threshold=20.0) => SoftplusGradGrad"
  bind_python: False

- name: "elu_grad_grad"
  signature: "Tensor (Tensor x, Tensor dydx, Double alpha) => EluGradGrad"
  bind_python: False

- name: "celu_grad_grad"
  signature: "Tensor (Tensor x, Tensor dydx, Double alpha) => CeluGradGrad"
  bind_python: False

- name: "batch_norm_stats"
  signature: "TensorTuple (Tensor input, Int32 axis, Float eps) => BatchNormStats"
  bind_python: True

- name: "batch_norm_gather_stats_with_counts"
  signature: "TensorTuple (Tensor input, Tensor mean, Tensor invstd, Tensor running_mean=None, Tensor running_var=None, Float momentum, Float eps, Tensor counts) => BatchNormGatherStatsWithCounts"
  bind_python: True

- name: "batch_norm_elemt"
  signature: "Tensor (Tensor input, Tensor weight, Tensor bias, Tensor mean, Tensor invstd, Int32 axis, Float eps) => BatchNormElemt"
  bind_python: True

- name: "batch_norm_backward_reduce"
  signature: "TensorTuple (Tensor grad_out, Tensor input, Tensor mean, Tensor invstd, Int32 axis) => BatchNormBackwardReduce"
  bind_python: True

- name: "batch_norm_backward_elemt"
  signature: "Tensor (Tensor grad_out, Tensor input, Tensor mean, Tensor invstd, Tensor weight, Tensor sum_dy, Tensor sum_dy_xmu, Tensor count, Int32 axis) => BatchNormBackwardElemt"
  bind_python: True

- name: "adaptive_max_pool1d"
  signature: "TensorTuple (Tensor input, Int64List[1] output_size) => AdaptiveMaxPool1D"
  bind_python: True

- name: "adaptive_max_pool2d"
  signature: "TensorTuple (Tensor input, Int64List[2] output_size) => AdaptiveMaxPool2D"
  bind_python: True

- name: "adaptive_max_pool3d"
  signature: "TensorTuple (Tensor input, Int64List[3] output_size) => AdaptiveMaxPool3D"
  bind_python: True

- name: "adaptive_max_pool_grad"
  signature: "Tensor (Tensor x, Tensor index, Tensor dy, Int32 ndims) => AdaptiveMaxPoolNdGrad"
  bind_python: False

- name: "tan_grad_grad"
  signature: "Tensor (Tensor x, Tensor dydx) =>  TanGradGrad"
  bind_python: False

- name: "sinh_grad_grad"
  signature: "Tensor (Tensor x, Tensor dydx) =>  SinhGradGrad"
  bind_python: False

- name: "cosh_grad_grad"
  signature: "Tensor (Tensor x, Tensor dydx) =>  CoshGradGrad"
  bind_python: False

- name: "tanh_grad_grad"
  signature: "Tensor (Tensor x, Tensor dydx) =>  TanhGradGrad"
  bind_python: False

- name: "acos_grad_grad"
  signature: "Tensor (Tensor x, Tensor dydx) =>  AcosGradGrad"
  bind_python: False

- name: "asin_grad_grad"
  signature: "Tensor (Tensor x, Tensor dydx) =>  AsinGradGrad"
  bind_python: False

- name: "atan_grad_grad"
  signature: "Tensor (Tensor x, Tensor dydx) =>  AtanGradGrad"
  bind_python: False

- name: "asinh_grad_grad"
  signature: "Tensor (Tensor x, Tensor dydx) =>  AsinhGradGrad"
  bind_python: False

- name: "acosh_grad_grad"
  signature: "Tensor (Tensor x, Tensor dydx) =>  AcoshGradGrad"
  bind_python: False

- name: "atanh_grad_grad"
  signature: "Tensor (Tensor x, Tensor dydx) =>  AtanhGradGrad"
  bind_python: False

- name: "erf_grad_grad"
  signature: "Tensor (Tensor x, Tensor dydx) =>  ErfGradGrad"
  bind_python: False

- name: "erfc_grad_grad"
  signature: "Tensor (Tensor x, Tensor dydx) =>  ErfcGradGrad"
  bind_python: False

- name: "exp_grad_grad"
  signature: "Tensor (Tensor x, Tensor dydx) =>  ExpGradGrad"
  bind_python: False

- name: "expm1_grad_grad"
  signature: "Tensor (Tensor x, Tensor dydx) =>  Expm1GradGrad"
  bind_python: False

- name: "log_grad_grad"
  signature: "Tensor (Tensor x, Tensor dydx) =>  LogGradGrad"
  bind_python: False

- name: "logsigmoid_grad_grad"
  signature: "Tensor (Tensor x, Tensor dydx) =>  LogSigmoidGradGrad"
  bind_python: False

- name: "log2_grad_grad"
  signature: "Tensor (Tensor x, Tensor dydx) =>  Log2GradGrad"
  bind_python: False

- name: "log10_grad_grad"
  signature: "Tensor (Tensor x, Tensor dydx) =>  Log10GradGrad"
  bind_python: False

- name: "log1p_grad_grad"
  signature: "Tensor (Tensor x, Tensor dydx) =>  Log1pGradGrad"
  bind_python: False

- name: "reciprocal_grad_grad"
  signature: "Tensor (Tensor x, Tensor dydx) =>  ReciprocalGradGrad"
  bind_python: False

- name: "reciprocal_no_nan_grad_grad"
  signature: "Tensor (Tensor x, Tensor dydx) =>  ReciprocalNoNanGradGrad"
  bind_python: False

- name: "rsqrt_grad_grad"
  signature: "Tensor (Tensor x, Tensor dydx) =>  RsqrtGradGrad"
  bind_python: False

- name: "sqrt_grad_grad"
  signature: "Tensor (Tensor x, Tensor dydx) =>  SqrtGradGrad"
  bind_python: False

- name: "square_grad_grad"
  signature: "Tensor (Tensor x, Tensor dydx) =>  SquareGradGrad"
  bind_python: False

- name: "sigmoid_grad_grad"
  signature: "Tensor (Tensor y, Tensor dydx) =>  SigmoidGradGrad"
  bind_python: False

- name: "max_pool_grad_grad"
  signature: "Tensor (Tensor dydx, Tensor indices, Int32 ndims) =>  MaxPoolNdGradGrad"
  bind_python: False

- name: "exponential_"
  signature: "Tensor (Tensor x, Float lambd=1.0, Generator generator=None) => Exponential"
  bind_python: True

- name: "multinomial"
  signature: "Tensor (Tensor x, Int32 num_samples, Bool replacement=False, Generator generator=None) => Multinomial"
  bind_python: True

- name: "max_pool_grad_grad"  
  signature: "Tensor (Tensor dydx, Tensor indices, Int32 ndims) =>  MaxPoolNdGradGrad" 
  bind_python: False

- name: "deform_conv2d"
  signature:
    "Tensor (Tensor input,Tensor weight,Tensor offset,Tensor mask,Tensor bias=None, Int32 stride_h,Int32 stride_w,Int32 pad_h,
    Int32 pad_w,Int32 dilation_h,Int32 dilation_w,Int32 groups,Int32 offset_groups,Bool use_mask) => DeformConv2d"
  bind_python: True

- name: "deform_conv2d_input_grad"
  signature:
    "TensorTuple (Tensor output_grad,Tensor input,Tensor weight,Tensor offset,Tensor mask=None, Int32 stride_h,Int32 stride_w,Int32 pad_h,
    Int32 pad_w,Int32 dilation_h,Int32 dilation_w,Int32 groups,Int32 offset_groups,Bool use_mask) => DeformConv2dInputGrad"
  bind_python: False

- name: "deform_conv2d_param_grad"
  signature:
    "Tensor (Tensor output_grad,Tensor input,Tensor weight,Tensor offset,Tensor mask, Int32 stride_h,Int32 stride_w,Int32 pad_h,
    Int32 pad_w,Int32 dilation_h,Int32 dilation_w,Int32 groups,Int32 offset_groups,Bool use_mask) => DeformConv2dParamGrad"
  bind_python: False

- name: "bincount"
  signature: "Tensor (Tensor input, Tensor weights=None, Int64 minlength=None) => BinCount"
<<<<<<< HEAD
  bind_python: True
=======
  bind_python: True
>>>>>>> 45080d4b
<|MERGE_RESOLUTION|>--- conflicted
+++ resolved
@@ -2875,8 +2875,4 @@
 
 - name: "bincount"
   signature: "Tensor (Tensor input, Tensor weights=None, Int64 minlength=None) => BinCount"
-<<<<<<< HEAD
-  bind_python: True
-=======
-  bind_python: True
->>>>>>> 45080d4b
+  bind_python: True
