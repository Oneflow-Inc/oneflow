# Copyright 2020 The OneFlow Authors. All rights reserved.
#
# Licensed under the Apache License, Version 2.0 (the "License");
# you may not use this file except in compliance with the License.
# You may obtain a copy of the License at
#
#     http://www.apache.org/licenses/LICENSE-2.0
#
# Unless required by applicable law or agreed to in writing, software
# distributed under the License is distributed on an "AS IS" BASIS,
# WITHOUT WARRANTIES OR CONDITIONS OF ANY KIND, either express or implied.
# See the License for the specific language governing permissions and
# limitations under the License.

# The following data types are allowed,
# {
#   "Tensor", "TensorTuple", "Scalar", "Int", "Int32", "Int64", "Float", "Double", "String", "Bool",
#   "ScalarList", "IntList", "Int32List", "Int64List", "FloatList", "DoubleList", "StringList",
#   "BoolList", "DataType", "Shape", "Generator", "TensorIndex", "Device", "Placement",
#   "Sbp", "SbpList"
# }

- name: "add"
  signature:
    [
      "Tensor (TensorTuple inputs, *, Bool inplace=False) => Add",
      "Tensor (Tensor input, Tensor other, *, Bool inplace=False) => Add",
      "Tensor (Tensor input, Scalar other, *, Bool inplace=False) => ScalarAdd",
      "Tensor (Scalar input, Tensor other) => ScalarAdd",
    ]
  bind_python: true

- name: "sub"
  signature:
    [
      "Tensor (Tensor input, Tensor other) => Sub",
      "Tensor (Tensor input, Scalar other, *, Bool inplace=False) => ScalarSub",
      "Tensor (Scalar input, Tensor other) =>  ScalarSub",
    ]
  bind_python: true

- name: "mul"
  signature:
    [
      "Tensor (Tensor input, Tensor other) => Mul",
      "Tensor (Tensor input, Scalar other, *, Bool inplace=False) => ScalarMul",
      "Tensor (Scalar input, Tensor other) => ScalarMul",
    ]
  bind_python: true

- name: "div"
  signature:
    [
      "Tensor (Tensor input, Tensor other) => Div",
      "Tensor (Tensor input, Scalar other) => ScalarDiv",
      "Tensor (Scalar input, Tensor other) => ScalarDiv",
    ]
  bind_python: true

- name: "div_grad"
  signature: "Tensor (Tensor y, Tensor z, Tensor dz) => DivGrad"
  bind_python: False

- name: "equal"
  signature:
    [
      "Tensor (Tensor input, Tensor other) => BroadcastEqual",
      "Tensor (Tensor input, Scalar other) => ScalarLogicalEqual",
      "Tensor (Scalar input, Tensor other) => ScalarLogicalEqual",
    ]
  bind_python: true

- name: "not_equal"
  signature:
    [
      "Tensor (Tensor input, Tensor other) => BroadcastNotEqual",
      "Tensor (Tensor input, Scalar other) => ScalarLogicalNotEqual",
      "Tensor (Scalar input, Tensor other) => ScalarLogicalNotEqual",
    ]
  bind_python: true

- name: "greater"
  signature:
    [
      "Tensor (Tensor input, Tensor other) => BroadcastGreater",
      "Tensor (Tensor input, Scalar other) => ScalarLogicalGreater",
      "Tensor (Scalar input, Tensor other) => ScalarLogicalGreater",
    ]
  bind_python: true

- name: "greater_equal"
  signature:
    [
      "Tensor (Tensor input, Tensor other) => BroadcastGreaterEqual",
      "Tensor (Tensor input, Scalar other) => ScalarLogicalGreaterEqual",
      "Tensor (Scalar input, Tensor other) => ScalarLogicalGreaterEqual",
    ]
  bind_python: true

- name: "logical_and"
  signature:
    [
      "Tensor (Tensor input, Tensor other) => BroadcastLogicalAnd",
      "Tensor (Tensor input, Scalar other) => ScalarLogicalAnd",
      "Tensor (Scalar input, Tensor other) => ScalarLogicalAnd",
    ]
  bind_python: true

- name: "logical_or"
  signature:
    [
      "Tensor (Tensor input, Tensor other) => BroadcastLogicalOr",
      "Tensor (Tensor input, Scalar other) => ScalarLogicalOr",
      "Tensor (Scalar input, Tensor other) => ScalarLogicalOr",
    ]
  bind_python: true

- name: "logical_not"
  signature: "Tensor (Tensor input) => LogicalNot"
  bind_python: true

- name: "logical_xor"
  signature:
    [
      "Tensor (Tensor input, Tensor other) => BroadcastLogicalXor",
      "Tensor (Tensor input, Scalar other) => ScalarLogicalXor",
      "Tensor (Scalar input, Tensor other) => ScalarLogicalXor",
    ]
  bind_python: true

- name: "less"
  signature:
    [
      "Tensor (Tensor input, Tensor other) => BroadcastLess",
      "Tensor (Tensor input, Scalar other) => ScalarLogicalLess",
      "Tensor (Scalar input, Tensor other) => ScalarLogicalLess",
    ]
  bind_python: True

- name: "less_equal"
  signature:
    [
      "Tensor (Tensor input, Tensor other) => BroadcastLessEqual",
      "Tensor (Tensor input, Scalar other) => ScalarLogicalLessEqual",
      "Tensor (Scalar input, Tensor other) => ScalarLogicalLessEqual",
    ]
  bind_python: True

- name: "pow"
  signature:
    [
      "Tensor (Tensor input, Tensor exponent) => Pow",
      "Tensor (Tensor input, Scalar exponent, *, Bool inplace=False) => ScalarPow",
      "Tensor (Tensor input, Scalar exponent) => ScalarPow",
    ]
  bind_python: True

- name: "pow_x_grad"
  signature: "Tensor (Tensor dz, Tensor x, Tensor y) => PowXGrad"
  bind_python: False

- name: "pow_y_grad"
  signature: "Tensor (Tensor dz, Tensor x, Tensor y) => PowYGrad"
  bind_python: False

- name: "scalar_pow_grad"
  signature: "Tensor (Tensor input, Tensor dy, Scalar exponent) => ScalarPowGrad"
  bind_python: False

- name: "broadcast_pow"
  signature: "Tensor (Tensor x, Tensor y) => BroadcastPow"
  bind_python: False

- name: "broadcast_pow_x_grad"
  signature: "Tensor (Tensor dz, Tensor x, Tensor y, Tensor z) => BroadcastPowXGrad"
  bind_python: False

- name: "broadcast_pow_y_grad"
  signature: "Tensor (Tensor dz, Tensor x, Tensor y, Tensor z) => BroadcastPowYGrad"
  bind_python: False

- name: "floor_divide"
  signature:
    [
      "Tensor (Tensor x, Tensor y) => FloorDiv",
      "Tensor (Tensor input, Scalar scalar, *, Bool inplace=False) => ScalarFloorDiv",
      "Tensor (Tensor input, Scalar scalar) => ScalarFloorDiv",
    ]
  bind_python: True

- name: "floordiv_x_grad"
  signature: "Tensor (Tensor dz, Tensor x, Tensor y) => FloorDivXGrad"
  bind_python: False

- name: "floordiv_y_grad"
  signature: "Tensor (Tensor dz, Tensor x, Tensor y) => FloorDivYGrad"
  bind_python: False

- name: "xdivy_x_grad"
  signature: "Tensor (Tensor dz, Tensor x, Tensor y) => XdivyXGrad"
  bind_python: False

- name: "xdivy_y_grad"
  signature: "Tensor (Tensor dz, Tensor x, Tensor y) => XdivyYGrad"
  bind_python: False

- name: "xlogy_x_grad"
  signature: "Tensor (Tensor dz, Tensor x, Tensor y) => XlogyXGrad"
  bind_python: False

- name: "xlogy_y_grad"
  signature: "Tensor (Tensor dz, Tensor x, Tensor y) => XlogyYGrad"
  bind_python: False

- name: "reduce_max"
  signature: "Tensor (Tensor x, Int32List axis, Bool keepdims=False) => ReduceMax"
  bind_python: True

- name: "reduce_min"
  signature: "Tensor (Tensor x, Int32List axis, Bool keepdims=False) => ReduceMin"
  bind_python: True

- name: "reduce_sum"
  signature: "Tensor (Tensor x, Int32List axis, Bool keepdims=False) => ReduceSum"
  bind_python: True

- name: "reduce_mean"
  signature: "Tensor (Tensor x, Int32List axis, Bool keepdims=False) => ReduceMean"
  bind_python: True

- name: "reduce_prod"
  signature: "Tensor (Tensor x, Int32List axis, Bool keepdims=False) => ReduceProd"
  bind_python: True

- name: "reduce_min_device_stage"
  signature: "TensorTuple (Tensor in, Int32List axis) => ReduceMinDeviceStage"
  bind_python: True

- name: "reduce_min_device_stage_grad"
  signature: "Tensor (Tensor out_diff, Tensor mask, Tensor count, Int32List axis) => ReduceMinDeviceStageGrad"
  bind_python: False

- name: "reduce_max_device_stage"
  signature: "TensorTuple (Tensor in, Int32List axis) => ReduceMaxDeviceStage"
  bind_python: True

- name: "reduce_max_device_stage_grad"
  signature: "Tensor (Tensor out_diff, Tensor mask, Tensor count, Int32List axis) => ReduceMaxDeviceStageGrad"
  bind_python: False

- name: "reduce_min_global_stage"
  signature: "TensorTuple (Tensor in, Tensor device_count, Int32List axis, Bool keepdims=False) => ReduceMinGlobalStage"
  bind_python: True

- name: "reduce_min_global_stage_grad"
  signature: "Tensor (Tensor out_diff, Tensor mask, Tensor device_count, Int32List axis, Bool keepdims=False) => ReduceMinGlobalStageGrad"
  bind_python: False

- name: "reduce_max_global_stage"
  signature: "TensorTuple (Tensor in, Tensor device_count, Int32List axis, Bool keepdims=False) => ReduceMaxGlobalStage"
  bind_python: True

- name: "reduce_max_global_stage_grad"
  signature: "Tensor (Tensor out_diff, Tensor mask, Tensor device_count, Int32List axis, Bool keepdims=False) => ReduceMaxGlobalStageGrad"
  bind_python: False

- name: "transpose"
  signature:
    [
      "Tensor (Tensor input, Int32List perm) => Transpose",
      "Tensor (Tensor input, Int32 dim0, Int32 dim1) => Transpose2dim",
    ]
  bind_python: True

- name: "permute"
  signature: "Tensor (Tensor input, Int32List dims) => Permute"
  bind_python: True

- name: "reciprocal"
  signature: "Tensor (Tensor x) => Reciprocal"
  bind_python: True

- name: "reciprocal_grad"
  signature: "Tensor (Tensor x, Tensor dy) => ReciprocalGrad"
  bind_python: False

- name: "reciprocal_no_nan"
  signature: "Tensor (Tensor x) => ReciprocalNoNan"
  bind_python: True

- name: "reciprocal_no_nan_grad"
  signature: "Tensor (Tensor x, Tensor dy) => ReciprocalNoNanGrad"
  bind_python: False

- name: "image_flip"
  signature: "Tensor (Tensor x, Tensor flip_code) => ImageFlip"
  bind_python: True

- name: "sin"
  signature: "Tensor (Tensor x) => Sin"
  bind_python: True

- name: "sin_grad"
  signature: "Tensor (Tensor x, Tensor dy) => SinGrad"
  bind_python: False

- name: "sin_"
  signature: "Tensor (Tensor x) => Sin_"
  bind_python: True

- name: "cos"
  signature: "Tensor (Tensor x) => Cos"
  bind_python: True

- name: "cos_grad"
  signature: "Tensor (Tensor x, Tensor dy) => CosGrad"
  bind_python: False

- name: "cosh"
  signature: "Tensor (Tensor x) => Cosh"
  bind_python: True

- name: "cosh_grad"
  signature: "Tensor (Tensor x, Tensor dy) => CoshGrad"
  bind_python: True

- name: "fmod"
  signature:
    [
      "Tensor (Tensor input, Tensor other) => BroadcastFMod",
      "Tensor (Tensor input, Scalar other, *, Bool inplace=False) => ScalarFMod",
      "Tensor (Tensor input, Scalar other) => ScalarFMod",
    ]
  bind_python: true

- name: "log"
  signature: "Tensor (Tensor x) => Log"
  bind_python: True

- name: "log_grad"
  signature: "Tensor (Tensor x, Tensor dy) => LogGrad"
  bind_python: False

- name: "sqrt"
  signature: "Tensor (Tensor x) => Sqrt"
  bind_python: True

- name: "sqrt_grad"
  signature: "Tensor (Tensor x, Tensor dy) => SqrtGrad"
  bind_python: False

- name: "rsqrt"
  signature: "Tensor (Tensor x) => Rsqrt"
  bind_python: True

- name: "rsqrt_grad"
  signature: "Tensor (Tensor x, Tensor dy) => RsqrtGrad"
  bind_python: False

- name: "square"
  signature: "Tensor (Tensor x) => Square"
  bind_python: True

- name: "square_grad"
  signature: "Tensor (Tensor x, Tensor dy) => SquareGrad"
  bind_python: False

- name: "std"
  signature: "Tensor (Tensor x, Int32List[1] dim=None, Bool unbiased=None, Bool keepdim=None) => StandardDeviation"
  bind_python: True

- name: "var"
  signature: "Tensor (Tensor x, Int32List[1] dim=None, Bool unbiased=None, Bool keepdim=None) => Variance"
  bind_python: True

- name: "relu"
  signature: "Tensor (Tensor x, Bool inplace=False) => Relu"
  bind_python: True

- name: "relu_grad"
  signature: "Tensor (Tensor dy, Tensor y) => ReluGrad"
  bind_python: False

- name: "hardtanh"
  signature: "Tensor (Tensor x, Double min_val, Double max_val) => HardTanh"
  bind_python: True

- name: "hardtanh_grad"
  signature: "Tensor (Tensor y, Tensor dy, Double min_val, Double max_val) => HardTanhGrad"
  bind_python: False

- name: "tan"
  signature: "Tensor (Tensor x) => Tan"
  bind_python: True

- name: "tan_grad"
  signature: "Tensor (Tensor x, Tensor dy) => TanGrad"
  bind_python: True

- name: "tanh"
  signature: "Tensor (Tensor x) => Tanh"
  bind_python: True

- name: "tanh_grad"
  signature: "Tensor (Tensor x, Tensor dy) => TanhGrad"
  bind_python: True

- name: "elu"
  signature: "Tensor (Tensor x, Double alpha) => Elu"
  bind_python: True

- name: "elu_grad"
  signature: "Tensor (Tensor x, Tensor dy, Double alpha) => EluGrad"
  bind_python: False

- name: "celu"
  signature: "Tensor (Tensor x, *, Double alpha=1.0, Bool inplace=False) => Celu"
  bind_python: True

- name: "celu_grad"
  signature: "Tensor (Tensor x, Tensor dy, Double alpha=1.0) => CeluGrad"
  bind_python: False

- name: "gelu"
  signature: "Tensor (Tensor x) => Gelu"
  bind_python: True

- name: "gelu_grad"
  signature: "Tensor (Tensor dy, Tensor x) => GeluGrad"
  bind_python: False

- name: "glu"
  signature: "Tensor (Tensor input, Int64 dim=-1) => Glu"
  bind_python: True

- name: "sigmoid"
  signature: "Tensor (Tensor x) => Sigmoid"
  bind_python: True

- name: "sigmoid_grad"
  signature: "Tensor (Tensor x, Tensor dy) => SigmoidGrad"
  bind_python: True

- name: "hardsigmoid"
  signature: "Tensor (Tensor input, Bool inplace=False, *) => HardSigmoid"
  bind_python: True

- name: "hardsigmoid_grad"
  signature: "Tensor (Tensor dy, Tensor x) => HardSigmoidGrad"
  bind_python: False

- name: "softmax"
  signature: "Tensor (Tensor x, Int64 dim=None) => Softmax"
  bind_python: True

- name: "softmax_grad"
<<<<<<< HEAD
  signature: "Tensor (Tensor x, Tensor dy) => SoftmaxGrad"
=======
  signature: "Tensor (Tensor dy, Tensor y) => SoftmaxGrad"
>>>>>>> dc66fc91
  bind_python: False

- name: "log_softmax"
  signature: "Tensor (Tensor x, Int64 dim=None) => LogSoftmax"
  bind_python: True

- name: "hardswish"
  signature: "Tensor (Tensor x) => HardSwish"
  bind_python: True

- name: "hardswish_grad"
  signature: "Tensor (Tensor dy, Tensor x) => HardSwishGrad"
  bind_python: False

- name: "leaky_relu"
  signature: "Tensor (Tensor x, Float alpha) => LeakyRelu"
  bind_python: True

- name: "leaky_relu_grad"
  signature: "Tensor (Tensor x, Tensor dy, Float alpha) => LeakyReluGrad"
  bind_python: False

- name: "normalization"
  signature:
    "Tensor (Tensor x, Tensor moving_mean=None, Tensor moving_variance=None,
    Tensor gamma, Tensor beta, Int32 axis=1, Float epsilon=1e-5,
    Float momentum=0.9, Bool is_training=False) => Normalization"

  bind_python: True

- name: "normalization_grad"
  signature:
    "TensorTuple (Tensor grad, Tensor x, Tensor mean, Tensor inv_variance,
    Tensor gamma, Float epsilon, Int32 axis) => NormalizationGrad"
  bind_python: False

- name: "normalization_add_relu"
  signature:
    "Tensor (Tensor x, Tensor addend=None, Tensor moving_mean=None, Tensor moving_variance=None,
    Tensor gamma, Tensor beta, Int32 axis=1, Float epsilon=1e-5,
    Float momentum=0.9, Bool is_training=False) => NormalizationAddRelu"
  bind_python: True

- name: "normalization_add_relu_grad"
  signature:
    "TensorTuple (Tensor x, Tensor dy, Tensor moving_mean, Tensor moving_variance,
    Tensor gamma, Tensor beta, Tensor reserve_space, Tensor y, Int32 axis=1, Float epsilon=1e-5) => NormalizationAddReluGrad"
  bind_python: False

- name: "eye"
  signature:
    [
      "Tensor (Scalar n, Scalar m=None, *, DataType dtype=None, Device device=None) => Eye",
    ]
  bind_python: True

- name: "consistent_eye"
  signature:
    [
      "Tensor (Scalar n, Scalar m=None, *, DataType dtype=None, Placement placement, SbpList sbp) => ConsistentEye",
    ]
  bind_python: True

- name: "arange"
  signature: [
      "Tensor (Scalar start, Scalar end, Scalar step=1, *, DataType dtype=kInt64,
      Device device=None) => Arange",
      "Tensor (Scalar end, *, DataType dtype=kInt64, Device device=None) => Arange",
    ]
  bind_python: True

- name: "consistent_arange"
  signature: [
      "Tensor (Scalar start, Scalar end, Scalar step=1, *, DataType dtype=kInt64,
      Placement placement, SbpList sbp) => ConsistentArange",
      "Tensor (Scalar end, *, DataType dtype=kInt64, Placement placement, SbpList sbp) => ConsistentArange",
    ]
  bind_python: True

- name: "flatten"
  signature: "Tensor (Tensor x, Int32 start_dim=0, Int32 end_dim=-1) => Flatten"
  bind_python: True

- name: "argmax"
  signature: "Tensor (Tensor x, *, Int32 dim=None, Bool keepdim=None, DataType dtype=None) => ArgMax"
  bind_python: True

- name: "argmin"
  signature: "Tensor (Tensor x, *, Int32 dim=None, Bool keepdim=None, DataType dtype=None) => ArgMin"
  bind_python: True

- name: "argwhere"
  signature: "TensorTuple (Tensor x, DataType dtype=kInt32) => ArgWhere"
  bind_python: True

- name: "broadcast_like"
  signature: "Tensor (Tensor x, Tensor like, Int32List broadcast_axes) => BroadcastLike"
  bind_python: True

- name: "cast"
  signature: "Tensor (Tensor x, DataType dtype) => Cast"
  bind_python: True

- name: "constant"
  signature:
    [
      "Tensor (Shape shape, Scalar value, *, DataType dtype, Device device=None) => Constant",
    ]
  bind_python: True

- name: "consistent_constant"
  signature:
    [
      "Tensor (Shape shape, Scalar value, *, DataType dtype, Placement placement, SbpList sbp) => ConsistentConstant",
    ]
  bind_python: True

- name: "empty"
  signature:
    ["Tensor (Shape shape, *, DataType dtype, Device device=None) => Empty"]
  bind_python: True

- name: "consistent_empty"
  signature:
    [
      "Tensor (Shape shape, *, DataType dtype, Placement placement, SbpList sbp) => ConsistentEmpty",
    ]
  bind_python: True

- name: "zeros_like"
  signature: "Tensor (Tensor x) => ZerosLike"
  bind_python: True

- name: "ones_like"
  signature: "Tensor (Tensor x) => OnesLike"
  bind_python: True

- name: "bernoulli"
  signature:
    [
      "Tensor (Tensor x, *, DataType dtype=kFloat, Generator generator=None) => Bernoulli",
    ]
  bind_python: True

- name: "concat"
  signature: "Tensor (TensorTuple inputs, Int64 dim=0) => Concat"
  bind_python: True

- name: "bias_add"
  signature: "Tensor (Tensor x, Tensor bias, Int32 axis=1) => BiasAdd"
  bind_python: True

- name: "conv1d"
  signature:
    "Tensor (Tensor x, Tensor weight, Tensor bias=None, Int32List stride,
    Int32List padding, Int32List dilation, Int32 groups=1) => Conv1d"
  bind_python: True

- name: "conv2d"
  signature:
    "Tensor (Tensor x, Tensor weight, Tensor bias=None, Int32List stride,
    Int32List padding, Int32List dilation, Int32 groups=1) => Conv2d"
  bind_python: True

- name: "fake_quantization"
  signature:
    "Tensor (Tensor in, Tensor scale, Tensor zero_point, String quantization_formula,
    Int32 quantization_bit, String quantization_scheme) => FakeQuantization"
  bind_python: True

- name: "quantization"
  signature:
    "Tensor (Tensor in, Tensor scale, Tensor zero_point, String quantization_formula,
    Int32 quantization_bit, String quantization_scheme) => Quantization"
  bind_python: True

- name: "min_max_observer"
  signature:
    "TensorTuple (Tensor in, String quantization_formula, Int32 quantization_bit,
    String quantization_scheme, Bool per_layer_quantization) => MinMaxObserver"
  bind_python: True

- name: "moving_average_min_max_observer"
  signature:
    "TensorTuple (Tensor in, Tensor current_train_step, Tensor moving_max, Tensor moving_min,
    Bool training, String quantization_formula, Int64 stop_update_after_iters,
    Int32 quantization_bit, String quantization_scheme, Float momentum) => MovingAverageMinMaxObserver"
  bind_python: True

- name: "conv3d"
  signature:
    "Tensor (Tensor x, Tensor weight, Tensor bias=None, Int32List stride,
    Int32List padding, Int32List dilation, Int32 groups=1) => Conv3d"
  bind_python: True

- name: "conv_data_grad"
  signature:
    'Tensor (Tensor dy, Tensor weight, Tensor x, Int32 num_spatial_dims,
    Int32List kernel_size, Int32List strides, Int32List padding_before,
    Int32List dilation_rate, Int32 groups=1,
    String data_format="channels_first") => ConvDataGrad'
  bind_python: False

- name: "conv_filter_grad"
  signature:
    'Tensor (Tensor dy, Tensor x, Int32 num_spatial_dims, Int32List kernel_size,
    Int32List strides, Int32List padding_before, Int32List dilation_rate,
    Int32 groups=1, String data_format="channels_first") => ConvFilterGrad'
  bind_python: False

- name: "conv_bias_grad"
  signature: 'Tensor (Tensor dy, Int32 num_spatial_dims,
    String data_format="channels_first") => ConvBiasGrad'
  bind_python: False

- name: "deconv1d"
  signature:
    "Tensor (Tensor x, Tensor weight, Tensor bias=None, Int32 filters,
    Int32List padding, String data_format, Int32List kernel_size, 
    Int32List output_padding, Int32List strides, Int32List dilation, Int32 groups=1) => Deconv1d"
  bind_python: True

- name: "deconv3d"
  signature:
    "Tensor (Tensor x, Tensor weight, Tensor bias=None, Int32 filters,
    Int32List padding, String data_format, Int32List kernel_size, 
    Int32List output_padding, Int32List strides, Int32List dilation, Int32 groups=1) => Deconv3d"
  bind_python: True

- name: "expand"
  signature: "Tensor (Tensor x, Shape shape) => Expand"
  bind_python: True

- name: "expand_grad"
<<<<<<< HEAD
  signature: "Tensor (Tensor x, Int32List out, Int32List expand) => ExpandGrad"
=======
  signature: "Tensor (Tensor dy, Int32List out, Int32List expand) => ExpandGrad"
>>>>>>> dc66fc91
  bind_python: False

- name: "roll"
  signature: "Tensor (Tensor x, Int32List[1] shifts, Int32List[1] dims=None) => Roll"
  bind_python: True

- name: "expand_dims"
  signature: "Tensor (Tensor input, Int32 dim) => ExpandDims"
  bind_python: True

- name: "unsqueeze"
  signature: "Tensor (Tensor input, Int32 dim) => Unsqueeze"
  bind_python: True

- name: "exp"
  signature: "Tensor (Tensor x) => Exp"
  bind_python: True

- name: "exp_grad"
  signature: "Tensor (Tensor x, Tensor dy) => ExpGrad"
  bind_python: False

- name: "gather"
  signature: "Tensor (Tensor x, Tensor indices, Int64 axis) => Gather"
  bind_python: True

- name: "dim_gather"
  signature: "Tensor (Tensor x, Tensor indices, Int32 dim) => DimGather"
  bind_python: True

- name: "arg_sort"
  signature: "Tensor (Tensor in, String direction) => ArgSort"
  bind_python: True

- name: "gather_nd"
  signature: "Tensor (Tensor params, Tensor indices) => GatherNd"
  bind_python: True

- name: "scatternd"
  signature: "Tensor (Tensor indices, Tensor updates, Shape shape) => ScatterNd"
  bind_python: True

- name: "tensor_scatter_nd_update"
  signature: "Tensor (Tensor tensor, Tensor indices, Tensor updates, Bool inplace=False) => TensorScatterNdUpdate"
  bind_python: True

- name: "scatterndlike"
  signature: "Tensor (Tensor like, Tensor updates, Tensor indices) => ScatterNdLike"
  bind_python: True

- name: "matmul"
  signature:
    "Tensor (Tensor a, Tensor b, Bool transpose_a=False, Bool transpose_b=False,
    Double alpha=1.0) => MatMul"
  bind_python: True

- name: "broadcast_matmul_grad_b"
  signature: "Tensor (Tensor a, Tensor b, Double alpha=1.0) => BroadcastMatmulGradB"
  bind_python: False

- name: "batch_matmul"
  signature:
    "Tensor (Tensor a, Tensor b, Bool transpose_a=False, Bool transpose_b=False,
    Double alpha=1.0) => BatchMatMul"
  bind_python: True

- name: "l1_loss"
  signature: "Tensor(Tensor input, Tensor target, String reduction) => L1Loss"
  bind_python: True

- name: "mse_loss"
  signature: "Tensor(Tensor input, Tensor target, String reduction) => MseLoss"
  bind_python: True

- name: "kl_div_loss"
  signature: "Tensor(Tensor input, Tensor target, Bool log_target, String reduction) => KLDivLoss"
  bind_python: True

- name: "kl_div_loss_grad"
  signature: "Tensor(Tensor dy, Tensor input, Tensor target, Bool log_target, String reduction) => KLDivLossGrad"
  bind_python: False

- name: "nll_loss"
  signature: "Tensor(Tensor input, Tensor target, Tensor weight=None, Int64 ignore_index, String reduction) => NllLoss"
  bind_python: True

- name: "nll_loss_grad"
  signature: "Tensor(Tensor dy, Tensor input, Tensor target, Tensor weight=None, Tensor total_target, Int64 ignore_index, String reduction) => NllLossGrad"
  bind_python: False

- name: "binary_cross_entropy_loss"
  signature: "Tensor(Tensor input, Tensor target, Tensor weight=None, String reduction) => BinaryCrossEntropyLoss"
  bind_python: True

- name: "binary_cross_entropy_loss_grad"
  signature: "Tensor(Tensor dy, Tensor input, Tensor target, Tensor weight=None, String reduction) => BinaryCrossEntropyLossGrad"
  bind_python: False

- name: "binary_cross_entropy_with_logits_loss"
  signature: "Tensor(Tensor input, Tensor target, Tensor weight=None, Tensor pos_weight=None, String reduction) => BinaryCrossEntropyWithLogitsLoss"
  bind_python: True

- name: "binary_cross_entropy_with_logits_loss_grad"
  signature: "Tensor(Tensor dy, Tensor input, Tensor target, Tensor weight=None, Tensor pos_weight=None, String reduction) => BinaryCrossEntropyWithLogitsLossGrad"
  bind_python: True

- name: "sparse_cross_entropy"
  signature: "Tensor (Tensor prediction, Tensor label, Int64 depth) => SparseCrossEntropy"
  bind_python: True

- name: "sparse_cross_entropy_grad"
  signature: "Tensor (Tensor prediction, Tensor label, Tensor dy, Int64 depth) => SparseCrossEntropyGrad"
  bind_python: False

- name: "distributed_sparse_cross_entropy"
  signature: "Tensor (Tensor prediction, Tensor label, Int64 depth) => SparseCrossEntropyMs"
  bind_python: True

- name: "cross_entropy"
  signature: "Tensor(Tensor input, Tensor target, Tensor weight=None, Int64 ignore_index, String reduction) => CrossEntropy"
  bind_python: True

- name: "distributed_sparse_cross_entropy_grad"
  signature: "Tensor (Tensor prediction, Tensor label, Tensor dy, Int64 depth) => SparseCrossEntropyMsGrad"
  bind_python: False

- name: "sparse_softmax_cross_entropy"
  signature: "Tensor (Tensor logits, Tensor label) => SparseSoftmaxCrossEntropy"
  bind_python: True

- name: "sparse_softmax_cross_entropy_grad"
  signature: "Tensor (Tensor dy, Tensor prob, Tensor label, Int64 depth) => SparseSoftmaxCrossEntropyGrad"
  bind_python: False

- name: "softmax_cross_entropy"
  signature: "Tensor (Tensor logits, Tensor label) => SoftmaxCrossEntropy"
  bind_python: True

- name: "softmax_cross_entropy_grad"
  signature: "Tensor (Tensor dy, Tensor label, Tensor prob) => SoftmaxCrossEntropyGrad"
  bind_python: True

- name: "smooth_l1_loss"
  signature: "Tensor (Tensor logits, Tensor label, Float beta, String reduction) => SmoothL1Loss"
  bind_python: True

- name: "smooth_l1_loss_grad"
  signature: "Tensor (Tensor loss_grad, Tensor prediction, Tensor label, Float beta, String reduction) => SmoothL1LossGrad"
  bind_python: False

- name: "combined_margin_loss"
  signature: "Tensor (Tensor x, Tensor label, Float m1, Float m2, Float m3) => CombinedMarginLoss"
  bind_python: True

- name: "combined_margin_loss_grad"
  signature: "Tensor (Tensor dy, Tensor label, Tensor theta, Float m1, Float m2, Float m3, Int64 depth) => CombinedMarginLossGrad"
  bind_python: False


- name: "triplet_margin_loss"
  signature: "Tensor (Tensor anchor, Tensor positive, Tensor negative, *, Float margin, Float p, Float eps, Bool swap, String reduction) => TripletMarginLoss"
  bind_python: True
  
- name: "margin_ranking_loss"
  signature: "Tensor (Tensor input_1, Tensor input_2, Tensor target, Float margin, String reduction) => MarginRankingLoss"
  bind_python: True

- name: "ctc_loss"
  signature: "Tensor (Tensor log_probs, Tensor targets, Tensor input_lengths, Tensor target_lengths, Int64 max_target_length, Int32 blank, Bool zero_infinity, String reduction) => CtcLoss"
  bind_python: True

- name: "affine_grid"
  signature: "Tensor (Tensor theta, *, Shape size, Bool align_corners) => AffineGrid"
  bind_python: True

- name: "affine_grid_grad"
  signature: "Tensor (Tensor dgrid, *, Shape size, Bool align_corners) => AffineGridGrad"
  bind_python: False

- name: "grid_sample"
  signature: "Tensor (Tensor input, Tensor grid, *, String interpolation_mode, String padding_mode, Bool align_corners) => GridSample"
  bind_python: True

- name: "grid_sample_grad"
  signature: "TensorTuple (Tensor doutput, Tensor input, Tensor grid, *, String interpolation_mode, String padding_mode, Bool align_corners) => GridSampleGrad"
  bind_python: False

- name: "where"
  signature:
    [
      "Tensor (Tensor condition, Tensor x, Tensor y) => Where",
      "Tensor (Tensor condition, Scalar x, Tensor y) => WhereScalarX",
      "Tensor (Tensor condition, Tensor x, Scalar y) => WhereScalarY",
      "Tensor (Tensor condition, Scalar x, Scalar y) => WhereScalarXY",
    ]
  bind_python: true

- name: "masked_fill"
  signature: "Tensor (Tensor x, Tensor mask, Scalar value) => MaskedFill"
  bind_python: true

- name: "negative"
  signature: "Tensor (Tensor x) => Negative"
  bind_python: True

- name: "negative_grad"
  signature: "Tensor (Tensor x, Tensor dy) => NegativeGrad"
  bind_python: False

- name: "layer_norm_affine"
  signature:
    "Tensor (Tensor x, Tensor gamma, Tensor beta, Int64 begin_norm_axis,
    Int64 begin_params_axis, Double epsilon) => LayerNormAffine"
  bind_python: True

- name: "layer_norm"
  signature: "Tensor (Tensor x, Int64 begin_norm_axis, Int64 begin_params_axis, Double epsilon) => LayerNorm"
  bind_python: True

- name: "layer_norm_grad"
  signature: "Tensor (Tensor x, Tensor mean, Tensor inv_variance, Tensor dy, Int64 begin_norm_axis, Double epsilon) => LayerNormGrad"
  bind_python: False

- name: "layer_norm_param_grad"
  signature: "Tensor (Tensor dy, Int64 begin_params_axis, Double epsilon) => LayerNormParamGrad"
  bind_python: False

- name: "layer_norm_affine_param_grad"
  signature: "TensorTuple (Tensor dy, Tensor gamma, Tensor normalized, Int64 begin_params_axis, Double epsilon) => LayerNormAffineParamGrad"
  bind_python: False

- name: "avg_pool_2d"
  signature:
    'Tensor (Tensor x, Int32List kernel_size, Int32List stride, String padding,
    Int32List padding_before, Int32List padding_after,
    String data_format="channels_first", Bool ceil_mode=False) => AvgPool2D'
  bind_python: True

- name: "max_pool_2d"
  signature:
    'Tensor (Tensor x, Int32List kernel_size, Int32List stride, String padding,
    Int32List padding_before, Int32List padding_after,
    String data_format="channels_first", Bool ceil_mode=False) => MaxPool2D'
  bind_python: True

- name: "ctc_loss_grad"
  signature:
    "Tensor (Tensor loss_grad, Tensor log_probs, Tensor targets,
      Tensor input_lengths, Tensor target_lengths, Tensor loss, Tensor alpha, Int32 blank, Bool zero_infinity, Int64 max_target_length) => CtcLossGrad"
  bind_python: False

- name: "adaptive_avg_pool1d"
  signature: "Tensor (Tensor x, Int64List[1] output_size) => AdaptiveAvgPool1D"
  bind_python: True

- name: "adaptive_avg_pool2d"
  signature: "Tensor (Tensor x, Int64List[2] output_size) => AdaptiveAvgPool2D"
  bind_python: True

- name: "adaptive_avg_pool3d"
  signature: "Tensor (Tensor x, Int64List[3] output_size) => AdaptiveAvgPool3D"
  bind_python: True

- name: "adaptive_pool_grad"
  signature: "Tensor (Tensor x, Tensor dy, String mode, Int32 ndims) => AdaptivePoolNdGrad"

- name: "pool_grad"
  signature:
    "Tensor (Tensor x, Tensor y, Tensor dy, String mode, Int32 ndims, String data_format,
    String padding, Int32List padding_before, Int32List padding_after, Int32List pool_size,
    Int32List strides, Bool ceil_mode) => PoolNdGrad"
  bind_python: False

- name: "max_pool1d"
  signature:
    'TensorTuple (Tensor input, Int32List[1] kernel_size, Int32List[1] stride=None,
    Int32List[1] padding=0, Int32List[1] dilation=1,
    Bool return_indices=True, Bool ceil_mode=False,
    String data_format="channels_first") => Maxpool1D'
  bind_python: True

- name: "max_pool2d"
  signature:
    'TensorTuple (Tensor input, Int32List[2] kernel_size, Int32List[2] stride=None,
    Int32List[2] padding=0, Int32List[2] dilation=1,
    Bool return_indices=True, Bool ceil_mode=False,
    String data_format="channels_first") => Maxpool2D'
  bind_python: True

- name: "max_pool3d"
  signature:
    'TensorTuple (Tensor input, Int32List[3] kernel_size, Int32List[3] stride=None,
    Int32List[3] padding=0, Int32List[3] dilation=1,
    Bool return_indices=True, Bool ceil_mode=False,
    String data_format="channels_first") => Maxpool3D'
  bind_python: True

- name: "pooling_grad"
  signature:
    "Tensor (Tensor x, Tensor y, Tensor indice, Tensor dy, String mode, Int32 ndims,
    String data_format, Int32List padding, Int32List kernel_size,
    Int32List stride, Int32List dilation, Bool return_indices, Bool ceil_mode) => PoolingNdGrad"
  bind_python: False

- name: "prelu"
  signature: "Tensor (Tensor x, Tensor alpha) => PRelu"
  bind_python: True

- name: "prelu_grad"
  signature: "TensorTuple (Tensor dy, Tensor x, Tensor alpha) => PReluGrad"
  bind_python: False

- name: "reshape"
  signature: "Tensor (Tensor x, Shape shape) => Reshape"
  bind_python: True

- name: "slice"
  signature: "Tensor (Tensor x, Int64List start, Int64List stop, Int64List step) => Slice"
  bind_python: True

- name: "slice_grad"
  signature: "Tensor (Tensor dy, Tensor like, Int64List start, Int64List stop, Int64List step) => SliceGrad"
  bind_python: False

- name: "narrow"
  signature: "Tensor (Tensor input, Int64 dim, Int64 start, Int64 length) => Narrow"
  bind_python: True

- name: "narrow_grad"
  signature: "Tensor (Tensor dy, Tensor like, Int64 dim, Int64 start, Int64 length) => NarrowGrad"
  bind_python: False

- name: "slice_update"
  signature: "Tensor (Tensor x, Tensor update, Int64List start, Int64List stop, Int64List step, *, Bool inplace=False) => SliceUpdate"
  bind_python: True

- name: "logical_slice"
  signature: "Tensor (Tensor x, Int64List start, Int64List stop, Int64List step) => LogicalSlice"
  bind_python: True

- name: "logical_slice_assign"
  signature: "Void (Tensor ref, Tensor value, Int64List start, Int64List stop, Int64List step) => LogicalSliceAssign"
  bind_python: True

- name: "squeeze"
  signature: [
    "Tensor (Tensor x, Int32List[1] dim=None) => Squeeze",
  ]
  bind_python: True

- name: "copy"
  signature: "Tensor (Tensor x, String device_type, Int64 device_id) => Copy"
  bind_python: True

- name: "flip"
  signature: "Tensor (Tensor x, Int32List dims) => Flip"
  bind_python: True

- name: "flip_grad"
  signature: "Tensor (Tensor dy, Int32List dims) => FlipGrad"
  bind_python: False

- name: "upsample"
  signature:
    'Tensor (Tensor x, Float height_scale, Float width_scale, Bool align_corners,
    String interpolation, String data_format="channels_first") => Upsample'
  bind_python: True

- name: "upsample_grad"
  signature:
    'Tensor (Tensor dy, Tensor x, Float height_scale, Float width_scale, Bool align_corners,
    String data_format, String interpolation) => UpsampleGrad'
  bind_python: False

- name: "upsample_linear_1d"
  signature: 'Tensor (Tensor x, Float scale_factor, Bool align_corners,
    String data_format="channels_first") => UpsampleLinear1D'
  bind_python: True

- name: "upsample_linear_1d_grad"
  signature:
    'Tensor (Tensor dy, Tensor x, Float scale_factor, Bool align_corners,
    String data_format="channels_first") => UpsampleLinear1DGrad'
  bind_python: False

- name: "upsample_nearest_1d"
  signature: 'Tensor (Tensor x, Float scale_factor,
    String data_format="channels_first") => UpsampleNearest1D'
  bind_python: True

- name: "upsample_nearest_1d_grad"
  signature: 'Tensor (Tensor dy, Tensor x, Float scale_factor,
    String data_format="channels_first") => UpsampleNearest1DGrad'
  bind_python: False

- name: "upsample_nearest_2d"
  signature: 'Tensor (Tensor x, Float height_scale, Float width_scale,
    String data_format="channels_first") => UpsampleNearest2D'
  bind_python: True

- name: "upsample_nearest_2d_grad"
  signature:
    'Tensor (Tensor dy, Tensor x, Float height_scale, Float width_scale,
    String data_format="channels_first") => UpsampleNearest2DGrad'
  bind_python: False

- name: "upsample_bilinear_2d"
  signature:
    'Tensor (Tensor x, Float height_scale, Float width_scale, Bool align_corners,
    String data_format="channels_first") => UpsampleBilinear2D'
  bind_python: True

- name: "upsample_bilinear_2d_grad"
  signature:
    'Tensor (Tensor dy, Tensor x, Float height_scale, Float width_scale, Bool align_corners,
    String data_format="channels_first") => UpsampleBilinear2DGrad'
  bind_python: False

- name: "upsample_bicubic_2d"
  signature:
    'Tensor (Tensor x, Float height_scale, Float width_scale, Bool align_corners,
    String data_format="channels_first") => UpsampleBicubic2D'
  bind_python: True

- name: "upsample_bicubic_2d_grad"
  signature:
    'Tensor (Tensor dy, Tensor x, Float height_scale, Float width_scale, Bool align_corners,
    String data_format="channels_first") => UpsampleBicubic2DGrad'
  bind_python: False

- name: "upsample_nearest_3d"
  signature:
    'Tensor (Tensor x, Float depth_scale, Float height_scale, Float width_scale,
    String data_format="channels_first") => UpsampleNearest3D'
  bind_python: True

- name: "upsample_nearest_3d_grad"
  signature:
    'Tensor (Tensor dy, Tensor x, Float depth_scale, Float height_scale, Float width_scale,
    String data_format="channels_first") => UpsampleNearest3DGrad'
  bind_python: False

- name: "upsample_trilinear_3d"
  signature:
    'Tensor (Tensor x, Float depth_scale, Float height_scale, Float width_scale,
    Bool align_corners, String data_format="channels_first") => UpsampleTrilinear3D'
  bind_python: True

- name: "upsample_trilinear_3d_grad"
  signature:
    'Tensor (Tensor dy, Tensor x, Float depth_scale, Float height_scale, Float width_scale,
    Bool align_corners, String data_format="channels_first") => UpsampleTrilinear3DGrad'
  bind_python: False

- name: "abs"
  signature: "Tensor (Tensor x) => Abs"
  bind_python: True

- name: "abs_grad"
  signature: "Tensor (Tensor x, Tensor dy) => AbsGrad"
  bind_python: False

- name: "acos"
  signature: "Tensor (Tensor x) => Acos"
  bind_python: True

- name: "acos_grad"
  signature: "Tensor (Tensor x, Tensor dy) => AcosGrad"
  bind_python: False

- name: "acosh"
  signature: "Tensor (Tensor x) => Acosh"
  bind_python: True

- name: "acosh_grad"
  signature: "Tensor (Tensor x, Tensor dy) => AcoshGrad"
  bind_python: False

- name: "asin"
  signature: "Tensor (Tensor x) => Asin"
  bind_python: True

- name: "asin_grad"
  signature: "Tensor (Tensor x, Tensor dy) => AsinGrad"
  bind_python: False

- name: "asinh"
  signature: "Tensor (Tensor x) => Asinh"
  bind_python: True

- name: "asinh_grad"
  signature: "Tensor (Tensor x, Tensor dy) => AsinhGrad"
  bind_python: False

- name: "atan"
  signature: "Tensor (Tensor x) => Atan"
  bind_python: True

- name: "atan_grad"
  signature: "Tensor (Tensor x, Tensor dy) => AtanGrad"
  bind_python: False

- name: "atan2"
  signature: "Tensor (Tensor input, Tensor other) => Atan2"
  bind_python: True

- name: "atan2_x_grad"
  signature: "Tensor (Tensor dz, Tensor x, Tensor y) => Atan2XGrad"
  bind_python: False

- name: "atan2_y_grad"
  signature: "Tensor (Tensor dz, Tensor x, Tensor y) => Atan2YGrad"
  bind_python: False

- name: "atanh"
  signature: "Tensor (Tensor x) => Atanh"
  bind_python: True

- name: "atanh_grad"
  signature: "Tensor (Tensor x, Tensor dy) => AtanhGrad"
  bind_python: False

- name: "ceil"
  signature: "Tensor (Tensor x) => Ceil"
  bind_python: True

- name: "ceil_grad"
  signature: "Tensor (Tensor x, Tensor dy) => CeilGrad"
  bind_python: False

- name: "erf"
  signature: "Tensor (Tensor x) => Erf"
  bind_python: True

- name: "erf_grad"
  signature: "Tensor (Tensor x, Tensor dy) => ErfGrad"
  bind_python: False

- name: "erfc"
  signature: "Tensor (Tensor x) => Erfc"
  bind_python: True

- name: "erfc_grad"
  signature: "Tensor (Tensor x, Tensor dy) => ErfcGrad"
  bind_python: False

- name: "expm1"
  signature: "Tensor (Tensor x) => Expm1"
  bind_python: True

- name: "expm1_grad"
  signature: "Tensor (Tensor x, Tensor dy) => Expm1Grad"
  bind_python: False

- name: "floor"
  signature: "Tensor (Tensor x) => Floor"
  bind_python: True

- name: "floor_grad"
  signature: "Tensor (Tensor x, Tensor dy) => FloorGrad"
  bind_python: False

- name: "lgamma"
  signature: "Tensor (Tensor x) => Lgamma"
  bind_python: True

- name: "lgamma_grad"
  signature: "Tensor (Tensor x, Tensor dy) => LgammaGrad"
  bind_python: False

- name: "log1p"
  signature: "Tensor (Tensor x) => Log1p"
  bind_python: True

- name: "log1p_grad"
  signature: "Tensor (Tensor x, Tensor dy) => Log1pGrad"
  bind_python: False

- name: "logsigmoid"
  signature: "Tensor (Tensor x) => LogSigmoid"
  bind_python: True

- name: "logsigmoid_grad"
  signature: "Tensor (Tensor x, Tensor dy) => LogSigmoidGrad"
  bind_python: False

- name: "rint"
  signature: "Tensor (Tensor x) => Rint"
  bind_python: True

- name: "rint_grad"
  signature: "Tensor (Tensor x, Tensor dy) => RintGrad"
  bind_python: False

- name: "round"
  signature: "Tensor (Tensor x) => Round"
  bind_python: True

- name: "round_grad"
  signature: "Tensor (Tensor x, Tensor dy) => RoundGrad"
  bind_python: False

- name: "sign"
  signature: "Tensor (Tensor x) => Sign"
  bind_python: True

- name: "sign_grad"
  signature: "Tensor (Tensor x, Tensor dy) => SignGrad"
  bind_python: False

- name: "sinh"
  signature: "Tensor (Tensor x) => Sinh"
  bind_python: True

- name: "sinh_grad"
  signature: "Tensor (Tensor x, Tensor dy) => SinhGrad"
  bind_python: False

- name: "softplus"
  signature: "Tensor (Tensor x) => Softplus"
  bind_python: True

- name: "softplus_grad"
  signature: "Tensor (Tensor x, Tensor dy) => SoftplusGrad"
  bind_python: False

- name: "one_hot"
  signature: "Tensor (Tensor input, Int64 num_classes=-1, Scalar on_value=1, Scalar off_value=0) => OneHot"
  bind_python: True

- name: "unsorted_segment_sum_like"
  signature: "Tensor (Tensor x, Tensor segment_ids, Tensor like, Int64 axis) => UnsortedSegmentSumLike"
  bind_python: False

- name: "tril"
  signature: "Tensor (Tensor x, Int64 diagonal=0) => Tril"
  bind_python: True

- name: "triu"
  signature: "Tensor (Tensor x, Int64 diagonal=0) => Triu"
  bind_python: True

- name: "clamp"
  signature:
    ["Tensor (Tensor input, Scalar min=None, Scalar max=None) => Clamp"]
  bind_python: true

- name: "clamp_grad"
  signature: "Tensor (Tensor dy, Tensor x, Scalar min=None, Scalar max=None) => ClampGrad"
  bind_python: False

- name: "vector_norm"
  signature: 
    [
      "Tensor (Tensor input, Scalar ord=2, Int32List dim=None, Bool keepdim=False, *, DataType dtype=None) => VectorNorm",
      "Tensor (Tensor input, Scalar ord=2, Scalar dim, Bool keepdim=False, *, DataType dtype=None) => VectorNorm",
    ]
  bind_python: True

- name: "matrix_norm"
  signature: 
    [
      "Tensor (Tensor input, Scalar ord, Int32List dim, Bool keepdim=False, *, DataType dtype=None) => MatrixNorm",
      "Tensor (Tensor input, String ord, Int32List dim, Bool keepdim=False, *, DataType dtype=None) => MatrixNorm",
    ]
  bind_python: True

- name: "norm"
  signature: 
    [
      "Tensor (Tensor input, Scalar ord=None, Int32List dim=None, Bool keepdim=False, *, DataType dtype=None) => Norm",
      "Tensor (Tensor input, String ord, Int32List dim=None, Bool keepdim=False, *, DataType dtype=None) => Norm",
      "Tensor (Tensor input, Scalar ord=None, Scalar dim, Bool keepdim=False, *, DataType dtype=None) => ScalarNorm",
      "Tensor (Tensor input, String ord, Scalar dim, Bool keepdim=False, *, DataType dtype=None) => ScalarNorm",
    ]
  bind_python: True

- name: "dropout"
  signature: "Tensor (Tensor x, Float p=0.5, Bool training=True, Generator generator=None) => Dropout"
  bind_python: True

- name: "dropout_grad"
  signature: "Tensor (Tensor dy, Tensor mask, Float scale) => DropoutGrad"
  bind_python: False

- name: "pad"
  signature: 'Tensor (Tensor x, Int64List pad, String mode="constant", Scalar value=0) => Pad'
  bind_python: True

- name: "pad_grad"
  signature: 'Tensor (Tensor dy, Int64List pad, String mode="constant", Scalar value=0) => PadGrad'
  bind_python: False

- name: "silu"
  signature: "Tensor (Tensor x) => Silu"
  bind_python: True

- name: "silu_grad"
  signature: "Tensor (Tensor x, Tensor dy) => SiluGrad"
  bind_python: False

- name: "mish"
  signature: "Tensor (Tensor x) => Mish"
  bind_python: True

- name: "mish_grad"
  signature: "Tensor (Tensor x, Tensor dy) => MishGrad"
  bind_python: False

- name: "selu"
  signature: "Tensor (Tensor x) => Selu"
  bind_python: True

- name: "selu_grad"
  signature: "Tensor (Tensor x, Tensor dy) => SeluGrad"
  bind_python: False

- name: "softsign"
  signature: "Tensor (Tensor x) => SoftSign"
  bind_python: True

- name: "softsign_grad"
  signature: "Tensor (Tensor x, Tensor dy) => SoftSignGrad"
  bind_python: False

- name: "diag"
  signature: "Tensor (Tensor x, Int32 diagonal=0) => Diag"
  bind_python: True

- name: "diag_grad"
  signature: "Tensor (Tensor dy, Tensor in, Int32 diagonal=0) => DiagGrad"
  bind_python: False

- name: "tensor_getitem"
  signature: "Tensor (Tensor x, TensorIndex index) => TensorGetItem"
  bind_python: True

- name: "scatter"
  signature:
    [
      "Tensor (Tensor input, Int32 dim, Tensor index, Tensor src) => DimScatter",
      "Tensor (Tensor input, Int32 dim, Tensor index, Scalar src) => DimScatterUpdateScalar",
    ]
  bind_python: True

- name: "scatter_add"
  signature:
    [
      "Tensor (Tensor input, Int32 dim, Tensor index, Tensor src) => DimScatterAdd",
      "Tensor (Tensor input, Int32 dim, Tensor index, Scalar src) => DimScatterAddScalar",
    ]
  bind_python: True

- name: "scatter_add_like"
  signature: "Tensor (Tensor like, Int32 dim, Tensor index, Tensor src) => DimScatterAddLike"
  bind_python: False

- name: "tensor_setitem"
  signature: "Void (Tensor x, TensorIndex index, Tensor value) => TensorSetItem"
  bind_python: True

- name: "avg_pool1d"
  signature:
    'Tensor (Tensor input, Int32List[1] kernel_size, Int32List[1] stride=None, 
             Int32List[1] padding=0, Bool ceil_mode=False, Bool count_include_pad=True,
             Int64 divisor_override=0, String data_format="channels_first") => Avgpool1D'
  bind_python: True

- name: "avg_pool2d"
  signature:
    'Tensor (Tensor input, Int32List[2] kernel_size, Int32List[2] stride=None, 
             Int32List[2] padding=0, Bool ceil_mode=False, Bool count_include_pad=True,
             Int64 divisor_override=0, String data_format="channels_first") => Avgpool2D'
  bind_python: True

- name: "avg_pool3d"
  signature:
    'Tensor (Tensor input, Int32List[3] kernel_size, Int32List[3] stride=None, 
             Int32List[3] padding=0, Bool ceil_mode=False, Bool count_include_pad=True,
             Int64 divisor_override=0, String data_format="channels_first") => Avgpool3D'
  bind_python: True

- name: "avg_pooling_grad"
  signature:
    "Tensor (Tensor x, Tensor y, Tensor dy, Int32 ndims, String data_format, Int32List padding,
    Int32List kernel_size, Int32List stride, Bool ceil_mode, Bool count_include_pad,
    Int64 divisor_override=0) => AvgPoolingNdGrad"
  bind_python: False

- name: "minimum"
  signature: "Tensor (Tensor x, Tensor y) => Minimum"
  bind_python: True

- name: "maximum"
  signature: "Tensor (Tensor x, Tensor y) => Maximum"
  bind_python: True

- name: "elementwise_min_grad"
  signature: "TensorTuple (Tensor dz, Tensor x, Tensor y) => ElementwiseMinGrad"
  bind_python: False

- name: "elementwise_max_grad"
  signature: "TensorTuple (Tensor dz, Tensor x, Tensor y) => ElementwiseMaxGrad"
  bind_python: False

- name: "stack"
  signature: "Tensor (TensorTuple inputs, Int64 dim=0) => Stack"
  bind_python: True

- name: "local_to_consistent"
  signature: "Tensor (Tensor x, Placement placement, SbpList sbp, Shape shape, DataType dtype) => LocalToConsistent"
  bind_python: False

- name: "to_consistent"
  signature: "Tensor (Tensor x, Placement placement, SbpList sbp, SbpList grad_sbp) => ToConsistent"
  bind_python: True

- name: "to_local"
  signature: "Tensor (Tensor x) => ConsistentToLocal"
  bind_python: True

- name: "broadcast"
  signature: "Tensor (Tensor x, *, Int64 src_rank=0, Bool inplace=True) => Broadcast"
  bind_python: True

- name: "local_all_reduce"
  signature: "Tensor (Tensor x) => LocalAllReduce"
  bind_python: True

- name: "local_reduce"
  signature: "Tensor (Tensor x, *, Int64 dst=0, Bool inplace=True) => LocalReduce"
  bind_python: True

- name: "eager_p_to_b"
  signature: "Tensor (Tensor x, Placement in_placement, Placement out_placement, Shape shape) => EagerPToB"
  bind_python: False

- name: "eager_b_to_s"
  signature: "Tensor (Tensor x, Placement in_placement, Placement out_placement, SbpList out_sbp, Shape shape) => EagerBToS"
  bind_python: False

- name: "eager_s_to_b"
  signature: "Tensor (Tensor x, Placement in_placement, Placement out_placement, SbpList in_sbp, Shape shape) => EagerSToB"
  bind_python: False

- name: "eager_naive_s_to_s"
  signature: "Tensor (Tensor x, Placement in_placement, Placement out_placement, SbpList in_sbp, SbpList out_sbp, Shape shape) => EagerNaiveSToS"
  bind_python: False

- name: "eager_p_to_s"
  signature: "Tensor (Tensor x, Placement in_placement, Placement out_placement, SbpList out_sbp, Shape shape) => EagerPToS"
  bind_python: False

- name: "consistent_all_reduce"
  signature: "Tensor (Tensor x) => ConsistentAllReduce"
  bind_python: False

- name: "consistent_reduce_scatter"
  signature: "Tensor (Tensor x, String op_type) => ConsistentReduceScatter"
  bind_python: False

- name: "consistent_all_gather"
  signature: "Tensor (Tensor x) => ConsistentAllGather"
  bind_python: False

- name: "consistent_s2s"
  signature: "Tensor (Tensor x, SbpList out_sbp) => ConsistentS2S"
  bind_python: False

- name: "select_top_n"
  signature: "TensorTuple (TensorTuple inputs, Int32 n) => SelectTopN"
  bind_python: True

- name: "cast_like"
  signature: "Tensor (Tensor x, Tensor like) => CastLike"
  bind_python: False

- name: "identity"
  signature: "Tensor (Tensor in) => Identity"
  bind_python: True

- name: "amp_white_identity"
  signature: "Tensor (Tensor in) => AmpWhiteIdentity"
  bind_python: True

- name: "reshape_like"
  signature: "Tensor (Tensor in, Tensor like) => ReshapeLike"
  bind_python: True

- name: "reduce_sum_like"
  signature: "Tensor (Tensor in, Tensor like, Int32List axis) => ReduceSumLike"
  bind_python: True

- name: "broadcast_reduce_sum_like"
  signature: "Tensor (Tensor in, Tensor like) => BroadcastReduceSumLike"
  bind_python: False

- name: "rand"
  signature: [
      "Tensor (Shape size, *, DataType dtype=None, Device device=None,
      Generator generator=None, Bool requires_grad=False) => Rand",
      "Tensor (Shape size, *, Placement placement, SbpList sbp, DataType dtype=None,
      Generator generator=None, Bool requires_grad=False) => ConsistentRand",
    ]
  bind_python: True

- name: "randn"
  signature: [
      "Tensor (Shape size, *, DataType dtype=None, Device device=None,
      Generator generator=None, Bool requires_grad=False) => RandN",
      "Tensor (Shape size, *, Placement placement, SbpList sbp, DataType dtype=None,
      Generator generator=None, Bool requires_grad=False) => ConsistentRandN",
    ]
  bind_python: True

- name: "randint"
  signature: [
      "Tensor (Int64 low, Int64 high, Shape size, *, DataType dtype=None,
      Device device=None, Generator generator=None, Bool requires_grad=False)=> RandInt",
      "Tensor (Int64 high, Shape size, *, DataType dtype=None,
      Device device=None, Generator generator=None, Bool requires_grad=False)=> RandInt",
      "Tensor (Int64 low, Int64 high, Shape size, *, Placement placement, SbpList sbp_tuple,
      DataType dtype=None, Generator generator=None, Bool requires_grad=False)=> ConsistentRandInt",
      "Tensor (Int64 high, Shape size, *, Placement placement, SbpList sbp_tuple,
      DataType dtype=None, Generator generator=None, Bool requires_grad=False)=> ConsistentRandInt",
    ]
  bind_python: True

- name: "randperm"
  signature:
    [
      "Tensor (Int32 n, *, Generator generator=None, DataType dtype=kInt64, Device device=None, Bool requires_grad=False) => RandPerm",
      "Tensor (Int32 n, *, Placement placement, SbpList sbp, Generator generator=None, DataType dtype=kInt64, Bool requires_grad=False) => ConsistentRandPerm",
    ]
  bind_python: True

- name: "unfold"
  signature:
    'Tensor (Tensor x, String data_format="channels_first", Int32List kernel_size,
    Int32List dilation_rate, Int32List padding,
    Int32List strides) => Unfold'
  bind_python: True

- name: "fold"
  signature: 'Tensor (Tensor x, String data_format="channels_first",
    Int32List output_size, Int32List kernel_size,
    Int32List dilation_rate, Int32List padding,
    Int32List strides) => Fold'
  bind_python: True

- name: "split"
  signature: [
    "TensorTuple (Tensor x, Int64 split_size, Int64 dim=0) => Split",
    "TensorTuple (Tensor x, Int64List split_size, Int64 dim=0) => SplitWithSize",
  ]
  bind_python: True

- name: "split_like"
  signature: "TensorTuple (Tensor x, TensorTuple like, Int64 axis) => SplitLike"
  bind_python: True

- name: "l2_normalize"
  signature: "TensorTuple (Tensor input, Int32 axis, Float epsilon) => L2Normalize"
  bind_python: True

- name: "l2_normalize_grad"
  signature: "Tensor (Tensor dy, Tensor y, Tensor square_x_sum, Int32 axis, Float epsilon) => L2NormalizeGrad"
  bind_python: False

- name: "fused_self_attention"
  signature: "TensorTuple (Tensor hidden_states, Int64 head_size=8, Float alpha=1.0) => FusedSelfAttention"
  bind_python: True

- name: "fused_self_attention_grad"
  signature: "Tensor (Tensor query_mul_key_grad, Tensor value_grad, Tensor hidden_states, Float alpha=1.0) => FusedSelfAttentionGrad"
  bind_python: False

- name: "fused_scale_tril"
  signature: "Tensor (Tensor x, Int64 diagonal=0, Scalar fill_value=0, Scalar scale=1) => FusedScaleTril"
  bind_python: True

- name: "fused_bias_add_gelu"
  signature: "Tensor (Tensor a, Tensor b, *, Int32 axis) => FusedBiasAddGelu"
  bind_python: True

- name: "fused_bias_add_gelu_grad"
  signature: "Tensor (Tensor a, Tensor b, Tensor dy, Int32 axis) => FusedBiasAddGeluGrad"
  bind_python: false

- name: "fused_bias_add_dropout"
  signature: "Tensor (Tensor a, Tensor b, *, Float p=0.5, Int32 axis, Generator generator=None) => FusedBiasAddDropout"
  bind_python: True

- name: "fused_scale_tril_softmax_mask_scale"
  signature: "TensorTuple (Tensor a, *, Float p=0.5, Int64 diagonal, Float tril_scale_value, Generator generator=None) => FusedScaleTrilSoftmaxMaskScale"
  bind_python: True

- name: "fused_scale_tril_softmax_mask_scale_grad"
  signature: "Tensor (Tensor softmax_y, Tensor dy, Tensor mask, Int64 diagonal, Float tril_scale_value, Float mask_scale_value) => FusedScaleTrilSoftmaxMaskScaleGrad"
  bind_python: False

- name: "send"
  signature: "Void (Tensor input, Int64 dst, Bool send_meta=True) => Send"
  bind_python: True

- name: "recv"
  signature: "Tensor (Int64 src, Shape shape=None, DataType dtype=None, Device device=None, *, Tensor out=None) => Recv"
  bind_python: True

- name: "batch_gather"
  signature: "Tensor (Tensor in, Tensor indices) => BatchGather"
  bind_python: True

- name: "batch_gather"
  signature: "Tensor (Tensor in, Tensor indices) => BatchGather"
  bind_python: True

- name: "unsorted_batch_segment_sum"
  signature: "Tensor (Tensor data, Tensor segment_ids, Int64 num_segments) => UnsortedBatchSegmentSum"
  bind_python: False

- name: "ctc_greedy_decoder"
  signature: "TensorTuple (Tensor log_probs, Tensor input_lengths, Bool merge_repeated=True) => CtcGreedyDecoder"
  bind_python: True


- name: "distributed_partial_fc_sample"
  signature:
    "TensorTuple (Tensor weight, Tensor label, Int64 num_sample) => DistributedPariticalFCSample"
  bind_python: True

- name: "distributed_partial_fc_sample_disable_boxing"
  signature:
    "TensorTuple (Tensor sampled_weight_diff, Tensor sampled_label) => DistributedPariticalFCSampleDisableBoxing"
  bind_python: False

- name: "meshgrid"
  signature: "TensorTuple (TensorTuple tensors) => Meshgrid"
  bind_python: True<|MERGE_RESOLUTION|>--- conflicted
+++ resolved
@@ -454,11 +454,7 @@
   bind_python: True
 
 - name: "softmax_grad"
-<<<<<<< HEAD
-  signature: "Tensor (Tensor x, Tensor dy) => SoftmaxGrad"
-=======
   signature: "Tensor (Tensor dy, Tensor y) => SoftmaxGrad"
->>>>>>> dc66fc91
   bind_python: False
 
 - name: "log_softmax"
@@ -693,11 +689,7 @@
   bind_python: True
 
 - name: "expand_grad"
-<<<<<<< HEAD
-  signature: "Tensor (Tensor x, Int32List out, Int32List expand) => ExpandGrad"
-=======
   signature: "Tensor (Tensor dy, Int32List out, Int32List expand) => ExpandGrad"
->>>>>>> dc66fc91
   bind_python: False
 
 - name: "roll"
