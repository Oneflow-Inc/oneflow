--- conflicted
+++ resolved
@@ -2438,14 +2438,15 @@
   signature: "Void (TensorTuple model, TensorTuple model_diff, TensorTuple m, TensorTuple v, Tensor learning_rate, Float beta1, Float beta2, Float bias_correction1_val, Float bias_correction2_val, Bool do_bias_correction, Double scale, Float weight_decay) => MultiTensorAdamUpdate"
   bind_python: True
 
-<<<<<<< HEAD
+
 - name: "wkv"
   signature: "Tensor (Int64 B, Int64 T, Int64 C, Tensor w, Tensor u, Tensor k, Tensor v) => Wkv"
   bind_python: True
 
 - name: "wkv_grad"
   signature: "TensorTuple (Int64 B, Int64 T, Int64 C, Tensor w, Tensor u, Tensor k, Tensor v, Tensor gy) => WkvGrad"
-=======
+  bind_python: False
+
 - name: "grad_acc_repeat"
   signature: "Tensor (Tensor input, Int32 repeat_num) => GradAccRepeat"
   bind_python: False
@@ -2460,5 +2461,4 @@
 
 - name: "grad_acc_unpack"
   signature: "Tensor (Tensor input, Int32 unpack_num) => GradAccUnpack"
->>>>>>> 6b20fcef
   bind_python: False