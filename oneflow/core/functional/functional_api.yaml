# Copyright 2020 The OneFlow Authors. All rights reserved.
#
# Licensed under the Apache License, Version 2.0 (the "License");
# you may not use this file except in compliance with the License.
# You may obtain a copy of the License at
#
#     http://www.apache.org/licenses/LICENSE-2.0
#
# Unless required by applicable law or agreed to in writing, software
# distributed under the License is distributed on an "AS IS" BASIS,
# WITHOUT WARRANTIES OR CONDITIONS OF ANY KIND, either express or implied.
# See the License for the specific language governing permissions and
# limitations under the License.

# The following data types are allowed,
# {
#   "Tensor", "TensorTuple", "Scalar", "Int", "Int32", "Int64", "Float", "Double", "String", "Bool",
#   "ScalarList", "IntList", "Int32List", "Int64List", "FloatList", "DoubleList", "StringList",
#   "BoolList", "DataType", "Shape", "Generator", "TensorIndex", "Device", "Placement",
#   "Sbp", "SbpList"
# }

- name: "add"
  signature:
    [
      "Tensor (TensorTuple inputs, *, Bool inplace=False) => Add",
      "Tensor (Tensor input, Tensor other, *, Bool inplace=False) => Add",
      "Tensor (Tensor input, Scalar other, *, Bool inplace=False) => ScalarAdd",
      "Tensor (Scalar input, Tensor other) => ScalarAdd",
    ]
  bind_python: true

- name: "sub"
  signature:
    [
      "Tensor (Tensor input, Tensor other) => Sub",
      "Tensor (Tensor input, Scalar other, *, Bool inplace=False) => ScalarSub",
      "Tensor (Scalar input, Tensor other) =>  ScalarSub",
    ]
  bind_python: true

- name: "mul"
  signature:
    [
      "Tensor (Tensor input, Tensor other) => Mul",
      "Tensor (Tensor input, Scalar other) => ScalarMul",
      "Tensor (Scalar input, Tensor other) => ScalarMul",
    ]
  bind_python: true

- name: "div"
  signature:
    [
      "Tensor (Tensor input, Tensor other) => Div",
      "Tensor (Tensor input, Scalar other) => ScalarDiv",
      "Tensor (Scalar input, Tensor other) => ScalarDiv",
    ]
  bind_python: true

- name: "div_grad"
  signature: "Tensor (Tensor y, Tensor z, Tensor dz) => DivGrad"
  bind_python: False

- name: "equal"
  signature:
    [
      "Tensor (Tensor input, Tensor other) => BroadcastEqual",
      "Tensor (Tensor input, Scalar other) => ScalarLogicalEqual",
      "Tensor (Scalar input, Tensor other) => ScalarLogicalEqual",
    ]
  bind_python: true

- name: "not_equal"
  signature:
    [
      "Tensor (Tensor input, Tensor other) => BroadcastNotEqual",
      "Tensor (Tensor input, Scalar other) => ScalarLogicalNotEqual",
      "Tensor (Scalar input, Tensor other) => ScalarLogicalNotEqual",
    ]
  bind_python: true

- name: "greater"
  signature:
    [
      "Tensor (Tensor input, Tensor other) => BroadcastGreater",
      "Tensor (Tensor input, Scalar other) => ScalarLogicalGreater",
      "Tensor (Scalar input, Tensor other) => ScalarLogicalGreater",
    ]
  bind_python: true

- name: "greater_equal"
  signature:
    [
      "Tensor (Tensor input, Tensor other) => BroadcastGreaterEqual",
      "Tensor (Tensor input, Scalar other) => ScalarLogicalGreaterEqual",
      "Tensor (Scalar input, Tensor other) => ScalarLogicalGreaterEqual",
    ]
  bind_python: true

- name: "logical_and"
  signature:
    [
      "Tensor (Tensor input, Tensor other) => BroadcastLogicalAnd", 
      "Tensor (Tensor input, Scalar other) => ScalarLogicalAnd",
      "Tensor (Scalar input, Tensor other) => ScalarLogicalAnd",
    ]
  bind_python: true

- name: "logical_or"
  signature:
    [
      "Tensor (Tensor input, Tensor other) => BroadcastLogicalOr", 
      "Tensor (Tensor input, Scalar other) => ScalarLogicalOr",
      "Tensor (Scalar input, Tensor other) => ScalarLogicalOr",
    ]
  bind_python: true

- name: "logical_xor"
  signature:
    [
      "Tensor (Tensor input, Tensor other) => BroadcastLogicalXor", 
      "Tensor (Tensor input, Scalar other) => ScalarLogicalXor",
      "Tensor (Scalar input, Tensor other) => ScalarLogicalXor",
    ]
  bind_python: true

- name: "less"
  signature:
    [
      "Tensor (Tensor input, Tensor other) => BroadcastLess",
      "Tensor (Tensor input, Scalar other) => ScalarLogicalLess",
      "Tensor (Scalar input, Tensor other) => ScalarLogicalLess",
    ]
  bind_python: True

- name: "less_equal"
  signature:
    [
      "Tensor (Tensor input, Tensor other) => BroadcastLessEqual",
      "Tensor (Tensor input, Scalar other) => ScalarLogicalLessEqual",
      "Tensor (Scalar input, Tensor other) => ScalarLogicalLessEqual",
    ]
  bind_python: True

- name: "pow"
  signature:
    [
      "Tensor (Tensor input, Tensor exponent) => Pow",
      "Tensor (Tensor input, Scalar exponent) => ScalarPow",
    ]
  bind_python: True

- name: "broadcast_pow"
  signature: "Tensor (Tensor x, Tensor y) => BroadcastPow"
  bind_python: False

- name: "broadcast_pow_x_grad"
  signature: "Tensor (Tensor dz, Tensor x, Tensor y, Tensor z) => BroadcastPowXGrad"
  bind_python: False

- name: "broadcast_pow_y_grad"
  signature: "Tensor (Tensor dz, Tensor x, Tensor y, Tensor z) => BroadcastPowYGrad"
  bind_python: False

- name: "reduce_sum"
  signature: "Tensor (Tensor x, Int32List axis, Bool keepdims=False) => ReduceSum"
  bind_python: True

- name: "reduce_mean"
  signature: "Tensor (Tensor x, Int32List axis, Bool keepdims=False) => ReduceMean"
  bind_python: True

- name: "reduce_prod"
  signature: "Tensor (Tensor x, Int32List axis, Bool keepdims=False) => ReduceProd"
  bind_python: True

- name: "transpose"
  signature: "Tensor (Tensor x, Int32List perm) => Transpose"
  bind_python: True

- name: "reciprocal"
  signature: "Tensor (Tensor x) => Reciprocal"
  bind_python: True

- name: "reciprocal_no_nan"
  signature: "Tensor (Tensor x) => ReciprocalNoNan"
  bind_python: True

- name: "image_flip"
  signature: "Tensor (Tensor x, Int32 flip_code) => ImageFlip"
  bind_python: True

- name: "sin"
  signature: "Tensor (Tensor x, Bool inplace=False) => Sin"
  bind_python: True

- name: "cos"
  signature: "Tensor (Tensor x) => Cos"
  bind_python: True

- name: "cosh"
  signature: "Tensor (Tensor x) => Cosh"
  bind_python: True

- name: "fmod"
  signature:
    [
      "Tensor (Tensor input, Tensor other) => BroadcastFMod",
      "Tensor (Tensor input, Scalar other) => ScalarFMod",
    ]
  bind_python: true

- name: "log"
  signature: "Tensor (Tensor x) => Log"
  bind_python: True

- name: "sqrt"
  signature: "Tensor (Tensor x) => Sqrt"
  bind_python: True

- name: "rsqrt"
  signature: "Tensor (Tensor x) => Rsqrt"
  bind_python: True

- name: "square"
  signature: "Tensor (Tensor x) => Square"
  bind_python: True

- name: "relu"
  signature: "Tensor (Tensor x, Bool inplace=False) => Relu"
  bind_python: True

- name: "relu_grad"
  signature: "Tensor (Tensor dy, Tensor y) => ReluGrad"
  bind_python: False

- name: "hardtanh"
  signature: "Tensor (Tensor x, Double min_val, Double max_val) => HardTanh"
  bind_python: True

- name: "hardtanh_grad"
  signature: "Tensor (Tensor y, Tensor dy, Double min_val, Double max_val) => HardTanhGrad"
  bind_python: False

- name: "tan"
  signature: "Tensor (Tensor x) => Tan"
  bind_python: True

- name: "tanh"
  signature: "Tensor (Tensor x) => Tanh"
  bind_python: True

- name: "elu"
  signature: "Tensor (Tensor x, Double alpha) => Elu"
  bind_python: True

- name: "elu_grad"
  signature: "Tensor (Tensor x, Tensor dy, Double alpha) => EluGrad"
  bind_python: False

- name: "gelu"
  signature: "Tensor (Tensor x) => Gelu"
  bind_python: True

- name: "gelu_grad"
  signature: "Tensor (Tensor dy, Tensor x) => GeluGrad"
  bind_python: False

- name: "glu"
  signature: "Tensor (Tensor input, Int64 dim=-1) => Glu"
  bind_python: True

- name: "sigmoid"
  signature: "Tensor (Tensor x) => Sigmoid"
  bind_python: True

- name: "hardsigmoid"
  signature: "Tensor (Tensor input, Bool inplace=False, *) => HardSigmoid"
  bind_python: True

- name: "hardsigmoid_grad"
  signature: "Tensor (Tensor dy, Tensor x) => HardSigmoidGrad"
  bind_python: False

- name: "softmax"
  signature: "Tensor (Tensor x) => Softmax"
  bind_python: True

- name: "logsoftmax"
  signature: "Tensor (Tensor x) => LogSoftmax"
  bind_python: True

- name: "hardswish"
  signature: "Tensor (Tensor x) => HardSwish"
  bind_python: True

- name: "hardswish_grad"
  signature: "Tensor (Tensor dy, Tensor x) => HardSwishGrad"
  bind_python: False

- name: "leaky_relu"
  signature: "Tensor (Tensor x, Float alpha) => LeakyRelu"
  bind_python: True

- name: "leaky_relu_grad"
  signature: "Tensor (Tensor x, Tensor dy, Float alpha) => LeakyReluGrad"
  bind_python: False

- name: "normalization"
  signature:
    "Tensor (Tensor x, Tensor moving_mean=None, Tensor moving_variance=None,
    Tensor gamma, Tensor beta, Int32 axis=1, Float epsilon=1e-5,
    Float momentum=0.9, Bool is_training=False) => Normalization"
  bind_python: True

- name: "normalization_grad"
  signature:
    "TensorTuple (Tensor grad, Tensor x, Tensor mean, Tensor inv_variance,
    Tensor gamma, Float epsilon, Int32 axis) => NormalizationGrad"
  bind_python: False

- name: "normalization_add_relu"
  signature:
    "Tensor (Tensor x, Tensor addend=None, Tensor moving_mean=None, Tensor moving_variance=None,
             Tensor gamma, Tensor beta, Int32 axis=1, Float epsilon=1e-5,
             Float momentum=0.9, Bool is_training=False) => NormalizationAddRelu"
  bind_python: True

- name: "normalization_add_relu_grad"
  signature:
    "TensorTuple (Tensor x, Tensor dy, Tensor moving_mean, Tensor moving_variance,
             Tensor gamma, Tensor beta, Tensor reserve_space, Tensor y, Int32 axis=1, Float epsilon=1e-5) => NormalizationAddReluGrad"
  bind_python: False

- name: "arange"
  signature: [
      "Tensor (Int64 start, Int64 end, Int64 step=1, *, DataType dtype=kInt64,
      Device device=None) => Arange",
      "Tensor (Int64 end, *, DataType dtype=kInt64, Device device=None) => Arange",
    ]
  bind_python: True

- name: "consistent_arange"
  signature: [
      "Tensor (Int64 start, Int64 end, Int64 step=1, *, DataType dtype=kInt64,
      Placement placement, SbpList sbp) => ConsistentArange",
      "Tensor (Int64 end, *, DataType dtype=kInt64, Placement placement, SbpList sbp) => ConsistentArange",
    ]
  bind_python: True

- name: "flatten"
  signature: "Tensor (Tensor x, Int32 start_dim=0, Int32 end_dim=-1) => Flatten"
  bind_python: True

- name: "argmax"
  signature: "Tensor (Tensor x) => ArgMax"
  bind_python: True

- name: "argwhere"
  signature: "TensorTuple (Tensor x, DataType dtype=kInt32) => ArgWhere"
  bind_python: True

- name: "broadcast_like"
  signature: "Tensor (Tensor x, Tensor like, Int32List broadcast_axes) => BroadcastLike"
  bind_python: True

- name: "cast"
  signature: "Tensor (Tensor x, DataType dtype) => Cast"
  bind_python: True

- name: "constant"
  signature:
    [
      "Tensor (Shape shape, Scalar value, *, DataType dtype, Device device=None) => Constant",
    ]
  bind_python: True

- name: "consistent_constant"
  signature:
    [
      "Tensor (Shape shape, Scalar value, *, DataType dtype, Placement placement, SbpList sbp) => ConsistentConstant",
    ]
  bind_python: True

- name: "empty"
  signature:
    ["Tensor (Shape shape, *, DataType dtype, Device device=None) => Empty"]
  bind_python: True

- name: "consistent_empty"
  signature:
    [
      "Tensor (Shape shape, *, DataType dtype, Placement placement, SbpList sbp) => ConsistentEmpty",
    ]
  bind_python: True

- name: "zeros_like"
  signature: "Tensor (Tensor x) => ZerosLike"
  bind_python: True

- name: "ones_like"
  signature: "Tensor (Tensor x) => OnesLike"
  bind_python: True

- name: "bernoulli"
  signature:
    [
      "Tensor (Tensor x, *, DataType dtype=kFloat, Generator generator=None) => Bernoulli",
    ]
  bind_python: True

- name: "concat"
  signature: "Tensor (TensorTuple inputs, Int64 axis, Int64 max_dim_size) => Concat"
  bind_python: True

- name: "bias_add"
  signature: "Tensor (Tensor x, Tensor bias, Int32 axis=1) => BiasAdd"
  bind_python: True

- name: "conv1d"
  signature:
    "Tensor (Tensor x, Tensor weight, Tensor bias=None, Int32List stride,
    Int32List padding, Int32List dilation, Int32 groups=1) => Conv1d"
  bind_python: True

- name: "conv2d"
  signature:
    "Tensor (Tensor x, Tensor weight, Tensor bias=None, Int32List stride,
    Int32List padding, Int32List dilation, Int32 groups=1) => Conv2d"
  bind_python: True

- name: "fake_quantization"
  signature:
    "Tensor (Tensor in, Tensor scale, Tensor zero_point, String quantization_formula,
    Int32 quantization_bit, String quantization_scheme) => FakeQuantization"
  bind_python: True

- name: "quantization"
  signature:
    "Tensor (Tensor in, Tensor scale, Tensor zero_point, String quantization_formula,
    Int32 quantization_bit, String quantization_scheme) => Quantization"
  bind_python: True

- name: "min_max_observer"
  signature:
    "TensorTuple (Tensor in, String quantization_formula, Int32 quantization_bit,
    String quantization_scheme, Bool per_layer_quantization) => MinMaxObserver"
  bind_python: True

- name: "moving_average_min_max_observer"
  signature:
    "TensorTuple (Tensor in, Tensor current_train_step, Tensor moving_max, Tensor moving_min,
    Bool training, String quantization_formula, Int64 stop_update_after_iters,
    Int32 quantization_bit, String quantization_scheme, Float momentum) => MovingAverageMinMaxObserver"
  bind_python: True

- name: "conv3d"
  signature:
    "Tensor (Tensor x, Tensor weight, Tensor bias=None, Int32List stride,
    Int32List padding, Int32List dilation, Int32 groups=1) => Conv3d"
  bind_python: True

- name: "conv_data_grad"
  signature:
    'Tensor (Tensor dy, Tensor weight, Tensor x, Int32 num_spatial_dims,
    Int32List kernel_size, Int32List strides, Int32List padding_before,
    Int32List dilation_rate, Int32 groups=1,
    String data_format="channels_first") => ConvDataGrad'
  bind_python: False

- name: "conv_filter_grad"
  signature:
    'Tensor (Tensor dy, Tensor x, Int32 num_spatial_dims, Int32List kernel_size,
    Int32List strides, Int32List padding_before, Int32List dilation_rate,
    Int32 groups=1, String data_format="channels_first") => ConvFilterGrad'
  bind_python: False

- name: "conv_bias_grad"
  signature: 'Tensor (Tensor dy, Int32 num_spatial_dims,
    String data_format="channels_first") => ConvBiasGrad'
  bind_python: False

- name: "expand"
  signature: "Tensor (Tensor x, Shape shape) => Expand"
  bind_python: True

- name: "expand_dims"
  signature: "Tensor (Tensor x, Int32 axis) => ExpandDims"
  bind_python: True

- name: "exp"
  signature: "Tensor (Tensor x) => Exp"
  bind_python: True

- name: "gather"
  signature: "Tensor (Tensor x, Tensor indices, Int64 axis) => Gather"
  bind_python: True

- name: "dim_gather"
  signature: "Tensor (Tensor x, Tensor indices, Int32 dim) => DimGather"
  bind_python: True

- name: "arg_sort"
  signature: "Tensor (Tensor in, String direction) => ArgSort"
  bind_python: True

- name: "gather_nd"
  signature: "Tensor (Tensor params, Tensor indices) => GatherNd"
  bind_python: True

- name: "scatternd"
  signature: "Tensor (Tensor indices, Tensor updates, Shape shape) => ScatterNd"
  bind_python: True

- name: "scatterndlike"
  signature: "Tensor (Tensor like, Tensor updates, Tensor indices) => ScatterNdLike"
  bind_python: True

- name: "matmul"
  signature:
    "Tensor (Tensor a, Tensor b, Bool transpose_a=False, Bool transpose_b=False,
    Double alpha=1.0) => MatMul"
  bind_python: True

- name: "broadcast_matmul_grad_b"
  signature: "Tensor (Tensor a, Tensor b, Double alpha=1.0) => BroadcastMatmulGradB"
  bind_python: False

- name: "batch_matmul"
  signature:
    "Tensor (Tensor a, Tensor b, Bool transpose_a=False, Bool transpose_b=False,
    Double alpha=1.0) => BatchMatMul"
  bind_python: True

- name: "sparse_softmax_cross_entropy"
  signature: "Tensor (Tensor logits, Tensor label, Int64 depth) => SparseSoftmaxCrossEntropy"
  bind_python: True

- name: "softmax_cross_entropy"
  signature: "Tensor (Tensor logits, Tensor label) => SoftmaxCrossEntropy"
  bind_python: True

- name: "softmax_cross_entropy_grad"
  signature: "Tensor (Tensor dy, Tensor label, Tensor prob) => SoftmaxCrossEntropyGrad"
  bind_python: True

- name: "smooth_l1_loss"
  signature: "Tensor (Tensor logits, Tensor label, Float beta) => SmoothL1Loss"
  bind_python: True

- name: "smooth_l1_loss_grad"
  signature: "Tensor (Tensor loss_grad, Tensor prediction, Tensor label, Float beta) => SmoothL1LossGrad"
  bind_python: False

- name: "combined_margin_loss"
  signature: "TensorTuple (Tensor x, Tensor label, Float m1, Float m2, Float m3, Int64 depth) => CombinedMarginLoss"
  bind_python: True

- name: "combined_margin_loss_grad"
  signature: "Tensor (Tensor dy, Tensor label, Tensor theta, Float m1, Float m2, Float m3, Int64 depth) => CombinedMarginLossGrad"
  bind_python: False

- name: "affine_grid"
  signature: "Tensor (Tensor theta, *, Shape size, Bool align_corners) => AffineGrid"
  bind_python: True

- name: "affine_grid_grad"
  signature: "Tensor (Tensor dgrid, *, Shape size, Bool align_corners) => AffineGridGrad"
  bind_python: False

- name: "grid_sample"
  signature: "Tensor (Tensor input, Tensor grid, *, String interpolation_mode, String padding_mode, Bool align_corners) => GridSample"
  bind_python: True

- name: "grid_sample_grad"
  signature: "TensorTuple (Tensor doutput, Tensor input, Tensor grid, *, String interpolation_mode, String padding_mode, Bool align_corners) => GridSampleGrad"
  bind_python: False

- name: "where"
  signature:
    [
      "Tensor (Tensor condition, Tensor x, Tensor y) => Where",
      "Tensor (Tensor condition, Scalar x, Tensor y) => WhereScalarX",
      "Tensor (Tensor condition, Tensor x, Scalar y) => WhereScalarY",
      "Tensor (Tensor condition, Scalar x, Scalar y) => WhereScalarXY",
    ]
  bind_python: true

- name: "negative"
  signature: "Tensor (Tensor x) => Negative"
  bind_python: True

- name: "layer_norm_affine"
  signature:
    "Tensor (Tensor x, Tensor gamma, Tensor beta, Int64 begin_norm_axis,
    Int64 begin_params_axis, Double epsilon) => LayerNormAffine"
  bind_python: True

- name: "layer_norm"
  signature: "Tensor (Tensor x, Int64 begin_norm_axis, Int64 begin_params_axis, Double epsilon) => LayerNorm"
  bind_python: True

- name: "layer_norm_grad"
  signature:
    "Tensor (Tensor x, Tensor mean, Tensor inv_variance, Tensor dy, Int64 begin_norm_axis, Double epsilon) => LayerNormGrad"
  bind_python: False

- name: "layer_norm_param_grad"
  signature:
    "Tensor (Tensor dy, Int64 begin_params_axis, Double epsilon) => LayerNormParamGrad"
  bind_python: False

- name: "layer_norm_affine_param_grad"
  signature:
    "TensorTuple (Tensor dy, Tensor gamma, Tensor normalized, Int64 begin_params_axis, Double epsilon) => LayerNormAffineParamGrad"
  bind_python: False

- name: "avg_pool_2d"
  signature:
    'Tensor (Tensor x, Int32List kernel_size, Int32List stride, String padding,
    Int32List padding_before, Int32List padding_after,
    String data_format="channels_first", Bool ceil_mode=False) => AvgPool2D'
  bind_python: True

- name: "max_pool_2d"
  signature:
    'Tensor (Tensor x, Int32List kernel_size, Int32List stride, String padding,
    Int32List padding_before, Int32List padding_after,
    String data_format="channels_first", Bool ceil_mode=False) => MaxPool2D'
  bind_python: True

- name: "adaptive_avg_pool1d"
  signature: "Tensor (Tensor x, Int64List[1] output_size) => AdaptiveAvgPool1D"
  bind_python: True

- name: "adaptive_avg_pool2d"
  signature: "Tensor (Tensor x, Int64List[2] output_size) => AdaptiveAvgPool2D"
  bind_python: True

- name: "adaptive_avg_pool3d"
  signature: "Tensor (Tensor x, Int64List[3] output_size) => AdaptiveAvgPool3D"
  bind_python: True

- name: "adaptive_pool_grad"
  signature: "Tensor (Tensor x, Tensor dy, String mode, Int32 ndims) => AdaptivePoolNdGrad"

- name: "pool_grad"
  signature:
    "Tensor (Tensor x, Tensor y, Tensor dy, String mode, Int32 ndims, String data_format,
    String padding, Int32List padding_before, Int32List padding_after, Int32List pool_size,
    Int32List strides, Bool ceil_mode) => PoolNdGrad"
  bind_python: False

- name: "max_pool1d"
  signature:
    'TensorTuple (Tensor input, Int32List[1] kernel_size, Int32List[1] stride=None, 
                  Int32List[1] padding=0, Int32List[1] dilation=1, 
                  Bool return_indices=True, Bool ceil_mode=False, 
                  String data_format="channels_first") => Maxpool1D'
  bind_python: True

- name: "max_pool2d"
  signature:
    'TensorTuple (Tensor input, Int32List[2] kernel_size, Int32List[2] stride=None, 
                  Int32List[2] padding=0, Int32List[2] dilation=1, 
                  Bool return_indices=True, Bool ceil_mode=False, 
                  String data_format="channels_first") => Maxpool2D'
  bind_python: True

- name: "max_pool3d"
  signature:
    'TensorTuple (Tensor input, Int32List[3] kernel_size, Int32List[3] stride=None, 
                  Int32List[3] padding=0, Int32List[3] dilation=1, 
                  Bool return_indices=True, Bool ceil_mode=False, 
                  String data_format="channels_first") => Maxpool3D'
  bind_python: True

- name: "pooling_grad"
  signature:
    "Tensor (Tensor x, Tensor y, Tensor indice, Tensor dy, String mode, Int32 ndims,
    String data_format, Int32List padding, Int32List kernel_size,
    Int32List stride, Int32List dilation, Bool return_indices, Bool ceil_mode) => PoolingNdGrad"
  bind_python: False

- name: "prelu"
  signature: "Tensor (Tensor x, Tensor alpha) => PRelu"
  bind_python: True

- name: "prelu_grad"
  signature: "TensorTuple (Tensor dy, Tensor x, Tensor alpha) => PReluGrad"
  bind_python: False

- name: "reshape"
  signature: "Tensor (Tensor x, Shape shape) => Reshape"
  bind_python: True

- name: "slice"
  signature: "Tensor (Tensor x, Int64List start, Int64List stop, Int64List step) => Slice"
  bind_python: True

- name: "slice_grad"
  signature: "Tensor (Tensor dy, Tensor like, Int64List start, Int64List stop, Int64List step) => SliceGrad"
  bind_python: False

- name: "narrow"
  signature: "Tensor (Tensor in, Int64 dim, Int64 start, Int64 length) => Narrow"
  bind_python: True

- name: "narrow_grad"
  signature: "Tensor (Tensor dy, Tensor like, Int64 dim, Int64 start, Int64 length) => NarrowGrad"
  bind_python: False

- name: "slice_update"
  signature: "Tensor (Tensor x, Tensor update, Int64List start, Int64List stop, Int64List step, *, Bool inplace=False) => SliceUpdate"
  bind_python: True

- name: "logical_slice"
  signature: "Tensor (Tensor x, Int64List start, Int64List stop, Int64List step) => LogicalSlice"
  bind_python: True

- name: "logical_slice_assign"
  signature: "Void (Tensor ref, Tensor value, Int64List start, Int64List stop, Int64List step) => LogicalSliceAssign"
  bind_python: True

- name: "squeeze"
  signature: "Tensor (Tensor x, Int32List dim) => Squeeze"
  bind_python: True

- name: "copy"
  signature: "Tensor (Tensor x, String device_type, Int64 device_id) => Copy"
  bind_python: True

- name: "flip"
  signature: "Tensor (Tensor x, Int32List dims) => Flip"
  bind_python: True

- name: "flip_grad"
  signature: "Tensor (Tensor dy, Int32List dims) => FlipGrad"
  bind_python: False

- name: "upsample"
  signature:
    'Tensor (Tensor x, Float height_scale, Float width_scale, Bool align_corners,
    String interpolation, String data_format="channels_first") => Upsample'
  bind_python: True

- name: "upsample_linear_1d"
  signature: 'Tensor (Tensor x, Float scale_factor, Bool align_corners,
    String data_format="channels_first") => UpsampleLinear1D'
  bind_python: True

- name: "upsample_linear_1d_grad"
  signature:
    'Tensor (Tensor dy, Tensor x, Float scale_factor, Bool align_corners,
    String data_format="channels_first") => UpsampleLinear1DGrad'
  bind_python: False

- name: "upsample_nearest_1d"
  signature: 'Tensor (Tensor x, Float scale_factor,
    String data_format="channels_first") => UpsampleNearest1D'
  bind_python: True

- name: "upsample_nearest_1d_grad"
  signature: 'Tensor (Tensor dy, Tensor x, Float scale_factor,
    String data_format="channels_first") => UpsampleNearest1DGrad'
  bind_python: False

- name: "upsample_nearest_2d"
  signature: 'Tensor (Tensor x, Float height_scale, Float width_scale,
    String data_format="channels_first") => UpsampleNearest2D'
  bind_python: True

- name: "upsample_nearest_2d_grad"
  signature:
    'Tensor (Tensor dy, Tensor x, Float height_scale, Float width_scale,
    String data_format="channels_first") => UpsampleNearest2DGrad'
  bind_python: False

- name: "upsample_bilinear_2d"
  signature:
    'Tensor (Tensor x, Float height_scale, Float width_scale, Bool align_corners,
    String data_format="channels_first") => UpsampleBilinear2D'
  bind_python: True

- name: "upsample_bilinear_2d_grad"
  signature:
    'Tensor (Tensor dy, Tensor x, Float height_scale, Float width_scale, Bool align_corners,
    String data_format="channels_first") => UpsampleBilinear2DGrad'
  bind_python: False

- name: "upsample_bicubic_2d"
  signature:
    'Tensor (Tensor x, Float height_scale, Float width_scale, Bool align_corners,
    String data_format="channels_first") => UpsampleBicubic2D'
  bind_python: True

- name: "upsample_bicubic_2d_grad"
  signature:
    'Tensor (Tensor dy, Tensor x, Float height_scale, Float width_scale, Bool align_corners,
    String data_format="channels_first") => UpsampleBicubic2DGrad'
  bind_python: False

- name: "upsample_nearest_3d"
  signature:
    'Tensor (Tensor x, Float depth_scale, Float height_scale, Float width_scale,
    String data_format="channels_first") => UpsampleNearest3D'
  bind_python: True

- name: "upsample_nearest_3d_grad"
  signature:
    'Tensor (Tensor dy, Tensor x, Float depth_scale, Float height_scale, Float width_scale,
    String data_format="channels_first") => UpsampleNearest3DGrad'
  bind_python: False

- name: "upsample_trilinear_3d"
  signature:
    'Tensor (Tensor x, Float depth_scale, Float height_scale, Float width_scale,
    Bool align_corners, String data_format="channels_first") => UpsampleTrilinear3D'
  bind_python: True

- name: "upsample_trilinear_3d_grad"
  signature:
    'Tensor (Tensor dy, Tensor x, Float depth_scale, Float height_scale, Float width_scale,
    Bool align_corners, String data_format="channels_first") => UpsampleTrilinear3DGrad'
  bind_python: False

- name: "abs"
  signature: "Tensor (Tensor x) => Abs"
  bind_python: True

- name: "acos"
  signature: "Tensor (Tensor x) => Acos"
  bind_python: True

- name: "acosh"
  signature: "Tensor (Tensor x) => Acosh"
  bind_python: True

- name: "asin"
  signature: "Tensor (Tensor x) => Asin"
  bind_python: True

- name: "asinh"
  signature: "Tensor (Tensor x) => Asinh"
  bind_python: True

- name: "atan"
  signature: "Tensor (Tensor x) => Atan"
  bind_python: True

- name: "atanh"
  signature: "Tensor (Tensor x) => Atanh"
  bind_python: True

- name: "ceil"
  signature: "Tensor (Tensor x) => Ceil"
  bind_python: True

- name: "erf"
  signature: "Tensor (Tensor x) => Erf"
  bind_python: True

- name: "erfc"
  signature: "Tensor (Tensor x) => Erfc"
  bind_python: True

- name: "expm1"
  signature: "Tensor (Tensor x) => Expm1"
  bind_python: True

- name: "floor"
  signature: "Tensor (Tensor x) => Floor"
  bind_python: True

- name: "lgamma"
  signature: "Tensor (Tensor x) => Lgamma"
  bind_python: True

- name: "log1p"
  signature: "Tensor (Tensor x) => Log1p"
  bind_python: True

- name: "log_sigmoid"
  signature: "Tensor (Tensor x) => LogSigmoid"
  bind_python: True

- name: "rint"
  signature: "Tensor (Tensor x) => Rint"
  bind_python: True

- name: "round"
  signature: "Tensor (Tensor x) => Round"
  bind_python: True

- name: "sign"
  signature: "Tensor (Tensor x) => Sign"
  bind_python: True

- name: "sinh"
  signature: "Tensor (Tensor x) => Sinh"
  bind_python: True

- name: "softplus"
  signature: "Tensor (Tensor x) => Softplus"
  bind_python: True

- name: "one_hot"
  signature: "Tensor (Tensor x, Int64 num_classes=-1, Scalar on_value=1, Scalar off_value=0) => OneHot"
  bind_python: True

- name: "unsorted_segment_sum_like"
  signature: "Tensor (Tensor x, Tensor segment_ids, Tensor like, Int64 axis) => UnsortedSegmentSumLike"
  bind_python: False

- name: "tril"
  signature: "Tensor (Tensor x, Int64 diagonal=0) => Tril"
  bind_python: True

- name: "triu"
  signature: "Tensor (Tensor x, Int64 diagonal=0) => Triu"
  bind_python: True

- name: "clamp"
  signature:
    ["Tensor (Tensor input, Scalar min=None, Scalar max=None) => Clamp"]
  bind_python: true

- name: "clamp_grad"
  signature: "Tensor (Tensor dy, Tensor x, Scalar min=None, Scalar max=None) => ClampGrad"
  bind_python: False

- name: "dropout"
  signature: "Tensor (Tensor x, Float p=0.5, Bool training=True, Generator generator=None) => Dropout"
  bind_python: True

- name: "dropout_grad"
  signature: "Tensor (Tensor dy, Tensor mask, Float scale) => DropoutGrad"
  bind_python: False

- name: "pad"
  signature: 'Tensor (Tensor x, Int64List pad, String mode="constant", Scalar value=0) => Pad'
  bind_python: True

- name: "pad_grad"
  signature: 'Tensor (Tensor dy, Int64List pad, String mode="constant", Scalar value=0) => PadGrad'
  bind_python: False

- name: "silu"
  signature: "Tensor (Tensor x) => Silu"
  bind_python: True

- name: "silu_grad"
  signature: "Tensor (Tensor x, Tensor dy) => SiluGrad"
  bind_python: False

- name: "mish"
  signature: "Tensor (Tensor x) => Mish"
  bind_python: True

- name: "mish_grad"
  signature: "Tensor (Tensor x, Tensor dy) => MishGrad"
  bind_python: False

- name: "selu"
  signature: "Tensor (Tensor x) => Selu"
  bind_python: True

- name: "selu_grad"
  signature: "Tensor (Tensor x, Tensor dy) => SeluGrad"
  bind_python: False

- name: "softsign"
  signature: "Tensor (Tensor x) => SoftSign"
  bind_python: True

- name: "softsign_grad"
  signature: "Tensor (Tensor x, Tensor dy) => SoftSignGrad"
  bind_python: False

- name: "diag"
  signature: "Tensor (Tensor x, Int32 diagonal=0) => Diag"
  bind_python: True

- name: "diag_grad"
  signature: "Tensor (Tensor dy, Tensor in, Int32 diagonal=0) => DiagGrad"
  bind_python: False

- name: "tensor_getitem"
  signature: "Tensor (Tensor x, TensorIndex index) => TensorGetItem"
  bind_python: True

- name: "scatter"
  signature:
    [
      "Tensor (Tensor input, Int32 dim, Tensor index, Tensor src) => DimScatter",
      "Tensor (Tensor input, Int32 dim, Tensor index, Scalar src) => DimScatterUpdateScalar",
    ]
  bind_python: True

- name: "scatter_add"
  signature:
    [
      "Tensor (Tensor input, Int32 dim, Tensor index, Tensor src) => DimScatterAdd",
      "Tensor (Tensor input, Int32 dim, Tensor index, Scalar src) => DimScatterAddScalar",
    ]
  bind_python: True

- name: "tensor_setitem"
  signature: "Void (Tensor x, TensorIndex index, Tensor value) => TensorSetItem"
  bind_python: True

- name: "avg_pool1d"
  signature:
    'Tensor (Tensor input, Int32List[1] kernel_size, Int32List[1] stride=None, 
             Int32List[1] padding=0, Bool ceil_mode=False, Bool count_include_pad=True,
             Int64 divisor_override=0, String data_format="channels_first") => Avgpool1D'
  bind_python: True

- name: "avg_pool2d"
  signature:
    'Tensor (Tensor input, Int32List[2] kernel_size, Int32List[2] stride=None, 
             Int32List[2] padding=0, Bool ceil_mode=False, Bool count_include_pad=True,
             Int64 divisor_override=0, String data_format="channels_first") => Avgpool2D'
  bind_python: True

- name: "avg_pool3d"
  signature:
    'Tensor (Tensor input, Int32List[3] kernel_size, Int32List[3] stride=None, 
             Int32List[3] padding=0, Bool ceil_mode=False, Bool count_include_pad=True,
             Int64 divisor_override=0, String data_format="channels_first") => Avgpool3D'
  bind_python: True

- name: "avg_pooling_grad"
  signature:
    "Tensor (Tensor x, Tensor y, Tensor dy, Int32 ndims, String data_format, Int32List padding,
    Int32List kernel_size, Int32List stride, Bool ceil_mode, Bool count_include_pad,
    Int64 divisor_override=0) => AvgPoolingNdGrad"
  bind_python: False

- name: "minimum"
  signature: "Tensor (Tensor x, Tensor y) => Minimum"
  bind_python: True

- name: "maximum"
  signature: "Tensor (Tensor x, Tensor y) => Maximum"
  bind_python: True

- name: "elementwise_min_grad"
  signature: "TensorTuple (Tensor dz, Tensor x, Tensor y) => ElementwiseMinGrad"
  bind_python: False

- name: "elementwise_max_grad"
  signature: "TensorTuple (Tensor dz, Tensor x, Tensor y) => ElementwiseMaxGrad"
  bind_python: False

- name: "stack"
  signature: "Tensor (TensorTuple inputs, Int64 dim=0) => Stack"
  bind_python: True

- name: "local_to_consistent"
  signature: "Tensor (Tensor x, Placement placement, SbpList sbp, Shape shape, DataType dtype) => LocalToConsistent"
  bind_python: False

- name: "to_consistent"
  signature: "Tensor (Tensor x, Placement placement, SbpList sbp, SbpList grad_sbp) => ToConsistent"
  bind_python: True

- name: "to_local"
  signature: "Tensor (Tensor x) => ConsistentToLocal"
  bind_python: True

- name: "broadcast"
  signature: "Tensor (Tensor x, *, Int64 src_rank=0, Bool inplace=True) => Broadcast"
  bind_python: True

- name: "local_all_reduce"
  signature: "Tensor (Tensor x) => LocalAllReduce"
  bind_python: True

<<<<<<< HEAD

- name: "eager_s_to_b"
  signature: "Tensor (Tensor x, Placement in_placement, Placement out_placement, Shape shape) => EagerSToB"
  bind_python: False

- name: "eager_p_to_b"
  signature: "Tensor (Tensor x, Placement in_placement, Placement out_placement, Shape shape) => EagerPToB"
=======
- name: "eager_s_to_b"
  signature: "Tensor (Tensor x, Placement in_placement, Placement out_placement, SbpList in_sbp, Shape shape) => EagerSToB"
  bind_python: False

- name: "eager_naive_s_to_s"
  signature: "Tensor (Tensor x, Placement in_placement, Placement out_placement, SbpList in_sbp, SbpList out_sbp, Shape shape) => EagerNaiveSToS"
>>>>>>> 6f329d4d
  bind_python: False

- name: "consistent_all_reduce"
  signature: "Tensor (Tensor x) => ConsistentAllReduce"
  bind_python: False

- name: "consistent_reduce_scatter"
  signature: "Tensor (Tensor x, String op_type) => ConsistentReduceScatter"
  bind_python: False

- name: "consistent_all_gather"
  signature: "Tensor (Tensor x) => ConsistentAllGather"
  bind_python: False

- name: "consistent_s2s"
  signature: "Tensor (Tensor x, SbpList out_sbp) => ConsistentS2S"
  bind_python: False

- name: "select_top_n"
  signature: "TensorTuple (TensorTuple inputs, Int32 n) => SelectTopN"
  bind_python: True

- name: "cast_like"
  signature: "Tensor (Tensor x, Tensor like) => CastLike"
  bind_python: False

- name: "identity"
  signature: "Tensor (Tensor in) => Identity"
  bind_python: True

- name: "amp_white_identity"
  signature: "Tensor (Tensor in) => AmpWhiteIdentity"
  bind_python: True

- name: "reshape_like"
  signature: "Tensor (Tensor in, Tensor like) => ReshapeLike"
  bind_python: True

- name: "reduce_sum_like"
  signature: "Tensor (Tensor in, Tensor like, Int32List axis) => ReduceSumLike"
  bind_python: True

- name: "broadcast_reduce_sum_like"
  signature: "Tensor (Tensor in, Tensor like) => BroadcastReduceSumLike"
  bind_python: False

- name: "rand"
  signature: [
      "Tensor (Shape shape, *, DataType dtype=None, Device device=None,
      Generator generator=None) => Rand",
    ]
  bind_python: True

- name: "consistent_rand"
  signature: [
      "Tensor (Shape shape, *, Placement placement, SbpList sbp, DataType dtype=None,
      Generator generator=None) => ConsistentRand",
    ]
  bind_python: True

- name: "randn"
  signature: [
      "Tensor (Shape shape, *, DataType dtype=None, Device device=None,
      Generator generator=None) => RandN",
    ]
  bind_python: True

- name: "consistent_randn"
  signature: [
      "Tensor (Shape shape, *, Placement placement, SbpList sbp, DataType dtype=None,
      Generator generator=None) => ConsistentRandN",
    ]
  bind_python: True

- name: "randint"
  signature: "Tensor (Int64 low, Int64 high, Shape shape, DataType dtype=None, Device device=None, Generator generator=None)=> RandInt"
  bind_python: True

- name: "consistent_randint"
  signature: "Tensor (Int64 low, Int64 high, Shape shape, Placement placement, SbpList sbp_tuple, DataType dtype=None, Generator generator=None)=> ConsistentRandInt"
  bind_python: True

- name: "unfold"
  signature:
    'Tensor (Tensor x, String data_format="channels_first", Int32List kernel_size,
    Int32List dilation_rate, Int32List padding,
    Int32List strides) => Unfold'
  bind_python: True

- name: "fold"
  signature: 'Tensor (Tensor x, String data_format="channels_first",
    Int32List output_size, Int32List kernel_size,
    Int32List dilation_rate, Int32List padding,
    Int32List strides) => Fold'
  bind_python: True

- name: "split"
  signature: "TensorTuple (Tensor x, Int64 split_size, Int64 dim=0) => Split"
  bind_python: True

- name: "split_like"
  signature: "TensorTuple (Tensor x, TensorTuple like, Int64 axis) => SplitLike"
  bind_python: True

- name: "split_with_size"
  signature: "TensorTuple (Tensor x, Int64List split_sizes, Int64 dim=0) => SplitWithSize"
  bind_python: True

- name: "l2_normalize"
  signature: "TensorTuple (Tensor input, Int32 axis, Float epsilon) => L2Normalize"
  bind_python: True

- name: "l2_normalize_grad"
  signature: "Tensor (Tensor dy, Tensor y, Tensor square_x_sum, Int32 axis, Float epsilon) => L2NormalizeGrad"
  bind_python: False

- name: "randperm"
  signature:
    [
      "Tensor (Int32 n, *, Device device=None, Generator generator=None) => RandPerm",
    ]
  bind_python: True

- name: "consistent_randperm"
  signature:
    [
      "Tensor (Int32 n, *, Placement placement, SbpList sbp, Generator generator=None) => ConsistentRandPerm",
    ]
  bind_python: True

- name: "fused_self_attention"
  signature: "TensorTuple (Tensor hidden_states, Int64 head_size=8, Float alpha=1.0) => FusedSelfAttention"
  bind_python: True

- name: "fused_self_attention_grad"
  signature: "Tensor (Tensor query_mul_key_grad, Tensor value_grad, Tensor hidden_states, Float alpha=1.0) => FusedSelfAttentionGrad"
  bind_python: False

- name: "fused_scale_tril"
  signature: "Tensor (Tensor x, Int64 diagonal=0, Scalar fill_value=0, Scalar scale=1) => FusedScaleTril"
  bind_python: True

- name: "fused_bias_add_gelu"
  signature: "Tensor (Tensor a, Tensor b, *, Int32 axis) => FusedBiasAddGelu"
  bind_python: True

- name: "fused_bias_add_gelu_grad"
  signature: "Tensor (Tensor a, Tensor b, Tensor dy, Int32 axis) => FusedBiasAddGeluGrad"
  bind_python: false

- name: "fused_bias_add_dropout"
  signature: "Tensor (Tensor a, Tensor b, *, Float p=0.5, Int32 axis, Generator generator=None) => FusedBiasAddDropout"
  bind_python: True

- name: "send"
  signature: "Void (Tensor input, Int64 dst, Bool send_meta=True) => Send"
  bind_python: True

- name: "recv"
  signature: "Tensor (Int64 src, Shape shape=None, DataType dtype=None, Device device=None, *, Tensor out=None) => Recv"
  bind_python: True

- name: "batch_gather"
  signature:
    "Tensor (Tensor in, Tensor indices) => BatchGather"
  bind_python: True

- name: "batch_gather"
  signature:
    "Tensor (Tensor in, Tensor indices) => BatchGather"
  bind_python: True

- name: "unsorted_batch_segment_sum"
  signature:
    "Tensor (Tensor data, Tensor segment_ids, Int64 num_segments) => UnsortedBatchSegmentSum"
  bind_python: False<|MERGE_RESOLUTION|>--- conflicted
+++ resolved
@@ -1077,22 +1077,16 @@
   signature: "Tensor (Tensor x) => LocalAllReduce"
   bind_python: True
 
-<<<<<<< HEAD
-
-- name: "eager_s_to_b"
-  signature: "Tensor (Tensor x, Placement in_placement, Placement out_placement, Shape shape) => EagerSToB"
-  bind_python: False
-
 - name: "eager_p_to_b"
   signature: "Tensor (Tensor x, Placement in_placement, Placement out_placement, Shape shape) => EagerPToB"
-=======
+  bind_python: False
+
 - name: "eager_s_to_b"
   signature: "Tensor (Tensor x, Placement in_placement, Placement out_placement, SbpList in_sbp, Shape shape) => EagerSToB"
   bind_python: False
 
 - name: "eager_naive_s_to_s"
   signature: "Tensor (Tensor x, Placement in_placement, Placement out_placement, SbpList in_sbp, SbpList out_sbp, Shape shape) => EagerNaiveSToS"
->>>>>>> 6f329d4d
   bind_python: False
 
 - name: "consistent_all_reduce"
