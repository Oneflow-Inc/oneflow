# Copyright 2020 The OneFlow Authors. All rights reserved.
# 
# Licensed under the Apache License, Version 2.0 (the "License");
# you may not use this file except in compliance with the License.
# You may obtain a copy of the License at
# 
#     http://www.apache.org/licenses/LICENSE-2.0
# 
# Unless required by applicable law or agreed to in writing, software
# distributed under the License is distributed on an "AS IS" BASIS,
# WITHOUT WARRANTIES OR CONDITIONS OF ANY KIND, either express or implied.
# See the License for the specific language governing permissions and
# limitations under the License.

# The following data types are allowed,
# {
#   "Tensor", "TensorTuple", "Scalar", "Int", "Int32", "Int64", "Float", "Double", "String", "Bool",
#   "ScalarList", "IntList", "Int32List", "Int64List", "FloatList", "DoubleList", "StringList",
#   "BoolList", "DataType", "Shape", "Generator", "TensorIndex", "Device", "Placement",
#   "Sbp", "SbpList"
# }

- name: "add"
  signature: [
    "Tensor (TensorTuple inputs, Bool inplace=False) => AddN",
    "Tensor (Tensor input, Tensor other, Bool inplace=False) => Add",
    "Tensor (Tensor input, Scalar other, Bool inplace=False) => ScalarAdd",
  ]
  bind_python: true

- name: "sub"
  signature: [
    "Tensor (Tensor input, Tensor other) => Sub",
    "Tensor (Tensor input, Scalar other) => ScalarSub",
  ]
  bind_python: true

- name: "mul"
  signature: [
    "Tensor (Tensor input, Tensor other) => Mul",
    "Tensor (Tensor input, Scalar other) => ScalarMul",
  ]
  bind_python: true

- name: "div"
  signature: [
    "Tensor (Tensor input, Tensor other) => Div",
    "Tensor (Tensor input, Scalar other) => ScalarDiv",
  ]
  bind_python: true

- name: "div_grad"
  signature: "Tensor (Tensor y, Tensor z, Tensor dz) => DivGrad"
  bind_python: False

- name: "broadcast_equal"
  signature: "Tensor (Tensor x, Tensor y) => BroadcastEqual"
  bind_python: True

- name: "broadcast_not_equal"
  signature: "Tensor (Tensor x, Tensor y) => BroadcastNotEqual"
  bind_python: True

- name: "broadcast_greater"
  signature: "Tensor (Tensor x, Tensor y) => BroadcastGreater"
  bind_python: True

- name: "broadcast_greater_equal"
  signature: "Tensor (Tensor x, Tensor y) => BroadcastGreaterEqual"
  bind_python: True

- name: "broadcast_logical_and"
  signature: "Tensor (Tensor x, Tensor y) => BroadcastLogicalAnd"
  bind_python: True

- name: "broadcast_logical_or"
  signature: "Tensor (Tensor x, Tensor y) => BroadcastLogicalOr"
  bind_python: True
 
- name: "broadcast_logical_xor"
  signature: "Tensor (Tensor x, Tensor y) => BroadcastLogicalXor"
  bind_python: True

- name: "broadcast_less"
  signature: "Tensor (Tensor x, Tensor y) => BroadcastLess"
  bind_python: True

- name: "broadcast_less_equal"
  signature: "Tensor (Tensor x, Tensor y) => BroadcastLessEqual"
  bind_python: True

- name: "pow"
  signature: "Tensor (Tensor x, Tensor y) => Pow"
  bind_python: False

- name: "pow_scalar"
  signature: "Tensor (Tensor x, Scalar alpha) => ScalarPow"
  bind_python: False

- name: "reduce_sum"
  signature: "Tensor (Tensor x, Int32List axis, Bool keepdims=False) => ReduceSum"
  bind_python: True

- name: "reduce_mean"
  signature: "Tensor (Tensor x, Int32List axis, Bool keepdims=False) => ReduceMean"
  bind_python: True

- name: "transpose"
  signature: "Tensor (Tensor x, Int32List perm) => Transpose"
  bind_python: True

- name: "reciprocal"
  signature: "Tensor (Tensor x) => Reciprocal"
  bind_python: True

- name: "reciprocal_no_nan"
  signature: "Tensor (Tensor x) => ReciprocalNoNan"
  bind_python: True

- name: "image_flip"
  signature: "Tensor (Tensor x, Int32 flip_code) => ImageFlip"
  bind_python: True

- name: "sin"
  signature: "Tensor (Tensor x, Bool inplace=False) => Sin"
  bind_python: True

- name: "cos"
  signature: "Tensor (Tensor x) => Cos"
  bind_python: True

- name: "cosh"
  signature: "Tensor (Tensor x) => Cosh"
  bind_python: True

- name: "fmod"
  signature: "Tensor (Tensor x, Tensor y) => BroadcastFMod"
  bind_python: False

- name: "log"
  signature: "Tensor (Tensor x) => Log"
  bind_python: True

- name: "sqrt"
  signature: "Tensor (Tensor x) => Sqrt"
  bind_python: True

- name: "rsqrt"
  signature: "Tensor (Tensor x) => Rsqrt"
  bind_python: True

- name: "square"
  signature: "Tensor (Tensor x) => Square"
  bind_python: True

- name: "relu"
  signature: "Tensor (Tensor x, Bool inplace=False) => Relu"
  bind_python: True

- name: "relu_grad"
  signature: "Tensor (Tensor dy, Tensor y) => ReluGrad"
  bind_python: False

- name: "hardtanh"
  signature: "Tensor (Tensor x, Double min_val, Double max_val) => HardTanh"
  bind_python: True

- name: "hardtanh_grad"
  signature: "Tensor (Tensor y, Tensor dy, Double min_val, Double max_val) => HardTanhGrad"
  bind_python: False

- name: "tan"
  signature: "Tensor (Tensor x) => Tan"
  bind_python: True

- name: "tanh"
  signature: "Tensor (Tensor x) => Tanh"
  bind_python: True

- name: "elu"
  signature: "Tensor (Tensor x, Double alpha) => Elu"
  bind_python: True

- name: "elu_grad"
  signature: "Tensor (Tensor x, Tensor dy, Double alpha) => EluGrad"
  bind_python: False

- name: "gelu"
  signature: "Tensor (Tensor x) => Gelu"
  bind_python: True

- name: "gelu_grad"
  signature: "Tensor (Tensor dy, Tensor x) => GeluGrad"
  bind_python: False

- name: "sigmoid"
  signature: "Tensor (Tensor x) => Sigmoid"
  bind_python: True

- name: "hardsigmoid"
  signature: "Tensor (Tensor x) => HardSigmoid"
  bind_python: True

- name: "hardsigmoid_grad"
  signature: "Tensor (Tensor dy, Tensor x) => HardSigmoidGrad"
  bind_python: False

- name: "softmax"
  signature: "Tensor (Tensor x) => Softmax"
  bind_python: True

- name: "logsoftmax"
  signature: "Tensor (Tensor x) => LogSoftmax"
  bind_python: True

- name: "hardswish"
  signature: "Tensor (Tensor x) => HardSwish"
  bind_python: True

- name: "hardswish_grad"
  signature: "Tensor (Tensor dy, Tensor x) => HardSwishGrad"
  bind_python: False

- name: "leaky_relu"
  signature: "Tensor (Tensor x, Float alpha) => LeakyRelu"
  bind_python: True

- name: "leaky_relu_grad"
  signature: "Tensor (Tensor x, Tensor dy, Float alpha) => LeakyReluGrad"
  bind_python: False

- name: "normalization"
  signature:
    "Tensor (Tensor x, Tensor moving_mean=None, Tensor moving_variance=None,
             Tensor gamma, Tensor beta, Int32 axis=1, Float epsilon=1e-5,
             Float momentum=0.9, Bool is_training=False) => Normalization"
  bind_python: True

- name: "normalization_grad"
  signature:
    "TensorTuple (Tensor grad, Tensor x, Tensor mean, Tensor inv_variance,
                  Tensor gamma, Float epsilon, Int32 axis) => NormalizationGrad"
  bind_python: False

- name: "arange"
  signature:
    "Tensor (Int64 start, Int64 limit, Int64 delta, DataType dtype=kInt64,
             Device device=None) => Arange"
  bind_python: True

- name: "consistent_arange"
  signature:
    "Tensor (Int64 start, Int64 limit, Int64 delta, DataType dtype=kInt64,
             Placement placement, SbpList sbp_tuple) => ConsistentArange"
  bind_python: True

- name: "flatten"
  signature: "Tensor (Tensor x, Int32 start_dim=0, Int32 end_dim=-1) => Flatten"
  bind_python: True

- name: "argmax"
  signature: "Tensor (Tensor x) => ArgMax"
  bind_python: True

- name: "argwhere"
  signature: "TensorTuple (Tensor x, DataType dtype=kInt32) => ArgWhere"
  bind_python: True

- name: "broadcast_like"
  signature: "Tensor (Tensor x, Tensor like, Int32List broadcast_axes) => BroadcastLike"
  bind_python: True

- name: "cast"
  signature: "Tensor (Tensor x, DataType dtype) => Cast"
  bind_python: True

- name: "constant"
  signature: "Tensor (Shape shape, Scalar value, DataType dtype, Device device=None) => Constant"
  bind_python: True

- name: "consistent_constant"
  signature: "Tensor (Shape shape, Scalar value, DataType dtype, Placement placement, SbpList sbp_tuple) => ConsistentConstant"
  bind_python: True

- name: "empty"
  signature: "Tensor (Shape shape, DataType dtype, Device device=None) => Empty"
  bind_python: True

- name: "consistent_empty"
  signature: "Tensor (Shape shape, DataType dtype, Placement placement, SbpList sbp_tuple) => ConsistentEmpty"
  bind_python: True

- name: "zeros_like"
  signature: "Tensor (Tensor x) => ZerosLike"
  bind_python: True

- name: "ones_like"
  signature: "Tensor (Tensor x) => OnesLike"
  bind_python: True

- name: "bernoulli"
  signature:
    "Tensor (Tensor x, DataType dtype=kFloat, Generator generator=None) => Bernoulli"
  bind_python: True

- name: "concat"
  signature: "Tensor (TensorTuple inputs, Int64 axis, Int64 max_dim_size) => Concat"
  bind_python: True

- name: "bias_add"
  signature: "Tensor (Tensor x, Tensor bias, Int32 axis=1) => BiasAdd"
  bind_python: True

- name: "conv1d"
  signature:
    "Tensor (Tensor x, Tensor weight, Tensor bias=None, Int32List stride, 
             Int32List padding, Int32List dilation, Int32 groups=1) => Conv1d"
  bind_python: True

- name: "conv2d"
  signature:
    "Tensor (Tensor x, Tensor weight, Tensor bias=None, Int32List stride, 
             Int32List padding, Int32List dilation, Int32 groups=1) => Conv2d"
  bind_python: True

- name: "fake_quantization"
  signature:
    "Tensor (Tensor in, Tensor scale, Tensor zero_point, String quantization_formula,
             Int32 quantization_bit, String quantization_scheme) => FakeQuantization"
  bind_python: True

- name: "quantization"
  signature:
    "Tensor (Tensor in, Tensor scale, Tensor zero_point, String quantization_formula,
             Int32 quantization_bit, String quantization_scheme) => Quantization"
  bind_python: True

- name: "min_max_observer"
  signature:
    "TensorTuple (Tensor in, String quantization_formula, Int32 quantization_bit,
                  String quantization_scheme, Bool per_layer_quantization) => MinMaxObserver"
  bind_python: True

- name: "moving_average_min_max_observer"
  signature:
    "TensorTuple (Tensor in, Tensor current_train_step, Tensor moving_max, Tensor moving_min,
                  Bool training, String quantization_formula, Int64 stop_update_after_iters,
                  Int32 quantization_bit, String quantization_scheme, Float momentum) => MovingAverageMinMaxObserver"
  bind_python: True

- name: "conv3d"
  signature:
    "Tensor (Tensor x, Tensor weight, Tensor bias=None, Int32List stride, 
             Int32List padding, Int32List dilation, Int32 groups=1) => Conv3d"
  bind_python: True
  
- name: "conv_data_grad"
  signature:
    "Tensor (Tensor dy, Tensor weight, Tensor x, Int32 num_spatial_dims,
             Int32List kernel_size, Int32List strides, Int32List padding_before,
             Int32List dilation_rate, Int32 groups=1,
             String data_format=\"channels_first\") => ConvDataGrad"
  bind_python: False

- name: "conv_filter_grad"
  signature:
    "Tensor (Tensor dy, Tensor x, Int32 num_spatial_dims, Int32List kernel_size,
             Int32List strides, Int32List padding_before, Int32List dilation_rate,
             Int32 groups=1, String data_format=\"channels_first\") => ConvFilterGrad"
  bind_python: False

- name: "conv_bias_grad"
  signature:
    "Tensor (Tensor dy, Int32 num_spatial_dims,
             String data_format=\"channels_first\") => ConvBiasGrad"
  bind_python: False

- name: "expand"
  signature: "Tensor (Tensor x, Shape shape) => Expand"
  bind_python: True

- name: "expand_dims"
  signature: "Tensor (Tensor x, Int32 axis) => ExpandDims"
  bind_python: True

- name: "exp"
  signature: "Tensor (Tensor x) => Exp"
  bind_python: True

- name: "gather"
  signature: "Tensor (Tensor x, Tensor indices, Int64 axis) => Gather"
  bind_python: True

- name: "dim_gather"
  signature: "Tensor (Tensor x, Tensor indices, Int32 dim) => DimGather"
  bind_python: True

- name: "arg_sort"
  signature: "Tensor (Tensor in, String direction) => ArgSort"
  bind_python: True

- name: "gather_nd"
  signature: "Tensor (Tensor params, Tensor indices) => GatherNd"
  bind_python: True

- name: "scatternd"
  signature: "Tensor (Tensor indices, Tensor updates, Shape shape) => ScatterNd"
  bind_python: True

- name: "scatterndlike"
  signature: "Tensor (Tensor like, Tensor updates, Tensor indices) => ScatterNdLike"
  bind_python: True

- name: "matmul"
  signature:
    "Tensor (Tensor a, Tensor b, Bool transpose_a=False, Bool transpose_b=False,
             Double alpha=1.0) => MatMul"
  bind_python: True

- name: "batch_matmul"
  signature:
    "Tensor (Tensor a, Tensor b, Bool transpose_a=False, Bool transpose_b=False,
             Double alpha=1.0) => BatchMatMul"
  bind_python: True

- name: "sparse_softmax_cross_entropy"
  signature: "Tensor (Tensor logits, Tensor label, Int64 depth) => SparseSoftmaxCrossEntropy"
  bind_python: True

- name: "smooth_l1_loss"
  signature: "Tensor (Tensor logits, Tensor label, Float beta) => SmoothL1Loss"
  bind_python: True

- name: "smooth_l1_loss_grad"
  signature:
    "Tensor (Tensor loss_grad, Tensor prediction, Tensor label, Float beta) => SmoothL1LossGrad"
  bind_python: False

- name: "combined_margin_loss"
  signature:
    "TensorTuple (Tensor x, Tensor label, Float m1, Float m2, Float m3, Int64 depth) => CombinedMarginLoss"
  bind_python: True

- name: "combined_margin_loss_grad"
  signature:
    "Tensor (Tensor dy, Tensor label, Tensor theta, Float m1, Float m2, Float m3, Int64 depth) => CombinedMarginLossGrad"
  bind_python: False

- name: "where"
<<<<<<< HEAD
  signature: "Tensor (Tensor condition, Tensor x, Tensor y) => Where"
  bind_python: True
=======
  signature: "Tensor Where(Tensor condition, Tensor x, Tensor y)"
  bind_python: False

- name: "where_scalar_x"
  signature: "Tensor WhereScalarX(Tensor condition, Scalar scalar, Tensor y)"
  bind_python: False

- name: "where_scalar_y"
  signature: "Tensor WhereScalarY(Tensor condition, Tensor x, Scalar scalar)"
  bind_python: False

- name: "where_scalar_xy"
  signature: "Tensor WhereScalarXY(Tensor condition, Scalar x_scalar, Scalar y_scalar)"
  bind_python: False
>>>>>>> f91a93bf

- name: "negative"
  signature: "Tensor (Tensor x) => Negative"
  bind_python: True

- name: "layer_norm_affine"
  signature:
    "Tensor (Tensor x, Tensor gamma, Tensor beta, Int64 begin_norm_axis,
             Int64 begin_params_axis, Double epsilon) => LayerNormAffine"
  bind_python: True

- name: "layer_norm"
  signature:
    "Tensor (Tensor x, Int64 begin_norm_axis, Int64 begin_params_axis, Double epsilon) => LayerNorm"
  bind_python: True

- name: "avg_pool_2d"
  signature:
    "Tensor (Tensor x, Int32List kernel_size, Int32List stride, String padding,
             Int32List padding_before, Int32List padding_after,
             String data_format=\"channels_first\", Bool ceil_mode=False) => AvgPool2D"
  bind_python: True

- name: "max_pool_2d"
  signature:
    "Tensor (Tensor x, Int32List kernel_size, Int32List stride, String padding,
             Int32List padding_before, Int32List padding_after,
             String data_format=\"channels_first\", Bool ceil_mode=False) => MaxPool2D"
  bind_python: True

- name: "adaptive_avg_pool1d"
  signature:
    "Tensor (Tensor x, Int64List output_size) => AdaptiveAvgPool1D"
  bind_python: True

- name: "adaptive_avg_pool2d"
  signature:
    "Tensor (Tensor x, Int64List output_size) => AdaptiveAvgPool2D"
  bind_python: True

- name: "adaptive_avg_pool3d"
  signature:
    "Tensor (Tensor x, Int64List output_size) => AdaptiveAvgPool3D"
  bind_python: True

- name: "adaptive_pool_grad"
  signature:
    "Tensor (Tensor x, Tensor dy, String mode, Int32 ndims) => AdaptivePoolNdGrad"

- name: "pool_grad"
  signature:
    "Tensor (Tensor x, Tensor y, Tensor dy, String mode, Int32 ndims, String data_format,
             String padding, Int32List padding_before, Int32List padding_after, Int32List pool_size,
             Int32List strides, Bool ceil_mode) => PoolNdGrad"
  bind_python: False

- name: "maxpool_1d"
  signature:
    "TensorTuple (Tensor x, String data_format=\"channels_first\", Int32List padding,
                  Int32List kernel_size, Int32List stride, Int32List dilation, 
                  Bool return_indices=True, Bool ceil_mode=False) => Maxpool1D"
  bind_python: True

- name: "maxpool_2d"
  signature:
    "TensorTuple (Tensor x, String data_format=\"channels_first\", Int32List padding,
                  Int32List kernel_size, Int32List stride, Int32List dilation, 
                  Bool return_indices=True, Bool ceil_mode=False) => Maxpool2D"
  bind_python: True

- name: "maxpool_3d"
  signature:
    "TensorTuple (Tensor x, String data_format=\"channels_first\", Int32List padding,
                  Int32List kernel_size, Int32List stride, Int32List dilation, 
                  Bool return_indices=True, Bool ceil_mode=False) => Maxpool3D"
  bind_python: True

- name: "pooling_grad"
  signature:
    "Tensor (Tensor x, Tensor y, Tensor indice, Tensor dy, String mode, Int32 ndims, 
             String data_format, Int32List padding, Int32List kernel_size,
             Int32List stride, Int32List dilation, Bool return_indices, Bool ceil_mode) => PoolingNdGrad"
  bind_python: False

- name: "prelu"
  signature: "Tensor (Tensor x, Tensor alpha) => PRelu"
  bind_python: True

- name: "prelu_grad"
  signature: "TensorTuple (Tensor dy, Tensor x, Tensor alpha) => PReluGrad"
  bind_python: False

- name: "reshape"
  signature: "Tensor (Tensor x, Shape shape) => Reshape"
  bind_python: True

- name: "slice"
  signature: "Tensor (Tensor x, Int64List start, Int64List stop, Int64List step) => Slice"
  bind_python: True

- name: "slice_grad"
  signature: "Tensor (Tensor dy, Tensor like, Int64List start, Int64List stop, Int64List step) => SliceGrad"
  bind_python: False

- name: "narrow"
  signature: "Tensor (Tensor in, Int64 dim, Int64 start, Int64 length) => Narrow"
  bind_python: True

- name: "narrow_grad"
  signature: "Tensor (Tensor dy, Tensor like, Int64 dim, Int64 start, Int64 length) => NarrowGrad"
  bind_python: False

- name: "slice_update"
  signature:
    "Tensor (Tensor x, Tensor update, Int64List start, Int64List stop, Int64List step) => SliceUpdate"
  bind_python: True

- name: "logical_slice"
  signature: "Tensor (Tensor x, Int64List start, Int64List stop, Int64List step) => LogicalSlice"
  bind_python: True

- name: "logical_slice_assign"
  signature:
    "Void (Tensor ref, Tensor value, Int64List start, Int64List stop, Int64List step) => LogicalSliceAssign"
  bind_python: True

- name: "squeeze"
  signature: "Tensor (Tensor x, Int32List dim) => Squeeze"
  bind_python: True

- name: "copy"
  signature: "Tensor (Tensor x, String device_type, Int64 device_id) => Copy"
  bind_python: True

- name: "flip"
  signature: "Tensor (Tensor x, Int32List dims) => Flip"
  bind_python: True

- name: "flip_grad"
  signature: "Tensor (Tensor dy, Int32List dims) => FlipGrad"
  bind_python: False

- name: "upsample"
  signature:
    "Tensor (Tensor x, Float height_scale, Float width_scale, Bool align_corners,
             String interpolation, String data_format=\"channels_first\") => Upsample"
  bind_python: True

- name: "upsample_linear_1d"
  signature:
    "Tensor (Tensor x, Float scale_factor, Bool align_corners,
             String data_format=\"channels_first\") => UpsampleLinear1D"
  bind_python: True

- name: "upsample_linear_1d_grad"
  signature:
    "Tensor (Tensor dy, Tensor x, Float scale_factor, Bool align_corners,
             String data_format=\"channels_first\") => UpsampleLinear1DGrad"
  bind_python: False

- name: "upsample_nearest_1d"
  signature:
    "Tensor (Tensor x, Float scale_factor,
             String data_format=\"channels_first\") => UpsampleNearest1D"
  bind_python: True  

- name: "upsample_nearest_1d_grad"
  signature:
    "Tensor (Tensor dy, Tensor x, Float scale_factor,
             String data_format=\"channels_first\") => UpsampleNearest1DGrad"
  bind_python: False

- name: "upsample_nearest_2d"
  signature:
    "Tensor (Tensor x, Float height_scale, Float width_scale, 
             String data_format=\"channels_first\") => UpsampleNearest2D"
  bind_python: True  

- name: "upsample_nearest_2d_grad"
  signature:
    "Tensor (Tensor dy, Tensor x, Float height_scale, Float width_scale, 
             String data_format=\"channels_first\") => UpsampleNearest2DGrad"
  bind_python: False 

- name: "upsample_bilinear_2d"
  signature:
    "Tensor (Tensor x, Float height_scale, Float width_scale, Bool align_corners,
             String data_format=\"channels_first\") => UpsampleBilinear2D"
  bind_python: True

- name: "upsample_bilinear_2d_grad"
  signature:
    "Tensor (Tensor dy, Tensor x, Float height_scale, Float width_scale, Bool align_corners,
             String data_format=\"channels_first\") => UpsampleBilinear2DGrad"
  bind_python: False

- name: "upsample_bicubic_2d"
  signature:
    "Tensor (Tensor x, Float height_scale, Float width_scale, Bool align_corners,
             String data_format=\"channels_first\") => UpsampleBicubic2D"
  bind_python: True

- name: "upsample_bicubic_2d_grad"
  signature:
    "Tensor (Tensor dy, Tensor x, Float height_scale, Float width_scale, Bool align_corners,
             String data_format=\"channels_first\") => UpsampleBicubic2DGrad"
  bind_python: False

- name: "upsample_nearest_3d"
  signature:
    "Tensor (Tensor x, Float depth_scale, Float height_scale, Float width_scale,
             String data_format=\"channels_first\") => UpsampleNearest3D"
  bind_python: True

- name: "upsample_nearest_3d_grad"
  signature:
    "Tensor (Tensor dy, Tensor x, Float depth_scale, Float height_scale, Float width_scale,
             String data_format=\"channels_first\") => UpsampleNearest3DGrad"
  bind_python: False

- name: "upsample_trilinear_3d"
  signature:
    "Tensor (Tensor x, Float depth_scale, Float height_scale, Float width_scale,
             Bool align_corners, String data_format=\"channels_first\") => UpsampleTrilinear3D"
  bind_python: True

- name: "upsample_trilinear_3d_grad"
  signature:
    "Tensor (Tensor dy, Tensor x, Float depth_scale, Float height_scale, Float width_scale,
             Bool align_corners, String data_format=\"channels_first\") => UpsampleTrilinear3DGrad"
  bind_python: False

- name: "abs"
  signature: "Tensor (Tensor x) => Abs"
  bind_python: True

- name: "acos"
  signature: "Tensor (Tensor x) => Acos"
  bind_python: True

- name: "acosh"
  signature: "Tensor (Tensor x) => Acosh"
  bind_python: True

- name: "asin"
  signature: "Tensor (Tensor x) => Asin"
  bind_python: True

- name: "asinh"
  signature: "Tensor (Tensor x) => Asinh"
  bind_python: True

- name: "atan"
  signature: "Tensor (Tensor x) => Atan"
  bind_python: True

- name: "atanh"
  signature: "Tensor (Tensor x) => Atanh"
  bind_python: True

- name: "ceil"
  signature: "Tensor (Tensor x) => Ceil"
  bind_python: True

- name: "erf"
  signature: "Tensor (Tensor x) => Erf"
  bind_python: True

- name: "erfc"
  signature: "Tensor (Tensor x) => Erfc"
  bind_python: True

- name: "expm1"
  signature: "Tensor (Tensor x) => Expm1"
  bind_python: True

- name: "floor"
  signature: "Tensor (Tensor x) => Floor"
  bind_python: True

- name: "lgamma"
  signature: "Tensor (Tensor x) => Lgamma"
  bind_python: True

- name: "log1p"
  signature: "Tensor (Tensor x) => Log1p"
  bind_python: True

- name: "log_sigmoid"
  signature: "Tensor (Tensor x) => LogSigmoid"
  bind_python: True

- name: "rint"
  signature: "Tensor (Tensor x) => Rint"
  bind_python: True

- name: "round"
  signature: "Tensor (Tensor x) => Round"
  bind_python: True

- name: "sign"
  signature: "Tensor (Tensor x) => Sign"
  bind_python: True

- name: "sinh"
  signature: "Tensor (Tensor x) => Sinh"
  bind_python: True

- name: "softplus"
  signature: "Tensor (Tensor x) => Softplus"
  bind_python: True

- name: "one_hot"
  signature: "Tensor (Tensor x, Int64 num_classes=-1, Scalar on_value=1, Scalar off_value=0) => OneHot"
  bind_python: True

- name: "unsorted_segment_sum_like"
  signature:
    "Tensor (Tensor x, Tensor segment_ids, Tensor like, Int64 axis) => UnsortedSegmentSumLike"
  bind_python: False

- name: "triu"
  signature: "Tensor (Tensor x, Int64 diagonal=0) => Triu"
  bind_python: True
  
- name: "clip_by_scalar"
  signature: "Tensor (Tensor x, Scalar min, Scalar max) => ClipByScalar"
  bind_python: false

- name: "clip_by_scalar_grad"
  signature: "Tensor (Tensor dy, Tensor x, Scalar min, Scalar max) => ClipByScalarGrad"
  bind_python: False

- name: "clip_by_scalar_min"
  signature: "Tensor (Tensor x, Scalar min) => ClipByScalarMin"
  bind_python: false

- name: "clip_by_scalar_min_grad"
  signature: "Tensor (Tensor dy, Tensor x, Scalar min) => ClipByScalarMinGrad"
  bind_python: False

- name: "clip_by_scalar_max"
  signature: "Tensor (Tensor x, Scalar max) => ClipByScalarMax"
  bind_python: false

- name: "clip_by_scalar_max_grad"
  signature: "Tensor (Tensor dy, Tensor x, Scalar max) => ClipByScalarMaxGrad"
  bind_python: False

- name: "dropout"
  signature:
    "Tensor (Tensor x, Float p=0.5, Generator generator=None) => Dropout"
  bind_python: True

- name: "pad"
  signature: "Tensor (Tensor x, Int64List pad, String mode=\"constant\", Scalar value=0) => Pad"
  bind_python: True

- name: "pad_grad"
  signature: "Tensor (Tensor dy, Int64List pad, String mode=\"constant\", Scalar value=0) => PadGrad"
  bind_python: False

- name: "silu"
  signature: "Tensor (Tensor x) => Silu"
  bind_python: True

- name: "silu_grad"
  signature: "Tensor (Tensor x, Tensor dy) => SiluGrad"
  bind_python: False

- name: "mish"
  signature: "Tensor (Tensor x) => Mish"
  bind_python: True

- name: "mish_grad"
  signature: "Tensor (Tensor x, Tensor dy) => MishGrad"
  bind_python: False

- name: "selu"
  signature: "Tensor (Tensor x) => Selu"
  bind_python: True

- name: "selu_grad"
  signature: "Tensor (Tensor x, Tensor dy) => SeluGrad"
  bind_python: False

- name: "softsign"
  signature: "Tensor (Tensor x) => SoftSign"
  bind_python: True

- name: "softsign_grad"
  signature: "Tensor (Tensor x, Tensor dy) => SoftSignGrad"
  bind_python: False
  
- name: "diag"
  signature: "Tensor (Tensor x, Int32 diagonal=0) => Diag"
  bind_python: True

- name: "diag_grad"
  signature: "Tensor (Tensor dy, Tensor in, Int32 diagonal=0) => DiagGrad"
  bind_python: False

- name: "tensor_getitem"
  signature: "Tensor (Tensor x, TensorIndex index) => TensorGetItem"
  bind_python: True

- name: "dim_scatter"
  signature: "Tensor (Tensor input, Tensor index, Tensor src, Int32 dim) => DimScatter"
  bind_python: False

- name: "dim_scatter_add"
  signature: "Tensor (Tensor input, Tensor index, Tensor src, Int32 dim) => DimScatterAdd"
  bind_python: True

- name: "dim_scatter_scalar"
  signature: "Tensor (Tensor input, Tensor index, Float src, Int32 dim) => DimScatterUpdateScalar"
  bind_python: False

- name: "dim_scatter_add_scalar"
  signature: "Tensor (Tensor input, Tensor index, Float src, Int32 dim) => DimScatterAddScalar"
  bind_python: True

- name: "tensor_setitem"
  signature: "Void (Tensor x, TensorIndex index, Tensor value) => TensorSetItem"
  bind_python: True

- name: "avgpool_1d"
  signature:
    "Tensor (Tensor x, String data_format=\"channels_first\", Int32List padding,
             Int32List kernel_size, Int32List stride, Bool ceil_mode=False, Bool count_include_pad=True, 
             Int64 divisor_override=0) => Avgpool1D"
  bind_python: True 

- name: "avgpool_2d"
  signature:
    "Tensor (Tensor x, String data_format=\"channels_first\", Int32List padding,
             Int32List kernel_size, Int32List stride, Bool ceil_mode=False, Bool count_include_pad=True, 
             Int64 divisor_override=0) => Avgpool2D"
  bind_python: True 

- name: "avgpool_3d"
  signature:
    "Tensor (Tensor x, String data_format=\"channels_first\", Int32List padding,
             Int32List kernel_size, Int32List stride, Bool ceil_mode=False, Bool count_include_pad=True, 
             Int64 divisor_override=0) => Avgpool3D"
  bind_python: True

- name: "avg_pooling_grad"
  signature:
    "Tensor (Tensor x, Tensor y, Tensor dy, Int32 ndims, String data_format, Int32List padding,
             Int32List kernel_size, Int32List stride, Bool ceil_mode, Bool count_include_pad,
             Int64 divisor_override=0) => AvgPoolingNdGrad"
  bind_python: False
  
- name: "minimum"
  signature: "Tensor (Tensor x, Tensor y) => Minimum"
  bind_python: True

- name: "maximum"
  signature: "Tensor (Tensor x, Tensor y) => Maximum"
  bind_python: True

- name: "elementwise_min_grad"
  signature: "TensorTuple (Tensor dz, Tensor x, Tensor y) => ElementwiseMinGrad"
  bind_python: False

- name: "elementwise_max_grad"
  signature: "TensorTuple (Tensor dz, Tensor x, Tensor y) => ElementwiseMaxGrad"
  bind_python: False

- name: "stack"
  signature: "Tensor (TensorTuple inputs, Int64 dim=0) => Stack"
  bind_python: True

- name: "to_consistent"
<<<<<<< HEAD
  signature: "Tensor (Tensor x, Placement placement, SbpList sbp, Bool identity_grad=False, SbpList grad_sbp) => ToConsistent"
=======
  signature: "Tensor ToConsistent(Tensor x, *, Placement placement, SbpList sbp, SbpList grad_sbp)"
>>>>>>> f91a93bf
  bind_python: True

- name: "to_local"
  signature: "Tensor (Tensor x) => ConsistentToLocal"
  bind_python: True

- name: "all_reduce"
  signature: "Tensor (Tensor x) => AllReduce"
  bind_python: True

- name: "broadcast"
  signature: "Tensor Broadcast(Tensor x)"
  bind_python: True

- name: "select_first"
  signature: "Tensor (TensorTuple inputs) => SelectFirst"
  bind_python: True

- name: "cast_like"
  signature: "Tensor (Tensor x, Tensor like) => CastLike"
  bind_python: False

- name: "identity"
  signature: "Tensor (Tensor in) => Identity"
  bind_python: True

- name: "reshape_like"
  signature: "Tensor (Tensor in, Tensor like) => ReshapeLike"
  bind_python: True

- name: "reduce_sum_like"
  signature: "Tensor (Tensor in, Tensor like, Int32List axis) => ReduceSumLike"
  bind_python: True

- name: "broadcast_reduce_sum_like"
  signature: "Tensor BroadcastReduceSumLike(Tensor in, Tensor like)"
  bind_python: False

- name: "scalar_logical_equal"
  signature: "Tensor (Tensor in, Scalar scalar) => ScalarLogicalEqual"
  bind_python: False

- name: "scalar_logical_not_equal"
  signature: "Tensor (Tensor in, Scalar scalar) => ScalarLogicalNotEqual"
  bind_python: False

- name: "scalar_logical_greater"
  signature: "Tensor (Tensor in, Scalar scalar) => ScalarLogicalGreater"
  bind_python: False

- name: "scalar_logical_greater_equal"
  signature: "Tensor (Tensor in, Scalar scalar) => ScalarLogicalGreaterEqual"
  bind_python: False

- name: "scalar_logical_less"
  signature: "Tensor (Tensor in, Scalar scalar) => ScalarLogicalLess"
  bind_python: False

- name: "scalar_logical_less_equal"
  signature: "Tensor (Tensor in, Scalar scalar) => ScalarLogicalLessEqual"
  bind_python: False

- name: "rand"
  signature: "Tensor (Shape shape, DataType dtype=None, Device device=None, Generator generator=None) => Rand"
  bind_python: True

- name: "consistent_rand"
  signature: "Tensor (Shape shape, Placement placement, SbpList sbp_tuple, DataType dtype=None,
                      Generator generator=None) => ConsistentRand"
  bind_python: True

- name: "randn"
  signature: "Tensor (Shape shape, DataType dtype=None, Device device=None, 
                      Generator generator=None) => RandN"
  bind_python: True

- name: "consistent_randn"
  signature: "Tensor (Shape shape, Placement placement, SbpList sbp_tuple, DataType dtype=None,
                      Generator generator=None) => ConsistentRandN"
  bind_python: True

- name: "scalar_fmod"
  signature: "Tensor (Tensor in, Scalar scalar) => ScalarFMod"
  bind_python: False

- name: "split"
  signature: "TensorTuple (Tensor x, Int64 split_size, Int64 dim=0) => Split"
  bind_python: True
  
- name: "split_with_size"
  signature: "TensorTuple (Tensor x, Int64List split_sizes, Int64 dim=0) => SplitWithSize"
  bind_python: True

- name: "l2_normalize"
  signature: "TensorTuple (Tensor input, Int32 axis, Float epsilon) => L2Normalize"
  bind_python: True

- name: "l2_normalize_grad"
  signature: "Tensor (Tensor dy, Tensor y, Tensor square_x_sum, Int32 axis, Float epsilon) => L2NormalizeGrad"
  bind_python: False
  
- name: "randperm"
  signature: "Tensor (Int32 n, Device device=None, Generator generator=None) => Randperm"
  bind_python: True

- name: "consistent_randperm"
<<<<<<< HEAD
  signature: "Tensor (Int32 n,Placement placement, SbpList sbp_tuple, Generator generator=None) => ConsistentRandperm"
=======
  signature: "Tensor ConsistentRandperm(Int32 n,*, Placement placement, SbpList sbp_tuple, Generator generator=None)"
  bind_python: True

- name: "fused_scale_tril"
  signature: "Tensor FusedScaleTril(Tensor x, *, Int64 diagonal=0, Scalar fill_value=0, Scalar scale=1)"
>>>>>>> f91a93bf
  bind_python: True<|MERGE_RESOLUTION|>--- conflicted
+++ resolved
@@ -447,25 +447,20 @@
   bind_python: False
 
 - name: "where"
-<<<<<<< HEAD
   signature: "Tensor (Tensor condition, Tensor x, Tensor y) => Where"
-  bind_python: True
-=======
-  signature: "Tensor Where(Tensor condition, Tensor x, Tensor y)"
-  bind_python: False
+  bind_python: false
 
 - name: "where_scalar_x"
-  signature: "Tensor WhereScalarX(Tensor condition, Scalar scalar, Tensor y)"
+  signature: "Tensor (Tensor condition, Scalar scalar, Tensor y) => WhereScalarX"
   bind_python: False
 
 - name: "where_scalar_y"
-  signature: "Tensor WhereScalarY(Tensor condition, Tensor x, Scalar scalar)"
+  signature: "Tensor (Tensor condition, Tensor x, Scalar scalar) => WhereScalarY"
   bind_python: False
 
 - name: "where_scalar_xy"
-  signature: "Tensor WhereScalarXY(Tensor condition, Scalar x_scalar, Scalar y_scalar)"
-  bind_python: False
->>>>>>> f91a93bf
+  signature: "Tensor (Tensor condition, Scalar x_scalar, Scalar y_scalar) => WhereScalarXY"
+  bind_python: False
 
 - name: "negative"
   signature: "Tensor (Tensor x) => Negative"
@@ -941,11 +936,7 @@
   bind_python: True
 
 - name: "to_consistent"
-<<<<<<< HEAD
-  signature: "Tensor (Tensor x, Placement placement, SbpList sbp, Bool identity_grad=False, SbpList grad_sbp) => ToConsistent"
-=======
-  signature: "Tensor ToConsistent(Tensor x, *, Placement placement, SbpList sbp, SbpList grad_sbp)"
->>>>>>> f91a93bf
+  signature: "Tensor (Tensor x, *, Placement placement, SbpList sbp, SbpList grad_sbp) => ToConsistent"
   bind_python: True
 
 - name: "to_local"
@@ -1052,13 +1043,9 @@
   bind_python: True
 
 - name: "consistent_randperm"
-<<<<<<< HEAD
   signature: "Tensor (Int32 n,Placement placement, SbpList sbp_tuple, Generator generator=None) => ConsistentRandperm"
-=======
-  signature: "Tensor ConsistentRandperm(Int32 n,*, Placement placement, SbpList sbp_tuple, Generator generator=None)"
   bind_python: True
 
 - name: "fused_scale_tril"
   signature: "Tensor FusedScaleTril(Tensor x, *, Int64 diagonal=0, Scalar fill_value=0, Scalar scale=1)"
->>>>>>> f91a93bf
   bind_python: True