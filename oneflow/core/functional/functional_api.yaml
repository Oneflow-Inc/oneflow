# Copyright 2020 The OneFlow Authors. All rights reserved.
#
# Licensed under the Apache License, Version 2.0 (the "License");
# you may not use this file except in compliance with the License.
# You may obtain a copy of the License at
#
#     http://www.apache.org/licenses/LICENSE-2.0
#
# Unless required by applicable law or agreed to in writing, software
# distributed under the License is distributed on an "AS IS" BASIS,
# WITHOUT WARRANTIES OR CONDITIONS OF ANY KIND, either express or implied.
# See the License for the specific language governing permissions and
# limitations under the License.

# The following data types are allowed,
# {
#   "Tensor", "TensorTuple", "Scalar", "Int", "Int32", "Int64", "Float", "Double", "String", "Bool",
#   "ScalarList", "IntList", "Int32List", "Int64List", "FloatList", "DoubleList", "StringList",
#   "BoolList", "DataType", "Shape", "Generator", "TensorIndex", "Device", "Placement",
#   "Sbp", "SbpList"
# }

- name: "add"
  signature:
    [
      "Tensor (Tensor input, Tensor other, *, Scalar alpha=1, Bool inplace=False) => Add",
      "Tensor (Tensor input, Scalar other, *, Scalar alpha=1, Bool inplace=False) => ScalarAdd",
      "Tensor (Scalar input, Tensor other, *, Scalar alpha=1) => ScalarAdd",
      "Tensor (TensorTuple inputs, *, Bool inplace=False) => Add",
    ]
  bind_python: true

- name: "amin"
  signature: "Tensor (Tensor input, Int32List[1] dim=None, Bool keepdim=False) => Amin"
  bind_python: True

- name: "sub"
  signature:
    [
      "Tensor (Tensor input, Tensor other, *, Scalar alpha=1, Bool inplace=False) => Sub",
      "Tensor (Tensor input, Scalar other, *, Scalar alpha=1, Bool inplace=False) => ScalarSub",
      "Tensor (Scalar input, Tensor other, *, Scalar alpha=1) =>  ScalarSub",
    ]
  bind_python: true

- name: "mul"
  signature:
    [
      "Tensor (Tensor input, Tensor other) => Mul",
      "Tensor (Tensor input, Scalar other, *, Bool inplace=False) => ScalarMul",
      "Tensor (Scalar input, Tensor other) => ScalarMul",
    ]
  bind_python: true

- name: "mul_"
  signature:
    [
      "Tensor (Tensor input, Tensor other) => InplaceMul",
      "Tensor (Tensor input, Scalar other) => InplaceScalarMul",
    ]
  bind_python: true

- name: "addcmul"
  signature: "Tensor (Tensor input, Tensor tensor1, Tensor tensor2, *, Scalar value=1) => Addcmul"
  bind_python: true

- name: "addcmul_"
  signature: "Tensor (Tensor input, Tensor tensor1, Tensor tensor2, *, Scalar value=1) => InplaceAddcmul"
  bind_python: true

- name: "addcdiv"
  signature: "Tensor (Tensor input, Tensor tensor1, Tensor tensor2, *, Scalar value=1) => AddCDiv"
  bind_python: true

- name: "addcdiv_"
  signature: "Tensor (Tensor input, Tensor tensor1, Tensor tensor2, *, Scalar value=1) => InplaceAddCDiv"
  bind_python: true

- name: "div"
  signature:
    [
      "Tensor (Tensor input, Tensor other) => Div",
      "Tensor (Tensor input, Scalar other) => ScalarDiv",
      "Tensor (Scalar input, Tensor other) => ScalarDiv",
    ]
  bind_python: true

- name: "div_"
  signature:
    [
      "Tensor (Tensor input, Tensor other) => InplaceDiv",
      "Tensor (Tensor input, Scalar other) => InplaceScalarDiv",
    ]
  bind_python: true

- name: "div_grad"
  signature: "Tensor (Tensor y, Tensor z, Tensor dz) => DivGrad"
  bind_python: False

- name: "equal"
  signature:
    [
      "Tensor (Tensor input, Tensor other) => BroadcastEqual",
      "Tensor (Tensor input, Scalar other) => ScalarLogicalEqual",
      "Tensor (Scalar input, Tensor other) => ScalarLogicalEqual",
    ]
  bind_python: true

- name: "not_equal"
  signature:
    [
      "Tensor (Tensor input, Tensor other) => BroadcastNotEqual",
      "Tensor (Tensor input, Scalar other) => ScalarLogicalNotEqual",
      "Tensor (Scalar input, Tensor other) => ScalarLogicalNotEqual",
    ]
  bind_python: true

- name: "greater"
  signature:
    [
      "Tensor (Tensor input, Tensor other) => BroadcastGreater",
      "Tensor (Tensor input, Scalar other) => ScalarLogicalGreater",
      "Tensor (Scalar input, Tensor other) => ScalarLogicalGreater",
    ]
  bind_python: true

- name: "greater_equal"
  signature:
    [
      "Tensor (Tensor input, Tensor other) => BroadcastGreaterEqual",
      "Tensor (Tensor input, Scalar other) => ScalarLogicalGreaterEqual",
      "Tensor (Scalar input, Tensor other) => ScalarLogicalGreaterEqual",
    ]
  bind_python: true

- name: "logical_and"
  signature:
    [
      "Tensor (Tensor input, Tensor other) => BroadcastLogicalAnd",
      "Tensor (Tensor input, Scalar other) => ScalarLogicalAnd",
      "Tensor (Scalar input, Tensor other) => ScalarLogicalAnd",
    ]
  bind_python: true

- name: "logical_or"
  signature:
    [
      "Tensor (Tensor input, Tensor other) => BroadcastLogicalOr",
      "Tensor (Tensor input, Scalar other) => ScalarLogicalOr",
      "Tensor (Scalar input, Tensor other) => ScalarLogicalOr",
    ]
  bind_python: true

- name: "logical_not"
  signature: "Tensor (Tensor input) => LogicalNot"
  bind_python: true

- name: "logical_xor"
  signature:
    [
      "Tensor (Tensor input, Tensor other) => BroadcastLogicalXor",
      "Tensor (Tensor input, Scalar other) => ScalarLogicalXor",
      "Tensor (Scalar input, Tensor other) => ScalarLogicalXor",
    ]
  bind_python: true

- name: "less"
  signature:
    [
      "Tensor (Tensor input, Tensor other) => BroadcastLess",
      "Tensor (Tensor input, Scalar other) => ScalarLogicalLess",
      "Tensor (Scalar input, Tensor other) => ScalarLogicalLess",
    ]
  bind_python: True

- name: "less_equal"
  signature:
    [
      "Tensor (Tensor input, Tensor other) => BroadcastLessEqual",
      "Tensor (Tensor input, Scalar other) => ScalarLogicalLessEqual",
      "Tensor (Scalar input, Tensor other) => ScalarLogicalLessEqual",
    ]
  bind_python: True

- name: "pow"
  signature:
    [
      "Tensor (Tensor input, Tensor exponent) => Pow",
      "Tensor (Tensor input, Scalar exponent, *, Bool inplace=False) => ScalarPow",
      "Tensor (Tensor input, Scalar exponent) => ScalarPow",
      "Tensor (Scalar exponent, Tensor input) => ScalarReversePow",
    ]
  bind_python: True

- name: "pow_x_grad"
  signature: "Tensor (Tensor dz, Tensor x, Tensor y) => PowXGrad"
  bind_python: False

- name: "pow_y_grad"
  signature: "Tensor (Tensor dz, Tensor x, Tensor y) => PowYGrad"
  bind_python: False

- name: "searchsorted"
  signature:
    [
      'Tensor (Tensor sorted_sequence, Tensor values, Bool out_int32=False, Bool right=False) => SearchSorted',
      'Tensor (Tensor sorted_sequence, Scalar values, Bool out_int32=False, Bool right=False) => SearchSortedScalar',
    ]
  bind_python: True

- name: "scalar_pow_grad"
  signature: "Tensor (Tensor input, Tensor dy, Scalar exponent) => ScalarPowGrad"
  bind_python: False

- name: "scalar_reverse_pow_grad"
  signature: "Tensor (Tensor input, Tensor dy, Scalar exponent) => ScalarReversePowGrad"
  bind_python: False

- name: "broadcast_pow"
  signature: "Tensor (Tensor x, Tensor y) => BroadcastPow"
  bind_python: False

- name: "broadcast_pow_x_grad"
  signature: "Tensor (Tensor dz, Tensor x, Tensor y, Tensor z) => BroadcastPowXGrad"
  bind_python: False

- name: "broadcast_pow_y_grad"
  signature: "Tensor (Tensor dz, Tensor x, Tensor y, Tensor z) => BroadcastPowYGrad"
  bind_python: False

- name: "floor_divide"
  signature:
    [
      "Tensor (Tensor input, Tensor other) => FloorDiv",
      "Tensor (Tensor input, Scalar other, *, Bool inplace=False) => ScalarFloorDiv",
      "Tensor (Tensor input, Scalar other) => ScalarFloorDiv",
    ]
  bind_python: True

- name: "floordiv_x_grad"
  signature: "Tensor (Tensor dz, Tensor x, Tensor y) => FloorDivXGrad"
  bind_python: False

- name: "floordiv_y_grad"
  signature: "Tensor (Tensor dz, Tensor x, Tensor y) => FloorDivYGrad"
  bind_python: False

- name: "xdivy_x_grad"
  signature: "Tensor (Tensor dz, Tensor x, Tensor y) => XdivyXGrad"
  bind_python: False

- name: "xdivy_y_grad"
  signature: "Tensor (Tensor dz, Tensor x, Tensor y) => XdivyYGrad"
  bind_python: False

- name: "xlogy_x_grad"
  signature: "Tensor (Tensor dz, Tensor x, Tensor y) => XlogyXGrad"
  bind_python: False

- name: "xlogy_y_grad"
  signature: "Tensor (Tensor dz, Tensor x, Tensor y) => XlogyYGrad"
  bind_python: False

- name: "max"
  signature: [
    "Tensor (Tensor input) => Max",
    "TensorTuple (Tensor input, Int32 dim, Bool keepdim=False) => Max",
    "Tensor (Tensor input, Tensor other) => Max"
  ]
  bind_python: True

- name: "min"
  signature: [
    "Tensor (Tensor input) => Min",
    "TensorTuple (Tensor input, Int32 dim, Bool keepdim=False) => Min",
    "Tensor (Tensor input, Tensor other) => Min"
  ]
  bind_python: True

- name: "median"
  signature: [
    "Tensor (Tensor input) => Median",
    "TensorTuple (Tensor input, Int32 dim=-1, Bool keepdim=False) => MedianWithIndices",
  ]
  bind_python: True

- name: "reduce_max"
  signature: "Tensor (Tensor x, Int32List axis, Bool keepdim=False) => ReduceMax"
  bind_python: True

- name: "reduce_min"
  signature: "Tensor (Tensor x, Int32List axis, Bool keepdim=False) => ReduceMin"
  bind_python: True

- name: "reduce_sum"
  signature: [
    "Tensor (Tensor x, Int32List[1] dim, Bool keepdim=False) => ReduceSum", 
    "Tensor (Tensor x) => ReduceSumWhole"
  ]
  bind_python: True

- name: "reduce_mean"
  signature: [
    "Tensor (Tensor x, Int32List[1] dim, Bool keepdim=False) => ReduceMean",
    "Tensor (Tensor x) => ReduceMeanWhole"
  ]
  bind_python: True

- name: "reduce_all"
  signature: [
    "Tensor (Tensor x, Int32List[1] dim, Bool keepdim=False) => ReduceAll",
    "Tensor (Tensor x) => ReduceAllWhole"
  ]
  bind_python: True

- name: "reduce_any"
  signature: [
    "Tensor (Tensor x, Int32List[1] dim, Bool keepdim=False) => ReduceAny",
    "Tensor (Tensor x) => ReduceAnyWhole"
  ]
  bind_python: True

- name: "reduce_prod"
  signature: [
    "Tensor (Tensor x, Int32List[1] dim, Bool keepdim=False, *, DataType dtype=None) => ReduceProd",
    "Tensor (Tensor x, *, DataType dtype=None) => ReduceProdWhole",
  ]
  bind_python: True

- name: "reduce_min_device_stage"
  signature: "TensorTuple (Tensor in, Int32List axis) => ReduceMinDeviceStage"
  bind_python: True

- name: "reduce_min_device_stage_grad"
  signature: "Tensor (Tensor out_diff, Tensor mask, Tensor count, Int32List axis) => ReduceMinDeviceStageGrad"
  bind_python: False

- name: "reduce_max_device_stage"
  signature: "TensorTuple (Tensor in, Int32List axis) => ReduceMaxDeviceStage"
  bind_python: True

- name: "reduce_max_device_stage_grad"
  signature: "Tensor (Tensor out_diff, Tensor mask, Tensor count, Int32List axis) => ReduceMaxDeviceStageGrad"
  bind_python: False

- name: "reduce_min_global_stage"
  signature: "TensorTuple (Tensor in, Tensor device_count, Int32List axis, Bool keepdims=False) => ReduceMinGlobalStage"
  bind_python: True

- name: "reduce_min_global_stage_grad"
  signature: "Tensor (Tensor out_diff, Tensor mask, Tensor device_count, Int32List axis, Bool keepdims=False) => ReduceMinGlobalStageGrad"
  bind_python: False

- name: "reduce_max_global_stage"
  signature: "TensorTuple (Tensor in, Tensor device_count, Int32List axis, Bool keepdims=False) => ReduceMaxGlobalStage"
  bind_python: True

- name: "reduce_max_global_stage_grad"
  signature: "Tensor (Tensor out_diff, Tensor mask, Tensor device_count, Int32List axis, Bool keepdims=False) => ReduceMaxGlobalStageGrad"
  bind_python: False

- name: "transpose"
  signature:
    [
      "Tensor (Tensor input, Int32List perm) => Transpose",
      "Tensor (Tensor input, Int32 dim0, Int32 dim1) => Transpose2dim",
    ]
  bind_python: True

- name: "as_strided"
  signature: "Tensor (Tensor input, Int32List size, Int32List stride, Int32 storage_offset=0) => AsStrided"
  bind_python: True

- name: "as_strided_grad"
  signature: "Tensor (Tensor dy, Tensor input, Int32List size, Int32List stride, Int32 storage_offset=0) => AsStridedGrad"
  bind_python: False

- name: "select"
  signature: "Tensor (Tensor input, Int32 dim, Int32 index) => Select"
  bind_python: True

- name: "swapaxes"
  signature: "Tensor (Tensor input, Int32 dim0, Int32 dim1) => Swapaxes"
  bind_python: True

- name: "swapdims"
  signature: "Tensor (Tensor input, Int32 dim0, Int32 dim1) => Swapdims"
  bind_python: True

- name: "amax"
  signature: "Tensor (Tensor input, Int32List[1] dim=None, Bool keepdim=False) => Amax"
  bind_python: True

- name: "permute"
  signature: "Tensor (Tensor input, Int32List dims) => Permute"
  bind_python: True

- name: "T"
  signature: "Tensor (Tensor input) => TransposeAllDimProperty"
  bind_python: True

- name: "t"
  signature: "Tensor (Tensor input) => TransposeAllDimFunction"
  bind_python: True 

- name: "not_equal_zero"
  signature: "Tensor (Tensor x) => NotEqualZero"
  bind_python: False

- name: "not_equal_zero_grad"
  signature: "Tensor (Tensor x, Tensor dy) => NotEqualZeroGrad"
  bind_python: False

- name: "reciprocal"
  signature: "Tensor (Tensor x) => Reciprocal"
  bind_python: True

- name: "reciprocal_grad"
  signature: "Tensor (Tensor x, Tensor dy) => ReciprocalGrad"
  bind_python: False

- name: "reciprocal_no_nan"
  signature: "Tensor (Tensor x) => ReciprocalNoNan"
  bind_python: True

- name: "reciprocal_no_nan_grad"
  signature: "Tensor (Tensor x, Tensor dy) => ReciprocalNoNanGrad"
  bind_python: False

- name: "image_flip"
  signature: "Tensor (Tensor x, Tensor flip_code) => ImageFlip"
  bind_python: True

- name: "sin"
  signature: "Tensor (Tensor x) => Sin"
  bind_python: True

- name: "sin_grad"
  signature: "Tensor (Tensor x, Tensor dy) => SinGrad"
  bind_python: False

- name: "sin_grad_grad"
  signature: "Tensor (Tensor x, Tensor dydx) => SinGradGrad"
  bind_python: False

- name: "sin_"
  signature: "Tensor (Tensor x) => Sin_"
  bind_python: True

- name: "cos"
  signature: "Tensor (Tensor x) => Cos"
  bind_python: True

- name: "cos_grad"
  signature: "Tensor (Tensor x, Tensor dy) => CosGrad"
  bind_python: False

- name: "cos_grad_grad"
  signature: "Tensor (Tensor x, Tensor dydx) => CosGradGrad"
  bind_python: False

- name: "cosh"
  signature: "Tensor (Tensor x) => Cosh"
  bind_python: True

- name: "cosh_grad"
  signature: "Tensor (Tensor x, Tensor dy) => CoshGrad"
  bind_python: True

- name: "fmod"
  signature:
    [
      "Tensor (Tensor input, Tensor other) => BroadcastFMod",
      "Tensor (Tensor input, Scalar other, *, Bool inplace=False) => ScalarFMod",
      "Tensor (Tensor input, Scalar other) => ScalarFMod",
    ]
  bind_python: true

- name: "log"
  signature: "Tensor (Tensor x) => Log"
  bind_python: True

- name: "log_grad"
  signature: "Tensor (Tensor x, Tensor dy) => LogGrad"
  bind_python: False

- name: "log2"
  signature: "Tensor (Tensor x) => Log2"
  bind_python: True

- name: "log2_grad"
  signature: "Tensor (Tensor x, Tensor dy) => Log2Grad"
  bind_python: False

- name: "sqrt"
  signature: "Tensor (Tensor x) => Sqrt"
  bind_python: True

- name: "sqrt_grad"
  signature: "Tensor (Tensor x, Tensor dy) => SqrtGrad"
  bind_python: False

- name: "rsqrt"
  signature: "Tensor (Tensor x) => Rsqrt"
  bind_python: True

- name: "rsqrt_grad"
  signature: "Tensor (Tensor x, Tensor dy) => RsqrtGrad"
  bind_python: False

- name: "square"
  signature: "Tensor (Tensor x) => Square"
  bind_python: True

- name: "square_grad"
  signature: "Tensor (Tensor x, Tensor dy) => SquareGrad"
  bind_python: False

- name: "sqrt_square_sum"
  signature: "Tensor (Tensor x) => SqrtSquareSum"
  bind_python: True

- name: "std"
  signature: "Tensor (Tensor x, Int32List[1] dim=None, Bool unbiased=None, Bool keepdim=None) => StandardDeviation"
  bind_python: True

- name: "var"
  signature: "Tensor (Tensor x, Int32List[1] dim=None, Bool unbiased=None, Bool keepdim=None) => Variance"
  bind_python: True

- name: "rms_layer_norm"
  signature: "Tensor (Tensor hidden_states, Tensor weight, Float variance_epsilon) => RMSLayerNormalization"
  bind_python: True

- name: "relu"
  signature: "Tensor (Tensor x, Bool inplace=False) => Relu"
  bind_python: True

- name: "relu_grad"
  signature: "Tensor (Tensor dy, Tensor y) => ReluGrad"
  bind_python: False

- name: "hann_window"
  signature: [
    "Tensor (Int64 window_length, Bool periodic=True, *, Device device=None, DataType dtype=None, 
      Bool requires_grad=False) => HannWindow",
    "Tensor (Int64 window_length, Bool periodic=True, *, Placement placement, SbpList sbp, DataType dtype=None,
      Bool requires_grad=False) => GlobalHannWindow" 
      ]
  bind_python: True

- name: "hardtanh"
  signature: "Tensor (Tensor x, Double min_val, Double max_val) => HardTanh"
  bind_python: True

- name: "hardtanh_grad"
  signature: "Tensor (Tensor y, Tensor dy, Double min_val, Double max_val) => HardTanhGrad"
  bind_python: False

- name: "tan"
  signature: "Tensor (Tensor x) => Tan"
  bind_python: True

- name: "tan_grad"
  signature: "Tensor (Tensor x, Tensor dy) => TanGrad"
  bind_python: True

- name: "tanh"
  signature: "Tensor (Tensor x) => Tanh"
  bind_python: True

- name: "tanh_grad"
  signature: "Tensor (Tensor x, Tensor dy) => TanhGrad"
  bind_python: True

- name: "threshold"
  signature: "Tensor (Tensor x, *, Double threshold, Double value) => Threshold"
  bind_python: True

- name: "threshold_grad"
  signature: "Tensor (Tensor x, Tensor dy, Double threshold) => ThresholdGrad"
  bind_python: False

- name: "elu"
  signature: "Tensor (Tensor x, Double alpha) => Elu"
  bind_python: True

- name: "elu_grad"
  signature: "Tensor (Tensor x, Tensor dy, Double alpha) => EluGrad"
  bind_python: False

- name: "celu"
  signature: "Tensor (Tensor x, *, Double alpha=1.0, Bool inplace=False) => Celu"
  bind_python: True

- name: "celu_grad"
  signature: "Tensor (Tensor x, Tensor dy, Double alpha=1.0) => CeluGrad"
  bind_python: False

- name: "gelu"
  signature: "Tensor (Tensor x) => Gelu"
  bind_python: True

- name: "gelu_grad"
  signature: "Tensor (Tensor dy, Tensor x) => GeluGrad"
  bind_python: False

- name: "gelu_with_approximate"
  signature: "Tensor (Tensor x, String approximate=\"none\") => GeluWithApproximate"
  bind_python: True

- name: "glu"
  signature: "Tensor (Tensor input, Int64 dim=-1) => Glu"
  bind_python: True

- name: "sigmoid"
  signature: "Tensor (Tensor x) => Sigmoid"
  bind_python: True

- name: "sigmoid_grad"
  signature: "Tensor (Tensor x, Tensor dy) => SigmoidGrad"
  bind_python: True

- name: "hardsigmoid"
  signature: "Tensor (Tensor input, Bool inplace=False, *) => HardSigmoid"
  bind_python: True

- name: "hardsigmoid_grad"
  signature: "Tensor (Tensor dy, Tensor x) => HardSigmoidGrad"
  bind_python: False

- name: "hardshrink"
  signature: "Tensor (Tensor x, *, Double lambd=0.5, Bool inplace=False) => HardShrink"
  bind_python: True

- name: "hardshrink_grad"
  signature: "Tensor (Tensor y, Tensor dy, Double lambd=0.5) => HardShrinkGrad"
  bind_python: False

- name: "softmax"
  signature: "Tensor (Tensor x, Int64 dim=None) => Softmax"
  bind_python: True

- name: "softmax_grad"
  signature: "Tensor (Tensor dy, Tensor y) => SoftmaxGrad"
  bind_python: False

- name: "log_softmax"
  signature: "Tensor (Tensor x, Int64 dim=None) => LogSoftmax"
  bind_python: True

- name: "hardswish"
  signature: "Tensor (Tensor x) => HardSwish"
  bind_python: True

- name: "hardswish_grad"
  signature: "Tensor (Tensor dy, Tensor x) => HardSwishGrad"
  bind_python: False

- name: "leaky_relu"
  signature: "Tensor (Tensor x, Float alpha, Bool inplace=False) => LeakyRelu"
  bind_python: True

- name: "leaky_relu_grad"
  signature: "Tensor (Tensor x, Tensor dy, Float alpha) => LeakyReluGrad"
  bind_python: False

- name: "normal"
  signature: [
    "Tensor (Float mean, Float std, Shape size, *, Tensor out=None, DataType dtype=None, Device device=None, 
    Generator generator=None, Bool requires_grad=False) => Normal",
    "Tensor (Float mean, Float std, Int32 size, *, Tensor out=None, DataType dtype=None, Device device=None, 
    Generator generator=None, Bool requires_grad=False) => Normal2",
    "Tensor (Float mean, Float std, Shape size, *, Tensor out=None, Placement placement, SbpList sbp, DataType dtype=None,
    Generator generator=None, Bool requires_grad=False) => GlobalNormal",
    "Tensor (Float mean, Float std, Int32 size, *, Tensor out=None, Placement placement, SbpList sbp, DataType dtype=None,
    Generator generator=None, Bool requires_grad=False) => GlobalNormal2",
    ]
  bind_python: True

- name: "normalization"
  signature:
    "Tensor (Tensor x, Tensor moving_mean=None, Tensor moving_variance=None,
    Tensor gamma=None, Tensor beta=None, Int32 axis=1, Float epsilon=1e-5,
    Float momentum=0.9, Bool is_training=False) => Normalization"

  bind_python: True

- name: "normalization_grad"
  signature:
    "TensorTuple (Tensor grad, Tensor x, Tensor mean, Tensor inv_variance,
    Tensor gamma, Float epsilon, Int32 axis) => NormalizationGrad"
  bind_python: False

- name: "normalization_add_relu"
  signature:
    "Tensor (Tensor x, Tensor addend=None, Tensor moving_mean=None, Tensor moving_variance=None,
    Tensor gamma, Tensor beta, Int32 axis=1, Float epsilon=1e-5,
    Float momentum=0.9, Bool is_training=False) => NormalizationAddRelu"
  bind_python: True

- name: "normalization_add_relu_grad"
  signature:
    "TensorTuple (Tensor x, Tensor dy, Tensor moving_mean, Tensor moving_variance,
    Tensor gamma, Tensor beta, Tensor reserve_space, Tensor y, Int32 axis=1, 
    Float epsilon=1e-5, Bool has_addend) => NormalizationAddReluGrad"
  bind_python: False

- name: "eye"
  signature: [
    "Tensor (Scalar n, Scalar m=None, *, DataType dtype=kFloat, Device device=None, Bool requires_grad=False) => Eye",
    "Tensor (Scalar n, Scalar m=None, *, DataType dtype=kFloat, String device, Bool requires_grad=False) => Eye",
    "Tensor (Scalar n, Scalar m=None, *, DataType dtype=kFloat, Bool requires_grad=False, Placement placement, SbpList sbp) => Eye",
    "Tensor (Scalar n, Scalar m=None, *, DataType dtype=kFloat, Bool requires_grad=False, Placement placement, Sbp sbp) => Eye",
    ]
  bind_python: True

- name: "eye_"
  signature: "Tensor (Tensor x) => EyeInplace"
  bind_python: True

- name: "erfinv"
  signature: "Tensor (Tensor x) => Erfinv"
  bind_python: True

- name: "erfinv_"
  signature: "Tensor (Tensor x) => ErfinvInplace"
  bind_python: True

- name: "arange"
  signature: [
      "Tensor (Scalar start, Scalar end, Scalar step=1, *, DataType dtype=None,
      Device device=None) => Arange",
      "Tensor (Scalar end, *, DataType dtype=None, Device device=None) => Arange",
    ]
  bind_python: True

- name: "global_arange"
  signature: [
      "Tensor (Scalar start, Scalar end, Scalar step=1, *, DataType dtype=None,
      Placement placement, SbpList sbp) => GlobalArange",
      "Tensor (Scalar end, *, DataType dtype=None, Placement placement, SbpList sbp) => GlobalArange",
    ]
  bind_python: True

- name: "flatten"
  signature: "Tensor (Tensor x, Int32 start_dim=0, Int32 end_dim=-1) => Flatten"
  bind_python: True

- name: "argmax"
  signature: "Tensor (Tensor x, Int32 dim=None, Bool keepdim=None, DataType dtype=None) => ArgMax"
  bind_python: True

- name: "argmin"
  signature: "Tensor (Tensor x, Int32 dim=None, Bool keepdim=None, DataType dtype=None) => ArgMin"
  bind_python: True

- name: "argwhere"
  signature: "TensorTuple (Tensor x, DataType dtype=kInt32) => ArgWhere"
  bind_python: True

- name: "nonzero"
  signature: "TensorTuple (Tensor x, Bool as_tuple=False) => NonZero"
  bind_python: True

- name: "broadcast_like"
  signature: "Tensor (Tensor x, Tensor like, Int32List broadcast_axes=[]) => BroadcastLike"
  bind_python: True

- name: "cast"
  signature: "Tensor (Tensor x, DataType dtype, Bool pin_memory=False) => Cast"
  bind_python: True

- name: "constant"
  signature:
    [
      "Tensor (Shape shape, Scalar value, *, DataType dtype, Device device=None) => Constant",
    ]
  bind_python: True

- name: "global_constant"
  signature:
    [
      "Tensor (Shape shape, Scalar value, *, DataType dtype, Placement placement, SbpList sbp) => GlobalConstant",
    ]
  bind_python: True

- name: "empty"
  signature: "Tensor (Shape shape, *, DataType dtype, Device device=None, Bool pin_memory=False) => Empty"
  bind_python: True

- name: "global_empty"
  signature:
    [
      "Tensor (Shape shape, *, DataType dtype, Placement placement, SbpList sbp) => GlobalEmpty",
    ]
  bind_python: True

- name: "zeros_like"
  signature: "Tensor (Tensor x) => ZerosLike"
  bind_python: False

- name: "ones_like"
  signature: "Tensor (Tensor x) => OnesLike"
  bind_python: False

- name: "bernoulli"
  signature:
    [
      "Tensor (Tensor input, *, DataType dtype=kFloat, Generator generator=None) => Bernoulli",
      "Tensor (Tensor input, Double p, *, DataType dtype=kFloat, Generator generator=None) => Bernoulli",
    ]
  bind_python: True

- name: "concat"
  signature: "Tensor (TensorTuple inputs, Int64 dim=0) => Concat"
  bind_python: True

- name: "bias_add"
  signature: "Tensor (Tensor x, Tensor bias, Int32 axis=1) => BiasAdd"
  bind_python: True

- name: "conv1d"
  signature:
    "Tensor (Tensor x, Tensor weight, Tensor bias=None, Int32List[1] stride=1,
    Int32List[1] padding=0, Int32List[1] dilation=1, Int32 groups=1,
    String channel_pos=\"channels_first\") => Conv1d"
  bind_python: True

- name: "conv2d"
  signature:
    "Tensor (Tensor x, Tensor weight, Tensor bias=None, Int32List[2] stride=1,
    Int32List[2] padding=0, Int32List[2] dilation=1, Int32 groups=1,
    String channel_pos=\"channels_first\") => Conv2d"
  bind_python: True

- name: "conv3d"
  signature:
    "Tensor (Tensor x, Tensor weight, Tensor bias=None, Int32List[3] stride=1,
    Int32List[3] padding=0, Int32List[3] dilation=1, Int32 groups=1,
    String channel_pos=\"channels_first\") => Conv3d"
  bind_python: True

- name: "fake_quantization"
  signature:
    "Tensor (Tensor in, Tensor scale, Tensor zero_point, String quantization_formula,
    Int32 quantization_bit, String quantization_scheme) => FakeQuantization"
  bind_python: True

- name: "quantization"
  signature:
    "Tensor (Tensor in, Tensor scale, Tensor zero_point, String quantization_formula,
    Int32 quantization_bit, String quantization_scheme) => Quantization"
  bind_python: True

- name: "min_max_observer"
  signature:
    "TensorTuple (Tensor in, String quantization_formula, Int32 quantization_bit,
    String quantization_scheme, Bool per_layer_quantization) => MinMaxObserver"
  bind_python: True

- name: "moving_average_min_max_observer"
  signature:
    "TensorTuple (Tensor in, Tensor current_train_step, Tensor moving_max, Tensor moving_min,
    Bool training, Int64 stop_update_after_iters, String quantization_formula, 
    Int32 quantization_bit, String quantization_scheme, Float momentum) => MovingAverageMinMaxObserver"
  bind_python: True

- name: "conv_data_grad"
  signature:
    'Tensor (Tensor dy, Tensor weight, Tensor x, Int32 num_spatial_dims,
    Int32List kernel_size, Int32List strides, Int32List padding_before,
    Int32List dilation_rate, Int32 groups=1,
    String data_format="channels_first") => ConvDataGrad'
  bind_python: False

- name: "conv_filter_grad"
  signature:
    'Tensor (Tensor dy, Tensor x, Int32 num_spatial_dims, Int32List kernel_size,
    Int32List strides, Int32List padding_before, Int32List dilation_rate,
    Int32 groups=1, String data_format="channels_first") => ConvFilterGrad'
  bind_python: False

- name: "conv_bias_grad"
  signature: 'Tensor (Tensor dy, Int32 num_spatial_dims,
    String data_format="channels_first") => ConvBiasGrad'
  bind_python: False

- name: "deconv1d"
  signature:
    'Tensor (Tensor x, Tensor weight, Tensor bias=None, Int32List[1] stride=1, 
    Int32List[1] padding=0, Int32List[1] output_padding=0, Int32 groups=1, 
    Int32List[1] dilation=1, String data_format="channels_first") => Deconv1d'
  bind_python: True

- name: "deconv2d"
  signature:
    'Tensor (Tensor x, Tensor weight, Tensor bias=None, Int32List[2] stride=1, 
    Int32List[2] padding=0, Int32List[2] output_padding=0, Int32 groups=1, 
    Int32List[2] dilation=1, String data_format="channels_first") => Deconv2d'
  bind_python: True

- name: "deconv3d"
  signature:
    'Tensor (Tensor x, Tensor weight, Tensor bias=None, Int32List[3] stride=1, 
    Int32List[3] padding=0, Int32List[3] output_padding=0, Int32 groups=1, 
    Int32List[3] dilation=1, String data_format="channels_first") => Deconv3d'
  bind_python: True

- name: "expand"
  signature: "Tensor (Tensor x, Shape shape) => Expand"
  bind_python: True

- name: "expand_grad"
  signature: "Tensor (Tensor dy, Int32List out, Int32List expand) => ExpandGrad"
  bind_python: False

- name: "repeat"
  signature: "Tensor (Tensor input, Shape repeat_shape) => Repeat"
  bind_python: True

- name: "repeat_interleave_index"
  signature: "Tensor (Tensor input, Tensor cumsum, Int32 dim) => RepeatInterLeaveIndex"
  bind_python: False

- name: "repeat_interleave"
  signature: [
    "Tensor (Tensor input, Int32 repeats, Int32 dim=None) => RepeatInterLeaveInt",
    "Tensor (Tensor input, Tensor repeats, Int32 dim, Int32 output_size=None) => RepeatInterLeaveTensor",
  ]
  bind_python: True

- name: "tile"
  signature: "Tensor (Tensor input, Shape dims) => Tile"
  bind_python: True

- name: "roll"
  signature: "Tensor (Tensor x, Int32List[1] shifts, Int32List[1] dims=None) => Roll"
  bind_python: True

- name: "expand_dims"
  signature: "Tensor (Tensor input, Int32 dim) => ExpandDims"
  bind_python: True

- name: "unsqueeze"
  signature: "Tensor (Tensor input, Int32 dim) => Unsqueeze"
  bind_python: True

- name: "unsqueeze_multiple"
  signature: "Tensor (Tensor input, Int32List dim, Int32 dims) => UnsqueezeMultiple"
  bind_python: False
  
- name: "squeeze"
  signature: [
    "Tensor (Tensor x, Int32List[1] dim=None) => Squeeze",
  ]
  bind_python: True

- name: "exp"
  signature: "Tensor (Tensor x) => Exp"
  bind_python: True

- name: "exp_grad"
  signature: "Tensor (Tensor x, Tensor dy) => ExpGrad"
  bind_python: False

- name: "gather"
  signature: "Tensor (Tensor x, Tensor indices, Int64 axis) => Gather"
  bind_python: True

- name: "dim_gather"
  signature: " Tensor (Tensor input, Int64 dim, Tensor index, Bool sparse_grad=False) => DimGather"
  bind_python: True

- name: "embedding_renorm_"
  signature: " Tensor (Tensor in, Tensor indices, Double max_norm, Double norm_type) => EmbeddingReNorm"
  bind_python: True

- name: "embedding"
  signature: " Tensor (Tensor weight, Tensor indices, Int64 padding_idx=None, Bool scale_grad_by_freq=False) => Embedding"
  bind_python: True

- name: "embedding_grad"
  signature: " Tensor (Tensor dy, Tensor weight, Tensor indices, Int64 padding_idx, Bool scale_grad_by_freq=False) => EmbeddingGrad"
  bind_python: False

- name: "arg_sort"
  signature: "Tensor (Tensor in, String direction) => ArgSort"
  bind_python: True

- name: "gather_nd"
  signature: "Tensor (Tensor params, Tensor indices) => GatherNd"
  bind_python: True

- name: "scatternd"
  signature: "Tensor (Tensor indices, Tensor updates, Shape shape) => ScatterNd"
  bind_python: True

- name: "tensor_scatter_nd_update"
  signature: "Tensor (Tensor tensor, Tensor indices, Tensor updates, Bool inplace=False) => TensorScatterNdUpdate"
  bind_python: True

- name: "scatterndlike"
  signature: "Tensor (Tensor like, Tensor updates, Tensor indices) => ScatterNdLike"
  bind_python: True

- name: "matmul"
  signature:
    "Tensor (Tensor input, Tensor other, Bool transpose_a=False, Bool transpose_b=False,
    Double alpha=1.0) => MatMul"
  bind_python: True

- name: "mm"
  signature:
    "Tensor (Tensor input, Tensor mat2) => MatMulNoBroadCast"
  bind_python: True

- name: "fused_mlp"
  signature:
    "Tensor (Tensor x, TensorTuple weights, TensorTuple biases, Bool skip_final_activation) => FusedMLP"
  bind_python: True

- name: "fused_mlp_grad"
  signature:
    "TensorTuple (Tensor dy, Tensor x, TensorTuple weights, TensorTuple cublas_aux, TensorTuple hidden, FloatList alpha_list) => FusedMLPGrad"
  bind_python: False

- name: "cublas_bias_add_relu_matmul_grad"
  signature:
    "TensorTuple (Tensor dy, Tensor weight, Tensor aux, Double alpha=1.0) => CublasBiasAddReluMatmulGrad"
  bind_python: False

- name: "cublas_matmul_bias_add_grad"
  signature:
    "TensorTuple (Tensor dy, Tensor x) => CublasMatmulBiasAddGrad"
  bind_python: False

- name: "fused_matmul_bias_add_relu_dropout"
  signature:
    "Tensor (Tensor x, TensorTuple weights, TensorTuple biases, Bool skip_final_activation, FloatList dropout_rate_list, Generator generator=None) => FusedMatmulBiasAddReluDropout"
  bind_python: True

- name: "fused_relu_dropout_grad"
  signature:
    "Tensor (Tensor dy, Tensor mask, Float scale) => FusedReluDropoutGrad"
  bind_python: False

- name: "broadcast_matmul_grad_b"
  signature: "Tensor (Tensor a, Tensor b, Double alpha=1.0) => BroadcastMatmulGradB"
  bind_python: False

- name: "batch_matmul"
  signature:
    "Tensor (Tensor a, Tensor b, Bool transpose_a=False, Bool transpose_b=False,
    Double alpha=1.0) => BatchMatMul"
  bind_python: True

- name: "matrix_vector_product"
  signature: 
    "Tensor (Tensor input, Tensor vec) => MatrixVectorProduct"
  bind_python: True

- name: "matrix_vector_product_grad_a"
  signature: 
    "Tensor (Tensor dy, Tensor b) => MatrixVectorProductGradA"
  bind_python: False

- name: "matrix_vector_product_grad_b"
  signature: 
    "Tensor (Tensor dy, Tensor a) => MatrixVectorProductGradB"
  bind_python: False

- name: "vector_matrix_product"
  signature: 
    "Tensor (Tensor vec, Tensor input) => VectorMatrixProduct"
  bind_python: False

- name: "vector_matrix_product_grad_a"
  signature: 
    "Tensor (Tensor dy, Tensor b) => VectorMatrixProductGradA"
  bind_python: False

- name: "vector_matrix_product_grad_b"
  signature: 
    "Tensor (Tensor dy, Tensor a) => VectorMatrixProductGradB"
  bind_python: False

- name: "tensordot"
  signature: [
    "Tensor (Tensor a, Tensor b, Int32List dims_a, Int32List dims_b) => TensorDot",
    "Tensor (Tensor a, Tensor b, Int32 dims) => TensorDotIntDims"
  ]
  bind_python: True

- name: "l1_loss"
  signature: "Tensor(Tensor input, Tensor target, String reduction=\"mean\") => L1Loss"
  bind_python: True

- name: "mse_loss"
  signature: "Tensor(Tensor input, Tensor target, String reduction=\"mean\") => MseLoss"
  bind_python: True

- name: "kl_div_loss"
  signature: "Tensor(Tensor input, Tensor target, Bool log_target, String reduction) => KLDivLoss"
  bind_python: True

- name: "kl_div_loss_grad"
  signature: "Tensor(Tensor dy, Tensor input, Tensor target, Bool log_target) => KLDivLossGrad"
  bind_python: False

- name: "nll_loss"
  signature: "Tensor(Tensor input, Tensor target, Tensor weight=None, Int64 ignore_index, String reduction) => NLLLoss"
  bind_python: True

- name: "nll_grad"
  signature: "Tensor(Tensor out_grad, Tensor input, Tensor target, Tensor weight=None, Int64 ignore_index) => NLLGrad"
  bind_python: False

- name: "binary_cross_entropy_loss"
  signature: "Tensor(Tensor input, Tensor target, Tensor weight=None, String reduction=\"mean\") => BinaryCrossEntropyLoss"
  bind_python: True

- name: "binary_cross_entropy_loss_grad"
  signature: "Tensor(Tensor dy, Tensor input, Tensor target, Tensor weight=None) => BinaryCrossEntropyLossGrad"
  bind_python: False

- name: "binary_cross_entropy_with_logits_loss"
  signature: "Tensor(Tensor input, Tensor target, Tensor weight=None, Tensor pos_weight=None, String reduction=\"mean\") => BinaryCrossEntropyWithLogitsLoss"
  bind_python: True

- name: "binary_cross_entropy_with_logits_loss_grad"
  signature: "Tensor(Tensor dy, Tensor input, Tensor target, Tensor weight=None, Tensor pos_weight=None) => BinaryCrossEntropyWithLogitsLossGrad"
  bind_python: True

- name: "binary_cross_entropy_with_logits_reduce_mean_loss_grad"
  signature: "Tensor(Tensor dy, Tensor input, Tensor target) => BinaryCrossEntropyWithLogitsReduceMeanLossGrad"
  bind_python: False

- name: "sparse_cross_entropy"
  signature: "Tensor (Tensor prediction, Tensor label, Int64 depth) => SparseCrossEntropy"
  bind_python: True

- name: "sparse_cross_entropy_grad"
  signature: "Tensor (Tensor prediction, Tensor label, Tensor dy, Int64 depth) => SparseCrossEntropyGrad"
  bind_python: False

- name: "distributed_sparse_cross_entropy"
  signature: "Tensor (Tensor prediction, Tensor label, Int64 depth) => SparseCrossEntropyMs"
  bind_python: True

- name: "cross_entropy"
  signature: "Tensor(Tensor input, Tensor target, Tensor weight=None, Int64 ignore_index=-100, String reduction=\"mean\") => CrossEntropy"
  bind_python: True

- name: "distributed_sparse_cross_entropy_grad"
  signature: "Tensor (Tensor prediction, Tensor label, Tensor dy, Int64 depth) => SparseCrossEntropyMsGrad"
  bind_python: False

- name: "sparse_softmax_cross_entropy"
  signature: "Tensor (Tensor logits, Tensor label) => SparseSoftmaxCrossEntropy"
  bind_python: True

- name: "sparse_softmax_cross_entropy_grad"
  signature: "Tensor (Tensor dy, Tensor prob, Tensor label, Int64 depth) => SparseSoftmaxCrossEntropyGrad"
  bind_python: False
  
- name: "sparse_softmax_cross_entropy_ms_grad"
  signature: "Tensor (Tensor dy, Tensor prob, Tensor label, Int64 depth) => SparseSoftmaxCrossEntropyMsGrad"
  bind_python: False

- name: "softmax_cross_entropy"
  signature: "Tensor (Tensor logits, Tensor label) => SoftmaxCrossEntropy"
  bind_python: True

- name: "softmax_cross_entropy_grad"
  signature: "Tensor (Tensor dy, Tensor label, Tensor prob) => SoftmaxCrossEntropyGrad"
  bind_python: True

- name: "smooth_l1_loss"
  signature: "Tensor (Tensor logits, Tensor label, Float beta, String reduction) => SmoothL1Loss"
  bind_python: True

- name: "smooth_l1_loss_grad"
  signature: "Tensor (Tensor loss_grad, Tensor prediction, Tensor label, Float beta) => SmoothL1LossGrad"
  bind_python: False

- name: "combined_margin_loss"
  signature: "Tensor (Tensor x, Tensor label, Float m1, Float m2, Float m3) => CombinedMarginLoss"
  bind_python: True

- name: "combined_margin_loss_grad"
  signature: "Tensor (Tensor dy, Tensor label, Tensor theta, Float m1, Float m2, Float m3, Int64 depth) => CombinedMarginLossGrad"
  bind_python: False


- name: "triplet_margin_loss"
  signature: "Tensor (Tensor anchor, Tensor positive, Tensor negative, *, Float margin, Float p, Float eps, Bool swap, String reduction) => TripletMarginLoss"
  bind_python: True
  
- name: "margin_ranking_loss"
  signature: "Tensor (Tensor input_1, Tensor input_2, Tensor target, Float margin, String reduction) => MarginRankingLoss"
  bind_python: True

- name: "ctc_loss"
  signature: "Tensor (Tensor log_probs, Tensor targets, Tensor input_lengths, Tensor target_lengths, Int64 max_target_length, Int32 blank, Bool zero_infinity, String reduction) => CtcLoss"
  bind_python: True

- name: "affine_grid"
  signature: "Tensor (Tensor theta, *, Shape size, Bool align_corners) => AffineGrid"
  bind_python: True

- name: "affine_grid_grad"
  signature: "Tensor (Tensor dgrid, *, Shape size, Bool align_corners) => AffineGridGrad"
  bind_python: False

- name: "grid_sample"
  signature: "Tensor (Tensor input, Tensor grid, *, String interpolation_mode, String padding_mode, Bool align_corners) => GridSample"
  bind_python: True

- name: "grid_sample_grad"
  signature: "TensorTuple (Tensor doutput, Tensor input, Tensor grid, *, String interpolation_mode, String padding_mode, Bool align_corners) => GridSampleGrad"
  bind_python: False

- name: "where"
  signature:
    [
      "Tensor (Tensor condition, Tensor x, Tensor y) => Where",
      "Tensor (Tensor condition, Scalar x, Tensor y) => WhereScalarX",
      "Tensor (Tensor condition, Tensor x, Scalar y) => WhereScalarY",
      "Tensor (Tensor condition, Scalar x, Scalar y) => WhereScalarXY",
    ]
  bind_python: true

- name: "masked_fill"
  signature: "Tensor (Tensor x, Tensor mask, Scalar value) => MaskedFill"
  bind_python: true

- name: "movedim"
  signature: [
    "Tensor (Tensor input, Int32 source, Int32 destination) => MovedimInt",
    "Tensor (Tensor input, Int32List source, Int32List destination) => MovedimVec",
  ]
  bind_python: True

- name: "tensor_split"
  signature: [
    "TensorTuple (Tensor input, Int32 indices_or_sections, Int32 dim=0) => TensorSplitInt",
    "TensorTuple (Tensor input, Int32List indices_or_sections, Int32 dim=0) => TensorSplitVec",
  ]
  bind_python: True

- name: "hsplit"
  signature: [
    "TensorTuple (Tensor input, Int32 indices_or_sections) => HsplitInt",
    "TensorTuple (Tensor input, Int32List indices_or_sections) => HsplitVec",
  ]
  bind_python: True

- name: "vsplit"
  signature: [
    "TensorTuple (Tensor input, Int32 indices_or_sections) => VsplitInt",
    "TensorTuple (Tensor input, Int32List indices_or_sections) => VsplitVec",
  ]
  bind_python: True

- name: "negative"
  signature: "Tensor (Tensor x) => Negative"
  bind_python: True

- name: "negative_grad"
  signature: "Tensor (Tensor x, Tensor dy) => NegativeGrad"
  bind_python: False

- name: "layer_norm_affine"
  signature:
    "Tensor (Tensor x, Tensor gamma, Tensor beta, Int64 begin_norm_axis,
    Int64 begin_params_axis, Double epsilon) => LayerNormAffine"
  bind_python: True

- name: "layer_norm"
  signature: "Tensor (Tensor x, Int64 begin_norm_axis, Int64 begin_params_axis, Double epsilon) => LayerNorm"
  bind_python: True

- name: "layer_norm_grad"
  signature: "Tensor (Tensor dy, Tensor x, Tensor mean, Tensor inv_variance, Int64 begin_norm_axis, Double epsilon) => LayerNormGrad"
  bind_python: False

- name: "layer_norm_affine_grad"
  signature: "Tensor (Tensor dy, Tensor x, Tensor mean, Tensor inv_variance, Tensor gamma, Int64 begin_norm_axis, Double epsilon) => LayerNormAffineGrad"
  bind_python: False

- name: "layer_norm_param_grad"
  signature: "TensorTuple (Tensor dy, Tensor x, Tensor mean, Tensor inv_variance, Int64 begin_params_axis) => LayerNormParamGrad"
  bind_python: False

- name: "avg_pool2d_nhwc"
  signature:
    'Tensor (Tensor x, Int32List kernel_size, Int32List stride, String padding,
    Int32List padding_before, Int32List padding_after,
    String data_format="channels_first", Bool ceil_mode=False) => TFAvgPool2D'
  bind_python: True

- name: "ctc_loss_grad"
  signature:
    "Tensor (Tensor loss_grad, Tensor log_probs, Tensor targets,
      Tensor input_lengths, Tensor target_lengths, Tensor loss, Tensor alpha, Int32 blank, Bool zero_infinity, Int64 max_target_length) => CtcLossGrad"
  bind_python: False

- name: "adaptive_avg_pool1d"
  signature: "Tensor (Tensor x, Int64List[1] output_size) => AdaptiveAvgPool1D"
  bind_python: True

- name: "adaptive_avg_pool2d"
  signature: "Tensor (Tensor x, Int64List[2] output_size) => AdaptiveAvgPool2D"
  bind_python: True

- name: "adaptive_avg_pool3d"
  signature: "Tensor (Tensor x, Int64List[3] output_size) => AdaptiveAvgPool3D"
  bind_python: True

- name: "adaptive_pool_grad"
  signature: "Tensor (Tensor x, Tensor dy, String mode, Int32 ndims) => AdaptivePoolNdGrad"

- name: "tf_pool_grad"
  signature:
    "Tensor (Tensor x, Tensor y, Tensor dy, String mode, Int32 ndims, String data_format,
    String padding, Int32List padding_before, Int32List padding_after, Int32List pool_size,
    Int32List strides, Bool ceil_mode) => TFPoolNdGrad"
  bind_python: False

- name: "max_pool1d"
  signature:
    'TensorTuple (Tensor input, Int32List[1] kernel_size, Int32List[1] stride=None,
    Int32List[1] padding=0, Int32List[1] dilation=1,
    Bool return_indices=True, Bool ceil_mode=False,
    String data_format="channels_first") => MaxPool1D'
  bind_python: True

- name: "max_pool2d"
  signature:
    'TensorTuple (Tensor input, Int32List[2] kernel_size, Int32List[2] stride=None,
    Int32List[2] padding=0, Int32List[2] dilation=1,
    Bool return_indices=True, Bool ceil_mode=False,
    String data_format="channels_first") => MaxPool2D'
  bind_python: True

- name: "max_pool3d"
  signature:
    'TensorTuple (Tensor input, Int32List[3] kernel_size, Int32List[3] stride=None,
    Int32List[3] padding=0, Int32List[3] dilation=1,
    Bool return_indices=True, Bool ceil_mode=False,
    String data_format="channels_first") => MaxPool3D'
  bind_python: True

- name: "max_pool_grad"
  signature:
    "Tensor (Tensor x, Tensor indice, Tensor dy, Int32 ndims,
    String data_format, Int32List padding, Int32List kernel_size,
    Int32List stride, Int32List dilation, Bool return_indices, Bool ceil_mode) => MaxPoolNdGrad"
  bind_python: False

- name: "prelu"
  signature: "Tensor (Tensor x, Tensor alpha) => PRelu"
  bind_python: True

- name: "prelu_grad"
  signature: "TensorTuple (Tensor dy, Tensor x, Tensor alpha) => PReluGrad"
  bind_python: False

- name: "reshape"
  signature: "Tensor (Tensor x, Shape shape) => Reshape"
  bind_python: True

- name: "view"
  signature: "Tensor (Tensor x, Shape shape) => View"
  bind_python: True

- name: "contiguous"
  signature: "Tensor (Tensor input) => ToContiguous"
  bind_python: True

- name: "contiguous_"
  signature: "Tensor (Tensor input) => InplaceToContiguous"
  bind_python: True

- name: "slice_view_1d_contiguous"
  signature: "Tensor (Tensor x, Int64 start, Int64 end) => SliceView1dContiguous"
  bind_python: True

- name: "narrow"
  signature: "Tensor (Tensor input, Int64 dim, Int64 start, Int64 length) => Narrow"
  bind_python: True

- name: "narrow_grad"
  signature: "Tensor (Tensor dy, Tensor like, Int64 dim, Int64 start, Int64 length) => NarrowGrad"
  bind_python: False

- name: "slice"
  signature: "Tensor (Tensor x, Int64List start, Int64List stop, Int64List step, Bool enable_view_slice=None) => Slice"
  bind_python: True

- name: "slice_update"
  signature: "Tensor (Tensor ref, Tensor value, Int64List start, Int64List stop, Int64List step, Bool inplace=False) => SliceUpdate"
  bind_python: True

- name: "slice_grad"
  signature: "Tensor (Tensor dy, Shape like_shape, Int64List start, Int64List stop, Int64List step) => SliceGrad"
  bind_python: False

- name: "copy"
  signature: "Tensor (Tensor x, String device_type, Int64 device_id, Bool pin_memory=False) => Copy"
  bind_python: True

- name: "to"
  signature: [
    # type of device must be string for global tensor to perform argument validation
    "Tensor (Tensor x, String device=None, DataType dtype=None, Bool copy=False) => To",
    "Tensor (Tensor x, Device device=None, DataType dtype=None, Bool copy=False) => To",
    "Tensor (Tensor x, DataType dtype=None, Bool copy=False) => To",
    "Tensor (Tensor x, Tensor other, Bool copy=False) => To"
  ]
  bind_python: True

- name: "flip"
  signature: "Tensor (Tensor x, Int32List dims) => Flip"
  bind_python: True

- name: "upsample"
  signature:
    'Tensor (Tensor x, Double height_scale, Double width_scale, Bool align_corners,
    String interpolation, String data_format="channels_first") => Upsample'
  bind_python: True

- name: "upsample_grad"
  signature:
    'Tensor (Tensor dy, Tensor x, Double height_scale, Double width_scale, Bool align_corners,
    String data_format, String interpolation) => UpsampleGrad'
  bind_python: False

- name: "upsample_linear_1d"
  signature: 'Tensor (Tensor x, Double scale_factor=0.0, Bool align_corners=False, Int64List[1] output_size=None, 
    String data_format="channels_first") => UpsampleLinear1D'
  bind_python: True

- name: "upsample_linear_1d_grad"
  signature:
    'Tensor (Tensor dy, Tensor x, Double scale_factor=0.0, Bool align_corners=False, Int64List[1] output_size=None, 
    String data_format="channels_first") => UpsampleLinear1DGrad'
  bind_python: False

- name: "upsample_nearest_1d"
  signature: 'Tensor (Tensor x, Double scale_factor=0.0, Int64List[1] output_size=None, 
    String data_format="channels_first") => UpsampleNearest1D'
  bind_python: True

- name: "upsample_nearest_1d_grad"
  signature: 'Tensor (Tensor dy, Tensor x, Double scale_factor=0.0, Int64List[1] output_size=None, 
    String data_format="channels_first") => UpsampleNearest1DGrad'
  bind_python: False

- name: "upsample_nearest_2d"
  signature: 'Tensor (Tensor x, Double height_scale=0.0, Double width_scale=0.0, Int64List[2] output_size=None, 
    String data_format="channels_first") => UpsampleNearest2D'
  bind_python: True

- name: "upsample_nearest_2d_grad"
  signature:
    'Tensor (Tensor dy, Tensor x, Double height_scale=0.0, Double width_scale=0.0, Int64List[2] output_size=None, 
    String data_format="channels_first") => UpsampleNearest2DGrad'
  bind_python: False

- name: "upsample_bilinear_2d"
  signature:
    'Tensor (Tensor x, Double height_scale=0.0, Double width_scale=0.0, Bool align_corners=False, Int64List[2] output_size=None, 
    String data_format="channels_first") => UpsampleBilinear2D'
  bind_python: True

- name: "upsample_bilinear_2d_grad"
  signature:
    'Tensor (Tensor dy, Tensor x, Double height_scale=0.0, Double width_scale=0.0, Bool align_corners=False, Int64List[2] output_size=None, 
    String data_format="channels_first") => UpsampleBilinear2DGrad'
  bind_python: False

- name: "upsample_bicubic_2d"
  signature:
    'Tensor (Tensor x, Double height_scale=0.0, Double width_scale=0.0, Bool align_corners=False, Int64List[2] output_size=None, 
    String data_format="channels_first") => UpsampleBicubic2D'
  bind_python: True

- name: "upsample_bicubic_2d_grad"
  signature:
    'Tensor (Tensor dy, Tensor x, Double height_scale=0.0, Double width_scale=0.0, Bool align_corners=False, Int64List[2] output_size=None, 
    String data_format="channels_first") => UpsampleBicubic2DGrad'
  bind_python: False

- name: "upsample_nearest_3d"
  signature:
    'Tensor (Tensor x, Double depth_scale=0.0, Double height_scale=0.0, Double width_scale=0.0, Int64List[3] output_size=None, 
    String data_format="channels_first") => UpsampleNearest3D'
  bind_python: True

- name: "upsample_nearest_3d_grad"
  signature:
    'Tensor (Tensor dy, Tensor x, Double depth_scale=0.0, Double height_scale=0.0, Double width_scale=0.0, Int64List[3] output_size=None, 
    String data_format="channels_first") => UpsampleNearest3DGrad'
  bind_python: False

- name: "upsample_trilinear_3d"
  signature:
    'Tensor (Tensor x, Double depth_scale=0.0, Double height_scale=0.0, Double width_scale=0.0, Bool align_corners=False, 
    Int64List[3] output_size=None, String data_format="channels_first") => UpsampleTrilinear3D'
  bind_python: True

- name: "upsample_trilinear_3d_grad"
  signature:
    'Tensor (Tensor dy, Tensor x, Double depth_scale=0.0, Double height_scale=0.0, Double width_scale=0.0,
    Bool align_corners=False, Int64List[3] output_size=None, String data_format="channels_first") => UpsampleTrilinear3DGrad'
  bind_python: False

- name: "abs"
  signature: "Tensor (Tensor x) => Abs"
  bind_python: True

- name: "abs_grad"
  signature: "Tensor (Tensor x, Tensor dy) => AbsGrad"
  bind_python: False

- name: "acos"
  signature: "Tensor (Tensor x) => Acos"
  bind_python: True

- name: "acos_grad"
  signature: "Tensor (Tensor x, Tensor dy) => AcosGrad"
  bind_python: False

- name: "acosh"
  signature: "Tensor (Tensor x) => Acosh"
  bind_python: True

- name: "acosh_grad"
  signature: "Tensor (Tensor x, Tensor dy) => AcoshGrad"
  bind_python: False

- name: "asin"
  signature: "Tensor (Tensor x) => Asin"
  bind_python: True

- name: "asin_grad"
  signature: "Tensor (Tensor x, Tensor dy) => AsinGrad"
  bind_python: False

- name: "asinh"
  signature: "Tensor (Tensor x) => Asinh"
  bind_python: True

- name: "asinh_grad"
  signature: "Tensor (Tensor x, Tensor dy) => AsinhGrad"
  bind_python: False

- name: "atan"
  signature: "Tensor (Tensor x) => Atan"
  bind_python: True

- name: "atan_grad"
  signature: "Tensor (Tensor x, Tensor dy) => AtanGrad"
  bind_python: False

- name: "atan2"
  signature: "Tensor (Tensor input, Tensor other) => Atan2"
  bind_python: True

- name: "atan2_x_grad"
  signature: "Tensor (Tensor dz, Tensor x, Tensor y) => Atan2XGrad"
  bind_python: False

- name: "atan2_y_grad"
  signature: "Tensor (Tensor dz, Tensor x, Tensor y) => Atan2YGrad"
  bind_python: False

- name: "atanh"
  signature: "Tensor (Tensor x) => Atanh"
  bind_python: True

- name: "atanh_grad"
  signature: "Tensor (Tensor x, Tensor dy) => AtanhGrad"
  bind_python: False

- name: "ceil"
  signature: "Tensor (Tensor x) => Ceil"
  bind_python: True

- name: "ceil_grad"
  signature: "Tensor (Tensor x, Tensor dy) => CeilGrad"
  bind_python: False

- name: "erf"
  signature: "Tensor (Tensor x) => Erf"
  bind_python: True

- name: "erf_grad"
  signature: "Tensor (Tensor x, Tensor dy) => ErfGrad"
  bind_python: False

- name: "erfc"
  signature: "Tensor (Tensor x) => Erfc"
  bind_python: True

- name: "erfc_grad"
  signature: "Tensor (Tensor x, Tensor dy) => ErfcGrad"
  bind_python: False

- name: "expm1"
  signature: "Tensor (Tensor x) => Expm1"
  bind_python: True

- name: "expm1_grad"
  signature: "Tensor (Tensor x, Tensor dy) => Expm1Grad"
  bind_python: False

- name: "floor"
  signature: "Tensor (Tensor x) => Floor"
  bind_python: True

- name: "floor_"
  signature: "Tensor (Tensor x) => Floor_"
  bind_python: True

- name: "floor_grad"
  signature: "Tensor (Tensor x, Tensor dy) => FloorGrad"
  bind_python: False

- name: "lgamma"
  signature: "Tensor (Tensor x) => Lgamma"
  bind_python: True

- name: "lgamma_grad"
  signature: "Tensor (Tensor x, Tensor dy) => LgammaGrad"
  bind_python: False

- name: "log1p"
  signature: "Tensor (Tensor x) => Log1p"
  bind_python: True

- name: "log1p_grad"
  signature: "Tensor (Tensor x, Tensor dy) => Log1pGrad"
  bind_python: False

- name: "logsigmoid"
  signature: "Tensor (Tensor x) => LogSigmoid"
  bind_python: True

- name: "logsigmoid_grad"
  signature: "Tensor (Tensor x, Tensor dy) => LogSigmoidGrad"
  bind_python: False

- name: "rint"
  signature: "Tensor (Tensor x) => Rint"
  bind_python: True

- name: "rint_grad"
  signature: "Tensor (Tensor x, Tensor dy) => RintGrad"
  bind_python: False

- name: "round"
  signature: "Tensor (Tensor x) => Round"
  bind_python: True

- name: "round_grad"
  signature: "Tensor (Tensor x, Tensor dy) => RoundGrad"
  bind_python: False

- name: "sign"
  signature: "Tensor (Tensor x) => Sign"
  bind_python: True

- name: "sign_grad"
  signature: "Tensor (Tensor x, Tensor dy) => SignGrad"
  bind_python: False

- name: "sinh"
  signature: "Tensor (Tensor x) => Sinh"
  bind_python: True

- name: "sinh_grad"
  signature: "Tensor (Tensor x, Tensor dy) => SinhGrad"
  bind_python: False

- name: "softplus"
  signature: "Tensor (Tensor x, Double beta=1.0, Double threshold=20.0) => Softplus"
  bind_python: True

- name: "softplus_grad"
  signature: "Tensor (Tensor x, Tensor dy, Double beta=1.0, Double threshold=20.0) => SoftplusGrad"
  bind_python: False

- name: "softshrink"
  signature: "Tensor (Tensor x, *, Double alpha=0.5, Bool inplace=False) => SoftShrink"
  bind_python: True

- name: "softshrink_grad"
  signature: "Tensor (Tensor y, Tensor dy, Double alpha=0.5) => SoftShrinkGrad"
  bind_python: False

- name: "one_hot"
  signature: "Tensor (Tensor input, Int64 num_classes=-1, Scalar on_value=1, Scalar off_value=0) => OneHot"
  bind_python: True

- name: "unsorted_segment_sum_like"
  signature: "Tensor (Tensor x, Tensor segment_ids, Tensor like, Int64 axis) => UnsortedSegmentSumLike"
  bind_python: False

- name: "tril"
  signature: "Tensor (Tensor x, Int64 diagonal=0) => Tril"
  bind_python: True

- name: "triu"
  signature: "Tensor (Tensor x, Int64 diagonal=0) => Triu"
  bind_python: True

- name: "clamp"
  signature: "Tensor (Tensor input, Scalar min=None, Scalar max=None) => Clamp"
  bind_python: true

- name: "clamp_"
  signature: "Tensor (Tensor input, Scalar min=None, Scalar max=None) => ClampInplace"
  bind_python: true

- name: "clamp_min"
  signature: "Tensor (Tensor input, Scalar min) => ClampMin"
  bind_python: true

- name: "clamp_min_"
  signature: "Tensor (Tensor input, Scalar min) => ClampMinInplace"
  bind_python: true

- name: "clamp_max"
  signature: "Tensor (Tensor input, Scalar max) => ClampMax"
  bind_python: true

- name: "clamp_max_"
  signature: "Tensor (Tensor input, Scalar min) => ClampMaxInplace"
  bind_python: true

- name: "clip"
  signature:
    ["Tensor (Tensor input, Scalar min=None, Scalar max=None) => Clip"]
  bind_python: true

- name: "clip_"
  signature:
    ["Tensor (Tensor input, Scalar min=None, Scalar max=None) => ClipInplace"]
  bind_python: true

- name: "clamp_grad"
  signature: "Tensor (Tensor dy, Tensor x, Scalar min=None, Scalar max=None) => ClampGrad"
  bind_python: False

- name: "vector_norm"
  signature: 
    [
      "Tensor (Tensor input, Scalar ord=2, Int32List dim=None, Bool keepdim=False, *, DataType dtype=None) => VectorNorm",
      "Tensor (Tensor input, Scalar ord=2, Scalar dim, Bool keepdim=False, *, DataType dtype=None) => VectorNorm",
    ]
  bind_python: True

- name: "matrix_norm"
  signature: 
    [
      "Tensor (Tensor input, Scalar ord, Int32List dim, Bool keepdim=False, *, DataType dtype=None) => MatrixNorm",
      "Tensor (Tensor input, String ord, Int32List dim, Bool keepdim=False, *, DataType dtype=None) => MatrixNorm",
    ]
  bind_python: True

- name: "norm"
  signature: 
    [
      "Tensor (Tensor input, Scalar ord=None, Int32List dim=None, Bool keepdim=False, *, DataType dtype=None, Bool for_norm=False) => Norm",
      "Tensor (Tensor input, String ord, Int32List dim=None, Bool keepdim=False, *, DataType dtype=None) => Norm",
      "Tensor (Tensor input, Scalar ord=None, Scalar dim, Bool keepdim=False, *, DataType dtype=None) => ScalarNorm",
      "Tensor (Tensor input, String ord, Scalar dim, Bool keepdim=False, *, DataType dtype=None) => ScalarNorm",
    ]
  bind_python: True

- name: "inv"
  signature: "Tensor (Tensor x) => Inv"
  bind_python: True

- name: "dropout"
  signature: "Tensor (Tensor input, Float p=0.5, Bool training=True, Bool inplace=False, Generator generator=None, *, Tensor addend=None) => Dropout"
  bind_python: True

- name: "dropout_grad"
  signature: "Tensor (Tensor dy, Tensor mask, Float scale) => DropoutGrad"
  bind_python: False

- name: "constant_pad"
  signature: 'Tensor (Tensor x, Int64List pad, Scalar value=0) => ConstantPad'
  bind_python: False

- name: "reflection_pad"
  signature: 'Tensor (Tensor x, Int64List pad) => ReflectionPad'
  bind_python: False

- name: "replication_pad"
  signature: 'Tensor (Tensor x, Int64List pad) => ReplicationPad'
  bind_python: False

- name: "pad"
  signature: 'Tensor (Tensor x, Int64List pad, String mode="constant", Scalar value=0) => Pad'
  bind_python: True

- name: "pad_grad"
  signature: 'Tensor (Tensor dy, Int64List pad, String mode="constant", Scalar value=0) => PadGrad'
  bind_python: False

- name: "silu"
  signature: "Tensor (Tensor x) => Silu"
  bind_python: True

- name: "silu_grad"
  signature: "Tensor (Tensor dy, Tensor x) => SiluGrad"
  bind_python: False

- name: "mish"
  signature: "Tensor (Tensor x) => Mish"
  bind_python: True

- name: "mish_grad"
  signature: "Tensor (Tensor dy, Tensor x) => MishGrad"
  bind_python: False

- name: "selu"
  signature: "Tensor (Tensor x) => Selu"
  bind_python: True

- name: "selu_grad"
  signature: "Tensor (Tensor dy, Tensor x) => SeluGrad"
  bind_python: False

- name: "softsign"
  signature: "Tensor (Tensor x) => SoftSign"
  bind_python: True

- name: "softsign_grad"
  signature: "Tensor (Tensor dy, Tensor x) => SoftSignGrad"
  bind_python: False

- name: "diag"
  signature: "Tensor (Tensor x, Int32 diagonal=0) => Diag"
  bind_python: True

- name: "diag_grad"
  signature: "Tensor (Tensor dy, Tensor in, Int32 diagonal=0) => DiagGrad"
  bind_python: False

- name: "diagonal"
  signature: "Tensor (Tensor x, Int32 offset=0, Int32 dim1=0, Int32 dim2=1) => Diagonal"
  bind_python: True

- name: "diagonal_grad"
  signature: "Tensor (Tensor dy, Tensor in, Int32 offset=0) => DiagonalGrad"
  bind_python: False

- name: "tensor_getitem"
  signature: "Tensor (Tensor x, TensorIndex index) => TensorGetItem"
  bind_python: False

- name: "scatter"
  signature:
    [
      "Tensor (Tensor input, Int32 dim, Tensor index, Tensor src) => DimScatter",
      "Tensor (Tensor input, Int32 dim, Tensor index, Scalar src) => DimScatterUpdateScalar",
    ]
  bind_python: True

- name: "scatter_add"
  signature:
    [
      "Tensor (Tensor input, Int32 dim, Tensor index, Tensor src) => DimScatterAdd",
      "Tensor (Tensor input, Int32 dim, Tensor index, Scalar src) => DimScatterAddScalar",
    ]
  bind_python: True

- name: "scatter_add_like"
  signature: "Tensor (Tensor like, Int32 dim, Tensor index, Tensor src) => DimScatterAddLike"
  bind_python: False

- name: "tensor_setitem"
  signature: "Void (Tensor x, TensorIndex index, Tensor value) => TensorSetItem"
  bind_python: True

- name: "avg_pool1d"
  signature:
    'Tensor (Tensor input, Int32List[1] kernel_size, Int32List[1] stride=None, 
             Int32List[1] padding=0, Bool ceil_mode=False, Bool count_include_pad=True,
             Int32 divisor_override=0, String data_format="channels_first") => AvgPool1D'
  bind_python: True

- name: "avg_pool2d"
  signature:
    'Tensor (Tensor input, Int32List[2] kernel_size, Int32List[2] stride=None, 
             Int32List[2] padding=0, Bool ceil_mode=False, Bool count_include_pad=True,
             Int32 divisor_override=0, String data_format="channels_first") => AvgPool2D'
  bind_python: True

- name: "avg_pool3d"
  signature:
    'Tensor (Tensor input, Int32List[3] kernel_size, Int32List[3] stride=None, 
             Int32List[3] padding=0, Bool ceil_mode=False, Bool count_include_pad=True,
             Int32 divisor_override=0, String data_format="channels_first") => AvgPool3D'
  bind_python: True

- name: "avg_pool_grad"
  signature:
    "Tensor (Tensor x, Tensor dy, Int32 ndims, String data_format, Int32List padding,
    Int32List kernel_size, Int32List stride, Bool ceil_mode, Bool count_include_pad,
    Int32 divisor_override=0) => AvgPoolNdGrad"
  bind_python: False

- name: "minimum"
  signature: "Tensor (Tensor input, Tensor other) => Minimum"
  bind_python: True

- name: "maximum"
  signature: "Tensor (Tensor input, Tensor other) => Maximum"
  bind_python: True

- name: "elementwise_min_grad"
  signature: "TensorTuple (Tensor dz, Tensor x, Tensor y) => ElementwiseMinGrad"
  bind_python: False

- name: "elementwise_max_grad"
  signature: "TensorTuple (Tensor dz, Tensor x, Tensor y) => ElementwiseMaxGrad"
  bind_python: False

- name: "stack"
  signature: "Tensor (TensorTuple inputs, Int64 dim=0) => Stack"
  bind_python: True

- name: "stack_grad"
  signature: "TensorTuple (Tensor x, TensorTuple like, Int64 axis) => StackGrad"
  bind_python: False

- name: "local_to_global"
  signature: "Tensor (Tensor x, Placement placement, SbpList sbp, Shape shape, DataType dtype, Bool sync_data, Bool copy=False) => LocalToGlobal"
  bind_python: False

- name: "to_global"
  signature: "Tensor (Tensor x, Placement placement, SbpList sbp, SbpList grad_sbp, Bool check_meta, Bool copy=False) => ToGlobal"
  bind_python: True

- name: "to_local"
  signature: "Tensor (Tensor x, Bool copy=False) => GlobalToLocal"
  bind_python: True

- name: "stream_touch"
  signature: "Void (TensorTuple x) => StreamTouch"
  bind_python: True

- name: "broadcast"
  signature: "Tensor (Tensor x, *, Int64 src_rank=0, Bool inplace=True) => Broadcast"
  bind_python: True

- name: "broadcast"
  signature: "TensorTuple (TensorTuple inputs, *, Int64 src_rank=0, Bool inplace=True) => BroadcastTensors"
  bind_python: True

- name: "local_all_reduce"
  signature: "Tensor (Tensor x, Bool inplace=False) => LocalAllReduce"
  bind_python: True

- name: "local_reduce"
  signature: "Tensor (Tensor x, *, Int64 dst=0, Bool inplace=True) => LocalReduce"
  bind_python: True

- name: "eager_p_to_b"
  signature: "Tensor (Tensor x, Placement in_placement, Placement out_placement, Shape shape) => EagerPToB"
  bind_python: False

- name: "eager_b_to_s"
  signature: "Tensor (Tensor x, Placement in_placement, Placement out_placement, SbpList out_sbp, Shape shape) => EagerBToS"
  bind_python: False

- name: "eager_s_to_b"
  signature: "Tensor (Tensor x, Placement in_placement, Placement out_placement, SbpList in_sbp, Shape shape) => EagerSToB"
  bind_python: False

- name: "eager_naive_s_to_s"
  signature: "Tensor (Tensor x, Placement in_placement, Placement out_placement, SbpList in_sbp, SbpList out_sbp, Shape shape) => EagerNaiveSToS"
  bind_python: False

- name: "eager_p_to_s"
  signature: "Tensor (Tensor x, Placement in_placement, Placement out_placement, SbpList out_sbp, Shape shape) => EagerPToS"
  bind_python: False

- name: "eager_s_to_p"
  signature: "Tensor (Tensor x, Placement in_placement, Placement out_placement, SbpList out_sbp, Shape shape) => EagerSToP"
  bind_python: False

- name: "global_all_reduce"
  signature: "Tensor (Tensor x) => GlobalAllReduce"
  bind_python: False

- name: "global_reduce_scatter"
  signature: "Tensor (Tensor x, String op_type) => GlobalReduceScatter"
  bind_python: False

- name: "global_all_gather"
  signature: "Tensor (Tensor x) => GlobalAllGather"
  bind_python: False

- name: "global_s2s"
  signature: "Tensor (Tensor x, SbpList out_sbp) => GlobalS2S"
  bind_python: False

- name: "select_top_n"
  signature: "TensorTuple (TensorTuple inputs, Int32 n) => SelectTopN"
  bind_python: True

- name: "cast_like"
  signature: "Tensor (Tensor x, Tensor like) => CastLike"
  bind_python: False

- name: "identity"
  signature: "Tensor (Tensor in) => Identity"
  bind_python: True

- name: "amp_white_identity"
  signature: "Tensor (Tensor in) => AmpWhiteIdentity"
  bind_python: True

- name: "reshape_like"
  signature: "Tensor (Tensor in, Tensor like) => ReshapeLike"
  bind_python: True

- name: "reduce_sum_like"
  signature: "Tensor (Tensor in, Tensor like, Int32List axis) => ReduceSumLike"
  bind_python: True

- name: "broadcast_reduce_sum_like"
  signature: "Tensor (Tensor in, Tensor like) => BroadcastReduceSumLike"
  bind_python: False

- name: "rand"
  signature: [
      "Tensor (Shape size, *, DataType dtype=None, Device device=None,
      Generator generator=None, Bool requires_grad=False) => Rand",
      "Tensor (Shape size, *, Placement placement, SbpList sbp, DataType dtype=None,
      Generator generator=None, Bool requires_grad=False) => GlobalRand",
    ]
  bind_python: True

- name: "randn"
  signature: [
      "Tensor (Shape size, *, DataType dtype=None, Device device=None,
      Generator generator=None, Bool requires_grad=False) => RandN",
      "Tensor (Shape size, *, Placement placement, SbpList sbp, DataType dtype=None,
      Generator generator=None, Bool requires_grad=False) => GlobalRandN",
    ]
  bind_python: True

- name: "randint"
  signature: [
      "Tensor (Int64 low, Int64 high, Shape size, *, DataType dtype=None,
      Device device=None, Generator generator=None, Bool requires_grad=False)=> RandInt",
      "Tensor (Int64 high, Shape size, *, DataType dtype=None,
      Device device=None, Generator generator=None, Bool requires_grad=False)=> RandInt",
      "Tensor (Int64 low, Int64 high, Shape size, *, Placement placement, SbpList sbp,
      DataType dtype=None, Generator generator=None, Bool requires_grad=False)=> GlobalRandInt",
      "Tensor (Int64 high, Shape size, *, Placement placement, SbpList sbp,
      DataType dtype=None, Generator generator=None, Bool requires_grad=False)=> GlobalRandInt",
    ]
  bind_python: True

- name: "randint_like"
  signature: [
      "Tensor (Tensor x, Int64 low, Int64 high, *, DataType dtype=None,
      Device device=None, Generator generator=None, Bool requires_grad=False)=> RandIntLike",
      "Tensor (Tensor x, Int64 high, *, DataType dtype=None,
      Device device=None, Generator generator=None, Bool requires_grad=False)=> RandIntLike",
      "Tensor (Tensor x, Int64 low, Int64 high, *, Placement placement, SbpList sbp,
      DataType dtype=None, Generator generator=None, Bool requires_grad=False)=> GlobalRandIntLike",
      "Tensor (Tensor x, Int64 high, *, Placement placement, SbpList sbp,
      DataType dtype=None, Generator generator=None, Bool requires_grad=False)=> GlobalRandIntLike",
    ]
  bind_python: True


- name: "randperm"
  signature:
    [
      "Tensor (Int32 n, *, Generator generator=None, DataType dtype=kInt64, Device device=None, Bool requires_grad=False) => RandPerm",
      "Tensor (Int32 n, *, Placement placement, SbpList sbp, Generator generator=None, DataType dtype=kInt64, Bool requires_grad=False) => GlobalRandPerm",
    ]
  bind_python: True

- name: "unfold_tensor"
  signature: "Tensor (Tensor x, Int32 dimension, Int32 size, Int32 step) => UnfoldTensor"
  bind_python: True

- name: "unfold_tensor_grad"
  signature: "Tensor (Tensor dy, Tensor x, Int32 dimension, Int32 size, Int32 step) => UnfoldTensorGrad"
  bind_python: False

- name: "unfold"
  signature:
    'Tensor (Tensor x, Int32List[2] kernel_size, Int32List[2] dilation=1, Int32List[2] padding=0,
    Int32List[2] stride=1, String data_format="channels_first") => Unfold'
  bind_python: True

- name: "fold"
  signature: 'Tensor (Tensor x, Int32List[1] output_size, Int32List[2] kernel_size, Int32List[2] dilation=1, 
    Int32List[2] padding=0, Int32List[2] stride=1, String data_format="channels_first") => Fold'
  bind_python: True

- name: "split"
  signature: [
    "TensorTuple (Tensor x, Int64 split_size_or_sections, Int64 dim=0) => Split",
    "TensorTuple (Tensor x, Int64List split_size_or_sections, Int64 dim=0) => SplitWithSize",
  ]
  bind_python: True

- name: "unbind"
  signature: [
    "TensorTuple (Tensor x, Int64 dim=0) => Unbind",
  ]
  bind_python: True

- name: "chunk"
  signature: [
    "TensorTuple (Tensor x, Int64 chunks, Int64 dim=0) => Chunk",
  ]
  bind_python: True

- name: "split_like"
  signature: "TensorTuple (Tensor x, TensorTuple like, Int64 axis) => SplitLike"
  bind_python: True

- name: "pairwise_distance"
  signature: "Tensor (Tensor x1, Tensor x2, Float p=2.0, Double eps=1e-6, Bool keepdim=False) => PairwiseDistance"
  bind_python: True

- name: "cosine_similarity"
  signature: "Tensor (Tensor x, Tensor y, Int32 dim=1, Double eps=1e-8) => CosineSimilarity"
  bind_python: True

- name: "normalize"
  signature: "Tensor (Tensor input, Float p=2.0, Int32 dim=1, Float eps=1e-12, Bool use_l2_norm_kernel=True) => Normalize"
  bind_python: True

- name: "l2_normalize"
  signature: "Tensor (Tensor input, Int32 axis=0, Float epsilon=1e-12) => L2Normalize"
  bind_python: False

- name: "l2_normalize_grad"
  signature: "Tensor (Tensor dy, Tensor y, Tensor square_x_sum, Int32 axis, Float epsilon) => L2NormalizeGrad"
  bind_python: False

- name: "fused_self_attention"
  signature: "TensorTuple (Tensor hidden_states, Int64 head_size=8, Float alpha=1.0) => FusedSelfAttention"
  bind_python: True

- name: "fused_self_attention_grad"
  signature: "Tensor (Tensor query_mul_key_grad, Tensor value_grad, Tensor hidden_states, Float alpha=1.0) => FusedSelfAttentionGrad"
  bind_python: False

- name: "fused_scale_tril"
  signature: "Tensor (Tensor x, Int64 diagonal=0, Scalar fill_value=0, Scalar scale=1) => FusedScaleTril"
  bind_python: True

- name: "fused_bias_add_gelu"
  signature: "Tensor (Tensor a, Tensor b, *, Int32 axis) => FusedBiasAddGelu"
  bind_python: True

- name: "fused_bias_add_gelu_grad"
  signature: "Tensor (Tensor a, Tensor b, Tensor dy, Int32 axis) => FusedBiasAddGeluGrad"
  bind_python: false

- name: "fused_bias_add_dropout"
  signature: "Tensor (Tensor a, Tensor b, *, Float p=0.5, Int32 axis, Generator generator=None) => FusedBiasAddDropout"
  bind_python: True

- name: "fused_scale_mask_softmax"
  signature: "Tensor (Tensor x, Tensor mask, *, Float fill_value=0.0, Float scale=1.0) => FusedScaleMaskSoftmax"
  bind_python: True

- name: "fused_scale_mask_softmax_grad"
  signature: "Tensor (Tensor y, Tensor dy, Tensor mask, Float scale=1.0) => FusedScaleMaskSoftmaxGrad"
  bind_python: False

- name: "fused_scale_mask_softmax_dropout"
  signature: "TensorTuple (Tensor x, Tensor mask, *, Float fill_value=0.0, Float scale=1.0, Float p=0.5, Bool training=True, Generator generator=None) => FusedScaleMaskSoftmaxDropout"
  bind_python: True

- name: "fused_scale_mask_softmax_dropout_grad"
  signature: "Tensor (Tensor softmax_y, Tensor dy, Tensor mask, Tensor dropout_mask, Float scale=1.0, Float dropout_scale=1.0) => FusedScaleMaskSoftmaxDropoutGrad"
  bind_python: False

- name: "fused_scale_tril_softmax_mask_scale"
  signature: "TensorTuple (Tensor a, *, Float p=0.5, Int64 diagonal, Float tril_scale_value, Float tril_fill_value=0.0, Generator generator=None) => FusedScaleTrilSoftmaxMaskScale"
  bind_python: True

- name: "fused_scale_tril_softmax_mask_scale_grad"
  signature: "Tensor (Tensor softmax_y, Tensor dy, Tensor mask, Int64 diagonal, Float tril_scale_value, Float mask_scale_value) => FusedScaleTrilSoftmaxMaskScaleGrad"
  bind_python: False

- name: "send"
  signature: "Void (Tensor input, Int64 dst, Bool send_meta=True) => Send"
  bind_python: True

- name: "recv"
  signature: "Tensor (Int64 src, Shape shape=None, DataType dtype=None, Device device=None, *, Tensor out=None) => Recv"
  bind_python: True

- name: "batch_gather"
  signature: "Tensor (Tensor in, Tensor indices) => BatchGather"
  bind_python: True

- name: "unsorted_batch_segment_sum"
  signature: "Tensor (Tensor data, Tensor segment_ids, Int64 num_segments) => UnsortedBatchSegmentSum"
  bind_python: False

- name: "ctc_greedy_decoder"
  signature: "TensorTuple (Tensor log_probs, Tensor input_lengths, Bool merge_repeated=True) => CtcGreedyDecoder"
  bind_python: True

- name: "distributed_partial_fc_sample_disable_boxing"
  signature:
    "TensorTuple (Tensor sampled_weight_diff, Tensor sampled_label) => DistributedPariticalFCSampleDisableBoxing"
  bind_python: False

- name: "nms"
  signature:
    "Tensor (Tensor x, Float iou_threshold, Int32 keep_n=-1) => Nms"
  bind_python: True

- name: "roi_align"
  signature:
    "Tensor (Tensor x, Tensor rois, Float spatial_scale, Int32 pooled_h, Int32 pooled_w, Int32 sampling_ratio, Bool aligned) => RoiAlign"
  bind_python: True

- name: "roi_align_grad"
  signature:
    "Tensor (Tensor dy, Tensor x_like, Tensor rois, Float spatial_scale, Int32 pooled_h, Int32 pooled_w, Int32 sampling_ratio, Bool aligned) => RoiAlignGrad"
  bind_python: False

- name: "meshgrid"
  signature: 'TensorTuple (TensorTuple tensors, String indexing="ij") => Meshgrid'
  bind_python: True

- name: "index_select"
  signature:
    "Tensor (Tensor input, Int64 dim, Tensor index) => IndexSelect"
  bind_python: True

- name: "decode_onerec"
  signature: "Tensor (Tensor input, String key, DataType dtype, Shape shape, Bool is_dynamic=False, Shape reshape=None, Shape batch_padding=None) => DecodeOneRec"
  bind_python: True

- name: "dot"
  signature: "Tensor (Tensor input, Tensor other) => Dot"
  bind_python: True

- name: "fused_dot_feature_interaction"
  signature: "Tensor (TensorTuple features, Tensor output_concat=None, Bool self_interaction=False, Int32 output_padding=0, String pooling=\"none\") => FusedDotFeatureInteraction"
  bind_python: True

- name: "fused_dot_feature_interaction_grad"
  signature: "TensorTuple (Tensor dy, TensorTuple features, Bool has_output_concat_grad=False, Bool self_interaction=False, Int32 output_concat_grad_dim=0, String pooling=\"none\") => FusedDotFeatureInteractionGrad"
  bind_python: False

- name: "fused_cross_feature_interaction"
  signature: "Tensor (Tensor x, Tensor weight, Tensor x_0, Tensor bias, String interaction_mode) => FusedCrossFeatureInteraction"
  bind_python: True

- name: "fused_cross_feature_interaction_v1_grad"
  signature: "TensorTuple (Tensor dy, Tensor weight, Tensor x, Tensor x_0, Tensor matmul_result) => FusedCrossFeatureInteractionV1Grad"
  bind_python: False

- name: "fused_cross_feature_interaction_v2_grad"
  signature: "TensorTuple (Tensor dy, Tensor weight, Tensor bias, Tensor x, Tensor x_0, Tensor matmul_result) => FusedCrossFeatureInteractionV2Grad"
  bind_python: False

- name: "tensor_buffer_to_tensor"
  signature: "Tensor (Tensor input, Shape instance_shape, DataType dtype) => TensorBufferToTensor"
  bind_python: True

- name: "tensor_to_tensor_buffer"
  signature: "Tensor (Tensor input, Int32 instance_dims) => TensorToTensorBuffer"
  bind_python: True

- name: "gen_tensor_buffer"
  signature: "Tensor (Shape shape, ShapeList shape_list, FloatList value_list, DataType data_type, Bool dynamic_out) => GenTensorBuffer"
  bind_python: True

- name: "top_k"
  signature: "Tensor (Tensor input, Int32 k, Bool sorted=True) => TopK"
  bind_python: True

- name: "in_top_k"
  signature: "Tensor (Tensor targets, Tensor predictions, Int32 k) => InTopK"
  bind_python: True

- name: "cumsum"
  signature: "Tensor (Tensor input, Int64 dim, *, DataType dtype=None) => Cumsum"
  bind_python: True

- name: "cumprod"
  signature: "Tensor (Tensor input, Int64 dim, *, DataType dtype=None) => Cumprod"
  bind_python: True

- name: "cumprod_grad"
  signature: "Tensor (Tensor input, Tensor y, Tensor x, Int64 dim) => CumprodGrad"
  bind_python: False

- name: "one_embedding_id_shuffle"
  signature: "TensorTuple (Tensor ids, Tensor table_ids=None, Int32 num_tables=1, String embedding_name) => OneEmbeddingIdShuffle"
  bind_python: True

- name: "one_embedding_embedding_shuffle"
  signature: "Tensor (Tensor cur_rank_embeddings, Tensor num_unique_matrix, Tensor cur_rank_inverse_indices, Tensor inverse_unique_partition_indices, String embedding_name) => OneEmbeddingEmbeddingShuffle"
  bind_python: True

- name: "one_embedding_embedding_gradient_shuffle"
  signature: "Tensor (Tensor embedding_grad, Tensor num_unique_matrix, Tensor cur_rank_inverse_indices, Tensor inverse_unique_partition_indices, String embedding_name) => OneEmbeddingEmbeddingGradientShuffle"
  bind_python: True

- name: "one_embedding_lookup"
  signature: "Tensor (Tensor shadow, Tensor ids, Tensor table_ids=None, DataType dtype, Int64 embedding_size, Int32 num_tables, String embedding_tables, String embedding_store_options) => OneEmbeddingLookup"
  bind_python: True

- name: "one_embedding_unique_key_value_pair"
  signature: "TensorTuple (Tensor keys, Tensor values=None, Int32 num_tables) => OneEmbeddingUniqueKeyValuePair"
  bind_python: True

- name: "one_embedding_sgd_update"
  signature: "Tensor (Tensor num_unique_ids, Tensor unique_embeddings, Tensor embedding_grad, Tensor learning_rate, Tensor down_scale_by_tensor, Tensor skip_if, Double scale, Float weight_decay, Float momentum, Int64 line_size, Int64 embedding_size) => OneEmbeddingSgdUpdate"
  bind_python: True

- name: "one_embedding_adam_update"
  signature: "Tensor (Tensor num_unique_ids, Tensor unique_embeddings, Tensor embedding_grad, Tensor learning_rate, Tensor down_scale_by_tensor, Tensor skip_if, Tensor bias_correction1=None, Tensor bias_correction2=None, Double scale=1.0, Float weight_decay=0.0, Float beta1=0.9, Float beta2=0.999, Float epsilon=0, Bool do_bias_correction=True, Int64 line_size, Int64 embedding_size) => OneEmbeddingAdamUpdate"
  bind_python: True

- name: "one_embedding_adagrad_update"
  signature: "Tensor (Tensor num_unique_ids, Tensor unique_embeddings, Tensor embedding_grad, Tensor learning_rate, Tensor down_scale_by_tensor, Tensor skip_if, Tensor train_step, Double scale=1.0, Float weight_decay=0.0, Float lr_decay=0.0, Float epsilon=0, Int64 line_size, Int64 embedding_size) => OneEmbeddingAdagradUpdate"
  bind_python: True

- name: "one_embedding_ftrl_update"
  signature: "Tensor (Tensor num_unique_ids, Tensor unique_embeddings, Tensor embedding_grad, Tensor learning_rate, Tensor down_scale_by_tensor, Tensor skip_if, Double scale, Float weight_decay, Float lr_power, Float lambda1, Float lambda2, Float beta, Int64 line_size, Int64 embedding_size) => OneEmbeddingFtrlUpdate"
  bind_python: True

- name: "einsum"
  signature: "Tensor (String equation, TensorTuple operands) => EinSum"
  bind_python: True

- name: "pixel_shuffle"
  signature: "Tensor (Tensor input, Int64 h_upscale_factor, Int64 w_upscale_factor) => PixelShuffle"
  bind_python: True

- name: "isnan"
  signature: "Tensor (Tensor input) => IsNan"
  bind_python: True

- name: "isinf"
  signature: "Tensor (Tensor input) => IsInf"
  bind_python: True

- name: "isfinite"
  signature: "Tensor (Tensor input) => IsFinite"
  bind_python: True
  
- name: "roc_auc_score"
  signature: "Tensor (Tensor label, Tensor pred) => RocAucScore"
  bind_python: True

- name: "pin_memory"
  signature: "Tensor (Tensor input) => PinMemory"
  bind_python: True

- name: "fill_"
  signature: [
    "Tensor (Tensor in, Scalar value) => Fill",
    "Tensor (Tensor in, Tensor value) => FillTensor"
    ]
  bind_python: True

- name: "rnn_tanh_cell"
  signature: "Tensor (Tensor input, Tensor hx, Tensor w_ih, Tensor w_hh, Tensor b_ih=None, Tensor b_hh=None) => RnnTanhCell"
  bind_python: True

- name: "rnn_relu_cell"
  signature: "Tensor (Tensor input, Tensor hx, Tensor w_ih, Tensor w_hh, Tensor b_ih=None, Tensor b_hh=None) => RnnReluCell"
  bind_python: True

- name: "lstm_cell"
  signature: "TensorTuple (Tensor input, TensorTuple hx, Tensor w_ih, Tensor w_hh, Tensor b_ih=None, Tensor b_hh=None) => LstmCell"
  bind_python: True

- name: "gru_cell"
  signature: "Tensor (Tensor input, Tensor hx, Tensor w_ih, Tensor w_hh, Tensor b_ih=None, Tensor b_hh=None) => GruCell"
  bind_python: True

- name: "_fused_gru_cell"
  signature: "TensorTuple (Tensor igates, Tensor hgates, Tensor hx, Tensor b_ih=None, Tensor b_hh=None) => FusedGruCell"
  bind_python: False

- name: "_fused_gru_cell_grad"
  signature: "TensorTuple (Tensor grad_hy, Tensor workspace, Bool has_bias, Bool hx_needs_grad) => FusedGruCellGrad"
  bind_python: False

- name: "_fused_lstm_cell"
  signature: "TensorTuple (Tensor igates, Tensor hgates, Tensor cx, Tensor b_ih=None, Tensor b_hh=None) => FusedLstmCell"
  bind_python: False

- name: "_fused_lstm_cell_grad"
  signature: "TensorTuple (Tensor grad_hy, Tensor grad_cy, Tensor cx, Tensor cy, Tensor workspace, Bool need_cx_grad, Bool has_bias) => FusedLstmCellGrad"
  bind_python: False

- name: "rnn_tanh"
  signature:
    [
      "TensorTuple (Tensor input, Tensor hx, TensorTuple params, Bool has_biases, Int32 num_layers, Float dropout, Bool train, Bool bidirectional, Bool batch_first) => RnnTanhInput",
      "TensorTuple (Tensor data, Tensor batch_sizes, Tensor hx, TensorTuple params, Bool has_biases, Int32 num_layers, Float dropout, Bool train, Bool bidirectional) => RnnTanhData"
    ]
  bind_python: True

- name: "rnn_relu"
  signature:
    [
      "TensorTuple (Tensor input, Tensor hx, TensorTuple params, Bool has_biases, Int32 num_layers, Float dropout, Bool train, Bool bidirectional, Bool batch_first) => RnnReluInput",
      "TensorTuple (Tensor data, Tensor batch_sizes, Tensor hx, TensorTuple params, Bool has_biases, Int32 num_layers, Float dropout, Bool train, Bool bidirectional) => RnnReluData"
    ]
  bind_python: True

- name: "lstm"
  signature:
    [
      "TensorTuple (Tensor input, TensorTuple hx, TensorTuple params, Bool has_biases, Int32 num_layers, Float dropout, Bool train, Bool bidirectional, Bool batch_first) => LstmInput",
      "TensorTuple (Tensor data, Tensor batch_sizes, TensorTuple hx, TensorTuple params, Bool has_biases, Int32 num_layers, Float dropout, Bool train, Bool bidirectional) => LstmData"
    ]
  bind_python: True

- name: "gru"
  signature:
    [
      "TensorTuple (Tensor input, Tensor hx, TensorTuple params, Bool has_biases, Int32 num_layers, Float dropout, Bool train, Bool bidirectional, Bool batch_first) => GruInput",
      "TensorTuple (Tensor data, Tensor batch_sizes, Tensor hx, TensorTuple params, Bool has_biases, Int32 num_layers, Float dropout, Bool train, Bool bidirectional) => GruData"
    ]
  bind_python: True

- name: "pack_padded_sequence"
  signature: "TensorTuple (Tensor input, Tensor lengths, Bool batch_first) => PackPaddedSequence"
  bind_python: True

- name: "multi_tensor_sgd_update"
  signature: "Void (TensorTuple model, TensorTuple model_diff, Tensor learning_rate, Double scale, Float weight_decay) => MultiTensorSgdUpdate"
  bind_python: True

- name: "multi_tensor_adam_update"
  signature: "Void (TensorTuple model, TensorTuple model_diff, TensorTuple m, TensorTuple v, Tensor learning_rate, Float beta1, Float beta2, Float bias_correction1_val, Float bias_correction2_val, Bool do_bias_correction, Double scale, Float weight_decay) => MultiTensorAdamUpdate"
  bind_python: True

- name: "grad_acc_repeat"
  signature: "Tensor (Tensor input, Int32 repeat_num) => GradAccRepeat"
  bind_python: False

- name: "grad_acc_collect"
  signature: "Tensor (Tensor input, Int32 collect_num) => GradAccCollect"
  bind_python: False

- name: "grad_acc_pack"
  signature: "Tensor (Tensor input, Int32 pack_num) => GradAccPack"
  bind_python: False

- name: "grad_acc_unpack"
  signature: "Tensor (Tensor input, Int32 unpack_num) => GradAccUnpack"
  bind_python: False

<<<<<<< HEAD
- name: "batch_norm_stats"
  signature: "TensorTuple (Tensor input, Int32 axis, Float eps) => BatchNormStats"
  bind_python: True

- name: "batch_norm_gather_stats_with_counts"
  signature: "TensorTuple (Tensor input, Tensor mean, Tensor invstd, Tensor running_mean=None, Tensor running_var=None, Float momentum, Float eps, Tensor counts) => BatchNormGatherStatsWithCounts"
  bind_python: True

- name: "batch_norm_elemt"
  signature: "Tensor (Tensor input, Tensor weight, Tensor bias, Tensor mean, Tensor invstd, Int32 axis, Float eps) => BatchNormElemt"
  bind_python: True

- name: "batch_norm_backward_reduce"
  signature: "TensorTuple (Tensor grad_out, Tensor input, Tensor mean, Tensor invstd, Int32 axis) => BatchNormBackwardReduce"
  bind_python: True

- name: "batch_norm_backward_elemt"
  signature: "Tensor (Tensor grad_out, Tensor input, Tensor mean, Tensor invstd, Tensor weight, Tensor sum_dy, Tensor sum_dy_xmu, Tensor count, Int32 axis) => BatchNormBackwardElemt"
  bind_python: True
=======
- name: "silu_grad_grad"
  signature: "Tensor (Tensor x, Tensor dydx) => SiluGradGrad"  
  bind_python: False

- name: "mish_grad_grad"
  signature: "Tensor (Tensor x, Tensor dydx) => MishGradGrad"  
  bind_python: False

- name: "selu_grad_grad"
  signature: "Tensor (Tensor x, Tensor dydx) => SeluGradGrad"  
  bind_python: False

- name: "softsign_grad_grad"
  signature: "Tensor (Tensor x, Tensor dydx) => SoftSignGradGrad"  
  bind_python: False

- name: "gelu_grad_grad"
  signature: "Tensor (Tensor x, Tensor dydx) => GeluGradGrad"  
  bind_python: False

- name: "hardsigmoid_grad_grad"
  signature: "Tensor (Tensor x, Tensor dydx) => HardSigmoidGradGrad"  
  bind_python: False

- name: "hardswish_grad_grad"
  signature: "Tensor (Tensor x, Tensor dydx) => HardSwishGradGrad"  
  bind_python: False

- name: "softplus_grad_grad"
  signature: "Tensor (Tensor x, Tensor dydx, Double beta=1.0, Double threshold=20.0) => SoftplusGradGrad"  
  bind_python: False

- name: "elu_grad_grad"
  signature: "Tensor (Tensor x, Tensor dydx, Double alpha) => EluGradGrad"  
  bind_python: False

- name: "celu_grad_grad"
  signature: "Tensor (Tensor x, Tensor dydx, Double alpha) => CeluGradGrad"  
  bind_python: False
>>>>>>> 8f5745b2
<|MERGE_RESOLUTION|>--- conflicted
+++ resolved
@@ -2476,7 +2476,46 @@
   signature: "Tensor (Tensor input, Int32 unpack_num) => GradAccUnpack"
   bind_python: False
 
-<<<<<<< HEAD
+- name: "silu_grad_grad"
+  signature: "Tensor (Tensor x, Tensor dydx) => SiluGradGrad"  
+  bind_python: False
+
+- name: "mish_grad_grad"
+  signature: "Tensor (Tensor x, Tensor dydx) => MishGradGrad"  
+  bind_python: False
+
+- name: "selu_grad_grad"
+  signature: "Tensor (Tensor x, Tensor dydx) => SeluGradGrad"  
+  bind_python: False
+
+- name: "softsign_grad_grad"
+  signature: "Tensor (Tensor x, Tensor dydx) => SoftSignGradGrad"  
+  bind_python: False
+
+- name: "gelu_grad_grad"
+  signature: "Tensor (Tensor x, Tensor dydx) => GeluGradGrad"  
+  bind_python: False
+
+- name: "hardsigmoid_grad_grad"
+  signature: "Tensor (Tensor x, Tensor dydx) => HardSigmoidGradGrad"  
+  bind_python: False
+
+- name: "hardswish_grad_grad"
+  signature: "Tensor (Tensor x, Tensor dydx) => HardSwishGradGrad"  
+  bind_python: False
+
+- name: "softplus_grad_grad"
+  signature: "Tensor (Tensor x, Tensor dydx, Double beta=1.0, Double threshold=20.0) => SoftplusGradGrad"  
+  bind_python: False
+
+- name: "elu_grad_grad"
+  signature: "Tensor (Tensor x, Tensor dydx, Double alpha) => EluGradGrad"  
+  bind_python: False
+
+- name: "celu_grad_grad"
+  signature: "Tensor (Tensor x, Tensor dydx, Double alpha) => CeluGradGrad"  
+  bind_python: False
+
 - name: "batch_norm_stats"
   signature: "TensorTuple (Tensor input, Int32 axis, Float eps) => BatchNormStats"
   bind_python: True
@@ -2496,44 +2535,4 @@
 - name: "batch_norm_backward_elemt"
   signature: "Tensor (Tensor grad_out, Tensor input, Tensor mean, Tensor invstd, Tensor weight, Tensor sum_dy, Tensor sum_dy_xmu, Tensor count, Int32 axis) => BatchNormBackwardElemt"
   bind_python: True
-=======
-- name: "silu_grad_grad"
-  signature: "Tensor (Tensor x, Tensor dydx) => SiluGradGrad"  
-  bind_python: False
-
-- name: "mish_grad_grad"
-  signature: "Tensor (Tensor x, Tensor dydx) => MishGradGrad"  
-  bind_python: False
-
-- name: "selu_grad_grad"
-  signature: "Tensor (Tensor x, Tensor dydx) => SeluGradGrad"  
-  bind_python: False
-
-- name: "softsign_grad_grad"
-  signature: "Tensor (Tensor x, Tensor dydx) => SoftSignGradGrad"  
-  bind_python: False
-
-- name: "gelu_grad_grad"
-  signature: "Tensor (Tensor x, Tensor dydx) => GeluGradGrad"  
-  bind_python: False
-
-- name: "hardsigmoid_grad_grad"
-  signature: "Tensor (Tensor x, Tensor dydx) => HardSigmoidGradGrad"  
-  bind_python: False
-
-- name: "hardswish_grad_grad"
-  signature: "Tensor (Tensor x, Tensor dydx) => HardSwishGradGrad"  
-  bind_python: False
-
-- name: "softplus_grad_grad"
-  signature: "Tensor (Tensor x, Tensor dydx, Double beta=1.0, Double threshold=20.0) => SoftplusGradGrad"  
-  bind_python: False
-
-- name: "elu_grad_grad"
-  signature: "Tensor (Tensor x, Tensor dydx, Double alpha) => EluGradGrad"  
-  bind_python: False
-
-- name: "celu_grad_grad"
-  signature: "Tensor (Tensor x, Tensor dydx, Double alpha) => CeluGradGrad"  
-  bind_python: False
->>>>>>> 8f5745b2
+  