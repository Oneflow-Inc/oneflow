# Copyright 2020 The OneFlow Authors. All rights reserved.
# 
# Licensed under the Apache License, Version 2.0 (the "License");
# you may not use this file except in compliance with the License.
# You may obtain a copy of the License at
# 
#     http://www.apache.org/licenses/LICENSE-2.0
# 
# Unless required by applicable law or agreed to in writing, software
# distributed under the License is distributed on an "AS IS" BASIS,
# WITHOUT WARRANTIES OR CONDITIONS OF ANY KIND, either express or implied.
# See the License for the specific language governing permissions and
# limitations under the License.

# The following data types are allowed,
# {
#   "Tensor", "TensorTuple", "Scalar", "Int", "Int32", "Int64", "Float", "Double", "String", "Bool",
#   "ScalarList", "IntList", "Int32List", "Int64List", "FloatList", "DoubleList", "StringList",
#   "BoolList", "DataType", "Shape", "Generator", "TensorIndex"
# }

- name: "add_n"
  signature: "Tensor AddN(TensorTuple inputs, *, Bool inplace=False)"
  bind_python: True

- name: "add"
  signature: "Tensor Add(Tensor x, Tensor y, *, Bool inplace=False)"
  bind_python: True

- name: "add_scalar"
  signature: "Tensor ScalarAdd(Tensor x, *, Scalar alpha, Bool inplace=False)"
  bind_python: True

- name: "add_scalar_by_tensor"
  signature: "Tensor ScalarAddByTensor(Tensor x, Tensor scalar, *, Bool inplace=False)"
  bind_python: True

- name: "broadcast_add"
  signature: "Tensor BroadcastAdd(Tensor x, Tensor y, *, Bool inplace=False)"
  bind_python: True

- name: "sub_scalar_by_tensor"
  signature: "Tensor ScalarSubByTensor(Tensor x, Tensor scalar)"
  bind_python: True

- name: "broadcast_sub"
  signature: "Tensor BroadcastSub(Tensor x, Tensor y)"
  bind_python: True

- name: "mul"
  signature: "Tensor Multiply(Tensor x, Tensor y)"
  bind_python: True

- name: "mul_scalar"
  signature: "Tensor ScalarMul(Tensor x, *, Scalar alpha)"
  bind_python: True

- name: "mul_scalar_by_tensor"
  signature: "Tensor ScalarMulByTensor(Tensor x, Tensor scalar)"
  bind_python: True

- name: "bernoulli"
  signature:
    "Tensor Bernoulli(Tensor x, DataType dtype=kFloat, Generator generator=None)"
  bind_python: True

- name: "broadcast_mul"
  signature: "Tensor BroadcastMul(Tensor x, Tensor y)"
  bind_python: True

- name: "div_scalar_by_tensor"
  signature: "Tensor ScalarDivByTensor(Tensor x, Tensor scalar)"
  bind_python: True

- name: "broadcast_div"
  signature: "Tensor BroadcastDiv(Tensor x, Tensor y)"
  bind_python: True

- name: "broadcast_equal"
  signature: "Tensor BroadcastEqual(Tensor x, Tensor y)"
  bind_python: True

- name: "broadcast_not_equal"
  signature: "Tensor BroadcastNotEqual(Tensor x, Tensor y)"
  bind_python: True

- name: "broadcast_greater"
  signature: "Tensor BroadcastGreater(Tensor x, Tensor y)"
  bind_python: True

- name: "broadcast_greater_equal"
  signature: "Tensor BroadcastGreaterEqual(Tensor x, Tensor y)"
  bind_python: True

- name: "broadcast_less"
  signature: "Tensor BroadcastLess(Tensor x, Tensor y)"
  bind_python: True

- name: "broadcast_less_equal"
  signature: "Tensor BroadcastLessEqual(Tensor x, Tensor y)"
  bind_python: True

- name: "pow"
  signature: "Tensor Pow(Tensor x, Tensor y)"
  bind_python: True

- name: "pow_scalar"
  signature: "Tensor ScalarPow(Tensor x, *, Scalar alpha)"
  bind_python: True

- name: "reduce_sum"
  signature: "Tensor ReduceSum(Tensor x, *, Int32List axis, Bool keepdims=False)"
  bind_python: True

- name: "reduce_mean"
  signature: "Tensor ReduceMean(Tensor x, *, Int32List axis, Bool keepdims=False)"
  bind_python: True

- name: "transpose"
  signature: "Tensor Transpose(Tensor x, *, Int32List perm)"
  bind_python: True

- name: "reciprocal"
  signature: "Tensor Reciprocal(Tensor x)"
  bind_python: True

- name: "reciprocal_no_nan"
  signature: "Tensor ReciprocalNoNan(Tensor x)"
  bind_python: True

- name: "sin"
  signature: "Tensor Sin(Tensor x)"
  bind_python: True

- name: "cos"
  signature: "Tensor Cos(Tensor x)"
  bind_python: True

- name: "cosh"
  signature: "Tensor Cosh(Tensor x)"
  bind_python: True

- name: "log"
  signature: "Tensor Log(Tensor x)"
  bind_python: True

- name: "sqrt"
  signature: "Tensor Sqrt(Tensor x)"
  bind_python: True

- name: "rsqrt"
  signature: "Tensor Rsqrt(Tensor x)"
  bind_python: True

- name: "square"
  signature: "Tensor Square(Tensor x)"
  bind_python: True

- name: "relu"
  signature: "Tensor Relu(Tensor x, *, Bool inplace=False)"
  bind_python: True

- name: "relu_grad"
  signature: "Tensor ReluGrad(Tensor dy, Tensor y)"
  bind_python: False

- name: "hardtanh"
  signature: "Tensor HardTanh(Tensor x, *, Double min_val, Double max_val)"
  bind_python: True

- name: "hardtanh_grad"
  signature: "Tensor HardTanhGrad(Tensor y, Tensor dy, *, Double min_val, Double max_val)"
  bind_python: False

- name: "tanh"
  signature: "Tensor Tanh(Tensor x)"
  bind_python: True

- name: "elu"
  signature: "Tensor Elu(Tensor x, *, Double alpha)"
  bind_python: True

- name: "elu_grad"
  signature: "Tensor EluGrad(Tensor x, Tensor dy, *, Double alpha)"
  bind_python: False

- name: "gelu"
  signature: "Tensor Gelu(Tensor x)"
  bind_python: True

- name: "gelu_grad"
  signature: "Tensor GeluGrad(Tensor dy, Tensor x)"
  bind_python: False

- name: "sigmoid"
  signature: "Tensor Sigmoid(Tensor x)"
  bind_python: True

- name: "hardsigmoid"
  signature: "Tensor HardSigmoid(Tensor x)"
  bind_python: True

- name: "hardsigmoid_grad"
  signature: "Tensor HardSigmoidGrad(Tensor dy, Tensor x)"
  bind_python: False

- name: "softmax"
  signature: "Tensor Softmax(Tensor x)"
  bind_python: True

- name: "hardswish"
  signature: "Tensor HardSwish(Tensor x)"
  bind_python: True

- name: "hardswish_grad"
  signature: "Tensor HardSwishGrad(Tensor dy, Tensor x)"
  bind_python: False

- name: "leaky_relu"
  signature: "Tensor LeakyRelu(Tensor x, *, Float alpha)"
  bind_python: True

- name: "leaky_relu_grad"
  signature: "Tensor LeakyReluGrad(Tensor x, Tensor dy, *, Float alpha)"
  bind_python: False

- name: "normalization"
  signature:
    "Tensor Normalization(Tensor x, Tensor moving_mean, Tensor moving_variance,
                          Tensor gamma, Tensor beta, *, Int32 axis=1, Float epsilon=1e-5,
                          Float momentum=0.9, Bool is_training=False)"
  bind_python: True

- name: "range"
  signature: "Tensor Range(*, Int64 start, Int64 limit, Int64 delta, DataType dtype=kInt64)"
  bind_python: True

- name: "flatten"
  signature: "Tensor Flatten(Tensor x, *, Int32 start_dim=0, Int32 end_dim=-1)"
  bind_python: True

- name: "argmax"
  signature: "Tensor ArgMax(Tensor x)"
  bind_python: True

- name: "argwhere"
  signature: "TensorTuple ArgWhere(Tensor x, *, DataType dtype=kInt32)"
  bind_python: True

- name: "broadcast_like"
  signature: "Tensor BroadcastLike(Tensor x, Tensor like, *, Int32List broadcast_axes)"
  bind_python: True

- name: "cast"
  signature: "Tensor Cast(Tensor x, *, DataType dtype)"
  bind_python: True

- name: "constant"
  signature: "Tensor Constant(*, Shape shape, Scalar value, DataType dtype)"
  bind_python: True

- name: "zeros_like"
  signature: "Tensor ZerosLike(Tensor x)"
  bind_python: True

- name: "ones_like"
  signature: "Tensor OnesLike(Tensor x)"
  bind_python: True

- name: "concat"
  signature: "Tensor Concat(TensorTuple inputs, *, Int64 axis, Int64 max_dim_size)"
  bind_python: True

- name: "bias_add"
  signature: "Tensor BiasAdd(Tensor x, Tensor bias, *, Int32 axis=1)"
  bind_python: True

- name: "conv1d"
  signature:
    "Tensor Conv1d(Tensor x, Tensor weight, *, Tensor bias=None, Int32List stride, 
                   Int32List padding, Int32List dilation, Int32 groups=1)"
  bind_python: True

- name: "conv2d"
  signature:
    "Tensor Conv2d(Tensor x, Tensor weight, *, Tensor bias=None, Int32List stride, 
                   Int32List padding, Int32List dilation, Int32 groups=1)"
  bind_python: True
  
- name: "conv_data_grad"
  signature:
    "Tensor ConvDataGrad(Tensor dy, Tensor weight, Tensor x, *, Int32 num_spatial_dims,
                         Int32List kernel_size, Int32List strides, Int32List padding_before,
                         Int32List dilation_rate, Int32 groups=1,
                         String data_format=\"channels_first\")"
  bind_python: False

- name: "conv_filter_grad"
  signature:
    "Tensor ConvFilterGrad(Tensor dy, Tensor x, *, Int32 num_spatial_dims, Int32List kernel_size,
                           Int32List strides, Int32List padding_before, Int32List dilation_rate,
                           Int32 groups=1, String data_format=\"channels_first\")"
  bind_python: False

- name: "conv_bias_grad"
  signature:
    "Tensor ConvBiasGrad(Tensor dy, *, Int32 num_spatial_dims,
                         String data_format=\"channels_first\")"
  bind_python: False

- name: "expand"
  signature: "Tensor Expand(Tensor x, *, Int32List in_shape, Int32List out_shape, Int32List stride)"
  bind_python: True

- name: "expand_dims"
  signature: "Tensor ExpandDims(Tensor x, *, Int32 axis)"
  bind_python: True

- name: "exp"
  signature: "Tensor Exp(Tensor x)"
  bind_python: True

- name: "gather"
  signature: "Tensor Gather(Tensor x, Tensor indices, *, Int64 axis)"
  bind_python: True

- name: "dim_gather"
  signature: "Tensor DimGather(Tensor x, Tensor indices, *, Int32 dim)"
  bind_python: True

- name: "gather_nd"
  signature: "Tensor GatherNd(Tensor params, Tensor indices, *)"
  bind_python: True

- name: "scatterndlike"
  signature: "Tensor ScatterNdLike(Tensor like, Tensor updates, Tensor indices)"
  bind_python: True

- name: "matmul"
  signature:
    "Tensor MatMul(Tensor a, Tensor b, *, Bool transpose_a=False, Bool transpose_b=False,
                   Double alpha=1.0)"
  bind_python: True

- name: "broadcast_matmul"
  signature:
    "Tensor BroadcastMatMul(Tensor a, Tensor b, *, Bool transpose_a=False,
                            Bool transpose_b=False, Double alpha=1.0)"
  bind_python: True

- name: "sparse_softmax_cross_entropy"
  signature: "Tensor SparseSoftmaxCrossEntropy(Tensor logits, Tensor label, *, Int64 depth)"
  bind_python: True

- name: "smooth_l1_loss"
  signature: "Tensor SmoothL1Loss(Tensor logits, Tensor label, *, Float beta)"
  bind_python: True

- name: "smooth_l1_loss_grad"
  signature:
    "Tensor SmoothL1LossGrad(Tensor loss_grad, Tensor prediction, Tensor label, *, Float beta)"
  bind_python: False

- name: "where"
  signature: "Tensor Where(Tensor condition, Tensor x, Tensor y)"
  bind_python: True

- name: "batch_matmul"
  signature:
    "Tensor BatchMatMul(Tensor a, Tensor b, *, Bool transpose_a=False, Bool transpose_b=False,
                        Double alpha=1.0)"
  bind_python: True

- name: "negative"
  signature: "Tensor Negative(Tensor x)"
  bind_python: True

- name: "layer_norm_affine"
  signature:
    "Tensor LayerNormAffine(Tensor x, Tensor gamma, Tensor beta, *, Int64 begin_norm_axis,
                            Int64 begin_params_axis, Double epsilon)"
  bind_python: True

- name: "layer_norm"
  signature:
    "Tensor LayerNorm(Tensor x, *, Int64 begin_norm_axis, Int64 begin_params_axis, Double epsilon)"
  bind_python: True

- name: "avg_pool_2d"
  signature:
    "Tensor AvgPool2D(Tensor x, *, Int32List kernel_size, Int32List stride, String padding,
                      Int32List padding_before, Int32List padding_after,
                      String data_format=\"channels_first\", Bool ceil_mode=False)"
  bind_python: True

- name: "max_pool_2d"
  signature:
    "Tensor MaxPool2D(Tensor x, *, Int32List kernel_size, Int32List stride, String padding,
                      Int32List padding_before, Int32List padding_after,
                      String data_format=\"channels_first\", Bool ceil_mode=False)"
  bind_python: True

- name: "pool_grad"
  signature:
    "Tensor PoolNdGrad(Tensor x, Tensor y, Tensor dy, *, String mode, Int32 ndims, String data_format,
                       String padding, Int32List padding_before, Int32List padding_after, Int32List pool_size,
                       Int32List strides, Bool ceil_mode)"
  bind_python: False

- name: "maxpool_2d"
  signature:
    "TensorTuple Maxpool2D(Tensor x, *, String data_format=\"channels_first\", String padding,
                      Int32List padding_before, Int32List padding_after,
                      Int32List kernel_size, Int32List stride, Int32List dilation, 
                      Bool return_indices=True, Bool ceil_mode=False)"
  bind_python: True

- name: "maxpool_3d"
  signature:
    "TensorTuple Maxpool3D(Tensor x, *, String data_format=\"channels_first\", String padding,
                      Int32List padding_before, Int32List padding_after,
                      Int32List kernel_size, Int32List stride, Int32List dilation, 
                      Bool return_indices=True, Bool ceil_mode=False)"
  bind_python: True

- name: "pooling_grad"
  signature:
    "Tensor PoolingNdGrad(Tensor x, Tensor y, Tensor indice, Tensor dy, *, String mode, Int32 ndims, String data_format,
                       String padding, Int32List padding_before, Int32List padding_after, Int32List kernel_size,
                       Int32List stride, Int32List dilation, Bool return_indices, Bool ceil_mode)"
  bind_python: False

- name: "prelu"
  signature: "Tensor PRelu(Tensor x, Tensor alpha)"
  bind_python: True

- name: "reshape"
  signature: "Tensor Reshape(Tensor x, *, Shape shape)"
  bind_python: True

- name: "slice"
  signature: "Tensor Slice(Tensor x, *, Int64List start, Int64List stop, Int64List step)"
  bind_python: True

- name: "slice_update"
  signature:
    "Tensor SliceUpdate(Tensor x, Tensor update, *, Int64List start, Int64List stop,
                        Int64List step)"
  bind_python: True

- name: "logical_slice"
  signature: "Tensor LogicalSlice(Tensor x, *, Int64List start, Int64List stop, Int64List step)"
  bind_python: True

- name: "logical_slice_assign"
  signature:
    "Void LogicalSliceAssign(Tensor ref, Tensor value, *, Int64List start, Int64List stop,
                             Int64List step)"
  bind_python: True

- name: "squeeze"
  signature: "Tensor Squeeze(Tensor x, *, Int32List dim)"
  bind_python: True

- name: "copy"
  signature: "Tensor Copy(Tensor x, *, String device_type, Int64 device_id)"
  bind_python: True

- name: "upsample"
  signature:
    "Tensor Upsample(Tensor x, *, Float height_scale, Float width_scale, Bool align_corners,
                     String interpolation, String data_format=\"channels_first\")"
  bind_python: True

- name: "abs"
  signature: "Tensor Abs(Tensor x)"
  bind_python: True

- name: "acos"
  signature: "Tensor Acos(Tensor x)"
  bind_python: True

- name: "acosh"
  signature: "Tensor Acosh(Tensor x)"
  bind_python: True

- name: "asin"
  signature: "Tensor Asin(Tensor x)"
  bind_python: True

- name: "asinh"
  signature: "Tensor Asinh(Tensor x)"
  bind_python: True

- name: "atan"
  signature: "Tensor Atan(Tensor x)"
  bind_python: True

- name: "atanh"
  signature: "Tensor Atanh(Tensor x)"
  bind_python: True

- name: "ceil"
  signature: "Tensor Ceil(Tensor x)"
  bind_python: True

- name: "erf"
  signature: "Tensor Erf(Tensor x)"
  bind_python: True

- name: "expm1"
  signature: "Tensor Expm1(Tensor x)"
  bind_python: True

- name: "floor"
  signature: "Tensor Floor(Tensor x)"
  bind_python: True

- name: "lgamma"
  signature: "Tensor Lgamma(Tensor x)"
  bind_python: True

- name: "log1p"
  signature: "Tensor Log1p(Tensor x)"
  bind_python: True

- name: "log_sigmoid"
  signature: "Tensor LogSigmoid(Tensor x)"
  bind_python: True

- name: "rint"
  signature: "Tensor Rint(Tensor x)"
  bind_python: True

- name: "round"
  signature: "Tensor Round(Tensor x)"
  bind_python: True

- name: "sign"
  signature: "Tensor Sign(Tensor x)"
  bind_python: True

- name: "sinh"
  signature: "Tensor Sinh(Tensor x)"
  bind_python: True

- name: "softplus"
  signature: "Tensor Softplus(Tensor x)"
  bind_python: True

- name: "unsorted_segment_sum_like"
  signature:
    "Tensor UnsortedSegmentSumLike(Tensor x, Tensor segment_ids, Tensor like, *, Int64 axis)"
  bind_python: False

- name: "triu"
  signature: "Tensor Triu(Tensor x, Int64 diagonal=0)"
  bind_python: True
  
- name: "clip_by_scalar"
  signature: "Tensor ClipByScalar(Tensor x, *, Scalar min, Scalar max)"
  bind_python: True

- name: "clip_by_scalar_grad"
  signature: "Tensor ClipByScalarGrad(Tensor dy, Tensor x, *, Scalar min, Scalar max)"
  bind_python: False

- name: "clip_by_scalar_min"
  signature: "Tensor ClipByScalarMin(Tensor x, *, Scalar min)"
  bind_python: True

- name: "clip_by_scalar_min_grad"
  signature: "Tensor ClipByScalarMinGrad(Tensor dy, Tensor x, *, Scalar min)"
  bind_python: False

- name: "clip_by_scalar_max"
  signature: "Tensor ClipByScalarMax(Tensor x, *, Scalar max)"
  bind_python: True

- name: "clip_by_scalar_max_grad"
  signature: "Tensor ClipByScalarMaxGrad(Tensor dy, Tensor x, *, Scalar max)"
  bind_python: False

- name: "dropout"
  signature:
    "Tensor Dropout(Tensor x, *, Float p, Generator generator=None)"
  bind_python: True

- name: "pad"
  signature: "Tensor Pad(Tensor x, *, Int64List pad, String mode=\"constant\", Scalar value=0)"
  bind_python: True

- name: "pad_grad"
  signature: "Tensor PadGrad(Tensor dy, *, Int64List pad, String mode=\"constant\", Scalar value=0)"
  bind_python: False

<<<<<<< HEAD
- name: "diag"
  signature: "Tensor Diag(Tensor x, *, Int32 diagonal=0)"
  bind_python: True

- name: "diag_grad"
  signature: "Tensor DiagGrad(Tensor dy, Tensor in, *, Int32 diagonal=0)"
  bind_python: False
=======
- name: "tensor_getitem"
  signature: "Tensor TensorGetItem(Tensor x, *, TensorIndex index)"
  bind_python: True
>>>>>>> 18e5c9e2
<|MERGE_RESOLUTION|>--- conflicted
+++ resolved
@@ -594,7 +594,6 @@
   signature: "Tensor PadGrad(Tensor dy, *, Int64List pad, String mode=\"constant\", Scalar value=0)"
   bind_python: False
 
-<<<<<<< HEAD
 - name: "diag"
   signature: "Tensor Diag(Tensor x, *, Int32 diagonal=0)"
   bind_python: True
@@ -602,8 +601,7 @@
 - name: "diag_grad"
   signature: "Tensor DiagGrad(Tensor dy, Tensor in, *, Int32 diagonal=0)"
   bind_python: False
-=======
+
 - name: "tensor_getitem"
   signature: "Tensor TensorGetItem(Tensor x, *, TensorIndex index)"
   bind_python: True
->>>>>>> 18e5c9e2
