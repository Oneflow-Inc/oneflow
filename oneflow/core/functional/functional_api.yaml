# Copyright 2020 The OneFlow Authors. All rights reserved.
#
# Licensed under the Apache License, Version 2.0 (the "License");
# you may not use this file except in compliance with the License.
# You may obtain a copy of the License at
#
#     http://www.apache.org/licenses/LICENSE-2.0
#
# Unless required by applicable law or agreed to in writing, software
# distributed under the License is distributed on an "AS IS" BASIS,
# WITHOUT WARRANTIES OR CONDITIONS OF ANY KIND, either express or implied.
# See the License for the specific language governing permissions and
# limitations under the License.

# The following data types are allowed,
# {
#   "Tensor", "TensorTuple", "Scalar", "Int", "Int32", "Int64", "Float", "Double", "String", "Bool",
#   "ScalarList", "IntList", "Int32List", "Int64List", "FloatList", "DoubleList", "StringList",
#   "BoolList", "DataType", "Shape", "Generator", "TensorIndex", "Device", "Placement",
#   "Sbp", "SbpList"
# }

- name: "add"
  signature:
    [
      "Tensor (Tensor input, Tensor other, *, Scalar alpha=1, Bool inplace=False) => Add",
      "Tensor (Tensor input, Scalar other, *, Scalar alpha=1, Bool inplace=False) => ScalarAdd",
      "Tensor (Scalar input, Tensor other, *, Scalar alpha=1) => ScalarAdd",
      "Tensor (TensorTuple inputs, *, Bool inplace=False) => Add",
    ]
  bind_python: true

- name: "amin"
  signature: "Tensor (Tensor input, Int32List[1] dim=None, Bool keepdim=False) => Amin"
  bind_python: True

- name: "sub"
  signature:
    [
      "Tensor (Tensor input, Tensor other, *, Scalar alpha=1, Bool inplace=False) => Sub",
      "Tensor (Tensor input, Scalar other, *, Scalar alpha=1, Bool inplace=False) => ScalarSub",
      "Tensor (Scalar input, Tensor other, *, Scalar alpha=1) =>  ScalarSub",
    ]
  bind_python: true

- name: "mul"
  signature:
    [
      "Tensor (Tensor input, Tensor other) => Mul",
      "Tensor (Tensor input, Scalar other, *, Bool inplace=False) => ScalarMul",
      "Tensor (Scalar input, Tensor other) => ScalarMul",
    ]
  bind_python: true

- name: "mul_"
  signature:
    [
      "Tensor (Tensor input, Tensor other) => InplaceMul",
      "Tensor (Tensor input, Scalar other) => InplaceScalarMul",
    ]
  bind_python: true

- name: "addcmul"
  signature: "Tensor (Tensor input, Tensor tensor1, Tensor tensor2, *, Scalar value=1) => Addcmul"
  bind_python: true

- name: "addcmul_"
  signature: "Tensor (Tensor input, Tensor tensor1, Tensor tensor2, *, Scalar value=1) => InplaceAddcmul"
  bind_python: true

- name: "addcdiv"
  signature: "Tensor (Tensor input, Tensor tensor1, Tensor tensor2, *, Scalar value=1) => AddCDiv"
  bind_python: true

- name: "addcdiv_"
  signature: "Tensor (Tensor input, Tensor tensor1, Tensor tensor2, *, Scalar value=1) => InplaceAddCDiv"
  bind_python: true

- name: "div"
  signature:
    [
      "Tensor (Tensor input, Tensor other) => Div",
      "Tensor (Tensor input, Scalar other) => ScalarDiv",
      "Tensor (Scalar input, Tensor other) => ScalarDiv",
    ]
  bind_python: true

- name: "div_"
  signature:
    [
      "Tensor (Tensor input, Tensor other) => InplaceDiv",
      "Tensor (Tensor input, Scalar other) => InplaceScalarDiv",
    ]
  bind_python: true

- name: "div_grad"
  signature: "Tensor (Tensor dz, Tensor z, Tensor y) => DivGrad"
  bind_python: False

- name: "equal"
  signature:
    [
      "Tensor (Tensor input, Tensor other) => BroadcastEqual",
      "Tensor (Tensor input, Scalar other) => ScalarLogicalEqual",
      "Tensor (Scalar input, Tensor other) => ScalarLogicalEqual",
    ]
  bind_python: true

- name: "not_equal"
  signature:
    [
      "Tensor (Tensor input, Tensor other) => BroadcastNotEqual",
      "Tensor (Tensor input, Scalar other) => ScalarLogicalNotEqual",
      "Tensor (Scalar input, Tensor other) => ScalarLogicalNotEqual",
    ]
  bind_python: true

- name: "greater"
  signature:
    [
      "Tensor (Tensor input, Tensor other) => BroadcastGreater",
      "Tensor (Tensor input, Scalar other) => ScalarLogicalGreater",
      "Tensor (Scalar input, Tensor other) => ScalarLogicalGreater",
    ]
  bind_python: true

- name: "greater_equal"
  signature:
    [
      "Tensor (Tensor input, Tensor other) => BroadcastGreaterEqual",
      "Tensor (Tensor input, Scalar other) => ScalarLogicalGreaterEqual",
      "Tensor (Scalar input, Tensor other) => ScalarLogicalGreaterEqual",
    ]
  bind_python: true

- name: "logical_and"
  signature:
    [
      "Tensor (Tensor input, Tensor other) => BroadcastLogicalAnd",
      "Tensor (Tensor input, Scalar other) => ScalarLogicalAnd",
      "Tensor (Scalar input, Tensor other) => ScalarLogicalAnd",
    ]
  bind_python: true

- name: "logical_or"
  signature:
    [
      "Tensor (Tensor input, Tensor other) => BroadcastLogicalOr",
      "Tensor (Tensor input, Scalar other) => ScalarLogicalOr",
      "Tensor (Scalar input, Tensor other) => ScalarLogicalOr",
    ]
  bind_python: true

- name: "logical_not"
  signature: "Tensor (Tensor input) => LogicalNot"
  bind_python: true

- name: "logical_xor"
  signature:
    [
      "Tensor (Tensor input, Tensor other) => BroadcastLogicalXor",
      "Tensor (Tensor input, Scalar other) => ScalarLogicalXor",
      "Tensor (Scalar input, Tensor other) => ScalarLogicalXor",
    ]
  bind_python: true

- name: "less"
  signature:
    [
      "Tensor (Tensor input, Tensor other) => BroadcastLess",
      "Tensor (Tensor input, Scalar other) => ScalarLogicalLess",
      "Tensor (Scalar input, Tensor other) => ScalarLogicalLess",
    ]
  bind_python: True

- name: "less_equal"
  signature:
    [
      "Tensor (Tensor input, Tensor other) => BroadcastLessEqual",
      "Tensor (Tensor input, Scalar other) => ScalarLogicalLessEqual",
      "Tensor (Scalar input, Tensor other) => ScalarLogicalLessEqual",
    ]
  bind_python: True

- name: "pow"
  signature:
    [
      "Tensor (Tensor input, Tensor exponent) => Pow",
      "Tensor (Tensor input, Scalar exponent, *, Bool inplace=False) => ScalarPow",
      "Tensor (Tensor input, Scalar exponent) => ScalarPow",
      "Tensor (Scalar exponent, Tensor input) => ScalarReversePow",
    ]
  bind_python: True

- name: "pow_x_grad"
  signature: "Tensor (Tensor x, Tensor y, Tensor dz) => PowXGrad"
  bind_python: False

- name: "pow_y_grad"
  signature: "Tensor (Tensor x, Tensor y, Tensor dz) => PowYGrad"
  bind_python: False

- name: "searchsorted"
  signature:
    [
      "Tensor (Tensor sorted_sequence, Tensor values, Bool out_int32=False, Bool right=False) => SearchSorted",
      "Tensor (Tensor sorted_sequence, Scalar values, Bool out_int32=False, Bool right=False) => SearchSortedScalar",
    ]
  bind_python: True

- name: "scalar_pow_grad"
  signature: "Tensor (Tensor input, Tensor dy, Scalar exponent) => ScalarPowGrad"
  bind_python: False

- name: "scalar_reverse_pow_grad"
  signature: "Tensor (Tensor input, Tensor dy, Scalar exponent) => ScalarReversePowGrad"
  bind_python: False

- name: "broadcast_pow"
  signature: "Tensor (Tensor x, Tensor y) => BroadcastPow"
  bind_python: False

- name: "broadcast_pow_x_grad"
  signature: "Tensor (Tensor x, Tensor y, Tensor dz) => BroadcastPowXGrad"
  bind_python: False

- name: "broadcast_pow_y_grad"
  signature: "Tensor (Tensor x, Tensor y, Tensor dz) => BroadcastPowYGrad"
  bind_python: False

- name: "floor_divide"
  signature:
    [
      "Tensor (Tensor input, Tensor other) => FloorDiv",
      "Tensor (Tensor input, Scalar other, *, Bool inplace=False) => ScalarFloorDiv",
      "Tensor (Tensor input, Scalar other) => ScalarFloorDiv",
    ]
  bind_python: True

- name: "floordiv_x_grad"
  signature: "Tensor (Tensor dz, Tensor x, Tensor y) => FloorDivXGrad"
  bind_python: False

- name: "floordiv_y_grad"
  signature: "Tensor (Tensor dz, Tensor x, Tensor y) => FloorDivYGrad"
  bind_python: False

- name: "trunc_divide"
  signature:
    [
      "Tensor (Tensor input, Tensor other) => TruncDiv",
      "Tensor (Tensor input, Scalar other, *, Bool inplace=False) => ScalarTruncDiv",
    ]
  bind_python: True

- name: "truncdiv_x_grad"
  signature: "Tensor (Tensor dz, Tensor x, Tensor y) => TruncDivXGrad"
  bind_python: False

- name: "truncdiv_y_grad"
  signature: "Tensor (Tensor dz, Tensor x, Tensor y) => TruncDivYGrad"
  bind_python: False

- name: "xdivy_x_grad"
  signature: "Tensor (Tensor dz, Tensor x, Tensor y) => XdivyXGrad"
  bind_python: False

- name: "xdivy_y_grad"
  signature: "Tensor (Tensor dz, Tensor x, Tensor y) => XdivyYGrad"
  bind_python: False

- name: "xlogy_x_grad"
  signature: "Tensor (Tensor dz, Tensor x, Tensor y) => XlogyXGrad"
  bind_python: False

- name: "xlogy_y_grad"
  signature: "Tensor (Tensor dz, Tensor x, Tensor y) => XlogyYGrad"
  bind_python: False

- name: "max"
  signature:
    [
      "Tensor (Tensor input) => Max",
      "TensorTuple[values, indices] (Tensor input, Int32 dim, Bool keepdim=False) => Max",
      "Tensor (Tensor input, Tensor other) => Max",
    ]
  bind_python: True

- name: "min"
  signature:
    [
      "Tensor (Tensor input) => Min",
      "TensorTuple (Tensor input, Int32 dim, Bool keepdim=False) => Min",
      "Tensor (Tensor input, Tensor other) => Min",
    ]
  bind_python: True

- name: "median"
  signature:
    [
      "Tensor (Tensor input) => Median",
      "TensorTuple (Tensor input, Int32 dim=-1, Bool keepdim=False) => MedianWithIndices",
    ]
  bind_python: True

- name: "reduce_max"
  signature: "Tensor (Tensor x, Int32List axis, Bool keepdim=False) => ReduceMax"
  bind_python: True

- name: "reduce_min"
  signature: "Tensor (Tensor x, Int32List axis, Bool keepdim=False) => ReduceMin"
  bind_python: True

- name: "reduce_sum"
  signature:
    [
      "Tensor (Tensor x, Int32List[1] dim, Bool keepdim=False) => ReduceSum",
      "Tensor (Tensor x) => ReduceSumWhole",
    ]
  bind_python: True

- name: "reduce_nansum"
  signature: [
    "Tensor (Tensor input, Int32List[1] dim, Bool keepdim=False, *, DataType dtype=None) => ReduceNanSum",
    "Tensor (Tensor input, *, DataType dtype=None) => ReduceNanSumWhole"
  ]
  bind_python: True

- name: "reduce_mean"
  signature:
    [
      "Tensor (Tensor x, Int32List[1] dim, Bool keepdim=False) => ReduceMean",
      "Tensor (Tensor x) => ReduceMeanWhole",
    ]
  bind_python: True

- name: "reduce_all"
  signature:
    [
      "Tensor (Tensor x, Int32List[1] dim, Bool keepdim=False) => ReduceAll",
      "Tensor (Tensor x) => ReduceAllWhole",
    ]
  bind_python: True

- name: "reduce_any"
  signature:
    [
      "Tensor (Tensor x, Int32List[1] dim, Bool keepdim=False) => ReduceAny",
      "Tensor (Tensor x) => ReduceAnyWhole",
    ]
  bind_python: True

- name: "reduce_prod"
  signature:
    [
      "Tensor (Tensor x, Int32List[1] dim, Bool keepdim=False, *, DataType dtype=None) => ReduceProd",
      "Tensor (Tensor x, *, DataType dtype=None) => ReduceProdWhole",
    ]
  bind_python: True

- name: "reduce_min_device_stage"
  signature: "TensorTuple (Tensor in, Int32List axis) => ReduceMinDeviceStage"
  bind_python: True

- name: "reduce_min_device_stage_grad"
  signature: "Tensor (Tensor out_diff, Tensor mask, Tensor count, Int32List axis) => ReduceMinDeviceStageGrad"
  bind_python: False

- name: "reduce_max_device_stage"
  signature: "TensorTuple (Tensor in, Int32List axis) => ReduceMaxDeviceStage"
  bind_python: True

- name: "reduce_max_device_stage_grad"
  signature: "Tensor (Tensor out_diff, Tensor mask, Tensor count, Int32List axis) => ReduceMaxDeviceStageGrad"
  bind_python: False

- name: "reduce_min_global_stage"
  signature: "TensorTuple (Tensor in, Tensor device_count, Int32List axis, Bool keepdims=False) => ReduceMinGlobalStage"
  bind_python: True

- name: "reduce_min_global_stage_grad"
  signature: "Tensor (Tensor out_diff, Tensor mask, Tensor device_count, Int32List axis, Bool keepdims=False) => ReduceMinGlobalStageGrad"
  bind_python: False

- name: "reduce_max_global_stage"
  signature: "TensorTuple (Tensor in, Tensor device_count, Int32List axis, Bool keepdims=False) => ReduceMaxGlobalStage"
  bind_python: True

- name: "reduce_max_global_stage_grad"
  signature: "Tensor (Tensor out_diff, Tensor mask, Tensor device_count, Int32List axis, Bool keepdims=False) => ReduceMaxGlobalStageGrad"
  bind_python: False

- name: "logsumexp"
  signature: "Tensor (Tensor x, Int32List[1] dim, Bool keepdim=False) => LogSumExp"
  bind_python: True

- name: "transpose"
  signature:
    [
      "Tensor (Tensor input, Int32List perm) => Transpose",
      "Tensor (Tensor input, Int32 dim0, Int32 dim1) => Transpose2dim",
    ]
  bind_python: True

- name: "as_strided"
  signature: "Tensor (Tensor input, Int64List size, Int64List stride, Int64 storage_offset=0) => AsStrided"
  bind_python: True

- name: "as_strided_grad"
  signature: "Tensor (Tensor dy, Tensor input, Int64List size, Int64List stride, Int64 storage_offset=0) => AsStridedGrad"
  bind_python: False

- name: "select"
  signature: "Tensor (Tensor input, Int32 dim, Int32 index) => Select"
  bind_python: True

- name: "swapaxes"
  signature: "Tensor (Tensor input, Int32 dim0, Int32 dim1) => Swapaxes"
  bind_python: True

- name: "swapdims"
  signature: "Tensor (Tensor input, Int32 dim0, Int32 dim1) => Swapdims"
  bind_python: True

- name: "amax"
  signature: "Tensor (Tensor input, Int32List[1] dim=None, Bool keepdim=False) => Amax"
  bind_python: True

- name: "permute"
  signature: "Tensor (Tensor input, Int32List dims) => Permute"
  bind_python: True

- name: "T"
  signature: "Tensor (Tensor input) => TransposeAllDimProperty"
  bind_python: True

- name: "t"
  signature: "Tensor (Tensor input) => TransposeAllDimFunction"
  bind_python: True

- name: "not_equal_zero"
  signature: "Tensor (Tensor x) => NotEqualZero"
  bind_python: False

- name: "not_equal_zero_grad"
  signature: "Tensor (Tensor x, Tensor dy) => NotEqualZeroGrad"
  bind_python: False

- name: "reciprocal"
  signature: "Tensor (Tensor x) => Reciprocal"
  bind_python: True

- name: "reciprocal_grad"
  signature: "Tensor (Tensor x, Tensor dy) => ReciprocalGrad"
  bind_python: False

- name: "reciprocal_no_nan"
  signature: "Tensor (Tensor x) => ReciprocalNoNan"
  bind_python: True

- name: "reciprocal_no_nan_grad"
  signature: "Tensor (Tensor x, Tensor dy) => ReciprocalNoNanGrad"
  bind_python: False

- name: "image_flip"
  signature: "Tensor (Tensor x, Tensor flip_code) => ImageFlip"
  bind_python: True

- name: "sin"
  signature: "Tensor (Tensor x) => Sin"
  bind_python: True

- name: "sin_grad"
  signature: "Tensor (Tensor x, Tensor dy) => SinGrad"
  bind_python: False

- name: "sin_grad_grad"
  signature: "Tensor (Tensor x, Tensor dydx) => SinGradGrad"
  bind_python: False

- name: "sin_"
  signature: "Tensor (Tensor x) => Sin_"
  bind_python: True

- name: "cos"
  signature: "Tensor (Tensor x) => Cos"
  bind_python: True

- name: "cos_grad"
  signature: "Tensor (Tensor x, Tensor dy) => CosGrad"
  bind_python: False

- name: "cos_grad_grad"
  signature: "Tensor (Tensor x, Tensor dydx) => CosGradGrad"
  bind_python: False

- name: "cosh"
  signature: "Tensor (Tensor x) => Cosh"
  bind_python: True

- name: "cosh_grad"
  signature: "Tensor (Tensor x, Tensor dy) => CoshGrad"
  bind_python: True

- name: "fmod"
  signature:
    [
      "Tensor (Tensor input, Tensor other) => BroadcastFMod",
      "Tensor (Tensor input, Scalar other, *, Bool inplace=False) => ScalarFMod",
      "Tensor (Tensor input, Scalar other) => ScalarFMod",
    ]
  bind_python: true

- name: "log"
  signature: "Tensor (Tensor x) => Log"
  bind_python: True

- name: "log_grad"
  signature: "Tensor (Tensor x, Tensor dy) => LogGrad"
  bind_python: False

- name: "log2"
  signature: "Tensor (Tensor x) => Log2"
  bind_python: True

- name: "log2_grad"
  signature: "Tensor (Tensor x, Tensor dy) => Log2Grad"
  bind_python: False

- name: "log10"
  signature: "Tensor (Tensor x) => Log10"
  bind_python: True

- name: "log10_grad"
  signature: "Tensor (Tensor x, Tensor dy) => Log10Grad"
  bind_python: False

- name: "sqrt"
  signature: "Tensor (Tensor x) => Sqrt"
  bind_python: True

- name: "sqrt_grad"
  signature: "Tensor (Tensor x, Tensor dy) => SqrtGrad"
  bind_python: False

- name: "rsqrt"
  signature: "Tensor (Tensor x) => Rsqrt"
  bind_python: True

- name: "rsqrt_grad"
  signature: "Tensor (Tensor x, Tensor dy) => RsqrtGrad"
  bind_python: False

- name: "square"
  signature: "Tensor (Tensor x) => Square"
  bind_python: True

- name: "square_grad"
  signature: "Tensor (Tensor x, Tensor dy) => SquareGrad"
  bind_python: False

- name: "sqrt_square_sum"
  signature: "Tensor (Tensor x) => SqrtSquareSum"
  bind_python: True

- name: "std"
  signature: "Tensor (Tensor x, Int32List[1] dim=None, Bool unbiased=None, Bool keepdim=None) => StandardDeviation"
  bind_python: True

- name: "var"
  signature: "Tensor (Tensor x, Int32List[1] dim=None, Bool unbiased=None, Bool keepdim=None) => Variance"
  bind_python: True

- name: "rms_layer_norm"
  signature: "Tensor (Tensor hidden_states, Tensor weight, Float variance_epsilon) => RMSLayerNormalization"
  bind_python: True

- name: "relu"
  signature: "Tensor (Tensor x, Bool inplace=False) => Relu"
  bind_python: True

- name: "relu_grad"
  signature: "Tensor (Tensor dy, Tensor y) => ReluGrad"
  bind_python: False

- name: "hann_window"
  signature: [
      "Tensor (Int64 window_length, Bool periodic=True, *, Device device=None, DataType dtype=None,
      Bool requires_grad=False) => HannWindow",
      "Tensor (Int64 window_length, Bool periodic=True, *, Placement placement, SbpList sbp, DataType dtype=None,
      Bool requires_grad=False) => GlobalHannWindow",
    ]
  bind_python: True

- name: "hardtanh"
  signature: "Tensor (Tensor x, Double min_val, Double max_val) => HardTanh"
  bind_python: True

- name: "hardtanh_grad"
  signature: "Tensor (Tensor y, Tensor dy, Double min_val, Double max_val) => HardTanhGrad"
  bind_python: False

- name: "tan"
  signature: "Tensor (Tensor x) => Tan"
  bind_python: True

- name: "tan_grad"
  signature: "Tensor (Tensor x, Tensor dy) => TanGrad"
  bind_python: True

- name: "tanh"
  signature: "Tensor (Tensor x) => Tanh"
  bind_python: True

- name: "tanh_grad"
  signature: "Tensor (Tensor x, Tensor dy) => TanhGrad"
  bind_python: True

- name: "threshold"
  signature: "Tensor (Tensor x, *, Double threshold, Double value) => Threshold"
  bind_python: True

- name: "threshold_grad"
  signature: "Tensor (Tensor x, Tensor dy, Double threshold) => ThresholdGrad"
  bind_python: False

- name: "elu"
  signature: "Tensor (Tensor x, Double alpha) => Elu"
  bind_python: True

- name: "elu_grad"
  signature: "Tensor (Tensor x, Tensor dy, Double alpha) => EluGrad"
  bind_python: False

- name: "celu"
  signature: "Tensor (Tensor x, *, Double alpha=1.0, Bool inplace=False) => Celu"
  bind_python: True

- name: "celu_grad"
  signature: "Tensor (Tensor x, Tensor dy, Double alpha=1.0) => CeluGrad"
  bind_python: False

- name: "gelu"
  signature: "Tensor (Tensor x) => Gelu"
  bind_python: True

- name: "gelu_grad"
  signature: "Tensor (Tensor dy, Tensor x) => GeluGrad"
  bind_python: False

- name: "fast_gelu"
  signature: "Tensor (Tensor x) => FastGelu"
  bind_python: True

- name: "fast_gelu_grad"
  signature: "Tensor (Tensor dy, Tensor x) => FastGeluGrad"
  bind_python: False

- name: "gelu_with_approximate"
  signature: 'Tensor (Tensor x, String approximate="none") => GeluWithApproximate'
  bind_python: True

- name: "glu"
  signature: "Tensor (Tensor input, Int64 dim=-1) => Glu"
  bind_python: True

- name: "fused_glu"
  signature: "Tensor (Tensor x, Tensor w, Tensor b, Tensor v=None, Tensor c=None, String activation=\"none\") => FusedGlu"
  bind_python: True

- name: "sigmoid"
  signature: "Tensor (Tensor x) => Sigmoid"
  bind_python: True

- name: "sigmoid_grad"
  signature: "Tensor (Tensor y, Tensor dy) => SigmoidGrad"
  bind_python: True

- name: "hardsigmoid"
  signature: "Tensor (Tensor input, Bool inplace=False, *) => HardSigmoid"
  bind_python: True

- name: "hardsigmoid_grad"
  signature: "Tensor (Tensor dy, Tensor x) => HardSigmoidGrad"
  bind_python: False

- name: "hardshrink"
  signature: "Tensor (Tensor x, *, Double lambd=0.5, Bool inplace=False) => HardShrink"
  bind_python: True

- name: "hardshrink_grad"
  signature: "Tensor (Tensor y, Tensor dy, Double lambd=0.5) => HardShrinkGrad"
  bind_python: False

- name: "softmax"
  signature: "Tensor (Tensor x, Int64 dim=None) => Softmax"
  bind_python: True

- name: "softmax_grad"
  signature: "Tensor (Tensor dy, Tensor y) => SoftmaxGrad"
  bind_python: False

- name: "gumbel_softmax"
  signature: "Tensor (Tensor x, Double tau=1., Int64 dim=None, Bool hard=False, Generator generator=None) => GumbelSoftmax"
  bind_python: True

- name: "log_softmax"
  signature: "Tensor (Tensor x, Int64 dim=None) => LogSoftmax"
  bind_python: True

- name: "log_softmax_grad"
  signature: "Tensor (Tensor dy, Tensor y) => LogSoftmaxGrad"
  bind_python: False

- name: "hardswish"
  signature: "Tensor (Tensor x) => HardSwish"
  bind_python: True

- name: "hardswish_grad"
  signature: "Tensor (Tensor dy, Tensor x) => HardSwishGrad"
  bind_python: False

- name: "leaky_relu"
  signature: "Tensor (Tensor x, Float alpha, Bool inplace=False) => LeakyRelu"
  bind_python: True

- name: "leaky_relu_grad"
  signature: "Tensor (Tensor x, Tensor dy, Float alpha) => LeakyReluGrad"
  bind_python: False

- name: "normal"
  signature: [
      "Tensor (Float mean, Float std, Shape size, *, Tensor out=None, DataType dtype=None, Device device=None,
      Generator generator=None, Bool requires_grad=False) => Normal",
      "Tensor (Float mean, Float std, Int32 size, *, Tensor out=None, DataType dtype=None, Device device=None,
      Generator generator=None, Bool requires_grad=False) => Normal2",
      "Tensor (Float mean, Float std, Shape size, *, Tensor out=None, Placement placement, SbpList sbp, DataType dtype=None,
      Generator generator=None, Bool requires_grad=False) => GlobalNormal",
      "Tensor (Float mean, Float std, Int32 size, *, Tensor out=None, Placement placement, SbpList sbp, DataType dtype=None,
      Generator generator=None, Bool requires_grad=False) => GlobalNormal2",
    ]
  bind_python: True

- name: "normalization"
  signature:
    "Tensor (Tensor x, Tensor moving_mean=None, Tensor moving_variance=None,
    Tensor gamma=None, Tensor beta=None, Int32 axis=1, Float epsilon=1e-5,
    Float momentum=0.9, Bool is_training=False) => Normalization"

  bind_python: True

- name: "normalization_grad"
  signature:
    "TensorTuple (Tensor grad, Tensor x, Tensor mean, Tensor inv_variance,
    Tensor gamma, Float epsilon, Int32 axis) => NormalizationGrad"
  bind_python: False

- name: "normalization_add_relu"
  signature:
    "Tensor (Tensor x, Tensor addend=None, Tensor moving_mean=None, Tensor moving_variance=None,
    Tensor gamma, Tensor beta, Int32 axis=1, Float epsilon=1e-5,
    Float momentum=0.9, Bool is_training=False) => NormalizationAddRelu"
  bind_python: True

- name: "normalization_add_relu_grad"
  signature:
    "TensorTuple (Tensor x, Tensor dy, Tensor moving_mean, Tensor moving_variance,
    Tensor gamma, Tensor beta, Tensor reserve_space, Tensor y, Int32 axis=1,
    Float epsilon=1e-5, Bool has_addend) => NormalizationAddReluGrad"
  bind_python: False

- name: "eye"
  signature:
    [
      "Tensor (Scalar n, Scalar m=None, *, DataType dtype=kFloat, Device device=None, Bool requires_grad=False) => Eye",
      "Tensor (Scalar n, Scalar m=None, *, DataType dtype=kFloat, String device, Bool requires_grad=False) => Eye",
      "Tensor (Scalar n, Scalar m=None, *, DataType dtype=kFloat, Bool requires_grad=False, Placement placement, SbpList sbp) => Eye",
      "Tensor (Scalar n, Scalar m=None, *, DataType dtype=kFloat, Bool requires_grad=False, Placement placement, Sbp sbp) => Eye",
    ]
  bind_python: True

- name: "eye_"
  signature: "Tensor (Tensor x) => EyeInplace"
  bind_python: True

- name: "erfinv"
  signature: "Tensor (Tensor x) => Erfinv"
  bind_python: True

- name: "erfinv_"
  signature: "Tensor (Tensor x) => ErfinvInplace"
  bind_python: True

- name: "arange"
  signature: [
      "Tensor (Scalar start, Scalar end, Scalar step=1, *, DataType dtype=None,
      Device device=None) => Arange",
      "Tensor (Scalar end, *, DataType dtype=None, Device device=None) => Arange",
    ]
  bind_python: True

- name: "global_arange"
  signature: [
      "Tensor (Scalar start, Scalar end, Scalar step=1, *, DataType dtype=None,
      Placement placement, SbpList sbp) => GlobalArange",
      "Tensor (Scalar end, *, DataType dtype=None, Placement placement, SbpList sbp) => GlobalArange",
    ]
  bind_python: True

- name: "flatten"
  signature: "Tensor (Tensor x, Int32 start_dim=0, Int32 end_dim=-1) => Flatten"
  bind_python: True

- name: "argmax"
  signature: "Tensor (Tensor x, Int32 dim=None, Bool keepdim=None, DataType dtype=None) => ArgMax"
  bind_python: True

- name: "argmin"
  signature: "Tensor (Tensor x, Int32 dim=None, Bool keepdim=None, DataType dtype=None) => ArgMin"
  bind_python: True

- name: "argwhere"
  signature: "TensorTuple (Tensor x, DataType dtype=kInt32) => ArgWhere"
  bind_python: True

- name: "nonzero"
  signature: "TensorTuple (Tensor x, Bool as_tuple=False) => NonZero"
  bind_python: True

- name: "broadcast_like"
  signature: "Tensor (Tensor x, Tensor like, Int32List broadcast_axes=[]) => BroadcastLike"
  bind_python: True

- name: "cast"
  signature: "Tensor (Tensor x, DataType dtype, Bool pin_memory=False) => Cast"
  bind_python: True

- name: "constant"
  signature:
    [
      "Tensor (Shape shape, Scalar value, *, DataType dtype, Device device=None) => Constant",
    ]
  bind_python: True

- name: "global_constant"
  signature:
    [
      "Tensor (Shape shape, Scalar value, *, DataType dtype, Placement placement, SbpList sbp) => GlobalConstant",
    ]
  bind_python: True

- name: "empty"
  signature: "Tensor (Shape shape, *, DataType dtype, Device device=None, Bool pin_memory=False) => Empty"
  bind_python: True

- name: "global_empty"
  signature:
    [
      "Tensor (Shape shape, *, DataType dtype, Placement placement, SbpList sbp) => GlobalEmpty",
    ]
  bind_python: True

- name: "zeros_like"
  signature: "Tensor (Tensor x) => ZerosLike"
  bind_python: False

- name: "ones_like"
  signature: "Tensor (Tensor x) => OnesLike"
  bind_python: False

- name: "bernoulli"
  signature:
    [
      "Tensor (Tensor input, *, DataType dtype=kFloat, Generator generator=None, Bool inplace=False) => Bernoulli",
      "Tensor (Tensor input, Double p, *, DataType dtype=kFloat, Generator generator=None, Bool inplace=False) => BernoulliProb",
    ]
  bind_python: True

- name: "bernoulli_"
  signature:
    [
      "Tensor (Tensor input, *, DataType dtype=kFloat, Generator generator=None) => BernoulliInplace",
      "Tensor (Tensor input, Double p, *, DataType dtype=kFloat, Generator generator=None) => BernoulliProbInplace",
    ]
  bind_python: True

- name: "concat"
  signature: "Tensor (TensorTuple inputs, Int64 dim=0) => Concat"
  bind_python: True

- name: "bias_add"
  signature: "Tensor (Tensor x, Tensor bias, Int32 axis=1) => BiasAdd"
  bind_python: True

- name: "conv1d"
  signature:
    'Tensor (Tensor x, Tensor weight, Tensor bias=None, Int32List[1] stride=1,
    Int32List[1] padding=0, Int32List[1] dilation=1, Int32 groups=1,
    String channel_pos="channels_first") => Conv1d'
  bind_python: True

- name: "conv2d"
  signature:
    'Tensor (Tensor x, Tensor weight, Tensor bias=None, Int32List[2] stride=1,
    Int32List[2] padding=0, Int32List[2] dilation=1, Int32 groups=1,
    String channel_pos="channels_first") => Conv2d'
  bind_python: True

- name: "conv3d"
  signature:
    'Tensor (Tensor x, Tensor weight, Tensor bias=None, Int32List[3] stride=1,
    Int32List[3] padding=0, Int32List[3] dilation=1, Int32 groups=1,
    String channel_pos="channels_first") => Conv3d'
  bind_python: True

- name: "fake_quantization"
  signature:
    "Tensor (Tensor in, Tensor scale, Tensor zero_point, String quantization_formula,
    Int32 quantization_bit, String quantization_scheme) => FakeQuantization"
  bind_python: True

- name: "quantization"
  signature:
    "Tensor (Tensor in, Tensor scale, Tensor zero_point, String quantization_formula,
    Int32 quantization_bit, String quantization_scheme) => Quantization"
  bind_python: True

- name: "min_max_observer"
  signature:
    "TensorTuple (Tensor in, String quantization_formula, Int32 quantization_bit,
    String quantization_scheme, Bool per_layer_quantization) => MinMaxObserver"
  bind_python: True

- name: "moving_average_min_max_observer"
  signature:
    "TensorTuple (Tensor in, Tensor current_train_step, Tensor moving_max, Tensor moving_min,
    Bool training, Int64 stop_update_after_iters, String quantization_formula,
    Int32 quantization_bit, String quantization_scheme, Float momentum) => MovingAverageMinMaxObserver"
  bind_python: True

- name: "conv_data_grad"
  signature:
    'Tensor (Tensor dy, Tensor weight, Tensor x, Int32 num_spatial_dims,
    Int32List kernel_size, Int32List strides, Int32List padding_before,
    Int32List dilation_rate, Int32 groups=1,
    String data_format="channels_first") => ConvDataGrad'
  bind_python: False

- name: "conv_filter_grad"
  signature:
    'Tensor (Tensor dy, Tensor x, Int32 num_spatial_dims, Int32List kernel_size,
    Int32List strides, Int32List padding_before, Int32List dilation_rate,
    Int32 groups=1, String data_format="channels_first") => ConvFilterGrad'
  bind_python: False

- name: "conv_bias_grad"
  signature: 'Tensor (Tensor dy, Int32 num_spatial_dims,
    String data_format="channels_first") => ConvBiasGrad'
  bind_python: False

- name: "deconv1d"
  signature:
    'Tensor (Tensor x, Tensor weight, Tensor bias=None, Int32List[1] stride=1,
    Int32List[1] padding=0, Int32List[1] output_padding=0, Int32 groups=1,
    Int32List[1] dilation=1, String data_format="channels_first") => Deconv1d'
  bind_python: True

- name: "deconv2d"
  signature:
    'Tensor (Tensor x, Tensor weight, Tensor bias=None, Int32List[2] stride=1,
    Int32List[2] padding=0, Int32List[2] output_padding=0, Int32 groups=1,
    Int32List[2] dilation=1, String data_format="channels_first") => Deconv2d'
  bind_python: True

- name: "deconv3d"
  signature:
    'Tensor (Tensor x, Tensor weight, Tensor bias=None, Int32List[3] stride=1,
    Int32List[3] padding=0, Int32List[3] output_padding=0, Int32 groups=1,
    Int32List[3] dilation=1, String data_format="channels_first") => Deconv3d'
  bind_python: True

- name: "expand"
  signature: "Tensor (Tensor x, Shape shape) => Expand"
  bind_python: True

- name: "repeat"
  signature: "Tensor (Tensor input, Shape repeat_shape) => Repeat"
  bind_python: True

- name: "repeat_interleave_index"
  signature: "Tensor (Tensor input, Tensor cumsum, Int32 dim) => RepeatInterLeaveIndex"
  bind_python: False

- name: "repeat_interleave"
  signature:
    [
      "Tensor (Tensor input, Int32 repeats, Int32 dim=None) => RepeatInterLeaveInt",
      "Tensor (Tensor input, Tensor repeats, Int32 dim, Int32 output_size=None) => RepeatInterLeaveTensor",
    ]
  bind_python: True

- name: "tile"
  signature: "Tensor (Tensor input, Shape dims) => Tile"
  bind_python: True

- name: "roll"
  signature: "Tensor (Tensor x, Int32List[1] shifts, Int32List[1] dims=None) => Roll"
  bind_python: True

- name: "expand_dims"
  signature: "Tensor (Tensor input, Int32 dim) => ExpandDims"
  bind_python: True

- name: "unsqueeze"
  signature: "Tensor (Tensor input, Int32 dim) => Unsqueeze"
  bind_python: True

- name: "unsqueeze_multiple"
  signature: "Tensor (Tensor input, Int32List dim, Int32 dims) => UnsqueezeMultiple"
  bind_python: False

- name: "squeeze"
  signature: ["Tensor (Tensor x, Int32List[1] dim=None) => Squeeze"]
  bind_python: True

- name: "exp"
  signature: "Tensor (Tensor x) => Exp"
  bind_python: True

- name: "exp_grad"
  signature: "Tensor (Tensor x, Tensor dy) => ExpGrad"
  bind_python: False

- name: "gather"
  signature: "Tensor (Tensor x, Tensor indices, Int64 axis) => Gather"
  bind_python: True

- name: "dim_gather"
  signature: " Tensor (Tensor input, Int64 dim, Tensor index, Bool sparse_grad=False) => DimGather"
  bind_python: True

- name: "embedding_renorm_"
  signature: " Tensor (Tensor in, Tensor indices, Double max_norm, Double norm_type) => EmbeddingReNorm"
  bind_python: True

- name: "embedding"
  signature: " Tensor (Tensor weight, Tensor indices, Int64 padding_idx=None, Bool scale_grad_by_freq=False) => Embedding"
  bind_python: True

- name: "embedding_grad"
  signature: " Tensor (Tensor dy, Tensor weight, Tensor indices, Int64 padding_idx, Bool scale_grad_by_freq=False) => EmbeddingGrad"
  bind_python: False

- name: "arg_sort"
  signature: "Tensor (Tensor in, String direction) => ArgSort"
  bind_python: True

- name: "gather_nd"
  signature: "Tensor (Tensor params, Tensor indices) => GatherNd"
  bind_python: True

- name: "scatternd"
  signature: "Tensor (Tensor indices, Tensor updates, Shape shape) => ScatterNd"
  bind_python: True

- name: "tensor_scatter_nd_update"
  signature: "Tensor (Tensor tensor, Tensor indices, Tensor updates, Bool inplace=False) => TensorScatterNdUpdate"
  bind_python: True

- name: "scatterndlike"
  signature: "Tensor (Tensor like, Tensor updates, Tensor indices) => ScatterNdLike"
  bind_python: True

- name: "matmul"
  signature:
    "Tensor (Tensor input, Tensor other, Bool transpose_a=False, Bool transpose_b=False,
    Double alpha=1.0) => MatMul"
  bind_python: True

- name: "mm"
  signature: "Tensor (Tensor input, Tensor mat2) => MatMulNoBroadCast"
  bind_python: True

- name: "fused_mlp"
  signature: "Tensor (Tensor x, TensorTuple weights, TensorTuple biases, Bool skip_final_activation) => FusedMLP"
  bind_python: True

- name: "fused_matmul_bias"
  signature: "Tensor (Tensor x, Tensor weight, Tensor bias, Tensor _add_to_output=None) => FusedMatmulBias"
  bind_python: True

- name: "fused_mlp_grad"
  signature: "TensorTuple (Tensor dy, Tensor x, TensorTuple weights, TensorTuple cublas_aux, TensorTuple hidden, FloatList alpha_list) => FusedMLPGrad"
  bind_python: False

- name: "cublas_bias_add_relu_matmul_grad"
  signature: "TensorTuple (Tensor dy, Tensor weight, Tensor aux, Double alpha=1.0) => CublasBiasAddReluMatmulGrad"
  bind_python: False

- name: "cublas_matmul_bias_add_grad"
  signature: "TensorTuple (Tensor dy, Tensor x) => CublasMatmulBiasAddGrad"
  bind_python: False

- name: "fused_matmul_bias_add_relu_dropout"
  signature: "Tensor (Tensor x, TensorTuple weights, TensorTuple biases, Bool skip_final_activation, FloatList dropout_rate_list, Generator generator=None) => FusedMatmulBiasAddReluDropout"
  bind_python: True

- name: "fused_relu_dropout_grad"
  signature: "Tensor (Tensor dy, Tensor mask, Float scale) => FusedReluDropoutGrad"
  bind_python: False

- name: "broadcast_matmul_grad_b"
  signature: "Tensor (Tensor a, Tensor b, Double alpha=1.0) => BroadcastMatmulGradB"
  bind_python: False

- name: "batch_matmul"
  signature:
    "Tensor (Tensor a, Tensor b, Bool transpose_a=False, Bool transpose_b=False,
    Double alpha=1.0) => BatchMatMul"
  bind_python: True

- name: "baddbmm"
  signature:
    "Tensor (Tensor input, Tensor batch1, Tensor batch2, *, Double beta=1.0, Double alpha=1.0) => BaddBmm"
  bind_python: True

- name: "matrix_vector_product"
  signature: "Tensor (Tensor input, Tensor vec) => MatrixVectorProduct"
  bind_python: True

- name: "matrix_vector_product_grad_a"
  signature: "Tensor (Tensor dy, Tensor b) => MatrixVectorProductGradA"
  bind_python: False

- name: "matrix_vector_product_grad_b"
  signature: "Tensor (Tensor dy, Tensor a) => MatrixVectorProductGradB"
  bind_python: False

- name: "vector_matrix_product"
  signature: "Tensor (Tensor vec, Tensor input) => VectorMatrixProduct"
  bind_python: False

- name: "vector_matrix_product_grad_a"
  signature: "Tensor (Tensor dy, Tensor b) => VectorMatrixProductGradA"
  bind_python: False

- name: "vector_matrix_product_grad_b"
  signature: "Tensor (Tensor dy, Tensor a) => VectorMatrixProductGradB"
  bind_python: False

- name: "tensordot"
  signature:
    [
      "Tensor (Tensor a, Tensor b, Int32List dims_a, Int32List dims_b) => TensorDot",
      "Tensor (Tensor a, Tensor b, Int32 dims) => TensorDotIntDims",
    ]
  bind_python: True

- name: "l1_loss"
  signature: 'Tensor(Tensor input, Tensor target, String reduction="mean") => L1Loss'
  bind_python: True

- name: "mse_loss"
  signature: 'Tensor(Tensor input, Tensor target, String reduction="mean") => MseLoss'
  bind_python: True

- name: "kl_div_loss"
  signature: 'Tensor(Tensor input, Tensor target, Bool log_target=False, String reduction="mean") => KLDivLoss'
  bind_python: True

- name: "kl_div_loss_grad"
  signature: "Tensor(Tensor dy, Tensor input, Tensor target, Bool log_target) => KLDivLossGrad"
  bind_python: False

- name: "kl_div_loss_target_grad"
  signature: "Tensor(Tensor dy, Tensor input, Tensor target, Bool log_target) => KLDivLossTargetGrad"
  bind_python: False

- name: "nll_loss"
  signature: "Tensor(Tensor input, Tensor target, Tensor weight=None, Int64 ignore_index, String reduction) => NLLLoss"
  bind_python: True

- name: "nll_grad"
  signature: "Tensor(Tensor out_grad, Tensor input, Tensor target, Tensor weight=None, Int64 ignore_index) => NLLGrad"
  bind_python: False

- name: "binary_cross_entropy_loss"
  signature: 'Tensor(Tensor input, Tensor target, Tensor weight=None, String reduction="mean") => BinaryCrossEntropyLoss'
  bind_python: True

- name: "binary_cross_entropy_loss_grad"
  signature: "Tensor(Tensor dy, Tensor input, Tensor target, Tensor weight=None) => BinaryCrossEntropyLossGrad"
  bind_python: False

- name: "binary_cross_entropy_loss_target_grad"
  signature: "Tensor(Tensor dy, Tensor input, Tensor target, Tensor weight=None) => BinaryCrossEntropyLossTargetGrad"
  bind_python: False

- name: "binary_cross_entropy_with_logits_loss"
  signature: 'Tensor(Tensor input, Tensor target, Tensor weight=None, Tensor pos_weight=None, String reduction="mean") => BinaryCrossEntropyWithLogitsLoss'
  bind_python: True

- name: "binary_cross_entropy_with_logits_loss_grad"
  signature: "Tensor(Tensor dy, Tensor input, Tensor target, Tensor weight=None, Tensor pos_weight=None) => BinaryCrossEntropyWithLogitsLossGrad"
  bind_python: True

- name: "binary_cross_entropy_with_logits_loss_target_grad"
  signature: "Tensor(Tensor dy, Tensor input, Tensor target, Tensor weight=None, Tensor pos_weight=None) => BinaryCrossEntropyWithLogitsLossTargetGrad"
  bind_python: False

- name: "binary_cross_entropy_with_logits_reduce_mean_loss_grad"
  signature: "Tensor(Tensor dy, Tensor input, Tensor target) => BinaryCrossEntropyWithLogitsReduceMeanLossGrad"
  bind_python: False

- name: "binary_cross_entropy_with_logits_reduce_mean_loss_target_grad"
  signature: "Tensor(Tensor dy, Tensor input, Tensor target) => BinaryCrossEntropyWithLogitsReduceMeanLossTargetGrad"
  bind_python: False

- name: "sparse_cross_entropy"
  signature: "Tensor (Tensor prediction, Tensor label, Int64 depth) => SparseCrossEntropy"
  bind_python: True

- name: "sparse_cross_entropy_grad"
  signature: "Tensor (Tensor prediction, Tensor label, Tensor dy, Int64 depth) => SparseCrossEntropyGrad"
  bind_python: False

- name: "distributed_sparse_cross_entropy"
  signature: "Tensor (Tensor prediction, Tensor label, Int64 depth) => SparseCrossEntropyMs"
  bind_python: True

- name: "cross_entropy"
  signature: 'Tensor(Tensor input, Tensor target, Tensor weight=None, Int64 ignore_index=-100, String reduction="mean", Double label_smoothing=0.0) => CrossEntropy'
  bind_python: True

- name: "cross_entropy_label_smoothing"
  signature: 'Tensor(Tensor input, Tensor target, Tensor weight=None, Int64 ignore_index=-100, String reduction="mean", Double label_smoothing=0.0) => CrossEntropyLabelSmoothing'
  bind_python: False

- name: "cross_entropy_prob"
  signature: 'Tensor(Tensor input, Tensor target, Tensor weight=None, String reduction="mean", Double label_smoothing=0.0) => CrossEntropyProb'
  bind_python: False

- name: "distributed_sparse_cross_entropy_grad"
  signature: "Tensor (Tensor prediction, Tensor label, Tensor dy, Int64 depth) => SparseCrossEntropyMsGrad"
  bind_python: False

- name: "sparse_softmax_cross_entropy"
  signature: "Tensor (Tensor logits, Tensor label) => SparseSoftmaxCrossEntropy"
  bind_python: True

- name: "sparse_softmax_cross_entropy_grad"
  signature: "Tensor (Tensor dy, Tensor prob, Tensor label, Int64 depth) => SparseSoftmaxCrossEntropyGrad"
  bind_python: False

- name: "sparse_softmax_cross_entropy_ms_grad"
  signature: "Tensor (Tensor dy, Tensor prob, Tensor label, Int64 depth) => SparseSoftmaxCrossEntropyMsGrad"
  bind_python: False

- name: "softmax_cross_entropy"
  signature: "Tensor (Tensor logits, Tensor label) => SoftmaxCrossEntropy"
  bind_python: True

- name: "softmax_cross_entropy_grad"
  signature: "Tensor (Tensor dy, Tensor label, Tensor prob) => SoftmaxCrossEntropyGrad"
  bind_python: True

- name: "smooth_l1_loss"
  signature: "Tensor (Tensor logits, Tensor label, Float beta, String reduction) => SmoothL1Loss"
  bind_python: True

- name: "smooth_l1_loss_grad"
  signature: "Tensor (Tensor loss_grad, Tensor prediction, Tensor label, Float beta) => SmoothL1LossGrad"
  bind_python: False

- name: "combined_margin_loss"
  signature: "Tensor (Tensor x, Tensor label, Float m1, Float m2, Float m3) => CombinedMarginLoss"
  bind_python: True

- name: "combined_margin_loss_grad"
  signature: "Tensor (Tensor dy, Tensor label, Tensor theta, Float m1, Float m2, Float m3, Int64 depth) => CombinedMarginLossGrad"
  bind_python: False

- name: "triplet_margin_loss"
  signature: "Tensor (Tensor anchor, Tensor positive, Tensor negative, *, Float margin, Float p, Float eps, Bool swap, String reduction) => TripletMarginLoss"
  bind_python: True

- name: "margin_ranking_loss"
  signature: "Tensor (Tensor input_1, Tensor input_2, Tensor target, Float margin, String reduction) => MarginRankingLoss"
  bind_python: True

- name: "ctc_loss"
  signature: "Tensor (Tensor log_probs, Tensor targets, Tensor input_lengths, Tensor target_lengths, Int64 max_target_length, Int64 blank, Bool zero_infinity, String reduction) => CtcLoss"
  bind_python: True

- name: "affine_grid"
  signature: "Tensor (Tensor theta, *, Shape size, Bool align_corners) => AffineGrid"
  bind_python: True

- name: "affine_grid_grad"
  signature: "Tensor (Tensor dgrid, *, Shape size, Bool align_corners) => AffineGridGrad"
  bind_python: False

- name: "grid_sample"
  signature: "Tensor (Tensor input, Tensor grid, *, String interpolation_mode, String padding_mode, Bool align_corners) => GridSample"
  bind_python: True

- name: "grid_sample_grad"
  signature: "TensorTuple (Tensor doutput, Tensor input, Tensor grid, *, String interpolation_mode, String padding_mode, Bool align_corners) => GridSampleGrad"
  bind_python: False

- name: "where"
  signature:
    [
      "Tensor (Tensor condition, Tensor x, Tensor y) => Where",
      "Tensor (Tensor condition, Scalar x, Tensor y) => WhereScalarX",
      "Tensor (Tensor condition, Tensor x, Scalar y) => WhereScalarY",
      "Tensor (Tensor condition, Scalar x, Scalar y) => WhereScalarXY",
    ]
  bind_python: true

- name: "masked_fill"
  signature: "Tensor (Tensor input, Tensor mask, Scalar value) => MaskedFill"
  bind_python: true

- name: "masked_fill_"
  signature: "Tensor (Tensor input, Tensor mask, Scalar value) => MaskedFillInplace"
  bind_python: true

- name: "movedim"
  signature:
    [
      "Tensor (Tensor input, Int32 source, Int32 destination) => MovedimInt",
      "Tensor (Tensor input, Int32List source, Int32List destination) => MovedimVec",
    ]
  bind_python: True

- name: "tensor_split"
  signature:
    [
      "TensorTuple (Tensor input, Int32 indices_or_sections, Int32 dim=0) => TensorSplitInt",
      "TensorTuple (Tensor input, Int32List indices_or_sections, Int32 dim=0) => TensorSplitVec",
    ]
  bind_python: True

- name: "hsplit"
  signature:
    [
      "TensorTuple (Tensor input, Int32 indices_or_sections) => HsplitInt",
      "TensorTuple (Tensor input, Int32List indices_or_sections) => HsplitVec",
    ]
  bind_python: True

- name: "vsplit"
  signature:
    [
      "TensorTuple (Tensor input, Int32 indices_or_sections) => VsplitInt",
      "TensorTuple (Tensor input, Int32List indices_or_sections) => VsplitVec",
    ]
  bind_python: True

- name: "negative"
  signature: "Tensor (Tensor x) => Negative"
  bind_python: True

- name: "layer_norm_affine"
  signature:
    "Tensor (Tensor x, Tensor gamma, Tensor beta, Int64 begin_norm_axis,
    Int64 begin_params_axis, Double epsilon) => LayerNormAffine"
  bind_python: True

- name: "layer_norm"
  signature: "Tensor (Tensor x, Int64 begin_norm_axis, Int64 begin_params_axis, Double epsilon) => LayerNorm"
  bind_python: True

- name: "layer_norm_grad"
  signature: "Tensor (Tensor dy, Tensor x, Tensor mean, Tensor inv_variance, Int64 begin_norm_axis, Double epsilon) => LayerNormGrad"
  bind_python: False

- name: "layer_norm_affine_grad"
  signature: "Tensor (Tensor dy, Tensor x, Tensor mean, Tensor inv_variance, Tensor gamma, Int64 begin_norm_axis, Double epsilon) => LayerNormAffineGrad"
  bind_python: False

- name: "layer_norm_param_grad"
  signature: "TensorTuple (Tensor dy, Tensor x, Tensor mean, Tensor inv_variance, Int64 begin_params_axis) => LayerNormParamGrad"
  bind_python: False

- name: "rms_norm"
  signature: "Tensor (Tensor x, Tensor weight=None, Shape normalized_shape, Float epsilon=1e-6) => RMSNorm"
  bind_python: True

- name: "rms_norm_grad"
  signature: "Tensor (Tensor dy, Tensor x, Tensor inv_rms, Tensor weight=None, Bool param_grad) => RMSNormGrad"
  bind_python: False

- name: "group_norm"
  signature:
    'Tensor (Tensor x, Tensor gamma=None, Tensor beta=None, Bool affine, Int32 num_groups, Double epsilon, String data_format="channels_first", String activation="none") => GroupNorm'
  bind_python: True

- name: "group_norm_grad"
  signature: "Tensor (Tensor dy, Tensor x, Tensor mean, Tensor inv_variance, Tensor gamma=None, Int32 num_groups, Double epsilon) => GroupNormGrad"
  bind_python: False

- name: "group_norm_param_grad"
  signature: "TensorTuple (Tensor dy, Tensor x, Tensor mean, Tensor inv_variance) => GroupNormParamGrad"
  bind_python: False

- name: "avg_pool2d_nhwc"
  signature:
    'Tensor (Tensor x, Int32List kernel_size, Int32List stride, String padding,
    Int32List padding_before, Int32List padding_after,
    String data_format="channels_first", Bool ceil_mode=False) => TFAvgPool2D'
  bind_python: True

- name: "ctc_loss_grad"
  signature: "Tensor (Tensor loss_grad, Tensor log_probs, Tensor targets,
    Tensor input_lengths, Tensor target_lengths, Tensor loss, Tensor alpha, Int64 blank, Bool zero_infinity, Int64 max_target_length) => CtcLossGrad"
  bind_python: False

- name: "adaptive_avg_pool1d"
  signature: "Tensor (Tensor x, Int64List[1] output_size) => AdaptiveAvgPool1D"
  bind_python: True

- name: "adaptive_avg_pool2d"
  signature: "Tensor (Tensor x, Int64List[2] output_size) => AdaptiveAvgPool2D"
  bind_python: True

- name: "adaptive_avg_pool3d"
  signature: "Tensor (Tensor x, Int64List[3] output_size) => AdaptiveAvgPool3D"
  bind_python: True

- name: "adaptive_pool_grad"
  signature: "Tensor (Tensor x, Tensor dy, String mode, Int32 ndims) => AdaptivePoolNdGrad"

- name: "tf_pool_grad"
  signature:
    "Tensor (Tensor x, Tensor y, Tensor dy, String mode, Int32 ndims, String data_format,
    String padding, Int32List padding_before, Int32List padding_after, Int32List pool_size,
    Int32List strides, Bool ceil_mode) => TFPoolNdGrad"
  bind_python: False

- name: "max_pool1d"
  signature:
    'TensorTuple (Tensor input, Int32List[1] kernel_size, Int32List[1] stride=None,
    Int32List[1] padding=0, Int32List[1] dilation=1,
    Bool return_indices=True, Bool ceil_mode=False,
    String data_format="channels_first") => MaxPool1D'
  bind_python: True

- name: "max_pool2d"
  signature:
    'TensorTuple (Tensor input, Int32List[2] kernel_size, Int32List[2] stride=None,
    Int32List[2] padding=0, Int32List[2] dilation=1,
    Bool return_indices=True, Bool ceil_mode=False,
    String data_format="channels_first") => MaxPool2D'
  bind_python: True

- name: "max_pool3d"
  signature:
    'TensorTuple (Tensor input, Int32List[3] kernel_size, Int32List[3] stride=None,
    Int32List[3] padding=0, Int32List[3] dilation=1,
    Bool return_indices=True, Bool ceil_mode=False,
    String data_format="channels_first") => MaxPool3D'
  bind_python: True

- name: "max_pool_grad"
  signature: "Tensor (Tensor x, Tensor indice, Tensor dy, Int32 ndims,
    String data_format, Int32List padding, Int32List kernel_size,
    Int32List stride, Int32List dilation, Bool return_indices, Bool ceil_mode) => MaxPoolNdGrad"
  bind_python: False

- name: "max_unpool1d"
  signature:
    'Tensor (Tensor input, Tensor indices, Int32List[1] kernel_size, Int32List[1] stride=None,
    Int32List[1] padding=0, Shape output_size=None) => MaxUnpool1D'
  bind_python: True
  
- name: "max_unpool2d"
  signature:
    'Tensor (Tensor input, Tensor indices, Int32List[2] kernel_size, Int32List[2] stride=None,
    Int32List[2] padding=0, Shape output_size=None) => MaxUnpool2D'
  bind_python: True

- name: "max_unpool3d"
  signature:
    'Tensor (Tensor input, Tensor indices, Int32List[3] kernel_size, Int32List[3] stride=None,
    Int32List[3] padding=0, Shape output_size=None) => MaxUnpool3D'
  bind_python: True

- name: "max_unpool1d_grad"
  signature: "Tensor (Tensor x, Tensor indice, Tensor dy) => MaxUnpool1dGrad"
  bind_python: False

- name: "max_unpool2d_grad"
  signature: "Tensor (Tensor x, Tensor indice, Tensor dy) => MaxUnpool2dGrad"
  bind_python: False

- name: "max_unpool3d_grad"
  signature: "Tensor (Tensor x, Tensor indice, Tensor dy) => MaxUnpool3dGrad"
  bind_python: False

- name: "prelu"
  signature: "Tensor (Tensor x, Tensor alpha) => PRelu"
  bind_python: True

- name: "prelu_grad"
  signature: "TensorTuple (Tensor dy, Tensor x, Tensor alpha) => PReluGrad"
  bind_python: False

- name: "reshape"
  signature: "Tensor (Tensor x, Shape shape) => Reshape"
  bind_python: True

- name: "view"
  signature: "Tensor (Tensor x, Shape shape) => View"
  bind_python: True

- name: "contiguous"
  signature: "Tensor (Tensor input) => ToContiguous"
  bind_python: True

- name: "contiguous_"
  signature: "Tensor (Tensor input) => InplaceToContiguous"
  bind_python: True

- name: "slice_view_1d_contiguous"
  signature: "Tensor (Tensor x, Int64 start, Int64 end) => SliceView1dContiguous"
  bind_python: True

- name: "narrow"
  signature: "Tensor (Tensor input, Int64 dim, Int64 start, Int64 length) => Narrow"
  bind_python: True

- name: "narrow_grad"
  signature: "Tensor (Tensor dy, Tensor like, Int64 dim, Int64 start, Int64 length) => NarrowGrad"
  bind_python: False

- name: "slice"
  signature: "Tensor (Tensor x, Int64List start, Int64List stop, Int64List step, Bool enable_view_slice=None) => Slice"
  bind_python: True

- name: "slice_update"
  signature: "Tensor (Tensor ref, Tensor value, Int64List start, Int64List stop, Int64List step, Bool inplace=False) => SliceUpdate"
  bind_python: True

- name: "slice_grad"
  signature: "Tensor (Tensor dy, Shape like_shape, Int64List start, Int64List stop, Int64List step) => SliceGrad"
  bind_python: False

- name: "copy"
  signature: "Tensor (Tensor x, String device_type, Int64 device_id, Bool pin_memory=False) => Copy"
  bind_python: True

- name: "to"
  signature: [
      # type of device must be string for global tensor to perform argument validation
      "Tensor (Tensor x, String device=None, DataType dtype=None, Bool copy=False) => To",
      "Tensor (Tensor x, Device device=None, DataType dtype=None, Bool copy=False) => To",
      "Tensor (Tensor x, DataType dtype=None, Bool copy=False) => To",
      "Tensor (Tensor x, Tensor other, Bool copy=False) => To",
      "Tensor (Tensor x, String device=None) => To",
    ]
  bind_python: True

- name: "flip"
  signature: "Tensor (Tensor x, Int32List[1] dims) => Flip"
  bind_python: True

- name: "upsample"
  signature:
    'Tensor (Tensor x, Double height_scale, Double width_scale, Bool align_corners,
    String interpolation, String data_format="channels_first") => Upsample'
  bind_python: True

- name: "upsample_grad"
  signature:
    "Tensor (Tensor dy, Tensor x, Double height_scale, Double width_scale, Bool align_corners,
    String data_format, String interpolation) => UpsampleGrad"
  bind_python: False

- name: "upsample_linear_1d"
  signature:
    'Tensor (Tensor x, Double scale_factor=0.0, Bool align_corners=False, Int64List[1] output_size=None,
    String data_format="channels_first") => UpsampleLinear1D'
  bind_python: True

- name: "upsample_linear_1d_grad"
  signature:
    'Tensor (Tensor dy, Tensor x, Double scale_factor=0.0, Bool align_corners=False, Int64List[1] output_size=None,
    String data_format="channels_first") => UpsampleLinear1DGrad'
  bind_python: False

- name: "upsample_nearest_1d"
  signature:
    'Tensor (Tensor x, Double scale_factor=0.0, Int64List[1] output_size=None,
    String data_format="channels_first") => UpsampleNearest1D'
  bind_python: True

- name: "upsample_nearest_1d_grad"
  signature:
    'Tensor (Tensor dy, Tensor x, Double scale_factor=0.0, Int64List[1] output_size=None,
    String data_format="channels_first") => UpsampleNearest1DGrad'
  bind_python: False

- name: "upsample_nearest_2d"
  signature:
    'Tensor (Tensor x, Double height_scale=0.0, Double width_scale=0.0, Int64List[2] output_size=None,
    String data_format="channels_first") => UpsampleNearest2D'
  bind_python: True

- name: "upsample_nearest_2d_grad"
  signature:
    'Tensor (Tensor dy, Tensor x, Double height_scale=0.0, Double width_scale=0.0, Int64List[2] output_size=None,
    String data_format="channels_first") => UpsampleNearest2DGrad'
  bind_python: False

- name: "upsample_bilinear_2d"
  signature:
    'Tensor (Tensor x, Double height_scale=0.0, Double width_scale=0.0, Bool align_corners=False, Int64List[2] output_size=None,
    String data_format="channels_first") => UpsampleBilinear2D'
  bind_python: True

- name: "upsample_bilinear_2d_grad"
  signature:
    'Tensor (Tensor dy, Tensor x, Double height_scale=0.0, Double width_scale=0.0, Bool align_corners=False, Int64List[2] output_size=None,
    String data_format="channels_first") => UpsampleBilinear2DGrad'
  bind_python: False

- name: "upsample_bicubic_2d"
  signature:
    'Tensor (Tensor x, Double height_scale=0.0, Double width_scale=0.0, Bool align_corners=False, Int64List[2] output_size=None,
    String data_format="channels_first") => UpsampleBicubic2D'
  bind_python: True

- name: "upsample_bicubic_2d_grad"
  signature:
    'Tensor (Tensor dy, Tensor x, Double height_scale=0.0, Double width_scale=0.0, Bool align_corners=False, Int64List[2] output_size=None,
    String data_format="channels_first") => UpsampleBicubic2DGrad'
  bind_python: False

- name: "upsample_nearest_3d"
  signature:
    'Tensor (Tensor x, Double depth_scale=0.0, Double height_scale=0.0, Double width_scale=0.0, Int64List[3] output_size=None,
    String data_format="channels_first") => UpsampleNearest3D'
  bind_python: True

- name: "upsample_nearest_3d_grad"
  signature:
    'Tensor (Tensor dy, Tensor x, Double depth_scale=0.0, Double height_scale=0.0, Double width_scale=0.0, Int64List[3] output_size=None,
    String data_format="channels_first") => UpsampleNearest3DGrad'
  bind_python: False

- name: "upsample_trilinear_3d"
  signature:
    'Tensor (Tensor x, Double depth_scale=0.0, Double height_scale=0.0, Double width_scale=0.0, Bool align_corners=False,
    Int64List[3] output_size=None, String data_format="channels_first") => UpsampleTrilinear3D'
  bind_python: True

- name: "upsample_trilinear_3d_grad"
  signature:
    'Tensor (Tensor dy, Tensor x, Double depth_scale=0.0, Double height_scale=0.0, Double width_scale=0.0,
    Bool align_corners=False, Int64List[3] output_size=None, String data_format="channels_first") => UpsampleTrilinear3DGrad'
  bind_python: False

- name: "fused_get_boundding_boxes_coord"
  signature: "TensorTuple (Tensor x1, Tensor y1, Tensor w1, Tensor h1, Tensor x2, Tensor y2, Tensor w2, Tensor h2) => FusedGetBounddingBoxesCoord"
  bind_python: True

- name: "fused_get_boundding_boxes_coord_grad"
  signature: "TensorTuple (Tensor b1_x1_diff, Tensor b1_x2_diff, Tensor b1_y1_diff, Tensor b1_y2_diff, Tensor b2_x1_diff, Tensor b2_x2_diff, Tensor b2_y1_diff, Tensor b2_y2_diff) => FusedGetBounddingBoxesCoordGrad"
  bind_python: False

- name: "fused_get_ciou_result"
  signature: "TensorTuple (Tensor v, Tensor iou, Tensor rho2, Tensor c2, Float eps) => FusedGetCiouResult"
  bind_python: True

- name: "fused_get_ciou_result_grad"
  signature: "TensorTuple (Tensor dy ,Tensor alpha, Tensor rho2, Tensor c2) => FusedGetCiouResultGrad"
  bind_python: False

- name: "fused_get_iou"
  signature: "Tensor (Tensor w1, Tensor h1, Tensor w2, Tensor h2, Tensor inter, Float eps) => FusedGetIou"
  bind_python: True

- name: "fused_get_iou_grad"
  signature: "TensorTuple (Tensor diou, Tensor w1, Tensor h1, Tensor w2, Tensor h2, Tensor inter, Float eps) => FusedGetIouGrad"
  bind_python: False

- name: "abs"
  signature: "Tensor (Tensor x) => Abs"
  bind_python: True

- name: "abs_grad"
  signature: "Tensor (Tensor x, Tensor dy) => AbsGrad"
  bind_python: False

- name: "acos"
  signature: "Tensor (Tensor x) => Acos"
  bind_python: True

- name: "acos_grad"
  signature: "Tensor (Tensor x, Tensor dy) => AcosGrad"
  bind_python: False

- name: "acosh"
  signature: "Tensor (Tensor x) => Acosh"
  bind_python: True

- name: "acosh_grad"
  signature: "Tensor (Tensor x, Tensor dy) => AcoshGrad"
  bind_python: False

- name: "asin"
  signature: "Tensor (Tensor x) => Asin"
  bind_python: True

- name: "asin_grad"
  signature: "Tensor (Tensor x, Tensor dy) => AsinGrad"
  bind_python: False

- name: "asinh"
  signature: "Tensor (Tensor x) => Asinh"
  bind_python: True

- name: "asinh_grad"
  signature: "Tensor (Tensor x, Tensor dy) => AsinhGrad"
  bind_python: False

- name: "atan"
  signature: "Tensor (Tensor x) => Atan"
  bind_python: True

- name: "atan_grad"
  signature: "Tensor (Tensor x, Tensor dy) => AtanGrad"
  bind_python: False

- name: "atan2"
  signature: "Tensor (Tensor input, Tensor other) => Atan2"
  bind_python: True

- name: "atan2_x_grad"
  signature: "Tensor (Tensor dz, Tensor x, Tensor y) => Atan2XGrad"
  bind_python: False

- name: "atan2_y_grad"
  signature: "Tensor (Tensor dz, Tensor x, Tensor y) => Atan2YGrad"
  bind_python: False

- name: "atanh"
  signature: "Tensor (Tensor x) => Atanh"
  bind_python: True

- name: "atanh_grad"
  signature: "Tensor (Tensor x, Tensor dy) => AtanhGrad"
  bind_python: False

- name: "ceil"
  signature: "Tensor (Tensor x) => Ceil"
  bind_python: True

- name: "ceil_grad"
  signature: "Tensor (Tensor x, Tensor dy) => CeilGrad"
  bind_python: False

- name: "erf"
  signature: "Tensor (Tensor x) => Erf"
  bind_python: True

- name: "erf_grad"
  signature: "Tensor (Tensor x, Tensor dy) => ErfGrad"
  bind_python: False

- name: "erfc"
  signature: "Tensor (Tensor x) => Erfc"
  bind_python: True

- name: "erfc_grad"
  signature: "Tensor (Tensor x, Tensor dy) => ErfcGrad"
  bind_python: False

- name: "expm1"
  signature: "Tensor (Tensor x) => Expm1"
  bind_python: True

- name: "expm1_grad"
  signature: "Tensor (Tensor x, Tensor dy) => Expm1Grad"
  bind_python: False

- name: "floor"
  signature: "Tensor (Tensor x) => Floor"
  bind_python: True

- name: "floor_"
  signature: "Tensor (Tensor x) => Floor_"
  bind_python: True

- name: "floor_grad"
  signature: "Tensor (Tensor x, Tensor dy) => FloorGrad"
  bind_python: False

- name: "lgamma"
  signature: "Tensor (Tensor x) => Lgamma"
  bind_python: True

- name: "lgamma_grad"
  signature: "Tensor (Tensor x, Tensor dy) => LgammaGrad"
  bind_python: False

- name: "log1p"
  signature: "Tensor (Tensor x) => Log1p"
  bind_python: True

- name: "log1p_grad"
  signature: "Tensor (Tensor x, Tensor dy) => Log1pGrad"
  bind_python: False

- name: "logsigmoid"
  signature: "Tensor (Tensor x) => LogSigmoid"
  bind_python: True

- name: "logsigmoid_grad"
  signature: "Tensor (Tensor x, Tensor dy) => LogSigmoidGrad"
  bind_python: False

- name: "rint"
  signature: "Tensor (Tensor x) => Rint"
  bind_python: True

- name: "rint_grad"
  signature: "Tensor (Tensor x, Tensor dy) => RintGrad"
  bind_python: False

- name: "round"
  signature: "Tensor (Tensor x) => Round"
  bind_python: True

- name: "round_grad"
  signature: "Tensor (Tensor x, Tensor dy) => RoundGrad"
  bind_python: False

- name: "sign"
  signature: "Tensor (Tensor x) => Sign"
  bind_python: True

- name: "sign_grad"
  signature: "Tensor (Tensor x, Tensor dy) => SignGrad"
  bind_python: False

- name: "sinh"
  signature: "Tensor (Tensor x) => Sinh"
  bind_python: True

- name: "sinh_grad"
  signature: "Tensor (Tensor x, Tensor dy) => SinhGrad"
  bind_python: False

- name: "softplus"
  signature: "Tensor (Tensor x, Double beta=1.0, Double threshold=20.0) => Softplus"
  bind_python: True

- name: "softplus_grad"
  signature: "Tensor (Tensor x, Tensor dy, Double beta=1.0, Double threshold=20.0) => SoftplusGrad"
  bind_python: False

- name: "softshrink"
  signature: "Tensor (Tensor x, *, Double alpha=0.5, Bool inplace=False) => SoftShrink"
  bind_python: True

- name: "softshrink_grad"
  signature: "Tensor (Tensor y, Tensor dy, Double alpha=0.5) => SoftShrinkGrad"
  bind_python: False

- name: "one_hot"
  signature: "Tensor (Tensor input, Int64 num_classes=-1, Scalar on_value=1, Scalar off_value=0) => OneHot"
  bind_python: True

- name: "unsorted_segment_sum_like"
  signature: "Tensor (Tensor x, Tensor segment_ids, Tensor like, Int64 axis) => UnsortedSegmentSumLike"
  bind_python: False

- name: "unsorted_segment_sum"
  signature: "Tensor (Tensor x, Tensor segment_ids, Int64 axis, Int64 num_segments) => UnsortedSegmentSum"
  bind_python: True

- name: "tril"
  signature: "Tensor (Tensor x, Int64 diagonal=0) => Tril"
  bind_python: True

- name: "triu"
  signature: "Tensor (Tensor x, Int64 diagonal=0) => Triu"
  bind_python: True

- name: "triu_"
  signature: "Tensor (Tensor x, Int64 diagonal=0) => InplaceTriu"
  bind_python: True

- name: "clamp"
  signature: "Tensor (Tensor input, Scalar min=None, Scalar max=None) => Clamp"
  bind_python: true

- name: "clamp_"
  signature: "Tensor (Tensor input, Scalar min=None, Scalar max=None) => ClampInplace"
  bind_python: true

- name: "clamp_min"
  signature: "Tensor (Tensor input, Scalar min) => ClampMin"
  bind_python: true

- name: "clamp_min_"
  signature: "Tensor (Tensor input, Scalar min) => ClampMinInplace"
  bind_python: true

- name: "clamp_max"
  signature: "Tensor (Tensor input, Scalar max) => ClampMax"
  bind_python: true

- name: "clamp_max_"
  signature: "Tensor (Tensor input, Scalar min) => ClampMaxInplace"
  bind_python: true

- name: "clip"
  signature: ["Tensor (Tensor input, Scalar min=None, Scalar max=None) => Clip"]
  bind_python: true

- name: "clip_"
  signature:
    ["Tensor (Tensor input, Scalar min=None, Scalar max=None) => ClipInplace"]
  bind_python: true

- name: "clamp_grad"
  signature: "Tensor (Tensor dy, Tensor x, Scalar min=None, Scalar max=None) => ClampGrad"
  bind_python: False

- name: "vector_norm"
  signature:
    [
      "Tensor (Tensor input, Scalar ord=2, Int32List dim=None, Bool keepdim=False, *, DataType dtype=None) => VectorNorm",
      "Tensor (Tensor input, Scalar ord=2, Scalar dim, Bool keepdim=False, *, DataType dtype=None) => VectorNorm",
    ]
  bind_python: True

- name: "matrix_norm"
  signature:
    [
      "Tensor (Tensor input, Scalar ord, Int32List dim, Bool keepdim=False, *, DataType dtype=None) => MatrixNorm",
      "Tensor (Tensor input, String ord, Int32List dim, Bool keepdim=False, *, DataType dtype=None) => MatrixNorm",
    ]
  bind_python: True

- name: "norm"
  signature:
    [
      "Tensor (Tensor input, Scalar ord=None, Int32List dim=None, Bool keepdim=False, *, DataType dtype=None, Bool for_norm=False) => Norm",
      "Tensor (Tensor input, String ord, Int32List dim=None, Bool keepdim=False, *, DataType dtype=None) => Norm",
      "Tensor (Tensor input, Scalar ord=None, Scalar dim, Bool keepdim=False, *, DataType dtype=None) => ScalarNorm",
      "Tensor (Tensor input, String ord, Scalar dim, Bool keepdim=False, *, DataType dtype=None) => ScalarNorm",
    ]
  bind_python: True

- name: "inv"
  signature: "Tensor (Tensor x) => Inv"
  bind_python: True

- name: "linalg_cross"
  signature: "Tensor (Tensor input, Tensor other, Int64 dim=None) => LinalgCross"
  bind_python: True

- name: "dropout"
  signature: "Tensor (Tensor input, Float p=0.5, Bool training=True, Bool inplace=False, Generator generator=None, *, Tensor addend=None) => Dropout"
  bind_python: True

- name: "dropout_grad"
  signature: "Tensor (Tensor dy, Tensor mask, Float scale) => DropoutGrad"
  bind_python: False

- name: "dropout1d"
  signature: "Tensor (Tensor input, Float p=0.5, Bool training=True) => Dropout1d"
  bind_python: True

- name: "dropout2d"
  signature: "Tensor (Tensor input, Float p=0.5, Bool training=True) => Dropout2d"
  bind_python: True

- name: "dropout3d"
  signature: "Tensor (Tensor input, Float p=0.5, Bool training=True) => Dropout3d"
  bind_python: True

- name: "constant_pad"
  signature: "Tensor (Tensor x, Int64List pad, Scalar value=0) => ConstantPad"
  bind_python: False

- name: "reflection_pad"
  signature: "Tensor (Tensor x, Int64List pad) => ReflectionPad"
  bind_python: False

- name: "replication_pad"
  signature: "Tensor (Tensor x, Int64List pad) => ReplicationPad"
  bind_python: False

- name: "pad"
  signature: 'Tensor (Tensor x, Int64List pad, String mode="constant", Scalar value=0) => Pad'
  bind_python: True

- name: "pad_grad"
  signature: 'Tensor (Tensor dy, Int64List pad, String mode="constant", Scalar value=0) => PadGrad'
  bind_python: False

- name: "silu"
  signature: "Tensor (Tensor x) => Silu"
  bind_python: True

- name: "silu_grad"
  signature: "Tensor (Tensor dy, Tensor x) => SiluGrad"
  bind_python: False

- name: "mish"
  signature: "Tensor (Tensor x) => Mish"
  bind_python: True

- name: "mish_grad"
  signature: "Tensor (Tensor dy, Tensor x) => MishGrad"
  bind_python: False

- name: "selu"
  signature: "Tensor (Tensor x) => Selu"
  bind_python: True

- name: "selu_grad"
  signature: "Tensor (Tensor dy, Tensor x) => SeluGrad"
  bind_python: False

- name: "softsign"
  signature: "Tensor (Tensor x) => SoftSign"
  bind_python: True

- name: "softsign_grad"
  signature: "Tensor (Tensor dy, Tensor x) => SoftSignGrad"
  bind_python: False

- name: "diag"
  signature: "Tensor (Tensor x, Int32 diagonal=0) => Diag"
  bind_python: True

- name: "diag_grad"
  signature: "Tensor (Tensor dy, Tensor in, Int32 diagonal=0) => DiagGrad"
  bind_python: False

- name: "diagonal"
  signature: "Tensor (Tensor x, Int32 offset=0, Int32 dim1=0, Int32 dim2=1) => Diagonal"
  bind_python: True

- name: "diagonal_grad"
  signature: "Tensor (Tensor dy, Tensor in, Int32 offset=0) => DiagonalGrad"
  bind_python: False

- name: "tensor_getitem"
  signature: "Tensor (Tensor x, TensorIndex index) => TensorGetItem"
  bind_python: False

- name: "scatter"
  signature:
    [
      "Tensor (Tensor input, Int32 dim, Tensor index, Tensor src, *, String reduce=None, Bool inplace=False) => DimScatter",
      "Tensor (Tensor input, Int32 dim, Tensor index, Scalar src, *, String reduce=None, Bool inplace=False) => DimScatterScalar",
    ]
  bind_python: True

- name: "scatter_update"
  signature:
    [
      "Tensor (Tensor input, Int32 dim, Tensor index, Tensor src, *, Bool inplace=False) => DimScatterUpdate",
      "Tensor (Tensor input, Int32 dim, Tensor index, Scalar src, *, Bool inplace=False) => DimScatterUpdateScalar",
    ]
  bind_python: False

- name: "scatter_add"
  signature:
    [
      "Tensor (Tensor input, Int32 dim, Tensor index, Tensor src, *, Bool inplace=False) => DimScatterAdd",
      "Tensor (Tensor input, Int32 dim, Tensor index, Scalar src, *, Bool inplace=False) => DimScatterAddScalar",
    ]
  bind_python: True

- name: "scatter_mul"
  signature:
    [
      "Tensor (Tensor input, Int32 dim, Tensor index, Tensor src, *, Bool inplace=False) => DimScatterMul",
      "Tensor (Tensor input, Int32 dim, Tensor index, Scalar src, *, Bool inplace=False) => DimScatterMulScalar",
    ]
  bind_python: False

- name: "scatter_add_like"
  signature: "Tensor (Tensor like, Int32 dim, Tensor index, Tensor src) => DimScatterAddLike"
  bind_python: False

- name: "tensor_setitem"
  signature: "Void (Tensor x, TensorIndex index, Tensor value) => TensorSetItem"
  bind_python: True

- name: "avg_pool1d"
  signature:
    'Tensor (Tensor input, Int32List[1] kernel_size, Int32List[1] stride=None,
    Int32List[1] padding=0, Bool ceil_mode=False, Bool count_include_pad=True,
    Int32 divisor_override=0, String data_format="channels_first") => AvgPool1D'
  bind_python: True

- name: "avg_pool2d"
  signature:
    'Tensor (Tensor input, Int32List[2] kernel_size, Int32List[2] stride=None,
    Int32List[2] padding=0, Bool ceil_mode=False, Bool count_include_pad=True,
    Int32 divisor_override=0, String data_format="channels_first") => AvgPool2D'
  bind_python: True

- name: "avg_pool3d"
  signature:
    'Tensor (Tensor input, Int32List[3] kernel_size, Int32List[3] stride=None,
    Int32List[3] padding=0, Bool ceil_mode=False, Bool count_include_pad=True,
    Int32 divisor_override=0, String data_format="channels_first") => AvgPool3D'
  bind_python: True

- name: "avg_pool_grad"
  signature:
    "Tensor (Tensor x, Tensor dy, Int32 ndims, String data_format, Int32List padding,
    Int32List kernel_size, Int32List stride, Bool ceil_mode, Bool count_include_pad,
    Int32 divisor_override=0) => AvgPoolNdGrad"
  bind_python: False

- name: "minimum"
  signature: "Tensor (Tensor input, Tensor other) => Minimum"
  bind_python: True

- name: "maximum"
  signature: "Tensor (Tensor input, Tensor other) => Maximum"
  bind_python: True

- name: "elementwise_min_grad"
  signature: "TensorTuple (Tensor dz, Tensor x, Tensor y) => ElementwiseMinGrad"
  bind_python: False

- name: "elementwise_max_grad"
  signature: "TensorTuple (Tensor dz, Tensor x, Tensor y) => ElementwiseMaxGrad"
  bind_python: False

- name: "stack"
  signature: "Tensor (TensorTuple inputs, Int64 dim=0) => Stack"
  bind_python: True

- name: "stack_grad"
  signature: "TensorTuple (Tensor x, TensorTuple like, Int64 axis) => StackGrad"
  bind_python: False

- name: "atleast_1d"
  signature:
    [
      "Tensor (Tensor input) => AtLeast1D",
      "TensorTuple (TensorTuple tensors) => AtLeast1D",
    ]
  bind_python: True

- name: "atleast_2d"
  signature:
    [
      "Tensor (Tensor input) => AtLeast2D",
      "TensorTuple (TensorTuple tensors) => AtLeast2D",
    ]
  bind_python: True

- name: "atleast_3d"
  signature:
    [
      "Tensor (Tensor input) => AtLeast3D",
      "TensorTuple (TensorTuple tensors) => AtLeast3D",
    ]
  bind_python: True

- name: "hstack"
  signature: "Tensor (TensorTuple tensors) => HStack"
  bind_python: True

- name: "vstack"
  signature: "Tensor (TensorTuple tensors) => VStack"
  bind_python: True

- name: "dstack"
  signature: "Tensor (TensorTuple tensors) => DStack"
  bind_python: True

- name: "column_stack"
  signature: "Tensor (TensorTuple tensors) => ColumnStack"
  bind_python: True

- name: "row_stack"
  signature: "Tensor (TensorTuple tensors) => RowStack"
  bind_python: True

- name: "local_to_global"
  signature: "Tensor (Tensor x, Placement placement, SbpList sbp, Shape shape, DataType dtype, Bool sync_data, Bool copy=False) => LocalToGlobal"
  bind_python: False

- name: "to_global"
  signature: "Tensor (Tensor x, Placement placement, SbpList sbp, SbpList grad_sbp, Bool check_meta, Bool copy=False) => ToGlobal"
  bind_python: True

- name: "to_local"
  signature: "Tensor (Tensor x, Bool copy=False) => GlobalToLocal"
  bind_python: True

- name: "stream_touch"
  signature: "Void (TensorTuple x) => StreamTouch"
  bind_python: True

- name: "comm_broadcast"
  signature:
    [
      "Tensor (Tensor x, *, Int64 src_rank=0, Bool inplace=True) => CommBroadcast",
      "TensorTuple (TensorTuple inputs, *, Int64 src_rank=0, Bool inplace=True) => CommBroadcastTensors",
    ]
  bind_python: True

- name: "local_all_reduce"
  signature: "Tensor (Tensor x, Bool inplace=False) => LocalAllReduce"
  bind_python: True

- name: "local_reduce"
  signature: "Tensor (Tensor x, *, Int64 dst=0, Bool inplace=True) => LocalReduce"
  bind_python: True

- name: "eager_p_to_b"
  signature: "Tensor (Tensor x, Placement in_placement, Placement out_placement, Shape shape) => EagerPToB"
  bind_python: False

- name: "eager_b_to_s"
  signature: "Tensor (Tensor x, Placement in_placement, Placement out_placement, SbpList out_sbp, Shape shape) => EagerBToS"
  bind_python: False

- name: "eager_s_to_b"
  signature: "Tensor (Tensor x, Placement in_placement, Placement out_placement, SbpList in_sbp, Shape shape) => EagerSToB"
  bind_python: False

- name: "eager_naive_s_to_s"
  signature: "Tensor (Tensor x, Placement in_placement, Placement out_placement, SbpList in_sbp, SbpList out_sbp, Shape shape) => EagerNaiveSToS"
  bind_python: False

- name: "eager_p_to_s"
  signature: "Tensor (Tensor x, Placement in_placement, Placement out_placement, SbpList out_sbp, Shape shape) => EagerPToS"
  bind_python: False

- name: "eager_s_to_p"
  signature: "Tensor (Tensor x, Placement in_placement, Placement out_placement, SbpList out_sbp, Shape shape) => EagerSToP"
  bind_python: False

- name: "global_all_reduce"
  signature: "Tensor (Tensor x) => GlobalAllReduce"
  bind_python: False

- name: "global_reduce_scatter"
  signature: "Tensor (Tensor x, String op_type) => GlobalReduceScatter"
  bind_python: False

- name: "global_all_gather"
  signature: "Tensor (Tensor x) => GlobalAllGather"
  bind_python: False

- name: "global_s2s"
  signature: "Tensor (Tensor x, SbpList out_sbp) => GlobalS2S"
  bind_python: False

- name: "select_top_n"
  signature: "TensorTuple (TensorTuple inputs, Int32 n) => SelectTopN"
  bind_python: True

- name: "cast_like"
  signature: "Tensor (Tensor x, Tensor like) => CastLike"
  bind_python: False

- name: "identity"
  signature: "Tensor (Tensor in) => Identity"
  bind_python: True

- name: "amp_white_identity"
  signature: "Tensor (Tensor in) => AmpWhiteIdentity"
  bind_python: True

- name: "amp_black_identity"
  signature: "Tensor (Tensor in) => AmpBlackIdentity"
  bind_python: True

- name: "reshape_like"
  signature: "Tensor (Tensor in, Tensor like) => ReshapeLike"
  bind_python: True

- name: "reduce_sum_like"
  signature: "Tensor (Tensor in, Tensor like, Int32List axis) => ReduceSumLike"
  bind_python: True

- name: "broadcast_reduce_sum_like"
  signature: "Tensor (Tensor in, Tensor like) => BroadcastReduceSumLike"
  bind_python: False

- name: "rand"
  signature: [
      "Tensor (Shape size, *, DataType dtype=None, Device device=None,
      Generator generator=None, Bool requires_grad=False) => Rand",
      "Tensor (Shape size, *, Placement placement, SbpList sbp, DataType dtype=None,
      Generator generator=None, Bool requires_grad=False) => GlobalRand",
    ]
  bind_python: True

- name: "randn"
  signature: [
      "Tensor (Shape size, *, DataType dtype=None, Device device=None,
      Generator generator=None, Bool requires_grad=False) => RandN",
      "Tensor (Shape size, *, Placement placement, SbpList sbp, DataType dtype=None,
      Generator generator=None, Bool requires_grad=False) => GlobalRandN",
    ]
  bind_python: True

- name: "randn_like"
  signature: [
      "Tensor (Tensor input, *, DataType dtype=None, Device device=None,
      Generator generator=None, Bool requires_grad=False) => RandnLike",
      "Tensor (Tensor input, *, Placement placement, SbpList sbp, DataType dtype=None,
      Generator generator=None, Bool requires_grad=False) => GlobalRandnLike",
    ]
  bind_python: True

- name: "randint"
  signature: [
      "Tensor (Int64 low, Int64 high, Shape size, *, DataType dtype=None,
      Device device=None, Generator generator=None, Bool requires_grad=False)=> RandInt",
      "Tensor (Int64 high, Shape size, *, DataType dtype=None,
      Device device=None, Generator generator=None, Bool requires_grad=False)=> RandInt",
      "Tensor (Int64 low, Int64 high, Shape size, *, Placement placement, SbpList sbp,
      DataType dtype=None, Generator generator=None, Bool requires_grad=False)=> GlobalRandInt",
      "Tensor (Int64 high, Shape size, *, Placement placement, SbpList sbp,
      DataType dtype=None, Generator generator=None, Bool requires_grad=False)=> GlobalRandInt",
    ]
  bind_python: True

- name: "randint_like"
  signature: [
      "Tensor (Tensor x, Int64 low, Int64 high, *, DataType dtype=None,
      Device device=None, Generator generator=None, Bool requires_grad=False)=> RandIntLike",
      "Tensor (Tensor x, Int64 high, *, DataType dtype=None,
      Device device=None, Generator generator=None, Bool requires_grad=False)=> RandIntLike",
      "Tensor (Tensor x, Int64 low, Int64 high, *, Placement placement, SbpList sbp,
      DataType dtype=None, Generator generator=None, Bool requires_grad=False)=> GlobalRandIntLike",
      "Tensor (Tensor x, Int64 high, *, Placement placement, SbpList sbp,
      DataType dtype=None, Generator generator=None, Bool requires_grad=False)=> GlobalRandIntLike",
    ]
  bind_python: True

- name: "randperm"
  signature:
    [
      "Tensor (Int32 n, *, Generator generator=None, DataType dtype=kInt64, Device device=None, Bool requires_grad=False) => RandPerm",
      "Tensor (Int32 n, *, Placement placement, SbpList sbp, Generator generator=None, DataType dtype=kInt64, Bool requires_grad=False) => GlobalRandPerm",
    ]
  bind_python: True

- name: "unfold_tensor"
  signature: "Tensor (Tensor x, Int32 dimension, Int32 size, Int32 step) => UnfoldTensor"
  bind_python: True

- name: "unfold_tensor_grad"
  signature: "Tensor (Tensor dy, Tensor x, Int32 dimension, Int32 size, Int32 step) => UnfoldTensorGrad"
  bind_python: False

- name: "unfold"
  signature:
    'Tensor (Tensor x, Int32List[2] kernel_size, Int32List[2] dilation=1, Int32List[2] padding=0,
    Int32List[2] stride=1, String data_format="channels_first") => Unfold'
  bind_python: True

- name: "fold"
  signature:
    'Tensor (Tensor x, Int32List[1] output_size, Int32List[2] kernel_size, Int32List[2] dilation=1,
    Int32List[2] padding=0, Int32List[2] stride=1, String data_format="channels_first") => Fold'
  bind_python: True

- name: "split"
  signature:
    [
      "TensorTuple (Tensor x, Int64 split_size_or_sections, Int64 dim=0) => Split",
      "TensorTuple (Tensor x, Int64List split_size_or_sections, Int64 dim=0) => SplitWithSize",
    ]
  bind_python: True

- name: "unbind"
  signature: ["TensorTuple (Tensor x, Int64 dim=0) => Unbind"]
  bind_python: True

- name: "chunk"
  signature: ["TensorTuple (Tensor x, Int64 chunks, Int64 dim=0) => Chunk"]
  bind_python: True

- name: "split_like"
  signature: "TensorTuple (Tensor x, TensorTuple like, Int64 axis) => SplitLike"
  bind_python: True

- name: "pairwise_distance"
  signature: "Tensor (Tensor x1, Tensor x2, Float p=2.0, Double eps=1e-6, Bool keepdim=False) => PairwiseDistance"
  bind_python: True

- name: "cosine_similarity"
  signature: "Tensor (Tensor x, Tensor y, Int32 dim=1, Double eps=1e-8) => CosineSimilarity"
  bind_python: True

- name: "normalize"
  signature: "Tensor (Tensor input, Float p=2.0, Int32 dim=1, Float eps=1e-12, Bool use_l2_norm_kernel=True) => Normalize"
  bind_python: True

- name: "l2_normalize"
  signature: "Tensor (Tensor input, Int32 axis=0, Float epsilon=1e-12) => L2Normalize"
  bind_python: False

- name: "l2_normalize_grad"
  signature: "Tensor (Tensor dy, Tensor y, Tensor square_x_sum, Int32 axis, Float epsilon) => L2NormalizeGrad"
  bind_python: False

- name: "fused_self_attention"
  signature: "TensorTuple (Tensor hidden_states, Int64 head_size=8, Float alpha=1.0) => FusedSelfAttention"
  bind_python: True

- name: "fused_self_attention_grad"
  signature: "Tensor (Tensor query_mul_key_grad, Tensor value_grad, Tensor hidden_states, Float alpha=1.0) => FusedSelfAttentionGrad"
  bind_python: False

- name: "fused_scale_tril"
  signature: "Tensor (Tensor x, Int64 diagonal=0, Scalar fill_value=0, Scalar scale=1) => FusedScaleTril"
  bind_python: True

- name: "fused_bias_add_gelu"
  signature: "Tensor (Tensor a, Tensor b, *, Int32 axis) => FusedBiasAddGelu"
  bind_python: True

- name: "fused_bias_add_gelu_grad"
  signature: "Tensor (Tensor a, Tensor b, Tensor dy, Int32 axis) => FusedBiasAddGeluGrad"
  bind_python: false

- name: "fused_bias_add_dropout"
  signature: "Tensor (Tensor a, Tensor b, *, Float p=0.5, Int32 axis, Generator generator=None) => FusedBiasAddDropout"
  bind_python: True

- name: "fused_scale_mask_softmax"
  signature: "Tensor (Tensor x, Tensor mask, *, Float fill_value=0.0, Float scale=1.0) => FusedScaleMaskSoftmax"
  bind_python: True

- name: "fused_scale_mask_softmax_grad"
  signature: "Tensor (Tensor y, Tensor dy, Tensor mask, Float scale=1.0) => FusedScaleMaskSoftmaxGrad"
  bind_python: False

- name: "fused_scale_mask_softmax_dropout"
  signature: "TensorTuple (Tensor x, Tensor mask, *, Float fill_value=0.0, Float scale=1.0, Float p=0.5, Bool training=True, Generator generator=None) => FusedScaleMaskSoftmaxDropout"
  bind_python: True

- name: "fused_scale_mask_softmax_dropout_grad"
  signature: "Tensor (Tensor softmax_y, Tensor dy, Tensor mask, Tensor dropout_mask, Float scale=1.0, Float dropout_scale=1.0) => FusedScaleMaskSoftmaxDropoutGrad"
  bind_python: False

- name: "fused_scale_tril_softmax_mask_scale"
  signature: "TensorTuple (Tensor a, *, Float p=0.5, Int64 diagonal, Float tril_scale_value, Float tril_fill_value=0.0, Generator generator=None) => FusedScaleTrilSoftmaxMaskScale"
  bind_python: True

- name: "fused_scale_tril_softmax_mask_scale_grad"
  signature: "Tensor (Tensor softmax_y, Tensor dy, Tensor mask, Int64 diagonal, Float tril_scale_value, Float mask_scale_value) => FusedScaleTrilSoftmaxMaskScaleGrad"
  bind_python: False

- name: "fused_bias_add_scale_mask_softmax_dropout"
  signature: "TensorTuple (Tensor x, Tensor bias, Tensor mask, *, Float fill_value=0.0, Float scale=1.0, Float p=0.5, Bool training=True, Generator generator=None) => FusedBiasAddScaleMaskSoftmaxDropout"
  bind_python: True

- name: "fused_multi_head_attention_inference"
  signature: "Tensor (Tensor query,  Tensor key, Tensor value, Int64 num_heads, Bool causal=False, Int64 query_hidden_slice_start=0, Int64 query_hidden_slice_end=-1, Int64 key_hidden_slice_start=0, Int64 key_hidden_slice_end=-1, Int64 value_hidden_slice_start=0, Int64 value_hidden_slice_end=-1) => FusedMultiHeadAttentionInference"
  bind_python: True

- name: "fused_get_center_dist"
  signature: "Tensor (Tensor b1_x1, Tensor b1_x2, Tensor b2_x1, Tensor b2_x2, Tensor b1_y1, Tensor b1_y2, Tensor b2_y1, Tensor b2_y2) => FusedCenter"
  bind_python: True

- name: "fused_get_center_dist_grad"
  signature: "TensorTuple (Tensor b1_x1, Tensor b1_x2, Tensor b2_x1, Tensor b2_x2, Tensor b1_y1, Tensor b1_y2, Tensor b2_y1, Tensor b2_y2, Tensor rho2_diff) => FusedCenterGrad"
  bind_python: False

- name: "fused_get_intersection_area"
  signature: "Tensor (Tensor b1_x1, Tensor b1_x2, Tensor b2_x1, Tensor b2_x2, Tensor b1_y1, Tensor b1_y2, Tensor b2_y1, Tensor b2_y2) => FusedGetIntersectionArea"
  bind_python: True

- name: "fused_get_intersection_area_grad"
  signature: "TensorTuple (Tensor b1_x1, Tensor b1_x2, Tensor b2_x1, Tensor b2_x2, Tensor b1_y1, Tensor b1_y2, Tensor b2_y1, Tensor b2_y2, Tensor inter_diff) => FusedGetIntersectionAreaGrad"
  bind_python: False

- name: "fused_get_ciou_diagonal_angle"
  signature: "Tensor (Tensor w1, Tensor h1, Tensor w2, Tensor h2, Float eps) => FusedGetCiouDiagonalAngle"
  bind_python: True

- name: "fused_get_ciou_diagonal_angle_grad"
  signature: "TensorTuple (Tensor w1, Tensor h1, Tensor w2, Tensor h2, Tensor v_diff, Float eps) => FusedGetCiouDiagonalAngleGrad"
  bind_python: False

- name: "fused_get_convex_diagonal_squared"
  signature: "Tensor (Tensor b1_x1, Tensor b1_x2, Tensor b2_x1, Tensor b2_x2, Tensor b1_y1, Tensor b1_y2, Tensor b2_y1, Tensor b2_y2, Float eps) => FusedGetConvexDiagonalSquared"
  bind_python: True

- name: "fused_get_convex_diagonal_squared_grad"
  signature: "TensorTuple (Tensor c2_diff, Tensor b1_x1, Tensor b1_x2, Tensor b2_x1, Tensor b2_x2, Tensor b1_y1, Tensor b1_y2, Tensor b2_y1, Tensor b2_y2, Float eps) => FusedGetConvexDiagonalSquaredGrad"
  bind_python: False

- name: "grouped_matmul_bias"
  signature: "TensorTuple (TensorTuple xs, TensorTuple weights, TensorTuple biases) => GroupedMatmulBias"
  bind_python: True

- name: "grouped_matmul"
  signature: "TensorTuple (TensorTuple xs, TensorTuple weights) => GroupedMatmul"
  bind_python: True

- name: "send"
  signature: "Void (Tensor input, Int64 dst, Bool send_meta=True) => Send"
  bind_python: True

- name: "recv"
  signature: "Tensor (Int64 src, Shape shape=None, DataType dtype=None, Device device=None, *, Tensor out=None) => Recv"
  bind_python: True

- name: "batch_gather"
  signature: "Tensor (Tensor in, Tensor indices) => BatchGather"
  bind_python: True

- name: "unsorted_batch_segment_sum"
  signature: "Tensor (Tensor data, Tensor segment_ids, Int64 num_segments) => UnsortedBatchSegmentSum"
  bind_python: False

- name: "ctc_greedy_decoder"
  signature: "TensorTuple (Tensor log_probs, Tensor input_lengths, Bool merge_repeated=True) => CtcGreedyDecoder"
  bind_python: True

- name: "distributed_partial_fc_sample_disable_boxing"
  signature: "TensorTuple (Tensor sampled_weight_diff, Tensor sampled_label) => DistributedPariticalFCSampleDisableBoxing"
  bind_python: False

- name: "nms"
  signature: "Tensor (Tensor x, Float iou_threshold, Int32 keep_n=-1) => Nms"
  bind_python: True

- name: "roi_align"
  signature: "Tensor (Tensor x, Tensor rois, Float spatial_scale, Int32 pooled_h, Int32 pooled_w, Int32 sampling_ratio, Bool aligned) => RoiAlign"
  bind_python: True

- name: "roi_align_grad"
  signature: "Tensor (Tensor dy, Tensor x_like, Tensor rois, Float spatial_scale, Int32 pooled_h, Int32 pooled_w, Int32 sampling_ratio, Bool aligned) => RoiAlignGrad"
  bind_python: False

- name: "meshgrid"
  signature: 'TensorTuple (TensorTuple tensors, String indexing="ij") => Meshgrid'
  bind_python: True

- name: "index_select"
  signature: "Tensor (Tensor input, Int64 dim, Tensor index) => IndexSelect"
  bind_python: True

- name: "decode_onerec"
  signature: "Tensor (Tensor input, String key, DataType dtype, Shape shape, Bool is_dynamic=False, Shape reshape=None, Shape batch_padding=None) => DecodeOneRec"
  bind_python: True

- name: "dot"
  signature: "Tensor (Tensor input, Tensor other) => Dot"
  bind_python: True

- name: "fused_dot_feature_interaction"
  signature: 'Tensor (TensorTuple features, Tensor output_concat=None, Bool self_interaction=False, Int32 output_padding=0, String pooling="none") => FusedDotFeatureInteraction'
  bind_python: True

- name: "fused_dot_feature_interaction_grad"
  signature: 'TensorTuple (Tensor dy, TensorTuple features, Bool has_output_concat_grad=False, Bool self_interaction=False, Int32 output_concat_grad_dim=0, String pooling="none") => FusedDotFeatureInteractionGrad'
  bind_python: False

- name: "fused_cross_feature_interaction"
  signature: "Tensor (Tensor x, Tensor weight, Tensor x_0, Tensor bias, String interaction_mode) => FusedCrossFeatureInteraction"
  bind_python: True

- name: "fused_cross_feature_interaction_v1_grad"
  signature: "TensorTuple (Tensor dy, Tensor weight, Tensor x, Tensor x_0, Tensor matmul_result) => FusedCrossFeatureInteractionV1Grad"
  bind_python: False

- name: "fused_cross_feature_interaction_v2_grad"
  signature: "TensorTuple (Tensor dy, Tensor weight, Tensor bias, Tensor x, Tensor x_0, Tensor matmul_result) => FusedCrossFeatureInteractionV2Grad"
  bind_python: False

- name: "tensor_buffer_to_tensor"
  signature: "Tensor (Tensor input, Shape instance_shape, DataType dtype) => TensorBufferToTensor"
  bind_python: True

- name: "tensor_to_tensor_buffer"
  signature: "Tensor (Tensor input, Int32 instance_dims) => TensorToTensorBuffer"
  bind_python: True

- name: "gen_tensor_buffer"
  signature: "Tensor (Shape shape, ShapeList shape_list, FloatList value_list, DataType data_type, Bool dynamic_out) => GenTensorBuffer"
  bind_python: True

- name: "top_k"
  signature: "Tensor (Tensor input, Int32 k, Bool sorted=True) => TopK"
  bind_python: True

- name: "in_top_k"
  signature: "Tensor (Tensor targets, Tensor predictions, Int32 k) => InTopK"
  bind_python: True

- name: "cumsum"
  signature: "Tensor (Tensor input, Int64 dim, *, DataType dtype=None) => Cumsum"
  bind_python: True

- name: "cumprod"
  signature: "Tensor (Tensor input, Int64 dim, *, DataType dtype=None) => Cumprod"
  bind_python: True

- name: "cumprod_grad"
  signature: "Tensor (Tensor input, Tensor y, Tensor x, Int64 dim) => CumprodGrad"
  bind_python: False

- name: "one_embedding_id_shuffle"
  signature: "TensorTuple (Tensor ids, Tensor table_ids=None, Int32 num_tables=1, String embedding_name) => OneEmbeddingIdShuffle"
  bind_python: True

- name: "one_embedding_embedding_shuffle"
  signature: "Tensor (Tensor cur_rank_embeddings, Tensor num_unique_matrix, Tensor cur_rank_inverse_indices, Tensor inverse_unique_partition_indices, String embedding_name) => OneEmbeddingEmbeddingShuffle"
  bind_python: True

- name: "one_embedding_embedding_gradient_shuffle"
  signature: "Tensor (Tensor embedding_grad, Tensor num_unique_matrix, Tensor cur_rank_inverse_indices, Tensor inverse_unique_partition_indices, String embedding_name) => OneEmbeddingEmbeddingGradientShuffle"
  bind_python: True

- name: "one_embedding_lookup"
  signature: "Tensor (Tensor num_unique_ids, Tensor unique_ids, Tensor table_ids, DataType dtype, DataType embedding_dtype, Int64 line_size, Int64 embedding_size, String embedding_name, String embedding_tables, String state_initializer, Int64 seed=0) => OneEmbeddingLookup"
  bind_python: True

- name: "one_embedding_fused_lookup"
  signature: "Tensor (Tensor shadow, Tensor ids, Tensor table_ids=None, DataType dtype, String embedding_name, Int64 line_size, Int64 embedding_size, Bool is_full_cache, Int32 num_tables, String embedding_tables, Int64 padding_idx=None, Int64 seed=0) => OneEmbeddingFusedLookup"
  bind_python: True

- name: "one_embedding_fused_lookup_grad"
  signature: "Void (Tensor ids, Tensor embedding_grad, String embedding_name, Int64 line_size, Int64 embedding_size) => OneEmbeddingFusedLookupGrad"
  bind_python: True

- name: "one_embedding_unique_key_value_pair"
  signature: "TensorTuple (Tensor keys, Tensor values=None, Int32 num_tables, String embedding_name) => OneEmbeddingUniqueKeyValuePair"
  bind_python: True

- name: "one_embedding_embedding_put"
  signature: "Void (Tensor num_unique_ids, Tensor unique_ids, Tensor unique_embeddings, String embedding_name, Int64 line_size) => OneEmbeddingEmbeddingPut"
  bind_python: True

- name: "one_embedding_sgd_update"
  signature: "Tensor (Tensor num_unique_ids, Tensor unique_embeddings, Tensor embedding_grad, Tensor learning_rate=None, Tensor down_scale_by_tensor=None, Tensor skip_if=None, Float learning_rate_val, Double scale, Float weight_decay, Float momentum, Int64 line_size, Int64 embedding_size, String embedding_name) => OneEmbeddingSgdUpdate"
  bind_python: True

- name: "one_embedding_adam_update"
  signature: "Tensor (Tensor num_unique_ids, Tensor unique_embeddings, Tensor embedding_grad, Tensor learning_rate=None, Tensor down_scale_by_tensor=None, Tensor skip_if=None, Tensor bias_correction1=None, Tensor bias_correction2=None, Float learning_rate_val, Double scale, Float weight_decay, Float beta1, Float beta2, Float bias_correction1_val, Float bias_correction2_val, Float epsilon, Bool do_bias_correction, Int64 line_size, Int64 embedding_size, String embedding_name) => OneEmbeddingAdamUpdate"
  bind_python: True

- name: "one_embedding_adagrad_update"
  signature: "Tensor (Tensor num_unique_ids, Tensor unique_embeddings, Tensor embedding_grad, Tensor learning_rate=None, Tensor down_scale_by_tensor=None, Tensor skip_if=None, Tensor train_step=None, Int64 train_step_val, Float learning_rate_val, Double scale, Float weight_decay, Float lr_decay, Float epsilon, Int64 line_size, Int64 embedding_size, String embedding_name) => OneEmbeddingAdagradUpdate"
  bind_python: True

- name: "one_embedding_ftrl_update"
  signature: "Tensor (Tensor num_unique_ids, Tensor unique_embeddings, Tensor embedding_grad, Tensor learning_rate=None, Tensor down_scale_by_tensor=None, Tensor skip_if=None, Float learning_rate_val, Double scale, Float weight_decay, Float lr_power, Float lambda1, Float lambda2, Float beta, Int64 line_size, Int64 embedding_size, String embedding_name) => OneEmbeddingFtrlUpdate"
  bind_python: True

- name: "einsum"
  signature: "Tensor (String equation, TensorTuple operands) => EinSum"
  bind_python: True

- name: "pixel_shuffle"
  signature: "Tensor (Tensor input, Int64 h_upscale_factor, Int64 w_upscale_factor) => PixelShuffle"
  bind_python: True

- name: "isnan"
  signature: "Tensor (Tensor input) => IsNan"
  bind_python: True

- name: "isinf"
  signature: "Tensor (Tensor input) => IsInf"
  bind_python: True

- name: "isfinite"
  signature: "Tensor (Tensor input) => IsFinite"
  bind_python: True

- name: "roc_auc_score"
  signature: "Tensor (Tensor label, Tensor pred) => RocAucScore"
  bind_python: True

- name: "pin_memory"
  signature: "Tensor (Tensor input) => PinMemory"
  bind_python: True

- name: "fill_"
  signature:
    [
      "Tensor (Tensor in, Tensor value) => FillTensor",
      "Tensor (Tensor in, Scalar value) => Fill",
    ]
  bind_python: True

- name: "index_add"
  signature: "Tensor (Tensor input, Int64 dim, Tensor index, Tensor source, Scalar alpha=1.0) => IndexAdd"
  bind_python: True

- name: "index_add_"
  signature: "Tensor (Tensor input, Int64 dim, Tensor index, Tensor source, Scalar alpha=1.0) => IndexAddInplace"
  bind_python: True

- name: "rnn_tanh_cell"
  signature: "Tensor (Tensor input, Tensor hx, Tensor w_ih, Tensor w_hh, Tensor b_ih=None, Tensor b_hh=None) => RnnTanhCell"
  bind_python: True

- name: "rnn_relu_cell"
  signature: "Tensor (Tensor input, Tensor hx, Tensor w_ih, Tensor w_hh, Tensor b_ih=None, Tensor b_hh=None) => RnnReluCell"
  bind_python: True

- name: "lstm_cell"
  signature: "TensorTuple (Tensor input, TensorTuple hx, Tensor w_ih, Tensor w_hh, Tensor b_ih=None, Tensor b_hh=None) => LstmCell"
  bind_python: True

- name: "gru_cell"
  signature: "Tensor (Tensor input, Tensor hx, Tensor w_ih, Tensor w_hh, Tensor b_ih=None, Tensor b_hh=None) => GruCell"
  bind_python: True

- name: "_fused_gru_cell"
  signature: "TensorTuple (Tensor igates, Tensor hgates, Tensor hx, Tensor b_ih=None, Tensor b_hh=None) => FusedGruCell"
  bind_python: False

- name: "_fused_gru_cell_grad"
  signature: "TensorTuple (Tensor grad_hy, Tensor workspace, Bool has_bias, Bool hx_needs_grad) => FusedGruCellGrad"
  bind_python: False

- name: "_fused_lstm_cell"
  signature: "TensorTuple (Tensor igates, Tensor hgates, Tensor cx, Tensor b_ih=None, Tensor b_hh=None) => FusedLstmCell"
  bind_python: False

- name: "_fused_lstm_cell_grad"
  signature: "TensorTuple (Tensor grad_hy, Tensor grad_cy, Tensor cx, Tensor cy, Tensor workspace, Bool need_cx_grad, Bool has_bias) => FusedLstmCellGrad"
  bind_python: False

- name: "rnn_tanh"
  signature:
    [
      "TensorTuple (Tensor input, Tensor hx, TensorTuple params, Bool has_biases, Int32 num_layers, Float dropout, Bool train, Bool bidirectional, Bool batch_first) => RnnTanhInput",
      "TensorTuple (Tensor data, Tensor batch_sizes, Tensor hx, TensorTuple params, Bool has_biases, Int32 num_layers, Float dropout, Bool train, Bool bidirectional) => RnnTanhData",
    ]
  bind_python: True

- name: "rnn_relu"
  signature:
    [
      "TensorTuple (Tensor input, Tensor hx, TensorTuple params, Bool has_biases, Int32 num_layers, Float dropout, Bool train, Bool bidirectional, Bool batch_first) => RnnReluInput",
      "TensorTuple (Tensor data, Tensor batch_sizes, Tensor hx, TensorTuple params, Bool has_biases, Int32 num_layers, Float dropout, Bool train, Bool bidirectional) => RnnReluData",
    ]
  bind_python: True

- name: "lstm"
  signature:
    [
      "TensorTuple (Tensor input, TensorTuple hx, TensorTuple params, Bool has_biases, Int32 num_layers, Float dropout, Bool train, Bool bidirectional, Bool batch_first) => LstmInput",
      "TensorTuple (Tensor data, Tensor batch_sizes, TensorTuple hx, TensorTuple params, Bool has_biases, Int32 num_layers, Float dropout, Bool train, Bool bidirectional) => LstmData",
    ]
  bind_python: True

- name: "gru"
  signature:
    [
      "TensorTuple (Tensor input, Tensor hx, TensorTuple params, Bool has_biases, Int32 num_layers, Float dropout, Bool train, Bool bidirectional, Bool batch_first) => GruInput",
      "TensorTuple (Tensor data, Tensor batch_sizes, Tensor hx, TensorTuple params, Bool has_biases, Int32 num_layers, Float dropout, Bool train, Bool bidirectional) => GruData",
    ]
  bind_python: True

- name: "pack_padded_sequence"
  signature: "TensorTuple (Tensor input, Tensor lengths, Bool batch_first) => PackPaddedSequence"
  bind_python: True

- name: "multi_tensor_sgd_update"
  signature: "Void (TensorTuple model, TensorTuple model_diff, Double scale, Float weight_decay, Float learning_rate_val) => MultiTensorSgdUpdate"
  bind_python: True

- name: "multi_tensor_yolov5_weight_update"
  signature: "Void (TensorTuple model, TensorTuple model_update, Float d) => MultiTensorYoloV5WeightUpdate"
  bind_python: True

- name: "multi_tensor_momentum_update"
  signature: "Void (TensorTuple model, TensorTuple model_diff, TensorTuple momentum_buf, Double scale, Float weight_decay, Float learning_rate_val, Float momentum, Float dampening, Bool nesterov, Bool maximize) => MultiTensorMomentumUpdate"
  bind_python: True

- name: "multi_tensor_adam_update"
  signature: "Void (TensorTuple model, TensorTuple model_diff, TensorTuple m, TensorTuple v, Float learning_rate_val, Float l2, Float beta1, Float beta2, Float bias_correction1_val, Float bias_correction2_val, Bool do_bias_correction, Double scale, Float weight_decay, Float epsilon) => MultiTensorAdamUpdate"
  bind_python: True

- name: "grad_acc_repeat"
  signature: "Tensor (Tensor input, Int32 repeat_num) => GradAccRepeat"
  bind_python: False

- name: "grad_acc_collect"
  signature: "Tensor (Tensor input, Int32 collect_num) => GradAccCollect"
  bind_python: False

- name: "grad_acc_pack"
  signature: "Tensor (Tensor input, Int32 pack_num) => GradAccPack"
  bind_python: False

- name: "grad_acc_unpack"
  signature: "Tensor (Tensor input, Int32 unpack_num) => GradAccUnpack"
  bind_python: False

- name: "trunc"
  signature: "Tensor (Tensor input) => Trunc"
  bind_python: True

- name: "silu_grad_grad"
  signature: "Tensor (Tensor x, Tensor dydx) => SiluGradGrad"
  bind_python: False

- name: "mish_grad_grad"
  signature: "Tensor (Tensor x, Tensor dydx) => MishGradGrad"
  bind_python: False

- name: "selu_grad_grad"
  signature: "Tensor (Tensor x, Tensor dydx) => SeluGradGrad"
  bind_python: False

- name: "softsign_grad_grad"
  signature: "Tensor (Tensor x, Tensor dydx) => SoftSignGradGrad"
  bind_python: False

- name: "gelu_grad_grad"
  signature: "Tensor (Tensor x, Tensor dydx) => GeluGradGrad"
  bind_python: False

- name: "hardsigmoid_grad_grad"
  signature: "Tensor (Tensor x, Tensor dydx) => HardSigmoidGradGrad"
  bind_python: False

- name: "hardswish_grad_grad"
  signature: "Tensor (Tensor x, Tensor dydx) => HardSwishGradGrad"
  bind_python: False

- name: "softplus_grad_grad"
  signature: "Tensor (Tensor x, Tensor dydx, Double beta=1.0, Double threshold=20.0) => SoftplusGradGrad"
  bind_python: False

- name: "elu_grad_grad"
  signature: "Tensor (Tensor x, Tensor dydx, Double alpha) => EluGradGrad"
  bind_python: False

- name: "celu_grad_grad"
  signature: "Tensor (Tensor x, Tensor dydx, Double alpha) => CeluGradGrad"
  bind_python: False

- name: "batch_norm_stats"
  signature: "TensorTuple (Tensor input, Int32 axis, Float eps) => BatchNormStats"
  bind_python: True

- name: "batch_norm_gather_stats_with_counts"
  signature: "TensorTuple (Tensor input, Tensor mean, Tensor invstd, Tensor running_mean=None, Tensor running_var=None, Float momentum, Float eps, Tensor counts) => BatchNormGatherStatsWithCounts"
  bind_python: True

- name: "batch_norm_elemt"
  signature: "Tensor (Tensor input, Tensor weight, Tensor bias, Tensor mean, Tensor invstd, Int32 axis, Float eps) => BatchNormElemt"
  bind_python: True

- name: "batch_norm_backward_reduce"
  signature: "TensorTuple (Tensor grad_out, Tensor input, Tensor mean, Tensor invstd, Int32 axis) => BatchNormBackwardReduce"
  bind_python: True

- name: "batch_norm_backward_elemt"
  signature: "Tensor (Tensor grad_out, Tensor input, Tensor mean, Tensor invstd, Tensor weight, Tensor sum_dy, Tensor sum_dy_xmu, Tensor count, Int32 axis) => BatchNormBackwardElemt"
  bind_python: True

- name: "adaptive_max_pool1d"
  signature: "TensorTuple (Tensor input, Int64List[1] output_size) => AdaptiveMaxPool1D"
  bind_python: True

- name: "adaptive_max_pool2d"
  signature: "TensorTuple (Tensor input, Int64List[2] output_size) => AdaptiveMaxPool2D"
  bind_python: True

- name: "adaptive_max_pool3d"
  signature: "TensorTuple (Tensor input, Int64List[3] output_size) => AdaptiveMaxPool3D"
  bind_python: True

- name: "adaptive_max_pool_grad"
  signature: "Tensor (Tensor x, Tensor index, Tensor dy, Int32 ndims) => AdaptiveMaxPoolNdGrad"
  bind_python: False

- name: "tan_grad_grad"
  signature: "Tensor (Tensor x, Tensor dydx) =>  TanGradGrad"
  bind_python: False

- name: "sinh_grad_grad"
  signature: "Tensor (Tensor x, Tensor dydx) =>  SinhGradGrad"
  bind_python: False

- name: "cosh_grad_grad"
  signature: "Tensor (Tensor x, Tensor dydx) =>  CoshGradGrad"
  bind_python: False

- name: "tanh_grad_grad"
  signature: "Tensor (Tensor x, Tensor dydx) =>  TanhGradGrad"
  bind_python: False

- name: "acos_grad_grad"
  signature: "Tensor (Tensor x, Tensor dydx) =>  AcosGradGrad"
  bind_python: False

- name: "asin_grad_grad"
  signature: "Tensor (Tensor x, Tensor dydx) =>  AsinGradGrad"
  bind_python: False

- name: "atan_grad_grad"
  signature: "Tensor (Tensor x, Tensor dydx) =>  AtanGradGrad"
  bind_python: False

- name: "asinh_grad_grad"
  signature: "Tensor (Tensor x, Tensor dydx) =>  AsinhGradGrad"
  bind_python: False

- name: "acosh_grad_grad"
  signature: "Tensor (Tensor x, Tensor dydx) =>  AcoshGradGrad"
  bind_python: False

- name: "atanh_grad_grad"
  signature: "Tensor (Tensor x, Tensor dydx) =>  AtanhGradGrad"
  bind_python: False

- name: "erf_grad_grad"
  signature: "Tensor (Tensor x, Tensor dydx) =>  ErfGradGrad"
  bind_python: False

- name: "erfc_grad_grad"
  signature: "Tensor (Tensor x, Tensor dydx) =>  ErfcGradGrad"
  bind_python: False

- name: "exp_grad_grad"
  signature: "Tensor (Tensor x, Tensor dydx) =>  ExpGradGrad"
  bind_python: False

- name: "expm1_grad_grad"
  signature: "Tensor (Tensor x, Tensor dydx) =>  Expm1GradGrad"
  bind_python: False

- name: "log_grad_grad"
  signature: "Tensor (Tensor x, Tensor dydx) =>  LogGradGrad"
  bind_python: False

- name: "logsigmoid_grad_grad"
  signature: "Tensor (Tensor x, Tensor dydx) =>  LogSigmoidGradGrad"
  bind_python: False

- name: "log2_grad_grad"
  signature: "Tensor (Tensor x, Tensor dydx) =>  Log2GradGrad"
  bind_python: False

- name: "log10_grad_grad"
  signature: "Tensor (Tensor x, Tensor dydx) =>  Log10GradGrad"
  bind_python: False

- name: "log1p_grad_grad"
  signature: "Tensor (Tensor x, Tensor dydx) =>  Log1pGradGrad"
  bind_python: False

- name: "reciprocal_grad_grad"
  signature: "Tensor (Tensor x, Tensor dydx) =>  ReciprocalGradGrad"
  bind_python: False

- name: "reciprocal_no_nan_grad_grad"
  signature: "Tensor (Tensor x, Tensor dydx) =>  ReciprocalNoNanGradGrad"
  bind_python: False

- name: "rsqrt_grad_grad"
  signature: "Tensor (Tensor x, Tensor dydx) =>  RsqrtGradGrad"
  bind_python: False

- name: "sqrt_grad_grad"
  signature: "Tensor (Tensor x, Tensor dydx) =>  SqrtGradGrad"
  bind_python: False

- name: "square_grad_grad"
  signature: "Tensor (Tensor x, Tensor dydx) =>  SquareGradGrad"
  bind_python: False

- name: "sigmoid_grad_grad"
  signature: "Tensor (Tensor y, Tensor dydx) =>  SigmoidGradGrad"
  bind_python: False

- name: "max_pool_grad_grad"
  signature: "Tensor (Tensor dydx, Tensor indices, Int32 ndims) =>  MaxPoolNdGradGrad"
  bind_python: False

- name: "exponential_"
  signature: "Tensor (Tensor x, Float lambd=1.0, Generator generator=None) => Exponential"
  bind_python: True

- name: "multinomial"
  signature: "Tensor (Tensor x, Int32 num_samples, Bool replacement=False, Generator generator=None) => Multinomial"
  bind_python: True

- name: "max_pool_grad_grad"  
  signature: "Tensor (Tensor dydx, Tensor indices, Int32 ndims) =>  MaxPoolNdGradGrad" 
  bind_python: False

- name: "deform_conv2d"
  signature:
    "Tensor (Tensor input,Tensor weight,Tensor offset,Tensor mask,Tensor bias=None, Int32 stride_h,Int32 stride_w,Int32 pad_h,
    Int32 pad_w,Int32 dilation_h,Int32 dilation_w,Int32 groups,Int32 offset_groups,Bool use_mask) => DeformConv2d"
  bind_python: True

- name: "deform_conv2d_input_grad"
  signature:
    "TensorTuple (Tensor output_grad,Tensor input,Tensor weight,Tensor offset,Tensor mask=None, Int32 stride_h,Int32 stride_w,Int32 pad_h,
    Int32 pad_w,Int32 dilation_h,Int32 dilation_w,Int32 groups,Int32 offset_groups,Bool use_mask) => DeformConv2dInputGrad"
  bind_python: False

- name: "deform_conv2d_param_grad"
  signature:
    "Tensor (Tensor output_grad,Tensor input,Tensor weight,Tensor offset,Tensor mask, Int32 stride_h,Int32 stride_w,Int32 pad_h,
    Int32 pad_w,Int32 dilation_h,Int32 dilation_w,Int32 groups,Int32 offset_groups,Bool use_mask) => DeformConv2dParamGrad"
  bind_python: False

- name: "broadcast_shapes"
  signature: "Shape (ShapeList shapes) => BroadcastShapes"
  bind_python: True

- name: "broadcast_tensors"
  signature: "TensorTuple (TensorTuple tensors) => BroadcastTensors"
  bind_python: True

- name: "broadcast_to"
  signature: "Tensor (Tensor x, Shape shape) => BroadcastTo"
  bind_python: True
- name: "bincount"
  signature: "Tensor (Tensor input, Tensor weights=None, Int64 minlength=None) => BinCount"
  bind_python: True

- name: "isclose"
  signature: "Tensor (Tensor input, Tensor other, Float atol=1e-08, Float rtol=1e-05, Bool equal_nan=False) => IsClose"
  bind_python: True

- name: "uniform_"
  signature: "Tensor (Tensor x,Scalar from, Scalar to) => InplaceUniform"
  bind_python: True

- name: "fused_fast_gelu_mul"
  signature: "Tensor (Tensor x, Tensor multiplier) => FusedFastGeluMul"
  bind_python: True

- name: "fused_fast_gelu_mul_grad"
  signature: "TensorTuple (Tensor dy, Tensor x, Tensor multiplier) => FusedFastGeluMulGrad"
  bind_python: False

<<<<<<< HEAD
- name: "throw_error"
  signature: "Tensor (Tensor input) => ThrowError"
  bind_python: True
=======
- name: "fused_weighted_sum"
  signature: "Tensor (TensorTuple in, FloatList weights, Float alpha=1.0) => FusedWeightedSum"
  bind_python: True
>>>>>>> ad20365a
<|MERGE_RESOLUTION|>--- conflicted
+++ resolved
@@ -3055,12 +3055,10 @@
   signature: "TensorTuple (Tensor dy, Tensor x, Tensor multiplier) => FusedFastGeluMulGrad"
   bind_python: False
 
-<<<<<<< HEAD
+- name: "fused_weighted_sum"
+  signature: "Tensor (TensorTuple in, FloatList weights, Float alpha=1.0) => FusedWeightedSum"
+  bind_python: True
+
 - name: "throw_error"
   signature: "Tensor (Tensor input) => ThrowError"
-  bind_python: True
-=======
-- name: "fused_weighted_sum"
-  signature: "Tensor (TensorTuple in, FloatList weights, Float alpha=1.0) => FusedWeightedSum"
-  bind_python: True
->>>>>>> ad20365a
+  bind_python: True