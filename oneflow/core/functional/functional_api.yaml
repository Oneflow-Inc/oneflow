--- conflicted
+++ resolved
@@ -1508,25 +1508,19 @@
   bind_python: False
 
 - name: "ctc_greedy_decoder"
-<<<<<<< HEAD
-  signature:
-    "TensorTuple (Tensor log_probs, Tensor input_lengths, Bool merge_repeated=True) => CtcGreedyDecoder"
-  bind_python: True
-
-- name: "distributed_partial_fc_sample"
-  signature:
-    "TensorTuple (Tensor weight, Tensor label, Int64 num_sample) => DistributedPariticalFCSample"
-  bind_python: True
-
-- name: "distributed_partial_fc_sample_disable_boxing"
-  signature:
-    "TensorTuple (Tensor sampled_weight_diff, Tensor sampled_label) => DistributedPariticalFCSampleDisableBoxing"
-  bind_python: False
-=======
   signature: "TensorTuple (Tensor log_probs, Tensor input_lengths, Bool merge_repeated=True) => CtcGreedyDecoder"
   bind_python: True
 
 - name: "meshgrid"
   signature: "TensorTuple (TensorTuple tensors) => Meshgrid"
   bind_python: True
->>>>>>> 8c619789
+
+- name: "distributed_partial_fc_sample"
+  signature:
+    "TensorTuple (Tensor weight, Tensor label, Int64 num_sample) => DistributedPariticalFCSample"
+  bind_python: True
+
+- name: "distributed_partial_fc_sample_disable_boxing"
+  signature:
+    "TensorTuple (Tensor sampled_weight_diff, Tensor sampled_label) => DistributedPariticalFCSampleDisableBoxing"
+  bind_python: False