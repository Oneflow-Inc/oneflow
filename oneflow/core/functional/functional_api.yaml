# Copyright 2020 The OneFlow Authors. All rights reserved.
# 
# Licensed under the Apache License, Version 2.0 (the "License");
# you may not use this file except in compliance with the License.
# You may obtain a copy of the License at
# 
#     http://www.apache.org/licenses/LICENSE-2.0
# 
# Unless required by applicable law or agreed to in writing, software
# distributed under the License is distributed on an "AS IS" BASIS,
# WITHOUT WARRANTIES OR CONDITIONS OF ANY KIND, either express or implied.
# See the License for the specific language governing permissions and
# limitations under the License.

# The following data types are allowed,
# {
#   "Tensor", "TensorTuple", "Scalar", "Int", "Int32", "Int64", "Float", "Double", "String", "Bool",
#   "ScalarList", "IntList", "Int32List", "Int64List", "FloatList", "DoubleList", "StringList",
#   "BoolList", "DataType", "Shape"
# }

- name: "add_n"
  signature: "Tensor AddN(TensorTuple inputs)"
  bind_python: True

- name: "add"
  signature: "Tensor Add(Tensor x, Tensor y)"
  bind_python: True

- name: "add_scalar"
  signature: "Tensor ScalarAdd(Tensor x, *, Scalar alpha)"
  bind_python: True

- name: "add_scalar_by_tensor"
  signature: "Tensor ScalarAddByTensor(Tensor x, Tensor scalar)"
  bind_python: True

- name: "broadcast_add"
  signature: "Tensor BroadcastAdd(Tensor x, Tensor y)"
  bind_python: True

- name: "sub_scalar_by_tensor"
  signature: "Tensor ScalarSubByTensor(Tensor x, Tensor scalar)"
  bind_python: True

- name: "broadcast_sub"
  signature: "Tensor BroadcastSub(Tensor x, Tensor y)"
  bind_python: True

- name: "mul"
  signature: "Tensor Multiply(Tensor x, Tensor y)"
  bind_python: True

- name: "mul_scalar"
  signature: "Tensor ScalarMul(Tensor x, *, Scalar alpha)"
  bind_python: True

- name: "mul_scalar_by_tensor"
  signature: "Tensor ScalarMulByTensor(Tensor x, Tensor scalar)"
  bind_python: True

- name: "broadcast_mul"
  signature: "Tensor BroadcastMul(Tensor x, Tensor y)"
  bind_python: True

- name: "div_scalar_by_tensor"
  signature: "Tensor ScalarDivByTensor(Tensor x, Tensor scalar)"
  bind_python: True

- name: "broadcast_div"
  signature: "Tensor BroadcastDiv(Tensor x, Tensor y)"
  bind_python: True

- name: "broadcast_equal"
  signature: "Tensor BroadcastEqual(Tensor x, Tensor y)"
  bind_python: True

- name: "broadcast_greater"
  signature: "Tensor BroadcastGreater(Tensor x, Tensor y)"
  bind_python: True

- name: "broadcast_less"
  signature: "Tensor BroadcastLess(Tensor x, Tensor y)"
  bind_python: True

- name: "pow"
  signature: "Tensor Pow(Tensor x, Tensor y)"
  bind_python: True

- name: "pow_scalar"
  signature: "Tensor ScalarPow(Tensor x, *, Scalar alpha)"
  bind_python: True

- name: "reduce_sum"
  signature: "Tensor ReduceSum(Tensor x, *, Int32List axis, Bool keepdims=False)"
  bind_python: True

- name: "transpose"
  signature: "Tensor Transpose(Tensor x, *, Int32List perm)"
  bind_python: True

- name: "reciprocal"
  signature: "Tensor Reciprocal(Tensor x)"
  bind_python: True

- name: "reciprocal_no_nan"
  signature: "Tensor ReciprocalNoNan(Tensor x)"
  bind_python: True

- name: "sin"
  signature: "Tensor Sin(Tensor x)"
  bind_python: True

- name: "cos"
  signature: "Tensor Cos(Tensor x)"
  bind_python: True

- name: "cosh"
  signature: "Tensor Cosh(Tensor x)"
  bind_python: True

- name: "log"
  signature: "Tensor Log(Tensor x)"
  bind_python: True

- name: "sqrt"
  signature: "Tensor Sqrt(Tensor x)"
  bind_python: True

- name: "rsqrt"
  signature: "Tensor Rsqrt(Tensor x)"
  bind_python: True

- name: "square"
  signature: "Tensor Square(Tensor x)"
  bind_python: True

- name: "relu"
  signature: "Tensor Relu(Tensor x)"
  bind_python: True

- name: "hardtanh"
  signature: "Tensor HardTanh(Tensor x, *, Double min_val, Double max_val)"
  bind_python: True

- name: "hardtanh_grad"
  signature: "Tensor HardTanhGrad(Tensor y, Tensor dy, *, Double min_val, Double max_val)"
  bind_python: False

- name: "tanh"
  signature: "Tensor Tanh(Tensor x)"
  bind_python: True

- name: "elu"
  signature: "Tensor Elu(Tensor x, *, Double alpha)"
  bind_python: True

- name: "elu_grad"
  signature: "Tensor EluGrad(Tensor x, Tensor dy, *, Double alpha)"
  bind_python: False

- name: "gelu"
  signature: "Tensor Gelu(Tensor x)"
  bind_python: True

- name: "sigmoid"
  signature: "Tensor Sigmoid(Tensor x)"
  bind_python: True

- name: "hardsigmoid"
  signature: "Tensor HardSigmoid(Tensor x)"
  bind_python: True

- name: "softmax"
  signature: "Tensor Softmax(Tensor x)"
  bind_python: True

- name: "hardswish"
  signature: "Tensor HardSwish(Tensor x)"
  bind_python: True

- name: "leaky_relu"
  signature: "Tensor LeakyRelu(Tensor x, *, Float alpha)"
  bind_python: True

- name: "leaky_relu_grad"
  signature: "Tensor LeakyReluGrad(Tensor x, Tensor dy, *, Float alpha)"
  bind_python: False

- name: "normalization"
  signature:
    "Tensor Normalization(Tensor x, Tensor moving_mean, Tensor moving_variance,
                          Tensor gamma, Tensor beta, *, Int32 axis=1, Float epsilon=1e-5,
                          Float momentum=0.9, Bool is_training=False)"
  bind_python: True

- name: "range"
  signature: "Tensor Range(*, Int64 start, Int64 limit, Int64 delta, DataType dtype=kInt64)"
  bind_python: True

- name: "flatten"
  signature: "Tensor Flatten(Tensor x, *, Int32 start_dim=0, Int32 end_dim=-1)"
  bind_python: True

- name: "argmax"
  signature: "Tensor ArgMax(Tensor x)"
  bind_python: True

- name: "argwhere"
  signature: "TensorTuple ArgWhere(Tensor x, *, DataType dtype=kInt32)"
  bind_python: True

- name: "broadcast_like"
  signature: "Tensor BroadcastLike(Tensor x, Tensor like, *, Int32List broadcast_axes)"
  bind_python: True

- name: "cast"
  signature: "Tensor Cast(Tensor x, *, DataType dtype)"
  bind_python: True

- name: "constant"
  signature: "Tensor Constant(*, Shape shape, Scalar value, DataType dtype)"
  bind_python: True

- name: "zeros_like"
  signature: "Tensor ZerosLike(Tensor x)"
  bind_python: True

- name: "ones_like"
  signature: "Tensor OnesLike(Tensor x)"
  bind_python: True

- name: "concat"
  signature: "Tensor Concat(TensorTuple inputs, *, Int64 axis, Int64 max_dim_size)"
  bind_python: True

- name: "bias_add"
  signature: "Tensor BiasAdd(Tensor x, Tensor bias, *, Int32 axis=1)"
  bind_python: True

- name: "conv2d"
  signature:
<<<<<<< HEAD
    "Tensor Conv2D(Tensor x, Tensor weight, *, Int32 filters, Int32List kernel_size,
                   Int32List strides, Int32List padding_before, Int32List dilation_rate,
                   Int32 groups=1, String data_format=\"channels_first\")"
=======
    "Tensor Conv2D(Tensor x, Tensor weight, *, Tensor bias=None, Int32List stride, 
                   Int32List padding, Int32List dilation, Int32 groups=1)"
>>>>>>> 594a64f9
  bind_python: True

- name: "conv_data_grad"
  signature:
    "Tensor ConvDataGrad(Tensor dy, Tensor weight, Tensor x, *, Int32 num_spatial_dims,
                         Int32List kernel_size, Int32List strides, Int32List padding_before,
                         Int32List dilation_rate, Int32 groups=1,
                         String data_format=\"channels_first\")"
  bind_python: False

- name: "conv_filter_grad"
  signature:
    "Tensor ConvFilterGrad(Tensor dy, Tensor x, *, Int32 num_spatial_dims, Int32List kernel_size,
                           Int32List strides, Int32List padding_before, Int32List dilation_rate,
                           Int32 groups=1, String data_format=\"channels_first\")"
  bind_python: False

- name: "conv_bias_grad"
  signature: "Tensor ConvBiasGrad(Tensor dy, *, Int32 num_spatial_dims, String data_format=\"channels_first\")"
  bind_python: False

- name: "expand"
  signature: "Tensor Expand(Tensor x, *, Int32List in_shape, Int32List out_shape, Int32List stride)"
  bind_python: True

- name: "expand_dims"
  signature: "Tensor ExpandDims(Tensor x, *, Int32 axis)"
  bind_python: True

- name: "exp"
  signature: "Tensor Exp(Tensor x)"
  bind_python: True

- name: "gather"
  signature: "Tensor Gather(Tensor x, Tensor indices, *, Int64 axis)"
  bind_python: True

- name: "dim_gather"
  signature: "Tensor DimGather(Tensor x, Tensor indices, *, Int32 dim)"
  bind_python: True

- name: "matmul"
  signature:
    "Tensor MatMul(Tensor a, Tensor b, *, Bool transpose_a=False, Bool transpose_b=False,
                   Double alpha=1.0)"
  bind_python: True

- name: "broadcast_matmul"
  signature:
    "Tensor BroadcastMatMul(Tensor a, Tensor b, *, Bool transpose_a=False,
                            Bool transpose_b=False, Double alpha=1.0)"
  bind_python: True

- name: "sparse_softmax_cross_entropy"
  signature: "Tensor SparseSoftmaxCrossEntropy(Tensor logits, Tensor label, *, Int64 depth)"
  bind_python: True

- name: "where"
  signature: "Tensor Where(Tensor condition, Tensor x, Tensor y)"
  bind_python: True

- name: "batch_matmul"
  signature:
    "Tensor BatchMatMul(Tensor a, Tensor b, *, Bool transpose_a=False, Bool transpose_b=False,
                        Double alpha=1.0)"
  bind_python: True

- name: "negative"
  signature: "Tensor Negative(Tensor x)"
  bind_python: True

- name: "layer_norm_affine"
  signature:
<<<<<<< HEAD
    "Tensor LayerNormAffine(Tensor x, Tensor beta, Tensor gamma, *, Int64 begin_norm_axis,
=======
    "Tensor LayerNormAffine(Tensor x, Tensor gamma, Tensor beta, *, Int64 begin_norm_axis,
>>>>>>> 594a64f9
                            Int64 begin_params_axis, Double epsilon)"
  bind_python: True

- name: "layer_norm"
  signature:
    "Tensor LayerNorm(Tensor x, *, Int64 begin_norm_axis, Int64 begin_params_axis, Double epsilon)"
  bind_python: True

<<<<<<< HEAD
- name: "avg_pool_2d"
  signature:
    "Tensor AvgPool2D(Tensor x, *, Int32List kernel_size, Int32List stride, String padding,
                      Int32List padding_before, Int32List padding_after,
                      String data_format=\"channels_first\", Bool ceil_mode=False)"
  bind_python: True

- name: "max_pool_2d"
  signature:
    "Tensor MaxPool2D(Tensor x, *, Int32List kernel_size, Int32List stride, String padding,
                      Int32List padding_before, Int32List padding_after,
                      String data_format=\"channels_first\", Bool ceil_mode=False)"
  bind_python: True

- name: "pool_grad"
  signature:
    "Tensor PoolNdGrad(Tensor x, Tensor y, Tensor dy, *, String mode, Int32 ndims, String data_format,
                       String padding, Int32List padding_before, Int32List padding_after, Int32List pool_size,
                       Int32List strides, Bool ceil_mode)"
  bind_python: False

=======
>>>>>>> 594a64f9
- name: "prelu"
  signature: "Tensor PRelu(Tensor x, Tensor alpha)"
  bind_python: True

- name: "reshape"
  signature: "Tensor Reshape(Tensor x, *, Shape shape)"
  bind_python: True

- name: "slice"
  signature: "Tensor Slice(Tensor x, *, Int64List start, Int64List stop, Int64List step)"
  bind_python: True

- name: "slice_update"
  signature: "Tensor SliceUpdate(Tensor x, Tensor update, *, Int64List start, Int64List stop, Int64List step)"
  bind_python: True

- name: "logical_slice"
  signature: "Tensor LogicalSlice(Tensor x, *, Int64List start, Int64List stop, Int64List step)"
  bind_python: True

- name: "logical_slice_assign"
  signature: "Void LogicalSliceAssign(Tensor ref, Tensor value, *, Int64List start, Int64List stop, Int64List step)"
  bind_python: True

- name: "squeeze"
  signature: "Tensor Squeeze(Tensor x, *, Int32List dim)"
  bind_python: True

- name: "copy"
  signature: "Tensor Copy(Tensor x, *, String device_type, Int64 device_id)"
  bind_python: True

- name: "upsample"
  signature:
    "Tensor Upsample(Tensor x, *, Float height_scale, Float width_scale, Bool align_corners,
                     String interpolation, String data_format=\"channels_first\")"
  bind_python: True

- name: "abs"
  signature: "Tensor Abs(Tensor x)"
  bind_python: True

- name: "acos"
  signature: "Tensor Acos(Tensor x)"
  bind_python: True

- name: "acosh"
  signature: "Tensor Acosh(Tensor x)"
  bind_python: True

- name: "asin"
  signature: "Tensor Asin(Tensor x)"
  bind_python: True

- name: "asinh"
  signature: "Tensor Asinh(Tensor x)"
  bind_python: True

- name: "atan"
  signature: "Tensor Atan(Tensor x)"
  bind_python: True

- name: "atanh"
  signature: "Tensor Atanh(Tensor x)"
  bind_python: True

- name: "ceil"
  signature: "Tensor Ceil(Tensor x)"
  bind_python: True

- name: "erf"
  signature: "Tensor Erf(Tensor x)"
  bind_python: True

- name: "expm1"
  signature: "Tensor Expm1(Tensor x)"
  bind_python: True

- name: "floor"
  signature: "Tensor Floor(Tensor x)"
  bind_python: True

- name: "lgamma"
  signature: "Tensor Lgamma(Tensor x)"
  bind_python: True

- name: "log1p"
  signature: "Tensor Log1p(Tensor x)"
  bind_python: True

- name: "log_sigmoid"
  signature: "Tensor LogSigmoid(Tensor x)"
  bind_python: True

- name: "rint"
  signature: "Tensor Rint(Tensor x)"
  bind_python: True

- name: "round"
  signature: "Tensor Round(Tensor x)"
  bind_python: True

- name: "sign"
  signature: "Tensor Sign(Tensor x)"
  bind_python: True

- name: "sinh"
  signature: "Tensor Sinh(Tensor x)"
  bind_python: True

- name: "softplus"
  signature: "Tensor Softplus(Tensor x)"
  bind_python: True

- name: "unsorted_segment_sum_like"
  signature:
    "Tensor UnsortedSegmentSumLike(Tensor x, Tensor segment_ids, Tensor like, *, Int64 axis)"
  bind_python: False<|MERGE_RESOLUTION|>--- conflicted
+++ resolved
@@ -240,14 +240,8 @@
 
 - name: "conv2d"
   signature:
-<<<<<<< HEAD
-    "Tensor Conv2D(Tensor x, Tensor weight, *, Int32 filters, Int32List kernel_size,
-                   Int32List strides, Int32List padding_before, Int32List dilation_rate,
-                   Int32 groups=1, String data_format=\"channels_first\")"
-=======
     "Tensor Conv2D(Tensor x, Tensor weight, *, Tensor bias=None, Int32List stride, 
                    Int32List padding, Int32List dilation, Int32 groups=1)"
->>>>>>> 594a64f9
   bind_python: True
 
 - name: "conv_data_grad"
@@ -321,11 +315,7 @@
 
 - name: "layer_norm_affine"
   signature:
-<<<<<<< HEAD
-    "Tensor LayerNormAffine(Tensor x, Tensor beta, Tensor gamma, *, Int64 begin_norm_axis,
-=======
     "Tensor LayerNormAffine(Tensor x, Tensor gamma, Tensor beta, *, Int64 begin_norm_axis,
->>>>>>> 594a64f9
                             Int64 begin_params_axis, Double epsilon)"
   bind_python: True
 
@@ -334,7 +324,6 @@
     "Tensor LayerNorm(Tensor x, *, Int64 begin_norm_axis, Int64 begin_params_axis, Double epsilon)"
   bind_python: True
 
-<<<<<<< HEAD
 - name: "avg_pool_2d"
   signature:
     "Tensor AvgPool2D(Tensor x, *, Int32List kernel_size, Int32List stride, String padding,
@@ -356,8 +345,6 @@
                        Int32List strides, Bool ceil_mode)"
   bind_python: False
 
-=======
->>>>>>> 594a64f9
 - name: "prelu"
   signature: "Tensor PRelu(Tensor x, Tensor alpha)"
   bind_python: True
