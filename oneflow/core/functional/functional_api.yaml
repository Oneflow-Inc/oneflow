--- conflicted
+++ resolved
@@ -640,7 +640,6 @@
   signature: "Tensor (Tensor x, Tensor dy, Float alpha) => LeakyReluGrad"
   bind_python: False
 
-<<<<<<< HEAD
 - name: "leaky_relu_yzh"
   signature: "Tensor (Tensor x, Float alpha) => LeakyReluYZH"
   bind_python: True
@@ -649,7 +648,6 @@
   signature: "Tensor (Tensor x, Tensor dy, Float alpha) => LeakyReluYZHGrad"
   bind_python: False
 
-=======
 - name: "normal"
   signature: [
     "Tensor (Float mean, Float std, Shape size, *, Tensor out=None, DataType dtype=None, Device device=None, 
@@ -659,7 +657,6 @@
     ]
   bind_python: True
 
->>>>>>> e224be48
 - name: "normalization"
   signature:
     "Tensor (Tensor x, Tensor moving_mean=None, Tensor moving_variance=None,
