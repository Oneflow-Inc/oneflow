--- conflicted
+++ resolved
@@ -933,7 +933,6 @@
 - name: "reduce_sum_like"
   signature: "Tensor ReduceSumLike(Tensor in, Tensor like, *,Int32List axis)"
   bind_python: True
-<<<<<<< HEAD
   
 - name: "randperm"
   signature: "Tensor Randperm(Int32 n,*,Device device=None, Generator generator=None)"
@@ -943,8 +942,6 @@
   signature: "Tensor ConsistentRandperm(Int32 n,*, Placement placement, SbpList sbp_tuple, Generator generator=None)"
   bind_python: True
   
-=======
-
 - name: "randn"
   signature: "Tensor RandN(*, Shape shape, DataType dtype=None, Device device=None, 
                            Generator generator=None)"
@@ -953,5 +950,4 @@
 - name: "consistent_randn"
   signature: "Tensor ConsistentRandN(*, Shape shape, Placement placement, 
                                      SbpList sbp_tuple, DataType dtype=None, Generator generator=None)"
-  bind_python: True
->>>>>>> 963cc01b
+  bind_python: True