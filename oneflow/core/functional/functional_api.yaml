--- conflicted
+++ resolved
@@ -1007,13 +1007,12 @@
                                      SbpList sbp_tuple, DataType dtype=None, Generator generator=None)"
   bind_python: True
 
-<<<<<<< HEAD
 - name: "unfold"
   signature: "Tensor Unfold(Tensor x, String data_format=\"channels_first\", Int32List kernel_size, 
                             Int32List dilation_rate, Int32List padding, 
                             Int32List strides)"
   bind_python: True
-=======
+  
 - name: "split"
   signature: "TensorTuple Split(Tensor x, *, Int64 split_size, Int64 dim=0)"
   bind_python: True
@@ -1028,5 +1027,4 @@
 
 - name: "l2_normalize_grad"
   signature: "Tensor L2NormalizeGrad(Tensor dy, Tensor y, Tensor square_x_sum, Int32 axis, Float epsilon, *)"
-  bind_python: False
->>>>>>> 5e309eb2
+  bind_python: False