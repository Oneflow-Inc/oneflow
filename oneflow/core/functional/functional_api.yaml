# Copyright 2020 The OneFlow Authors. All rights reserved.
# 
# Licensed under the Apache License, Version 2.0 (the "License");
# you may not use this file except in compliance with the License.
# You may obtain a copy of the License at
# 
#     http://www.apache.org/licenses/LICENSE-2.0
# 
# Unless required by applicable law or agreed to in writing, software
# distributed under the License is distributed on an "AS IS" BASIS,
# WITHOUT WARRANTIES OR CONDITIONS OF ANY KIND, either express or implied.
# See the License for the specific language governing permissions and
# limitations under the License.

# The following data types are allowed,
# {
#   "Tensor", "TensorTuple", "Scalar", "Int", "Int32", "Int64", "Float", "Double", "String", "Bool",
#   "ScalarList", "IntList", "Int32List", "Int64List", "FloatList", "DoubleList", "StringList",
#   "BoolList", "DataType", "Shape", "Generator", "TensorIndex", "Device", "Placement",
#   "Sbp", "SbpList"
# }

- name: "add_n"
  signature: "Tensor AddN(TensorTuple inputs, *, Bool inplace=False)"
  bind_python: True

- name: "add"
  signature: "Tensor Add(Tensor x, Tensor y, *, Bool inplace=False)"
  bind_python: False

- name: "add_scalar"
  signature: "Tensor ScalarAdd(Tensor x, *, Scalar alpha, Bool inplace=False)"
  bind_python: False

- name: "add_scalar_by_tensor"
  signature: "Tensor ScalarAddByTensor(Tensor x, Tensor scalar, *, Bool inplace=False)"
  bind_python: False

- name: "broadcast_add"
  signature: "Tensor BroadcastAdd(Tensor x, Tensor y)"
  bind_python: False

- name: "sub_scalar_by_tensor"
  signature: "Tensor ScalarSubByTensor(Tensor x, Tensor scalar)"
  bind_python: False

- name: "broadcast_sub"
  signature: "Tensor BroadcastSub(Tensor x, Tensor y)"
  bind_python: False

- name: "mul"
  signature: "Tensor Multiply(Tensor x, Tensor y)"
  bind_python: False

- name: "mul_scalar"
  signature: "Tensor ScalarMul(Tensor x, *, Scalar alpha)"
  bind_python: False

- name: "mul_scalar_by_tensor"
  signature: "Tensor ScalarMulByTensor(Tensor x, Tensor scalar)"
  bind_python: False

- name: "broadcast_mul"
  signature: "Tensor BroadcastMul(Tensor x, Tensor y)"
  bind_python: False

- name: "div_scalar_by_tensor"
  signature: "Tensor ScalarDivByTensor(Tensor x, Tensor scalar)"
  bind_python: False

- name: "broadcast_div"
  signature: "Tensor BroadcastDiv(Tensor x, Tensor y)"
  bind_python: False

- name: "broadcast_div_grad"
  signature: "Tensor BroadcastDivGrad(Tensor y, Tensor z, Tensor dz)"
  bind_python: False

- name: "broadcast_equal"
  signature: "Tensor BroadcastEqual(Tensor x, Tensor y)"
  bind_python: True

- name: "broadcast_not_equal"
  signature: "Tensor BroadcastNotEqual(Tensor x, Tensor y)"
  bind_python: True

- name: "broadcast_greater"
  signature: "Tensor BroadcastGreater(Tensor x, Tensor y)"
  bind_python: True

- name: "broadcast_greater_equal"
  signature: "Tensor BroadcastGreaterEqual(Tensor x, Tensor y)"
  bind_python: True

- name: "broadcast_logical_and"
  signature: "Tensor BroadcastLogicalAnd(Tensor x, Tensor y)"
  bind_python: True

- name: "broadcast_logical_or"
  signature: "Tensor BroadcastLogicalOr(Tensor x, Tensor y)"
  bind_python: True
 
- name: "broadcast_logical_xor"
  signature: "Tensor BroadcastLogicalXor(Tensor x, Tensor y)"
  bind_python: True

- name: "broadcast_less"
  signature: "Tensor BroadcastLess(Tensor x, Tensor y)"
  bind_python: True

- name: "broadcast_less_equal"
  signature: "Tensor BroadcastLessEqual(Tensor x, Tensor y)"
  bind_python: True

- name: "pow"
  signature: "Tensor Pow(Tensor x, Tensor y)"
  bind_python: False

- name: "pow_scalar"
  signature: "Tensor ScalarPow(Tensor x, *, Scalar alpha)"
  bind_python: False

- name: "reduce_sum"
  signature: "Tensor ReduceSum(Tensor x, *, Int32List axis, Bool keepdims=False)"
  bind_python: True

- name: "reduce_mean"
  signature: "Tensor ReduceMean(Tensor x, *, Int32List axis, Bool keepdims=False)"
  bind_python: True

- name: "transpose"
  signature: "Tensor Transpose(Tensor x, *, Int32List perm)"
  bind_python: True

- name: "reciprocal"
  signature: "Tensor Reciprocal(Tensor x)"
  bind_python: True

- name: "reciprocal_no_nan"
  signature: "Tensor ReciprocalNoNan(Tensor x)"
  bind_python: True

- name: "image_flip"
  signature: "Tensor ImageFlip(Tensor x, *, Int32 flip_code)"
  bind_python: True

- name: "sin"
  signature: "Tensor Sin(Tensor x, *, Bool inplace=False)"
  bind_python: True

- name: "cos"
  signature: "Tensor Cos(Tensor x)"
  bind_python: True

- name: "cosh"
  signature: "Tensor Cosh(Tensor x)"
  bind_python: True

- name: "fmod"
  signature: "Tensor BroadcastFMod(Tensor x, Tensor y)"
  bind_python: True

- name: "log"
  signature: "Tensor Log(Tensor x)"
  bind_python: True

- name: "sqrt"
  signature: "Tensor Sqrt(Tensor x)"
  bind_python: True

- name: "rsqrt"
  signature: "Tensor Rsqrt(Tensor x)"
  bind_python: True

- name: "square"
  signature: "Tensor Square(Tensor x)"
  bind_python: True

- name: "relu"
  signature: "Tensor Relu(Tensor x, *, Bool inplace=False)"
  bind_python: True

- name: "relu_grad"
  signature: "Tensor ReluGrad(Tensor dy, Tensor y)"
  bind_python: False

- name: "hardtanh"
  signature: "Tensor HardTanh(Tensor x, *, Double min_val, Double max_val)"
  bind_python: True

- name: "hardtanh_grad"
  signature: "Tensor HardTanhGrad(Tensor y, Tensor dy, *, Double min_val, Double max_val)"
  bind_python: False

- name: "tan"
  signature: "Tensor Tan(Tensor x)"
  bind_python: True

- name: "tanh"
  signature: "Tensor Tanh(Tensor x)"
  bind_python: True

- name: "elu"
  signature: "Tensor Elu(Tensor x, *, Double alpha)"
  bind_python: True

- name: "elu_grad"
  signature: "Tensor EluGrad(Tensor x, Tensor dy, *, Double alpha)"
  bind_python: False

- name: "gelu"
  signature: "Tensor Gelu(Tensor x)"
  bind_python: True

- name: "gelu_grad"
  signature: "Tensor GeluGrad(Tensor dy, Tensor x)"
  bind_python: False

- name: "sigmoid"
  signature: "Tensor Sigmoid(Tensor x)"
  bind_python: True

- name: "hardsigmoid"
  signature: "Tensor HardSigmoid(Tensor x)"
  bind_python: True

- name: "hardsigmoid_grad"
  signature: "Tensor HardSigmoidGrad(Tensor dy, Tensor x)"
  bind_python: False

- name: "softmax"
  signature: "Tensor Softmax(Tensor x)"
  bind_python: True

- name: "hardswish"
  signature: "Tensor HardSwish(Tensor x)"
  bind_python: True

- name: "hardswish_grad"
  signature: "Tensor HardSwishGrad(Tensor dy, Tensor x)"
  bind_python: False

- name: "leaky_relu"
  signature: "Tensor LeakyRelu(Tensor x, *, Float alpha)"
  bind_python: True

- name: "leaky_relu_grad"
  signature: "Tensor LeakyReluGrad(Tensor x, Tensor dy, *, Float alpha)"
  bind_python: False

- name: "normalization"
  signature:
    "Tensor Normalization(Tensor x, Tensor moving_mean=None, Tensor moving_variance=None,
                          Tensor gamma, Tensor beta, *, Int32 axis=1, Float epsilon=1e-5,
                          Float momentum=0.9, Bool is_training=False)"
  bind_python: True

- name: "normalization_grad"
  signature:
    "TensorTuple NormalizationGrad(Tensor grad, Tensor x, Tensor mean, Tensor inv_variance,
                                   Tensor gamma, Float epsilon, Int32 axis)"
  bind_python: False

- name: "range"
  signature: "Tensor Range(*, Int64 start, Int64 limit, Int64 delta, DataType dtype=kInt64)"
  bind_python: True

- name: "flatten"
  signature: "Tensor Flatten(Tensor x, *, Int32 start_dim=0, Int32 end_dim=-1)"
  bind_python: True

- name: "argmax"
  signature: "Tensor ArgMax(Tensor x)"
  bind_python: True

- name: "argwhere"
  signature: "TensorTuple ArgWhere(Tensor x, *, DataType dtype=kInt32)"
  bind_python: True

- name: "broadcast_like"
  signature: "Tensor BroadcastLike(Tensor x, Tensor like, *, Int32List broadcast_axes)"
  bind_python: True

- name: "cast"
  signature: "Tensor Cast(Tensor x, *, DataType dtype)"
  bind_python: True

- name: "constant"
  signature: "Tensor Constant(*, Shape shape, Scalar value, DataType dtype, Device device=None)"
  bind_python: True

- name: "consistent_constant"
  signature: "Tensor ConsistentConstant(*, Shape shape, Scalar value, DataType dtype, Placement placement, SbpList sbp_tuple)"
  bind_python: True

- name: "empty"
  signature: "Tensor Empty(*, Shape shape, DataType dtype, Device device=None)"
  bind_python: True

- name: "consistent_empty"
  signature: "Tensor ConsistentEmpty(*, Shape shape, DataType dtype, Placement placement, SbpList sbp_tuple)"
  bind_python: True

- name: "zeros_like"
  signature: "Tensor ZerosLike(Tensor x)"
  bind_python: True

- name: "ones_like"
  signature: "Tensor OnesLike(Tensor x)"
  bind_python: True

- name: "bernoulli"
  signature:
    "Tensor Bernoulli(Tensor x, DataType dtype=kFloat, Generator generator=None)"
  bind_python: True

- name: "concat"
  signature: "Tensor Concat(TensorTuple inputs, *, Int64 axis, Int64 max_dim_size)"
  bind_python: True

- name: "bias_add"
  signature: "Tensor BiasAdd(Tensor x, Tensor bias, *, Int32 axis=1)"
  bind_python: True

- name: "conv1d"
  signature:
    "Tensor Conv1d(Tensor x, Tensor weight, *, Tensor bias=None, Int32List stride, 
                   Int32List padding, Int32List dilation, Int32 groups=1)"
  bind_python: True

- name: "conv2d"
  signature:
    "Tensor Conv2d(Tensor x, Tensor weight, *, Tensor bias=None, Int32List stride, 
                   Int32List padding, Int32List dilation, Int32 groups=1)"
  bind_python: True

- name: "fake_quantization"
  signature:
    "Tensor FakeQuantization(Tensor in, Tensor scale, Tensor zero_point, *, String quantization_formula, Int32 quantization_bit, String quantization_scheme)"
  bind_python: True

- name: "quantization"
  signature:
    "Tensor Quantization(Tensor in, Tensor scale, Tensor zero_point, *, String quantization_formula, Int32 quantization_bit, String quantization_scheme)"
  bind_python: True

- name: "min_max_observer"
  signature:
    "TensorTuple MinMaxObserver(Tensor in, *, String quantization_formula, Int32 quantization_bit, String quantization_scheme, Bool per_layer_quantization)"
  bind_python: True

- name: "moving_average_min_max_observer"
  signature:
    "TensorTuple MovingAverageMinMaxObserver(Tensor in, Tensor current_train_step, Tensor moving_max, Tensor moving_min,  *, Bool training, String quantization_formula,
          Int64 stop_update_after_iters, Int32 quantization_bit, String quantization_scheme, Float momentum)"
  bind_python: True

- name: "conv3d"
  signature:
    "Tensor Conv3d(Tensor x, Tensor weight, *, Tensor bias=None, Int32List stride, 
                   Int32List padding, Int32List dilation, Int32 groups=1)"
  bind_python: True
  
- name: "conv_data_grad"
  signature:
    "Tensor ConvDataGrad(Tensor dy, Tensor weight, Tensor x, *, Int32 num_spatial_dims,
                         Int32List kernel_size, Int32List strides, Int32List padding_before,
                         Int32List dilation_rate, Int32 groups=1,
                         String data_format=\"channels_first\")"
  bind_python: False

- name: "conv_filter_grad"
  signature:
    "Tensor ConvFilterGrad(Tensor dy, Tensor x, *, Int32 num_spatial_dims, Int32List kernel_size,
                           Int32List strides, Int32List padding_before, Int32List dilation_rate,
                           Int32 groups=1, String data_format=\"channels_first\")"
  bind_python: False

- name: "conv_bias_grad"
  signature:
    "Tensor ConvBiasGrad(Tensor dy, *, Int32 num_spatial_dims,
                         String data_format=\"channels_first\")"
  bind_python: False

- name: "expand"
  signature: "Tensor Expand(Tensor x, *, Shape shape)"
  bind_python: True

- name: "expand_dims"
  signature: "Tensor ExpandDims(Tensor x, *, Int32 axis)"
  bind_python: True

- name: "exp"
  signature: "Tensor Exp(Tensor x)"
  bind_python: True

- name: "gather"
  signature: "Tensor Gather(Tensor x, Tensor indices, *, Int64 axis)"
  bind_python: True

- name: "dim_gather"
  signature: "Tensor DimGather(Tensor x, Tensor indices, *, Int32 dim)"
  bind_python: True

- name: "gather_nd"
  signature: "Tensor GatherNd(Tensor params, Tensor indices, *)"
  bind_python: True

- name: "scatternd"
  signature: "Tensor ScatterNd(Tensor indices, Tensor updates, Shape shape)"
  bind_python: True

- name: "scatterndlike"
  signature: "Tensor ScatterNdLike(Tensor like, Tensor updates, Tensor indices)"
  bind_python: True

- name: "matmul"
  signature:
    "Tensor MatMul(Tensor a, Tensor b, *, Bool transpose_a=False, Bool transpose_b=False,
                   Double alpha=1.0)"
  bind_python: True

- name: "batch_matmul"
  signature:
    "Tensor BatchMatMul(Tensor a, Tensor b, *, Bool transpose_a=False, Bool transpose_b=False,
                        Double alpha=1.0)"
  bind_python: True

- name: "sparse_softmax_cross_entropy"
  signature: "Tensor SparseSoftmaxCrossEntropy(Tensor logits, Tensor label, *, Int64 depth)"
  bind_python: True

- name: "smooth_l1_loss"
  signature: "Tensor SmoothL1Loss(Tensor logits, Tensor label, *, Float beta)"
  bind_python: True

- name: "smooth_l1_loss_grad"
  signature:
    "Tensor SmoothL1LossGrad(Tensor loss_grad, Tensor prediction, Tensor label, *, Float beta)"
  bind_python: False

- name: "where"
  signature: "Tensor Where(Tensor condition, Tensor x, Tensor y)"
  bind_python: True

- name: "negative"
  signature: "Tensor Negative(Tensor x)"
  bind_python: True

- name: "layer_norm_affine"
  signature:
    "Tensor LayerNormAffine(Tensor x, Tensor gamma, Tensor beta, *, Int64 begin_norm_axis,
                            Int64 begin_params_axis, Double epsilon)"
  bind_python: True

- name: "layer_norm"
  signature:
    "Tensor LayerNorm(Tensor x, *, Int64 begin_norm_axis, Int64 begin_params_axis, Double epsilon)"
  bind_python: True

- name: "avg_pool_2d"
  signature:
    "Tensor AvgPool2D(Tensor x, *, Int32List kernel_size, Int32List stride, String padding,
                      Int32List padding_before, Int32List padding_after,
                      String data_format=\"channels_first\", Bool ceil_mode=False)"
  bind_python: True

- name: "max_pool_2d"
  signature:
    "Tensor MaxPool2D(Tensor x, *, Int32List kernel_size, Int32List stride, String padding,
                      Int32List padding_before, Int32List padding_after,
                      String data_format=\"channels_first\", Bool ceil_mode=False)"
  bind_python: True

- name: "adaptive_avg_pool1d"
  signature:
    "Tensor AdaptiveAvgPool1D(Tensor x, *, Int64List output_size)"
  bind_python: True

- name: "adaptive_avg_pool2d"
  signature:
    "Tensor AdaptiveAvgPool2D(Tensor x, *, Int64List output_size)"
  bind_python: True

- name: "adaptive_avg_pool3d"
  signature:
    "Tensor AdaptiveAvgPool3D(Tensor x, *, Int64List output_size)"
  bind_python: True

- name: "adaptive_pool_grad"
  signature:
    "Tensor AdaptivePoolNdGrad(Tensor x, Tensor dy, *, String mode, Int32 ndims)"

- name: "pool_grad"
  signature:
    "Tensor PoolNdGrad(Tensor x, Tensor y, Tensor dy, *, String mode, Int32 ndims, String data_format,
                       String padding, Int32List padding_before, Int32List padding_after, Int32List pool_size,
                       Int32List strides, Bool ceil_mode)"
  bind_python: False

- name: "maxpool_1d"
  signature:
    "TensorTuple Maxpool1D(Tensor x, *, String data_format=\"channels_first\", Int32List padding,
                      Int32List kernel_size, Int32List stride, Int32List dilation, 
                      Bool return_indices=True, Bool ceil_mode=False)"
  bind_python: True

- name: "maxpool_2d"
  signature:
    "TensorTuple Maxpool2D(Tensor x, *, String data_format=\"channels_first\", Int32List padding,
                      Int32List kernel_size, Int32List stride, Int32List dilation, 
                      Bool return_indices=True, Bool ceil_mode=False)"
  bind_python: True

- name: "maxpool_3d"
  signature:
    "TensorTuple Maxpool3D(Tensor x, *, String data_format=\"channels_first\", Int32List padding,
                      Int32List kernel_size, Int32List stride, Int32List dilation, 
                      Bool return_indices=True, Bool ceil_mode=False)"
  bind_python: True

- name: "pooling_grad"
  signature:
    "Tensor PoolingNdGrad(Tensor x, Tensor y, Tensor indice, Tensor dy, *, String mode, Int32 ndims, 
                       String data_format, Int32List padding, Int32List kernel_size,
                       Int32List stride, Int32List dilation, Bool return_indices, Bool ceil_mode)"
  bind_python: False

- name: "prelu"
  signature: "Tensor PRelu(Tensor x, Tensor alpha)"
  bind_python: True

- name: "prelu_grad"
  signature: "TensorTuple PReluGrad(Tensor dy, Tensor x, Tensor alpha)"
  bind_python: False

- name: "reshape"
  signature: "Tensor Reshape(Tensor x, *, Shape shape)"
  bind_python: True

- name: "slice"
  signature: "Tensor Slice(Tensor x, *, Int64List start, Int64List stop, Int64List step)"
  bind_python: True

- name: "slice_grad"
  signature: "Tensor SliceGrad(Tensor dy, Tensor like, *, Int64List start, Int64List stop, Int64List step)"
  bind_python: False

- name: "narrow"
  signature: "Tensor Narrow(Tensor in, *, Int64 dim, Int64 start, Int64 length)"
  bind_python: True

- name: "narrow_grad"
  signature: "Tensor NarrowGrad(Tensor dy, Tensor like, *, Int64 dim, Int64 start, Int64 length)"
  bind_python: False

- name: "slice_update"
  signature:
    "Tensor SliceUpdate(Tensor x, Tensor update, *, Int64List start, Int64List stop,
                        Int64List step)"
  bind_python: True

- name: "logical_slice"
  signature: "Tensor LogicalSlice(Tensor x, *, Int64List start, Int64List stop, Int64List step)"
  bind_python: True

- name: "logical_slice_assign"
  signature:
    "Void LogicalSliceAssign(Tensor ref, Tensor value, *, Int64List start, Int64List stop,
                             Int64List step)"
  bind_python: True

- name: "squeeze"
  signature: "Tensor Squeeze(Tensor x, *, Int32List dim)"
  bind_python: True

- name: "copy"
  signature: "Tensor Copy(Tensor x, *, String device_type, Int64 device_id)"
  bind_python: True

- name: "flip"
  signature: "Tensor Flip(Tensor x, *, Int32List dims)"
  bind_python: True

- name: "flip_grad"
  signature: "Tensor FlipGrad(Tensor dy, *, Int32List dims)"
  bind_python: False

- name: "upsample"
  signature:
    "Tensor Upsample(Tensor x, *, Float height_scale, Float width_scale, Bool align_corners,
                     String interpolation, String data_format=\"channels_first\")"
  bind_python: True

- name: "upsample_linear_1d"
  signature:
    "Tensor UpsampleLinear1D(Tensor x, *, Float scale_factor, Bool align_corners,
                     String data_format=\"channels_first\")"
  bind_python: True

- name: "upsample_linear_1d_grad"
  signature:
    "Tensor UpsampleLinear1DGrad(Tensor dy, Tensor x, *, Float scale_factor, Bool align_corners,
                     String data_format=\"channels_first\")"
  bind_python: False

- name: "upsample_nearest_1d"
  signature:
    "Tensor UpsampleNearest1D(Tensor x, *, Float scale_factor,
                     String data_format=\"channels_first\")"
  bind_python: True  

- name: "upsample_nearest_1d_grad"
  signature:
    "Tensor UpsampleNearest1DGrad(Tensor dy, Tensor x, *, Float scale_factor,
                     String data_format=\"channels_first\")"
  bind_python: False

- name: "upsample_nearest_2d"
  signature:
    "Tensor UpsampleNearest2D(Tensor x, *, Float height_scale, Float width_scale, 
                     String data_format=\"channels_first\")"
  bind_python: True  

- name: "upsample_nearest_2d_grad"
  signature:
    "Tensor UpsampleNearest2DGrad(Tensor dy, Tensor x, *, Float height_scale, Float width_scale, 
                     String data_format=\"channels_first\")"
  bind_python: False 

- name: "upsample_bilinear_2d"
  signature:
    "Tensor UpsampleBilinear2D(Tensor x, *, Float height_scale, Float width_scale, Bool align_corners,
                     String data_format=\"channels_first\")"
  bind_python: True

- name: "upsample_bilinear_2d_grad"
  signature:
    "Tensor UpsampleBilinear2DGrad(Tensor dy, Tensor x, *, Float height_scale, Float width_scale, Bool align_corners,
                     String data_format=\"channels_first\")"
  bind_python: False

- name: "upsample_bicubic_2d"
  signature:
    "Tensor UpsampleBicubic2D(Tensor x, *, Float height_scale, Float width_scale, Bool align_corners,
                     String data_format=\"channels_first\")"
  bind_python: True

- name: "upsample_bicubic_2d_grad"
  signature:
    "Tensor UpsampleBicubic2DGrad(Tensor dy, Tensor x, *, Float height_scale, Float width_scale, Bool align_corners,
                     String data_format=\"channels_first\")"
  bind_python: False

- name: "upsample_nearest_3d"
  signature:
    "Tensor UpsampleNearest3D(Tensor x, *, Float depth_scale, Float height_scale, Float width_scale,
                     String data_format=\"channels_first\")"
  bind_python: True

- name: "upsample_nearest_3d_grad"
  signature:
    "Tensor UpsampleNearest3DGrad(Tensor dy, Tensor x, *, Float depth_scale, Float height_scale, Float width_scale,
                     String data_format=\"channels_first\")"
  bind_python: False

- name: "upsample_trilinear_3d"
  signature:
    "Tensor UpsampleTrilinear3D(Tensor x, *, Float depth_scale, Float height_scale, Float width_scale,
                     Bool align_corners, String data_format=\"channels_first\")"
  bind_python: True

- name: "upsample_trilinear_3d_grad"
  signature:
    "Tensor UpsampleTrilinear3DGrad(Tensor dy, Tensor x, *, Float depth_scale, Float height_scale, Float width_scale,
                     Bool align_corners, String data_format=\"channels_first\")"
  bind_python: False

- name: "abs"
  signature: "Tensor Abs(Tensor x)"
  bind_python: True

- name: "acos"
  signature: "Tensor Acos(Tensor x)"
  bind_python: True

- name: "acosh"
  signature: "Tensor Acosh(Tensor x)"
  bind_python: True

- name: "asin"
  signature: "Tensor Asin(Tensor x)"
  bind_python: True

- name: "asinh"
  signature: "Tensor Asinh(Tensor x)"
  bind_python: True

- name: "atan"
  signature: "Tensor Atan(Tensor x)"
  bind_python: True

- name: "atanh"
  signature: "Tensor Atanh(Tensor x)"
  bind_python: True

- name: "ceil"
  signature: "Tensor Ceil(Tensor x)"
  bind_python: True

- name: "erf"
  signature: "Tensor Erf(Tensor x)"
  bind_python: True

- name: "erfc"
  signature: "Tensor Erfc(Tensor x)"
  bind_python: True

- name: "expm1"
  signature: "Tensor Expm1(Tensor x)"
  bind_python: True

- name: "floor"
  signature: "Tensor Floor(Tensor x)"
  bind_python: True

- name: "lgamma"
  signature: "Tensor Lgamma(Tensor x)"
  bind_python: True

- name: "log1p"
  signature: "Tensor Log1p(Tensor x)"
  bind_python: True

- name: "log_sigmoid"
  signature: "Tensor LogSigmoid(Tensor x)"
  bind_python: True

- name: "rint"
  signature: "Tensor Rint(Tensor x)"
  bind_python: True

- name: "round"
  signature: "Tensor Round(Tensor x)"
  bind_python: True

- name: "sign"
  signature: "Tensor Sign(Tensor x)"
  bind_python: True

- name: "sinh"
  signature: "Tensor Sinh(Tensor x)"
  bind_python: True

- name: "softplus"
  signature: "Tensor Softplus(Tensor x)"
  bind_python: True

- name: "unsorted_segment_sum_like"
  signature:
    "Tensor UnsortedSegmentSumLike(Tensor x, Tensor segment_ids, Tensor like, *, Int64 axis)"
  bind_python: False

- name: "triu"
  signature: "Tensor Triu(Tensor x, Int64 diagonal=0)"
  bind_python: True
  
- name: "clip_by_scalar"
  signature: "Tensor ClipByScalar(Tensor x, *, Scalar min, Scalar max)"
  bind_python: false

- name: "clip_by_scalar_grad"
  signature: "Tensor ClipByScalarGrad(Tensor dy, Tensor x, *, Scalar min, Scalar max)"
  bind_python: False

- name: "clip_by_scalar_min"
  signature: "Tensor ClipByScalarMin(Tensor x, *, Scalar min)"
  bind_python: false

- name: "clip_by_scalar_min_grad"
  signature: "Tensor ClipByScalarMinGrad(Tensor dy, Tensor x, *, Scalar min)"
  bind_python: False

- name: "clip_by_scalar_max"
  signature: "Tensor ClipByScalarMax(Tensor x, *, Scalar max)"
  bind_python: false

- name: "clip_by_scalar_max_grad"
  signature: "Tensor ClipByScalarMaxGrad(Tensor dy, Tensor x, *, Scalar max)"
  bind_python: False

- name: "dropout"
  signature:
    "Tensor Dropout(Tensor x, *, Float p=0.5, Generator generator=None)"
  bind_python: True

- name: "pad"
  signature: "Tensor Pad(Tensor x, *, Int64List pad, String mode=\"constant\", Scalar value=0)"
  bind_python: True

- name: "pad_grad"
  signature: "Tensor PadGrad(Tensor dy, *, Int64List pad, String mode=\"constant\", Scalar value=0)"
  bind_python: False

- name: "silu"
  signature: "Tensor Silu(Tensor x, *)"
  bind_python: True

- name: "silu_grad"
  signature: "Tensor SiluGrad(Tensor x, Tensor dy, *)"
  bind_python: False

- name: "mish"
  signature: "Tensor Mish(Tensor x, *)"
  bind_python: True

- name: "mish_grad"
  signature: "Tensor MishGrad(Tensor x, Tensor dy, *)"
  bind_python: False

- name: "selu"
  signature: "Tensor Selu(Tensor x, *)"
  bind_python: True

- name: "selu_grad"
  signature: "Tensor SeluGrad(Tensor x, Tensor dy, *)"
  bind_python: False

- name: "softsign"
  signature: "Tensor SoftSign(Tensor x, *)"
  bind_python: True

- name: "softsign_grad"
  signature: "Tensor SoftSignGrad(Tensor x, Tensor dy, *)"
  bind_python: False
  
- name: "diag"
  signature: "Tensor Diag(Tensor x, *, Int32 diagonal=0)"
  bind_python: True

- name: "diag_grad"
  signature: "Tensor DiagGrad(Tensor dy, Tensor in, *, Int32 diagonal=0)"
  bind_python: False

- name: "tensor_getitem"
  signature: "Tensor TensorGetItem(Tensor x, *, TensorIndex index)"
  bind_python: True

- name: "dim_scatter"
  signature: "Tensor DimScatter(Tensor input, Tensor index, Tensor src, *, Int32 dim)"
  bind_python: False

- name: "dim_scatter_add"
  signature: "Tensor DimScatterAdd(Tensor input, Tensor index, Tensor src, *, Int32 dim)"
  bind_python: True

- name: "dim_scatter_scalar"
  signature: "Tensor DimScatterUpdateScalar(Tensor input, Tensor index, *, Float src, Int32 dim)"
  bind_python: False

- name: "dim_scatter_add_scalar"
  signature: "Tensor DimScatterAddScalar(Tensor input, Tensor index, *, Float src, Int32 dim)"
  bind_python: True

- name: "tensor_setitem"
  signature: "Void TensorSetItem(Tensor x, *, TensorIndex index, Tensor value)"
  bind_python: True

- name: "avgpool_1d"
  signature:
    "Tensor Avgpool1D(Tensor x, *, String data_format=\"channels_first\", Int32List padding,
                      Int32List kernel_size, Int32List stride, Bool ceil_mode=False, Bool count_include_pad=True, 
                      Int64 divisor_override=0)"
  bind_python: True 

- name: "avgpool_2d"
  signature:
    "Tensor Avgpool2D(Tensor x, *, String data_format=\"channels_first\", Int32List padding,
                      Int32List kernel_size, Int32List stride, Bool ceil_mode=False, Bool count_include_pad=True, 
                      Int64 divisor_override=0)"
  bind_python: True 

- name: "avgpool_3d"
  signature:
    "Tensor Avgpool3D(Tensor x, *, String data_format=\"channels_first\", Int32List padding,
                      Int32List kernel_size, Int32List stride, Bool ceil_mode=False, Bool count_include_pad=True, 
                      Int64 divisor_override=0)"
  bind_python: True

- name: "avg_pooling_grad"
  signature:
    "Tensor AvgPoolingNdGrad(Tensor x, Tensor y, Tensor dy, *, Int32 ndims, 
                       String data_format, Int32List padding, Int32List kernel_size,
                       Int32List stride, Bool ceil_mode, Bool count_include_pad, Int64 divisor_override=0)"
  bind_python: False
  
- name: "minimum"
  signature: "Tensor Minimum(Tensor x, Tensor y)"
  bind_python: True

- name: "maximum"
  signature: "Tensor Maximum(Tensor x, Tensor y)"
  bind_python: True

- name: "elementwise_min_grad"
  signature: "TensorTuple ElementwiseMinGrad(Tensor dz, Tensor x, Tensor y)"
  bind_python: False

- name: "elementwise_max_grad"
  signature: "TensorTuple ElementwiseMaxGrad(Tensor dz, Tensor x, Tensor y)"
  bind_python: False

- name: "stack"
  signature: "Tensor Stack(TensorTuple inputs, *, Int64 dim=0)"
  bind_python: True

- name: "to_consistent"
  signature: "Tensor ToConsistent(Tensor x, *, Placement placement, SbpList sbp, Shape shape=None)"
  bind_python: True

- name: "to_local"
  signature: "Tensor ConsistentToLocal(Tensor x)"
  bind_python: True

- name: "all_reduce"
  signature: "Tensor AllReduce(Tensor x)"
  bind_python: True

- name: "select_first"
  signature: "Tensor SelectFirst(TensorTuple inputs)"
  bind_python: True

- name: "cast_like"
  signature: "Tensor CastLike(Tensor x, Tensor like)"
  bind_python: False

- name: "identity"
  signature: "Tensor Identity(Tensor in)"
  bind_python: True

- name: "reshape_like"
  signature: "Tensor ReshapeLike(Tensor in, Tensor like)"
  bind_python: True

- name: "reduce_sum_like"
  signature: "Tensor ReduceSumLike(Tensor in, Tensor like, *,Int32List axis)"
  bind_python: True

<<<<<<< HEAD
- name: "scalar_logical_equal"
  signature: "Tensor ScalarLogicalEqual(Tensor in, Scalar scalar)"
  bind_python: False

- name: "scalar_logical_not_equal"
  signature: "Tensor ScalarLogicalNotEqual(Tensor in, Scalar scalar)"
  bind_python: False

- name: "scalar_logical_greater"
  signature: "Tensor ScalarLogicalGreater(Tensor in, Scalar scalar)"
  bind_python: False

- name: "scalar_logical_greater_equal"
  signature: "Tensor ScalarLogicalGreaterEqual(Tensor in, Scalar scalar)"
  bind_python: False

- name: "scalar_logical_less"
  signature: "Tensor ScalarLogicalLess(Tensor in, Scalar scalar)"
  bind_python: False

- name: "scalar_logical_less_equal"
  signature: "Tensor ScalarLogicalLessEqual(Tensor in, Scalar scalar)"
  bind_python: False
  
=======
- name: "split"
  signature: "TensorTuple Split(Tensor x, *, Int64 split_size, Int64 dim=0)"
  bind_python: True

- name: "split_with_size"
  signature: "TensorTuple SplitWithSize(Tensor x, *, Int64List split_sizes, Int64 dim=0)"
  bind_python: True

>>>>>>> c9df868c
- name: "randn"
  signature: "Tensor RandN(*, Shape shape, DataType dtype=None, Device device=None, 
                           Generator generator=None)"
  bind_python: True

- name: "consistent_randn"
  signature: "Tensor ConsistentRandN(*, Shape shape, Placement placement, 
                                     SbpList sbp_tuple, DataType dtype=None, Generator generator=None)"
  bind_python: True<|MERGE_RESOLUTION|>--- conflicted
+++ resolved
@@ -946,7 +946,6 @@
   signature: "Tensor ReduceSumLike(Tensor in, Tensor like, *,Int32List axis)"
   bind_python: True
 
-<<<<<<< HEAD
 - name: "scalar_logical_equal"
   signature: "Tensor ScalarLogicalEqual(Tensor in, Scalar scalar)"
   bind_python: False
@@ -971,7 +970,6 @@
   signature: "Tensor ScalarLogicalLessEqual(Tensor in, Scalar scalar)"
   bind_python: False
   
-=======
 - name: "split"
   signature: "TensorTuple Split(Tensor x, *, Int64 split_size, Int64 dim=0)"
   bind_python: True
@@ -980,7 +978,6 @@
   signature: "TensorTuple SplitWithSize(Tensor x, *, Int64List split_sizes, Int64 dim=0)"
   bind_python: True
 
->>>>>>> c9df868c
 - name: "randn"
   signature: "Tensor RandN(*, Shape shape, DataType dtype=None, Device device=None, 
                            Generator generator=None)"
