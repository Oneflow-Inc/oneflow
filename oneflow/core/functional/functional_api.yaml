--- conflicted
+++ resolved
@@ -915,11 +915,7 @@
   bind_python: True
 
 - name: "to_consistent"
-<<<<<<< HEAD
-  signature: "Tensor ToConsistent(Tensor x, *, Placement placement, SbpList sbp, Shape shape=None, Bool identity_grad=False, SbpList grad_sbp)"
-=======
-  signature: "Tensor ToConsistent(Tensor x, *, Placement placement, SbpList sbp)"
->>>>>>> c071635f
+  signature: "Tensor ToConsistent(Tensor x, *, Placement placement, SbpList sbp, Bool identity_grad=False, SbpList grad_sbp)"
   bind_python: True
 
 - name: "to_local"
