--- conflicted
+++ resolved
@@ -92,17 +92,16 @@
   signature: "Tensor BroadcastGreaterEqual(Tensor x, Tensor y)"
   bind_python: True
 
-<<<<<<< HEAD
+- name: "broadcast_logical_and"
+  signature: "Tensor BroadcastLogicalAnd(Tensor x, Tensor y)"
+  bind_python: True
+
+- name: "broadcast_logical_or"
+  signature: "Tensor BroadcastLogicalOr(Tensor x, Tensor y)"
+  bind_python: True
+ 
 - name: "broadcast_logical_xor"
   signature: "Tensor BroadcastLogicalXor(Tensor x, Tensor y)"
-=======
-- name: "broadcast_logical_and"
-  signature: "Tensor BroadcastLogicalAnd(Tensor x, Tensor y)"
-  bind_python: True
-
-- name: "broadcast_logical_or"
-  signature: "Tensor BroadcastLogicalOr(Tensor x, Tensor y)"
->>>>>>> 0160f262
   bind_python: True
 
 - name: "broadcast_less"
