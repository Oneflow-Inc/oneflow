# Copyright 2020 The OneFlow Authors. All rights reserved.
#
# Licensed under the Apache License, Version 2.0 (the "License");
# you may not use this file except in compliance with the License.
# You may obtain a copy of the License at
#
#     http://www.apache.org/licenses/LICENSE-2.0
#
# Unless required by applicable law or agreed to in writing, software
# distributed under the License is distributed on an "AS IS" BASIS,
# WITHOUT WARRANTIES OR CONDITIONS OF ANY KIND, either express or implied.
# See the License for the specific language governing permissions and
# limitations under the License.

# The following data types are allowed,
# {
#   "Tensor", "TensorTuple", "Scalar", "Int", "Int32", "Int64", "Float", "Double", "String", "Bool",
#   "ScalarList", "IntList", "Int32List", "Int64List", "FloatList", "DoubleList", "StringList",
#   "BoolList", "DataType", "Shape", "Generator", "TensorIndex", "Device", "Placement",
#   "Sbp", "SbpList"
# }

- name: "add"
  signature:
    [
      "Tensor (Tensor input, Tensor other, *, Scalar alpha=1, Bool inplace=False) => Add",
      "Tensor (Tensor input, Scalar other, *, Scalar alpha=1, Bool inplace=False) => ScalarAdd",
      "Tensor (Scalar input, Tensor other, *, Scalar alpha=1) => ScalarAdd",
      "Tensor (TensorTuple inputs, *, Bool inplace=False) => Add",
    ]
  bind_python: true

- name: "sub"
  signature:
    [
      "Tensor (Tensor input, Tensor other, *, Bool inplace=False) => Sub",
      "Tensor (Tensor input, Scalar other, *, Bool inplace=False) => ScalarSub",
      "Tensor (Scalar input, Tensor other) =>  ScalarSub",
    ]
  bind_python: true

- name: "mul"
  signature:
    [
      "Tensor (Tensor input, Tensor other) => Mul",
      "Tensor (Tensor input, Scalar other, *, Bool inplace=False) => ScalarMul",
      "Tensor (Scalar input, Tensor other) => ScalarMul",
    ]
  bind_python: true

- name: "mul_"
  signature:
    [
      "Tensor (Tensor input, Tensor other) => InplaceMul",
      "Tensor (Tensor input, Scalar other) => InplaceScalarMul",
    ]
  bind_python: true

- name: "div"
  signature:
    [
      "Tensor (Tensor input, Tensor other) => Div",
      "Tensor (Tensor input, Scalar other) => ScalarDiv",
      "Tensor (Scalar input, Tensor other) => ScalarDiv",
    ]
  bind_python: true

- name: "div_"
  signature:
    [
      "Tensor (Tensor input, Tensor other) => InplaceDiv",
      "Tensor (Tensor input, Scalar other) => InplaceScalarDiv",
    ]
  bind_python: true

- name: "div_grad"
  signature: "Tensor (Tensor y, Tensor z, Tensor dz) => DivGrad"
  bind_python: False

- name: "equal"
  signature:
    [
      "Tensor (Tensor input, Tensor other) => BroadcastEqual",
      "Tensor (Tensor input, Scalar other) => ScalarLogicalEqual",
      "Tensor (Scalar input, Tensor other) => ScalarLogicalEqual",
    ]
  bind_python: true

- name: "not_equal"
  signature:
    [
      "Tensor (Tensor input, Tensor other) => BroadcastNotEqual",
      "Tensor (Tensor input, Scalar other) => ScalarLogicalNotEqual",
      "Tensor (Scalar input, Tensor other) => ScalarLogicalNotEqual",
    ]
  bind_python: true

- name: "greater"
  signature:
    [
      "Tensor (Tensor input, Tensor other) => BroadcastGreater",
      "Tensor (Tensor input, Scalar other) => ScalarLogicalGreater",
      "Tensor (Scalar input, Tensor other) => ScalarLogicalGreater",
    ]
  bind_python: true

- name: "greater_equal"
  signature:
    [
      "Tensor (Tensor input, Tensor other) => BroadcastGreaterEqual",
      "Tensor (Tensor input, Scalar other) => ScalarLogicalGreaterEqual",
      "Tensor (Scalar input, Tensor other) => ScalarLogicalGreaterEqual",
    ]
  bind_python: true

- name: "logical_and"
  signature:
    [
      "Tensor (Tensor input, Tensor other) => BroadcastLogicalAnd",
      "Tensor (Tensor input, Scalar other) => ScalarLogicalAnd",
      "Tensor (Scalar input, Tensor other) => ScalarLogicalAnd",
    ]
  bind_python: true

- name: "logical_or"
  signature:
    [
      "Tensor (Tensor input, Tensor other) => BroadcastLogicalOr",
      "Tensor (Tensor input, Scalar other) => ScalarLogicalOr",
      "Tensor (Scalar input, Tensor other) => ScalarLogicalOr",
    ]
  bind_python: true

- name: "logical_not"
  signature: "Tensor (Tensor input) => LogicalNot"
  bind_python: true

- name: "logical_xor"
  signature:
    [
      "Tensor (Tensor input, Tensor other) => BroadcastLogicalXor",
      "Tensor (Tensor input, Scalar other) => ScalarLogicalXor",
      "Tensor (Scalar input, Tensor other) => ScalarLogicalXor",
    ]
  bind_python: true

- name: "less"
  signature:
    [
      "Tensor (Tensor input, Tensor other) => BroadcastLess",
      "Tensor (Tensor input, Scalar other) => ScalarLogicalLess",
      "Tensor (Scalar input, Tensor other) => ScalarLogicalLess",
    ]
  bind_python: True

- name: "less_equal"
  signature:
    [
      "Tensor (Tensor input, Tensor other) => BroadcastLessEqual",
      "Tensor (Tensor input, Scalar other) => ScalarLogicalLessEqual",
      "Tensor (Scalar input, Tensor other) => ScalarLogicalLessEqual",
    ]
  bind_python: True

- name: "pow"
  signature:
    [
      "Tensor (Tensor input, Tensor exponent) => Pow",
      "Tensor (Tensor input, Scalar exponent, *, Bool inplace=False) => ScalarPow",
      "Tensor (Tensor input, Scalar exponent) => ScalarPow",
    ]
  bind_python: True

- name: "pow_x_grad"
  signature: "Tensor (Tensor dz, Tensor x, Tensor y) => PowXGrad"
  bind_python: False

- name: "pow_y_grad"
  signature: "Tensor (Tensor dz, Tensor x, Tensor y) => PowYGrad"
  bind_python: False

- name: "scalar_pow_grad"
  signature: "Tensor (Tensor input, Tensor dy, Scalar exponent) => ScalarPowGrad"
  bind_python: False

- name: "broadcast_pow"
  signature: "Tensor (Tensor x, Tensor y) => BroadcastPow"
  bind_python: False

- name: "broadcast_pow_x_grad"
  signature: "Tensor (Tensor dz, Tensor x, Tensor y, Tensor z) => BroadcastPowXGrad"
  bind_python: False

- name: "broadcast_pow_y_grad"
  signature: "Tensor (Tensor dz, Tensor x, Tensor y, Tensor z) => BroadcastPowYGrad"
  bind_python: False

- name: "floor_divide"
  signature:
    [
      "Tensor (Tensor x, Tensor y) => FloorDiv",
      "Tensor (Tensor input, Scalar scalar, *, Bool inplace=False) => ScalarFloorDiv",
      "Tensor (Tensor input, Scalar scalar) => ScalarFloorDiv",
    ]
  bind_python: True

- name: "floordiv_x_grad"
  signature: "Tensor (Tensor dz, Tensor x, Tensor y) => FloorDivXGrad"
  bind_python: False

- name: "floordiv_y_grad"
  signature: "Tensor (Tensor dz, Tensor x, Tensor y) => FloorDivYGrad"
  bind_python: False

- name: "xdivy_x_grad"
  signature: "Tensor (Tensor dz, Tensor x, Tensor y) => XdivyXGrad"
  bind_python: False

- name: "xdivy_y_grad"
  signature: "Tensor (Tensor dz, Tensor x, Tensor y) => XdivyYGrad"
  bind_python: False

- name: "xlogy_x_grad"
  signature: "Tensor (Tensor dz, Tensor x, Tensor y) => XlogyXGrad"
  bind_python: False

- name: "xlogy_y_grad"
  signature: "Tensor (Tensor dz, Tensor x, Tensor y) => XlogyYGrad"
  bind_python: False

- name: "max"
  signature: [
    "Tensor (Tensor input) => Max",
    "TensorTuple (Tensor input, Int32 dim, Bool keepdim=False) => Max",
    "Tensor (Tensor input, Tensor other) => Max"
  ]
  bind_python: True

- name: "min"
  signature: [
    "Tensor (Tensor input) => Min",
    "TensorTuple (Tensor input, Int32 dim, Bool keepdim=False) => Min",
    "Tensor (Tensor input, Tensor other) => Min"
  ]
  bind_python: True

- name: "reduce_max"
  signature: "Tensor (Tensor x, Int32List axis, Bool keepdims=False) => ReduceMax"
  bind_python: True

- name: "reduce_min"
  signature: "Tensor (Tensor x, Int32List axis, Bool keepdims=False) => ReduceMin"
  bind_python: True

- name: "reduce_sum"
  signature: "Tensor (Tensor x, Int32List axis, Bool keepdims=False) => ReduceSum"
  bind_python: True

- name: "reduce_mean"
  signature: "Tensor (Tensor x, Int32List axis, Bool keepdims=False) => ReduceMean"
  bind_python: True

- name: "reduce_all"
  signature: "Tensor (Tensor x, Int32List axis, Bool keepdims=False) => ReduceAll"
  bind_python: True

- name: "reduce_any"
  signature: "Tensor (Tensor x, Int32List axis, Bool keepdims=False) => ReduceAny"
  bind_python: True

- name: "reduce_prod"
  signature: "Tensor (Tensor x, Int32List axis, Bool keepdims=False) => ReduceProd"
  bind_python: True

- name: "reduce_min_device_stage"
  signature: "TensorTuple (Tensor in, Int32List axis) => ReduceMinDeviceStage"
  bind_python: True

- name: "reduce_min_device_stage_grad"
  signature: "Tensor (Tensor out_diff, Tensor mask, Tensor count, Int32List axis) => ReduceMinDeviceStageGrad"
  bind_python: False

- name: "reduce_max_device_stage"
  signature: "TensorTuple (Tensor in, Int32List axis) => ReduceMaxDeviceStage"
  bind_python: True

- name: "reduce_max_device_stage_grad"
  signature: "Tensor (Tensor out_diff, Tensor mask, Tensor count, Int32List axis) => ReduceMaxDeviceStageGrad"
  bind_python: False

- name: "reduce_min_global_stage"
  signature: "TensorTuple (Tensor in, Tensor device_count, Int32List axis, Bool keepdims=False) => ReduceMinGlobalStage"
  bind_python: True

- name: "reduce_min_global_stage_grad"
  signature: "Tensor (Tensor out_diff, Tensor mask, Tensor device_count, Int32List axis, Bool keepdims=False) => ReduceMinGlobalStageGrad"
  bind_python: False

- name: "reduce_max_global_stage"
  signature: "TensorTuple (Tensor in, Tensor device_count, Int32List axis, Bool keepdims=False) => ReduceMaxGlobalStage"
  bind_python: True

- name: "reduce_max_global_stage_grad"
  signature: "Tensor (Tensor out_diff, Tensor mask, Tensor device_count, Int32List axis, Bool keepdims=False) => ReduceMaxGlobalStageGrad"
  bind_python: False

- name: "transpose"
  signature:
    [
      "Tensor (Tensor input, Int32List perm) => Transpose",
      "Tensor (Tensor input, Int32 dim0, Int32 dim1) => Transpose2dim",
    ]
  bind_python: True

- name: "as_strided"
  signature: "Tensor (Tensor input, Int32List size, Int32List stride, Int32 storage_offset=0) => AsStrided"
  bind_python: True

- name: "as_strided_grad"
  signature: "Tensor (Tensor dy, Tensor input, Int32List size, Int32List stride, Int32 storage_offset=0) => AsStridedGrad"
  bind_python: False

- name: "select"
  signature: "Tensor (Tensor input, Int32 dim, Int32 index) => Select"
  bind_python: True

- name: "swapaxes"
  signature:
    [
      "Tensor (Tensor input, Int32 dim0, Int32 dim1) => Swapaxes",
    ]
  bind_python: True

- name: "permute"
  signature: "Tensor (Tensor input, Int32List dims) => Permute"
  bind_python: True

- name: "T"
  signature: "Tensor (Tensor input) => TransposeAllDimProperty"
  bind_python: True

- name: "t"
  signature: "Tensor (Tensor input) => TransposeAllDimFunction"
  bind_python: True 

- name: "reciprocal"
  signature: "Tensor (Tensor x) => Reciprocal"
  bind_python: True

- name: "reciprocal_grad"
  signature: "Tensor (Tensor x, Tensor dy) => ReciprocalGrad"
  bind_python: False

- name: "reciprocal_no_nan"
  signature: "Tensor (Tensor x) => ReciprocalNoNan"
  bind_python: True

- name: "reciprocal_no_nan_grad"
  signature: "Tensor (Tensor x, Tensor dy) => ReciprocalNoNanGrad"
  bind_python: False

- name: "image_flip"
  signature: "Tensor (Tensor x, Tensor flip_code) => ImageFlip"
  bind_python: True

- name: "sin"
  signature: "Tensor (Tensor x) => Sin"
  bind_python: True

- name: "sin_grad"
  signature: "Tensor (Tensor x, Tensor dy) => SinGrad"
  bind_python: False

- name: "sin_"
  signature: "Tensor (Tensor x) => Sin_"
  bind_python: True

- name: "cos"
  signature: "Tensor (Tensor x) => Cos"
  bind_python: True

- name: "cos_grad"
  signature: "Tensor (Tensor x, Tensor dy) => CosGrad"
  bind_python: False

- name: "cosh"
  signature: "Tensor (Tensor x) => Cosh"
  bind_python: True

- name: "cosh_grad"
  signature: "Tensor (Tensor x, Tensor dy) => CoshGrad"
  bind_python: True

- name: "fmod"
  signature:
    [
      "Tensor (Tensor input, Tensor other) => BroadcastFMod",
      "Tensor (Tensor input, Scalar other, *, Bool inplace=False) => ScalarFMod",
      "Tensor (Tensor input, Scalar other) => ScalarFMod",
    ]
  bind_python: true

- name: "log"
  signature: "Tensor (Tensor x) => Log"
  bind_python: True

- name: "log_grad"
  signature: "Tensor (Tensor x, Tensor dy) => LogGrad"
  bind_python: False

- name: "log2"
  signature: "Tensor (Tensor x) => Log2"
  bind_python: True

- name: "log2_grad"
  signature: "Tensor (Tensor x, Tensor dy) => Log2Grad"
  bind_python: False

- name: "sqrt"
  signature: "Tensor (Tensor x) => Sqrt"
  bind_python: True

- name: "sqrt_grad"
  signature: "Tensor (Tensor x, Tensor dy) => SqrtGrad"
  bind_python: False

- name: "rsqrt"
  signature: "Tensor (Tensor x) => Rsqrt"
  bind_python: True

- name: "rsqrt_grad"
  signature: "Tensor (Tensor x, Tensor dy) => RsqrtGrad"
  bind_python: False

- name: "square"
  signature: "Tensor (Tensor x) => Square"
  bind_python: True

- name: "square_grad"
  signature: "Tensor (Tensor x, Tensor dy) => SquareGrad"
  bind_python: False

- name: "sqrt_square_sum"
  signature: "Tensor (Tensor x) => SqrtSquareSum"
  bind_python: True

- name: "std"
  signature: "Tensor (Tensor x, Int32List[1] dim=None, Bool unbiased=None, Bool keepdim=None) => StandardDeviation"
  bind_python: True

- name: "var"
  signature: "Tensor (Tensor x, Int32List[1] dim=None, Bool unbiased=None, Bool keepdim=None) => Variance"
  bind_python: True

- name: "relu"
  signature: "Tensor (Tensor x, Bool inplace=False) => Relu"
  bind_python: True

- name: "relu_grad"
  signature: "Tensor (Tensor dy, Tensor y) => ReluGrad"
  bind_python: False

- name: "hardtanh"
  signature: "Tensor (Tensor x, Double min_val, Double max_val) => HardTanh"
  bind_python: True

- name: "hardtanh_grad"
  signature: "Tensor (Tensor y, Tensor dy, Double min_val, Double max_val) => HardTanhGrad"
  bind_python: False

- name: "tan"
  signature: "Tensor (Tensor x) => Tan"
  bind_python: True

- name: "tan_grad"
  signature: "Tensor (Tensor x, Tensor dy) => TanGrad"
  bind_python: True

- name: "tanh"
  signature: "Tensor (Tensor x) => Tanh"
  bind_python: True

- name: "tanh_grad"
  signature: "Tensor (Tensor x, Tensor dy) => TanhGrad"
  bind_python: True

- name: "elu"
  signature: "Tensor (Tensor x, Double alpha) => Elu"
  bind_python: True

- name: "elu_grad"
  signature: "Tensor (Tensor x, Tensor dy, Double alpha) => EluGrad"
  bind_python: False

- name: "celu"
  signature: "Tensor (Tensor x, *, Double alpha=1.0, Bool inplace=False) => Celu"
  bind_python: True

- name: "celu_grad"
  signature: "Tensor (Tensor x, Tensor dy, Double alpha=1.0) => CeluGrad"
  bind_python: False

- name: "gelu"
  signature: "Tensor (Tensor x) => Gelu"
  bind_python: True

- name: "gelu_grad"
  signature: "Tensor (Tensor dy, Tensor x) => GeluGrad"
  bind_python: False

- name: "glu"
  signature: "Tensor (Tensor input, Int64 dim=-1) => Glu"
  bind_python: True

- name: "sigmoid"
  signature: "Tensor (Tensor x) => Sigmoid"
  bind_python: True

- name: "sigmoid_grad"
  signature: "Tensor (Tensor x, Tensor dy) => SigmoidGrad"
  bind_python: True

- name: "hardsigmoid"
  signature: "Tensor (Tensor input, Bool inplace=False, *) => HardSigmoid"
  bind_python: True

- name: "hardsigmoid_grad"
  signature: "Tensor (Tensor dy, Tensor x) => HardSigmoidGrad"
  bind_python: False

- name: "softmax"
  signature: "Tensor (Tensor x, Int64 dim=None) => Softmax"
  bind_python: True

- name: "softmax_grad"
  signature: "Tensor (Tensor dy, Tensor y) => SoftmaxGrad"
  bind_python: False

- name: "log_softmax"
  signature: "Tensor (Tensor x, Int64 dim=None) => LogSoftmax"
  bind_python: True

- name: "hardswish"
  signature: "Tensor (Tensor x) => HardSwish"
  bind_python: True

- name: "hardswish_grad"
  signature: "Tensor (Tensor dy, Tensor x) => HardSwishGrad"
  bind_python: False

- name: "leaky_relu"
  signature: "Tensor (Tensor x, Float alpha) => LeakyRelu"
  bind_python: True

- name: "leaky_relu_grad"
  signature: "Tensor (Tensor x, Tensor dy, Float alpha) => LeakyReluGrad"
  bind_python: False

- name: "normalization"
  signature:
    "Tensor (Tensor x, Tensor moving_mean=None, Tensor moving_variance=None,
    Tensor gamma, Tensor beta, Int32 axis=1, Float epsilon=1e-5,
    Float momentum=0.9, Bool is_training=False) => Normalization"

  bind_python: True

- name: "normalization_grad"
  signature:
    "TensorTuple (Tensor grad, Tensor x, Tensor mean, Tensor inv_variance,
    Tensor gamma, Float epsilon, Int32 axis) => NormalizationGrad"
  bind_python: False

- name: "normalization_add_relu"
  signature:
    "Tensor (Tensor x, Tensor addend=None, Tensor moving_mean=None, Tensor moving_variance=None,
    Tensor gamma, Tensor beta, Int32 axis=1, Float epsilon=1e-5,
    Float momentum=0.9, Bool is_training=False) => NormalizationAddRelu"
  bind_python: True

- name: "normalization_add_relu_grad"
  signature:
    "TensorTuple (Tensor x, Tensor dy, Tensor moving_mean, Tensor moving_variance,
    Tensor gamma, Tensor beta, Tensor reserve_space, Tensor y, Int32 axis=1, Float epsilon=1e-5) => NormalizationAddReluGrad"
  bind_python: False

- name: "eye"
  signature: [
    "Tensor (Scalar n, Scalar m=None, *, DataType dtype=kFloat, Device device=None, Bool requires_grad=False) => Eye",
    "Tensor (Scalar n, Scalar m=None, *, DataType dtype=kFloat, String device, Bool requires_grad=False) => Eye",
    "Tensor (Scalar n, Scalar m=None, *, DataType dtype=kFloat, Bool requires_grad=False, Placement placement, SbpList sbp) => Eye",
    "Tensor (Scalar n, Scalar m=None, *, DataType dtype=kFloat, Bool requires_grad=False, Placement placement, Sbp sbp) => Eye",
    ]
  bind_python: True

- name: "erfinv"
  signature: "Tensor (Tensor x) => Erfinv"
  bind_python: True

- name: "erfinv_"
  signature: "Tensor (Tensor x) => ErfinvInplace"
  bind_python: True

- name: "arange"
  signature: [
      "Tensor (Scalar start, Scalar end, Scalar step=1, *, DataType dtype=None,
      Device device=None) => Arange",
      "Tensor (Scalar end, *, DataType dtype=None, Device device=None) => Arange",
    ]
  bind_python: True

- name: "global_arange"
  signature: [
      "Tensor (Scalar start, Scalar end, Scalar step=1, *, DataType dtype=None,
      Placement placement, SbpList sbp) => ConsistentArange",
      "Tensor (Scalar end, *, DataType dtype=None, Placement placement, SbpList sbp) => ConsistentArange",
    ]
  bind_python: True

- name: "flatten"
  signature: "Tensor (Tensor x, Int32 start_dim=0, Int32 end_dim=-1) => Flatten"
  bind_python: True

- name: "argmax"
  signature: "Tensor (Tensor x, *, Int32 dim=None, Bool keepdim=None, DataType dtype=None) => ArgMax"
  bind_python: True

- name: "argmin"
  signature: "Tensor (Tensor x, *, Int32 dim=None, Bool keepdim=None, DataType dtype=None) => ArgMin"
  bind_python: True

- name: "argwhere"
  signature: "TensorTuple (Tensor x, DataType dtype=kInt32) => ArgWhere"
  bind_python: True

- name: "broadcast_like"
  signature: "Tensor (Tensor x, Tensor like, Int32List broadcast_axes) => BroadcastLike"
  bind_python: True

- name: "cast"
  signature: "Tensor (Tensor x, DataType dtype) => Cast"
  bind_python: True

- name: "constant"
  signature:
    [
      "Tensor (Shape shape, Scalar value, *, DataType dtype, Device device=None) => Constant",
    ]
  bind_python: True

- name: "global_constant"
  signature:
    [
      "Tensor (Shape shape, Scalar value, *, DataType dtype, Placement placement, SbpList sbp) => ConsistentConstant",
    ]
  bind_python: True

- name: "empty"
  signature:
    ["Tensor (Shape shape, *, DataType dtype, Device device=None) => Empty"]
  bind_python: True

- name: "global_empty"
  signature:
    [
      "Tensor (Shape shape, *, DataType dtype, Placement placement, SbpList sbp) => ConsistentEmpty",
    ]
  bind_python: True

- name: "zeros_like"
  signature: "Tensor (Tensor x) => ZerosLike"
  bind_python: True

- name: "ones_like"
  signature: "Tensor (Tensor x) => OnesLike"
  bind_python: True

- name: "bernoulli"
  signature:
    [
      "Tensor (Tensor x, *, DataType dtype=kFloat, Generator generator=None) => Bernoulli",
    ]
  bind_python: True

- name: "concat"
  signature: "Tensor (TensorTuple inputs, Int64 dim=0) => Concat"
  bind_python: True

- name: "bias_add"
  signature: "Tensor (Tensor x, Tensor bias, Int32 axis=1) => BiasAdd"
  bind_python: True

- name: "conv1d"
  signature:
    "Tensor (Tensor x, Tensor weight, Tensor bias=None, Int32List[1] stride,
    Int32List[1] padding, Int32List[1] dilation, Int32 groups=1,
    String channel_pos) => Conv1d"
  bind_python: True

- name: "conv2d"
  signature:
    "Tensor (Tensor x, Tensor weight, Tensor bias=None, Int32List[2] stride,
    Int32List[2] padding, Int32List[2] dilation, Int32 groups=1,
    String channel_pos) => Conv2d"
  bind_python: True

- name: "conv3d"
  signature:
    "Tensor (Tensor x, Tensor weight, Tensor bias=None, Int32List[3] stride,
    Int32List[3] padding, Int32List[3] dilation, Int32 groups=1,
    String channel_pos) => Conv3d"
  bind_python: True

- name: "fake_quantization"
  signature:
    "Tensor (Tensor in, Tensor scale, Tensor zero_point, String quantization_formula,
    Int32 quantization_bit, String quantization_scheme) => FakeQuantization"
  bind_python: True

- name: "quantization"
  signature:
    "Tensor (Tensor in, Tensor scale, Tensor zero_point, String quantization_formula,
    Int32 quantization_bit, String quantization_scheme) => Quantization"
  bind_python: True

- name: "min_max_observer"
  signature:
    "TensorTuple (Tensor in, String quantization_formula, Int32 quantization_bit,
    String quantization_scheme, Bool per_layer_quantization) => MinMaxObserver"
  bind_python: True

- name: "moving_average_min_max_observer"
  signature:
    "TensorTuple (Tensor in, Tensor current_train_step, Tensor moving_max, Tensor moving_min,
    Bool training, String quantization_formula, Int64 stop_update_after_iters,
    Int32 quantization_bit, String quantization_scheme, Float momentum) => MovingAverageMinMaxObserver"
  bind_python: True

- name: "conv_data_grad"
  signature:
    'Tensor (Tensor dy, Tensor weight, Tensor x, Int32 num_spatial_dims,
    Int32List kernel_size, Int32List strides, Int32List padding_before,
    Int32List dilation_rate, Int32 groups=1,
    String data_format="channels_first") => ConvDataGrad'
  bind_python: False

- name: "conv_filter_grad"
  signature:
    'Tensor (Tensor dy, Tensor x, Int32 num_spatial_dims, Int32List kernel_size,
    Int32List strides, Int32List padding_before, Int32List dilation_rate,
    Int32 groups=1, String data_format="channels_first") => ConvFilterGrad'
  bind_python: False

- name: "conv_bias_grad"
  signature: 'Tensor (Tensor dy, Int32 num_spatial_dims,
    String data_format="channels_first") => ConvBiasGrad'
  bind_python: False

- name: "deconv1d"
  signature:
    "Tensor (Tensor x, Tensor weight, Tensor bias=None, Int32 filters,
    Int32List padding, String data_format, Int32List kernel_size, 
    Int32List output_padding, Int32List strides, Int32List dilation, Int32 groups=1) => Deconv1d"
  bind_python: True

- name: "deconv2d"
  signature:
    "Tensor (Tensor x, Tensor weight, Tensor bias=None, Int32 filters,
    Int32List padding, String data_format, Int32List kernel_size, 
    Int32List output_padding, Int32List strides, Int32List dilation, Int32 groups=1) => Deconv2d"
  bind_python: True

- name: "deconv3d"
  signature:
    "Tensor (Tensor x, Tensor weight, Tensor bias=None, Int32 filters,
    Int32List padding, String data_format, Int32List kernel_size, 
    Int32List output_padding, Int32List strides, Int32List dilation, Int32 groups=1) => Deconv3d"
  bind_python: True

- name: "expand"
  signature: "Tensor (Tensor x, Shape shape) => Expand"
  bind_python: True

- name: "expand_grad"
  signature: "Tensor (Tensor dy, Int32List out, Int32List expand) => ExpandGrad"
  bind_python: False

- name: "repeat"
  signature: "Tensor (Tensor input, Shape repeat_shape) => Repeat"
  bind_python: True

- name: "tile"
  signature: "Tensor (Tensor input, Shape dims) => Tile"
  bind_python: True

- name: "roll"
  signature: "Tensor (Tensor x, Int32List[1] shifts, Int32List[1] dims=None) => Roll"
  bind_python: True

- name: "expand_dims"
  signature: "Tensor (Tensor input, Int32 dim) => ExpandDims"
  bind_python: True

- name: "unsqueeze"
  signature: "Tensor (Tensor input, Int32 dim) => Unsqueeze"
  bind_python: True

- name: "squeeze"
  signature: [
    "Tensor (Tensor x, Int32List[1] dim=None) => Squeeze",
  ]
  bind_python: True

- name: "exp"
  signature: "Tensor (Tensor x) => Exp"
  bind_python: True

- name: "exp_grad"
  signature: "Tensor (Tensor x, Tensor dy) => ExpGrad"
  bind_python: False

- name: "gather"
  signature: "Tensor (Tensor x, Tensor indices, Int64 axis) => Gather"
  bind_python: True

- name: "dim_gather"
  signature: " Tensor (Tensor input, Int64 dim, Tensor index, Bool sparse_grad=False) => DimGather"
  bind_python: True

- name: "arg_sort"
  signature: "Tensor (Tensor in, String direction) => ArgSort"
  bind_python: True

- name: "gather_nd"
  signature: "Tensor (Tensor params, Tensor indices) => GatherNd"
  bind_python: True

- name: "scatternd"
  signature: "Tensor (Tensor indices, Tensor updates, Shape shape) => ScatterNd"
  bind_python: True

- name: "tensor_scatter_nd_update"
  signature: "Tensor (Tensor tensor, Tensor indices, Tensor updates, Bool inplace=False) => TensorScatterNdUpdate"
  bind_python: True

- name: "scatterndlike"
  signature: "Tensor (Tensor like, Tensor updates, Tensor indices) => ScatterNdLike"
  bind_python: True

- name: "matmul"
  signature:
    "Tensor (Tensor a, Tensor b, Bool transpose_a=False, Bool transpose_b=False,
    Double alpha=1.0) => MatMul"
  bind_python: True

- name: "broadcast_matmul_grad_b"
  signature: "Tensor (Tensor a, Tensor b, Double alpha=1.0) => BroadcastMatmulGradB"
  bind_python: False

- name: "batch_matmul"
  signature:
    "Tensor (Tensor a, Tensor b, Bool transpose_a=False, Bool transpose_b=False,
    Double alpha=1.0) => BatchMatMul"
  bind_python: True

- name: "l1_loss"
  signature: "Tensor(Tensor input, Tensor target, String reduction) => L1Loss"
  bind_python: True

- name: "mse_loss"
  signature: "Tensor(Tensor input, Tensor target, String reduction) => MseLoss"
  bind_python: True

- name: "kl_div_loss"
  signature: "Tensor(Tensor input, Tensor target, Bool log_target, String reduction) => KLDivLoss"
  bind_python: True

- name: "kl_div_loss_grad"
  signature: "Tensor(Tensor dy, Tensor input, Tensor target, Bool log_target) => KLDivLossGrad"
  bind_python: False

- name: "nll_loss"
  signature: "Tensor(Tensor input, Tensor target, Tensor weight=None, Int64 ignore_index, String reduction) => NllLoss"
  bind_python: True

- name: "nll_loss_grad"
  signature: "Tensor(Tensor dy, Tensor input, Tensor target, Tensor weight=None, Tensor total_target, Int64 ignore_index) => NllLossGrad"
  bind_python: False

- name: "binary_cross_entropy_loss"
  signature: "Tensor(Tensor input, Tensor target, Tensor weight=None, String reduction) => BinaryCrossEntropyLoss"
  bind_python: True

- name: "binary_cross_entropy_loss_grad"
  signature: "Tensor(Tensor dy, Tensor input, Tensor target, Tensor weight=None) => BinaryCrossEntropyLossGrad"
  bind_python: False

- name: "binary_cross_entropy_with_logits_loss"
  signature: "Tensor(Tensor input, Tensor target, Tensor weight=None, Tensor pos_weight=None, String reduction) => BinaryCrossEntropyWithLogitsLoss"
  bind_python: True

- name: "binary_cross_entropy_with_logits_loss_grad"
  signature: "Tensor(Tensor dy, Tensor input, Tensor target, Tensor weight=None, Tensor pos_weight=None) => BinaryCrossEntropyWithLogitsLossGrad"
  bind_python: True

- name: "sparse_cross_entropy"
  signature: "Tensor (Tensor prediction, Tensor label, Int64 depth) => SparseCrossEntropy"
  bind_python: True

- name: "sparse_cross_entropy_grad"
  signature: "Tensor (Tensor prediction, Tensor label, Tensor dy, Int64 depth) => SparseCrossEntropyGrad"
  bind_python: False

- name: "distributed_sparse_cross_entropy"
  signature: "Tensor (Tensor prediction, Tensor label, Int64 depth) => SparseCrossEntropyMs"
  bind_python: True

- name: "cross_entropy"
  signature: "Tensor(Tensor input, Tensor target, Tensor weight=None, Int64 ignore_index, String reduction) => CrossEntropy"
  bind_python: True

- name: "distributed_sparse_cross_entropy_grad"
  signature: "Tensor (Tensor prediction, Tensor label, Tensor dy, Int64 depth) => SparseCrossEntropyMsGrad"
  bind_python: False

- name: "sparse_softmax_cross_entropy"
  signature: "Tensor (Tensor logits, Tensor label) => SparseSoftmaxCrossEntropy"
  bind_python: True

- name: "sparse_softmax_cross_entropy_grad"
  signature: "Tensor (Tensor dy, Tensor prob, Tensor label, Int64 depth) => SparseSoftmaxCrossEntropyGrad"
  bind_python: False

- name: "softmax_cross_entropy"
  signature: "Tensor (Tensor logits, Tensor label) => SoftmaxCrossEntropy"
  bind_python: True

- name: "softmax_cross_entropy_grad"
  signature: "Tensor (Tensor dy, Tensor label, Tensor prob) => SoftmaxCrossEntropyGrad"
  bind_python: True

- name: "smooth_l1_loss"
  signature: "Tensor (Tensor logits, Tensor label, Float beta, String reduction) => SmoothL1Loss"
  bind_python: True

- name: "smooth_l1_loss_grad"
  signature: "Tensor (Tensor loss_grad, Tensor prediction, Tensor label, Float beta) => SmoothL1LossGrad"
  bind_python: False

- name: "combined_margin_loss"
  signature: "Tensor (Tensor x, Tensor label, Float m1, Float m2, Float m3) => CombinedMarginLoss"
  bind_python: True

- name: "combined_margin_loss_grad"
  signature: "Tensor (Tensor dy, Tensor label, Tensor theta, Float m1, Float m2, Float m3, Int64 depth) => CombinedMarginLossGrad"
  bind_python: False


- name: "triplet_margin_loss"
  signature: "Tensor (Tensor anchor, Tensor positive, Tensor negative, *, Float margin, Float p, Float eps, Bool swap, String reduction) => TripletMarginLoss"
  bind_python: True
  
- name: "margin_ranking_loss"
  signature: "Tensor (Tensor input_1, Tensor input_2, Tensor target, Float margin, String reduction) => MarginRankingLoss"
  bind_python: True

- name: "ctc_loss"
  signature: "Tensor (Tensor log_probs, Tensor targets, Tensor input_lengths, Tensor target_lengths, Int64 max_target_length, Int32 blank, Bool zero_infinity, String reduction) => CtcLoss"
  bind_python: True

- name: "affine_grid"
  signature: "Tensor (Tensor theta, *, Shape size, Bool align_corners) => AffineGrid"
  bind_python: True

- name: "affine_grid_grad"
  signature: "Tensor (Tensor dgrid, *, Shape size, Bool align_corners) => AffineGridGrad"
  bind_python: False

- name: "grid_sample"
  signature: "Tensor (Tensor input, Tensor grid, *, String interpolation_mode, String padding_mode, Bool align_corners) => GridSample"
  bind_python: True

- name: "grid_sample_grad"
  signature: "TensorTuple (Tensor doutput, Tensor input, Tensor grid, *, String interpolation_mode, String padding_mode, Bool align_corners) => GridSampleGrad"
  bind_python: False

- name: "where"
  signature:
    [
      "Tensor (Tensor condition, Tensor x, Tensor y) => Where",
      "Tensor (Tensor condition, Scalar x, Tensor y) => WhereScalarX",
      "Tensor (Tensor condition, Tensor x, Scalar y) => WhereScalarY",
      "Tensor (Tensor condition, Scalar x, Scalar y) => WhereScalarXY",
    ]
  bind_python: true

- name: "masked_fill"
  signature: "Tensor (Tensor x, Tensor mask, Scalar value) => MaskedFill"
  bind_python: true

- name: "movedim"
  signature: [
    "Tensor (Tensor input, Int32 source, Int32 destination) => MovedimInt",
    "Tensor (Tensor input, Int32List source, Int32List destination) => MovedimVec",
  ]
  bind_python: True

- name: "tensor_split"
  signature: [
    "TensorTuple (Tensor input, Int32 indices_or_sections, Int32 dim=0) => TensorSplitInt",
    "TensorTuple (Tensor input, Int32List indices_or_sections, Int32 dim=0) => TensorSplitVec",
  ]
  bind_python: True

- name: "hsplit"
  signature: [
    "TensorTuple (Tensor input, Int32 indices_or_sections) => HsplitInt",
    "TensorTuple (Tensor input, Int32List indices_or_sections) => HsplitVec",
  ]
  bind_python: True

- name: "vsplit"
  signature: [
    "TensorTuple (Tensor input, Int32 indices_or_sections) => VsplitInt",
    "TensorTuple (Tensor input, Int32List indices_or_sections) => VsplitVec",
  ]
  bind_python: True

- name: "negative"
  signature: "Tensor (Tensor x) => Negative"
  bind_python: True

- name: "negative_grad"
  signature: "Tensor (Tensor x, Tensor dy) => NegativeGrad"
  bind_python: False

- name: "layer_norm_affine"
  signature:
    "Tensor (Tensor x, Tensor gamma, Tensor beta, Int64 begin_norm_axis,
    Int64 begin_params_axis, Double epsilon) => LayerNormAffine"
  bind_python: True

- name: "layer_norm"
  signature: "Tensor (Tensor x, Int64 begin_norm_axis, Int64 begin_params_axis, Double epsilon) => LayerNorm"
  bind_python: True

- name: "layer_norm_grad"
  signature: "Tensor (Tensor dy, Tensor x, Tensor mean, Tensor inv_variance, Int64 begin_norm_axis, Double epsilon) => LayerNormGrad"
  bind_python: False

- name: "layer_norm_affine_grad"
  signature: "Tensor (Tensor dy, Tensor x, Tensor mean, Tensor inv_variance, Tensor gamma, Int64 begin_norm_axis, Double epsilon) => LayerNormAffineGrad"
  bind_python: False

- name: "layer_norm_param_grad"
  signature: "TensorTuple (Tensor dy, Tensor x, Tensor mean, Tensor inv_variance, Int64 begin_params_axis, Double epsilon) => LayerNormParamGrad"
  bind_python: False

- name: "avg_pool2d_nhwc"
  signature:
    'Tensor (Tensor x, Int32List kernel_size, Int32List stride, String padding,
    Int32List padding_before, Int32List padding_after,
    String data_format="channels_first", Bool ceil_mode=False) => AvgPool2D'
  bind_python: True

- name: "ctc_loss_grad"
  signature:
    "Tensor (Tensor loss_grad, Tensor log_probs, Tensor targets,
      Tensor input_lengths, Tensor target_lengths, Tensor loss, Tensor alpha, Int32 blank, Bool zero_infinity, Int64 max_target_length) => CtcLossGrad"
  bind_python: False

- name: "adaptive_avg_pool1d"
  signature: "Tensor (Tensor x, Int64List[1] output_size) => AdaptiveAvgPool1D"
  bind_python: True

- name: "adaptive_avg_pool2d"
  signature: "Tensor (Tensor x, Int64List[2] output_size) => AdaptiveAvgPool2D"
  bind_python: True

- name: "adaptive_avg_pool3d"
  signature: "Tensor (Tensor x, Int64List[3] output_size) => AdaptiveAvgPool3D"
  bind_python: True

- name: "adaptive_pool_grad"
  signature: "Tensor (Tensor x, Tensor dy, String mode, Int32 ndims) => AdaptivePoolNdGrad"

- name: "pool_grad"
  signature:
    "Tensor (Tensor x, Tensor y, Tensor dy, String mode, Int32 ndims, String data_format,
    String padding, Int32List padding_before, Int32List padding_after, Int32List pool_size,
    Int32List strides, Bool ceil_mode) => PoolNdGrad"
  bind_python: False

- name: "max_pool1d"
  signature:
    'TensorTuple (Tensor input, Int32List[1] kernel_size, Int32List[1] stride=None,
    Int32List[1] padding=0, Int32List[1] dilation=1,
    Bool return_indices=True, Bool ceil_mode=False,
    String data_format="channels_first") => Maxpool1D'
  bind_python: True

- name: "max_pool2d"
  signature:
    'TensorTuple (Tensor input, Int32List[2] kernel_size, Int32List[2] stride=None,
    Int32List[2] padding=0, Int32List[2] dilation=1,
    Bool return_indices=True, Bool ceil_mode=False,
    String data_format="channels_first") => Maxpool2D'
  bind_python: True

- name: "max_pool3d"
  signature:
    'TensorTuple (Tensor input, Int32List[3] kernel_size, Int32List[3] stride=None,
    Int32List[3] padding=0, Int32List[3] dilation=1,
    Bool return_indices=True, Bool ceil_mode=False,
    String data_format="channels_first") => Maxpool3D'
  bind_python: True

- name: "pooling_grad"
  signature:
    "Tensor (Tensor x, Tensor y, Tensor indice, Tensor dy, String mode, Int32 ndims,
    String data_format, Int32List padding, Int32List kernel_size,
    Int32List stride, Int32List dilation, Bool return_indices, Bool ceil_mode) => PoolingNdGrad"
  bind_python: False

- name: "prelu"
  signature: "Tensor (Tensor x, Tensor alpha) => PRelu"
  bind_python: True

- name: "prelu_grad"
  signature: "TensorTuple (Tensor dy, Tensor x, Tensor alpha) => PReluGrad"
  bind_python: False

- name: "reshape"
  signature: "Tensor (Tensor x, Shape shape) => Reshape"
  bind_python: True

- name: "view"
  signature: "Tensor (Tensor x, Shape shape) => View"
  bind_python: True

- name: "slice_view_1d_contiguous"
  signature: "Tensor (Tensor x, Int64 start, Int64 end) => SliceView1dContiguous"
  bind_python: True

- name: "slice"
  signature: "Tensor (Tensor x, Int64List start, Int64List stop, Int64List step) => Slice"
  bind_python: True

- name: "slice_grad"
  signature: "Tensor (Tensor dy, Shape like, Int64List start, Int64List stop, Int64List step) => SliceGrad"
  bind_python: False

- name: "narrow"
  signature: "Tensor (Tensor input, Int64 dim, Int64 start, Int64 length) => Narrow"
  bind_python: True

- name: "narrow_grad"
  signature: "Tensor (Tensor dy, Tensor like, Int64 dim, Int64 start, Int64 length) => NarrowGrad"
  bind_python: False

- name: "slice_update"
  signature: "Tensor (Tensor x, Tensor update, Int64List start, Int64List stop, Int64List step, *, Bool inplace=False) => SliceUpdate"
  bind_python: True

- name: "logical_slice"
  signature: "Tensor (Tensor x, Int64List start, Int64List stop, Int64List step) => LogicalSlice"
  bind_python: True

- name: "logical_slice_assign"
  signature: "Void (Tensor ref, Tensor value, Int64List start, Int64List stop, Int64List step) => LogicalSliceAssign"
  bind_python: True

- name: "copy"
  signature: "Tensor (Tensor x, String device_type, Int64 device_id) => Copy"
  bind_python: True

- name: "to"
  signature: [
    # type of device must be string for global tensor to perform argument validation
    "Tensor (Tensor x, String device=None, DataType dtype=None, Bool copy=False) => To",
    "Tensor (Tensor x, Device device=None, DataType dtype=None, Bool copy=False) => To",
    "Tensor (Tensor x, DataType dtype=None, Bool copy=False) => To",
    "Tensor (Tensor x, Tensor other, Bool copy=False) => To"
  ]
  bind_python: True

- name: "flip"
  signature: "Tensor (Tensor x, Int32List dims) => Flip"
  bind_python: True

- name: "flip_grad"
  signature: "Tensor (Tensor dy, Int32List dims) => FlipGrad"
  bind_python: False

- name: "upsample"
  signature:
    'Tensor (Tensor x, Float height_scale, Float width_scale, Bool align_corners,
    String interpolation, String data_format="channels_first") => Upsample'
  bind_python: True

- name: "upsample_grad"
  signature:
    'Tensor (Tensor dy, Tensor x, Float height_scale, Float width_scale, Bool align_corners,
    String data_format, String interpolation) => UpsampleGrad'
  bind_python: False

- name: "upsample_linear_1d"
  signature: 'Tensor (Tensor x, Float scale_factor, Bool align_corners,
    String data_format="channels_first") => UpsampleLinear1D'
  bind_python: True

- name: "upsample_linear_1d_grad"
  signature:
    'Tensor (Tensor dy, Tensor x, Float scale_factor, Bool align_corners,
    String data_format="channels_first") => UpsampleLinear1DGrad'
  bind_python: False

- name: "upsample_nearest_1d"
  signature: 'Tensor (Tensor x, Float scale_factor,
    String data_format="channels_first") => UpsampleNearest1D'
  bind_python: True

- name: "upsample_nearest_1d_grad"
  signature: 'Tensor (Tensor dy, Tensor x, Float scale_factor,
    String data_format="channels_first") => UpsampleNearest1DGrad'
  bind_python: False

- name: "upsample_nearest_2d"
  signature: 'Tensor (Tensor x, Float height_scale, Float width_scale,
    String data_format="channels_first") => UpsampleNearest2D'
  bind_python: True

- name: "upsample_nearest_2d_grad"
  signature:
    'Tensor (Tensor dy, Tensor x, Float height_scale, Float width_scale,
    String data_format="channels_first") => UpsampleNearest2DGrad'
  bind_python: False

- name: "upsample_bilinear_2d"
  signature:
    'Tensor (Tensor x, Float height_scale, Float width_scale, Bool align_corners,
    String data_format="channels_first") => UpsampleBilinear2D'
  bind_python: True

- name: "upsample_bilinear_2d_grad"
  signature:
    'Tensor (Tensor dy, Tensor x, Float height_scale, Float width_scale, Bool align_corners,
    String data_format="channels_first") => UpsampleBilinear2DGrad'
  bind_python: False

- name: "upsample_bicubic_2d"
  signature:
    'Tensor (Tensor x, Float height_scale, Float width_scale, Bool align_corners,
    String data_format="channels_first") => UpsampleBicubic2D'
  bind_python: True

- name: "upsample_bicubic_2d_grad"
  signature:
    'Tensor (Tensor dy, Tensor x, Float height_scale, Float width_scale, Bool align_corners,
    String data_format="channels_first") => UpsampleBicubic2DGrad'
  bind_python: False

- name: "upsample_nearest_3d"
  signature:
    'Tensor (Tensor x, Float depth_scale, Float height_scale, Float width_scale,
    String data_format="channels_first") => UpsampleNearest3D'
  bind_python: True

- name: "upsample_nearest_3d_grad"
  signature:
    'Tensor (Tensor dy, Tensor x, Float depth_scale, Float height_scale, Float width_scale,
    String data_format="channels_first") => UpsampleNearest3DGrad'
  bind_python: False

- name: "upsample_trilinear_3d"
  signature:
    'Tensor (Tensor x, Float depth_scale, Float height_scale, Float width_scale,
    Bool align_corners, String data_format="channels_first") => UpsampleTrilinear3D'
  bind_python: True

- name: "upsample_trilinear_3d_grad"
  signature:
    'Tensor (Tensor dy, Tensor x, Float depth_scale, Float height_scale, Float width_scale,
    Bool align_corners, String data_format="channels_first") => UpsampleTrilinear3DGrad'
  bind_python: False

- name: "abs"
  signature: "Tensor (Tensor x) => Abs"
  bind_python: True

- name: "abs_grad"
  signature: "Tensor (Tensor x, Tensor dy) => AbsGrad"
  bind_python: False

- name: "acos"
  signature: "Tensor (Tensor x) => Acos"
  bind_python: True

- name: "acos_grad"
  signature: "Tensor (Tensor x, Tensor dy) => AcosGrad"
  bind_python: False

- name: "acosh"
  signature: "Tensor (Tensor x) => Acosh"
  bind_python: True

- name: "acosh_grad"
  signature: "Tensor (Tensor x, Tensor dy) => AcoshGrad"
  bind_python: False

- name: "asin"
  signature: "Tensor (Tensor x) => Asin"
  bind_python: True

- name: "asin_grad"
  signature: "Tensor (Tensor x, Tensor dy) => AsinGrad"
  bind_python: False

- name: "asinh"
  signature: "Tensor (Tensor x) => Asinh"
  bind_python: True

- name: "asinh_grad"
  signature: "Tensor (Tensor x, Tensor dy) => AsinhGrad"
  bind_python: False

- name: "atan"
  signature: "Tensor (Tensor x) => Atan"
  bind_python: True

- name: "atan_grad"
  signature: "Tensor (Tensor x, Tensor dy) => AtanGrad"
  bind_python: False

- name: "atan2"
  signature: "Tensor (Tensor input, Tensor other) => Atan2"
  bind_python: True

- name: "atan2_x_grad"
  signature: "Tensor (Tensor dz, Tensor x, Tensor y) => Atan2XGrad"
  bind_python: False

- name: "atan2_y_grad"
  signature: "Tensor (Tensor dz, Tensor x, Tensor y) => Atan2YGrad"
  bind_python: False

- name: "atanh"
  signature: "Tensor (Tensor x) => Atanh"
  bind_python: True

- name: "atanh_grad"
  signature: "Tensor (Tensor x, Tensor dy) => AtanhGrad"
  bind_python: False

- name: "ceil"
  signature: "Tensor (Tensor x) => Ceil"
  bind_python: True

- name: "ceil_grad"
  signature: "Tensor (Tensor x, Tensor dy) => CeilGrad"
  bind_python: False

- name: "erf"
  signature: "Tensor (Tensor x) => Erf"
  bind_python: True

- name: "erf_grad"
  signature: "Tensor (Tensor x, Tensor dy) => ErfGrad"
  bind_python: False

- name: "erfc"
  signature: "Tensor (Tensor x) => Erfc"
  bind_python: True

- name: "erfc_grad"
  signature: "Tensor (Tensor x, Tensor dy) => ErfcGrad"
  bind_python: False

- name: "expm1"
  signature: "Tensor (Tensor x) => Expm1"
  bind_python: True

- name: "expm1_grad"
  signature: "Tensor (Tensor x, Tensor dy) => Expm1Grad"
  bind_python: False

- name: "floor"
  signature: "Tensor (Tensor x) => Floor"
  bind_python: True

- name: "floor_"
  signature: "Tensor (Tensor x) => Floor_"
  bind_python: True

- name: "floor_grad"
  signature: "Tensor (Tensor x, Tensor dy) => FloorGrad"
  bind_python: False

- name: "lgamma"
  signature: "Tensor (Tensor x) => Lgamma"
  bind_python: True

- name: "lgamma_grad"
  signature: "Tensor (Tensor x, Tensor dy) => LgammaGrad"
  bind_python: False

- name: "log1p"
  signature: "Tensor (Tensor x) => Log1p"
  bind_python: True

- name: "log1p_grad"
  signature: "Tensor (Tensor x, Tensor dy) => Log1pGrad"
  bind_python: False

- name: "logsigmoid"
  signature: "Tensor (Tensor x) => LogSigmoid"
  bind_python: True

- name: "logsigmoid_grad"
  signature: "Tensor (Tensor x, Tensor dy) => LogSigmoidGrad"
  bind_python: False

- name: "rint"
  signature: "Tensor (Tensor x) => Rint"
  bind_python: True

- name: "rint_grad"
  signature: "Tensor (Tensor x, Tensor dy) => RintGrad"
  bind_python: False

- name: "round"
  signature: "Tensor (Tensor x) => Round"
  bind_python: True

- name: "round_grad"
  signature: "Tensor (Tensor x, Tensor dy) => RoundGrad"
  bind_python: False

- name: "sign"
  signature: "Tensor (Tensor x) => Sign"
  bind_python: True

- name: "sign_grad"
  signature: "Tensor (Tensor x, Tensor dy) => SignGrad"
  bind_python: False

- name: "sinh"
  signature: "Tensor (Tensor x) => Sinh"
  bind_python: True

- name: "sinh_grad"
  signature: "Tensor (Tensor x, Tensor dy) => SinhGrad"
  bind_python: False

- name: "softplus"
  signature: "Tensor (Tensor x) => Softplus"
  bind_python: True

- name: "softplus_grad"
  signature: "Tensor (Tensor x, Tensor dy) => SoftplusGrad"
  bind_python: False

- name: "one_hot"
  signature: "Tensor (Tensor input, Int64 num_classes=-1, Scalar on_value=1, Scalar off_value=0) => OneHot"
  bind_python: True

- name: "unsorted_segment_sum_like"
  signature: "Tensor (Tensor x, Tensor segment_ids, Tensor like, Int64 axis) => UnsortedSegmentSumLike"
  bind_python: False

- name: "tril"
  signature: "Tensor (Tensor x, Int64 diagonal=0) => Tril"
  bind_python: True

- name: "triu"
  signature: "Tensor (Tensor x, Int64 diagonal=0) => Triu"
  bind_python: True

- name: "clamp"
  signature:
    ["Tensor (Tensor input, Scalar min=None, Scalar max=None) => Clamp"]
  bind_python: true

- name: "clamp_"
  signature:
    ["Tensor (Tensor input, Scalar min=None, Scalar max=None) => ClampInplace"]
  bind_python: true

- name: "clip"
  signature:
    ["Tensor (Tensor input, Scalar min=None, Scalar max=None) => Clip"]
  bind_python: true

- name: "clip_"
  signature:
    ["Tensor (Tensor input, Scalar min=None, Scalar max=None) => ClipInplace"]
  bind_python: true

- name: "clamp_grad"
  signature: "Tensor (Tensor dy, Tensor x, Scalar min=None, Scalar max=None) => ClampGrad"
  bind_python: False

- name: "vector_norm"
  signature: 
    [
      "Tensor (Tensor input, Scalar ord=2, Int32List dim=None, Bool keepdim=False, *, DataType dtype=None) => VectorNorm",
      "Tensor (Tensor input, Scalar ord=2, Scalar dim, Bool keepdim=False, *, DataType dtype=None) => VectorNorm",
    ]
  bind_python: True

- name: "matrix_norm"
  signature: 
    [
      "Tensor (Tensor input, Scalar ord, Int32List dim, Bool keepdim=False, *, DataType dtype=None) => MatrixNorm",
      "Tensor (Tensor input, String ord, Int32List dim, Bool keepdim=False, *, DataType dtype=None) => MatrixNorm",
    ]
  bind_python: True

- name: "norm"
  signature: 
    [
      "Tensor (Tensor input, Scalar ord=None, Int32List dim=None, Bool keepdim=False, *, DataType dtype=None) => Norm",
      "Tensor (Tensor input, String ord, Int32List dim=None, Bool keepdim=False, *, DataType dtype=None) => Norm",
      "Tensor (Tensor input, Scalar ord=None, Scalar dim, Bool keepdim=False, *, DataType dtype=None) => ScalarNorm",
      "Tensor (Tensor input, String ord, Scalar dim, Bool keepdim=False, *, DataType dtype=None) => ScalarNorm",
    ]
  bind_python: True

- name: "dropout"
  signature: "Tensor (Tensor input, Float p=0.5, Bool training=True, Bool inplace=False, Generator generator=None, *, Tensor addend=None) => Dropout"
  bind_python: True

- name: "dropout_grad"
  signature: "Tensor (Tensor dy, Tensor mask, Float scale) => DropoutGrad"
  bind_python: False

- name: "pad"
  signature: 'Tensor (Tensor x, Int64List pad, String mode="constant", Scalar value=0) => Pad'
  bind_python: True

- name: "pad_grad"
  signature: 'Tensor (Tensor dy, Int64List pad, String mode="constant", Scalar value=0) => PadGrad'
  bind_python: False

- name: "silu"
  signature: "Tensor (Tensor x) => Silu"
  bind_python: True

- name: "silu_grad"
  signature: "Tensor (Tensor x, Tensor dy) => SiluGrad"
  bind_python: False

- name: "mish"
  signature: "Tensor (Tensor x) => Mish"
  bind_python: True

- name: "mish_grad"
  signature: "Tensor (Tensor x, Tensor dy) => MishGrad"
  bind_python: False

- name: "selu"
  signature: "Tensor (Tensor x) => Selu"
  bind_python: True

- name: "selu_grad"
  signature: "Tensor (Tensor x, Tensor dy) => SeluGrad"
  bind_python: False

- name: "softsign"
  signature: "Tensor (Tensor x) => SoftSign"
  bind_python: True

- name: "softsign_grad"
  signature: "Tensor (Tensor x, Tensor dy) => SoftSignGrad"
  bind_python: False

- name: "diag"
  signature: "Tensor (Tensor x, Int32 diagonal=0) => Diag"
  bind_python: True

- name: "diag_grad"
  signature: "Tensor (Tensor dy, Tensor in, Int32 diagonal=0) => DiagGrad"
  bind_python: False

- name: "diagonal"
  signature: "Tensor (Tensor x, Int32 offset=0, Int32 dim1=0, Int32 dim2=1) => Diagonal"
  bind_python: True

- name: "diagonal_grad"
  signature: "Tensor (Tensor dy, Tensor in, Int32 offset=0) => DiagonalGrad"
  bind_python: False

- name: "tensor_getitem"
  signature: "Tensor (Tensor x, TensorIndex index) => TensorGetItem"
  bind_python: True

- name: "scatter"
  signature:
    [
      "Tensor (Tensor input, Int32 dim, Tensor index, Tensor src) => DimScatter",
      "Tensor (Tensor input, Int32 dim, Tensor index, Scalar src) => DimScatterUpdateScalar",
    ]
  bind_python: True

- name: "scatter_add"
  signature:
    [
      "Tensor (Tensor input, Int32 dim, Tensor index, Tensor src) => DimScatterAdd",
      "Tensor (Tensor input, Int32 dim, Tensor index, Scalar src) => DimScatterAddScalar",
    ]
  bind_python: True

- name: "scatter_add_like"
  signature: "Tensor (Tensor like, Int32 dim, Tensor index, Tensor src) => DimScatterAddLike"
  bind_python: False

- name: "tensor_setitem"
  signature: "Void (Tensor x, TensorIndex index, Tensor value) => TensorSetItem"
  bind_python: True

- name: "avg_pool1d"
  signature:
    'Tensor (Tensor input, Int32List[1] kernel_size, Int32List[1] stride=None, 
             Int32List[1] padding=0, Bool ceil_mode=False, Bool count_include_pad=True,
             Int32 divisor_override=0, String data_format="channels_first") => Avgpool1D'
  bind_python: True

- name: "avg_pool2d"
  signature:
    'Tensor (Tensor input, Int32List[2] kernel_size, Int32List[2] stride=None, 
             Int32List[2] padding=0, Bool ceil_mode=False, Bool count_include_pad=True,
             Int32 divisor_override=0, String data_format="channels_first") => Avgpool2D'
  bind_python: True

- name: "avg_pool3d"
  signature:
    'Tensor (Tensor input, Int32List[3] kernel_size, Int32List[3] stride=None, 
             Int32List[3] padding=0, Bool ceil_mode=False, Bool count_include_pad=True,
             Int32 divisor_override=0, String data_format="channels_first") => Avgpool3D'
  bind_python: True

- name: "avg_pooling_grad"
  signature:
    "Tensor (Tensor x, Tensor y, Tensor dy, Int32 ndims, String data_format, Int32List padding,
    Int32List kernel_size, Int32List stride, Bool ceil_mode, Bool count_include_pad,
    Int32 divisor_override=0) => AvgPoolingNdGrad"
  bind_python: False

- name: "minimum"
  signature: "Tensor (Tensor input, Tensor other) => Minimum"
  bind_python: True

- name: "maximum"
  signature: "Tensor (Tensor input, Tensor other) => Maximum"
  bind_python: True

- name: "elementwise_min_grad"
  signature: "TensorTuple (Tensor dz, Tensor x, Tensor y) => ElementwiseMinGrad"
  bind_python: False

- name: "elementwise_max_grad"
  signature: "TensorTuple (Tensor dz, Tensor x, Tensor y) => ElementwiseMaxGrad"
  bind_python: False

- name: "stack"
  signature: "Tensor (TensorTuple inputs, Int64 dim=0) => Stack"
  bind_python: True

- name: "stack_grad"
  signature: "TensorTuple (Tensor x, TensorTuple like, Int64 axis) => StackGrad"
  bind_python: False

- name: "local_to_global"
  signature: "Tensor (Tensor x, Placement placement, SbpList sbp, Shape shape, DataType dtype) => LocalToConsistent"
  bind_python: False

- name: "to_global"
  signature: "Tensor (Tensor x, Placement placement, SbpList sbp, SbpList grad_sbp) => ToConsistent"
  bind_python: True

- name: "to_local"
  signature: "Tensor (Tensor x) => ConsistentToLocal"
  bind_python: True

- name: "stream_touch"
  signature: "Void (TensorTuple x) => StreamTouch"
  bind_python: True

- name: "broadcast"
  signature: "Tensor (Tensor x, *, Int64 src_rank=0, Bool inplace=True) => Broadcast"
  bind_python: True

- name: "local_all_reduce"
  signature: "Tensor (Tensor x, Bool inplace=False) => LocalAllReduce"
  bind_python: True

- name: "local_reduce"
  signature: "Tensor (Tensor x, *, Int64 dst=0, Bool inplace=True) => LocalReduce"
  bind_python: True

- name: "eager_p_to_b"
  signature: "Tensor (Tensor x, Placement in_placement, Placement out_placement, Shape shape) => EagerPToB"
  bind_python: False

- name: "eager_b_to_s"
  signature: "Tensor (Tensor x, Placement in_placement, Placement out_placement, SbpList out_sbp, Shape shape) => EagerBToS"
  bind_python: False

- name: "eager_s_to_b"
  signature: "Tensor (Tensor x, Placement in_placement, Placement out_placement, SbpList in_sbp, Shape shape) => EagerSToB"
  bind_python: False

- name: "eager_naive_s_to_s"
  signature: "Tensor (Tensor x, Placement in_placement, Placement out_placement, SbpList in_sbp, SbpList out_sbp, Shape shape) => EagerNaiveSToS"
  bind_python: False

- name: "eager_p_to_s"
  signature: "Tensor (Tensor x, Placement in_placement, Placement out_placement, SbpList out_sbp, Shape shape) => EagerPToS"
  bind_python: False

- name: "eager_s_to_p"
  signature: "Tensor (Tensor x, Placement in_placement, Placement out_placement, SbpList out_sbp, Shape shape) => EagerSToP"
  bind_python: False

- name: "global_all_reduce"
  signature: "Tensor (Tensor x) => ConsistentAllReduce"
  bind_python: False

- name: "global_reduce_scatter"
  signature: "Tensor (Tensor x, String op_type) => ConsistentReduceScatter"
  bind_python: False

- name: "global_all_gather"
  signature: "Tensor (Tensor x) => ConsistentAllGather"
  bind_python: False

- name: "global_s2s"
  signature: "Tensor (Tensor x, SbpList out_sbp) => ConsistentS2S"
  bind_python: False

- name: "select_top_n"
  signature: "TensorTuple (TensorTuple inputs, Int32 n) => SelectTopN"
  bind_python: True

- name: "cast_like"
  signature: "Tensor (Tensor x, Tensor like) => CastLike"
  bind_python: False

- name: "identity"
  signature: "Tensor (Tensor in) => Identity"
  bind_python: True

- name: "amp_white_identity"
  signature: "Tensor (Tensor in) => AmpWhiteIdentity"
  bind_python: True

- name: "reshape_like"
  signature: "Tensor (Tensor in, Tensor like) => ReshapeLike"
  bind_python: True

- name: "reduce_sum_like"
  signature: "Tensor (Tensor in, Tensor like, Int32List axis) => ReduceSumLike"
  bind_python: True

- name: "broadcast_reduce_sum_like"
  signature: "Tensor (Tensor in, Tensor like) => BroadcastReduceSumLike"
  bind_python: False

- name: "rand"
  signature: [
      "Tensor (Shape size, *, DataType dtype=None, Device device=None,
      Generator generator=None, Bool requires_grad=False) => Rand",
      "Tensor (Shape size, *, Placement placement, SbpList sbp, DataType dtype=None,
      Generator generator=None, Bool requires_grad=False) => ConsistentRand",
    ]
  bind_python: True

- name: "randn"
  signature: [
      "Tensor (Shape size, *, DataType dtype=None, Device device=None,
      Generator generator=None, Bool requires_grad=False) => RandN",
      "Tensor (Shape size, *, Placement placement, SbpList sbp, DataType dtype=None,
      Generator generator=None, Bool requires_grad=False) => ConsistentRandN",
    ]
  bind_python: True

- name: "randint"
  signature: [
      "Tensor (Int64 low, Int64 high, Shape size, *, DataType dtype=None,
      Device device=None, Generator generator=None, Bool requires_grad=False)=> RandInt",
      "Tensor (Int64 high, Shape size, *, DataType dtype=None,
      Device device=None, Generator generator=None, Bool requires_grad=False)=> RandInt",
      "Tensor (Int64 low, Int64 high, Shape size, *, Placement placement, SbpList sbp_tuple,
      DataType dtype=None, Generator generator=None, Bool requires_grad=False)=> ConsistentRandInt",
      "Tensor (Int64 high, Shape size, *, Placement placement, SbpList sbp_tuple,
      DataType dtype=None, Generator generator=None, Bool requires_grad=False)=> ConsistentRandInt",
    ]
  bind_python: True

- name: "randperm"
  signature:
    [
      "Tensor (Int32 n, *, Generator generator=None, DataType dtype=kInt64, Device device=None, Bool requires_grad=False) => RandPerm",
      "Tensor (Int32 n, *, Placement placement, SbpList sbp, Generator generator=None, DataType dtype=kInt64, Bool requires_grad=False) => ConsistentRandPerm",
    ]
  bind_python: True

- name: "unfold_tensor"
  signature: "Tensor (Tensor x, Int32 dimension, Int32 size, Int32 step) => UnfoldTensor"
  bind_python: True

- name: "unfold_tensor_grad"
  signature: "Tensor (Tensor dy, Tensor x, Int32 dimension, Int32 size, Int32 step) => UnfoldTensorGrad"
  bind_python: False

- name: "unfold"
  signature:
    'Tensor (Tensor x, String data_format="channels_first", Int32List kernel_size,
    Int32List dilation_rate, Int32List padding,
    Int32List strides) => Unfold'
  bind_python: True

- name: "fold"
  signature: 'Tensor (Tensor x, String data_format="channels_first",
    Int32List output_size, Int32List kernel_size,
    Int32List dilation_rate, Int32List padding,
    Int32List strides) => Fold'
  bind_python: True

- name: "split"
  signature: [
    "TensorTuple (Tensor x, Int64 split_size_or_sections, Int64 dim=0) => Split",
    "TensorTuple (Tensor x, Int64List split_size_or_sections, Int64 dim=0) => SplitWithSize",
  ]
  bind_python: True

- name: "chunk"
  signature: [
    "TensorTuple (Tensor x, Int64 chunks, Int64 dim=0) => Chunk",
  ]
  bind_python: True

- name: "split_like"
  signature: "TensorTuple (Tensor x, TensorTuple like, Int64 axis) => SplitLike"
  bind_python: True

- name: "normalize"
  signature: "Tensor (Tensor input, Float p=2.0, Int32 dim=1, Float eps=1e-12, Bool use_l2_norm_kernel=True) => Normalize"
  bind_python: True

- name: "l2_normalize"
  signature: "Tensor (Tensor input, Int32 axis=0, Float epsilon=1e-12) => L2Normalize"
  bind_python: False

- name: "l2_normalize_grad"
  signature: "Tensor (Tensor dy, Tensor y, Tensor square_x_sum, Int32 axis, Float epsilon) => L2NormalizeGrad"
  bind_python: False

- name: "fused_self_attention"
  signature: "TensorTuple (Tensor hidden_states, Int64 head_size=8, Float alpha=1.0) => FusedSelfAttention"
  bind_python: True

- name: "fused_self_attention_grad"
  signature: "Tensor (Tensor query_mul_key_grad, Tensor value_grad, Tensor hidden_states, Float alpha=1.0) => FusedSelfAttentionGrad"
  bind_python: False

- name: "fused_scale_tril"
  signature: "Tensor (Tensor x, Int64 diagonal=0, Scalar fill_value=0, Scalar scale=1) => FusedScaleTril"
  bind_python: True

- name: "fused_bias_add_gelu"
  signature: "Tensor (Tensor a, Tensor b, *, Int32 axis) => FusedBiasAddGelu"
  bind_python: True

- name: "fused_bias_add_gelu_grad"
  signature: "Tensor (Tensor a, Tensor b, Tensor dy, Int32 axis) => FusedBiasAddGeluGrad"
  bind_python: false

- name: "fused_bias_add_dropout"
  signature: "Tensor (Tensor a, Tensor b, *, Float p=0.5, Int32 axis, Generator generator=None) => FusedBiasAddDropout"
  bind_python: True

- name: "fused_scale_mask_softmax"
  signature: "Tensor (Tensor x, Tensor mask, *, Float fill_value=0.0, Float scale=1.0) => FusedScaleMaskSoftmax"
  bind_python: True

- name: "fused_scale_mask_softmax_grad"
  signature: "Tensor (Tensor y, Tensor dy, Tensor mask, Float scale=1.0) => FusedScaleMaskSoftmaxGrad"
  bind_python: False

- name: "fused_scale_mask_softmax_dropout"
  signature: "TensorTuple (Tensor x, Tensor mask, *, Float fill_value=0.0, Float scale=1.0, Float p=0.5, Bool training=True, Generator generator=None) => FusedScaleMaskSoftmaxDropout"
  bind_python: True

- name: "fused_scale_mask_softmax_dropout_grad"
  signature: "Tensor (Tensor softmax_y, Tensor dy, Tensor mask, Tensor dropout_mask, Float scale=1.0, Float dropout_scale=1.0) => FusedScaleMaskSoftmaxDropoutGrad"
  bind_python: False

- name: "fused_scale_tril_softmax_mask_scale"
  signature: "TensorTuple (Tensor a, *, Float p=0.5, Int64 diagonal, Float tril_scale_value, Generator generator=None) => FusedScaleTrilSoftmaxMaskScale"
  bind_python: True

- name: "fused_scale_tril_softmax_mask_scale_grad"
  signature: "Tensor (Tensor softmax_y, Tensor dy, Tensor mask, Int64 diagonal, Float tril_scale_value, Float mask_scale_value) => FusedScaleTrilSoftmaxMaskScaleGrad"
  bind_python: False

- name: "send"
  signature: "Void (Tensor input, Int64 dst, Bool send_meta=True) => Send"
  bind_python: True

- name: "recv"
  signature: "Tensor (Int64 src, Shape shape=None, DataType dtype=None, Device device=None, *, Tensor out=None) => Recv"
  bind_python: True

- name: "batch_gather"
  signature: "Tensor (Tensor in, Tensor indices) => BatchGather"
  bind_python: True

- name: "batch_gather"
  signature: "Tensor (Tensor in, Tensor indices) => BatchGather"
  bind_python: True

- name: "unsorted_batch_segment_sum"
  signature: "Tensor (Tensor data, Tensor segment_ids, Int64 num_segments) => UnsortedBatchSegmentSum"
  bind_python: False

- name: "ctc_greedy_decoder"
  signature: "TensorTuple (Tensor log_probs, Tensor input_lengths, Bool merge_repeated=True) => CtcGreedyDecoder"
  bind_python: True

- name: "distributed_partial_fc_sample_disable_boxing"
  signature:
    "TensorTuple (Tensor sampled_weight_diff, Tensor sampled_label) => DistributedPariticalFCSampleDisableBoxing"
  bind_python: False

- name: "nms"
  signature:
    "Tensor (Tensor x, Float iou_threshold, Int32 keep_n=-1) => Nms"
  bind_python: True

- name: "roi_align"
  signature:
    "Tensor (Tensor x, Tensor rois, Float spatial_scale, Int32 pooled_h, Int32 pooled_w, Int32 sampling_ratio, Bool aligned) => RoiAlign"
  bind_python: True

- name: "roi_align_grad"
  signature:
    "Tensor (Tensor dy, Tensor x_like, Tensor rois, Float spatial_scale, Int32 pooled_h, Int32 pooled_w, Int32 sampling_ratio, Bool aligned) => RoiAlignGrad"
  bind_python: False

- name: "meshgrid"
  signature: 'TensorTuple (TensorTuple tensors, String indexing="ij") => Meshgrid'
  bind_python: True

- name: "decode_onerec"
  signature: "Tensor (Tensor input, String key, DataType dtype, Shape shape, Bool is_dynamic=False, Shape reshape=None, Shape batch_padding=None) => DecodeOneRec"
  bind_python: True

- name: "dot"
  signature: "Tensor (Tensor input, Tensor other) => Dot"
  bind_python: True

- name: "fused_dot_feature_interaction"
  signature: "Tensor (TensorTuple features, Tensor output_concat=None, Bool self_interaction=False, Int32 output_padding=0) => FusedDotFeatureInteraction"
  bind_python: True

- name: "fused_dot_feature_interaction_grad"
  signature: "TensorTuple (Tensor dy, Tensor padded_concated_features, TensorTuple features_grad_like, Bool has_output_concat_grad=False, Bool self_interaction=False, Int32 output_concat_grad_dim=0) => FusedDotFeatureInteractionGrad"
  bind_python: False

- name: "tensor_buffer_to_tensor"
  signature: "Tensor (Tensor input, Shape instance_shape, DataType dtype) => TensorBufferToTensor"
  bind_python: True

- name: "tensor_to_tensor_buffer"
  signature: "Tensor (Tensor input, Int32 instance_dims) => TensorToTensorBuffer"
  bind_python: True

- name: "gen_tensor_buffer"
  signature: "Tensor (Shape shape, ShapeList shape_list, FloatList value_list, DataType data_type, Bool dynamic_out) => GenTensorBuffer"
  bind_python: True

- name: "top_k"
  signature: "Tensor (Tensor input, Int32 k, Bool sorted=True) => TopK"
  bind_python: True

- name: "in_top_k"
  signature: "Tensor (Tensor targets, Tensor predictions, Int32 k) => InTopK"
  bind_python: True

- name: "cumsum"
  signature: "Tensor (Tensor input, Int64 dim) => Cumsum"
  bind_python: True

- name: "cumsum_grad"
  signature: "Tensor (Tensor input, Int64 dim) => CumsumGrad"
  bind_python: False 

- name: "cumprod"
  signature: "Tensor (Tensor input, Int64 dim) => Cumprod"
  bind_python: True

- name: "cumprod_grad"
  signature: "Tensor (Tensor input, Tensor y, Tensor x, Int64 dim) => CumprodGrad"
  bind_python: False

<<<<<<< HEAD
- name: "id_shuffle"
  signature: "TensorTuple (Tensor ids, Tensor column_ids=None, Int32 num_columns=1) => IdShuffle"
  bind_python: True

- name: "embedding_shuffle"
  signature: "Tensor (Tensor cur_rank_embeddings, Tensor num_unique_matrix, Tensor cur_rank_inverse_indices, Tensor inverse_unique_partion_indices) => EmbeddingShuffle"
  bind_python: True

- name: "embedding_gradient_shuffle"
  signature: "Tensor (Tensor embedding_diff, Tensor num_unique_matrix, Tensor cur_rank_inverse_indices, Tensor inverse_unique_partion_indices) => EmbeddingGradientShuffle"
=======
- name: "einsum"
  signature: "Tensor (String equation, TensorTuple operands) => EinSum"
>>>>>>> 687dcdd1
  bind_python: True<|MERGE_RESOLUTION|>--- conflicted
+++ resolved
@@ -2003,7 +2003,6 @@
   signature: "Tensor (Tensor input, Tensor y, Tensor x, Int64 dim) => CumprodGrad"
   bind_python: False
 
-<<<<<<< HEAD
 - name: "id_shuffle"
   signature: "TensorTuple (Tensor ids, Tensor column_ids=None, Int32 num_columns=1) => IdShuffle"
   bind_python: True
@@ -2014,8 +2013,8 @@
 
 - name: "embedding_gradient_shuffle"
   signature: "Tensor (Tensor embedding_diff, Tensor num_unique_matrix, Tensor cur_rank_inverse_indices, Tensor inverse_unique_partion_indices) => EmbeddingGradientShuffle"
-=======
+  bind_python: True
+
 - name: "einsum"
   signature: "Tensor (String equation, TensorTuple operands) => EinSum"
->>>>>>> 687dcdd1
   bind_python: True