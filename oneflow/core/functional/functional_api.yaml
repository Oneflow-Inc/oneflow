--- conflicted
+++ resolved
@@ -2195,14 +2195,13 @@
   signature: "Tensor (Tensor input) => PinMemory"
   bind_python: True
 
-<<<<<<< HEAD
 - name: "fill_"
   signature: [
     "Tensor (Tensor in, Scalar value) => Fill",
     "Tensor (Tensor in, Tensor value) => FillTensor"
     ]
   bind_python: True
-=======
+
 - name: "rnn_tanh_cell"
   signature: "Tensor (Tensor input, Tensor hx, Tensor w_ih, Tensor w_hh, Tensor b_ih=None, Tensor b_hh=None) => RnnTanhCell"
   bind_python: True
@@ -2269,5 +2268,4 @@
 
 - name: "pack_padded_sequence"
   signature: "TensorTuple (Tensor input, Tensor lengths, Bool batch_first) => PackPaddedSequence"
-  bind_python: True
->>>>>>> 1c7b41e8
+  bind_python: True