--- conflicted
+++ resolved
@@ -724,11 +724,8 @@
 
 - name: "tensor_getitem"
   signature: "Tensor TensorGetItem(Tensor x, *, TensorIndex index)"
-<<<<<<< HEAD
-=======
   bind_python: True
 
 - name: "tensor_setitem"
   signature: "Void TensorSetItem(Tensor x, *, TensorIndex index, Tensor value)"
->>>>>>> e6da5750
   bind_python: True