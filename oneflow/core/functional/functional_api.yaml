# Copyright 2020 The OneFlow Authors. All rights reserved.
# 
# Licensed under the Apache License, Version 2.0 (the "License");
# you may not use this file except in compliance with the License.
# You may obtain a copy of the License at
# 
#     http://www.apache.org/licenses/LICENSE-2.0
# 
# Unless required by applicable law or agreed to in writing, software
# distributed under the License is distributed on an "AS IS" BASIS,
# WITHOUT WARRANTIES OR CONDITIONS OF ANY KIND, either express or implied.
# See the License for the specific language governing permissions and
# limitations under the License.

# The following data types are allowed,
# {
#   "Tensor", "TensorTuple", "Scalar", "Int", "Int32", "Int64", "Float", "Double", "String", "Bool",
#   "ScalarList", "IntList", "Int32List", "Int64List", "FloatList", "DoubleList", "StringList",
#   "BoolList", "DataType", "Shape", "Generator", "TensorIndex", "Device", "Placement",
#   "Sbp", "SbpList"
# }

- name: "add_n"
  signature: "Tensor AddN(TensorTuple inputs, *, Bool inplace=False)"
  bind_python: True

- name: "add"
  signature: "Tensor Add(Tensor x, Tensor y, *, Bool inplace=False)"
  bind_python: True

- name: "add_scalar"
  signature: "Tensor ScalarAdd(Tensor x, *, Scalar alpha, Bool inplace=False)"
  bind_python: True

- name: "add_scalar_by_tensor"
  signature: "Tensor ScalarAddByTensor(Tensor x, Tensor scalar, *, Bool inplace=False)"
  bind_python: True

- name: "broadcast_add"
  signature: "Tensor BroadcastAdd(Tensor x, Tensor y)"
  bind_python: True

- name: "sub_scalar_by_tensor"
  signature: "Tensor ScalarSubByTensor(Tensor x, Tensor scalar)"
  bind_python: True

- name: "broadcast_sub"
  signature: "Tensor BroadcastSub(Tensor x, Tensor y)"
  bind_python: True

- name: "mul"
  signature: "Tensor Multiply(Tensor x, Tensor y)"
  bind_python: True

- name: "mul_scalar"
  signature: "Tensor ScalarMul(Tensor x, *, Scalar alpha)"
  bind_python: True

- name: "mul_scalar_by_tensor"
  signature: "Tensor ScalarMulByTensor(Tensor x, Tensor scalar)"
  bind_python: True

- name: "bernoulli"
  signature:
    "Tensor Bernoulli(Tensor x, DataType dtype=kFloat, Generator generator=None)"
  bind_python: True

- name: "broadcast_mul"
  signature: "Tensor BroadcastMul(Tensor x, Tensor y)"
  bind_python: True

- name: "div_scalar_by_tensor"
  signature: "Tensor ScalarDivByTensor(Tensor x, Tensor scalar)"
  bind_python: True

- name: "broadcast_div"
  signature: "Tensor BroadcastDiv(Tensor x, Tensor y)"
  bind_python: True

- name: "broadcast_div_grad"
  signature: "Tensor BroadcastDivGrad(Tensor y, Tensor z, Tensor dz)"
  bind_python: False

- name: "broadcast_equal"
  signature: "Tensor BroadcastEqual(Tensor x, Tensor y)"
  bind_python: True

- name: "broadcast_not_equal"
  signature: "Tensor BroadcastNotEqual(Tensor x, Tensor y)"
  bind_python: True

- name: "broadcast_greater"
  signature: "Tensor BroadcastGreater(Tensor x, Tensor y)"
  bind_python: True

- name: "broadcast_greater_equal"
  signature: "Tensor BroadcastGreaterEqual(Tensor x, Tensor y)"
  bind_python: True

- name: "broadcast_less"
  signature: "Tensor BroadcastLess(Tensor x, Tensor y)"
  bind_python: True

- name: "broadcast_less_equal"
  signature: "Tensor BroadcastLessEqual(Tensor x, Tensor y)"
  bind_python: True

- name: "pow"
  signature: "Tensor Pow(Tensor x, Tensor y)"
  bind_python: True

- name: "pow_scalar"
  signature: "Tensor ScalarPow(Tensor x, *, Scalar alpha)"
  bind_python: True

- name: "reduce_sum"
  signature: "Tensor ReduceSum(Tensor x, *, Int32List axis, Bool keepdims=False)"
  bind_python: True

- name: "reduce_mean"
  signature: "Tensor ReduceMean(Tensor x, *, Int32List axis, Bool keepdims=False)"
  bind_python: True

- name: "transpose"
  signature: "Tensor Transpose(Tensor x, *, Int32List perm)"
  bind_python: True

- name: "reciprocal"
  signature: "Tensor Reciprocal(Tensor x)"
  bind_python: True

- name: "reciprocal_no_nan"
  signature: "Tensor ReciprocalNoNan(Tensor x)"
  bind_python: True

- name: "image_flip"
  signature: "Tensor ImageFlip(Tensor x, Tensor flip_code)"
  bind_python: True

- name: "sin"
  signature: "Tensor Sin(Tensor x, *, Bool inplace=False)"
  bind_python: True

- name: "cos"
  signature: "Tensor Cos(Tensor x)"
  bind_python: True

- name: "cosh"
  signature: "Tensor Cosh(Tensor x)"
  bind_python: True

- name: "fmod"
  signature: "Tensor BroadcastFMod(Tensor x, Tensor y)"
  bind_python: True

- name: "log"
  signature: "Tensor Log(Tensor x)"
  bind_python: True

- name: "sqrt"
  signature: "Tensor Sqrt(Tensor x)"
  bind_python: True

- name: "rsqrt"
  signature: "Tensor Rsqrt(Tensor x)"
  bind_python: True

- name: "square"
  signature: "Tensor Square(Tensor x)"
  bind_python: True

- name: "relu"
  signature: "Tensor Relu(Tensor x, *, Bool inplace=False)"
  bind_python: True

- name: "relu_grad"
  signature: "Tensor ReluGrad(Tensor dy, Tensor y)"
  bind_python: False

- name: "hardtanh"
  signature: "Tensor HardTanh(Tensor x, *, Double min_val, Double max_val)"
  bind_python: True

- name: "hardtanh_grad"
  signature: "Tensor HardTanhGrad(Tensor y, Tensor dy, *, Double min_val, Double max_val)"
  bind_python: False

- name: "tanh"
  signature: "Tensor Tanh(Tensor x)"
  bind_python: True

- name: "elu"
  signature: "Tensor Elu(Tensor x, *, Double alpha)"
  bind_python: True

- name: "elu_grad"
  signature: "Tensor EluGrad(Tensor x, Tensor dy, *, Double alpha)"
  bind_python: False

- name: "gelu"
  signature: "Tensor Gelu(Tensor x)"
  bind_python: True

- name: "gelu_grad"
  signature: "Tensor GeluGrad(Tensor dy, Tensor x)"
  bind_python: False

- name: "sigmoid"
  signature: "Tensor Sigmoid(Tensor x)"
  bind_python: True

- name: "hardsigmoid"
  signature: "Tensor HardSigmoid(Tensor x)"
  bind_python: True

- name: "hardsigmoid_grad"
  signature: "Tensor HardSigmoidGrad(Tensor dy, Tensor x)"
  bind_python: False

- name: "softmax"
  signature: "Tensor Softmax(Tensor x)"
  bind_python: True

- name: "hardswish"
  signature: "Tensor HardSwish(Tensor x)"
  bind_python: True

- name: "hardswish_grad"
  signature: "Tensor HardSwishGrad(Tensor dy, Tensor x)"
  bind_python: False

- name: "leaky_relu"
  signature: "Tensor LeakyRelu(Tensor x, *, Float alpha)"
  bind_python: True

- name: "leaky_relu_grad"
  signature: "Tensor LeakyReluGrad(Tensor x, Tensor dy, *, Float alpha)"
  bind_python: False

- name: "normalization"
  signature:
    "Tensor Normalization(Tensor x, Tensor moving_mean, Tensor moving_variance,
                          Tensor gamma, Tensor beta, *, Int32 axis=1, Float epsilon=1e-5,
                          Float momentum=0.9, Bool is_training=False)"
  bind_python: True

- name: "range"
  signature: "Tensor Range(*, Int64 start, Int64 limit, Int64 delta, DataType dtype=kInt64)"
  bind_python: True

- name: "flatten"
  signature: "Tensor Flatten(Tensor x, *, Int32 start_dim=0, Int32 end_dim=-1)"
  bind_python: True

- name: "argmax"
  signature: "Tensor ArgMax(Tensor x)"
  bind_python: True

- name: "argwhere"
  signature: "TensorTuple ArgWhere(Tensor x, *, DataType dtype=kInt32)"
  bind_python: True

- name: "broadcast_like"
  signature: "Tensor BroadcastLike(Tensor x, Tensor like, *, Int32List broadcast_axes)"
  bind_python: True

- name: "cast"
  signature: "Tensor Cast(Tensor x, *, DataType dtype)"
  bind_python: True

- name: "constant"
  signature: "Tensor Constant(*, Shape shape, Scalar value, DataType dtype, Device device=None)"
  bind_python: True

- name: "consistent_constant"
  signature: "Tensor ConsistentConstant(*, Shape shape, Scalar value, DataType dtype, Placement placement, SbpList sbp_tuple)"
  bind_python: True

- name: "zeros_like"
  signature: "Tensor ZerosLike(Tensor x)"
  bind_python: True

- name: "ones_like"
  signature: "Tensor OnesLike(Tensor x)"
  bind_python: True

- name: "concat"
  signature: "Tensor Concat(TensorTuple inputs, *, Int64 axis, Int64 max_dim_size)"
  bind_python: True

- name: "bias_add"
  signature: "Tensor BiasAdd(Tensor x, Tensor bias, *, Int32 axis=1)"
  bind_python: True

- name: "conv1d"
  signature:
    "Tensor Conv1d(Tensor x, Tensor weight, *, Tensor bias=None, Int32List stride, 
                   Int32List padding, Int32List dilation, Int32 groups=1)"
  bind_python: True

- name: "conv2d"
  signature:
    "Tensor Conv2d(Tensor x, Tensor weight, *, Tensor bias=None, Int32List stride, 
                   Int32List padding, Int32List dilation, Int32 groups=1)"
  bind_python: True

<<<<<<< HEAD
- name: "fake_quantization"
  signature:
    "Tensor FakeQuantization(Tensor in, Tensor scale, Tensor zero_point, *, String quantization_formula, Int32 quantization_bit, String quantization_scheme)"
  bind_python: True

- name: "min_max_observer"
  signature:
    "TensorTuple MinMaxObserver(Tensor in, *, String quantization_formula, Int32 quantization_bit, String quantization_scheme, Bool per_layer_quantization)"
  bind_python: True

- name: "moving_average_min_max_observer"
  signature:
    "TensorTuple MovingAverageMinMaxObserver(Tensor in, Tensor current_train_step, Tensor moving_max, Tensor moving_min,  *, Bool training, String quantization_formula,
          Int64 stop_update_after_iters, Int32 quantization_bit, String quantization_scheme, Float momentum)"
  bind_python: True

=======
- name: "conv3d"
  signature:
    "Tensor Conv3d(Tensor x, Tensor weight, *, Tensor bias=None, Int32List stride, 
                   Int32List padding, Int32List dilation, Int32 groups=1)"
  bind_python: True
  
>>>>>>> 62a8cd84
- name: "conv_data_grad"
  signature:
    "Tensor ConvDataGrad(Tensor dy, Tensor weight, Tensor x, *, Int32 num_spatial_dims,
                         Int32List kernel_size, Int32List strides, Int32List padding_before,
                         Int32List dilation_rate, Int32 groups=1,
                         String data_format=\"channels_first\")"
  bind_python: False

- name: "conv_filter_grad"
  signature:
    "Tensor ConvFilterGrad(Tensor dy, Tensor x, *, Int32 num_spatial_dims, Int32List kernel_size,
                           Int32List strides, Int32List padding_before, Int32List dilation_rate,
                           Int32 groups=1, String data_format=\"channels_first\")"
  bind_python: False

- name: "conv_bias_grad"
  signature:
    "Tensor ConvBiasGrad(Tensor dy, *, Int32 num_spatial_dims,
                         String data_format=\"channels_first\")"
  bind_python: False

- name: "expand"
  signature: "Tensor Expand(Tensor x, *, Shape shape)"
  bind_python: True

- name: "expand_dims"
  signature: "Tensor ExpandDims(Tensor x, *, Int32 axis)"
  bind_python: True

- name: "exp"
  signature: "Tensor Exp(Tensor x)"
  bind_python: True

- name: "gather"
  signature: "Tensor Gather(Tensor x, Tensor indices, *, Int64 axis)"
  bind_python: True

- name: "dim_gather"
  signature: "Tensor DimGather(Tensor x, Tensor indices, *, Int32 dim)"
  bind_python: True

- name: "gather_nd"
  signature: "Tensor GatherNd(Tensor params, Tensor indices, *)"
  bind_python: True

- name: "scatterndlike"
  signature: "Tensor ScatterNdLike(Tensor like, Tensor updates, Tensor indices)"
  bind_python: True

- name: "matmul"
  signature:
    "Tensor MatMul(Tensor a, Tensor b, *, Bool transpose_a=False, Bool transpose_b=False,
                   Double alpha=1.0)"
  bind_python: True

- name: "broadcast_matmul"
  signature:
    "Tensor BroadcastMatMul(Tensor a, Tensor b, *, Bool transpose_a=False,
                            Bool transpose_b=False, Double alpha=1.0)"
  bind_python: True

- name: "sparse_softmax_cross_entropy"
  signature: "Tensor SparseSoftmaxCrossEntropy(Tensor logits, Tensor label, *, Int64 depth)"
  bind_python: True

- name: "smooth_l1_loss"
  signature: "Tensor SmoothL1Loss(Tensor logits, Tensor label, *, Float beta)"
  bind_python: True

- name: "smooth_l1_loss_grad"
  signature:
    "Tensor SmoothL1LossGrad(Tensor loss_grad, Tensor prediction, Tensor label, *, Float beta)"
  bind_python: False

- name: "where"
  signature: "Tensor Where(Tensor condition, Tensor x, Tensor y)"
  bind_python: True

- name: "batch_matmul"
  signature:
    "Tensor BatchMatMul(Tensor a, Tensor b, *, Bool transpose_a=False, Bool transpose_b=False,
                        Double alpha=1.0)"
  bind_python: True

- name: "negative"
  signature: "Tensor Negative(Tensor x)"
  bind_python: True

- name: "layer_norm_affine"
  signature:
    "Tensor LayerNormAffine(Tensor x, Tensor gamma, Tensor beta, *, Int64 begin_norm_axis,
                            Int64 begin_params_axis, Double epsilon)"
  bind_python: True

- name: "layer_norm"
  signature:
    "Tensor LayerNorm(Tensor x, *, Int64 begin_norm_axis, Int64 begin_params_axis, Double epsilon)"
  bind_python: True

- name: "avg_pool_2d"
  signature:
    "Tensor AvgPool2D(Tensor x, *, Int32List kernel_size, Int32List stride, String padding,
                      Int32List padding_before, Int32List padding_after,
                      String data_format=\"channels_first\", Bool ceil_mode=False)"
  bind_python: True

- name: "max_pool_2d"
  signature:
    "Tensor MaxPool2D(Tensor x, *, Int32List kernel_size, Int32List stride, String padding,
                      Int32List padding_before, Int32List padding_after,
                      String data_format=\"channels_first\", Bool ceil_mode=False)"
  bind_python: True

- name: "adaptive_avg_pool1d"
  signature:
    "Tensor AdaptiveAvgPool1D(Tensor x, *, Int64List output_size)"
  bind_python: True

- name: "adaptive_avg_pool2d"
  signature:
    "Tensor AdaptiveAvgPool2D(Tensor x, *, Int64List output_size)"
  bind_python: True

- name: "adaptive_avg_pool3d"
  signature:
    "Tensor AdaptiveAvgPool3D(Tensor x, *, Int64List output_size)"
  bind_python: True

- name: "adaptive_pool_grad"
  signature:
    "Tensor AdaptivePoolNdGrad(Tensor x, Tensor dy, *, String mode, Int32 ndims)"

- name: "pool_grad"
  signature:
    "Tensor PoolNdGrad(Tensor x, Tensor y, Tensor dy, *, String mode, Int32 ndims, String data_format,
                       String padding, Int32List padding_before, Int32List padding_after, Int32List pool_size,
                       Int32List strides, Bool ceil_mode)"
  bind_python: False

- name: "maxpool_1d"
  signature:
    "TensorTuple Maxpool1D(Tensor x, *, String data_format=\"channels_first\", Int32List padding,
                      Int32List kernel_size, Int32List stride, Int32List dilation, 
                      Bool return_indices=True, Bool ceil_mode=False)"
  bind_python: True

- name: "maxpool_2d"
  signature:
    "TensorTuple Maxpool2D(Tensor x, *, String data_format=\"channels_first\", Int32List padding,
                      Int32List kernel_size, Int32List stride, Int32List dilation, 
                      Bool return_indices=True, Bool ceil_mode=False)"
  bind_python: True

- name: "maxpool_3d"
  signature:
    "TensorTuple Maxpool3D(Tensor x, *, String data_format=\"channels_first\", Int32List padding,
                      Int32List kernel_size, Int32List stride, Int32List dilation, 
                      Bool return_indices=True, Bool ceil_mode=False)"
  bind_python: True

- name: "pooling_grad"
  signature:
    "Tensor PoolingNdGrad(Tensor x, Tensor y, Tensor indice, Tensor dy, *, String mode, Int32 ndims, 
                       String data_format, Int32List padding, Int32List kernel_size,
                       Int32List stride, Int32List dilation, Bool return_indices, Bool ceil_mode)"
  bind_python: False

- name: "prelu"
  signature: "Tensor PRelu(Tensor x, Tensor alpha)"
  bind_python: True

- name: "prelu_grad"
  signature: "TensorTuple PReluGrad(Tensor dy, Tensor x, Tensor alpha)"
  bind_python: False

- name: "reshape"
  signature: "Tensor Reshape(Tensor x, *, Shape shape)"
  bind_python: True

- name: "slice"
  signature: "Tensor Slice(Tensor x, *, Int64List start, Int64List stop, Int64List step)"
  bind_python: True

- name: "slice_grad"
  signature: "Tensor SliceGrad(Tensor dy, Tensor like, *, Int64List start, Int64List stop, Int64List step)"
  bind_python: False

- name: "slice_update"
  signature:
    "Tensor SliceUpdate(Tensor x, Tensor update, *, Int64List start, Int64List stop,
                        Int64List step)"
  bind_python: True

- name: "logical_slice"
  signature: "Tensor LogicalSlice(Tensor x, *, Int64List start, Int64List stop, Int64List step)"
  bind_python: True

- name: "logical_slice_assign"
  signature:
    "Void LogicalSliceAssign(Tensor ref, Tensor value, *, Int64List start, Int64List stop,
                             Int64List step)"
  bind_python: True

- name: "squeeze"
  signature: "Tensor Squeeze(Tensor x, *, Int32List dim)"
  bind_python: True

- name: "copy"
  signature: "Tensor Copy(Tensor x, *, String device_type, Int64 device_id)"
  bind_python: True

- name: "flip"
  signature: "Tensor Flip(Tensor x, *, Int32List dims)"
  bind_python: True

- name: "flip_grad"
  signature: "Tensor FlipGrad(Tensor dy, *, Int32List dims)"
  bind_python: False

- name: "upsample"
  signature:
    "Tensor Upsample(Tensor x, *, Float height_scale, Float width_scale, Bool align_corners,
                     String interpolation, String data_format=\"channels_first\")"
  bind_python: True

- name: "upsample_linear_1d"
  signature:
    "Tensor UpsampleLinear1D(Tensor x, *, Float scale_factor, Bool align_corners,
                     String data_format=\"channels_first\")"
  bind_python: True

- name: "upsample_linear_1d_grad"
  signature:
    "Tensor UpsampleLinear1DGrad(Tensor dy, Tensor x, *, Float scale_factor, Bool align_corners,
                     String data_format=\"channels_first\")"
  bind_python: False

- name: "upsample_nearest_1d"
  signature:
    "Tensor UpsampleNearest1D(Tensor x, *, Float scale_factor,
                     String data_format=\"channels_first\")"
  bind_python: True  

- name: "upsample_nearest_1d_grad"
  signature:
    "Tensor UpsampleNearest1DGrad(Tensor dy, Tensor x, *, Float scale_factor,
                     String data_format=\"channels_first\")"
  bind_python: False

- name: "upsample_nearest_2d"
  signature:
    "Tensor UpsampleNearest2D(Tensor x, *, Float height_scale, Float width_scale, 
                     String data_format=\"channels_first\")"
  bind_python: True  

- name: "upsample_nearest_2d_grad"
  signature:
    "Tensor UpsampleNearest2DGrad(Tensor dy, Tensor x, *, Float height_scale, Float width_scale, 
                     String data_format=\"channels_first\")"
  bind_python: False 

- name: "upsample_bilinear_2d"
  signature:
    "Tensor UpsampleBilinear2D(Tensor x, *, Float height_scale, Float width_scale, Bool align_corners,
                     String data_format=\"channels_first\")"
  bind_python: True

- name: "upsample_bilinear_2d_grad"
  signature:
    "Tensor UpsampleBilinear2DGrad(Tensor dy, Tensor x, *, Float height_scale, Float width_scale, Bool align_corners,
                     String data_format=\"channels_first\")"
  bind_python: False

- name: "upsample_bicubic_2d"
  signature:
    "Tensor UpsampleBicubic2D(Tensor x, *, Float height_scale, Float width_scale, Bool align_corners,
                     String data_format=\"channels_first\")"
  bind_python: True

- name: "upsample_bicubic_2d_grad"
  signature:
    "Tensor UpsampleBicubic2DGrad(Tensor dy, Tensor x, *, Float height_scale, Float width_scale, Bool align_corners,
                     String data_format=\"channels_first\")"
  bind_python: False

- name: "upsample_nearest_3d"
  signature:
    "Tensor UpsampleNearest3D(Tensor x, *, Float depth_scale, Float height_scale, Float width_scale,
                     String data_format=\"channels_first\")"
  bind_python: True

- name: "upsample_nearest_3d_grad"
  signature:
    "Tensor UpsampleNearest3DGrad(Tensor dy, Tensor x, *, Float depth_scale, Float height_scale, Float width_scale,
                     String data_format=\"channels_first\")"
  bind_python: False

- name: "upsample_trilinear_3d"
  signature:
    "Tensor UpsampleTrilinear3D(Tensor x, *, Float depth_scale, Float height_scale, Float width_scale,
                     Bool align_corners, String data_format=\"channels_first\")"
  bind_python: True

- name: "upsample_trilinear_3d_grad"
  signature:
    "Tensor UpsampleTrilinear3DGrad(Tensor dy, Tensor x, *, Float depth_scale, Float height_scale, Float width_scale,
                     Bool align_corners, String data_format=\"channels_first\")"
  bind_python: False

- name: "abs"
  signature: "Tensor Abs(Tensor x)"
  bind_python: True

- name: "acos"
  signature: "Tensor Acos(Tensor x)"
  bind_python: True

- name: "acosh"
  signature: "Tensor Acosh(Tensor x)"
  bind_python: True

- name: "asin"
  signature: "Tensor Asin(Tensor x)"
  bind_python: True

- name: "asinh"
  signature: "Tensor Asinh(Tensor x)"
  bind_python: True

- name: "atan"
  signature: "Tensor Atan(Tensor x)"
  bind_python: True

- name: "atanh"
  signature: "Tensor Atanh(Tensor x)"
  bind_python: True

- name: "ceil"
  signature: "Tensor Ceil(Tensor x)"
  bind_python: True

- name: "erf"
  signature: "Tensor Erf(Tensor x)"
  bind_python: True

- name: "expm1"
  signature: "Tensor Expm1(Tensor x)"
  bind_python: True

- name: "floor"
  signature: "Tensor Floor(Tensor x)"
  bind_python: True

- name: "lgamma"
  signature: "Tensor Lgamma(Tensor x)"
  bind_python: True

- name: "log1p"
  signature: "Tensor Log1p(Tensor x)"
  bind_python: True

- name: "log_sigmoid"
  signature: "Tensor LogSigmoid(Tensor x)"
  bind_python: True

- name: "rint"
  signature: "Tensor Rint(Tensor x)"
  bind_python: True

- name: "round"
  signature: "Tensor Round(Tensor x)"
  bind_python: True

- name: "sign"
  signature: "Tensor Sign(Tensor x)"
  bind_python: True

- name: "sinh"
  signature: "Tensor Sinh(Tensor x)"
  bind_python: True

- name: "softplus"
  signature: "Tensor Softplus(Tensor x)"
  bind_python: True

- name: "unsorted_segment_sum_like"
  signature:
    "Tensor UnsortedSegmentSumLike(Tensor x, Tensor segment_ids, Tensor like, *, Int64 axis)"
  bind_python: False

- name: "triu"
  signature: "Tensor Triu(Tensor x, Int64 diagonal=0)"
  bind_python: True
  
- name: "clip_by_scalar"
  signature: "Tensor ClipByScalar(Tensor x, *, Scalar min, Scalar max)"
  bind_python: True

- name: "clip_by_scalar_grad"
  signature: "Tensor ClipByScalarGrad(Tensor dy, Tensor x, *, Scalar min, Scalar max)"
  bind_python: False

- name: "clip_by_scalar_min"
  signature: "Tensor ClipByScalarMin(Tensor x, *, Scalar min)"
  bind_python: True

- name: "clip_by_scalar_min_grad"
  signature: "Tensor ClipByScalarMinGrad(Tensor dy, Tensor x, *, Scalar min)"
  bind_python: False

- name: "clip_by_scalar_max"
  signature: "Tensor ClipByScalarMax(Tensor x, *, Scalar max)"
  bind_python: True

- name: "clip_by_scalar_max_grad"
  signature: "Tensor ClipByScalarMaxGrad(Tensor dy, Tensor x, *, Scalar max)"
  bind_python: False

- name: "dropout"
  signature:
    "Tensor Dropout(Tensor x, *, Float p, Generator generator=None)"
  bind_python: True

- name: "pad"
  signature: "Tensor Pad(Tensor x, *, Int64List pad, String mode=\"constant\", Scalar value=0)"
  bind_python: True

- name: "pad_grad"
  signature: "Tensor PadGrad(Tensor dy, *, Int64List pad, String mode=\"constant\", Scalar value=0)"
  bind_python: False

- name: "silu"
  signature: "Tensor Silu(Tensor x, *)"
  bind_python: True

- name: "silu_grad"
  signature: "Tensor SiluGrad(Tensor x, Tensor dy, *)"
  bind_python: False

- name: "mish"
  signature: "Tensor Mish(Tensor x, *)"
  bind_python: True

- name: "mish_grad"
  signature: "Tensor MishGrad(Tensor x, Tensor dy, *)"
  bind_python: False

- name: "selu"
  signature: "Tensor Selu(Tensor x, *)"
  bind_python: True

- name: "selu_grad"
  signature: "Tensor SeluGrad(Tensor x, Tensor dy, *)"
  bind_python: False

- name: "softsign"
  signature: "Tensor SoftSign(Tensor x, *)"
  bind_python: True

- name: "softsign_grad"
  signature: "Tensor SoftSignGrad(Tensor x, Tensor dy, *)"
  bind_python: False
  
- name: "diag"
  signature: "Tensor Diag(Tensor x, *, Int32 diagonal=0)"
  bind_python: True

- name: "diag_grad"
  signature: "Tensor DiagGrad(Tensor dy, Tensor in, *, Int32 diagonal=0)"
  bind_python: False

- name: "tensor_getitem"
  signature: "Tensor TensorGetItem(Tensor x, *, TensorIndex index)"
  bind_python: True

- name: "dim_scatter"
  signature: "Tensor DimScatter(Tensor input, Tensor index, Tensor src, *, Int32 dim)"
  bind_python: True

- name: "dim_scatter_add"
  signature: "Tensor DimScatterAdd(Tensor input, Tensor index, Tensor src, *, Int32 dim)"
  bind_python: True

- name: "dim_scatter_scalar"
  signature: "Tensor DimScatterUpdateScalar(Tensor input, Tensor index, *, Float src, Int32 dim)"
  bind_python: True

- name: "dim_scatter_add_scalar"
  signature: "Tensor DimScatterAddScalar(Tensor input, Tensor index, *, Float src, Int32 dim)"
  bind_python: True

- name: "tensor_setitem"
  signature: "Void TensorSetItem(Tensor x, *, TensorIndex index, Tensor value)"
  bind_python: True

- name: "broadcast_min"
  signature: "Tensor BroadcastMin(Tensor x, Tensor y)"
  bind_python: True

- name: "broadcast_max"
  signature: "Tensor BroadcastMax(Tensor x, Tensor y)"
  bind_python: True

- name: "elementwise_min"
  signature: "Tensor ElementwiseMin(Tensor x, Tensor y)"
  bind_python: True

- name: "elementwise_max"
  signature: "Tensor ElementwiseMax(Tensor x, Tensor y)"
  bind_python: True

- name: "elementwise_min_grad"
  signature: "TensorTuple ElementwiseMinGrad(Tensor dz, Tensor x, Tensor y)"
  bind_python: False

- name: "elementwise_max_grad"
  signature: "TensorTuple ElementwiseMaxGrad(Tensor dz, Tensor x, Tensor y)"
  bind_python: False

- name: "stack"
  signature: "Tensor Stack(TensorTuple inputs, *, Int64 dim=0)"
  bind_python: True

- name: "cast_like"
  signature: "Tensor CastLike(Tensor x, Tensor like)"
  bind_python: False

- name: "identity"
  signature: "Tensor Identity(Tensor in)"
  bind_python: True

- name: "reshape_like"
  signature: "Tensor ReshapeLike(Tensor in, Tensor like)"
  bind_python: True

- name: "reduce_sum_like"
  signature: "Tensor ReduceSumLike(Tensor in, Tensor like, *,Int32List axis)"
  bind_python: True<|MERGE_RESOLUTION|>--- conflicted
+++ resolved
@@ -304,7 +304,6 @@
                    Int32List padding, Int32List dilation, Int32 groups=1)"
   bind_python: True
 
-<<<<<<< HEAD
 - name: "fake_quantization"
   signature:
     "Tensor FakeQuantization(Tensor in, Tensor scale, Tensor zero_point, *, String quantization_formula, Int32 quantization_bit, String quantization_scheme)"
@@ -321,14 +320,12 @@
           Int64 stop_update_after_iters, Int32 quantization_bit, String quantization_scheme, Float momentum)"
   bind_python: True
 
-=======
 - name: "conv3d"
   signature:
     "Tensor Conv3d(Tensor x, Tensor weight, *, Tensor bias=None, Int32List stride, 
                    Int32List padding, Int32List dilation, Int32 groups=1)"
   bind_python: True
   
->>>>>>> 62a8cd84
 - name: "conv_data_grad"
   signature:
     "Tensor ConvDataGrad(Tensor dy, Tensor weight, Tensor x, *, Int32 num_spatial_dims,
