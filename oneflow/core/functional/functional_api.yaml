# Copyright 2020 The OneFlow Authors. All rights reserved.
# 
# Licensed under the Apache License, Version 2.0 (the "License");
# you may not use this file except in compliance with the License.
# You may obtain a copy of the License at
# 
#     http://www.apache.org/licenses/LICENSE-2.0
# 
# Unless required by applicable law or agreed to in writing, software
# distributed under the License is distributed on an "AS IS" BASIS,
# WITHOUT WARRANTIES OR CONDITIONS OF ANY KIND, either express or implied.
# See the License for the specific language governing permissions and
# limitations under the License.

# The following data types are allowed,
# {
#   "Tensor", "TensorTuple", "Scalar", "Int", "Int32", "Int64", "Float", "Double", "String", "Bool",
#   "ScalarList", "IntList", "Int32List", "Int64List", "FloatList", "DoubleList", "StringList",
#   "BoolList", "DataType", "Shape", "Generator", "TensorIndex", "Device", "Placement",
#   "Sbp", "SbpList"
# }

- name: "add"
  signature: [
    "Tensor (TensorTuple inputs, *, Bool inplace=False) => AddN",
    "Tensor (Tensor input, Tensor other, *, Bool inplace=False) => Add",
    "Tensor (Tensor input, Scalar other, *, Bool inplace=False) => ScalarAdd",
    "Tensor (Scalar input, Tensor other) => ScalarAdd2",
  ]
  bind_python: true

- name: "sub"
  signature: [
    "Tensor (Tensor input, Tensor other) => Sub",
    "Tensor (Tensor input, Scalar other, *, Bool inplace=False) => ScalarSub",
    "Tensor (Scalar input, Tensor other) => ScalarSub2",
  ]
  bind_python: true

- name: "mul"
  signature: [
    "Tensor (Tensor input, Tensor other) => Mul",
    "Tensor (Tensor input, Scalar other) => ScalarMul",
    "Tensor (Scalar input, Tensor other) => ScalarMul2",
  ]
  bind_python: true

- name: "div"
  signature: [
    "Tensor (Tensor input, Tensor other) => Div",
    "Tensor (Tensor input, Scalar other) => ScalarDiv",
    "Tensor (Scalar input, Tensor other) => ScalarDiv2",
  ]
  bind_python: true

- name: "div_grad"
  signature: "Tensor (Tensor y, Tensor z, Tensor dz) => DivGrad"
  bind_python: False

- name: "broadcast_equal"
  signature: "Tensor (Tensor x, Tensor y) => BroadcastEqual"
  bind_python: True

- name: "broadcast_not_equal"
  signature: "Tensor (Tensor x, Tensor y) => BroadcastNotEqual"
  bind_python: True

- name: "broadcast_greater"
  signature: "Tensor (Tensor x, Tensor y) => BroadcastGreater"
  bind_python: True

- name: "broadcast_greater_equal"
  signature: "Tensor (Tensor x, Tensor y) => BroadcastGreaterEqual"
  bind_python: True

- name: "broadcast_logical_and"
  signature: "Tensor (Tensor x, Tensor y) => BroadcastLogicalAnd"
  bind_python: True

- name: "broadcast_logical_or"
  signature: "Tensor (Tensor x, Tensor y) => BroadcastLogicalOr"
  bind_python: True
 
- name: "broadcast_logical_xor"
  signature: "Tensor (Tensor x, Tensor y) => BroadcastLogicalXor"
  bind_python: True

- name: "broadcast_less"
  signature: "Tensor (Tensor x, Tensor y) => BroadcastLess"
  bind_python: True

- name: "broadcast_less_equal"
  signature: "Tensor (Tensor x, Tensor y) => BroadcastLessEqual"
  bind_python: True

- name: "pow"
  signature: "Tensor (Tensor x, Tensor y) => Pow"
  bind_python: False

- name: "pow_scalar"
  signature: "Tensor (Tensor x, Scalar alpha) => ScalarPow"
  bind_python: False

- name: "broadcast_pow"
  signature: "Tensor (Tensor x, Tensor y) => BroadcastPow"
  bind_python: False

- name: "broadcast_pow_x_grad"
  signature: "Tensor (Tensor dz, Tensor x, Tensor y, Tensor z) => BroadcastPowXGrad"
  bind_python: False

- name: "broadcast_pow_y_grad"
  signature: "Tensor (Tensor dz, Tensor x, Tensor y, Tensor z) => BroadcastPowYGrad"
  bind_python: False

- name: "reduce_sum"
  signature: "Tensor (Tensor x, Int32List axis, Bool keepdims=False) => ReduceSum"
  bind_python: True

- name: "reduce_mean"
  signature: "Tensor (Tensor x, Int32List axis, Bool keepdims=False) => ReduceMean"
  bind_python: True

- name: "reduce_prod"
  signature: "Tensor (Tensor x, Int32List axis, Bool keepdims=False) => ReduceProd"
  bind_python: True

- name: "transpose"
  signature: "Tensor (Tensor x, Int32List perm) => Transpose"
  bind_python: True

- name: "reciprocal"
  signature: "Tensor (Tensor x) => Reciprocal"
  bind_python: True

- name: "reciprocal_no_nan"
  signature: "Tensor (Tensor x) => ReciprocalNoNan"
  bind_python: True

- name: "image_flip"
  signature: "Tensor (Tensor x, Int32 flip_code) => ImageFlip"
  bind_python: True

- name: "sin"
  signature: "Tensor (Tensor x, Bool inplace=False) => Sin"
  bind_python: True

- name: "cos"
  signature: "Tensor (Tensor x) => Cos"
  bind_python: True

- name: "cosh"
  signature: "Tensor (Tensor x) => Cosh"
  bind_python: True

- name: "fmod"
  signature: "Tensor (Tensor x, Tensor y) => BroadcastFMod"
  bind_python: False

- name: "log"
  signature: "Tensor (Tensor x) => Log"
  bind_python: True

- name: "sqrt"
  signature: "Tensor (Tensor x) => Sqrt"
  bind_python: True

- name: "rsqrt"
  signature: "Tensor (Tensor x) => Rsqrt"
  bind_python: True

- name: "square"
  signature: "Tensor (Tensor x) => Square"
  bind_python: True

- name: "relu"
  signature: "Tensor (Tensor x, Bool inplace=False) => Relu"
  bind_python: True

- name: "relu_grad"
  signature: "Tensor (Tensor dy, Tensor y) => ReluGrad"
  bind_python: False

- name: "hardtanh"
  signature: "Tensor (Tensor x, Double min_val, Double max_val) => HardTanh"
  bind_python: True

- name: "hardtanh_grad"
  signature: "Tensor (Tensor y, Tensor dy, Double min_val, Double max_val) => HardTanhGrad"
  bind_python: False

- name: "tan"
  signature: "Tensor (Tensor x) => Tan"
  bind_python: True

- name: "tanh"
  signature: "Tensor (Tensor x) => Tanh"
  bind_python: True

- name: "elu"
  signature: "Tensor (Tensor x, Double alpha) => Elu"
  bind_python: True

- name: "elu_grad"
  signature: "Tensor (Tensor x, Tensor dy, Double alpha) => EluGrad"
  bind_python: False

- name: "gelu"
  signature: "Tensor (Tensor x) => Gelu"
  bind_python: True

- name: "gelu_grad"
  signature: "Tensor (Tensor dy, Tensor x) => GeluGrad"
  bind_python: False

- name: "sigmoid"
  signature: "Tensor (Tensor x) => Sigmoid"
  bind_python: True

- name: "hardsigmoid"
  signature: "Tensor (Tensor x) => HardSigmoid"
  bind_python: True

- name: "hardsigmoid_grad"
  signature: "Tensor (Tensor dy, Tensor x) => HardSigmoidGrad"
  bind_python: False

- name: "softmax"
  signature: "Tensor (Tensor x) => Softmax"
  bind_python: True

- name: "logsoftmax"
  signature: "Tensor (Tensor x) => LogSoftmax"
  bind_python: True

- name: "hardswish"
  signature: "Tensor (Tensor x) => HardSwish"
  bind_python: True

- name: "hardswish_grad"
  signature: "Tensor (Tensor dy, Tensor x) => HardSwishGrad"
  bind_python: False

- name: "leaky_relu"
  signature: "Tensor (Tensor x, Float alpha) => LeakyRelu"
  bind_python: True

- name: "leaky_relu_grad"
  signature: "Tensor (Tensor x, Tensor dy, Float alpha) => LeakyReluGrad"
  bind_python: False

- name: "normalization"
  signature:
    "Tensor (Tensor x, Tensor moving_mean=None, Tensor moving_variance=None,
             Tensor gamma, Tensor beta, Int32 axis=1, Float epsilon=1e-5,
             Float momentum=0.9, Bool is_training=False) => Normalization"
  bind_python: True

- name: "normalization_grad"
  signature:
    "TensorTuple (Tensor grad, Tensor x, Tensor mean, Tensor inv_variance,
                  Tensor gamma, Float epsilon, Int32 axis) => NormalizationGrad"
  bind_python: False

- name: "arange"
  signature:
    "Tensor (Int64 start, Int64 limit, Int64 delta, DataType dtype=kInt64,
             Device device=None) => Arange"
  bind_python: True

- name: "consistent_arange"
  signature:
    "Tensor (Int64 start, Int64 limit, Int64 delta, DataType dtype=kInt64,
             Placement placement, SbpList sbp_tuple) => ConsistentArange"
  bind_python: True

- name: "flatten"
  signature: "Tensor (Tensor x, Int32 start_dim=0, Int32 end_dim=-1) => Flatten"
  bind_python: True

- name: "argmax"
  signature: "Tensor (Tensor x) => ArgMax"
  bind_python: True

- name: "argwhere"
  signature: "TensorTuple (Tensor x, DataType dtype=kInt32) => ArgWhere"
  bind_python: True

- name: "broadcast_like"
  signature: "Tensor (Tensor x, Tensor like, Int32List broadcast_axes) => BroadcastLike"
  bind_python: True

- name: "cast"
  signature: "Tensor (Tensor x, DataType dtype) => Cast"
  bind_python: True

- name: "constant"
  signature: "Tensor (Shape shape, Scalar value, DataType dtype, Device device=None) => Constant"
  bind_python: True

- name: "consistent_constant"
  signature: "Tensor (Shape shape, Scalar value, DataType dtype, Placement placement, SbpList sbp_tuple) => ConsistentConstant"
  bind_python: True

- name: "empty"
  signature: "Tensor (Shape shape, DataType dtype, Device device=None) => Empty"
  bind_python: True

- name: "consistent_empty"
  signature: "Tensor (Shape shape, DataType dtype, Placement placement, SbpList sbp_tuple) => ConsistentEmpty"
  bind_python: True

- name: "zeros_like"
  signature: "Tensor (Tensor x) => ZerosLike"
  bind_python: True

- name: "ones_like"
  signature: "Tensor (Tensor x) => OnesLike"
  bind_python: True

- name: "bernoulli"
  signature:
    "Tensor (Tensor x, DataType dtype=kFloat, Generator generator=None) => Bernoulli"
  bind_python: True

- name: "concat"
  signature: "Tensor (TensorTuple inputs, Int64 axis, Int64 max_dim_size) => Concat"
  bind_python: True

- name: "bias_add"
  signature: "Tensor (Tensor x, Tensor bias, Int32 axis=1) => BiasAdd"
  bind_python: True

- name: "conv1d"
  signature:
    "Tensor (Tensor x, Tensor weight, Tensor bias=None, Int32List stride, 
             Int32List padding, Int32List dilation, Int32 groups=1) => Conv1d"
  bind_python: True

- name: "conv2d"
  signature:
    "Tensor (Tensor x, Tensor weight, Tensor bias=None, Int32List stride, 
             Int32List padding, Int32List dilation, Int32 groups=1) => Conv2d"
  bind_python: True

- name: "fake_quantization"
  signature:
    "Tensor (Tensor in, Tensor scale, Tensor zero_point, String quantization_formula,
             Int32 quantization_bit, String quantization_scheme) => FakeQuantization"
  bind_python: True

- name: "quantization"
  signature:
    "Tensor (Tensor in, Tensor scale, Tensor zero_point, String quantization_formula,
             Int32 quantization_bit, String quantization_scheme) => Quantization"
  bind_python: True

- name: "min_max_observer"
  signature:
    "TensorTuple (Tensor in, String quantization_formula, Int32 quantization_bit,
                  String quantization_scheme, Bool per_layer_quantization) => MinMaxObserver"
  bind_python: True

- name: "moving_average_min_max_observer"
  signature:
    "TensorTuple (Tensor in, Tensor current_train_step, Tensor moving_max, Tensor moving_min,
                  Bool training, String quantization_formula, Int64 stop_update_after_iters,
                  Int32 quantization_bit, String quantization_scheme, Float momentum) => MovingAverageMinMaxObserver"
  bind_python: True

- name: "conv3d"
  signature:
    "Tensor (Tensor x, Tensor weight, Tensor bias=None, Int32List stride, 
             Int32List padding, Int32List dilation, Int32 groups=1) => Conv3d"
  bind_python: True
  
- name: "conv_data_grad"
  signature:
    "Tensor (Tensor dy, Tensor weight, Tensor x, Int32 num_spatial_dims,
             Int32List kernel_size, Int32List strides, Int32List padding_before,
             Int32List dilation_rate, Int32 groups=1,
             String data_format=\"channels_first\") => ConvDataGrad"
  bind_python: False

- name: "conv_filter_grad"
  signature:
    "Tensor (Tensor dy, Tensor x, Int32 num_spatial_dims, Int32List kernel_size,
             Int32List strides, Int32List padding_before, Int32List dilation_rate,
             Int32 groups=1, String data_format=\"channels_first\") => ConvFilterGrad"
  bind_python: False

- name: "conv_bias_grad"
  signature:
    "Tensor (Tensor dy, Int32 num_spatial_dims,
             String data_format=\"channels_first\") => ConvBiasGrad"
  bind_python: False

- name: "expand"
  signature: "Tensor (Tensor x, Shape shape) => Expand"
  bind_python: True

- name: "expand_dims"
  signature: "Tensor (Tensor x, Int32 axis) => ExpandDims"
  bind_python: True

- name: "exp"
  signature: "Tensor (Tensor x) => Exp"
  bind_python: True

- name: "gather"
  signature: "Tensor (Tensor x, Tensor indices, Int64 axis) => Gather"
  bind_python: True

- name: "dim_gather"
  signature: "Tensor (Tensor x, Tensor indices, Int32 dim) => DimGather"
  bind_python: True

- name: "arg_sort"
  signature: "Tensor (Tensor in, String direction) => ArgSort"
  bind_python: True

- name: "gather_nd"
  signature: "Tensor (Tensor params, Tensor indices) => GatherNd"
  bind_python: True

- name: "scatternd"
  signature: "Tensor (Tensor indices, Tensor updates, Shape shape) => ScatterNd"
  bind_python: True

- name: "scatterndlike"
  signature: "Tensor (Tensor like, Tensor updates, Tensor indices) => ScatterNdLike"
  bind_python: True

- name: "matmul"
  signature:
    "Tensor (Tensor a, Tensor b, Bool transpose_a=False, Bool transpose_b=False,
             Double alpha=1.0) => MatMul"
  bind_python: True

- name: "batch_matmul"
  signature:
    "Tensor (Tensor a, Tensor b, Bool transpose_a=False, Bool transpose_b=False,
             Double alpha=1.0) => BatchMatMul"
  bind_python: True

- name: "sparse_softmax_cross_entropy"
  signature: "Tensor (Tensor logits, Tensor label, Int64 depth) => SparseSoftmaxCrossEntropy"
  bind_python: True

- name: "smooth_l1_loss"
  signature: "Tensor (Tensor logits, Tensor label, Float beta) => SmoothL1Loss"
  bind_python: True

- name: "smooth_l1_loss_grad"
  signature:
    "Tensor (Tensor loss_grad, Tensor prediction, Tensor label, Float beta) => SmoothL1LossGrad"
  bind_python: False

- name: "combined_margin_loss"
  signature:
    "TensorTuple (Tensor x, Tensor label, Float m1, Float m2, Float m3, Int64 depth) => CombinedMarginLoss"
  bind_python: True

- name: "combined_margin_loss_grad"
  signature:
    "Tensor (Tensor dy, Tensor label, Tensor theta, Float m1, Float m2, Float m3, Int64 depth) => CombinedMarginLossGrad"
  bind_python: False

- name: "where"
  signature: "Tensor (Tensor condition, Tensor x, Tensor y) => Where"
  bind_python: false

- name: "where_scalar_x"
  signature: "Tensor (Tensor condition, Scalar scalar, Tensor y) => WhereScalarX"
  bind_python: False

- name: "where_scalar_y"
  signature: "Tensor (Tensor condition, Tensor x, Scalar scalar) => WhereScalarY"
  bind_python: False

- name: "where_scalar_xy"
  signature: "Tensor (Tensor condition, Scalar x_scalar, Scalar y_scalar) => WhereScalarXY"
  bind_python: False

- name: "negative"
  signature: "Tensor (Tensor x) => Negative"
  bind_python: True

- name: "layer_norm_affine"
  signature:
    "Tensor (Tensor x, Tensor gamma, Tensor beta, Int64 begin_norm_axis,
             Int64 begin_params_axis, Double epsilon) => LayerNormAffine"
  bind_python: True

- name: "layer_norm"
  signature:
    "Tensor (Tensor x, Int64 begin_norm_axis, Int64 begin_params_axis, Double epsilon) => LayerNorm"
  bind_python: True

- name: "avg_pool_2d"
  signature:
    "Tensor (Tensor x, Int32List kernel_size, Int32List stride, String padding,
             Int32List padding_before, Int32List padding_after,
             String data_format=\"channels_first\", Bool ceil_mode=False) => AvgPool2D"
  bind_python: True

- name: "max_pool_2d"
  signature:
    "Tensor (Tensor x, Int32List kernel_size, Int32List stride, String padding,
             Int32List padding_before, Int32List padding_after,
             String data_format=\"channels_first\", Bool ceil_mode=False) => MaxPool2D"
  bind_python: True

- name: "adaptive_avg_pool1d"
  signature:
    "Tensor (Tensor x, Int64List output_size) => AdaptiveAvgPool1D"
  bind_python: True

- name: "adaptive_avg_pool2d"
  signature:
    "Tensor (Tensor x, Int64List output_size) => AdaptiveAvgPool2D"
  bind_python: True

- name: "adaptive_avg_pool3d"
  signature:
    "Tensor (Tensor x, Int64List output_size) => AdaptiveAvgPool3D"
  bind_python: True

- name: "adaptive_pool_grad"
  signature:
    "Tensor (Tensor x, Tensor dy, String mode, Int32 ndims) => AdaptivePoolNdGrad"

- name: "pool_grad"
  signature:
    "Tensor (Tensor x, Tensor y, Tensor dy, String mode, Int32 ndims, String data_format,
             String padding, Int32List padding_before, Int32List padding_after, Int32List pool_size,
             Int32List strides, Bool ceil_mode) => PoolNdGrad"
  bind_python: False

- name: "maxpool_1d"
  signature:
    "TensorTuple (Tensor x, String data_format=\"channels_first\", Int32List padding,
                  Int32List kernel_size, Int32List stride, Int32List dilation, 
                  Bool return_indices=True, Bool ceil_mode=False) => Maxpool1D"
  bind_python: True

- name: "maxpool_2d"
  signature:
    "TensorTuple (Tensor x, String data_format=\"channels_first\", Int32List padding,
                  Int32List kernel_size, Int32List stride, Int32List dilation, 
                  Bool return_indices=True, Bool ceil_mode=False) => Maxpool2D"
  bind_python: True

- name: "maxpool_3d"
  signature:
    "TensorTuple (Tensor x, String data_format=\"channels_first\", Int32List padding,
                  Int32List kernel_size, Int32List stride, Int32List dilation, 
                  Bool return_indices=True, Bool ceil_mode=False) => Maxpool3D"
  bind_python: True

- name: "pooling_grad"
  signature:
    "Tensor (Tensor x, Tensor y, Tensor indice, Tensor dy, String mode, Int32 ndims, 
             String data_format, Int32List padding, Int32List kernel_size,
             Int32List stride, Int32List dilation, Bool return_indices, Bool ceil_mode) => PoolingNdGrad"
  bind_python: False

- name: "prelu"
  signature: "Tensor (Tensor x, Tensor alpha) => PRelu"
  bind_python: True

- name: "prelu_grad"
  signature: "TensorTuple (Tensor dy, Tensor x, Tensor alpha) => PReluGrad"
  bind_python: False

- name: "reshape"
  signature: "Tensor (Tensor x, Shape shape) => Reshape"
  bind_python: True

- name: "slice"
  signature: "Tensor (Tensor x, Int64List start, Int64List stop, Int64List step) => Slice"
  bind_python: True

- name: "slice_grad"
  signature: "Tensor (Tensor dy, Tensor like, Int64List start, Int64List stop, Int64List step) => SliceGrad"
  bind_python: False

- name: "narrow"
  signature: "Tensor (Tensor in, Int64 dim, Int64 start, Int64 length) => Narrow"
  bind_python: True

- name: "narrow_grad"
  signature: "Tensor (Tensor dy, Tensor like, Int64 dim, Int64 start, Int64 length) => NarrowGrad"
  bind_python: False

- name: "slice_update"
  signature:
    "Tensor (Tensor x, Tensor update, Int64List start, Int64List stop, Int64List step) => SliceUpdate"
  bind_python: True

- name: "logical_slice"
  signature: "Tensor (Tensor x, Int64List start, Int64List stop, Int64List step) => LogicalSlice"
  bind_python: True

- name: "logical_slice_assign"
  signature:
    "Void (Tensor ref, Tensor value, Int64List start, Int64List stop, Int64List step) => LogicalSliceAssign"
  bind_python: True

- name: "squeeze"
  signature: "Tensor (Tensor x, Int32List dim) => Squeeze"
  bind_python: True

- name: "copy"
  signature: "Tensor (Tensor x, String device_type, Int64 device_id) => Copy"
  bind_python: True

- name: "flip"
  signature: "Tensor (Tensor x, Int32List dims) => Flip"
  bind_python: True

- name: "flip_grad"
  signature: "Tensor (Tensor dy, Int32List dims) => FlipGrad"
  bind_python: False

- name: "upsample"
  signature:
    "Tensor (Tensor x, Float height_scale, Float width_scale, Bool align_corners,
             String interpolation, String data_format=\"channels_first\") => Upsample"
  bind_python: True

- name: "upsample_linear_1d"
  signature:
    "Tensor (Tensor x, Float scale_factor, Bool align_corners,
             String data_format=\"channels_first\") => UpsampleLinear1D"
  bind_python: True

- name: "upsample_linear_1d_grad"
  signature:
    "Tensor (Tensor dy, Tensor x, Float scale_factor, Bool align_corners,
             String data_format=\"channels_first\") => UpsampleLinear1DGrad"
  bind_python: False

- name: "upsample_nearest_1d"
  signature:
    "Tensor (Tensor x, Float scale_factor,
             String data_format=\"channels_first\") => UpsampleNearest1D"
  bind_python: True  

- name: "upsample_nearest_1d_grad"
  signature:
    "Tensor (Tensor dy, Tensor x, Float scale_factor,
             String data_format=\"channels_first\") => UpsampleNearest1DGrad"
  bind_python: False

- name: "upsample_nearest_2d"
  signature:
    "Tensor (Tensor x, Float height_scale, Float width_scale, 
             String data_format=\"channels_first\") => UpsampleNearest2D"
  bind_python: True  

- name: "upsample_nearest_2d_grad"
  signature:
    "Tensor (Tensor dy, Tensor x, Float height_scale, Float width_scale, 
             String data_format=\"channels_first\") => UpsampleNearest2DGrad"
  bind_python: False 

- name: "upsample_bilinear_2d"
  signature:
    "Tensor (Tensor x, Float height_scale, Float width_scale, Bool align_corners,
             String data_format=\"channels_first\") => UpsampleBilinear2D"
  bind_python: True

- name: "upsample_bilinear_2d_grad"
  signature:
    "Tensor (Tensor dy, Tensor x, Float height_scale, Float width_scale, Bool align_corners,
             String data_format=\"channels_first\") => UpsampleBilinear2DGrad"
  bind_python: False

- name: "upsample_bicubic_2d"
  signature:
    "Tensor (Tensor x, Float height_scale, Float width_scale, Bool align_corners,
             String data_format=\"channels_first\") => UpsampleBicubic2D"
  bind_python: True

- name: "upsample_bicubic_2d_grad"
  signature:
    "Tensor (Tensor dy, Tensor x, Float height_scale, Float width_scale, Bool align_corners,
             String data_format=\"channels_first\") => UpsampleBicubic2DGrad"
  bind_python: False

- name: "upsample_nearest_3d"
  signature:
    "Tensor (Tensor x, Float depth_scale, Float height_scale, Float width_scale,
             String data_format=\"channels_first\") => UpsampleNearest3D"
  bind_python: True

- name: "upsample_nearest_3d_grad"
  signature:
    "Tensor (Tensor dy, Tensor x, Float depth_scale, Float height_scale, Float width_scale,
             String data_format=\"channels_first\") => UpsampleNearest3DGrad"
  bind_python: False

- name: "upsample_trilinear_3d"
  signature:
    "Tensor (Tensor x, Float depth_scale, Float height_scale, Float width_scale,
             Bool align_corners, String data_format=\"channels_first\") => UpsampleTrilinear3D"
  bind_python: True

- name: "upsample_trilinear_3d_grad"
  signature:
    "Tensor (Tensor dy, Tensor x, Float depth_scale, Float height_scale, Float width_scale,
             Bool align_corners, String data_format=\"channels_first\") => UpsampleTrilinear3DGrad"
  bind_python: False

- name: "abs"
  signature: "Tensor (Tensor x) => Abs"
  bind_python: True

- name: "acos"
  signature: "Tensor (Tensor x) => Acos"
  bind_python: True

- name: "acosh"
  signature: "Tensor (Tensor x) => Acosh"
  bind_python: True

- name: "asin"
  signature: "Tensor (Tensor x) => Asin"
  bind_python: True

- name: "asinh"
  signature: "Tensor (Tensor x) => Asinh"
  bind_python: True

- name: "atan"
  signature: "Tensor (Tensor x) => Atan"
  bind_python: True

- name: "atanh"
  signature: "Tensor (Tensor x) => Atanh"
  bind_python: True

- name: "ceil"
  signature: "Tensor (Tensor x) => Ceil"
  bind_python: True

- name: "erf"
  signature: "Tensor (Tensor x) => Erf"
  bind_python: True

- name: "erfc"
  signature: "Tensor (Tensor x) => Erfc"
  bind_python: True

- name: "expm1"
  signature: "Tensor (Tensor x) => Expm1"
  bind_python: True

- name: "floor"
  signature: "Tensor (Tensor x) => Floor"
  bind_python: True

- name: "lgamma"
  signature: "Tensor (Tensor x) => Lgamma"
  bind_python: True

- name: "log1p"
  signature: "Tensor (Tensor x) => Log1p"
  bind_python: True

- name: "log_sigmoid"
  signature: "Tensor (Tensor x) => LogSigmoid"
  bind_python: True

- name: "rint"
  signature: "Tensor (Tensor x) => Rint"
  bind_python: True

- name: "round"
  signature: "Tensor (Tensor x) => Round"
  bind_python: True

- name: "sign"
  signature: "Tensor (Tensor x) => Sign"
  bind_python: True

- name: "sinh"
  signature: "Tensor (Tensor x) => Sinh"
  bind_python: True

- name: "softplus"
  signature: "Tensor (Tensor x) => Softplus"
  bind_python: True

- name: "one_hot"
  signature: "Tensor (Tensor x, Int64 num_classes=-1, Scalar on_value=1, Scalar off_value=0) => OneHot"
  bind_python: True

- name: "unsorted_segment_sum_like"
  signature:
    "Tensor (Tensor x, Tensor segment_ids, Tensor like, Int64 axis) => UnsortedSegmentSumLike"
  bind_python: False

- name: "triu"
  signature: "Tensor (Tensor x, Int64 diagonal=0) => Triu"
  bind_python: True
  
- name: "clip_by_scalar"
  signature: "Tensor (Tensor x, Scalar min, Scalar max) => ClipByScalar"
  bind_python: false

- name: "clip_by_scalar_grad"
  signature: "Tensor (Tensor dy, Tensor x, Scalar min, Scalar max) => ClipByScalarGrad"
  bind_python: False

- name: "clip_by_scalar_min"
  signature: "Tensor (Tensor x, Scalar min) => ClipByScalarMin"
  bind_python: false

- name: "clip_by_scalar_min_grad"
  signature: "Tensor (Tensor dy, Tensor x, Scalar min) => ClipByScalarMinGrad"
  bind_python: False

- name: "clip_by_scalar_max"
  signature: "Tensor (Tensor x, Scalar max) => ClipByScalarMax"
  bind_python: false

- name: "clip_by_scalar_max_grad"
  signature: "Tensor (Tensor dy, Tensor x, Scalar max) => ClipByScalarMaxGrad"
  bind_python: False

- name: "dropout"
  signature:
    "Tensor (Tensor x, Float p=0.5, Generator generator=None) => Dropout"
  bind_python: True

- name: "dropout_grad"
  signature:
    "Tensor (Tensor dy, Tensor mask, Float scale) => DropoutGrad"
  bind_python: False

- name: "pad"
  signature: "Tensor (Tensor x, Int64List pad, String mode=\"constant\", Scalar value=0) => Pad"
  bind_python: True

- name: "pad_grad"
  signature: "Tensor (Tensor dy, Int64List pad, String mode=\"constant\", Scalar value=0) => PadGrad"
  bind_python: False

- name: "silu"
  signature: "Tensor (Tensor x) => Silu"
  bind_python: True

- name: "silu_grad"
  signature: "Tensor (Tensor x, Tensor dy) => SiluGrad"
  bind_python: False

- name: "mish"
  signature: "Tensor (Tensor x) => Mish"
  bind_python: True

- name: "mish_grad"
  signature: "Tensor (Tensor x, Tensor dy) => MishGrad"
  bind_python: False

- name: "selu"
  signature: "Tensor (Tensor x) => Selu"
  bind_python: True

- name: "selu_grad"
  signature: "Tensor (Tensor x, Tensor dy) => SeluGrad"
  bind_python: False

- name: "softsign"
  signature: "Tensor (Tensor x) => SoftSign"
  bind_python: True

- name: "softsign_grad"
  signature: "Tensor (Tensor x, Tensor dy) => SoftSignGrad"
  bind_python: False
  
- name: "diag"
  signature: "Tensor (Tensor x, Int32 diagonal=0) => Diag"
  bind_python: True

- name: "diag_grad"
  signature: "Tensor (Tensor dy, Tensor in, Int32 diagonal=0) => DiagGrad"
  bind_python: False

- name: "tensor_getitem"
  signature: "Tensor (Tensor x, TensorIndex index) => TensorGetItem"
  bind_python: True

- name: "dim_scatter"
  signature: "Tensor (Tensor input, Tensor index, Tensor src, Int32 dim) => DimScatter"
  bind_python: False

- name: "dim_scatter_add"
  signature: "Tensor (Tensor input, Tensor index, Tensor src, Int32 dim) => DimScatterAdd"
  bind_python: True

- name: "dim_scatter_scalar"
  signature: "Tensor (Tensor input, Tensor index, Float src, Int32 dim) => DimScatterUpdateScalar"
  bind_python: False

- name: "dim_scatter_add_scalar"
  signature: "Tensor (Tensor input, Tensor index, Float src, Int32 dim) => DimScatterAddScalar"
  bind_python: True

- name: "tensor_setitem"
  signature: "Void (Tensor x, TensorIndex index, Tensor value) => TensorSetItem"
  bind_python: True

- name: "avgpool_1d"
  signature:
    "Tensor (Tensor x, String data_format=\"channels_first\", Int32List padding,
             Int32List kernel_size, Int32List stride, Bool ceil_mode=False, Bool count_include_pad=True, 
             Int64 divisor_override=0) => Avgpool1D"
  bind_python: True 

- name: "avgpool_2d"
  signature:
    "Tensor (Tensor x, String data_format=\"channels_first\", Int32List padding,
             Int32List kernel_size, Int32List stride, Bool ceil_mode=False, Bool count_include_pad=True, 
             Int64 divisor_override=0) => Avgpool2D"
  bind_python: True 

- name: "avgpool_3d"
  signature:
    "Tensor (Tensor x, String data_format=\"channels_first\", Int32List padding,
             Int32List kernel_size, Int32List stride, Bool ceil_mode=False, Bool count_include_pad=True, 
             Int64 divisor_override=0) => Avgpool3D"
  bind_python: True

- name: "avg_pooling_grad"
  signature:
    "Tensor (Tensor x, Tensor y, Tensor dy, Int32 ndims, String data_format, Int32List padding,
             Int32List kernel_size, Int32List stride, Bool ceil_mode, Bool count_include_pad,
             Int64 divisor_override=0) => AvgPoolingNdGrad"
  bind_python: False
  
- name: "minimum"
  signature: "Tensor (Tensor x, Tensor y) => Minimum"
  bind_python: True

- name: "maximum"
  signature: "Tensor (Tensor x, Tensor y) => Maximum"
  bind_python: True

- name: "elementwise_min_grad"
  signature: "TensorTuple (Tensor dz, Tensor x, Tensor y) => ElementwiseMinGrad"
  bind_python: False

- name: "elementwise_max_grad"
  signature: "TensorTuple (Tensor dz, Tensor x, Tensor y) => ElementwiseMaxGrad"
  bind_python: False

- name: "stack"
  signature: "Tensor (TensorTuple inputs, Int64 dim=0) => Stack"
  bind_python: True

- name: "local_to_consistent"
  signature: "Tensor (Tensor x, Placement placement, SbpList sbp, Shape shape, DataType dtype) => LocalToConsistent"
  bind_python: False

- name: "to_consistent"
  signature: "Tensor (Tensor x, Placement placement, SbpList sbp, SbpList grad_sbp) => ToConsistent"
  bind_python: True

- name: "to_local"
  signature: "Tensor (Tensor x) => ConsistentToLocal"
  bind_python: True

- name: "all_reduce"
  signature: "Tensor (Tensor x) => AllReduce"
  bind_python: True

- name: "broadcast"
  signature: "Tensor (Tensor x) => Broadcast"
  bind_python: True

- name: "select_first"
  signature: "Tensor (TensorTuple inputs) => SelectFirst"
  bind_python: True

- name: "cast_like"
  signature: "Tensor (Tensor x, Tensor like) => CastLike"
  bind_python: False

- name: "identity"
  signature: "Tensor (Tensor in) => Identity"
  bind_python: True

- name: "reshape_like"
  signature: "Tensor (Tensor in, Tensor like) => ReshapeLike"
  bind_python: True

- name: "reduce_sum_like"
  signature: "Tensor (Tensor in, Tensor like, Int32List axis) => ReduceSumLike"
  bind_python: True

- name: "broadcast_reduce_sum_like"
  signature: "Tensor (Tensor in, Tensor like) => BroadcastReduceSumLike"
  bind_python: False

- name: "scalar_logical_equal"
  signature: "Tensor (Tensor in, Scalar scalar) => ScalarLogicalEqual"
  bind_python: False

- name: "scalar_logical_not_equal"
  signature: "Tensor (Tensor in, Scalar scalar) => ScalarLogicalNotEqual"
  bind_python: False

- name: "scalar_logical_greater"
  signature: "Tensor (Tensor in, Scalar scalar) => ScalarLogicalGreater"
  bind_python: False

- name: "scalar_logical_greater_equal"
  signature: "Tensor (Tensor in, Scalar scalar) => ScalarLogicalGreaterEqual"
  bind_python: False

- name: "scalar_logical_less"
  signature: "Tensor (Tensor in, Scalar scalar) => ScalarLogicalLess"
  bind_python: False

- name: "scalar_logical_less_equal"
  signature: "Tensor (Tensor in, Scalar scalar) => ScalarLogicalLessEqual"
  bind_python: False

- name: "rand"
  signature: "Tensor (Shape shape, DataType dtype=None, Device device=None, Generator generator=None) => Rand"
  bind_python: True

- name: "consistent_rand"
  signature: "Tensor (Shape shape, Placement placement, SbpList sbp_tuple, DataType dtype=None,
                      Generator generator=None) => ConsistentRand"
  bind_python: True

- name: "randn"
  signature: "Tensor (Shape shape, DataType dtype=None, Device device=None, 
                      Generator generator=None) => RandN"
  bind_python: True

- name: "consistent_randn"
  signature: "Tensor (Shape shape, Placement placement, SbpList sbp_tuple, DataType dtype=None,
                      Generator generator=None) => ConsistentRandN"
  bind_python: True

- name: "scalar_fmod"
  signature: "Tensor (Tensor in, Scalar scalar) => ScalarFMod"
  bind_python: False

- name: "split"
  signature: "TensorTuple (Tensor x, Int64 split_size, Int64 dim=0) => Split"
  bind_python: True
  
- name: "split_with_size"
  signature: "TensorTuple (Tensor x, Int64List split_sizes, Int64 dim=0) => SplitWithSize"
  bind_python: True

- name: "l2_normalize"
  signature: "TensorTuple (Tensor input, Int32 axis, Float epsilon) => L2Normalize"
  bind_python: True

- name: "l2_normalize_grad"
  signature: "Tensor (Tensor dy, Tensor y, Tensor square_x_sum, Int32 axis, Float epsilon) => L2NormalizeGrad"
  bind_python: False
  
- name: "randperm"
  signature: "Tensor (Int32 n, Device device=None, Generator generator=None) => Randperm"
  bind_python: True

- name: "fused_self_attention"
  signature: "TensorTuple (Tensor hidden_states, Int64 head_size=8, Float alpha=1.0) => FusedSelfAttention"
  bind_python: True

- name: "fused_self_attention_grad"
  signature: "Tensor (Tensor query_mul_key_grad, Tensor value_grad, Tensor hidden_states, Float alpha=1.0) => FusedSelfAttentionGrad"
  bind_python: False

- name: "consistent_randperm"
  signature: "Tensor (Int32 n,Placement placement, SbpList sbp_tuple, Generator generator=None) => ConsistentRandperm"
  bind_python: True

- name: "fused_scale_tril"
<<<<<<< HEAD
  signature: "Tensor FusedScaleTril(Tensor x, *, Int64 diagonal=0, Scalar fill_value=0, Scalar scale=1)"
  bind_python: True

- name: "send"
  signature: "Void Send(*, Tensor input, Int64 dst, Bool send_meta=True)"
  bind_python: True

- name: "recv"
  signature: "Tensor Recv(*, Int64 src, Shape shape=None, DataType dtype=None, Device device=None, Tensor out=None)"
=======
  signature: "Tensor (Tensor x, Int64 diagonal=0, Scalar fill_value=0, Scalar scale=1) => FusedScaleTril"
  bind_python: True

- name: "fused_bias_add_gelu"
  signature: "Tensor (Tensor a, Tensor b, *, Int32 axis) => FusedBiasAddGelu"
  bind_python: True

- name: "fused_bias_add_gelu_grad"
  signature: "Tensor (Tensor a, Tensor b, Tensor dy, Int32 axis) => FusedBiasAddGeluGrad"
  bind_python: false

- name: "fused_bias_add_dropout"
  signature: "Tensor (Tensor a, Tensor b, *, Float p=0.5, Int32 axis, Generator generator=None) => FusedBiasAddDropout"
>>>>>>> 55aef782
  bind_python: True<|MERGE_RESOLUTION|>--- conflicted
+++ resolved
@@ -1084,17 +1084,6 @@
   bind_python: True
 
 - name: "fused_scale_tril"
-<<<<<<< HEAD
-  signature: "Tensor FusedScaleTril(Tensor x, *, Int64 diagonal=0, Scalar fill_value=0, Scalar scale=1)"
-  bind_python: True
-
-- name: "send"
-  signature: "Void Send(*, Tensor input, Int64 dst, Bool send_meta=True)"
-  bind_python: True
-
-- name: "recv"
-  signature: "Tensor Recv(*, Int64 src, Shape shape=None, DataType dtype=None, Device device=None, Tensor out=None)"
-=======
   signature: "Tensor (Tensor x, Int64 diagonal=0, Scalar fill_value=0, Scalar scale=1) => FusedScaleTril"
   bind_python: True
 
@@ -1108,5 +1097,12 @@
 
 - name: "fused_bias_add_dropout"
   signature: "Tensor (Tensor a, Tensor b, *, Float p=0.5, Int32 axis, Generator generator=None) => FusedBiasAddDropout"
->>>>>>> 55aef782
+  bind_python: True
+
+- name: "send"
+  signature: "Void Send(*, Tensor input, Int64 dst, Bool send_meta=True)"
+  bind_python: True
+
+- name: "recv"
+  signature: "Tensor Recv(*, Int64 src, Shape shape=None, DataType dtype=None, Device device=None, Tensor out=None)"
   bind_python: True