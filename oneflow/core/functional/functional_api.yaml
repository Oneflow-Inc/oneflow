--- conflicted
+++ resolved
@@ -2183,7 +2183,10 @@
   signature: "Tensor (Tensor label, Tensor pred) => RocAucScore"
   bind_python: True
 
-<<<<<<< HEAD
+- name: "pin_memory"
+  signature: "Tensor (Tensor input) => PinMemory"
+  bind_python: True
+
 - name: "rnn_tanh_cell"
   signature: "Tensor (Tensor input, Tensor hx, Tensor w_ih, Tensor w_hh, Tensor b_ih=None, Tensor b_hh=None) => RnnTanhCell"
   bind_python: True
@@ -2202,9 +2205,4 @@
 
 - name: "_fused_lstm_cell_grad"
   signature: "TensorTuple (Tensor grad_hy, Tensor grad_cy, Tensor cx, Tensor cy, Tensor workspace, Bool need_cx_grad, Bool has_bias) => FusedLstmCellGrad"
-  bind_python: False
-=======
-- name: "pin_memory"
-  signature: "Tensor (Tensor input) => PinMemory"
-  bind_python: True
->>>>>>> 4abe359b
+  bind_python: False