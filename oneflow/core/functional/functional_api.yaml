--- conflicted
+++ resolved
@@ -309,13 +309,9 @@
 - name: "normalization"
   signature:
     "Tensor (Tensor x, Tensor moving_mean=None, Tensor moving_variance=None,
-<<<<<<< HEAD
-             Tensor gamma, Tensor beta, Int32 axis=1, Float epsilon=1e-5,
-             Float momentum=0.9, Bool training=False) => Normalization"
-=======
     Tensor gamma, Tensor beta, Int32 axis=1, Float epsilon=1e-5,
     Float momentum=0.9, Bool is_training=False) => Normalization"
->>>>>>> 9537f4f0
+
   bind_python: True
 
 - name: "normalization_grad"
@@ -935,12 +931,7 @@
   bind_python: False
 
 - name: "dropout"
-<<<<<<< HEAD
-  signature:
-    "Tensor (Tensor x, Float p=0.5, Generator generator=None, Bool training=True) => Dropout"
-=======
   signature: "Tensor (Tensor x, Float p=0.5, Bool training=True, Generator generator=None) => Dropout"
->>>>>>> 9537f4f0
   bind_python: True
 
 - name: "dropout_grad"
@@ -1141,37 +1132,24 @@
 
 - name: "rand"
   signature: [
-<<<<<<< HEAD
     "Tensor (Shape size, *, DataType dtype=None, Device device=None,
              Generator generator=None, Bool requires_grad=False) => Rand",
     "Tensor (Shape size, *, Placement placement, SbpList sbp, DataType dtype=None,
              Generator generator=None, Bool requires_grad=False) => ConsistentRand",
   ]
-=======
-      "Tensor (Shape shape, *, DataType dtype=None, Device device=None,
-      Generator generator=None) => Rand",
-    ]
->>>>>>> 9537f4f0
   bind_python: True
 
 - name: "randn"
   signature: [
-<<<<<<< HEAD
     "Tensor (Shape size, *, DataType dtype=None, Device device=None, 
              Generator generator=None, Bool requires_grad=False) => RandN",
     "Tensor (Shape size, *, Placement placement, SbpList sbp, DataType dtype=None,
              Generator generator=None, Bool requires_grad=False) => ConsistentRandN",
   ]
-=======
-      "Tensor (Shape shape, *, Placement placement, SbpList sbp, DataType dtype=None,
-      Generator generator=None) => ConsistentRand",
-    ]
->>>>>>> 9537f4f0
   bind_python: True
 
 - name: "randint"
   signature: [
-<<<<<<< HEAD
     "Tensor (Int64 low, Int64 high, Shape size, *, DataType dtype=None, 
              Device device=None, Generator generator=None, Bool requires_grad=False)=> RandInt",
     "Tensor (Int64 high, Shape size, *, DataType dtype=None, 
@@ -1181,24 +1159,13 @@
     "Tensor (Int64 high, Shape size, *, Placement placement, SbpList sbp_tuple, 
              DataType dtype=None, Generator generator=None, Bool requires_grad=False)=> ConsistentRandInt2",
   ]
-=======
-      "Tensor (Shape shape, *, DataType dtype=None, Device device=None,
-      Generator generator=None) => RandN",
-    ]
->>>>>>> 9537f4f0
   bind_python: True
 
 - name: "randperm"
   signature: [
-<<<<<<< HEAD
     "Tensor (Int32 n, *, Generator generator=None, DataType dtype=kInt64, Device device=None, Bool requires_grad=False) => RandPerm",
     "Tensor (Int32 n, *, Placement placement, SbpList sbp, Generator generator=None, DataType dtype=kInt64, Bool requires_grad=False) => ConsistentRandPerm",
   ]
-=======
-      "Tensor (Shape shape, *, Placement placement, SbpList sbp, DataType dtype=None,
-      Generator generator=None) => ConsistentRandN",
-    ]
->>>>>>> 9537f4f0
   bind_python: True
 
 
@@ -1235,25 +1202,7 @@
 - name: "l2_normalize_grad"
   signature: "Tensor (Tensor dy, Tensor y, Tensor square_x_sum, Int32 axis, Float epsilon) => L2NormalizeGrad"
   bind_python: False
-<<<<<<< HEAD
-  
-=======
-
-- name: "randperm"
-  signature:
-    [
-      "Tensor (Int32 n, *, Device device=None, Generator generator=None) => RandPerm",
-    ]
-  bind_python: True
-
-- name: "consistent_randperm"
-  signature:
-    [
-      "Tensor (Int32 n, *, Placement placement, SbpList sbp, Generator generator=None) => ConsistentRandPerm",
-    ]
-  bind_python: True
-
->>>>>>> 9537f4f0
+
 - name: "fused_self_attention"
   signature: "TensorTuple (Tensor hidden_states, Int64 head_size=8, Float alpha=1.0) => FusedSelfAttention"
   bind_python: True
