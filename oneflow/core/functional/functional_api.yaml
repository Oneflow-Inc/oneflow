# Copyright 2020 The OneFlow Authors. All rights reserved.
# 
# Licensed under the Apache License, Version 2.0 (the "License");
# you may not use this file except in compliance with the License.
# You may obtain a copy of the License at
# 
#     http://www.apache.org/licenses/LICENSE-2.0
# 
# Unless required by applicable law or agreed to in writing, software
# distributed under the License is distributed on an "AS IS" BASIS,
# WITHOUT WARRANTIES OR CONDITIONS OF ANY KIND, either express or implied.
# See the License for the specific language governing permissions and
# limitations under the License.

# The following data types are allowed,
# {
#   "Tensor", "TensorTuple", "Scalar", "Int", "Int32", "Int64", "Float", "Double", "String", "Bool",
#   "ScalarList", "IntList", "Int32List", "Int64List", "FloatList", "DoubleList", "StringList",
#   "BoolList", "DataType", "Shape"
# }

- name: "add_n"
  signature: "Tensor AddN(TensorTuple inputs)"
  bind_python: True

- name: "add"
  signature: "Tensor Add(Tensor x, Tensor y)"
  bind_python: True

- name: "add_scalar"
  signature: "Tensor ScalarAdd(Tensor x, *, Scalar alpha)"
  bind_python: True

- name: "add_scalar_by_tensor"
  signature: "Tensor ScalarAddByTensor(Tensor x, Tensor scalar)"
  bind_python: True

- name: "broadcast_add"
  signature: "Tensor BroadcastAdd(Tensor x, Tensor y)"
  bind_python: True

- name: "sub_scalar_by_tensor"
  signature: "Tensor ScalarSubByTensor(Tensor x, Tensor scalar)"
  bind_python: True

- name: "broadcast_sub"
  signature: "Tensor BroadcastSub(Tensor x, Tensor y)"
  bind_python: True

- name: "mul"
  signature: "Tensor Multiply(Tensor x, Tensor y)"
  bind_python: True

- name: "mul_scalar"
  signature: "Tensor ScalarMul(Tensor x, *, Scalar alpha)"
  bind_python: True

- name: "mul_scalar_by_tensor"
  signature: "Tensor ScalarMulByTensor(Tensor x, Tensor scalar)"
  bind_python: True

- name: "broadcast_mul"
  signature: "Tensor BroadcastMul(Tensor x, Tensor y)"
  bind_python: True

- name: "div_scalar_by_tensor"
  signature: "Tensor ScalarDivByTensor(Tensor x, Tensor scalar)"
  bind_python: True

- name: "broadcast_div"
  signature: "Tensor BroadcastDiv(Tensor x, Tensor y)"
  bind_python: True

- name: "broadcast_equal"
  signature: "Tensor BroadcastEqual(Tensor x, Tensor y)"
  bind_python: True

- name: "broadcast_greater"
  signature: "Tensor BroadcastGreater(Tensor x, Tensor y)"
  bind_python: True

- name: "broadcast_less"
  signature: "Tensor BroadcastLess(Tensor x, Tensor y)"
  bind_python: True

- name: "pow"
  signature: "Tensor Pow(Tensor x, Tensor y)"
  bind_python: True

- name: "pow_scalar"
  signature: "Tensor ScalarPow(Tensor x, *, Scalar alpha)"
  bind_python: True

- name: "reduce_sum"
  signature: "Tensor ReduceSum(Tensor x, *, Int32List axis, Bool keepdims=False)"
  bind_python: True

- name: "transpose"
  signature: "Tensor Transpose(Tensor x, *, Int32List perm)"
  bind_python: True

- name: "reciprocal"
  signature: "Tensor Reciprocal(Tensor x)"
  bind_python: True

- name: "reciprocal_no_nan"
  signature: "Tensor ReciprocalNoNan(Tensor x)"
  bind_python: True

- name: "sin"
  signature: "Tensor Sin(Tensor x)"
  bind_python: True

- name: "cos"
  signature: "Tensor Cos(Tensor x)"
  bind_python: True

- name: "cosh"
  signature: "Tensor Cosh(Tensor x)"
  bind_python: True

- name: "log"
  signature: "Tensor Log(Tensor x)"
  bind_python: True

- name: "sqrt"
  signature: "Tensor Sqrt(Tensor x)"
  bind_python: True

- name: "rsqrt"
  signature: "Tensor Rsqrt(Tensor x)"
  bind_python: True

- name: "square"
  signature: "Tensor Square(Tensor x)"
  bind_python: True

- name: "relu"
  signature: "Tensor Relu(Tensor x)"
  bind_python: True

- name: "hardtanh"
  signature: "Tensor HardTanh(Tensor x, *, Double min_val, Double max_val)"
  bind_python: True

- name: "hardtanh_grad"
  signature: "Tensor HardTanhGrad(Tensor y, Tensor dy, *, Double min_val, Double max_val)"
  bind_python: False

- name: "tanh"
  signature: "Tensor Tanh(Tensor x)"
  bind_python: True

- name: "elu"
  signature: "Tensor Elu(Tensor x, *, Double alpha)"
  bind_python: True

- name: "elu_grad"
  signature: "Tensor EluGrad(Tensor x, Tensor dy, *, Double alpha)"
  bind_python: False

- name: "gelu"
  signature: "Tensor Gelu(Tensor x)"
  bind_python: True

- name: "sigmoid"
  signature: "Tensor Sigmoid(Tensor x)"
  bind_python: True

- name: "hardsigmoid"
  signature: "Tensor HardSigmoid(Tensor x)"
  bind_python: True

- name: "softmax"
  signature: "Tensor Softmax(Tensor x)"
  bind_python: True

- name: "hardswish"
  signature: "Tensor HardSwish(Tensor x)"
  bind_python: True

- name: "leaky_relu"
  signature: "Tensor LeakyRelu(Tensor x, *, Float alpha)"
  bind_python: True

- name: "leaky_relu_grad"
  signature: "Tensor LeakyReluGrad(Tensor x, Tensor dy, *, Float alpha)"
  bind_python: False

- name: "normalization"
<<<<<<< HEAD
  signature: "Tensor Normalization(Tensor x, Tensor moving_mean, Tensor moving_variance,
                                   Tensor gamma, Tensor beta, *, Int32 axis=1, Float epsilon=1e-5,
                                   Float momentum=0.9, Bool is_training=False)"
  bind_python: True

- name: "relu"
  signature: "Tensor relu(Tensor x, *, Bool inplace=False)"
  bind_python: True
=======
  signature:
    "Tensor Normalization(Tensor x, Tensor moving_mean, Tensor moving_variance,
                          Tensor gamma, Tensor beta, *, Int32 axis=1, Float epsilon=1e-5,
                          Float momentum=0.9, Bool is_training=False)"
  bind_python: True

- name: "range"
  signature: "Tensor Range(*, Int64 start, Int64 limit, Int64 delta, DataType dtype=kInt64)"
  bind_python: True

- name: "flatten"
  signature: "Tensor Flatten(Tensor x, *, Int32 start_dim=0, Int32 end_dim=-1)"
  bind_python: True

- name: "argmax"
  signature: "Tensor ArgMax(Tensor x)"
  bind_python: True

- name: "argwhere"
  signature: "TensorTuple ArgWhere(Tensor x, *, DataType dtype=kInt32)"
  bind_python: True

- name: "broadcast_like"
  signature: "Tensor BroadcastLike(Tensor x, Tensor like, *, Int32List broadcast_axes)"
  bind_python: True

- name: "cast"
  signature: "Tensor Cast(Tensor x, *, DataType dtype)"
  bind_python: True

- name: "constant"
  signature: "Tensor Constant(*, Shape shape, Scalar value, DataType dtype)"
  bind_python: True

- name: "zeros_like"
  signature: "Tensor ZerosLike(Tensor x)"
  bind_python: True

- name: "ones_like"
  signature: "Tensor OnesLike(Tensor x)"
  bind_python: True

- name: "concat"
  signature: "Tensor Concat(TensorTuple inputs, *, Int64 axis, Int64 max_dim_size)"
  bind_python: True

- name: "expand"
  signature: "Tensor Expand(Tensor x, *, Int32List in_shape, Int32List out_shape, Int32List stride)"
  bind_python: True

- name: "expand_dims"
  signature: "Tensor ExpandDims(Tensor x, *, Int32 axis)"
  bind_python: True

- name: "exp"
  signature: "Tensor Exp(Tensor x)"
  bind_python: True

- name: "gather"
  signature: "Tensor Gather(Tensor x, Tensor indices, *, Int64 axis)"
  bind_python: True

- name: "dim_gather"
  signature: "Tensor DimGather(Tensor x, Tensor indices, *, Int32 dim)"
  bind_python: True

- name: "where"
  signature: "Tensor Where(Tensor condition, Tensor x, Tensor y)"
  bind_python: True

- name: "negative"
  signature: "Tensor Negative(Tensor x)"
  bind_python: True

- name: "prelu"
  signature: "Tensor PRelu(Tensor x, Tensor alpha)"
  bind_python: True

- name: "reshape"
  signature: "Tensor Reshape(Tensor x, *, Shape shape)"
  bind_python: True

- name: "slice"
  signature: "Tensor Slice(Tensor x, *, Int64List start, Int64List stop, Int64List step)"
  bind_python: True

- name: "slice_update"
  signature: "Tensor SliceUpdate(Tensor x, Tensor update, *, Int64List start, Int64List stop, Int64List step)"
  bind_python: True

- name: "logical_slice"
  signature: "Tensor LogicalSlice(Tensor x, *, Int64List start, Int64List stop, Int64List step)"
  bind_python: True

- name: "logical_slice_assign"
  signature: "Void LogicalSliceAssign(Tensor ref, Tensor value, *, Int64List start, Int64List stop, Int64List step)"
  bind_python: True

- name: "squeeze"
  signature: "Tensor Squeeze(Tensor x, *, Int32List dim)"
  bind_python: True

- name: "copy"
  signature: "Tensor Copy(Tensor x, *, String device_type, Int64 device_id)"
  bind_python: True

- name: "upsample"
  signature:
    "Tensor Upsample(Tensor x, *, Float height_scale, Float width_scale, Bool align_corners,
                     String interpolation, String data_format=\"channels_first\")"
  bind_python: True

- name: "abs"
  signature: "Tensor Abs(Tensor x)"
  bind_python: True

- name: "acos"
  signature: "Tensor Acos(Tensor x)"
  bind_python: True

- name: "acosh"
  signature: "Tensor Acosh(Tensor x)"
  bind_python: True

- name: "asin"
  signature: "Tensor Asin(Tensor x)"
  bind_python: True

- name: "asinh"
  signature: "Tensor Asinh(Tensor x)"
  bind_python: True

- name: "atan"
  signature: "Tensor Atan(Tensor x)"
  bind_python: True

- name: "atanh"
  signature: "Tensor Atanh(Tensor x)"
  bind_python: True

- name: "ceil"
  signature: "Tensor Ceil(Tensor x)"
  bind_python: True

- name: "erf"
  signature: "Tensor Erf(Tensor x)"
  bind_python: True

- name: "expm1"
  signature: "Tensor Expm1(Tensor x)"
  bind_python: True

- name: "floor"
  signature: "Tensor Floor(Tensor x)"
  bind_python: True

- name: "lgamma"
  signature: "Tensor Lgamma(Tensor x)"
  bind_python: True

- name: "log1p"
  signature: "Tensor Log1p(Tensor x)"
  bind_python: True

- name: "log_sigmoid"
  signature: "Tensor LogSigmoid(Tensor x)"
  bind_python: True

- name: "rint"
  signature: "Tensor Rint(Tensor x)"
  bind_python: True

- name: "round"
  signature: "Tensor Round(Tensor x)"
  bind_python: True

- name: "sign"
  signature: "Tensor Sign(Tensor x)"
  bind_python: True

- name: "sinh"
  signature: "Tensor Sinh(Tensor x)"
  bind_python: True

- name: "softplus"
  signature: "Tensor Softplus(Tensor x)"
  bind_python: True

- name: "unsorted_segment_sum_like"
  signature:
    "Tensor UnsortedSegmentSumLike(Tensor x, Tensor segment_ids, Tensor like, *, Int64 axis)"
  bind_python: False
>>>>>>> 3b53c418
<|MERGE_RESOLUTION|>--- conflicted
+++ resolved
@@ -136,7 +136,7 @@
   bind_python: True
 
 - name: "relu"
-  signature: "Tensor Relu(Tensor x)"
+  signature: "Tensor relu(Tensor x, *, Bool inplace=False)"
   bind_python: True
 
 - name: "hardtanh"
@@ -188,16 +188,6 @@
   bind_python: False
 
 - name: "normalization"
-<<<<<<< HEAD
-  signature: "Tensor Normalization(Tensor x, Tensor moving_mean, Tensor moving_variance,
-                                   Tensor gamma, Tensor beta, *, Int32 axis=1, Float epsilon=1e-5,
-                                   Float momentum=0.9, Bool is_training=False)"
-  bind_python: True
-
-- name: "relu"
-  signature: "Tensor relu(Tensor x, *, Bool inplace=False)"
-  bind_python: True
-=======
   signature:
     "Tensor Normalization(Tensor x, Tensor moving_mean, Tensor moving_variance,
                           Tensor gamma, Tensor beta, *, Int32 axis=1, Float epsilon=1e-5,
@@ -389,5 +379,4 @@
 - name: "unsorted_segment_sum_like"
   signature:
     "Tensor UnsortedSegmentSumLike(Tensor x, Tensor segment_ids, Tensor like, *, Int64 axis)"
-  bind_python: False
->>>>>>> 3b53c418
+  bind_python: False