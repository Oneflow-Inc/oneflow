# Copyright 2020 The OneFlow Authors. All rights reserved.
#
# Licensed under the Apache License, Version 2.0 (the "License");
# you may not use this file except in compliance with the License.
# You may obtain a copy of the License at
#
#     http://www.apache.org/licenses/LICENSE-2.0
#
# Unless required by applicable law or agreed to in writing, software
# distributed under the License is distributed on an "AS IS" BASIS,
# WITHOUT WARRANTIES OR CONDITIONS OF ANY KIND, either express or implied.
# See the License for the specific language governing permissions and
# limitations under the License.

# The following data types are allowed,
# {
#   "Tensor", "TensorTuple", "Scalar", "Int", "Int32", "Int64", "Float", "Double", "String", "Bool",
#   "ScalarList", "IntList", "Int32List", "Int64List", "FloatList", "DoubleList", "StringList",
#   "BoolList", "DataType", "Shape", "Generator", "TensorIndex", "Device", "Placement",
#   "Sbp", "SbpList"
# }

- name: "add"
  signature:
    [
      "Tensor (Tensor input, Tensor other, *, Scalar alpha=1, Bool inplace=False) => Add",
      "Tensor (Tensor input, Scalar other, *, Scalar alpha=1, Bool inplace=False) => ScalarAdd",
      "Tensor (Scalar input, Tensor other, *, Scalar alpha=1) => ScalarAdd",
      "Tensor (TensorTuple inputs, *, Bool inplace=False) => Add",
    ]
  bind_python: true

- name: "amin"
  signature: "Tensor (Tensor input, Int32List[1] dim=None, Bool keepdim=False) => Amin"
  bind_python: True

- name: "sub"
  signature:
    [
      "Tensor (Tensor input, Tensor other, *, Scalar alpha=1, Bool inplace=False) => Sub",
      "Tensor (Tensor input, Scalar other, *, Scalar alpha=1, Bool inplace=False) => ScalarSub",
      "Tensor (Scalar input, Tensor other, *, Scalar alpha=1) =>  ScalarSub",
    ]
  bind_python: true

- name: "mul"
  signature:
    [
      "Tensor (Tensor input, Tensor other) => Mul",
      "Tensor (Tensor input, Scalar other, *, Bool inplace=False) => ScalarMul",
      "Tensor (Scalar input, Tensor other) => ScalarMul",
    ]
  bind_python: true

- name: "mul_"
  signature:
    [
      "Tensor (Tensor input, Tensor other) => InplaceMul",
      "Tensor (Tensor input, Scalar other) => InplaceScalarMul",
    ]
  bind_python: true

- name: "addcmul"
  signature: "Tensor (Tensor input, Tensor tensor1, Tensor tensor2, *, Scalar value=1) => Addcmul"
  bind_python: true

- name: "addcmul_"
  signature: "Tensor (Tensor input, Tensor tensor1, Tensor tensor2, *, Scalar value=1) => InplaceAddcmul"
  bind_python: true

- name: "addcdiv"
  signature: "Tensor (Tensor input, Tensor tensor1, Tensor tensor2, *, Scalar value=1) => AddCDiv"
  bind_python: true

- name: "addcdiv_"
  signature: "Tensor (Tensor input, Tensor tensor1, Tensor tensor2, *, Scalar value=1) => InplaceAddCDiv"
  bind_python: true

- name: "div"
  signature:
    [
      "Tensor (Tensor input, Tensor other) => Div",
      "Tensor (Tensor input, Scalar other) => ScalarDiv",
      "Tensor (Scalar input, Tensor other) => ScalarDiv",
    ]
  bind_python: true

- name: "div_"
  signature:
    [
      "Tensor (Tensor input, Tensor other) => InplaceDiv",
      "Tensor (Tensor input, Scalar other) => InplaceScalarDiv",
    ]
  bind_python: true

- name: "div_grad"
  signature: "Tensor (Tensor dz, Tensor z, Tensor y) => DivGrad"
  bind_python: False

- name: "equal"
  signature:
    [
      "Tensor (Tensor input, Tensor other) => BroadcastEqual",
      "Tensor (Tensor input, Scalar other) => ScalarLogicalEqual",
      "Tensor (Scalar input, Tensor other) => ScalarLogicalEqual",
    ]
  bind_python: true

- name: "not_equal"
  signature:
    [
      "Tensor (Tensor input, Tensor other) => BroadcastNotEqual",
      "Tensor (Tensor input, Scalar other) => ScalarLogicalNotEqual",
      "Tensor (Scalar input, Tensor other) => ScalarLogicalNotEqual",
    ]
  bind_python: true

- name: "greater"
  signature:
    [
      "Tensor (Tensor input, Tensor other) => BroadcastGreater",
      "Tensor (Tensor input, Scalar other) => ScalarLogicalGreater",
      "Tensor (Scalar input, Tensor other) => ScalarLogicalGreater",
    ]
  bind_python: true

- name: "greater_equal"
  signature:
    [
      "Tensor (Tensor input, Tensor other) => BroadcastGreaterEqual",
      "Tensor (Tensor input, Scalar other) => ScalarLogicalGreaterEqual",
      "Tensor (Scalar input, Tensor other) => ScalarLogicalGreaterEqual",
    ]
  bind_python: true

- name: "logical_and"
  signature:
    [
      "Tensor (Tensor input, Tensor other) => BroadcastLogicalAnd",
      "Tensor (Tensor input, Scalar other) => ScalarLogicalAnd",
      "Tensor (Scalar input, Tensor other) => ScalarLogicalAnd",
    ]
  bind_python: true

- name: "logical_or"
  signature:
    [
      "Tensor (Tensor input, Tensor other) => BroadcastLogicalOr",
      "Tensor (Tensor input, Scalar other) => ScalarLogicalOr",
      "Tensor (Scalar input, Tensor other) => ScalarLogicalOr",
    ]
  bind_python: true

- name: "logical_not"
  signature: "Tensor (Tensor input) => LogicalNot"
  bind_python: true

- name: "logical_xor"
  signature:
    [
      "Tensor (Tensor input, Tensor other) => BroadcastLogicalXor",
      "Tensor (Tensor input, Scalar other) => ScalarLogicalXor",
      "Tensor (Scalar input, Tensor other) => ScalarLogicalXor",
    ]
  bind_python: true

- name: "less"
  signature:
    [
      "Tensor (Tensor input, Tensor other) => BroadcastLess",
      "Tensor (Tensor input, Scalar other) => ScalarLogicalLess",
      "Tensor (Scalar input, Tensor other) => ScalarLogicalLess",
    ]
  bind_python: True

- name: "less_equal"
  signature:
    [
      "Tensor (Tensor input, Tensor other) => BroadcastLessEqual",
      "Tensor (Tensor input, Scalar other) => ScalarLogicalLessEqual",
      "Tensor (Scalar input, Tensor other) => ScalarLogicalLessEqual",
    ]
  bind_python: True

- name: "pow"
  signature:
    [
      "Tensor (Tensor input, Tensor exponent) => Pow",
      "Tensor (Tensor input, Scalar exponent, *, Bool inplace=False) => ScalarPow",
      "Tensor (Tensor input, Scalar exponent) => ScalarPow",
      "Tensor (Scalar exponent, Tensor input) => ScalarReversePow",
    ]
  bind_python: True

- name: "pow_x_grad"
  signature: "Tensor (Tensor x, Tensor y, Tensor dz) => PowXGrad"
  bind_python: False

- name: "pow_y_grad"
  signature: "Tensor (Tensor x, Tensor y, Tensor dz) => PowYGrad"
  bind_python: False

- name: "searchsorted"
  signature:
    [
      "Tensor (Tensor sorted_sequence, Tensor values, Bool out_int32=False, Bool right=False) => SearchSorted",
      "Tensor (Tensor sorted_sequence, Scalar values, Bool out_int32=False, Bool right=False) => SearchSortedScalar",
    ]
  bind_python: True

- name: "scalar_pow_grad"
  signature: "Tensor (Tensor input, Tensor dy, Scalar exponent) => ScalarPowGrad"
  bind_python: False

- name: "scalar_reverse_pow_grad"
  signature: "Tensor (Tensor input, Tensor dy, Scalar exponent) => ScalarReversePowGrad"
  bind_python: False

- name: "broadcast_pow"
  signature: "Tensor (Tensor x, Tensor y) => BroadcastPow"
  bind_python: False

- name: "broadcast_pow_x_grad"
  signature: "Tensor (Tensor x, Tensor y, Tensor dz) => BroadcastPowXGrad"
  bind_python: False

- name: "broadcast_pow_y_grad"
  signature: "Tensor (Tensor x, Tensor y, Tensor dz) => BroadcastPowYGrad"
  bind_python: False

- name: "floor_divide"
  signature:
    [
      "Tensor (Tensor input, Tensor other) => FloorDiv",
      "Tensor (Tensor input, Scalar other, *, Bool inplace=False) => ScalarFloorDiv",
      "Tensor (Tensor input, Scalar other) => ScalarFloorDiv",
    ]
  bind_python: True

- name: "floordiv_x_grad"
  signature: "Tensor (Tensor dz, Tensor x, Tensor y) => FloorDivXGrad"
  bind_python: False

- name: "floordiv_y_grad"
  signature: "Tensor (Tensor dz, Tensor x, Tensor y) => FloorDivYGrad"
  bind_python: False

- name: "trunc_divide"
  signature:
    [
      "Tensor (Tensor input, Tensor other) => TruncDiv",
      "Tensor (Tensor input, Scalar other, *, Bool inplace=False) => ScalarTruncDiv",
    ]
  bind_python: True

- name: "truncdiv_x_grad"
  signature: "Tensor (Tensor dz, Tensor x, Tensor y) => TruncDivXGrad"
  bind_python: False

- name: "truncdiv_y_grad"
  signature: "Tensor (Tensor dz, Tensor x, Tensor y) => TruncDivYGrad"
  bind_python: False

- name: "xdivy_x_grad"
  signature: "Tensor (Tensor dz, Tensor x, Tensor y) => XdivyXGrad"
  bind_python: False

- name: "xdivy_y_grad"
  signature: "Tensor (Tensor dz, Tensor x, Tensor y) => XdivyYGrad"
  bind_python: False

- name: "xlogy_x_grad"
  signature: "Tensor (Tensor dz, Tensor x, Tensor y) => XlogyXGrad"
  bind_python: False

- name: "xlogy_y_grad"
  signature: "Tensor (Tensor dz, Tensor x, Tensor y) => XlogyYGrad"
  bind_python: False

- name: "max"
  signature:
    [
      "Tensor (Tensor input) => Max",
      "TensorTuple (Tensor input, Int32 dim, Bool keepdim=False) => Max",
      "Tensor (Tensor input, Tensor other) => Max",
    ]
  bind_python: True

- name: "min"
  signature:
    [
      "Tensor (Tensor input) => Min",
      "TensorTuple (Tensor input, Int32 dim, Bool keepdim=False) => Min",
      "Tensor (Tensor input, Tensor other) => Min",
    ]
  bind_python: True

- name: "median"
  signature:
    [
      "Tensor (Tensor input) => Median",
      "TensorTuple (Tensor input, Int32 dim=-1, Bool keepdim=False) => MedianWithIndices",
    ]
  bind_python: True

- name: "reduce_max"
  signature: "Tensor (Tensor x, Int32List axis, Bool keepdim=False) => ReduceMax"
  bind_python: True

- name: "reduce_min"
  signature: "Tensor (Tensor x, Int32List axis, Bool keepdim=False) => ReduceMin"
  bind_python: True

- name: "reduce_sum"
  signature:
    [
      "Tensor (Tensor x, Int32List[1] dim, Bool keepdim=False) => ReduceSum",
      "Tensor (Tensor x) => ReduceSumWhole",
    ]
  bind_python: True

- name: "reduce_nansum"
  signature: [
    "Tensor (Tensor input, Int32List[1] dim, Bool keepdim=False, *, DataType dtype=None) => ReduceNanSum",
    "Tensor (Tensor input, *, DataType dtype=None) => ReduceNanSumWhole"
  ]
  bind_python: True

- name: "reduce_mean"
  signature:
    [
      "Tensor (Tensor x, Int32List[1] dim, Bool keepdim=False) => ReduceMean",
      "Tensor (Tensor x) => ReduceMeanWhole",
    ]
  bind_python: True

- name: "reduce_all"
  signature:
    [
      "Tensor (Tensor x, Int32List[1] dim, Bool keepdim=False) => ReduceAll",
      "Tensor (Tensor x) => ReduceAllWhole",
    ]
  bind_python: True

- name: "reduce_any"
  signature:
    [
      "Tensor (Tensor x, Int32List[1] dim, Bool keepdim=False) => ReduceAny",
      "Tensor (Tensor x) => ReduceAnyWhole",
    ]
  bind_python: True

- name: "reduce_prod"
  signature:
    [
      "Tensor (Tensor x, Int32List[1] dim, Bool keepdim=False, *, DataType dtype=None) => ReduceProd",
      "Tensor (Tensor x, *, DataType dtype=None) => ReduceProdWhole",
    ]
  bind_python: True

- name: "reduce_min_device_stage"
  signature: "TensorTuple (Tensor in, Int32List axis) => ReduceMinDeviceStage"
  bind_python: True

- name: "reduce_min_device_stage_grad"
  signature: "Tensor (Tensor out_diff, Tensor mask, Tensor count, Int32List axis) => ReduceMinDeviceStageGrad"
  bind_python: False

- name: "reduce_max_device_stage"
  signature: "TensorTuple (Tensor in, Int32List axis) => ReduceMaxDeviceStage"
  bind_python: True

- name: "reduce_max_device_stage_grad"
  signature: "Tensor (Tensor out_diff, Tensor mask, Tensor count, Int32List axis) => ReduceMaxDeviceStageGrad"
  bind_python: False

- name: "reduce_min_global_stage"
  signature: "TensorTuple (Tensor in, Tensor device_count, Int32List axis, Bool keepdims=False) => ReduceMinGlobalStage"
  bind_python: True

- name: "reduce_min_global_stage_grad"
  signature: "Tensor (Tensor out_diff, Tensor mask, Tensor device_count, Int32List axis, Bool keepdims=False) => ReduceMinGlobalStageGrad"
  bind_python: False

- name: "reduce_max_global_stage"
  signature: "TensorTuple (Tensor in, Tensor device_count, Int32List axis, Bool keepdims=False) => ReduceMaxGlobalStage"
  bind_python: True

- name: "reduce_max_global_stage_grad"
  signature: "Tensor (Tensor out_diff, Tensor mask, Tensor device_count, Int32List axis, Bool keepdims=False) => ReduceMaxGlobalStageGrad"
  bind_python: False

- name: "logsumexp"
  signature: "Tensor (Tensor x, Int32List[1] dim, Bool keepdim=False) => LogSumExp"
  bind_python: True

- name: "transpose"
  signature:
    [
      "Tensor (Tensor input, Int32List perm) => Transpose",
      "Tensor (Tensor input, Int32 dim0, Int32 dim1) => Transpose2dim",
    ]
  bind_python: True

- name: "as_strided"
  signature: "Tensor (Tensor input, Int32List size, Int32List stride, Int32 storage_offset=0) => AsStrided"
  bind_python: True

- name: "as_strided_grad"
  signature: "Tensor (Tensor dy, Tensor input, Int32List size, Int32List stride, Int32 storage_offset=0) => AsStridedGrad"
  bind_python: False

- name: "select"
  signature: "Tensor (Tensor input, Int32 dim, Int32 index) => Select"
  bind_python: True

- name: "swapaxes"
  signature: "Tensor (Tensor input, Int32 dim0, Int32 dim1) => Swapaxes"
  bind_python: True

- name: "swapdims"
  signature: "Tensor (Tensor input, Int32 dim0, Int32 dim1) => Swapdims"
  bind_python: True

- name: "amax"
  signature: "Tensor (Tensor input, Int32List[1] dim=None, Bool keepdim=False) => Amax"
  bind_python: True

- name: "permute"
  signature: "Tensor (Tensor input, Int32List dims) => Permute"
  bind_python: True

- name: "T"
  signature: "Tensor (Tensor input) => TransposeAllDimProperty"
  bind_python: True

- name: "t"
  signature: "Tensor (Tensor input) => TransposeAllDimFunction"
  bind_python: True

- name: "not_equal_zero"
  signature: "Tensor (Tensor x) => NotEqualZero"
  bind_python: False

- name: "not_equal_zero_grad"
  signature: "Tensor (Tensor x, Tensor dy) => NotEqualZeroGrad"
  bind_python: False

- name: "reciprocal"
  signature: "Tensor (Tensor x) => Reciprocal"
  bind_python: True

- name: "reciprocal_grad"
  signature: "Tensor (Tensor x, Tensor dy) => ReciprocalGrad"
  bind_python: False

- name: "reciprocal_no_nan"
  signature: "Tensor (Tensor x) => ReciprocalNoNan"
  bind_python: True

- name: "reciprocal_no_nan_grad"
  signature: "Tensor (Tensor x, Tensor dy) => ReciprocalNoNanGrad"
  bind_python: False

- name: "image_flip"
  signature: "Tensor (Tensor x, Tensor flip_code) => ImageFlip"
  bind_python: True

- name: "sin"
  signature: "Tensor (Tensor x) => Sin"
  bind_python: True

- name: "sin_grad"
  signature: "Tensor (Tensor x, Tensor dy) => SinGrad"
  bind_python: False

- name: "sin_grad_grad"
  signature: "Tensor (Tensor x, Tensor dydx) => SinGradGrad"
  bind_python: False

- name: "sin_"
  signature: "Tensor (Tensor x) => Sin_"
  bind_python: True

- name: "cos"
  signature: "Tensor (Tensor x) => Cos"
  bind_python: True

- name: "cos_grad"
  signature: "Tensor (Tensor x, Tensor dy) => CosGrad"
  bind_python: False

- name: "cos_grad_grad"
  signature: "Tensor (Tensor x, Tensor dydx) => CosGradGrad"
  bind_python: False

- name: "cosh"
  signature: "Tensor (Tensor x) => Cosh"
  bind_python: True

- name: "cosh_grad"
  signature: "Tensor (Tensor x, Tensor dy) => CoshGrad"
  bind_python: True

- name: "fmod"
  signature:
    [
      "Tensor (Tensor input, Tensor other) => BroadcastFMod",
      "Tensor (Tensor input, Scalar other, *, Bool inplace=False) => ScalarFMod",
      "Tensor (Tensor input, Scalar other) => ScalarFMod",
    ]
  bind_python: true

- name: "log"
  signature: "Tensor (Tensor x) => Log"
  bind_python: True

- name: "log_grad"
  signature: "Tensor (Tensor x, Tensor dy) => LogGrad"
  bind_python: False

- name: "log2"
  signature: "Tensor (Tensor x) => Log2"
  bind_python: True

- name: "log2_grad"
  signature: "Tensor (Tensor x, Tensor dy) => Log2Grad"
  bind_python: False

- name: "log10"
  signature: "Tensor (Tensor x) => Log10"
  bind_python: True

- name: "log10_grad"
  signature: "Tensor (Tensor x, Tensor dy) => Log10Grad"
  bind_python: False

- name: "sqrt"
  signature: "Tensor (Tensor x) => Sqrt"
  bind_python: True

- name: "sqrt_grad"
  signature: "Tensor (Tensor x, Tensor dy) => SqrtGrad"
  bind_python: False

- name: "rsqrt"
  signature: "Tensor (Tensor x) => Rsqrt"
  bind_python: True

- name: "rsqrt_grad"
  signature: "Tensor (Tensor x, Tensor dy) => RsqrtGrad"
  bind_python: False

- name: "square"
  signature: "Tensor (Tensor x) => Square"
  bind_python: True

- name: "square_grad"
  signature: "Tensor (Tensor x, Tensor dy) => SquareGrad"
  bind_python: False

- name: "sqrt_square_sum"
  signature: "Tensor (Tensor x) => SqrtSquareSum"
  bind_python: True

- name: "std"
  signature: "Tensor (Tensor x, Int32List[1] dim=None, Bool unbiased=None, Bool keepdim=None) => StandardDeviation"
  bind_python: True

- name: "var"
  signature: "Tensor (Tensor x, Int32List[1] dim=None, Bool unbiased=None, Bool keepdim=None) => Variance"
  bind_python: True

- name: "rms_layer_norm"
  signature: "Tensor (Tensor hidden_states, Tensor weight, Float variance_epsilon) => RMSLayerNormalization"
  bind_python: True

- name: "relu"
  signature: "Tensor (Tensor x, Bool inplace=False) => Relu"
  bind_python: True

- name: "relu_grad"
  signature: "Tensor (Tensor dy, Tensor y) => ReluGrad"
  bind_python: False

- name: "hann_window"
  signature: [
      "Tensor (Int64 window_length, Bool periodic=True, *, Device device=None, DataType dtype=None,
      Bool requires_grad=False) => HannWindow",
      "Tensor (Int64 window_length, Bool periodic=True, *, Placement placement, SbpList sbp, DataType dtype=None,
      Bool requires_grad=False) => GlobalHannWindow",
    ]
  bind_python: True

- name: "hardtanh"
  signature: "Tensor (Tensor x, Double min_val, Double max_val) => HardTanh"
  bind_python: True

- name: "hardtanh_grad"
  signature: "Tensor (Tensor y, Tensor dy, Double min_val, Double max_val) => HardTanhGrad"
  bind_python: False

- name: "tan"
  signature: "Tensor (Tensor x) => Tan"
  bind_python: True

- name: "tan_grad"
  signature: "Tensor (Tensor x, Tensor dy) => TanGrad"
  bind_python: True

- name: "tanh"
  signature: "Tensor (Tensor x) => Tanh"
  bind_python: True

- name: "tanh_grad"
  signature: "Tensor (Tensor x, Tensor dy) => TanhGrad"
  bind_python: True

- name: "threshold"
  signature: "Tensor (Tensor x, *, Double threshold, Double value) => Threshold"
  bind_python: True

- name: "threshold_grad"
  signature: "Tensor (Tensor x, Tensor dy, Double threshold) => ThresholdGrad"
  bind_python: False

- name: "elu"
  signature: "Tensor (Tensor x, Double alpha) => Elu"
  bind_python: True

- name: "elu_grad"
  signature: "Tensor (Tensor x, Tensor dy, Double alpha) => EluGrad"
  bind_python: False

- name: "celu"
  signature: "Tensor (Tensor x, *, Double alpha=1.0, Bool inplace=False) => Celu"
  bind_python: True

- name: "celu_grad"
  signature: "Tensor (Tensor x, Tensor dy, Double alpha=1.0) => CeluGrad"
  bind_python: False

- name: "gelu"
  signature: "Tensor (Tensor x) => Gelu"
  bind_python: True

- name: "gelu_grad"
  signature: "Tensor (Tensor dy, Tensor x) => GeluGrad"
  bind_python: False

- name: "fast_gelu"
  signature: "Tensor (Tensor x) => FastGelu"
  bind_python: True

- name: "fast_gelu_grad"
  signature: "Tensor (Tensor dy, Tensor x) => FastGeluGrad"
  bind_python: False

- name: "gelu_with_approximate"
  signature: 'Tensor (Tensor x, String approximate="none") => GeluWithApproximate'
  bind_python: True

- name: "glu"
  signature: "Tensor (Tensor input, Int64 dim=-1) => Glu"
  bind_python: True

- name: "sigmoid"
  signature: "Tensor (Tensor x) => Sigmoid"
  bind_python: True

- name: "sigmoid_grad"
  signature: "Tensor (Tensor y, Tensor dy) => SigmoidGrad"
  bind_python: True

- name: "hardsigmoid"
  signature: "Tensor (Tensor input, Bool inplace=False, *) => HardSigmoid"
  bind_python: True

- name: "hardsigmoid_grad"
  signature: "Tensor (Tensor dy, Tensor x) => HardSigmoidGrad"
  bind_python: False

- name: "hardshrink"
  signature: "Tensor (Tensor x, *, Double lambd=0.5, Bool inplace=False) => HardShrink"
  bind_python: True

- name: "hardshrink_grad"
  signature: "Tensor (Tensor y, Tensor dy, Double lambd=0.5) => HardShrinkGrad"
  bind_python: False

- name: "softmax"
  signature: "Tensor (Tensor x, Int64 dim=None) => Softmax"
  bind_python: True

- name: "softmax_grad"
  signature: "Tensor (Tensor dy, Tensor y) => SoftmaxGrad"
  bind_python: False

- name: "gumbel_softmax"
  signature: "Tensor (Tensor x, Double tau=1., Int64 dim=None, Bool hard=False, Generator generator=None) => GumbelSoftmax"
  bind_python: True

- name: "log_softmax"
  signature: "Tensor (Tensor x, Int64 dim=None) => LogSoftmax"
  bind_python: True

- name: "log_softmax_grad"
  signature: "Tensor (Tensor dy, Tensor y) => LogSoftmaxGrad"
  bind_python: False

- name: "hardswish"
  signature: "Tensor (Tensor x) => HardSwish"
  bind_python: True

- name: "hardswish_grad"
  signature: "Tensor (Tensor dy, Tensor x) => HardSwishGrad"
  bind_python: False

- name: "leaky_relu"
  signature: "Tensor (Tensor x, Float alpha, Bool inplace=False) => LeakyRelu"
  bind_python: True

- name: "leaky_relu_grad"
  signature: "Tensor (Tensor x, Tensor dy, Float alpha) => LeakyReluGrad"
  bind_python: False

- name: "normal"
  signature: [
      "Tensor (Float mean, Float std, Shape size, *, Tensor out=None, DataType dtype=None, Device device=None,
      Generator generator=None, Bool requires_grad=False) => Normal",
      "Tensor (Float mean, Float std, Int32 size, *, Tensor out=None, DataType dtype=None, Device device=None,
      Generator generator=None, Bool requires_grad=False) => Normal2",
      "Tensor (Float mean, Float std, Shape size, *, Tensor out=None, Placement placement, SbpList sbp, DataType dtype=None,
      Generator generator=None, Bool requires_grad=False) => GlobalNormal",
      "Tensor (Float mean, Float std, Int32 size, *, Tensor out=None, Placement placement, SbpList sbp, DataType dtype=None,
      Generator generator=None, Bool requires_grad=False) => GlobalNormal2",
    ]
  bind_python: True

- name: "normalization"
  signature:
    "Tensor (Tensor x, Tensor moving_mean=None, Tensor moving_variance=None,
    Tensor gamma=None, Tensor beta=None, Int32 axis=1, Float epsilon=1e-5,
    Float momentum=0.9, Bool is_training=False) => Normalization"

  bind_python: True

- name: "normalization_grad"
  signature:
    "TensorTuple (Tensor grad, Tensor x, Tensor mean, Tensor inv_variance,
    Tensor gamma, Float epsilon, Int32 axis) => NormalizationGrad"
  bind_python: False

- name: "normalization_add_relu"
  signature:
    "Tensor (Tensor x, Tensor addend=None, Tensor moving_mean=None, Tensor moving_variance=None,
    Tensor gamma, Tensor beta, Int32 axis=1, Float epsilon=1e-5,
    Float momentum=0.9, Bool is_training=False) => NormalizationAddRelu"
  bind_python: True

- name: "normalization_add_relu_grad"
  signature:
    "TensorTuple (Tensor x, Tensor dy, Tensor moving_mean, Tensor moving_variance,
    Tensor gamma, Tensor beta, Tensor reserve_space, Tensor y, Int32 axis=1,
    Float epsilon=1e-5, Bool has_addend) => NormalizationAddReluGrad"
  bind_python: False

- name: "eye"
  signature:
    [
      "Tensor (Scalar n, Scalar m=None, *, DataType dtype=kFloat, Device device=None, Bool requires_grad=False) => Eye",
      "Tensor (Scalar n, Scalar m=None, *, DataType dtype=kFloat, String device, Bool requires_grad=False) => Eye",
      "Tensor (Scalar n, Scalar m=None, *, DataType dtype=kFloat, Bool requires_grad=False, Placement placement, SbpList sbp) => Eye",
      "Tensor (Scalar n, Scalar m=None, *, DataType dtype=kFloat, Bool requires_grad=False, Placement placement, Sbp sbp) => Eye",
    ]
  bind_python: True

- name: "eye_"
  signature: "Tensor (Tensor x) => EyeInplace"
  bind_python: True

- name: "erfinv"
  signature: "Tensor (Tensor x) => Erfinv"
  bind_python: True

- name: "erfinv_"
  signature: "Tensor (Tensor x) => ErfinvInplace"
  bind_python: True

- name: "arange"
  signature: [
      "Tensor (Scalar start, Scalar end, Scalar step=1, *, DataType dtype=None,
      Device device=None) => Arange",
      "Tensor (Scalar end, *, DataType dtype=None, Device device=None) => Arange",
    ]
  bind_python: True

- name: "global_arange"
  signature: [
      "Tensor (Scalar start, Scalar end, Scalar step=1, *, DataType dtype=None,
      Placement placement, SbpList sbp) => GlobalArange",
      "Tensor (Scalar end, *, DataType dtype=None, Placement placement, SbpList sbp) => GlobalArange",
    ]
  bind_python: True

- name: "flatten"
  signature: "Tensor (Tensor x, Int32 start_dim=0, Int32 end_dim=-1) => Flatten"
  bind_python: True

- name: "argmax"
  signature: "Tensor (Tensor x, Int32 dim=None, Bool keepdim=None, DataType dtype=None) => ArgMax"
  bind_python: True

- name: "argmin"
  signature: "Tensor (Tensor x, Int32 dim=None, Bool keepdim=None, DataType dtype=None) => ArgMin"
  bind_python: True

- name: "argwhere"
  signature: "TensorTuple (Tensor x, DataType dtype=kInt32) => ArgWhere"
  bind_python: True

- name: "nonzero"
  signature: "TensorTuple (Tensor x, Bool as_tuple=False) => NonZero"
  bind_python: True

- name: "broadcast_like"
  signature: "Tensor (Tensor x, Tensor like, Int32List broadcast_axes=[]) => BroadcastLike"
  bind_python: True

- name: "cast"
  signature: "Tensor (Tensor x, DataType dtype, Bool pin_memory=False) => Cast"
  bind_python: True

- name: "constant"
  signature:
    [
      "Tensor (Shape shape, Scalar value, *, DataType dtype, Device device=None) => Constant",
    ]
  bind_python: True

- name: "global_constant"
  signature:
    [
      "Tensor (Shape shape, Scalar value, *, DataType dtype, Placement placement, SbpList sbp) => GlobalConstant",
    ]
  bind_python: True

- name: "empty"
  signature: "Tensor (Shape shape, *, DataType dtype, Device device=None, Bool pin_memory=False) => Empty"
  bind_python: True

- name: "global_empty"
  signature:
    [
      "Tensor (Shape shape, *, DataType dtype, Placement placement, SbpList sbp) => GlobalEmpty",
    ]
  bind_python: True

- name: "zeros_like"
  signature: "Tensor (Tensor x) => ZerosLike"
  bind_python: False

- name: "ones_like"
  signature: "Tensor (Tensor x) => OnesLike"
  bind_python: False

- name: "bernoulli"
  signature:
    [
      "Tensor (Tensor input, *, DataType dtype=kFloat, Generator generator=None, Bool inplace=False) => Bernoulli",
      "Tensor (Tensor input, Double p, *, DataType dtype=kFloat, Generator generator=None, Bool inplace=False) => BernoulliProb",
    ]
  bind_python: True

- name: "bernoulli_"
  signature:
    [
      "Tensor (Tensor input, *, DataType dtype=kFloat, Generator generator=None) => BernoulliInplace",
      "Tensor (Tensor input, Double p, *, DataType dtype=kFloat, Generator generator=None) => BernoulliProbInplace",
    ]
  bind_python: True

- name: "concat"
  signature: "Tensor (TensorTuple inputs, Int64 dim=0) => Concat"
  bind_python: True

- name: "bias_add"
  signature: "Tensor (Tensor x, Tensor bias, Int32 axis=1) => BiasAdd"
  bind_python: True

- name: "conv1d"
  signature:
    'Tensor (Tensor x, Tensor weight, Tensor bias=None, Int32List[1] stride=1,
    Int32List[1] padding=0, Int32List[1] dilation=1, Int32 groups=1,
    String channel_pos="channels_first") => Conv1d'
  bind_python: True

- name: "conv2d"
  signature:
    'Tensor (Tensor x, Tensor weight, Tensor bias=None, Int32List[2] stride=1,
    Int32List[2] padding=0, Int32List[2] dilation=1, Int32 groups=1,
    String channel_pos="channels_first") => Conv2d'
  bind_python: True

- name: "conv3d"
  signature:
    'Tensor (Tensor x, Tensor weight, Tensor bias=None, Int32List[3] stride=1,
    Int32List[3] padding=0, Int32List[3] dilation=1, Int32 groups=1,
    String channel_pos="channels_first") => Conv3d'
  bind_python: True

- name: "fake_quantization"
  signature:
    "Tensor (Tensor in, Tensor scale, Tensor zero_point, String quantization_formula,
    Int32 quantization_bit, String quantization_scheme) => FakeQuantization"
  bind_python: True

- name: "quantization"
  signature:
    "Tensor (Tensor in, Tensor scale, Tensor zero_point, String quantization_formula,
    Int32 quantization_bit, String quantization_scheme) => Quantization"
  bind_python: True

- name: "min_max_observer"
  signature:
    "TensorTuple (Tensor in, String quantization_formula, Int32 quantization_bit,
    String quantization_scheme, Bool per_layer_quantization) => MinMaxObserver"
  bind_python: True

- name: "moving_average_min_max_observer"
  signature:
    "TensorTuple (Tensor in, Tensor current_train_step, Tensor moving_max, Tensor moving_min,
    Bool training, Int64 stop_update_after_iters, String quantization_formula,
    Int32 quantization_bit, String quantization_scheme, Float momentum) => MovingAverageMinMaxObserver"
  bind_python: True

- name: "conv_data_grad"
  signature:
    'Tensor (Tensor dy, Tensor weight, Tensor x, Int32 num_spatial_dims,
    Int32List kernel_size, Int32List strides, Int32List padding_before,
    Int32List dilation_rate, Int32 groups=1,
    String data_format="channels_first") => ConvDataGrad'
  bind_python: False

- name: "conv_filter_grad"
  signature:
    'Tensor (Tensor dy, Tensor x, Int32 num_spatial_dims, Int32List kernel_size,
    Int32List strides, Int32List padding_before, Int32List dilation_rate,
    Int32 groups=1, String data_format="channels_first") => ConvFilterGrad'
  bind_python: False

- name: "conv_bias_grad"
  signature: 'Tensor (Tensor dy, Int32 num_spatial_dims,
    String data_format="channels_first") => ConvBiasGrad'
  bind_python: False

- name: "deconv1d"
  signature:
    'Tensor (Tensor x, Tensor weight, Tensor bias=None, Int32List[1] stride=1,
    Int32List[1] padding=0, Int32List[1] output_padding=0, Int32 groups=1,
    Int32List[1] dilation=1, String data_format="channels_first") => Deconv1d'
  bind_python: True

- name: "deconv2d"
  signature:
    'Tensor (Tensor x, Tensor weight, Tensor bias=None, Int32List[2] stride=1,
    Int32List[2] padding=0, Int32List[2] output_padding=0, Int32 groups=1,
    Int32List[2] dilation=1, String data_format="channels_first") => Deconv2d'
  bind_python: True

- name: "deconv3d"
  signature:
    'Tensor (Tensor x, Tensor weight, Tensor bias=None, Int32List[3] stride=1,
    Int32List[3] padding=0, Int32List[3] output_padding=0, Int32 groups=1,
    Int32List[3] dilation=1, String data_format="channels_first") => Deconv3d'
  bind_python: True

- name: "expand"
  signature: "Tensor (Tensor x, Shape shape) => Expand"
  bind_python: True

- name: "repeat"
  signature: "Tensor (Tensor input, Shape repeat_shape) => Repeat"
  bind_python: True

- name: "repeat_interleave_index"
  signature: "Tensor (Tensor input, Tensor cumsum, Int32 dim) => RepeatInterLeaveIndex"
  bind_python: False

- name: "repeat_interleave"
  signature:
    [
      "Tensor (Tensor input, Int32 repeats, Int32 dim=None) => RepeatInterLeaveInt",
      "Tensor (Tensor input, Tensor repeats, Int32 dim, Int32 output_size=None) => RepeatInterLeaveTensor",
    ]
  bind_python: True

- name: "tile"
  signature: "Tensor (Tensor input, Shape dims) => Tile"
  bind_python: True

- name: "roll"
  signature: "Tensor (Tensor x, Int32List[1] shifts, Int32List[1] dims=None) => Roll"
  bind_python: True

- name: "expand_dims"
  signature: "Tensor (Tensor input, Int32 dim) => ExpandDims"
  bind_python: True

- name: "unsqueeze"
  signature: "Tensor (Tensor input, Int32 dim) => Unsqueeze"
  bind_python: True

- name: "unsqueeze_multiple"
  signature: "Tensor (Tensor input, Int32List dim, Int32 dims) => UnsqueezeMultiple"
  bind_python: False

- name: "squeeze"
  signature: ["Tensor (Tensor x, Int32List[1] dim=None) => Squeeze"]
  bind_python: True

- name: "exp"
  signature: "Tensor (Tensor x) => Exp"
  bind_python: True

- name: "exp_grad"
  signature: "Tensor (Tensor x, Tensor dy) => ExpGrad"
  bind_python: False

- name: "gather"
  signature: "Tensor (Tensor x, Tensor indices, Int64 axis) => Gather"
  bind_python: True

- name: "dim_gather"
  signature: " Tensor (Tensor input, Int64 dim, Tensor index, Bool sparse_grad=False) => DimGather"
  bind_python: True

- name: "embedding_renorm_"
  signature: " Tensor (Tensor in, Tensor indices, Double max_norm, Double norm_type) => EmbeddingReNorm"
  bind_python: True

- name: "embedding"
  signature: " Tensor (Tensor weight, Tensor indices, Int64 padding_idx=None, Bool scale_grad_by_freq=False) => Embedding"
  bind_python: True

- name: "embedding_grad"
  signature: " Tensor (Tensor dy, Tensor weight, Tensor indices, Int64 padding_idx, Bool scale_grad_by_freq=False) => EmbeddingGrad"
  bind_python: False

- name: "arg_sort"
  signature: "Tensor (Tensor in, String direction) => ArgSort"
  bind_python: True

- name: "gather_nd"
  signature: "Tensor (Tensor params, Tensor indices) => GatherNd"
  bind_python: True

- name: "scatternd"
  signature: "Tensor (Tensor indices, Tensor updates, Shape shape) => ScatterNd"
  bind_python: True

- name: "tensor_scatter_nd_update"
  signature: "Tensor (Tensor tensor, Tensor indices, Tensor updates, Bool inplace=False) => TensorScatterNdUpdate"
  bind_python: True

- name: "scatterndlike"
  signature: "Tensor (Tensor like, Tensor updates, Tensor indices) => ScatterNdLike"
  bind_python: True

- name: "matmul"
  signature:
    "Tensor (Tensor input, Tensor other, Bool transpose_a=False, Bool transpose_b=False,
    Double alpha=1.0) => MatMul"
  bind_python: True

- name: "mm"
  signature: "Tensor (Tensor input, Tensor mat2) => MatMulNoBroadCast"
  bind_python: True

- name: "fused_mlp"
  signature: "Tensor (Tensor x, TensorTuple weights, TensorTuple biases, Bool skip_final_activation) => FusedMLP"
  bind_python: True

- name: "fused_mlp_grad"
  signature: "TensorTuple (Tensor dy, Tensor x, TensorTuple weights, TensorTuple cublas_aux, TensorTuple hidden, FloatList alpha_list) => FusedMLPGrad"
  bind_python: False

- name: "cublas_bias_add_relu_matmul_grad"
  signature: "TensorTuple (Tensor dy, Tensor weight, Tensor aux, Double alpha=1.0) => CublasBiasAddReluMatmulGrad"
  bind_python: False

- name: "cublas_matmul_bias_add_grad"
  signature: "TensorTuple (Tensor dy, Tensor x) => CublasMatmulBiasAddGrad"
  bind_python: False

- name: "fused_matmul_bias_add_relu_dropout"
  signature: "Tensor (Tensor x, TensorTuple weights, TensorTuple biases, Bool skip_final_activation, FloatList dropout_rate_list, Generator generator=None) => FusedMatmulBiasAddReluDropout"
  bind_python: True

- name: "fused_relu_dropout_grad"
  signature: "Tensor (Tensor dy, Tensor mask, Float scale) => FusedReluDropoutGrad"
  bind_python: False

- name: "broadcast_matmul_grad_b"
  signature: "Tensor (Tensor a, Tensor b, Double alpha=1.0) => BroadcastMatmulGradB"
  bind_python: False

- name: "batch_matmul"
  signature:
    "Tensor (Tensor a, Tensor b, Bool transpose_a=False, Bool transpose_b=False,
    Double alpha=1.0) => BatchMatMul"
  bind_python: True

- name: "matrix_vector_product"
  signature: "Tensor (Tensor input, Tensor vec) => MatrixVectorProduct"
  bind_python: True

- name: "matrix_vector_product_grad_a"
  signature: "Tensor (Tensor dy, Tensor b) => MatrixVectorProductGradA"
  bind_python: False

- name: "matrix_vector_product_grad_b"
  signature: "Tensor (Tensor dy, Tensor a) => MatrixVectorProductGradB"
  bind_python: False

- name: "vector_matrix_product"
  signature: "Tensor (Tensor vec, Tensor input) => VectorMatrixProduct"
  bind_python: False

- name: "vector_matrix_product_grad_a"
  signature: "Tensor (Tensor dy, Tensor b) => VectorMatrixProductGradA"
  bind_python: False

- name: "vector_matrix_product_grad_b"
  signature: "Tensor (Tensor dy, Tensor a) => VectorMatrixProductGradB"
  bind_python: False

- name: "tensordot"
  signature:
    [
      "Tensor (Tensor a, Tensor b, Int32List dims_a, Int32List dims_b) => TensorDot",
      "Tensor (Tensor a, Tensor b, Int32 dims) => TensorDotIntDims",
    ]
  bind_python: True

- name: "l1_loss"
  signature: 'Tensor(Tensor input, Tensor target, String reduction="mean") => L1Loss'
  bind_python: True

- name: "mse_loss"
  signature: 'Tensor(Tensor input, Tensor target, String reduction="mean") => MseLoss'
  bind_python: True

- name: "kl_div_loss"
  signature: 'Tensor(Tensor input, Tensor target, Bool log_target, String reduction="mean") => KLDivLoss'
  bind_python: True

- name: "kl_div_loss_grad"
  signature: "Tensor(Tensor dy, Tensor input, Tensor target, Bool log_target) => KLDivLossGrad"
  bind_python: False

- name: "kl_div_loss_target_grad"
  signature: "Tensor(Tensor dy, Tensor input, Tensor target, Bool log_target) => KLDivLossTargetGrad"
  bind_python: False

- name: "nll_loss"
  signature: "Tensor(Tensor input, Tensor target, Tensor weight=None, Int64 ignore_index, String reduction) => NLLLoss"
  bind_python: True

- name: "nll_grad"
  signature: "Tensor(Tensor out_grad, Tensor input, Tensor target, Tensor weight=None, Int64 ignore_index) => NLLGrad"
  bind_python: False

- name: "binary_cross_entropy_loss"
  signature: 'Tensor(Tensor input, Tensor target, Tensor weight=None, String reduction="mean") => BinaryCrossEntropyLoss'
  bind_python: True

- name: "binary_cross_entropy_loss_grad"
  signature: "Tensor(Tensor dy, Tensor input, Tensor target, Tensor weight=None) => BinaryCrossEntropyLossGrad"
  bind_python: False

- name: "binary_cross_entropy_loss_target_grad"
  signature: "Tensor(Tensor dy, Tensor input, Tensor target, Tensor weight=None) => BinaryCrossEntropyLossTargetGrad"
  bind_python: False

- name: "binary_cross_entropy_with_logits_loss"
  signature: 'Tensor(Tensor input, Tensor target, Tensor weight=None, Tensor pos_weight=None, String reduction="mean") => BinaryCrossEntropyWithLogitsLoss'
  bind_python: True

- name: "binary_cross_entropy_with_logits_loss_grad"
  signature: "Tensor(Tensor dy, Tensor input, Tensor target, Tensor weight=None, Tensor pos_weight=None) => BinaryCrossEntropyWithLogitsLossGrad"
  bind_python: True

- name: "binary_cross_entropy_with_logits_loss_target_grad"
  signature: "Tensor(Tensor dy, Tensor input, Tensor target, Tensor weight=None, Tensor pos_weight=None) => BinaryCrossEntropyWithLogitsLossTargetGrad"
  bind_python: False

- name: "binary_cross_entropy_with_logits_reduce_mean_loss_grad"
  signature: "Tensor(Tensor dy, Tensor input, Tensor target) => BinaryCrossEntropyWithLogitsReduceMeanLossGrad"
  bind_python: False

- name: "binary_cross_entropy_with_logits_reduce_mean_loss_target_grad"
  signature: "Tensor(Tensor dy, Tensor input, Tensor target) => BinaryCrossEntropyWithLogitsReduceMeanLossTargetGrad"
  bind_python: False

- name: "sparse_cross_entropy"
  signature: "Tensor (Tensor prediction, Tensor label, Int64 depth) => SparseCrossEntropy"
  bind_python: True

- name: "sparse_cross_entropy_grad"
  signature: "Tensor (Tensor prediction, Tensor label, Tensor dy, Int64 depth) => SparseCrossEntropyGrad"
  bind_python: False

- name: "distributed_sparse_cross_entropy"
  signature: "Tensor (Tensor prediction, Tensor label, Int64 depth) => SparseCrossEntropyMs"
  bind_python: True

- name: "cross_entropy"
  signature: 'Tensor(Tensor input, Tensor target, Tensor weight=None, Int64 ignore_index=-100, String reduction="mean", Double label_smoothing=0.0) => CrossEntropy'
  bind_python: True

- name: "cross_entropy_label_smoothing"
  signature: 'Tensor(Tensor input, Tensor target, Tensor weight=None, Int64 ignore_index=-100, String reduction="mean", Double label_smoothing=0.0) => CrossEntropyLabelSmoothing'
  bind_python: False

- name: "cross_entropy_prob"
  signature: 'Tensor(Tensor input, Tensor target, Tensor weight=None, String reduction="mean", Double label_smoothing=0.0) => CrossEntropyProb'
  bind_python: False

- name: "distributed_sparse_cross_entropy_grad"
  signature: "Tensor (Tensor prediction, Tensor label, Tensor dy, Int64 depth) => SparseCrossEntropyMsGrad"
  bind_python: False

- name: "sparse_softmax_cross_entropy"
  signature: "Tensor (Tensor logits, Tensor label) => SparseSoftmaxCrossEntropy"
  bind_python: True

- name: "sparse_softmax_cross_entropy_grad"
  signature: "Tensor (Tensor dy, Tensor prob, Tensor label, Int64 depth) => SparseSoftmaxCrossEntropyGrad"
  bind_python: False

- name: "sparse_softmax_cross_entropy_ms_grad"
  signature: "Tensor (Tensor dy, Tensor prob, Tensor label, Int64 depth) => SparseSoftmaxCrossEntropyMsGrad"
  bind_python: False

- name: "softmax_cross_entropy"
  signature: "Tensor (Tensor logits, Tensor label) => SoftmaxCrossEntropy"
  bind_python: True

- name: "softmax_cross_entropy_grad"
  signature: "Tensor (Tensor dy, Tensor label, Tensor prob) => SoftmaxCrossEntropyGrad"
  bind_python: True

- name: "smooth_l1_loss"
  signature: "Tensor (Tensor logits, Tensor label, Float beta, String reduction) => SmoothL1Loss"
  bind_python: True

- name: "smooth_l1_loss_grad"
  signature: "Tensor (Tensor loss_grad, Tensor prediction, Tensor label, Float beta) => SmoothL1LossGrad"
  bind_python: False

- name: "combined_margin_loss"
  signature: "Tensor (Tensor x, Tensor label, Float m1, Float m2, Float m3) => CombinedMarginLoss"
  bind_python: True

- name: "combined_margin_loss_grad"
  signature: "Tensor (Tensor dy, Tensor label, Tensor theta, Float m1, Float m2, Float m3, Int64 depth) => CombinedMarginLossGrad"
  bind_python: False

- name: "triplet_margin_loss"
  signature: "Tensor (Tensor anchor, Tensor positive, Tensor negative, *, Float margin, Float p, Float eps, Bool swap, String reduction) => TripletMarginLoss"
  bind_python: True

- name: "margin_ranking_loss"
  signature: "Tensor (Tensor input_1, Tensor input_2, Tensor target, Float margin, String reduction) => MarginRankingLoss"
  bind_python: True

- name: "ctc_loss"
  signature: "Tensor (Tensor log_probs, Tensor targets, Tensor input_lengths, Tensor target_lengths, Int64 max_target_length, Int64 blank, Bool zero_infinity, String reduction) => CtcLoss"
  bind_python: True

- name: "affine_grid"
  signature: "Tensor (Tensor theta, *, Shape size, Bool align_corners) => AffineGrid"
  bind_python: True

- name: "affine_grid_grad"
  signature: "Tensor (Tensor dgrid, *, Shape size, Bool align_corners) => AffineGridGrad"
  bind_python: False

- name: "grid_sample"
  signature: "Tensor (Tensor input, Tensor grid, *, String interpolation_mode, String padding_mode, Bool align_corners) => GridSample"
  bind_python: True

- name: "grid_sample_grad"
  signature: "TensorTuple (Tensor doutput, Tensor input, Tensor grid, *, String interpolation_mode, String padding_mode, Bool align_corners) => GridSampleGrad"
  bind_python: False

- name: "where"
  signature:
    [
      "Tensor (Tensor condition, Tensor x, Tensor y) => Where",
      "Tensor (Tensor condition, Scalar x, Tensor y) => WhereScalarX",
      "Tensor (Tensor condition, Tensor x, Scalar y) => WhereScalarY",
      "Tensor (Tensor condition, Scalar x, Scalar y) => WhereScalarXY",
    ]
  bind_python: true

- name: "masked_fill"
  signature: "Tensor (Tensor input, Tensor mask, Scalar value) => MaskedFill"
  bind_python: true

- name: "masked_fill_"
  signature: "Tensor (Tensor input, Tensor mask, Scalar value) => MaskedFillInplace"
  bind_python: true

- name: "movedim"
  signature:
    [
      "Tensor (Tensor input, Int32 source, Int32 destination) => MovedimInt",
      "Tensor (Tensor input, Int32List source, Int32List destination) => MovedimVec",
    ]
  bind_python: True

- name: "tensor_split"
  signature:
    [
      "TensorTuple (Tensor input, Int32 indices_or_sections, Int32 dim=0) => TensorSplitInt",
      "TensorTuple (Tensor input, Int32List indices_or_sections, Int32 dim=0) => TensorSplitVec",
    ]
  bind_python: True

- name: "hsplit"
  signature:
    [
      "TensorTuple (Tensor input, Int32 indices_or_sections) => HsplitInt",
      "TensorTuple (Tensor input, Int32List indices_or_sections) => HsplitVec",
    ]
  bind_python: True

- name: "vsplit"
  signature:
    [
      "TensorTuple (Tensor input, Int32 indices_or_sections) => VsplitInt",
      "TensorTuple (Tensor input, Int32List indices_or_sections) => VsplitVec",
    ]
  bind_python: True

- name: "negative"
  signature: "Tensor (Tensor x) => Negative"
  bind_python: True

- name: "layer_norm_affine"
  signature:
    "Tensor (Tensor x, Tensor gamma, Tensor beta, Int64 begin_norm_axis,
    Int64 begin_params_axis, Double epsilon) => LayerNormAffine"
  bind_python: True

- name: "layer_norm"
  signature: "Tensor (Tensor x, Int64 begin_norm_axis, Int64 begin_params_axis, Double epsilon) => LayerNorm"
  bind_python: True

- name: "layer_norm_grad"
  signature: "Tensor (Tensor dy, Tensor x, Tensor mean, Tensor inv_variance, Int64 begin_norm_axis, Double epsilon) => LayerNormGrad"
  bind_python: False

- name: "layer_norm_affine_grad"
  signature: "Tensor (Tensor dy, Tensor x, Tensor mean, Tensor inv_variance, Tensor gamma, Int64 begin_norm_axis, Double epsilon) => LayerNormAffineGrad"
  bind_python: False

- name: "layer_norm_param_grad"
  signature: "TensorTuple (Tensor dy, Tensor x, Tensor mean, Tensor inv_variance, Int64 begin_params_axis) => LayerNormParamGrad"
  bind_python: False

- name: "rms_norm"
  signature: "Tensor (Tensor x, Tensor weight=None, Shape normalized_shape, Float epsilon=1e-6) => RMSNorm"
  bind_python: True

- name: "rms_norm_grad"
  signature: "Tensor (Tensor dy, Tensor x, Tensor inv_rms, Tensor weight=None, Bool param_grad) => RMSNormGrad"
  bind_python: False

- name: "group_norm"
  signature:
    'Tensor (Tensor x, Tensor gamma=None, Tensor beta=None, Bool affine, Int32 num_groups, Double epsilon, String data_format="channels_first", String activation="none") => GroupNorm'
  bind_python: True

- name: "group_norm_grad"
  signature: "Tensor (Tensor dy, Tensor x, Tensor mean, Tensor inv_variance, Tensor gamma=None, Int32 num_groups, Double epsilon) => GroupNormGrad"
  bind_python: False

- name: "group_norm_param_grad"
  signature: "TensorTuple (Tensor dy, Tensor x, Tensor mean, Tensor inv_variance) => GroupNormParamGrad"
  bind_python: False

- name: "avg_pool2d_nhwc"
  signature:
    'Tensor (Tensor x, Int32List kernel_size, Int32List stride, String padding,
    Int32List padding_before, Int32List padding_after,
    String data_format="channels_first", Bool ceil_mode=False) => TFAvgPool2D'
  bind_python: True

- name: "ctc_loss_grad"
  signature: "Tensor (Tensor loss_grad, Tensor log_probs, Tensor targets,
    Tensor input_lengths, Tensor target_lengths, Tensor loss, Tensor alpha, Int64 blank, Bool zero_infinity, Int64 max_target_length) => CtcLossGrad"
  bind_python: False

- name: "adaptive_avg_pool1d"
  signature: "Tensor (Tensor x, Int64List[1] output_size) => AdaptiveAvgPool1D"
  bind_python: True

- name: "adaptive_avg_pool2d"
  signature: "Tensor (Tensor x, Int64List[2] output_size) => AdaptiveAvgPool2D"
  bind_python: True

- name: "adaptive_avg_pool3d"
  signature: "Tensor (Tensor x, Int64List[3] output_size) => AdaptiveAvgPool3D"
  bind_python: True

- name: "adaptive_pool_grad"
  signature: "Tensor (Tensor x, Tensor dy, String mode, Int32 ndims) => AdaptivePoolNdGrad"

- name: "tf_pool_grad"
  signature:
    "Tensor (Tensor x, Tensor y, Tensor dy, String mode, Int32 ndims, String data_format,
    String padding, Int32List padding_before, Int32List padding_after, Int32List pool_size,
    Int32List strides, Bool ceil_mode) => TFPoolNdGrad"
  bind_python: False

- name: "max_pool1d"
  signature:
    'TensorTuple (Tensor input, Int32List[1] kernel_size, Int32List[1] stride=None,
    Int32List[1] padding=0, Int32List[1] dilation=1,
    Bool return_indices=True, Bool ceil_mode=False,
    String data_format="channels_first") => MaxPool1D'
  bind_python: True

- name: "max_pool2d"
  signature:
    'TensorTuple (Tensor input, Int32List[2] kernel_size, Int32List[2] stride=None,
    Int32List[2] padding=0, Int32List[2] dilation=1,
    Bool return_indices=True, Bool ceil_mode=False,
    String data_format="channels_first") => MaxPool2D'
  bind_python: True

- name: "max_pool3d"
  signature:
    'TensorTuple (Tensor input, Int32List[3] kernel_size, Int32List[3] stride=None,
    Int32List[3] padding=0, Int32List[3] dilation=1,
    Bool return_indices=True, Bool ceil_mode=False,
    String data_format="channels_first") => MaxPool3D'
  bind_python: True

- name: "max_pool_grad"
  signature: "Tensor (Tensor x, Tensor indice, Tensor dy, Int32 ndims,
    String data_format, Int32List padding, Int32List kernel_size,
    Int32List stride, Int32List dilation, Bool return_indices, Bool ceil_mode) => MaxPoolNdGrad"
  bind_python: False

- name: "max_unpool1d"
  signature:
    'Tensor (Tensor input, Tensor indices, Int32List[1] kernel_size, Int32List[1] stride=None,
    Int32List[1] padding=0, Shape output_size=None) => MaxUnpool1D'
  bind_python: True
  
- name: "max_unpool2d"
  signature:
    'Tensor (Tensor input, Tensor indices, Int32List[2] kernel_size, Int32List[2] stride=None,
    Int32List[2] padding=0, Shape output_size=None) => MaxUnpool2D'
  bind_python: True

- name: "max_unpool3d"
  signature:
    'Tensor (Tensor input, Tensor indices, Int32List[3] kernel_size, Int32List[3] stride=None,
    Int32List[3] padding=0, Shape output_size=None) => MaxUnpool3D'
  bind_python: True

- name: "max_unpool1d_grad"
  signature: "Tensor (Tensor x, Tensor indice, Tensor dy) => MaxUnpool1dGrad"
  bind_python: False

- name: "max_unpool2d_grad"
  signature: "Tensor (Tensor x, Tensor indice, Tensor dy) => MaxUnpool2dGrad"
  bind_python: False

- name: "max_unpool3d_grad"
  signature: "Tensor (Tensor x, Tensor indice, Tensor dy) => MaxUnpool3dGrad"
  bind_python: False

- name: "prelu"
  signature: "Tensor (Tensor x, Tensor alpha) => PRelu"
  bind_python: True

- name: "prelu_grad"
  signature: "TensorTuple (Tensor dy, Tensor x, Tensor alpha) => PReluGrad"
  bind_python: False

- name: "reshape"
  signature: "Tensor (Tensor x, Shape shape) => Reshape"
  bind_python: True

- name: "view"
  signature: "Tensor (Tensor x, Shape shape) => View"
  bind_python: True

- name: "contiguous"
  signature: "Tensor (Tensor input) => ToContiguous"
  bind_python: True

- name: "contiguous_"
  signature: "Tensor (Tensor input) => InplaceToContiguous"
  bind_python: True

- name: "slice_view_1d_contiguous"
  signature: "Tensor (Tensor x, Int64 start, Int64 end) => SliceView1dContiguous"
  bind_python: True

- name: "narrow"
  signature: "Tensor (Tensor input, Int64 dim, Int64 start, Int64 length) => Narrow"
  bind_python: True

- name: "narrow_grad"
  signature: "Tensor (Tensor dy, Tensor like, Int64 dim, Int64 start, Int64 length) => NarrowGrad"
  bind_python: False

- name: "slice"
  signature: "Tensor (Tensor x, Int64List start, Int64List stop, Int64List step, Bool enable_view_slice=None) => Slice"
  bind_python: True

- name: "slice_update"
  signature: "Tensor (Tensor ref, Tensor value, Int64List start, Int64List stop, Int64List step, Bool inplace=False) => SliceUpdate"
  bind_python: True

- name: "slice_grad"
  signature: "Tensor (Tensor dy, Shape like_shape, Int64List start, Int64List stop, Int64List step) => SliceGrad"
  bind_python: False

- name: "copy"
  signature: "Tensor (Tensor x, String device_type, Int64 device_id, Bool pin_memory=False) => Copy"
  bind_python: True

- name: "to"
  signature: [
      # type of device must be string for global tensor to perform argument validation
      "Tensor (Tensor x, String device=None, DataType dtype=None, Bool copy=False) => To",
      "Tensor (Tensor x, Device device=None, DataType dtype=None, Bool copy=False) => To",
      "Tensor (Tensor x, DataType dtype=None, Bool copy=False) => To",
      "Tensor (Tensor x, Tensor other, Bool copy=False) => To",
      "Tensor (Tensor x, String device=None) => To",
    ]
  bind_python: True

- name: "flip"
  signature: "Tensor (Tensor x, Int32List[1] dims) => Flip"
  bind_python: True

- name: "upsample"
  signature:
    'Tensor (Tensor x, Double height_scale, Double width_scale, Bool align_corners,
    String interpolation, String data_format="channels_first") => Upsample'
  bind_python: True

- name: "upsample_grad"
  signature:
    "Tensor (Tensor dy, Tensor x, Double height_scale, Double width_scale, Bool align_corners,
    String data_format, String interpolation) => UpsampleGrad"
  bind_python: False

- name: "upsample_linear_1d"
  signature:
    'Tensor (Tensor x, Double scale_factor=0.0, Bool align_corners=False, Int64List[1] output_size=None,
    String data_format="channels_first") => UpsampleLinear1D'
  bind_python: True

- name: "upsample_linear_1d_grad"
  signature:
    'Tensor (Tensor dy, Tensor x, Double scale_factor=0.0, Bool align_corners=False, Int64List[1] output_size=None,
    String data_format="channels_first") => UpsampleLinear1DGrad'
  bind_python: False

- name: "upsample_nearest_1d"
  signature:
    'Tensor (Tensor x, Double scale_factor=0.0, Int64List[1] output_size=None,
    String data_format="channels_first") => UpsampleNearest1D'
  bind_python: True

- name: "upsample_nearest_1d_grad"
  signature:
    'Tensor (Tensor dy, Tensor x, Double scale_factor=0.0, Int64List[1] output_size=None,
    String data_format="channels_first") => UpsampleNearest1DGrad'
  bind_python: False

- name: "upsample_nearest_2d"
  signature:
    'Tensor (Tensor x, Double height_scale=0.0, Double width_scale=0.0, Int64List[2] output_size=None,
    String data_format="channels_first") => UpsampleNearest2D'
  bind_python: True

- name: "upsample_nearest_2d_grad"
  signature:
    'Tensor (Tensor dy, Tensor x, Double height_scale=0.0, Double width_scale=0.0, Int64List[2] output_size=None,
    String data_format="channels_first") => UpsampleNearest2DGrad'
  bind_python: False

- name: "upsample_bilinear_2d"
  signature:
    'Tensor (Tensor x, Double height_scale=0.0, Double width_scale=0.0, Bool align_corners=False, Int64List[2] output_size=None,
    String data_format="channels_first") => UpsampleBilinear2D'
  bind_python: True

- name: "upsample_bilinear_2d_grad"
  signature:
    'Tensor (Tensor dy, Tensor x, Double height_scale=0.0, Double width_scale=0.0, Bool align_corners=False, Int64List[2] output_size=None,
    String data_format="channels_first") => UpsampleBilinear2DGrad'
  bind_python: False

- name: "upsample_bicubic_2d"
  signature:
    'Tensor (Tensor x, Double height_scale=0.0, Double width_scale=0.0, Bool align_corners=False, Int64List[2] output_size=None,
    String data_format="channels_first") => UpsampleBicubic2D'
  bind_python: True

- name: "upsample_bicubic_2d_grad"
  signature:
    'Tensor (Tensor dy, Tensor x, Double height_scale=0.0, Double width_scale=0.0, Bool align_corners=False, Int64List[2] output_size=None,
    String data_format="channels_first") => UpsampleBicubic2DGrad'
  bind_python: False

- name: "upsample_nearest_3d"
  signature:
    'Tensor (Tensor x, Double depth_scale=0.0, Double height_scale=0.0, Double width_scale=0.0, Int64List[3] output_size=None,
    String data_format="channels_first") => UpsampleNearest3D'
  bind_python: True

- name: "upsample_nearest_3d_grad"
  signature:
    'Tensor (Tensor dy, Tensor x, Double depth_scale=0.0, Double height_scale=0.0, Double width_scale=0.0, Int64List[3] output_size=None,
    String data_format="channels_first") => UpsampleNearest3DGrad'
  bind_python: False

- name: "upsample_trilinear_3d"
  signature:
    'Tensor (Tensor x, Double depth_scale=0.0, Double height_scale=0.0, Double width_scale=0.0, Bool align_corners=False,
    Int64List[3] output_size=None, String data_format="channels_first") => UpsampleTrilinear3D'
  bind_python: True

- name: "upsample_trilinear_3d_grad"
  signature:
    'Tensor (Tensor dy, Tensor x, Double depth_scale=0.0, Double height_scale=0.0, Double width_scale=0.0,
    Bool align_corners=False, Int64List[3] output_size=None, String data_format="channels_first") => UpsampleTrilinear3DGrad'
  bind_python: False

- name: "fused_get_boundding_boxes_coord"
  signature: "TensorTuple (Tensor x1, Tensor y1, Tensor w1, Tensor h1, Tensor x2, Tensor y2, Tensor w2, Tensor h2) => FusedGetBounddingBoxesCoord"
  bind_python: True

- name: "fused_get_boundding_boxes_coord_grad"
  signature: "TensorTuple (Tensor b1_x1_diff, Tensor b1_x2_diff, Tensor b1_y1_diff, Tensor b1_y2_diff, Tensor b2_x1_diff, Tensor b2_x2_diff, Tensor b2_y1_diff, Tensor b2_y2_diff) => FusedGetBounddingBoxesCoordGrad"
  bind_python: False

- name: "abs"
  signature: "Tensor (Tensor x) => Abs"
  bind_python: True

- name: "abs_grad"
  signature: "Tensor (Tensor x, Tensor dy) => AbsGrad"
  bind_python: False

- name: "acos"
  signature: "Tensor (Tensor x) => Acos"
  bind_python: True

- name: "acos_grad"
  signature: "Tensor (Tensor x, Tensor dy) => AcosGrad"
  bind_python: False

- name: "acosh"
  signature: "Tensor (Tensor x) => Acosh"
  bind_python: True

- name: "acosh_grad"
  signature: "Tensor (Tensor x, Tensor dy) => AcoshGrad"
  bind_python: False

- name: "asin"
  signature: "Tensor (Tensor x) => Asin"
  bind_python: True

- name: "asin_grad"
  signature: "Tensor (Tensor x, Tensor dy) => AsinGrad"
  bind_python: False

- name: "asinh"
  signature: "Tensor (Tensor x) => Asinh"
  bind_python: True

- name: "asinh_grad"
  signature: "Tensor (Tensor x, Tensor dy) => AsinhGrad"
  bind_python: False

- name: "atan"
  signature: "Tensor (Tensor x) => Atan"
  bind_python: True

- name: "atan_grad"
  signature: "Tensor (Tensor x, Tensor dy) => AtanGrad"
  bind_python: False

- name: "atan2"
  signature: "Tensor (Tensor input, Tensor other) => Atan2"
  bind_python: True

- name: "atan2_x_grad"
  signature: "Tensor (Tensor dz, Tensor x, Tensor y) => Atan2XGrad"
  bind_python: False

- name: "atan2_y_grad"
  signature: "Tensor (Tensor dz, Tensor x, Tensor y) => Atan2YGrad"
  bind_python: False

- name: "atanh"
  signature: "Tensor (Tensor x) => Atanh"
  bind_python: True

- name: "atanh_grad"
  signature: "Tensor (Tensor x, Tensor dy) => AtanhGrad"
  bind_python: False

- name: "ceil"
  signature: "Tensor (Tensor x) => Ceil"
  bind_python: True

- name: "ceil_grad"
  signature: "Tensor (Tensor x, Tensor dy) => CeilGrad"
  bind_python: False

- name: "erf"
  signature: "Tensor (Tensor x) => Erf"
  bind_python: True

- name: "erf_grad"
  signature: "Tensor (Tensor x, Tensor dy) => ErfGrad"
  bind_python: False

- name: "erfc"
  signature: "Tensor (Tensor x) => Erfc"
  bind_python: True

- name: "erfc_grad"
  signature: "Tensor (Tensor x, Tensor dy) => ErfcGrad"
  bind_python: False

- name: "expm1"
  signature: "Tensor (Tensor x) => Expm1"
  bind_python: True

- name: "expm1_grad"
  signature: "Tensor (Tensor x, Tensor dy) => Expm1Grad"
  bind_python: False

- name: "floor"
  signature: "Tensor (Tensor x) => Floor"
  bind_python: True

- name: "floor_"
  signature: "Tensor (Tensor x) => Floor_"
  bind_python: True

- name: "floor_grad"
  signature: "Tensor (Tensor x, Tensor dy) => FloorGrad"
  bind_python: False

- name: "lgamma"
  signature: "Tensor (Tensor x) => Lgamma"
  bind_python: True

- name: "lgamma_grad"
  signature: "Tensor (Tensor x, Tensor dy) => LgammaGrad"
  bind_python: False

- name: "log1p"
  signature: "Tensor (Tensor x) => Log1p"
  bind_python: True

- name: "log1p_grad"
  signature: "Tensor (Tensor x, Tensor dy) => Log1pGrad"
  bind_python: False

- name: "logsigmoid"
  signature: "Tensor (Tensor x) => LogSigmoid"
  bind_python: True

- name: "logsigmoid_grad"
  signature: "Tensor (Tensor x, Tensor dy) => LogSigmoidGrad"
  bind_python: False

- name: "rint"
  signature: "Tensor (Tensor x) => Rint"
  bind_python: True

- name: "rint_grad"
  signature: "Tensor (Tensor x, Tensor dy) => RintGrad"
  bind_python: False

- name: "round"
  signature: "Tensor (Tensor x) => Round"
  bind_python: True

- name: "round_grad"
  signature: "Tensor (Tensor x, Tensor dy) => RoundGrad"
  bind_python: False

- name: "sign"
  signature: "Tensor (Tensor x) => Sign"
  bind_python: True

- name: "sign_grad"
  signature: "Tensor (Tensor x, Tensor dy) => SignGrad"
  bind_python: False

- name: "sinh"
  signature: "Tensor (Tensor x) => Sinh"
  bind_python: True

- name: "sinh_grad"
  signature: "Tensor (Tensor x, Tensor dy) => SinhGrad"
  bind_python: False

- name: "softplus"
  signature: "Tensor (Tensor x, Double beta=1.0, Double threshold=20.0) => Softplus"
  bind_python: True

- name: "softplus_grad"
  signature: "Tensor (Tensor x, Tensor dy, Double beta=1.0, Double threshold=20.0) => SoftplusGrad"
  bind_python: False

- name: "softshrink"
  signature: "Tensor (Tensor x, *, Double alpha=0.5, Bool inplace=False) => SoftShrink"
  bind_python: True

- name: "softshrink_grad"
  signature: "Tensor (Tensor y, Tensor dy, Double alpha=0.5) => SoftShrinkGrad"
  bind_python: False

- name: "one_hot"
  signature: "Tensor (Tensor input, Int64 num_classes=-1, Scalar on_value=1, Scalar off_value=0) => OneHot"
  bind_python: True

- name: "unsorted_segment_sum_like"
  signature: "Tensor (Tensor x, Tensor segment_ids, Tensor like, Int64 axis) => UnsortedSegmentSumLike"
  bind_python: False

- name: "unsorted_segment_sum"
  signature: "Tensor (Tensor x, Tensor segment_ids, Int64 axis, Int64 num_segments) => UnsortedSegmentSum"
  bind_python: True

- name: "tril"
  signature: "Tensor (Tensor x, Int64 diagonal=0) => Tril"
  bind_python: True

- name: "triu"
  signature: "Tensor (Tensor x, Int64 diagonal=0) => Triu"
  bind_python: True

- name: "triu_"
  signature: "Tensor (Tensor x, Int64 diagonal=0) => InplaceTriu"
  bind_python: True

- name: "clamp"
  signature: "Tensor (Tensor input, Scalar min=None, Scalar max=None) => Clamp"
  bind_python: true

- name: "clamp_"
  signature: "Tensor (Tensor input, Scalar min=None, Scalar max=None) => ClampInplace"
  bind_python: true

- name: "clamp_min"
  signature: "Tensor (Tensor input, Scalar min) => ClampMin"
  bind_python: true

- name: "clamp_min_"
  signature: "Tensor (Tensor input, Scalar min) => ClampMinInplace"
  bind_python: true

- name: "clamp_max"
  signature: "Tensor (Tensor input, Scalar max) => ClampMax"
  bind_python: true

- name: "clamp_max_"
  signature: "Tensor (Tensor input, Scalar min) => ClampMaxInplace"
  bind_python: true

- name: "clip"
  signature: ["Tensor (Tensor input, Scalar min=None, Scalar max=None) => Clip"]
  bind_python: true

- name: "clip_"
  signature:
    ["Tensor (Tensor input, Scalar min=None, Scalar max=None) => ClipInplace"]
  bind_python: true

- name: "clamp_grad"
  signature: "Tensor (Tensor dy, Tensor x, Scalar min=None, Scalar max=None) => ClampGrad"
  bind_python: False

- name: "vector_norm"
  signature:
    [
      "Tensor (Tensor input, Scalar ord=2, Int32List dim=None, Bool keepdim=False, *, DataType dtype=None) => VectorNorm",
      "Tensor (Tensor input, Scalar ord=2, Scalar dim, Bool keepdim=False, *, DataType dtype=None) => VectorNorm",
    ]
  bind_python: True

- name: "matrix_norm"
  signature:
    [
      "Tensor (Tensor input, Scalar ord, Int32List dim, Bool keepdim=False, *, DataType dtype=None) => MatrixNorm",
      "Tensor (Tensor input, String ord, Int32List dim, Bool keepdim=False, *, DataType dtype=None) => MatrixNorm",
    ]
  bind_python: True

- name: "norm"
  signature:
    [
      "Tensor (Tensor input, Scalar ord=None, Int32List dim=None, Bool keepdim=False, *, DataType dtype=None, Bool for_norm=False) => Norm",
      "Tensor (Tensor input, String ord, Int32List dim=None, Bool keepdim=False, *, DataType dtype=None) => Norm",
      "Tensor (Tensor input, Scalar ord=None, Scalar dim, Bool keepdim=False, *, DataType dtype=None) => ScalarNorm",
      "Tensor (Tensor input, String ord, Scalar dim, Bool keepdim=False, *, DataType dtype=None) => ScalarNorm",
    ]
  bind_python: True

- name: "inv"
  signature: "Tensor (Tensor x) => Inv"
  bind_python: True

- name: "linalg_cross"
  signature: "Tensor (Tensor input, Tensor other, Int64 dim=None) => LinalgCross"
  bind_python: True

- name: "dropout"
  signature: "Tensor (Tensor input, Float p=0.5, Bool training=True, Bool inplace=False, Generator generator=None, *, Tensor addend=None) => Dropout"
  bind_python: True

- name: "dropout_grad"
  signature: "Tensor (Tensor dy, Tensor mask, Float scale) => DropoutGrad"
  bind_python: False

- name: "dropout1d"
  signature: "Tensor (Tensor input, Float p=0.5, Bool training=True) => Dropout1d"
  bind_python: True

- name: "dropout2d"
  signature: "Tensor (Tensor input, Float p=0.5, Bool training=True) => Dropout2d"
  bind_python: True

- name: "dropout3d"
  signature: "Tensor (Tensor input, Float p=0.5, Bool training=True) => Dropout3d"
  bind_python: True

- name: "constant_pad"
  signature: "Tensor (Tensor x, Int64List pad, Scalar value=0) => ConstantPad"
  bind_python: False

- name: "reflection_pad"
  signature: "Tensor (Tensor x, Int64List pad) => ReflectionPad"
  bind_python: False

- name: "replication_pad"
  signature: "Tensor (Tensor x, Int64List pad) => ReplicationPad"
  bind_python: False

- name: "pad"
  signature: 'Tensor (Tensor x, Int64List pad, String mode="constant", Scalar value=0) => Pad'
  bind_python: True

- name: "pad_grad"
  signature: 'Tensor (Tensor dy, Int64List pad, String mode="constant", Scalar value=0) => PadGrad'
  bind_python: False

- name: "silu"
  signature: "Tensor (Tensor x) => Silu"
  bind_python: True

- name: "silu_grad"
  signature: "Tensor (Tensor dy, Tensor x) => SiluGrad"
  bind_python: False

- name: "mish"
  signature: "Tensor (Tensor x) => Mish"
  bind_python: True

- name: "mish_grad"
  signature: "Tensor (Tensor dy, Tensor x) => MishGrad"
  bind_python: False

- name: "selu"
  signature: "Tensor (Tensor x) => Selu"
  bind_python: True

- name: "selu_grad"
  signature: "Tensor (Tensor dy, Tensor x) => SeluGrad"
  bind_python: False

- name: "softsign"
  signature: "Tensor (Tensor x) => SoftSign"
  bind_python: True

- name: "softsign_grad"
  signature: "Tensor (Tensor dy, Tensor x) => SoftSignGrad"
  bind_python: False

- name: "diag"
  signature: "Tensor (Tensor x, Int32 diagonal=0) => Diag"
  bind_python: True

- name: "diag_grad"
  signature: "Tensor (Tensor dy, Tensor in, Int32 diagonal=0) => DiagGrad"
  bind_python: False

- name: "diagonal"
  signature: "Tensor (Tensor x, Int32 offset=0, Int32 dim1=0, Int32 dim2=1) => Diagonal"
  bind_python: True

- name: "diagonal_grad"
  signature: "Tensor (Tensor dy, Tensor in, Int32 offset=0) => DiagonalGrad"
  bind_python: False

- name: "tensor_getitem"
  signature: "Tensor (Tensor x, TensorIndex index) => TensorGetItem"
  bind_python: False

- name: "scatter"
  signature:
    [
      "Tensor (Tensor input, Int32 dim, Tensor index, Tensor src, *, String reduce=None, Bool inplace=False) => DimScatter",
      "Tensor (Tensor input, Int32 dim, Tensor index, Scalar src, *, String reduce=None, Bool inplace=False) => DimScatterScalar",
    ]
  bind_python: True

- name: "scatter_update"
  signature:
    [
      "Tensor (Tensor input, Int32 dim, Tensor index, Tensor src, *, Bool inplace=False) => DimScatterUpdate",
      "Tensor (Tensor input, Int32 dim, Tensor index, Scalar src, *, Bool inplace=False) => DimScatterUpdateScalar",
    ]
  bind_python: False

- name: "scatter_add"
  signature:
    [
      "Tensor (Tensor input, Int32 dim, Tensor index, Tensor src, *, Bool inplace=False) => DimScatterAdd",
      "Tensor (Tensor input, Int32 dim, Tensor index, Scalar src, *, Bool inplace=False) => DimScatterAddScalar",
    ]
  bind_python: True

- name: "scatter_mul"
  signature:
    [
      "Tensor (Tensor input, Int32 dim, Tensor index, Tensor src, *, Bool inplace=False) => DimScatterMul",
      "Tensor (Tensor input, Int32 dim, Tensor index, Scalar src, *, Bool inplace=False) => DimScatterMulScalar",
    ]
  bind_python: False

- name: "scatter_add_like"
  signature: "Tensor (Tensor like, Int32 dim, Tensor index, Tensor src) => DimScatterAddLike"
  bind_python: False

- name: "tensor_setitem"
  signature: "Void (Tensor x, TensorIndex index, Tensor value) => TensorSetItem"
  bind_python: True

- name: "avg_pool1d"
  signature:
    'Tensor (Tensor input, Int32List[1] kernel_size, Int32List[1] stride=None,
    Int32List[1] padding=0, Bool ceil_mode=False, Bool count_include_pad=True,
    Int32 divisor_override=0, String data_format="channels_first") => AvgPool1D'
  bind_python: True

- name: "avg_pool2d"
  signature:
    'Tensor (Tensor input, Int32List[2] kernel_size, Int32List[2] stride=None,
    Int32List[2] padding=0, Bool ceil_mode=False, Bool count_include_pad=True,
    Int32 divisor_override=0, String data_format="channels_first") => AvgPool2D'
  bind_python: True

- name: "avg_pool3d"
  signature:
    'Tensor (Tensor input, Int32List[3] kernel_size, Int32List[3] stride=None,
    Int32List[3] padding=0, Bool ceil_mode=False, Bool count_include_pad=True,
    Int32 divisor_override=0, String data_format="channels_first") => AvgPool3D'
  bind_python: True

- name: "avg_pool_grad"
  signature:
    "Tensor (Tensor x, Tensor dy, Int32 ndims, String data_format, Int32List padding,
    Int32List kernel_size, Int32List stride, Bool ceil_mode, Bool count_include_pad,
    Int32 divisor_override=0) => AvgPoolNdGrad"
  bind_python: False

- name: "minimum"
  signature: "Tensor (Tensor input, Tensor other) => Minimum"
  bind_python: True

- name: "maximum"
  signature: "Tensor (Tensor input, Tensor other) => Maximum"
  bind_python: True

- name: "elementwise_min_grad"
  signature: "TensorTuple (Tensor dz, Tensor x, Tensor y) => ElementwiseMinGrad"
  bind_python: False

- name: "elementwise_max_grad"
  signature: "TensorTuple (Tensor dz, Tensor x, Tensor y) => ElementwiseMaxGrad"
  bind_python: False

- name: "stack"
  signature: "Tensor (TensorTuple inputs, Int64 dim=0) => Stack"
  bind_python: True

- name: "stack_grad"
  signature: "TensorTuple (Tensor x, TensorTuple like, Int64 axis) => StackGrad"
  bind_python: False

- name: "atleast_1d"
  signature:
    [
      "Tensor (Tensor input) => AtLeast1D",
      "TensorTuple (TensorTuple tensors) => AtLeast1D",
    ]
  bind_python: True

- name: "atleast_2d"
  signature:
    [
      "Tensor (Tensor input) => AtLeast2D",
      "TensorTuple (TensorTuple tensors) => AtLeast2D",
    ]
  bind_python: True

- name: "atleast_3d"
  signature:
    [
      "Tensor (Tensor input) => AtLeast3D",
      "TensorTuple (TensorTuple tensors) => AtLeast3D",
    ]
  bind_python: True

- name: "hstack"
  signature: "Tensor (TensorTuple tensors) => HStack"
  bind_python: True

- name: "vstack"
  signature: "Tensor (TensorTuple tensors) => VStack"
  bind_python: True

- name: "dstack"
  signature: "Tensor (TensorTuple tensors) => DStack"
  bind_python: True

- name: "column_stack"
  signature: "Tensor (TensorTuple tensors) => ColumnStack"
  bind_python: True

- name: "row_stack"
  signature: "Tensor (TensorTuple tensors) => RowStack"
  bind_python: True

- name: "local_to_global"
  signature: "Tensor (Tensor x, Placement placement, SbpList sbp, Shape shape, DataType dtype, Bool sync_data, Bool copy=False) => LocalToGlobal"
  bind_python: False

- name: "to_global"
  signature: "Tensor (Tensor x, Placement placement, SbpList sbp, SbpList grad_sbp, Bool check_meta, Bool copy=False) => ToGlobal"
  bind_python: True

- name: "to_local"
  signature: "Tensor (Tensor x, Bool copy=False) => GlobalToLocal"
  bind_python: True

- name: "stream_touch"
  signature: "Void (TensorTuple x) => StreamTouch"
  bind_python: True

- name: "comm_broadcast"
  signature:
    [
      "Tensor (Tensor x, *, Int64 src_rank=0, Bool inplace=True) => CommBroadcast",
      "TensorTuple (TensorTuple inputs, *, Int64 src_rank=0, Bool inplace=True) => CommBroadcastTensors",
    ]
  bind_python: True

- name: "local_all_reduce"
  signature: "Tensor (Tensor x, Bool inplace=False) => LocalAllReduce"
  bind_python: True

- name: "local_reduce"
  signature: "Tensor (Tensor x, *, Int64 dst=0, Bool inplace=True) => LocalReduce"
  bind_python: True

- name: "eager_p_to_b"
  signature: "Tensor (Tensor x, Placement in_placement, Placement out_placement, Shape shape) => EagerPToB"
  bind_python: False

- name: "eager_b_to_s"
  signature: "Tensor (Tensor x, Placement in_placement, Placement out_placement, SbpList out_sbp, Shape shape) => EagerBToS"
  bind_python: False

- name: "eager_s_to_b"
  signature: "Tensor (Tensor x, Placement in_placement, Placement out_placement, SbpList in_sbp, Shape shape) => EagerSToB"
  bind_python: False

- name: "eager_naive_s_to_s"
  signature: "Tensor (Tensor x, Placement in_placement, Placement out_placement, SbpList in_sbp, SbpList out_sbp, Shape shape) => EagerNaiveSToS"
  bind_python: False

- name: "eager_p_to_s"
  signature: "Tensor (Tensor x, Placement in_placement, Placement out_placement, SbpList out_sbp, Shape shape) => EagerPToS"
  bind_python: False

- name: "eager_s_to_p"
  signature: "Tensor (Tensor x, Placement in_placement, Placement out_placement, SbpList out_sbp, Shape shape) => EagerSToP"
  bind_python: False

- name: "global_all_reduce"
  signature: "Tensor (Tensor x) => GlobalAllReduce"
  bind_python: False

- name: "global_reduce_scatter"
  signature: "Tensor (Tensor x, String op_type) => GlobalReduceScatter"
  bind_python: False

- name: "global_all_gather"
  signature: "Tensor (Tensor x) => GlobalAllGather"
  bind_python: False

- name: "global_s2s"
  signature: "Tensor (Tensor x, SbpList out_sbp) => GlobalS2S"
  bind_python: False

- name: "select_top_n"
  signature: "TensorTuple (TensorTuple inputs, Int32 n) => SelectTopN"
  bind_python: True

- name: "cast_like"
  signature: "Tensor (Tensor x, Tensor like) => CastLike"
  bind_python: False

- name: "identity"
  signature: "Tensor (Tensor in) => Identity"
  bind_python: True

- name: "amp_white_identity"
  signature: "Tensor (Tensor in) => AmpWhiteIdentity"
  bind_python: True

- name: "amp_black_identity"
  signature: "Tensor (Tensor in) => AmpBlackIdentity"
  bind_python: True

- name: "reshape_like"
  signature: "Tensor (Tensor in, Tensor like) => ReshapeLike"
  bind_python: True

- name: "reduce_sum_like"
  signature: "Tensor (Tensor in, Tensor like, Int32List axis) => ReduceSumLike"
  bind_python: True

- name: "broadcast_reduce_sum_like"
  signature: "Tensor (Tensor in, Tensor like) => BroadcastReduceSumLike"
  bind_python: False

- name: "rand"
  signature: [
      "Tensor (Shape size, *, DataType dtype=None, Device device=None,
      Generator generator=None, Bool requires_grad=False) => Rand",
      "Tensor (Shape size, *, Placement placement, SbpList sbp, DataType dtype=None,
      Generator generator=None, Bool requires_grad=False) => GlobalRand",
    ]
  bind_python: True

- name: "randn"
  signature: [
      "Tensor (Shape size, *, DataType dtype=None, Device device=None,
      Generator generator=None, Bool requires_grad=False) => RandN",
      "Tensor (Shape size, *, Placement placement, SbpList sbp, DataType dtype=None,
      Generator generator=None, Bool requires_grad=False) => GlobalRandN",
    ]
  bind_python: True

- name: "randn_like"
  signature: [
      "Tensor (Tensor input, *, DataType dtype=None, Device device=None,
      Generator generator=None, Bool requires_grad=False) => RandnLike",
      "Tensor (Tensor input, *, Placement placement, SbpList sbp, DataType dtype=None,
      Generator generator=None, Bool requires_grad=False) => GlobalRandnLike",
    ]
  bind_python: True

- name: "randint"
  signature: [
      "Tensor (Int64 low, Int64 high, Shape size, *, DataType dtype=None,
      Device device=None, Generator generator=None, Bool requires_grad=False)=> RandInt",
      "Tensor (Int64 high, Shape size, *, DataType dtype=None,
      Device device=None, Generator generator=None, Bool requires_grad=False)=> RandInt",
      "Tensor (Int64 low, Int64 high, Shape size, *, Placement placement, SbpList sbp,
      DataType dtype=None, Generator generator=None, Bool requires_grad=False)=> GlobalRandInt",
      "Tensor (Int64 high, Shape size, *, Placement placement, SbpList sbp,
      DataType dtype=None, Generator generator=None, Bool requires_grad=False)=> GlobalRandInt",
    ]
  bind_python: True

- name: "randint_like"
  signature: [
      "Tensor (Tensor x, Int64 low, Int64 high, *, DataType dtype=None,
      Device device=None, Generator generator=None, Bool requires_grad=False)=> RandIntLike",
      "Tensor (Tensor x, Int64 high, *, DataType dtype=None,
      Device device=None, Generator generator=None, Bool requires_grad=False)=> RandIntLike",
      "Tensor (Tensor x, Int64 low, Int64 high, *, Placement placement, SbpList sbp,
      DataType dtype=None, Generator generator=None, Bool requires_grad=False)=> GlobalRandIntLike",
      "Tensor (Tensor x, Int64 high, *, Placement placement, SbpList sbp,
      DataType dtype=None, Generator generator=None, Bool requires_grad=False)=> GlobalRandIntLike",
    ]
  bind_python: True

- name: "randperm"
  signature:
    [
      "Tensor (Int32 n, *, Generator generator=None, DataType dtype=kInt64, Device device=None, Bool requires_grad=False) => RandPerm",
      "Tensor (Int32 n, *, Placement placement, SbpList sbp, Generator generator=None, DataType dtype=kInt64, Bool requires_grad=False) => GlobalRandPerm",
    ]
  bind_python: True

- name: "unfold_tensor"
  signature: "Tensor (Tensor x, Int32 dimension, Int32 size, Int32 step) => UnfoldTensor"
  bind_python: True

- name: "unfold_tensor_grad"
  signature: "Tensor (Tensor dy, Tensor x, Int32 dimension, Int32 size, Int32 step) => UnfoldTensorGrad"
  bind_python: False

- name: "unfold"
  signature:
    'Tensor (Tensor x, Int32List[2] kernel_size, Int32List[2] dilation=1, Int32List[2] padding=0,
    Int32List[2] stride=1, String data_format="channels_first") => Unfold'
  bind_python: True

- name: "fold"
  signature:
    'Tensor (Tensor x, Int32List[1] output_size, Int32List[2] kernel_size, Int32List[2] dilation=1,
    Int32List[2] padding=0, Int32List[2] stride=1, String data_format="channels_first") => Fold'
  bind_python: True

- name: "split"
  signature:
    [
      "TensorTuple (Tensor x, Int64 split_size_or_sections, Int64 dim=0) => Split",
      "TensorTuple (Tensor x, Int64List split_size_or_sections, Int64 dim=0) => SplitWithSize",
    ]
  bind_python: True

- name: "unbind"
  signature: ["TensorTuple (Tensor x, Int64 dim=0) => Unbind"]
  bind_python: True

- name: "chunk"
  signature: ["TensorTuple (Tensor x, Int64 chunks, Int64 dim=0) => Chunk"]
  bind_python: True

- name: "split_like"
  signature: "TensorTuple (Tensor x, TensorTuple like, Int64 axis) => SplitLike"
  bind_python: True

- name: "pairwise_distance"
  signature: "Tensor (Tensor x1, Tensor x2, Float p=2.0, Double eps=1e-6, Bool keepdim=False) => PairwiseDistance"
  bind_python: True

- name: "cosine_similarity"
  signature: "Tensor (Tensor x, Tensor y, Int32 dim=1, Double eps=1e-8) => CosineSimilarity"
  bind_python: True

- name: "normalize"
  signature: "Tensor (Tensor input, Float p=2.0, Int32 dim=1, Float eps=1e-12, Bool use_l2_norm_kernel=True) => Normalize"
  bind_python: True

- name: "l2_normalize"
  signature: "Tensor (Tensor input, Int32 axis=0, Float epsilon=1e-12) => L2Normalize"
  bind_python: False

- name: "l2_normalize_grad"
  signature: "Tensor (Tensor dy, Tensor y, Tensor square_x_sum, Int32 axis, Float epsilon) => L2NormalizeGrad"
  bind_python: False

- name: "fused_self_attention"
  signature: "TensorTuple (Tensor hidden_states, Int64 head_size=8, Float alpha=1.0) => FusedSelfAttention"
  bind_python: True

- name: "fused_self_attention_grad"
  signature: "Tensor (Tensor query_mul_key_grad, Tensor value_grad, Tensor hidden_states, Float alpha=1.0) => FusedSelfAttentionGrad"
  bind_python: False

- name: "fused_scale_tril"
  signature: "Tensor (Tensor x, Int64 diagonal=0, Scalar fill_value=0, Scalar scale=1) => FusedScaleTril"
  bind_python: True

- name: "flash_attention"
  signature: "TensorTuple (Tensor query, Tensor key, Tensor value, Tensor cu_seqlens_q, Tensor cu_seqlens_k, Float softmax_scale, Bool causal, Float dropout_rate) => FlashAttention"
  bind_python: True

- name: "flash_attention_grad"
  signature: "TensorTuple (Tensor out_grad, Tensor out, Tensor softmax_lse, Tensor query, Tensor key, Tensor value, Tensor cu_seqlens_q, Tensor cu_seqlens_k, Float softmax_scale, Bool causal, Float dropout_rate) => FlashAttentionGrad"
  bind_python: True

- name: "fused_bias_add_gelu"
  signature: "Tensor (Tensor a, Tensor b, *, Int32 axis) => FusedBiasAddGelu"
  bind_python: True

- name: "fused_bias_add_gelu_grad"
  signature: "Tensor (Tensor a, Tensor b, Tensor dy, Int32 axis) => FusedBiasAddGeluGrad"
  bind_python: false

- name: "fused_bias_add_dropout"
  signature: "Tensor (Tensor a, Tensor b, *, Float p=0.5, Int32 axis, Generator generator=None) => FusedBiasAddDropout"
  bind_python: True

- name: "fused_scale_mask_softmax"
  signature: "Tensor (Tensor x, Tensor mask, *, Float fill_value=0.0, Float scale=1.0) => FusedScaleMaskSoftmax"
  bind_python: True

- name: "fused_scale_mask_softmax_grad"
  signature: "Tensor (Tensor y, Tensor dy, Tensor mask, Float scale=1.0) => FusedScaleMaskSoftmaxGrad"
  bind_python: False

- name: "fused_scale_mask_softmax_dropout"
  signature: "TensorTuple (Tensor x, Tensor mask, *, Float fill_value=0.0, Float scale=1.0, Float p=0.5, Bool training=True, Generator generator=None) => FusedScaleMaskSoftmaxDropout"
  bind_python: True

- name: "fused_scale_mask_softmax_dropout_grad"
  signature: "Tensor (Tensor softmax_y, Tensor dy, Tensor mask, Tensor dropout_mask, Float scale=1.0, Float dropout_scale=1.0) => FusedScaleMaskSoftmaxDropoutGrad"
  bind_python: False

- name: "fused_scale_tril_softmax_mask_scale"
  signature: "TensorTuple (Tensor a, *, Float p=0.5, Int64 diagonal, Float tril_scale_value, Float tril_fill_value=0.0, Generator generator=None) => FusedScaleTrilSoftmaxMaskScale"
  bind_python: True

- name: "fused_scale_tril_softmax_mask_scale_grad"
  signature: "Tensor (Tensor softmax_y, Tensor dy, Tensor mask, Int64 diagonal, Float tril_scale_value, Float mask_scale_value) => FusedScaleTrilSoftmaxMaskScaleGrad"
  bind_python: False

- name: "fused_bias_add_scale_mask_softmax_dropout"
  signature: "TensorTuple (Tensor x, Tensor bias, Tensor mask, *, Float fill_value=0.0, Float scale=1.0, Float p=0.5, Bool training=True, Generator generator=None) => FusedBiasAddScaleMaskSoftmaxDropout"
  bind_python: True

- name: "fused_multi_head_attention_inference"
  signature: "Tensor (Tensor query,  Tensor key, Tensor value, Int64 num_heads, Bool causal=False, Int64 query_hidden_slice_start=0, Int64 query_hidden_slice_end=-1, Int64 key_hidden_slice_start=0, Int64 key_hidden_slice_end=-1, Int64 value_hidden_slice_start=0, Int64 value_hidden_slice_end=-1) => FusedMultiHeadAttentionInference"
  bind_python: True

<<<<<<< HEAD
- name: "fused_msa_softmax"
  signature: 'Tensor (Tensor qmk, Tensor mask, Tensor bias=None, Float scale=0.35355, String mode="row", Bool inplace=False) => FusedMSASoftmax'
  bind_python: True

- name: "fused_msa_softmax_grad"
  signature: 'Tensor (Tensor y, Tensor dy, Float scale=0.35355, String mode="row", Bool inplace=False) => FusedMSASoftmaxGrad'
  bind_python: False

- name: "fused_msa_biasadd_sigmoid_mul"
  signature: "Tensor (Tensor b, Tensor g, Tensor x, Bool inplace=False) => FusedMSABiasaddSigmoidMul"
  bind_python: True

- name: "fused_msa_biasadd_sigmoid_mul_grad"
  signature: "Tensor (Tensor dout, Tensor b, Tensor g, Tensor x, Bool inplace=False) => FusedMSABiasaddSigmoidMulGrad"
  bind_python: False

- name: "fused_msa_biasadd_dropout_residual"
  signature: "Tensor (Tensor bias, Tensor x, Tensor mask, Tensor residual, Bool inplace=False) => FusedMSABiasaddDropoutResidual"
  bind_python: True

- name: "fused_msa_biasadd_dropout_residual_grad"
  signature: "Tensor (Tensor dout, Tensor mask, Bool inplace=False) => FusedMSABiasaddDropoutResidualGrad"
  bind_python: False

- name: "fused_msa_tmu"
  signature: "Tensor (Tensor x1, Tensor b1, Tensor x2, Tensor b2, Tensor mask, Tensor residual, Bool inplace=False) => FusedMSATmu"
  bind_python: True

- name: "fused_msa_tmu_grad"
  signature: "TensorTuple (Tensor dout, Tensor x1, Tensor b1, Tensor x2, Tensor b2, Tensor mask, Bool inplace=False) => FusedMSATmuGrad"
=======
- name: "fused_get_center_dist"
  signature: "Tensor (Tensor b1_x1, Tensor b1_x2, Tensor b2_x1, Tensor b2_x2, Tensor b1_y1, Tensor b1_y2, Tensor b2_y1, Tensor b2_y2) => FusedCenter"
  bind_python: True

- name: "fused_get_center_dist_grad"
  signature: "TensorTuple (Tensor b1_x1, Tensor b1_x2, Tensor b2_x1, Tensor b2_x2, Tensor b1_y1, Tensor b1_y2, Tensor b2_y1, Tensor b2_y2) => FusedCenterGrad"
>>>>>>> 4803cf1d
  bind_python: False

- name: "grouped_matmul_bias"
  signature: "TensorTuple (TensorTuple xs, TensorTuple weights, TensorTuple biases) => GroupedMatmulBias"
  bind_python: True

- name: "grouped_matmul"
  signature: "TensorTuple (TensorTuple xs, TensorTuple weights) => GroupedMatmul"
  bind_python: True

- name: "send"
  signature: "Void (Tensor input, Int64 dst, Bool send_meta=True) => Send"
  bind_python: True

- name: "recv"
  signature: "Tensor (Int64 src, Shape shape=None, DataType dtype=None, Device device=None, *, Tensor out=None) => Recv"
  bind_python: True

- name: "batch_gather"
  signature: "Tensor (Tensor in, Tensor indices) => BatchGather"
  bind_python: True

- name: "unsorted_batch_segment_sum"
  signature: "Tensor (Tensor data, Tensor segment_ids, Int64 num_segments) => UnsortedBatchSegmentSum"
  bind_python: False

- name: "ctc_greedy_decoder"
  signature: "TensorTuple (Tensor log_probs, Tensor input_lengths, Bool merge_repeated=True) => CtcGreedyDecoder"
  bind_python: True

- name: "distributed_partial_fc_sample_disable_boxing"
  signature: "TensorTuple (Tensor sampled_weight_diff, Tensor sampled_label) => DistributedPariticalFCSampleDisableBoxing"
  bind_python: False

- name: "nms"
  signature: "Tensor (Tensor x, Float iou_threshold, Int32 keep_n=-1) => Nms"
  bind_python: True

- name: "roi_align"
  signature: "Tensor (Tensor x, Tensor rois, Float spatial_scale, Int32 pooled_h, Int32 pooled_w, Int32 sampling_ratio, Bool aligned) => RoiAlign"
  bind_python: True

- name: "roi_align_grad"
  signature: "Tensor (Tensor dy, Tensor x_like, Tensor rois, Float spatial_scale, Int32 pooled_h, Int32 pooled_w, Int32 sampling_ratio, Bool aligned) => RoiAlignGrad"
  bind_python: False

- name: "meshgrid"
  signature: 'TensorTuple (TensorTuple tensors, String indexing="ij") => Meshgrid'
  bind_python: True

- name: "index_select"
  signature: "Tensor (Tensor input, Int64 dim, Tensor index) => IndexSelect"
  bind_python: True

- name: "decode_onerec"
  signature: "Tensor (Tensor input, String key, DataType dtype, Shape shape, Bool is_dynamic=False, Shape reshape=None, Shape batch_padding=None) => DecodeOneRec"
  bind_python: True

- name: "dot"
  signature: "Tensor (Tensor input, Tensor other) => Dot"
  bind_python: True

- name: "fused_dot_feature_interaction"
  signature: 'Tensor (TensorTuple features, Tensor output_concat=None, Bool self_interaction=False, Int32 output_padding=0, String pooling="none") => FusedDotFeatureInteraction'
  bind_python: True

- name: "fused_dot_feature_interaction_grad"
  signature: 'TensorTuple (Tensor dy, TensorTuple features, Bool has_output_concat_grad=False, Bool self_interaction=False, Int32 output_concat_grad_dim=0, String pooling="none") => FusedDotFeatureInteractionGrad'
  bind_python: False

- name: "fused_cross_feature_interaction"
  signature: "Tensor (Tensor x, Tensor weight, Tensor x_0, Tensor bias, String interaction_mode) => FusedCrossFeatureInteraction"
  bind_python: True

- name: "fused_cross_feature_interaction_v1_grad"
  signature: "TensorTuple (Tensor dy, Tensor weight, Tensor x, Tensor x_0, Tensor matmul_result) => FusedCrossFeatureInteractionV1Grad"
  bind_python: False

- name: "fused_cross_feature_interaction_v2_grad"
  signature: "TensorTuple (Tensor dy, Tensor weight, Tensor bias, Tensor x, Tensor x_0, Tensor matmul_result) => FusedCrossFeatureInteractionV2Grad"
  bind_python: False

- name: "tensor_buffer_to_tensor"
  signature: "Tensor (Tensor input, Shape instance_shape, DataType dtype) => TensorBufferToTensor"
  bind_python: True

- name: "tensor_to_tensor_buffer"
  signature: "Tensor (Tensor input, Int32 instance_dims) => TensorToTensorBuffer"
  bind_python: True

- name: "gen_tensor_buffer"
  signature: "Tensor (Shape shape, ShapeList shape_list, FloatList value_list, DataType data_type, Bool dynamic_out) => GenTensorBuffer"
  bind_python: True

- name: "top_k"
  signature: "Tensor (Tensor input, Int32 k, Bool sorted=True) => TopK"
  bind_python: True

- name: "in_top_k"
  signature: "Tensor (Tensor targets, Tensor predictions, Int32 k) => InTopK"
  bind_python: True

- name: "cumsum"
  signature: "Tensor (Tensor input, Int64 dim, *, DataType dtype=None) => Cumsum"
  bind_python: True

- name: "cumprod"
  signature: "Tensor (Tensor input, Int64 dim, *, DataType dtype=None) => Cumprod"
  bind_python: True

- name: "cumprod_grad"
  signature: "Tensor (Tensor input, Tensor y, Tensor x, Int64 dim) => CumprodGrad"
  bind_python: False

- name: "one_embedding_id_shuffle"
  signature: "TensorTuple (Tensor ids, Tensor table_ids=None, Int32 num_tables=1, String embedding_name) => OneEmbeddingIdShuffle"
  bind_python: True

- name: "one_embedding_embedding_shuffle"
  signature: "Tensor (Tensor cur_rank_embeddings, Tensor num_unique_matrix, Tensor cur_rank_inverse_indices, Tensor inverse_unique_partition_indices, String embedding_name) => OneEmbeddingEmbeddingShuffle"
  bind_python: True

- name: "one_embedding_embedding_gradient_shuffle"
  signature: "Tensor (Tensor embedding_grad, Tensor num_unique_matrix, Tensor cur_rank_inverse_indices, Tensor inverse_unique_partition_indices, String embedding_name) => OneEmbeddingEmbeddingGradientShuffle"
  bind_python: True

- name: "one_embedding_lookup"
  signature: "Tensor (Tensor num_unique_ids, Tensor unique_ids, Tensor table_ids, DataType dtype, DataType embedding_dtype, Int64 line_size, Int64 embedding_size, String embedding_name, String embedding_tables, String state_initializer, Int64 seed=0) => OneEmbeddingLookup"
  bind_python: True

- name: "one_embedding_fused_lookup"
  signature: "Tensor (Tensor shadow, Tensor ids, Tensor table_ids=None, DataType dtype, String embedding_name, Int64 line_size, Int64 embedding_size, Bool is_full_cache, Int32 num_tables, String embedding_tables, Int64 padding_idx=None, Int64 seed=0) => OneEmbeddingFusedLookup"
  bind_python: True

- name: "one_embedding_fused_lookup_grad"
  signature: "Void (Tensor ids, Tensor embedding_grad, String embedding_name, Int64 line_size, Int64 embedding_size) => OneEmbeddingFusedLookupGrad"
  bind_python: True

- name: "one_embedding_unique_key_value_pair"
  signature: "TensorTuple (Tensor keys, Tensor values=None, Int32 num_tables, String embedding_name) => OneEmbeddingUniqueKeyValuePair"
  bind_python: True

- name: "one_embedding_embedding_put"
  signature: "Void (Tensor num_unique_ids, Tensor unique_ids, Tensor unique_embeddings, String embedding_name, Int64 line_size) => OneEmbeddingEmbeddingPut"
  bind_python: True

- name: "one_embedding_sgd_update"
  signature: "Tensor (Tensor num_unique_ids, Tensor unique_embeddings, Tensor embedding_grad, Tensor learning_rate=None, Tensor down_scale_by_tensor=None, Tensor skip_if=None, Float learning_rate_val, Double scale, Float weight_decay, Float momentum, Int64 line_size, Int64 embedding_size, String embedding_name) => OneEmbeddingSgdUpdate"
  bind_python: True

- name: "one_embedding_adam_update"
  signature: "Tensor (Tensor num_unique_ids, Tensor unique_embeddings, Tensor embedding_grad, Tensor learning_rate=None, Tensor down_scale_by_tensor=None, Tensor skip_if=None, Tensor bias_correction1=None, Tensor bias_correction2=None, Float learning_rate_val, Double scale, Float weight_decay, Float beta1, Float beta2, Float bias_correction1_val, Float bias_correction2_val, Float epsilon, Bool do_bias_correction, Int64 line_size, Int64 embedding_size, String embedding_name) => OneEmbeddingAdamUpdate"
  bind_python: True

- name: "one_embedding_adagrad_update"
  signature: "Tensor (Tensor num_unique_ids, Tensor unique_embeddings, Tensor embedding_grad, Tensor learning_rate=None, Tensor down_scale_by_tensor=None, Tensor skip_if=None, Tensor train_step=None, Int64 train_step_val, Float learning_rate_val, Double scale, Float weight_decay, Float lr_decay, Float epsilon, Int64 line_size, Int64 embedding_size, String embedding_name) => OneEmbeddingAdagradUpdate"
  bind_python: True

- name: "one_embedding_ftrl_update"
  signature: "Tensor (Tensor num_unique_ids, Tensor unique_embeddings, Tensor embedding_grad, Tensor learning_rate=None, Tensor down_scale_by_tensor=None, Tensor skip_if=None, Float learning_rate_val, Double scale, Float weight_decay, Float lr_power, Float lambda1, Float lambda2, Float beta, Int64 line_size, Int64 embedding_size, String embedding_name) => OneEmbeddingFtrlUpdate"
  bind_python: True

- name: "einsum"
  signature: "Tensor (String equation, TensorTuple operands) => EinSum"
  bind_python: True

- name: "pixel_shuffle"
  signature: "Tensor (Tensor input, Int64 h_upscale_factor, Int64 w_upscale_factor) => PixelShuffle"
  bind_python: True

- name: "isnan"
  signature: "Tensor (Tensor input) => IsNan"
  bind_python: True

- name: "isinf"
  signature: "Tensor (Tensor input) => IsInf"
  bind_python: True

- name: "isfinite"
  signature: "Tensor (Tensor input) => IsFinite"
  bind_python: True

- name: "roc_auc_score"
  signature: "Tensor (Tensor label, Tensor pred) => RocAucScore"
  bind_python: True

- name: "pin_memory"
  signature: "Tensor (Tensor input) => PinMemory"
  bind_python: True

- name: "fill_"
  signature:
    [
      "Tensor (Tensor in, Tensor value) => FillTensor",
      "Tensor (Tensor in, Scalar value) => Fill",
    ]
  bind_python: True

- name: "index_add"
  signature: "Tensor (Tensor input, Int64 dim, Tensor index, Tensor source, Scalar alpha=1.0) => IndexAdd"
  bind_python: True

- name: "index_add_"
  signature: "Tensor (Tensor input, Int64 dim, Tensor index, Tensor source, Scalar alpha=1.0) => IndexAddInplace"
  bind_python: True

- name: "rnn_tanh_cell"
  signature: "Tensor (Tensor input, Tensor hx, Tensor w_ih, Tensor w_hh, Tensor b_ih=None, Tensor b_hh=None) => RnnTanhCell"
  bind_python: True

- name: "rnn_relu_cell"
  signature: "Tensor (Tensor input, Tensor hx, Tensor w_ih, Tensor w_hh, Tensor b_ih=None, Tensor b_hh=None) => RnnReluCell"
  bind_python: True

- name: "lstm_cell"
  signature: "TensorTuple (Tensor input, TensorTuple hx, Tensor w_ih, Tensor w_hh, Tensor b_ih=None, Tensor b_hh=None) => LstmCell"
  bind_python: True

- name: "gru_cell"
  signature: "Tensor (Tensor input, Tensor hx, Tensor w_ih, Tensor w_hh, Tensor b_ih=None, Tensor b_hh=None) => GruCell"
  bind_python: True

- name: "_fused_gru_cell"
  signature: "TensorTuple (Tensor igates, Tensor hgates, Tensor hx, Tensor b_ih=None, Tensor b_hh=None) => FusedGruCell"
  bind_python: False

- name: "_fused_gru_cell_grad"
  signature: "TensorTuple (Tensor grad_hy, Tensor workspace, Bool has_bias, Bool hx_needs_grad) => FusedGruCellGrad"
  bind_python: False

- name: "_fused_lstm_cell"
  signature: "TensorTuple (Tensor igates, Tensor hgates, Tensor cx, Tensor b_ih=None, Tensor b_hh=None) => FusedLstmCell"
  bind_python: False

- name: "_fused_lstm_cell_grad"
  signature: "TensorTuple (Tensor grad_hy, Tensor grad_cy, Tensor cx, Tensor cy, Tensor workspace, Bool need_cx_grad, Bool has_bias) => FusedLstmCellGrad"
  bind_python: False

- name: "rnn_tanh"
  signature:
    [
      "TensorTuple (Tensor input, Tensor hx, TensorTuple params, Bool has_biases, Int32 num_layers, Float dropout, Bool train, Bool bidirectional, Bool batch_first) => RnnTanhInput",
      "TensorTuple (Tensor data, Tensor batch_sizes, Tensor hx, TensorTuple params, Bool has_biases, Int32 num_layers, Float dropout, Bool train, Bool bidirectional) => RnnTanhData",
    ]
  bind_python: True

- name: "rnn_relu"
  signature:
    [
      "TensorTuple (Tensor input, Tensor hx, TensorTuple params, Bool has_biases, Int32 num_layers, Float dropout, Bool train, Bool bidirectional, Bool batch_first) => RnnReluInput",
      "TensorTuple (Tensor data, Tensor batch_sizes, Tensor hx, TensorTuple params, Bool has_biases, Int32 num_layers, Float dropout, Bool train, Bool bidirectional) => RnnReluData",
    ]
  bind_python: True

- name: "lstm"
  signature:
    [
      "TensorTuple (Tensor input, TensorTuple hx, TensorTuple params, Bool has_biases, Int32 num_layers, Float dropout, Bool train, Bool bidirectional, Bool batch_first) => LstmInput",
      "TensorTuple (Tensor data, Tensor batch_sizes, TensorTuple hx, TensorTuple params, Bool has_biases, Int32 num_layers, Float dropout, Bool train, Bool bidirectional) => LstmData",
    ]
  bind_python: True

- name: "gru"
  signature:
    [
      "TensorTuple (Tensor input, Tensor hx, TensorTuple params, Bool has_biases, Int32 num_layers, Float dropout, Bool train, Bool bidirectional, Bool batch_first) => GruInput",
      "TensorTuple (Tensor data, Tensor batch_sizes, Tensor hx, TensorTuple params, Bool has_biases, Int32 num_layers, Float dropout, Bool train, Bool bidirectional) => GruData",
    ]
  bind_python: True

- name: "pack_padded_sequence"
  signature: "TensorTuple (Tensor input, Tensor lengths, Bool batch_first) => PackPaddedSequence"
  bind_python: True

- name: "multi_tensor_sgd_update"
  signature: "Void (TensorTuple model, TensorTuple model_diff, Double scale, Float weight_decay, Float learning_rate_val) => MultiTensorSgdUpdate"
  bind_python: True

- name: "multi_tensor_momentum_update"
  signature: "Void (TensorTuple model, TensorTuple model_diff, TensorTuple momentum_buf, Double scale, Float weight_decay, Float learning_rate_val, Float momentum, Float dampening, Bool nesterov, Bool maximize) => MultiTensorMomentumUpdate"
  bind_python: True

- name: "multi_tensor_adam_update"
  signature: "Void (TensorTuple model, TensorTuple model_diff, TensorTuple m, TensorTuple v, Float learning_rate_val, Float l2, Float beta1, Float beta2, Float bias_correction1_val, Float bias_correction2_val, Bool do_bias_correction, Double scale, Float weight_decay, Float epsilon) => MultiTensorAdamUpdate"
  bind_python: True

- name: "grad_acc_repeat"
  signature: "Tensor (Tensor input, Int32 repeat_num) => GradAccRepeat"
  bind_python: False

- name: "grad_acc_collect"
  signature: "Tensor (Tensor input, Int32 collect_num) => GradAccCollect"
  bind_python: False

- name: "grad_acc_pack"
  signature: "Tensor (Tensor input, Int32 pack_num) => GradAccPack"
  bind_python: False

- name: "grad_acc_unpack"
  signature: "Tensor (Tensor input, Int32 unpack_num) => GradAccUnpack"
  bind_python: False

- name: "trunc"
  signature: "Tensor (Tensor input) => Trunc"
  bind_python: True

- name: "silu_grad_grad"
  signature: "Tensor (Tensor x, Tensor dydx) => SiluGradGrad"
  bind_python: False

- name: "mish_grad_grad"
  signature: "Tensor (Tensor x, Tensor dydx) => MishGradGrad"
  bind_python: False

- name: "selu_grad_grad"
  signature: "Tensor (Tensor x, Tensor dydx) => SeluGradGrad"
  bind_python: False

- name: "softsign_grad_grad"
  signature: "Tensor (Tensor x, Tensor dydx) => SoftSignGradGrad"
  bind_python: False

- name: "gelu_grad_grad"
  signature: "Tensor (Tensor x, Tensor dydx) => GeluGradGrad"
  bind_python: False

- name: "hardsigmoid_grad_grad"
  signature: "Tensor (Tensor x, Tensor dydx) => HardSigmoidGradGrad"
  bind_python: False

- name: "hardswish_grad_grad"
  signature: "Tensor (Tensor x, Tensor dydx) => HardSwishGradGrad"
  bind_python: False

- name: "softplus_grad_grad"
  signature: "Tensor (Tensor x, Tensor dydx, Double beta=1.0, Double threshold=20.0) => SoftplusGradGrad"
  bind_python: False

- name: "elu_grad_grad"
  signature: "Tensor (Tensor x, Tensor dydx, Double alpha) => EluGradGrad"
  bind_python: False

- name: "celu_grad_grad"
  signature: "Tensor (Tensor x, Tensor dydx, Double alpha) => CeluGradGrad"
  bind_python: False

- name: "batch_norm_stats"
  signature: "TensorTuple (Tensor input, Int32 axis, Float eps) => BatchNormStats"
  bind_python: True

- name: "batch_norm_gather_stats_with_counts"
  signature: "TensorTuple (Tensor input, Tensor mean, Tensor invstd, Tensor running_mean=None, Tensor running_var=None, Float momentum, Float eps, Tensor counts) => BatchNormGatherStatsWithCounts"
  bind_python: True

- name: "batch_norm_elemt"
  signature: "Tensor (Tensor input, Tensor weight, Tensor bias, Tensor mean, Tensor invstd, Int32 axis, Float eps) => BatchNormElemt"
  bind_python: True

- name: "batch_norm_backward_reduce"
  signature: "TensorTuple (Tensor grad_out, Tensor input, Tensor mean, Tensor invstd, Int32 axis) => BatchNormBackwardReduce"
  bind_python: True

- name: "batch_norm_backward_elemt"
  signature: "Tensor (Tensor grad_out, Tensor input, Tensor mean, Tensor invstd, Tensor weight, Tensor sum_dy, Tensor sum_dy_xmu, Tensor count, Int32 axis) => BatchNormBackwardElemt"
  bind_python: True

- name: "adaptive_max_pool1d"
  signature: "TensorTuple (Tensor input, Int64List[1] output_size) => AdaptiveMaxPool1D"
  bind_python: True

- name: "adaptive_max_pool2d"
  signature: "TensorTuple (Tensor input, Int64List[2] output_size) => AdaptiveMaxPool2D"
  bind_python: True

- name: "adaptive_max_pool3d"
  signature: "TensorTuple (Tensor input, Int64List[3] output_size) => AdaptiveMaxPool3D"
  bind_python: True

- name: "adaptive_max_pool_grad"
  signature: "Tensor (Tensor x, Tensor index, Tensor dy, Int32 ndims) => AdaptiveMaxPoolNdGrad"
  bind_python: False

- name: "tan_grad_grad"
  signature: "Tensor (Tensor x, Tensor dydx) =>  TanGradGrad"
  bind_python: False

- name: "sinh_grad_grad"
  signature: "Tensor (Tensor x, Tensor dydx) =>  SinhGradGrad"
  bind_python: False

- name: "cosh_grad_grad"
  signature: "Tensor (Tensor x, Tensor dydx) =>  CoshGradGrad"
  bind_python: False

- name: "tanh_grad_grad"
  signature: "Tensor (Tensor x, Tensor dydx) =>  TanhGradGrad"
  bind_python: False

- name: "acos_grad_grad"
  signature: "Tensor (Tensor x, Tensor dydx) =>  AcosGradGrad"
  bind_python: False

- name: "asin_grad_grad"
  signature: "Tensor (Tensor x, Tensor dydx) =>  AsinGradGrad"
  bind_python: False

- name: "atan_grad_grad"
  signature: "Tensor (Tensor x, Tensor dydx) =>  AtanGradGrad"
  bind_python: False

- name: "asinh_grad_grad"
  signature: "Tensor (Tensor x, Tensor dydx) =>  AsinhGradGrad"
  bind_python: False

- name: "acosh_grad_grad"
  signature: "Tensor (Tensor x, Tensor dydx) =>  AcoshGradGrad"
  bind_python: False

- name: "atanh_grad_grad"
  signature: "Tensor (Tensor x, Tensor dydx) =>  AtanhGradGrad"
  bind_python: False

- name: "erf_grad_grad"
  signature: "Tensor (Tensor x, Tensor dydx) =>  ErfGradGrad"
  bind_python: False

- name: "erfc_grad_grad"
  signature: "Tensor (Tensor x, Tensor dydx) =>  ErfcGradGrad"
  bind_python: False

- name: "exp_grad_grad"
  signature: "Tensor (Tensor x, Tensor dydx) =>  ExpGradGrad"
  bind_python: False

- name: "expm1_grad_grad"
  signature: "Tensor (Tensor x, Tensor dydx) =>  Expm1GradGrad"
  bind_python: False

- name: "log_grad_grad"
  signature: "Tensor (Tensor x, Tensor dydx) =>  LogGradGrad"
  bind_python: False

- name: "logsigmoid_grad_grad"
  signature: "Tensor (Tensor x, Tensor dydx) =>  LogSigmoidGradGrad"
  bind_python: False

- name: "log2_grad_grad"
  signature: "Tensor (Tensor x, Tensor dydx) =>  Log2GradGrad"
  bind_python: False

- name: "log10_grad_grad"
  signature: "Tensor (Tensor x, Tensor dydx) =>  Log10GradGrad"
  bind_python: False

- name: "log1p_grad_grad"
  signature: "Tensor (Tensor x, Tensor dydx) =>  Log1pGradGrad"
  bind_python: False

- name: "reciprocal_grad_grad"
  signature: "Tensor (Tensor x, Tensor dydx) =>  ReciprocalGradGrad"
  bind_python: False

- name: "reciprocal_no_nan_grad_grad"
  signature: "Tensor (Tensor x, Tensor dydx) =>  ReciprocalNoNanGradGrad"
  bind_python: False

- name: "rsqrt_grad_grad"
  signature: "Tensor (Tensor x, Tensor dydx) =>  RsqrtGradGrad"
  bind_python: False

- name: "sqrt_grad_grad"
  signature: "Tensor (Tensor x, Tensor dydx) =>  SqrtGradGrad"
  bind_python: False

- name: "square_grad_grad"
  signature: "Tensor (Tensor x, Tensor dydx) =>  SquareGradGrad"
  bind_python: False

- name: "sigmoid_grad_grad"
  signature: "Tensor (Tensor y, Tensor dydx) =>  SigmoidGradGrad"
  bind_python: False

- name: "max_pool_grad_grad"
  signature: "Tensor (Tensor dydx, Tensor indices, Int32 ndims) =>  MaxPoolNdGradGrad"
  bind_python: False

- name: "exponential_"
  signature: "Tensor (Tensor x, Float lambd=1.0, Generator generator=None) => Exponential"
  bind_python: True

- name: "multinomial"
  signature: "Tensor (Tensor x, Int32 num_samples, Bool replacement=False, Generator generator=None) => Multinomial"
  bind_python: True

- name: "max_pool_grad_grad"  
  signature: "Tensor (Tensor dydx, Tensor indices, Int32 ndims) =>  MaxPoolNdGradGrad" 
  bind_python: False

- name: "deform_conv2d"
  signature:
    "Tensor (Tensor input,Tensor weight,Tensor offset,Tensor mask,Tensor bias=None, Int32 stride_h,Int32 stride_w,Int32 pad_h,
    Int32 pad_w,Int32 dilation_h,Int32 dilation_w,Int32 groups,Int32 offset_groups,Bool use_mask) => DeformConv2d"
  bind_python: True

- name: "deform_conv2d_input_grad"
  signature:
    "TensorTuple (Tensor output_grad,Tensor input,Tensor weight,Tensor offset,Tensor mask=None, Int32 stride_h,Int32 stride_w,Int32 pad_h,
    Int32 pad_w,Int32 dilation_h,Int32 dilation_w,Int32 groups,Int32 offset_groups,Bool use_mask) => DeformConv2dInputGrad"
  bind_python: False

- name: "deform_conv2d_param_grad"
  signature:
    "Tensor (Tensor output_grad,Tensor input,Tensor weight,Tensor offset,Tensor mask, Int32 stride_h,Int32 stride_w,Int32 pad_h,
    Int32 pad_w,Int32 dilation_h,Int32 dilation_w,Int32 groups,Int32 offset_groups,Bool use_mask) => DeformConv2dParamGrad"
  bind_python: False

- name: "broadcast_shapes"
  signature: "Shape (ShapeList shapes) => BroadcastShapes"
  bind_python: True

- name: "broadcast_tensors"
  signature: "TensorTuple (TensorTuple tensors) => BroadcastTensors"
  bind_python: True

- name: "broadcast_to"
  signature: "Tensor (Tensor x, Shape shape) => BroadcastTo"
  bind_python: True
- name: "bincount"
  signature: "Tensor (Tensor input, Tensor weights=None, Int64 minlength=None) => BinCount"
  bind_python: True

- name: "isclose"
  signature: "Tensor (Tensor input, Tensor other, Float atol=1e-08, Float rtol=1e-05, Bool equal_nan=False) => IsClose"
  bind_python: True

- name: "uniform_"
  signature: "Tensor (Tensor x,Scalar from, Scalar to) => InplaceUniform"
  bind_python: True

- name: "fused_fast_gelu_mul"
  signature: "Tensor (Tensor x, Tensor multiplier) => FusedFastGeluMul"
  bind_python: True

- name: "fused_fast_gelu_mul_grad"
  signature: "TensorTuple (Tensor dy, Tensor x, Tensor multiplier) => FusedFastGeluMulGrad"
  bind_python: False
<|MERGE_RESOLUTION|>--- conflicted
+++ resolved
@@ -2402,12 +2402,12 @@
   bind_python: True
 
 - name: "flash_attention"
-  signature: "TensorTuple (Tensor query, Tensor key, Tensor value, Tensor cu_seqlens_q, Tensor cu_seqlens_k, Float softmax_scale, Bool causal, Float dropout_rate) => FlashAttention"
+  signature: "TensorTuple (Tensor query, Tensor key, Tensor value, Tensor cu_seqlens_q, Tensor cu_seqlens_k, Tensor mask=None, Tensor bias=None, Int32 max_seqlen_q, Int32 max_seqlen_k, Float softmax_scale, Bool causal, Float dropout_rate, Int32 bias_mod_size=1, Int32 mask_head_mod_size=1, Int32 mask_seq_mod_size=1) => FlashAttention"
   bind_python: True
 
 - name: "flash_attention_grad"
-  signature: "TensorTuple (Tensor out_grad, Tensor out, Tensor softmax_lse, Tensor query, Tensor key, Tensor value, Tensor cu_seqlens_q, Tensor cu_seqlens_k, Float softmax_scale, Bool causal, Float dropout_rate) => FlashAttentionGrad"
-  bind_python: True
+  signature: "TensorTuple (Tensor out_grad, Tensor out, Tensor softmax_lse, Tensor query, Tensor key, Tensor value, Tensor cu_seqlens_q, Tensor cu_seqlens_k, Tensor mask=None, Tensor bias=None, Int32 max_seqlen_q, Int32 max_seqlen_k, Float softmax_scale, Bool causal, Float dropout_rate, Int32 bias_mod_size=1, Int32 mask_head_mod_size=1, Int32 mask_seq_mod_size=1) => FlashAttentionGrad"
+  bind_python: False
 
 - name: "fused_bias_add_gelu"
   signature: "Tensor (Tensor a, Tensor b, *, Int32 axis) => FusedBiasAddGelu"
@@ -2453,7 +2453,6 @@
   signature: "Tensor (Tensor query,  Tensor key, Tensor value, Int64 num_heads, Bool causal=False, Int64 query_hidden_slice_start=0, Int64 query_hidden_slice_end=-1, Int64 key_hidden_slice_start=0, Int64 key_hidden_slice_end=-1, Int64 value_hidden_slice_start=0, Int64 value_hidden_slice_end=-1) => FusedMultiHeadAttentionInference"
   bind_python: True
 
-<<<<<<< HEAD
 - name: "fused_msa_softmax"
   signature: 'Tensor (Tensor qmk, Tensor mask, Tensor bias=None, Float scale=0.35355, String mode="row", Bool inplace=False) => FusedMSASoftmax'
   bind_python: True
@@ -2484,14 +2483,14 @@
 
 - name: "fused_msa_tmu_grad"
   signature: "TensorTuple (Tensor dout, Tensor x1, Tensor b1, Tensor x2, Tensor b2, Tensor mask, Bool inplace=False) => FusedMSATmuGrad"
-=======
+  bind_python: False
+
 - name: "fused_get_center_dist"
   signature: "Tensor (Tensor b1_x1, Tensor b1_x2, Tensor b2_x1, Tensor b2_x2, Tensor b1_y1, Tensor b1_y2, Tensor b2_y1, Tensor b2_y2) => FusedCenter"
   bind_python: True
 
 - name: "fused_get_center_dist_grad"
   signature: "TensorTuple (Tensor b1_x1, Tensor b1_x2, Tensor b2_x1, Tensor b2_x2, Tensor b1_y1, Tensor b1_y2, Tensor b2_y1, Tensor b2_y2) => FusedCenterGrad"
->>>>>>> 4803cf1d
   bind_python: False
 
 - name: "grouped_matmul_bias"
