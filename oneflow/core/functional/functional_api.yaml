--- conflicted
+++ resolved
@@ -2743,12 +2743,10 @@
   signature: "Tensor (Tensor y, Tensor dydx) =>  SigmoidGradGrad" 
   bind_python: False
 
-<<<<<<< HEAD
 - name: "exponential_"
   signature: "Tensor (Tensor x, Float lambd=1.0, Generator generator=None) => Exponential"
   bind_python: True
-=======
+
 - name: "max_pool_grad_grad"  
   signature: "Tensor (Tensor dydx, Tensor indices, Int32 ndims) =>  MaxPoolNdGradGrad" 
-  bind_python: False
->>>>>>> 1233c268
+  bind_python: False