--- conflicted
+++ resolved
@@ -269,19 +269,11 @@
   bind_python: True
 
 - name: "constant"
-<<<<<<< HEAD
-  signature: "Tensor Constant(*, Shape shape, Scalar value, DataType dtype, Int64 device)"
-  bind_python: True
-
-- name: "consistent_constant"
-  signature: "Tensor ConsistentConstant(*, Shape shape, Scalar value, DataType dtype, Int64 placement, Int64List sbp_tuple)"
-=======
   signature: "Tensor Constant(*, Shape shape, Scalar value, DataType dtype, Device device=None)"
   bind_python: True
 
 - name: "consistent_constant"
   signature: "Tensor ConsistentConstant(*, Shape shape, Scalar value, DataType dtype, Placement placement, SbpList sbp_tuple)"
->>>>>>> 9947b594
   bind_python: True
 
 - name: "zeros_like"
@@ -816,17 +808,11 @@
   bind_python: True
 
 - name: "to_consistent"
-<<<<<<< HEAD
-  signature: "Tensor ToConsistent(Tensor x, *, SbpParallelList sbp, ParallelDesc placement)"
-=======
   signature: "Tensor ToConsistent(Tensor x, *, Placement placement, SbpList sbp)"
->>>>>>> 9947b594
   bind_python: True
 
 - name: "to_local"
   signature: "Tensor ToLocal(Tensor x)"
-<<<<<<< HEAD
-=======
 
 - name: "identity"
   signature: "Tensor Identity(Tensor in)"
@@ -838,5 +824,4 @@
 
 - name: "reduce_sum_like"
   signature: "Tensor ReduceSumLike(Tensor in, Tensor like, *,Int32List axis)"
->>>>>>> 9947b594
   bind_python: True