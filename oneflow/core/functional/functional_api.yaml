--- conflicted
+++ resolved
@@ -1802,7 +1802,6 @@
   signature: "TensorTuple (TensorTuple tensors) => Meshgrid"
   bind_python: True
 
-<<<<<<< HEAD
 - name: "decode_onerec"
   signature: "Tensor (Tensor input, String key, DataType dtype, Shape shape, Bool is_dynamic=False, Shape reshape=None, Shape batch_padding=None) => DecodeOneRec"
   bind_python: True
@@ -1810,8 +1809,7 @@
 - name: "read_onerec"
   signature: "Tensor (StringList files, Int32 batch_size, Bool random_shuffle, String shuffle_mode, Int32 shuffle_buffer_size=1024, Bool shuffle_after_epoch=False, Bool verify_example=True) => ReadOneRec"
   bind_python: True
-=======
+
 - name: "dot"
   signature: "Tensor (Tensor input, Tensor other) => Dot"
   bind_python: True
->>>>>>> 6305cdbd
