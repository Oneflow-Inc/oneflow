--- conflicted
+++ resolved
@@ -2075,13 +2075,11 @@
   signature: "Tensor (Tensor input, Tensor other, Int64 dim=None) => LinalgCross"
   bind_python: True
 
-<<<<<<< HEAD
 - name: "multi_dot"
   signature: "Tensor (TensorTuple tensors) => MultiDot"
-=======
+
 - name: "det"
   signature: "Tensor (Tensor x) => Det"
->>>>>>> 01f655ed
   bind_python: True
 
 - name: "dropout"
