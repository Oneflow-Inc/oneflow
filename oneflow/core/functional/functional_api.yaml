# Copyright 2020 The OneFlow Authors. All rights reserved.
# 
# Licensed under the Apache License, Version 2.0 (the "License");
# you may not use this file except in compliance with the License.
# You may obtain a copy of the License at
# 
#     http://www.apache.org/licenses/LICENSE-2.0
# 
# Unless required by applicable law or agreed to in writing, software
# distributed under the License is distributed on an "AS IS" BASIS,
# WITHOUT WARRANTIES OR CONDITIONS OF ANY KIND, either express or implied.
# See the License for the specific language governing permissions and
# limitations under the License.

# The following data types are allowed,
# {
#   "Tensor", "TensorTuple", "Scalar", "Int", "Int32", "Int64", "Float", "Double", "String", "Bool",
#   "ScalarList", "IntList", "Int32List", "Int64List", "FloatList", "DoubleList", "StringList",
#   "BoolList", "DataType", "Shape"
# }

- name: "add_n"
  signature: "Tensor AddN(TensorTuple inputs)"
  bind_python: True

- name: "add"
  signature: "Tensor Add(Tensor x, Tensor y)"
  bind_python: True

- name: "add_scalar"
  signature: "Tensor ScalarAdd(Tensor x, *, Scalar alpha)"
  bind_python: True

- name: "add_scalar_by_tensor"
  signature: "Tensor ScalarAddByTensor(Tensor x, Tensor scalar)"
  bind_python: True

- name: "broadcast_add"
  signature: "Tensor BroadcastAdd(Tensor x, Tensor y)"
  bind_python: True

- name: "sub_scalar_by_tensor"
  signature: "Tensor ScalarSubByTensor(Tensor x, Tensor scalar)"
  bind_python: True

- name: "broadcast_sub"
  signature: "Tensor BroadcastSub(Tensor x, Tensor y)"
  bind_python: True

- name: "mul"
  signature: "Tensor Multiply(Tensor x, Tensor y)"
  bind_python: True

- name: "mul_scalar"
  signature: "Tensor ScalarMul(Tensor x, *, Scalar alpha)"
  bind_python: True

- name: "mul_scalar_by_tensor"
  signature: "Tensor ScalarMulByTensor(Tensor x, Tensor scalar)"
  bind_python: True

- name: "broadcast_mul"
  signature: "Tensor BroadcastMul(Tensor x, Tensor y)"
  bind_python: True

- name: "div_scalar_by_tensor"
  signature: "Tensor ScalarDivByTensor(Tensor x, Tensor scalar)"
  bind_python: True

- name: "broadcast_div"
  signature: "Tensor BroadcastDiv(Tensor x, Tensor y)"
  bind_python: True

- name: "broadcast_equal"
  signature: "Tensor BroadcastEqual(Tensor x, Tensor y)"
  bind_python: True

- name: "broadcast_greater"
  signature: "Tensor BroadcastGreater(Tensor x, Tensor y)"
  bind_python: True

- name: "broadcast_less"
  signature: "Tensor BroadcastLess(Tensor x, Tensor y)"
  bind_python: True

- name: "pow"
  signature: "Tensor Pow(Tensor x, Tensor y)"
  bind_python: True

- name: "pow_scalar"
  signature: "Tensor ScalarPow(Tensor x, *, Scalar alpha)"
  bind_python: True

- name: "reduce_sum"
  signature: "Tensor ReduceSum(Tensor x, *, Int32List axis, Bool keepdims=False)"
  bind_python: True

- name: "transpose"
  signature: "Tensor Transpose(Tensor x, *, Int32List perm)"
  bind_python: True

- name: "reciprocal"
  signature: "Tensor Reciprocal(Tensor x)"
  bind_python: True

- name: "reciprocal_no_nan"
  signature: "Tensor ReciprocalNoNan(Tensor x)"
  bind_python: True

- name: "sin"
  signature: "Tensor Sin(Tensor x)"
  bind_python: True

- name: "cos"
  signature: "Tensor Cos(Tensor x)"
  bind_python: True

- name: "cosh"
  signature: "Tensor Cosh(Tensor x)"
  bind_python: True

- name: "log"
  signature: "Tensor Log(Tensor x)"
  bind_python: True

- name: "sqrt"
  signature: "Tensor Sqrt(Tensor x)"
  bind_python: True

- name: "rsqrt"
  signature: "Tensor Rsqrt(Tensor x)"
  bind_python: True

- name: "square"
  signature: "Tensor Square(Tensor x)"
  bind_python: True

- name: "relu"
  signature: "Tensor Relu(Tensor x)"
  bind_python: True

- name: "relu_grad"
  signature: "Tensor ReluGrad(Tensor dy, Tensor y)"
  bind_python: False

- name: "hardtanh"
  signature: "Tensor HardTanh(Tensor x, *, Double min_val, Double max_val)"
  bind_python: True

- name: "hardtanh_grad"
  signature: "Tensor HardTanhGrad(Tensor y, Tensor dy, *, Double min_val, Double max_val)"
  bind_python: False

- name: "tanh"
  signature: "Tensor Tanh(Tensor x)"
  bind_python: True

- name: "elu"
  signature: "Tensor Elu(Tensor x, *, Double alpha)"
  bind_python: True

- name: "elu_grad"
  signature: "Tensor EluGrad(Tensor x, Tensor dy, *, Double alpha)"
  bind_python: False

- name: "gelu"
  signature: "Tensor Gelu(Tensor x)"
  bind_python: True

- name: "gelu_grad"
  signature: "Tensor GeluGrad(Tensor dy, Tensor x)"
  bind_python: False

- name: "sigmoid"
  signature: "Tensor Sigmoid(Tensor x)"
  bind_python: True

- name: "hardsigmoid"
  signature: "Tensor HardSigmoid(Tensor x)"
  bind_python: True

- name: "hardsigmoid_grad"
  signature: "Tensor HardSigmoidGrad(Tensor dy, Tensor x)"
  bind_python: False

- name: "softmax"
  signature: "Tensor Softmax(Tensor x)"
  bind_python: True

- name: "hardswish"
  signature: "Tensor HardSwish(Tensor x)"
  bind_python: True

- name: "hardswish_grad"
  signature: "Tensor HardSwishGrad(Tensor dy, Tensor x)"
  bind_python: False

- name: "leaky_relu"
  signature: "Tensor LeakyRelu(Tensor x, *, Float alpha)"
  bind_python: True

- name: "leaky_relu_grad"
  signature: "Tensor LeakyReluGrad(Tensor x, Tensor dy, *, Float alpha)"
  bind_python: False

- name: "normalization"
  signature:
    "Tensor Normalization(Tensor x, Tensor moving_mean, Tensor moving_variance,
                          Tensor gamma, Tensor beta, *, Int32 axis=1, Float epsilon=1e-5,
                          Float momentum=0.9, Bool is_training=False)"
  bind_python: True

- name: "range"
  signature: "Tensor Range(*, Int64 start, Int64 limit, Int64 delta, DataType dtype=kInt64)"
  bind_python: True

- name: "flatten"
  signature: "Tensor Flatten(Tensor x, *, Int32 start_dim=0, Int32 end_dim=-1)"
  bind_python: True

- name: "argmax"
  signature: "Tensor ArgMax(Tensor x)"
  bind_python: True

- name: "argwhere"
  signature: "TensorTuple ArgWhere(Tensor x, *, DataType dtype=kInt32)"
  bind_python: True

- name: "broadcast_like"
  signature: "Tensor BroadcastLike(Tensor x, Tensor like, *, Int32List broadcast_axes)"
  bind_python: True

- name: "cast"
  signature: "Tensor Cast(Tensor x, *, DataType dtype)"
  bind_python: True

- name: "constant"
  signature: "Tensor Constant(*, Shape shape, Scalar value, DataType dtype)"
  bind_python: True

- name: "zeros_like"
  signature: "Tensor ZerosLike(Tensor x)"
  bind_python: True

- name: "ones_like"
  signature: "Tensor OnesLike(Tensor x)"
  bind_python: True

- name: "concat"
  signature: "Tensor Concat(TensorTuple inputs, *, Int64 axis, Int64 max_dim_size)"
  bind_python: True

- name: "bias_add"
  signature: "Tensor BiasAdd(Tensor x, Tensor bias, *, Int32 axis=1)"
  bind_python: True

- name: "conv1d"
  signature:
<<<<<<< HEAD
    "Tensor Conv1d(Tensor x, Tensor weight, *, Tensor bias=None, Int32List stride, 
=======
    "Tensor Conv2d(Tensor x, Tensor weight, *, Tensor bias=None, Int32List stride, 
>>>>>>> 928216b3
                   Int32List padding, Int32List dilation, Int32 groups=1)"
  bind_python: True

- name: "conv2d"
  signature:
    "Tensor Conv2d(Tensor x, Tensor weight, *, Tensor bias=None, Int32List stride, 
                   Int32List padding, Int32List dilation, Int32 groups=1)"
  bind_python: True
  
- name: "conv_data_grad"
  signature:
    "Tensor ConvDataGrad(Tensor dy, Tensor weight, Tensor x, *, Int32 num_spatial_dims,
                         Int32List kernel_size, Int32List strides, Int32List padding_before,
                         Int32List dilation_rate, Int32 groups=1,
                         String data_format=\"channels_first\")"
  bind_python: False

- name: "conv_filter_grad"
  signature:
    "Tensor ConvFilterGrad(Tensor dy, Tensor x, *, Int32 num_spatial_dims, Int32List kernel_size,
                           Int32List strides, Int32List padding_before, Int32List dilation_rate,
                           Int32 groups=1, String data_format=\"channels_first\")"
  bind_python: False

- name: "conv_bias_grad"
  signature:
    "Tensor ConvBiasGrad(Tensor dy, *, Int32 num_spatial_dims,
                         String data_format=\"channels_first\")"
  bind_python: False

- name: "expand"
  signature: "Tensor Expand(Tensor x, *, Int32List in_shape, Int32List out_shape, Int32List stride)"
  bind_python: True

- name: "expand_dims"
  signature: "Tensor ExpandDims(Tensor x, *, Int32 axis)"
  bind_python: True

- name: "exp"
  signature: "Tensor Exp(Tensor x)"
  bind_python: True

- name: "gather"
  signature: "Tensor Gather(Tensor x, Tensor indices, *, Int64 axis)"
  bind_python: True

- name: "dim_gather"
  signature: "Tensor DimGather(Tensor x, Tensor indices, *, Int32 dim)"
  bind_python: True

- name: "matmul"
  signature:
    "Tensor MatMul(Tensor a, Tensor b, *, Bool transpose_a=False, Bool transpose_b=False,
                   Double alpha=1.0)"
  bind_python: True

- name: "broadcast_matmul"
  signature:
    "Tensor BroadcastMatMul(Tensor a, Tensor b, *, Bool transpose_a=False,
                            Bool transpose_b=False, Double alpha=1.0)"
  bind_python: True

- name: "sparse_softmax_cross_entropy"
  signature: "Tensor SparseSoftmaxCrossEntropy(Tensor logits, Tensor label, *, Int64 depth)"
  bind_python: True

- name: "where"
  signature: "Tensor Where(Tensor condition, Tensor x, Tensor y)"
  bind_python: True

- name: "batch_matmul"
  signature:
    "Tensor BatchMatMul(Tensor a, Tensor b, *, Bool transpose_a=False, Bool transpose_b=False,
                        Double alpha=1.0)"
  bind_python: True

- name: "negative"
  signature: "Tensor Negative(Tensor x)"
  bind_python: True

- name: "layer_norm_affine"
  signature:
    "Tensor LayerNormAffine(Tensor x, Tensor gamma, Tensor beta, *, Int64 begin_norm_axis,
                            Int64 begin_params_axis, Double epsilon)"
  bind_python: True

- name: "layer_norm"
  signature:
    "Tensor LayerNorm(Tensor x, *, Int64 begin_norm_axis, Int64 begin_params_axis, Double epsilon)"
  bind_python: True

- name: "avg_pool_2d"
  signature:
    "Tensor AvgPool2D(Tensor x, *, Int32List kernel_size, Int32List stride, String padding,
                      Int32List padding_before, Int32List padding_after,
                      String data_format=\"channels_first\", Bool ceil_mode=False)"
  bind_python: True

- name: "max_pool_2d"
  signature:
    "Tensor MaxPool2D(Tensor x, *, Int32List kernel_size, Int32List stride, String padding,
                      Int32List padding_before, Int32List padding_after,
                      String data_format=\"channels_first\", Bool ceil_mode=False)"
  bind_python: True

- name: "pool_grad"
  signature:
    "Tensor PoolNdGrad(Tensor x, Tensor y, Tensor dy, *, String mode, Int32 ndims, String data_format,
                       String padding, Int32List padding_before, Int32List padding_after, Int32List pool_size,
                       Int32List strides, Bool ceil_mode)"
  bind_python: False

- name: "prelu"
  signature: "Tensor PRelu(Tensor x, Tensor alpha)"
  bind_python: True

- name: "reshape"
  signature: "Tensor Reshape(Tensor x, *, Shape shape)"
  bind_python: True

- name: "slice"
  signature: "Tensor Slice(Tensor x, *, Int64List start, Int64List stop, Int64List step)"
  bind_python: True

- name: "slice_update"
  signature:
    "Tensor SliceUpdate(Tensor x, Tensor update, *, Int64List start, Int64List stop,
                        Int64List step)"
  bind_python: True

- name: "logical_slice"
  signature: "Tensor LogicalSlice(Tensor x, *, Int64List start, Int64List stop, Int64List step)"
  bind_python: True

- name: "logical_slice_assign"
  signature:
    "Void LogicalSliceAssign(Tensor ref, Tensor value, *, Int64List start, Int64List stop,
                             Int64List step)"
  bind_python: True

- name: "squeeze"
  signature: "Tensor Squeeze(Tensor x, *, Int32List dim)"
  bind_python: True

- name: "copy"
  signature: "Tensor Copy(Tensor x, *, String device_type, Int64 device_id)"
  bind_python: True

- name: "upsample"
  signature:
    "Tensor Upsample(Tensor x, *, Float height_scale, Float width_scale, Bool align_corners,
                     String interpolation, String data_format=\"channels_first\")"
  bind_python: True

- name: "abs"
  signature: "Tensor Abs(Tensor x)"
  bind_python: True

- name: "acos"
  signature: "Tensor Acos(Tensor x)"
  bind_python: True

- name: "acosh"
  signature: "Tensor Acosh(Tensor x)"
  bind_python: True

- name: "asin"
  signature: "Tensor Asin(Tensor x)"
  bind_python: True

- name: "asinh"
  signature: "Tensor Asinh(Tensor x)"
  bind_python: True

- name: "atan"
  signature: "Tensor Atan(Tensor x)"
  bind_python: True

- name: "atanh"
  signature: "Tensor Atanh(Tensor x)"
  bind_python: True

- name: "ceil"
  signature: "Tensor Ceil(Tensor x)"
  bind_python: True

- name: "erf"
  signature: "Tensor Erf(Tensor x)"
  bind_python: True

- name: "expm1"
  signature: "Tensor Expm1(Tensor x)"
  bind_python: True

- name: "floor"
  signature: "Tensor Floor(Tensor x)"
  bind_python: True

- name: "lgamma"
  signature: "Tensor Lgamma(Tensor x)"
  bind_python: True

- name: "log1p"
  signature: "Tensor Log1p(Tensor x)"
  bind_python: True

- name: "log_sigmoid"
  signature: "Tensor LogSigmoid(Tensor x)"
  bind_python: True

- name: "rint"
  signature: "Tensor Rint(Tensor x)"
  bind_python: True

- name: "round"
  signature: "Tensor Round(Tensor x)"
  bind_python: True

- name: "sign"
  signature: "Tensor Sign(Tensor x)"
  bind_python: True

- name: "sinh"
  signature: "Tensor Sinh(Tensor x)"
  bind_python: True

- name: "softplus"
  signature: "Tensor Softplus(Tensor x)"
  bind_python: True

- name: "unsorted_segment_sum_like"
  signature:
    "Tensor UnsortedSegmentSumLike(Tensor x, Tensor segment_ids, Tensor like, *, Int64 axis)"
  bind_python: False

- name: "clip_by_scalar"
  signature: "Tensor ClipByScalar(Tensor x, *, Scalar min, Scalar max)"
  bind_python: True

- name: "clip_by_scalar_grad"
  signature: "Tensor ClipByScalarGrad(Tensor dy, Tensor x, *, Scalar min, Scalar max)"
  bind_python: False

- name: "clip_by_scalar_min"
  signature: "Tensor ClipByScalarMin(Tensor x, *, Scalar min)"
  bind_python: True

- name: "clip_by_scalar_min_grad"
  signature: "Tensor ClipByScalarMinGrad(Tensor dy, Tensor x, *, Scalar min)"
  bind_python: False

- name: "clip_by_scalar_max"
  signature: "Tensor ClipByScalarMax(Tensor x, *, Scalar max)"
  bind_python: True

- name: "clip_by_scalar_max_grad"
  signature: "Tensor ClipByScalarMaxGrad(Tensor dy, Tensor x, *, Scalar max)"
  bind_python: False

- name: "pad"
  signature: "Tensor Pad(Tensor x, *, Int64List pad, String mode=\"constant\", Scalar value=0)"
  bind_python: True

- name: "pad_grad"
  signature: "Tensor PadGrad(Tensor dy, *, Int64List pad, String mode=\"constant\", Scalar value=0)"
  bind_python: False<|MERGE_RESOLUTION|>--- conflicted
+++ resolved
@@ -256,11 +256,7 @@
 
 - name: "conv1d"
   signature:
-<<<<<<< HEAD
     "Tensor Conv1d(Tensor x, Tensor weight, *, Tensor bias=None, Int32List stride, 
-=======
-    "Tensor Conv2d(Tensor x, Tensor weight, *, Tensor bias=None, Int32List stride, 
->>>>>>> 928216b3
                    Int32List padding, Int32List dilation, Int32 groups=1)"
   bind_python: True
 
