--- conflicted
+++ resolved
@@ -3307,48 +3307,46 @@
   signature: "Tensor (Tensor input) => Clone"
   bind_python: True
 
-<<<<<<< HEAD
+- name: "real"
+  signature: "Tensor (Tensor x) => Real"
+  bind_python: True
+
+- name: "real_grad"
+  signature: "Tensor (Tensor dout) => RealGrad"
+  bind_python: False
+
+- name: "imag"
+  signature: "Tensor (Tensor x) => Imag"
+  bind_python: True
+
+- name: "imag_grad"
+  signature: "Tensor (Tensor dout) => ImagGrad"
+  bind_python: False
+
+- name: "conj"
+  signature: "Tensor (Tensor x) => Conj"
+  bind_python: True
+
+- name: "conj_physical"
+  signature: "Tensor (Tensor x) => ConjPhysical"
+  bind_python: True
+
+- name: "frac"
+  signature: "Tensor (Tensor x) => Frac"
+  bind_python: True
+
+- name: "frac_"
+  signature: "Tensor (Tensor x) => FracInplace"
+  bind_python: True
+
+- name: "digamma"
+  signature: "Tensor (Tensor x) => Digamma"
+  bind_python: True
+
+- name: "digamma_grad"
+  signature: "Tensor (Tensor x, Tensor dy) => DigammaGrad"
+  bind_python: False
+
 - name: "toyadd"
   signature: "Tensor (Tensor x,Tensor y) =>ToyAdd"
-  bind_python: True
-=======
-- name: "real"
-  signature: "Tensor (Tensor x) => Real"
-  bind_python: True
-
-- name: "real_grad"
-  signature: "Tensor (Tensor dout) => RealGrad"
-  bind_python: False
-
-- name: "imag"
-  signature: "Tensor (Tensor x) => Imag"
-  bind_python: True
-
-- name: "imag_grad"
-  signature: "Tensor (Tensor dout) => ImagGrad"
-  bind_python: False
-
-- name: "conj"
-  signature: "Tensor (Tensor x) => Conj"
-  bind_python: True
-
-- name: "conj_physical"
-  signature: "Tensor (Tensor x) => ConjPhysical"
-  bind_python: True
-
-- name: "frac"
-  signature: "Tensor (Tensor x) => Frac"
-  bind_python: True
-
-- name: "frac_"
-  signature: "Tensor (Tensor x) => FracInplace"
-  bind_python: True
-
-- name: "digamma"
-  signature: "Tensor (Tensor x) => Digamma"
-  bind_python: True
-
-- name: "digamma_grad"
-  signature: "Tensor (Tensor x, Tensor dy) => DigammaGrad"
-  bind_python: False
->>>>>>> 6e019b76
+  bind_python: True