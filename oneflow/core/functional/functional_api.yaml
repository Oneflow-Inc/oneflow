# Copyright 2020 The OneFlow Authors. All rights reserved.
#
# Licensed under the Apache License, Version 2.0 (the "License");
# you may not use this file except in compliance with the License.
# You may obtain a copy of the License at
#
#     http://www.apache.org/licenses/LICENSE-2.0
#
# Unless required by applicable law or agreed to in writing, software
# distributed under the License is distributed on an "AS IS" BASIS,
# WITHOUT WARRANTIES OR CONDITIONS OF ANY KIND, either express or implied.
# See the License for the specific language governing permissions and
# limitations under the License.

# The following data types are allowed,
# {
#   "Tensor", "TensorTuple", "Scalar", "Int", "Int32", "Int64", "Float", "Double", "String", "Bool",
#   "ScalarList", "IntList", "Int32List", "Int64List", "FloatList", "DoubleList", "StringList",
#   "BoolList", "DataType", "Shape", "Generator", "TensorIndex", "Device", "Placement",
#   "Sbp", "SbpList"
# }

- name: "add"
  signature:
    [
      "Tensor (Tensor input, Tensor other, *, Scalar alpha=1, Bool inplace=False) => Add",
      "Tensor (Tensor input, Scalar other, *, Scalar alpha=1, Bool inplace=False) => ScalarAdd",
      "Tensor (Scalar input, Tensor other, *, Scalar alpha=1) => ScalarAdd",
      "Tensor (TensorTuple inputs, *, Bool inplace=False) => Add",
    ]
  bind_python: true

- name: "sub"
  signature:
    [
      "Tensor (Tensor input, Tensor other) => Sub",
      "Tensor (Tensor input, Scalar other, *, Bool inplace=False) => ScalarSub",
      "Tensor (Scalar input, Tensor other) =>  ScalarSub",
    ]
  bind_python: true

- name: "mul"
  signature:
    [
      "Tensor (Tensor input, Tensor other) => Mul",
      "Tensor (Tensor input, Scalar other, *, Bool inplace=False) => ScalarMul",
      "Tensor (Scalar input, Tensor other) => ScalarMul",
    ]
  bind_python: true

- name: "mul_"
  signature:
    [
      "Tensor (Tensor input, Tensor other) => InplaceMul",
      "Tensor (Tensor input, Scalar other) => InplaceScalarMul",
    ]
  bind_python: true

- name: "div"
  signature:
    [
      "Tensor (Tensor input, Tensor other) => Div",
      "Tensor (Tensor input, Scalar other) => ScalarDiv",
      "Tensor (Scalar input, Tensor other) => ScalarDiv",
    ]
  bind_python: true

- name: "div_grad"
  signature: "Tensor (Tensor y, Tensor z, Tensor dz) => DivGrad"
  bind_python: False

- name: "equal"
  signature:
    [
      "Tensor (Tensor input, Tensor other) => BroadcastEqual",
      "Tensor (Tensor input, Scalar other) => ScalarLogicalEqual",
      "Tensor (Scalar input, Tensor other) => ScalarLogicalEqual",
    ]
  bind_python: true

- name: "not_equal"
  signature:
    [
      "Tensor (Tensor input, Tensor other) => BroadcastNotEqual",
      "Tensor (Tensor input, Scalar other) => ScalarLogicalNotEqual",
      "Tensor (Scalar input, Tensor other) => ScalarLogicalNotEqual",
    ]
  bind_python: true

- name: "greater"
  signature:
    [
      "Tensor (Tensor input, Tensor other) => BroadcastGreater",
      "Tensor (Tensor input, Scalar other) => ScalarLogicalGreater",
      "Tensor (Scalar input, Tensor other) => ScalarLogicalGreater",
    ]
  bind_python: true

- name: "greater_equal"
  signature:
    [
      "Tensor (Tensor input, Tensor other) => BroadcastGreaterEqual",
      "Tensor (Tensor input, Scalar other) => ScalarLogicalGreaterEqual",
      "Tensor (Scalar input, Tensor other) => ScalarLogicalGreaterEqual",
    ]
  bind_python: true

- name: "logical_and"
  signature:
    [
      "Tensor (Tensor input, Tensor other) => BroadcastLogicalAnd",
      "Tensor (Tensor input, Scalar other) => ScalarLogicalAnd",
      "Tensor (Scalar input, Tensor other) => ScalarLogicalAnd",
    ]
  bind_python: true

- name: "logical_or"
  signature:
    [
      "Tensor (Tensor input, Tensor other) => BroadcastLogicalOr",
      "Tensor (Tensor input, Scalar other) => ScalarLogicalOr",
      "Tensor (Scalar input, Tensor other) => ScalarLogicalOr",
    ]
  bind_python: true

- name: "logical_not"
  signature: "Tensor (Tensor input) => LogicalNot"
  bind_python: true

- name: "logical_xor"
  signature:
    [
      "Tensor (Tensor input, Tensor other) => BroadcastLogicalXor",
      "Tensor (Tensor input, Scalar other) => ScalarLogicalXor",
      "Tensor (Scalar input, Tensor other) => ScalarLogicalXor",
    ]
  bind_python: true

- name: "less"
  signature:
    [
      "Tensor (Tensor input, Tensor other) => BroadcastLess",
      "Tensor (Tensor input, Scalar other) => ScalarLogicalLess",
      "Tensor (Scalar input, Tensor other) => ScalarLogicalLess",
    ]
  bind_python: True

- name: "less_equal"
  signature:
    [
      "Tensor (Tensor input, Tensor other) => BroadcastLessEqual",
      "Tensor (Tensor input, Scalar other) => ScalarLogicalLessEqual",
      "Tensor (Scalar input, Tensor other) => ScalarLogicalLessEqual",
    ]
  bind_python: True

- name: "pow"
  signature:
    [
      "Tensor (Tensor input, Tensor exponent) => Pow",
      "Tensor (Tensor input, Scalar exponent, *, Bool inplace=False) => ScalarPow",
      "Tensor (Tensor input, Scalar exponent) => ScalarPow",
    ]
  bind_python: True

- name: "pow_x_grad"
  signature: "Tensor (Tensor dz, Tensor x, Tensor y) => PowXGrad"
  bind_python: False

- name: "pow_y_grad"
  signature: "Tensor (Tensor dz, Tensor x, Tensor y) => PowYGrad"
  bind_python: False

- name: "scalar_pow_grad"
  signature: "Tensor (Tensor input, Tensor dy, Scalar exponent) => ScalarPowGrad"
  bind_python: False

- name: "broadcast_pow"
  signature: "Tensor (Tensor x, Tensor y) => BroadcastPow"
  bind_python: False

- name: "broadcast_pow_x_grad"
  signature: "Tensor (Tensor dz, Tensor x, Tensor y, Tensor z) => BroadcastPowXGrad"
  bind_python: False

- name: "broadcast_pow_y_grad"
  signature: "Tensor (Tensor dz, Tensor x, Tensor y, Tensor z) => BroadcastPowYGrad"
  bind_python: False

- name: "floor_divide"
  signature:
    [
      "Tensor (Tensor x, Tensor y) => FloorDiv",
      "Tensor (Tensor input, Scalar scalar, *, Bool inplace=False) => ScalarFloorDiv",
      "Tensor (Tensor input, Scalar scalar) => ScalarFloorDiv",
    ]
  bind_python: True

- name: "floordiv_x_grad"
  signature: "Tensor (Tensor dz, Tensor x, Tensor y) => FloorDivXGrad"
  bind_python: False

- name: "floordiv_y_grad"
  signature: "Tensor (Tensor dz, Tensor x, Tensor y) => FloorDivYGrad"
  bind_python: False

- name: "xdivy_x_grad"
  signature: "Tensor (Tensor dz, Tensor x, Tensor y) => XdivyXGrad"
  bind_python: False

- name: "xdivy_y_grad"
  signature: "Tensor (Tensor dz, Tensor x, Tensor y) => XdivyYGrad"
  bind_python: False

- name: "xlogy_x_grad"
  signature: "Tensor (Tensor dz, Tensor x, Tensor y) => XlogyXGrad"
  bind_python: False

- name: "xlogy_y_grad"
  signature: "Tensor (Tensor dz, Tensor x, Tensor y) => XlogyYGrad"
  bind_python: False

- name: "reduce_max"
  signature: "Tensor (Tensor x, Int32List axis, Bool keepdims=False) => ReduceMax"
  bind_python: True

- name: "reduce_min"
  signature: "Tensor (Tensor x, Int32List axis, Bool keepdims=False) => ReduceMin"
  bind_python: True

- name: "reduce_sum"
  signature: "Tensor (Tensor x, Int32List axis, Bool keepdims=False) => ReduceSum"
  bind_python: True

- name: "reduce_mean"
  signature: "Tensor (Tensor x, Int32List axis, Bool keepdims=False) => ReduceMean"
  bind_python: True

- name: "reduce_all"
  signature: "Tensor (Tensor x, Int32List axis, Bool keepdims=False) => ReduceAll"
  bind_python: True

- name: "reduce_any"
  signature: "Tensor (Tensor x, Int32List axis, Bool keepdims=False) => ReduceAny"
  bind_python: True

- name: "reduce_prod"
  signature: "Tensor (Tensor x, Int32List axis, Bool keepdims=False) => ReduceProd"
  bind_python: True

- name: "reduce_min_device_stage"
  signature: "TensorTuple (Tensor in, Int32List axis) => ReduceMinDeviceStage"
  bind_python: True

- name: "reduce_min_device_stage_grad"
  signature: "Tensor (Tensor out_diff, Tensor mask, Tensor count, Int32List axis) => ReduceMinDeviceStageGrad"
  bind_python: False

- name: "reduce_max_device_stage"
  signature: "TensorTuple (Tensor in, Int32List axis) => ReduceMaxDeviceStage"
  bind_python: True

- name: "reduce_max_device_stage_grad"
  signature: "Tensor (Tensor out_diff, Tensor mask, Tensor count, Int32List axis) => ReduceMaxDeviceStageGrad"
  bind_python: False

- name: "reduce_min_global_stage"
  signature: "TensorTuple (Tensor in, Tensor device_count, Int32List axis, Bool keepdims=False) => ReduceMinGlobalStage"
  bind_python: True

- name: "reduce_min_global_stage_grad"
  signature: "Tensor (Tensor out_diff, Tensor mask, Tensor device_count, Int32List axis, Bool keepdims=False) => ReduceMinGlobalStageGrad"
  bind_python: False

- name: "reduce_max_global_stage"
  signature: "TensorTuple (Tensor in, Tensor device_count, Int32List axis, Bool keepdims=False) => ReduceMaxGlobalStage"
  bind_python: True

- name: "reduce_max_global_stage_grad"
  signature: "Tensor (Tensor out_diff, Tensor mask, Tensor device_count, Int32List axis, Bool keepdims=False) => ReduceMaxGlobalStageGrad"
  bind_python: False

- name: "transpose"
  signature:
    [
      "Tensor (Tensor input, Int32List perm) => Transpose",
      "Tensor (Tensor input, Int32 dim0, Int32 dim1) => Transpose2dim",
    ]
  bind_python: True

- name: "permute"
  signature: "Tensor (Tensor input, Int32List dims) => Permute"
  bind_python: True

- name: "reciprocal"
  signature: "Tensor (Tensor x) => Reciprocal"
  bind_python: True

- name: "reciprocal_grad"
  signature: "Tensor (Tensor x, Tensor dy) => ReciprocalGrad"
  bind_python: False

- name: "reciprocal_no_nan"
  signature: "Tensor (Tensor x) => ReciprocalNoNan"
  bind_python: True

- name: "reciprocal_no_nan_grad"
  signature: "Tensor (Tensor x, Tensor dy) => ReciprocalNoNanGrad"
  bind_python: False

- name: "image_flip"
  signature: "Tensor (Tensor x, Tensor flip_code) => ImageFlip"
  bind_python: True

- name: "sin"
  signature: "Tensor (Tensor x) => Sin"
  bind_python: True

- name: "sin_grad"
  signature: "Tensor (Tensor x, Tensor dy) => SinGrad"
  bind_python: False

- name: "sin_"
  signature: "Tensor (Tensor x) => Sin_"
  bind_python: True

- name: "cos"
  signature: "Tensor (Tensor x) => Cos"
  bind_python: True

- name: "cos_grad"
  signature: "Tensor (Tensor x, Tensor dy) => CosGrad"
  bind_python: False

- name: "cosh"
  signature: "Tensor (Tensor x) => Cosh"
  bind_python: True

- name: "cosh_grad"
  signature: "Tensor (Tensor x, Tensor dy) => CoshGrad"
  bind_python: True

- name: "fmod"
  signature:
    [
      "Tensor (Tensor input, Tensor other) => BroadcastFMod",
      "Tensor (Tensor input, Scalar other, *, Bool inplace=False) => ScalarFMod",
      "Tensor (Tensor input, Scalar other) => ScalarFMod",
    ]
  bind_python: true

- name: "log"
  signature: "Tensor (Tensor x) => Log"
  bind_python: True

- name: "log_grad"
  signature: "Tensor (Tensor x, Tensor dy) => LogGrad"
  bind_python: False

- name: "log2"
  signature: "Tensor (Tensor x) => Log2"
  bind_python: True

- name: "log2_grad"
  signature: "Tensor (Tensor x, Tensor dy) => Log2Grad"
  bind_python: False

- name: "sqrt"
  signature: "Tensor (Tensor x) => Sqrt"
  bind_python: True

- name: "sqrt_grad"
  signature: "Tensor (Tensor x, Tensor dy) => SqrtGrad"
  bind_python: False

- name: "rsqrt"
  signature: "Tensor (Tensor x) => Rsqrt"
  bind_python: True

- name: "rsqrt_grad"
  signature: "Tensor (Tensor x, Tensor dy) => RsqrtGrad"
  bind_python: False

- name: "square"
  signature: "Tensor (Tensor x) => Square"
  bind_python: True

- name: "square_grad"
  signature: "Tensor (Tensor x, Tensor dy) => SquareGrad"
  bind_python: False

- name: "std"
  signature: "Tensor (Tensor x, Int32List[1] dim=None, Bool unbiased=None, Bool keepdim=None) => StandardDeviation"
  bind_python: True

- name: "var"
  signature: "Tensor (Tensor x, Int32List[1] dim=None, Bool unbiased=None, Bool keepdim=None) => Variance"
  bind_python: True

- name: "relu"
  signature: "Tensor (Tensor x, Bool inplace=False) => Relu"
  bind_python: True

- name: "relu_grad"
  signature: "Tensor (Tensor dy, Tensor y) => ReluGrad"
  bind_python: False

- name: "hardtanh"
  signature: "Tensor (Tensor x, Double min_val, Double max_val) => HardTanh"
  bind_python: True

- name: "hardtanh_grad"
  signature: "Tensor (Tensor y, Tensor dy, Double min_val, Double max_val) => HardTanhGrad"
  bind_python: False

- name: "tan"
  signature: "Tensor (Tensor x) => Tan"
  bind_python: True

- name: "tan_grad"
  signature: "Tensor (Tensor x, Tensor dy) => TanGrad"
  bind_python: True

- name: "tanh"
  signature: "Tensor (Tensor x) => Tanh"
  bind_python: True

- name: "tanh_grad"
  signature: "Tensor (Tensor x, Tensor dy) => TanhGrad"
  bind_python: True

- name: "elu"
  signature: "Tensor (Tensor x, Double alpha) => Elu"
  bind_python: True

- name: "elu_grad"
  signature: "Tensor (Tensor x, Tensor dy, Double alpha) => EluGrad"
  bind_python: False

- name: "celu"
  signature: "Tensor (Tensor x, *, Double alpha=1.0, Bool inplace=False) => Celu"
  bind_python: True

- name: "celu_grad"
  signature: "Tensor (Tensor x, Tensor dy, Double alpha=1.0) => CeluGrad"
  bind_python: False

- name: "gelu"
  signature: "Tensor (Tensor x) => Gelu"
  bind_python: True

- name: "gelu_grad"
  signature: "Tensor (Tensor dy, Tensor x) => GeluGrad"
  bind_python: False

- name: "glu"
  signature: "Tensor (Tensor input, Int64 dim=-1) => Glu"
  bind_python: True

- name: "sigmoid"
  signature: "Tensor (Tensor x) => Sigmoid"
  bind_python: True

- name: "sigmoid_grad"
  signature: "Tensor (Tensor x, Tensor dy) => SigmoidGrad"
  bind_python: True

- name: "hardsigmoid"
  signature: "Tensor (Tensor input, Bool inplace=False, *) => HardSigmoid"
  bind_python: True

- name: "hardsigmoid_grad"
  signature: "Tensor (Tensor dy, Tensor x) => HardSigmoidGrad"
  bind_python: False

- name: "softmax"
  signature: "Tensor (Tensor x, Int64 dim=None) => Softmax"
  bind_python: True

- name: "softmax_grad"
  signature: "Tensor (Tensor dy, Tensor y) => SoftmaxGrad"
  bind_python: False

- name: "log_softmax"
  signature: "Tensor (Tensor x, Int64 dim=None) => LogSoftmax"
  bind_python: True

- name: "hardswish"
  signature: "Tensor (Tensor x) => HardSwish"
  bind_python: True

- name: "hardswish_grad"
  signature: "Tensor (Tensor dy, Tensor x) => HardSwishGrad"
  bind_python: False

- name: "leaky_relu"
  signature: "Tensor (Tensor x, Float alpha) => LeakyRelu"
  bind_python: True

- name: "leaky_relu_grad"
  signature: "Tensor (Tensor x, Tensor dy, Float alpha) => LeakyReluGrad"
  bind_python: False

- name: "normalization"
  signature:
    "Tensor (Tensor x, Tensor moving_mean=None, Tensor moving_variance=None,
    Tensor gamma, Tensor beta, Int32 axis=1, Float epsilon=1e-5,
    Float momentum=0.9, Bool is_training=False) => Normalization"

  bind_python: True

- name: "normalization_grad"
  signature:
    "TensorTuple (Tensor grad, Tensor x, Tensor mean, Tensor inv_variance,
    Tensor gamma, Float epsilon, Int32 axis) => NormalizationGrad"
  bind_python: False

- name: "normalization_add_relu"
  signature:
    "Tensor (Tensor x, Tensor addend=None, Tensor moving_mean=None, Tensor moving_variance=None,
    Tensor gamma, Tensor beta, Int32 axis=1, Float epsilon=1e-5,
    Float momentum=0.9, Bool is_training=False) => NormalizationAddRelu"
  bind_python: True

- name: "normalization_add_relu_grad"
  signature:
    "TensorTuple (Tensor x, Tensor dy, Tensor moving_mean, Tensor moving_variance,
    Tensor gamma, Tensor beta, Tensor reserve_space, Tensor y, Int32 axis=1, Float epsilon=1e-5) => NormalizationAddReluGrad"
  bind_python: False

- name: "eye"
  signature: [
    "Tensor (Scalar n, Scalar m=None, *, DataType dtype=kFloat, Device device=None, Bool requires_grad=False) => Eye",
    "Tensor (Scalar n, Scalar m=None, *, DataType dtype=kFloat, String device, Bool requires_grad=False) => Eye",
    "Tensor (Scalar n, Scalar m=None, *, DataType dtype=kFloat, Bool requires_grad=False, Placement placement, SbpList sbp) => Eye",
    "Tensor (Scalar n, Scalar m=None, *, DataType dtype=kFloat, Bool requires_grad=False, Placement placement, Sbp sbp) => Eye",
    ]
  bind_python: True

- name: "arange"
  signature: [
      "Tensor (Scalar start, Scalar end, Scalar step=1, *, DataType dtype=None,
      Device device=None) => Arange",
      "Tensor (Scalar end, *, DataType dtype=None, Device device=None) => Arange",
    ]
  bind_python: True

- name: "consistent_arange"
  signature: [
      "Tensor (Scalar start, Scalar end, Scalar step=1, *, DataType dtype=None,
      Placement placement, SbpList sbp) => ConsistentArange",
      "Tensor (Scalar end, *, DataType dtype=None, Placement placement, SbpList sbp) => ConsistentArange",
    ]
  bind_python: True

- name: "flatten"
  signature: "Tensor (Tensor x, Int32 start_dim=0, Int32 end_dim=-1) => Flatten"
  bind_python: True

- name: "argmax"
  signature: "Tensor (Tensor x, *, Int32 dim=None, Bool keepdim=None, DataType dtype=None) => ArgMax"
  bind_python: True

- name: "argmin"
  signature: "Tensor (Tensor x, *, Int32 dim=None, Bool keepdim=None, DataType dtype=None) => ArgMin"
  bind_python: True

- name: "argwhere"
  signature: "TensorTuple (Tensor x, DataType dtype=kInt32) => ArgWhere"
  bind_python: True

- name: "broadcast_like"
  signature: "Tensor (Tensor x, Tensor like, Int32List broadcast_axes) => BroadcastLike"
  bind_python: True

- name: "cast"
  signature: "Tensor (Tensor x, DataType dtype) => Cast"
  bind_python: True

- name: "constant"
  signature:
    [
      "Tensor (Shape shape, Scalar value, *, DataType dtype, Device device=None) => Constant",
    ]
  bind_python: True

- name: "consistent_constant"
  signature:
    [
      "Tensor (Shape shape, Scalar value, *, DataType dtype, Placement placement, SbpList sbp) => ConsistentConstant",
    ]
  bind_python: True

- name: "empty"
  signature:
    ["Tensor (Shape shape, *, DataType dtype, Device device=None) => Empty"]
  bind_python: True

- name: "consistent_empty"
  signature:
    [
      "Tensor (Shape shape, *, DataType dtype, Placement placement, SbpList sbp) => ConsistentEmpty",
    ]
  bind_python: True

- name: "zeros_like"
  signature: "Tensor (Tensor x) => ZerosLike"
  bind_python: True

- name: "ones_like"
  signature: "Tensor (Tensor x) => OnesLike"
  bind_python: True

- name: "bernoulli"
  signature:
    [
      "Tensor (Tensor x, *, DataType dtype=kFloat, Generator generator=None) => Bernoulli",
    ]
  bind_python: True

- name: "concat"
  signature: "Tensor (TensorTuple inputs, Int64 dim=0) => Concat"
  bind_python: True

- name: "bias_add"
  signature: "Tensor (Tensor x, Tensor bias, Int32 axis=1) => BiasAdd"
  bind_python: True

- name: "conv1d"
  signature:
    "Tensor (Tensor x, Tensor weight, Tensor bias=None, Int32List stride,
    Int32List padding, Int32List dilation, Int32 groups=1) => Conv1d"
  bind_python: True

- name: "conv2d"
  signature:
    "Tensor (Tensor x, Tensor weight, Tensor bias=None, Int32List stride,
    Int32List padding, Int32List dilation, Int32 groups=1) => Conv2d"
  bind_python: True

- name: "fake_quantization"
  signature:
    "Tensor (Tensor in, Tensor scale, Tensor zero_point, String quantization_formula,
    Int32 quantization_bit, String quantization_scheme) => FakeQuantization"
  bind_python: True

- name: "quantization"
  signature:
    "Tensor (Tensor in, Tensor scale, Tensor zero_point, String quantization_formula,
    Int32 quantization_bit, String quantization_scheme) => Quantization"
  bind_python: True

- name: "min_max_observer"
  signature:
    "TensorTuple (Tensor in, String quantization_formula, Int32 quantization_bit,
    String quantization_scheme, Bool per_layer_quantization) => MinMaxObserver"
  bind_python: True

- name: "moving_average_min_max_observer"
  signature:
    "TensorTuple (Tensor in, Tensor current_train_step, Tensor moving_max, Tensor moving_min,
    Bool training, String quantization_formula, Int64 stop_update_after_iters,
    Int32 quantization_bit, String quantization_scheme, Float momentum) => MovingAverageMinMaxObserver"
  bind_python: True

- name: "conv3d"
  signature:
    "Tensor (Tensor x, Tensor weight, Tensor bias=None, Int32List stride,
    Int32List padding, Int32List dilation, Int32 groups=1) => Conv3d"
  bind_python: True

- name: "conv_data_grad"
  signature:
    'Tensor (Tensor dy, Tensor weight, Tensor x, Int32 num_spatial_dims,
    Int32List kernel_size, Int32List strides, Int32List padding_before,
    Int32List dilation_rate, Int32 groups=1,
    String data_format="channels_first") => ConvDataGrad'
  bind_python: False

- name: "conv_filter_grad"
  signature:
    'Tensor (Tensor dy, Tensor x, Int32 num_spatial_dims, Int32List kernel_size,
    Int32List strides, Int32List padding_before, Int32List dilation_rate,
    Int32 groups=1, String data_format="channels_first") => ConvFilterGrad'
  bind_python: False

- name: "conv_bias_grad"
  signature: 'Tensor (Tensor dy, Int32 num_spatial_dims,
    String data_format="channels_first") => ConvBiasGrad'
  bind_python: False

- name: "deconv1d"
  signature:
    "Tensor (Tensor x, Tensor weight, Tensor bias=None, Int32 filters,
    Int32List padding, String data_format, Int32List kernel_size, 
    Int32List output_padding, Int32List strides, Int32List dilation, Int32 groups=1) => Deconv1d"
  bind_python: True

- name: "deconv2d"
  signature:
    "Tensor (Tensor x, Tensor weight, Tensor bias=None, Int32 filters,
    Int32List padding, String data_format, Int32List kernel_size, 
    Int32List output_padding, Int32List strides, Int32List dilation, Int32 groups=1) => Deconv2d"
  bind_python: True

- name: "deconv3d"
  signature:
    "Tensor (Tensor x, Tensor weight, Tensor bias=None, Int32 filters,
    Int32List padding, String data_format, Int32List kernel_size, 
    Int32List output_padding, Int32List strides, Int32List dilation, Int32 groups=1) => Deconv3d"
  bind_python: True

- name: "expand"
  signature: "Tensor (Tensor x, Shape shape) => Expand"
  bind_python: True

- name: "expand_grad"
  signature: "Tensor (Tensor dy, Int32List out, Int32List expand) => ExpandGrad"
  bind_python: False

- name: "roll"
  signature: "Tensor (Tensor x, Int32List[1] shifts, Int32List[1] dims=None) => Roll"
  bind_python: True

- name: "expand_dims"
  signature: "Tensor (Tensor input, Int32 dim) => ExpandDims"
  bind_python: True

- name: "unsqueeze"
  signature: "Tensor (Tensor input, Int32 dim) => Unsqueeze"
  bind_python: True

- name: "exp"
  signature: "Tensor (Tensor x) => Exp"
  bind_python: True

- name: "exp_grad"
  signature: "Tensor (Tensor x, Tensor dy) => ExpGrad"
  bind_python: False

- name: "gather"
  signature: "Tensor (Tensor x, Tensor indices, Int64 axis) => Gather"
  bind_python: True

- name: "dim_gather"
  signature: " Tensor (Tensor input, Int64 dim, Tensor index, Bool sparse_grad=False) => DimGather"
  bind_python: True

- name: "arg_sort"
  signature: "Tensor (Tensor in, String direction) => ArgSort"
  bind_python: True

- name: "gather_nd"
  signature: "Tensor (Tensor params, Tensor indices) => GatherNd"
  bind_python: True

- name: "scatternd"
  signature: "Tensor (Tensor indices, Tensor updates, Shape shape) => ScatterNd"
  bind_python: True

- name: "tensor_scatter_nd_update"
  signature: "Tensor (Tensor tensor, Tensor indices, Tensor updates, Bool inplace=False) => TensorScatterNdUpdate"
  bind_python: True

- name: "scatterndlike"
  signature: "Tensor (Tensor like, Tensor updates, Tensor indices) => ScatterNdLike"
  bind_python: True

- name: "matmul"
  signature:
    "Tensor (Tensor a, Tensor b, Bool transpose_a=False, Bool transpose_b=False,
    Double alpha=1.0) => MatMul"
  bind_python: True

- name: "broadcast_matmul_grad_b"
  signature: "Tensor (Tensor a, Tensor b, Double alpha=1.0) => BroadcastMatmulGradB"
  bind_python: False

- name: "batch_matmul"
  signature:
    "Tensor (Tensor a, Tensor b, Bool transpose_a=False, Bool transpose_b=False,
    Double alpha=1.0) => BatchMatMul"
  bind_python: True

- name: "l1_loss"
  signature: "Tensor(Tensor input, Tensor target, String reduction) => L1Loss"
  bind_python: True

- name: "mse_loss"
  signature: "Tensor(Tensor input, Tensor target, String reduction) => MseLoss"
  bind_python: True

- name: "kl_div_loss"
  signature: "Tensor(Tensor input, Tensor target, Bool log_target, String reduction) => KLDivLoss"
  bind_python: True

- name: "kl_div_loss_grad"
  signature: "Tensor(Tensor dy, Tensor input, Tensor target, Bool log_target) => KLDivLossGrad"
  bind_python: False

- name: "nll_loss"
  signature: "Tensor(Tensor input, Tensor target, Tensor weight=None, Int64 ignore_index, String reduction) => NllLoss"
  bind_python: True

- name: "nll_loss_grad"
  signature: "Tensor(Tensor dy, Tensor input, Tensor target, Tensor weight=None, Tensor total_target, Int64 ignore_index) => NllLossGrad"
  bind_python: False

- name: "binary_cross_entropy_loss"
  signature: "Tensor(Tensor input, Tensor target, Tensor weight=None, String reduction) => BinaryCrossEntropyLoss"
  bind_python: True

- name: "binary_cross_entropy_loss_grad"
  signature: "Tensor(Tensor dy, Tensor input, Tensor target, Tensor weight=None) => BinaryCrossEntropyLossGrad"
  bind_python: False

- name: "binary_cross_entropy_with_logits_loss"
  signature: "Tensor(Tensor input, Tensor target, Tensor weight=None, Tensor pos_weight=None, String reduction) => BinaryCrossEntropyWithLogitsLoss"
  bind_python: True

- name: "binary_cross_entropy_with_logits_loss_grad"
  signature: "Tensor(Tensor dy, Tensor input, Tensor target, Tensor weight=None, Tensor pos_weight=None) => BinaryCrossEntropyWithLogitsLossGrad"
  bind_python: True

- name: "sparse_cross_entropy"
  signature: "Tensor (Tensor prediction, Tensor label, Int64 depth) => SparseCrossEntropy"
  bind_python: True

- name: "sparse_cross_entropy_grad"
  signature: "Tensor (Tensor prediction, Tensor label, Tensor dy, Int64 depth) => SparseCrossEntropyGrad"
  bind_python: False

- name: "distributed_sparse_cross_entropy"
  signature: "Tensor (Tensor prediction, Tensor label, Int64 depth) => SparseCrossEntropyMs"
  bind_python: True

- name: "cross_entropy"
  signature: "Tensor(Tensor input, Tensor target, Tensor weight=None, Int64 ignore_index, String reduction) => CrossEntropy"
  bind_python: True

- name: "distributed_sparse_cross_entropy_grad"
  signature: "Tensor (Tensor prediction, Tensor label, Tensor dy, Int64 depth) => SparseCrossEntropyMsGrad"
  bind_python: False

- name: "sparse_softmax_cross_entropy"
  signature: "Tensor (Tensor logits, Tensor label) => SparseSoftmaxCrossEntropy"
  bind_python: True

- name: "sparse_softmax_cross_entropy_grad"
  signature: "Tensor (Tensor dy, Tensor prob, Tensor label, Int64 depth) => SparseSoftmaxCrossEntropyGrad"
  bind_python: False

- name: "softmax_cross_entropy"
  signature: "Tensor (Tensor logits, Tensor label) => SoftmaxCrossEntropy"
  bind_python: True

- name: "softmax_cross_entropy_grad"
  signature: "Tensor (Tensor dy, Tensor label, Tensor prob) => SoftmaxCrossEntropyGrad"
  bind_python: True

- name: "smooth_l1_loss"
  signature: "Tensor (Tensor logits, Tensor label, Float beta, String reduction) => SmoothL1Loss"
  bind_python: True

- name: "smooth_l1_loss_grad"
  signature: "Tensor (Tensor loss_grad, Tensor prediction, Tensor label, Float beta) => SmoothL1LossGrad"
  bind_python: False

- name: "combined_margin_loss"
  signature: "Tensor (Tensor x, Tensor label, Float m1, Float m2, Float m3) => CombinedMarginLoss"
  bind_python: True

- name: "combined_margin_loss_grad"
  signature: "Tensor (Tensor dy, Tensor label, Tensor theta, Float m1, Float m2, Float m3, Int64 depth) => CombinedMarginLossGrad"
  bind_python: False


- name: "triplet_margin_loss"
  signature: "Tensor (Tensor anchor, Tensor positive, Tensor negative, *, Float margin, Float p, Float eps, Bool swap, String reduction) => TripletMarginLoss"
  bind_python: True
  
- name: "margin_ranking_loss"
  signature: "Tensor (Tensor input_1, Tensor input_2, Tensor target, Float margin, String reduction) => MarginRankingLoss"
  bind_python: True

- name: "ctc_loss"
  signature: "Tensor (Tensor log_probs, Tensor targets, Tensor input_lengths, Tensor target_lengths, Int64 max_target_length, Int32 blank, Bool zero_infinity, String reduction) => CtcLoss"
  bind_python: True

- name: "affine_grid"
  signature: "Tensor (Tensor theta, *, Shape size, Bool align_corners) => AffineGrid"
  bind_python: True

- name: "affine_grid_grad"
  signature: "Tensor (Tensor dgrid, *, Shape size, Bool align_corners) => AffineGridGrad"
  bind_python: False

- name: "grid_sample"
  signature: "Tensor (Tensor input, Tensor grid, *, String interpolation_mode, String padding_mode, Bool align_corners) => GridSample"
  bind_python: True

- name: "grid_sample_grad"
  signature: "TensorTuple (Tensor doutput, Tensor input, Tensor grid, *, String interpolation_mode, String padding_mode, Bool align_corners) => GridSampleGrad"
  bind_python: False

- name: "where"
  signature:
    [
      "Tensor (Tensor condition, Tensor x, Tensor y) => Where",
      "Tensor (Tensor condition, Scalar x, Tensor y) => WhereScalarX",
      "Tensor (Tensor condition, Tensor x, Scalar y) => WhereScalarY",
      "Tensor (Tensor condition, Scalar x, Scalar y) => WhereScalarXY",
    ]
  bind_python: true

- name: "masked_fill"
  signature: "Tensor (Tensor x, Tensor mask, Scalar value) => MaskedFill"
  bind_python: true

- name: "movedim"
  signature: [
    "Tensor (Tensor input, Int32 source, Int32 destination) => MovedimInt",
    "Tensor (Tensor input, Int32List source, Int32List destination) => MovedimVec",
  ]
  bind_python: True

- name: "negative"
  signature: "Tensor (Tensor x) => Negative"
  bind_python: True

- name: "negative_grad"
  signature: "Tensor (Tensor x, Tensor dy) => NegativeGrad"
  bind_python: False

- name: "layer_norm_affine"
  signature:
    "Tensor (Tensor x, Tensor gamma, Tensor beta, Int64 begin_norm_axis,
    Int64 begin_params_axis, Double epsilon) => LayerNormAffine"
  bind_python: True

- name: "layer_norm"
  signature: "Tensor (Tensor x, Int64 begin_norm_axis, Int64 begin_params_axis, Double epsilon) => LayerNorm"
  bind_python: True

- name: "layer_norm_grad"
  signature: "Tensor (Tensor x, Tensor mean, Tensor inv_variance, Tensor dy, Int64 begin_norm_axis, Double epsilon) => LayerNormGrad"
  bind_python: False

- name: "layer_norm_param_grad"
  signature: "Tensor (Tensor dy, Int64 begin_params_axis, Double epsilon) => LayerNormParamGrad"
  bind_python: False

- name: "layer_norm_affine_param_grad"
  signature: "TensorTuple (Tensor dy, Tensor gamma, Tensor normalized, Int64 begin_params_axis, Double epsilon) => LayerNormAffineParamGrad"
  bind_python: False

- name: "avg_pool_2d"
  signature:
    'Tensor (Tensor x, Int32List kernel_size, Int32List stride, String padding,
    Int32List padding_before, Int32List padding_after,
    String data_format="channels_first", Bool ceil_mode=False) => AvgPool2D'
  bind_python: True

- name: "max_pool_2d"
  signature:
    'Tensor (Tensor x, Int32List kernel_size, Int32List stride, String padding,
    Int32List padding_before, Int32List padding_after,
    String data_format="channels_first", Bool ceil_mode=False) => MaxPool2D'
  bind_python: True

- name: "ctc_loss_grad"
  signature:
    "Tensor (Tensor loss_grad, Tensor log_probs, Tensor targets,
      Tensor input_lengths, Tensor target_lengths, Tensor loss, Tensor alpha, Int32 blank, Bool zero_infinity, Int64 max_target_length) => CtcLossGrad"
  bind_python: False

- name: "adaptive_avg_pool1d"
  signature: "Tensor (Tensor x, Int64List[1] output_size) => AdaptiveAvgPool1D"
  bind_python: True

- name: "adaptive_avg_pool2d"
  signature: "Tensor (Tensor x, Int64List[2] output_size) => AdaptiveAvgPool2D"
  bind_python: True

- name: "adaptive_avg_pool3d"
  signature: "Tensor (Tensor x, Int64List[3] output_size) => AdaptiveAvgPool3D"
  bind_python: True

- name: "adaptive_pool_grad"
  signature: "Tensor (Tensor x, Tensor dy, String mode, Int32 ndims) => AdaptivePoolNdGrad"

- name: "pool_grad"
  signature:
    "Tensor (Tensor x, Tensor y, Tensor dy, String mode, Int32 ndims, String data_format,
    String padding, Int32List padding_before, Int32List padding_after, Int32List pool_size,
    Int32List strides, Bool ceil_mode) => PoolNdGrad"
  bind_python: False

- name: "max_pool1d"
  signature:
    'TensorTuple (Tensor input, Int32List[1] kernel_size, Int32List[1] stride=None,
    Int32List[1] padding=0, Int32List[1] dilation=1,
    Bool return_indices=True, Bool ceil_mode=False,
    String data_format="channels_first") => Maxpool1D'
  bind_python: True

- name: "max_pool2d"
  signature:
    'TensorTuple (Tensor input, Int32List[2] kernel_size, Int32List[2] stride=None,
    Int32List[2] padding=0, Int32List[2] dilation=1,
    Bool return_indices=True, Bool ceil_mode=False,
    String data_format="channels_first") => Maxpool2D'
  bind_python: True

- name: "max_pool3d"
  signature:
    'TensorTuple (Tensor input, Int32List[3] kernel_size, Int32List[3] stride=None,
    Int32List[3] padding=0, Int32List[3] dilation=1,
    Bool return_indices=True, Bool ceil_mode=False,
    String data_format="channels_first") => Maxpool3D'
  bind_python: True

- name: "pooling_grad"
  signature:
    "Tensor (Tensor x, Tensor y, Tensor indice, Tensor dy, String mode, Int32 ndims,
    String data_format, Int32List padding, Int32List kernel_size,
    Int32List stride, Int32List dilation, Bool return_indices, Bool ceil_mode) => PoolingNdGrad"
  bind_python: False

- name: "prelu"
  signature: "Tensor (Tensor x, Tensor alpha) => PRelu"
  bind_python: True

- name: "prelu_grad"
  signature: "TensorTuple (Tensor dy, Tensor x, Tensor alpha) => PReluGrad"
  bind_python: False

- name: "reshape"
  signature: "Tensor (Tensor x, Shape shape) => Reshape"
  bind_python: True

- name: "slice"
  signature: "Tensor (Tensor x, Int64List start, Int64List stop, Int64List step) => Slice"
  bind_python: True

- name: "slice_grad"
  signature: "Tensor (Tensor dy, Tensor like, Int64List start, Int64List stop, Int64List step) => SliceGrad"
  bind_python: False

- name: "narrow"
  signature: "Tensor (Tensor input, Int64 dim, Int64 start, Int64 length) => Narrow"
  bind_python: True

- name: "narrow_grad"
  signature: "Tensor (Tensor dy, Tensor like, Int64 dim, Int64 start, Int64 length) => NarrowGrad"
  bind_python: False

- name: "slice_update"
  signature: "Tensor (Tensor x, Tensor update, Int64List start, Int64List stop, Int64List step, *, Bool inplace=False) => SliceUpdate"
  bind_python: True

- name: "logical_slice"
  signature: "Tensor (Tensor x, Int64List start, Int64List stop, Int64List step) => LogicalSlice"
  bind_python: True

- name: "logical_slice_assign"
  signature: "Void (Tensor ref, Tensor value, Int64List start, Int64List stop, Int64List step) => LogicalSliceAssign"
  bind_python: True

- name: "squeeze"
  signature: [
    "Tensor (Tensor x, Int32List[1] dim=None) => Squeeze",
  ]
  bind_python: True

- name: "copy"
  signature: "Tensor (Tensor x, String device_type, Int64 device_id) => Copy"
  bind_python: True

- name: "to"
  signature: [
    # type of device must be string for consistent tensor to perform argument validation
    "Tensor (Tensor x, String device=None, DataType dtype=None, Bool copy=False) => To",
    "Tensor (Tensor x, Device device=None, DataType dtype=None, Bool copy=False) => To",
    "Tensor (Tensor x, DataType dtype=None, Bool copy=False) => To",
    "Tensor (Tensor x, Tensor other, Bool copy=False) => To"
  ]
  bind_python: True

- name: "flip"
  signature: "Tensor (Tensor x, Int32List dims) => Flip"
  bind_python: True

- name: "flip_grad"
  signature: "Tensor (Tensor dy, Int32List dims) => FlipGrad"
  bind_python: False

- name: "upsample"
  signature:
    'Tensor (Tensor x, Float height_scale, Float width_scale, Bool align_corners,
    String interpolation, String data_format="channels_first") => Upsample'
  bind_python: True

- name: "upsample_grad"
  signature:
    'Tensor (Tensor dy, Tensor x, Float height_scale, Float width_scale, Bool align_corners,
    String data_format, String interpolation) => UpsampleGrad'
  bind_python: False

- name: "upsample_linear_1d"
  signature: 'Tensor (Tensor x, Float scale_factor, Bool align_corners,
    String data_format="channels_first") => UpsampleLinear1D'
  bind_python: True

- name: "upsample_linear_1d_grad"
  signature:
    'Tensor (Tensor dy, Tensor x, Float scale_factor, Bool align_corners,
    String data_format="channels_first") => UpsampleLinear1DGrad'
  bind_python: False

- name: "upsample_nearest_1d"
  signature: 'Tensor (Tensor x, Float scale_factor,
    String data_format="channels_first") => UpsampleNearest1D'
  bind_python: True

- name: "upsample_nearest_1d_grad"
  signature: 'Tensor (Tensor dy, Tensor x, Float scale_factor,
    String data_format="channels_first") => UpsampleNearest1DGrad'
  bind_python: False

- name: "upsample_nearest_2d"
  signature: 'Tensor (Tensor x, Float height_scale, Float width_scale,
    String data_format="channels_first") => UpsampleNearest2D'
  bind_python: True

- name: "upsample_nearest_2d_grad"
  signature:
    'Tensor (Tensor dy, Tensor x, Float height_scale, Float width_scale,
    String data_format="channels_first") => UpsampleNearest2DGrad'
  bind_python: False

- name: "upsample_bilinear_2d"
  signature:
    'Tensor (Tensor x, Float height_scale, Float width_scale, Bool align_corners,
    String data_format="channels_first") => UpsampleBilinear2D'
  bind_python: True

- name: "upsample_bilinear_2d_grad"
  signature:
    'Tensor (Tensor dy, Tensor x, Float height_scale, Float width_scale, Bool align_corners,
    String data_format="channels_first") => UpsampleBilinear2DGrad'
  bind_python: False

- name: "upsample_bicubic_2d"
  signature:
    'Tensor (Tensor x, Float height_scale, Float width_scale, Bool align_corners,
    String data_format="channels_first") => UpsampleBicubic2D'
  bind_python: True

- name: "upsample_bicubic_2d_grad"
  signature:
    'Tensor (Tensor dy, Tensor x, Float height_scale, Float width_scale, Bool align_corners,
    String data_format="channels_first") => UpsampleBicubic2DGrad'
  bind_python: False

- name: "upsample_nearest_3d"
  signature:
    'Tensor (Tensor x, Float depth_scale, Float height_scale, Float width_scale,
    String data_format="channels_first") => UpsampleNearest3D'
  bind_python: True

- name: "upsample_nearest_3d_grad"
  signature:
    'Tensor (Tensor dy, Tensor x, Float depth_scale, Float height_scale, Float width_scale,
    String data_format="channels_first") => UpsampleNearest3DGrad'
  bind_python: False

- name: "upsample_trilinear_3d"
  signature:
    'Tensor (Tensor x, Float depth_scale, Float height_scale, Float width_scale,
    Bool align_corners, String data_format="channels_first") => UpsampleTrilinear3D'
  bind_python: True

- name: "upsample_trilinear_3d_grad"
  signature:
    'Tensor (Tensor dy, Tensor x, Float depth_scale, Float height_scale, Float width_scale,
    Bool align_corners, String data_format="channels_first") => UpsampleTrilinear3DGrad'
  bind_python: False

- name: "abs"
  signature: "Tensor (Tensor x) => Abs"
  bind_python: True

- name: "abs_grad"
  signature: "Tensor (Tensor x, Tensor dy) => AbsGrad"
  bind_python: False

- name: "acos"
  signature: "Tensor (Tensor x) => Acos"
  bind_python: True

- name: "acos_grad"
  signature: "Tensor (Tensor x, Tensor dy) => AcosGrad"
  bind_python: False

- name: "acosh"
  signature: "Tensor (Tensor x) => Acosh"
  bind_python: True

- name: "acosh_grad"
  signature: "Tensor (Tensor x, Tensor dy) => AcoshGrad"
  bind_python: False

- name: "asin"
  signature: "Tensor (Tensor x) => Asin"
  bind_python: True

- name: "asin_grad"
  signature: "Tensor (Tensor x, Tensor dy) => AsinGrad"
  bind_python: False

- name: "asinh"
  signature: "Tensor (Tensor x) => Asinh"
  bind_python: True

- name: "asinh_grad"
  signature: "Tensor (Tensor x, Tensor dy) => AsinhGrad"
  bind_python: False

- name: "atan"
  signature: "Tensor (Tensor x) => Atan"
  bind_python: True

- name: "atan_grad"
  signature: "Tensor (Tensor x, Tensor dy) => AtanGrad"
  bind_python: False

- name: "atan2"
  signature: "Tensor (Tensor input, Tensor other) => Atan2"
  bind_python: True

- name: "atan2_x_grad"
  signature: "Tensor (Tensor dz, Tensor x, Tensor y) => Atan2XGrad"
  bind_python: False

- name: "atan2_y_grad"
  signature: "Tensor (Tensor dz, Tensor x, Tensor y) => Atan2YGrad"
  bind_python: False

- name: "atanh"
  signature: "Tensor (Tensor x) => Atanh"
  bind_python: True

- name: "atanh_grad"
  signature: "Tensor (Tensor x, Tensor dy) => AtanhGrad"
  bind_python: False

- name: "ceil"
  signature: "Tensor (Tensor x) => Ceil"
  bind_python: True

- name: "ceil_grad"
  signature: "Tensor (Tensor x, Tensor dy) => CeilGrad"
  bind_python: False

- name: "erf"
  signature: "Tensor (Tensor x) => Erf"
  bind_python: True

- name: "erf_grad"
  signature: "Tensor (Tensor x, Tensor dy) => ErfGrad"
  bind_python: False

- name: "erfc"
  signature: "Tensor (Tensor x) => Erfc"
  bind_python: True

- name: "erfc_grad"
  signature: "Tensor (Tensor x, Tensor dy) => ErfcGrad"
  bind_python: False

- name: "expm1"
  signature: "Tensor (Tensor x) => Expm1"
  bind_python: True

- name: "expm1_grad"
  signature: "Tensor (Tensor x, Tensor dy) => Expm1Grad"
  bind_python: False

- name: "floor"
  signature: "Tensor (Tensor x) => Floor"
  bind_python: True

- name: "floor_grad"
  signature: "Tensor (Tensor x, Tensor dy) => FloorGrad"
  bind_python: False

- name: "lgamma"
  signature: "Tensor (Tensor x) => Lgamma"
  bind_python: True

- name: "lgamma_grad"
  signature: "Tensor (Tensor x, Tensor dy) => LgammaGrad"
  bind_python: False

- name: "log1p"
  signature: "Tensor (Tensor x) => Log1p"
  bind_python: True

- name: "log1p_grad"
  signature: "Tensor (Tensor x, Tensor dy) => Log1pGrad"
  bind_python: False

- name: "logsigmoid"
  signature: "Tensor (Tensor x) => LogSigmoid"
  bind_python: True

- name: "logsigmoid_grad"
  signature: "Tensor (Tensor x, Tensor dy) => LogSigmoidGrad"
  bind_python: False

- name: "rint"
  signature: "Tensor (Tensor x) => Rint"
  bind_python: True

- name: "rint_grad"
  signature: "Tensor (Tensor x, Tensor dy) => RintGrad"
  bind_python: False

- name: "round"
  signature: "Tensor (Tensor x) => Round"
  bind_python: True

- name: "round_grad"
  signature: "Tensor (Tensor x, Tensor dy) => RoundGrad"
  bind_python: False

- name: "sign"
  signature: "Tensor (Tensor x) => Sign"
  bind_python: True

- name: "sign_grad"
  signature: "Tensor (Tensor x, Tensor dy) => SignGrad"
  bind_python: False

- name: "sinh"
  signature: "Tensor (Tensor x) => Sinh"
  bind_python: True

- name: "sinh_grad"
  signature: "Tensor (Tensor x, Tensor dy) => SinhGrad"
  bind_python: False

- name: "softplus"
  signature: "Tensor (Tensor x) => Softplus"
  bind_python: True

- name: "softplus_grad"
  signature: "Tensor (Tensor x, Tensor dy) => SoftplusGrad"
  bind_python: False

- name: "one_hot"
  signature: "Tensor (Tensor input, Int64 num_classes=-1, Scalar on_value=1, Scalar off_value=0) => OneHot"
  bind_python: True

- name: "unsorted_segment_sum_like"
  signature: "Tensor (Tensor x, Tensor segment_ids, Tensor like, Int64 axis) => UnsortedSegmentSumLike"
  bind_python: False

- name: "tril"
  signature: "Tensor (Tensor x, Int64 diagonal=0) => Tril"
  bind_python: True

- name: "triu"
  signature: "Tensor (Tensor x, Int64 diagonal=0) => Triu"
  bind_python: True

- name: "clamp"
  signature:
    ["Tensor (Tensor input, Scalar min=None, Scalar max=None) => Clamp"]
  bind_python: true

- name: "clamp_grad"
  signature: "Tensor (Tensor dy, Tensor x, Scalar min=None, Scalar max=None) => ClampGrad"
  bind_python: False

- name: "vector_norm"
  signature: 
    [
      "Tensor (Tensor input, Scalar ord=2, Int32List dim=None, Bool keepdim=False, *, DataType dtype=None) => VectorNorm",
      "Tensor (Tensor input, Scalar ord=2, Scalar dim, Bool keepdim=False, *, DataType dtype=None) => VectorNorm",
    ]
  bind_python: True

- name: "matrix_norm"
  signature: 
    [
      "Tensor (Tensor input, Scalar ord, Int32List dim, Bool keepdim=False, *, DataType dtype=None) => MatrixNorm",
      "Tensor (Tensor input, String ord, Int32List dim, Bool keepdim=False, *, DataType dtype=None) => MatrixNorm",
    ]
  bind_python: True

- name: "norm"
  signature: 
    [
      "Tensor (Tensor input, Scalar ord=None, Int32List dim=None, Bool keepdim=False, *, DataType dtype=None) => Norm",
      "Tensor (Tensor input, String ord, Int32List dim=None, Bool keepdim=False, *, DataType dtype=None) => Norm",
      "Tensor (Tensor input, Scalar ord=None, Scalar dim, Bool keepdim=False, *, DataType dtype=None) => ScalarNorm",
      "Tensor (Tensor input, String ord, Scalar dim, Bool keepdim=False, *, DataType dtype=None) => ScalarNorm",
    ]
  bind_python: True

- name: "dropout"
  signature: "Tensor (Tensor x, Tensor addend=None, Float p=0.5, Bool training=True, Generator generator=None) => Dropout"
  bind_python: True

- name: "dropout_grad"
  signature: "Tensor (Tensor dy, Tensor mask, Float scale) => DropoutGrad"
  bind_python: False

- name: "pad"
  signature: 'Tensor (Tensor x, Int64List pad, String mode="constant", Scalar value=0) => Pad'
  bind_python: True

- name: "pad_grad"
  signature: 'Tensor (Tensor dy, Int64List pad, String mode="constant", Scalar value=0) => PadGrad'
  bind_python: False

- name: "silu"
  signature: "Tensor (Tensor x) => Silu"
  bind_python: True

- name: "silu_grad"
  signature: "Tensor (Tensor x, Tensor dy) => SiluGrad"
  bind_python: False

- name: "mish"
  signature: "Tensor (Tensor x) => Mish"
  bind_python: True

- name: "mish_grad"
  signature: "Tensor (Tensor x, Tensor dy) => MishGrad"
  bind_python: False

- name: "selu"
  signature: "Tensor (Tensor x) => Selu"
  bind_python: True

- name: "selu_grad"
  signature: "Tensor (Tensor x, Tensor dy) => SeluGrad"
  bind_python: False

- name: "softsign"
  signature: "Tensor (Tensor x) => SoftSign"
  bind_python: True

- name: "softsign_grad"
  signature: "Tensor (Tensor x, Tensor dy) => SoftSignGrad"
  bind_python: False

- name: "diag"
  signature: "Tensor (Tensor x, Int32 diagonal=0) => Diag"
  bind_python: True

- name: "diag_grad"
  signature: "Tensor (Tensor dy, Tensor in, Int32 diagonal=0) => DiagGrad"
  bind_python: False

- name: "diagonal"
  signature: "Tensor (Tensor x, Int32 offset=0, Int32 dim1=0, Int32 dim2=1) => Diagonal"
  bind_python: True

- name: "diagonal_grad"
  signature: "Tensor (Tensor dy, Tensor in, Int32 offset=0) => DiagonalGrad"
  bind_python: False

- name: "tensor_getitem"
  signature: "Tensor (Tensor x, TensorIndex index) => TensorGetItem"
  bind_python: True

- name: "scatter"
  signature:
    [
      "Tensor (Tensor input, Int32 dim, Tensor index, Tensor src) => DimScatter",
      "Tensor (Tensor input, Int32 dim, Tensor index, Scalar src) => DimScatterUpdateScalar",
    ]
  bind_python: True

- name: "scatter_add"
  signature:
    [
      "Tensor (Tensor input, Int32 dim, Tensor index, Tensor src) => DimScatterAdd",
      "Tensor (Tensor input, Int32 dim, Tensor index, Scalar src) => DimScatterAddScalar",
    ]
  bind_python: True

- name: "scatter_add_like"
  signature: "Tensor (Tensor like, Int32 dim, Tensor index, Tensor src) => DimScatterAddLike"
  bind_python: False

- name: "tensor_setitem"
  signature: "Void (Tensor x, TensorIndex index, Tensor value) => TensorSetItem"
  bind_python: True

- name: "avg_pool1d"
  signature:
    'Tensor (Tensor input, Int32List[1] kernel_size, Int32List[1] stride=None, 
             Int32List[1] padding=0, Bool ceil_mode=False, Bool count_include_pad=True,
             Int64 divisor_override=0, String data_format="channels_first") => Avgpool1D'
  bind_python: True

- name: "avg_pool2d"
  signature:
    'Tensor (Tensor input, Int32List[2] kernel_size, Int32List[2] stride=None, 
             Int32List[2] padding=0, Bool ceil_mode=False, Bool count_include_pad=True,
             Int64 divisor_override=0, String data_format="channels_first") => Avgpool2D'
  bind_python: True

- name: "avg_pool3d"
  signature:
    'Tensor (Tensor input, Int32List[3] kernel_size, Int32List[3] stride=None, 
             Int32List[3] padding=0, Bool ceil_mode=False, Bool count_include_pad=True,
             Int64 divisor_override=0, String data_format="channels_first") => Avgpool3D'
  bind_python: True

- name: "avg_pooling_grad"
  signature:
    "Tensor (Tensor x, Tensor y, Tensor dy, Int32 ndims, String data_format, Int32List padding,
    Int32List kernel_size, Int32List stride, Bool ceil_mode, Bool count_include_pad,
    Int64 divisor_override=0) => AvgPoolingNdGrad"
  bind_python: False

- name: "minimum"
  signature: "Tensor (Tensor x, Tensor y) => Minimum"
  bind_python: True

- name: "maximum"
  signature: "Tensor (Tensor x, Tensor y) => Maximum"
  bind_python: True

- name: "elementwise_min_grad"
  signature: "TensorTuple (Tensor dz, Tensor x, Tensor y) => ElementwiseMinGrad"
  bind_python: False

- name: "elementwise_max_grad"
  signature: "TensorTuple (Tensor dz, Tensor x, Tensor y) => ElementwiseMaxGrad"
  bind_python: False

- name: "stack"
  signature: "Tensor (TensorTuple inputs, Int64 dim=0) => Stack"
  bind_python: True

- name: "local_to_consistent"
  signature: "Tensor (Tensor x, Placement placement, SbpList sbp, Shape shape, DataType dtype) => LocalToConsistent"
  bind_python: False

- name: "to_consistent"
  signature: "Tensor (Tensor x, Placement placement, SbpList sbp, SbpList grad_sbp) => ToConsistent"
  bind_python: True

- name: "to_local"
  signature: "Tensor (Tensor x) => ConsistentToLocal"
  bind_python: True

- name: "broadcast"
  signature: "Tensor (Tensor x, *, Int64 src_rank=0, Bool inplace=True) => Broadcast"
  bind_python: True

- name: "local_all_reduce"
  signature: "Tensor (Tensor x) => LocalAllReduce"
  bind_python: True

- name: "local_reduce"
  signature: "Tensor (Tensor x, *, Int64 dst=0, Bool inplace=True) => LocalReduce"
  bind_python: True

- name: "eager_p_to_b"
  signature: "Tensor (Tensor x, Placement in_placement, Placement out_placement, Shape shape) => EagerPToB"
  bind_python: False

- name: "eager_b_to_s"
  signature: "Tensor (Tensor x, Placement in_placement, Placement out_placement, SbpList out_sbp, Shape shape) => EagerBToS"
  bind_python: False

- name: "eager_s_to_b"
  signature: "Tensor (Tensor x, Placement in_placement, Placement out_placement, SbpList in_sbp, Shape shape) => EagerSToB"
  bind_python: False

- name: "eager_naive_s_to_s"
  signature: "Tensor (Tensor x, Placement in_placement, Placement out_placement, SbpList in_sbp, SbpList out_sbp, Shape shape) => EagerNaiveSToS"
  bind_python: False

- name: "eager_p_to_s"
  signature: "Tensor (Tensor x, Placement in_placement, Placement out_placement, SbpList out_sbp, Shape shape) => EagerPToS"
  bind_python: False

- name: "consistent_all_reduce"
  signature: "Tensor (Tensor x) => ConsistentAllReduce"
  bind_python: False

- name: "consistent_reduce_scatter"
  signature: "Tensor (Tensor x, String op_type) => ConsistentReduceScatter"
  bind_python: False

- name: "consistent_all_gather"
  signature: "Tensor (Tensor x) => ConsistentAllGather"
  bind_python: False

- name: "consistent_s2s"
  signature: "Tensor (Tensor x, SbpList out_sbp) => ConsistentS2S"
  bind_python: False

- name: "select_top_n"
  signature: "TensorTuple (TensorTuple inputs, Int32 n) => SelectTopN"
  bind_python: True

- name: "cast_like"
  signature: "Tensor (Tensor x, Tensor like) => CastLike"
  bind_python: False

- name: "identity"
  signature: "Tensor (Tensor in) => Identity"
  bind_python: True

- name: "amp_white_identity"
  signature: "Tensor (Tensor in) => AmpWhiteIdentity"
  bind_python: True

- name: "reshape_like"
  signature: "Tensor (Tensor in, Tensor like) => ReshapeLike"
  bind_python: True

- name: "reduce_sum_like"
  signature: "Tensor (Tensor in, Tensor like, Int32List axis) => ReduceSumLike"
  bind_python: True

- name: "broadcast_reduce_sum_like"
  signature: "Tensor (Tensor in, Tensor like) => BroadcastReduceSumLike"
  bind_python: False

- name: "rand"
  signature: [
      "Tensor (Shape size, *, DataType dtype=None, Device device=None,
      Generator generator=None, Bool requires_grad=False) => Rand",
      "Tensor (Shape size, *, Placement placement, SbpList sbp, DataType dtype=None,
      Generator generator=None, Bool requires_grad=False) => ConsistentRand",
    ]
  bind_python: True

- name: "randn"
  signature: [
      "Tensor (Shape size, *, DataType dtype=None, Device device=None,
      Generator generator=None, Bool requires_grad=False) => RandN",
      "Tensor (Shape size, *, Placement placement, SbpList sbp, DataType dtype=None,
      Generator generator=None, Bool requires_grad=False) => ConsistentRandN",
    ]
  bind_python: True

- name: "randint"
  signature: [
      "Tensor (Int64 low, Int64 high, Shape size, *, DataType dtype=None,
      Device device=None, Generator generator=None, Bool requires_grad=False)=> RandInt",
      "Tensor (Int64 high, Shape size, *, DataType dtype=None,
      Device device=None, Generator generator=None, Bool requires_grad=False)=> RandInt",
      "Tensor (Int64 low, Int64 high, Shape size, *, Placement placement, SbpList sbp_tuple,
      DataType dtype=None, Generator generator=None, Bool requires_grad=False)=> ConsistentRandInt",
      "Tensor (Int64 high, Shape size, *, Placement placement, SbpList sbp_tuple,
      DataType dtype=None, Generator generator=None, Bool requires_grad=False)=> ConsistentRandInt",
    ]
  bind_python: True

- name: "randperm"
  signature:
    [
      "Tensor (Int32 n, *, Generator generator=None, DataType dtype=kInt64, Device device=None, Bool requires_grad=False) => RandPerm",
      "Tensor (Int32 n, *, Placement placement, SbpList sbp, Generator generator=None, DataType dtype=kInt64, Bool requires_grad=False) => ConsistentRandPerm",
    ]
  bind_python: True

- name: "unfold_tensor"
  signature: "Tensor (Tensor x, Int32 dimension, Int32 size, Int32 step) => UnfoldTensor"
  bind_python: True

- name: "unfold_tensor_grad"
  signature: "Tensor (Tensor dy, Tensor x, Int32 dimension, Int32 size, Int32 step) => UnfoldTensorGrad"
  bind_python: False

- name: "unfold"
  signature:
    'Tensor (Tensor x, String data_format="channels_first", Int32List kernel_size,
    Int32List dilation_rate, Int32List padding,
    Int32List strides) => Unfold'
  bind_python: True

- name: "fold"
  signature: 'Tensor (Tensor x, String data_format="channels_first",
    Int32List output_size, Int32List kernel_size,
    Int32List dilation_rate, Int32List padding,
    Int32List strides) => Fold'
  bind_python: True

- name: "split"
  signature: [
    "TensorTuple (Tensor x, Int64 split_size, Int64 dim=0) => Split",
    "TensorTuple (Tensor x, Int64List split_size, Int64 dim=0) => SplitWithSize",
  ]
  bind_python: True

- name: "chunk"
  signature: [
    "TensorTuple (Tensor x, Int64 chunks, Int64 dim=0) => Chunk",
  ]
  bind_python: True

- name: "split_like"
  signature: "TensorTuple (Tensor x, TensorTuple like, Int64 axis) => SplitLike"
  bind_python: True

- name: "normalize"
  signature: "Tensor (Tensor input, Float p=2.0, Int32 dim=1, Float eps=1e-12) => Normalize"
  bind_python: True

- name: "l2_normalize"
  signature: "Tensor (Tensor input, Int32 axis=0, Float epsilon=1e-12) => L2Normalize"
  bind_python: True

- name: "l2_normalize_grad"
  signature: "Tensor (Tensor dy, Tensor y, Tensor square_x_sum, Int32 axis, Float epsilon) => L2NormalizeGrad"
  bind_python: False

- name: "fused_self_attention"
  signature: "TensorTuple (Tensor hidden_states, Int64 head_size=8, Float alpha=1.0) => FusedSelfAttention"
  bind_python: True

- name: "fused_self_attention_grad"
  signature: "Tensor (Tensor query_mul_key_grad, Tensor value_grad, Tensor hidden_states, Float alpha=1.0) => FusedSelfAttentionGrad"
  bind_python: False

- name: "fused_scale_tril"
  signature: "Tensor (Tensor x, Int64 diagonal=0, Scalar fill_value=0, Scalar scale=1) => FusedScaleTril"
  bind_python: True

- name: "fused_bias_add_gelu"
  signature: "Tensor (Tensor a, Tensor b, *, Int32 axis) => FusedBiasAddGelu"
  bind_python: True

- name: "fused_bias_add_gelu_grad"
  signature: "Tensor (Tensor a, Tensor b, Tensor dy, Int32 axis) => FusedBiasAddGeluGrad"
  bind_python: false

- name: "fused_bias_add_dropout"
  signature: "Tensor (Tensor a, Tensor b, *, Float p=0.5, Int32 axis, Generator generator=None) => FusedBiasAddDropout"
  bind_python: True

- name: "fused_scale_mask_softmax"
  signature: "Tensor (Tensor x, Tensor mask, *, Float fill_value=0.0, Float scale=1.0) => FusedScaleMaskSoftmax"
  bind_python: True

- name: "fused_scale_mask_softmax_grad"
  signature: "Tensor (Tensor y, Tensor dy, Tensor mask, Float scale=1.0) => FusedScaleMaskSoftmaxGrad"
  bind_python: False

- name: "fused_scale_mask_softmax_dropout"
  signature: "TensorTuple (Tensor x, Tensor mask, *, Float fill_value=0.0, Float scale=1.0, Float p=0.5, Bool training=True, Generator generator=None) => FusedScaleMaskSoftmaxDropout"
  bind_python: True

- name: "fused_scale_mask_softmax_dropout_grad"
  signature: "Tensor (Tensor softmax_y, Tensor dy, Tensor mask, Tensor dropout_mask, Float scale=1.0, Float dropout_scale=1.0) => FusedScaleMaskSoftmaxDropoutGrad"
  bind_python: False

- name: "fused_scale_tril_softmax_mask_scale"
  signature: "TensorTuple (Tensor a, *, Float p=0.5, Int64 diagonal, Float tril_scale_value, Generator generator=None) => FusedScaleTrilSoftmaxMaskScale"
  bind_python: True

- name: "fused_scale_tril_softmax_mask_scale_grad"
  signature: "Tensor (Tensor softmax_y, Tensor dy, Tensor mask, Int64 diagonal, Float tril_scale_value, Float mask_scale_value) => FusedScaleTrilSoftmaxMaskScaleGrad"
  bind_python: False

- name: "send"
  signature: "Void (Tensor input, Int64 dst, Bool send_meta=True) => Send"
  bind_python: True

- name: "recv"
  signature: "Tensor (Int64 src, Shape shape=None, DataType dtype=None, Device device=None, *, Tensor out=None) => Recv"
  bind_python: True

- name: "batch_gather"
  signature: "Tensor (Tensor in, Tensor indices) => BatchGather"
  bind_python: True

- name: "batch_gather"
  signature: "Tensor (Tensor in, Tensor indices) => BatchGather"
  bind_python: True

- name: "unsorted_batch_segment_sum"
  signature: "Tensor (Tensor data, Tensor segment_ids, Int64 num_segments) => UnsortedBatchSegmentSum"
  bind_python: False

- name: "ctc_greedy_decoder"
  signature: "TensorTuple (Tensor log_probs, Tensor input_lengths, Bool merge_repeated=True) => CtcGreedyDecoder"
  bind_python: True


- name: "distributed_partial_fc_sample"
  signature:
    "TensorTuple (Tensor weight, Tensor label, Int64 num_sample) => DistributedPariticalFCSample"
  bind_python: True

- name: "distributed_partial_fc_sample_disable_boxing"
  signature:
    "TensorTuple (Tensor sampled_weight_diff, Tensor sampled_label) => DistributedPariticalFCSampleDisableBoxing"
  bind_python: False

- name: "nms"
  signature:
    "Tensor (Tensor x, Float iou_threshold, Int32 keep_n=-1) => Nms"
  bind_python: True

- name: "roi_align"
  signature:
    "Tensor (Tensor x, Tensor rois, Float spatial_scale, Int32 pooled_h, Int32 pooled_w, Int32 sampling_ratio, Bool aligned) => RoiAlign"
  bind_python: True

- name: "roi_align_grad"
  signature:
    "Tensor (Tensor dy, Tensor x_like, Tensor rois, Float spatial_scale, Int32 pooled_h, Int32 pooled_w, Int32 sampling_ratio, Bool aligned) => RoiAlignGrad"
  bind_python: False

- name: "meshgrid"
  signature: "TensorTuple (TensorTuple tensors) => Meshgrid"
  bind_python: True

- name: "decode_onerec"
  signature: "Tensor (Tensor input, String key, DataType dtype, Shape shape, Bool is_dynamic=False, Shape reshape=None, Shape batch_padding=None) => DecodeOneRec"
  bind_python: True

- name: "read_onerec"
  signature: "Tensor (StringList files, Int32 batch_size, Bool random_shuffle, String shuffle_mode, Int32 shuffle_buffer_size=1024, Bool shuffle_after_epoch=False, Bool verify_example=True, Placement placement=None, SbpList sbp=None) => ReadOneRec"
  bind_python: True

- name: "dot"
  signature: "Tensor (Tensor input, Tensor other) => Dot"
  bind_python: True

<<<<<<< HEAD
- name: "embedding_lookup_placeholder"
  signature: "Tensor (Tensor ids, String name, Int64 embedding_size, DataType dtype, String encoder, String partitioning, String initializer, String optimizer, String backend) => OneEmbeddingLookup"
=======
- name: "tensor_buffer_to_tensor"
  signature: "Tensor (Tensor input, Shape instance_shape, DataType dtype) => TensorBufferToTensor"
  bind_python: True

- name: "tensor_to_tensor_buffer"
  signature: "Tensor (Tensor input, Int32 instance_dims) => TensorToTensorBuffer"
  bind_python: True

- name: "gen_tensor_buffer"
  signature: "Tensor (Shape shape, ShapeList shape_list, FloatList value_list, DataType data_type, Bool dynamic_out) => GenTensorBuffer"
  bind_python: True

- name: "top_k"
  signature: "Tensor (Tensor input, Int32 k, Bool sorted=True) => TopK"
  bind_python: True

- name: "in_top_k"
  signature: "Tensor (Tensor targets, Tensor predictions, Int32 k) => InTopK"
>>>>>>> 79331a56
  bind_python: True<|MERGE_RESOLUTION|>--- conflicted
+++ resolved
@@ -1842,10 +1842,10 @@
   signature: "Tensor (Tensor input, Tensor other) => Dot"
   bind_python: True
 
-<<<<<<< HEAD
 - name: "embedding_lookup_placeholder"
   signature: "Tensor (Tensor ids, String name, Int64 embedding_size, DataType dtype, String encoder, String partitioning, String initializer, String optimizer, String backend) => OneEmbeddingLookup"
-=======
+  bind_python: True
+  
 - name: "tensor_buffer_to_tensor"
   signature: "Tensor (Tensor input, Shape instance_shape, DataType dtype) => TensorBufferToTensor"
   bind_python: True
@@ -1864,5 +1864,3 @@
 
 - name: "in_top_k"
   signature: "Tensor (Tensor targets, Tensor predictions, Int32 k) => InTopK"
->>>>>>> 79331a56
-  bind_python: True