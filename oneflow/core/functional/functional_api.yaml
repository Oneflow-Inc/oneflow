# Copyright 2020 The OneFlow Authors. All rights reserved.
#
# Licensed under the Apache License, Version 2.0 (the "License");
# you may not use this file except in compliance with the License.
# You may obtain a copy of the License at
#
#     http://www.apache.org/licenses/LICENSE-2.0
#
# Unless required by applicable law or agreed to in writing, software
# distributed under the License is distributed on an "AS IS" BASIS,
# WITHOUT WARRANTIES OR CONDITIONS OF ANY KIND, either express or implied.
# See the License for the specific language governing permissions and
# limitations under the License.

# The following data types are allowed,
# {
#   "Tensor", "TensorTuple", "Scalar", "Int", "Int32", "Int64", "Float", "Double", "String", "Bool",
#   "ScalarList", "IntList", "Int32List", "Int64List", "FloatList", "DoubleList", "StringList",
#   "BoolList", "DataType", "Shape", "Generator", "TensorIndex", "Device", "Placement",
#   "Sbp", "SbpList", "Layout", "MemoryFormat",
# }

- name: "add"
  signature:
    [
      "Tensor (Tensor input, Tensor other, *, Scalar alpha=1, Bool inplace=False) => Add",
      "Tensor (Tensor input, Scalar other, *, Scalar alpha=1, Bool inplace=False) => ScalarAdd",
      "Tensor (Scalar input, Tensor other, *, Scalar alpha=1) => ScalarAdd",
      "Tensor (TensorTuple inputs, *, Bool inplace=False) => Add",
    ]
  bind_python: true

# this api just for test host memory input
- name: "host_scalar_add_by_tensor"
  signature: "Tensor (Tensor x, Tensor scalar) => HostScalarAddByTensor"
  bind_python: true

- name: "amin"
  signature: "Tensor (Tensor input, Int32List[1] dim=None, Bool keepdim=False) => Amin"
  bind_python: True

- name: "sub"
  signature:
    [
      "Tensor (Tensor input, Tensor other, *, Scalar alpha=1, Bool inplace=False) => Sub",
      "Tensor (Tensor input, Scalar other, *, Scalar alpha=1, Bool inplace=False) => ScalarSub",
      "Tensor (Scalar input, Tensor other, *, Scalar alpha=1) =>  ScalarSub",
    ]
  bind_python: true

- name: "mul"
  signature:
    [
      "Tensor (Tensor input, Tensor other) => Mul",
      "Tensor (Tensor input, Scalar other, *, Bool inplace=False) => ScalarMul",
      "Tensor (Scalar input, Tensor other) => ScalarMul",
    ]
  bind_python: true

- name: "mul_"
  signature:
    [
      "Tensor (Tensor input, Tensor other) => InplaceMul",
      "Tensor (Tensor input, Scalar other) => InplaceScalarMul",
    ]
  bind_python: true

- name: "addcmul"
  signature: "Tensor (Tensor input, Tensor tensor1, Tensor tensor2, *, Scalar value=1) => Addcmul"
  bind_python: true

- name: "addcmul_"
  signature: "Tensor (Tensor input, Tensor tensor1, Tensor tensor2, *, Scalar value=1) => InplaceAddcmul"
  bind_python: true

- name: "addcdiv"
  signature: "Tensor (Tensor input, Tensor tensor1, Tensor tensor2, *, Scalar value=1) => AddCDiv"
  bind_python: true

- name: "addcdiv_"
  signature: "Tensor (Tensor input, Tensor tensor1, Tensor tensor2, *, Scalar value=1) => InplaceAddCDiv"
  bind_python: true

- name: "div"
  signature:
    [
      "Tensor (Tensor input, Tensor other) => Div",
      "Tensor (Tensor input, Scalar other) => ScalarDiv",
      "Tensor (Scalar input, Tensor other) => ScalarDiv",
      "Tensor (Tensor input, Tensor other, *, String rounding_mode=None) => DivMode",
      "Tensor (Tensor input, Scalar other, *, String rounding_mode=None) => ScalarDivMode",
      "Tensor (Scalar input, Tensor other, *, String rounding_mode=None) => ScalarDivMode",
    ]
  bind_python: true

- name: "div_"
  signature:
    [
      "Tensor (Tensor input, Tensor other) => InplaceDiv",
      "Tensor (Tensor input, Scalar other) => InplaceScalarDiv",
    ]
  bind_python: true

- name: "div_grad"
  signature: "Tensor (Tensor dz, Tensor z, Tensor y) => DivGrad"
  bind_python: False

- name: "equal"
  signature: "Bool (Tensor input, Tensor other) => Equal"
  bind_python: true

- name: "broadcast_equal"
  signature: 
    [
      "Tensor (Tensor input, Tensor other) => BroadcastEqual",
      "Tensor (Tensor input, Scalar other) => ScalarLogicalEqual",
      "Tensor (Scalar input, Tensor other) => ScalarLogicalEqual",
    ]
  bind_python: true

- name: "not_equal"
  signature:
    [
      "Tensor (Tensor input, Tensor other) => BroadcastNotEqual",
      "Tensor (Tensor input, Scalar other) => ScalarLogicalNotEqual",
      "Tensor (Scalar input, Tensor other) => ScalarLogicalNotEqual",
    ]
  bind_python: true

- name: "greater"
  signature:
    [
      "Tensor (Tensor input, Tensor other) => BroadcastGreater",
      "Tensor (Tensor input, Scalar other) => ScalarLogicalGreater",
      "Tensor (Scalar input, Tensor other) => ScalarLogicalGreater",
    ]
  bind_python: true

- name: "greater_"
  signature:
    [
      "Tensor (Tensor input, Tensor other) => InplaceBroadcastGreater",
      "Tensor (Tensor input, Scalar other) => InplaceScalarLogicalGreater",
    ]
  bind_python: true

- name: "greater_equal"
  signature:
    [
      "Tensor (Tensor input, Tensor other) => BroadcastGreaterEqual",
      "Tensor (Tensor input, Scalar other) => ScalarLogicalGreaterEqual",
      "Tensor (Scalar input, Tensor other) => ScalarLogicalGreaterEqual",
    ]
  bind_python: true

- name: "logical_and"
  signature:
    [
      "Tensor (Tensor input, Tensor other) => BroadcastLogicalAnd",
      "Tensor (Tensor input, Scalar other) => ScalarLogicalAnd",
      "Tensor (Scalar input, Tensor other) => ScalarLogicalAnd",
    ]
  bind_python: true

- name: "logical_or"
  signature:
    [
      "Tensor (Tensor input, Tensor other) => BroadcastLogicalOr",
      "Tensor (Tensor input, Scalar other) => ScalarLogicalOr",
      "Tensor (Scalar input, Tensor other) => ScalarLogicalOr",
    ]
  bind_python: true

- name: "logical_not"
  signature: "Tensor (Tensor input) => LogicalNot"
  bind_python: true

- name: "logical_xor"
  signature:
    [
      "Tensor (Tensor input, Tensor other) => BroadcastLogicalXor",
      "Tensor (Tensor input, Scalar other) => ScalarLogicalXor",
      "Tensor (Scalar input, Tensor other) => ScalarLogicalXor",
    ]
  bind_python: true

- name: "bitwise_and"
  signature:
    [
      "Tensor (Tensor input, Tensor other) => BroadcastBitwiseAnd",
      "Tensor (Tensor input, Scalar other) => ScalarBitwiseAnd",
      "Tensor (Scalar input, Tensor other) => ScalarBitwiseAnd",
    ]
  bind_python: true

- name: "bitwise_or"
  signature:
    [
      "Tensor (Tensor input, Tensor other) => BroadcastBitwiseOr",
      "Tensor (Tensor input, Scalar other) => ScalarBitwiseOr",
      "Tensor (Scalar input, Tensor other) => ScalarBitwiseOr",
    ]
  bind_python: true

- name: "bitwise_xor"
  signature:
    [
      "Tensor (Tensor input, Tensor other) => BroadcastBitwiseXor",
      "Tensor (Tensor input, Scalar other) => ScalarBitwiseXor",
      "Tensor (Scalar input, Tensor other) => ScalarBitwiseXor",
    ]
  bind_python: true

- name: "bitwise_not"
  signature: "Tensor (Tensor input) => BitwiseNot"
  bind_python: true

- name: "less"
  signature:
    [
      "Tensor (Tensor input, Tensor other) => BroadcastLess",
      "Tensor (Tensor input, Scalar other) => ScalarLogicalLess",
      "Tensor (Scalar input, Tensor other) => ScalarLogicalLess",
    ]
  bind_python: True

- name: "less_equal"
  signature:
    [
      "Tensor (Tensor input, Tensor other) => BroadcastLessEqual",
      "Tensor (Tensor input, Scalar other) => ScalarLogicalLessEqual",
      "Tensor (Scalar input, Tensor other) => ScalarLogicalLessEqual",
    ]
  bind_python: True

- name: "pow"
  signature:
    [
      "Tensor (Tensor input, Tensor exponent) => Pow",
      "Tensor (Tensor input, Scalar exponent, *, Bool inplace=False) => ScalarPow",
      "Tensor (Tensor input, Scalar exponent) => ScalarPow",
      "Tensor (Scalar exponent, Tensor input) => ScalarReversePow",
    ]
  bind_python: True

- name: "pow_x_grad"
  signature: "Tensor (Tensor x, Tensor y, Tensor dz) => PowXGrad"
  bind_python: False

- name: "pow_y_grad"
  signature: "Tensor (Tensor x, Tensor y, Tensor dz) => PowYGrad"
  bind_python: False

- name: "searchsorted"
  signature:
    [
      "Tensor (Tensor sorted_sequence, Tensor values, Bool out_int32=False, Bool right=False) => SearchSorted",
      "Tensor (Tensor sorted_sequence, Scalar values, Bool out_int32=False, Bool right=False) => SearchSortedScalar",
    ]
  bind_python: True

- name: "scalar_pow_grad"
  signature: "Tensor (Tensor input, Tensor dy, Scalar exponent) => ScalarPowGrad"
  bind_python: False

- name: "scalar_reverse_pow_grad"
  signature: "Tensor (Tensor input, Tensor dy, Scalar exponent) => ScalarReversePowGrad"
  bind_python: False

- name: "broadcast_pow"
  signature: "Tensor (Tensor x, Tensor y) => BroadcastPow"
  bind_python: False

- name: "broadcast_pow_x_grad"
  signature: "Tensor (Tensor x, Tensor y, Tensor dz) => BroadcastPowXGrad"
  bind_python: False

- name: "broadcast_pow_y_grad"
  signature: "Tensor (Tensor x, Tensor y, Tensor dz) => BroadcastPowYGrad"
  bind_python: False

- name: "floor_divide"
  signature:
    [
      "Tensor (Tensor input, Tensor other) => FloorDiv",
      "Tensor (Tensor input, Scalar other, *, Bool inplace=False) => ScalarFloorDiv",
      "Tensor (Tensor input, Scalar other) => ScalarFloorDiv",
    ]
  bind_python: True

- name: "floordiv_x_grad"
  signature: "Tensor (Tensor dz, Tensor x, Tensor y) => FloorDivXGrad"
  bind_python: False

- name: "floordiv_y_grad"
  signature: "Tensor (Tensor dz, Tensor x, Tensor y) => FloorDivYGrad"
  bind_python: False

- name: "lerp"
  signature: 
    [
      "Tensor (Tensor start, Tensor end, Tensor weight) => Lerp",
      "Tensor (Tensor start, Tensor end, Scalar weight) => ScalarLerp"
    ]
  bind_python: True

- name: "lerp_"
  signature: 
    [
      "Tensor (Tensor start, Tensor end, Tensor weight) => InplaceLerp",
      "Tensor (Tensor start, Tensor end, Scalar weight) => ScalarInplaceLerp",
    ]
  bind_python: True

- name: "lerp_grad"
  signature: "TensorTuple (Tensor start, Tensor end, Tensor weight, Tensor out_diff) => LerpGrad"
  bind_python: False

- name: "scalar_lerp_grad"
  signature: "TensorTuple (Tensor start, Tensor end, Tensor out_diff, Scalar weight) => ScalarLerpGrad"
  bind_python: False

- name: "trunc_divide"
  signature:
    [
      "Tensor (Tensor input, Tensor other) => TruncDiv",
      "Tensor (Tensor input, Scalar other, *, Bool inplace=False) => ScalarTruncDiv",
    ]
  bind_python: True

- name: "truncdiv_x_grad"
  signature: "Tensor (Tensor dz, Tensor x, Tensor y) => TruncDivXGrad"
  bind_python: False

- name: "truncdiv_y_grad"
  signature: "Tensor (Tensor dz, Tensor x, Tensor y) => TruncDivYGrad"
  bind_python: False

- name: "xdivy_x_grad"
  signature: "Tensor (Tensor dz, Tensor x, Tensor y) => XdivyXGrad"
  bind_python: False

- name: "xdivy_y_grad"
  signature: "Tensor (Tensor dz, Tensor x, Tensor y) => XdivyYGrad"
  bind_python: False

- name: "xlogy_x_grad"
  signature: "Tensor (Tensor dz, Tensor x, Tensor y) => XlogyXGrad"
  bind_python: False

- name: "xlogy_y_grad"
  signature: "Tensor (Tensor dz, Tensor x, Tensor y) => XlogyYGrad"
  bind_python: False

- name: "max"
  signature:
    [
      "Tensor (Tensor input) => Max",
      "TensorTuple[values, indices] (Tensor input, Int32 dim, Bool keepdim=False) => Max",
      "Tensor (Tensor input, Tensor other) => Max",
    ]
  bind_python: True

- name: "min"
  signature:
    [
      "Tensor (Tensor input) => Min",
      "TensorTuple[values, indices] (Tensor input, Int32 dim, Bool keepdim=False) => Min",
      "Tensor (Tensor input, Tensor other) => Min",
    ]
  bind_python: True

- name: "median"
  signature:
    [
      "Tensor (Tensor input) => Median",
      "TensorTuple[values, indices] (Tensor input, Int32 dim=-1, Bool keepdim=False) => MedianWithIndices",
    ]
  bind_python: True

- name: "reduce_max"
  signature: "Tensor (Tensor x, Int32List axis, Bool keepdim=False) => ReduceMax"
  bind_python: True

- name: "reduce_min"
  signature: "Tensor (Tensor x, Int32List axis, Bool keepdim=False) => ReduceMin"
  bind_python: True

- name: "reduce_sum"
  signature:
    [
      "Tensor (Tensor x, Int32List[1] dim, Bool keepdim=False) => ReduceSum",
      "Tensor (Tensor x) => ReduceSumWhole",
    ]
  bind_python: True

- name: "reduce_nansum"
  signature: [
    "Tensor (Tensor input, Int32List[1] dim, Bool keepdim=False, *, DataType dtype=None) => ReduceNanSum",
    "Tensor (Tensor input, *, DataType dtype=None) => ReduceNanSumWhole"
  ]
  bind_python: True

- name: "reduce_mean"
  signature:
    [
      "Tensor (Tensor x, Int32List[1] dim, Bool keepdim=False) => ReduceMean",
      "Tensor (Tensor x) => ReduceMeanWhole",
    ]
  bind_python: True

- name: "reduce_all"
  signature:
    [
      "Tensor (Tensor x, Int32List[1] dim, Bool keepdim=False) => ReduceAll",
      "Tensor (Tensor x) => ReduceAllWhole",
    ]
  bind_python: True

- name: "reduce_any"
  signature:
    [
      "Tensor (Tensor x, Int32List[1] dim, Bool keepdim=False) => ReduceAny",
      "Tensor (Tensor x) => ReduceAnyWhole",
    ]
  bind_python: True

- name: "reduce_prod"
  signature:
    [
      "Tensor (Tensor x, Int32List[1] dim, Bool keepdim=False, *, DataType dtype=None) => ReduceProd",
      "Tensor (Tensor x, *, DataType dtype=None) => ReduceProdWhole",
    ]
  bind_python: True

- name: "reduce_min_device_stage"
  signature: "TensorTuple (Tensor in, Int32List axis) => ReduceMinDeviceStage"
  bind_python: True

- name: "reduce_min_device_stage_grad"
  signature: "Tensor (Tensor out_diff, Tensor mask, Tensor count, Int32List axis) => ReduceMinDeviceStageGrad"
  bind_python: False

- name: "reduce_max_device_stage"
  signature: "TensorTuple (Tensor in, Int32List axis) => ReduceMaxDeviceStage"
  bind_python: True

- name: "reduce_max_device_stage_grad"
  signature: "Tensor (Tensor out_diff, Tensor mask, Tensor count, Int32List axis) => ReduceMaxDeviceStageGrad"
  bind_python: False

- name: "reduce_min_global_stage"
  signature: "TensorTuple (Tensor in, Tensor device_count, Int32List axis, Bool keepdims=False) => ReduceMinGlobalStage"
  bind_python: True

- name: "reduce_min_global_stage_grad"
  signature: "Tensor (Tensor out_diff, Tensor mask, Tensor device_count, Int32List axis, Bool keepdims=False) => ReduceMinGlobalStageGrad"
  bind_python: False

- name: "reduce_max_global_stage"
  signature: "TensorTuple (Tensor in, Tensor device_count, Int32List axis, Bool keepdims=False) => ReduceMaxGlobalStage"
  bind_python: True

- name: "reduce_max_global_stage_grad"
  signature: "Tensor (Tensor out_diff, Tensor mask, Tensor device_count, Int32List axis, Bool keepdims=False) => ReduceMaxGlobalStageGrad"
  bind_python: False

- name: "logsumexp"
  signature: "Tensor (Tensor x, Int32List[1] dim, Bool keepdim=False) => LogSumExp"
  bind_python: True

- name: "logaddexp"
  signature: "Tensor (Tensor x, Tensor y) => LogAddExp"
  bind_python: True

- name: "quantile"
  signature: 
    [
      'Tensor (Tensor input, Tensor q, Int64 dim=None, Bool keepdim=False, String interpolation="linear", Bool ignore_nan=False) => Quantile',
      'Tensor (Tensor input, Scalar q, Int64 dim=None, Bool keepdim=False, String interpolation="linear", Bool ignore_nan=False) ==> ScalarQuantile'
    ]
  bind_python: True

- name: "transpose"
  signature:
    [
      "Tensor (Tensor input, Int32List perm) => Transpose",
      "Tensor (Tensor input, Int32 dim0, Int32 dim1) => Transpose2dim",
    ]
  bind_python: True

- name: "as_strided"
  signature: "Tensor (Tensor input, Int64List size, Int64List stride, Int64 storage_offset=0) => AsStrided"
  bind_python: True

- name: "as_strided_grad"
  signature: "Tensor (Tensor dy, Tensor input, Int64List size, Int64List stride, Int64 storage_offset=0) => AsStridedGrad"
  bind_python: False

- name: "as_strided_"
  signature: "Tensor (Tensor input, Int64List size, Int64List stride, Int64 storage_offset=0) => InplaceAsStrided"
  bind_python: True

- name: "select"
  signature: "Tensor (Tensor input, Int32 dim, Int32 index) => Select"
  bind_python: True

- name: "swapaxes"
  signature: "Tensor (Tensor input, Int32 dim0, Int32 dim1) => Swapaxes"
  bind_python: True

- name: "swapdims"
  signature: "Tensor (Tensor input, Int32 dim0, Int32 dim1) => Swapdims"
  bind_python: True

- name: "amax"
  signature: "Tensor (Tensor input, Int32List[1] dim=None, Bool keepdim=False) => Amax"
  bind_python: True

- name: "permute"
  signature: "Tensor (Tensor input, Int32List dims) => Permute"
  bind_python: True

- name: "T"
  signature: "Tensor (Tensor input) => TransposeAllDimProperty"
  bind_python: True

- name: "t"
  signature: "Tensor (Tensor input) => TransposeAllDimFunction"
  bind_python: True

- name: "not_equal_zero"
  signature: "Tensor (Tensor x) => NotEqualZero"
  bind_python: False

- name: "not_equal_zero_grad"
  signature: "Tensor (Tensor x, Tensor dy) => NotEqualZeroGrad"
  bind_python: False

- name: "reciprocal"
  signature: "Tensor (Tensor x) => Reciprocal"
  bind_python: True

- name: "reciprocal_grad"
  signature: "Tensor (Tensor x, Tensor dy) => ReciprocalGrad"
  bind_python: False

- name: "reciprocal_no_nan"
  signature: "Tensor (Tensor x) => ReciprocalNoNan"
  bind_python: True

- name: "reciprocal_no_nan_grad"
  signature: "Tensor (Tensor x, Tensor dy) => ReciprocalNoNanGrad"
  bind_python: False

- name: "image_flip"
  signature: "Tensor (Tensor x, Tensor flip_code) => ImageFlip"
  bind_python: True

- name: "sin"
  signature: "Tensor (Tensor x) => Sin"
  bind_python: True

- name: "sin_grad"
  signature: "Tensor (Tensor x, Tensor dy) => SinGrad"
  bind_python: False

- name: "sin_grad_grad"
  signature: "Tensor (Tensor x, Tensor dydx) => SinGradGrad"
  bind_python: False

- name: "sin_"
  signature: "Tensor (Tensor x) => Sin_"
  bind_python: True

- name: "cos"
  signature: "Tensor (Tensor x) => Cos"
  bind_python: True

- name: "cos_grad"
  signature: "Tensor (Tensor x, Tensor dy) => CosGrad"
  bind_python: False

- name: "cos_grad_grad"
  signature: "Tensor (Tensor x, Tensor dydx) => CosGradGrad"
  bind_python: False

- name: "cosh"
  signature: "Tensor (Tensor x) => Cosh"
  bind_python: True

- name: "cosh_grad"
  signature: "Tensor (Tensor x, Tensor dy) => CoshGrad"
  bind_python: True

- name: "fmod"
  signature:
    [
      "Tensor (Tensor input, Tensor other) => BroadcastFMod",
      "Tensor (Tensor input, Scalar other, *, Bool inplace=False) => ScalarFMod",
      "Tensor (Tensor input, Scalar other) => ScalarFMod",
    ]
  bind_python: true

- name: "log"
  signature: "Tensor (Tensor x) => Log"
  bind_python: True

- name: "log_grad"
  signature: "Tensor (Tensor x, Tensor dy) => LogGrad"
  bind_python: False

- name: "log2"
  signature: "Tensor (Tensor x) => Log2"
  bind_python: True

- name: "log2_grad"
  signature: "Tensor (Tensor x, Tensor dy) => Log2Grad"
  bind_python: False

- name: "log10"
  signature: "Tensor (Tensor x) => Log10"
  bind_python: True

- name: "log10_grad"
  signature: "Tensor (Tensor x, Tensor dy) => Log10Grad"
  bind_python: False

- name: "sqrt"
  signature: "Tensor (Tensor x) => Sqrt"
  bind_python: True

- name: "sqrt_grad"
  signature: "Tensor (Tensor x, Tensor dy) => SqrtGrad"
  bind_python: False

- name: "rsqrt"
  signature: "Tensor (Tensor x) => Rsqrt"
  bind_python: True

- name: "rsqrt_grad"
  signature: "Tensor (Tensor x, Tensor dy) => RsqrtGrad"
  bind_python: False

- name: "square"
  signature: "Tensor (Tensor x) => Square"
  bind_python: True

- name: "square_grad"
  signature: "Tensor (Tensor x, Tensor dy) => SquareGrad"
  bind_python: False

- name: "sqrt_square_sum"
  signature: "Tensor (Tensor x) => SqrtSquareSum"
  bind_python: True

- name: "std"
  signature: "Tensor (Tensor x, Int32List[1] dim=None, Bool unbiased=None, Bool keepdim=None) => StandardDeviation"
  bind_python: True

- name: "var"
  signature: "Tensor (Tensor x, Int32List[1] dim=None, Bool unbiased=None, Bool keepdim=None) => Variance"
  bind_python: True

- name: "rms_layer_norm"
  signature: "Tensor (Tensor hidden_states, Tensor weight, Float variance_epsilon) => RMSLayerNormalization"
  bind_python: True

- name: "relu"
  signature: "Tensor (Tensor x, Bool inplace=False) => Relu"
  bind_python: True

- name: "relu_grad"
  signature: "Tensor (Tensor dy, Tensor y) => ReluGrad"
  bind_python: False

- name: "hann_window"
  signature: [
      "Tensor (Int64 window_length, Bool periodic=True, *, Device device=None, DataType dtype=None,
      Bool requires_grad=False) => HannWindow",
      "Tensor (Int64 window_length, Bool periodic=True, *, Placement placement, SbpList sbp, DataType dtype=None,
      Bool requires_grad=False) => GlobalHannWindow",
    ]
  bind_python: True

- name: "hardtanh"
  signature: "Tensor (Tensor x, Double min_val, Double max_val) => HardTanh"
  bind_python: True

- name: "hardtanh_grad"
  signature: "Tensor (Tensor y, Tensor dy, Double min_val, Double max_val) => HardTanhGrad"
  bind_python: False

- name: "tan"
  signature: "Tensor (Tensor x) => Tan"
  bind_python: True

- name: "tan_grad"
  signature: "Tensor (Tensor x, Tensor dy) => TanGrad"
  bind_python: True

- name: "tanh"
  signature: "Tensor (Tensor x) => Tanh"
  bind_python: True

- name: "tanh_grad"
  signature: "Tensor (Tensor x, Tensor dy) => TanhGrad"
  bind_python: True

- name: "threshold"
  signature: "Tensor (Tensor x, *, Double threshold, Double value) => Threshold"
  bind_python: True

- name: "threshold_grad"
  signature: "Tensor (Tensor x, Tensor dy, Double threshold) => ThresholdGrad"
  bind_python: False

- name: "elu"
  signature: "Tensor (Tensor x, Double alpha) => Elu"
  bind_python: True

- name: "elu_grad"
  signature: "Tensor (Tensor x, Tensor dy, Double alpha) => EluGrad"
  bind_python: False

- name: "celu"
  signature: "Tensor (Tensor x, *, Double alpha=1.0, Bool inplace=False) => Celu"
  bind_python: True

- name: "celu_grad"
  signature: "Tensor (Tensor y, Tensor dy, Double alpha=1.0) => CeluGrad"
  bind_python: False

- name: "gelu"
  signature: "Tensor (Tensor x) => Gelu"
  bind_python: True

- name: "gelu_grad"
  signature: "Tensor (Tensor dy, Tensor x) => GeluGrad"
  bind_python: False

- name: "fast_gelu"
  signature: "Tensor (Tensor x) => FastGelu"
  bind_python: True

- name: "fast_gelu_grad"
  signature: "Tensor (Tensor dy, Tensor x) => FastGeluGrad"
  bind_python: False

- name: "quick_gelu"
  signature: "Tensor (Tensor x) => QuickGelu"
  bind_python: True

- name: "quick_gelu_grad"
  signature: "Tensor (Tensor dy, Tensor x) => QuickGeluGrad"
  bind_python: False

- name: "gelu_with_approximate"
  signature: 'Tensor (Tensor x, String approximate="none") => GeluWithApproximate'
  bind_python: True

- name: "glu"
  signature: "Tensor (Tensor input, Int64 dim=-1) => Glu"
  bind_python: True

- name: "fused_glu"
  signature: "Tensor (Tensor x, Tensor w, Tensor b=None, Tensor v=None, Tensor c=None, String activation=\"none\") => FusedGlu"
  bind_python: True

- name: "fused_glu_without_linear_grad"
  signature: "TensorTuple (Tensor dy, Tensor matmul_wx, Tensor matmul_vx=None, String activation=\"none\") => FusedGluWithoutLinearGrad"
  bind_python: False

- name: "sigmoid"
  signature: "Tensor (Tensor x) => Sigmoid"
  bind_python: True

- name: "sigmoid_grad"
  signature: "Tensor (Tensor y, Tensor dy) => SigmoidGrad"
  bind_python: True

- name: "hardsigmoid"
  signature: "Tensor (Tensor input, Bool inplace=False, *) => HardSigmoid"
  bind_python: True

- name: "hardsigmoid_grad"
  signature: "Tensor (Tensor dy, Tensor x) => HardSigmoidGrad"
  bind_python: False

- name: "hardshrink"
  signature: "Tensor (Tensor x, *, Double lambd=0.5, Bool inplace=False) => HardShrink"
  bind_python: True

- name: "hardshrink_grad"
  signature: "Tensor (Tensor y, Tensor dy, Double lambd=0.5) => HardShrinkGrad"
  bind_python: False

- name: "softmax"
  signature: "Tensor (Tensor x, Int64 dim=None) => Softmax"
  bind_python: True

- name: "softmax_grad"
  signature: "Tensor (Tensor dy, Tensor y) => SoftmaxGrad"
  bind_python: False

- name: "gumbel_softmax"
  signature: "Tensor (Tensor x, Double tau=1., Int64 dim=None, Bool hard=False, Generator generator=None) => GumbelSoftmax"
  bind_python: True

- name: "log_softmax"
  signature: "Tensor (Tensor x, Int64 dim=None) => LogSoftmax"
  bind_python: True

- name: "log_softmax_grad"
  signature: "Tensor (Tensor dy, Tensor y) => LogSoftmaxGrad"
  bind_python: False

- name: "hardswish"
  signature: "Tensor (Tensor x) => HardSwish"
  bind_python: True

- name: "hardswish_grad"
  signature: "Tensor (Tensor dy, Tensor x) => HardSwishGrad"
  bind_python: False

- name: "leaky_relu"
  signature: "Tensor (Tensor x, Float alpha, Bool inplace=False) => LeakyRelu"
  bind_python: True

- name: "leaky_relu_grad"
  signature: "Tensor (Tensor x, Tensor dy, Float alpha) => LeakyReluGrad"
  bind_python: False

- name: "rrelu"
  signature: "Tensor (Tensor x, Float lower=0.125, Float upper=0.3333333333333333, Bool training=False, Bool inplace=False) => RRelu"
  bind_python: True

- name: "rrelu_"
  signature: "Tensor (Tensor x, Float lower=0.125, Float upper=0.3333333333333333, Bool training=False) => RReluInplace"
  bind_python: True

- name: "normal"
  signature: [
      "Tensor (Float mean, Float std, Shape size, *, Tensor out=None, DataType dtype=None, Device device=None,
      Generator generator=None, Bool requires_grad=False) => Normal",
      "Tensor (Float mean, Float std, Int32 size, *, Tensor out=None, DataType dtype=None, Device device=None,
      Generator generator=None, Bool requires_grad=False) => Normal2",
      "Tensor (Float mean, Float std, Shape size, *, Tensor out=None, Placement placement, SbpList sbp, DataType dtype=None,
      Generator generator=None, Bool requires_grad=False) => GlobalNormal",
      "Tensor (Float mean, Float std, Int32 size, *, Tensor out=None, Placement placement, SbpList sbp, DataType dtype=None,
      Generator generator=None, Bool requires_grad=False) => GlobalNormal2",
    ]
  bind_python: True

- name: "normalization"
  signature:
    "Tensor (Tensor x, Tensor moving_mean=None, Tensor moving_variance=None,
    Tensor gamma=None, Tensor beta=None, Int32 axis=1, Float epsilon=1e-5,
    Float momentum=0.9, Bool is_training=False) => Normalization"

  bind_python: True

- name: "normalization_grad"
  signature:
    "TensorTuple (Tensor grad, Tensor x, Tensor mean, Tensor inv_variance,
    Tensor gamma, Float epsilon, Int32 axis) => NormalizationGrad"
  bind_python: False

- name: "normalization_add_relu"
  signature:
    "Tensor (Tensor x, Tensor addend=None, Tensor moving_mean=None, Tensor moving_variance=None,
    Tensor gamma, Tensor beta, Int32 axis=1, Float epsilon=1e-5,
    Float momentum=0.9, Bool is_training=False) => NormalizationAddRelu"
  bind_python: True

- name: "normalization_add_relu_grad"
  signature:
    "TensorTuple (Tensor x, Tensor dy, Tensor moving_mean, Tensor moving_variance,
    Tensor gamma, Tensor beta, Tensor reserve_space, Tensor y, Int32 axis=1,
    Float epsilon=1e-5, Bool has_addend) => NormalizationAddReluGrad"
  bind_python: False

- name: "eye"
  signature:
    [
      "Tensor (Scalar n, Scalar m=None, *, DataType dtype=kFloat, Device device=None, Bool requires_grad=False) => Eye",
      "Tensor (Scalar n, Scalar m=None, *, DataType dtype=kFloat, String device, Bool requires_grad=False) => Eye",
      "Tensor (Scalar n, Scalar m=None, *, DataType dtype=kFloat, Bool requires_grad=False, Placement placement, SbpList sbp) => Eye",
      "Tensor (Scalar n, Scalar m=None, *, DataType dtype=kFloat, Bool requires_grad=False, Placement placement, Sbp sbp) => Eye",
    ]
  bind_python: True

- name: "eye_"
  signature: "Tensor (Tensor x) => EyeInplace"
  bind_python: True

- name: "erfinv"
  signature: "Tensor (Tensor x) => Erfinv"
  bind_python: True

- name: "erfinv_"
  signature: "Tensor (Tensor x) => ErfinvInplace"
  bind_python: True

- name: "arange"
  signature: [
      "Tensor (Scalar start, Scalar end, Scalar step=1, *, DataType dtype=None,
      Device device=None) => Arange",
      "Tensor (Scalar end, *, DataType dtype=None, Device device=None) => Arange",
    ]
  bind_python: True

- name: "global_arange"
  signature: [
      "Tensor (Scalar start, Scalar end, Scalar step=1, *, DataType dtype=None,
      Placement placement, SbpList sbp) => GlobalArange",
      "Tensor (Scalar end, *, DataType dtype=None, Placement placement, SbpList sbp) => GlobalArange",
    ]
  bind_python: True

- name: "flatten"
  signature: "Tensor (Tensor x, Int32 start_dim=0, Int32 end_dim=-1) => Flatten"
  bind_python: True

- name: "argmax"
  signature: "Tensor (Tensor x, Int32 dim=None, Bool keepdim=None, DataType dtype=None) => ArgMax"
  bind_python: True

- name: "argmin"
  signature: "Tensor (Tensor x, Int32 dim=None, Bool keepdim=None, DataType dtype=None) => ArgMin"
  bind_python: True

- name: "argwhere"
  signature: "TensorTuple (Tensor x, DataType dtype=kInt32) => ArgWhere"
  bind_python: True

- name: "nonzero"
  signature: "TensorTuple (Tensor x, Bool as_tuple=False) => NonZero"
  bind_python: True

- name: "broadcast_like"
  signature: "Tensor (Tensor x, Tensor like, Int32List broadcast_axes=[]) => BroadcastLike"
  bind_python: True

- name: "cast"
  signature: "Tensor (Tensor x, DataType dtype, Bool pin_memory=False) => Cast"
  bind_python: True

- name: "global_tensor_constant"
  signature: "Tensor (Shape shape, Tensor value, *, DataType dtype, Placement placement, SbpList sbp) => GlobalTensorConstant"
  bind_python: True

- name: "tensor_constant"
  signature: "Tensor (Shape shape, Tensor value, *, DataType dtype, Device device=None) => TensorConstant"
  bind_python: True

- name: "constant"
  signature:
    [
      "Tensor (Shape shape, Scalar value, *, DataType dtype, Device device=None) => Constant",
    ]
  bind_python: True

- name: "global_constant"
  signature:
    [
      "Tensor (Shape shape, Scalar value, *, DataType dtype, Placement placement, SbpList sbp) => GlobalConstant",
    ]
  bind_python: True

- name: "empty"
  signature: "Tensor (Shape shape, *, DataType dtype, Device device=None, Bool requires_grad=False, Bool pin_memory=False) => Empty"
  bind_python: True

- name: "empty_strided"
  signature: "Tensor (Int64List shape, Int64List stride, DataType dtype=None, Device device=None, Bool requires_grad=False, Bool pin_memory=False) => EmptyStrided"
  bind_python: True

- name: "global_empty"
  signature:
    [
      "Tensor (Shape shape, *, DataType dtype, Placement placement, SbpList sbp) => GlobalEmpty",
    ]
  bind_python: True

- name: "zeros_like"
  signature: "Tensor (Tensor x) => ZerosLike"
  bind_python: False

- name: "ones_like"
  signature: "Tensor (Tensor x) => OnesLike"
  bind_python: False

- name: "full_like"
  signature: "Tensor (Tensor x, Scalar fill_value) => FullLike"
  bind_python: False

- name: "bernoulli"
  signature:
    [
      "Tensor (Tensor input, *, DataType dtype=kFloat, Generator generator=None, Bool inplace=False) => Bernoulli",
      "Tensor (Tensor input, Double p, *, DataType dtype=kFloat, Generator generator=None, Bool inplace=False) => BernoulliProb",
    ]
  bind_python: True

- name: "bernoulli_"
  signature:
    [
      "Tensor (Tensor input, *, DataType dtype=kFloat, Generator generator=None) => BernoulliInplace",
      "Tensor (Tensor input, Double p, *, DataType dtype=kFloat, Generator generator=None) => BernoulliProbInplace",
    ]
  bind_python: True

- name: "concat"
  signature: "Tensor (TensorTuple inputs, Int64 dim=0) => Concat"
  bind_python: True

- name: "bias_add"
  signature: "Tensor (Tensor x, Tensor bias, Int32 axis=1) => BiasAdd"
  bind_python: True

- name: "conv1d"
  signature:
    'Tensor (Tensor input, Tensor weight, Tensor bias=None, Int32List[1] stride=1,
    Int32List[1] padding=0, Int32List[1] dilation=1, Int32 groups=1,
    String channel_pos="channels_first") => Conv1d'
  bind_python: True

- name: "conv2d"
  signature:
    'Tensor (Tensor input, Tensor weight, Tensor bias=None, Int32List[2] stride=1,
    Int32List[2] padding=0, Int32List[2] dilation=1, Int32 groups=1,
    String channel_pos="channels_first") => Conv2d'
  bind_python: True

- name: "conv3d"
  signature:
    'Tensor (Tensor input, Tensor weight, Tensor bias=None, Int32List[3] stride=1,
    Int32List[3] padding=0, Int32List[3] dilation=1, Int32 groups=1,
    String channel_pos="channels_first") => Conv3d'
  bind_python: True

- name: "fake_quantization"
  signature:
    "Tensor (Tensor in, Tensor scale, Tensor zero_point, String quantization_formula,
    Int32 quantization_bit, String quantization_scheme) => FakeQuantization"
  bind_python: True

- name: "quantization"
  signature:
    "Tensor (Tensor in, Tensor scale, Tensor zero_point, String quantization_formula,
    Int32 quantization_bit, String quantization_scheme) => Quantization"
  bind_python: True

- name: "min_max_observer"
  signature:
    "TensorTuple (Tensor in, String quantization_formula, Int32 quantization_bit,
    String quantization_scheme, Bool per_layer_quantization) => MinMaxObserver"
  bind_python: True

- name: "moving_average_min_max_observer"
  signature:
    "TensorTuple (Tensor in, Tensor current_train_step, Tensor moving_max, Tensor moving_min,
    Bool training, Int64 stop_update_after_iters, String quantization_formula,
    Int32 quantization_bit, String quantization_scheme, Float momentum) => MovingAverageMinMaxObserver"
  bind_python: True

- name: "groupwise_dequantize"
  signature:
    'Tensor (Tensor in, Tensor scale, *, Tensor zero=None, Int32 num_bits=8, Bool symmetric=True, Int64 group_dim=-1, Int64 group_size=-1) => GroupwiseDequantize'
  bind_python: True

- name: "fused_linear_with_groupwise_quantized_weight"
  signature: 'Tensor (Tensor x, Tensor w, Tensor w_scale, *, Tensor w_zero=None, Tensor b=None, Int32 num_bits=8, Bool symmetric=True, Int64 group_dim=-1, Int64 group_size=-1) => FusedLinearWithGroupwiseQuantizedWeight'
  bind_python: True

- name: "conv_data_grad"
  signature:
    'Tensor (Tensor dy, Tensor weight, Tensor x, Int32 num_spatial_dims,
    Int32List kernel_size, Int32List strides, Int32List padding_before,
    Int32List dilation_rate, Int32 groups=1,
    String data_format="channels_first") => ConvDataGrad'
  bind_python: False

- name: "conv_filter_grad"
  signature:
    'Tensor (Tensor dy, Tensor x, Int32 num_spatial_dims, Int32List kernel_size,
    Int32List strides, Int32List padding_before, Int32List dilation_rate,
    Int32 groups=1, String data_format="channels_first") => ConvFilterGrad'
  bind_python: False

- name: "conv_bias_grad"
  signature: 'Tensor (Tensor dy, Int32 num_spatial_dims,
    String data_format="channels_first") => ConvBiasGrad'
  bind_python: False

- name: "deconv1d"
  signature:
    'Tensor (Tensor input, Tensor weight, Tensor bias=None, Int32List[1] stride=1,
    Int32List[1] padding=0, Int32List[1] output_padding=0, Int32 groups=1,
    Int32List[1] dilation=1, String data_format="channels_first") => Deconv1d'
  bind_python: True

- name: "deconv2d"
  signature:
    'Tensor (Tensor input, Tensor weight, Tensor bias=None, Int32List[2] stride=1,
    Int32List[2] padding=0, Int32List[2] output_padding=0, Int32 groups=1,
    Int32List[2] dilation=1, String data_format="channels_first") => Deconv2d'
  bind_python: True

- name: "deconv3d"
  signature:
    'Tensor (Tensor input, Tensor weight, Tensor bias=None, Int32List[3] stride=1,
    Int32List[3] padding=0, Int32List[3] output_padding=0, Int32 groups=1,
    Int32List[3] dilation=1, String data_format="channels_first") => Deconv3d'
  bind_python: True

- name: "expand"
  signature: "Tensor (Tensor x, Shape shape) => Expand"
  bind_python: True

- name: "repeat"
  signature: "Tensor (Tensor input, Shape repeat_shape) => Repeat"
  bind_python: True

- name: "repeat_interleave_index"
  signature: "Tensor (Tensor input, Tensor cumsum, Int32 dim) => RepeatInterLeaveIndex"
  bind_python: False

- name: "repeat_interleave"
  signature:
    [
      "Tensor (Tensor input, Int32 repeats, Int32 dim=None) => RepeatInterLeaveInt",
      "Tensor (Tensor input, Tensor repeats, Int32 dim, Int32 output_size=None) => RepeatInterLeaveTensor",
    ]
  bind_python: True

- name: "tile"
  signature: "Tensor (Tensor input, Shape dims) => Tile"
  bind_python: True

- name: "roll"
  signature: "Tensor (Tensor x, Int32List[1] shifts, Int32List[1] dims=None) => Roll"
  bind_python: True

- name: "expand_dims"
  signature: "Tensor (Tensor input, Int32 dim) => ExpandDims"
  bind_python: True

- name: "unsqueeze"
  signature: "Tensor (Tensor input, Int32 dim) => Unsqueeze"
  bind_python: True

- name: "unsqueeze_multiple"
  signature: "Tensor (Tensor input, Int32List dim, Int32 dims) => UnsqueezeMultiple"
  bind_python: False

- name: "unsqueeze_"
  signature: "Tensor (Tensor input, Int32 dim) => InplaceUnsqueeze"
  bind_python: True

- name: "squeeze"
  signature: "Tensor (Tensor x, Int32List[1] dim=None) => Squeeze"
  bind_python: True

- name: "squeeze_"
  signature: "Tensor (Tensor x, Int32List[1] dim=None) => InplaceSqueeze"
  bind_python: True

- name: "exp"
  signature: "Tensor (Tensor x) => Exp"
  bind_python: True

- name: "exp2"
  signature: "Tensor (Tensor x) => Exp2"
  bind_python: True 

- name: "exp_grad"
  signature: "Tensor (Tensor x, Tensor dy) => ExpGrad"
  bind_python: False

- name: "exp2_grad"
  signature: "Tensor (Tensor x, Tensor dy) => Exp2Grad"
  bind_python: False

- name: "gather"
  signature: "Tensor (Tensor x, Tensor indices, Int64 axis) => Gather"
  bind_python: True

- name: "dim_gather"
  signature: " Tensor (Tensor input, Int64 dim, Tensor index, Bool sparse_grad=False) => DimGather"
  bind_python: True

- name: "embedding_renorm_"
  signature: " Tensor (Tensor in, Tensor indices, Double max_norm, Double norm_type) => EmbeddingReNorm"
  bind_python: True

- name: "embedding"
  signature: " Tensor (Tensor weight, Tensor indices, Int64 padding_idx=None, Bool scale_grad_by_freq=False) => Embedding"
  bind_python: True

- name: "embedding_grad"
  signature: " Tensor (Tensor dy, Tensor weight, Tensor indices, Int64 padding_idx, Bool scale_grad_by_freq=False) => EmbeddingGrad"
  bind_python: False

- name: "arg_sort"
  signature: "Tensor (Tensor in, String direction) => ArgSort"
  bind_python: True

- name: "gather_nd"
  signature: "Tensor (Tensor params, Tensor indices) => GatherNd"
  bind_python: True

- name: "scatternd"
  signature: "Tensor (Tensor indices, Tensor updates, Shape shape) => ScatterNd"
  bind_python: True

- name: "tensor_scatter_nd_update"
  signature: "Tensor (Tensor tensor, Tensor indices, Tensor updates, Bool inplace=False) => TensorScatterNdUpdate"
  bind_python: True

- name: "scatterndlike"
  signature: "Tensor (Tensor like, Tensor updates, Tensor indices) => ScatterNdLike"
  bind_python: True

- name: "matmul"
  signature:
    "Tensor (Tensor input, Tensor other, Bool transpose_a=False, Bool transpose_b=False,
    Double alpha=1.0) => MatMul"
  bind_python: True

- name: "mm"
  signature: "Tensor (Tensor input, Tensor mat2) => MatMulNoBroadCast"
  bind_python: True

- name: "fused_mlp"
  signature: "Tensor (Tensor x, TensorTuple weights, TensorTuple biases, Bool skip_final_activation) => FusedMLP"
  bind_python: True

- name: "fused_matmul_bias"
  signature: "Tensor (Tensor x, Tensor weight, Tensor bias, Tensor _add_to_output=None, Double alpha=1.0, Double beta=1.0) => FusedMatmulBias"
  bind_python: True

- name: "fused_mlp_grad"
  signature: "TensorTuple (Tensor dy, Tensor x, TensorTuple weights, TensorTuple cublas_aux, TensorTuple hidden, FloatList alpha_list) => FusedMLPGrad"
  bind_python: False

- name: "cublas_bias_add_relu_matmul_grad"
  signature: "TensorTuple (Tensor dy, Tensor weight, Tensor aux, Double alpha=1.0) => CublasBiasAddReluMatmulGrad"
  bind_python: False

- name: "cublas_matmul_bias_add_grad"
  signature: "TensorTuple (Tensor dy, Tensor x) => CublasMatmulBiasAddGrad"
  bind_python: False

- name: "fused_matmul_bias_add_relu_dropout"
  signature: "Tensor (Tensor x, TensorTuple weights, TensorTuple biases, Bool skip_final_activation, FloatList dropout_rate_list, Generator generator=None) => FusedMatmulBiasAddReluDropout"
  bind_python: True

- name: "fused_apply_rotary_emb"
  signature: 'Tensor (Tensor x, *, Tensor cos=None, Tensor sin=None, Tensor position_ids=None, String x_layout="BHMK", String output_layout=None, String mode="plane", Int64 tensor_index=None, Int64 k_size=None, Float base=1e4, Int64 rotary_size=None) => FusedApplyRotaryEmb'
  bind_python: True

- name: "fused_relu_dropout_grad"
  signature: "Tensor (Tensor dy, Tensor mask, Float scale) => FusedReluDropoutGrad"
  bind_python: False

- name: "broadcast_matmul_grad_b"
  signature: "Tensor (Tensor a, Tensor b, Double alpha=1.0) => BroadcastMatmulGradB"
  bind_python: False

- name: "batch_matmul"
  signature:
    "Tensor (Tensor a, Tensor b, Bool transpose_a=False, Bool transpose_b=False,
    Double alpha=1.0) => BatchMatMul"
  bind_python: True

- name: "baddbmm"
  signature:
    "Tensor (Tensor input, Tensor batch1, Tensor batch2, *, Double beta=1.0, Double alpha=1.0) => BaddBmm"
  bind_python: True

- name: "matrix_vector_product"
  signature: "Tensor (Tensor input, Tensor vec) => MatrixVectorProduct"
  bind_python: True

- name: "matrix_vector_product_grad_a"
  signature: "Tensor (Tensor dy, Tensor b) => MatrixVectorProductGradA"
  bind_python: False

- name: "matrix_vector_product_grad_b"
  signature: "Tensor (Tensor dy, Tensor a) => MatrixVectorProductGradB"
  bind_python: False

- name: "vector_matrix_product"
  signature: "Tensor (Tensor vec, Tensor input) => VectorMatrixProduct"
  bind_python: False

- name: "vector_matrix_product_grad_a"
  signature: "Tensor (Tensor dy, Tensor b) => VectorMatrixProductGradA"
  bind_python: False

- name: "vector_matrix_product_grad_b"
  signature: "Tensor (Tensor dy, Tensor a) => VectorMatrixProductGradB"
  bind_python: False

- name: "tensordot"
  signature:
    [
      "Tensor (Tensor a, Tensor b, Int32List dims_a, Int32List dims_b) => TensorDot",
      "Tensor (Tensor a, Tensor b, Int32 dims) => TensorDotIntDims",
    ]
  bind_python: True

- name: "l1_loss"
  signature: 'Tensor(Tensor input, Tensor target, String reduction="mean") => L1Loss'
  bind_python: True

- name: "mse_loss"
  signature: 'Tensor(Tensor input, Tensor target, String reduction="mean") => MseLoss'
  bind_python: True

- name: "kl_div_loss"
  signature: 'Tensor(Tensor input, Tensor target, Bool log_target=False, String reduction="mean") => KLDivLoss'
  bind_python: True

- name: "kl_div_loss_grad"
  signature: "Tensor(Tensor dy, Tensor input, Tensor target, Bool log_target) => KLDivLossGrad"
  bind_python: False

- name: "kl_div_loss_target_grad"
  signature: "Tensor(Tensor dy, Tensor input, Tensor target, Bool log_target) => KLDivLossTargetGrad"
  bind_python: False

- name: "nll_loss"
  signature: "Tensor(Tensor input, Tensor target, Tensor weight=None, Int64 ignore_index, String reduction) => NLLLoss"
  bind_python: True

- name: "nll_grad"
  signature: "Tensor(Tensor out_grad, Tensor input, Tensor target, Tensor weight=None, Int64 ignore_index) => NLLGrad"
  bind_python: False

- name: "binary_cross_entropy_loss"
  signature: 'Tensor(Tensor input, Tensor target, Tensor weight=None, String reduction="mean") => BinaryCrossEntropyLoss'
  bind_python: True

- name: "binary_cross_entropy_loss_grad"
  signature: "Tensor(Tensor dy, Tensor input, Tensor target, Tensor weight=None) => BinaryCrossEntropyLossGrad"
  bind_python: False

- name: "binary_cross_entropy_loss_target_grad"
  signature: "Tensor(Tensor dy, Tensor input, Tensor target, Tensor weight=None) => BinaryCrossEntropyLossTargetGrad"
  bind_python: False

- name: "binary_cross_entropy_with_logits_loss"
  signature: 'Tensor(Tensor input, Tensor target, Tensor weight=None, Tensor pos_weight=None, String reduction="mean") => BinaryCrossEntropyWithLogitsLoss'
  bind_python: True

- name: "binary_cross_entropy_with_logits_loss_grad"
  signature: "Tensor(Tensor dy, Tensor input, Tensor target, Tensor weight=None, Tensor pos_weight=None) => BinaryCrossEntropyWithLogitsLossGrad"
  bind_python: True

- name: "binary_cross_entropy_with_logits_loss_target_grad"
  signature: "Tensor(Tensor dy, Tensor input, Tensor target, Tensor weight=None, Tensor pos_weight=None) => BinaryCrossEntropyWithLogitsLossTargetGrad"
  bind_python: False

- name: "binary_cross_entropy_with_logits_reduce_mean_loss_grad"
  signature: "Tensor(Tensor dy, Tensor input, Tensor target) => BinaryCrossEntropyWithLogitsReduceMeanLossGrad"
  bind_python: False

- name: "binary_cross_entropy_with_logits_reduce_mean_loss_target_grad"
  signature: "Tensor(Tensor dy, Tensor input, Tensor target) => BinaryCrossEntropyWithLogitsReduceMeanLossTargetGrad"
  bind_python: False

- name: "sparse_cross_entropy"
  signature: "Tensor (Tensor prediction, Tensor label, Int64 depth) => SparseCrossEntropy"
  bind_python: True

- name: "sparse_cross_entropy_grad"
  signature: "Tensor (Tensor prediction, Tensor label, Tensor dy, Int64 depth) => SparseCrossEntropyGrad"
  bind_python: False

- name: "distributed_sparse_cross_entropy"
  signature: "Tensor (Tensor prediction, Tensor label, Int64 depth) => SparseCrossEntropyMs"
  bind_python: True

- name: "cross_entropy"
  signature: 'Tensor(Tensor input, Tensor target, Tensor weight=None, Int64 ignore_index=-100, String reduction="mean", Double label_smoothing=0.0) => CrossEntropy'
  bind_python: True

- name: "cross_entropy_label_smoothing"
  signature: 'Tensor(Tensor input, Tensor target, Tensor weight=None, Int64 ignore_index=-100, String reduction="mean", Double label_smoothing=0.0) => CrossEntropyLabelSmoothing'
  bind_python: False

- name: "cross_entropy_prob"
  signature: 'Tensor(Tensor input, Tensor target, Tensor weight=None, String reduction="mean", Double label_smoothing=0.0) => CrossEntropyProb'
  bind_python: False

- name: "distributed_sparse_cross_entropy_grad"
  signature: "Tensor (Tensor prediction, Tensor label, Tensor dy, Int64 depth) => SparseCrossEntropyMsGrad"
  bind_python: False

- name: "sparse_softmax_cross_entropy"
  signature: "Tensor (Tensor logits, Tensor label) => SparseSoftmaxCrossEntropy"
  bind_python: True

- name: "sparse_softmax_cross_entropy_grad"
  signature: "Tensor (Tensor dy, Tensor prob, Tensor label, Int64 depth) => SparseSoftmaxCrossEntropyGrad"
  bind_python: False

- name: "sparse_softmax_cross_entropy_ms_grad"
  signature: "Tensor (Tensor dy, Tensor prob, Tensor label, Int64 depth) => SparseSoftmaxCrossEntropyMsGrad"
  bind_python: False

- name: "softmax_cross_entropy"
  signature: "Tensor (Tensor logits, Tensor label) => SoftmaxCrossEntropy"
  bind_python: True

- name: "softmax_cross_entropy_grad"
  signature: "Tensor (Tensor dy, Tensor label, Tensor prob) => SoftmaxCrossEntropyGrad"
  bind_python: True

- name: "smooth_l1_loss"
  signature: "Tensor (Tensor logits, Tensor label, Float beta, String reduction) => SmoothL1Loss"
  bind_python: True

- name: "smooth_l1_loss_grad"
  signature: "Tensor (Tensor loss_grad, Tensor prediction, Tensor label, Float beta) => SmoothL1LossGrad"
  bind_python: False

- name: "combined_margin_loss"
  signature: "Tensor (Tensor x, Tensor label, Float m1, Float m2, Float m3) => CombinedMarginLoss"
  bind_python: True

- name: "combined_margin_loss_grad"
  signature: "Tensor (Tensor dy, Tensor label, Tensor theta, Float m1, Float m2, Float m3, Int64 depth) => CombinedMarginLossGrad"
  bind_python: False

- name: "triplet_margin_loss"
  signature: "Tensor (Tensor anchor, Tensor positive, Tensor negative, *, Float margin, Float p, Float eps, Bool swap, String reduction) => TripletMarginLoss"
  bind_python: True

- name: "margin_ranking_loss"
  signature: "Tensor (Tensor input_1, Tensor input_2, Tensor target, Float margin, String reduction) => MarginRankingLoss"
  bind_python: True

- name: "ctc_loss"
  signature: "Tensor (Tensor log_probs, Tensor targets, Tensor input_lengths, Tensor target_lengths, Int64 max_target_length, Int64 blank, Bool zero_infinity, String reduction) => CtcLoss"
  bind_python: True

- name: "affine_grid"
  signature: "Tensor (Tensor theta, *, Shape size, Bool align_corners) => AffineGrid"
  bind_python: True

- name: "affine_grid_grad"
  signature: "Tensor (Tensor dgrid, *, Shape size, Bool align_corners) => AffineGridGrad"
  bind_python: False

- name: "grid_sample"
  signature: "Tensor (Tensor input, Tensor grid, *, String interpolation_mode, String padding_mode, Bool align_corners) => GridSample"
  bind_python: True

- name: "grid_sample_grad"
  signature: "TensorTuple (Tensor doutput, Tensor input, Tensor grid, *, String interpolation_mode, String padding_mode, Bool align_corners) => GridSampleGrad"
  bind_python: False

- name: "where"
  signature:
    [
      "Tensor (Tensor condition, Tensor x, Tensor y) => Where",
      "Tensor (Tensor condition, Scalar x, Tensor y) => WhereScalarX",
      "Tensor (Tensor condition, Tensor x, Scalar y) => WhereScalarY",
      "Tensor (Tensor condition, Scalar x, Scalar y) => WhereScalarXY",
    ]
  bind_python: true

- name: "masked_fill"
  signature: "Tensor (Tensor input, Tensor mask, Scalar value) => MaskedFill"
  bind_python: true

- name: "masked_fill_"
  signature: "Tensor (Tensor input, Tensor mask, Scalar value) => MaskedFillInplace"
  bind_python: true

- name: "movedim"
  signature:
    [
      "Tensor (Tensor input, Int32 source, Int32 destination) => MovedimInt",
      "Tensor (Tensor input, Int32List source, Int32List destination) => MovedimVec",
    ]
  bind_python: True

- name: "tensor_split"
  signature:
    [
      "TensorTuple (Tensor input, Int32 indices_or_sections, Int32 dim=0) => TensorSplitInt",
      "TensorTuple (Tensor input, Int32List indices_or_sections, Int32 dim=0) => TensorSplitVec",
    ]
  bind_python: True

- name: "hsplit"
  signature:
    [
      "TensorTuple (Tensor input, Int32 indices_or_sections) => HsplitInt",
      "TensorTuple (Tensor input, Int32List indices_or_sections) => HsplitVec",
    ]
  bind_python: True

- name: "vsplit"
  signature:
    [
      "TensorTuple (Tensor input, Int32 indices_or_sections) => VsplitInt",
      "TensorTuple (Tensor input, Int32List indices_or_sections) => VsplitVec",
    ]
  bind_python: True

- name: "negative"
  signature: "Tensor (Tensor x) => Negative"
  bind_python: True

- name: "layer_norm_affine"
  signature:
    "Tensor (Tensor x, Tensor gamma, Tensor beta, Int64 begin_norm_axis,
    Int64 begin_params_axis, Double epsilon) => LayerNormAffine"
  bind_python: True

- name: "skip_layer_norm"
  signature: "Tensor (Tensor x, *, Tensor gamma=None, Tensor beta=None, Tensor bias=None, Tensor skip=None, Double epsilon=1e-5, Double alpha=1e1) => SkipLayerNorm"
  bind_python: True

- name: "layer_norm"
  signature: "Tensor (Tensor x, Int64 begin_norm_axis, Int64 begin_params_axis, Double epsilon) => LayerNorm"
  bind_python: True

- name: "layer_norm_grad"
  signature: "Tensor (Tensor dy, Tensor x, Tensor mean, Tensor inv_variance, Int64 begin_norm_axis, Double epsilon) => LayerNormGrad"
  bind_python: False

- name: "layer_norm_affine_grad"
  signature: "Tensor (Tensor dy, Tensor x, Tensor mean, Tensor inv_variance, Tensor gamma, Int64 begin_norm_axis, Double epsilon) => LayerNormAffineGrad"
  bind_python: False

- name: "layer_norm_param_grad"
  signature: "TensorTuple (Tensor dy, Tensor x, Tensor mean, Tensor inv_variance, Int64 begin_params_axis) => LayerNormParamGrad"
  bind_python: False

- name: "rms_norm"
  signature: "Tensor (Tensor x, Tensor weight=None, Shape normalized_shape, Float epsilon=1e-6) => RMSNorm"
  bind_python: True

- name: "rms_norm_grad"
  signature: "Tensor (Tensor dy, Tensor x, Tensor inv_rms, Tensor weight=None, Bool param_grad) => RMSNormGrad"
  bind_python: False

- name: "skip_rms_norm"
  signature: "Tensor (Tensor x, *, Tensor weight=None, Tensor bias=None, Tensor skip=None, Double epsilon=1e-5, Double alpha=1e1) => SkipRMSNorm"
  bind_python: True

- name: "group_norm"
  signature:
    'Tensor (Tensor x, Tensor gamma=None, Tensor beta=None, Bool affine, Int32 num_groups, Double epsilon, String data_format="channels_first", String activation="none") => GroupNorm'
  bind_python: True

- name: "group_norm_grad"
  signature: "Tensor (Tensor dy, Tensor x, Tensor mean, Tensor inv_variance, Tensor gamma=None, Int32 num_groups, Double epsilon) => GroupNormGrad"
  bind_python: False

- name: "group_norm_param_grad"
  signature: "TensorTuple (Tensor dy, Tensor x, Tensor mean, Tensor inv_variance) => GroupNormParamGrad"
  bind_python: False

- name: "avg_pool2d_nhwc"
  signature:
    'Tensor (Tensor x, Int32List kernel_size, Int32List stride, String padding,
    Int32List padding_before, Int32List padding_after,
    String data_format="channels_first", Bool ceil_mode=False) => TFAvgPool2D'
  bind_python: True

- name: "ctc_loss_grad"
  signature: "Tensor (Tensor loss_grad, Tensor log_probs, Tensor targets,
    Tensor input_lengths, Tensor target_lengths, Tensor loss, Tensor alpha, Int64 blank, Bool zero_infinity, Int64 max_target_length) => CtcLossGrad"
  bind_python: False

- name: "adaptive_avg_pool1d"
  signature: "Tensor (Tensor x, Int64List[1] output_size) => AdaptiveAvgPool1D"
  bind_python: True

- name: "adaptive_avg_pool2d"
  signature: "Tensor (Tensor x, Int64List[2] output_size) => AdaptiveAvgPool2D"
  bind_python: True

- name: "adaptive_avg_pool3d"
  signature: "Tensor (Tensor x, Int64List[3] output_size) => AdaptiveAvgPool3D"
  bind_python: True

- name: "adaptive_pool_grad"
  signature: "Tensor (Tensor x, Tensor dy, String mode, Int32 ndims) => AdaptivePoolNdGrad"

- name: "tf_pool_grad"
  signature:
    "Tensor (Tensor x, Tensor y, Tensor dy, String mode, Int32 ndims, String data_format,
    String padding, Int32List padding_before, Int32List padding_after, Int32List pool_size,
    Int32List strides, Bool ceil_mode) => TFPoolNdGrad"
  bind_python: False

- name: "max_pool1d"
  signature:
    'TensorTuple (Tensor input, Int32List[1] kernel_size, Int32List[1] stride=None,
    Int32List[1] padding=0, Int32List[1] dilation=1,
    Bool return_indices=True, Bool ceil_mode=False,
    String data_format="channels_first") => MaxPool1D'
  bind_python: True

- name: "max_pool2d"
  signature:
    'TensorTuple (Tensor input, Int32List[2] kernel_size, Int32List[2] stride=None,
    Int32List[2] padding=0, Int32List[2] dilation=1,
    Bool return_indices=True, Bool ceil_mode=False,
    String data_format="channels_first") => MaxPool2D'
  bind_python: True

- name: "max_pool3d"
  signature:
    'TensorTuple (Tensor input, Int32List[3] kernel_size, Int32List[3] stride=None,
    Int32List[3] padding=0, Int32List[3] dilation=1,
    Bool return_indices=True, Bool ceil_mode=False,
    String data_format="channels_first") => MaxPool3D'
  bind_python: True

- name: "max_pool_grad"
  signature: "Tensor (Tensor x, Tensor indice, Tensor dy, Int32 ndims,
    String data_format, Int32List padding, Int32List kernel_size,
    Int32List stride, Int32List dilation, Bool return_indices, Bool ceil_mode) => MaxPoolNdGrad"
  bind_python: False

- name: "max_unpool1d"
  signature:
    'Tensor (Tensor input, Tensor indices, Int32List[1] kernel_size, Int32List[1] stride=None,
    Int32List[1] padding=0, Shape output_size=None) => MaxUnpool1D'
  bind_python: True
  
- name: "max_unpool2d"
  signature:
    'Tensor (Tensor input, Tensor indices, Int32List[2] kernel_size, Int32List[2] stride=None,
    Int32List[2] padding=0, Shape output_size=None) => MaxUnpool2D'
  bind_python: True

- name: "max_unpool3d"
  signature:
    'Tensor (Tensor input, Tensor indices, Int32List[3] kernel_size, Int32List[3] stride=None,
    Int32List[3] padding=0, Shape output_size=None) => MaxUnpool3D'
  bind_python: True

- name: "max_unpool1d_grad"
  signature: "Tensor (Tensor x, Tensor indice, Tensor dy) => MaxUnpool1dGrad"
  bind_python: False

- name: "max_unpool2d_grad"
  signature: "Tensor (Tensor x, Tensor indice, Tensor dy) => MaxUnpool2dGrad"
  bind_python: False

- name: "max_unpool3d_grad"
  signature: "Tensor (Tensor x, Tensor indice, Tensor dy) => MaxUnpool3dGrad"
  bind_python: False

- name: "prelu"
  signature: "Tensor (Tensor x, Tensor alpha) => PRelu"
  bind_python: True

- name: "prelu_grad"
  signature: "TensorTuple (Tensor dy, Tensor x, Tensor alpha) => PReluGrad"
  bind_python: False

- name: "reshape"
  signature: "Tensor (Tensor x, Shape shape) => Reshape"
  bind_python: True

- name: "view"
  signature: "Tensor (Tensor x, Shape shape) => View"
  bind_python: True

- name: "contiguous"
  signature: "Tensor (Tensor input) => ToContiguous"
  bind_python: True

- name: "contiguous_"
  signature: "Tensor (Tensor input) => InplaceToContiguous"
  bind_python: True

- name: "slice_view_1d_contiguous"
  signature: "Tensor (Tensor x, Int64 start, Int64 end) => SliceView1dContiguous"
  bind_python: True

- name: "narrow"
  signature: "Tensor (Tensor input, Int64 dim, Int64 start, Int64 length) => Narrow"
  bind_python: True

- name: "narrow_grad"
  signature: "Tensor (Tensor dy, Tensor like, Int64 dim, Int64 start, Int64 length) => NarrowGrad"
  bind_python: False

- name: "slice"
  signature: "Tensor (Tensor x, Int64List start, Int64List stop, Int64List step, Bool enable_view_slice=None) => Slice"
  bind_python: True

- name: "slice_update"
  signature: "Tensor (Tensor ref, Tensor value, Int64List start, Int64List stop, Int64List step, Bool inplace=False) => SliceUpdate"
  bind_python: True

- name: "slice_grad"
  signature: "Tensor (Tensor dy, Shape like_shape, Int64List start, Int64List stop, Int64List step) => SliceGrad"
  bind_python: False

- name: "copy"
  signature: [
      "Tensor (Tensor x, String device_type, Int64 device_id, Bool pin_memory=False) => Copy",
      "Tensor (Tensor x, Device device, Bool pin_memory=False) => Copy"
  ]
  bind_python: True

- name: "to"
  signature: [
      # type of device must be string for global tensor to perform argument validation
      "Tensor (Tensor x, String device=None, DataType dtype=None, Bool copy=False) => To",
      "Tensor (Tensor x, Device device=None, DataType dtype=None, Bool copy=False) => To",
      "Tensor (Tensor x, DataType dtype=None, Bool copy=False) => To",
      "Tensor (Tensor x, Tensor other, Bool copy=False) => To",
      "Tensor (Tensor x, String device=None) => To",
    ]
  bind_python: True

- name: "flip"
  signature: "Tensor (Tensor x, Int32List[1] dims) => Flip"
  bind_python: True

- name: "upsample"
  signature:
    'Tensor (Tensor x, Double height_scale, Double width_scale, Bool align_corners,
    String interpolation, String data_format="channels_first") => Upsample'
  bind_python: True

- name: "upsample_grad"
  signature:
    "Tensor (Tensor dy, Tensor x, Double height_scale, Double width_scale, Bool align_corners,
    String data_format, String interpolation) => UpsampleGrad"
  bind_python: False

- name: "upsample_linear_1d"
  signature:
    'Tensor (Tensor x, Double scale_factor=0.0, Bool align_corners=False, Int64List[1] output_size=None,
    String data_format="channels_first") => UpsampleLinear1D'
  bind_python: True

- name: "upsample_linear_1d_grad"
  signature:
    'Tensor (Tensor dy, Tensor x, Double scale_factor=0.0, Bool align_corners=False, Int64List[1] output_size=None,
    String data_format="channels_first") => UpsampleLinear1DGrad'
  bind_python: False

- name: "upsample_nearest_1d"
  signature:
    'Tensor (Tensor x, Double scale_factor=0.0, Int64List[1] output_size=None,
    String data_format="channels_first") => UpsampleNearest1D'
  bind_python: True

- name: "upsample_nearest_1d_grad"
  signature:
    'Tensor (Tensor dy, Tensor x, Double scale_factor=0.0, Int64List[1] output_size=None,
    String data_format="channels_first") => UpsampleNearest1DGrad'
  bind_python: False

- name: "upsample_nearest_2d"
  signature:
    'Tensor (Tensor x, Double height_scale=0.0, Double width_scale=0.0, Int64List[2] output_size=None,
    String data_format="channels_first") => UpsampleNearest2D'
  bind_python: True

- name: "upsample_nearest_2d_grad"
  signature:
    'Tensor (Tensor dy, Tensor x, Double height_scale=0.0, Double width_scale=0.0, Int64List[2] output_size=None,
    String data_format="channels_first") => UpsampleNearest2DGrad'
  bind_python: False

- name: "upsample_bilinear_2d"
  signature:
    'Tensor (Tensor x, Double height_scale=0.0, Double width_scale=0.0, Bool align_corners=False, Int64List[2] output_size=None,
    String data_format="channels_first") => UpsampleBilinear2D'
  bind_python: True

- name: "upsample_bilinear_2d_grad"
  signature:
    'Tensor (Tensor dy, Tensor x, Double height_scale=0.0, Double width_scale=0.0, Bool align_corners=False, Int64List[2] output_size=None,
    String data_format="channels_first") => UpsampleBilinear2DGrad'
  bind_python: False

- name: "upsample_bicubic_2d"
  signature:
    'Tensor (Tensor x, Double height_scale=0.0, Double width_scale=0.0, Bool align_corners=False, Int64List[2] output_size=None,
    String data_format="channels_first") => UpsampleBicubic2D'
  bind_python: True

- name: "upsample_bicubic_2d_grad"
  signature:
    'Tensor (Tensor dy, Tensor x, Double height_scale=0.0, Double width_scale=0.0, Bool align_corners=False, Int64List[2] output_size=None,
    String data_format="channels_first") => UpsampleBicubic2DGrad'
  bind_python: False

- name: "upsample_nearest_3d"
  signature:
    'Tensor (Tensor x, Double depth_scale=0.0, Double height_scale=0.0, Double width_scale=0.0, Int64List[3] output_size=None,
    String data_format="channels_first") => UpsampleNearest3D'
  bind_python: True

- name: "upsample_nearest_3d_grad"
  signature:
    'Tensor (Tensor dy, Tensor x, Double depth_scale=0.0, Double height_scale=0.0, Double width_scale=0.0, Int64List[3] output_size=None,
    String data_format="channels_first") => UpsampleNearest3DGrad'
  bind_python: False

- name: "upsample_trilinear_3d"
  signature:
    'Tensor (Tensor x, Double depth_scale=0.0, Double height_scale=0.0, Double width_scale=0.0, Bool align_corners=False,
    Int64List[3] output_size=None, String data_format="channels_first") => UpsampleTrilinear3D'
  bind_python: True

- name: "upsample_trilinear_3d_grad"
  signature:
    'Tensor (Tensor dy, Tensor x, Double depth_scale=0.0, Double height_scale=0.0, Double width_scale=0.0,
    Bool align_corners=False, Int64List[3] output_size=None, String data_format="channels_first") => UpsampleTrilinear3DGrad'
  bind_python: False

- name: "fused_get_boundding_boxes_coord"
  signature: "TensorTuple (Tensor x1, Tensor y1, Tensor w1, Tensor h1, Tensor x2, Tensor y2, Tensor w2, Tensor h2) => FusedGetBounddingBoxesCoord"
  bind_python: True

- name: "fused_get_boundding_boxes_coord_grad"
  signature: "TensorTuple (Tensor b1_x1_diff, Tensor b1_x2_diff, Tensor b1_y1_diff, Tensor b1_y2_diff, Tensor b2_x1_diff, Tensor b2_x2_diff, Tensor b2_y1_diff, Tensor b2_y2_diff) => FusedGetBounddingBoxesCoordGrad"
  bind_python: False

- name: "fused_get_ciou_result"
  signature: "TensorTuple (Tensor v, Tensor iou, Tensor rho2, Tensor c2, Float eps) => FusedGetCiouResult"
  bind_python: True

- name: "fused_get_ciou_result_grad"
  signature: "TensorTuple (Tensor dy ,Tensor alpha, Tensor rho2, Tensor c2) => FusedGetCiouResultGrad"
  bind_python: False

- name: "fused_codegeex_qkv_reshape"
  signature: "TensorTuple (Tensor query, Tensor key, Tensor value, Int32 num_attention_heads) => FusedCodegeexQkvReshape"
  bind_python: True

- name: "fused_get_iou"
  signature: "Tensor (Tensor w1, Tensor h1, Tensor w2, Tensor h2, Tensor inter, Float eps) => FusedGetIou"
  bind_python: True

- name: "fused_get_iou_grad"
  signature: "TensorTuple (Tensor diou, Tensor w1, Tensor h1, Tensor w2, Tensor h2, Tensor inter, Float eps) => FusedGetIouGrad"
  bind_python: False

- name: "abs"
  signature: "Tensor (Tensor x) => Abs"
  bind_python: True

- name: "abs_grad"
  signature: "Tensor (Tensor x, Tensor dy) => AbsGrad"
  bind_python: False

- name: "acos"
  signature: "Tensor (Tensor x) => Acos"
  bind_python: True

- name: "acos_grad"
  signature: "Tensor (Tensor x, Tensor dy) => AcosGrad"
  bind_python: False

- name: "acosh"
  signature: "Tensor (Tensor x) => Acosh"
  bind_python: True

- name: "acosh_grad"
  signature: "Tensor (Tensor x, Tensor dy) => AcoshGrad"
  bind_python: False

- name: "asin"
  signature: "Tensor (Tensor x) => Asin"
  bind_python: True

- name: "asin_grad"
  signature: "Tensor (Tensor x, Tensor dy) => AsinGrad"
  bind_python: False

- name: "asinh"
  signature: "Tensor (Tensor x) => Asinh"
  bind_python: True

- name: "asinh_grad"
  signature: "Tensor (Tensor x, Tensor dy) => AsinhGrad"
  bind_python: False

- name: "atan"
  signature: "Tensor (Tensor x) => Atan"
  bind_python: True

- name: "atan_grad"
  signature: "Tensor (Tensor x, Tensor dy) => AtanGrad"
  bind_python: False

- name: "atan2"
  signature: "Tensor (Tensor input, Tensor other) => Atan2"
  bind_python: True

- name: "atan2_x_grad"
  signature: "Tensor (Tensor dz, Tensor x, Tensor y) => Atan2XGrad"
  bind_python: False

- name: "atan2_y_grad"
  signature: "Tensor (Tensor dz, Tensor x, Tensor y) => Atan2YGrad"
  bind_python: False

- name: "atanh"
  signature: "Tensor (Tensor x) => Atanh"
  bind_python: True

- name: "atanh_grad"
  signature: "Tensor (Tensor x, Tensor dy) => AtanhGrad"
  bind_python: False

- name: "ceil"
  signature: "Tensor (Tensor x) => Ceil"
  bind_python: True

- name: "ceil_"
  signature: "Tensor (Tensor x) => Ceil_"
  bind_python: True

- name: "ceil_grad"
  signature: "Tensor (Tensor x, Tensor dy) => CeilGrad"
  bind_python: False

- name: "erf"
  signature: "Tensor (Tensor x) => Erf"
  bind_python: True

- name: "erf_grad"
  signature: "Tensor (Tensor x, Tensor dy) => ErfGrad"
  bind_python: False

- name: "erfc"
  signature: "Tensor (Tensor x) => Erfc"
  bind_python: True

- name: "erfc_grad"
  signature: "Tensor (Tensor x, Tensor dy) => ErfcGrad"
  bind_python: False

- name: "expm1"
  signature: "Tensor (Tensor x) => Expm1"
  bind_python: True

- name: "expm1_grad"
  signature: "Tensor (Tensor x, Tensor dy) => Expm1Grad"
  bind_python: False

- name: "floor"
  signature: "Tensor (Tensor x) => Floor"
  bind_python: True

- name: "floor_"
  signature: "Tensor (Tensor x) => Floor_"
  bind_python: True

- name: "floor_grad"
  signature: "Tensor (Tensor x, Tensor dy) => FloorGrad"
  bind_python: False

- name: "lgamma"
  signature: "Tensor (Tensor x) => Lgamma"
  bind_python: True

- name: "lgamma_grad"
  signature: "Tensor (Tensor x, Tensor dy) => LgammaGrad"
  bind_python: False

- name: "log1p"
  signature: "Tensor (Tensor x) => Log1p"
  bind_python: True

- name: "log1p_grad"
  signature: "Tensor (Tensor x, Tensor dy) => Log1pGrad"
  bind_python: False

- name: "logsigmoid"
  signature: "Tensor (Tensor x) => LogSigmoid"
  bind_python: True

- name: "logsigmoid_grad"
  signature: "Tensor (Tensor x, Tensor dy) => LogSigmoidGrad"
  bind_python: False

- name: "rint"
  signature: "Tensor (Tensor x) => Rint"
  bind_python: True

- name: "rint_grad"
  signature: "Tensor (Tensor x, Tensor dy) => RintGrad"
  bind_python: False

- name: "round"
  signature: "Tensor (Tensor x) => Round"
  bind_python: True

- name: "round_"
  signature: "Tensor (Tensor x) => Round_"
  bind_python: True

- name: "round_grad"
  signature: "Tensor (Tensor x, Tensor dy) => RoundGrad"
  bind_python: False

- name: "sign"
  signature: "Tensor (Tensor x) => Sign"
  bind_python: True

- name: "sign_grad"
  signature: "Tensor (Tensor x, Tensor dy) => SignGrad"
  bind_python: False

- name: "sinh"
  signature: "Tensor (Tensor x) => Sinh"
  bind_python: True

- name: "sinh_grad"
  signature: "Tensor (Tensor x, Tensor dy) => SinhGrad"
  bind_python: False

- name: "softplus"
  signature: "Tensor (Tensor x, Double beta=1.0, Double threshold=20.0) => Softplus"
  bind_python: True

- name: "softplus_grad"
  signature: "Tensor (Tensor x, Tensor dy, Double beta=1.0, Double threshold=20.0) => SoftplusGrad"
  bind_python: False

- name: "softshrink"
  signature: "Tensor (Tensor x, *, Double alpha=0.5, Bool inplace=False) => SoftShrink"
  bind_python: True

- name: "softshrink_grad"
  signature: "Tensor (Tensor y, Tensor dy, Double alpha=0.5) => SoftShrinkGrad"
  bind_python: False

- name: "one_hot"
  signature: "Tensor (Tensor input, Int64 num_classes=-1, Scalar on_value=1, Scalar off_value=0) => OneHot"
  bind_python: True

- name: "unsorted_segment_sum_like"
  signature: "Tensor (Tensor x, Tensor segment_ids, Tensor like, Int64 axis) => UnsortedSegmentSumLike"
  bind_python: False

- name: "unsorted_segment_sum"
  signature: "Tensor (Tensor x, Tensor segment_ids, Int64 axis, Int64 num_segments) => UnsortedSegmentSum"
  bind_python: True

- name: "tril"
  signature: "Tensor (Tensor x, Int64 diagonal=0) => Tril"
  bind_python: True

- name: "tril_"
  signature: "Tensor (Tensor x, Int64 diagonal=0) => InplaceTril"
  bind_python: True

- name: "triu"
  signature: "Tensor (Tensor x, Int64 diagonal=0) => Triu"
  bind_python: True

- name: "triu_"
  signature: "Tensor (Tensor x, Int64 diagonal=0) => InplaceTriu"
  bind_python: True

- name: "clamp"
  signature: "Tensor (Tensor input, Scalar min=None, Scalar max=None) => Clamp"
  bind_python: true

- name: "clamp_"
  signature: "Tensor (Tensor input, Scalar min=None, Scalar max=None) => ClampInplace"
  bind_python: true

- name: "clamp_min"
  signature: "Tensor (Tensor input, Scalar min) => ClampMin"
  bind_python: true

- name: "clamp_min_"
  signature: "Tensor (Tensor input, Scalar min) => ClampMinInplace"
  bind_python: true

- name: "clamp_max"
  signature: "Tensor (Tensor input, Scalar max) => ClampMax"
  bind_python: true

- name: "clamp_max_"
  signature: "Tensor (Tensor input, Scalar min) => ClampMaxInplace"
  bind_python: true

- name: "clip"
  signature: ["Tensor (Tensor input, Scalar min=None, Scalar max=None) => Clip"]
  bind_python: true

- name: "clip_"
  signature:
    ["Tensor (Tensor input, Scalar min=None, Scalar max=None) => ClipInplace"]
  bind_python: true

- name: "clamp_grad"
  signature: "Tensor (Tensor dy, Tensor x, Scalar min=None, Scalar max=None) => ClampGrad"
  bind_python: False

- name: "vector_norm"
  signature:
    [
      "Tensor (Tensor input, Scalar ord=2, Int32List dim=None, Bool keepdim=False, *, DataType dtype=None) => VectorNorm",
      "Tensor (Tensor input, Scalar ord=2, Scalar dim, Bool keepdim=False, *, DataType dtype=None) => VectorNorm",
    ]
  bind_python: True

- name: "matrix_norm"
  signature:
    [
      "Tensor (Tensor input, Scalar ord, Int32List dim, Bool keepdim=False, *, DataType dtype=None) => MatrixNorm",
      "Tensor (Tensor input, String ord, Int32List dim, Bool keepdim=False, *, DataType dtype=None) => MatrixNorm",
    ]
  bind_python: True

- name: "norm"
  signature:
    [
      "Tensor (Tensor input, Scalar ord=None, Int32List dim=None, Bool keepdim=False, *, DataType dtype=None, Bool for_norm=False) => Norm",
      "Tensor (Tensor input, String ord, Int32List dim=None, Bool keepdim=False, *, DataType dtype=None) => Norm",
      "Tensor (Tensor input, Scalar ord=None, Scalar dim, Bool keepdim=False, *, DataType dtype=None) => ScalarNorm",
      "Tensor (Tensor input, String ord, Scalar dim, Bool keepdim=False, *, DataType dtype=None) => ScalarNorm",
    ]
  bind_python: True

- name: "inv"
  signature: "Tensor (Tensor x) => Inv"
  bind_python: True

- name: "linalg_cross"
  signature: "Tensor (Tensor input, Tensor other, Int64 dim=None) => LinalgCross"
  bind_python: True

- name: "det"
  signature: "Tensor (Tensor x) => Det"
  bind_python: True

- name: "dropout"
  signature: "Tensor (Tensor input, Float p=0.5, Bool training=True, Bool inplace=False, Generator generator=None, *, Tensor addend=None) => Dropout"
  bind_python: True

- name: "dropout_grad"
  signature: "Tensor (Tensor dy, Tensor mask, Float scale) => DropoutGrad"
  bind_python: False

- name: "dropout1d"
  signature: "Tensor (Tensor input, Float p=0.5, Bool training=True) => Dropout1d"
  bind_python: True

- name: "dropout2d"
  signature: "Tensor (Tensor input, Float p=0.5, Bool training=True) => Dropout2d"
  bind_python: True

- name: "dropout3d"
  signature: "Tensor (Tensor input, Float p=0.5, Bool training=True) => Dropout3d"
  bind_python: True

- name: "constant_pad"
  signature: "Tensor (Tensor x, Int64List pad, Scalar value=0) => ConstantPad"
  bind_python: False

- name: "reflection_pad"
  signature: "Tensor (Tensor x, Int64List pad) => ReflectionPad"
  bind_python: False

- name: "replication_pad"
  signature: "Tensor (Tensor x, Int64List pad) => ReplicationPad"
  bind_python: False

- name: "pad"
  signature: 'Tensor (Tensor x, Int64List pad, String mode="constant", Scalar value=0) => Pad'
  bind_python: True

- name: "pad_grad"
  signature: 'Tensor (Tensor dy, Int64List pad, String mode="constant", Scalar value=0) => PadGrad'
  bind_python: False

- name: "silu"
  signature: "Tensor (Tensor x) => Silu"
  bind_python: True

- name: "silu_grad"
  signature: "Tensor (Tensor dy, Tensor x) => SiluGrad"
  bind_python: False

- name: "mish"
  signature: "Tensor (Tensor x) => Mish"
  bind_python: True

- name: "mish_grad"
  signature: "Tensor (Tensor dy, Tensor x) => MishGrad"
  bind_python: False

- name: "selu"
  signature: "Tensor (Tensor x) => Selu"
  bind_python: True

- name: "selu_grad"
  signature: "Tensor (Tensor dy, Tensor x) => SeluGrad"
  bind_python: False

- name: "softsign"
  signature: "Tensor (Tensor x) => SoftSign"
  bind_python: True

- name: "softsign_grad"
  signature: "Tensor (Tensor dy, Tensor x) => SoftSignGrad"
  bind_python: False

- name: "diag"
  signature: "Tensor (Tensor x, Int32 diagonal=0) => Diag"
  bind_python: True

- name: "diag_grad"
  signature: "Tensor (Tensor dy, Tensor in, Int32 diagonal=0) => DiagGrad"
  bind_python: False

- name: "diagonal"
  signature: "Tensor (Tensor x, Int32 offset=0, Int32 dim1=0, Int32 dim2=1) => Diagonal"
  bind_python: True

- name: "diagonal_grad"
  signature: "Tensor (Tensor dy, Tensor in, Int32 offset=0) => DiagonalGrad"
  bind_python: False

- name: "tensor_getitem"
  signature: "Tensor (Tensor x, TensorIndex index) => TensorGetItem"
  bind_python: False

- name: "scatter"
  signature:
    [
      "Tensor (Tensor input, Int32 dim, Tensor index, Tensor src, *, String reduce=None, Bool inplace=False) => DimScatter",
      "Tensor (Tensor input, Int32 dim, Tensor index, Scalar src, *, String reduce=None, Bool inplace=False) => DimScatterScalar",
    ]
  bind_python: True

- name: "scatter_update"
  signature:
    [
      "Tensor (Tensor input, Int32 dim, Tensor index, Tensor src, *, Bool inplace=False) => DimScatterUpdate",
      "Tensor (Tensor input, Int32 dim, Tensor index, Scalar src, *, Bool inplace=False) => DimScatterUpdateScalar",
    ]
  bind_python: False

- name: "scatter_add"
  signature:
    [
      "Tensor (Tensor input, Int32 dim, Tensor index, Tensor src, *, Bool inplace=False) => DimScatterAdd",
      "Tensor (Tensor input, Int32 dim, Tensor index, Scalar src, *, Bool inplace=False) => DimScatterAddScalar",
    ]
  bind_python: True

- name: "scatter_mul"
  signature:
    [
      "Tensor (Tensor input, Int32 dim, Tensor index, Tensor src, *, Bool inplace=False) => DimScatterMul",
      "Tensor (Tensor input, Int32 dim, Tensor index, Scalar src, *, Bool inplace=False) => DimScatterMulScalar",
    ]
  bind_python: False

- name: "scatter_add_like"
  signature: "Tensor (Tensor like, Int32 dim, Tensor index, Tensor src) => DimScatterAddLike"
  bind_python: False

- name: "tensor_setitem"
  signature: "Void (Tensor x, TensorIndex index, Tensor value) => TensorSetItem"
  bind_python: True

- name: "avg_pool1d"
  signature:
    'Tensor (Tensor input, Int32List[1] kernel_size, Int32List[1] stride=None,
    Int32List[1] padding=0, Bool ceil_mode=False, Bool count_include_pad=True,
    Int32 divisor_override=0, String data_format="channels_first") => AvgPool1D'
  bind_python: True

- name: "avg_pool2d"
  signature:
    'Tensor (Tensor input, Int32List[2] kernel_size, Int32List[2] stride=None,
    Int32List[2] padding=0, Bool ceil_mode=False, Bool count_include_pad=True,
    Int32 divisor_override=0, String data_format="channels_first") => AvgPool2D'
  bind_python: True

- name: "avg_pool3d"
  signature:
    'Tensor (Tensor input, Int32List[3] kernel_size, Int32List[3] stride=None,
    Int32List[3] padding=0, Bool ceil_mode=False, Bool count_include_pad=True,
    Int32 divisor_override=0, String data_format="channels_first") => AvgPool3D'
  bind_python: True

- name: "avg_pool_grad"
  signature:
    "Tensor (Tensor x, Tensor dy, Int32 ndims, String data_format, Int32List padding,
    Int32List kernel_size, Int32List stride, Bool ceil_mode, Bool count_include_pad,
    Int32 divisor_override=0) => AvgPoolNdGrad"
  bind_python: False

- name: "minimum"
  signature: "Tensor (Tensor input, Tensor other) => Minimum"
  bind_python: True

- name: "maximum"
  signature: "Tensor (Tensor input, Tensor other) => Maximum"
  bind_python: True

- name: "elementwise_min_grad"
  signature: "TensorTuple (Tensor dz, Tensor x, Tensor y) => ElementwiseMinGrad"
  bind_python: False

- name: "elementwise_max_grad"
  signature: "TensorTuple (Tensor dz, Tensor x, Tensor y) => ElementwiseMaxGrad"
  bind_python: False

- name: "stack"
  signature: "Tensor (TensorTuple inputs, Int64 dim=0) => Stack"
  bind_python: True

- name: "stack_grad"
  signature: "TensorTuple (Tensor x, TensorTuple like, Int64 axis) => StackGrad"
  bind_python: False

- name: "atleast_1d"
  signature:
    [
      "Tensor (Tensor input) => AtLeast1D",
      "TensorTuple (TensorTuple tensors) => AtLeast1D",
    ]
  bind_python: True

- name: "atleast_2d"
  signature:
    [
      "Tensor (Tensor input) => AtLeast2D",
      "TensorTuple (TensorTuple tensors) => AtLeast2D",
    ]
  bind_python: True

- name: "atleast_3d"
  signature:
    [
      "Tensor (Tensor input) => AtLeast3D",
      "TensorTuple (TensorTuple tensors) => AtLeast3D",
    ]
  bind_python: True

- name: "hstack"
  signature: "Tensor (TensorTuple tensors) => HStack"
  bind_python: True

- name: "vstack"
  signature: "Tensor (TensorTuple tensors) => VStack"
  bind_python: True

- name: "dstack"
  signature: "Tensor (TensorTuple tensors) => DStack"
  bind_python: True

- name: "column_stack"
  signature: "Tensor (TensorTuple tensors) => ColumnStack"
  bind_python: True

- name: "row_stack"
  signature: "Tensor (TensorTuple tensors) => RowStack"
  bind_python: True

- name: "local_to_global"
  signature: "Tensor (Tensor x, Placement placement, SbpList sbp, Shape shape, DataType dtype, Bool sync_data, Bool copy=False) => LocalToGlobal"
  bind_python: False

- name: "to_global"
  signature: "Tensor (Tensor x, Placement placement, SbpList sbp, SbpList grad_sbp, Bool check_meta, Bool copy=False) => ToGlobal"
  bind_python: True

- name: "to_local"
  signature: "Tensor (Tensor x, Bool copy=False) => GlobalToLocal"
  bind_python: True

- name: "stream_touch"
  signature: "Void (TensorTuple x) => StreamTouch"
  bind_python: True

- name: "comm_broadcast"
  signature:
    [
      "Tensor (Tensor x, *, Int64 src_rank=0, Bool inplace=True) => CommBroadcast",
      "TensorTuple (TensorTuple inputs, *, Int64 src_rank=0, Bool inplace=True) => CommBroadcastTensors",
    ]
  bind_python: True

- name: "local_all_reduce"
  signature: "Tensor (Tensor x, Bool inplace=False) => LocalAllReduce"
  bind_python: True

- name: "local_all_gather"
  signature: "Tensor (Tensor output, Tensor input) => LocalAllGather"
  bind_python: True

- name: "local_reduce_scatter"
  signature: "Tensor (Tensor output, Tensor input) => LocalReduceScatter"
  bind_python: True

- name: "local_reduce"
  signature: "Tensor (Tensor x, *, Int64 dst=0, Bool inplace=True) => LocalReduce"
  bind_python: True

- name: "eager_p_to_b"
  signature: "Tensor (Tensor x, Placement in_placement, Placement out_placement, Shape shape) => EagerPToB"
  bind_python: False

- name: "eager_b_to_s"
  signature: "Tensor (Tensor x, Placement in_placement, Placement out_placement, SbpList out_sbp, Shape shape) => EagerBToS"
  bind_python: False

- name: "eager_s_to_b"
  signature: "Tensor (Tensor x, Placement in_placement, Placement out_placement, SbpList in_sbp, Shape shape) => EagerSToB"
  bind_python: False

- name: "eager_naive_s_to_s"
  signature: "Tensor (Tensor x, Placement in_placement, Placement out_placement, SbpList in_sbp, SbpList out_sbp, Shape shape) => EagerNaiveSToS"
  bind_python: False

- name: "eager_p_to_s"
  signature: "Tensor (Tensor x, Placement in_placement, Placement out_placement, SbpList out_sbp, Shape shape) => EagerPToS"
  bind_python: False

- name: "eager_s_to_p"
  signature: "Tensor (Tensor x, Placement in_placement, Placement out_placement, SbpList out_sbp, Shape shape) => EagerSToP"
  bind_python: False

- name: "global_all_reduce"
  signature: "Tensor (Tensor x) => GlobalAllReduce"
  bind_python: False

- name: "global_reduce_scatter"
  signature: "Tensor (Tensor x, String op_type) => GlobalReduceScatter"
  bind_python: False

- name: "global_all_gather"
  signature: "Tensor (Tensor x) => GlobalAllGather"
  bind_python: False

- name: "global_s2s"
  signature: "Tensor (Tensor x, SbpList out_sbp) => GlobalS2S"
  bind_python: False

- name: "select_top_n"
  signature: "TensorTuple (TensorTuple inputs, Int32 n) => SelectTopN"
  bind_python: True

- name: "cast_like"
  signature: "Tensor (Tensor x, Tensor like) => CastLike"
  bind_python: False

- name: "identity"
  signature: "Tensor (Tensor in) => Identity"
  bind_python: True

- name: "amp_white_identity"
  signature: "Tensor (Tensor in) => AmpWhiteIdentity"
  bind_python: True

- name: "amp_black_identity"
  signature: "Tensor (Tensor in) => AmpBlackIdentity"
  bind_python: True

- name: "reshape_like"
  signature: "Tensor (Tensor in, Tensor like) => ReshapeLike"
  bind_python: True

- name: "reduce_sum_like"
  signature: "Tensor (Tensor in, Tensor like, Int32List axis) => ReduceSumLike"
  bind_python: True

- name: "broadcast_reduce_sum_like"
  signature: "Tensor (Tensor in, Tensor like) => BroadcastReduceSumLike"
  bind_python: False

- name: "rand"
  signature: [
      "Tensor (Shape size, *, DataType dtype=None, Device device=None,
      Generator generator=None, Bool requires_grad=False) => Rand",
      "Tensor (Shape size, *, Placement placement, SbpList sbp, DataType dtype=None,
      Generator generator=None, Bool requires_grad=False) => GlobalRand",
    ]
  bind_python: True

- name: "randn"
  signature: [
      "Tensor (Shape size, *, DataType dtype=None, Device device=None,
      Generator generator=None, Bool requires_grad=False, Layout layout=kStrided) => RandN",
      "Tensor (Shape size, *, Placement placement, SbpList sbp, DataType dtype=None,
      Generator generator=None, Bool requires_grad=False) => GlobalRandN",
    ]
  bind_python: True

- name: "randn_like"
  signature: [
      "Tensor (Tensor input, *, DataType dtype=None, Device device=None,
      Generator generator=None, Bool requires_grad=False) => RandnLike",
      "Tensor (Tensor input, *, Placement placement, SbpList sbp, DataType dtype=None,
      Generator generator=None, Bool requires_grad=False) => GlobalRandnLike",
    ]
  bind_python: True

- name: "randint"
  signature: [
      "Tensor (Int64 low, Int64 high, Shape size, *, DataType dtype=None,
      Device device=None, Generator generator=None, Bool requires_grad=False)=> RandInt",
      "Tensor (Int64 high, Shape size, *, DataType dtype=None,
      Device device=None, Generator generator=None, Bool requires_grad=False)=> RandInt",
      "Tensor (Int64 low, Int64 high, Shape size, *, Placement placement, SbpList sbp,
      DataType dtype=None, Generator generator=None, Bool requires_grad=False)=> GlobalRandInt",
      "Tensor (Int64 high, Shape size, *, Placement placement, SbpList sbp,
      DataType dtype=None, Generator generator=None, Bool requires_grad=False)=> GlobalRandInt",
    ]
  bind_python: True

- name: "randint_like"
  signature: [
      "Tensor (Tensor x, Int64 low, Int64 high, *, DataType dtype=None,
      Device device=None, Generator generator=None, Bool requires_grad=False)=> RandIntLike",
      "Tensor (Tensor x, Int64 high, *, DataType dtype=None,
      Device device=None, Generator generator=None, Bool requires_grad=False)=> RandIntLike",
      "Tensor (Tensor x, Int64 low, Int64 high, *, Placement placement, SbpList sbp,
      DataType dtype=None, Generator generator=None, Bool requires_grad=False)=> GlobalRandIntLike",
      "Tensor (Tensor x, Int64 high, *, Placement placement, SbpList sbp,
      DataType dtype=None, Generator generator=None, Bool requires_grad=False)=> GlobalRandIntLike",
    ]
  bind_python: True

- name: "randperm"
  signature:
    [
      "Tensor (Int32 n, *, Generator generator=None, DataType dtype=kInt64, Device device=None, Bool requires_grad=False) => RandPerm",
      "Tensor (Int32 n, *, Placement placement, SbpList sbp, Generator generator=None, DataType dtype=kInt64, Bool requires_grad=False) => GlobalRandPerm",
    ]
  bind_python: True

- name: "unfold_tensor"
  signature: "Tensor (Tensor x, Int32 dimension, Int32 size, Int32 step) => UnfoldTensor"
  bind_python: True

- name: "unfold_tensor_grad"
  signature: "Tensor (Tensor dy, Tensor x, Int32 dimension, Int32 size, Int32 step) => UnfoldTensorGrad"
  bind_python: False

- name: "unfold"
  signature:
    'Tensor (Tensor x, Int32List[2] kernel_size, Int32List[2] dilation=1, Int32List[2] padding=0,
    Int32List[2] stride=1, String data_format="channels_first") => Unfold'
  bind_python: True

- name: "fold"
  signature:
    'Tensor (Tensor x, Int32List[1] output_size, Int32List[2] kernel_size, Int32List[2] dilation=1,
    Int32List[2] padding=0, Int32List[2] stride=1, String data_format="channels_first") => Fold'
  bind_python: True

- name: "split"
  signature:
    [
      "TensorTuple (Tensor x, Int64 split_size_or_sections, Int64 dim=0) => Split",
      "TensorTuple (Tensor x, Int64List split_size_or_sections, Int64 dim=0) => SplitWithSize",
    ]
  bind_python: True

- name: "unbind"
  signature: ["TensorTuple (Tensor x, Int64 dim=0) => Unbind"]
  bind_python: True

- name: "chunk"
  signature: ["TensorTuple (Tensor x, Int64 chunks, Int64 dim=0) => Chunk"]
  bind_python: True

- name: "split_like"
  signature: "TensorTuple (Tensor x, TensorTuple like, Int64 axis) => SplitLike"
  bind_python: True

- name: "pairwise_distance"
  signature: "Tensor (Tensor x1, Tensor x2, Float p=2.0, Double eps=1e-6, Bool keepdim=False) => PairwiseDistance"
  bind_python: True

- name: "cosine_similarity"
  signature: "Tensor (Tensor x, Tensor y, Int32 dim=1, Double eps=1e-8) => CosineSimilarity"
  bind_python: True

- name: "normalize"
  signature: "Tensor (Tensor input, Float p=2.0, Int32 dim=1, Float eps=1e-12, Bool use_l2_norm_kernel=True) => Normalize"
  bind_python: True

- name: "l2_normalize"
  signature: "Tensor (Tensor input, Int32 axis=0, Float epsilon=1e-12) => L2Normalize"
  bind_python: False

- name: "l2_normalize_grad"
  signature: "Tensor (Tensor dy, Tensor y, Tensor square_x_sum, Int32 axis, Float epsilon) => L2NormalizeGrad"
  bind_python: False

- name: "fused_self_attention"
  signature: "TensorTuple (Tensor hidden_states, Int64 head_size=8, Float alpha=1.0) => FusedSelfAttention"
  bind_python: True

- name: "fused_self_attention_grad"
  signature: "Tensor (Tensor query_mul_key_grad, Tensor value_grad, Tensor hidden_states, Float alpha=1.0) => FusedSelfAttentionGrad"
  bind_python: False

- name: "fused_scale_tril"
  signature: "Tensor (Tensor x, Int64 diagonal=0, Scalar fill_value=0, Scalar scale=1) => FusedScaleTril"
  bind_python: True

- name: "fused_bias_add_gelu"
  signature: "Tensor (Tensor a, Tensor b, *, Int32 axis) => FusedBiasAddGelu"
  bind_python: True

- name: "fused_bias_add_gelu_grad"
  signature: "Tensor (Tensor a, Tensor b, Tensor dy, Int32 axis) => FusedBiasAddGeluGrad"
  bind_python: false

- name: "fused_bias_add_dropout"
  signature: "Tensor (Tensor a, Tensor b, *, Float p=0.5, Int32 axis, Generator generator=None) => FusedBiasAddDropout"
  bind_python: True

- name: "fused_scale_mask_softmax"
  signature: "Tensor (Tensor x, Tensor mask, *, Float fill_value=0.0, Float scale=1.0) => FusedScaleMaskSoftmax"
  bind_python: True

- name: "fused_scale_mask_softmax_grad"
  signature: "Tensor (Tensor y, Tensor dy, Tensor mask, Float scale=1.0) => FusedScaleMaskSoftmaxGrad"
  bind_python: False

- name: "fused_scale_mask_softmax_dropout"
  signature: "TensorTuple (Tensor x, Tensor mask, *, Float fill_value=0.0, Float scale=1.0, Float p=0.5, Bool training=True, Generator generator=None) => FusedScaleMaskSoftmaxDropout"
  bind_python: True

- name: "fused_scale_mask_softmax_dropout_grad"
  signature: "Tensor (Tensor softmax_y, Tensor dy, Tensor mask, Tensor dropout_mask, Float scale=1.0, Float dropout_scale=1.0) => FusedScaleMaskSoftmaxDropoutGrad"
  bind_python: False

- name: "fused_scale_tril_softmax_mask_scale"
  signature: "TensorTuple (Tensor a, *, Float p=0.5, Int64 diagonal, Float tril_scale_value, Float tril_fill_value=0.0, Generator generator=None) => FusedScaleTrilSoftmaxMaskScale"
  bind_python: True

- name: "fused_scale_tril_softmax_mask_scale_grad"
  signature: "Tensor (Tensor softmax_y, Tensor dy, Tensor mask, Int64 diagonal, Float tril_scale_value, Float mask_scale_value) => FusedScaleTrilSoftmaxMaskScaleGrad"
  bind_python: False

- name: "fused_bias_add_scale_mask_softmax_dropout"
  signature: "TensorTuple (Tensor x, Tensor bias, Tensor mask, *, Float fill_value=0.0, Float scale=1.0, Float p=0.5, Bool training=True, Generator generator=None) => FusedBiasAddScaleMaskSoftmaxDropout"
  bind_python: True

- name: "fused_multi_head_attention_inference"
  signature: "Tensor (Tensor query, Tensor key, Tensor value, Int64 num_heads, Bool causal=False, Int64 query_hidden_slice_start=0, Int64 query_hidden_slice_end=-1, Int64 key_hidden_slice_start=0, Int64 key_hidden_slice_end=-1, Int64 value_hidden_slice_start=0, Int64 value_hidden_slice_end=-1, Tensor attn_bias=None, Int64 causal_diagonal_offset=0) => FusedMultiHeadAttentionInference"
  bind_python: True

- name: "fused_multi_head_attention_inference_v2"
  signature: 'Tensor (*, Tensor query, String query_layout, Int64 query_head_size=None, Tensor query_seq_start=None, Int64 query_max_seq_len=None, Tensor key=None, String key_layout=None, Tensor key_seq_start=None, Tensor key_seq_len=None, Int64 key_max_seq_len=None, Tensor value=None, String value_layout=None, Tensor attn_bias=None, String output_layout="BM(HK)", Float scale=None, Bool causal=None, String attn_mask_type=None, Int64 causal_diagonal_offset=0) => FusedMultiHeadAttentionInferenceV2'
  bind_python: True

- name: "fused_attention_concat_past_key_value"
  signature: 'TensorTuple (*, Tensor past_key=None, String past_key_layout, Tensor past_value=None, String past_value_layout, Tensor key, String key_layout, Tensor value, String value_layout, Int64 key_head_size=None) => FusedAttentionConcatPastKeyValue'
  bind_python: True

- name: "fused_scale_mask_bias_softmax"
  signature: 'Tensor (Tensor x, Tensor mask, Tensor bias=None, Float scale=0.35355, Bool inplace=False) => FusedScaleMaskBiasSoftmax'
  bind_python: True

- name: "fused_scale_mask_bias_softmax_grad"
  signature: 'Tensor (Tensor y, Tensor dy, Float scale=0.35355) => FusedScaleMaskBiasSoftmaxGrad'
  bind_python: False

- name: "fused_get_center_dist"
  signature: "Tensor (Tensor b1_x1, Tensor b1_x2, Tensor b2_x1, Tensor b2_x2, Tensor b1_y1, Tensor b1_y2, Tensor b2_y1, Tensor b2_y2) => FusedCenter"
  bind_python: True

- name: "fused_get_center_dist_grad"
  signature: "TensorTuple (Tensor b1_x1, Tensor b1_x2, Tensor b2_x1, Tensor b2_x2, Tensor b1_y1, Tensor b1_y2, Tensor b2_y1, Tensor b2_y2, Tensor rho2_diff) => FusedCenterGrad"
  bind_python: False

- name: "fused_get_intersection_area"
  signature: "Tensor (Tensor b1_x1, Tensor b1_x2, Tensor b2_x1, Tensor b2_x2, Tensor b1_y1, Tensor b1_y2, Tensor b2_y1, Tensor b2_y2) => FusedGetIntersectionArea"
  bind_python: True

- name: "fused_get_intersection_area_grad"
  signature: "TensorTuple (Tensor b1_x1, Tensor b1_x2, Tensor b2_x1, Tensor b2_x2, Tensor b1_y1, Tensor b1_y2, Tensor b2_y1, Tensor b2_y2, Tensor inter_diff) => FusedGetIntersectionAreaGrad"
  bind_python: False

- name: "fused_get_ciou_diagonal_angle"
  signature: "Tensor (Tensor w1, Tensor h1, Tensor w2, Tensor h2, Float eps) => FusedGetCiouDiagonalAngle"
  bind_python: True

- name: "fused_get_ciou_diagonal_angle_grad"
  signature: "TensorTuple (Tensor w1, Tensor h1, Tensor w2, Tensor h2, Tensor v_diff, Float eps) => FusedGetCiouDiagonalAngleGrad"
  bind_python: False

- name: "fused_get_convex_diagonal_squared"
  signature: "Tensor (Tensor b1_x1, Tensor b1_x2, Tensor b2_x1, Tensor b2_x2, Tensor b1_y1, Tensor b1_y2, Tensor b2_y1, Tensor b2_y2, Float eps) => FusedGetConvexDiagonalSquared"
  bind_python: True

- name: "fused_get_convex_diagonal_squared_grad"
  signature: "TensorTuple (Tensor c2_diff, Tensor b1_x1, Tensor b1_x2, Tensor b2_x1, Tensor b2_x2, Tensor b1_y1, Tensor b1_y2, Tensor b2_y1, Tensor b2_y2, Float eps) => FusedGetConvexDiagonalSquaredGrad"
  bind_python: False

- name: "grouped_matmul_bias"
  signature: "TensorTuple (TensorTuple xs, TensorTuple weights, TensorTuple biases) => GroupedMatmulBias"
  bind_python: True

- name: "grouped_matmul"
  signature: "TensorTuple (TensorTuple xs, TensorTuple weights) => GroupedMatmul"
  bind_python: True

- name: "send"
  signature: "Void (Tensor input, Int64 dst, Bool send_meta=True) => Send"
  bind_python: True

- name: "recv"
  signature: "Tensor (Int64 src, Shape shape=None, DataType dtype=None, Device device=None, *, Tensor out=None) => Recv"
  bind_python: True

- name: "batch_gather"
  signature: "Tensor (Tensor in, Tensor indices) => BatchGather"
  bind_python: True

- name: "unsorted_batch_segment_sum"
  signature: "Tensor (Tensor data, Tensor segment_ids, Int64 num_segments) => UnsortedBatchSegmentSum"
  bind_python: False

- name: "ctc_greedy_decoder"
  signature: "TensorTuple (Tensor log_probs, Tensor input_lengths, Bool merge_repeated=True) => CtcGreedyDecoder"
  bind_python: True

- name: "distributed_partial_fc_sample_disable_boxing"
  signature: "TensorTuple (Tensor sampled_weight_diff, Tensor sampled_label) => DistributedPariticalFCSampleDisableBoxing"
  bind_python: False

- name: "nms"
  signature: "Tensor (Tensor x, Float iou_threshold, Int32 keep_n=-1) => Nms"
  bind_python: True

- name: "roi_align"
  signature: "Tensor (Tensor x, Tensor rois, Float spatial_scale, Int32 pooled_h, Int32 pooled_w, Int32 sampling_ratio, Bool aligned) => RoiAlign"
  bind_python: True

- name: "roi_align_grad"
  signature: "Tensor (Tensor dy, Tensor x_like, Tensor rois, Float spatial_scale, Int32 pooled_h, Int32 pooled_w, Int32 sampling_ratio, Bool aligned) => RoiAlignGrad"
  bind_python: False

- name: "meshgrid"
  signature: 'TensorTuple (TensorTuple tensors, String indexing="ij") => Meshgrid'
  bind_python: True

- name: "index_select"
  signature: "Tensor (Tensor input, Int64 dim, Tensor index) => IndexSelect"
  bind_python: True

- name: "dot"
  signature: "Tensor (Tensor input, Tensor other) => Dot"
  bind_python: True

- name: "fused_dot_feature_interaction"
  signature: 'Tensor (TensorTuple features, Tensor output_concat=None, Bool self_interaction=False, Int32 output_padding=0, String pooling="none") => FusedDotFeatureInteraction'
  bind_python: True

- name: "fused_dot_feature_interaction_grad"
  signature: 'TensorTuple (Tensor dy, TensorTuple features, Bool has_output_concat_grad=False, Bool self_interaction=False, Int32 output_concat_grad_dim=0, String pooling="none") => FusedDotFeatureInteractionGrad'
  bind_python: False

- name: "fused_cross_feature_interaction"
  signature: "Tensor (Tensor x, Tensor weight, Tensor x_0, Tensor bias, String interaction_mode) => FusedCrossFeatureInteraction"
  bind_python: True

- name: "fused_cross_feature_interaction_v1_grad"
  signature: "TensorTuple (Tensor dy, Tensor weight, Tensor x, Tensor x_0, Tensor matmul_result) => FusedCrossFeatureInteractionV1Grad"
  bind_python: False

- name: "fused_cross_feature_interaction_v2_grad"
  signature: "TensorTuple (Tensor dy, Tensor weight, Tensor bias, Tensor x, Tensor x_0, Tensor matmul_result) => FusedCrossFeatureInteractionV2Grad"
  bind_python: False

- name: "tensor_buffer_to_tensor"
  signature: "Tensor (Tensor input, Shape instance_shape, DataType dtype) => TensorBufferToTensor"
  bind_python: True

- name: "tensor_to_tensor_buffer"
  signature: "Tensor (Tensor input, Int32 instance_dims) => TensorToTensorBuffer"
  bind_python: True

- name: "gen_tensor_buffer"
  signature: "Tensor (Shape shape, ShapeList shape_list, FloatList value_list, DataType data_type, Bool dynamic_out) => GenTensorBuffer"
  bind_python: True

- name: "topk"
  signature: "TensorTuple[values, indices] (Tensor input, Int32 k, Int32 dim=None, Bool largest=True, Bool sorted=True) => TopK"
  bind_python: True

- name: "in_top_k"
  signature: "Tensor (Tensor targets, Tensor predictions, Int32 k) => InTopK"
  bind_python: True

- name: "cumsum"
  signature: "Tensor (Tensor input, Int64 dim, *, DataType dtype=None) => Cumsum"
  bind_python: True

- name: "cumprod"
  signature: "Tensor (Tensor input, Int64 dim, *, DataType dtype=None) => Cumprod"
  bind_python: True

- name: "cumprod_grad"
  signature: "Tensor (Tensor input, Tensor y, Tensor x, Int64 dim) => CumprodGrad"
  bind_python: False

- name: "one_embedding_id_shuffle"
  signature: "TensorTuple (Tensor ids, Tensor table_ids=None, Int32 num_tables=1, String embedding_name) => OneEmbeddingIdShuffle"
  bind_python: True

- name: "one_embedding_embedding_shuffle"
  signature: "Tensor (Tensor cur_rank_embeddings, Tensor num_unique_matrix, Tensor cur_rank_inverse_indices, Tensor inverse_unique_partition_indices, String embedding_name) => OneEmbeddingEmbeddingShuffle"
  bind_python: True

- name: "one_embedding_embedding_gradient_shuffle"
  signature: "Tensor (Tensor embedding_grad, Tensor num_unique_matrix, Tensor cur_rank_inverse_indices, Tensor inverse_unique_partition_indices, String embedding_name) => OneEmbeddingEmbeddingGradientShuffle"
  bind_python: True

- name: "one_embedding_lookup"
  signature: "Tensor (Tensor num_unique_ids, Tensor unique_ids, Tensor table_ids, DataType dtype, DataType embedding_dtype, Int64 line_size, Int64 embedding_size, String embedding_name, String embedding_tables, String state_initializer, Int64 seed=0) => OneEmbeddingLookup"
  bind_python: True

- name: "one_embedding_fused_lookup"
  signature: "Tensor (Tensor shadow, Tensor ids, Tensor table_ids=None, DataType dtype, String embedding_name, Int64 line_size, Int64 embedding_size, Bool is_full_cache, Int32 num_tables, String embedding_tables, Int64 padding_idx=None, Int64 seed=0) => OneEmbeddingFusedLookup"
  bind_python: True

- name: "one_embedding_fused_lookup_grad"
  signature: "Void (Tensor ids, Tensor embedding_grad, String embedding_name, Int64 line_size, Int64 embedding_size) => OneEmbeddingFusedLookupGrad"
  bind_python: True

- name: "one_embedding_unique_key_value_pair"
  signature: "TensorTuple (Tensor keys, Tensor values=None, Int32 num_tables, String embedding_name) => OneEmbeddingUniqueKeyValuePair"
  bind_python: True

- name: "one_embedding_embedding_put"
  signature: "Void (Tensor num_unique_ids, Tensor unique_ids, Tensor unique_embeddings, String embedding_name, Int64 line_size) => OneEmbeddingEmbeddingPut"
  bind_python: True

- name: "one_embedding_sgd_update"
  signature: "Tensor (Tensor num_unique_ids, Tensor unique_embeddings, Tensor embedding_grad, Tensor learning_rate=None, Tensor down_scale_by_tensor=None, Tensor skip_if=None, Float learning_rate_val, Double scale, Float weight_decay, Float momentum, Int64 line_size, Int64 embedding_size, String embedding_name) => OneEmbeddingSgdUpdate"
  bind_python: True

- name: "one_embedding_adam_update"
  signature: "Tensor (Tensor num_unique_ids, Tensor unique_embeddings, Tensor embedding_grad, Tensor learning_rate=None, Tensor down_scale_by_tensor=None, Tensor skip_if=None, Tensor bias_correction1=None, Tensor bias_correction2=None, Float learning_rate_val, Double scale, Float weight_decay, Float beta1, Float beta2, Float bias_correction1_val, Float bias_correction2_val, Float epsilon, Bool do_bias_correction, Int64 line_size, Int64 embedding_size, String embedding_name) => OneEmbeddingAdamUpdate"
  bind_python: True

- name: "one_embedding_adagrad_update"
  signature: "Tensor (Tensor num_unique_ids, Tensor unique_embeddings, Tensor embedding_grad, Tensor learning_rate=None, Tensor down_scale_by_tensor=None, Tensor skip_if=None, Tensor train_step=None, Int64 train_step_val, Float learning_rate_val, Double scale, Float weight_decay, Float lr_decay, Float epsilon, Int64 line_size, Int64 embedding_size, String embedding_name) => OneEmbeddingAdagradUpdate"
  bind_python: True

- name: "one_embedding_ftrl_update"
  signature: "Tensor (Tensor num_unique_ids, Tensor unique_embeddings, Tensor embedding_grad, Tensor learning_rate=None, Tensor down_scale_by_tensor=None, Tensor skip_if=None, Float learning_rate_val, Double scale, Float weight_decay, Float lr_power, Float lambda1, Float lambda2, Float beta, Int64 line_size, Int64 embedding_size, String embedding_name) => OneEmbeddingFtrlUpdate"
  bind_python: True

- name: "einsum"
  signature: "Tensor (String equation, TensorTuple operands) => EinSum"
  bind_python: True

- name: "pixel_shuffle"
  signature: "Tensor (Tensor input, Int64 h_upscale_factor, Int64 w_upscale_factor) => PixelShuffle"
  bind_python: True

- name: "isnan"
  signature: "Tensor (Tensor input) => IsNan"
  bind_python: True

- name: "isinf"
  signature: "Tensor (Tensor input) => IsInf"
  bind_python: True

- name: "isfinite"
  signature: "Tensor (Tensor input) => IsFinite"
  bind_python: True

- name: "depend"
  signature:
    [
      "Tensor (Tensor input, Tensor depend) => Depend",
      "Tensor (Tensor input, TensorTuple depends) => DependTuple",
    ]
  bind_python: True

- name: "roc_auc_score"
  signature: "Tensor (Tensor label, Tensor pred) => RocAucScore"
  bind_python: True

- name: "pin_memory"
  signature: "Tensor (Tensor input) => PinMemory"
  bind_python: True

- name: "fill_"
  signature:
    [
      "Tensor (Tensor in, Tensor value) => FillTensor",
      "Tensor (Tensor in, Scalar value) => Fill",
    ]
  bind_python: True

- name: "index_add"
  signature: "Tensor (Tensor input, Int64 dim, Tensor index, Tensor source, Scalar alpha=1.0) => IndexAdd"
  bind_python: True

- name: "index_add_"
  signature: "Tensor (Tensor input, Int64 dim, Tensor index, Tensor source, Scalar alpha=1.0) => IndexAddInplace"
  bind_python: True

- name: "rnn_tanh_cell"
  signature: "Tensor (Tensor input, Tensor hx, Tensor w_ih, Tensor w_hh, Tensor b_ih=None, Tensor b_hh=None) => RnnTanhCell"
  bind_python: True

- name: "rnn_relu_cell"
  signature: "Tensor (Tensor input, Tensor hx, Tensor w_ih, Tensor w_hh, Tensor b_ih=None, Tensor b_hh=None) => RnnReluCell"
  bind_python: True

- name: "lstm_cell"
  signature: "TensorTuple (Tensor input, TensorTuple hx, Tensor w_ih, Tensor w_hh, Tensor b_ih=None, Tensor b_hh=None) => LstmCell"
  bind_python: True

- name: "gru_cell"
  signature: "Tensor (Tensor input, Tensor hx, Tensor w_ih, Tensor w_hh, Tensor b_ih=None, Tensor b_hh=None) => GruCell"
  bind_python: True

- name: "_fused_gru_cell"
  signature: "TensorTuple (Tensor igates, Tensor hgates, Tensor hx, Tensor b_ih=None, Tensor b_hh=None) => FusedGruCell"
  bind_python: False

- name: "_fused_gru_cell_grad"
  signature: "TensorTuple (Tensor grad_hy, Tensor workspace, Bool has_bias, Bool hx_needs_grad) => FusedGruCellGrad"
  bind_python: False

- name: "_fused_lstm_cell"
  signature: "TensorTuple (Tensor igates, Tensor hgates, Tensor cx, Tensor b_ih=None, Tensor b_hh=None) => FusedLstmCell"
  bind_python: False

- name: "_fused_lstm_cell_grad"
  signature: "TensorTuple (Tensor grad_hy, Tensor grad_cy, Tensor cx, Tensor cy, Tensor workspace, Bool need_cx_grad, Bool has_bias) => FusedLstmCellGrad"
  bind_python: False

- name: "rnn_tanh"
  signature:
    [
      "TensorTuple (Tensor input, Tensor hx, TensorTuple params, Bool has_biases, Int32 num_layers, Float dropout, Bool train, Bool bidirectional, Bool batch_first) => RnnTanhInput",
      "TensorTuple (Tensor data, Tensor batch_sizes, Tensor hx, TensorTuple params, Bool has_biases, Int32 num_layers, Float dropout, Bool train, Bool bidirectional) => RnnTanhData",
    ]
  bind_python: True

- name: "rnn_relu"
  signature:
    [
      "TensorTuple (Tensor input, Tensor hx, TensorTuple params, Bool has_biases, Int32 num_layers, Float dropout, Bool train, Bool bidirectional, Bool batch_first) => RnnReluInput",
      "TensorTuple (Tensor data, Tensor batch_sizes, Tensor hx, TensorTuple params, Bool has_biases, Int32 num_layers, Float dropout, Bool train, Bool bidirectional) => RnnReluData",
    ]
  bind_python: True

- name: "lstm"
  signature:
    [
      "TensorTuple (Tensor input, TensorTuple hx, TensorTuple params, Bool has_biases, Int32 num_layers, Float dropout, Bool train, Bool bidirectional, Bool batch_first) => LstmInput",
      "TensorTuple (Tensor data, Tensor batch_sizes, TensorTuple hx, TensorTuple params, Bool has_biases, Int32 num_layers, Float dropout, Bool train, Bool bidirectional) => LstmData",
    ]
  bind_python: True

- name: "gru"
  signature:
    [
      "TensorTuple (Tensor input, Tensor hx, TensorTuple params, Bool has_biases, Int32 num_layers, Float dropout, Bool train, Bool bidirectional, Bool batch_first) => GruInput",
      "TensorTuple (Tensor data, Tensor batch_sizes, Tensor hx, TensorTuple params, Bool has_biases, Int32 num_layers, Float dropout, Bool train, Bool bidirectional) => GruData",
    ]
  bind_python: True

- name: "pack_padded_sequence"
  signature: "TensorTuple (Tensor input, Tensor lengths, Bool batch_first) => PackPaddedSequence"
  bind_python: True

- name: "multi_tensor_sgd_update"
  signature: "Void (TensorTuple model, TensorTuple model_diff, Double scale, Float weight_decay, Float learning_rate_val) => MultiTensorSgdUpdate"
  bind_python: True

- name: "multi_tensor_yolov5_weight_update"
  signature: "Void (TensorTuple model, TensorTuple model_update, Float d) => MultiTensorYoloV5WeightUpdate"
  bind_python: True

- name: "multi_tensor_momentum_update"
  signature: "Void (TensorTuple model, TensorTuple model_diff, TensorTuple momentum_buf, Double scale, Float weight_decay, Float learning_rate_val, Float momentum, Float dampening, Bool nesterov, Bool maximize) => MultiTensorMomentumUpdate"
  bind_python: True

- name: "multi_tensor_adam_update"
  signature: "Void (TensorTuple model, TensorTuple model_diff, TensorTuple m, TensorTuple v, Float learning_rate_val, Float l2, Float beta1, Float beta2, Float bias_correction1_val, Float bias_correction2_val, Bool do_bias_correction, Double scale, Float weight_decay, Float epsilon) => MultiTensorAdamUpdate"
  bind_python: True

- name: "grad_acc_repeat"
  signature: "Tensor (Tensor input, Int32 repeat_num) => GradAccRepeat"
  bind_python: False

- name: "grad_acc_collect"
  signature: "Tensor (Tensor input, Int32 collect_num) => GradAccCollect"
  bind_python: False

- name: "grad_acc_pack"
  signature: "Tensor (Tensor input, Int32 pack_num) => GradAccPack"
  bind_python: False

- name: "grad_acc_unpack"
  signature: "Tensor (Tensor input, Int32 unpack_num) => GradAccUnpack"
  bind_python: False

- name: "trunc"
  signature: "Tensor (Tensor input) => Trunc"
  bind_python: True

- name: "silu_grad_grad"
  signature: "Tensor (Tensor x, Tensor dydx) => SiluGradGrad"
  bind_python: False

- name: "mish_grad_grad"
  signature: "Tensor (Tensor x, Tensor dydx) => MishGradGrad"
  bind_python: False

- name: "selu_grad_grad"
  signature: "Tensor (Tensor x, Tensor dydx) => SeluGradGrad"
  bind_python: False

- name: "softsign_grad_grad"
  signature: "Tensor (Tensor x, Tensor dydx) => SoftSignGradGrad"
  bind_python: False

- name: "gelu_grad_grad"
  signature: "Tensor (Tensor x, Tensor dydx) => GeluGradGrad"
  bind_python: False

- name: "hardsigmoid_grad_grad"
  signature: "Tensor (Tensor x, Tensor dydx) => HardSigmoidGradGrad"
  bind_python: False

- name: "hardswish_grad_grad"
  signature: "Tensor (Tensor x, Tensor dydx) => HardSwishGradGrad"
  bind_python: False

- name: "softplus_grad_grad"
  signature: "Tensor (Tensor x, Tensor dydx, Double beta=1.0, Double threshold=20.0) => SoftplusGradGrad"
  bind_python: False

- name: "elu_grad_grad"
  signature: "Tensor (Tensor x, Tensor dydx, Double alpha) => EluGradGrad"
  bind_python: False

- name: "celu_grad_grad"
  signature: "Tensor (Tensor y, Tensor dydx, Double alpha) => CeluGradGrad"
  bind_python: False

- name: "batch_norm_stats"
  signature: "TensorTuple (Tensor input, Int32 axis, Float eps) => BatchNormStats"
  bind_python: True

- name: "batch_norm_gather_stats_with_counts"
  signature: "TensorTuple (Tensor input, Tensor mean, Tensor invstd, Tensor running_mean=None, Tensor running_var=None, Float momentum, Float eps, Tensor counts) => BatchNormGatherStatsWithCounts"
  bind_python: True

- name: "batch_norm_elemt"
  signature: "Tensor (Tensor input, Tensor weight, Tensor bias, Tensor mean, Tensor invstd, Int32 axis, Float eps) => BatchNormElemt"
  bind_python: True

- name: "batch_norm_backward_reduce"
  signature: "TensorTuple (Tensor grad_out, Tensor input, Tensor mean, Tensor invstd, Int32 axis) => BatchNormBackwardReduce"
  bind_python: True

- name: "batch_norm_backward_elemt"
  signature: "Tensor (Tensor grad_out, Tensor input, Tensor mean, Tensor invstd, Tensor weight, Tensor sum_dy, Tensor sum_dy_xmu, Tensor count, Int32 axis) => BatchNormBackwardElemt"
  bind_python: True

- name: "adaptive_max_pool1d"
  signature: "TensorTuple (Tensor input, Int64List[1] output_size) => AdaptiveMaxPool1D"
  bind_python: True

- name: "adaptive_max_pool2d"
  signature: "TensorTuple (Tensor input, Int64List[2] output_size) => AdaptiveMaxPool2D"
  bind_python: True

- name: "adaptive_max_pool3d"
  signature: "TensorTuple (Tensor input, Int64List[3] output_size) => AdaptiveMaxPool3D"
  bind_python: True

- name: "adaptive_max_pool_grad"
  signature: "Tensor (Tensor x, Tensor index, Tensor dy, Int32 ndims) => AdaptiveMaxPoolNdGrad"
  bind_python: False

- name: "tan_grad_grad"
  signature: "Tensor (Tensor x, Tensor dydx) =>  TanGradGrad"
  bind_python: False

- name: "sinh_grad_grad"
  signature: "Tensor (Tensor x, Tensor dydx) =>  SinhGradGrad"
  bind_python: False

- name: "cosh_grad_grad"
  signature: "Tensor (Tensor x, Tensor dydx) =>  CoshGradGrad"
  bind_python: False

- name: "tanh_grad_grad"
  signature: "Tensor (Tensor x, Tensor dydx) =>  TanhGradGrad"
  bind_python: False

- name: "acos_grad_grad"
  signature: "Tensor (Tensor x, Tensor dydx) =>  AcosGradGrad"
  bind_python: False

- name: "asin_grad_grad"
  signature: "Tensor (Tensor x, Tensor dydx) =>  AsinGradGrad"
  bind_python: False

- name: "atan_grad_grad"
  signature: "Tensor (Tensor x, Tensor dydx) =>  AtanGradGrad"
  bind_python: False

- name: "asinh_grad_grad"
  signature: "Tensor (Tensor x, Tensor dydx) =>  AsinhGradGrad"
  bind_python: False

- name: "acosh_grad_grad"
  signature: "Tensor (Tensor x, Tensor dydx) =>  AcoshGradGrad"
  bind_python: False

- name: "atanh_grad_grad"
  signature: "Tensor (Tensor x, Tensor dydx) =>  AtanhGradGrad"
  bind_python: False

- name: "erf_grad_grad"
  signature: "Tensor (Tensor x, Tensor dydx) =>  ErfGradGrad"
  bind_python: False

- name: "erfc_grad_grad"
  signature: "Tensor (Tensor x, Tensor dydx) =>  ErfcGradGrad"
  bind_python: False

- name: "exp_grad_grad"
  signature: "Tensor (Tensor x, Tensor dydx) =>  ExpGradGrad"
  bind_python: False

- name: "exp2_grad_grad"
  signature: "Tensor (Tensor x, Tensor dydx) =>  Exp2GradGrad"
  bind_python: False

- name: "expm1_grad_grad"
  signature: "Tensor (Tensor x, Tensor dydx) =>  Expm1GradGrad"
  bind_python: False

- name: "log_grad_grad"
  signature: "Tensor (Tensor x, Tensor dydx) =>  LogGradGrad"
  bind_python: False

- name: "logsigmoid_grad_grad"
  signature: "Tensor (Tensor x, Tensor dydx) =>  LogSigmoidGradGrad"
  bind_python: False

- name: "log2_grad_grad"
  signature: "Tensor (Tensor x, Tensor dydx) =>  Log2GradGrad"
  bind_python: False

- name: "log10_grad_grad"
  signature: "Tensor (Tensor x, Tensor dydx) =>  Log10GradGrad"
  bind_python: False

- name: "log1p_grad_grad"
  signature: "Tensor (Tensor x, Tensor dydx) =>  Log1pGradGrad"
  bind_python: False

- name: "reciprocal_grad_grad"
  signature: "Tensor (Tensor x, Tensor dydx) =>  ReciprocalGradGrad"
  bind_python: False

- name: "reciprocal_no_nan_grad_grad"
  signature: "Tensor (Tensor x, Tensor dydx) =>  ReciprocalNoNanGradGrad"
  bind_python: False

- name: "rsqrt_grad_grad"
  signature: "Tensor (Tensor x, Tensor dydx) =>  RsqrtGradGrad"
  bind_python: False

- name: "sqrt_grad_grad"
  signature: "Tensor (Tensor x, Tensor dydx) =>  SqrtGradGrad"
  bind_python: False

- name: "square_grad_grad"
  signature: "Tensor (Tensor x, Tensor dydx) =>  SquareGradGrad"
  bind_python: False

- name: "sigmoid_grad_grad"
  signature: "Tensor (Tensor y, Tensor dydx) =>  SigmoidGradGrad"
  bind_python: False

- name: "max_pool_grad_grad"
  signature: "Tensor (Tensor dydx, Tensor indices, Int32 ndims) =>  MaxPoolNdGradGrad"
  bind_python: False

- name: "exponential_"
  signature: "Tensor (Tensor x, Float lambd=1.0, Generator generator=None) => Exponential"
  bind_python: True

- name: "multinomial"
  signature: "Tensor (Tensor x, Int32 num_samples, Bool replacement=False, Generator generator=None) => Multinomial"
  bind_python: True

- name: "max_pool_grad_grad"  
  signature: "Tensor (Tensor dydx, Tensor indices, Int32 ndims) =>  MaxPoolNdGradGrad" 
  bind_python: False

- name: "deform_conv2d"
  signature:
    "Tensor (Tensor input,Tensor weight,Tensor offset,Tensor mask,Tensor bias=None, Int32 stride_h,Int32 stride_w,Int32 pad_h,
    Int32 pad_w,Int32 dilation_h,Int32 dilation_w,Int32 groups,Int32 offset_groups,Bool use_mask) => DeformConv2d"
  bind_python: True

- name: "deform_conv2d_input_grad"
  signature:
    "TensorTuple (Tensor output_grad,Tensor input,Tensor weight,Tensor offset,Tensor mask=None, Int32 stride_h,Int32 stride_w,Int32 pad_h,
    Int32 pad_w,Int32 dilation_h,Int32 dilation_w,Int32 groups,Int32 offset_groups,Bool use_mask) => DeformConv2dInputGrad"
  bind_python: False

- name: "deform_conv2d_param_grad"
  signature:
    "Tensor (Tensor output_grad,Tensor input,Tensor weight,Tensor offset,Tensor mask, Int32 stride_h,Int32 stride_w,Int32 pad_h,
    Int32 pad_w,Int32 dilation_h,Int32 dilation_w,Int32 groups,Int32 offset_groups,Bool use_mask) => DeformConv2dParamGrad"
  bind_python: False

- name: "broadcast_shapes"
  signature: "Shape (ShapeList shapes) => BroadcastShapes"
  bind_python: True

- name: "broadcast_tensors"
  signature: "TensorTuple (TensorTuple tensors) => BroadcastTensors"
  bind_python: True

- name: "broadcast_to"
  signature: "Tensor (Tensor x, Shape shape) => BroadcastTo"
  bind_python: True

- name: "bincount"
  signature: "Tensor (Tensor input, Tensor weights=None, Int64 minlength=None) => BinCount"
  bind_python: True

- name: "stft"
  signature: 
    'Tensor (Tensor input, Int64 n_fft,Int64 hop_length=None, Int64 win_length=None, Tensor window=None,Bool center=True,String pad_mode="reflect",Bool normalized=False,Bool onesided=True,Bool return_complex=False) =>Stft'
  bind_python: True

- name: "isclose"
  signature: "Tensor (Tensor input, Tensor other, Float atol=1e-08, Float rtol=1e-05, Bool equal_nan=False) => IsClose"
  bind_python: True

- name: "uniform_"
  signature: "Tensor (Tensor x,Scalar from, Scalar to) => InplaceUniform"
  bind_python: True

- name: "fused_fast_gelu_mul"
  signature: "Tensor (Tensor x, Tensor multiplier) => FusedFastGeluMul"
  bind_python: True

- name: "fused_fast_gelu_mul_grad"
  signature: "TensorTuple (Tensor dy, Tensor x, Tensor multiplier) => FusedFastGeluMulGrad"
  bind_python: False

- name: "unique"
  signature: [
    "Tensor (Tensor x, Bool sorted=True, DataType dtype=kInt32) => Unique",
    "TensorTuple (Tensor x, Bool sorted=True, Bool return_inverse=False, Bool return_counts=False, DataType dtype=kInt32) => UniqueWithCounts"
  ]
  bind_python: True

- name: "fused_weighted_sum"
  signature: "Tensor (TensorTuple in, FloatList weights, Float alpha=1.0) => FusedWeightedSum"
  bind_python: True

- name: "sort"
  signature: "TensorTuple[values, indices] (Tensor input, Int32 dim=-1, Bool descending=False) => Sort"
  bind_python: True
  
- name: "throw_error"
  signature: "Tensor (Tensor input) => ThrowError"
  bind_python: True

- name: "mode"
  signature: "TensorTuple[values, indices] (Tensor input, Int32 dim=-1, Bool keepdim=False) => Mode"
  bind_python: True

- name: "clone"
  signature: "Tensor (Tensor input) => Clone"
  bind_python: True

- name: "real"
  signature: "Tensor (Tensor x) => Real"
  bind_python: True

- name: "real_grad"
  signature: "Tensor (Tensor dout) => RealGrad"
  bind_python: False

- name: "imag"
  signature: "Tensor (Tensor x) => Imag"
  bind_python: True

- name: "imag_grad"
  signature: "Tensor (Tensor dout) => ImagGrad"
  bind_python: False

- name: "conj"
  signature: "Tensor (Tensor x) => Conj"
  bind_python: True

- name: "conj_physical"
  signature: "Tensor (Tensor x) => ConjPhysical"
  bind_python: True

- name: "frac"
  signature: "Tensor (Tensor x) => Frac"
  bind_python: True

- name: "frac_"
  signature: "Tensor (Tensor x) => FracInplace"
  bind_python: True

- name: "digamma"
  signature: "Tensor (Tensor x) => Digamma"
  bind_python: True

- name: "digamma_grad"
  signature: "Tensor (Tensor x, Tensor dy) => DigammaGrad"
<<<<<<< HEAD
  bind_python: False

- name: "trigamma"
  signature: "Tensor (Tensor x) => Trigamma"
  bind_python: False
  
=======
  bind_python: False
>>>>>>> 19ed3316
<|MERGE_RESOLUTION|>--- conflicted
+++ resolved
@@ -3345,13 +3345,9 @@
 
 - name: "digamma_grad"
   signature: "Tensor (Tensor x, Tensor dy) => DigammaGrad"
-<<<<<<< HEAD
   bind_python: False
 
 - name: "trigamma"
   signature: "Tensor (Tensor x) => Trigamma"
   bind_python: False
-  
-=======
-  bind_python: False
->>>>>>> 19ed3316
+  