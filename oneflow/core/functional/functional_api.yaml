--- conflicted
+++ resolved
@@ -30,15 +30,13 @@
     ]
   bind_python: true
 
-<<<<<<< HEAD
 - name: "add_npu"
   signature: "Tensor (Tensor input, Tensor other, *, Scalar alpha=1, Bool inplace=True) => AddNpu"
   bind_python: true
-=======
+
 - name: "amin"
   signature: "Tensor (Tensor input, Int32List[1] dim=None, Bool keepdim=False) => Amin"
   bind_python: True
->>>>>>> 2431e491
 
 - name: "sub"
   signature:
@@ -1137,6 +1135,10 @@
   signature: "Tensor(Tensor out_grad, Tensor input, Tensor target, Tensor weight=None, Int64 ignore_index) => NLLGrad"
   bind_python: False
 
+- name: "nll_grad_npu"
+  signature: "Tensor(Tensor out_grad, Tensor input, Tensor target, Tensor total_weight, Tensor weight=None,  Int64 ignore_index) => NLLGradNpu"
+  bind_python: False
+
 - name: "binary_cross_entropy_loss"
   signature: 'Tensor(Tensor input, Tensor target, Tensor weight=None, String reduction="mean") => BinaryCrossEntropyLoss'
   bind_python: True
@@ -1185,11 +1187,10 @@
   signature: 'Tensor(Tensor input, Tensor target, Tensor weight=None, Int64 ignore_index=-100, String reduction="mean", Double label_smoothing=0.0) => CrossEntropy'
   bind_python: True
 
-<<<<<<< HEAD
 - name: "cross_entropy_npu"
   signature: "Tensor(Tensor input, Tensor target, Tensor weight=None, Int64 ignore_index=-100, String reduction=\"mean\") => CrossEntropyNpu"
   bind_python: True
-=======
+
 - name: "cross_entropy_label_smoothing"
   signature: 'Tensor(Tensor input, Tensor target, Tensor weight=None, Int64 ignore_index=-100, String reduction="mean", Double label_smoothing=0.0) => CrossEntropyLabelSmoothing'
   bind_python: False
@@ -1197,7 +1198,6 @@
 - name: "cross_entropy_prob"
   signature: 'Tensor(Tensor input, Tensor target, Tensor weight=None, String reduction="mean", Double label_smoothing=0.0) => CrossEntropyProb'
   bind_python: False
->>>>>>> 2431e491
 
 - name: "distributed_sparse_cross_entropy_grad"
   signature: "Tensor (Tensor prediction, Tensor label, Tensor dy, Int64 depth) => SparseCrossEntropyMsGrad"
