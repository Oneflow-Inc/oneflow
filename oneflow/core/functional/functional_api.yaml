--- conflicted
+++ resolved
@@ -2755,7 +2755,6 @@
   signature: "Tensor (Tensor dydx, Tensor indices, Int32 ndims) =>  MaxPoolNdGradGrad"
   bind_python: False
 
-<<<<<<< HEAD
 - name: "exponential_"
   signature: "Tensor (Tensor x, Float lambd=1.0, Generator generator=None) => Exponential"
   bind_python: True
@@ -2766,7 +2765,8 @@
 
 - name: "max_pool_grad_grad"  
   signature: "Tensor (Tensor dydx, Tensor indices, Int32 ndims) =>  MaxPoolNdGradGrad" 
-=======
+  bind_python: False
+
 - name: "deform_conv2d"
   signature:
     "Tensor (Tensor input,Tensor weight,Tensor offset,Tensor mask,Tensor bias=None, Int32 stride_h,Int32 stride_w,Int32 pad_h,
@@ -2783,5 +2783,4 @@
   signature:
     "Tensor (Tensor output_grad,Tensor input,Tensor weight,Tensor offset,Tensor mask, Int32 stride_h,Int32 stride_w,Int32 pad_h,
     Int32 pad_w,Int32 dilation_h,Int32 dilation_w,Int32 groups,Int32 offset_groups,Bool use_mask) => DeformConv2dParamGrad"
->>>>>>> c4453383
   bind_python: False