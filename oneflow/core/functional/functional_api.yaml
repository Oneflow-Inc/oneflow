# Copyright 2020 The OneFlow Authors. All rights reserved.
# 
# Licensed under the Apache License, Version 2.0 (the "License");
# you may not use this file except in compliance with the License.
# You may obtain a copy of the License at
# 
#     http://www.apache.org/licenses/LICENSE-2.0
# 
# Unless required by applicable law or agreed to in writing, software
# distributed under the License is distributed on an "AS IS" BASIS,
# WITHOUT WARRANTIES OR CONDITIONS OF ANY KIND, either express or implied.
# See the License for the specific language governing permissions and
# limitations under the License.

# The following data types are allowed,
# {
#   "Tensor", "TensorTuple", "Scalar", "Int", "Int32", "Int64", "Float", "Double", "String", "Bool",
#   "ScalarList", "IntList", "Int32List", "Int64List", "FloatList", "DoubleList", "StringList",
#   "BoolList", "DataType", "Shape", "Generator", "TensorIndex", "Device", "Placement",
#   "Sbp", "SbpList"
# }

- name: "add_n"
  signature: "Tensor AddN(TensorTuple inputs, *, Bool inplace=False)"
  bind_python: True

- name: "add"
  signature: "Tensor Add(Tensor x, Tensor y, *, Bool inplace=False)"
  bind_python: False

- name: "add_scalar"
  signature: "Tensor ScalarAdd(Tensor x, *, Scalar alpha, Bool inplace=False)"
  bind_python: False

- name: "add_scalar_by_tensor"
  signature: "Tensor ScalarAddByTensor(Tensor x, Tensor scalar, *, Bool inplace=False)"
  bind_python: False

- name: "broadcast_add"
  signature: "Tensor BroadcastAdd(Tensor x, Tensor y)"
  bind_python: False

- name: "sub_scalar_by_tensor"
  signature: "Tensor ScalarSubByTensor(Tensor x, Tensor scalar)"
  bind_python: False

- name: "broadcast_sub"
  signature: "Tensor BroadcastSub(Tensor x, Tensor y)"
  bind_python: False

- name: "mul"
  signature: "Tensor Multiply(Tensor x, Tensor y)"
  bind_python: False

- name: "mul_scalar"
  signature: "Tensor ScalarMul(Tensor x, *, Scalar alpha)"
  bind_python: False

- name: "mul_scalar_by_tensor"
  signature: "Tensor ScalarMulByTensor(Tensor x, Tensor scalar)"
  bind_python: False

- name: "broadcast_mul"
  signature: "Tensor BroadcastMul(Tensor x, Tensor y)"
  bind_python: False

- name: "div_scalar_by_tensor"
  signature: "Tensor ScalarDivByTensor(Tensor x, Tensor scalar)"
  bind_python: False

- name: "broadcast_div"
  signature: "Tensor BroadcastDiv(Tensor x, Tensor y)"
  bind_python: False

- name: "broadcast_div_grad"
  signature: "Tensor BroadcastDivGrad(Tensor y, Tensor z, Tensor dz)"
  bind_python: False

- name: "broadcast_equal"
  signature: "Tensor BroadcastEqual(Tensor x, Tensor y)"
  bind_python: True

- name: "broadcast_not_equal"
  signature: "Tensor BroadcastNotEqual(Tensor x, Tensor y)"
  bind_python: True

- name: "broadcast_greater"
  signature: "Tensor BroadcastGreater(Tensor x, Tensor y)"
  bind_python: True

- name: "broadcast_greater_equal"
  signature: "Tensor BroadcastGreaterEqual(Tensor x, Tensor y)"
  bind_python: True

- name: "broadcast_logical_and"
  signature: "Tensor BroadcastLogicalAnd(Tensor x, Tensor y)"
  bind_python: True

- name: "broadcast_logical_or"
  signature: "Tensor BroadcastLogicalOr(Tensor x, Tensor y)"
  bind_python: True
 
- name: "broadcast_logical_xor"
  signature: "Tensor BroadcastLogicalXor(Tensor x, Tensor y)"
  bind_python: True

- name: "broadcast_less"
  signature: "Tensor BroadcastLess(Tensor x, Tensor y)"
  bind_python: True

- name: "broadcast_less_equal"
  signature: "Tensor BroadcastLessEqual(Tensor x, Tensor y)"
  bind_python: True

- name: "pow"
  signature: "Tensor Pow(Tensor x, Tensor y)"
  bind_python: False

- name: "pow_scalar"
  signature: "Tensor ScalarPow(Tensor x, *, Scalar alpha)"
  bind_python: False

- name: "reduce_sum"
  signature: "Tensor ReduceSum(Tensor x, *, Int32List axis, Bool keepdims=False)"
  bind_python: True

- name: "reduce_mean"
  signature: "Tensor ReduceMean(Tensor x, *, Int32List axis, Bool keepdims=False)"
  bind_python: True

- name: "transpose"
  signature: "Tensor Transpose(Tensor x, *, Int32List perm)"
  bind_python: True

- name: "reciprocal"
  signature: "Tensor Reciprocal(Tensor x)"
  bind_python: True

- name: "reciprocal_no_nan"
  signature: "Tensor ReciprocalNoNan(Tensor x)"
  bind_python: True

- name: "image_flip"
  signature: "Tensor ImageFlip(Tensor x, *, Int32 flip_code)"
  bind_python: True

- name: "sin"
  signature: "Tensor Sin(Tensor x, *, Bool inplace=False)"
  bind_python: True

- name: "cos"
  signature: "Tensor Cos(Tensor x)"
  bind_python: True

- name: "cosh"
  signature: "Tensor Cosh(Tensor x)"
  bind_python: True

- name: "fmod"
  signature: "Tensor BroadcastFMod(Tensor x, Tensor y)"
  bind_python: True

- name: "log"
  signature: "Tensor Log(Tensor x)"
  bind_python: True

- name: "sqrt"
  signature: "Tensor Sqrt(Tensor x)"
  bind_python: True

- name: "rsqrt"
  signature: "Tensor Rsqrt(Tensor x)"
  bind_python: True

- name: "square"
  signature: "Tensor Square(Tensor x)"
  bind_python: True

- name: "relu"
  signature: "Tensor Relu(Tensor x, *, Bool inplace=False)"
  bind_python: True

- name: "relu_grad"
  signature: "Tensor ReluGrad(Tensor dy, Tensor y)"
  bind_python: False

- name: "hardtanh"
  signature: "Tensor HardTanh(Tensor x, *, Double min_val, Double max_val)"
  bind_python: True

- name: "hardtanh_grad"
  signature: "Tensor HardTanhGrad(Tensor y, Tensor dy, *, Double min_val, Double max_val)"
  bind_python: False

- name: "tan"
  signature: "Tensor Tan(Tensor x)"
  bind_python: True

- name: "tanh"
  signature: "Tensor Tanh(Tensor x)"
  bind_python: True

- name: "elu"
  signature: "Tensor Elu(Tensor x, *, Double alpha)"
  bind_python: True

- name: "elu_grad"
  signature: "Tensor EluGrad(Tensor x, Tensor dy, *, Double alpha)"
  bind_python: False

- name: "gelu"
  signature: "Tensor Gelu(Tensor x)"
  bind_python: True

- name: "gelu_grad"
  signature: "Tensor GeluGrad(Tensor dy, Tensor x)"
  bind_python: False

- name: "sigmoid"
  signature: "Tensor Sigmoid(Tensor x)"
  bind_python: True

- name: "hardsigmoid"
  signature: "Tensor HardSigmoid(Tensor x)"
  bind_python: True

- name: "hardsigmoid_grad"
  signature: "Tensor HardSigmoidGrad(Tensor dy, Tensor x)"
  bind_python: False

- name: "softmax"
  signature: "Tensor Softmax(Tensor x)"
  bind_python: True

- name: "logsoftmax"
  signature: "Tensor LogSoftmax(Tensor x)"
  bind_python: True

- name: "hardswish"
  signature: "Tensor HardSwish(Tensor x)"
  bind_python: True

- name: "hardswish_grad"
  signature: "Tensor HardSwishGrad(Tensor dy, Tensor x)"
  bind_python: False

- name: "leaky_relu"
  signature: "Tensor LeakyRelu(Tensor x, *, Float alpha)"
  bind_python: True

- name: "leaky_relu_grad"
  signature: "Tensor LeakyReluGrad(Tensor x, Tensor dy, *, Float alpha)"
  bind_python: False

- name: "normalization"
  signature:
    "Tensor Normalization(Tensor x, Tensor moving_mean=None, Tensor moving_variance=None,
                          Tensor gamma, Tensor beta, *, Int32 axis=1, Float epsilon=1e-5,
                          Float momentum=0.9, Bool is_training=False)"
  bind_python: True

- name: "normalization_grad"
  signature:
    "TensorTuple NormalizationGrad(Tensor grad, Tensor x, Tensor mean, Tensor inv_variance,
                                   Tensor gamma, Float epsilon, Int32 axis)"
  bind_python: False

- name: "range"
  signature: "Tensor Range(*, Int64 start, Int64 limit, Int64 delta, DataType dtype=kInt64)"
  bind_python: True

- name: "flatten"
  signature: "Tensor Flatten(Tensor x, *, Int32 start_dim=0, Int32 end_dim=-1)"
  bind_python: True

- name: "argmax"
  signature: "Tensor ArgMax(Tensor x)"
  bind_python: True

- name: "argwhere"
  signature: "TensorTuple ArgWhere(Tensor x, *, DataType dtype=kInt32)"
  bind_python: True

- name: "broadcast_like"
  signature: "Tensor BroadcastLike(Tensor x, Tensor like, *, Int32List broadcast_axes)"
  bind_python: True

- name: "cast"
  signature: "Tensor Cast(Tensor x, *, DataType dtype)"
  bind_python: True

- name: "constant"
  signature: "Tensor Constant(*, Shape shape, Scalar value, DataType dtype, Device device=None)"
  bind_python: True

- name: "consistent_constant"
  signature: "Tensor ConsistentConstant(*, Shape shape, Scalar value, DataType dtype, Placement placement, SbpList sbp_tuple)"
  bind_python: True

- name: "empty"
  signature: "Tensor Empty(*, Shape shape, DataType dtype, Device device=None)"
  bind_python: True

- name: "consistent_empty"
  signature: "Tensor ConsistentEmpty(*, Shape shape, DataType dtype, Placement placement, SbpList sbp_tuple)"
  bind_python: True

- name: "zeros_like"
  signature: "Tensor ZerosLike(Tensor x)"
  bind_python: True

- name: "ones_like"
  signature: "Tensor OnesLike(Tensor x)"
  bind_python: True

- name: "bernoulli"
  signature:
    "Tensor Bernoulli(Tensor x, DataType dtype=kFloat, Generator generator=None)"
  bind_python: True

- name: "concat"
  signature: "Tensor Concat(TensorTuple inputs, *, Int64 axis, Int64 max_dim_size)"
  bind_python: True

- name: "bias_add"
  signature: "Tensor BiasAdd(Tensor x, Tensor bias, *, Int32 axis=1)"
  bind_python: True

- name: "conv1d"
  signature:
    "Tensor Conv1d(Tensor x, Tensor weight, *, Tensor bias=None, Int32List stride, 
                   Int32List padding, Int32List dilation, Int32 groups=1)"
  bind_python: True

- name: "conv2d"
  signature:
    "Tensor Conv2d(Tensor x, Tensor weight, *, Tensor bias=None, Int32List stride, 
                   Int32List padding, Int32List dilation, Int32 groups=1)"
  bind_python: True

- name: "fake_quantization"
  signature:
    "Tensor FakeQuantization(Tensor in, Tensor scale, Tensor zero_point, *, String quantization_formula, Int32 quantization_bit, String quantization_scheme)"
  bind_python: True

- name: "quantization"
  signature:
    "Tensor Quantization(Tensor in, Tensor scale, Tensor zero_point, *, String quantization_formula, Int32 quantization_bit, String quantization_scheme)"
  bind_python: True

- name: "min_max_observer"
  signature:
    "TensorTuple MinMaxObserver(Tensor in, *, String quantization_formula, Int32 quantization_bit, String quantization_scheme, Bool per_layer_quantization)"
  bind_python: True

- name: "moving_average_min_max_observer"
  signature:
    "TensorTuple MovingAverageMinMaxObserver(Tensor in, Tensor current_train_step, Tensor moving_max, Tensor moving_min,  *, Bool training, String quantization_formula,
          Int64 stop_update_after_iters, Int32 quantization_bit, String quantization_scheme, Float momentum)"
  bind_python: True

- name: "conv3d"
  signature:
    "Tensor Conv3d(Tensor x, Tensor weight, *, Tensor bias=None, Int32List stride, 
                   Int32List padding, Int32List dilation, Int32 groups=1)"
  bind_python: True
  
- name: "conv_data_grad"
  signature:
    "Tensor ConvDataGrad(Tensor dy, Tensor weight, Tensor x, *, Int32 num_spatial_dims,
                         Int32List kernel_size, Int32List strides, Int32List padding_before,
                         Int32List dilation_rate, Int32 groups=1,
                         String data_format=\"channels_first\")"
  bind_python: False

- name: "conv_filter_grad"
  signature:
    "Tensor ConvFilterGrad(Tensor dy, Tensor x, *, Int32 num_spatial_dims, Int32List kernel_size,
                           Int32List strides, Int32List padding_before, Int32List dilation_rate,
                           Int32 groups=1, String data_format=\"channels_first\")"
  bind_python: False

- name: "conv_bias_grad"
  signature:
    "Tensor ConvBiasGrad(Tensor dy, *, Int32 num_spatial_dims,
                         String data_format=\"channels_first\")"
  bind_python: False

- name: "expand"
  signature: "Tensor Expand(Tensor x, *, Shape shape)"
  bind_python: True

- name: "expand_dims"
  signature: "Tensor ExpandDims(Tensor x, *, Int32 axis)"
  bind_python: True

- name: "exp"
  signature: "Tensor Exp(Tensor x)"
  bind_python: True

- name: "gather"
  signature: "Tensor Gather(Tensor x, Tensor indices, *, Int64 axis)"
  bind_python: True

- name: "dim_gather"
  signature: "Tensor DimGather(Tensor x, Tensor indices, *, Int32 dim)"
  bind_python: True

- name: "gather_nd"
  signature: "Tensor GatherNd(Tensor params, Tensor indices, *)"
  bind_python: True

- name: "scatternd"
  signature: "Tensor ScatterNd(Tensor indices, Tensor updates, Shape shape)"
  bind_python: True

- name: "scatterndlike"
  signature: "Tensor ScatterNdLike(Tensor like, Tensor updates, Tensor indices)"
  bind_python: True

- name: "matmul"
  signature:
    "Tensor MatMul(Tensor a, Tensor b, *, Bool transpose_a=False, Bool transpose_b=False,
                   Double alpha=1.0)"
  bind_python: True

- name: "batch_matmul"
  signature:
    "Tensor BatchMatMul(Tensor a, Tensor b, *, Bool transpose_a=False, Bool transpose_b=False,
                        Double alpha=1.0)"
  bind_python: True

- name: "sparse_softmax_cross_entropy"
  signature: "Tensor SparseSoftmaxCrossEntropy(Tensor logits, Tensor label, *, Int64 depth)"
  bind_python: True

- name: "smooth_l1_loss"
  signature: "Tensor SmoothL1Loss(Tensor logits, Tensor label, *, Float beta)"
  bind_python: True

- name: "smooth_l1_loss_grad"
  signature:
    "Tensor SmoothL1LossGrad(Tensor loss_grad, Tensor prediction, Tensor label, *, Float beta)"
  bind_python: False

- name: "where"
  signature: "Tensor Where(Tensor condition, Tensor x, Tensor y)"
  bind_python: True

- name: "negative"
  signature: "Tensor Negative(Tensor x)"
  bind_python: True

- name: "layer_norm_affine"
  signature:
    "Tensor LayerNormAffine(Tensor x, Tensor gamma, Tensor beta, *, Int64 begin_norm_axis,
                            Int64 begin_params_axis, Double epsilon)"
  bind_python: True

- name: "layer_norm"
  signature:
    "Tensor LayerNorm(Tensor x, *, Int64 begin_norm_axis, Int64 begin_params_axis, Double epsilon)"
  bind_python: True

- name: "avg_pool_2d"
  signature:
    "Tensor AvgPool2D(Tensor x, *, Int32List kernel_size, Int32List stride, String padding,
                      Int32List padding_before, Int32List padding_after,
                      String data_format=\"channels_first\", Bool ceil_mode=False)"
  bind_python: True

- name: "max_pool_2d"
  signature:
    "Tensor MaxPool2D(Tensor x, *, Int32List kernel_size, Int32List stride, String padding,
                      Int32List padding_before, Int32List padding_after,
                      String data_format=\"channels_first\", Bool ceil_mode=False)"
  bind_python: True

- name: "adaptive_avg_pool1d"
  signature:
    "Tensor AdaptiveAvgPool1D(Tensor x, *, Int64List output_size)"
  bind_python: True

- name: "adaptive_avg_pool2d"
  signature:
    "Tensor AdaptiveAvgPool2D(Tensor x, *, Int64List output_size)"
  bind_python: True

- name: "adaptive_avg_pool3d"
  signature:
    "Tensor AdaptiveAvgPool3D(Tensor x, *, Int64List output_size)"
  bind_python: True

- name: "adaptive_pool_grad"
  signature:
    "Tensor AdaptivePoolNdGrad(Tensor x, Tensor dy, *, String mode, Int32 ndims)"

- name: "pool_grad"
  signature:
    "Tensor PoolNdGrad(Tensor x, Tensor y, Tensor dy, *, String mode, Int32 ndims, String data_format,
                       String padding, Int32List padding_before, Int32List padding_after, Int32List pool_size,
                       Int32List strides, Bool ceil_mode)"
  bind_python: False

- name: "maxpool_1d"
  signature:
    "TensorTuple Maxpool1D(Tensor x, *, String data_format=\"channels_first\", Int32List padding,
                      Int32List kernel_size, Int32List stride, Int32List dilation, 
                      Bool return_indices=True, Bool ceil_mode=False)"
  bind_python: True

- name: "maxpool_2d"
  signature:
    "TensorTuple Maxpool2D(Tensor x, *, String data_format=\"channels_first\", Int32List padding,
                      Int32List kernel_size, Int32List stride, Int32List dilation, 
                      Bool return_indices=True, Bool ceil_mode=False)"
  bind_python: True

- name: "maxpool_3d"
  signature:
    "TensorTuple Maxpool3D(Tensor x, *, String data_format=\"channels_first\", Int32List padding,
                      Int32List kernel_size, Int32List stride, Int32List dilation, 
                      Bool return_indices=True, Bool ceil_mode=False)"
  bind_python: True

- name: "pooling_grad"
  signature:
    "Tensor PoolingNdGrad(Tensor x, Tensor y, Tensor indice, Tensor dy, *, String mode, Int32 ndims, 
                       String data_format, Int32List padding, Int32List kernel_size,
                       Int32List stride, Int32List dilation, Bool return_indices, Bool ceil_mode)"
  bind_python: False

- name: "prelu"
  signature: "Tensor PRelu(Tensor x, Tensor alpha)"
  bind_python: True

- name: "prelu_grad"
  signature: "TensorTuple PReluGrad(Tensor dy, Tensor x, Tensor alpha)"
  bind_python: False

- name: "reshape"
  signature: "Tensor Reshape(Tensor x, *, Shape shape)"
  bind_python: True

- name: "slice"
  signature: "Tensor Slice(Tensor x, *, Int64List start, Int64List stop, Int64List step)"
  bind_python: True

- name: "slice_grad"
  signature: "Tensor SliceGrad(Tensor dy, Tensor like, *, Int64List start, Int64List stop, Int64List step)"
  bind_python: False

- name: "narrow"
  signature: "Tensor Narrow(Tensor in, *, Int64 dim, Int64 start, Int64 length)"
  bind_python: True

- name: "narrow_grad"
  signature: "Tensor NarrowGrad(Tensor dy, Tensor like, *, Int64 dim, Int64 start, Int64 length)"
  bind_python: False

- name: "slice_update"
  signature:
    "Tensor SliceUpdate(Tensor x, Tensor update, *, Int64List start, Int64List stop,
                        Int64List step)"
  bind_python: True

- name: "logical_slice"
  signature: "Tensor LogicalSlice(Tensor x, *, Int64List start, Int64List stop, Int64List step)"
  bind_python: True

- name: "logical_slice_assign"
  signature:
    "Void LogicalSliceAssign(Tensor ref, Tensor value, *, Int64List start, Int64List stop,
                             Int64List step)"
  bind_python: True

- name: "squeeze"
  signature: "Tensor Squeeze(Tensor x, *, Int32List dim)"
  bind_python: True

- name: "copy"
  signature: "Tensor Copy(Tensor x, *, String device_type, Int64 device_id)"
  bind_python: True

- name: "flip"
  signature: "Tensor Flip(Tensor x, *, Int32List dims)"
  bind_python: True

- name: "flip_grad"
  signature: "Tensor FlipGrad(Tensor dy, *, Int32List dims)"
  bind_python: False

- name: "upsample"
  signature:
    "Tensor Upsample(Tensor x, *, Float height_scale, Float width_scale, Bool align_corners,
                     String interpolation, String data_format=\"channels_first\")"
  bind_python: True

- name: "upsample_linear_1d"
  signature:
    "Tensor UpsampleLinear1D(Tensor x, *, Float scale_factor, Bool align_corners,
                     String data_format=\"channels_first\")"
  bind_python: True

- name: "upsample_linear_1d_grad"
  signature:
    "Tensor UpsampleLinear1DGrad(Tensor dy, Tensor x, *, Float scale_factor, Bool align_corners,
                     String data_format=\"channels_first\")"
  bind_python: False

- name: "upsample_nearest_1d"
  signature:
    "Tensor UpsampleNearest1D(Tensor x, *, Float scale_factor,
                     String data_format=\"channels_first\")"
  bind_python: True  

- name: "upsample_nearest_1d_grad"
  signature:
    "Tensor UpsampleNearest1DGrad(Tensor dy, Tensor x, *, Float scale_factor,
                     String data_format=\"channels_first\")"
  bind_python: False

- name: "upsample_nearest_2d"
  signature:
    "Tensor UpsampleNearest2D(Tensor x, *, Float height_scale, Float width_scale, 
                     String data_format=\"channels_first\")"
  bind_python: True  

- name: "upsample_nearest_2d_grad"
  signature:
    "Tensor UpsampleNearest2DGrad(Tensor dy, Tensor x, *, Float height_scale, Float width_scale, 
                     String data_format=\"channels_first\")"
  bind_python: False 

- name: "upsample_bilinear_2d"
  signature:
    "Tensor UpsampleBilinear2D(Tensor x, *, Float height_scale, Float width_scale, Bool align_corners,
                     String data_format=\"channels_first\")"
  bind_python: True

- name: "upsample_bilinear_2d_grad"
  signature:
    "Tensor UpsampleBilinear2DGrad(Tensor dy, Tensor x, *, Float height_scale, Float width_scale, Bool align_corners,
                     String data_format=\"channels_first\")"
  bind_python: False

- name: "upsample_bicubic_2d"
  signature:
    "Tensor UpsampleBicubic2D(Tensor x, *, Float height_scale, Float width_scale, Bool align_corners,
                     String data_format=\"channels_first\")"
  bind_python: True

- name: "upsample_bicubic_2d_grad"
  signature:
    "Tensor UpsampleBicubic2DGrad(Tensor dy, Tensor x, *, Float height_scale, Float width_scale, Bool align_corners,
                     String data_format=\"channels_first\")"
  bind_python: False

- name: "upsample_nearest_3d"
  signature:
    "Tensor UpsampleNearest3D(Tensor x, *, Float depth_scale, Float height_scale, Float width_scale,
                     String data_format=\"channels_first\")"
  bind_python: True

- name: "upsample_nearest_3d_grad"
  signature:
    "Tensor UpsampleNearest3DGrad(Tensor dy, Tensor x, *, Float depth_scale, Float height_scale, Float width_scale,
                     String data_format=\"channels_first\")"
  bind_python: False

- name: "upsample_trilinear_3d"
  signature:
    "Tensor UpsampleTrilinear3D(Tensor x, *, Float depth_scale, Float height_scale, Float width_scale,
                     Bool align_corners, String data_format=\"channels_first\")"
  bind_python: True

- name: "upsample_trilinear_3d_grad"
  signature:
    "Tensor UpsampleTrilinear3DGrad(Tensor dy, Tensor x, *, Float depth_scale, Float height_scale, Float width_scale,
                     Bool align_corners, String data_format=\"channels_first\")"
  bind_python: False

- name: "abs"
  signature: "Tensor Abs(Tensor x)"
  bind_python: True

- name: "acos"
  signature: "Tensor Acos(Tensor x)"
  bind_python: True

- name: "acosh"
  signature: "Tensor Acosh(Tensor x)"
  bind_python: True

- name: "asin"
  signature: "Tensor Asin(Tensor x)"
  bind_python: True

- name: "asinh"
  signature: "Tensor Asinh(Tensor x)"
  bind_python: True

- name: "atan"
  signature: "Tensor Atan(Tensor x)"
  bind_python: True

- name: "atanh"
  signature: "Tensor Atanh(Tensor x)"
  bind_python: True

- name: "ceil"
  signature: "Tensor Ceil(Tensor x)"
  bind_python: True

- name: "erf"
  signature: "Tensor Erf(Tensor x)"
  bind_python: True

- name: "erfc"
  signature: "Tensor Erfc(Tensor x)"
  bind_python: True

- name: "expm1"
  signature: "Tensor Expm1(Tensor x)"
  bind_python: True

- name: "floor"
  signature: "Tensor Floor(Tensor x)"
  bind_python: True

- name: "lgamma"
  signature: "Tensor Lgamma(Tensor x)"
  bind_python: True

- name: "log1p"
  signature: "Tensor Log1p(Tensor x)"
  bind_python: True

- name: "log_sigmoid"
  signature: "Tensor LogSigmoid(Tensor x)"
  bind_python: True

- name: "rint"
  signature: "Tensor Rint(Tensor x)"
  bind_python: True

- name: "round"
  signature: "Tensor Round(Tensor x)"
  bind_python: True

- name: "sign"
  signature: "Tensor Sign(Tensor x)"
  bind_python: True

- name: "sinh"
  signature: "Tensor Sinh(Tensor x)"
  bind_python: True

- name: "softplus"
  signature: "Tensor Softplus(Tensor x)"
  bind_python: True

- name: "unsorted_segment_sum_like"
  signature:
    "Tensor UnsortedSegmentSumLike(Tensor x, Tensor segment_ids, Tensor like, *, Int64 axis)"
  bind_python: False

- name: "triu"
  signature: "Tensor Triu(Tensor x, Int64 diagonal=0)"
  bind_python: True
  
- name: "clip_by_scalar"
  signature: "Tensor ClipByScalar(Tensor x, *, Scalar min, Scalar max)"
  bind_python: false

- name: "clip_by_scalar_grad"
  signature: "Tensor ClipByScalarGrad(Tensor dy, Tensor x, *, Scalar min, Scalar max)"
  bind_python: False

- name: "clip_by_scalar_min"
  signature: "Tensor ClipByScalarMin(Tensor x, *, Scalar min)"
  bind_python: false

- name: "clip_by_scalar_min_grad"
  signature: "Tensor ClipByScalarMinGrad(Tensor dy, Tensor x, *, Scalar min)"
  bind_python: False

- name: "clip_by_scalar_max"
  signature: "Tensor ClipByScalarMax(Tensor x, *, Scalar max)"
  bind_python: false

- name: "clip_by_scalar_max_grad"
  signature: "Tensor ClipByScalarMaxGrad(Tensor dy, Tensor x, *, Scalar max)"
  bind_python: False

- name: "dropout"
  signature:
    "Tensor Dropout(Tensor x, *, Float p=0.5, Generator generator=None)"
  bind_python: True

- name: "pad"
  signature: "Tensor Pad(Tensor x, *, Int64List pad, String mode=\"constant\", Scalar value=0)"
  bind_python: True

- name: "pad_grad"
  signature: "Tensor PadGrad(Tensor dy, *, Int64List pad, String mode=\"constant\", Scalar value=0)"
  bind_python: False

- name: "silu"
  signature: "Tensor Silu(Tensor x, *)"
  bind_python: True

- name: "silu_grad"
  signature: "Tensor SiluGrad(Tensor x, Tensor dy, *)"
  bind_python: False

- name: "mish"
  signature: "Tensor Mish(Tensor x, *)"
  bind_python: True

- name: "mish_grad"
  signature: "Tensor MishGrad(Tensor x, Tensor dy, *)"
  bind_python: False

- name: "selu"
  signature: "Tensor Selu(Tensor x, *)"
  bind_python: True

- name: "selu_grad"
  signature: "Tensor SeluGrad(Tensor x, Tensor dy, *)"
  bind_python: False

- name: "softsign"
  signature: "Tensor SoftSign(Tensor x, *)"
  bind_python: True

- name: "softsign_grad"
  signature: "Tensor SoftSignGrad(Tensor x, Tensor dy, *)"
  bind_python: False
  
- name: "diag"
  signature: "Tensor Diag(Tensor x, *, Int32 diagonal=0)"
  bind_python: True

- name: "diag_grad"
  signature: "Tensor DiagGrad(Tensor dy, Tensor in, *, Int32 diagonal=0)"
  bind_python: False

- name: "tensor_getitem"
  signature: "Tensor TensorGetItem(Tensor x, *, TensorIndex index)"
  bind_python: True

- name: "dim_scatter"
  signature: "Tensor DimScatter(Tensor input, Tensor index, Tensor src, *, Int32 dim)"
  bind_python: False

- name: "dim_scatter_add"
  signature: "Tensor DimScatterAdd(Tensor input, Tensor index, Tensor src, *, Int32 dim)"
  bind_python: True

- name: "dim_scatter_scalar"
  signature: "Tensor DimScatterUpdateScalar(Tensor input, Tensor index, *, Float src, Int32 dim)"
  bind_python: False

- name: "dim_scatter_add_scalar"
  signature: "Tensor DimScatterAddScalar(Tensor input, Tensor index, *, Float src, Int32 dim)"
  bind_python: True

- name: "tensor_setitem"
  signature: "Void TensorSetItem(Tensor x, *, TensorIndex index, Tensor value)"
  bind_python: True

- name: "avgpool_1d"
  signature:
    "Tensor Avgpool1D(Tensor x, *, String data_format=\"channels_first\", Int32List padding,
                      Int32List kernel_size, Int32List stride, Bool ceil_mode=False, Bool count_include_pad=True, 
                      Int64 divisor_override=0)"
  bind_python: True 

- name: "avgpool_2d"
  signature:
    "Tensor Avgpool2D(Tensor x, *, String data_format=\"channels_first\", Int32List padding,
                      Int32List kernel_size, Int32List stride, Bool ceil_mode=False, Bool count_include_pad=True, 
                      Int64 divisor_override=0)"
  bind_python: True 

- name: "avgpool_3d"
  signature:
    "Tensor Avgpool3D(Tensor x, *, String data_format=\"channels_first\", Int32List padding,
                      Int32List kernel_size, Int32List stride, Bool ceil_mode=False, Bool count_include_pad=True, 
                      Int64 divisor_override=0)"
  bind_python: True

- name: "avg_pooling_grad"
  signature:
    "Tensor AvgPoolingNdGrad(Tensor x, Tensor y, Tensor dy, *, Int32 ndims, 
                       String data_format, Int32List padding, Int32List kernel_size,
                       Int32List stride, Bool ceil_mode, Bool count_include_pad, Int64 divisor_override=0)"
  bind_python: False
  
- name: "minimum"
  signature: "Tensor Minimum(Tensor x, Tensor y)"
  bind_python: True

- name: "maximum"
  signature: "Tensor Maximum(Tensor x, Tensor y)"
  bind_python: True

- name: "elementwise_min_grad"
  signature: "TensorTuple ElementwiseMinGrad(Tensor dz, Tensor x, Tensor y)"
  bind_python: False

- name: "elementwise_max_grad"
  signature: "TensorTuple ElementwiseMaxGrad(Tensor dz, Tensor x, Tensor y)"
  bind_python: False

- name: "stack"
  signature: "Tensor Stack(TensorTuple inputs, *, Int64 dim=0)"
  bind_python: True

- name: "to_consistent"
  signature: "Tensor ToConsistent(Tensor x, *, Placement placement, SbpList sbp, Bool identity_grad=False, SbpList grad_sbp)"
  bind_python: True

- name: "to_local"
  signature: "Tensor ConsistentToLocal(Tensor x)"
  bind_python: True

- name: "all_reduce"
  signature: "Tensor AllReduce(Tensor x)"
  bind_python: True

- name: "select_first"
  signature: "Tensor SelectFirst(TensorTuple inputs)"
  bind_python: True

- name: "cast_like"
  signature: "Tensor CastLike(Tensor x, Tensor like)"
  bind_python: False

- name: "identity"
  signature: "Tensor Identity(Tensor in)"
  bind_python: True

- name: "reshape_like"
  signature: "Tensor ReshapeLike(Tensor in, Tensor like)"
  bind_python: True

- name: "reduce_sum_like"
  signature: "Tensor ReduceSumLike(Tensor in, Tensor like, *,Int32List axis)"
  bind_python: True
<<<<<<< HEAD
=======

- name: "scalar_logical_equal"
  signature: "Tensor ScalarLogicalEqual(Tensor in, Scalar scalar)"
  bind_python: False

- name: "scalar_logical_not_equal"
  signature: "Tensor ScalarLogicalNotEqual(Tensor in, Scalar scalar)"
  bind_python: False

- name: "scalar_logical_greater"
  signature: "Tensor ScalarLogicalGreater(Tensor in, Scalar scalar)"
  bind_python: False

- name: "scalar_logical_greater_equal"
  signature: "Tensor ScalarLogicalGreaterEqual(Tensor in, Scalar scalar)"
  bind_python: False

- name: "scalar_logical_less"
  signature: "Tensor ScalarLogicalLess(Tensor in, Scalar scalar)"
  bind_python: False

- name: "scalar_logical_less_equal"
  signature: "Tensor ScalarLogicalLessEqual(Tensor in, Scalar scalar)"
  bind_python: False
>>>>>>> 4227343f
  
- name: "split"
  signature: "TensorTuple Split(Tensor x, *, Int64 split_size, Int64 dim=0)"
- name: "rand"
  signature: "Tensor Rand(*, Shape shape, DataType dtype=None, Device device=None, Generator generator=None)"
  bind_python: True

- name: "consistent_rand"
  signature: "Tensor ConsistentRand(*, Shape shape, Placement placement, SbpList sbp_tuple, DataType dtype=None,
              Generator generator=None)"
  bind_python: True

- name: "randn"
  signature: "Tensor RandN(*, Shape shape, DataType dtype=None, Device device=None, 
                           Generator generator=None)"
  bind_python: True

- name: "consistent_randn"
  signature: "Tensor ConsistentRandN(*, Shape shape, Placement placement, 
                                     SbpList sbp_tuple, DataType dtype=None, Generator generator=None)"
  bind_python: True
<<<<<<< HEAD
  
- name: "randperm"
  signature: "Tensor Randperm(Int32 n,*,Device device=None, Generator generator=None)"
  bind_python: True

- name: "consistent_randperm"
  signature: "Tensor ConsistentRandperm(Int32 n,*, Placement placement, SbpList sbp_tuple, Generator generator=None)"
  bind_python: True
=======

- name: "split"
  signature: "TensorTuple Split(Tensor x, *, Int64 split_size, Int64 dim=0)"
  bind_python: True
  
- name: "split_with_size"
  signature: "TensorTuple SplitWithSize(Tensor x, *, Int64List split_sizes, Int64 dim=0)"
  bind_python: True

- name: "l2_normalize"
  signature: "TensorTuple L2Normalize(Tensor input, Int32 axis, Float epsilon, *)"
  bind_python: True

- name: "l2_normalize_grad"
  signature: "Tensor L2NormalizeGrad(Tensor dy, Tensor y, Tensor square_x_sum, Int32 axis, Float epsilon, *)"
  bind_python: False
>>>>>>> 4227343f
<|MERGE_RESOLUTION|>--- conflicted
+++ resolved
@@ -949,8 +949,6 @@
 - name: "reduce_sum_like"
   signature: "Tensor ReduceSumLike(Tensor in, Tensor like, *,Int32List axis)"
   bind_python: True
-<<<<<<< HEAD
-=======
 
 - name: "scalar_logical_equal"
   signature: "Tensor ScalarLogicalEqual(Tensor in, Scalar scalar)"
@@ -975,10 +973,7 @@
 - name: "scalar_logical_less_equal"
   signature: "Tensor ScalarLogicalLessEqual(Tensor in, Scalar scalar)"
   bind_python: False
->>>>>>> 4227343f
-  
-- name: "split"
-  signature: "TensorTuple Split(Tensor x, *, Int64 split_size, Int64 dim=0)"
+
 - name: "rand"
   signature: "Tensor Rand(*, Shape shape, DataType dtype=None, Device device=None, Generator generator=None)"
   bind_python: True
@@ -997,7 +992,22 @@
   signature: "Tensor ConsistentRandN(*, Shape shape, Placement placement, 
                                      SbpList sbp_tuple, DataType dtype=None, Generator generator=None)"
   bind_python: True
-<<<<<<< HEAD
+
+- name: "split"
+  signature: "TensorTuple Split(Tensor x, *, Int64 split_size, Int64 dim=0)"
+  bind_python: True
+  
+- name: "split_with_size"
+  signature: "TensorTuple SplitWithSize(Tensor x, *, Int64List split_sizes, Int64 dim=0)"
+  bind_python: True
+
+- name: "l2_normalize"
+  signature: "TensorTuple L2Normalize(Tensor input, Int32 axis, Float epsilon, *)"
+  bind_python: True
+
+- name: "l2_normalize_grad"
+  signature: "Tensor L2NormalizeGrad(Tensor dy, Tensor y, Tensor square_x_sum, Int32 axis, Float epsilon, *)"
+  bind_python: False
   
 - name: "randperm"
   signature: "Tensor Randperm(Int32 n,*,Device device=None, Generator generator=None)"
@@ -1005,22 +1015,4 @@
 
 - name: "consistent_randperm"
   signature: "Tensor ConsistentRandperm(Int32 n,*, Placement placement, SbpList sbp_tuple, Generator generator=None)"
-  bind_python: True
-=======
-
-- name: "split"
-  signature: "TensorTuple Split(Tensor x, *, Int64 split_size, Int64 dim=0)"
-  bind_python: True
-  
-- name: "split_with_size"
-  signature: "TensorTuple SplitWithSize(Tensor x, *, Int64List split_sizes, Int64 dim=0)"
-  bind_python: True
-
-- name: "l2_normalize"
-  signature: "TensorTuple L2Normalize(Tensor input, Int32 axis, Float epsilon, *)"
-  bind_python: True
-
-- name: "l2_normalize_grad"
-  signature: "Tensor L2NormalizeGrad(Tensor dy, Tensor y, Tensor square_x_sum, Int32 axis, Float epsilon, *)"
-  bind_python: False
->>>>>>> 4227343f
+  bind_python: True