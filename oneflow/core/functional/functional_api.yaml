# Copyright 2020 The OneFlow Authors. All rights reserved.
# 
# Licensed under the Apache License, Version 2.0 (the "License");
# you may not use this file except in compliance with the License.
# You may obtain a copy of the License at
# 
#     http://www.apache.org/licenses/LICENSE-2.0
# 
# Unless required by applicable law or agreed to in writing, software
# distributed under the License is distributed on an "AS IS" BASIS,
# WITHOUT WARRANTIES OR CONDITIONS OF ANY KIND, either express or implied.
# See the License for the specific language governing permissions and
# limitations under the License.

# The following data types are allowed,
# {
#   "Tensor", "TensorTuple", "Scalar", "Int", "Int32", "Int64", "Float", "Double", "String", "Bool",
#   "ScalarList", "IntList", "Int32List", "Int64List", "FloatList", "DoubleList", "StringList",
#   "BoolList", "DataType", "Shape", "Generator", "TensorIndex", "Device", "Placement",
#   "Sbp", "SbpList"
# }

- name: "add"
  signature: [
    "Tensor (TensorTuple inputs, *, Bool inplace=False) => AddN",
    "Tensor (Tensor input, Tensor other, *, Bool inplace=False) => Add",
    "Tensor (Tensor input, Scalar other, *, Bool inplace=False) => ScalarAdd",
    "Tensor (Scalar input, Tensor other) => ScalarAdd2",
  ]
  bind_python: true

- name: "sub"
  signature: [
    "Tensor (Tensor input, Tensor other) => Sub",
    "Tensor (Tensor input, Scalar other, *, Bool inplace=False) => ScalarSub",
    "Tensor (Scalar input, Tensor other) => ScalarSub2",
  ]
  bind_python: true

- name: "mul"
  signature: [
    "Tensor (Tensor input, Tensor other) => Mul",
    "Tensor (Tensor input, Scalar other) => ScalarMul",
    "Tensor (Scalar input, Tensor other) => ScalarMul2",
  ]
  bind_python: true

- name: "div"
  signature: [
    "Tensor (Tensor input, Tensor other) => Div",
    "Tensor (Tensor input, Scalar other) => ScalarDiv",
    "Tensor (Scalar input, Tensor other) => ScalarDiv2",
  ]
  bind_python: true

- name: "div_grad"
  signature: "Tensor (Tensor y, Tensor z, Tensor dz) => DivGrad"
  bind_python: False

- name: "broadcast_equal"
  signature: "Tensor (Tensor x, Tensor y) => BroadcastEqual"
  bind_python: True

- name: "broadcast_not_equal"
  signature: "Tensor (Tensor x, Tensor y) => BroadcastNotEqual"
  bind_python: True

- name: "broadcast_greater"
  signature: "Tensor (Tensor x, Tensor y) => BroadcastGreater"
  bind_python: True

- name: "broadcast_greater_equal"
  signature: "Tensor (Tensor x, Tensor y) => BroadcastGreaterEqual"
  bind_python: True

- name: "broadcast_logical_and"
  signature: "Tensor (Tensor x, Tensor y) => BroadcastLogicalAnd"
  bind_python: True

- name: "broadcast_logical_or"
  signature: "Tensor (Tensor x, Tensor y) => BroadcastLogicalOr"
  bind_python: True
 
- name: "broadcast_logical_xor"
  signature: "Tensor (Tensor x, Tensor y) => BroadcastLogicalXor"
  bind_python: True

- name: "broadcast_less"
  signature: "Tensor (Tensor x, Tensor y) => BroadcastLess"
  bind_python: True

- name: "broadcast_less_equal"
  signature: "Tensor (Tensor x, Tensor y) => BroadcastLessEqual"
  bind_python: True

- name: "pow"
  signature: "Tensor (Tensor x, Tensor y) => Pow"
  bind_python: False

- name: "pow_scalar"
  signature: "Tensor (Tensor x, Scalar alpha) => ScalarPow"
  bind_python: False

- name: "reduce_sum"
  signature: "Tensor (Tensor x, Int32List axis, Bool keepdims=False) => ReduceSum"
  bind_python: True

- name: "reduce_mean"
  signature: "Tensor (Tensor x, Int32List axis, Bool keepdims=False) => ReduceMean"
  bind_python: True

- name: "reduce_prod"
  signature: "Tensor (Tensor x, Int32List axis, Bool keepdims=False) => ReduceProd"
  bind_python: True

- name: "transpose"
  signature: "Tensor (Tensor x, Int32List perm) => Transpose"
  bind_python: True

- name: "reciprocal"
  signature: "Tensor (Tensor x) => Reciprocal"
  bind_python: True

- name: "reciprocal_no_nan"
  signature: "Tensor (Tensor x) => ReciprocalNoNan"
  bind_python: True

- name: "image_flip"
  signature: "Tensor (Tensor x, Int32 flip_code) => ImageFlip"
  bind_python: True

- name: "sin"
  signature: "Tensor (Tensor x, Bool inplace=False) => Sin"
  bind_python: True

- name: "cos"
  signature: "Tensor (Tensor x) => Cos"
  bind_python: True

- name: "cosh"
  signature: "Tensor (Tensor x) => Cosh"
  bind_python: True

- name: "fmod"
  signature: "Tensor (Tensor x, Tensor y) => BroadcastFMod"
  bind_python: False

- name: "log"
  signature: "Tensor (Tensor x) => Log"
  bind_python: True

- name: "sqrt"
  signature: "Tensor (Tensor x) => Sqrt"
  bind_python: True

- name: "rsqrt"
  signature: "Tensor (Tensor x) => Rsqrt"
  bind_python: True

- name: "square"
  signature: "Tensor (Tensor x) => Square"
  bind_python: True

- name: "relu"
  signature: "Tensor (Tensor x, Bool inplace=False) => Relu"
  bind_python: True

- name: "relu_grad"
  signature: "Tensor (Tensor dy, Tensor y) => ReluGrad"
  bind_python: False

- name: "hardtanh"
  signature: "Tensor (Tensor x, Double min_val, Double max_val) => HardTanh"
  bind_python: True

- name: "hardtanh_grad"
  signature: "Tensor (Tensor y, Tensor dy, Double min_val, Double max_val) => HardTanhGrad"
  bind_python: False

- name: "tan"
  signature: "Tensor (Tensor x) => Tan"
  bind_python: True

- name: "tanh"
  signature: "Tensor (Tensor x) => Tanh"
  bind_python: True

- name: "elu"
  signature: "Tensor (Tensor x, Double alpha) => Elu"
  bind_python: True

- name: "elu_grad"
  signature: "Tensor (Tensor x, Tensor dy, Double alpha) => EluGrad"
  bind_python: False

- name: "gelu"
  signature: "Tensor (Tensor x) => Gelu"
  bind_python: True

- name: "gelu_grad"
  signature: "Tensor (Tensor dy, Tensor x) => GeluGrad"
  bind_python: False

- name: "sigmoid"
  signature: "Tensor (Tensor x) => Sigmoid"
  bind_python: True

- name: "hardsigmoid"
  signature: "Tensor (Tensor x) => HardSigmoid"
  bind_python: True

- name: "hardsigmoid_grad"
  signature: "Tensor (Tensor dy, Tensor x) => HardSigmoidGrad"
  bind_python: False

- name: "softmax"
  signature: "Tensor (Tensor x) => Softmax"
  bind_python: True

<<<<<<< HEAD
- name: "log_softmax"
  signature: "Tensor LogSoftmax(Tensor x)"
=======
- name: "logsoftmax"
  signature: "Tensor (Tensor x) => LogSoftmax"
>>>>>>> 6fde1801
  bind_python: True

- name: "hardswish"
  signature: "Tensor (Tensor x) => HardSwish"
  bind_python: True

- name: "hardswish_grad"
  signature: "Tensor (Tensor dy, Tensor x) => HardSwishGrad"
  bind_python: False

- name: "leaky_relu"
  signature: "Tensor (Tensor x, Float alpha) => LeakyRelu"
  bind_python: True

- name: "leaky_relu_grad"
  signature: "Tensor (Tensor x, Tensor dy, Float alpha) => LeakyReluGrad"
  bind_python: False

- name: "normalization"
  signature:
    "Tensor (Tensor x, Tensor moving_mean=None, Tensor moving_variance=None,
             Tensor gamma, Tensor beta, Int32 axis=1, Float epsilon=1e-5,
             Float momentum=0.9, Bool is_training=False) => Normalization"
  bind_python: True

- name: "normalization_grad"
  signature:
    "TensorTuple (Tensor grad, Tensor x, Tensor mean, Tensor inv_variance,
                  Tensor gamma, Float epsilon, Int32 axis) => NormalizationGrad"
  bind_python: False

- name: "arange"
  signature:
    "Tensor (Int64 start, Int64 limit, Int64 delta, DataType dtype=kInt64,
             Device device=None) => Arange"
  bind_python: True

- name: "consistent_arange"
  signature:
    "Tensor (Int64 start, Int64 limit, Int64 delta, DataType dtype=kInt64,
             Placement placement, SbpList sbp_tuple) => ConsistentArange"
  bind_python: True

- name: "flatten"
  signature: "Tensor (Tensor x, Int32 start_dim=0, Int32 end_dim=-1) => Flatten"
  bind_python: True

- name: "argmax"
  signature: "Tensor (Tensor x) => ArgMax"
  bind_python: True

- name: "argwhere"
  signature: "TensorTuple (Tensor x, DataType dtype=kInt32) => ArgWhere"
  bind_python: True

- name: "broadcast_like"
  signature: "Tensor (Tensor x, Tensor like, Int32List broadcast_axes) => BroadcastLike"
  bind_python: True

- name: "cast"
  signature: "Tensor (Tensor x, DataType dtype) => Cast"
  bind_python: True

- name: "constant"
  signature: "Tensor (Shape shape, Scalar value, DataType dtype, Device device=None) => Constant"
  bind_python: True

- name: "consistent_constant"
  signature: "Tensor (Shape shape, Scalar value, DataType dtype, Placement placement, SbpList sbp_tuple) => ConsistentConstant"
  bind_python: True

- name: "empty"
  signature: "Tensor (Shape shape, DataType dtype, Device device=None) => Empty"
  bind_python: True

- name: "consistent_empty"
  signature: "Tensor (Shape shape, DataType dtype, Placement placement, SbpList sbp_tuple) => ConsistentEmpty"
  bind_python: True

- name: "zeros_like"
  signature: "Tensor (Tensor x) => ZerosLike"
  bind_python: True

- name: "ones_like"
  signature: "Tensor (Tensor x) => OnesLike"
  bind_python: True

- name: "bernoulli"
  signature:
    "Tensor (Tensor x, DataType dtype=kFloat, Generator generator=None) => Bernoulli"
  bind_python: True

- name: "concat"
  signature: "Tensor (TensorTuple inputs, Int64 axis, Int64 max_dim_size) => Concat"
  bind_python: True

- name: "bias_add"
  signature: "Tensor (Tensor x, Tensor bias, Int32 axis=1) => BiasAdd"
  bind_python: True

- name: "conv1d"
  signature:
    "Tensor (Tensor x, Tensor weight, Tensor bias=None, Int32List stride, 
             Int32List padding, Int32List dilation, Int32 groups=1) => Conv1d"
  bind_python: True

- name: "conv2d"
  signature:
    "Tensor (Tensor x, Tensor weight, Tensor bias=None, Int32List stride, 
             Int32List padding, Int32List dilation, Int32 groups=1) => Conv2d"
  bind_python: True

- name: "fake_quantization"
  signature:
    "Tensor (Tensor in, Tensor scale, Tensor zero_point, String quantization_formula,
             Int32 quantization_bit, String quantization_scheme) => FakeQuantization"
  bind_python: True

- name: "quantization"
  signature:
    "Tensor (Tensor in, Tensor scale, Tensor zero_point, String quantization_formula,
             Int32 quantization_bit, String quantization_scheme) => Quantization"
  bind_python: True

- name: "min_max_observer"
  signature:
    "TensorTuple (Tensor in, String quantization_formula, Int32 quantization_bit,
                  String quantization_scheme, Bool per_layer_quantization) => MinMaxObserver"
  bind_python: True

- name: "moving_average_min_max_observer"
  signature:
    "TensorTuple (Tensor in, Tensor current_train_step, Tensor moving_max, Tensor moving_min,
                  Bool training, String quantization_formula, Int64 stop_update_after_iters,
                  Int32 quantization_bit, String quantization_scheme, Float momentum) => MovingAverageMinMaxObserver"
  bind_python: True

- name: "conv3d"
  signature:
    "Tensor (Tensor x, Tensor weight, Tensor bias=None, Int32List stride, 
             Int32List padding, Int32List dilation, Int32 groups=1) => Conv3d"
  bind_python: True
  
- name: "conv_data_grad"
  signature:
    "Tensor (Tensor dy, Tensor weight, Tensor x, Int32 num_spatial_dims,
             Int32List kernel_size, Int32List strides, Int32List padding_before,
             Int32List dilation_rate, Int32 groups=1,
             String data_format=\"channels_first\") => ConvDataGrad"
  bind_python: False

- name: "conv_filter_grad"
  signature:
    "Tensor (Tensor dy, Tensor x, Int32 num_spatial_dims, Int32List kernel_size,
             Int32List strides, Int32List padding_before, Int32List dilation_rate,
             Int32 groups=1, String data_format=\"channels_first\") => ConvFilterGrad"
  bind_python: False

- name: "conv_bias_grad"
  signature:
    "Tensor (Tensor dy, Int32 num_spatial_dims,
             String data_format=\"channels_first\") => ConvBiasGrad"
  bind_python: False

- name: "expand"
  signature: "Tensor (Tensor x, Shape shape) => Expand"
  bind_python: True

- name: "expand_dims"
  signature: "Tensor (Tensor x, Int32 axis) => ExpandDims"
  bind_python: True

- name: "exp"
  signature: "Tensor (Tensor x) => Exp"
  bind_python: True

- name: "gather"
  signature: "Tensor (Tensor x, Tensor indices, Int64 axis) => Gather"
  bind_python: True

- name: "dim_gather"
  signature: "Tensor (Tensor x, Tensor indices, Int32 dim) => DimGather"
  bind_python: True

- name: "arg_sort"
  signature: "Tensor (Tensor in, String direction) => ArgSort"
  bind_python: True

- name: "gather_nd"
  signature: "Tensor (Tensor params, Tensor indices) => GatherNd"
  bind_python: True

- name: "scatternd"
  signature: "Tensor (Tensor indices, Tensor updates, Shape shape) => ScatterNd"
  bind_python: True

- name: "scatterndlike"
  signature: "Tensor (Tensor like, Tensor updates, Tensor indices) => ScatterNdLike"
  bind_python: True

- name: "matmul"
  signature:
    "Tensor (Tensor a, Tensor b, Bool transpose_a=False, Bool transpose_b=False,
             Double alpha=1.0) => MatMul"
  bind_python: True

- name: "batch_matmul"
  signature:
    "Tensor (Tensor a, Tensor b, Bool transpose_a=False, Bool transpose_b=False,
             Double alpha=1.0) => BatchMatMul"
  bind_python: True

- name: "sparse_softmax_cross_entropy"
  signature: "Tensor (Tensor logits, Tensor label, Int64 depth) => SparseSoftmaxCrossEntropy"
  bind_python: True

- name: "smooth_l1_loss"
  signature: "Tensor (Tensor logits, Tensor label, Float beta) => SmoothL1Loss"
  bind_python: True

- name: "smooth_l1_loss_grad"
  signature:
    "Tensor (Tensor loss_grad, Tensor prediction, Tensor label, Float beta) => SmoothL1LossGrad"
  bind_python: False

- name: "combined_margin_loss"
  signature:
    "TensorTuple (Tensor x, Tensor label, Float m1, Float m2, Float m3, Int64 depth) => CombinedMarginLoss"
  bind_python: True

- name: "combined_margin_loss_grad"
  signature:
    "Tensor (Tensor dy, Tensor label, Tensor theta, Float m1, Float m2, Float m3, Int64 depth) => CombinedMarginLossGrad"
  bind_python: False

- name: "where"
  signature: "Tensor (Tensor condition, Tensor x, Tensor y) => Where"
  bind_python: false

- name: "where_scalar_x"
  signature: "Tensor (Tensor condition, Scalar scalar, Tensor y) => WhereScalarX"
  bind_python: False

- name: "where_scalar_y"
  signature: "Tensor (Tensor condition, Tensor x, Scalar scalar) => WhereScalarY"
  bind_python: False

- name: "where_scalar_xy"
  signature: "Tensor (Tensor condition, Scalar x_scalar, Scalar y_scalar) => WhereScalarXY"
  bind_python: False

- name: "negative"
  signature: "Tensor (Tensor x) => Negative"
  bind_python: True

- name: "layer_norm_affine"
  signature:
    "Tensor (Tensor x, Tensor gamma, Tensor beta, Int64 begin_norm_axis,
             Int64 begin_params_axis, Double epsilon) => LayerNormAffine"
  bind_python: True

- name: "layer_norm"
  signature:
    "Tensor (Tensor x, Int64 begin_norm_axis, Int64 begin_params_axis, Double epsilon) => LayerNorm"
  bind_python: True

- name: "avg_pool_2d"
  signature:
    "Tensor (Tensor x, Int32List kernel_size, Int32List stride, String padding,
             Int32List padding_before, Int32List padding_after,
             String data_format=\"channels_first\", Bool ceil_mode=False) => AvgPool2D"
  bind_python: True

- name: "max_pool_2d"
  signature:
    "Tensor (Tensor x, Int32List kernel_size, Int32List stride, String padding,
             Int32List padding_before, Int32List padding_after,
             String data_format=\"channels_first\", Bool ceil_mode=False) => MaxPool2D"
  bind_python: True

- name: "adaptive_avg_pool1d"
  signature:
    "Tensor (Tensor x, Int64List output_size) => AdaptiveAvgPool1D"
  bind_python: True

- name: "adaptive_avg_pool2d"
  signature:
    "Tensor (Tensor x, Int64List output_size) => AdaptiveAvgPool2D"
  bind_python: True

- name: "adaptive_avg_pool3d"
  signature:
    "Tensor (Tensor x, Int64List output_size) => AdaptiveAvgPool3D"
  bind_python: True

- name: "adaptive_pool_grad"
  signature:
    "Tensor (Tensor x, Tensor dy, String mode, Int32 ndims) => AdaptivePoolNdGrad"

- name: "pool_grad"
  signature:
    "Tensor (Tensor x, Tensor y, Tensor dy, String mode, Int32 ndims, String data_format,
             String padding, Int32List padding_before, Int32List padding_after, Int32List pool_size,
             Int32List strides, Bool ceil_mode) => PoolNdGrad"
  bind_python: False

- name: "maxpool_1d"
  signature:
    "TensorTuple (Tensor x, String data_format=\"channels_first\", Int32List padding,
                  Int32List kernel_size, Int32List stride, Int32List dilation, 
                  Bool return_indices=True, Bool ceil_mode=False) => Maxpool1D"
  bind_python: True

- name: "maxpool_2d"
  signature:
    "TensorTuple (Tensor x, String data_format=\"channels_first\", Int32List padding,
                  Int32List kernel_size, Int32List stride, Int32List dilation, 
                  Bool return_indices=True, Bool ceil_mode=False) => Maxpool2D"
  bind_python: True

- name: "maxpool_3d"
  signature:
    "TensorTuple (Tensor x, String data_format=\"channels_first\", Int32List padding,
                  Int32List kernel_size, Int32List stride, Int32List dilation, 
                  Bool return_indices=True, Bool ceil_mode=False) => Maxpool3D"
  bind_python: True

- name: "pooling_grad"
  signature:
    "Tensor (Tensor x, Tensor y, Tensor indice, Tensor dy, String mode, Int32 ndims, 
             String data_format, Int32List padding, Int32List kernel_size,
             Int32List stride, Int32List dilation, Bool return_indices, Bool ceil_mode) => PoolingNdGrad"
  bind_python: False

- name: "prelu"
  signature: "Tensor (Tensor x, Tensor alpha) => PRelu"
  bind_python: True

- name: "prelu_grad"
  signature: "TensorTuple (Tensor dy, Tensor x, Tensor alpha) => PReluGrad"
  bind_python: False

- name: "reshape"
  signature: "Tensor (Tensor x, Shape shape) => Reshape"
  bind_python: True

- name: "slice"
  signature: "Tensor (Tensor x, Int64List start, Int64List stop, Int64List step) => Slice"
  bind_python: True

- name: "slice_grad"
  signature: "Tensor (Tensor dy, Tensor like, Int64List start, Int64List stop, Int64List step) => SliceGrad"
  bind_python: False

- name: "narrow"
  signature: "Tensor (Tensor in, Int64 dim, Int64 start, Int64 length) => Narrow"
  bind_python: True

- name: "narrow_grad"
  signature: "Tensor (Tensor dy, Tensor like, Int64 dim, Int64 start, Int64 length) => NarrowGrad"
  bind_python: False

- name: "slice_update"
  signature:
    "Tensor (Tensor x, Tensor update, Int64List start, Int64List stop, Int64List step) => SliceUpdate"
  bind_python: True

- name: "logical_slice"
  signature: "Tensor (Tensor x, Int64List start, Int64List stop, Int64List step) => LogicalSlice"
  bind_python: True

- name: "logical_slice_assign"
  signature:
    "Void (Tensor ref, Tensor value, Int64List start, Int64List stop, Int64List step) => LogicalSliceAssign"
  bind_python: True

- name: "squeeze"
  signature: "Tensor (Tensor x, Int32List dim) => Squeeze"
  bind_python: True

- name: "copy"
  signature: "Tensor (Tensor x, String device_type, Int64 device_id) => Copy"
  bind_python: True

- name: "flip"
  signature: "Tensor (Tensor x, Int32List dims) => Flip"
  bind_python: True

- name: "flip_grad"
  signature: "Tensor (Tensor dy, Int32List dims) => FlipGrad"
  bind_python: False

- name: "upsample"
  signature:
    "Tensor (Tensor x, Float height_scale, Float width_scale, Bool align_corners,
             String interpolation, String data_format=\"channels_first\") => Upsample"
  bind_python: True

- name: "upsample_linear_1d"
  signature:
    "Tensor (Tensor x, Float scale_factor, Bool align_corners,
             String data_format=\"channels_first\") => UpsampleLinear1D"
  bind_python: True

- name: "upsample_linear_1d_grad"
  signature:
    "Tensor (Tensor dy, Tensor x, Float scale_factor, Bool align_corners,
             String data_format=\"channels_first\") => UpsampleLinear1DGrad"
  bind_python: False

- name: "upsample_nearest_1d"
  signature:
    "Tensor (Tensor x, Float scale_factor,
             String data_format=\"channels_first\") => UpsampleNearest1D"
  bind_python: True  

- name: "upsample_nearest_1d_grad"
  signature:
    "Tensor (Tensor dy, Tensor x, Float scale_factor,
             String data_format=\"channels_first\") => UpsampleNearest1DGrad"
  bind_python: False

- name: "upsample_nearest_2d"
  signature:
    "Tensor (Tensor x, Float height_scale, Float width_scale, 
             String data_format=\"channels_first\") => UpsampleNearest2D"
  bind_python: True  

- name: "upsample_nearest_2d_grad"
  signature:
    "Tensor (Tensor dy, Tensor x, Float height_scale, Float width_scale, 
             String data_format=\"channels_first\") => UpsampleNearest2DGrad"
  bind_python: False 

- name: "upsample_bilinear_2d"
  signature:
    "Tensor (Tensor x, Float height_scale, Float width_scale, Bool align_corners,
             String data_format=\"channels_first\") => UpsampleBilinear2D"
  bind_python: True

- name: "upsample_bilinear_2d_grad"
  signature:
    "Tensor (Tensor dy, Tensor x, Float height_scale, Float width_scale, Bool align_corners,
             String data_format=\"channels_first\") => UpsampleBilinear2DGrad"
  bind_python: False

- name: "upsample_bicubic_2d"
  signature:
    "Tensor (Tensor x, Float height_scale, Float width_scale, Bool align_corners,
             String data_format=\"channels_first\") => UpsampleBicubic2D"
  bind_python: True

- name: "upsample_bicubic_2d_grad"
  signature:
    "Tensor (Tensor dy, Tensor x, Float height_scale, Float width_scale, Bool align_corners,
             String data_format=\"channels_first\") => UpsampleBicubic2DGrad"
  bind_python: False

- name: "upsample_nearest_3d"
  signature:
    "Tensor (Tensor x, Float depth_scale, Float height_scale, Float width_scale,
             String data_format=\"channels_first\") => UpsampleNearest3D"
  bind_python: True

- name: "upsample_nearest_3d_grad"
  signature:
    "Tensor (Tensor dy, Tensor x, Float depth_scale, Float height_scale, Float width_scale,
             String data_format=\"channels_first\") => UpsampleNearest3DGrad"
  bind_python: False

- name: "upsample_trilinear_3d"
  signature:
    "Tensor (Tensor x, Float depth_scale, Float height_scale, Float width_scale,
             Bool align_corners, String data_format=\"channels_first\") => UpsampleTrilinear3D"
  bind_python: True

- name: "upsample_trilinear_3d_grad"
  signature:
    "Tensor (Tensor dy, Tensor x, Float depth_scale, Float height_scale, Float width_scale,
             Bool align_corners, String data_format=\"channels_first\") => UpsampleTrilinear3DGrad"
  bind_python: False

- name: "abs"
  signature: "Tensor (Tensor x) => Abs"
  bind_python: True

- name: "acos"
  signature: "Tensor (Tensor x) => Acos"
  bind_python: True

- name: "acosh"
  signature: "Tensor (Tensor x) => Acosh"
  bind_python: True

- name: "asin"
  signature: "Tensor (Tensor x) => Asin"
  bind_python: True

- name: "asinh"
  signature: "Tensor (Tensor x) => Asinh"
  bind_python: True

- name: "atan"
  signature: "Tensor (Tensor x) => Atan"
  bind_python: True

- name: "atanh"
  signature: "Tensor (Tensor x) => Atanh"
  bind_python: True

- name: "ceil"
  signature: "Tensor (Tensor x) => Ceil"
  bind_python: True

- name: "erf"
  signature: "Tensor (Tensor x) => Erf"
  bind_python: True

- name: "erfc"
  signature: "Tensor (Tensor x) => Erfc"
  bind_python: True

- name: "expm1"
  signature: "Tensor (Tensor x) => Expm1"
  bind_python: True

- name: "floor"
  signature: "Tensor (Tensor x) => Floor"
  bind_python: True

- name: "lgamma"
  signature: "Tensor (Tensor x) => Lgamma"
  bind_python: True

- name: "log1p"
  signature: "Tensor (Tensor x) => Log1p"
  bind_python: True

- name: "log_sigmoid"
  signature: "Tensor (Tensor x) => LogSigmoid"
  bind_python: True

- name: "rint"
  signature: "Tensor (Tensor x) => Rint"
  bind_python: True

- name: "round"
  signature: "Tensor (Tensor x) => Round"
  bind_python: True

- name: "sign"
  signature: "Tensor (Tensor x) => Sign"
  bind_python: True

- name: "sinh"
  signature: "Tensor (Tensor x) => Sinh"
  bind_python: True

- name: "softplus"
  signature: "Tensor (Tensor x) => Softplus"
  bind_python: True

- name: "one_hot"
  signature: "Tensor (Tensor x, Int64 num_classes=-1, Scalar on_value=1, Scalar off_value=0) => OneHot"
  bind_python: True

- name: "unsorted_segment_sum_like"
  signature:
    "Tensor (Tensor x, Tensor segment_ids, Tensor like, Int64 axis) => UnsortedSegmentSumLike"
  bind_python: False

- name: "triu"
  signature: "Tensor (Tensor x, Int64 diagonal=0) => Triu"
  bind_python: True
  
- name: "clip_by_scalar"
  signature: "Tensor (Tensor x, Scalar min, Scalar max) => ClipByScalar"
  bind_python: false

- name: "clip_by_scalar_grad"
  signature: "Tensor (Tensor dy, Tensor x, Scalar min, Scalar max) => ClipByScalarGrad"
  bind_python: False

- name: "clip_by_scalar_min"
  signature: "Tensor (Tensor x, Scalar min) => ClipByScalarMin"
  bind_python: false

- name: "clip_by_scalar_min_grad"
  signature: "Tensor (Tensor dy, Tensor x, Scalar min) => ClipByScalarMinGrad"
  bind_python: False

- name: "clip_by_scalar_max"
  signature: "Tensor (Tensor x, Scalar max) => ClipByScalarMax"
  bind_python: false

- name: "clip_by_scalar_max_grad"
  signature: "Tensor (Tensor dy, Tensor x, Scalar max) => ClipByScalarMaxGrad"
  bind_python: False

- name: "dropout"
  signature:
    "Tensor (Tensor x, Float p=0.5, Generator generator=None) => Dropout"
  bind_python: True

- name: "pad"
  signature: "Tensor (Tensor x, Int64List pad, String mode=\"constant\", Scalar value=0) => Pad"
  bind_python: True

- name: "pad_grad"
  signature: "Tensor (Tensor dy, Int64List pad, String mode=\"constant\", Scalar value=0) => PadGrad"
  bind_python: False

- name: "silu"
  signature: "Tensor (Tensor x) => Silu"
  bind_python: True

- name: "silu_grad"
  signature: "Tensor (Tensor x, Tensor dy) => SiluGrad"
  bind_python: False

- name: "mish"
  signature: "Tensor (Tensor x) => Mish"
  bind_python: True

- name: "mish_grad"
  signature: "Tensor (Tensor x, Tensor dy) => MishGrad"
  bind_python: False

- name: "selu"
  signature: "Tensor (Tensor x) => Selu"
  bind_python: True

- name: "selu_grad"
  signature: "Tensor (Tensor x, Tensor dy) => SeluGrad"
  bind_python: False

- name: "softsign"
  signature: "Tensor (Tensor x) => SoftSign"
  bind_python: True

- name: "softsign_grad"
  signature: "Tensor (Tensor x, Tensor dy) => SoftSignGrad"
  bind_python: False
  
- name: "diag"
  signature: "Tensor (Tensor x, Int32 diagonal=0) => Diag"
  bind_python: True

- name: "diag_grad"
  signature: "Tensor (Tensor dy, Tensor in, Int32 diagonal=0) => DiagGrad"
  bind_python: False

- name: "tensor_getitem"
  signature: "Tensor (Tensor x, TensorIndex index) => TensorGetItem"
  bind_python: True

- name: "dim_scatter"
  signature: "Tensor (Tensor input, Tensor index, Tensor src, Int32 dim) => DimScatter"
  bind_python: False

- name: "dim_scatter_add"
  signature: "Tensor (Tensor input, Tensor index, Tensor src, Int32 dim) => DimScatterAdd"
  bind_python: True

- name: "dim_scatter_scalar"
  signature: "Tensor (Tensor input, Tensor index, Float src, Int32 dim) => DimScatterUpdateScalar"
  bind_python: False

- name: "dim_scatter_add_scalar"
  signature: "Tensor (Tensor input, Tensor index, Float src, Int32 dim) => DimScatterAddScalar"
  bind_python: True

- name: "tensor_setitem"
  signature: "Void (Tensor x, TensorIndex index, Tensor value) => TensorSetItem"
  bind_python: True

- name: "avgpool_1d"
  signature:
    "Tensor (Tensor x, String data_format=\"channels_first\", Int32List padding,
             Int32List kernel_size, Int32List stride, Bool ceil_mode=False, Bool count_include_pad=True, 
             Int64 divisor_override=0) => Avgpool1D"
  bind_python: True 

- name: "avgpool_2d"
  signature:
    "Tensor (Tensor x, String data_format=\"channels_first\", Int32List padding,
             Int32List kernel_size, Int32List stride, Bool ceil_mode=False, Bool count_include_pad=True, 
             Int64 divisor_override=0) => Avgpool2D"
  bind_python: True 

- name: "avgpool_3d"
  signature:
    "Tensor (Tensor x, String data_format=\"channels_first\", Int32List padding,
             Int32List kernel_size, Int32List stride, Bool ceil_mode=False, Bool count_include_pad=True, 
             Int64 divisor_override=0) => Avgpool3D"
  bind_python: True

- name: "avg_pooling_grad"
  signature:
    "Tensor (Tensor x, Tensor y, Tensor dy, Int32 ndims, String data_format, Int32List padding,
             Int32List kernel_size, Int32List stride, Bool ceil_mode, Bool count_include_pad,
             Int64 divisor_override=0) => AvgPoolingNdGrad"
  bind_python: False
  
- name: "minimum"
  signature: "Tensor (Tensor x, Tensor y) => Minimum"
  bind_python: True

- name: "maximum"
  signature: "Tensor (Tensor x, Tensor y) => Maximum"
  bind_python: True

- name: "elementwise_min_grad"
  signature: "TensorTuple (Tensor dz, Tensor x, Tensor y) => ElementwiseMinGrad"
  bind_python: False

- name: "elementwise_max_grad"
  signature: "TensorTuple (Tensor dz, Tensor x, Tensor y) => ElementwiseMaxGrad"
  bind_python: False

- name: "stack"
  signature: "Tensor (TensorTuple inputs, Int64 dim=0) => Stack"
  bind_python: True

- name: "local_to_consistent"
  signature: "Tensor (Tensor x, Placement placement, SbpList sbp, Shape shape, DataType dtype) => LocalToConsistent"
  bind_python: False

- name: "to_consistent"
  signature: "Tensor (Tensor x, Placement placement, SbpList sbp, SbpList grad_sbp) => ToConsistent"
  bind_python: True

- name: "to_local"
  signature: "Tensor (Tensor x) => ConsistentToLocal"
  bind_python: True

- name: "all_reduce"
  signature: "Tensor (Tensor x) => AllReduce"
  bind_python: True

- name: "broadcast"
  signature: "Tensor (Tensor x) => Broadcast"
  bind_python: True

- name: "select_first"
  signature: "Tensor (TensorTuple inputs) => SelectFirst"
  bind_python: True

- name: "cast_like"
  signature: "Tensor (Tensor x, Tensor like) => CastLike"
  bind_python: False

- name: "identity"
  signature: "Tensor (Tensor in) => Identity"
  bind_python: True

- name: "reshape_like"
  signature: "Tensor (Tensor in, Tensor like) => ReshapeLike"
  bind_python: True

- name: "reduce_sum_like"
  signature: "Tensor (Tensor in, Tensor like, Int32List axis) => ReduceSumLike"
  bind_python: True

- name: "broadcast_reduce_sum_like"
  signature: "Tensor (Tensor in, Tensor like) => BroadcastReduceSumLike"
  bind_python: False

- name: "scalar_logical_equal"
  signature: "Tensor (Tensor in, Scalar scalar) => ScalarLogicalEqual"
  bind_python: False

- name: "scalar_logical_not_equal"
  signature: "Tensor (Tensor in, Scalar scalar) => ScalarLogicalNotEqual"
  bind_python: False

- name: "scalar_logical_greater"
  signature: "Tensor (Tensor in, Scalar scalar) => ScalarLogicalGreater"
  bind_python: False

- name: "scalar_logical_greater_equal"
  signature: "Tensor (Tensor in, Scalar scalar) => ScalarLogicalGreaterEqual"
  bind_python: False

- name: "scalar_logical_less"
  signature: "Tensor (Tensor in, Scalar scalar) => ScalarLogicalLess"
  bind_python: False

- name: "scalar_logical_less_equal"
  signature: "Tensor (Tensor in, Scalar scalar) => ScalarLogicalLessEqual"
  bind_python: False

- name: "rand"
  signature: "Tensor (Shape shape, DataType dtype=None, Device device=None, Generator generator=None) => Rand"
  bind_python: True

- name: "consistent_rand"
  signature: "Tensor (Shape shape, Placement placement, SbpList sbp_tuple, DataType dtype=None,
                      Generator generator=None) => ConsistentRand"
  bind_python: True

- name: "randn"
  signature: "Tensor (Shape shape, DataType dtype=None, Device device=None, 
                      Generator generator=None) => RandN"
  bind_python: True

- name: "consistent_randn"
  signature: "Tensor (Shape shape, Placement placement, SbpList sbp_tuple, DataType dtype=None,
                      Generator generator=None) => ConsistentRandN"
  bind_python: True

- name: "scalar_fmod"
  signature: "Tensor (Tensor in, Scalar scalar) => ScalarFMod"
  bind_python: False

- name: "split"
  signature: "TensorTuple (Tensor x, Int64 split_size, Int64 dim=0) => Split"
  bind_python: True
  
- name: "split_with_size"
  signature: "TensorTuple (Tensor x, Int64List split_sizes, Int64 dim=0) => SplitWithSize"
  bind_python: True

- name: "l2_normalize"
  signature: "TensorTuple (Tensor input, Int32 axis, Float epsilon) => L2Normalize"
  bind_python: True

- name: "l2_normalize_grad"
  signature: "Tensor (Tensor dy, Tensor y, Tensor square_x_sum, Int32 axis, Float epsilon) => L2NormalizeGrad"
  bind_python: False
  
- name: "randperm"
  signature: "Tensor (Int32 n, Device device=None, Generator generator=None) => Randperm"
  bind_python: True

- name: "fused_self_attention"
  signature: "TensorTuple (Tensor hidden_states, Int64 head_size=8, Float alpha=1.0) => FusedSelfAttention"
  bind_python: True

- name: "fused_self_attention_grad"
  signature: "Tensor (Tensor query_mul_key_grad, Tensor value_grad, Tensor hidden_states, Float alpha=1.0) => FusedSelfAttentionGrad"
  bind_python: False

- name: "consistent_randperm"
  signature: "Tensor (Int32 n,Placement placement, SbpList sbp_tuple, Generator generator=None) => ConsistentRandperm"
  bind_python: True

- name: "fused_scale_tril"
  signature: "Tensor (Tensor x, Int64 diagonal=0, Scalar fill_value=0, Scalar scale=1) => FusedScaleTril"
  bind_python: True<|MERGE_RESOLUTION|>--- conflicted
+++ resolved
@@ -217,13 +217,8 @@
   signature: "Tensor (Tensor x) => Softmax"
   bind_python: True
 
-<<<<<<< HEAD
 - name: "log_softmax"
-  signature: "Tensor LogSoftmax(Tensor x)"
-=======
-- name: "logsoftmax"
   signature: "Tensor (Tensor x) => LogSoftmax"
->>>>>>> 6fde1801
   bind_python: True
 
 - name: "hardswish"
