--- conflicted
+++ resolved
@@ -913,17 +913,16 @@
   signature: "Tensor (Tensor x, DataType dtype, Bool pin_memory=False) => Cast"
   bind_python: True
 
-<<<<<<< HEAD
 - name: "type_as"
   signature: "Tensor (Tensor input, Tensor other) => TypeAs"
-=======
+  bind_python: True
+
 - name: "global_tensor_constant"
   signature: "Tensor (Shape shape, Tensor value, *, DataType dtype, Placement placement, SbpList sbp) => GlobalTensorConstant"
   bind_python: True
 
 - name: "tensor_constant"
   signature: "Tensor (Shape shape, Tensor value, *, DataType dtype, Device device=None) => TensorConstant"
->>>>>>> 3493bb53
   bind_python: True
 
 - name: "constant"
