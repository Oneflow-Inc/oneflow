--- conflicted
+++ resolved
@@ -2646,225 +2646,224 @@
   signature: "Tensor (Tensor input, Int32 unpack_num) => GradAccUnpack"
   bind_python: False
 
-<<<<<<< HEAD
+- name: "trunc"
+  signature: "Tensor (Tensor input) => Trunc"
+  bind_python: True
+
+- name: "silu_grad_grad"
+  signature: "Tensor (Tensor x, Tensor dydx) => SiluGradGrad"
+  bind_python: False
+
+- name: "mish_grad_grad"
+  signature: "Tensor (Tensor x, Tensor dydx) => MishGradGrad"
+  bind_python: False
+
+- name: "selu_grad_grad"
+  signature: "Tensor (Tensor x, Tensor dydx) => SeluGradGrad"
+  bind_python: False
+
+- name: "softsign_grad_grad"
+  signature: "Tensor (Tensor x, Tensor dydx) => SoftSignGradGrad"
+  bind_python: False
+
+- name: "gelu_grad_grad"
+  signature: "Tensor (Tensor x, Tensor dydx) => GeluGradGrad"
+  bind_python: False
+
+- name: "hardsigmoid_grad_grad"
+  signature: "Tensor (Tensor x, Tensor dydx) => HardSigmoidGradGrad"
+  bind_python: False
+
+- name: "hardswish_grad_grad"
+  signature: "Tensor (Tensor x, Tensor dydx) => HardSwishGradGrad"
+  bind_python: False
+
+- name: "softplus_grad_grad"
+  signature: "Tensor (Tensor x, Tensor dydx, Double beta=1.0, Double threshold=20.0) => SoftplusGradGrad"
+  bind_python: False
+
+- name: "elu_grad_grad"
+  signature: "Tensor (Tensor x, Tensor dydx, Double alpha) => EluGradGrad"
+  bind_python: False
+
+- name: "celu_grad_grad"
+  signature: "Tensor (Tensor x, Tensor dydx, Double alpha) => CeluGradGrad"
+  bind_python: False
+
+- name: "batch_norm_stats"
+  signature: "TensorTuple (Tensor input, Int32 axis, Float eps) => BatchNormStats"
+  bind_python: True
+
+- name: "batch_norm_gather_stats_with_counts"
+  signature: "TensorTuple (Tensor input, Tensor mean, Tensor invstd, Tensor running_mean=None, Tensor running_var=None, Float momentum, Float eps, Tensor counts) => BatchNormGatherStatsWithCounts"
+  bind_python: True
+
+- name: "batch_norm_elemt"
+  signature: "Tensor (Tensor input, Tensor weight, Tensor bias, Tensor mean, Tensor invstd, Int32 axis, Float eps) => BatchNormElemt"
+  bind_python: True
+
+- name: "batch_norm_backward_reduce"
+  signature: "TensorTuple (Tensor grad_out, Tensor input, Tensor mean, Tensor invstd, Int32 axis) => BatchNormBackwardReduce"
+  bind_python: True
+
+- name: "batch_norm_backward_elemt"
+  signature: "Tensor (Tensor grad_out, Tensor input, Tensor mean, Tensor invstd, Tensor weight, Tensor sum_dy, Tensor sum_dy_xmu, Tensor count, Int32 axis) => BatchNormBackwardElemt"
+  bind_python: True
+
+- name: "adaptive_max_pool1d"
+  signature: "TensorTuple (Tensor input, Int64List[1] output_size) => AdaptiveMaxPool1D"
+  bind_python: True
+
+- name: "adaptive_max_pool2d"
+  signature: "TensorTuple (Tensor input, Int64List[2] output_size) => AdaptiveMaxPool2D"
+  bind_python: True
+
+- name: "adaptive_max_pool3d"
+  signature: "TensorTuple (Tensor input, Int64List[3] output_size) => AdaptiveMaxPool3D"
+  bind_python: True
+
+- name: "adaptive_max_pool_grad"
+  signature: "Tensor (Tensor x, Tensor index, Tensor dy, Int32 ndims) => AdaptiveMaxPoolNdGrad"
+  bind_python: False
+
+- name: "tan_grad_grad"
+  signature: "Tensor (Tensor x, Tensor dydx) =>  TanGradGrad"
+  bind_python: False
+
+- name: "sinh_grad_grad"
+  signature: "Tensor (Tensor x, Tensor dydx) =>  SinhGradGrad"
+  bind_python: False
+
+- name: "cosh_grad_grad"
+  signature: "Tensor (Tensor x, Tensor dydx) =>  CoshGradGrad"
+  bind_python: False
+
+- name: "tanh_grad_grad"
+  signature: "Tensor (Tensor x, Tensor dydx) =>  TanhGradGrad"
+  bind_python: False
+
+- name: "acos_grad_grad"
+  signature: "Tensor (Tensor x, Tensor dydx) =>  AcosGradGrad"
+  bind_python: False
+
+- name: "asin_grad_grad"
+  signature: "Tensor (Tensor x, Tensor dydx) =>  AsinGradGrad"
+  bind_python: False
+
+- name: "atan_grad_grad"
+  signature: "Tensor (Tensor x, Tensor dydx) =>  AtanGradGrad"
+  bind_python: False
+
+- name: "asinh_grad_grad"
+  signature: "Tensor (Tensor x, Tensor dydx) =>  AsinhGradGrad"
+  bind_python: False
+
+- name: "acosh_grad_grad"
+  signature: "Tensor (Tensor x, Tensor dydx) =>  AcoshGradGrad"
+  bind_python: False
+
+- name: "atanh_grad_grad"
+  signature: "Tensor (Tensor x, Tensor dydx) =>  AtanhGradGrad"
+  bind_python: False
+
+- name: "erf_grad_grad"
+  signature: "Tensor (Tensor x, Tensor dydx) =>  ErfGradGrad"
+  bind_python: False
+
+- name: "erfc_grad_grad"
+  signature: "Tensor (Tensor x, Tensor dydx) =>  ErfcGradGrad"
+  bind_python: False
+
+- name: "exp_grad_grad"
+  signature: "Tensor (Tensor x, Tensor dydx) =>  ExpGradGrad"
+  bind_python: False
+
+- name: "expm1_grad_grad"
+  signature: "Tensor (Tensor x, Tensor dydx) =>  Expm1GradGrad"
+  bind_python: False
+
+- name: "log_grad_grad"
+  signature: "Tensor (Tensor x, Tensor dydx) =>  LogGradGrad"
+  bind_python: False
+
+- name: "logsigmoid_grad_grad"
+  signature: "Tensor (Tensor x, Tensor dydx) =>  LogSigmoidGradGrad"
+  bind_python: False
+
+- name: "log2_grad_grad"
+  signature: "Tensor (Tensor x, Tensor dydx) =>  Log2GradGrad"
+  bind_python: False
+
+- name: "log10_grad_grad"
+  signature: "Tensor (Tensor x, Tensor dydx) =>  Log10GradGrad"
+  bind_python: False
+
+- name: "log1p_grad_grad"
+  signature: "Tensor (Tensor x, Tensor dydx) =>  Log1pGradGrad"
+  bind_python: False
+
+- name: "reciprocal_grad_grad"
+  signature: "Tensor (Tensor x, Tensor dydx) =>  ReciprocalGradGrad"
+  bind_python: False
+
+- name: "reciprocal_no_nan_grad_grad"
+  signature: "Tensor (Tensor x, Tensor dydx) =>  ReciprocalNoNanGradGrad"
+  bind_python: False
+
+- name: "rsqrt_grad_grad"
+  signature: "Tensor (Tensor x, Tensor dydx) =>  RsqrtGradGrad"
+  bind_python: False
+
+- name: "sqrt_grad_grad"
+  signature: "Tensor (Tensor x, Tensor dydx) =>  SqrtGradGrad"
+  bind_python: False
+
+- name: "square_grad_grad"
+  signature: "Tensor (Tensor x, Tensor dydx) =>  SquareGradGrad"
+  bind_python: False
+
+- name: "sigmoid_grad_grad"
+  signature: "Tensor (Tensor y, Tensor dydx) =>  SigmoidGradGrad"
+  bind_python: False
+
+- name: "max_pool_grad_grad"
+  signature: "Tensor (Tensor dydx, Tensor indices, Int32 ndims) =>  MaxPoolNdGradGrad"
+  bind_python: False
+
+- name: "exponential_"
+  signature: "Tensor (Tensor x, Float lambd=1.0, Generator generator=None) => Exponential"
+  bind_python: True
+
+- name: "multinomial"
+  signature: "Tensor (Tensor x, Int32 num_samples, Bool replacement=False, Generator generator=None) => Multinomial"
+  bind_python: True
+
+- name: "max_pool_grad_grad"  
+  signature: "Tensor (Tensor dydx, Tensor indices, Int32 ndims) =>  MaxPoolNdGradGrad" 
+  bind_python: False
+
+- name: "deform_conv2d"
+  signature:
+    "Tensor (Tensor input,Tensor weight,Tensor offset,Tensor mask,Tensor bias=None, Int32 stride_h,Int32 stride_w,Int32 pad_h,
+    Int32 pad_w,Int32 dilation_h,Int32 dilation_w,Int32 groups,Int32 offset_groups,Bool use_mask) => DeformConv2d"
+  bind_python: True
+
+- name: "deform_conv2d_input_grad"
+  signature:
+    "TensorTuple (Tensor output_grad,Tensor input,Tensor weight,Tensor offset,Tensor mask=None, Int32 stride_h,Int32 stride_w,Int32 pad_h,
+    Int32 pad_w,Int32 dilation_h,Int32 dilation_w,Int32 groups,Int32 offset_groups,Bool use_mask) => DeformConv2dInputGrad"
+  bind_python: False
+
+- name: "deform_conv2d_param_grad"
+  signature:
+    "Tensor (Tensor output_grad,Tensor input,Tensor weight,Tensor offset,Tensor mask, Int32 stride_h,Int32 stride_w,Int32 pad_h,
+    Int32 pad_w,Int32 dilation_h,Int32 dilation_w,Int32 groups,Int32 offset_groups,Bool use_mask) => DeformConv2dParamGrad"
+  bind_python: False
+
+- name: "bincount"
+  signature: "Tensor (Tensor input, Tensor weights=None, Int64 minlength=None) => BinCount"
+  bind_python: True
+
 - name: "throw_error"
   signature: "Tensor (Tensor input) => ThrowError"
-=======
-- name: "trunc"
-  signature: "Tensor (Tensor input) => Trunc"
-  bind_python: True
-
-- name: "silu_grad_grad"
-  signature: "Tensor (Tensor x, Tensor dydx) => SiluGradGrad"
-  bind_python: False
-
-- name: "mish_grad_grad"
-  signature: "Tensor (Tensor x, Tensor dydx) => MishGradGrad"
-  bind_python: False
-
-- name: "selu_grad_grad"
-  signature: "Tensor (Tensor x, Tensor dydx) => SeluGradGrad"
-  bind_python: False
-
-- name: "softsign_grad_grad"
-  signature: "Tensor (Tensor x, Tensor dydx) => SoftSignGradGrad"
-  bind_python: False
-
-- name: "gelu_grad_grad"
-  signature: "Tensor (Tensor x, Tensor dydx) => GeluGradGrad"
-  bind_python: False
-
-- name: "hardsigmoid_grad_grad"
-  signature: "Tensor (Tensor x, Tensor dydx) => HardSigmoidGradGrad"
-  bind_python: False
-
-- name: "hardswish_grad_grad"
-  signature: "Tensor (Tensor x, Tensor dydx) => HardSwishGradGrad"
-  bind_python: False
-
-- name: "softplus_grad_grad"
-  signature: "Tensor (Tensor x, Tensor dydx, Double beta=1.0, Double threshold=20.0) => SoftplusGradGrad"
-  bind_python: False
-
-- name: "elu_grad_grad"
-  signature: "Tensor (Tensor x, Tensor dydx, Double alpha) => EluGradGrad"
-  bind_python: False
-
-- name: "celu_grad_grad"
-  signature: "Tensor (Tensor x, Tensor dydx, Double alpha) => CeluGradGrad"
-  bind_python: False
-
-- name: "batch_norm_stats"
-  signature: "TensorTuple (Tensor input, Int32 axis, Float eps) => BatchNormStats"
-  bind_python: True
-
-- name: "batch_norm_gather_stats_with_counts"
-  signature: "TensorTuple (Tensor input, Tensor mean, Tensor invstd, Tensor running_mean=None, Tensor running_var=None, Float momentum, Float eps, Tensor counts) => BatchNormGatherStatsWithCounts"
-  bind_python: True
-
-- name: "batch_norm_elemt"
-  signature: "Tensor (Tensor input, Tensor weight, Tensor bias, Tensor mean, Tensor invstd, Int32 axis, Float eps) => BatchNormElemt"
-  bind_python: True
-
-- name: "batch_norm_backward_reduce"
-  signature: "TensorTuple (Tensor grad_out, Tensor input, Tensor mean, Tensor invstd, Int32 axis) => BatchNormBackwardReduce"
-  bind_python: True
-
-- name: "batch_norm_backward_elemt"
-  signature: "Tensor (Tensor grad_out, Tensor input, Tensor mean, Tensor invstd, Tensor weight, Tensor sum_dy, Tensor sum_dy_xmu, Tensor count, Int32 axis) => BatchNormBackwardElemt"
-  bind_python: True
-
-- name: "adaptive_max_pool1d"
-  signature: "TensorTuple (Tensor input, Int64List[1] output_size) => AdaptiveMaxPool1D"
-  bind_python: True
-
-- name: "adaptive_max_pool2d"
-  signature: "TensorTuple (Tensor input, Int64List[2] output_size) => AdaptiveMaxPool2D"
-  bind_python: True
-
-- name: "adaptive_max_pool3d"
-  signature: "TensorTuple (Tensor input, Int64List[3] output_size) => AdaptiveMaxPool3D"
-  bind_python: True
-
-- name: "adaptive_max_pool_grad"
-  signature: "Tensor (Tensor x, Tensor index, Tensor dy, Int32 ndims) => AdaptiveMaxPoolNdGrad"
-  bind_python: False
-
-- name: "tan_grad_grad"
-  signature: "Tensor (Tensor x, Tensor dydx) =>  TanGradGrad"
-  bind_python: False
-
-- name: "sinh_grad_grad"
-  signature: "Tensor (Tensor x, Tensor dydx) =>  SinhGradGrad"
-  bind_python: False
-
-- name: "cosh_grad_grad"
-  signature: "Tensor (Tensor x, Tensor dydx) =>  CoshGradGrad"
-  bind_python: False
-
-- name: "tanh_grad_grad"
-  signature: "Tensor (Tensor x, Tensor dydx) =>  TanhGradGrad"
-  bind_python: False
-
-- name: "acos_grad_grad"
-  signature: "Tensor (Tensor x, Tensor dydx) =>  AcosGradGrad"
-  bind_python: False
-
-- name: "asin_grad_grad"
-  signature: "Tensor (Tensor x, Tensor dydx) =>  AsinGradGrad"
-  bind_python: False
-
-- name: "atan_grad_grad"
-  signature: "Tensor (Tensor x, Tensor dydx) =>  AtanGradGrad"
-  bind_python: False
-
-- name: "asinh_grad_grad"
-  signature: "Tensor (Tensor x, Tensor dydx) =>  AsinhGradGrad"
-  bind_python: False
-
-- name: "acosh_grad_grad"
-  signature: "Tensor (Tensor x, Tensor dydx) =>  AcoshGradGrad"
-  bind_python: False
-
-- name: "atanh_grad_grad"
-  signature: "Tensor (Tensor x, Tensor dydx) =>  AtanhGradGrad"
-  bind_python: False
-
-- name: "erf_grad_grad"
-  signature: "Tensor (Tensor x, Tensor dydx) =>  ErfGradGrad"
-  bind_python: False
-
-- name: "erfc_grad_grad"
-  signature: "Tensor (Tensor x, Tensor dydx) =>  ErfcGradGrad"
-  bind_python: False
-
-- name: "exp_grad_grad"
-  signature: "Tensor (Tensor x, Tensor dydx) =>  ExpGradGrad"
-  bind_python: False
-
-- name: "expm1_grad_grad"
-  signature: "Tensor (Tensor x, Tensor dydx) =>  Expm1GradGrad"
-  bind_python: False
-
-- name: "log_grad_grad"
-  signature: "Tensor (Tensor x, Tensor dydx) =>  LogGradGrad"
-  bind_python: False
-
-- name: "logsigmoid_grad_grad"
-  signature: "Tensor (Tensor x, Tensor dydx) =>  LogSigmoidGradGrad"
-  bind_python: False
-
-- name: "log2_grad_grad"
-  signature: "Tensor (Tensor x, Tensor dydx) =>  Log2GradGrad"
-  bind_python: False
-
-- name: "log10_grad_grad"
-  signature: "Tensor (Tensor x, Tensor dydx) =>  Log10GradGrad"
-  bind_python: False
-
-- name: "log1p_grad_grad"
-  signature: "Tensor (Tensor x, Tensor dydx) =>  Log1pGradGrad"
-  bind_python: False
-
-- name: "reciprocal_grad_grad"
-  signature: "Tensor (Tensor x, Tensor dydx) =>  ReciprocalGradGrad"
-  bind_python: False
-
-- name: "reciprocal_no_nan_grad_grad"
-  signature: "Tensor (Tensor x, Tensor dydx) =>  ReciprocalNoNanGradGrad"
-  bind_python: False
-
-- name: "rsqrt_grad_grad"
-  signature: "Tensor (Tensor x, Tensor dydx) =>  RsqrtGradGrad"
-  bind_python: False
-
-- name: "sqrt_grad_grad"
-  signature: "Tensor (Tensor x, Tensor dydx) =>  SqrtGradGrad"
-  bind_python: False
-
-- name: "square_grad_grad"
-  signature: "Tensor (Tensor x, Tensor dydx) =>  SquareGradGrad"
-  bind_python: False
-
-- name: "sigmoid_grad_grad"
-  signature: "Tensor (Tensor y, Tensor dydx) =>  SigmoidGradGrad"
-  bind_python: False
-
-- name: "max_pool_grad_grad"
-  signature: "Tensor (Tensor dydx, Tensor indices, Int32 ndims) =>  MaxPoolNdGradGrad"
-  bind_python: False
-
-- name: "exponential_"
-  signature: "Tensor (Tensor x, Float lambd=1.0, Generator generator=None) => Exponential"
-  bind_python: True
-
-- name: "multinomial"
-  signature: "Tensor (Tensor x, Int32 num_samples, Bool replacement=False, Generator generator=None) => Multinomial"
-  bind_python: True
-
-- name: "max_pool_grad_grad"  
-  signature: "Tensor (Tensor dydx, Tensor indices, Int32 ndims) =>  MaxPoolNdGradGrad" 
-  bind_python: False
-
-- name: "deform_conv2d"
-  signature:
-    "Tensor (Tensor input,Tensor weight,Tensor offset,Tensor mask,Tensor bias=None, Int32 stride_h,Int32 stride_w,Int32 pad_h,
-    Int32 pad_w,Int32 dilation_h,Int32 dilation_w,Int32 groups,Int32 offset_groups,Bool use_mask) => DeformConv2d"
-  bind_python: True
-
-- name: "deform_conv2d_input_grad"
-  signature:
-    "TensorTuple (Tensor output_grad,Tensor input,Tensor weight,Tensor offset,Tensor mask=None, Int32 stride_h,Int32 stride_w,Int32 pad_h,
-    Int32 pad_w,Int32 dilation_h,Int32 dilation_w,Int32 groups,Int32 offset_groups,Bool use_mask) => DeformConv2dInputGrad"
-  bind_python: False
-
-- name: "deform_conv2d_param_grad"
-  signature:
-    "Tensor (Tensor output_grad,Tensor input,Tensor weight,Tensor offset,Tensor mask, Int32 stride_h,Int32 stride_w,Int32 pad_h,
-    Int32 pad_w,Int32 dilation_h,Int32 dilation_w,Int32 groups,Int32 offset_groups,Bool use_mask) => DeformConv2dParamGrad"
-  bind_python: False
-
-- name: "bincount"
-  signature: "Tensor (Tensor input, Tensor weights=None, Int64 minlength=None) => BinCount"
->>>>>>> 295cb601
   bind_python: True