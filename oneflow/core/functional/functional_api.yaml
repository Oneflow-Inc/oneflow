# Copyright 2020 The OneFlow Authors. All rights reserved.
# 
# Licensed under the Apache License, Version 2.0 (the "License");
# you may not use this file except in compliance with the License.
# You may obtain a copy of the License at
# 
#     http://www.apache.org/licenses/LICENSE-2.0
# 
# Unless required by applicable law or agreed to in writing, software
# distributed under the License is distributed on an "AS IS" BASIS,
# WITHOUT WARRANTIES OR CONDITIONS OF ANY KIND, either express or implied.
# See the License for the specific language governing permissions and
# limitations under the License.

# The following data types are allowed,
# {
#   "Tensor", "TensorTuple", "Scalar", "Int", "Int32", "Int64", "Float", "Double", "String", "Bool",
#   "ScalarList", "IntList", "Int32List", "Int64List", "FloatList", "DoubleList", "StringList",
#   "BoolList", "DataType", "Shape", "Generator", "TensorIndex", "Device", "Placement",
#   "Sbp", "SbpList"
# }

- name: "add"
  signature: [
    "Tensor (TensorTuple inputs, *, Bool inplace=False) => AddN",
    "Tensor (Tensor input, Tensor other, *, Bool inplace=False) => Add",
    "Tensor (Tensor input, Scalar other, *, Bool inplace=False) => ScalarAdd",
    "Tensor (Scalar input, Tensor other) => ScalarAdd2",
  ]
  bind_python: true

- name: "sub"
  signature: [
    "Tensor (Tensor input, Tensor other) => Sub",
    "Tensor (Tensor input, Scalar other, *, Bool inplace=False) => ScalarSub",
    "Tensor (Scalar input, Tensor other) => ScalarSub2",
  ]
  bind_python: true

- name: "mul"
  signature: [
    "Tensor (Tensor input, Tensor other) => Mul",
    "Tensor (Tensor input, Scalar other) => ScalarMul",
    "Tensor (Scalar input, Tensor other) => ScalarMul2",
  ]
  bind_python: true

- name: "div"
  signature: [
    "Tensor (Tensor input, Tensor other) => Div",
    "Tensor (Tensor input, Scalar other) => ScalarDiv",
    "Tensor (Scalar input, Tensor other) => ScalarDiv2",
  ]
  bind_python: true

- name: "div_grad"
  signature: "Tensor (Tensor y, Tensor z, Tensor dz) => DivGrad"
  bind_python: False

- name: "broadcast_equal"
  signature: "Tensor (Tensor x, Tensor y) => BroadcastEqual"
  bind_python: True

- name: "broadcast_not_equal"
  signature: "Tensor (Tensor x, Tensor y) => BroadcastNotEqual"
  bind_python: True

- name: "broadcast_greater"
  signature: "Tensor (Tensor x, Tensor y) => BroadcastGreater"
  bind_python: True

- name: "broadcast_greater_equal"
  signature: "Tensor (Tensor x, Tensor y) => BroadcastGreaterEqual"
  bind_python: True

- name: "broadcast_logical_and"
  signature: "Tensor (Tensor x, Tensor y) => BroadcastLogicalAnd"
  bind_python: True

- name: "broadcast_logical_or"
  signature: "Tensor (Tensor x, Tensor y) => BroadcastLogicalOr"
  bind_python: True
 
- name: "broadcast_logical_xor"
  signature: "Tensor (Tensor x, Tensor y) => BroadcastLogicalXor"
  bind_python: True

- name: "broadcast_less"
  signature: "Tensor (Tensor x, Tensor y) => BroadcastLess"
  bind_python: True

- name: "broadcast_less_equal"
  signature: "Tensor (Tensor x, Tensor y) => BroadcastLessEqual"
  bind_python: True

- name: "pow"
  signature: "Tensor (Tensor x, Tensor y) => Pow"
  bind_python: False

- name: "pow_scalar"
  signature: "Tensor (Tensor x, Scalar alpha) => ScalarPow"
  bind_python: False

- name: "reduce_sum"
  signature: "Tensor (Tensor x, Int32List axis, Bool keepdims=False) => ReduceSum"
  bind_python: True

- name: "reduce_mean"
  signature: "Tensor (Tensor x, Int32List axis, Bool keepdims=False) => ReduceMean"
  bind_python: True

- name: "reduce_prod"
  signature: "Tensor (Tensor x, Int32List axis, Bool keepdims=False) => ReduceProd"
  bind_python: True

- name: "transpose"
  signature: "Tensor (Tensor x, Int32List perm) => Transpose"
  bind_python: True

- name: "reciprocal"
  signature: "Tensor (Tensor x) => Reciprocal"
  bind_python: True

- name: "reciprocal_no_nan"
  signature: "Tensor (Tensor x) => ReciprocalNoNan"
  bind_python: True

- name: "image_flip"
  signature: "Tensor (Tensor x, Int32 flip_code) => ImageFlip"
  bind_python: True

- name: "sin"
  signature: "Tensor (Tensor x, Bool inplace=False) => Sin"
  bind_python: True

- name: "cos"
  signature: "Tensor (Tensor x) => Cos"
  bind_python: True

- name: "cosh"
  signature: "Tensor (Tensor x) => Cosh"
  bind_python: True

- name: "fmod"
  signature: "Tensor (Tensor x, Tensor y) => BroadcastFMod"
  bind_python: False

- name: "log"
  signature: "Tensor (Tensor x) => Log"
  bind_python: True

- name: "sqrt"
  signature: "Tensor (Tensor x) => Sqrt"
  bind_python: True

- name: "rsqrt"
  signature: "Tensor (Tensor x) => Rsqrt"
  bind_python: True

- name: "square"
  signature: "Tensor (Tensor x) => Square"
  bind_python: True

- name: "relu"
  signature: "Tensor (Tensor x, Bool inplace=False) => Relu"
  bind_python: True

- name: "relu_grad"
  signature: "Tensor (Tensor dy, Tensor y) => ReluGrad"
  bind_python: False

- name: "hardtanh"
  signature: "Tensor (Tensor x, Double min_val, Double max_val) => HardTanh"
  bind_python: True

- name: "hardtanh_grad"
  signature: "Tensor (Tensor y, Tensor dy, Double min_val, Double max_val) => HardTanhGrad"
  bind_python: False

- name: "tan"
  signature: "Tensor (Tensor x) => Tan"
  bind_python: True

- name: "tanh"
  signature: "Tensor (Tensor x) => Tanh"
  bind_python: True

- name: "elu"
  signature: "Tensor (Tensor x, Double alpha) => Elu"
  bind_python: True

- name: "elu_grad"
  signature: "Tensor (Tensor x, Tensor dy, Double alpha) => EluGrad"
  bind_python: False

- name: "gelu"
  signature: "Tensor (Tensor x) => Gelu"
  bind_python: True

- name: "gelu_grad"
  signature: "Tensor (Tensor dy, Tensor x) => GeluGrad"
  bind_python: False

- name: "sigmoid"
  signature: "Tensor (Tensor x) => Sigmoid"
  bind_python: True

- name: "hardsigmoid"
  signature: "Tensor (Tensor x) => HardSigmoid"
  bind_python: True

- name: "hardsigmoid_grad"
  signature: "Tensor (Tensor dy, Tensor x) => HardSigmoidGrad"
  bind_python: False

- name: "softmax"
  signature: "Tensor (Tensor x) => Softmax"
  bind_python: True

- name: "logsoftmax"
  signature: "Tensor (Tensor x) => LogSoftmax"
  bind_python: True

- name: "hardswish"
  signature: "Tensor (Tensor x) => HardSwish"
  bind_python: True

- name: "hardswish_grad"
  signature: "Tensor (Tensor dy, Tensor x) => HardSwishGrad"
  bind_python: False

- name: "leaky_relu"
  signature: "Tensor (Tensor x, Float alpha) => LeakyRelu"
  bind_python: True

- name: "leaky_relu_grad"
  signature: "Tensor (Tensor x, Tensor dy, Float alpha) => LeakyReluGrad"
  bind_python: False

- name: "normalization"
  signature:
    "Tensor (Tensor x, Tensor moving_mean=None, Tensor moving_variance=None,
             Tensor gamma, Tensor beta, Int32 axis=1, Float epsilon=1e-5,
             Float momentum=0.9, Bool is_training=False) => Normalization"
  bind_python: True

- name: "normalization_grad"
  signature:
    "TensorTuple (Tensor grad, Tensor x, Tensor mean, Tensor inv_variance,
                  Tensor gamma, Float epsilon, Int32 axis) => NormalizationGrad"
  bind_python: False

- name: "arange"
  signature:
    "Tensor (Int64 start, Int64 limit, Int64 delta, DataType dtype=kInt64,
             Device device=None) => Arange"
  bind_python: True

- name: "consistent_arange"
  signature:
    "Tensor (Int64 start, Int64 limit, Int64 delta, DataType dtype=kInt64,
             Placement placement, SbpList sbp_tuple) => ConsistentArange"
  bind_python: True

- name: "flatten"
  signature: "Tensor (Tensor x, Int32 start_dim=0, Int32 end_dim=-1) => Flatten"
  bind_python: True

- name: "argmax"
  signature: "Tensor (Tensor x) => ArgMax"
  bind_python: True

- name: "argwhere"
  signature: "TensorTuple (Tensor x, DataType dtype=kInt32) => ArgWhere"
  bind_python: True

- name: "broadcast_like"
  signature: "Tensor (Tensor x, Tensor like, Int32List broadcast_axes) => BroadcastLike"
  bind_python: True

- name: "cast"
  signature: "Tensor (Tensor x, DataType dtype) => Cast"
  bind_python: True

- name: "constant"
  signature: "Tensor (Shape shape, Scalar value, DataType dtype, Device device=None) => Constant"
  bind_python: True

- name: "consistent_constant"
  signature: "Tensor (Shape shape, Scalar value, DataType dtype, Placement placement, SbpList sbp_tuple) => ConsistentConstant"
  bind_python: True

- name: "empty"
  signature: "Tensor (Shape shape, DataType dtype, Device device=None) => Empty"
  bind_python: True

- name: "consistent_empty"
  signature: "Tensor (Shape shape, DataType dtype, Placement placement, SbpList sbp_tuple) => ConsistentEmpty"
  bind_python: True

- name: "zeros_like"
  signature: "Tensor (Tensor x) => ZerosLike"
  bind_python: True

- name: "ones_like"
  signature: "Tensor (Tensor x) => OnesLike"
  bind_python: True

- name: "bernoulli"
  signature:
    "Tensor (Tensor x, DataType dtype=kFloat, Generator generator=None) => Bernoulli"
  bind_python: True

- name: "concat"
  signature: "Tensor (TensorTuple inputs, Int64 axis, Int64 max_dim_size) => Concat"
  bind_python: True

- name: "bias_add"
  signature: "Tensor (Tensor x, Tensor bias, Int32 axis=1) => BiasAdd"
  bind_python: True

- name: "conv1d"
  signature:
    "Tensor (Tensor x, Tensor weight, Tensor bias=None, Int32List stride, 
             Int32List padding, Int32List dilation, Int32 groups=1) => Conv1d"
  bind_python: True

- name: "conv2d"
  signature:
    "Tensor (Tensor x, Tensor weight, Tensor bias=None, Int32List stride, 
             Int32List padding, Int32List dilation, Int32 groups=1) => Conv2d"
  bind_python: True

- name: "fake_quantization"
  signature:
    "Tensor (Tensor in, Tensor scale, Tensor zero_point, String quantization_formula,
             Int32 quantization_bit, String quantization_scheme) => FakeQuantization"
  bind_python: True

- name: "quantization"
  signature:
    "Tensor (Tensor in, Tensor scale, Tensor zero_point, String quantization_formula,
             Int32 quantization_bit, String quantization_scheme) => Quantization"
  bind_python: True

- name: "min_max_observer"
  signature:
    "TensorTuple (Tensor in, String quantization_formula, Int32 quantization_bit,
                  String quantization_scheme, Bool per_layer_quantization) => MinMaxObserver"
  bind_python: True

- name: "moving_average_min_max_observer"
  signature:
    "TensorTuple (Tensor in, Tensor current_train_step, Tensor moving_max, Tensor moving_min,
                  Bool training, String quantization_formula, Int64 stop_update_after_iters,
                  Int32 quantization_bit, String quantization_scheme, Float momentum) => MovingAverageMinMaxObserver"
  bind_python: True

- name: "conv3d"
  signature:
    "Tensor (Tensor x, Tensor weight, Tensor bias=None, Int32List stride, 
             Int32List padding, Int32List dilation, Int32 groups=1) => Conv3d"
  bind_python: True
  
- name: "conv_data_grad"
  signature:
    "Tensor (Tensor dy, Tensor weight, Tensor x, Int32 num_spatial_dims,
             Int32List kernel_size, Int32List strides, Int32List padding_before,
             Int32List dilation_rate, Int32 groups=1,
             String data_format=\"channels_first\") => ConvDataGrad"
  bind_python: False

- name: "conv_filter_grad"
  signature:
    "Tensor (Tensor dy, Tensor x, Int32 num_spatial_dims, Int32List kernel_size,
             Int32List strides, Int32List padding_before, Int32List dilation_rate,
             Int32 groups=1, String data_format=\"channels_first\") => ConvFilterGrad"
  bind_python: False

- name: "conv_bias_grad"
  signature:
    "Tensor (Tensor dy, Int32 num_spatial_dims,
             String data_format=\"channels_first\") => ConvBiasGrad"
  bind_python: False

- name: "expand"
  signature: "Tensor (Tensor x, Shape shape) => Expand"
  bind_python: True

- name: "expand_dims"
  signature: "Tensor (Tensor x, Int32 axis) => ExpandDims"
  bind_python: True

- name: "exp"
  signature: "Tensor (Tensor x) => Exp"
  bind_python: True

- name: "gather"
  signature: "Tensor (Tensor x, Tensor indices, Int64 axis) => Gather"
  bind_python: True

- name: "dim_gather"
  signature: "Tensor (Tensor x, Tensor indices, Int32 dim) => DimGather"
  bind_python: True

- name: "arg_sort"
  signature: "Tensor (Tensor in, String direction) => ArgSort"
  bind_python: True

- name: "gather_nd"
  signature: "Tensor (Tensor params, Tensor indices) => GatherNd"
  bind_python: True

- name: "scatternd"
  signature: "Tensor (Tensor indices, Tensor updates, Shape shape) => ScatterNd"
  bind_python: True

- name: "scatterndlike"
  signature: "Tensor (Tensor like, Tensor updates, Tensor indices) => ScatterNdLike"
  bind_python: True

- name: "matmul"
  signature:
    "Tensor (Tensor a, Tensor b, Bool transpose_a=False, Bool transpose_b=False,
             Double alpha=1.0) => MatMul"
  bind_python: True

- name: "batch_matmul"
  signature:
    "Tensor (Tensor a, Tensor b, Bool transpose_a=False, Bool transpose_b=False,
             Double alpha=1.0) => BatchMatMul"
  bind_python: True

- name: "sparse_softmax_cross_entropy"
  signature: "Tensor (Tensor logits, Tensor label, Int64 depth) => SparseSoftmaxCrossEntropy"
  bind_python: True

- name: "smooth_l1_loss"
  signature: "Tensor (Tensor logits, Tensor label, Float beta) => SmoothL1Loss"
  bind_python: True

- name: "smooth_l1_loss_grad"
  signature:
    "Tensor (Tensor loss_grad, Tensor prediction, Tensor label, Float beta) => SmoothL1LossGrad"
  bind_python: False

- name: "combined_margin_loss"
  signature:
    "TensorTuple (Tensor x, Tensor label, Float m1, Float m2, Float m3, Int64 depth) => CombinedMarginLoss"
  bind_python: True

- name: "combined_margin_loss_grad"
  signature:
    "Tensor (Tensor dy, Tensor label, Tensor theta, Float m1, Float m2, Float m3, Int64 depth) => CombinedMarginLossGrad"
  bind_python: False

- name: "where"
  signature: "Tensor (Tensor condition, Tensor x, Tensor y) => Where"
  bind_python: false

- name: "where_scalar_x"
  signature: "Tensor (Tensor condition, Scalar scalar, Tensor y) => WhereScalarX"
  bind_python: False

- name: "where_scalar_y"
  signature: "Tensor (Tensor condition, Tensor x, Scalar scalar) => WhereScalarY"
  bind_python: False

- name: "where_scalar_xy"
  signature: "Tensor (Tensor condition, Scalar x_scalar, Scalar y_scalar) => WhereScalarXY"
  bind_python: False

- name: "negative"
  signature: "Tensor (Tensor x) => Negative"
  bind_python: True

- name: "layer_norm_affine"
  signature:
    "Tensor (Tensor x, Tensor gamma, Tensor beta, Int64 begin_norm_axis,
             Int64 begin_params_axis, Double epsilon) => LayerNormAffine"
  bind_python: True

- name: "layer_norm"
  signature:
    "Tensor (Tensor x, Int64 begin_norm_axis, Int64 begin_params_axis, Double epsilon) => LayerNorm"
  bind_python: True

- name: "avg_pool_2d"
  signature:
    "Tensor (Tensor x, Int32List kernel_size, Int32List stride, String padding,
             Int32List padding_before, Int32List padding_after,
             String data_format=\"channels_first\", Bool ceil_mode=False) => AvgPool2D"
  bind_python: True

- name: "max_pool_2d"
  signature:
    "Tensor (Tensor x, Int32List kernel_size, Int32List stride, String padding,
             Int32List padding_before, Int32List padding_after,
             String data_format=\"channels_first\", Bool ceil_mode=False) => MaxPool2D"
  bind_python: True

- name: "adaptive_avg_pool1d"
  signature:
    "Tensor (Tensor x, Int64List output_size) => AdaptiveAvgPool1D"
  bind_python: True

- name: "adaptive_avg_pool2d"
  signature:
    "Tensor (Tensor x, Int64List output_size) => AdaptiveAvgPool2D"
  bind_python: True

- name: "adaptive_avg_pool3d"
  signature:
    "Tensor (Tensor x, Int64List output_size) => AdaptiveAvgPool3D"
  bind_python: True

- name: "adaptive_pool_grad"
  signature:
    "Tensor (Tensor x, Tensor dy, String mode, Int32 ndims) => AdaptivePoolNdGrad"

- name: "pool_grad"
  signature:
    "Tensor (Tensor x, Tensor y, Tensor dy, String mode, Int32 ndims, String data_format,
             String padding, Int32List padding_before, Int32List padding_after, Int32List pool_size,
             Int32List strides, Bool ceil_mode) => PoolNdGrad"
  bind_python: False

- name: "maxpool_1d"
  signature:
    "TensorTuple (Tensor x, String data_format=\"channels_first\", Int32List padding,
                  Int32List kernel_size, Int32List stride, Int32List dilation, 
                  Bool return_indices=True, Bool ceil_mode=False) => Maxpool1D"
  bind_python: True

- name: "maxpool_2d"
  signature:
    "TensorTuple (Tensor x, String data_format=\"channels_first\", Int32List padding,
                  Int32List kernel_size, Int32List stride, Int32List dilation, 
                  Bool return_indices=True, Bool ceil_mode=False) => Maxpool2D"
  bind_python: True

- name: "maxpool_3d"
  signature:
    "TensorTuple (Tensor x, String data_format=\"channels_first\", Int32List padding,
                  Int32List kernel_size, Int32List stride, Int32List dilation, 
                  Bool return_indices=True, Bool ceil_mode=False) => Maxpool3D"
  bind_python: True

- name: "pooling_grad"
  signature:
    "Tensor (Tensor x, Tensor y, Tensor indice, Tensor dy, String mode, Int32 ndims, 
             String data_format, Int32List padding, Int32List kernel_size,
             Int32List stride, Int32List dilation, Bool return_indices, Bool ceil_mode) => PoolingNdGrad"
  bind_python: False

- name: "prelu"
  signature: "Tensor (Tensor x, Tensor alpha) => PRelu"
  bind_python: True

- name: "prelu_grad"
  signature: "TensorTuple (Tensor dy, Tensor x, Tensor alpha) => PReluGrad"
  bind_python: False

- name: "reshape"
  signature: "Tensor (Tensor x, Shape shape) => Reshape"
  bind_python: True

- name: "slice"
  signature: "Tensor (Tensor x, Int64List start, Int64List stop, Int64List step) => Slice"
  bind_python: True

- name: "slice_grad"
  signature: "Tensor (Tensor dy, Tensor like, Int64List start, Int64List stop, Int64List step) => SliceGrad"
  bind_python: False

- name: "narrow"
  signature: "Tensor (Tensor in, Int64 dim, Int64 start, Int64 length) => Narrow"
  bind_python: True

- name: "narrow_grad"
  signature: "Tensor (Tensor dy, Tensor like, Int64 dim, Int64 start, Int64 length) => NarrowGrad"
  bind_python: False

- name: "slice_update"
  signature:
    "Tensor (Tensor x, Tensor update, Int64List start, Int64List stop, Int64List step) => SliceUpdate"
  bind_python: True

- name: "logical_slice"
  signature: "Tensor (Tensor x, Int64List start, Int64List stop, Int64List step) => LogicalSlice"
  bind_python: True

- name: "logical_slice_assign"
  signature:
    "Void (Tensor ref, Tensor value, Int64List start, Int64List stop, Int64List step) => LogicalSliceAssign"
  bind_python: True

- name: "squeeze"
  signature: "Tensor (Tensor x, Int32List dim) => Squeeze"
  bind_python: True

- name: "copy"
  signature: "Tensor (Tensor x, String device_type, Int64 device_id) => Copy"
  bind_python: True

- name: "flip"
  signature: "Tensor (Tensor x, Int32List dims) => Flip"
  bind_python: True

- name: "flip_grad"
  signature: "Tensor (Tensor dy, Int32List dims) => FlipGrad"
  bind_python: False

- name: "upsample"
  signature:
    "Tensor (Tensor x, Float height_scale, Float width_scale, Bool align_corners,
             String interpolation, String data_format=\"channels_first\") => Upsample"
  bind_python: True

- name: "upsample_linear_1d"
  signature:
    "Tensor (Tensor x, Float scale_factor, Bool align_corners,
             String data_format=\"channels_first\") => UpsampleLinear1D"
  bind_python: True

- name: "upsample_linear_1d_grad"
  signature:
    "Tensor (Tensor dy, Tensor x, Float scale_factor, Bool align_corners,
             String data_format=\"channels_first\") => UpsampleLinear1DGrad"
  bind_python: False

- name: "upsample_nearest_1d"
  signature:
    "Tensor (Tensor x, Float scale_factor,
             String data_format=\"channels_first\") => UpsampleNearest1D"
  bind_python: True  

- name: "upsample_nearest_1d_grad"
  signature:
    "Tensor (Tensor dy, Tensor x, Float scale_factor,
             String data_format=\"channels_first\") => UpsampleNearest1DGrad"
  bind_python: False

- name: "upsample_nearest_2d"
  signature:
    "Tensor (Tensor x, Float height_scale, Float width_scale, 
             String data_format=\"channels_first\") => UpsampleNearest2D"
  bind_python: True  

- name: "upsample_nearest_2d_grad"
  signature:
    "Tensor (Tensor dy, Tensor x, Float height_scale, Float width_scale, 
             String data_format=\"channels_first\") => UpsampleNearest2DGrad"
  bind_python: False 

- name: "upsample_bilinear_2d"
  signature:
    "Tensor (Tensor x, Float height_scale, Float width_scale, Bool align_corners,
             String data_format=\"channels_first\") => UpsampleBilinear2D"
  bind_python: True

- name: "upsample_bilinear_2d_grad"
  signature:
    "Tensor (Tensor dy, Tensor x, Float height_scale, Float width_scale, Bool align_corners,
             String data_format=\"channels_first\") => UpsampleBilinear2DGrad"
  bind_python: False

- name: "upsample_bicubic_2d"
  signature:
    "Tensor (Tensor x, Float height_scale, Float width_scale, Bool align_corners,
             String data_format=\"channels_first\") => UpsampleBicubic2D"
  bind_python: True

- name: "upsample_bicubic_2d_grad"
  signature:
    "Tensor (Tensor dy, Tensor x, Float height_scale, Float width_scale, Bool align_corners,
             String data_format=\"channels_first\") => UpsampleBicubic2DGrad"
  bind_python: False

- name: "upsample_nearest_3d"
  signature:
    "Tensor (Tensor x, Float depth_scale, Float height_scale, Float width_scale,
             String data_format=\"channels_first\") => UpsampleNearest3D"
  bind_python: True

- name: "upsample_nearest_3d_grad"
  signature:
    "Tensor (Tensor dy, Tensor x, Float depth_scale, Float height_scale, Float width_scale,
             String data_format=\"channels_first\") => UpsampleNearest3DGrad"
  bind_python: False

- name: "upsample_trilinear_3d"
  signature:
    "Tensor (Tensor x, Float depth_scale, Float height_scale, Float width_scale,
             Bool align_corners, String data_format=\"channels_first\") => UpsampleTrilinear3D"
  bind_python: True

- name: "upsample_trilinear_3d_grad"
  signature:
    "Tensor (Tensor dy, Tensor x, Float depth_scale, Float height_scale, Float width_scale,
             Bool align_corners, String data_format=\"channels_first\") => UpsampleTrilinear3DGrad"
  bind_python: False

- name: "abs"
  signature: "Tensor (Tensor x) => Abs"
  bind_python: True

- name: "acos"
  signature: "Tensor (Tensor x) => Acos"
  bind_python: True

- name: "acosh"
  signature: "Tensor (Tensor x) => Acosh"
  bind_python: True

- name: "asin"
  signature: "Tensor (Tensor x) => Asin"
  bind_python: True

- name: "asinh"
  signature: "Tensor (Tensor x) => Asinh"
  bind_python: True

- name: "atan"
  signature: "Tensor (Tensor x) => Atan"
  bind_python: True

- name: "atanh"
  signature: "Tensor (Tensor x) => Atanh"
  bind_python: True

- name: "ceil"
  signature: "Tensor (Tensor x) => Ceil"
  bind_python: True

- name: "erf"
  signature: "Tensor (Tensor x) => Erf"
  bind_python: True

- name: "erfc"
  signature: "Tensor (Tensor x) => Erfc"
  bind_python: True

- name: "expm1"
  signature: "Tensor (Tensor x) => Expm1"
  bind_python: True

- name: "floor"
  signature: "Tensor (Tensor x) => Floor"
  bind_python: True

- name: "lgamma"
  signature: "Tensor (Tensor x) => Lgamma"
  bind_python: True

- name: "log1p"
  signature: "Tensor (Tensor x) => Log1p"
  bind_python: True

- name: "log_sigmoid"
  signature: "Tensor (Tensor x) => LogSigmoid"
  bind_python: True

- name: "rint"
  signature: "Tensor (Tensor x) => Rint"
  bind_python: True

- name: "round"
  signature: "Tensor (Tensor x) => Round"
  bind_python: True

- name: "sign"
  signature: "Tensor (Tensor x) => Sign"
  bind_python: True

- name: "sinh"
  signature: "Tensor (Tensor x) => Sinh"
  bind_python: True

- name: "softplus"
  signature: "Tensor (Tensor x) => Softplus"
  bind_python: True

- name: "one_hot"
  signature: "Tensor (Tensor x, Int64 num_classes=-1, Scalar on_value=1, Scalar off_value=0) => OneHot"
  bind_python: True

- name: "unsorted_segment_sum_like"
  signature:
    "Tensor (Tensor x, Tensor segment_ids, Tensor like, Int64 axis) => UnsortedSegmentSumLike"
  bind_python: False

- name: "triu"
  signature: "Tensor (Tensor x, Int64 diagonal=0) => Triu"
  bind_python: True
  
- name: "clip_by_scalar"
  signature: "Tensor (Tensor x, Scalar min, Scalar max) => ClipByScalar"
  bind_python: false

- name: "clip_by_scalar_grad"
  signature: "Tensor (Tensor dy, Tensor x, Scalar min, Scalar max) => ClipByScalarGrad"
  bind_python: False

- name: "clip_by_scalar_min"
  signature: "Tensor (Tensor x, Scalar min) => ClipByScalarMin"
  bind_python: false

- name: "clip_by_scalar_min_grad"
  signature: "Tensor (Tensor dy, Tensor x, Scalar min) => ClipByScalarMinGrad"
  bind_python: False

- name: "clip_by_scalar_max"
  signature: "Tensor (Tensor x, Scalar max) => ClipByScalarMax"
  bind_python: false

- name: "clip_by_scalar_max_grad"
  signature: "Tensor (Tensor dy, Tensor x, Scalar max) => ClipByScalarMaxGrad"
  bind_python: False

- name: "dropout"
  signature:
    "Tensor (Tensor x, Float p=0.5, Generator generator=None) => Dropout"
  bind_python: True

- name: "pad"
  signature: "Tensor (Tensor x, Int64List pad, String mode=\"constant\", Scalar value=0) => Pad"
  bind_python: True

- name: "pad_grad"
  signature: "Tensor (Tensor dy, Int64List pad, String mode=\"constant\", Scalar value=0) => PadGrad"
  bind_python: False

- name: "silu"
  signature: "Tensor (Tensor x) => Silu"
  bind_python: True

- name: "silu_grad"
  signature: "Tensor (Tensor x, Tensor dy) => SiluGrad"
  bind_python: False

- name: "mish"
  signature: "Tensor (Tensor x) => Mish"
  bind_python: True

- name: "mish_grad"
  signature: "Tensor (Tensor x, Tensor dy) => MishGrad"
  bind_python: False

- name: "selu"
  signature: "Tensor (Tensor x) => Selu"
  bind_python: True

- name: "selu_grad"
  signature: "Tensor (Tensor x, Tensor dy) => SeluGrad"
  bind_python: False

- name: "softsign"
  signature: "Tensor (Tensor x) => SoftSign"
  bind_python: True

- name: "softsign_grad"
  signature: "Tensor (Tensor x, Tensor dy) => SoftSignGrad"
  bind_python: False
  
- name: "diag"
  signature: "Tensor (Tensor x, Int32 diagonal=0) => Diag"
  bind_python: True

- name: "diag_grad"
  signature: "Tensor (Tensor dy, Tensor in, Int32 diagonal=0) => DiagGrad"
  bind_python: False

- name: "tensor_getitem"
  signature: "Tensor (Tensor x, TensorIndex index) => TensorGetItem"
  bind_python: True

- name: "dim_scatter"
  signature: "Tensor (Tensor input, Tensor index, Tensor src, Int32 dim) => DimScatter"
  bind_python: False

- name: "dim_scatter_add"
  signature: "Tensor (Tensor input, Tensor index, Tensor src, Int32 dim) => DimScatterAdd"
  bind_python: True

- name: "dim_scatter_scalar"
  signature: "Tensor (Tensor input, Tensor index, Float src, Int32 dim) => DimScatterUpdateScalar"
  bind_python: False

- name: "dim_scatter_add_scalar"
  signature: "Tensor (Tensor input, Tensor index, Float src, Int32 dim) => DimScatterAddScalar"
  bind_python: True

- name: "tensor_setitem"
  signature: "Void (Tensor x, TensorIndex index, Tensor value) => TensorSetItem"
  bind_python: True

- name: "avgpool_1d"
  signature:
    "Tensor (Tensor x, String data_format=\"channels_first\", Int32List padding,
             Int32List kernel_size, Int32List stride, Bool ceil_mode=False, Bool count_include_pad=True, 
             Int64 divisor_override=0) => Avgpool1D"
  bind_python: True 

- name: "avgpool_2d"
  signature:
    "Tensor (Tensor x, String data_format=\"channels_first\", Int32List padding,
             Int32List kernel_size, Int32List stride, Bool ceil_mode=False, Bool count_include_pad=True, 
             Int64 divisor_override=0) => Avgpool2D"
  bind_python: True 

- name: "avgpool_3d"
  signature:
    "Tensor (Tensor x, String data_format=\"channels_first\", Int32List padding,
             Int32List kernel_size, Int32List stride, Bool ceil_mode=False, Bool count_include_pad=True, 
             Int64 divisor_override=0) => Avgpool3D"
  bind_python: True

- name: "avg_pooling_grad"
  signature:
    "Tensor (Tensor x, Tensor y, Tensor dy, Int32 ndims, String data_format, Int32List padding,
             Int32List kernel_size, Int32List stride, Bool ceil_mode, Bool count_include_pad,
             Int64 divisor_override=0) => AvgPoolingNdGrad"
  bind_python: False
  
- name: "minimum"
  signature: "Tensor (Tensor x, Tensor y) => Minimum"
  bind_python: True

- name: "maximum"
  signature: "Tensor (Tensor x, Tensor y) => Maximum"
  bind_python: True

- name: "elementwise_min_grad"
  signature: "TensorTuple (Tensor dz, Tensor x, Tensor y) => ElementwiseMinGrad"
  bind_python: False

- name: "elementwise_max_grad"
  signature: "TensorTuple (Tensor dz, Tensor x, Tensor y) => ElementwiseMaxGrad"
  bind_python: False

- name: "stack"
  signature: "Tensor (TensorTuple inputs, Int64 dim=0) => Stack"
  bind_python: True

- name: "local_to_consistent"
  signature: "Tensor (Tensor x, Placement placement, SbpList sbp, Shape shape, DataType dtype) => LocalToConsistent"
  bind_python: False

- name: "to_consistent"
  signature: "Tensor (Tensor x, Placement placement, SbpList sbp, SbpList grad_sbp) => ToConsistent"
  bind_python: True

- name: "to_local"
  signature: "Tensor (Tensor x) => ConsistentToLocal"
  bind_python: True

- name: "all_reduce"
  signature: "Tensor (Tensor x) => AllReduce"
  bind_python: True

- name: "broadcast"
  signature: "Tensor (Tensor x) => Broadcast"
  bind_python: True

- name: "select_first"
  signature: "Tensor (TensorTuple inputs) => SelectFirst"
  bind_python: True

- name: "cast_like"
  signature: "Tensor (Tensor x, Tensor like) => CastLike"
  bind_python: False

- name: "identity"
  signature: "Tensor (Tensor in) => Identity"
  bind_python: True

- name: "reshape_like"
  signature: "Tensor (Tensor in, Tensor like) => ReshapeLike"
  bind_python: True

- name: "reduce_sum_like"
  signature: "Tensor (Tensor in, Tensor like, Int32List axis) => ReduceSumLike"
  bind_python: True

- name: "broadcast_reduce_sum_like"
  signature: "Tensor (Tensor in, Tensor like) => BroadcastReduceSumLike"
  bind_python: False

- name: "scalar_logical_equal"
  signature: "Tensor (Tensor in, Scalar scalar) => ScalarLogicalEqual"
  bind_python: False

- name: "scalar_logical_not_equal"
  signature: "Tensor (Tensor in, Scalar scalar) => ScalarLogicalNotEqual"
  bind_python: False

- name: "scalar_logical_greater"
  signature: "Tensor (Tensor in, Scalar scalar) => ScalarLogicalGreater"
  bind_python: False

- name: "scalar_logical_greater_equal"
  signature: "Tensor (Tensor in, Scalar scalar) => ScalarLogicalGreaterEqual"
  bind_python: False

- name: "scalar_logical_less"
  signature: "Tensor (Tensor in, Scalar scalar) => ScalarLogicalLess"
  bind_python: False

- name: "scalar_logical_less_equal"
  signature: "Tensor (Tensor in, Scalar scalar) => ScalarLogicalLessEqual"
  bind_python: False

- name: "rand"
  signature: "Tensor (Shape shape, DataType dtype=None, Device device=None, Generator generator=None) => Rand"
  bind_python: True

- name: "consistent_rand"
  signature: "Tensor (Shape shape, Placement placement, SbpList sbp_tuple, DataType dtype=None,
                      Generator generator=None) => ConsistentRand"
  bind_python: True

- name: "randn"
  signature: "Tensor (Shape shape, DataType dtype=None, Device device=None, 
                      Generator generator=None) => RandN"
  bind_python: True

- name: "consistent_randn"
  signature: "Tensor (Shape shape, Placement placement, SbpList sbp_tuple, DataType dtype=None,
                      Generator generator=None) => ConsistentRandN"
  bind_python: True

- name: "scalar_fmod"
  signature: "Tensor (Tensor in, Scalar scalar) => ScalarFMod"
  bind_python: False

- name: "split"
  signature: "TensorTuple (Tensor x, Int64 split_size, Int64 dim=0) => Split"
  bind_python: True
  
- name: "split_with_size"
  signature: "TensorTuple (Tensor x, Int64List split_sizes, Int64 dim=0) => SplitWithSize"
  bind_python: True

- name: "l2_normalize"
  signature: "TensorTuple (Tensor input, Int32 axis, Float epsilon) => L2Normalize"
  bind_python: True

- name: "l2_normalize_grad"
  signature: "Tensor (Tensor dy, Tensor y, Tensor square_x_sum, Int32 axis, Float epsilon) => L2NormalizeGrad"
  bind_python: False
  
- name: "randperm"
  signature: "Tensor (Int32 n, Device device=None, Generator generator=None) => Randperm"
  bind_python: True

- name: "fused_self_attention"
  signature: "TensorTuple (Tensor hidden_states, Int64 head_size=8, Float alpha=1.0) => FusedSelfAttention"
  bind_python: True

- name: "fused_self_attention_grad"
  signature: "Tensor (Tensor query_mul_key_grad, Tensor value_grad, Tensor hidden_states, Float alpha=1.0) => FusedSelfAttentionGrad"
  bind_python: False

- name: "consistent_randperm"
  signature: "Tensor (Int32 n,Placement placement, SbpList sbp_tuple, Generator generator=None) => ConsistentRandperm"
  bind_python: True

- name: "fused_scale_tril"
<<<<<<< HEAD
  signature: "Tensor FusedScaleTril(Tensor x, *, Int64 diagonal=0, Scalar fill_value=0, Scalar scale=1)"
  bind_python: True

- name: "fused_scale_tril_softmax_dropout"
  signature: "Tensor FusedScaleTril(Tensor x, Int64 diagonal=0, DropoutScale=0.5)"
=======
  signature: "Tensor (Tensor x, Int64 diagonal=0, Scalar fill_value=0, Scalar scale=1) => FusedScaleTril"
>>>>>>> f75c4f7f
  bind_python: True<|MERGE_RESOLUTION|>--- conflicted
+++ resolved
@@ -1067,13 +1067,9 @@
   bind_python: True
 
 - name: "fused_scale_tril"
-<<<<<<< HEAD
-  signature: "Tensor FusedScaleTril(Tensor x, *, Int64 diagonal=0, Scalar fill_value=0, Scalar scale=1)"
+  signature: "Tensor (Tensor x, Int64 diagonal=0, Scalar fill_value=0, Scalar scale=1) => FusedScaleTril"
   bind_python: True
 
 - name: "fused_scale_tril_softmax_dropout"
   signature: "Tensor FusedScaleTril(Tensor x, Int64 diagonal=0, DropoutScale=0.5)"
-=======
-  signature: "Tensor (Tensor x, Int64 diagonal=0, Scalar fill_value=0, Scalar scale=1) => FusedScaleTril"
->>>>>>> f75c4f7f
   bind_python: True