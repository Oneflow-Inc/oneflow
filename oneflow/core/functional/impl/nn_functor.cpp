/*
Copyright 2020 The OneFlow Authors. All rights reserved.

Licensed under the Apache License, Version 2.0 (the "License");
you may not use this file except in compliance with the License.
You may obtain a copy of the License at

    http://www.apache.org/licenses/LICENSE-2.0

Unless required by applicable law or agreed to in writing, software
distributed under the License is distributed on an "AS IS" BASIS,
WITHOUT WARRANTIES OR CONDITIONS OF ANY KIND, either express or implied.
See the License for the specific language governing permissions and
limitations under the License.
*/

#include "oneflow/core/common/data_type.pb.h"
#include "oneflow/core/common/optional.h"
#include "oneflow/core/common/scalar.h"
#include "oneflow/core/framework/attr_map.h"
#include "oneflow/core/framework/op_builder.h"
#include "oneflow/core/framework/op_expr.h"
#include "oneflow/core/framework/op_interpreter/op_interpreter_util.h"
#include "oneflow/core/framework/tensor.h"
#include "oneflow/core/framework/tensor_tuple.h"
#include "oneflow/core/framework/tensor_util.h"
#include "oneflow/core/framework/op_interpreter.h"
#include "oneflow/core/framework/random_generator.h"
#include "oneflow/core/functional/functional.h"
#include "oneflow/core/functional/function_library.h"
#include "oneflow/core/functional/sequence_function.h"
#include "oneflow/core/functional/impl/common.h"
#include "oneflow/core/functional/impl/unary_functor.h"
#include "oneflow/core/job/lazy_mode.h"
#include "oneflow/user/kernels/random_mask_like_kernel.h"
#include "oneflow/user/kernels/dropout_kernel.h"
#include "oneflow/core/register/ofblob.h"
#include "oneflow/core/common/container_util.h"

namespace oneflow {
namespace one {
namespace functional {

namespace impl {

class BiasAddFunctor {
 public:
  BiasAddFunctor() {
    op_ = CHECK_JUST(one::OpBuilder("bias_add").Input("a").Input("b").Output("out").Build());
  }
  Maybe<Tensor> operator()(const std::shared_ptr<one::Tensor>& x,
                           const std::shared_ptr<one::Tensor>& bias, const int32_t& axis) const {
    MutableAttrMap attrs;
    int32_t axis_val = axis;
    if (axis_val < 0) {
      const int64_t num_axes = x->shape()->NumAxes();
      axis_val += num_axes;
    }
    JUST(attrs.SetAttr<int32_t>("axis", axis_val));
    return OpInterpUtil::Dispatch<Tensor>(*op_, {x, bias}, attrs);
  }

 private:
  std::shared_ptr<OpExpr> op_;
};

class ConvBaseFunctor {
 public:
  explicit ConvBaseFunctor(const int& num_spatial_dims) : num_spatial_dims_(num_spatial_dims) {
    bias_op_ = CHECK_JUST(one::OpBuilder("bias_add").Input("a").Input("b").Output("out").Build());
  }
  virtual ~ConvBaseFunctor() = default;
  Maybe<Tensor> operator()(const std::shared_ptr<one::Tensor>& x,
                           const std::shared_ptr<one::Tensor>& weight,
                           const Optional<one::Tensor>& bias, const std::vector<int32_t>& stride,
                           const std::vector<int32_t>& padding,
                           const std::vector<int32_t>& dilation, const int32_t& groups,
                           const std::string& channel_pos) const {
    MutableAttrMap conv_attrs;
    std::vector<int32_t> kernel_size_vec(num_spatial_dims_);
    int32_t kernel_idx_offset = 2;
    if (channel_pos == "channels_last") { kernel_idx_offset = 1; }

    for (int i = 0; i < num_spatial_dims_; i++) {
      kernel_size_vec.at(i) = ((weight->shape())->At(i + kernel_idx_offset));
    }
    JUST(conv_attrs.SetAttr<int32_t>("filters", (weight->shape())->At(0)));
    JUST(conv_attrs.SetAttr<std::vector<int32_t>>("padding_before", padding));
    JUST(conv_attrs.SetAttr<std::vector<int32_t>>("kernel_size", kernel_size_vec));
    JUST(conv_attrs.SetAttr<std::vector<int32_t>>("strides", stride));
    JUST(conv_attrs.SetAttr<std::vector<int32_t>>("dilation_rate", dilation));
    JUST(conv_attrs.SetAttr<int32_t>("groups", groups));
    JUST(conv_attrs.SetAttr<std::string>("data_format", channel_pos));
    const std::shared_ptr<one::Tensor>& conv_out =
        JUST(OpInterpUtil::Dispatch<Tensor>(*conv_op_, {x, weight}, conv_attrs));
    if (bias) {
      MutableAttrMap bias_attrs;
      JUST(bias_attrs.SetAttr<int32_t>("axis", 1));
      return OpInterpUtil::Dispatch<Tensor>(
          *bias_op_, {conv_out->contiguous(), JUST(bias)->contiguous()}, bias_attrs);
    } else {
      return conv_out;
    }
  }

 protected:
  std::shared_ptr<OpExpr> conv_op_;
  std::shared_ptr<OpExpr> bias_op_;
  int32_t num_spatial_dims_;
};

class Conv1dFunctor : public ConvBaseFunctor {
 public:
  Conv1dFunctor() : ConvBaseFunctor(/*num_spatial_dims_=*/1) {
    conv_op_ =
        CHECK_JUST(one::OpBuilder("conv1d").Input("in").Input("weight").Output("out").Build());
  }
};

class Conv2dFunctor : public ConvBaseFunctor {
 public:
  Conv2dFunctor() : ConvBaseFunctor(/*num_spatial_dims_=*/2) {
    conv_op_ =
        CHECK_JUST(one::OpBuilder("conv2d").Input("in").Input("weight").Output("out").Build());
  }
};

class Conv3dFunctor : public ConvBaseFunctor {
 public:
  Conv3dFunctor() : ConvBaseFunctor(/*num_spatial_dims_=*/3) {
    conv_op_ =
        CHECK_JUST(one::OpBuilder("conv3d").Input("in").Input("weight").Output("out").Build());
  }
};

class DeConvBaseFunctor {
 public:
  explicit DeConvBaseFunctor() {
    bias_op_ = CHECK_JUST(one::OpBuilder("bias_add").Input("a").Input("b").Output("out").Build());
  }
  virtual ~DeConvBaseFunctor() = default;
  Maybe<Tensor> operator()(const std::shared_ptr<one::Tensor>& x,
                           const std::shared_ptr<one::Tensor>& weight,
                           const Optional<one::Tensor>& bias, const int32_t& filters,
                           const std::vector<int32_t>& padding, const std::string& data_format,
                           const std::vector<int32_t>& kernel_size,
                           const std::vector<int32_t>& output_padding,
                           const std::vector<int32_t>& strides,
                           const std::vector<int32_t>& dilation, const int32_t& groups) const {
    MutableAttrMap deconv_attrs;
    JUST(deconv_attrs.SetAttr<int32_t>("filters", filters));
    JUST(deconv_attrs.SetAttr<std::vector<int32_t>>("padding_before", padding));
    JUST(deconv_attrs.SetAttr<std::vector<int32_t>>("kernel_size", kernel_size));
    JUST(deconv_attrs.SetAttr<std::vector<int32_t>>("output_padding", output_padding));
    JUST(deconv_attrs.SetAttr<std::vector<int32_t>>("strides", strides));
    JUST(deconv_attrs.SetAttr<std::vector<int32_t>>("dilation_rate", dilation));
    JUST(deconv_attrs.SetAttr<int32_t>("groups", groups));
    JUST(deconv_attrs.SetAttr<std::string>("data_format", data_format));
    std::shared_ptr<one::Tensor> deconv_out = nullptr;
    deconv_out = JUST(OpInterpUtil::Dispatch<Tensor>(
        *deconv_op_, {x->contiguous(), weight->contiguous()}, deconv_attrs));
    if (bias) {
      MutableAttrMap bias_attrs;
      JUST(bias_attrs.SetAttr<int32_t>("axis", 1));
      return OpInterpUtil::Dispatch<Tensor>(*bias_op_, {deconv_out->contiguous(), JUST(bias)},
                                            bias_attrs);
    } else {
      return deconv_out;
    }
  }

 protected:
  std::shared_ptr<OpExpr> deconv_op_;
  std::shared_ptr<OpExpr> bias_op_;
};

class DeConv1dFunctor : public DeConvBaseFunctor {
 public:
  DeConv1dFunctor() {
    deconv_op_ =
        CHECK_JUST(one::OpBuilder("deconv1d").Input("in").Input("weight").Output("out").Build());
  }
};

class DeConv2dFunctor : public DeConvBaseFunctor {
 public:
  DeConv2dFunctor() {
    deconv_op_ =
        CHECK_JUST(one::OpBuilder("deconv2d").Input("in").Input("weight").Output("out").Build());
  }
};

class DeConv3dFunctor : public DeConvBaseFunctor {
 public:
  DeConv3dFunctor() {
    deconv_op_ =
        CHECK_JUST(one::OpBuilder("deconv3d").Input("in").Input("weight").Output("out").Build());
  }
};

class MatMulFunctor {
 public:
  MatMulFunctor() {
    matmul_op_ = CHECK_JUST(one::OpBuilder("matmul").Input("a").Input("b").Output("out").Build());
    batch_matmul_op_ =
        CHECK_JUST(one::OpBuilder("batch_matmul").Input("a").Input("b").Output("out").Build());
    bcast_matmul_op_ =
        CHECK_JUST(one::OpBuilder("broadcast_matmul").Input("a").Input("b").Output("out").Build());
  }
  Maybe<Tensor> operator()(const std::shared_ptr<one::Tensor>& a,
                           const std::shared_ptr<one::Tensor>& b, const bool& transpose_a,
                           const bool& transpose_b, const double& alpha) const {
    const auto& a_shape = a->shape();
    const auto& b_shape = b->shape();

    // TODO(): Support 1-d tensor by dot.
    CHECK_GE_OR_RETURN(a_shape->NumAxes(), 2) << "Tensor a's dim should >= 2";
    CHECK_GE_OR_RETURN(b_shape->NumAxes(), 2) << "Tensor b's dim should >= 2";

    MutableAttrMap attrs;
    JUST(attrs.SetAttr<bool>("transpose_a", transpose_a));
    JUST(attrs.SetAttr<bool>("transpose_b", transpose_b));
    JUST(attrs.SetAttr<double>("alpha", alpha));
    if (a_shape->NumAxes() != b_shape->NumAxes()) {
      CHECK_EQ_OR_RETURN(b_shape->NumAxes(), 2)
          << "Not support number of dimensions of a being less than number of dimensions of b!";
      return OpInterpUtil::Dispatch<Tensor>(*bcast_matmul_op_, {a->contiguous(), b->contiguous()},
                                            attrs);
    }
    if (a_shape->NumAxes() > 2) {
      return OpInterpUtil::Dispatch<Tensor>(*batch_matmul_op_, {a->contiguous(), b->contiguous()},
                                            attrs);
    }
    return OpInterpUtil::Dispatch<Tensor>(*matmul_op_, {a->contiguous(), b->contiguous()}, attrs);
  }

 private:
  std::shared_ptr<OpExpr> matmul_op_;
  std::shared_ptr<OpExpr> batch_matmul_op_;
  std::shared_ptr<OpExpr> bcast_matmul_op_;
};

class BatchMatMulFunctor {
 public:
  BatchMatMulFunctor() {
    batch_matmul_op_ =
        CHECK_JUST(one::OpBuilder("batch_matmul").Input("a").Input("b").Output("out").Build());
  }
  Maybe<Tensor> operator()(const std::shared_ptr<one::Tensor>& a,
                           const std::shared_ptr<one::Tensor>& b, const bool& transpose_a,
                           const bool& transpose_b, const double& alpha) const {
    const auto& a_shape = a->shape();
    const auto& b_shape = b->shape();
    CHECK_GE_OR_RETURN(a_shape->NumAxes(), 3) << "Tensor a's dim should >= 3";
    CHECK_GE_OR_RETURN(b_shape->NumAxes(), 3) << "Tensor b's dim should >= 3";
    CHECK_GE_OR_RETURN(a_shape->At(0), b_shape->At(0))
        << "batch dim not match, please check input!";
    CHECK_GE_OR_RETURN(a_shape->At(2), b_shape->At(1))
        << "matmul dim not match, please check input!";
    MutableAttrMap attrs;
    JUST(attrs.SetAttr<bool>("transpose_a", transpose_a));
    JUST(attrs.SetAttr<bool>("transpose_b", transpose_b));
    JUST(attrs.SetAttr<double>("alpha", alpha));
    return OpInterpUtil::Dispatch<Tensor>(*batch_matmul_op_, {a->contiguous(), b->contiguous()},
                                          attrs);
  }

 private:
  std::shared_ptr<OpExpr> batch_matmul_op_;
};

class LayerNormFunctor {
 public:
  LayerNormFunctor() {
    op_ = CHECK_JUST(one::OpBuilder("layer_norm")
                         .Input("x")
                         .Output("y")
                         .Output("mean")
                         .Output("inv_variance")
                         .Build());
  }
  Maybe<Tensor> operator()(const std::shared_ptr<one::Tensor>& x, const int64_t& begin_norm_axis,
                           const int64_t& begin_params_axis, const double& epsilon) const {
    MutableAttrMap attrs;
    JUST(attrs.SetAttr<int64_t>("begin_norm_axis", begin_norm_axis));
    JUST(attrs.SetAttr<int64_t>("begin_params_axis", begin_params_axis));
    JUST(attrs.SetAttr<double>("epsilon", epsilon));
    JUST(attrs.SetAttr<bool>("center", false));
    JUST(attrs.SetAttr<bool>("scale", false));
    return OpInterpUtil::Dispatch<Tensor>(*op_, {x->contiguous()}, attrs);
  }

 private:
  std::shared_ptr<OpExpr> op_;
};

class LayerNormAffineFunctor {
 public:
  LayerNormAffineFunctor() {
    op_ = CHECK_JUST(one::OpBuilder("layer_norm")
                         .Input("x")
                         .Input("gamma")
                         .Input("beta")
                         .Output("y")
                         .Output("mean")
                         .Output("inv_variance")
                         .Build());
  }
  Maybe<Tensor> operator()(const std::shared_ptr<one::Tensor>& x,
                           const std::shared_ptr<one::Tensor>& gamma,
                           const std::shared_ptr<one::Tensor>& beta, const int64_t& begin_norm_axis,
                           const int64_t& begin_params_axis, const double& epsilon) const {
    MutableAttrMap attrs;
    JUST(attrs.SetAttr<int64_t>("begin_norm_axis", begin_norm_axis));
    JUST(attrs.SetAttr<int64_t>("begin_params_axis", begin_params_axis));
    JUST(attrs.SetAttr<double>("epsilon", epsilon));
    JUST(attrs.SetAttr<bool>("center", true));
    JUST(attrs.SetAttr<bool>("scale", true));
    return OpInterpUtil::Dispatch<Tensor>(
        *op_, {x->contiguous(), gamma->contiguous(), beta->contiguous()}, attrs);
  }

 private:
  std::shared_ptr<OpExpr> op_;
};

class PoolNDFunctor {
 public:
  PoolNDFunctor() = default;
  virtual ~PoolNDFunctor() = default;
  Maybe<Tensor> operator()(const std::shared_ptr<one::Tensor>& x,
                           const std::vector<int32_t>& kernel_size,
                           const std::vector<int32_t>& strides, const std::string& padding,
                           const std::vector<int32_t>& padding_before,
                           const std::vector<int32_t>& padding_after,
                           const std::string& data_format, const bool& ceil_mode) const {
    MutableAttrMap attrs;
    JUST(attrs.SetAttr<std::vector<int32_t>>("pool_size", kernel_size));
    JUST(attrs.SetAttr<std::vector<int32_t>>("strides", strides));
    JUST(attrs.SetAttr<std::string>("padding", padding));
    JUST(attrs.SetAttr<std::vector<int32_t>>("padding_before", padding_before));
    JUST(attrs.SetAttr<std::vector<int32_t>>("padding_after", padding_after));
    JUST(attrs.SetAttr<std::string>("data_format", data_format));
    JUST(attrs.SetAttr<bool>("ceil_mode", ceil_mode));
    return OpInterpUtil::Dispatch<Tensor>(*op_, {x->contiguous()}, attrs);
  }

 protected:
  std::shared_ptr<OpExpr> op_;
};

class PoolingNDFunctor {
 public:
  PoolingNDFunctor() = default;
  virtual ~PoolingNDFunctor() = default;
  Maybe<TensorTuple> operator()(const std::shared_ptr<one::Tensor>& x,
                                const std::vector<int32_t>& kernel_size,
                                const Optional<std::vector<int32_t>>& stride,
                                const std::vector<int32_t>& padding,
                                const std::vector<int32_t>& dilation, const bool& return_indices,
                                const bool& ceil_mode, const std::string& data_format) const {
    if (x->ndim() == 4 && data_format == "channels_last") {
      if (!return_indices && dilation.at(0) == 1 && dilation.at(1) == 1) {
        // legacy tf style maxpool2d , use cudnn implementation
        // with high performance but do not support dilation/return_indices
        MutableAttrMap attrs;
        std::vector<int32_t> padding_before{padding.at(0), padding.at(1)};
        std::vector<int32_t> padding_after{padding.at(0), padding.at(1)};

        JUST(attrs.SetAttr<std::vector<int32_t>>("pool_size", kernel_size));
        if (stride.has_value()) {
          JUST(attrs.SetAttr<std::vector<int32_t>>("strides", *JUST(stride)));
        } else {
          JUST(attrs.SetAttr<std::vector<int32_t>>("strides", kernel_size));
        }
        JUST(attrs.SetAttr<std::string>("padding", "customized"));
        JUST(attrs.SetAttr<std::vector<int32_t>>("padding_before", padding_before));
        JUST(attrs.SetAttr<std::vector<int32_t>>("padding_after", padding_after));
        JUST(attrs.SetAttr<std::string>("data_format", data_format));
        JUST(attrs.SetAttr<bool>("ceil_mode", ceil_mode));
        TensorTuple output;
        output.emplace_back(JUST(OpInterpUtil::Dispatch<Tensor>(*tf_maxpool_op_, {x}, attrs)));
        return output;
      }
    }

    MutableAttrMap attrs;
    JUST(attrs.SetAttr<std::string>("data_format", data_format));
    JUST(attrs.SetAttr<std::vector<int32_t>>("padding", padding));
    JUST(attrs.SetAttr<std::vector<int32_t>>("kernel_size", kernel_size));
    if (stride.has_value()) {
      JUST(attrs.SetAttr<std::vector<int32_t>>("stride", *JUST(stride)));
    } else {
      JUST(attrs.SetAttr<std::vector<int32_t>>(
          "stride", kernel_size));  // If stride is None, we set it as kernel_size to align Pytorch.
    }
    JUST(attrs.SetAttr<std::vector<int32_t>>("dilation", dilation));
    JUST(attrs.SetAttr<bool>("return_indices", return_indices));
    JUST(attrs.SetAttr<bool>("ceil_mode", ceil_mode));
    return OpInterpUtil::Dispatch<TensorTuple>(*op_, {x->contiguous()}, attrs);
  }

 protected:
  std::shared_ptr<OpExpr> op_;
  std::shared_ptr<OpExpr> tf_maxpool_op_;
};

class TFAvgPool2DFunctor : public PoolNDFunctor {
 public:
  TFAvgPool2DFunctor() {
    op_ = CHECK_JUST(one::OpBuilder("tf_avg_pool_2d").Input("x").Output("y").Build());
  }
};

class Maxpool1DFunctor : public PoolingNDFunctor {
 public:
  Maxpool1DFunctor() {
    op_ = CHECK_JUST(one::OpBuilder("maxpool_1d").Input("x").Output("y").Output("indice").Build());
  }
};

class Maxpool2DFunctor : public PoolingNDFunctor {
 public:
  Maxpool2DFunctor() {
    op_ = CHECK_JUST(one::OpBuilder("maxpool_2d").Input("x").Output("y").Output("indice").Build());
    tf_maxpool_op_ = CHECK_JUST(one::OpBuilder("tf_max_pool_2d").Input("x").Output("y").Build());
  }
};

class Maxpool3DFunctor : public PoolingNDFunctor {
 public:
  Maxpool3DFunctor() {
    op_ = CHECK_JUST(one::OpBuilder("maxpool_3d").Input("x").Output("y").Output("indice").Build());
  }
};

class AdaptivePoolNDFunctor {
 public:
  AdaptivePoolNDFunctor() = default;
  virtual ~AdaptivePoolNDFunctor() = default;
  Maybe<Tensor> operator()(const std::shared_ptr<one::Tensor>& x,
                           const std::vector<int64_t>& output_size) const {
    MutableAttrMap attrs;
    JUST(attrs.SetAttr<std::vector<int64_t>>("output_size", output_size));
    return OpInterpUtil::Dispatch<Tensor>(*op_, {x->contiguous()}, attrs);
  }

 protected:
  std::shared_ptr<OpExpr> op_;
};

class AdaptiveAvgPool1DFunctor : public AdaptivePoolNDFunctor {
 public:
  AdaptiveAvgPool1DFunctor() {
    op_ = CHECK_JUST(one::OpBuilder("adaptive_avg_pool1d").Input("x").Output("y").Build());
  }
};

class AdaptiveAvgPool2DFunctor : public AdaptivePoolNDFunctor {
 public:
  AdaptiveAvgPool2DFunctor() {
    op_ = CHECK_JUST(one::OpBuilder("adaptive_avg_pool2d").Input("x").Output("y").Build());
  }
};

class AdaptiveAvgPool3DFunctor : public AdaptivePoolNDFunctor {
 public:
  AdaptiveAvgPool3DFunctor() {
    op_ = CHECK_JUST(one::OpBuilder("adaptive_avg_pool3d").Input("x").Output("y").Build());
  }
};

class LossFunctorBase {
 public:
  Maybe<Tensor> apply_reduction(const Maybe<Tensor>& x, const std::string& reduction) const {
    CHECK_OR_RETURN(reduction == "none" || reduction == "sum" || reduction == "mean")
        << "Reduction should be none, sum or mean.";
    if (reduction == "sum") { return functional::ReduceSum(JUST(x), {}, false); }
    if (reduction == "mean") { return functional::ReduceMean(JUST(x), {}, false); }
    return x;
  }

 protected:
  LossFunctorBase() = default;
  virtual ~LossFunctorBase() = default;
};

class MseLossFunctor : public LossFunctorBase {
 public:
  MseLossFunctor() {}
  Maybe<Tensor> operator()(const std::shared_ptr<one::Tensor>& input,
                           const std::shared_ptr<one::Tensor>& target,
                           const std::string& reduction) const {
    const auto out = sequence_function(functional::Sub)
                         .then(functional::Square)
                         .call(input->contiguous(), target->contiguous(), /*inplace=*/false);
    return apply_reduction(out, reduction);
  }
};

class L1LossFunctor : public LossFunctorBase {
 public:
  L1LossFunctor() {}
  Maybe<Tensor> operator()(const std::shared_ptr<one::Tensor>& input,
                           const std::shared_ptr<one::Tensor>& target,
                           const std::string& reduction) const {
    const auto out = sequence_function(functional::Sub)
                         .then(functional::Abs)
                         .call(input->contiguous(), target->contiguous(), /*inplace=*/false);
    return apply_reduction(out, reduction);
  }
};

class SmoothL1LossFunctor : LossFunctorBase {
 public:
  SmoothL1LossFunctor() {
    op_ = CHECK_JUST(
        one::OpBuilder("smooth_l1_loss").Input("input").Input("target").Output("out").Build());
  }
  Maybe<Tensor> operator()(const std::shared_ptr<one::Tensor>& input,
                           const std::shared_ptr<one::Tensor>& target, const float& beta,
                           const std::string& reduction) const {
    MutableAttrMap attrs;
    JUST(attrs.SetAttr<float>("beta", beta));
    return apply_reduction(
        OpInterpUtil::Dispatch<Tensor>(*op_, {input->contiguous(), target->contiguous()}, attrs),
        reduction);
  }

 private:
  std::shared_ptr<OpExpr> op_;
};

class KLDivLossFunctor : public LossFunctorBase {
 public:
  KLDivLossFunctor() {
    op_ = CHECK_JUST(
        one::OpBuilder("kl_div_loss").Input("input").Input("target").Output("out").Build());
  }
  Maybe<Tensor> operator()(const std::shared_ptr<one::Tensor>& input,
                           const std::shared_ptr<one::Tensor>& target, const bool log_target,
                           const std::string& reduction) const {
    MutableAttrMap attrs;
    JUST(attrs.SetAttr<bool>("log_target", log_target));
    return apply_reduction(
        OpInterpUtil::Dispatch<Tensor>(*op_, {input->contiguous(), target->contiguous()}, attrs),
        reduction);
  }

 private:
  std::shared_ptr<OpExpr> op_;
};

class MarginRankingLossFunctor : public LossFunctorBase {
 public:
  Maybe<Tensor> operator()(const std::shared_ptr<one::Tensor>& input_1,
                           const std::shared_ptr<one::Tensor>& input_2,
                           const std::shared_ptr<one::Tensor>& target, const float margin,
                           const std::string& reduction) const {
    const auto out =
        sequence_function(functional::Sub)
            .then(functional::Negative)
            .then(std::bind(functional::Mul, target, std::placeholders::_1))
            .then([&margin](const std::shared_ptr<one::Tensor>& x) {
              return functional::ScalarAdd(x, Scalar(margin), /*alpha=*/1, /*inplace=*/true);
            })
            .then(std::bind(functional::Clamp, std::placeholders::_1, Scalar(0), NullOpt))
            .call(input_1->contiguous(), input_2->contiguous(), /*inplace=*/false);
    return apply_reduction(out, reduction);
  }
};

class BinaryCrossEntropyLossFunctor : public LossFunctorBase {
 public:
  BinaryCrossEntropyLossFunctor() {
    op_ = CHECK_JUST(one::OpBuilder("binary_cross_entropy")
                         .Input("input")
                         .Input("target")
                         .Output("out")
                         .Build());
    op_weight_ = CHECK_JUST(one::OpBuilder("binary_cross_entropy")
                                .Input("input")
                                .Input("target")
                                .Input("weight")
                                .Output("out")
                                .Build());
  }
  Maybe<Tensor> operator()(const std::shared_ptr<one::Tensor>& input,
                           const std::shared_ptr<one::Tensor>& target,
                           const Optional<one::Tensor>& weight,
                           const std::string& reduction) const {
    MutableAttrMap attrs;
    auto out =
        weight ? OpInterpUtil::Dispatch<Tensor>(
            *op_weight_,
            {input->contiguous(), target->contiguous(), JUST(ToContiguous(JUST(weight)))}, attrs)
               : OpInterpUtil::Dispatch<Tensor>(*op_, {input->contiguous(), target->contiguous()},
                                                attrs);
    return apply_reduction(out, reduction);
  }

 private:
  std::shared_ptr<OpExpr> op_;
  std::shared_ptr<OpExpr> op_weight_;
};

class BinaryCrossEntropyWithLogitsLossFunctor : public LossFunctorBase {
 public:
  BinaryCrossEntropyWithLogitsLossFunctor() {
    op_ = CHECK_JUST(one::OpBuilder("binary_cross_entropy_with_logits")
                         .Input("input")
                         .Input("target")
                         .Output("out")
                         .Build());
    op_weight_ = CHECK_JUST(one::OpBuilder("binary_cross_entropy_with_logits")
                                .Input("input")
                                .Input("target")
                                .Input("weight")
                                .Output("out")
                                .Build());
    op_pos_ = CHECK_JUST(one::OpBuilder("binary_cross_entropy_with_logits")
                             .Input("input")
                             .Input("target")
                             .Input("pos_weight")
                             .Output("out")
                             .Build());
    op_weight_pos_ = CHECK_JUST(one::OpBuilder("binary_cross_entropy_with_logits")
                                    .Input("input")
                                    .Input("target")
                                    .Input("weight")
                                    .Input("pos_weight")
                                    .Output("out")
                                    .Build());
  }
  Maybe<Tensor> operator()(const std::shared_ptr<one::Tensor>& input,
                           const std::shared_ptr<one::Tensor>& target,
                           const Optional<one::Tensor>& weight,
                           const Optional<one::Tensor>& pos_weight,
                           const std::string& reduction) const {
    MutableAttrMap attrs;
    JUST(attrs.SetAttr<bool>("has_pos_weight", pos_weight.has_value()));

    std::shared_ptr<Tensor> out;
    if (weight) {
      if (pos_weight) {
        out = JUST(OpInterpUtil::Dispatch<Tensor>(
            *op_weight_pos_,
            {input->contiguous(), target->contiguous(), JUST(ToContiguous(JUST(weight))),
             JUST(ToContiguous(JUST(pos_weight)))},
            attrs));
      } else {
        out = JUST(OpInterpUtil::Dispatch<Tensor>(
            *op_weight_,
            {input->contiguous(), target->contiguous(), JUST(ToContiguous(JUST(weight)))}, attrs));
      }
    } else {
      if (pos_weight) {
        out = JUST(OpInterpUtil::Dispatch<Tensor>(
            *op_pos_,
            {input->contiguous(), target->contiguous(), JUST(ToContiguous(JUST(pos_weight)))},
            attrs));
      } else {
        out = JUST(OpInterpUtil::Dispatch<Tensor>(*op_, {input->contiguous(), target->contiguous()},
                                                  attrs));
      }
    }
    return apply_reduction(out, reduction);
  }

 private:
  std::shared_ptr<OpExpr> op_;
  std::shared_ptr<OpExpr> op_weight_;
  std::shared_ptr<OpExpr> op_pos_;
  std::shared_ptr<OpExpr> op_weight_pos_;
};

class NllLossFunctor {
 public:
  NllLossFunctor() {
    op_ = CHECK_JUST(one::OpBuilder("nll")
                         .Input("input")
                         .Input("target")
                         .Output("out")
                         .Output("total_weight")
                         .Build());
    op_weight_ = CHECK_JUST(one::OpBuilder("nll")
                                .Input("input")
                                .Input("target")
                                .Input("weight")
                                .Output("out")
                                .Output("total_weight")
                                .Build());
  }
  Maybe<Tensor> operator()(const std::shared_ptr<one::Tensor>& input,
                           const std::shared_ptr<one::Tensor>& target,
                           const Optional<one::Tensor>& weight, const int64_t& ignore_index,
                           const std::string& reduction) const {
    CHECK_OR_RETURN(reduction == "none" || reduction == "sum" || reduction == "mean")
        << "Reduction should be none, sum or mean.";

    const auto& input_shape = input->shape();
    const auto& target_shape = target->shape();
    CHECK_LE_OR_RETURN(input_shape->NumAxes(), 5);
    CHECK_EQ_OR_RETURN(input_shape->NumAxes() - 1, target_shape->NumAxes());

    MutableAttrMap attrs;
    JUST(attrs.SetAttr<int64_t>("ignore_index", ignore_index));

    std::vector<int> input_perm(input_shape->dim_vec().size(), 0);
    input_perm[input_perm.size() - 1] = 1;
    for (size_t i = 1; i < input_perm.size() - 1; ++i) { input_perm[i] = i + 1; }

    const auto input_ = JUST(sequence_function(functional::Transpose)
                                 .then(std::bind(functional::Reshape, std::placeholders::_1,
                                                 Shape({-1, input_shape->At(1)})))
                                 .call(input->contiguous(), input_perm));
    auto target_ = JUST(functional::Flatten(target, 0, target_shape->NumAxes() - 1));

    std::shared_ptr<TensorTuple> kernel_result;
    std::shared_ptr<Tensor> result;
    if (weight) {
      kernel_result = JUST(OpInterpUtil::Dispatch<TensorTuple>(
          *op_weight_,
          {input_->contiguous(), target_->contiguous(), JUST(ToContiguous(JUST(weight)))}, attrs));
    } else {
      kernel_result = JUST(OpInterpUtil::Dispatch<TensorTuple>(
          *op_, {input_->contiguous(), target_->contiguous()}, attrs));
    }
    result = JUST(functional::Reshape(kernel_result->at(0), *target_shape));
    if (reduction == "none") { return JUST(ToContiguous(result)); }

    result = JUST(functional::ReduceSum(result->contiguous(), {}, false));

    if (reduction == "sum") { return result; }

    return functional::Div(result, kernel_result->at(1));
  }

 private:
  std::shared_ptr<OpExpr> op_;
  std::shared_ptr<OpExpr> op_weight_;
};

class CrossEntropyFunctor {
 public:
  CrossEntropyFunctor() {
    op_log_softmax_ = CHECK_JUST(one::OpBuilder("log_softmax").Input("in").Output("prob").Build());
    op_nll_ = CHECK_JUST(one::OpBuilder("nll")
                             .Input("input")
                             .Input("target")
                             .Output("out")
                             .Output("total_weight")
                             .Build());
    op_nll_weight_ = CHECK_JUST(one::OpBuilder("nll")
                                    .Input("input")
                                    .Input("target")
                                    .Input("weight")
                                    .Output("out")
                                    .Output("total_weight")
                                    .Build());
  }
  Maybe<Tensor> operator()(const std::shared_ptr<one::Tensor>& input,
                           const std::shared_ptr<one::Tensor>& target,
                           const Optional<one::Tensor>& weight, const int64_t& ignore_index,
                           const std::string& reduction) const {
    CHECK_OR_RETURN(reduction == "none" || reduction == "sum" || reduction == "mean")
        << "Reduction should be none, sum or mean.";
    const auto& input_shape = input->shape();
    const auto& target_shape = target->shape();
    MutableAttrMap attrs;
    JUST(attrs.SetAttr<int64_t>("ignore_index", ignore_index));

    std::vector<int> input_perm(input_shape->dim_vec().size(), 0);
    input_perm[input_perm.size() - 1] = 1;
    for (size_t i = 1; i < input_perm.size() - 1; ++i) { input_perm[i] = i + 1; }

    const auto input_ =
        JUST(sequence_function(functional::Transpose)
                 .then(std::bind(functional::Reshape, std::placeholders::_1,
                                 Shape({-1, input_shape->At(1)})))
                 .then([this](const std::shared_ptr<one::Tensor>& x) {
                   return OpInterpUtil::Dispatch<Tensor>(*op_log_softmax_, {x->contiguous()});
                 })
                 .call(input->contiguous(), input_perm));

    const auto target_ = JUST(functional::Flatten(target, 0, target->shape()->NumAxes() - 1));

    std::shared_ptr<TensorTuple> kernel_result;
    std::shared_ptr<Tensor> result;
    if (weight) {
      kernel_result = JUST(OpInterpUtil::Dispatch<TensorTuple>(
          *op_nll_weight_,
          {input_->contiguous(), target_->contiguous(), JUST(ToContiguous(JUST(weight)))}, attrs));
    } else {
      kernel_result = JUST(OpInterpUtil::Dispatch<TensorTuple>(
          *op_nll_, {input_->contiguous(), target_->contiguous()}, attrs));
    }
    result = JUST(functional::Reshape(kernel_result->at(0), *target_shape))->contiguous();
    if (reduction == "none") { return result; }

    result = JUST(functional::ReduceSum(result, {}, false));
    if (reduction == "sum") { return result; }

    return functional::Div(result, kernel_result->at(1));
  }

 private:
  std::shared_ptr<OpExpr> op_log_softmax_;
  std::shared_ptr<OpExpr> op_nll_;
  std::shared_ptr<OpExpr> op_nll_weight_;
};

class SparseCrossEntropyFunctor {
 public:
  SparseCrossEntropyFunctor() {
    op_ = CHECK_JUST(one::OpBuilder("sparse_cross_entropy")
                         .Input("prediction")
                         .Input("label")
                         .Output("out")
                         .Build());
  }
  Maybe<Tensor> operator()(const std::shared_ptr<one::Tensor>& prediction,
                           const std::shared_ptr<one::Tensor>& label, const int64_t& depth) const {
    MutableAttrMap attrs;
    JUST(attrs.SetAttr<int64_t>("depth", depth));

    return OpInterpUtil::Dispatch<Tensor>(*op_, {prediction->contiguous(), label->contiguous()},
                                          attrs);
  }

 private:
  std::shared_ptr<OpExpr> op_;
};

class SparseCrossEntropyMsFunctor {
 public:
  SparseCrossEntropyMsFunctor() {
    op_ = CHECK_JUST(one::OpBuilder("sparse_cross_entropy_ms")
                         .Input("prediction")
                         .Input("label")
                         .Output("out")
                         .Build());
  }
  Maybe<Tensor> operator()(const std::shared_ptr<one::Tensor>& prediction,
                           const std::shared_ptr<one::Tensor>& label, const int64_t& depth) const {
    MutableAttrMap attrs;
    JUST(attrs.SetAttr<int64_t>("depth", depth));

    return OpInterpUtil::Dispatch<Tensor>(*op_, {prediction->contiguous(), label->contiguous()},
                                          attrs);
  }

 private:
  std::shared_ptr<OpExpr> op_;
};

class SparseSoftmaxCrossEntropyFunctor {
 public:
  SparseSoftmaxCrossEntropyFunctor() {
    // SparseSoftmaxCrossEntropy
    op_sparse_softmax_cross_entropy_ = CHECK_JUST(one::OpBuilder("sparse_softmax_cross_entropy")
                                                      .Input("prediction")
                                                      .Input("label")
                                                      .Output("prob")
                                                      .Output("out")
                                                      .Build());
    // lazy model SparseSoftmaxCrossEntropyMs
    op_sparse_softmax_cross_entropy_ms_ =
        CHECK_JUST(one::OpBuilder("sparse_softmax_cross_entropy_ms")
                       .Input("prediction")
                       .Input("label")
                       .Output("prob")
                       .Output("out")
                       .Build());
    // eager model SparseSoftmaxCrossEntropyMs
    op_reduce_max_device_stage_ = CHECK_JUST(one::OpBuilder("reduce_max_device_stage")
                                                 .Input("in")
                                                 .Output("out")
                                                 .Output("mask")
                                                 .Output("count")
                                                 .Build());
    op_reduce_max_global_stage_ = CHECK_JUST(one::OpBuilder("reduce_max_global_stage")
                                                 .Input("in")
                                                 .Input("device_count")
                                                 .Output("out")
                                                 .Output("mask")
                                                 .Build());
    op_sparse_cross_entropy_ms_ = CHECK_JUST(one::OpBuilder("sparse_cross_entropy_ms")
                                                 .Input("prediction")
                                                 .Input("label")
                                                 .Output("out")
                                                 .Build());
    op_broadcast_sub_ =
        CHECK_JUST(one::OpBuilder("broadcast_sub").Input("x").Input("y").Output("z").Build());
    op_broadcast_div_ =
        CHECK_JUST(one::OpBuilder("broadcast_div").Input("x").Input("y").Output("z").Build());
    op_reduce_sum_ = CHECK_JUST(
        one::OpBuilder("reduce_sum").Input("input_tensor").Output("output_tensor").Build());
    op_exp_ = CHECK_JUST(one::OpBuilder("exp").Input("x").Output("y").Build());
  }
  Maybe<Tensor> operator()(const std::shared_ptr<one::Tensor>& logits,
                           const std::shared_ptr<one::Tensor>& label) const {
    if (JUST(RunWithMsVersion(logits, label))) {
      if (LazyMode::is_enabled()) {
        return LazySparseSoftmaxCrossEntropyMsOperator(logits, label);
      } else {
        return EagerSparseSoftmaxCrossEntropyMsOperator(logits, label);
      }
    } else {
      return SparseSoftmaxCrossEntropyOperator(logits, label);
    }
  }

  Maybe<bool> RunWithMsVersion(const std::shared_ptr<one::Tensor>& logits,
                               const std::shared_ptr<one::Tensor>& label) const {
    if (!(logits->is_consistent() && label->is_consistent())) { return false; }

    if (logits->shape()->NumAxes() != 2) { return false; }

    const NdSbp& logits_nd_sbp = *(JUST(logits->nd_sbp()));
    const int32_t split_axis = logits->shape()->NumAxes() - 1;
    bool has_split_axis_parallel = false;
    for (int64_t i = 0; i < logits_nd_sbp.sbp_parallel_size(); ++i) {
      const auto& sbp = logits_nd_sbp.sbp_parallel(i);
      if (sbp.has_split_parallel() && sbp.split_parallel().axis() == split_axis) {
        has_split_axis_parallel = true;
      } else {
        if (sbp.has_partial_sum_parallel()) { return false; }
      }
    }
    if (!has_split_axis_parallel) { return false; }

    return true;
  }

  Maybe<Tensor> SparseSoftmaxCrossEntropyOperator(const std::shared_ptr<one::Tensor>& logits,
                                                  const std::shared_ptr<one::Tensor>& label) const {
    MutableAttrMap attrs;
    int64_t depth = logits->shape()->At(logits->shape()->NumAxes() - 1);
    JUST(attrs.SetAttr<int64_t>("depth", depth));
    const auto& result = JUST(OpInterpUtil::Dispatch<TensorTuple>(
        *op_sparse_softmax_cross_entropy_, {logits->contiguous(), label->contiguous()}, attrs));
    return result->at(1);
  }

  Maybe<Tensor> LazySparseSoftmaxCrossEntropyMsOperator(
      const std::shared_ptr<one::Tensor>& logits, const std::shared_ptr<one::Tensor>& label) const {
    MutableAttrMap attrs;
    int64_t depth = logits->shape()->At(logits->shape()->NumAxes() - 1);
    JUST(attrs.SetAttr<int64_t>("depth", depth));
    const auto& result = JUST(OpInterpUtil::Dispatch<TensorTuple>(
        *op_sparse_softmax_cross_entropy_ms_, {logits->contiguous(), label->contiguous()}, attrs));
    return result->at(1);
  }

  Maybe<Tensor> EagerSparseSoftmaxCrossEntropyMsOperator(
      const std::shared_ptr<one::Tensor>& logits, const std::shared_ptr<one::Tensor>& label) const {
    // op_reduce_max_device_stage_
    MutableAttrMap attrs;
    int64_t depth = logits->shape()->At(logits->shape()->NumAxes() - 1);
    int32_t axis = logits->shape()->NumAxes() - 1;
    JUST(attrs.SetAttr<std::vector<int32_t>>("axis", {axis}));
    const auto& max_device_stage = JUST(OpInterpUtil::Dispatch<TensorTuple>(
        *op_reduce_max_device_stage_, {logits->contiguous()}, attrs));
    std::shared_ptr<Tensor> max_global_stage_input0 = max_device_stage->at(0);
    std::shared_ptr<Tensor> max_global_stage_input1 = max_device_stage->at(2);

    const NdSbp& logits_nd_sbp = *(JUST(logits->nd_sbp()));
    std::vector<Symbol<SbpParallel>> s0b_sbp_parallels;
    std::vector<Symbol<SbpParallel>> s0s1_sbp_parallels;
    if (logits_nd_sbp.sbp_parallel_size() == 2) {
      SbpParallel sbp;
      sbp.mutable_broadcast_parallel();
      s0b_sbp_parallels.emplace_back(logits_nd_sbp.sbp_parallel(0));
      s0b_sbp_parallels.emplace_back(sbp);
      s0s1_sbp_parallels.emplace_back(logits_nd_sbp.sbp_parallel(0));
      s0s1_sbp_parallels.emplace_back(logits_nd_sbp.sbp_parallel(1));
      max_global_stage_input0 = JUST(functional::ToConsistent(
          max_device_stage->at(0), JUST(max_device_stage->at(0)->parallel_desc()),
          s0b_sbp_parallels, s0s1_sbp_parallels));
      max_global_stage_input1 = JUST(functional::ToConsistent(
          max_device_stage->at(2), JUST(max_device_stage->at(0)->parallel_desc()),
          s0b_sbp_parallels, s0s1_sbp_parallels));
    }
    // op_reduce_max_global_stage_
    attrs.clear();
    JUST(attrs.SetAttr<std::vector<int32_t>>("axis", {axis}));
    JUST(attrs.SetAttr<bool>("keepdims", true));
    const auto& max_global_stage = JUST(OpInterpUtil::Dispatch<TensorTuple>(
        *op_reduce_max_global_stage_,
        {max_global_stage_input0->contiguous(), max_global_stage_input1->contiguous()}, attrs));
    auto& broadcast_sub_input = max_global_stage->at(0);
    if (logits_nd_sbp.sbp_parallel_size() == 2) {
      broadcast_sub_input = JUST(functional::ToConsistent(
          broadcast_sub_input, JUST(max_device_stage->at(0)->parallel_desc()), s0b_sbp_parallels,
          s0b_sbp_parallels));
    }
    // op_broadcast_sub_
    attrs.clear();
    const auto& output_broadcast_sub = JUST(OpInterpUtil::Dispatch<TensorTuple>(
        *op_broadcast_sub_, {logits->contiguous(), broadcast_sub_input->contiguous()}, attrs));
    // op_exp_
    const auto& output_exp = JUST(OpInterpUtil::Dispatch<TensorTuple>(
        *op_exp_, {output_broadcast_sub->at(0)->contiguous()}, attrs));
    // op_reduce_sum_
    JUST(attrs.SetAttr<std::vector<int32_t>>("axis", {axis}));
    JUST(attrs.SetAttr<bool>("keepdims", true));
    const auto& output_reduce_sum = JUST(OpInterpUtil::Dispatch<TensorTuple>(
        *op_reduce_sum_, {output_exp->at(0)->contiguous()}, attrs));
    std::shared_ptr<Tensor> broadcast_div_input1 = output_reduce_sum->at(0);
    if (logits_nd_sbp.sbp_parallel_size() == 2) {
      std::vector<Symbol<SbpParallel>> empty_grad_sbp_parallels;
      broadcast_div_input1 = JUST(functional::ToConsistent(
          output_reduce_sum->at(0), JUST(output_reduce_sum->at(0)->parallel_desc()),
          s0b_sbp_parallels, s0b_sbp_parallels));
    }
    // op_broadcast_div_
    attrs.clear();
    const auto& predictions = JUST(OpInterpUtil::Dispatch<TensorTuple>(
        *op_broadcast_div_, {output_exp->at(0)->contiguous(), broadcast_div_input1->contiguous()},
        attrs));
    // op_sparse_cross_entropy_ms_
    JUST(attrs.SetAttr<int64_t>("depth", depth));
    const auto& output = JUST(OpInterpUtil::Dispatch<Tensor>(
        *op_sparse_cross_entropy_ms_, {predictions->at(0)->contiguous(), label->contiguous()},
        attrs));
    return output;
  }

 private:
  // SparseSoftmaxCrossEntropy
  std::shared_ptr<OpExpr> op_sparse_softmax_cross_entropy_;
  // lazy model SparseSoftmaxCrossEntropyMs
  std::shared_ptr<OpExpr> op_sparse_softmax_cross_entropy_ms_;
  // SparseSoftmaxCrossEntropyMs
  std::shared_ptr<OpExpr> op_reduce_max_device_stage_;
  std::shared_ptr<OpExpr> op_reduce_max_global_stage_;
  std::shared_ptr<OpExpr> op_broadcast_sub_;
  std::shared_ptr<OpExpr> op_exp_;
  std::shared_ptr<OpExpr> op_reduce_sum_;
  std::shared_ptr<OpExpr> op_broadcast_div_;
  std::shared_ptr<OpExpr> op_sparse_cross_entropy_ms_;
};

class SoftmaxCrossEntropyFunctor {
 public:
  SoftmaxCrossEntropyFunctor() {
    op_ = CHECK_JUST(one::OpBuilder("softmax_cross_entropy")
                         .Input("prediction")
                         .Input("label")
                         .Output("out")
                         .Output("prob")
                         .Build());
  }

  Maybe<Tensor> operator()(const std::shared_ptr<one::Tensor>& logits,
                           const std::shared_ptr<one::Tensor>& label) const {
    return OpInterpUtil::Dispatch<Tensor>(*op_, {logits->contiguous(), label->contiguous()});
  }

 private:
  std::shared_ptr<OpExpr> op_;
};

class SoftmaxCrossEntropyGradFunctor {
 public:
  SoftmaxCrossEntropyGradFunctor() {
    op_ = CHECK_JUST(one::OpBuilder("softmax_cross_entropy_grad")
                         .Input("dy")
                         .Input("label")
                         .Input("prob")
                         .Output("prediction_diff")
                         .Build());
  }
  Maybe<Tensor> operator()(const std::shared_ptr<one::Tensor>& dy,
                           const std::shared_ptr<one::Tensor>& label,
                           const std::shared_ptr<one::Tensor>& prob) const {
    return OpInterpUtil::Dispatch<Tensor>(
        *op_, {dy->contiguous(), label->contiguous(), prob->contiguous()});
  }

 private:
  std::shared_ptr<OpExpr> op_;
};

class CombinedMarginLossFunctor {
 public:
  CombinedMarginLossFunctor() {
    op_ = CHECK_JUST(one::OpBuilder("combined_margin_loss")
                         .Input("x")
                         .Input("label")
                         .Output("y")
                         .Output("theta")
                         .Build());
  }
  Maybe<Tensor> operator()(const std::shared_ptr<one::Tensor>& x,
                           const std::shared_ptr<one::Tensor>& label, const float& m1,
                           const float& m2, const float& m3) const {
    MutableAttrMap attrs;
    JUST(attrs.SetAttr<float>("m1", m1));
    JUST(attrs.SetAttr<float>("m2", m2));
    JUST(attrs.SetAttr<float>("m3", m3));
    JUST(attrs.SetAttr<int64_t>("depth", x->shape()->At(1)));
    return OpInterpUtil::Dispatch<Tensor>(*op_, {x->contiguous(), label->contiguous()}, attrs);
  }

 private:
  std::shared_ptr<OpExpr> op_;
};

class CtcLossFunctor {
 public:
  CtcLossFunctor() {
    op_ = CHECK_JUST(one::OpBuilder("ctc_loss")
                         .Input("log_probs")
                         .Input("targets")
                         .Input("input_lengths")
                         .Input("target_lengths")
                         .Output("loss")
                         .Output("alpha")
                         .Build());
    op_xdivy_ = CHECK_JUST(one::OpBuilder("xdivy").Input("x").Input("y").Output("z").Build());
  }
  Maybe<Tensor> operator()(const std::shared_ptr<one::Tensor>& log_probs,
                           const std::shared_ptr<one::Tensor>& targets,
                           const std::shared_ptr<one::Tensor>& input_lengths,
                           const std::shared_ptr<one::Tensor>& target_lengths,
                           const int64_t& max_target_length, const int& blank,
                           const bool& zero_infinity, const std::string& reduction) const {
    MutableAttrMap attrs;
    JUST(attrs.SetAttr<int64_t>("max_target_length", max_target_length));
    JUST(attrs.SetAttr<int32_t>("blank", blank));
    JUST(attrs.SetAttr<bool>("zero_infinity", zero_infinity));
    auto out = JUST(OpInterpUtil::Dispatch<Tensor>(
        *op_, {log_probs, targets, input_lengths, target_lengths}, attrs));
    if (zero_infinity) {
      const auto create_constant = [&](const Scalar& scalar) -> Maybe<Tensor> {
        return functional::Constant(*out->shape(), scalar, out->dtype(), JUST(out->device()));
      };

      out = JUST(sequence_function(functional::Constant)
                     .then(std::bind(functional::BroadcastEqual, out, std::placeholders::_1))
                     .then(std::bind(functional::Where, std::placeholders::_1,
                                     JUST(create_constant(Scalar(0))), out))
                     .call(*out->shape(), Scalar(std::numeric_limits<double>::infinity()),
                           out->dtype(), JUST(out->device())));
    }
    CHECK_OR_RETURN([&]() -> bool {
      if ((reduction != "none") && (reduction != "sum") && (reduction != "mean")) return false;
      return true;
    }());
    if (reduction == "sum") { return functional::ReduceSum(out, {}, false); }
    if (reduction == "mean") {
      return sequence_function(functional::Clamp)
          .then(std::bind(functional::Cast, std::placeholders::_1, log_probs->dtype()))
          .then([&](const std::shared_ptr<one::Tensor>& x) {
            return OpInterpUtil::Dispatch<Tensor>(*op_xdivy_, {out->contiguous(), x->contiguous()});
          })
          .then(std::bind(functional::ReduceMean, std::placeholders::_1, std::vector<int32_t>({}),
                          false))
          .call(target_lengths, Scalar(1), NullOpt);
    }
    return out;
  }

 private:
  std::shared_ptr<OpExpr> op_;
  std::shared_ptr<OpExpr> op_xdivy_;
};

class TripletMarginLossFunctor {
 public:
  TripletMarginLossFunctor() {}

  Maybe<Tensor> operator()(const std::shared_ptr<one::Tensor>& anchor,
                           const std::shared_ptr<one::Tensor>& positive,
                           const std::shared_ptr<one::Tensor>& negative, const float& margin,
                           const float& p, const float& eps, const bool& swap,
                           const std::string& reduction) const {
    int32_t dim_norm = anchor->ndim() - 1;
    std::vector<int32_t> dim(1, dim_norm);
    CHECK_OR_RETURN([&]() -> bool {
      if ((reduction != "none") && (reduction != "sum") && (reduction != "mean")) return false;
      return true;
    }());
    auto da_p = JUST(VectorNorm(
        JUST(ScalarAdd(eps, JUST(Sub(anchor, positive, /*inplace=*/false)), /*alpha=*/1)), p, dim,
        /*keepdim=*/false, anchor->dtype()));
    auto da_n = JUST(VectorNorm(
        JUST(ScalarAdd(eps, JUST(Sub(anchor, negative, /*inplace=*/false)), /*alpha=*/1)), p, dim,
        /*keepdim=*/false, anchor->dtype()));
    if (swap) {
      auto distance_swap = JUST(VectorNorm(
          JUST(ScalarAdd(eps, JUST(Sub(positive, negative, /*inplace=*/false)), /*alpha=*/1)), p,
          dim,
          /*keepdim=*/false, positive->dtype()));
      da_n = JUST(Minimum(distance_swap, da_n));
    }
    auto triplet_loss = JUST(Clamp(JUST(ScalarAdd(JUST(Sub(da_p, da_n, /*inplace=*/false)), margin,
                                                  /*alpha=*/1, /*inplace=*/false)),
                                   /*min=*/0.0, NullOpt));
    int32_t ndim = triplet_loss->ndim() - 1;
    std::vector<int32_t> axis(1, ndim);

    if (reduction == "mean") {
      triplet_loss = JUST(ReduceMean(triplet_loss, axis, /*keepdim=*/false));
    } else if (reduction == "sum") {
      triplet_loss = JUST(ReduceSum(triplet_loss, axis, /*keepdim=*/false));
    }
    return triplet_loss;
  }
};

class AffineGridFunctor {
 public:
  AffineGridFunctor() {
    op_ = CHECK_JUST(one::OpBuilder("affine_grid").Input("theta").Output("grid").Build());
  }
  Maybe<Tensor> operator()(const std::shared_ptr<one::Tensor>& theta, const Shape& size,
                           const bool& align_corners) const {
    MutableAttrMap attrs;
    JUST(attrs.SetAttr<Shape>("size", size));
    JUST(attrs.SetAttr<bool>("align_corners", align_corners));
    return OpInterpUtil::Dispatch<Tensor>(*op_, {theta}, attrs);
  }

 private:
  std::shared_ptr<OpExpr> op_;
};

class GridSampleFunctor {
 public:
  GridSampleFunctor() {
    op_ = CHECK_JUST(
        one::OpBuilder("grid_sample").Input("input").Input("grid").Output("output").Build());
  }
  Maybe<Tensor> operator()(const std::shared_ptr<one::Tensor>& input,
                           const std::shared_ptr<one::Tensor>& grid,
                           const std::string& interpolation_mode, const std::string& padding_mode,
                           const bool& align_corners) const {
    MutableAttrMap attrs;
    JUST(attrs.SetAttr<std::string>("interpolation_mode", interpolation_mode));
    JUST(attrs.SetAttr<std::string>("padding_mode", padding_mode));
    JUST(attrs.SetAttr<bool>("align_corners", align_corners));
    return OpInterpUtil::Dispatch<Tensor>(*op_, {input, grid}, attrs);
  }

 private:
  std::shared_ptr<OpExpr> op_;
};

class NormalizationFunctor {
 public:
  NormalizationFunctor() {
    norm_eval_op_ = CHECK_JUST(one::OpBuilder("normalization")
                                   .Input("x")
                                   .Input("moving_mean")
                                   .Input("moving_variance")
                                   .Input("gamma")
                                   .Input("beta")
                                   .Output("y")
                                   .Attr("training", false)
                                   .Build());
    norm_training_stats_op_ = CHECK_JUST(one::OpBuilder("normalization")
                                             .Input("x")
                                             .Input("moving_mean")
                                             .Input("moving_variance")
                                             .Input("gamma")
                                             .Input("beta")
                                             .Output("y")
                                             .Output("mean")
                                             .Output("inv_variance")
                                             .Attr("training", true)
                                             .Build());
    norm_training_no_stats_op_ = CHECK_JUST(one::OpBuilder("normalization")
                                                .Input("x")
                                                .Input("gamma")
                                                .Input("beta")
                                                .Output("y")
                                                .Output("mean")
                                                .Output("inv_variance")
                                                .Attr("training", true)
                                                .Build());
  }
  Maybe<Tensor> operator()(const std::shared_ptr<one::Tensor>& x,
                           const Optional<one::Tensor>& moving_mean,
                           const Optional<one::Tensor>& moving_variance,
                           const std::shared_ptr<one::Tensor>& gamma,
                           const std::shared_ptr<one::Tensor>& beta, const int32_t& axis,
                           const float& epsilon, const float& momentum,
                           const bool& training) const {
    MutableAttrMap attrs;
    JUST(attrs.SetAttr<int32_t>("axis", axis));
    JUST(attrs.SetAttr<float>("epsilon", epsilon));
    // convert torch momentum to tensorflow momentum
    JUST(attrs.SetAttr<float>("momentum", 1.0 - momentum));

    CHECK_OR_RETURN((moving_mean && moving_variance) || (!moving_mean && !moving_variance))
        << "Both moving_mean and moving_variance should be None or Tensor.";
    if (!training) {
      CHECK_OR_RETURN(moving_mean && moving_variance)
          << "Must have moving_mean and moving_variance in eval mode.";
      return OpInterpUtil::Dispatch<one::Tensor>(
          *norm_eval_op_,
          {x->contiguous(), JUST(moving_mean)->contiguous(), JUST(moving_variance)->contiguous(),
           gamma->contiguous(), beta->contiguous()},
          attrs);
    }
    if (moving_mean) {
      return OpInterpUtil::Dispatch<one::Tensor>(
          *norm_training_stats_op_,
          {x->contiguous(), JUST(moving_mean)->contiguous(), JUST(moving_variance)->contiguous(),
           gamma->contiguous(), beta->contiguous()},
          attrs);
    }
    return OpInterpUtil::Dispatch<one::Tensor>(
        *norm_training_no_stats_op_, {x->contiguous(), gamma->contiguous(), beta->contiguous()},
        attrs);
  }

 private:
  std::shared_ptr<OpExpr> norm_eval_op_;
  std::shared_ptr<OpExpr> norm_training_stats_op_;
  std::shared_ptr<OpExpr> norm_training_no_stats_op_;
};

class NormalizationAddReluFunctor {
 public:
  NormalizationAddReluFunctor() {
    norm_eval_op_ = CHECK_JUST(one::OpBuilder("normalization")
                                   .Input("x")
                                   .Input("moving_mean")
                                   .Input("moving_variance")
                                   .Input("gamma")
                                   .Input("beta")
                                   .Output("y")
                                   .Attr("training", false)
                                   .Build());
    relu_op_ = CHECK_JUST(one::OpBuilder("relu").Input("x").Output("y").Build());
    add_op_ = CHECK_JUST(one::OpBuilder("add_n").Input("in", 2).Output("out").Build());
    fused_norm_training_stats_op_ = CHECK_JUST(one::OpBuilder("normalization_add_relu")
                                                   .Input("x")
                                                   .Input("moving_mean")
                                                   .Input("moving_variance")
                                                   .Input("gamma")
                                                   .Input("beta")
                                                   .Output("y")
                                                   .Output("reserve_space")
                                                   .Output("mean")
                                                   .Output("inv_variance")
                                                   .Attr("training", true)
                                                   .Build());
    fused_addend_norm_training_stats_op_ = CHECK_JUST(one::OpBuilder("normalization_add_relu")
                                                          .Input("x")
                                                          .Input("addend")
                                                          .Input("moving_mean")
                                                          .Input("moving_variance")
                                                          .Input("gamma")
                                                          .Input("beta")
                                                          .Output("y")
                                                          .Output("reserve_space")
                                                          .Output("mean")
                                                          .Output("inv_variance")
                                                          .Attr("training", true)
                                                          .Build());
    fused_norm_training_no_stats_op_ = CHECK_JUST(one::OpBuilder("normalization_add_relu")
                                                      .Input("x")
                                                      .Input("gamma")
                                                      .Input("beta")
                                                      .Output("y")
                                                      .Output("reserve_space")
                                                      .Output("mean")
                                                      .Output("inv_variance")
                                                      .Attr("training", true)
                                                      .Build());
    fused_addend_norm_training_no_stats_op_ = CHECK_JUST(one::OpBuilder("normalization_add_relu")
                                                             .Input("x")
                                                             .Input("addend")
                                                             .Input("gamma")
                                                             .Input("beta")
                                                             .Output("y")
                                                             .Output("reserve_space")
                                                             .Output("mean")
                                                             .Output("inv_variance")
                                                             .Attr("training", true)
                                                             .Build());
  }
  Maybe<Tensor> operator()(const std::shared_ptr<one::Tensor>& x,
                           const Optional<one::Tensor>& addend,
                           const Optional<one::Tensor>& moving_mean,
                           const Optional<one::Tensor>& moving_variance,
                           const std::shared_ptr<one::Tensor>& gamma,
                           const std::shared_ptr<one::Tensor>& beta, const int32_t& axis,
                           const float& epsilon, const float& momentum,
                           const bool& is_training) const {
    MutableAttrMap attrs;
    JUST(attrs.SetAttr<int32_t>("axis", axis));
    JUST(attrs.SetAttr<float>("epsilon", epsilon));
    // convert torch momentum to tensorflow momentum
    JUST(attrs.SetAttr<float>("momentum", 1.0f - momentum));

    CHECK_OR_RETURN((moving_mean && moving_variance) || (!moving_mean && !moving_variance))
        << "Both moving_mean and moving_variance should be None or Tensor.";
    if (!is_training) {
      CHECK_OR_RETURN(moving_mean && moving_variance)
          << "Must have moving_mean and moving_variance in eval mode.";
      const auto& normalize_result = JUST(OpInterpUtil::Dispatch<one::Tensor>(
          *norm_eval_op_,
          {x->contiguous(), JUST(moving_mean)->contiguous(), JUST(moving_variance)->contiguous(),
           gamma->contiguous(), beta->contiguous()},
          attrs));
      if (addend) {
        const auto& add_result = JUST(OpInterpUtil::Dispatch<one::Tensor>(
            *add_op_, {normalize_result->contiguous(), JUST(addend)->contiguous()}));
        return OpInterpUtil::Dispatch<one::Tensor>(*relu_op_, {add_result->contiguous()});
      } else {
        return OpInterpUtil::Dispatch<one::Tensor>(*relu_op_, {normalize_result->contiguous()});
      }
    } else if (moving_mean) {
      if (addend) {
        return OpInterpUtil::Dispatch<one::Tensor>(
            *fused_addend_norm_training_stats_op_,
            {x->contiguous(), JUST(addend)->contiguous(), JUST(moving_mean)->contiguous(),
             JUST(moving_variance)->contiguous(), gamma->contiguous(), beta->contiguous()},
            attrs);
      } else {
        return OpInterpUtil::Dispatch<one::Tensor>(
            *fused_norm_training_stats_op_,
            {x->contiguous(), JUST(moving_mean)->contiguous(), JUST(moving_variance)->contiguous(),
             gamma->contiguous(), beta->contiguous()},
            attrs);
      }
    } else {
      if (addend) {
        return OpInterpUtil::Dispatch<one::Tensor>(
            *fused_addend_norm_training_no_stats_op_,
            {x->contiguous(), JUST(addend)->contiguous(), gamma->contiguous(), beta->contiguous()},
            attrs);
      } else {
        return OpInterpUtil::Dispatch<one::Tensor>(
            *fused_norm_training_no_stats_op_,
            {x->contiguous(), gamma->contiguous(), beta->contiguous()}, attrs);
      }
    }
  }

 private:
  std::shared_ptr<OpExpr> norm_eval_op_;
  std::shared_ptr<OpExpr> relu_op_;
  std::shared_ptr<OpExpr> add_op_;
  std::shared_ptr<OpExpr> fused_norm_training_stats_op_;
  std::shared_ptr<OpExpr> fused_addend_norm_training_stats_op_;
  std::shared_ptr<OpExpr> fused_norm_training_no_stats_op_;
  std::shared_ptr<OpExpr> fused_addend_norm_training_no_stats_op_;
};

class PadFunctor {
 public:
  PadFunctor() {
    pad_ = CHECK_JUST(one::OpBuilder("pad").Input("x").Output("y").Build());
    reflect_pad_ = CHECK_JUST(one::OpBuilder("reflection_pad2d").Input("x").Output("y").Build());
    replicate_pad_ = CHECK_JUST(one::OpBuilder("replication_pad2d").Input("x").Output("y").Build());
  }
  Maybe<Tensor> operator()(const std::shared_ptr<one::Tensor>& x, const std::vector<int64_t>& pad,
                           const std::string& mode, const Scalar& value) const {
    const int64_t ndim = x->shape()->NumAxes();
    CHECK_LE_OR_RETURN(ndim, 5) << "Dimension of input tensor should less than or equal to 5";
    CHECK_LE_OR_RETURN(pad.size(), 2 * ndim)
        << "Pad size should less than or equal to input axes * 2.";
    MutableAttrMap attrs;
    JUST(attrs.SetAttr<std::vector<int64_t>>("padding", pad));
    if (mode == "constant") {
      CHECK_EQ_OR_RETURN(pad.size() % 2, 0)
          << "Length of pad must be even but instead it equals " << pad.size();
      if (IsFloatingDataType(x->dtype()->data_type())) {
        JUST(attrs.SetAttr<double>("floating_constant_value", JUST(value.As<double>())));
        JUST(attrs.SetAttr<int64_t>("integral_constant_value", 0));
      } else if (IsIntegralDataType(x->dtype()->data_type())) {
        JUST(attrs.SetAttr<double>("floating_constant_value", 0));
        JUST(attrs.SetAttr<int64_t>("integral_constant_value", JUST(value.As<int64_t>())));
      } else {
        UNIMPLEMENTED_THEN_RETURN() << "Data type should be floating or integral type.";
      }

      std::vector<int64_t> pad_before(ndim, 0);
      std::vector<int64_t> pad_after(ndim, 0);
      const int64_t pad_pair = pad.size() / 2;
      for (int64_t i = 0; i < pad_pair; ++i) {
        pad_before[ndim - i - 1] = pad[2 * i];
        pad_after[ndim - i - 1] = pad[2 * i + 1];
      }
      JUST(attrs.SetAttr<std::vector<int64_t>>("padding_before", pad_before));
      JUST(attrs.SetAttr<std::vector<int64_t>>("padding_after", pad_after));
      return OpInterpUtil::Dispatch<Tensor>(*pad_, {x->contiguous()}, attrs);

    } else if (mode == "reflect") {
      const int64_t pad_h = x->shape()->dim_vec().at(2);
      const int64_t pad_w = x->shape()->dim_vec().at(3);
      CHECK_OR_RETURN(pad[2] < pad_h && pad[3] < pad_h && pad[0] < pad_w && pad[1] < pad_w)
          << "padding size should be less than the corresponding input dimension!";
      return OpInterpUtil::Dispatch<Tensor>(*reflect_pad_, {x->contiguous()}, attrs);
    } else if (mode == "replicate") {
      return OpInterpUtil::Dispatch<Tensor>(*replicate_pad_, {x->contiguous()}, attrs);
    } else {
      UNIMPLEMENTED_THEN_RETURN() << "Pad mode is " << mode
                                  << ", but only constant, reflect and replicate are valid.";
    }
  }

 private:
  std::shared_ptr<OpExpr> pad_;
  std::shared_ptr<OpExpr> reflect_pad_;
  std::shared_ptr<OpExpr> replicate_pad_;
};

class DropoutFunctor {
 public:
  DropoutFunctor() {
    dropout_op_ =
        CHECK_JUST(one::OpBuilder("dropout").Input("in").Output("out").Output("mask").Build());
    dropout_addend_op_ = CHECK_JUST(one::OpBuilder("dropout")
                                        .Input("in")
                                        .Input("_add_to_output")
                                        .Output("out")
                                        .Output("mask")
                                        .Build());
    add_op_ = CHECK_JUST(one::OpBuilder("add_n").Input("in", 2).Output("out").Build());
  }
  Maybe<Tensor> operator()(const std::shared_ptr<one::Tensor>& x, const float& p,
                           const bool& training, const Optional<one::Generator>& generator,
                           const Optional<one::Tensor>& addend) const {
    const auto gen = generator.value_or(JUST(one::DefaultAutoGenerator()));
    const auto& dropout_state = std::make_shared<FusedDropoutKernelState>(gen);
    MutableAttrMap dropout_attrs;
    JUST(dropout_attrs.SetAttr<float>("rate", p));
    if (addend) {
      if ((!training) || p == 0.0) {
        return OpInterpUtil::Dispatch<Tensor>(*add_op_,
                                              {x->contiguous(), JUST(addend)->contiguous()});
      } else {
        return OpInterpUtil::Dispatch<Tensor>(*dropout_addend_op_,
                                              {x->contiguous(), JUST(addend)->contiguous()},
                                              OpExprInterpContext(dropout_attrs, dropout_state));
      }
    } else {
      if (!training || p == 0.0) {
        return x;
      } else {
        return OpInterpUtil::Dispatch<Tensor>(*dropout_op_, {x->contiguous()},
                                              OpExprInterpContext(dropout_attrs, dropout_state));
      }
    }
  }

 private:
  std::shared_ptr<OpExpr> dropout_op_;
  std::shared_ptr<OpExpr> dropout_addend_op_;
  std::shared_ptr<OpExpr> add_op_;
};

class DropoutGradFunctor {
 public:
  DropoutGradFunctor() {
    dropout_grad_op_ =
        CHECK_JUST(one::OpBuilder("dropout_grad").Input("dy").Input("mask").Output("dx").Build());
  }
  Maybe<Tensor> operator()(const std::shared_ptr<one::Tensor>& dy,
                           const std::shared_ptr<one::Tensor>& mask, const float& scale) const {
    MutableAttrMap dropout_grad_attrs;
    JUST(dropout_grad_attrs.SetAttr<float>("scale", scale));
    return OpInterpUtil::Dispatch<Tensor>(*dropout_grad_op_, {dy->contiguous(), mask->contiguous()},
                                          dropout_grad_attrs);
  }

 private:
  std::shared_ptr<OpExpr> dropout_grad_op_;
};

class AvgPoolingNDFunctor {
 public:
  AvgPoolingNDFunctor() = default;
  virtual ~AvgPoolingNDFunctor() = default;
  Maybe<Tensor> operator()(const std::shared_ptr<one::Tensor>& x,
                           const std::vector<int32_t>& kernel_size,
                           const Optional<std::vector<int32_t>>& stride,
                           const std::vector<int32_t>& padding, const bool& ceil_mode,
                           const bool& count_include_pad, const int32_t& divisor_override,
                           const std::string& data_format) const {
    MutableAttrMap attrs;
    JUST(attrs.SetAttr<std::string>("data_format", data_format));
    JUST(attrs.SetAttr<std::vector<int32_t>>("padding", padding));
    JUST(attrs.SetAttr<std::vector<int32_t>>("kernel_size", kernel_size));
    if (stride.has_value()) {
      JUST(attrs.SetAttr<std::vector<int32_t>>("stride", *JUST(stride)));
    } else {
      JUST(attrs.SetAttr<std::vector<int32_t>>(
          "stride", kernel_size));  // If stride is None, we set it as kernel_size to align Pytorch.
    }
    JUST(attrs.SetAttr<bool>("ceil_mode", ceil_mode));
    JUST(attrs.SetAttr<bool>("count_include_pad", count_include_pad));
<<<<<<< HEAD
    JUST(attrs.SetAttr<int64_t>("divisor_override", divisor_override));
    return OpInterpUtil::Dispatch<Tensor>(*op_, {x->contiguous()}, attrs);
=======
    JUST(attrs.SetAttr<int32_t>("divisor_override", divisor_override));
    return OpInterpUtil::Dispatch<Tensor>(*op_, {x}, attrs);
>>>>>>> 8c0f10e9
  }

 protected:
  std::shared_ptr<OpExpr> op_;
};

class Avgpool1DFunctor : public AvgPoolingNDFunctor {
 public:
  Avgpool1DFunctor() {
    op_ = CHECK_JUST(one::OpBuilder("avgpool_1d").Input("x").Output("y").Build());
  }
};

class Avgpool2DFunctor : public AvgPoolingNDFunctor {
 public:
  Avgpool2DFunctor() {
    op_ = CHECK_JUST(one::OpBuilder("avgpool_2d").Input("x").Output("y").Build());
  }
};

class Avgpool3DFunctor : public AvgPoolingNDFunctor {
 public:
  Avgpool3DFunctor() {
    op_ = CHECK_JUST(one::OpBuilder("avgpool_3d").Input("x").Output("y").Build());
  }
};

class UnfoldFunctor {
 public:
  UnfoldFunctor() {
    unfold_op_ = CHECK_JUST(one::OpBuilder("unfold").Input("x").Output("y").Build());
  }
  Maybe<Tensor> operator()(const std::shared_ptr<one::Tensor>& x, const std::string& data_format,
                           const std::vector<int32_t>& kernel_size,
                           const std::vector<int32_t>& dilation_rate,
                           const std::vector<int32_t>& padding,
                           const std::vector<int32_t>& strides) const {
    const auto& x_shape = x->shape();
    // Only Support 4d tensor now.
    CHECK_EQ_OR_RETURN(x_shape->NumAxes(), 4) << "Input Tensor dim should == 4";
    MutableAttrMap attrs;
    JUST(attrs.SetAttr<std::string>("data_format", data_format));
    JUST(attrs.SetAttr<std::vector<int32_t>>("kernel_size", kernel_size));
    JUST(attrs.SetAttr<std::vector<int32_t>>("dilation_rate", dilation_rate));
    JUST(attrs.SetAttr<std::vector<int32_t>>("padding", padding));
    JUST(attrs.SetAttr<std::vector<int32_t>>("strides", strides));

    return OpInterpUtil::Dispatch<Tensor>(*unfold_op_, {x->contiguous()}, attrs);
  }

 private:
  std::shared_ptr<OpExpr> unfold_op_;
};

class FoldFunctor {
 public:
  FoldFunctor() { fold_op_ = CHECK_JUST(one::OpBuilder("fold").Input("x").Output("y").Build()); }
  Maybe<Tensor> operator()(const std::shared_ptr<one::Tensor>& x, const std::string& data_format,
                           const std::vector<int32_t>& output_size,
                           const std::vector<int32_t>& kernel_size,
                           const std::vector<int32_t>& dilation_rate,
                           const std::vector<int32_t>& padding,
                           const std::vector<int32_t>& strides) const {
    const auto& x_shape = x->shape();
    // Only Support 3d tensor fold now. format is (N, C*K*K, L)
    CHECK_EQ_OR_RETURN(x_shape->NumAxes(), 3) << "Input Tensor dim should == 3";
    MutableAttrMap attrs;
    JUST(attrs.SetAttr<std::string>("data_format", data_format));
    JUST(attrs.SetAttr<std::vector<int32_t>>("output_size", output_size));
    JUST(attrs.SetAttr<std::vector<int32_t>>("kernel_size", kernel_size));
    JUST(attrs.SetAttr<std::vector<int32_t>>("dilation_rate", dilation_rate));
    JUST(attrs.SetAttr<std::vector<int32_t>>("padding", padding));
    JUST(attrs.SetAttr<std::vector<int32_t>>("strides", strides));

    return OpInterpUtil::Dispatch<Tensor>(*fold_op_, {x->contiguous()}, attrs);
  }

 private:
  std::shared_ptr<OpExpr> fold_op_;
};

class OneHotFunctor {
 public:
  OneHotFunctor() {
    one_hot_op_ = CHECK_JUST(one::OpBuilder("one_hot").Input("indices").Output("out").Build());
  }
  Maybe<Tensor> operator()(const std::shared_ptr<one::Tensor>& input, const int64_t& num_classes,
                           const Scalar& on_value, const Scalar& off_value) const {
    if (IsFloatingDataType(input->dtype()->data_type())) {
      OF_RUNTIME_ERROR() << "one_hot is only applicable to index tensor.";
    }
    MutableAttrMap attrs;
    if (num_classes == -1) {
      std::vector<int32_t> axis(input->ndim());
      std::iota(axis.begin(), axis.end(), 0);
      auto tensor_max = JUST(functional::ReduceMax(input, axis, false));

      int64_t max = 0;
      const auto& callback = [&](uint64_t of_blob_ptr) {
        auto* of_blob = reinterpret_cast<OfBlob*>(of_blob_ptr);
        of_blob->AutoMemCopyTo<int64_t>(&max, 1);  // copy 1 scalar(int64_t) tensor's value to max
      };
      JUST(SyncAccessTensorWithTimeOut(tensor_max, callback, "const"));
      JUST(attrs.SetAttr<int64_t>("depth", max + 1));

    } else {
      JUST(attrs.SetAttr<int64_t>("depth", num_classes));
    }
    // Refer to: https://github.com/Oneflow-Inc/oneflow/pull/5315/files#r755823506
    bool is_on_value_double = on_value.IsFloatingPoint();
    bool is_off_value_double = off_value.IsFloatingPoint();
    if (is_on_value_double || is_off_value_double) {
      JUST(attrs.SetAttr<DataType>("dtype", kFloat));
      JUST(attrs.SetAttr<double>("floating_on_value", JUST(on_value.As<double>())));
      JUST(attrs.SetAttr<double>("floating_off_value", JUST(off_value.As<double>())));
      JUST(attrs.SetAttr<int64_t>("integer_on_value", 0));
      JUST(attrs.SetAttr<int64_t>("integer_off_value", 0));
    } else {
      JUST(attrs.SetAttr<DataType>("dtype", kInt64));
      JUST(attrs.SetAttr<double>("floating_on_value", 0));
      JUST(attrs.SetAttr<double>("floating_off_value", 0));
      JUST(attrs.SetAttr<int64_t>("integer_on_value", JUST(on_value.As<int64_t>())));
      JUST(attrs.SetAttr<int64_t>("integer_off_value", JUST(off_value.As<int64_t>())));
    }
    return OpInterpUtil::Dispatch<Tensor>(*one_hot_op_, {input->contiguous()}, attrs);
  }

 private:
  std::shared_ptr<OpExpr> one_hot_op_;
};

class L2NormalizeFunctor {
 public:
  L2NormalizeFunctor() {
    op_ = CHECK_JUST(
        one::OpBuilder("l2_normalize").Input("x").Output("y").Output("square_x_sum").Build());
  }
  Maybe<Tensor> operator()(const std::shared_ptr<one::Tensor>& input, const int32_t& axis,
                           const float& epsilon) const {
    const auto ndims = input->shape()->NumAxes();
    const auto final_dim = ndims - 1;

    auto axis_ = axis >= 0 ? axis : axis + ndims;
    CHECK_GE_OR_RETURN(axis_, 0) << "Axis should >=0 but axis is " << axis_ << " now.";
    CHECK_LE_OR_RETURN(axis_, final_dim)
        << "Axis should <" << ndims << " but axis is " << axis_ << " now.";

    MutableAttrMap attrs;
    JUST(attrs.SetAttr<float>("epsilon", epsilon));
    JUST(attrs.SetAttr<int32_t>("axis", final_dim));

    if (axis_ == final_dim) { return OpInterpUtil::Dispatch<Tensor>(*op_, {input}, attrs); }

    std::vector<int> input_perm(input->shape()->dim_vec().size(), 0);
    for (size_t i = 0; i < input_perm.size(); ++i) { input_perm[i] = static_cast<int>(i); }
    std::swap(input_perm[final_dim], input_perm[static_cast<size_t>(axis_)]);

    const auto result = JUST(OpInterpUtil::Dispatch<TensorTuple>(
        *op_, {JUST(functional::Transpose(input, input_perm))->contiguous()}, attrs));
    return JUST(functional::Transpose(result->at(0), input_perm))->contiguous();
  }

 private:
  std::shared_ptr<OpExpr> op_;
};

class NormalizeFunctor {
 public:
  Maybe<Tensor> operator()(const std::shared_ptr<one::Tensor>& input, const float& p,
                           const int32_t& dim, const float& eps,
                           const bool& use_l2_norm_kernel) const {
    if (use_l2_norm_kernel && (std::fabs(p - 2.0f) < std::numeric_limits<float>::min())) {
      return functional::L2Normalize(input, dim, eps);
    }
    return SequenceFunction<Maybe<Tensor>(const std::shared_ptr<Tensor>&, const float&,
                                          const int32_t&)>(
               [](const auto& x, const float& p, const int32_t& dim) -> Maybe<Tensor> {
                 return functional::ScalarNorm(x, p, dim, true, NullOpt);
               })
        .then([&](const auto& x) { return functional::Clamp(x, eps, NullOpt); })
        .then([&](const auto& x) { return functional::Div(input, x); })
        .call(input->contiguous(), p, dim);
  }
};

class FusedSelfAttentionFunctor {
 public:
  FusedSelfAttentionFunctor() {
    op_ = CHECK_JUST(one::OpBuilder("fused_self_attention_query_mul_key_and_value")
                         .Input("hidden_states")
                         .Output("query_mul_key")
                         .Output("value")
                         .Build());
  }
  Maybe<TensorTuple> operator()(const std::shared_ptr<one::Tensor>& hidden_states,
                                const int64_t& head_size, const float& alpha) const {
    MutableAttrMap attrs;
    JUST(attrs.SetAttr<int64_t>("head_size", head_size));
    JUST(attrs.SetAttr<float>("alpha", alpha));
    return OpInterpUtil::Dispatch<TensorTuple>(*op_, {hidden_states->contiguous()}, attrs);
  }

 private:
  std::shared_ptr<OpExpr> op_;
};

class FusedSelfAttentionGradFunctor {
 public:
  FusedSelfAttentionGradFunctor() {
    op_ = CHECK_JUST(one::OpBuilder("fused_self_attention_query_mul_key_and_value_grad")
                         .Input("query_mul_key_grad")
                         .Input("value_grad")
                         .Input("hidden_states")
                         .Output("hidden_states_grad")
                         .Build());
  }
  Maybe<Tensor> operator()(const std::shared_ptr<one::Tensor>& query_mul_key_grad,
                           const std::shared_ptr<one::Tensor>& value_grad,
                           const std::shared_ptr<one::Tensor>& hidden_states,
                           const float& alpha) const {
    MutableAttrMap attrs;
    JUST(attrs.SetAttr<float>("alpha", alpha));
    return OpInterpUtil::Dispatch<Tensor>(
        *op_,
        {query_mul_key_grad->contiguous(), value_grad->contiguous(), hidden_states->contiguous()},
        attrs);
  }

 private:
  std::shared_ptr<OpExpr> op_;
};

class FusedScaleTrilSoftmaxMaskScaleFunctor {
 public:
  FusedScaleTrilSoftmaxMaskScaleFunctor() {
    random_mask_like_op_ =
        CHECK_JUST(one::OpBuilder("random_mask_like").Input("like").Output("out").Build());
    fused_op_ = CHECK_JUST(one::OpBuilder("fused_tril_scale_softmax_mask_scale")
                               .Input("x")
                               .Input("mask")
                               .Output("y")
                               .Output("softmax_y")
                               .Build());
  }
  Maybe<TensorTuple> operator()(const std::shared_ptr<one::Tensor>& x, const float p,
                                const int64_t diagonal, const float tril_scale_value,
                                const Optional<one::Generator>& generator) const {
    const auto gen = generator.value_or(JUST(one::DefaultAutoGenerator()));
    MutableAttrMap random_mask_like_attrs;
    JUST(random_mask_like_attrs.SetAttr<float>("rate", p));
    JUST(random_mask_like_attrs.SetAttr<int64_t>("seed", gen->current_seed()));
    const auto& random_mask_like_state = std::make_shared<RandomMaskLikeKernelState>(gen);

    const auto& mask = JUST(OpInterpUtil::Dispatch<Tensor>(
        *random_mask_like_op_, {x->contiguous()},
        OpExprInterpContext(random_mask_like_attrs, random_mask_like_state)));

    float mask_scale_value = 1.0;
    if (p != 1.0) { mask_scale_value = 1.0 / (1.0 - p); }
    MutableAttrMap fused_attrs;
    JUST(fused_attrs.SetAttr<int64_t>("diagonal", diagonal));
    JUST(fused_attrs.SetAttr<float>("tril_scale_value", tril_scale_value));
    JUST(fused_attrs.SetAttr<float>("mask_scale_value", mask_scale_value));

    return OpInterpUtil::Dispatch<TensorTuple>(*fused_op_, {x->contiguous(), mask->contiguous()},
                                               fused_attrs);
  }

 private:
  std::shared_ptr<OpExpr> fused_op_;
  std::shared_ptr<OpExpr> random_mask_like_op_;
};

class L2NormalizeGradFunctor {
 public:
  L2NormalizeGradFunctor() {
    op_ = CHECK_JUST(one::OpBuilder("l2_normalize_grad")
                         .Input("dy")
                         .Input("y")
                         .Input("square_x_sum")
                         .Output("dx")
                         .Build());
  }
  Maybe<Tensor> operator()(const std::shared_ptr<one::Tensor>& dy,
                           const std::shared_ptr<one::Tensor>& y,
                           const std::shared_ptr<one::Tensor>& square_x_sum, const int32_t& axis,
                           const float& epsilon) const {
    MutableAttrMap attrs;
    JUST(attrs.SetAttr<int32_t>("axis", axis));
    JUST(attrs.SetAttr<float>("epsilon", epsilon));
    return OpInterpUtil::Dispatch<Tensor>(
        *op_, {dy->contiguous(), y->contiguous(), square_x_sum->contiguous()}, attrs);
  }

 private:
  std::shared_ptr<OpExpr> op_;
};

class FusedBiasAddGeluFunctor {
 public:
  FusedBiasAddGeluFunctor() {
    op_ = CHECK_JUST(
        one::OpBuilder("fused_bias_add_gelu").Input("a").Input("b").Output("out").Build());
  }
  Maybe<Tensor> operator()(const std::shared_ptr<one::Tensor>& a,
                           const std::shared_ptr<one::Tensor>& b, const int32_t& axis) const {
    MutableAttrMap attrs;
    JUST(attrs.SetAttr<int32_t>("axis", axis));
    return OpInterpUtil::Dispatch<Tensor>(*op_, {a->contiguous(), b->contiguous()}, attrs);
  }

 private:
  std::shared_ptr<OpExpr> op_;
};

class FusedBiasAddGeluGradFunctor {
 public:
  FusedBiasAddGeluGradFunctor() {
    op_ = CHECK_JUST(one::OpBuilder("fused_bias_add_gelu_grad")
                         .Input("a")
                         .Input("b")
                         .Input("dy")
                         .Output("dx")
                         .Build());
  }
  Maybe<Tensor> operator()(const std::shared_ptr<one::Tensor>& a,
                           const std::shared_ptr<one::Tensor>& b,
                           const std::shared_ptr<one::Tensor>& dy, const int32_t& axis) const {
    MutableAttrMap attrs;
    JUST(attrs.SetAttr<int32_t>("axis", axis));
    return OpInterpUtil::Dispatch<Tensor>(
        *op_, {a->contiguous(), b->contiguous(), dy->contiguous()}, attrs);
  }

 private:
  std::shared_ptr<OpExpr> op_;
};

class FusedBiasAddDropoutFunctor {
 public:
  FusedBiasAddDropoutFunctor() {
    random_mask_like_op_ =
        CHECK_JUST(one::OpBuilder("random_mask_like").Input("like").Output("out").Build());
    fused_bias_add_mask_scale_op_ = CHECK_JUST(one::OpBuilder("fused_bias_add_mask_scale")
                                                   .Input("a")
                                                   .Input("b")
                                                   .Input("mask")
                                                   .Output("out")
                                                   .Build());
  }
  Maybe<Tensor> operator()(const std::shared_ptr<one::Tensor>& a,
                           const std::shared_ptr<one::Tensor>& b, const float& p,
                           const int32_t& axis, const Optional<one::Generator>& generator) const {
    const auto gen = generator.value_or(JUST(one::DefaultAutoGenerator()));
    MutableAttrMap random_mask_like_attrs;
    JUST(random_mask_like_attrs.SetAttr<float>("rate", p));
    JUST(random_mask_like_attrs.SetAttr<int64_t>("seed", gen->current_seed()));
    const auto& random_mask_like_state = std::make_shared<RandomMaskLikeKernelState>(gen);

    float scale = 0.0;
    if (p != 1.0) { scale = 1.0 / (1.0 - p); }
    MutableAttrMap fused_bias_add_mask_attrs;
    JUST(fused_bias_add_mask_attrs.SetAttr<float>("scale", scale));
    int32_t axis_val = axis;
    if (axis_val < 0) {
      const int64_t num_axes = a->shape()->NumAxes();
      axis_val += num_axes;
    }
    JUST(fused_bias_add_mask_attrs.SetAttr<int32_t>("axis", axis_val));
    if (p > 0.0) {
      return SequenceFunction<Maybe<Tensor>()>([&]() -> Maybe<Tensor> {
               return OpInterpUtil::Dispatch<Tensor>(
                   *random_mask_like_op_, {a->contiguous()},
                   OpExprInterpContext(random_mask_like_attrs, random_mask_like_state));
             })
          .then([&](const std::shared_ptr<one::Tensor>& x) {
            return OpInterpUtil::Dispatch<Tensor>(
                *fused_bias_add_mask_scale_op_, {a->contiguous(), b->contiguous(), x->contiguous()},
                fused_bias_add_mask_attrs);
          })
          .call();
    } else {
      return functional::BiasAdd(a, b, axis_val);
    }
  }

 private:
  std::shared_ptr<OpExpr> random_mask_like_op_;
  std::shared_ptr<OpExpr> fused_bias_add_mask_scale_op_;
};

class FusedScaleTrilFunctor {
 public:
  FusedScaleTrilFunctor() {
    op_ = CHECK_JUST(one::OpBuilder("fused_scale_tril").Input("in").Output("out").Build());
  }

  Maybe<Tensor> operator()(const std::shared_ptr<one::Tensor>& x, const int64_t& diagonal,
                           const Scalar& fill_value, const Scalar& scale) const {
    MutableAttrMap attrs;
    JUST(attrs.SetAttr<int64_t>("diagonal", diagonal));
    bool is_fill_value_double = fill_value.IsFloatingPoint();
    bool is_scale_double = scale.IsFloatingPoint();
    if (is_fill_value_double) {
      JUST(attrs.SetAttr<double>("floating_fill_value", JUST(fill_value.As<double>())));
      JUST(attrs.SetAttr<int64_t>("integer_fill_value", 0));
      JUST(attrs.SetAttr<bool>("is_floating_fill_value", true));
    } else {
      JUST(attrs.SetAttr<double>("floating_fill_value", 0));
      JUST(attrs.SetAttr<int64_t>("integer_fill_value", JUST(fill_value.As<int64_t>())));
      JUST(attrs.SetAttr<bool>("is_floating_fill_value", false));
    }

    if (is_scale_double) {
      JUST(attrs.SetAttr<double>("floating_scale_value", JUST(scale.As<double>())));
      JUST(attrs.SetAttr<int64_t>("integer_scale_value", 0));
      JUST(attrs.SetAttr<bool>("is_floating_scale_value", true));
    } else {
      JUST(attrs.SetAttr<double>("floating_scale_value", 0));
      JUST(attrs.SetAttr<int64_t>("integer_scale_value", JUST(scale.As<int64_t>())));
      JUST(attrs.SetAttr<bool>("is_floating_scale_value", false));
    }
    return OpInterpUtil::Dispatch<Tensor>(*op_, {x->contiguous()}, attrs);
  }

 private:
  std::shared_ptr<OpExpr> op_;
};

class FusedScaleMaskSoftmaxFunctor {
 public:
  FusedScaleMaskSoftmaxFunctor() {
    op_ = CHECK_JUST(
        one::OpBuilder("fused_scale_mask_softmax").Input("x").Input("mask").Output("y").Build());
  }
  Maybe<Tensor> operator()(const std::shared_ptr<one::Tensor>& x,
                           const std::shared_ptr<one::Tensor>& mask, const float& fill_value,
                           const float& scale) const {
    MutableAttrMap attrs_;
    JUST(attrs_.SetAttr<float>("scale_value", scale));
    JUST(attrs_.SetAttr<float>("mask_fill_value", fill_value));
    return OpInterpUtil::Dispatch<Tensor>(*op_, {x->contiguous(), mask->contiguous()}, attrs_);
  }

 private:
  std::shared_ptr<OpExpr> op_;
};

class FusedScaleMaskSoftmaxDropoutFunctor {
 public:
  FusedScaleMaskSoftmaxDropoutFunctor() {
    random_mask_like_op_ =
        CHECK_JUST(one::OpBuilder("random_mask_like").Input("like").Output("out").Build());
    fused_scale_mask_softmax_dropout_op_ =
        CHECK_JUST(one::OpBuilder("fused_scale_mask_softmax_dropout")
                       .Input("x")
                       .Input("mask")
                       .Input("dropout_mask")
                       .Output("y")
                       .Output("softmax_y")
                       .Build());
  }
  Maybe<TensorTuple> operator()(const std::shared_ptr<one::Tensor>& x,
                                const std::shared_ptr<one::Tensor>& mask, const float& fill_value,
                                const float& scale, const float& p, const bool& training,
                                const Optional<one::Generator>& generator) const {
    float rate = p;
    if (!training) rate = 0.0;
    const auto gen = generator.value_or(JUST(one::DefaultAutoGenerator()));
    MutableAttrMap random_mask_like_attrs;
    JUST(random_mask_like_attrs.SetAttr<float>("rate", rate));
    JUST(random_mask_like_attrs.SetAttr<int64_t>("seed", gen->current_seed()));
    const auto& random_mask_like_state = std::make_shared<RandomMaskLikeKernelState>(gen);

    const auto& dropout_mask = JUST(OpInterpUtil::Dispatch<Tensor>(
        *random_mask_like_op_, {x->contiguous()},
        OpExprInterpContext(random_mask_like_attrs, random_mask_like_state)));

    float dropout_scale = 0.0;
    if (rate != 1.0) { dropout_scale = 1.0 / (1.0 - rate); }
    MutableAttrMap fused_scale_mask_softmax_dropout_attrs;
    JUST(fused_scale_mask_softmax_dropout_attrs.SetAttr<float>("scale_value", scale));
    JUST(fused_scale_mask_softmax_dropout_attrs.SetAttr<float>("mask_fill_value", fill_value));
    JUST(fused_scale_mask_softmax_dropout_attrs.SetAttr<float>("dropout_scale_value",
                                                               dropout_scale));

    return OpInterpUtil::Dispatch<TensorTuple>(
        *fused_scale_mask_softmax_dropout_op_,
        {x->contiguous(), mask->contiguous(), dropout_mask->contiguous()},
        fused_scale_mask_softmax_dropout_attrs);
  }

 private:
  std::shared_ptr<OpExpr> random_mask_like_op_;
  std::shared_ptr<OpExpr> fused_scale_mask_softmax_dropout_op_;
};

class CtcGreedyDecoderFunctor {
 public:
  CtcGreedyDecoderFunctor() {
    op_ = CHECK_JUST(one::OpBuilder("ctc_greedy_decoder")
                         .Input("log_probs")
                         .Input("input_lengths")
                         .Output("decoded")
                         .Output("neg_sum_logits")
                         .Build());
  }
  Maybe<TensorTuple> operator()(const std::shared_ptr<one::Tensor>& log_probs,
                                const std::shared_ptr<one::Tensor>& input_lengths,
                                const bool& merge_repeated) const {
    MutableAttrMap attrs;
    JUST(attrs.SetAttr<bool>("merge_repeated", merge_repeated));
    return OpInterpUtil::Dispatch<TensorTuple>(
        *op_, {log_probs->contiguous(), input_lengths->contiguous()}, attrs);
  }

 private:
  std::shared_ptr<OpExpr> op_;
};

class PartialFCSampleFunctor {
 public:
  PartialFCSampleFunctor() {
    op_ = CHECK_JUST(one::OpBuilder("distributed_partial_fc_sample")
                         .Input("weight")
                         .Input("label")
                         .Output("mapped_label")
                         .Output("sampled_label")
                         .Output("sampled_weight")
                         .Build());
  }
  Maybe<TensorTuple> operator()(const std::shared_ptr<one::Tensor>& wegiht,
                                const std::shared_ptr<one::Tensor>& label,
                                const int64_t& num_sample) const {
    MutableAttrMap attrs;
    JUST(attrs.SetAttr<int64_t>("num_sample", num_sample));
    return OpInterpUtil::Dispatch<TensorTuple>(*op_, {wegiht->contiguous(), label->contiguous()},
                                               attrs);
  }

 private:
  std::shared_ptr<OpExpr> op_;
};

class PariticalFCSampleDisableBoxing {
 public:
  PariticalFCSampleDisableBoxing() {
    op_ = CHECK_JUST(one::OpBuilder("distributed_partial_fc_sample_disable_boxing")
                         .Input("sampled_weight_diff")
                         .Input("sampled_label")
                         .Output("boxing_disabled_sampled_weight_diff")
                         .Output("boxing_disabled_sampled_label")
                         .Build());
  }
  Maybe<TensorTuple> operator()(const std::shared_ptr<one::Tensor>& sampled_weight_diff,
                                const std::shared_ptr<one::Tensor>& sampled_label) const {
    return OpInterpUtil::Dispatch<TensorTuple>(
        *op_, {sampled_weight_diff->contiguous(), sampled_label->contiguous()});
  }

 private:
  std::shared_ptr<OpExpr> op_;
};

class NmsFunctor {
 public:
  NmsFunctor() { op_ = CHECK_JUST(one::OpBuilder("nms").Input("in").Output("out").Build()); }

  Maybe<Tensor> operator()(const std::shared_ptr<one::Tensor>& x, const float& iou_threshold,
                           const int32_t& keep_n) const {
    MutableAttrMap attrs;
    JUST(attrs.SetAttr<float>("iou_threshold", iou_threshold));
    JUST(attrs.SetAttr<int32_t>("keep_n", keep_n));
    return OpInterpUtil::Dispatch<Tensor>(*op_, {x->contiguous()}, attrs);
  }

 private:
  std::shared_ptr<OpExpr> op_;
};

class RoiAlignFunctor {
 public:
  RoiAlignFunctor() {
    op_ = CHECK_JUST(one::OpBuilder("roi_align").Input("x").Input("rois").Output("y").Build());
  }

  Maybe<Tensor> operator()(const std::shared_ptr<one::Tensor>& x,
                           const std::shared_ptr<one::Tensor>& rois, const float& spatial_scale,
                           const int32_t& pooled_h, const int32_t& pooled_w,
                           const int32_t& sampling_ratio, const bool& aligned) const {
    MutableAttrMap attrs;
    JUST(attrs.SetAttr<float>("spatial_scale", spatial_scale));
    JUST(attrs.SetAttr<int32_t>("pooled_h", pooled_h));
    JUST(attrs.SetAttr<int32_t>("pooled_w", pooled_w));
    JUST(attrs.SetAttr<int32_t>("sampling_ratio", sampling_ratio));
    JUST(attrs.SetAttr<bool>("aligned", aligned));
    return OpInterpUtil::Dispatch<Tensor>(*op_, {x->contiguous(), rois->contiguous()}, attrs);
  }

 private:
  std::shared_ptr<OpExpr> op_;
};

class RoiAlignGradFunctor {
 public:
  RoiAlignGradFunctor() {
    op_ = CHECK_JUST(one::OpBuilder("roi_align_grad")
                         .Input("dy")
                         .Input("x_like")
                         .Input("rois")
                         .Output("dx")
                         .Build());
  }

  Maybe<Tensor> operator()(const std::shared_ptr<one::Tensor>& dy,
                           const std::shared_ptr<one::Tensor>& x_like,
                           const std::shared_ptr<one::Tensor>& rois, const float& spatial_scale,
                           const int32_t& pooled_h, const int32_t& pooled_w,
                           const int32_t& sampling_ratio, const bool& aligned) const {
    MutableAttrMap attrs;
    JUST(attrs.SetAttr<float>("spatial_scale", spatial_scale));
    JUST(attrs.SetAttr<int32_t>("pooled_h", pooled_h));
    JUST(attrs.SetAttr<int32_t>("pooled_w", pooled_w));
    JUST(attrs.SetAttr<int32_t>("sampling_ratio", sampling_ratio));
    JUST(attrs.SetAttr<bool>("aligned", aligned));
    return OpInterpUtil::Dispatch<Tensor>(
        *op_, {dy->contiguous(), x_like->contiguous(), rois->contiguous()}, attrs);
  }

 private:
  std::shared_ptr<OpExpr> op_;
};

class FusedDotFeatureInteractionFunctor {
 public:
  FusedDotFeatureInteractionFunctor() {
    ops_has_output_concat_.resize(kMaxInputCount);
    ops_no_output_concat_.resize(kMaxInputCount);
    for (int n = 0; n < ops_has_output_concat_.size(); ++n) {
      ops_has_output_concat_[n] = CHECK_JUST(one::OpBuilder("fused_dot_feature_interaction")
                                                 .Input("features", n + 1)
                                                 .Input("output_concat")
                                                 .Output("out")
                                                 .Output("padded_concated_features")
                                                 .Build());
    }
    for (int n = 0; n < ops_no_output_concat_.size(); ++n) {
      ops_no_output_concat_[n] = CHECK_JUST(one::OpBuilder("fused_dot_feature_interaction")
                                                .Input("features", n + 1)
                                                .Output("out")
                                                .Output("padded_concated_features")
                                                .Build());
    }
  }

  Maybe<Tensor> operator()(const TensorTuple& features, const Optional<one::Tensor>& output_concat,
                           const bool& self_interaction, const int32_t& output_padding) const {
    MutableAttrMap attrs;
    JUST(attrs.SetAttr<bool>("self_interaction", self_interaction));
    JUST(attrs.SetAttr<int32_t>("output_padding", output_padding));
    const int64_t n_features = features.size();
    CHECK_LE_OR_RETURN(n_features, kMaxInputCount);
    if (output_concat) {
      JUST(attrs.SetAttr<bool>("has_output_concat", true));
      TensorTuple inputs(n_features + 1);
      for (int64_t i = 0; i < n_features; ++i) { inputs[i] = JUST(oneflow::VectorAt(features, i)); }
      inputs[n_features] = JUST(output_concat);
      return OpInterpUtil::Dispatch<Tensor>(
          *JUST(oneflow::VectorAt(ops_has_output_concat_, n_features - 1)), inputs, attrs);
    } else {
      JUST(attrs.SetAttr<bool>("has_output_concat", false));
      return OpInterpUtil::Dispatch<Tensor>(
          *JUST(oneflow::VectorAt(ops_no_output_concat_, n_features - 1)), features, attrs);
    }
  }

 private:
  std::vector<std::shared_ptr<OpExpr>> ops_has_output_concat_;
  std::vector<std::shared_ptr<OpExpr>> ops_no_output_concat_;
};

}  // namespace impl

ONEFLOW_FUNCTION_LIBRARY(m) {
  m.add_functor<impl::BiasAddFunctor>("BiasAdd");
  m.add_functor<impl::Conv1dFunctor>("Conv1d");
  m.add_functor<impl::Conv2dFunctor>("Conv2d");
  m.add_functor<impl::Conv3dFunctor>("Conv3d");
  m.add_functor<impl::DeConv1dFunctor>("Deconv1d");
  m.add_functor<impl::DeConv2dFunctor>("Deconv2d");
  m.add_functor<impl::DeConv3dFunctor>("Deconv3d");
  m.add_functor<impl::MatMulFunctor>("MatMul");
  m.add_functor<impl::BatchMatMulFunctor>("BatchMatMul");
  m.add_functor<impl::LayerNormFunctor>("LayerNorm");
  m.add_functor<impl::LayerNormAffineFunctor>("LayerNormAffine");
  m.add_functor<impl::TFAvgPool2DFunctor>("AvgPool2D");
  m.add_functor<impl::Maxpool1DFunctor>("Maxpool1D");
  m.add_functor<impl::Maxpool2DFunctor>("Maxpool2D");
  m.add_functor<impl::Maxpool3DFunctor>("Maxpool3D");
  m.add_functor<impl::AdaptiveAvgPool1DFunctor>("AdaptiveAvgPool1D");
  m.add_functor<impl::AdaptiveAvgPool2DFunctor>("AdaptiveAvgPool2D");
  m.add_functor<impl::AdaptiveAvgPool3DFunctor>("AdaptiveAvgPool3D");
  m.add_functor<impl::L1LossFunctor>("L1Loss");
  m.add_functor<impl::MseLossFunctor>("MseLoss");
  m.add_functor<impl::KLDivLossFunctor>("KLDivLoss");
  m.add_functor<impl::NllLossFunctor>("NllLoss");
  m.add_functor<impl::BinaryCrossEntropyLossFunctor>("BinaryCrossEntropyLoss");
  m.add_functor<impl::BinaryCrossEntropyWithLogitsLossFunctor>("BinaryCrossEntropyWithLogitsLoss");
  m.add_functor<impl::SparseCrossEntropyFunctor>("SparseCrossEntropy");
  m.add_functor<impl::SparseCrossEntropyMsFunctor>("SparseCrossEntropyMs");
  m.add_functor<impl::CrossEntropyFunctor>("CrossEntropy");
  m.add_functor<impl::SparseSoftmaxCrossEntropyFunctor>("SparseSoftmaxCrossEntropy");
  m.add_functor<impl::SoftmaxCrossEntropyFunctor>("SoftmaxCrossEntropy");
  m.add_functor<impl::SoftmaxCrossEntropyGradFunctor>("SoftmaxCrossEntropyGrad");
  m.add_functor<impl::SmoothL1LossFunctor>("SmoothL1Loss");
  m.add_functor<impl::CombinedMarginLossFunctor>("CombinedMarginLoss");
  m.add_functor<impl::TripletMarginLossFunctor>("TripletMarginLoss");
  m.add_functor<impl::MarginRankingLossFunctor>("MarginRankingLoss");
  m.add_functor<impl::CtcLossFunctor>("CtcLoss");
  m.add_functor<impl::AffineGridFunctor>("AffineGrid");
  m.add_functor<impl::GridSampleFunctor>("GridSample");
  m.add_functor<impl::NormalizationFunctor>("Normalization");
  m.add_functor<impl::NormalizationAddReluFunctor>("NormalizationAddRelu");
  m.add_functor<impl::PadFunctor>("Pad");
  m.add_functor<impl::DropoutFunctor>("Dropout");
  m.add_functor<impl::DropoutGradFunctor>("DropoutGrad");
  m.add_functor<impl::Avgpool1DFunctor>("Avgpool1D");
  m.add_functor<impl::Avgpool2DFunctor>("Avgpool2D");
  m.add_functor<impl::Avgpool3DFunctor>("Avgpool3D");
  m.add_functor<impl::UnfoldFunctor>("Unfold");
  m.add_functor<impl::FoldFunctor>("Fold");
  m.add_functor<impl::OneHotFunctor>("OneHot");
  m.add_functor<impl::FusedSelfAttentionFunctor>("FusedSelfAttention");
  m.add_functor<impl::FusedSelfAttentionGradFunctor>("FusedSelfAttentionGrad");
  m.add_functor<impl::NormalizeFunctor>("Normalize");
  m.add_functor<impl::L2NormalizeFunctor>("L2Normalize");
  m.add_functor<impl::L2NormalizeGradFunctor>("L2NormalizeGrad");
  m.add_functor<impl::FusedBiasAddGeluFunctor>("FusedBiasAddGelu");
  m.add_functor<impl::FusedBiasAddGeluGradFunctor>("FusedBiasAddGeluGrad");
  m.add_functor<impl::FusedBiasAddDropoutFunctor>("FusedBiasAddDropout");
  m.add_functor<impl::FusedScaleMaskSoftmaxFunctor>("FusedScaleMaskSoftmax");
  m.add_functor<impl::FusedScaleMaskSoftmaxDropoutFunctor>("FusedScaleMaskSoftmaxDropout");
  m.add_functor<impl::FusedScaleTrilSoftmaxMaskScaleFunctor>("FusedScaleTrilSoftmaxMaskScale");
  m.add_functor<impl::FusedScaleTrilFunctor>("FusedScaleTril");
  m.add_functor<impl::CtcGreedyDecoderFunctor>("CtcGreedyDecoder");
  m.add_functor<impl::PartialFCSampleFunctor>("DistributedPariticalFCSample");
  m.add_functor<impl::PariticalFCSampleDisableBoxing>("DistributedPariticalFCSampleDisableBoxing");
  m.add_functor<impl::NmsFunctor>("Nms");
  m.add_functor<impl::RoiAlignFunctor>("RoiAlign");
  m.add_functor<impl::RoiAlignGradFunctor>("RoiAlignGrad");
  m.add_functor<impl::FusedDotFeatureInteractionFunctor>("FusedDotFeatureInteraction");
};

}  // namespace functional
}  // namespace one
}  // namespace oneflow<|MERGE_RESOLUTION|>--- conflicted
+++ resolved
@@ -1598,13 +1598,8 @@
     }
     JUST(attrs.SetAttr<bool>("ceil_mode", ceil_mode));
     JUST(attrs.SetAttr<bool>("count_include_pad", count_include_pad));
-<<<<<<< HEAD
-    JUST(attrs.SetAttr<int64_t>("divisor_override", divisor_override));
+    JUST(attrs.SetAttr<int32_t>("divisor_override", divisor_override));
     return OpInterpUtil::Dispatch<Tensor>(*op_, {x->contiguous()}, attrs);
-=======
-    JUST(attrs.SetAttr<int32_t>("divisor_override", divisor_override));
-    return OpInterpUtil::Dispatch<Tensor>(*op_, {x}, attrs);
->>>>>>> 8c0f10e9
   }
 
  protected:
