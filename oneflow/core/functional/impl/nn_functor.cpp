/*
Copyright 2020 The OneFlow Authors. All rights reserved.

Licensed under the Apache License, Version 2.0 (the "License");
you may not use this file except in compliance with the License.
You may obtain a copy of the License at

    http://www.apache.org/licenses/LICENSE-2.0

Unless required by applicable law or agreed to in writing, software
distributed under the License is distributed on an "AS IS" BASIS,
WITHOUT WARRANTIES OR CONDITIONS OF ANY KIND, either express or implied.
See the License for the specific language governing permissions and
limitations under the License.
*/

#include "oneflow/core/common/optional.h"
#include "oneflow/core/framework/attr_map.h"
#include "oneflow/core/framework/op_builder.h"
#include "oneflow/core/framework/op_expr.h"
#include "oneflow/core/framework/op_interpreter/op_interpreter_util.h"
#include "oneflow/core/framework/tensor.h"
#include "oneflow/core/framework/tensor_tuple.h"
#include "oneflow/core/framework/op_interpreter.h"
#include "oneflow/core/framework/random_generator.h"
#include "oneflow/core/functional/function_library.h"
#include "oneflow/core/functional/impl/common.h"
#include "oneflow/core/functional/impl/unary_functor.h"
#include "oneflow/core/functional/scalar.h"
#include "oneflow/user/kernels/random_mask_like_kernel.h"

namespace oneflow {
namespace one {
namespace functional {

namespace impl {

class BiasAddFunctor {
 public:
  BiasAddFunctor() {
    op_ = CHECK_JUST(one::OpBuilder("bias_add").Input("a").Input("b").Output("out").Build());
  }
  Maybe<Tensor> operator()(const std::shared_ptr<one::Tensor>& x,
                           const std::shared_ptr<one::Tensor>& bias, const int32_t& axis) const {
    MutableAttrMap attrs;
    JUST(attrs.SetAttr<int32_t>("axis", axis));
    return OpInterpUtil::Dispatch<Tensor>(*op_, {x, bias}, attrs);
  }

 private:
  std::shared_ptr<OpExpr> op_;
};

class ConvBaseFunctor {
 public:
  explicit ConvBaseFunctor(const int& num_spatial_dims) : num_spatial_dims_(num_spatial_dims) {
    bias_op_ = CHECK_JUST(one::OpBuilder("bias_add").Input("a").Input("b").Output("out").Build());
  }
  virtual ~ConvBaseFunctor() = default;
  Maybe<Tensor> operator()(const std::shared_ptr<one::Tensor>& x,
                           const std::shared_ptr<one::Tensor>& weight,
                           const Optional<one::Tensor>& bias, const std::vector<int32_t>& stride,
                           const std::vector<int32_t>& padding,
                           const std::vector<int32_t>& dilation, const int32_t& groups) const {
    MutableAttrMap conv_attrs;
    std::vector<int32_t> kernel_size_vec(num_spatial_dims_);
    for (int i = 0; i < num_spatial_dims_; i++) {
      kernel_size_vec.at(i) = ((weight->shape())->At(i + 2));
    }
    JUST(conv_attrs.SetAttr<int32_t>("filters", (weight->shape())->At(0)));
    JUST(conv_attrs.SetAttr<std::vector<int32_t>>("padding_before", padding));
    JUST(conv_attrs.SetAttr<std::vector<int32_t>>("kernel_size", kernel_size_vec));
    JUST(conv_attrs.SetAttr<std::vector<int32_t>>("strides", stride));
    JUST(conv_attrs.SetAttr<std::vector<int32_t>>("dilation_rate", dilation));
    JUST(conv_attrs.SetAttr<int32_t>("groups", groups));
    JUST(conv_attrs.SetAttr<std::string>("data_format", std::string("channels_first")));
    const std::shared_ptr<one::Tensor>& conv_out =
        JUST(OpInterpUtil::Dispatch<Tensor>(*conv_op_, {x, weight}, conv_attrs));
    if (bias) {
      MutableAttrMap bias_attrs;
      JUST(bias_attrs.SetAttr<int32_t>("axis", 1));
      return OpInterpUtil::Dispatch<Tensor>(*bias_op_, {conv_out, JUST(bias.value())}, bias_attrs);
    } else {
      return conv_out;
    }
  }

 protected:
  std::shared_ptr<OpExpr> conv_op_;
  std::shared_ptr<OpExpr> bias_op_;
  int32_t num_spatial_dims_;
};

class Conv1dFunctor : public ConvBaseFunctor {
 public:
  Conv1dFunctor() : ConvBaseFunctor(/*num_spatial_dims_=*/1) {
    conv_op_ =
        CHECK_JUST(one::OpBuilder("conv1d").Input("in").Input("weight").Output("out").Build());
  }
};

class Conv2dFunctor : public ConvBaseFunctor {
 public:
  Conv2dFunctor() : ConvBaseFunctor(/*num_spatial_dims_=*/2) {
    conv_op_ =
        CHECK_JUST(one::OpBuilder("conv2d").Input("in").Input("weight").Output("out").Build());
  }
};

class Conv3dFunctor : public ConvBaseFunctor {
 public:
  Conv3dFunctor() : ConvBaseFunctor(/*num_spatial_dims_=*/3) {
    conv_op_ =
        CHECK_JUST(one::OpBuilder("conv3d").Input("in").Input("weight").Output("out").Build());
  }
};

class MatMulFunctor {
 public:
  MatMulFunctor() {
    matmul_op_ = CHECK_JUST(one::OpBuilder("matmul").Input("a").Input("b").Output("out").Build());
    batch_matmul_op_ =
        CHECK_JUST(one::OpBuilder("batch_matmul").Input("a").Input("b").Output("out").Build());
    bcast_matmul_op_ =
        CHECK_JUST(one::OpBuilder("broadcast_matmul").Input("a").Input("b").Output("out").Build());
  }
  Maybe<Tensor> operator()(const std::shared_ptr<one::Tensor>& a,
                           const std::shared_ptr<one::Tensor>& b, const bool& transpose_a,
                           const bool& transpose_b, const double& alpha) const {
    const auto& a_shape = a->shape();
    const auto& b_shape = b->shape();

    // TODO(): Support 1-d tensor by dot.
    CHECK_GE_OR_RETURN(a_shape->NumAxes(), 2) << "Tensor a's dim should >= 2";
    CHECK_GE_OR_RETURN(b_shape->NumAxes(), 2) << "Tensor b's dim should >= 2";

    MutableAttrMap attrs;
    JUST(attrs.SetAttr<bool>("transpose_a", transpose_a));
    JUST(attrs.SetAttr<bool>("transpose_b", transpose_b));
    JUST(attrs.SetAttr<double>("alpha", alpha));
    if (a_shape->NumAxes() != b_shape->NumAxes()) {
      CHECK_EQ_OR_RETURN(b_shape->NumAxes(), 2)
          << "Not support number of dimensions of a being less than number of dimensions of b!";
      return OpInterpUtil::Dispatch<Tensor>(*bcast_matmul_op_, {a, b}, attrs);
    }
    if (a_shape->NumAxes() > 2) {
      return OpInterpUtil::Dispatch<Tensor>(*batch_matmul_op_, {a, b}, attrs);
    }
    return OpInterpUtil::Dispatch<Tensor>(*matmul_op_, {a, b}, attrs);
  }

 private:
  std::shared_ptr<OpExpr> matmul_op_;
  std::shared_ptr<OpExpr> batch_matmul_op_;
  std::shared_ptr<OpExpr> bcast_matmul_op_;
};

class BatchMatMulFunctor {
 public:
  BatchMatMulFunctor() {
    batch_matmul_op_ =
        CHECK_JUST(one::OpBuilder("batch_matmul").Input("a").Input("b").Output("out").Build());
  }
  Maybe<Tensor> operator()(const std::shared_ptr<one::Tensor>& a,
                           const std::shared_ptr<one::Tensor>& b, const bool& transpose_a,
                           const bool& transpose_b, const double& alpha) const {
    const auto& a_shape = a->shape();
    const auto& b_shape = b->shape();
    CHECK_GE_OR_RETURN(a_shape->NumAxes(), 3) << "Tensor a's dim should >= 3";
    CHECK_GE_OR_RETURN(b_shape->NumAxes(), 3) << "Tensor b's dim should >= 3";

    MutableAttrMap attrs;
    JUST(attrs.SetAttr<bool>("transpose_a", transpose_a));
    JUST(attrs.SetAttr<bool>("transpose_b", transpose_b));
    JUST(attrs.SetAttr<double>("alpha", alpha));
    return OpInterpUtil::Dispatch<Tensor>(*batch_matmul_op_, {a, b}, attrs);
  }

 private:
  std::shared_ptr<OpExpr> batch_matmul_op_;
};

class LayerNormFunctor {
 public:
  LayerNormFunctor() {
    op_ = CHECK_JUST(one::OpBuilder("layer_norm")
                         .Input("x")
                         .Output("y")
                         .Output("mean")
                         .Output("inv_variance")
                         .Build());
  }
  Maybe<Tensor> operator()(const std::shared_ptr<one::Tensor>& x, const int64_t& begin_norm_axis,
                           const int64_t& begin_params_axis, const double& epsilon) const {
    MutableAttrMap attrs;
    JUST(attrs.SetAttr<int64_t>("begin_norm_axis", begin_norm_axis));
    JUST(attrs.SetAttr<int64_t>("begin_params_axis", begin_params_axis));
    JUST(attrs.SetAttr<double>("epsilon", epsilon));
    JUST(attrs.SetAttr<bool>("center", false));
    JUST(attrs.SetAttr<bool>("scale", false));
    return OpInterpUtil::Dispatch<Tensor>(*op_, {x}, attrs);
  }

 private:
  std::shared_ptr<OpExpr> op_;
};

class LayerNormAffineFunctor {
 public:
  LayerNormAffineFunctor() {
    op_ = CHECK_JUST(one::OpBuilder("layer_norm")
                         .Input("x")
                         .Input("gamma")
                         .Input("beta")
                         .Output("y")
                         .Output("mean")
                         .Output("inv_variance")
                         .Output("normalized")
                         .Build());
  }
  Maybe<Tensor> operator()(const std::shared_ptr<one::Tensor>& x,
                           const std::shared_ptr<one::Tensor>& gamma,
                           const std::shared_ptr<one::Tensor>& beta, const int64_t& begin_norm_axis,
                           const int64_t& begin_params_axis, const double& epsilon) const {
    MutableAttrMap attrs;
    JUST(attrs.SetAttr<int64_t>("begin_norm_axis", begin_norm_axis));
    JUST(attrs.SetAttr<int64_t>("begin_params_axis", begin_params_axis));
    JUST(attrs.SetAttr<double>("epsilon", epsilon));
    JUST(attrs.SetAttr<bool>("center", true));
    JUST(attrs.SetAttr<bool>("scale", true));
    return OpInterpUtil::Dispatch<Tensor>(*op_, {x, gamma, beta}, attrs);
  }

 private:
  std::shared_ptr<OpExpr> op_;
};

class PoolNDFunctor {
 public:
  PoolNDFunctor() = default;
  virtual ~PoolNDFunctor() = default;
  Maybe<Tensor> operator()(const std::shared_ptr<one::Tensor>& x,
                           const std::vector<int32_t>& kernel_size,
                           const std::vector<int32_t>& strides, const std::string& padding,
                           const std::vector<int32_t>& padding_before,
                           const std::vector<int32_t>& padding_after,
                           const std::string& data_format, const bool& ceil_mode) const {
    MutableAttrMap attrs;
    JUST(attrs.SetAttr<std::vector<int32_t>>("pool_size", kernel_size));
    JUST(attrs.SetAttr<std::vector<int32_t>>("strides", strides));
    JUST(attrs.SetAttr<std::string>("padding", padding));
    JUST(attrs.SetAttr<std::vector<int32_t>>("padding_before", padding_before));
    JUST(attrs.SetAttr<std::vector<int32_t>>("padding_after", padding_after));
    JUST(attrs.SetAttr<std::string>("data_format", data_format));
    JUST(attrs.SetAttr<bool>("ceil_mode", ceil_mode));
    return OpInterpUtil::Dispatch<Tensor>(*op_, {x}, attrs);
  }

 protected:
  std::shared_ptr<OpExpr> op_;
};

class PoolingNDFunctor {
 public:
  PoolingNDFunctor() = default;
  virtual ~PoolingNDFunctor() = default;
  Maybe<TensorTuple> operator()(const std::shared_ptr<one::Tensor>& x,
                                const std::string& data_format, const std::vector<int32_t>& padding,
                                const std::vector<int32_t>& kernel_size,
                                const std::vector<int32_t>& stride,
                                const std::vector<int32_t>& dilation, const bool& return_indices,
                                const bool& ceil_mode) const {
    MutableAttrMap attrs;
    JUST(attrs.SetAttr<std::string>("data_format", data_format));
    JUST(attrs.SetAttr<std::vector<int32_t>>("padding", padding));
    JUST(attrs.SetAttr<std::vector<int32_t>>("kernel_size", kernel_size));
    JUST(attrs.SetAttr<std::vector<int32_t>>("stride", stride));
    JUST(attrs.SetAttr<std::vector<int32_t>>("dilation", dilation));
    JUST(attrs.SetAttr<bool>("return_indices", return_indices));
    JUST(attrs.SetAttr<bool>("ceil_mode", ceil_mode));
    return OpInterpUtil::Dispatch<TensorTuple>(*op_, {x}, attrs);
  }

 protected:
  std::shared_ptr<OpExpr> op_;
};

class AvgPool2DFunctor : public PoolNDFunctor {
 public:
  AvgPool2DFunctor() {
    op_ = CHECK_JUST(one::OpBuilder("avg_pool_2d").Input("x").Output("y").Build());
  }
};

class MaxPool2DFunctor : public PoolNDFunctor {
 public:
  MaxPool2DFunctor() {
    op_ = CHECK_JUST(one::OpBuilder("max_pool_2d").Input("x").Output("y").Build());
  }
};

class Maxpool1DFunctor : public PoolingNDFunctor {
 public:
  Maxpool1DFunctor() {
    op_ = CHECK_JUST(one::OpBuilder("maxpool_1d").Input("x").Output("y").Output("indice").Build());
  }
};

class Maxpool2DFunctor : public PoolingNDFunctor {
 public:
  Maxpool2DFunctor() {
    op_ = CHECK_JUST(one::OpBuilder("maxpool_2d").Input("x").Output("y").Output("indice").Build());
  }
};

class Maxpool3DFunctor : public PoolingNDFunctor {
 public:
  Maxpool3DFunctor() {
    op_ = CHECK_JUST(one::OpBuilder("maxpool_3d").Input("x").Output("y").Output("indice").Build());
  }
};

class AdaptivePoolNDFunctor {
 public:
  AdaptivePoolNDFunctor() = default;
  virtual ~AdaptivePoolNDFunctor() = default;
  Maybe<Tensor> operator()(const std::shared_ptr<one::Tensor>& x,
                           const std::vector<int64_t>& output_size) const {
    MutableAttrMap attrs;
    JUST(attrs.SetAttr<std::vector<int64_t>>("output_size", output_size));
    return OpInterpUtil::Dispatch<Tensor>(*op_, {x}, attrs);
  }

 protected:
  std::shared_ptr<OpExpr> op_;
};

class AdaptiveAvgPool1DFunctor : public AdaptivePoolNDFunctor {
 public:
  AdaptiveAvgPool1DFunctor() {
    op_ = CHECK_JUST(one::OpBuilder("adaptive_avg_pool1d").Input("x").Output("y").Build());
  }
};

class AdaptiveAvgPool2DFunctor : public AdaptivePoolNDFunctor {
 public:
  AdaptiveAvgPool2DFunctor() {
    op_ = CHECK_JUST(one::OpBuilder("adaptive_avg_pool2d").Input("x").Output("y").Build());
  }
};

class AdaptiveAvgPool3DFunctor : public AdaptivePoolNDFunctor {
 public:
  AdaptiveAvgPool3DFunctor() {
    op_ = CHECK_JUST(one::OpBuilder("adaptive_avg_pool3d").Input("x").Output("y").Build());
  }
};

class SparseSoftmaxCrossEntropyFunctor {
 public:
  SparseSoftmaxCrossEntropyFunctor() {
    op_ = CHECK_JUST(one::OpBuilder("sparse_softmax_cross_entropy")
                         .Input("prediction")
                         .Input("label")
                         .Output("out")
                         .Output("prob")
                         .Build());
  }
  Maybe<Tensor> operator()(const std::shared_ptr<one::Tensor>& logits,
                           const std::shared_ptr<one::Tensor>& label, const int64_t& depth) const {
    MutableAttrMap attrs;
    JUST(attrs.SetAttr<int64_t>("depth", depth));
    return OpInterpUtil::Dispatch<Tensor>(*op_, {logits, label}, attrs);
  }

 private:
  std::shared_ptr<OpExpr> op_;
};

class SmoothL1LossFunctor {
 public:
  SmoothL1LossFunctor() {
    op_ = CHECK_JUST(
        one::OpBuilder("smooth_l1_loss").Input("prediction").Input("label").Output("loss").Build());
  }
  Maybe<Tensor> operator()(const std::shared_ptr<one::Tensor>& logits,
                           const std::shared_ptr<one::Tensor>& label, const float& beta) const {
    MutableAttrMap attrs;
    JUST(attrs.SetAttr<float>("beta", beta));
    return OpInterpUtil::Dispatch<Tensor>(*op_, {logits, label}, attrs);
  }

 private:
  std::shared_ptr<OpExpr> op_;
};

class CombinedMarginLossFunctor {
 public:
  CombinedMarginLossFunctor() {
    op_ = CHECK_JUST(one::OpBuilder("combined_margin_loss")
                         .Input("x")
                         .Input("label")
                         .Output("y")
                         .Output("theta")
                         .Build());
  }
  Maybe<TensorTuple> operator()(const std::shared_ptr<one::Tensor>& x,
                                const std::shared_ptr<one::Tensor>& label, const float& m1,
                                const float& m2, const float& m3, const int64_t& depth) const {
    MutableAttrMap attrs;
    JUST(attrs.SetAttr<float>("m1", m1));
    JUST(attrs.SetAttr<float>("m2", m2));
    JUST(attrs.SetAttr<float>("m3", m3));
    JUST(attrs.SetAttr<int64_t>("depth", depth));
    return OpInterpUtil::Dispatch<TensorTuple>(*op_, {x, label}, attrs);
  }

 private:
  std::shared_ptr<OpExpr> op_;
};

class NormalizationFunctor {
 public:
  NormalizationFunctor() {
    norm_eval_op_ = CHECK_JUST(one::OpBuilder("normalization")
                                   .Input("x")
                                   .Input("moving_mean")
                                   .Input("moving_variance")
                                   .Input("gamma")
                                   .Input("beta")
                                   .Output("y")
                                   .Attr("training", false)
                                   .Build());
    norm_training_stats_op_ = CHECK_JUST(one::OpBuilder("normalization")
                                             .Input("x")
                                             .Input("moving_mean")
                                             .Input("moving_variance")
                                             .Input("gamma")
                                             .Input("beta")
                                             .Output("y")
                                             .Output("mean")
                                             .Output("inv_variance")
                                             .Attr("training", true)
                                             .Build());
    norm_training_no_stats_op_ = CHECK_JUST(one::OpBuilder("normalization")
                                                .Input("x")
                                                .Input("gamma")
                                                .Input("beta")
                                                .Output("y")
                                                .Output("mean")
                                                .Output("inv_variance")
                                                .Attr("training", true)
                                                .Build());
  }
  Maybe<Tensor> operator()(const std::shared_ptr<one::Tensor>& x,
                           const Optional<one::Tensor>& moving_mean,
                           const Optional<one::Tensor>& moving_variance,
                           const std::shared_ptr<one::Tensor>& gamma,
                           const std::shared_ptr<one::Tensor>& beta, const int32_t& axis,
                           const float& epsilon, const float& momentum,
                           const bool& is_training) const {
    MutableAttrMap attrs;
    JUST(attrs.SetAttr<int32_t>("axis", axis));
    JUST(attrs.SetAttr<float>("epsilon", epsilon));
    JUST(attrs.SetAttr<float>("momentum", momentum));

    CHECK_OR_RETURN((moving_mean && moving_variance) || (!moving_mean && !moving_variance))
        << "Both moving_mean and moving_variance should be None or Tensor.";
    if (!is_training) {
      CHECK_OR_RETURN(moving_mean && moving_variance)
          << "Must have moving_mean and moving_variance in eval mode.";
      return OpInterpUtil::Dispatch<one::Tensor>(
          *norm_eval_op_,
          {x, JUST(moving_mean.value()), JUST(moving_variance.value()), gamma, beta}, attrs);
    }
    if (moving_mean) {
      return OpInterpUtil::Dispatch<one::Tensor>(
          *norm_training_stats_op_,
          {x, JUST(moving_mean.value()), JUST(moving_variance.value()), gamma, beta}, attrs);
    }
    return OpInterpUtil::Dispatch<one::Tensor>(*norm_training_no_stats_op_, {x, gamma, beta},
                                               attrs);
  }

 private:
  std::shared_ptr<OpExpr> norm_eval_op_;
  std::shared_ptr<OpExpr> norm_training_stats_op_;
  std::shared_ptr<OpExpr> norm_training_no_stats_op_;
};

class PadFunctor {
 public:
  PadFunctor() {
    constant_pad_1d_ = CHECK_JUST(one::OpBuilder("constant_pad1d").Input("x").Output("y").Build());
    constant_pad_2d_ = CHECK_JUST(one::OpBuilder("constant_pad2d").Input("x").Output("y").Build());
    constant_pad_3d_ = CHECK_JUST(one::OpBuilder("constant_pad3d").Input("x").Output("y").Build());
    reflect_pad_ = CHECK_JUST(one::OpBuilder("reflection_pad2d").Input("x").Output("y").Build());
    replicate_pad_ = CHECK_JUST(one::OpBuilder("replication_pad2d").Input("x").Output("y").Build());
  }
  Maybe<Tensor> operator()(const std::shared_ptr<one::Tensor>& x, const std::vector<int64_t>& pad,
                           const std::string& mode, const Scalar& value) const {
    size_t padding_size = 2 * x->shape()->NumAxes();
    CHECK_LE_OR_RETURN(pad.size(), padding_size)
        << "Pad size should less than or equal to input axes * 2.";
    MutableAttrMap attrs;
    JUST(attrs.SetAttr<std::vector<int64_t>>("padding", pad));
    if (mode == "constant") {
      if (IsFloatingDataType(x->dtype()->data_type())) {
        JUST(attrs.SetAttr<double>("floating_value", JUST(value.As<double>())));
        JUST(attrs.SetAttr<int64_t>("integral_value", 0));
      } else if (IsIntegralDataType(x->dtype()->data_type())) {
        JUST(attrs.SetAttr<double>("floating_value", 0));
        JUST(attrs.SetAttr<int64_t>("integral_value", JUST(value.As<int64_t>())));
      } else {
        UNIMPLEMENTED_THEN_RETURN() << "Data type should be floating or integral type.";
      }
      switch (x->shape()->NumAxes()) {
        case 3: return OpInterpUtil::Dispatch<Tensor>(*constant_pad_1d_, {x}, attrs);
        case 4: return OpInterpUtil::Dispatch<Tensor>(*constant_pad_2d_, {x}, attrs);
        case 5: return OpInterpUtil::Dispatch<Tensor>(*constant_pad_3d_, {x}, attrs);
        default:
          UNIMPLEMENTED_THEN_RETURN() << "Pad mode is " << mode << ", but " << x->shape()->NumAxes()
                                      << "d-tensor is not support yet! ";
      }

    } else if (mode == "reflect") {
      return OpInterpUtil::Dispatch<Tensor>(*reflect_pad_, {x}, attrs);
    } else if (mode == "replicate") {
      return OpInterpUtil::Dispatch<Tensor>(*replicate_pad_, {x}, attrs);
    } else {
      UNIMPLEMENTED_THEN_RETURN() << "Pad mode is " << mode
                                  << ", but only constant, reflect and replicate are valid.";
    }
  }

 private:
  std::shared_ptr<OpExpr> constant_pad_1d_;
  std::shared_ptr<OpExpr> constant_pad_2d_;
  std::shared_ptr<OpExpr> constant_pad_3d_;
  std::shared_ptr<OpExpr> reflect_pad_;
  std::shared_ptr<OpExpr> replicate_pad_;
};

class DropoutFunctor {
 public:
  DropoutFunctor() {
    random_mask_like_op_ =
        CHECK_JUST(one::OpBuilder("random_mask_like").Input("like").Output("out").Build());
    dropout_op_ =
        CHECK_JUST(one::OpBuilder("dropout").Input("in").Input("mask").Output("out").Build());
  }
  Maybe<Tensor> operator()(const std::shared_ptr<one::Tensor>& x, const float& p,
                           const Optional<one::Generator>& generator) const {
    MutableAttrMap random_mask_like_attrs;
    JUST(random_mask_like_attrs.SetAttr<float>("rate", p));

    std::shared_ptr<one::Generator> gen;
    if (!generator) {
      gen = JUST(one::DefaultAutoGenerator());
    } else {
      gen = JUST(generator.value());
    }

    JUST(random_mask_like_attrs.SetAttr<int64_t>("seed", gen->current_seed()));
    const auto& random_mask_like_state = std::make_shared<RandomMaskLikeKernelState>(gen);

    const auto& mask = JUST(OpInterpUtil::Dispatch<Tensor>(
        *random_mask_like_op_, {x},
        OpExprInterpContext(random_mask_like_attrs, random_mask_like_state)));
    float scale = 1.0;
    if (p != 1.0) { scale = 1.0 / (1.0 - p); }
    MutableAttrMap dropout_attrs;
    JUST(dropout_attrs.SetAttr<float>("scale", scale));
    return OpInterpUtil::Dispatch<Tensor>(*dropout_op_, {x, mask}, dropout_attrs);
  }

 private:
  std::shared_ptr<OpExpr> random_mask_like_op_;
  std::shared_ptr<OpExpr> dropout_op_;
};

class AvgPoolingNDFunctor {
 public:
  AvgPoolingNDFunctor() = default;
  virtual ~AvgPoolingNDFunctor() = default;
  Maybe<Tensor> operator()(const std::shared_ptr<one::Tensor>& x, const std::string& data_format,
                           const std::vector<int32_t>& padding,
                           const std::vector<int32_t>& kernel_size,
                           const std::vector<int32_t>& stride, const bool& ceil_mode,
                           const bool& count_include_pad, const int64_t& divisor_override) const {
    MutableAttrMap attrs;
    JUST(attrs.SetAttr<std::string>("data_format", data_format));
    JUST(attrs.SetAttr<std::vector<int32_t>>("padding", padding));
    JUST(attrs.SetAttr<std::vector<int32_t>>("kernel_size", kernel_size));
    JUST(attrs.SetAttr<std::vector<int32_t>>("stride", stride));
    JUST(attrs.SetAttr<bool>("ceil_mode", ceil_mode));
    JUST(attrs.SetAttr<bool>("count_include_pad", count_include_pad));
    JUST(attrs.SetAttr<int64_t>("divisor_override", divisor_override));
    return OpInterpUtil::Dispatch<Tensor>(*op_, {x}, attrs);
  }

 protected:
  std::shared_ptr<OpExpr> op_;
};

class Avgpool1DFunctor : public AvgPoolingNDFunctor {
 public:
  Avgpool1DFunctor() {
    op_ = CHECK_JUST(one::OpBuilder("avgpool_1d").Input("x").Output("y").Build());
  }
};

class Avgpool2DFunctor : public AvgPoolingNDFunctor {
 public:
  Avgpool2DFunctor() {
    op_ = CHECK_JUST(one::OpBuilder("avgpool_2d").Input("x").Output("y").Build());
  }
};

class Avgpool3DFunctor : public AvgPoolingNDFunctor {
 public:
  Avgpool3DFunctor() {
    op_ = CHECK_JUST(one::OpBuilder("avgpool_3d").Input("x").Output("y").Build());
  }
};

class OneHotFunctor {
 public:
  OneHotFunctor() {
    one_hot_op_ = CHECK_JUST(one::OpBuilder("one_hot").Input("indices").Output("out").Build());
  }
  Maybe<Tensor> operator()(const std::shared_ptr<one::Tensor>& x, const int64_t& num_classes,
                           const Scalar& on_value, const Scalar& off_value) const {
    MutableAttrMap attrs;
    JUST(attrs.SetAttr<int64_t>("depth", num_classes));
    bool is_on_value_double = on_value.IsFloatingPoint();
    bool is_off_value_double = off_value.IsFloatingPoint();
    if (is_on_value_double || is_off_value_double) {
      JUST(attrs.SetAttr<DataType>("dtype", kDouble));
      JUST(attrs.SetAttr<double>("floating_on_value", JUST(on_value.As<double>())));
      JUST(attrs.SetAttr<double>("floating_off_value", JUST(off_value.As<double>())));
      JUST(attrs.SetAttr<int64_t>("integer_on_value", 0));
      JUST(attrs.SetAttr<int64_t>("integer_off_value", 0));
    } else {
      JUST(attrs.SetAttr<DataType>("dtype", kInt64));
      JUST(attrs.SetAttr<double>("floating_on_value", 0));
      JUST(attrs.SetAttr<double>("floating_off_value", 0));
      JUST(attrs.SetAttr<int64_t>("integer_on_value", JUST(on_value.As<int64_t>())));
      JUST(attrs.SetAttr<int64_t>("integer_off_value", JUST(off_value.As<int64_t>())));
    }
    return OpInterpUtil::Dispatch<Tensor>(*one_hot_op_, {x}, attrs);
  }

 private:
  std::shared_ptr<OpExpr> one_hot_op_;
};

class L2NormalizeFunctor {
 public:
  L2NormalizeFunctor() {
    op_ = CHECK_JUST(
        one::OpBuilder("l2_normalize").Input("x").Output("y").Output("square_x_sum").Build());
  }
  Maybe<TensorTuple> operator()(const std::shared_ptr<one::Tensor>& input, const int32_t& axis,
                                const float& epsilon) const {
    MutableAttrMap attrs;
    JUST(attrs.SetAttr<int32_t>("axis", axis));
    JUST(attrs.SetAttr<float>("epsilon", epsilon));
    return OpInterpUtil::Dispatch<TensorTuple>(*op_, {input}, attrs);
  }

 private:
  std::shared_ptr<OpExpr> op_;
};

class FusedSelfAttentionFunctor {
 public:
  FusedSelfAttentionFunctor() {
    op_ = CHECK_JUST(one::OpBuilder("fused_self_attention_query_mul_key_and_value")
                         .Input("hidden_states")
                         .Output("query_mul_key")
                         .Output("value")
                         .Build());
  }
  Maybe<TensorTuple> operator()(const std::shared_ptr<one::Tensor>& hidden_states,
                                const int64_t& head_size, const float& alpha) const {
    MutableAttrMap attrs;
    JUST(attrs.SetAttr<int64_t>("head_size", head_size));
    JUST(attrs.SetAttr<float>("alpha", alpha));
    return OpInterpUtil::Dispatch<TensorTuple>(*op_, {hidden_states}, attrs);
  }

 private:
  std::shared_ptr<OpExpr> op_;
};

class FusedSelfAttentionGradFunctor {
 public:
  FusedSelfAttentionGradFunctor() {
    op_ = CHECK_JUST(one::OpBuilder("fused_self_attention_query_mul_key_and_value_grad")
                         .Input("query_mul_key_grad")
                         .Input("value_grad")
                         .Input("hidden_states")
                         .Output("hidden_states_grad")
                         .Build());
  }
  Maybe<Tensor> operator()(const std::shared_ptr<one::Tensor>& query_mul_key_grad,
                           const std::shared_ptr<one::Tensor>& value_grad,
                           const std::shared_ptr<one::Tensor>& hidden_states,
                           const float& alpha) const {
    MutableAttrMap attrs;
    JUST(attrs.SetAttr<float>("alpha", alpha));
    return OpInterpUtil::Dispatch<Tensor>(*op_, {query_mul_key_grad, value_grad, hidden_states},
                                          attrs);
  }

 private:
  std::shared_ptr<OpExpr> op_;
};

class L2NormalizeGradFunctor {
 public:
  L2NormalizeGradFunctor() {
    op_ = CHECK_JUST(one::OpBuilder("l2_normalize_grad")
                         .Input("dy")
                         .Input("y")
                         .Input("square_x_sum")
                         .Output("dx")
                         .Build());
  }
  Maybe<Tensor> operator()(const std::shared_ptr<one::Tensor>& dy,
                           const std::shared_ptr<one::Tensor>& y,
                           const std::shared_ptr<one::Tensor>& square_x_sum, const int32_t& axis,
                           const float& epsilon) const {
    MutableAttrMap attrs;
    JUST(attrs.SetAttr<int32_t>("axis", axis));
    JUST(attrs.SetAttr<float>("epsilon", epsilon));
    return OpInterpUtil::Dispatch<Tensor>(*op_, {dy, y, square_x_sum}, attrs);
  }

 private:
  std::shared_ptr<OpExpr> op_;
};

<<<<<<< HEAD
class FusedBiasAddGeluFunctor {
 public:
  FusedBiasAddGeluFunctor() {
    op_ = CHECK_JUST(
        one::OpBuilder("fused_bias_add_gelu").Input("a").Input("b").Output("out").Build());
  }
  Maybe<Tensor> operator()(const std::shared_ptr<one::Tensor>& a,
                           const std::shared_ptr<one::Tensor>& b, const int32_t& axis) const {
    MutableAttrMap attrs;
    JUST(attrs.SetAttr<int32_t>("axis", axis));
    return OpInterpUtil::Dispatch<Tensor>(*op_, {a, b}, attrs);
  }

 private:
  std::shared_ptr<OpExpr> op_;
};

class FusedBiasAddGeluGradFunctor {
 public:
  FusedBiasAddGeluGradFunctor() {
    op_ = CHECK_JUST(one::OpBuilder("fused_bias_add_gelu_grad")
                         .Input("a")
                         .Input("b")
                         .Input("dy")
                         .Output("dx")
                         .Build());
  }
  Maybe<Tensor> operator()(const std::shared_ptr<one::Tensor>& a,
                           const std::shared_ptr<one::Tensor>& b,
                           const std::shared_ptr<one::Tensor>& dy, const int32_t& axis) const {
    MutableAttrMap attrs;
    JUST(attrs.SetAttr<int32_t>("axis", axis));
    return OpInterpUtil::Dispatch<Tensor>(*op_, {a, b, dy}, attrs);
  }

 private:
  std::shared_ptr<OpExpr> op_;
};

class FusedBiasAddDropoutFunctor {
 public:
  FusedBiasAddDropoutFunctor() {
    random_mask_like_op_ =
        CHECK_JUST(one::OpBuilder("random_mask_like").Input("like").Output("out").Build());
    fused_bias_add_mask_scale_op_ = CHECK_JUST(one::OpBuilder("fused_bias_add_mask_scale")
                                                   .Input("a")
                                                   .Input("b")
                                                   .Input("mask")
                                                   .Output("out")
                                                   .Build());
  }
  Maybe<Tensor> operator()(const std::shared_ptr<one::Tensor>& a,
                           const std::shared_ptr<one::Tensor>& b, const float& p,
                           const int32_t& axis, const Optional<one::Generator>& generator) const {
    MutableAttrMap random_mask_like_attrs;
    JUST(random_mask_like_attrs.SetAttr<float>("rate", p));
    std::shared_ptr<one::Generator> gen;
    if (!generator) {
      gen = JUST(one::DefaultAutoGenerator());
    } else {
      gen = JUST(generator.value());
    }
    JUST(random_mask_like_attrs.SetAttr<int64_t>("seed", gen->current_seed()));
    const auto& random_mask_like_state = std::make_shared<RandomMaskLikeKernelState>(gen);
    const auto& mask = JUST(OpInterpUtil::Dispatch<Tensor>(
        *random_mask_like_op_, {a},
        OpExprInterpContext(random_mask_like_attrs, random_mask_like_state)));
    float scale = 1.0;
    if (p != 1.0) { scale = 1.0 / (1.0 - p); }
    MutableAttrMap fused_bias_add_mask_attrs;
    JUST(fused_bias_add_mask_attrs.SetAttr<float>("scale", scale));
    JUST(fused_bias_add_mask_attrs.SetAttr<int32_t>("axis", axis));
    return OpInterpUtil::Dispatch<Tensor>(*fused_bias_add_mask_scale_op_, {a, b, mask},
                                          fused_bias_add_mask_attrs);
  }

 private:
  std::shared_ptr<OpExpr> random_mask_like_op_;
  std::shared_ptr<OpExpr> fused_bias_add_mask_scale_op_;
=======
class FusedScaleTrilFunctor {
 public:
  FusedScaleTrilFunctor() {
    op_ = CHECK_JUST(one::OpBuilder("fused_scale_tril").Input("in").Output("out").Build());
  }

  Maybe<Tensor> operator()(const std::shared_ptr<one::Tensor>& x, const int64_t& diagonal,
                           const Scalar& fill_value, const Scalar& scale) const {
    MutableAttrMap attrs;
    JUST(attrs.SetAttr<int64_t>("diagonal", diagonal));
    bool is_fill_value_double = fill_value.IsFloatingPoint();
    bool is_scale_double = scale.IsFloatingPoint();
    if (is_fill_value_double) {
      JUST(attrs.SetAttr<double>("floating_fill_value", JUST(fill_value.As<double>())));
      JUST(attrs.SetAttr<int64_t>("integer_fill_value", 0));
      JUST(attrs.SetAttr<bool>("is_floating_fill_value", true));
    } else {
      JUST(attrs.SetAttr<double>("floating_fill_value", 0));
      JUST(attrs.SetAttr<int64_t>("integer_fill_value", JUST(fill_value.As<int64_t>())));
      JUST(attrs.SetAttr<bool>("is_floating_fill_value", false));
    }

    if (is_scale_double) {
      JUST(attrs.SetAttr<double>("floating_scale_value", JUST(scale.As<double>())));
      JUST(attrs.SetAttr<int64_t>("integer_scale_value", 0));
      JUST(attrs.SetAttr<bool>("is_floating_scale_value", true));
    } else {
      JUST(attrs.SetAttr<double>("floating_scale_value", 0));
      JUST(attrs.SetAttr<int64_t>("integer_scale_value", JUST(scale.As<int64_t>())));
      JUST(attrs.SetAttr<bool>("is_floating_scale_value", false));
    }
    return OpInterpUtil::Dispatch<Tensor>(*op_, {x}, attrs);
  }

 private:
  std::shared_ptr<OpExpr> op_;
>>>>>>> 700b3643
};

}  // namespace impl

ONEFLOW_FUNCTION_LIBRARY(m) {
  m.add_functor<impl::BiasAddFunctor>("BiasAdd");
  m.add_functor<impl::Conv1dFunctor>("Conv1d");
  m.add_functor<impl::Conv2dFunctor>("Conv2d");
  m.add_functor<impl::Conv3dFunctor>("Conv3d");
  m.add_functor<impl::MatMulFunctor>("MatMul");
  m.add_functor<impl::BatchMatMulFunctor>("BatchMatMul");
  m.add_functor<impl::LayerNormFunctor>("LayerNorm");
  m.add_functor<impl::LayerNormAffineFunctor>("LayerNormAffine");
  m.add_functor<impl::AvgPool2DFunctor>("AvgPool2D");
  m.add_functor<impl::Maxpool1DFunctor>("Maxpool1D");
  m.add_functor<impl::Maxpool2DFunctor>("Maxpool2D");
  m.add_functor<impl::Maxpool3DFunctor>("Maxpool3D");
  m.add_functor<impl::MaxPool2DFunctor>("MaxPool2D");
  m.add_functor<impl::AdaptiveAvgPool1DFunctor>("AdaptiveAvgPool1D");
  m.add_functor<impl::AdaptiveAvgPool2DFunctor>("AdaptiveAvgPool2D");
  m.add_functor<impl::AdaptiveAvgPool3DFunctor>("AdaptiveAvgPool3D");
  m.add_functor<impl::SparseSoftmaxCrossEntropyFunctor>("SparseSoftmaxCrossEntropy");
  m.add_functor<impl::SmoothL1LossFunctor>("SmoothL1Loss");
  m.add_functor<impl::CombinedMarginLossFunctor>("CombinedMarginLoss");
  m.add_functor<impl::NormalizationFunctor>("Normalization");
  m.add_functor<impl::PadFunctor>("Pad");
  m.add_functor<impl::DropoutFunctor>("Dropout");
  m.add_functor<impl::Avgpool1DFunctor>("Avgpool1D");
  m.add_functor<impl::Avgpool2DFunctor>("Avgpool2D");
  m.add_functor<impl::Avgpool3DFunctor>("Avgpool3D");
  m.add_functor<impl::OneHotFunctor>("OneHot");
  m.add_functor<impl::FusedSelfAttentionFunctor>("FusedSelfAttention");
  m.add_functor<impl::FusedSelfAttentionGradFunctor>("FusedSelfAttentionGrad");
  m.add_functor<impl::L2NormalizeFunctor>("L2Normalize");
  m.add_functor<impl::L2NormalizeGradFunctor>("L2NormalizeGrad");
<<<<<<< HEAD
  m.add_functor<impl::FusedBiasAddGeluFunctor>("FusedBiasAddGelu");
  m.add_functor<impl::FusedBiasAddGeluGradFunctor>("FusedBiasAddGeluGrad");
  m.add_functor<impl::FusedBiasAddDropoutFunctor>("FusedBiasAddDropout");
=======
  m.add_functor<impl::FusedScaleTrilFunctor>("FusedScaleTril");
>>>>>>> 700b3643
};

}  // namespace functional
}  // namespace one
}  // namespace oneflow<|MERGE_RESOLUTION|>--- conflicted
+++ resolved
@@ -579,6 +579,43 @@
   std::shared_ptr<OpExpr> dropout_op_;
 };
 
+// class DropoutGradFunctor{
+//   public: 
+//     DropoutGradFunctor(){
+//       dropout_grad_op_ = CHECK_JUST(one::OpBuilder("dropout_grad").Input("dy").Input("mask").Output("dx").Build()); 
+//     }
+
+//     Maybe<Tensor> operator()(const std::shared_ptr<one::Tensor>& dy, 
+//                              const std::shared_ptr<one::Tensor>& mask, 
+//                              const float& scale){
+//       MutableAttrMap dropout_grad_attr; 
+//       JUST(dropout_grad_attr.SetAttr<float>("scale", scale)); 
+//       return OpInterpUtil::Dispatch<Tensor>(*dropout_grad_op_, {dy, mask}, dropout_grad_attr);                           
+//     }
+
+//   private: 
+//     std::shared_ptr<OpExpr> dropout_grad_op_; 
+// };
+
+class DropoutGradFunctor {
+ public:
+  DropoutGradFunctor() {
+    dropout_grad_op_ =
+        CHECK_JUST(one::OpBuilder("dropout_grad").Input("dy").Input("mask").Output("dx").Build());
+  }
+  Maybe<Tensor> operator()(const std::shared_ptr<one::Tensor>& dy, 
+                           const std::shared_ptr<one::Tensor>& mask, 
+                           const float& scale) const {
+    MutableAttrMap dropout_grad_attrs;
+    JUST(dropout_grad_attrs.SetAttr<float>("scale", scale));
+
+    return OpInterpUtil::Dispatch<Tensor>(*dropout_grad_op_, {dy, mask}, dropout_grad_attrs);
+  }
+
+ private:
+  std::shared_ptr<OpExpr> dropout_grad_op_;
+};
+
 class AvgPoolingNDFunctor {
  public:
   AvgPoolingNDFunctor() = default;
@@ -742,7 +779,6 @@
   std::shared_ptr<OpExpr> op_;
 };
 
-<<<<<<< HEAD
 class FusedBiasAddGeluFunctor {
  public:
   FusedBiasAddGeluFunctor() {
@@ -822,7 +858,8 @@
  private:
   std::shared_ptr<OpExpr> random_mask_like_op_;
   std::shared_ptr<OpExpr> fused_bias_add_mask_scale_op_;
-=======
+}; 
+
 class FusedScaleTrilFunctor {
  public:
   FusedScaleTrilFunctor() {
@@ -859,7 +896,6 @@
 
  private:
   std::shared_ptr<OpExpr> op_;
->>>>>>> 700b3643
 };
 
 }  // namespace impl
@@ -887,6 +923,7 @@
   m.add_functor<impl::NormalizationFunctor>("Normalization");
   m.add_functor<impl::PadFunctor>("Pad");
   m.add_functor<impl::DropoutFunctor>("Dropout");
+  m.add_functor<impl::DropoutGradFunctor>("DropoutGrad");
   m.add_functor<impl::Avgpool1DFunctor>("Avgpool1D");
   m.add_functor<impl::Avgpool2DFunctor>("Avgpool2D");
   m.add_functor<impl::Avgpool3DFunctor>("Avgpool3D");
@@ -895,13 +932,10 @@
   m.add_functor<impl::FusedSelfAttentionGradFunctor>("FusedSelfAttentionGrad");
   m.add_functor<impl::L2NormalizeFunctor>("L2Normalize");
   m.add_functor<impl::L2NormalizeGradFunctor>("L2NormalizeGrad");
-<<<<<<< HEAD
   m.add_functor<impl::FusedBiasAddGeluFunctor>("FusedBiasAddGelu");
   m.add_functor<impl::FusedBiasAddGeluGradFunctor>("FusedBiasAddGeluGrad");
   m.add_functor<impl::FusedBiasAddDropoutFunctor>("FusedBiasAddDropout");
-=======
   m.add_functor<impl::FusedScaleTrilFunctor>("FusedScaleTril");
->>>>>>> 700b3643
 };
 
 }  // namespace functional
