/*
Copyright 2020 The OneFlow Authors. All rights reserved.

Licensed under the Apache License, Version 2.0 (the "License");
you may not use this file except in compliance with the License.
You may obtain a copy of the License at

    http://www.apache.org/licenses/LICENSE-2.0

Unless required by applicable law or agreed to in writing, software
distributed under the License is distributed on an "AS IS" BASIS,
WITHOUT WARRANTIES OR CONDITIONS OF ANY KIND, either express or implied.
See the License for the specific language governing permissions and
limitations under the License.
*/

#include "oneflow/core/common/container_util.h"
#include "oneflow/core/common/data_type.pb.h"
#include "oneflow/core/common/error.h"
#include "oneflow/core/common/maybe.h"
#include "oneflow/core/common/optional.h"
#include "oneflow/core/common/scalar.h"
#include "oneflow/core/framework/attr_map.h"
#include "oneflow/core/framework/mutable_attr_map.h"
#include "oneflow/core/framework/op_builder.h"
#include "oneflow/core/framework/op_expr.h"
#include "oneflow/core/framework/op_interpreter/op_interpreter_util.h"
#include "oneflow/core/framework/tensor.h"
#include "oneflow/core/framework/tensor_tuple.h"
#include "oneflow/core/framework/tensor_util.h"
#include "oneflow/core/framework/op_interpreter.h"
#include "oneflow/core/framework/random_generator.h"
#include "oneflow/core/functional/functional.h"
#include "oneflow/core/functional/function_library.h"
#include "oneflow/core/functional/sequence_function.h"
#include "oneflow/core/functional/impl/common.h"
#include "oneflow/core/functional/impl/unary_functor.h"
#include "oneflow/core/job/lazy_mode.h"
#include "oneflow/core/kernel/kernel_util.h"
#include "oneflow/user/kernels/random_mask_like_kernel.h"
#include "oneflow/user/kernels/dropout_kernel.h"
#include "oneflow/core/common/container_util.h"
#include "oneflow/user/kernels/distributions/common.h"
#include "oneflow/core/framework/nd_sbp.h"

namespace oneflow {
namespace one {
namespace functional {

namespace impl {

class BiasAddFunctor {
 public:
  BiasAddFunctor() {
    op_ = CHECK_JUST(one::OpBuilder("bias_add").Input("a").Input("b").Output("out").Build());
  }
  Maybe<Tensor> operator()(const std::shared_ptr<one::Tensor>& x,
                           const std::shared_ptr<one::Tensor>& bias, const int32_t& axis) const {
    int32_t axis_val = axis;
    if (axis_val < 0) {
      const int64_t num_axes = x->shape()->NumAxes();
      axis_val += num_axes;
    }
    CHECK_LT_OR_RETURN(axis_val, x->shape()->NumAxes())
        << Error::IndexError() << "Dimension out of range (expected to be in range of [-"
        << x->shape()->NumAxes() << "," << x->shape()->NumAxes() - 1 << "], but got " << axis_val
        << ")";
    CHECK_EQ_OR_RETURN(x->shape()->At(axis_val), bias->shape()->At(0))
        << Error::RuntimeError() << "The size of tensor x " << x->shape()->ToString()
        << " must match the size of tensor b " << bias->shape()->ToString() << " at dimension "
        << axis_val;
    auto& attrs = THREAD_CACHED_MUTABLE_ATTR_MAP("axis");
    attrs.SetAllAttrs(axis_val);
    return OpInterpUtil::Dispatch<Tensor>(*op_, {x, bias}, attrs);
  }

 private:
  std::shared_ptr<OpExpr> op_;
};

class ConvBaseFunctor {
 public:
  explicit ConvBaseFunctor(const int& num_spatial_dims) : num_spatial_dims_(num_spatial_dims) {
    bias_op_ = CHECK_JUST(one::OpBuilder("bias_add").Input("a").Input("b").Output("out").Build());
  }
  virtual ~ConvBaseFunctor() = default;
  Maybe<Tensor> operator()(const std::shared_ptr<one::Tensor>& x,
                           const std::shared_ptr<one::Tensor>& weight,
                           const Optional<one::Tensor>& bias, const std::vector<int32_t>& stride,
                           const std::vector<int32_t>& padding,
                           const std::vector<int32_t>& dilation, const int32_t& groups,
                           const std::string& channel_pos) const {
    std::vector<int32_t> kernel_size_vec(num_spatial_dims_);
    int32_t channel_idx = 1;
    int32_t kernel_idx_offset = 2;
    if (channel_pos == "channels_last") {
      kernel_idx_offset = 1;
      channel_idx = kernel_idx_offset + num_spatial_dims_;
    }

    for (int i = 0; i < num_spatial_dims_; i++) {
      kernel_size_vec.at(i) = ((weight->shape())->At(i + kernel_idx_offset));
    }
    auto& conv_attrs =
        THREAD_CACHED_MUTABLE_ATTR_MAP("filters", "kernel_size", "padding_before", "strides",
                                       "dilation_rate", "groups", "data_format");
    conv_attrs.SetAllAttrs(static_cast<int32_t>(weight->shape()->At(0)), kernel_size_vec, padding,
                           stride, dilation, groups, channel_pos);
    const std::shared_ptr<one::Tensor>& conv_out =
        JUST(OpInterpUtil::Dispatch<Tensor>(*conv_op_, {x, weight}, conv_attrs));
    if (bias) {
      return functional::BiasAdd(conv_out, JUST(bias), channel_idx);
    } else {
      return conv_out;
    }
  }

 protected:
  std::shared_ptr<OpExpr> conv_op_;
  std::shared_ptr<OpExpr> bias_op_;
  int32_t num_spatial_dims_;
};

class Conv1dFunctor : public ConvBaseFunctor {
 public:
  Conv1dFunctor() : ConvBaseFunctor(/*num_spatial_dims_=*/1) {
    conv_op_ =
        CHECK_JUST(one::OpBuilder("conv1d").Input("in").Input("weight").Output("out").Build());
  }
};

class Conv2dFunctor : public ConvBaseFunctor {
 public:
  Conv2dFunctor() : ConvBaseFunctor(/*num_spatial_dims_=*/2) {
    conv_op_ =
        CHECK_JUST(one::OpBuilder("conv2d").Input("in").Input("weight").Output("out").Build());
  }
};

class Conv3dFunctor : public ConvBaseFunctor {
 public:
  Conv3dFunctor() : ConvBaseFunctor(/*num_spatial_dims_=*/3) {
    conv_op_ =
        CHECK_JUST(one::OpBuilder("conv3d").Input("in").Input("weight").Output("out").Build());
  }
};

class DeConvBaseFunctor {
 public:
  explicit DeConvBaseFunctor(const int& num_spatial_dims) : num_spatial_dims_(num_spatial_dims) {
    bias_op_ = CHECK_JUST(one::OpBuilder("bias_add").Input("a").Input("b").Output("out").Build());
  }
  virtual ~DeConvBaseFunctor() = default;
  Maybe<Tensor> operator()(const std::shared_ptr<one::Tensor>& x,
                           const std::shared_ptr<one::Tensor>& weight,
                           const Optional<one::Tensor>& bias, const std::vector<int32_t>& stride,
                           const std::vector<int32_t>& padding,
                           const std::vector<int32_t>& output_padding, const int32_t& groups,
                           const std::vector<int32_t>& dilation,
                           const std::string& data_format) const {
    std::vector<int32_t> kernel_size_vec(num_spatial_dims_);
    int32_t kernel_idx_offset = 2;
    if (data_format == "channels_last") { kernel_idx_offset = 1; }
    for (int i = 0; i < num_spatial_dims_; i++) {
      kernel_size_vec[i] = ((weight->shape())->At(i + kernel_idx_offset));
    }

    auto& deconv_attrs =
        THREAD_CACHED_MUTABLE_ATTR_MAP("filters", "kernel_size", "padding_before", "output_padding",
                                       "strides", "dilation_rate", "groups", "data_format");
    deconv_attrs.SetAllAttrs(static_cast<int32_t>(weight->shape()->At(1) * groups), kernel_size_vec,
                             padding, output_padding, stride, dilation, groups, data_format);
    std::shared_ptr<one::Tensor> deconv_out =
        JUST(OpInterpUtil::Dispatch<Tensor>(*deconv_op_, {x, weight}, deconv_attrs));
    if (bias) {
      auto& bias_attrs = THREAD_CACHED_MUTABLE_ATTR_MAP("axis");
      bias_attrs.SetAllAttrs(static_cast<int32_t>(1));
      return OpInterpUtil::Dispatch<Tensor>(*bias_op_, {deconv_out, JUST(bias)}, bias_attrs);
    } else {
      return deconv_out;
    }
  }

 protected:
  std::shared_ptr<OpExpr> deconv_op_;
  std::shared_ptr<OpExpr> bias_op_;
  int32_t num_spatial_dims_;
};

class DeConv1dFunctor : public DeConvBaseFunctor {
 public:
  DeConv1dFunctor() : DeConvBaseFunctor(/*num_spatial_dims_=*/1) {
    deconv_op_ =
        CHECK_JUST(one::OpBuilder("deconv1d").Input("in").Input("weight").Output("out").Build());
  }
};

class DeConv2dFunctor : public DeConvBaseFunctor {
 public:
  DeConv2dFunctor() : DeConvBaseFunctor(/*num_spatial_dims_=*/2) {
    deconv_op_ =
        CHECK_JUST(one::OpBuilder("deconv2d").Input("in").Input("weight").Output("out").Build());
  }
};

class DeConv3dFunctor : public DeConvBaseFunctor {
 public:
  DeConv3dFunctor() : DeConvBaseFunctor(/*num_spatial_dims_=*/3) {
    deconv_op_ =
        CHECK_JUST(one::OpBuilder("deconv3d").Input("in").Input("weight").Output("out").Build());
  }
};

class EmbeddingReNormFunctor {
 public:
  EmbeddingReNormFunctor() {
    op_ = CHECK_JUST(
        one::OpBuilder("embedding_renorm").Input("in").Input("indices").Output("out").Build());
  }

  Maybe<Tensor> operator()(const std::shared_ptr<one::Tensor>& in,
                           const std::shared_ptr<one::Tensor>& indices, const double& max_norm,
                           const double& norm_type) const {
    CHECK_EQ_OR_RETURN(in->ndim(), 2)
        << Error::RuntimeError() << "The dimension of input should be 2.";
    std::shared_ptr<TensorTuple> outputs = std::make_shared<TensorTuple>(1);
    JUST(oneflow::VectorAt(*outputs, 0)) = in;

    auto& attrs = THREAD_CACHED_MUTABLE_ATTR_MAP("max_norm", "norm_type");
    attrs.SetAllAttrs(max_norm, norm_type);

    JUST(OpInterpUtil::Dispatch(*op_, {in, indices}, outputs.get(), attrs));
    return JUST(oneflow::VectorAt(*outputs, 0));
  }

 private:
  std::shared_ptr<OpExpr> op_;
};

class EmbeddingFunctor {
 public:
  EmbeddingFunctor() {
    op_ = CHECK_JUST(
        one::OpBuilder("embedding").Input("weight").Input("indices").Output("out").Build());
  }
  Maybe<Tensor> operator()(const std::shared_ptr<one::Tensor>& weight,
                           const std::shared_ptr<one::Tensor>& indices,
                           const Optional<int64_t>& padding_idx,
                           const bool& scale_grad_by_freq) const {
    CHECK_EQ_OR_RETURN(weight->ndim(), 2) << "The dimension of weight should be 2";
    int64_t new_padding_idx = -1;
    if (padding_idx.has_value()) { new_padding_idx = JUST(padding_idx); }
    auto& attrs = THREAD_CACHED_MUTABLE_ATTR_MAP("padding_idx", "scale_grad_by_freq");
    attrs.SetAllAttrs(new_padding_idx, scale_grad_by_freq);
    return OpInterpUtil::Dispatch<Tensor>(*op_, {weight, indices}, attrs);
  }

 private:
  std::shared_ptr<OpExpr> op_;
};

class MatMulNoBroadCastFunctor {
 public:
  Maybe<Tensor> operator()(const std::shared_ptr<one::Tensor>& input,
                           const std::shared_ptr<one::Tensor>& mat2) const {
    const auto& input_shape = input->shape();
    const auto& mat2_shape = mat2->shape();
    CHECK_EQ_OR_RETURN(input_shape->NumAxes(), 2)
        << Error::RuntimeError() << "self must be a matrix";
    CHECK_EQ_OR_RETURN(mat2_shape->NumAxes(), 2)
        << Error::RuntimeError() << "mat2 must be a matrix";
    CHECK_EQ_OR_RETURN(input_shape->at(1), mat2_shape->at(0))
        << Error::RuntimeError() << "mat1 and mat2 shapes cannot be multiplied ("
        << std::to_string(input_shape->at(0)) << "x" << std::to_string(input_shape->at(1))
        << " and " << std::to_string(mat2_shape->at(0)) << "x" << std::to_string(mat2_shape->at(1))
        << ")";
    return JUST(functional::MatMul(input, mat2, false, false, 1.0));
  }
};

class MatMulFunctor {
 public:
  MatMulFunctor() {
    matmul_op_ = CHECK_JUST(one::OpBuilder("matmul").Input("a").Input("b").Output("out").Build());
    batch_matmul_op_ =
        CHECK_JUST(one::OpBuilder("batch_matmul").Input("a").Input("b").Output("out").Build());
    bcast_matmul_op_ =
        CHECK_JUST(one::OpBuilder("broadcast_matmul").Input("a").Input("b").Output("out").Build());
  }
  Maybe<Tensor> operator()(const std::shared_ptr<one::Tensor>& a,
                           const std::shared_ptr<one::Tensor>& b, const bool& transpose_a,
                           const bool& transpose_b, const double& alpha) const {
    const auto& a_shape = a->shape();
    const auto& b_shape = b->shape();

    CHECK_GE_OR_RETURN(a_shape->NumAxes(), 1)
        << Error::RuntimeError() << "Tensor a's dim should >= 1";
    CHECK_GE_OR_RETURN(b_shape->NumAxes(), 1)
        << Error::RuntimeError() << "Tensor b's dim should >= 1";

    auto& attrs = THREAD_CACHED_MUTABLE_ATTR_MAP("transpose_a", "transpose_b", "alpha");
    attrs.SetAllAttrs(transpose_a, transpose_b, alpha);
    const int64_t a_num_axes = a_shape->NumAxes();
    const int64_t b_num_axes = b_shape->NumAxes();
    if (a_num_axes == 1 && b_num_axes == 2) { return VectorMatrixProduct(a, b); }
    if (a_num_axes == 2 && b_num_axes == 1) { return MatrixVectorProduct(a, b); }
    if (a_num_axes == 2 && b_num_axes == 2) {
      return OpInterpUtil::Dispatch<Tensor>(*matmul_op_, {a, b}, attrs);
    }
    if (a_num_axes == b_num_axes) {
      bool if_batch_matmul = true;
      for (int i = 0; i < a_num_axes - 2; ++i) {
        if (a_shape->At(i) != b_shape->At(i)) {
          if_batch_matmul = false;
          break;
        }
      }
      if (if_batch_matmul) {
        return OpInterpUtil::Dispatch<Tensor>(*batch_matmul_op_, {a, b}, attrs);
      }
    }
    return OpInterpUtil::Dispatch<Tensor>(*bcast_matmul_op_, {a, b}, attrs);
  }

 private:
  std::shared_ptr<OpExpr> matmul_op_;
  std::shared_ptr<OpExpr> batch_matmul_op_;
  std::shared_ptr<OpExpr> bcast_matmul_op_;
};

class BatchMatMulFunctor {
 public:
  BatchMatMulFunctor() {
    batch_matmul_op_ =
        CHECK_JUST(one::OpBuilder("batch_matmul").Input("a").Input("b").Output("out").Build());
  }
  Maybe<Tensor> operator()(const std::shared_ptr<one::Tensor>& a,
                           const std::shared_ptr<one::Tensor>& b, const bool& transpose_a,
                           const bool& transpose_b, const double& alpha) const {
    const auto& a_shape = a->shape();
    const auto& b_shape = b->shape();
    CHECK_EQ_OR_RETURN(a_shape->NumAxes(), 3)
        << Error::RuntimeError() << "Expected 3-dimensional tensor, but got " << a_shape->NumAxes()
        << "-dimensional tensor for argument #1";
    CHECK_EQ_OR_RETURN(b_shape->NumAxes(), 3)
        << Error::RuntimeError() << "Expected 3-dimensional tensor, but got " << b_shape->NumAxes()
        << "-dimensional tensor for argument #2";
    CHECK_EQ_OR_RETURN(a_shape->At(0), b_shape->At(0))
        << Error::RuntimeError() << "Batch dim not match, please check input!";
    CHECK_EQ_OR_RETURN(a_shape->At(2), b_shape->At(1))
        << Error::RuntimeError() << "Matmul dim not match, please check input!";
    auto& attrs = THREAD_CACHED_MUTABLE_ATTR_MAP("transpose_a", "transpose_b", "alpha");
    attrs.SetAllAttrs(transpose_a, transpose_b, alpha);
    return OpInterpUtil::Dispatch<Tensor>(*batch_matmul_op_, {a, b}, attrs);
  }

 private:
  std::shared_ptr<OpExpr> batch_matmul_op_;
};

class VectorMatrixProductFunctor {
 public:
  VectorMatrixProductFunctor() {
    vector_matrix_product_op_ = CHECK_JUST(
        one::OpBuilder("vector_matrix_product").Input("a").Input("b").Output("out").Build());
  }
  Maybe<Tensor> operator()(const std::shared_ptr<one::Tensor>& vec,
                           const std::shared_ptr<one::Tensor>& input) const {
    const auto& vec_shape = vec->shape();
    const auto& input_shape = input->shape();
    CHECK_OR_RETURN(input_shape->NumAxes() == 2 && vec_shape->NumAxes() == 1)
        << Error::RuntimeError() << "vector @ matrix expected, got "
        << "1, " << input_shape->NumAxes() << ", " << vec_shape->NumAxes();
    CHECK_EQ_OR_RETURN(vec_shape->at(0), input_shape->at(0))
        << Error::RuntimeError() << "size mismatch, got " << 1 << ", "
        << std::to_string(vec_shape->at(0)) << " x " << std::to_string(input_shape->at(0)) << ", "
        << std::to_string(input_shape->at(1));
    return OpInterpUtil::Dispatch<Tensor>(*vector_matrix_product_op_, {vec, input});
  }

 private:
  std::shared_ptr<OpExpr> vector_matrix_product_op_;
};

class TensorDotIntDimsFunctor {
 public:
  Maybe<Tensor> operator()(const std::shared_ptr<Tensor>& a, const std::shared_ptr<Tensor>& b,
                           const int32_t dims) const {
    CHECK_GE_OR_RETURN(dims, 0) << Error::RuntimeError()
                                << "tensordot expects dims >= 0, but got dims=" << dims;
    CHECK_LE_OR_RETURN(dims, a->ndim())
        << Error::RuntimeError() << "tensordot expects dims <= a.ndim which is " << a->ndim()
        << ", but got " << dims;
    CHECK_LE_OR_RETURN(dims, b->ndim())
        << Error::RuntimeError() << "tensordot expects dims <= b.ndim which is " << b->ndim()
        << ", but got " << dims;
    std::vector<int32_t> dot_dims_a(dims), dot_dims_b(dims);
    for (int32_t i = 0; i < dims; i++) {
      dot_dims_a[i] = a->ndim() - dims + i;
      dot_dims_b[i] = i;
    }
    return JUST(functional::TensorDot(a, b, dot_dims_a, dot_dims_b));
  }
};

class TensorDotFunctor {
 public:
  Maybe<Tensor> operator()(const std::shared_ptr<Tensor>& a, const std::shared_ptr<Tensor>& b,
                           const std::vector<int32_t>& dims_a,
                           const std::vector<int32_t>& dims_b) const {
    // dims_a and dims_b represent dim indices to calculate dot, and are copied to variables
    // dot_dims_a and dot_dims_b when they need to be modified
    CHECK_EQ_OR_RETURN(dims_a.size(), dims_b.size())
        << Error::RuntimeError() << "both dimension lists should have same length, got "
        << dims_a.size() << " and " << dims_b.size();

    // dims_a.size() == dims_b.size(), and specially treat if both are empty
    if (dims_a.empty()) {
      DimVector shape_sum(a->ndim() + b->ndim());
      for (int64_t i = 0; i < a->ndim(); i++) { shape_sum[i] = a->shape()->At(i); }
      for (int64_t i = 0; i < b->ndim(); i++) { shape_sum[i + a->ndim()] = b->shape()->At(i); }
      std::shared_ptr<Tensor> reshape_a = JUST(Reshape(a, Shape(DimVector{-1, 1})));
      std::shared_ptr<Tensor> reshape_b = JUST(Reshape(b, Shape(DimVector{1, -1})));
      return JUST(Reshape(JUST(functional::MatMul(reshape_a, reshape_b, false, false, 1.0)),
                          Shape(DimVector(shape_sum.begin(), shape_sum.end()))));
    }
    std::vector<int32_t> dot_dims_a(dims_a.begin(), dims_a.end());
    std::vector<int32_t> dot_dims_b(dims_b.begin(), dims_b.end());
    for (int64_t i = 0; i < dot_dims_a.size(); i++) {
      dot_dims_a[i] = JUST(maybe_wrap_dim(dot_dims_a[i], a->ndim()));
      dot_dims_b[i] = JUST(maybe_wrap_dim(dot_dims_b[i], b->ndim()));
    }
    std::vector<bool> if_dot_dims_a(a->ndim(), false);
    std::vector<bool> if_dot_dims_b(b->ndim(), false);
    for (const int32_t dim_idx : dot_dims_a) {
      CHECK_EQ_OR_RETURN(if_dot_dims_a[dim_idx], false)
          << Error::RuntimeError() << "dim " << dim_idx
          << " appears multiple times in the list of dims";
      if_dot_dims_a[dim_idx] = true;
    }
    for (const int32_t dim_idx : dot_dims_b) {
      CHECK_EQ_OR_RETURN(if_dot_dims_b[dim_idx], false)
          << Error::RuntimeError() << "dim " << dim_idx
          << " appears multiple times in the list of dims";
      if_dot_dims_b[dim_idx] = true;
    }

    std::vector<int32_t> broadcast_dims_a, broadcast_dims_b;
    for (int64_t i = 0; i < dot_dims_a.size(); i++) {
      int64_t size_a = a->shape()->At(dot_dims_a[i]);
      int64_t size_b = b->shape()->At(dot_dims_b[i]);
      if (size_a == 1 && size_b > 1) {
        broadcast_dims_b.emplace_back(dot_dims_b[i]);
      } else if (size_b == 1 && size_a > 1) {
        broadcast_dims_a.emplace_back(dot_dims_a[i]);
      } else {
        CHECK_EQ_OR_RETURN(size_a, size_b)
            << Error::RuntimeError() << "contracted dimensions need to match, but first has size "
            << size_a << " in dim " << dot_dims_a[i] << " and second has size " << size_b
            << " in dim " << dot_dims_b[i];
      }
    }

    // calculate ReduceSum for broadcasting of some axis
    std::shared_ptr<Tensor> reduced_sum_a = a;
    std::shared_ptr<Tensor> reduced_sum_b = b;
    if (!broadcast_dims_a.empty())
      reduced_sum_a = JUST(functional::ReduceSum(a, broadcast_dims_a, true));
    if (!broadcast_dims_b.empty())
      reduced_sum_b = JUST(functional::ReduceSum(b, broadcast_dims_b, true));

    // int64_t non_dot_size_a = 1, non_dot_size_b = 1;
    std::vector<int32_t> non_dot_shape_a, non_dot_shape_b;
    non_dot_shape_a.reserve(a->ndim() - dot_dims_a.size() + b->ndim() - dot_dims_b.size());
    non_dot_shape_b.reserve(b->ndim() - dot_dims_b.size());

    std::vector<int32_t> permuted_dims_a, permuted_dims_b;
    permuted_dims_a.reserve(a->ndim());
    permuted_dims_b.reserve(b->ndim());

    for (int32_t i = 0; i < a->ndim(); i++) {
      if (!if_dot_dims_a[i]) {
        permuted_dims_a.emplace_back(i);
        // non_dot_size_a *= reduced_sum_a->shape()->At(i);
        non_dot_shape_a.emplace_back(reduced_sum_a->shape()->At(i));
      }
    }

    for (const int32_t dim_idx : dot_dims_a) permuted_dims_a.emplace_back(dim_idx);
    for (const int32_t dim_idx : dot_dims_b) permuted_dims_b.emplace_back(dim_idx);

    for (int32_t i = 0; i < b->ndim(); i++) {
      if (!if_dot_dims_b[i]) {
        permuted_dims_b.emplace_back(i);
        // non_dot_size_b *= reduced_sum_b->shape()->At(i);
        non_dot_shape_b.emplace_back(reduced_sum_b->shape()->At(i));
      }
    }
    non_dot_shape_a.insert(non_dot_shape_a.end(), non_dot_shape_b.begin(), non_dot_shape_b.end());

    int64_t dot_size = 1;
    for (const int32_t dim_idx : dot_dims_a) dot_size *= reduced_sum_a->shape()->At(dim_idx);
    std::shared_ptr<Tensor> permuted_a = JUST(
        Reshape(JUST(Permute(reduced_sum_a, permuted_dims_a)), Shape(DimVector({-1, dot_size}))));
    std::shared_ptr<Tensor> permuted_b = JUST(
        Reshape(JUST(Permute(reduced_sum_b, permuted_dims_b)), Shape(DimVector({dot_size, -1}))));

    return Reshape(JUST(functional::MatMul(permuted_a, permuted_b, false, false, 1.0)),
                   Shape(DimVector({non_dot_shape_a.begin(), non_dot_shape_a.end()})));
  }
};

class FusedMLPFunctor {
 public:
  FusedMLPFunctor() {
#if CUDA_VERSION >= 11060
    fused_op_.resize(kMaxInputCount /*the maximum number of inputs*/);
    for (int n = 1; n < fused_op_.size(); ++n) {
      fused_op_[n] = CHECK_JUST(one::OpBuilder("cublas_fused_mlp")
                                    .Input("x")
                                    .Input("weights", n)
                                    .Input("biases", n)
                                    .Output("out")
                                    .Output("cublas_aux", n)
                                    .Output("hidden", n)
                                    .Build());
    }
#endif
  }
  Maybe<Tensor> operator()(const std::shared_ptr<one::Tensor>& x, const TensorTuple& weights,
                           const TensorTuple& biases, bool skip_final_activation) const {
    const int64_t weight_size = weights.size();
    const int64_t bias_size = biases.size();
    CHECK_GE_OR_RETURN(weight_size, 1)
        << Error::RuntimeError() << "The number of weights should be greater equal than 1. ";
    CHECK_EQ_OR_RETURN(weight_size, bias_size)
        << Error::RuntimeError() << "The number of weights should be equal to biases. ";
    int64_t n = 0, k = 0;
    /*
    x: (m, k)
    weight: (n, k) need transpose
    bias: (n)
    */
    const auto& x_shape = x->shape();
    k = x_shape->At(1);
    for (int64_t i = 0; i < weight_size; i++) {
      const auto& weight_shape = weights[i]->shape();
      const auto& bias_shape = biases[i]->shape();

      // TODO(): Support Fused batch/broadcast matmul.
      CHECK_EQ_OR_RETURN(weight_shape->NumAxes(), 2)
          << Error::RuntimeError() << "Weight's dim size should == 2";
      CHECK_EQ_OR_RETURN(bias_shape->NumAxes(), 1)
          << Error::RuntimeError() << "Bias's dim size should == 1";

      n = weight_shape->At(0);
      CHECK_EQ_OR_RETURN(bias_shape->At(0), n)
          << Error::RuntimeError() << "Bias's dim is not equal to weight's first dim. ";
      CHECK_EQ_OR_RETURN(weight_shape->At(1), k)
          << Error::RuntimeError() << "weight's second dim should be equal to input's second dim. ";

      // Set for next layer.
      k = n;
    }

#if CUDA_VERSION >= 11060
    DeviceType device_type{};
    if (x->is_global()) {
      device_type = JUST(x->parallel_desc())->device_type();
    } else {
      device_type = JUST(x->device())->enum_type();
    }

    if ((device_type == DeviceType::kCUDA) && (weight_size <= kMaxInputCount)
        && (!ParseBooleanFromEnv("ONEFLOW_FUNCTOR_DISABLE_FUSED_MLP", false))) {
      TensorTuple input(2 * weight_size + 1);
      input[0] = x;
      std::copy(weights.begin(), weights.end(), input.begin() + 1);
      std::copy(biases.begin(), biases.end(), input.begin() + 1 + weight_size);

      auto& attrs = THREAD_CACHED_MUTABLE_ATTR_MAP("skip_final_activation");
      attrs.SetAllAttrs(skip_final_activation);
      return OpInterpUtil::Dispatch<Tensor>(*fused_op_[weight_size], input, attrs);
    }
#endif  // CUDA_VERSION >= 11060

    // Fall back to Naive matmul + bias_add + relu
    std::shared_ptr<one::Tensor> out = x;
    for (int32_t layer_idx = 0; layer_idx < weight_size; layer_idx++) {
      out = JUST(
          functional::BiasAdd(JUST(functional::MatMul(out, weights[layer_idx], false, true, 1.0)),
                              biases[layer_idx], 1));
      if ((layer_idx != weight_size - 1) || (!skip_final_activation)) {
        /*
        When it is not last dense layer, or it is last dense layer and skip_final_activate=False,
        we add relu Layer.
        */
        out = JUST(functional::Relu(out, false));
      }
    }
    return out;
  }

 private:
#if CUDA_VERSION >= 11060
  std::vector<std::shared_ptr<OpExpr>> fused_op_;
#endif
};

class FusedMatmulBiasAddReluDropoutFunctor {
 public:
  FusedMatmulBiasAddReluDropoutFunctor() {
#if CUDA_VERSION >= 11060
    fused_op_.resize(kMaxInputCount /*the maximum number of inputs*/);
    for (int n = 1; n < fused_op_.size(); ++n) {
      fused_op_[n] = CHECK_JUST(one::OpBuilder("fused_matmul_bias_add_relu_dropout")
                                    .Input("x")
                                    .Input("weights", n)
                                    .Input("biases", n)
                                    .Output("out")
                                    .Output("cublas_aux", n)
                                    .Output("hidden", n)
                                    .Build());
    }
#endif
  }
  Maybe<Tensor> operator()(const std::shared_ptr<one::Tensor>& x, const TensorTuple& weights,
                           const TensorTuple& biases, bool skip_final_activation,
                           const std::vector<float>& dropout_rate_list,
                           const Optional<one::Generator>& generator) const {
    const int64_t weight_size = weights.size();
    const int64_t bias_size = biases.size();
    CHECK_GE_OR_RETURN(weight_size, 1)
        << Error::RuntimeError() << "The number of weights should be greater equal than 1. ";
    CHECK_EQ_OR_RETURN(weight_size, bias_size)
        << Error::RuntimeError() << "The number of weights should be equal to biases. ";
    CHECK_EQ_OR_RETURN(weight_size, dropout_rate_list.size())
        << Error::RuntimeError()
        << "The dropout rate list length should be equal to the number of weights. ";
    int64_t n = 0, k = 0;
    /*
    x: (m, k)
    weight: (n, k) need transpose
    bias: (n)
    */
    const auto& x_shape = x->shape();
    k = x_shape->At(1);
    const auto gen = generator.value_or(JUST(one::DefaultAutoGenerator()));
    const auto& dropout_state = std::make_shared<FusedDropoutKernelState>(gen);
    for (int64_t i = 0; i < weight_size; i++) {
      CHECK_GE_OR_RETURN(dropout_rate_list[i], 0.0f)
          << Error::RuntimeError() << "Dropout rate should be >= 0.0";

      const auto& weight_shape = weights[i]->shape();
      const auto& bias_shape = biases[i]->shape();
      // TODO(): Support Fused batch/broadcast matmul.
      CHECK_EQ_OR_RETURN(weight_shape->NumAxes(), 2) << "Weight's dim should == 2";
      CHECK_EQ_OR_RETURN(bias_shape->NumAxes(), 1) << "Bias's dim should == 1";

      n = weight_shape->At(0);
      CHECK_EQ_OR_RETURN(bias_shape->At(0), n) << "Bias's dim is not equal to weight's last dim. ";
      CHECK_EQ_OR_RETURN(weight_shape->At(1), k)
          << "weight's first dim should be equal to input's last dim. ";
      // Set for next layer.
      k = n;
    }

#if CUDA_VERSION >= 11060
    DeviceType device_type{};
    if (x->is_global()) {
      device_type = JUST(x->parallel_desc())->device_type();
    } else {
      device_type = JUST(x->device())->enum_type();
    }

    if ((device_type == DeviceType::kCUDA) && (weight_size <= kMaxInputCount)
        && (!ParseBooleanFromEnv("ONEFLOW_FUNCTOR_DISABLE_FUSED_MLP", false))) {
      TensorTuple input(2 * weight_size + 1);
      input[0] = x;
      std::copy(weights.begin(), weights.end(), input.begin() + 1);
      std::copy(biases.begin(), biases.end(), input.begin() + 1 + weight_size);
      auto& attrs = THREAD_CACHED_MUTABLE_ATTR_MAP("skip_final_activation", "dropout_rate_list");
      attrs.SetAllAttrs(skip_final_activation, dropout_rate_list);
      return OpInterpUtil::Dispatch<Tensor>(*fused_op_[weight_size], input,
                                            OpExprInterpContext(attrs, dropout_state));
    }
#endif  // CUDA_VERSION >= 11060

    // Fall back to Naive matmul + bias_add + relu + dropout
    std::shared_ptr<one::Tensor> out = x;
    for (int32_t layer_idx = 0; layer_idx < weight_size; layer_idx++) {
      out = JUST(
          functional::BiasAdd(JUST(functional::MatMul(out, weights[layer_idx], false, true, 1.0)),
                              biases[layer_idx], 1));
      if ((layer_idx != weight_size - 1) || !skip_final_activation) {
        out = JUST(functional::Relu(out, false));
        out = JUST(functional::Dropout(out, JUST(VectorAt(dropout_rate_list, layer_idx)),
                                       /*training=*/true,
                                       /*inplace=*/false,
                                       /*generator=*/gen, /*addend=*/NullOpt));
      } else {
        out = JUST(functional::Dropout(out, JUST(VectorAt(dropout_rate_list, layer_idx)),
                                       /*training=*/true,
                                       /*inplace=*/false,
                                       /*generator=*/gen, /*addend=*/NullOpt));
      }
    }
    return out;
  }

 private:
#if CUDA_VERSION >= 11060
  std::vector<std::shared_ptr<OpExpr>> fused_op_;
#endif
};

class LayerNormFunctor {
 public:
  LayerNormFunctor() {
    op_ = CHECK_JUST(one::OpBuilder("layer_norm")
                         .Input("x")
                         .Output("y")
                         .Output("mean")
                         .Output("inv_variance")
                         .Build());
  }
  Maybe<Tensor> operator()(const std::shared_ptr<one::Tensor>& x, const int64_t& begin_norm_axis,
                           const int64_t& begin_params_axis, const double& epsilon) const {
    auto& attrs = THREAD_CACHED_MUTABLE_ATTR_MAP("begin_norm_axis", "begin_params_axis", "epsilon",
                                                 "center", "scale");
    attrs.SetAllAttrs(begin_norm_axis, begin_params_axis, epsilon, false, false);
    return OpInterpUtil::Dispatch<Tensor>(*op_, {x}, attrs);
  }

 private:
  std::shared_ptr<OpExpr> op_;
};

class LayerNormAffineFunctor {
 public:
  LayerNormAffineFunctor() {
    op_ = CHECK_JUST(one::OpBuilder("layer_norm")
                         .Input("x")
                         .Input("gamma")
                         .Input("beta")
                         .Output("y")
                         .Output("mean")
                         .Output("inv_variance")
                         .Build());
  }
  Maybe<Tensor> operator()(const std::shared_ptr<one::Tensor>& x,
                           const std::shared_ptr<one::Tensor>& gamma,
                           const std::shared_ptr<one::Tensor>& beta, const int64_t& begin_norm_axis,
                           const int64_t& begin_params_axis, const double& epsilon) const {
    auto& attrs = THREAD_CACHED_MUTABLE_ATTR_MAP("begin_norm_axis", "begin_params_axis", "epsilon",
                                                 "center", "scale");
    attrs.SetAllAttrs(begin_norm_axis, begin_params_axis, epsilon, true, true);
    return OpInterpUtil::Dispatch<Tensor>(*op_, {x, gamma, beta}, attrs);
  }

 private:
  std::shared_ptr<OpExpr> op_;
};

class PixelShuffleFunctor {
 public:
  PixelShuffleFunctor() {}
  Maybe<Tensor> operator()(const std::shared_ptr<one::Tensor>& x, const int64_t& h_upscale_factor,
                           const int64_t& w_upscale_factor) const {
    CHECK_OR_RETURN(x->ndim() == 4) << Error::RuntimeError() << "Only Accept 4D Tensor";
    const int64_t batch = x->shape()->At(0);
    const int64_t channel = x->shape()->At(1);
    const int64_t height = x->shape()->At(2);
    const int64_t width = x->shape()->At(3);
    std::shared_ptr<one::Tensor> out;
    CHECK_OR_RETURN(channel % (h_upscale_factor * w_upscale_factor) == 0)
        << Error::RuntimeError()
        << "The channels of input tensor must be divisible by (upscale_factor * upscale_factor) or "
           "(h_upscale_factor * w_upscale_factor)";
    const int64_t new_c = static_cast<int>(channel / (h_upscale_factor * w_upscale_factor));
    std::vector<int32_t> permute_vec = {0, 1, 4, 2, 5, 3};
    std::vector<int64_t> reshape_vec_1 = {batch, new_c, h_upscale_factor * w_upscale_factor, height,
                                          width};
    Shape reshape_1(DimVector(reshape_vec_1.begin(), reshape_vec_1.end()));
    std::vector<int64_t> reshape_vec_2 = {batch,  new_c, h_upscale_factor, w_upscale_factor,
                                          height, width};
    Shape reshape_2(DimVector(reshape_vec_2.begin(), reshape_vec_2.end()));
    std::vector<int64_t> reshape_vec_3 = {batch, new_c, height * h_upscale_factor,
                                          width * w_upscale_factor};
    Shape reshape_3(DimVector(reshape_vec_3.begin(), reshape_vec_3.end()));
    out = JUST(Reshape(x, reshape_1));
    out = JUST(Reshape(out, reshape_2));
    out = JUST(Permute(out, permute_vec));
    out = JUST(Reshape(out, reshape_3));
    return out;
  }
};

class TFPoolNDFunctor {
 public:
  TFPoolNDFunctor() = default;
  virtual ~TFPoolNDFunctor() = default;
  Maybe<Tensor> operator()(const std::shared_ptr<one::Tensor>& x,
                           const std::vector<int32_t>& kernel_size,
                           const std::vector<int32_t>& strides, const std::string& padding,
                           const std::vector<int32_t>& padding_before,
                           const std::vector<int32_t>& padding_after,
                           const std::string& data_format, const bool& ceil_mode) const {
    auto& attrs =
        THREAD_CACHED_MUTABLE_ATTR_MAP("pool_size", "strides", "padding", "padding_before",
                                       "padding_after", "data_format", "ceil_mode");
    attrs.SetAllAttrs(kernel_size, strides, padding, padding_before, padding_after, data_format,
                      ceil_mode);
    return OpInterpUtil::Dispatch<Tensor>(*op_, {x}, attrs);
  }

 protected:
  std::shared_ptr<OpExpr> op_;
};

class MaxPoolNDFunctor {
 public:
  MaxPoolNDFunctor() = default;
  virtual ~MaxPoolNDFunctor() = default;
  Maybe<TensorTuple> operator()(const std::shared_ptr<one::Tensor>& x,
                                const std::vector<int32_t>& kernel_size,
                                const Optional<std::vector<int32_t>>& stride,
                                const std::vector<int32_t>& padding,
                                const std::vector<int32_t>& dilation, const bool& return_indices,
                                const bool& ceil_mode, const std::string& data_format) const {
    if (x->ndim() == 4 && data_format == "channels_last") {
      if (!return_indices && dilation.at(0) == 1 && dilation.at(1) == 1) {
        // legacy tf style maxpool2d , use cudnn implementation
        // with high performance but do not support dilation/return_indices
        std::vector<int32_t> padding_before{padding.at(0), padding.at(1)};
        std::vector<int32_t> padding_after{padding.at(0), padding.at(1)};

        auto& attrs =
            THREAD_CACHED_MUTABLE_ATTR_MAP("pool_size", "strides", "padding", "padding_before",
                                           "padding_after", "data_format", "ceil_mode");
        attrs.SetAllAttrs(kernel_size, stride ? *JUST(stride) : kernel_size,
                          std::string("customized"), padding_before, padding_after, data_format,
                          ceil_mode);
        TensorTuple output;
        output.emplace_back(JUST(OpInterpUtil::Dispatch<Tensor>(*tf_maxpool_op_, {x}, attrs)));
        return output;
      }
    }

    auto& attrs = THREAD_CACHED_MUTABLE_ATTR_MAP("kernel_size", "padding", "stride", "dilation",
                                                 "data_format", "return_indices", "ceil_mode");
    // If stride is None, we set it as kernel_size to align Pytorch.
    attrs.SetAllAttrs(kernel_size, padding, stride ? *JUST(stride) : kernel_size, dilation,
                      data_format, return_indices, ceil_mode);
    return OpInterpUtil::Dispatch<TensorTuple>(*op_, {x}, attrs);
  }

 protected:
  std::shared_ptr<OpExpr> op_;
  std::shared_ptr<OpExpr> tf_maxpool_op_;
};

class TFAvgPool2DFunctor : public TFPoolNDFunctor {
 public:
  TFAvgPool2DFunctor() {
    op_ = CHECK_JUST(one::OpBuilder("tf_avg_pool_2d").Input("x").Output("y").Build());
  }
};

class MaxPool1DFunctor : public MaxPoolNDFunctor {
 public:
  MaxPool1DFunctor() {
    op_ = CHECK_JUST(one::OpBuilder("max_pool_1d").Input("x").Output("y").Output("indice").Build());
  }
};

class MaxPool2DFunctor : public MaxPoolNDFunctor {
 public:
  MaxPool2DFunctor() {
    op_ = CHECK_JUST(one::OpBuilder("max_pool_2d").Input("x").Output("y").Output("indice").Build());
    tf_maxpool_op_ = CHECK_JUST(one::OpBuilder("tf_max_pool_2d").Input("x").Output("y").Build());
  }
};

class MaxPool3DFunctor : public MaxPoolNDFunctor {
 public:
  MaxPool3DFunctor() {
    op_ = CHECK_JUST(one::OpBuilder("max_pool_3d").Input("x").Output("y").Output("indice").Build());
  }
};

class AdaptivePoolNDFunctor {
 public:
  AdaptivePoolNDFunctor() = default;
  virtual ~AdaptivePoolNDFunctor() = default;
  Maybe<Tensor> operator()(const std::shared_ptr<one::Tensor>& x,
                           const std::vector<int64_t>& output_size) const {
    auto& attrs = THREAD_CACHED_MUTABLE_ATTR_MAP("output_size");
    attrs.SetAllAttrs(output_size);
    return OpInterpUtil::Dispatch<Tensor>(*op_, {x}, attrs);
  }

 protected:
  std::shared_ptr<OpExpr> op_;
};

class AdaptiveAvgPool1DFunctor : public AdaptivePoolNDFunctor {
 public:
  AdaptiveAvgPool1DFunctor() {
    op_ = CHECK_JUST(one::OpBuilder("adaptive_avg_pool1d").Input("x").Output("y").Build());
  }
};

class AdaptiveAvgPool2DFunctor : public AdaptivePoolNDFunctor {
 public:
  AdaptiveAvgPool2DFunctor() {
    op_ = CHECK_JUST(one::OpBuilder("adaptive_avg_pool2d").Input("x").Output("y").Build());
  }
};

class AdaptiveAvgPool3DFunctor : public AdaptivePoolNDFunctor {
 public:
  AdaptiveAvgPool3DFunctor() {
    op_ = CHECK_JUST(one::OpBuilder("adaptive_avg_pool3d").Input("x").Output("y").Build());
  }
};

class LossFunctorBase {
 public:
  Maybe<Tensor> apply_reduction(const Maybe<Tensor>& x, const std::string& reduction) const {
    CHECK_OR_RETURN(reduction == "none" || reduction == "sum" || reduction == "mean")
        << Error::RuntimeError() << "Reduction should be none, sum or mean.";
    if (reduction == "sum") { return functional::ReduceSum(JUST(x), {}, false); }
    if (reduction == "mean") { return functional::ReduceMean(JUST(x), {}, false); }
    return x;
  }

 protected:
  LossFunctorBase() = default;
  virtual ~LossFunctorBase() = default;
};

class MseLossFunctor : public LossFunctorBase {
 public:
  MseLossFunctor() {}
  Maybe<Tensor> operator()(const std::shared_ptr<one::Tensor>& input,
                           const std::shared_ptr<one::Tensor>& target,
                           const std::string& reduction) const {
    const auto out = sequence_function(functional::Sub)
                         .then(functional::Square)
                         .call(input, target, /*alpha=*/1.0, /*inplace=*/false);
    return apply_reduction(out, reduction);
  }
};

class L1LossFunctor : public LossFunctorBase {
 public:
  L1LossFunctor() {}
  Maybe<Tensor> operator()(const std::shared_ptr<one::Tensor>& input,
                           const std::shared_ptr<one::Tensor>& target,
                           const std::string& reduction) const {
    const auto out = sequence_function(functional::Sub)
                         .then(functional::Abs)
                         .call(input, target, /*alpha=*/1.0, /*inplace=*/false);
    return apply_reduction(out, reduction);
  }
};

class SmoothL1LossFunctor : LossFunctorBase {
 public:
  SmoothL1LossFunctor() {
    op_ = CHECK_JUST(
        one::OpBuilder("smooth_l1_loss").Input("input").Input("target").Output("out").Build());
  }
  Maybe<Tensor> operator()(const std::shared_ptr<one::Tensor>& input,
                           const std::shared_ptr<one::Tensor>& target, const float& beta,
                           const std::string& reduction) const {
    auto& attrs = THREAD_CACHED_MUTABLE_ATTR_MAP("beta");
    attrs.SetAllAttrs(beta);
    return apply_reduction(OpInterpUtil::Dispatch<Tensor>(*op_, {input, target}, attrs), reduction);
  }

 private:
  std::shared_ptr<OpExpr> op_;
};

class KLDivLossFunctor : public LossFunctorBase {
 public:
  KLDivLossFunctor() {
    op_ = CHECK_JUST(
        one::OpBuilder("kl_div_loss").Input("input").Input("target").Output("out").Build());
  }
  Maybe<Tensor> operator()(const std::shared_ptr<one::Tensor>& input,
                           const std::shared_ptr<one::Tensor>& target, const bool log_target,
                           const std::string& reduction) const {
    auto& attrs = THREAD_CACHED_MUTABLE_ATTR_MAP("log_target");
    attrs.SetAllAttrs(log_target);
    return apply_reduction(OpInterpUtil::Dispatch<Tensor>(*op_, {input, target}, attrs), reduction);
  }

 private:
  std::shared_ptr<OpExpr> op_;
};

class MarginRankingLossFunctor : public LossFunctorBase {
 public:
  Maybe<Tensor> operator()(const std::shared_ptr<one::Tensor>& input_1,
                           const std::shared_ptr<one::Tensor>& input_2,
                           const std::shared_ptr<one::Tensor>& target, const float margin,
                           const std::string& reduction) const {
    const auto out =
        sequence_function(functional::Sub)
            .then(functional::Negative)
            .then(std::bind(functional::Mul, target, std::placeholders::_1))
            .then([&margin](const std::shared_ptr<one::Tensor>& x) {
              return functional::ScalarAdd(x, Scalar(margin), /*alpha=*/1, /*inplace=*/true);
            })
            .then(std::bind(functional::Clamp, std::placeholders::_1, Scalar(0), NullOpt))
            .call(input_1, input_2, /*alpha=*/1.0, /*inplace=*/false);
    return apply_reduction(out, reduction);
  }
};

class BinaryCrossEntropyLossFunctor : public LossFunctorBase {
 public:
  BinaryCrossEntropyLossFunctor() {
    op_ = CHECK_JUST(one::OpBuilder("binary_cross_entropy")
                         .Input("input")
                         .Input("target")
                         .Output("out")
                         .Build());
    op_weight_ = CHECK_JUST(one::OpBuilder("binary_cross_entropy")
                                .Input("input")
                                .Input("target")
                                .Input("weight")
                                .Output("out")
                                .Build());
  }
  Maybe<Tensor> operator()(const std::shared_ptr<one::Tensor>& input,
                           const std::shared_ptr<one::Tensor>& target,
                           const Optional<one::Tensor>& weight,
                           const std::string& reduction) const {
    auto out = weight ? OpInterpUtil::Dispatch<Tensor>(*op_weight_, {input, target, JUST(weight)})
                      : OpInterpUtil::Dispatch<Tensor>(*op_, {input, target});
    return apply_reduction(out, reduction);
  }

 private:
  std::shared_ptr<OpExpr> op_;
  std::shared_ptr<OpExpr> op_weight_;
};

class BinaryCrossEntropyWithLogitsLossFunctor : public LossFunctorBase {
 public:
  BinaryCrossEntropyWithLogitsLossFunctor() {
    op_ = CHECK_JUST(one::OpBuilder("binary_cross_entropy_with_logits")
                         .Input("input")
                         .Input("target")
                         .Output("out")
                         .Build());
    op_weight_ = CHECK_JUST(one::OpBuilder("binary_cross_entropy_with_logits")
                                .Input("input")
                                .Input("target")
                                .Input("weight")
                                .Output("out")
                                .Build());
    op_pos_ = CHECK_JUST(one::OpBuilder("binary_cross_entropy_with_logits")
                             .Input("input")
                             .Input("target")
                             .Input("pos_weight")
                             .Output("out")
                             .Build());
    op_weight_pos_ = CHECK_JUST(one::OpBuilder("binary_cross_entropy_with_logits")
                                    .Input("input")
                                    .Input("target")
                                    .Input("weight")
                                    .Input("pos_weight")
                                    .Output("out")
                                    .Build());
    op_reduce_mean_ = CHECK_JUST(one::OpBuilder("binary_cross_entropy_with_logits_reduce_mean")
                                     .Input("input")
                                     .Input("target")
                                     .Output("out")
                                     .Build());
  }
  Maybe<Tensor> operator()(const std::shared_ptr<one::Tensor>& input,
                           const std::shared_ptr<one::Tensor>& target,
                           const Optional<one::Tensor>& weight,
                           const Optional<one::Tensor>& pos_weight,
                           const std::string& reduction) const {
    if (pos_weight) {
      const auto pos_weight_shape = JUST(pos_weight)->shape();
      // pos weight shape = (), (1,), (1,1)... or (input/target.shape[-1],)
      const bool is_pos_weight_shape_valid =
          (pos_weight_shape->elem_cnt() == 1)
          || (pos_weight_shape->NumAxes() == 1
              && pos_weight_shape->At(0) == target->shape()->back());

      CHECK_OR_RETURN(is_pos_weight_shape_valid)
          << Error::RuntimeError()
          << "pos_weight must be a vector with length equal to the number of classes.";
    }

    auto& attrs = THREAD_CACHED_MUTABLE_ATTR_MAP("has_pos_weight");
    attrs.SetAllAttrs(pos_weight.has_value());
    std::shared_ptr<Tensor> out;
    if (weight) {
      if (pos_weight) {
        out = JUST(OpInterpUtil::Dispatch<Tensor>(
            *op_weight_pos_, {input, target, JUST(weight), JUST(pos_weight)}, attrs));
      } else {
        out =
            JUST(OpInterpUtil::Dispatch<Tensor>(*op_weight_, {input, target, JUST(weight)}, attrs));
      }
    } else {
      if (pos_weight) {
        out = JUST(
            OpInterpUtil::Dispatch<Tensor>(*op_pos_, {input, target, JUST(pos_weight)}, attrs));
      } else {
        if (reduction == "mean") {
          return OpInterpUtil::Dispatch<Tensor>(*op_reduce_mean_, {input, target});
        }
        out = JUST(OpInterpUtil::Dispatch<Tensor>(*op_, {input, target}, attrs));
      }
    }
    return apply_reduction(out, reduction);
  }

 private:
  std::shared_ptr<OpExpr> op_;
  std::shared_ptr<OpExpr> op_weight_;
  std::shared_ptr<OpExpr> op_pos_;
  std::shared_ptr<OpExpr> op_weight_pos_;
  std::shared_ptr<OpExpr> op_reduce_mean_;
};

class NLLLossFunctor {
 public:
  NLLLossFunctor() {
    op_ = CHECK_JUST(one::OpBuilder("nll")
                         .Input("input")
                         .Input("target")
                         .Output("output")
                         .Output("out_weight")
                         .Build());

    op_weight_ = CHECK_JUST(one::OpBuilder("nll")
                                .Input("input")
                                .Input("target")
                                .Input("weight")
                                .Output("output")
                                .Output("out_weight")
                                .Build());
  }

  Maybe<Tensor> operator()(const std::shared_ptr<one::Tensor>& input,
                           const std::shared_ptr<one::Tensor>& target,
                           const Optional<one::Tensor>& weight, const int64_t& ignore_index,
                           const std::string& reduction) const {
    CHECK_OR_RETURN(reduction == "none" || reduction == "sum" || reduction == "mean")
        << Error::RuntimeError() << "Reduction should be none, sum or mean.";

    const auto& input_shape = input->shape();
    const int64_t K = input_shape->NumAxes();
    CHECK_GE_OR_RETURN(K, 2) << Error::RuntimeError() << "Expected 2 or more dimensions";
    const int64_t N = input_shape->At(0);
    const int64_t C = input_shape->At(1);

    const auto& target_shape = target->shape();
    CHECK_EQ_OR_RETURN(target_shape->NumAxes(), K - 1)
        << Error::RuntimeError() << "Expected target dimensions (" << K - 1
        << ") to match input dimensions (" << K << "), got " << target_shape->NumAxes();
    CHECK_EQ_OR_RETURN(target_shape->At(0), N)
        << Error::RuntimeError() << "Expected input batch_size (" << N
        << ") to match target batch_size (" << target_shape->At(0) << ")";

    std::shared_ptr<one::Tensor> input_;
    std::shared_ptr<one::Tensor> target_;
    if (K > 2) {
      DimVector idea_target_dim_vec;
      idea_target_dim_vec.push_back(N);
      for (int64_t i = 2; i < K; ++i) { idea_target_dim_vec.push_back(input_shape->At(i)); }
      Shape idea_target_shape(idea_target_dim_vec);
      CHECK_EQ_OR_RETURN(*target_shape, idea_target_shape)
          << Error::RuntimeError() << "Expected target shape " << idea_target_shape.ToString()
          << ", got " << target_shape->ToString();

      std::vector<int> perm(input_shape->dim_vec().size(), 0);
      perm[perm.size() - 1] = 1;
      for (size_t i = 1; i < perm.size() - 1; ++i) { perm[i] = i + 1; }

      input_ = JUST(sequence_function(functional::Transpose)
                        .then(std::bind(functional::Reshape, std::placeholders::_1, Shape({-1, C})))
                        .call(input, perm));
      target_ = JUST(functional::Flatten(target, 0, K - 2));
    } else {
      input_ = input;
      target_ = target;
    }

    auto& attrs = THREAD_CACHED_MUTABLE_ATTR_MAP("ignore_index");
    attrs.SetAllAttrs(ignore_index);

    std::shared_ptr<TensorTuple> nll_result;
    if (weight) {
      nll_result = JUST(
          OpInterpUtil::Dispatch<TensorTuple>(*op_weight_, {input_, target_, JUST(weight)}, attrs));
    } else {
      nll_result = JUST(OpInterpUtil::Dispatch<TensorTuple>(*op_, {input_, target_}, attrs));
    }
    auto output = JUST(VectorAt(*nll_result, 0));

    if (K > 2) { output = JUST(functional::Reshape(output, *target_shape)); }

    if (reduction == "none") { return output; }

    auto sum = JUST(functional::ReduceSum(output, {}, false));

    if (reduction == "sum") { return sum; }

    auto total_weight = JUST(functional::ReduceSum(JUST(VectorAt(*nll_result, 1)), {}, false));
    return functional::Div(sum, total_weight);
  }

 private:
  std::shared_ptr<OpExpr> op_;
  std::shared_ptr<OpExpr> op_weight_;
};

class CrossEntropyFunctor {
 public:
  CrossEntropyFunctor() {
    op_log_softmax_ = CHECK_JUST(one::OpBuilder("log_softmax").Input("in").Output("prob").Build());

    op_nll_ = CHECK_JUST(one::OpBuilder("nll")
                             .Input("input")
                             .Input("target")
                             .Output("output")
                             .Output("out_weight")
                             .Build());

    op_nll_weight_ = CHECK_JUST(one::OpBuilder("nll")
                                    .Input("input")
                                    .Input("target")
                                    .Input("weight")
                                    .Output("output")
                                    .Output("out_weight")
                                    .Build());
  }
  Maybe<Tensor> operator()(const std::shared_ptr<one::Tensor>& input,
                           const std::shared_ptr<one::Tensor>& target,
                           const Optional<one::Tensor>& weight, const int64_t& ignore_index,
                           const std::string& reduction, const double& label_smoothing) const {
    if (label_smoothing > 0.0)
      return CrossEntropyLabelSmoothing(input, target, weight, ignore_index, reduction,
                                        label_smoothing);
    CHECK_OR_RETURN(reduction == "none" || reduction == "sum" || reduction == "mean")
        << Error::RuntimeError() << "Reduction should be none, sum or mean.";
    const auto& input_shape = input->shape();
    const auto& target_shape = target->shape();

    std::vector<int> input_perm(input_shape->dim_vec().size(), 0);
    input_perm[input_perm.size() - 1] = 1;
    for (size_t i = 1; i < input_perm.size() - 1; ++i) { input_perm[i] = i + 1; }

    const auto input_ = JUST(sequence_function(functional::Transpose)
                                 .then(std::bind(functional::Reshape, std::placeholders::_1,
                                                 Shape({-1, input_shape->At(1)})))
                                 .then([this](const std::shared_ptr<one::Tensor>& x) {
                                   return OpInterpUtil::Dispatch<Tensor>(*op_log_softmax_, {x});
                                 })
                                 .call(input, input_perm));

    const auto target_ = JUST(functional::Flatten(target, 0, target->shape()->NumAxes() - 1));

    auto& attrs = THREAD_CACHED_MUTABLE_ATTR_MAP("ignore_index");
    attrs.SetAllAttrs(ignore_index);

    std::shared_ptr<TensorTuple> nll_result;
    if (weight) {
      nll_result = JUST(OpInterpUtil::Dispatch<TensorTuple>(
          *op_nll_weight_, {input_, target_, JUST(weight)}, attrs));
    } else {
      nll_result = JUST(OpInterpUtil::Dispatch<TensorTuple>(*op_nll_, {input_, target_}, attrs));
    }

    auto output = JUST(VectorAt(*nll_result, 0));
    output = JUST(functional::Reshape(output, *target_shape));
    if (reduction == "none") { return output; }

    auto sum = JUST(functional::ReduceSum(output, {}, false));
    if (reduction == "sum") { return sum; }

    auto total_weight = JUST(functional::ReduceSum(JUST(VectorAt(*nll_result, 1)), {}, false));
    return functional::Div(sum, total_weight);
  }

 private:
  std::shared_ptr<OpExpr> op_log_softmax_;
  std::shared_ptr<OpExpr> op_nll_;
  std::shared_ptr<OpExpr> op_nll_weight_;
};

class CrossEntropyLabelSmoothingFunctor {
 public:
  CrossEntropyLabelSmoothingFunctor() {
    op_log_softmax_ = CHECK_JUST(one::OpBuilder("log_softmax").Input("in").Output("prob").Build());

    op_nll_ = CHECK_JUST(one::OpBuilder("nll")
                             .Input("input")
                             .Input("target")
                             .Output("output")
                             .Output("out_weight")
                             .Build());

    op_nll_weight_ = CHECK_JUST(one::OpBuilder("nll")
                                    .Input("input")
                                    .Input("target")
                                    .Input("weight")
                                    .Output("output")
                                    .Output("out_weight")
                                    .Build());
  }
  Maybe<Tensor> operator()(const std::shared_ptr<one::Tensor>& input,
                           const std::shared_ptr<one::Tensor>& target,
                           const Optional<one::Tensor>& weight, const int64_t& ignore_index,
                           const std::string& reduction, const double& label_smoothing) const {
    CHECK_OR_RETURN(reduction == "none" || reduction == "sum" || reduction == "mean")
        << Error::RuntimeError() << "Reduction should be none, sum or mean.";
    const auto& input_shape = input->shape();
    const auto& target_shape = target->shape();

    std::vector<int> input_perm(input_shape->dim_vec().size(), 0);
    input_perm[input_perm.size() - 1] = 1;
    for (size_t i = 1; i < input_perm.size() - 1; ++i) { input_perm[i] = i + 1; }
    CHECK_OR_RETURN(label_smoothing > 0.0 && label_smoothing <= 1.0)
        << "label_smoothing must be between 0.0 and 1.0. Got: " << label_smoothing;

    const auto& input_ = JUST(sequence_function(functional::Transpose)
                                  .then(std::bind(functional::Reshape, std::placeholders::_1,
                                                  Shape({-1, input_shape->At(1)})))
                                  .then([this](const std::shared_ptr<one::Tensor>& x) {
                                    return OpInterpUtil::Dispatch<Tensor>(*op_log_softmax_, {x});
                                  })
                                  .call(input, input_perm));
    const auto& target_ = JUST(functional::Flatten(target, 0, target->shape()->NumAxes() - 1));

    auto& attrs = THREAD_CACHED_MUTABLE_ATTR_MAP("ignore_index");
    attrs.SetAllAttrs(ignore_index);

    std::shared_ptr<TensorTuple> nll_result;
    if (weight) {
      nll_result = JUST(OpInterpUtil::Dispatch<TensorTuple>(
          *op_nll_weight_, {input_, target_, JUST(weight)}, attrs));
    } else {
      nll_result = JUST(OpInterpUtil::Dispatch<TensorTuple>(*op_nll_, {input_, target_}, attrs));
    }

    const auto& ignore_mask = JUST(Reshape(JUST(ScalarLogicalEqual(target_, ignore_index)), {-1}));

    // smooth_loss = (-(input_ * weight.reshape(1, -1)).sum(1) * ~ignore_mask).reshape_as(target)
    std::shared_ptr<Tensor> smooth_loss = input_;
    if (weight) {
      const auto& weight_2d = JUST(Reshape(JUST(weight), {1, -1}));
      smooth_loss = JUST(Mul(smooth_loss, weight_2d));
    }
    smooth_loss = JUST(Negative(JUST(ReduceSum(smooth_loss, {1}, false))));
    smooth_loss = JUST(MaskedFill(smooth_loss, ignore_mask, 0.0));
    smooth_loss = JUST(Reshape(smooth_loss, *target_shape));

    int64_t n_classes = input->shape()->At(1);
    auto nll_loss = JUST(VectorAt(*nll_result, 0));
    nll_loss = JUST(functional::Reshape(nll_loss, *target_shape));

    // loss = nll_loss * (1 - label_smoothing) + smooth_loss * label_smoothing / num_classes
    if (reduction == "none") {
      return JUST(Add(JUST(ScalarMul(nll_loss, 1 - label_smoothing, false)),
                      JUST(ScalarMul(smooth_loss, label_smoothing / n_classes, false)), 1, false));
    }

    const auto& nll_loss_sum = JUST(ReduceSum(nll_loss, {}, false));
    const auto& smooth_loss_sum = JUST(ReduceSum(smooth_loss, {}, false));
    const auto& cross_entropy_loss_sum =
        JUST(Add(JUST(ScalarMul(nll_loss_sum, 1 - label_smoothing, false)),
                 JUST(ScalarMul(smooth_loss_sum, label_smoothing / n_classes, false)), 1, false));
    if (reduction == "sum") { return cross_entropy_loss_sum; }

    const auto& total_weight = JUST(ReduceSum(JUST(VectorAt(*nll_result, 1)), {}, false));
    return Div(cross_entropy_loss_sum, total_weight);
  }

 private:
  std::shared_ptr<OpExpr> op_log_softmax_;
  std::shared_ptr<OpExpr> op_nll_;
  std::shared_ptr<OpExpr> op_nll_weight_;
};

class SparseCrossEntropyFunctor {
 public:
  SparseCrossEntropyFunctor() {
    op_ = CHECK_JUST(one::OpBuilder("sparse_cross_entropy")
                         .Input("prediction")
                         .Input("label")
                         .Output("out")
                         .Build());
  }
  Maybe<Tensor> operator()(const std::shared_ptr<one::Tensor>& prediction,
                           const std::shared_ptr<one::Tensor>& label, const int64_t& depth) const {
    auto& attrs = THREAD_CACHED_MUTABLE_ATTR_MAP("depth");
    attrs.SetAllAttrs(depth);

    return OpInterpUtil::Dispatch<Tensor>(*op_, {prediction, label}, attrs);
  }

 private:
  std::shared_ptr<OpExpr> op_;
};

class SparseCrossEntropyMsFunctor {
 public:
  SparseCrossEntropyMsFunctor() {
    op_ = CHECK_JUST(one::OpBuilder("sparse_cross_entropy_ms")
                         .Input("prediction")
                         .Input("label")
                         .Output("out")
                         .Build());
  }
  Maybe<Tensor> operator()(const std::shared_ptr<one::Tensor>& prediction,
                           const std::shared_ptr<one::Tensor>& label, const int64_t& depth) const {
    auto& attrs = THREAD_CACHED_MUTABLE_ATTR_MAP("depth");
    attrs.SetAllAttrs(depth);

    return OpInterpUtil::Dispatch<Tensor>(*op_, {prediction, label}, attrs);
  }

 private:
  std::shared_ptr<OpExpr> op_;
};

class SparseSoftmaxCrossEntropyFunctor {
 public:
  SparseSoftmaxCrossEntropyFunctor() {
    // SparseSoftmaxCrossEntropy
    op_sparse_softmax_cross_entropy_ = CHECK_JUST(one::OpBuilder("sparse_softmax_cross_entropy")
                                                      .Input("prediction")
                                                      .Input("label")
                                                      .Output("prob")
                                                      .Output("out")
                                                      .Build());
    // lazy model SparseSoftmaxCrossEntropyMs
    op_sparse_softmax_cross_entropy_ms_ =
        CHECK_JUST(one::OpBuilder("sparse_softmax_cross_entropy_ms")
                       .Input("prediction")
                       .Input("label")
                       .Output("prob")
                       .Output("out")
                       .Build());
    // eager model SparseSoftmaxCrossEntropyMs
    op_reduce_max_device_stage_ = CHECK_JUST(one::OpBuilder("reduce_max_device_stage")
                                                 .Input("in")
                                                 .Output("out")
                                                 .Output("mask")
                                                 .Output("count")
                                                 .Build());
    op_reduce_max_global_stage_ = CHECK_JUST(one::OpBuilder("reduce_max_global_stage")
                                                 .Input("in")
                                                 .Input("device_count")
                                                 .Output("out")
                                                 .Output("mask")
                                                 .Build());
    op_sparse_cross_entropy_ms_ = CHECK_JUST(one::OpBuilder("sparse_cross_entropy_ms")
                                                 .Input("prediction")
                                                 .Input("label")
                                                 .Output("out")
                                                 .Build());
    op_broadcast_sub_ =
        CHECK_JUST(one::OpBuilder("broadcast_sub").Input("x").Input("y").Output("z").Build());
    op_broadcast_div_ =
        CHECK_JUST(one::OpBuilder("broadcast_div").Input("x").Input("y").Output("z").Build());
    op_reduce_sum_ = CHECK_JUST(
        one::OpBuilder("reduce_sum").Input("input_tensor").Output("output_tensor").Build());
    op_exp_ = CHECK_JUST(one::OpBuilder("exp").Input("x").Output("y").Build());
  }
  Maybe<Tensor> operator()(const std::shared_ptr<one::Tensor>& logits,
                           const std::shared_ptr<one::Tensor>& label) const {
    if (JUST(RunWithMsVersion(logits, label))) {
      if (LazyMode::is_enabled()) {
        return LazySparseSoftmaxCrossEntropyMsOperator(logits, label);
      } else {
        return EagerSparseSoftmaxCrossEntropyMsOperator(logits, label);
      }
    } else {
      return SparseSoftmaxCrossEntropyOperator(logits, label);
    }
  }

  Maybe<bool> RunWithMsVersion(const std::shared_ptr<one::Tensor>& logits,
                               const std::shared_ptr<one::Tensor>& label) const {
    if (!(logits->is_global() && label->is_global())) { return false; }

    if (JUST(logits->parallel_desc())->parallel_num() == 1) { return false; }

    if (logits->shape()->NumAxes() != 2) { return false; }

    const NdSbp& logits_nd_sbp = *(JUST(logits->nd_sbp()));
    const int32_t split_axis = logits->shape()->NumAxes() - 1;
    bool has_split_axis_parallel = false;
    for (int64_t i = 0; i < logits_nd_sbp.sbp_parallel_size(); ++i) {
      const auto& sbp = logits_nd_sbp.sbp_parallel(i);
      if (sbp.has_split_parallel() && sbp.split_parallel().axis() == split_axis) {
        has_split_axis_parallel = true;
      } else {
        if (sbp.has_partial_sum_parallel()) { return false; }
      }
    }
    if (!has_split_axis_parallel) { return false; }

    return true;
  }

  Maybe<Tensor> SparseSoftmaxCrossEntropyOperator(const std::shared_ptr<one::Tensor>& logits,
                                                  const std::shared_ptr<one::Tensor>& label) const {
    int64_t depth = logits->shape()->At(logits->shape()->NumAxes() - 1);
    auto& attrs = THREAD_CACHED_MUTABLE_ATTR_MAP("depth");
    attrs.SetAllAttrs(depth);
    const auto& result = JUST(OpInterpUtil::Dispatch<TensorTuple>(*op_sparse_softmax_cross_entropy_,
                                                                  {logits, label}, attrs));
    return result->at(1);
  }

  Maybe<Tensor> LazySparseSoftmaxCrossEntropyMsOperator(
      const std::shared_ptr<one::Tensor>& logits, const std::shared_ptr<one::Tensor>& label) const {
    int64_t depth = logits->shape()->At(logits->shape()->NumAxes() - 1);
    auto& attrs = THREAD_CACHED_MUTABLE_ATTR_MAP("depth");
    attrs.SetAllAttrs(depth);
    const auto& result = JUST(OpInterpUtil::Dispatch<TensorTuple>(
        *op_sparse_softmax_cross_entropy_ms_, {logits, label}, attrs));
    return result->at(1);
  }

  Maybe<Tensor> EagerSparseSoftmaxCrossEntropyMsOperator(
      const std::shared_ptr<one::Tensor>& logits, const std::shared_ptr<one::Tensor>& label) const {
    // op_reduce_max_device_stage_
    int64_t depth = logits->shape()->At(logits->shape()->NumAxes() - 1);
    int32_t axis = logits->shape()->NumAxes() - 1;

    auto& attrs = THREAD_CACHED_MUTABLE_ATTR_MAP("axis");
    attrs.SetAllAttrs(std::vector<int32_t>{axis});
    const auto& max_device_stage =
        JUST(OpInterpUtil::Dispatch<TensorTuple>(*op_reduce_max_device_stage_, {logits}, attrs));
    std::shared_ptr<Tensor> max_global_stage_input0 = max_device_stage->at(0);
    std::shared_ptr<Tensor> max_global_stage_input1 = max_device_stage->at(2);

    const NdSbp& logits_nd_sbp = *(JUST(logits->nd_sbp()));
    std::vector<Symbol<SbpParallel>> new_sbp_parallels;
    std::vector<Symbol<SbpParallel>> s0s1_sbp_parallels;
    if (logits_nd_sbp.sbp_parallel_size() == 2) {
      for (int i = 0; i < logits_nd_sbp.sbp_parallel_size(); ++i) {
        const auto& sbp_parallel = logits_nd_sbp.sbp_parallel(i);
        if (sbp_parallel.has_split_parallel()) {
          const int64_t& split_axis = sbp_parallel.split_parallel().axis();
          if (split_axis == axis) {
            SbpParallel sbp;
            sbp.mutable_broadcast_parallel();
            new_sbp_parallels.emplace_back(sbp);
          } else {
            CHECK_EQ_OR_RETURN(split_axis, 0)
                << Error::RuntimeError() << "Split axis must equal to 0. ";
            new_sbp_parallels.emplace_back(sbp_parallel);
          }
        } else {
          new_sbp_parallels.emplace_back(sbp_parallel);
        }
      }

      s0s1_sbp_parallels.emplace_back(logits_nd_sbp.sbp_parallel(0));
      s0s1_sbp_parallels.emplace_back(logits_nd_sbp.sbp_parallel(1));
      max_global_stage_input0 = JUST(functional::ToGlobal(
          (*max_device_stage)[0], JUST((*max_device_stage)[0]->parallel_desc()), new_sbp_parallels,
          s0s1_sbp_parallels, /* check_meta */ false, /*copy=*/false));
      max_global_stage_input1 = JUST(functional::ToGlobal(
          (*max_device_stage)[2], JUST((*max_device_stage)[0]->parallel_desc()), new_sbp_parallels,
          s0s1_sbp_parallels, /* check_meta */ false, /*copy=*/false));
    }
    // op_reduce_max_global_stage_
    auto& reduce_max_global_attrs = THREAD_CACHED_MUTABLE_ATTR_MAP("axis", "keepdims");
    reduce_max_global_attrs.SetAllAttrs(std::vector<int32_t>{axis}, true);
    const auto& max_global_stage = JUST(OpInterpUtil::Dispatch<TensorTuple>(
        *op_reduce_max_global_stage_, {max_global_stage_input0, max_global_stage_input1},
        reduce_max_global_attrs));
    auto& broadcast_sub_input = max_global_stage->at(0);
    if (logits_nd_sbp.sbp_parallel_size() == 2) {
      broadcast_sub_input = JUST(functional::ToGlobal(
          broadcast_sub_input, JUST((*max_device_stage)[0]->parallel_desc()), new_sbp_parallels,
          new_sbp_parallels, /* check_meta */ false, /*copy=*/false));
    }
    // op_broadcast_sub_
    const auto& output_broadcast_sub = JUST(
        OpInterpUtil::Dispatch<TensorTuple>(*op_broadcast_sub_, {logits, broadcast_sub_input}));
    // op_exp_
    const auto& output_exp =
        JUST(OpInterpUtil::Dispatch<TensorTuple>(*op_exp_, {(*output_broadcast_sub)[0]}));
    // op_reduce_sum_
    auto& reduce_sum_attrs = THREAD_CACHED_MUTABLE_ATTR_MAP("axis", "keepdims");
    reduce_sum_attrs.SetAllAttrs(std::vector<int32_t>{axis}, true);
    const auto& output_reduce_sum = JUST(
        OpInterpUtil::Dispatch<TensorTuple>(*op_reduce_sum_, {(*output_exp)[0]}, reduce_sum_attrs));
    std::shared_ptr<Tensor> broadcast_div_input1 = output_reduce_sum->at(0);
    if (logits_nd_sbp.sbp_parallel_size() == 2) {
      std::vector<Symbol<SbpParallel>> empty_grad_sbp_parallels;
      broadcast_div_input1 = JUST(functional::ToGlobal(
          (*output_reduce_sum)[0], JUST((*output_reduce_sum)[0]->parallel_desc()),
          new_sbp_parallels, new_sbp_parallels, /* check_meta */ false, /*copy=*/false));
    }
    // op_broadcast_div_
    const auto& predictions = JUST(OpInterpUtil::Dispatch<TensorTuple>(
        *op_broadcast_div_, {(*output_exp)[0], broadcast_div_input1}));
    // op_sparse_cross_entropy_ms_
    auto& sparse_cross_entropy_ms_attrs = THREAD_CACHED_MUTABLE_ATTR_MAP("depth");
    sparse_cross_entropy_ms_attrs.SetAllAttrs(depth);
    const auto& output = JUST(OpInterpUtil::Dispatch<Tensor>(
        *op_sparse_cross_entropy_ms_, {(*predictions)[0], label}, sparse_cross_entropy_ms_attrs));
    return output;
  }

 private:
  // SparseSoftmaxCrossEntropy
  std::shared_ptr<OpExpr> op_sparse_softmax_cross_entropy_;
  // lazy model SparseSoftmaxCrossEntropyMs
  std::shared_ptr<OpExpr> op_sparse_softmax_cross_entropy_ms_;
  // SparseSoftmaxCrossEntropyMs
  std::shared_ptr<OpExpr> op_reduce_max_device_stage_;
  std::shared_ptr<OpExpr> op_reduce_max_global_stage_;
  std::shared_ptr<OpExpr> op_broadcast_sub_;
  std::shared_ptr<OpExpr> op_exp_;
  std::shared_ptr<OpExpr> op_reduce_sum_;
  std::shared_ptr<OpExpr> op_broadcast_div_;
  std::shared_ptr<OpExpr> op_sparse_cross_entropy_ms_;
};

class SoftmaxCrossEntropyFunctor {
 public:
  SoftmaxCrossEntropyFunctor() {
    op_ = CHECK_JUST(one::OpBuilder("softmax_cross_entropy")
                         .Input("prediction")
                         .Input("label")
                         .Output("out")
                         .Output("prob")
                         .Build());
  }

  Maybe<Tensor> operator()(const std::shared_ptr<one::Tensor>& logits,
                           const std::shared_ptr<one::Tensor>& label) const {
    return OpInterpUtil::Dispatch<Tensor>(*op_, {logits, label});
  }

 private:
  std::shared_ptr<OpExpr> op_;
};

class SoftmaxCrossEntropyGradFunctor {
 public:
  SoftmaxCrossEntropyGradFunctor() {
    op_ = CHECK_JUST(one::OpBuilder("softmax_cross_entropy_grad")
                         .Input("dy")
                         .Input("label")
                         .Input("prob")
                         .Output("prediction_diff")
                         .Build());
  }
  Maybe<Tensor> operator()(const std::shared_ptr<one::Tensor>& dy,
                           const std::shared_ptr<one::Tensor>& label,
                           const std::shared_ptr<one::Tensor>& prob) const {
    return OpInterpUtil::Dispatch<Tensor>(*op_, {dy, label, prob});
  }

 private:
  std::shared_ptr<OpExpr> op_;
};

class CombinedMarginLossFunctor {
 public:
  CombinedMarginLossFunctor() {
    op_ = CHECK_JUST(one::OpBuilder("combined_margin_loss")
                         .Input("x")
                         .Input("label")
                         .Output("y")
                         .Output("theta")
                         .Build());
  }
  Maybe<Tensor> operator()(const std::shared_ptr<one::Tensor>& x,
                           const std::shared_ptr<one::Tensor>& label, const float& m1,
                           const float& m2, const float& m3) const {
    auto& attrs = THREAD_CACHED_MUTABLE_ATTR_MAP("m1", "m2", "m3", "depth");
    attrs.SetAllAttrs(m1, m2, m3, x->shape()->At(1));
    return OpInterpUtil::Dispatch<Tensor>(*op_, {x, label}, attrs);
  }

 private:
  std::shared_ptr<OpExpr> op_;
};

class CtcLossFunctor {
 public:
  CtcLossFunctor() {
    op_ = CHECK_JUST(one::OpBuilder("ctc_loss")
                         .Input("log_probs")
                         .Input("targets")
                         .Input("input_lengths")
                         .Input("target_lengths")
                         .Output("loss")
                         .Output("alpha")
                         .Build());
    op_xdivy_ = CHECK_JUST(one::OpBuilder("xdivy").Input("x").Input("y").Output("z").Build());
  }
  Maybe<Tensor> operator()(const std::shared_ptr<one::Tensor>& log_probs,
                           const std::shared_ptr<one::Tensor>& targets,
                           const std::shared_ptr<one::Tensor>& input_lengths,
                           const std::shared_ptr<one::Tensor>& target_lengths,
                           const int64_t& max_target_length, const int& blank,
                           const bool& zero_infinity, const std::string& reduction) const {
    auto& attrs = THREAD_CACHED_MUTABLE_ATTR_MAP("max_target_length", "blank", "zero_infinity");
    attrs.SetAllAttrs(max_target_length, blank, zero_infinity);
    auto out = JUST(OpInterpUtil::Dispatch<Tensor>(
        *op_, {log_probs, targets, input_lengths, target_lengths}, attrs));
    if (zero_infinity) {
      if (out->is_local()) {
        const auto create_constant = [&](const Scalar& scalar) -> Maybe<Tensor> {
          return functional::Constant(*out->shape(), scalar, out->dtype(), JUST(out->device()));
        };

        out = JUST(sequence_function(functional::Constant)
                       .then(std::bind(functional::BroadcastEqual, out, std::placeholders::_1))
                       .then(std::bind(functional::Where, std::placeholders::_1,
                                       JUST(create_constant(Scalar(0))), out))
                       .call(*out->shape(), Scalar(std::numeric_limits<double>::infinity()),
                             out->dtype(), JUST(out->device())));
      } else {
        const auto& placement = JUST(out->parallel_desc());
        const auto& nd_sbp = *JUST(GetSbpList(JUST(out->nd_sbp())));
        const auto create_constant = [&](const Scalar& scalar) -> Maybe<Tensor> {
          return functional::GlobalConstant(*out->shape(), scalar, out->dtype(), placement, nd_sbp);
        };

        out = JUST(sequence_function(functional::GlobalConstant)
                       .then(std::bind(functional::BroadcastEqual, out, std::placeholders::_1))
                       .then(std::bind(functional::Where, std::placeholders::_1,
                                       JUST(create_constant(Scalar(0))), out))
                       .call(*out->shape(), Scalar(std::numeric_limits<double>::infinity()),
                             out->dtype(), placement, nd_sbp));
      }
    }
    CHECK_OR_RETURN([&]() -> bool {
      if ((reduction != "none") && (reduction != "sum") && (reduction != "mean")) return false;
      return true;
    }()) << Error::RuntimeError()
         << "Reduction should be none, sum or mean.";
    if (reduction == "sum") { return functional::ReduceSum(out, {}, false); }
    if (reduction == "mean") {
      return sequence_function(functional::Clamp)
          .then(std::bind(functional::Cast, std::placeholders::_1, log_probs->dtype(),
                          /*pin_memory=*/false))
          .then([&](const std::shared_ptr<one::Tensor>& x) {
            return OpInterpUtil::Dispatch<Tensor>(*op_xdivy_, {out, x});
          })
          .then(std::bind(functional::ReduceMean, std::placeholders::_1, std::vector<int32_t>({}),
                          false))
          .call(target_lengths, Scalar(1), NullOpt);
    }
    return out;
  }

 private:
  std::shared_ptr<OpExpr> op_;
  std::shared_ptr<OpExpr> op_xdivy_;
};

class TripletMarginLossFunctor {
 public:
  TripletMarginLossFunctor() {}

  Maybe<Tensor> operator()(const std::shared_ptr<one::Tensor>& anchor,
                           const std::shared_ptr<one::Tensor>& positive,
                           const std::shared_ptr<one::Tensor>& negative, const float& margin,
                           const float& p, const float& eps, const bool& swap,
                           const std::string& reduction) const {
    int32_t dim_norm = anchor->ndim() - 1;
    std::vector<int32_t> dim(1, dim_norm);
    CHECK_OR_RETURN([&]() -> bool {
      if ((reduction != "none") && (reduction != "sum") && (reduction != "mean")) return false;
      return true;
    }()) << Error::RuntimeError()
         << "Reduction should be none, sum or mean.";
    auto da_p = JUST(VectorNorm(
        JUST(ScalarAdd(eps, JUST(Sub(anchor, positive, /*alpha=*/1.0, /*inplace=*/false)),
                       /*alpha=*/1)),
        p, dim,
        /*keepdim=*/false, anchor->dtype()));
    auto da_n = JUST(VectorNorm(
        JUST(ScalarAdd(eps, JUST(Sub(anchor, negative, /*alpha=*/1.0, /*inplace=*/false)),
                       /*alpha=*/1)),
        p, dim,
        /*keepdim=*/false, anchor->dtype()));
    if (swap) {
      auto distance_swap = JUST(VectorNorm(
          JUST(ScalarAdd(eps, JUST(Sub(positive, negative, /*alpha=*/1.0, /*inplace=*/false)),
                         /*alpha=*/1)),
          p, dim,
          /*keepdim=*/false, positive->dtype()));
      da_n = JUST(Minimum(distance_swap, da_n));
    }
    auto triplet_loss =
        JUST(Clamp(JUST(ScalarAdd(JUST(Sub(da_p, da_n, /*alpha=*/1.0, /*inplace=*/false)), margin,
                                  /*alpha=*/1, /*inplace=*/false)),
                   /*min=*/0.0, NullOpt));
    int32_t ndim = triplet_loss->ndim() - 1;
    std::vector<int32_t> axis(1, ndim);

    if (reduction == "mean") {
      triplet_loss = JUST(ReduceMean(triplet_loss, axis, /*keepdim=*/false));
    } else if (reduction == "sum") {
      triplet_loss = JUST(ReduceSum(triplet_loss, axis, /*keepdim=*/false));
    }
    return triplet_loss;
  }
};

class AffineGridFunctor {
 public:
  AffineGridFunctor() {
    op_ = CHECK_JUST(one::OpBuilder("affine_grid").Input("theta").Output("grid").Build());
  }
  Maybe<Tensor> operator()(const std::shared_ptr<one::Tensor>& theta, const Shape& size,
                           const bool& align_corners) const {
    auto& attrs = THREAD_CACHED_MUTABLE_ATTR_MAP("size", "align_corners");
    attrs.SetAllAttrs(size, align_corners);
    return OpInterpUtil::Dispatch<Tensor>(*op_, {theta}, attrs);
  }

 private:
  std::shared_ptr<OpExpr> op_;
};

class GridSampleFunctor {
 public:
  GridSampleFunctor() {
    op_ = CHECK_JUST(
        one::OpBuilder("grid_sample").Input("input").Input("grid").Output("output").Build());
  }
  Maybe<Tensor> operator()(const std::shared_ptr<one::Tensor>& input,
                           const std::shared_ptr<one::Tensor>& grid,
                           const std::string& interpolation_mode, const std::string& padding_mode,
                           const bool& align_corners) const {
    auto& attrs =
        THREAD_CACHED_MUTABLE_ATTR_MAP("interpolation_mode", "padding_mode", "align_corners");
    attrs.SetAllAttrs(interpolation_mode, padding_mode, align_corners);
    return OpInterpUtil::Dispatch<Tensor>(*op_, {input, grid}, attrs);
  }

 private:
  std::shared_ptr<OpExpr> op_;
};

class NormalFunctor {
 public:
  NormalFunctor() { op_ = CHECK_JUST(one::OpBuilder("normal").Output("out").Build()); }
  Maybe<Tensor> operator()(const float& mean, const float& std, const Shape& shape,
                           const Optional<one::Tensor>& out,
                           const Optional<Symbol<DType>>& optional_dtype,
                           const Optional<Symbol<Device>>& optional_device,
                           const Optional<one::Generator>& optional_generator,
                           const bool& requires_grad) const {
    Symbol<DType> dtype = DType::Float();
    if (optional_dtype.has_value()) {
      dtype = JUST(optional_dtype);
      if (dtype->data_type() != DataType::kFloat && dtype->data_type() != DataType::kDouble) {
        OF_UNIMPLEMENTED() << "Only support float and double in normal().";
      }
    }
    Symbol<Device> device = JUST(Device::New("cpu"));
    if (optional_device.has_value()) { device = JUST(optional_device); }

    if (out.has_value()) {
      auto out_tensor = JUST(out);
      Symbol<DType> output_tensor_dtype = out_tensor->dtype();
      if (optional_dtype.has_value()) {
        CHECK_OR_RETURN(output_tensor_dtype == dtype)
            << Error::RuntimeError() << "data type " << dtype->name()
            << " does not match data type of out parameter " << output_tensor_dtype->name();
      }
      dtype = output_tensor_dtype;
      Symbol<Device> out_tensor_device = JUST(out_tensor->device());
      if (optional_device.has_value()) {
        CHECK_OR_RETURN(out_tensor_device == JUST(optional_device))
            << Error::RuntimeError() << "device type " << device->ToString()
            << " does not match device type of out parameter " << out_tensor_device->ToString();
      }
      device = out_tensor_device;
    }
    const auto gen = optional_generator.value_or(JUST(one::DefaultAutoGenerator()));
    auto& attrs = THREAD_CACHED_MUTABLE_ATTR_MAP("mean", "std", "shape", "dtype", "seed");
    attrs.SetAllAttrs(static_cast<double>(mean), static_cast<double>(std), shape,
                      dtype->data_type(), static_cast<int64_t>(gen->current_seed()));

    const auto& distribution_state = std::make_shared<DistributionKernelState>(gen);
    OpExprInterpContext ctx(attrs, distribution_state);
    ctx.device = device;
    if (out.has_value()) {
      std::shared_ptr<TensorTuple> outputs = std::make_shared<TensorTuple>(1);
      (*outputs)[0] = JUST(out);
      JUST(OpInterpUtil::Dispatch(*op_, {}, outputs.get(), ctx));
      return (*outputs)[0];
    }

    auto result = JUST(OpInterpUtil::Dispatch<Tensor>(*op_, {}, ctx));
    JUST(result->set_requires_grad(requires_grad));
    return result;
  }

 private:
  std::shared_ptr<OpExpr> op_;
};

class Normal2Functor {
 public:
  Maybe<Tensor> operator()(const float& mean, const float& std, const int32_t& shape,
                           const Optional<one::Tensor>& out,
                           const Optional<Symbol<DType>>& optional_dtype,
                           const Optional<Symbol<Device>>& optional_device,
                           const Optional<one::Generator>& optional_generator,
                           const bool& requires_grad) const {
    const Shape size = Shape({shape});
    return Normal(mean, std, size, out, optional_dtype, optional_device, optional_generator,
                  requires_grad);
  }
};

class GlobalNormalFunctor {
 public:
  GlobalNormalFunctor() { op_ = CHECK_JUST(one::OpBuilder("normal").Output("out").Build()); }
  Maybe<Tensor> operator()(const float& mean, const float& std, const Shape& shape,
                           const Optional<one::Tensor>& out, const Symbol<ParallelDesc>& placement,
                           const std::vector<Symbol<SbpParallel>>& sbp_tuple,
                           const Optional<Symbol<DType>>& optional_dtype,
                           const Optional<one::Generator>& optional_generator,
                           const bool& requires_grad) const {
    JUST(CheckDeviceIdsIsValid(placement));

    Symbol<DType> dtype = DType::Float();
    if (optional_dtype.has_value()) {
      dtype = JUST(optional_dtype);
      if (dtype->data_type() != DataType::kFloat && dtype->data_type() != DataType::kDouble) {
        OF_UNIMPLEMENTED() << "Only support float and double in normal().";
      }
    }

    if (out.has_value()) {
      auto out_tensor = JUST(out);
      Symbol<DType> output_tensor_dtype = out_tensor->dtype();
      if (optional_dtype.has_value()) {
        CHECK_OR_RETURN(output_tensor_dtype == dtype)
            << Error::RuntimeError() << "data type " << dtype->name()
            << " does not match data type of out parameter (" << output_tensor_dtype->name();
      }
      dtype = output_tensor_dtype;
    }

    const auto gen = optional_generator.value_or(JUST(one::DefaultAutoGenerator()));
    auto& attrs = THREAD_CACHED_MUTABLE_ATTR_MAP("mean", "std", "shape", "dtype", "seed", "nd_sbp");

    const auto& distribution_state = std::make_shared<DistributionKernelState>(gen);
    const auto& nd_sbp = JUST(GetNdSbp(sbp_tuple));

    if (LazyMode::is_enabled()) {
      attrs.SetAllAttrs(static_cast<double>(mean), static_cast<double>(std), shape,
                        dtype->data_type(), static_cast<int64_t>(gen->current_seed()),
                        *JUST(GetNdSbpStrList(nd_sbp)));
    } else {
      attrs.SetAllAttrs(static_cast<double>(mean), static_cast<double>(std), shape,
                        dtype->data_type(), static_cast<int64_t>(gen->current_seed()), NullOpt);
    }
    if (out.has_value()) {
      std::shared_ptr<TensorTuple> outputs = std::make_shared<TensorTuple>(1);
      (*outputs)[0] = JUST(out);
      JUST(OpInterpUtil::Dispatch(
          *op_, {}, outputs.get(),
          OpExprInterpContext(attrs, placement, nd_sbp, distribution_state)));
      return (*outputs)[0];
    }

    auto result = JUST(OpInterpUtil::Dispatch<Tensor>(
        *op_, {}, OpExprInterpContext(attrs, placement, nd_sbp, distribution_state)));
    JUST(result->set_requires_grad(requires_grad));
    return result;
  }

 private:
  std::shared_ptr<OpExpr> op_;
};

class GlobalNormal2Functor {
 public:
  Maybe<Tensor> operator()(const float& mean, const float& std, const int32_t& shape,
                           const Optional<one::Tensor>& out, const Symbol<ParallelDesc>& placement,
                           const std::vector<Symbol<SbpParallel>>& sbp_tuple,
                           const Optional<Symbol<DType>>& optional_dtype,
                           const Optional<one::Generator>& optional_generator,
                           const bool& requires_grad) const {
    const Shape size = Shape({shape});
    return GlobalNormal(mean, std, size, out, placement, sbp_tuple, optional_dtype,
                        optional_generator, requires_grad);
  }
};

class NormalizationFunctor {
 public:
  NormalizationFunctor() {
    norm_eval_op_ = CHECK_JUST(one::OpBuilder("normalization")
                                   .Input("x")
                                   .Input("moving_mean")
                                   .Input("moving_variance")
                                   .Input("gamma")
                                   .Input("beta")
                                   .Output("y")
                                   .Attr("training", false)
                                   .Build());
    norm_training_stats_op_ = CHECK_JUST(one::OpBuilder("normalization")
                                             .Input("x")
                                             .Input("moving_mean")
                                             .Input("moving_variance")
                                             .Input("gamma")
                                             .Input("beta")
                                             .Output("y")
                                             .Output("mean")
                                             .Output("inv_variance")
                                             .Attr("training", true)
                                             .Build());
    norm_training_no_stats_op_ = CHECK_JUST(one::OpBuilder("normalization")
                                                .Input("x")
                                                .Input("gamma")
                                                .Input("beta")
                                                .Output("y")
                                                .Output("mean")
                                                .Output("inv_variance")
                                                .Attr("training", true)
                                                .Build());
  }
  Maybe<Tensor> operator()(const std::shared_ptr<one::Tensor>& x,
                           const Optional<one::Tensor>& moving_mean,
                           const Optional<one::Tensor>& moving_variance,
                           const Optional<one::Tensor>& gamma, const Optional<one::Tensor>& beta,
                           const int32_t& axis, const float& epsilon, const float& momentum,
                           const bool& training) const {
    auto& attrs = THREAD_CACHED_MUTABLE_ATTR_MAP("axis", "epsilon", "momentum");
    // convert torch momentum to tensorflow momentum
    attrs.SetAllAttrs(axis, epsilon, static_cast<float>(1.0 - momentum));

    CHECK_OR_RETURN((moving_mean && moving_variance) || (!moving_mean && !moving_variance))
        << Error::RuntimeError()
        << "Both moving_mean and moving_variance should be None or Tensor.";

    std::shared_ptr<one::Tensor> gamma_val;
    std::shared_ptr<one::Tensor> beta_val;

    CHECK_GE_OR_RETURN(x->shape()->NumAxes(), 2)
        << Error::RuntimeError() << "NumAxes of x should be greater or equal than 2. ";
    if (gamma.has_value() && beta.has_value()) {
      gamma_val = JUST(gamma);
      beta_val = JUST(beta);
    } else {
      const Shape gamma_beta_shape = Shape({x->shape()->At(1)});
      gamma_val = JUST(functional::Constant(gamma_beta_shape, 1.0, x->dtype(), JUST(x->device())));
      beta_val = JUST(functional::Constant(gamma_beta_shape, 0.0, x->dtype(), JUST(x->device())));
    }

    if (!training) {
      CHECK_OR_RETURN(moving_mean && moving_variance)
          << Error::RuntimeError() << "Must have moving_mean and moving_variance in eval mode.";
      return OpInterpUtil::Dispatch<one::Tensor>(
          *norm_eval_op_, {x, JUST(moving_mean), JUST(moving_variance), gamma_val, beta_val},
          attrs);
    }
    if (moving_mean) {
      return OpInterpUtil::Dispatch<one::Tensor>(
          *norm_training_stats_op_,
          {x, JUST(moving_mean), JUST(moving_variance), gamma_val, beta_val}, attrs);
    }
    return OpInterpUtil::Dispatch<one::Tensor>(*norm_training_no_stats_op_,
                                               {x, gamma_val, beta_val}, attrs);
  }

 private:
  std::shared_ptr<OpExpr> norm_eval_op_;
  std::shared_ptr<OpExpr> norm_training_stats_op_;
  std::shared_ptr<OpExpr> norm_training_no_stats_op_;
};

class NormalizationAddReluFunctor {
 public:
  NormalizationAddReluFunctor() {
    norm_eval_op_ = CHECK_JUST(one::OpBuilder("normalization")
                                   .Input("x")
                                   .Input("moving_mean")
                                   .Input("moving_variance")
                                   .Input("gamma")
                                   .Input("beta")
                                   .Output("y")
                                   .Attr("training", false)
                                   .Build());
    relu_op_ = CHECK_JUST(one::OpBuilder("relu").Input("x").Output("y").Build());
    add_op_ = CHECK_JUST(one::OpBuilder("add_n").Input("in", 2).Output("out").Build());
    fused_norm_training_stats_op_ = CHECK_JUST(one::OpBuilder("normalization_add_relu")
                                                   .Input("x")
                                                   .Input("moving_mean")
                                                   .Input("moving_variance")
                                                   .Input("gamma")
                                                   .Input("beta")
                                                   .Output("y")
                                                   .Output("reserve_space")
                                                   .Output("mean")
                                                   .Output("inv_variance")
                                                   .Attr("training", true)
                                                   .Build());
    fused_addend_norm_training_stats_op_ = CHECK_JUST(one::OpBuilder("normalization_add_relu")
                                                          .Input("x")
                                                          .Input("addend")
                                                          .Input("moving_mean")
                                                          .Input("moving_variance")
                                                          .Input("gamma")
                                                          .Input("beta")
                                                          .Output("y")
                                                          .Output("reserve_space")
                                                          .Output("mean")
                                                          .Output("inv_variance")
                                                          .Attr("training", true)
                                                          .Build());
    fused_norm_training_no_stats_op_ = CHECK_JUST(one::OpBuilder("normalization_add_relu")
                                                      .Input("x")
                                                      .Input("gamma")
                                                      .Input("beta")
                                                      .Output("y")
                                                      .Output("reserve_space")
                                                      .Output("mean")
                                                      .Output("inv_variance")
                                                      .Attr("training", true)
                                                      .Build());
    fused_addend_norm_training_no_stats_op_ = CHECK_JUST(one::OpBuilder("normalization_add_relu")
                                                             .Input("x")
                                                             .Input("addend")
                                                             .Input("gamma")
                                                             .Input("beta")
                                                             .Output("y")
                                                             .Output("reserve_space")
                                                             .Output("mean")
                                                             .Output("inv_variance")
                                                             .Attr("training", true)
                                                             .Build());
  }
  Maybe<Tensor> operator()(const std::shared_ptr<one::Tensor>& x,
                           const Optional<one::Tensor>& addend,
                           const Optional<one::Tensor>& moving_mean,
                           const Optional<one::Tensor>& moving_variance,
                           const std::shared_ptr<one::Tensor>& gamma,
                           const std::shared_ptr<one::Tensor>& beta, const int32_t& axis,
                           const float& epsilon, const float& momentum,
                           const bool& is_training) const {
    auto& attrs = THREAD_CACHED_MUTABLE_ATTR_MAP("axis", "epsilon", "momentum");
    // convert torch momentum to tensorflow momentum
    attrs.SetAllAttrs(axis, epsilon, static_cast<float>(1.0 - momentum));

    CHECK_OR_RETURN((moving_mean && moving_variance) || (!moving_mean && !moving_variance))
        << Error::RuntimeError()
        << "Both moving_mean and moving_variance should be None or Tensor.";
    if (!is_training) {
      CHECK_OR_RETURN(moving_mean && moving_variance)
          << Error::RuntimeError() << "Must have moving_mean and moving_variance in eval mode.";
      const auto& normalize_result = JUST(OpInterpUtil::Dispatch<one::Tensor>(
          *norm_eval_op_, {x, JUST(moving_mean), JUST(moving_variance), gamma, beta}, attrs));
      if (addend) {
        const auto& add_result =
            JUST(OpInterpUtil::Dispatch<one::Tensor>(*add_op_, {normalize_result, JUST(addend)}));
        return OpInterpUtil::Dispatch<one::Tensor>(*relu_op_, {add_result});
      } else {
        return OpInterpUtil::Dispatch<one::Tensor>(*relu_op_, {normalize_result});
      }
    } else if (moving_mean) {
      if (addend) {
        return OpInterpUtil::Dispatch<one::Tensor>(
            *fused_addend_norm_training_stats_op_,
            {x, JUST(addend), JUST(moving_mean), JUST(moving_variance), gamma, beta}, attrs);
      } else {
        return OpInterpUtil::Dispatch<one::Tensor>(
            *fused_norm_training_stats_op_,
            {x, JUST(moving_mean), JUST(moving_variance), gamma, beta}, attrs);
      }
    } else {
      if (addend) {
        return OpInterpUtil::Dispatch<one::Tensor>(*fused_addend_norm_training_no_stats_op_,
                                                   {x, JUST(addend), gamma, beta}, attrs);
      } else {
        return OpInterpUtil::Dispatch<one::Tensor>(*fused_norm_training_no_stats_op_,
                                                   {x, gamma, beta}, attrs);
      }
    }
  }

 private:
  std::shared_ptr<OpExpr> norm_eval_op_;
  std::shared_ptr<OpExpr> relu_op_;
  std::shared_ptr<OpExpr> add_op_;
  std::shared_ptr<OpExpr> fused_norm_training_stats_op_;
  std::shared_ptr<OpExpr> fused_addend_norm_training_stats_op_;
  std::shared_ptr<OpExpr> fused_norm_training_no_stats_op_;
  std::shared_ptr<OpExpr> fused_addend_norm_training_no_stats_op_;
};

class ConstantPadFunctor {
 public:
  ConstantPadFunctor() {
    constant_pad_ = CHECK_JUST(one::OpBuilder("pad").Input("x").Output("y").Build());
  }
  Maybe<Tensor> operator()(const std::shared_ptr<one::Tensor>& input,
                           const std::vector<int64_t>& pad, const Scalar& value) const {
    const int64_t ndim = input->shape()->NumAxes();
    const int64_t pad_size = pad.size();
    CHECK_LE_OR_RETURN(pad_size, 2 * ndim)
        << Error::RuntimeError() << "Pad size should less than or equal to input axes * 2.";
    CHECK_EQ_OR_RETURN(pad_size % 2, 0)
        << Error::RuntimeError() << "Length of pad must be even but instead it equals " << pad_size;

    std::vector<int64_t> pad_before(ndim, 0);
    std::vector<int64_t> pad_after(ndim, 0);
    const int64_t pad_pair = pad_size / 2;
    for (int64_t i = 0; i < pad_pair; ++i) {
      pad_before[ndim - i - 1] = pad[2 * i];
      pad_after[ndim - i - 1] = pad[2 * i + 1];
    }
    auto& attrs = THREAD_CACHED_MUTABLE_ATTR_MAP("padding", "floating_constant_value",
                                                 "integral_constant_value", "padding_before",
                                                 "padding_after");
    if (IsFloatingDataType(input->dtype()->data_type())
        || input->dtype()->data_type() == DataType::kFloat16) {
      attrs.SetAllAttrs(pad, value.As<double>(), static_cast<int64_t>(0), pad_before, pad_after);
    } else if (IsIntegralDataType(input->dtype()->data_type())) {
      attrs.SetAllAttrs(pad, static_cast<double>(0), value.As<int64_t>(), pad_before, pad_after);
    } else {
      UNIMPLEMENTED_THEN_RETURN() << "Data type should be floating or integral type.";
    }
    return OpInterpUtil::Dispatch<Tensor>(*constant_pad_, {input}, attrs);
  }

 private:
  std::shared_ptr<OpExpr> constant_pad_;
};

class ReflectionPadFunctor {
 public:
  ReflectionPadFunctor() {
    reflect_pad1d_ = CHECK_JUST(one::OpBuilder("reflection_pad1d").Input("x").Output("y").Build());
    reflect_pad2d_ = CHECK_JUST(one::OpBuilder("reflection_pad2d").Input("x").Output("y").Build());
  }
  Maybe<Tensor> operator()(const std::shared_ptr<one::Tensor>& input,
                           const std::vector<int64_t>& pad) const {
    auto& attrs = THREAD_CACHED_MUTABLE_ATTR_MAP("padding");
    attrs.SetAllAttrs(pad);
    const int64_t pad_size = pad.size();
    const size_t ndim = input->ndim();
    CHECK_LE_OR_RETURN(pad_size, 2 * ndim)
        << Error::RuntimeError() << "Pad size should less than or equal to input axes * 2.";

    if (pad_size == 2) {
      // 2D/3D reflect padding
      CHECK_OR_RETURN((ndim == 2 && input->shape()->At(1) != 0)
                      || (ndim == 3 && input->shape()->At(1) != 0 && input->shape()->At(2) != 0))
          << "2D or 3D (batch mode) tensor expected for input, but got: " << ndim;
      const int64_t pad_left = pad[0];
      const int64_t pad_right = pad[1];
      const int64_t dim_w = (ndim == 3) ? 2 : 1;
      const int64_t input_width = input->shape()->At(dim_w);
      const int64_t output_w = input_width + pad_left + pad_right;
      CHECK_OR_RETURN(pad_left < input_width && pad_right < input_width)
          << "Padding size should be less than the corresponding input dimension, but got: "
             "padding ("
          << pad_left << ", " << pad_right << ") at dimension " << dim_w << " of input "
          << input->shape()->ToString();
      CHECK_OR_RETURN(output_w >= 1)
          << "input (W: " << input_width << ")is too small. Calculated output W: " << output_w;

      if (ndim == 2) {
        // for 2D input
        auto unsqueezed_input = JUST(functional::Unsqueeze(input, 0));
        auto unsqueezed_output =
            JUST(OpInterpUtil::Dispatch<Tensor>(*reflect_pad1d_, {unsqueezed_input}, attrs));
        return JUST(functional::Squeeze(unsqueezed_output, std::vector<int32_t>{0}));
      }
      return OpInterpUtil::Dispatch<Tensor>(*reflect_pad1d_, {input}, attrs);
    } else if (pad_size == 4) {
      // 3D/4D reflect padding
      bool valid_dims = input->shape()->At(1) != 0 && input->shape()->At(2) != 0;
      CHECK_OR_RETURN((ndim == 3 && valid_dims)
                      || (ndim == 4 && valid_dims && input->shape()->At(3) != 0))
          << "3D or 4D (batch mode) tensor expected for input, but got: " << ndim;

      int dim_h = 1;
      int dim_w = 2;
      if (ndim == 4) {
        dim_w++;
        dim_h++;
      }

      const int64_t pad_left = pad[0];
      const int64_t pad_right = pad[1];
      const int64_t pad_top = pad[2];
      const int64_t pad_bottom = pad[3];

      const int64_t input_h = input->shape()->At(dim_h);
      const int64_t input_w = input->shape()->At(dim_w);
      const int64_t output_h = input_h + pad_top + pad_bottom;
      const int64_t output_w = input_w + pad_left + pad_right;
      CHECK_OR_RETURN(pad_left < input_w && pad_right < input_w)
          << Error::RuntimeError()
          << "Padding size should be less than the corresponding input "
             "dimension, but got: padding ("
          << pad_left << ", " << pad_right << ") at dimension " << dim_w << " of input " << ndim;

      CHECK_OR_RETURN(pad_top < input_h && pad_bottom < input_h)
          << Error::RuntimeError()
          << "Padding size should be less than the corresponding input "
             "dimension, but got: padding ("
          << pad_top << ", " << pad_bottom << ") at dimension " << dim_h << " of input " << ndim;

      CHECK_OR_RETURN(output_w >= 1 || output_h >= 1)
          << Error::RuntimeError() << "input (H: " << input_h << ", W: " << input_w
          << ")is too small. Calculated output H: " << output_h << " W: " << output_w;

      if (ndim == 3) {
        // for 3D input
        auto unsqueezed_input = JUST(functional::Unsqueeze(input, 0));
        auto unsqueezed_output =
            JUST(OpInterpUtil::Dispatch<Tensor>(*reflect_pad2d_, {unsqueezed_input}, attrs));
        return JUST(functional::Squeeze(unsqueezed_output, std::vector<int32_t>{0}));
      }
      return OpInterpUtil::Dispatch<Tensor>(*reflect_pad2d_, {input}, attrs);
    } else if (pad_size == 6) {
      UNIMPLEMENTED_THEN_RETURN() << "5D reflect padding are not supported for now";
    } else {
      UNIMPLEMENTED_THEN_RETURN()
          << "Only 2D, 3D, 4D, 5D padding with non-constant padding are supported for now";
    }
  }

 private:
  std::shared_ptr<OpExpr> reflect_pad1d_;
  std::shared_ptr<OpExpr> reflect_pad2d_;
};

class ReplicationPadFunctor {
 public:
  ReplicationPadFunctor() {
    replicate_pad1d_ =
        CHECK_JUST(one::OpBuilder("replication_pad1d").Input("x").Output("y").Build());
    replicate_pad2d_ =
        CHECK_JUST(one::OpBuilder("replication_pad2d").Input("x").Output("y").Build());
  }
  Maybe<Tensor> operator()(const std::shared_ptr<one::Tensor>& input,
                           const std::vector<int64_t>& pad) const {
    auto& attrs = THREAD_CACHED_MUTABLE_ATTR_MAP("padding");
    attrs.SetAllAttrs(pad);
    const int64_t pad_size = pad.size();
    const size_t ndim = input->ndim();
    CHECK_LE_OR_RETURN(pad_size, 2 * ndim)
        << Error::RuntimeError() << "Pad size should less than or equal to input axes * 2.";
    if (pad_size == 2) {
      // 2D/3D replicate padding
      CHECK_OR_RETURN((ndim == 2 && input->shape()->At(0) != 0 && input->shape()->At(1) != 0)
                      || (ndim == 3 && input->shape()->At(1) != 0 && input->shape()->At(2) != 0))
          << "Expected 2D or 3D (batch mode) tensor with possibly 0 batch size and other "
             "non-zero dimensions for input, but got: "
          << ndim;
      const int64_t pad_left = pad[0];
      const int64_t pad_right = pad[1];
      const int64_t dim_w = (ndim == 3) ? 2 : 1;
      const int64_t input_width = input->shape()->At(dim_w);
      const int64_t output_w = input_width + pad_left + pad_right;
      CHECK_OR_RETURN(output_w >= 1)
          << "input (W: " << input_width << ")is too small. Calculated output W: " << output_w;

      if (ndim == 2) {
        // for 2D input
        auto unsqueezed_input = JUST(functional::Unsqueeze(input, 0));
        auto unsqueezed_output =
            JUST(OpInterpUtil::Dispatch<Tensor>(*replicate_pad1d_, {unsqueezed_input}, attrs));
        return JUST(functional::Squeeze(unsqueezed_output, std::vector<int32_t>{0}));
      }
      return OpInterpUtil::Dispatch<Tensor>(*replicate_pad1d_, {input}, attrs);
    } else if (pad_size == 4) {
      // 3D/4D replicate padding
      bool valid_dims = input->shape()->At(1) != 0 && input->shape()->At(2) != 0;
      CHECK_OR_RETURN((ndim == 3 && valid_dims)
                      || (ndim == 4 && valid_dims && input->shape()->At(3) != 0))
          << "3D or 4D (batch mode) tensor expected for input, but got: " << ndim;

      int dim_h = 1;
      int dim_w = 2;
      if (ndim == 4) {
        dim_w++;
        dim_h++;
      }

      const int64_t pad_left = pad[0];
      const int64_t pad_right = pad[1];
      const int64_t pad_top = pad[2];
      const int64_t pad_bottom = pad[3];

      const int64_t input_h = input->shape()->At(dim_h);
      const int64_t input_w = input->shape()->At(dim_w);
      const int64_t output_h = input_h + pad_top + pad_bottom;
      const int64_t output_w = input_w + pad_left + pad_right;
      CHECK_OR_RETURN(output_w >= 1 || output_h >= 1)
          << Error::RuntimeError() << "input (H: " << input_h << ", W: " << input_w
          << ")is too small. Calculated output H: " << output_h << " W: " << output_w;

      if (ndim == 3) {
        // for 3D input
        auto unsqueezed_input = JUST(functional::Unsqueeze(input, 0));
        auto unsqueezed_output =
            JUST(OpInterpUtil::Dispatch<Tensor>(*replicate_pad2d_, {unsqueezed_input}, attrs));
        return JUST(functional::Squeeze(unsqueezed_output, std::vector<int32_t>{0}));
      }
      return OpInterpUtil::Dispatch<Tensor>(*replicate_pad2d_, {input}, attrs);
    } else if (pad_size == 6) {
      UNIMPLEMENTED_THEN_RETURN() << "5D replicate padding are not supported for now";
    } else {
      UNIMPLEMENTED_THEN_RETURN()
          << "Only 2D, 3D, 4D, 5D padding with non-constant padding are supported for now";
    }
  }

 private:
  std::shared_ptr<OpExpr> replicate_pad1d_;
  std::shared_ptr<OpExpr> replicate_pad2d_;
};

class PadFunctor {
 public:
  Maybe<Tensor> operator()(const std::shared_ptr<one::Tensor>& input,
                           const std::vector<int64_t>& pad, const std::string& mode,
                           const Scalar& value) const {
    if (mode == "constant") {
      return functional::ConstantPad(input, pad, value);
    } else if (mode == "reflect") {
      return functional::ReflectionPad(input, pad);
    } else if (mode == "replicate") {
      return functional::ReplicationPad(input, pad);
    } else {
      UNIMPLEMENTED_THEN_RETURN() << "Pad mode is " << mode
                                  << ", but only constant, reflect and replicate are valid.";
    }
  }
};

class DropoutFunctor {
 public:
  DropoutFunctor() {
    dropout_op_ =
        CHECK_JUST(one::OpBuilder("dropout").Input("in").Output("out").Output("mask").Build());
    dropout_addend_op_ = CHECK_JUST(one::OpBuilder("dropout")
                                        .Input("in")
                                        .Input("_add_to_output")
                                        .Output("out")
                                        .Output("mask")
                                        .Build());
    add_op_ = CHECK_JUST(one::OpBuilder("add_n").Input("in", 2).Output("out").Build());
  }
  Maybe<Tensor> operator()(const std::shared_ptr<one::Tensor>& x, const float& p,
                           const bool& training, const bool& inplace,
                           const Optional<one::Generator>& generator,
                           const Optional<one::Tensor>& addend) const {
    auto outputs = std::make_shared<TensorTuple>(1);
    if (inplace) {
      JUST(CheckInplaceValid(x));
      (*outputs)[0] = x;
    }
    const auto gen = generator.value_or(JUST(one::DefaultAutoGenerator()));
    const auto& dropout_state = std::make_shared<FusedDropoutKernelState>(gen);
    auto& dropout_attrs = THREAD_CACHED_MUTABLE_ATTR_MAP("rate");
    dropout_attrs.SetAllAttrs(p);
    if (addend) {
      if ((!training) || p == 0.0) {
        JUST(OpInterpUtil::Dispatch(*add_op_, {x, JUST(addend)}, outputs.get()));
      } else {
        outputs->resize(2);
        JUST(OpInterpUtil::Dispatch(*dropout_addend_op_, {x, JUST(addend)}, outputs.get(),
                                    OpExprInterpContext(dropout_attrs, dropout_state)));
      }
    } else {
      if (!training || p == 0.0) {
        return x;
      } else {
        outputs->resize(2);
        JUST(OpInterpUtil::Dispatch(*dropout_op_, {x}, outputs.get(),
                                    OpExprInterpContext(dropout_attrs, dropout_state)));
      }
    }
    return (*outputs)[0];
  }

 private:
  std::shared_ptr<OpExpr> dropout_op_;
  std::shared_ptr<OpExpr> dropout_addend_op_;
  std::shared_ptr<OpExpr> add_op_;
};

namespace {
Maybe<Tensor> MakeFeatureNoise(const std::shared_ptr<one::Tensor>& x) {
  const int64_t ndim = x->ndim();
  CHECK_GE_OR_RETURN(ndim, 2) << Error::RuntimeError()
                              << "Feature dropout requires at least 2 dimensions in the input";
  std::vector<int64_t> sizes;
  sizes.reserve(ndim);
  sizes.push_back(x->shape()->At(0));
  sizes.push_back(x->shape()->At(1));
  for (int i = 2; i < ndim; i++) { sizes.push_back(1); }
  return JUST(Empty(Shape(sizes), x->dtype(), JUST(x->device()), false));
}

Maybe<Tensor> DropoutImpl(const std::shared_ptr<one::Tensor>& input, const float& p,
                          const bool& train) {
  CHECK_EQ_OR_RETURN(p >= 0 && p <= 1, true)
      << "dropout probability has to be between 0 and 1, but got " << p;
  if (p == 0 || !train || input->shape()->elem_cnt() == 0) { return input; }
  if (p == 1) {
    std::shared_ptr<Tensor> other =
        JUST(Constant(*input->shape(), Scalar(0.0), input->dtype(), JUST(input->device())));
    return InplaceMul(input, other);
  }
  std::shared_ptr<Tensor> noise = JUST(MakeFeatureNoise(input));
  noise = JUST(BernoulliProb(noise, 1.0 - p, noise->dtype(), JUST(one::DefaultAutoGenerator())));
  noise = JUST(InplaceScalarDiv(noise, Scalar(1.0 - p)));
  noise = JUST(InplaceMul(input, noise));
  return noise;
}
}  // namespace

class Dropout1dFunctor {
 public:
  Maybe<Tensor> operator()(const std::shared_ptr<one::Tensor>& input, const float& p,
                           const bool& training) const {
    CHECK_EQ_OR_RETURN(p < 0 || p > 1.0, true)
        << "dropout probability has to be between 0 and 1, but got " << p;
    const int input_dim = input->ndim();
    CHECK_EQ_OR_RETURN(input_dim != 2 && input_dim != 3, true)
        << "dropout1d: Expected 2D or 3D input, but received a {inp_dim}D input. "
           "Note that dropout1d exists to provide channel-wise dropout on inputs with 1 "
           "spatial dimension, a channel dimension, and an optional batch dimension "
           "(i.e. 2D or 3D inputs).";
    bool is_batched = (input_dim == 3);
    std::shared_ptr<one::Tensor> result;
    if (!is_batched) { result = JUST(Unsqueeze(input, 0)); }
    result = JUST(DropoutImpl(result, p, training));
    if (!is_batched) { result = JUST(Squeeze(result, std::vector<int32_t>{0})); }
    return result;
  }
};

class Dropout2dFunctor {
 public:
  Maybe<Tensor> operator()(const std::shared_ptr<one::Tensor>& input, const float& p,
                           const bool& training) const {
    CHECK_EQ_OR_RETURN(p < 0 || p > 1.0, true)
        << "dropout probability has to be between 0 and 1, but got " << p;
    const int input_dim = input->ndim();
    CHECK_EQ_OR_RETURN(input_dim != 3 && input_dim != 4, true)
        << "dropout2d: Received a {inp_dim}-D input to dropout2d, which is deprecated "
           "and will result in an error in a future release. To retain the behavior "
           "and silence this warning, please use dropout instead. Note that dropout2d "
           "exists to provide channel-wise dropout on inputs with 2 spatial dimensions, "
           "a channel dimension, and an optional batch dimension (i.e. 3D or 4D inputs).";
    CHECK_EQ_OR_RETURN(input_dim == 3, true)
        << "dropout2d: Received a 3D input to dropout2d and assuming that channel-wise "
           "1D dropout behavior is desired - input is interpreted as shape (N, C, L), where C "
           "is the channel dim. This behavior will change in a future release to interpret the "
           "input as one without a batch dimension, i.e. shape (C, H, W). To maintain the 1D "
           "channel-wise dropout behavior, please switch to using dropout1d instead.";
    return JUST(DropoutImpl(input, p, training));
  }
};

class Dropout3dFunctor {
 public:
  Maybe<Tensor> operator()(const std::shared_ptr<one::Tensor>& input, const float& p,
                           const bool& training) const {
    CHECK_EQ_OR_RETURN(p < 0 || p > 1.0, true)
        << "dropout probability has to be between 0 and 1, but got " << p;
    const int input_dim = input->ndim();
    CHECK_EQ_OR_RETURN(input_dim != 4 && input_dim != 5, true)
        << "dropout3d: Received a {inp_dim}-D input to dropout3d, which is deprecated "
           "and will result in an error in a future release. To retain the behavior "
           "and silence this warning, please use dropout instead. Note that dropout3d "
           "exists to provide channel-wise dropout on inputs with 3 spatial dimensions, "
           "a channel dimension, and an optional batch dimension (i.e. 4D or 5D inputs).";
    bool is_batched = (input_dim == 5);
    std::shared_ptr<one::Tensor> result;
    if (!is_batched) { result = JUST(Unsqueeze(input, 0)); }
    result = JUST(DropoutImpl(result, p, training));
    if (!is_batched) { result = JUST(Squeeze(result, std::vector<int32_t>{0})); }
    return result;
  }
};

class DropoutGradFunctor {
 public:
  DropoutGradFunctor() {
    dropout_grad_op_ =
        CHECK_JUST(one::OpBuilder("dropout_grad").Input("dy").Input("mask").Output("dx").Build());
  }
  Maybe<Tensor> operator()(const std::shared_ptr<one::Tensor>& dy,
                           const std::shared_ptr<one::Tensor>& mask, const float& scale) const {
    auto& dropout_grad_attrs = THREAD_CACHED_MUTABLE_ATTR_MAP("scale");
    dropout_grad_attrs.SetAllAttrs(scale);
    return OpInterpUtil::Dispatch<Tensor>(*dropout_grad_op_, {dy, mask}, dropout_grad_attrs);
  }

 private:
  std::shared_ptr<OpExpr> dropout_grad_op_;
};

class AvgPoolNDFunctor {
 public:
  AvgPoolNDFunctor() = default;
  virtual ~AvgPoolNDFunctor() = default;
  Maybe<Tensor> operator()(const std::shared_ptr<one::Tensor>& x,
                           const std::vector<int32_t>& kernel_size,
                           const Optional<std::vector<int32_t>>& stride,
                           const std::vector<int32_t>& padding, const bool& ceil_mode,
                           const bool& count_include_pad, const int32_t& divisor_override,
                           const std::string& data_format) const {
    auto& attrs =
        THREAD_CACHED_MUTABLE_ATTR_MAP("kernel_size", "padding", "stride", "data_format",
                                       "ceil_mode", "count_include_pad", "divisor_override");
    // If stride is None, we set it as kernel_size to align Pytorch.
    attrs.SetAllAttrs(kernel_size, padding, stride ? *JUST(stride) : kernel_size, data_format,
                      ceil_mode, count_include_pad, divisor_override);
    return OpInterpUtil::Dispatch<Tensor>(*op_, {x}, attrs);
  }

 protected:
  std::shared_ptr<OpExpr> op_;
};

class AvgPool1DFunctor : public AvgPoolNDFunctor {
 public:
  AvgPool1DFunctor() {
    op_ = CHECK_JUST(one::OpBuilder("avg_pool_1d").Input("x").Output("y").Build());
  }
};

class AvgPool2DFunctor : public AvgPoolNDFunctor {
 public:
  AvgPool2DFunctor() {
    op_ = CHECK_JUST(one::OpBuilder("avg_pool_2d").Input("x").Output("y").Build());
  }
};

class AvgPool3DFunctor : public AvgPoolNDFunctor {
 public:
  AvgPool3DFunctor() {
    op_ = CHECK_JUST(one::OpBuilder("avg_pool_3d").Input("x").Output("y").Build());
  }
};

class UnfoldFunctor {
 public:
  UnfoldFunctor() {
    unfold_op_ = CHECK_JUST(one::OpBuilder("unfold").Input("x").Output("y").Build());
  }
  Maybe<Tensor> operator()(const std::shared_ptr<one::Tensor>& x,
                           const std::vector<int32_t>& kernel_size,
                           const std::vector<int32_t>& dilation_rate,
                           const std::vector<int32_t>& padding, const std::vector<int32_t>& strides,
                           const std::string& data_format) const {
    const auto& x_shape = x->shape();
    // Only Support 4d tensor now.
    CHECK_EQ_OR_RETURN(x_shape->NumAxes(), 4)
        << Error::RuntimeError() << "Input Tensor dim should == 4";
    auto& attrs = THREAD_CACHED_MUTABLE_ATTR_MAP("kernel_size", "dilation_rate", "padding",
                                                 "strides", "data_format");
    attrs.SetAllAttrs(kernel_size, dilation_rate, padding, strides, data_format);
    return OpInterpUtil::Dispatch<Tensor>(*unfold_op_, {x}, attrs);
  }

 private:
  std::shared_ptr<OpExpr> unfold_op_;
};

class FoldFunctor {
 public:
  FoldFunctor() { fold_op_ = CHECK_JUST(one::OpBuilder("fold").Input("x").Output("y").Build()); }
  Maybe<Tensor> operator()(const std::shared_ptr<one::Tensor>& x,
                           const std::vector<int32_t>& output_size,
                           const std::vector<int32_t>& kernel_size,
                           const std::vector<int32_t>& dilation_rate,
                           const std::vector<int32_t>& padding, const std::vector<int32_t>& strides,
                           const std::string& data_format) const {
    const auto& x_shape = x->shape();
    // Only Support 3d tensor fold now. format is (N, C*K*K, L)
    CHECK_EQ_OR_RETURN(x_shape->NumAxes(), 3)
        << Error::RuntimeError() << "Input Tensor dim should == 3";
    auto& attrs = THREAD_CACHED_MUTABLE_ATTR_MAP("output_size", "kernel_size", "dilation_rate",
                                                 "padding", "strides", "data_format");
    attrs.SetAllAttrs(output_size, kernel_size, dilation_rate, padding, strides, data_format);
    return OpInterpUtil::Dispatch<Tensor>(*fold_op_, {x}, attrs);
  }

 private:
  std::shared_ptr<OpExpr> fold_op_;
};

class OneHotFunctor {
 public:
  OneHotFunctor() {
    one_hot_op_ = CHECK_JUST(one::OpBuilder("one_hot").Input("indices").Output("out").Build());
  }
  Maybe<Tensor> operator()(const std::shared_ptr<one::Tensor>& input, const int64_t& num_classes,
                           const Scalar& on_value, const Scalar& off_value) const {
    CHECK_OR_RETURN(!IsFloatingDataType(input->dtype()->data_type()))
        << Error::RuntimeError() << "one_hot is only applicable to index tensor.";
    auto& attrs =
        THREAD_CACHED_MUTABLE_ATTR_MAP("depth", "dtype", "floating_on_value", "floating_off_value",
                                       "integer_on_value", "integer_off_value");
    int64_t depth = num_classes;
    if (num_classes == -1) {
      std::vector<int32_t> axis(input->ndim());
      std::iota(axis.begin(), axis.end(), 0);
      auto tensor_max = JUST(functional::ReduceMax(input, axis, false));

      int64_t max = 0;
      const auto& callback = [&](ep::Stream* stream,
                                 const std::shared_ptr<vm::EagerBlobObject>& eager_blob_object) {
        SyncAutoMemcpy(stream, &max, eager_blob_object->dptr(), sizeof(max),
                       memory::MakeHostMemCase(), eager_blob_object->mem_case());
      };
      JUST(SyncAccessTensorWithTimeOut(tensor_max, callback, "const"));
      depth = max + 1;
    }
    // Refer to: https://github.com/Oneflow-Inc/oneflow/pull/5315/files#r755823506
    bool is_on_value_double = on_value.IsFloatingPoint();
    bool is_off_value_double = off_value.IsFloatingPoint();
    if (is_on_value_double || is_off_value_double) {
      attrs.SetAllAttrs(depth, kFloat, on_value.As<double>(), off_value.As<double>(),
                        static_cast<int64_t>(0), static_cast<int64_t>(0));
    } else {
      attrs.SetAllAttrs(depth, kInt64, static_cast<double>(0), static_cast<double>(0),
                        on_value.As<int64_t>(), off_value.As<int64_t>());
    }
    return OpInterpUtil::Dispatch<Tensor>(*one_hot_op_, {input}, attrs);
  }

 private:
  std::shared_ptr<OpExpr> one_hot_op_;
};

class PairwiseDistanceFunctor {
 public:
  Maybe<Tensor> operator()(const std::shared_ptr<Tensor>& x, const std::shared_ptr<Tensor>& y,
                           const float& p, const double& eps, bool keepdim) const {
    const int64_t xdim = x->ndim();
    const int64_t ydim = y->ndim();
    const int64_t output_dim = xdim > ydim ? xdim : ydim;
    const auto& sub = JUST(ScalarAdd(JUST(Sub(x, y, 1, false)), eps, 1, false));
    return ScalarNorm(sub, p, output_dim - 1, keepdim, NullOpt);
  }
};

class CosineSimilarityFunctor {
 public:
  Maybe<Tensor> operator()(const std::shared_ptr<one::Tensor>& x,
                           const std::shared_ptr<one::Tensor>& y, const int32_t& dim,
                           const double& eps) const {
    const auto& x_shape = *(x->shape());
    const auto& y_shape = *(y->shape());
    std::shared_ptr<one::Tensor> x_extend = x;
    std::shared_ptr<one::Tensor> y_extend = y;
    if (x_shape != y_shape) {
      Shape max_shape = Shape::Ones(std::max(x_shape.NumAxes(), y_shape.NumAxes()));
      for (int64_t i = max_shape.NumAxes() - 1; i >= 0; i--) {
        int64_t offset = max_shape.NumAxes() - 1 - i;
        int64_t dim_x = x_shape.NumAxes() - 1 - offset;
        int64_t dim_y = y_shape.NumAxes() - 1 - offset;
        int64_t size_x = (dim_x >= 0) ? x_shape.At(dim_x) : 1;
        int64_t size_y = (dim_y >= 0) ? y_shape.At(dim_y) : 1;
        if (!(size_x == size_y || size_x == 1 || size_y == 1)) {
          return Error::RuntimeError()
                 << "The size of tensor a (" << size_x << ") must match the size of tensor b ("
                 << size_y << ") at non-singleton dimension " << i;
        }
        max_shape.Set(i, std::max(size_x, size_y));
      }
      x_extend = JUST(Expand(x, max_shape));
      y_extend = JUST(Expand(y, max_shape));
    }
    TensorProcessor tensor_processor;
    JUST(tensor_processor.PromoteInputsToCommonDtype(true).AddInputs({x_extend, y_extend}).Apply());
    TensorTuple input_vec = JUST(tensor_processor.GetInputs());
    const auto common_dtype = JUST(oneflow::VectorAt(input_vec, 0))->dtype();
    if (!IsFloatingDataType(common_dtype->data_type())) {
      return Error::RuntimeError()
             << "expected common dtype to be floating point, yet common dtype is "
             << common_dtype->name();
    }
    auto& x_ = JUST(oneflow::VectorAt(input_vec, 0));
    auto& y_ = JUST(oneflow::VectorAt(input_vec, 1));
    std::shared_ptr<Tensor> w12 =
        JUST(functional::ReduceSum(JUST(functional::Mul(x_, y_)), {dim}, false));
    std::shared_ptr<Tensor> w1 =
        JUST(functional::ReduceSum(JUST(functional::Mul(x_, x_)), {dim}, false));
    std::shared_ptr<Tensor> w2 =
        JUST(functional::ReduceSum(JUST(functional::Mul(y_, y_)), {dim}, false));
    std::shared_ptr<Tensor> n12 = JUST(functional::Sqrt(
        JUST(functional::Clamp(JUST(functional::Mul(w1, w2)), Scalar(eps * eps), NullOpt))));
    return functional::Div(w12, n12);
  }
};

class L2NormalizeFunctor {
 public:
  L2NormalizeFunctor() {
    op_ = CHECK_JUST(
        one::OpBuilder("l2_normalize").Input("x").Output("y").Output("square_x_sum").Build());
  }
  Maybe<Tensor> operator()(const std::shared_ptr<one::Tensor>& input, const int32_t& axis,
                           const float& epsilon) const {
    const int32_t ndims = input->shape()->NumAxes();
    const int32_t final_dim = ndims - 1;

    auto axis_ = axis >= 0 ? axis : axis + ndims;
    CHECK_GE_OR_RETURN(axis_, 0) << Error::RuntimeError() << "Axis should >=0 but axis is " << axis_
                                 << " now.";
    CHECK_LE_OR_RETURN(axis_, final_dim) << Error::RuntimeError() << "Axis should < " << ndims
                                         << " but axis is " << axis_ << " now.";

    auto& attrs = THREAD_CACHED_MUTABLE_ATTR_MAP("epsilon", "axis");
    attrs.SetAllAttrs(epsilon, final_dim);

    if (axis_ == final_dim) { return OpInterpUtil::Dispatch<Tensor>(*op_, {input}, attrs); }

    std::vector<int> input_perm(input->shape()->dim_vec().size(), 0);
    for (size_t i = 0; i < input_perm.size(); ++i) { input_perm[i] = static_cast<int>(i); }
    std::swap(input_perm[final_dim], input_perm[static_cast<size_t>(axis_)]);

    const auto result = JUST(OpInterpUtil::Dispatch<TensorTuple>(
        *op_, {JUST(functional::Transpose(input, input_perm))}, attrs));
    return functional::Transpose((*result)[0], input_perm);
  }

 private:
  std::shared_ptr<OpExpr> op_;
};

class NormalizeFunctor {
 public:
  Maybe<Tensor> operator()(const std::shared_ptr<one::Tensor>& input, const float& p,
                           const int32_t& dim, const float& eps,
                           const bool& use_l2_norm_kernel) const {
    if (use_l2_norm_kernel && (std::fabs(p - 2.0f) < std::numeric_limits<float>::min())) {
      return functional::L2Normalize(input, dim, eps);
    }
    return SequenceFunction<Maybe<Tensor>(const std::shared_ptr<Tensor>&, const float&,
                                          const int32_t&)>(
               [](const auto& x, const float& p, const int32_t& dim) -> Maybe<Tensor> {
                 return functional::ScalarNorm(x, p, dim, true, NullOpt);
               })
        .then([&](const auto& x) { return functional::Clamp(x, eps, NullOpt); })
        .then([&](const auto& x) { return functional::Div(input, x); })
        .call(input, p, dim);
  }
};

class FusedSelfAttentionFunctor {
 public:
  FusedSelfAttentionFunctor() {
    op_ = CHECK_JUST(one::OpBuilder("fused_self_attention_query_mul_key_and_value")
                         .Input("hidden_states")
                         .Output("query_mul_key")
                         .Output("value")
                         .Build());
  }
  Maybe<TensorTuple> operator()(const std::shared_ptr<one::Tensor>& hidden_states,
                                const int64_t& head_size, const float& alpha) const {
    auto& attrs = THREAD_CACHED_MUTABLE_ATTR_MAP("head_size", "alpha");
    attrs.SetAllAttrs(head_size, alpha);
    return OpInterpUtil::Dispatch<TensorTuple>(*op_, {hidden_states}, attrs);
  }

 private:
  std::shared_ptr<OpExpr> op_;
};

class FusedSelfAttentionGradFunctor {
 public:
  FusedSelfAttentionGradFunctor() {
    op_ = CHECK_JUST(one::OpBuilder("fused_self_attention_query_mul_key_and_value_grad")
                         .Input("query_mul_key_grad")
                         .Input("value_grad")
                         .Input("hidden_states")
                         .Output("hidden_states_grad")
                         .Build());
  }
  Maybe<Tensor> operator()(const std::shared_ptr<one::Tensor>& query_mul_key_grad,
                           const std::shared_ptr<one::Tensor>& value_grad,
                           const std::shared_ptr<one::Tensor>& hidden_states,
                           const float& alpha) const {
    auto& attrs = THREAD_CACHED_MUTABLE_ATTR_MAP("alpha");
    attrs.SetAllAttrs(alpha);
    return OpInterpUtil::Dispatch<Tensor>(*op_, {query_mul_key_grad, value_grad, hidden_states},
                                          attrs);
  }

 private:
  std::shared_ptr<OpExpr> op_;
};

class FusedScaleTrilSoftmaxMaskScaleFunctor {
 public:
  FusedScaleTrilSoftmaxMaskScaleFunctor() {
    random_mask_like_op_ =
        CHECK_JUST(one::OpBuilder("random_mask_like").Input("like").Output("out").Build());
    fused_op_ = CHECK_JUST(one::OpBuilder("fused_tril_scale_softmax_mask_scale")
                               .Input("x")
                               .Input("mask")
                               .Output("y")
                               .Output("softmax_y")
                               .Build());
  }
  Maybe<TensorTuple> operator()(const std::shared_ptr<one::Tensor>& x, const float p,
                                const int64_t diagonal, const float tril_scale_value,
                                const float tril_fill_value,
                                const Optional<one::Generator>& generator) const {
    const auto gen = generator.value_or(JUST(one::DefaultAutoGenerator()));
    auto& random_mask_like_attrs = THREAD_CACHED_MUTABLE_ATTR_MAP("rate", "seed");
    random_mask_like_attrs.SetAllAttrs(p, static_cast<int64_t>(gen->current_seed()));
    const auto& random_mask_like_state = std::make_shared<RandomMaskLikeKernelState>(gen);

    const auto& mask = JUST(OpInterpUtil::Dispatch<Tensor>(
        *random_mask_like_op_, {x},
        OpExprInterpContext(random_mask_like_attrs, random_mask_like_state)));

    float mask_scale_value = 1.0;
    if (p != 1.0) { mask_scale_value = 1.0 / (1.0 - p); }
    auto& fused_attrs = THREAD_CACHED_MUTABLE_ATTR_MAP("diagonal", "tril_scale_value",
                                                       "mask_scale_value", "tril_fill_value");
    fused_attrs.SetAllAttrs(diagonal, tril_scale_value, mask_scale_value, tril_fill_value);
    return OpInterpUtil::Dispatch<TensorTuple>(*fused_op_, {x, mask}, fused_attrs);
  }

 private:
  std::shared_ptr<OpExpr> fused_op_;
  std::shared_ptr<OpExpr> random_mask_like_op_;
};

class L2NormalizeGradFunctor {
 public:
  L2NormalizeGradFunctor() {
    op_ = CHECK_JUST(one::OpBuilder("l2_normalize_grad")
                         .Input("dy")
                         .Input("y")
                         .Input("square_x_sum")
                         .Output("dx")
                         .Build());
  }
  Maybe<Tensor> operator()(const std::shared_ptr<one::Tensor>& dy,
                           const std::shared_ptr<one::Tensor>& y,
                           const std::shared_ptr<one::Tensor>& square_x_sum, const int32_t& axis,
                           const float& epsilon) const {
    auto& attrs = THREAD_CACHED_MUTABLE_ATTR_MAP("axis", "epsilon");
    attrs.SetAllAttrs(axis, epsilon);
    return OpInterpUtil::Dispatch<Tensor>(*op_, {dy, y, square_x_sum}, attrs);
  }

 private:
  std::shared_ptr<OpExpr> op_;
};

class FusedBiasAddGeluFunctor {
 public:
  FusedBiasAddGeluFunctor() {
    op_ = CHECK_JUST(
        one::OpBuilder("fused_bias_add_gelu").Input("a").Input("b").Output("out").Build());
  }
  Maybe<Tensor> operator()(const std::shared_ptr<one::Tensor>& a,
                           const std::shared_ptr<one::Tensor>& b, const int32_t& axis) const {
    auto& attrs = THREAD_CACHED_MUTABLE_ATTR_MAP("axis");
    attrs.SetAllAttrs(axis);
    return OpInterpUtil::Dispatch<Tensor>(*op_, {a, b}, attrs);
  }

 private:
  std::shared_ptr<OpExpr> op_;
};

class FusedBiasAddGeluGradFunctor {
 public:
  FusedBiasAddGeluGradFunctor() {
    op_ = CHECK_JUST(one::OpBuilder("fused_bias_add_gelu_grad")
                         .Input("a")
                         .Input("b")
                         .Input("dy")
                         .Output("dx")
                         .Build());
  }
  Maybe<Tensor> operator()(const std::shared_ptr<one::Tensor>& a,
                           const std::shared_ptr<one::Tensor>& b,
                           const std::shared_ptr<one::Tensor>& dy, const int32_t& axis) const {
    auto& attrs = THREAD_CACHED_MUTABLE_ATTR_MAP("axis");
    attrs.SetAllAttrs(axis);
    return OpInterpUtil::Dispatch<Tensor>(*op_, {a, b, dy}, attrs);
  }

 private:
  std::shared_ptr<OpExpr> op_;
};

class FusedBiasAddDropoutFunctor {
 public:
  FusedBiasAddDropoutFunctor() {
    random_mask_like_op_ =
        CHECK_JUST(one::OpBuilder("random_mask_like").Input("like").Output("out").Build());
    fused_bias_add_mask_scale_op_ = CHECK_JUST(one::OpBuilder("fused_bias_add_mask_scale")
                                                   .Input("a")
                                                   .Input("b")
                                                   .Input("mask")
                                                   .Output("out")
                                                   .Build());
  }
  Maybe<Tensor> operator()(const std::shared_ptr<one::Tensor>& a,
                           const std::shared_ptr<one::Tensor>& b, const float& p,
                           const int32_t& axis, const Optional<one::Generator>& generator) const {
    int32_t axis_val = axis;
    if (axis_val < 0) {
      const int64_t num_axes = a->shape()->NumAxes();
      axis_val += num_axes;
    }
    if (p > 0.0) {
      const auto gen = generator.value_or(JUST(one::DefaultAutoGenerator()));
      auto& random_mask_like_attrs = THREAD_CACHED_MUTABLE_ATTR_MAP("rate", "seed");
      random_mask_like_attrs.SetAllAttrs(p, static_cast<int64_t>(gen->current_seed()));
      const auto& random_mask_like_state = std::make_shared<RandomMaskLikeKernelState>(gen);

      float scale = 0.0;
      if (p != 1.0) { scale = 1.0 / (1.0 - p); }
      auto& fused_bias_add_mask_attrs = THREAD_CACHED_MUTABLE_ATTR_MAP("scale", "axis");
      fused_bias_add_mask_attrs.SetAllAttrs(scale, axis_val);

      return SequenceFunction<Maybe<Tensor>()>([&]() -> Maybe<Tensor> {
               return OpInterpUtil::Dispatch<Tensor>(
                   *random_mask_like_op_, {a},
                   OpExprInterpContext(random_mask_like_attrs, random_mask_like_state));
             })
          .then([&](const std::shared_ptr<one::Tensor>& x) {
            return OpInterpUtil::Dispatch<Tensor>(*fused_bias_add_mask_scale_op_, {a, b, x},
                                                  fused_bias_add_mask_attrs);
          })
          .call();
    } else {
      return functional::BiasAdd(a, b, axis_val);
    }
  }

 private:
  std::shared_ptr<OpExpr> random_mask_like_op_;
  std::shared_ptr<OpExpr> fused_bias_add_mask_scale_op_;
};

class FusedScaleTrilFunctor {
 public:
  FusedScaleTrilFunctor() {
    op_ = CHECK_JUST(one::OpBuilder("fused_scale_tril").Input("in").Output("out").Build());
  }

  Maybe<Tensor> operator()(const std::shared_ptr<one::Tensor>& x, const int64_t& diagonal,
                           const Scalar& fill_value, const Scalar& scale) const {
    auto& attrs = THREAD_CACHED_MUTABLE_ATTR_MAP(
        "diagonal", "floating_fill_value", "is_floating_fill_value", "integer_fill_value",
        "floating_scale_value", "is_floating_scale_value", "integer_scale_value");
    bool is_fill_value_double = fill_value.IsFloatingPoint();
    bool is_scale_double = scale.IsFloatingPoint();

    double floating_fill_value = 0;
    int64_t integer_fill_value = 0;
    if (is_fill_value_double) {
      floating_fill_value = fill_value.As<double>();
    } else {
      integer_fill_value = fill_value.As<int64_t>();
    }
    double floating_scale_value = 0;
    int64_t integer_scale_value = 0;
    if (is_scale_double) {
      floating_scale_value = scale.As<double>();
    } else {
      integer_scale_value = scale.As<int64_t>();
    }
    attrs.SetAllAttrs(diagonal, floating_fill_value, is_fill_value_double, integer_fill_value,
                      floating_scale_value, is_scale_double, integer_scale_value);
    return OpInterpUtil::Dispatch<Tensor>(*op_, {x}, attrs);
  }

 private:
  std::shared_ptr<OpExpr> op_;
};

class FusedScaleMaskSoftmaxFunctor {
 public:
  FusedScaleMaskSoftmaxFunctor() {
    op_ = CHECK_JUST(
        one::OpBuilder("fused_scale_mask_softmax").Input("x").Input("mask").Output("y").Build());
  }
  Maybe<Tensor> operator()(const std::shared_ptr<one::Tensor>& x,
                           const std::shared_ptr<one::Tensor>& mask, const float& fill_value,
                           const float& scale) const {
    auto& attrs = THREAD_CACHED_MUTABLE_ATTR_MAP("scale_value", "mask_fill_value");
    attrs.SetAllAttrs(scale, fill_value);
    return OpInterpUtil::Dispatch<Tensor>(*op_, {x, mask}, attrs);
  }

 private:
  std::shared_ptr<OpExpr> op_;
};

class FusedScaleMaskSoftmaxDropoutFunctor {
 public:
  FusedScaleMaskSoftmaxDropoutFunctor() {
    random_mask_like_op_ =
        CHECK_JUST(one::OpBuilder("random_mask_like").Input("like").Output("out").Build());
    fused_scale_mask_softmax_dropout_op_ =
        CHECK_JUST(one::OpBuilder("fused_scale_mask_softmax_dropout")
                       .Input("x")
                       .Input("mask")
                       .Input("dropout_mask")
                       .Output("y")
                       .Output("softmax_y")
                       .Build());
  }
  Maybe<TensorTuple> operator()(const std::shared_ptr<one::Tensor>& x,
                                const std::shared_ptr<one::Tensor>& mask, const float& fill_value,
                                const float& scale, const float& p, const bool& training,
                                const Optional<one::Generator>& generator) const {
    float rate = p;
    if (!training) rate = 0.0;
    const auto gen = generator.value_or(JUST(one::DefaultAutoGenerator()));
    auto& random_mask_like_attrs = THREAD_CACHED_MUTABLE_ATTR_MAP("rate", "seed");
    random_mask_like_attrs.SetAllAttrs(rate, static_cast<int64_t>(gen->current_seed()));
    const auto& random_mask_like_state = std::make_shared<RandomMaskLikeKernelState>(gen);

    const auto& dropout_mask = JUST(OpInterpUtil::Dispatch<Tensor>(
        *random_mask_like_op_, {x},
        OpExprInterpContext(random_mask_like_attrs, random_mask_like_state)));

    float dropout_scale = 0.0;
    if (rate != 1.0) { dropout_scale = 1.0 / (1.0 - rate); }
    auto& fused_scale_mask_softmax_dropout_attrs =
        THREAD_CACHED_MUTABLE_ATTR_MAP("scale_value", "mask_fill_value", "dropout_scale_value");
    fused_scale_mask_softmax_dropout_attrs.SetAllAttrs(scale, fill_value, dropout_scale);
    return OpInterpUtil::Dispatch<TensorTuple>(*fused_scale_mask_softmax_dropout_op_,
                                               {x, mask, dropout_mask},
                                               fused_scale_mask_softmax_dropout_attrs);
  }

 private:
  std::shared_ptr<OpExpr> random_mask_like_op_;
  std::shared_ptr<OpExpr> fused_scale_mask_softmax_dropout_op_;
};

class CtcGreedyDecoderFunctor {
 public:
  CtcGreedyDecoderFunctor() {
    op_ = CHECK_JUST(one::OpBuilder("ctc_greedy_decoder")
                         .Input("log_probs")
                         .Input("input_lengths")
                         .Output("decoded")
                         .Output("neg_sum_logits")
                         .Build());
  }
  Maybe<TensorTuple> operator()(const std::shared_ptr<one::Tensor>& log_probs,
                                const std::shared_ptr<one::Tensor>& input_lengths,
                                const bool& merge_repeated) const {
    auto& attrs = THREAD_CACHED_MUTABLE_ATTR_MAP("merge_repeated");
    attrs.SetAllAttrs(merge_repeated);
    return OpInterpUtil::Dispatch<TensorTuple>(*op_, {log_probs, input_lengths}, attrs);
  }

 private:
  std::shared_ptr<OpExpr> op_;
};

class PariticalFCSampleDisableBoxing {
 public:
  PariticalFCSampleDisableBoxing() {
    op_ = CHECK_JUST(one::OpBuilder("distributed_partial_fc_sample_disable_boxing")
                         .Input("sampled_weight_diff")
                         .Input("sampled_label")
                         .Output("boxing_disabled_sampled_weight_diff")
                         .Output("boxing_disabled_sampled_label")
                         .Build());
  }
  Maybe<TensorTuple> operator()(const std::shared_ptr<one::Tensor>& sampled_weight_diff,
                                const std::shared_ptr<one::Tensor>& sampled_label) const {
    return OpInterpUtil::Dispatch<TensorTuple>(*op_, {sampled_weight_diff, sampled_label});
  }

 private:
  std::shared_ptr<OpExpr> op_;
};

class NmsFunctor {
 public:
  NmsFunctor() { op_ = CHECK_JUST(one::OpBuilder("nms").Input("in").Output("out").Build()); }

  Maybe<Tensor> operator()(const std::shared_ptr<one::Tensor>& x, const float& iou_threshold,
                           const int32_t& keep_n) const {
    auto& attrs = THREAD_CACHED_MUTABLE_ATTR_MAP("iou_threshold", "keep_n");
    attrs.SetAllAttrs(iou_threshold, keep_n);
    return OpInterpUtil::Dispatch<Tensor>(*op_, {x}, attrs);
  }

 private:
  std::shared_ptr<OpExpr> op_;
};

class RoiAlignFunctor {
 public:
  RoiAlignFunctor() {
    op_ = CHECK_JUST(one::OpBuilder("roi_align").Input("x").Input("rois").Output("y").Build());
  }

  Maybe<Tensor> operator()(const std::shared_ptr<one::Tensor>& x,
                           const std::shared_ptr<one::Tensor>& rois, const float& spatial_scale,
                           const int32_t& pooled_h, const int32_t& pooled_w,
                           const int32_t& sampling_ratio, const bool& aligned) const {
    auto& attrs = THREAD_CACHED_MUTABLE_ATTR_MAP("spatial_scale", "pooled_h", "pooled_w",
                                                 "sampling_ratio", "aligned");
    attrs.SetAllAttrs(spatial_scale, pooled_h, pooled_w, sampling_ratio, aligned);
    return OpInterpUtil::Dispatch<Tensor>(*op_, {x, rois}, attrs);
  }

 private:
  std::shared_ptr<OpExpr> op_;
};

class RoiAlignGradFunctor {
 public:
  RoiAlignGradFunctor() {
    op_ = CHECK_JUST(one::OpBuilder("roi_align_grad")
                         .Input("dy")
                         .Input("x_like")
                         .Input("rois")
                         .Output("dx")
                         .Build());
  }

  Maybe<Tensor> operator()(const std::shared_ptr<one::Tensor>& dy,
                           const std::shared_ptr<one::Tensor>& x_like,
                           const std::shared_ptr<one::Tensor>& rois, const float& spatial_scale,
                           const int32_t& pooled_h, const int32_t& pooled_w,
                           const int32_t& sampling_ratio, const bool& aligned) const {
    auto& attrs = THREAD_CACHED_MUTABLE_ATTR_MAP("spatial_scale", "pooled_h", "pooled_w",
                                                 "sampling_ratio", "aligned");
    attrs.SetAllAttrs(spatial_scale, pooled_h, pooled_w, sampling_ratio, aligned);
    return OpInterpUtil::Dispatch<Tensor>(*op_, {dy, x_like, rois}, attrs);
  }

 private:
  std::shared_ptr<OpExpr> op_;
};

class FusedDotFeatureInteractionFunctor {
 public:
  FusedDotFeatureInteractionFunctor() {
    ops_has_output_concat_.resize(kMaxInputCount);
    ops_no_output_concat_.resize(kMaxInputCount);
    for (int n = 0; n < ops_has_output_concat_.size(); ++n) {
      ops_has_output_concat_[n] = CHECK_JUST(one::OpBuilder("fused_dot_feature_interaction")
                                                 .Input("features", n + 1)
                                                 .Input("output_concat")
                                                 .Output("out")
                                                 .Build());
    }
    for (int n = 0; n < ops_no_output_concat_.size(); ++n) {
      ops_no_output_concat_[n] = CHECK_JUST(one::OpBuilder("fused_dot_feature_interaction")
                                                .Input("features", n + 1)
                                                .Output("out")
                                                .Build());
    }
  }

  Maybe<Tensor> operator()(const TensorTuple& features, const Optional<one::Tensor>& output_concat,
                           const bool& self_interaction, const int32_t& output_padding,
                           const std::string& pooling) const {
    const int64_t n_features = features.size();
    TensorTuple inputs;
    if (n_features > kMaxInputCount) {
      inputs.push_back(JUST(functional::Concat(features, 1)));
    } else {
      inputs = features;
    }
    CHECK_OR_RETURN(pooling == "sum" || pooling == "none")
        << Error::RuntimeError() << "pooling should be sum or none, but get " << pooling;

    auto& attrs = THREAD_CACHED_MUTABLE_ATTR_MAP("self_interaction", "output_padding", "pooling",
                                                 "has_output_concat");
    if (pooling == "sum") {
      CHECK_EQ_OR_RETURN(output_padding, 0)
          << Error::RuntimeError() << "output_padding should be equal to 0. ";
      CHECK_OR_RETURN(!output_concat) << Error::RuntimeError() << "output_concat should not exist";
      attrs.SetAllAttrs(self_interaction, output_padding, pooling, false);
      const std::shared_ptr<one::Tensor>& bi_interaction = JUST(OpInterpUtil::Dispatch<Tensor>(
          *JUST(oneflow::VectorAt(ops_no_output_concat_, n_features - 1)), inputs, attrs));
      std::vector<int32_t> reduce_axes_vec = {1};
      return functional::ReduceSum(bi_interaction, reduce_axes_vec, true);
    }
    if (output_concat) {
      attrs.SetAllAttrs(self_interaction, output_padding, pooling, true);
      inputs.push_back(JUST(output_concat));
      return OpInterpUtil::Dispatch<Tensor>(
          *JUST(oneflow::VectorAt(ops_has_output_concat_, n_features - 1)), inputs, attrs);
    } else {
      attrs.SetAllAttrs(self_interaction, output_padding, pooling, false);
      return OpInterpUtil::Dispatch<Tensor>(
          *JUST(oneflow::VectorAt(ops_no_output_concat_, n_features - 1)), inputs, attrs);
    }
  }

 private:
  std::vector<std::shared_ptr<OpExpr>> ops_has_output_concat_;
  std::vector<std::shared_ptr<OpExpr>> ops_no_output_concat_;
};

class FusedCrossFeatureInteractionFunctor {
 public:
  FusedCrossFeatureInteractionFunctor() {
    op_ = CHECK_JUST(one::OpBuilder("fused_cross_feature_interaction")
                         .Input("x")
                         .Input("weight")
                         .Input("x0")
                         .Input("bias")
                         .Output("out")
                         .Output("matmul_result")
                         .Build());
  }

  Maybe<Tensor> operator()(const std::shared_ptr<one::Tensor>& x,
                           const std::shared_ptr<one::Tensor>& weight,
                           const std::shared_ptr<one::Tensor>& x0,
                           const std::shared_ptr<one::Tensor>& bias,
                           const std::string& interaction_mode) const {
    if (interaction_mode != "vector" && interaction_mode != "matrix") {
      UNIMPLEMENTED_THEN_RETURN()
          << "Fused Cross Interaction mode only support `vector` and `matrix`. ";
    }
    auto& attrs = THREAD_CACHED_MUTABLE_ATTR_MAP("interaction_mode");
    attrs.SetAllAttrs(interaction_mode);
    return OpInterpUtil::Dispatch<Tensor>(*op_, {x, weight, x0, bias}, attrs);
  }

 private:
  std::shared_ptr<OpExpr> op_;
};

class OneEmbeddingIdShuffleFunctor {
 public:
  OneEmbeddingIdShuffleFunctor() {
    op_table_ids_has_in_out_ = CHECK_JUST(one::OpBuilder("id_shuffle")
                                              .Input("ids")
                                              .Input("table_ids")
                                              .Output("num_unique_matrix")
                                              .Output("inverse_unique_partition_indices")
                                              .Output("cur_rank_num_unique")
                                              .Output("cur_rank_unique_ids")
                                              .Output("cur_rank_unique_table_ids")
                                              .Output("cur_rank_inverse_indices")
                                              .Build());
    op_table_ids_no_in_has_out_ = CHECK_JUST(one::OpBuilder("id_shuffle")
                                                 .Input("ids")
                                                 .Output("num_unique_matrix")
                                                 .Output("inverse_unique_partition_indices")
                                                 .Output("cur_rank_num_unique")
                                                 .Output("cur_rank_unique_ids")
                                                 .Output("cur_rank_unique_table_ids")
                                                 .Output("cur_rank_inverse_indices")
                                                 .Build());
  }

  Maybe<TensorTuple> operator()(const std::shared_ptr<one::Tensor>& ids,
                                const Optional<one::Tensor>& table_ids, const int32_t& num_tables,
                                const std::string& embedding_name) const {
    auto& attrs = THREAD_CACHED_MUTABLE_ATTR_MAP("num_tables", "embedding_name");
    attrs.SetAllAttrs(num_tables, embedding_name);
    if (table_ids) {
      return OpInterpUtil::Dispatch<TensorTuple>(*op_table_ids_has_in_out_, {ids, JUST(table_ids)},
                                                 attrs);
    } else {
      return OpInterpUtil::Dispatch<TensorTuple>(*op_table_ids_no_in_has_out_, {ids}, attrs);
    }
  }

 private:
  std::shared_ptr<OpExpr> op_table_ids_has_in_out_;
  std::shared_ptr<OpExpr> op_table_ids_no_in_has_out_;
};

class OneEmbeddingEmbeddingShuffleFunctor {
 public:
  OneEmbeddingEmbeddingShuffleFunctor() {
    op_ = CHECK_JUST(one::OpBuilder("embedding_shuffle")
                         .Input("cur_rank_embeddings")
                         .Input("num_unique_matrix")
                         .Input("cur_rank_inverse_indices")
                         .Input("inverse_unique_partition_indices")
                         .Output("embeddings")
                         .Build());
  }

  Maybe<Tensor> operator()(const std::shared_ptr<one::Tensor>& cur_rank_embeddings,
                           const std::shared_ptr<one::Tensor>& num_unique_matrix,
                           const std::shared_ptr<one::Tensor>& cur_rank_inverse_indices,
                           const std::shared_ptr<one::Tensor>& inverse_unique_partition_indices,
                           const std::string& embedding_name) const {
    auto& attrs = THREAD_CACHED_MUTABLE_ATTR_MAP("embedding_size", "embedding_name");
    const int64_t num_axes = cur_rank_embeddings->shape()->NumAxes();
    attrs.SetAllAttrs(cur_rank_embeddings->shape()->At(num_axes - 1), embedding_name);
    return OpInterpUtil::Dispatch<Tensor>(
        *op_,
        {cur_rank_embeddings, num_unique_matrix, cur_rank_inverse_indices,
         inverse_unique_partition_indices},
        attrs);
  }

 private:
  std::shared_ptr<OpExpr> op_;
};

class OneEmbeddingEmbeddingGradientShuffleFunctor {
 public:
  OneEmbeddingEmbeddingGradientShuffleFunctor() {
    op_ = CHECK_JUST(one::OpBuilder("embedding_gradient_shuffle")
                         .Input("embedding_grad")
                         .Input("num_unique_matrix")
                         .Input("cur_rank_inverse_indices")
                         .Input("inverse_unique_partition_indices")
                         .Output("cur_rank_unique_embedding_grad")
                         .Build());
  }

  Maybe<Tensor> operator()(const std::shared_ptr<one::Tensor>& embedding_grad,
                           const std::shared_ptr<one::Tensor>& num_unique_matrix,
                           const std::shared_ptr<one::Tensor>& cur_rank_inverse_indices,
                           const std::shared_ptr<one::Tensor>& inverse_unique_partition_indices,
                           const std::string& embedding_name) const {
    auto& attrs = THREAD_CACHED_MUTABLE_ATTR_MAP("embedding_size", "embedding_name");
    const int64_t num_axes = embedding_grad->shape()->NumAxes();
    attrs.SetAllAttrs(embedding_grad->shape()->At(num_axes - 1), embedding_name);
    return OpInterpUtil::Dispatch<Tensor>(
        *op_,
        {embedding_grad, num_unique_matrix, cur_rank_inverse_indices,
         inverse_unique_partition_indices},
        attrs);
  }

 private:
  std::shared_ptr<OpExpr> op_;
};

class OneEmbeddingLookupFunctor {
 public:
  OneEmbeddingLookupFunctor() {
    op_has_table_ids_ = CHECK_JUST(one::OpBuilder("embedding_lookup_placeholder")
                                       .Input("shadow")
                                       .Input("ids")
                                       .Input("table_ids")
                                       .Output("embeddings")
                                       .Build());
    op_no_table_ids_ = CHECK_JUST(one::OpBuilder("embedding_lookup_placeholder")
                                      .Input("shadow")
                                      .Input("ids")
                                      .Output("embeddings")
                                      .Build());
  }

  Maybe<Tensor> operator()(const std::shared_ptr<one::Tensor>& shadow,
                           const std::shared_ptr<one::Tensor>& ids,
                           const Optional<one::Tensor>& table_ids, const Symbol<DType>& dtype,
                           const int64_t embedding_size, const int32_t num_tables,
                           const std::string& embedding_tables,
<<<<<<< HEAD
                           const std::string& key_value_store_options,
                           const int64_t padding_idx) const {
    auto& attrs =
        THREAD_CACHED_MUTABLE_ATTR_MAP("dtype", "embedding_size", "num_tables", "embedding_tables",
                                       "key_value_store_options", "padding_idx");
    attrs.SetAttr<DataType>("dtype", dtype->data_type());
    attrs.SetAttr<int64_t>("embedding_size", embedding_size);
    attrs.SetAttr<int32_t>("num_tables", num_tables);
    attrs.SetAttr<std::string>("embedding_tables", embedding_tables);
    attrs.SetAttr<std::string>("key_value_store_options", key_value_store_options);
    attrs.SetAttr<int64_t>("padding_idx", padding_idx);
=======
                           const std::string& key_value_store_options) const {
    auto& attrs = THREAD_CACHED_MUTABLE_ATTR_MAP("dtype", "embedding_size", "num_tables",
                                                 "embedding_tables", "key_value_store_options");
    attrs.SetAllAttrs(dtype->data_type(), embedding_size, num_tables, embedding_tables,
                      key_value_store_options);
>>>>>>> 1e284909
    if (table_ids) {
      return OpInterpUtil::Dispatch<Tensor>(*op_has_table_ids_, {shadow, ids, JUST(table_ids)},
                                            attrs);
    } else {
      return OpInterpUtil::Dispatch<Tensor>(*op_no_table_ids_, {shadow, ids}, attrs);
    }
  }

 private:
  std::shared_ptr<OpExpr> op_has_table_ids_;
  std::shared_ptr<OpExpr> op_no_table_ids_;
};

class OneEmbeddingLookupGradFunctor {
 public:
  OneEmbeddingLookupGradFunctor() {
    op_ = CHECK_JUST(one::OpBuilder("embedding_update_placeholder")
                         .Input("ids")
                         .Input("embedding_grad")
                         .Build());
  }

  Maybe<void> operator()(const std::shared_ptr<one::Tensor>& ids,
                         const std::shared_ptr<one::Tensor>& embedding_grad,
                         const std::string& key_value_store_options) const {
    auto& attrs = THREAD_CACHED_MUTABLE_ATTR_MAP("key_value_store_options");
    attrs.SetAllAttrs(key_value_store_options);
    JUST(OpInterpUtil::Dispatch<TensorTuple>(*op_, {ids, embedding_grad}, attrs));
    return Maybe<void>::Ok();
  }

 private:
  std::shared_ptr<OpExpr> op_;
};

class OneEmbeddingUniqueKeyValuePairFunctor {
 public:
  OneEmbeddingUniqueKeyValuePairFunctor() {
    op_has_input_value_ = CHECK_JUST(one::OpBuilder("unique_key_value_pair")
                                         .Input("keys")
                                         .Input("values")
                                         .Output("num_unique")
                                         .Output("unique_keys")
                                         .Output("unique_values")
                                         .Output("inverse_indices")
                                         .Build());
    op_no_input_value_ = CHECK_JUST(one::OpBuilder("unique_key_value_pair")
                                        .Input("keys")
                                        .Output("num_unique")
                                        .Output("unique_keys")
                                        .Output("unique_values")
                                        .Output("inverse_indices")
                                        .Build());
  }

  Maybe<TensorTuple> operator()(const std::shared_ptr<one::Tensor>& keys,
                                const Optional<one::Tensor>& values,
                                const int32_t num_tables) const {
    auto& attrs = THREAD_CACHED_MUTABLE_ATTR_MAP("num_tables");
    attrs.SetAllAttrs(num_tables);
    if (values) {
      return OpInterpUtil::Dispatch<TensorTuple>(*op_has_input_value_, {keys, JUST(values)}, attrs);
    } else {
      return OpInterpUtil::Dispatch<TensorTuple>(*op_no_input_value_, {keys}, attrs);
    }
  }

 private:
  std::shared_ptr<OpExpr> op_has_input_value_;
  std::shared_ptr<OpExpr> op_no_input_value_;
};

class OneEmbeddingSgdUpdateFunctor {
 public:
  OneEmbeddingSgdUpdateFunctor() {
    // This functor is just for unittest
    sgd_op_ = CHECK_JUST(one::OpBuilder("sgd_embedding_update")
                             .Input("num_unique_ids")
                             .Input("unique_embeddings")
                             .Input("embedding_grad")
                             .Input("learning_rate")
                             .Input("down_scale_by_tensor")
                             .Input("skip_if")
                             .Output("updated_unique_embeddings")
                             .Build());
    momentum_op_ = CHECK_JUST(one::OpBuilder("momentum_embedding_update")
                                  .Input("num_unique_ids")
                                  .Input("unique_embeddings")
                                  .Input("embedding_grad")
                                  .Input("learning_rate")
                                  .Input("down_scale_by_tensor")
                                  .Input("skip_if")
                                  .Output("updated_unique_embeddings")
                                  .Build());
  }

  Maybe<Tensor> operator()(const std::shared_ptr<one::Tensor>& num_unique_ids,
                           const std::shared_ptr<one::Tensor>& unique_embeddings,
                           const std::shared_ptr<one::Tensor>& embedding_grad,
                           const std::shared_ptr<one::Tensor>& learning_rate,
                           const std::shared_ptr<one::Tensor>& down_scale_by_tensor,
                           const std::shared_ptr<one::Tensor>& skip_if, const double scale,
                           const float weight_decay, const float momentum, const int64_t line_size,
                           const int64_t embedding_size) const {
    auto& attrs = THREAD_CACHED_MUTABLE_ATTR_MAP("scale", "weight_decay", "line_size",
                                                 "embedding_size", "beta");
    if (momentum == 0) {
      attrs.SetAllAttrs(scale, weight_decay, line_size, embedding_size, NullOpt);
      return OpInterpUtil::Dispatch<Tensor>(*sgd_op_,
                                            {num_unique_ids, unique_embeddings, embedding_grad,
                                             learning_rate, down_scale_by_tensor, skip_if},
                                            attrs);
    } else {
      attrs.SetAllAttrs(scale, weight_decay, line_size, embedding_size, momentum);
      return OpInterpUtil::Dispatch<Tensor>(*momentum_op_,
                                            {num_unique_ids, unique_embeddings, embedding_grad,
                                             learning_rate, down_scale_by_tensor, skip_if},
                                            attrs);
    }
  }

 private:
  std::shared_ptr<OpExpr> sgd_op_;
  std::shared_ptr<OpExpr> momentum_op_;
};

class OneEmbeddingAdamUpdateFunctor {
 public:
  OneEmbeddingAdamUpdateFunctor() {
    // This functor is just for unittest
    no_bias_correction_op_ = CHECK_JUST(one::OpBuilder("adam_embedding_update")
                                            .Input("num_unique_ids")
                                            .Input("unique_embeddings")
                                            .Input("embedding_grad")
                                            .Input("learning_rate")
                                            .Input("down_scale_by_tensor")
                                            .Input("skip_if")
                                            .Output("updated_unique_embeddings")
                                            .Build());
    do_bias_correction_op_ = CHECK_JUST(one::OpBuilder("adam_embedding_update")
                                            .Input("num_unique_ids")
                                            .Input("unique_embeddings")
                                            .Input("embedding_grad")
                                            .Input("learning_rate")
                                            .Input("down_scale_by_tensor")
                                            .Input("skip_if")
                                            .Input("bias_correction1")
                                            .Input("bias_correction2")
                                            .Output("updated_unique_embeddings")
                                            .Build());
  }

  Maybe<Tensor> operator()(const std::shared_ptr<one::Tensor>& num_unique_ids,
                           const std::shared_ptr<one::Tensor>& unique_embeddings,
                           const std::shared_ptr<one::Tensor>& embedding_grad,
                           const std::shared_ptr<one::Tensor>& learning_rate,
                           const std::shared_ptr<one::Tensor>& down_scale_by_tensor,
                           const std::shared_ptr<one::Tensor>& skip_if,
                           const Optional<one::Tensor>& bias_correction1,
                           const Optional<one::Tensor>& bias_correction2, const double scale,
                           const float weight_decay, const float beta1, const float beta2,
                           const float epsilon, const bool do_bias_correction,
                           const int64_t line_size, const int64_t embedding_size) const {
    auto& attrs =
        THREAD_CACHED_MUTABLE_ATTR_MAP("scale", "weight_decay", "beta1", "beta2", "epsilon",
                                       "do_bias_correction", "line_size", "embedding_size");
    attrs.SetAllAttrs(scale, weight_decay, beta1, beta2, epsilon, do_bias_correction, line_size,
                      embedding_size);
    if (do_bias_correction) {
      CHECK(bias_correction1);
      CHECK(bias_correction2);
      return OpInterpUtil::Dispatch<Tensor>(
          *do_bias_correction_op_,
          {num_unique_ids, unique_embeddings, embedding_grad, learning_rate, down_scale_by_tensor,
           skip_if, JUST(bias_correction1), JUST(bias_correction2)},
          attrs);
    } else {
      return OpInterpUtil::Dispatch<Tensor>(*no_bias_correction_op_,
                                            {num_unique_ids, unique_embeddings, embedding_grad,
                                             learning_rate, down_scale_by_tensor, skip_if},
                                            attrs);
    }
  }

 private:
  std::shared_ptr<OpExpr> no_bias_correction_op_;
  std::shared_ptr<OpExpr> do_bias_correction_op_;
};

class OneEmbeddingAdagradUpdateFunctor {
 public:
  OneEmbeddingAdagradUpdateFunctor() {
    // This functor is just for unittest
    op_ = CHECK_JUST(one::OpBuilder("adagrad_embedding_update")
                         .Input("num_unique_ids")
                         .Input("unique_embeddings")
                         .Input("embedding_grad")
                         .Input("learning_rate")
                         .Input("down_scale_by_tensor")
                         .Input("skip_if")
                         .Input("train_step")
                         .Output("updated_unique_embeddings")
                         .Build());
  }

  Maybe<Tensor> operator()(const std::shared_ptr<one::Tensor>& num_unique_ids,
                           const std::shared_ptr<one::Tensor>& unique_embeddings,
                           const std::shared_ptr<one::Tensor>& embedding_grad,
                           const std::shared_ptr<one::Tensor>& learning_rate,
                           const std::shared_ptr<one::Tensor>& down_scale_by_tensor,
                           const std::shared_ptr<one::Tensor>& skip_if,
                           const std::shared_ptr<one::Tensor>& train_step, const double scale,
                           const float weight_decay, const float lr_decay, const float epsilon,
                           const int64_t line_size, const int64_t embedding_size) const {
    auto& attrs = THREAD_CACHED_MUTABLE_ATTR_MAP("scale", "weight_decay", "lr_decay", "epsilon",
                                                 "line_size", "embedding_size");
    attrs.SetAllAttrs(scale, weight_decay, lr_decay, epsilon, line_size, embedding_size);
    return OpInterpUtil::Dispatch<Tensor>(
        *op_,
        {num_unique_ids, unique_embeddings, embedding_grad, learning_rate, down_scale_by_tensor,
         skip_if, train_step},
        attrs);
  }

 private:
  std::shared_ptr<OpExpr> op_;
};

class OneEmbeddingFtrlUpdateFunctor {
 public:
  OneEmbeddingFtrlUpdateFunctor() {
    // This functor is just for unittest
    op_ = CHECK_JUST(one::OpBuilder("ftrl_embedding_update")
                         .Input("num_unique_ids")
                         .Input("unique_embeddings")
                         .Input("embedding_grad")
                         .Input("learning_rate")
                         .Input("down_scale_by_tensor")
                         .Input("skip_if")
                         .Output("updated_unique_embeddings")
                         .Build());
  }

  Maybe<Tensor> operator()(const std::shared_ptr<one::Tensor>& num_unique_ids,
                           const std::shared_ptr<one::Tensor>& unique_embeddings,
                           const std::shared_ptr<one::Tensor>& embedding_grad,
                           const std::shared_ptr<one::Tensor>& learning_rate,
                           const std::shared_ptr<one::Tensor>& down_scale_by_tensor,
                           const std::shared_ptr<one::Tensor>& skip_if, const double scale,
                           const float weight_decay, const float lr_power, const float lambda1,
                           const float lambda2, const float beta, const int64_t line_size,
                           const int64_t embedding_size) const {
    auto& attrs = THREAD_CACHED_MUTABLE_ATTR_MAP("scale", "weight_decay", "lr_power", "lambda1",
                                                 "lambda2", "beta", "line_size", "embedding_size");
    attrs.SetAllAttrs(scale, weight_decay, lr_power, lambda1, lambda2, beta, line_size,
                      embedding_size);
    return OpInterpUtil::Dispatch<Tensor>(*op_,
                                          {num_unique_ids, unique_embeddings, embedding_grad,
                                           learning_rate, down_scale_by_tensor, skip_if},
                                          attrs);
  }

 private:
  std::shared_ptr<OpExpr> op_;
};

class RocAucScoreFunctor {
 public:
  RocAucScoreFunctor() {
    op_ = CHECK_JUST(
        one::OpBuilder("roc_auc_score").Input("label").Input("pred").Output("out").Build());
  }

  Maybe<Tensor> operator()(const std::shared_ptr<one::Tensor>& label,
                           const std::shared_ptr<one::Tensor>& pred) const {
    return OpInterpUtil::Dispatch<Tensor>(*op_, {label, pred});
  }

 private:
  std::shared_ptr<OpExpr> op_;
};

class MultiTensorSgdUpdateFunctor {
 public:
  MultiTensorSgdUpdateFunctor() {
    // This functor is just for unittest
    op_.resize(kMaxInputCount /*the maximum number of inputs*/);
    for (int n = 0; n < op_.size(); ++n) {
      op_[n] = CHECK_JUST(one::OpBuilder("multi_tensor_sgd_update")
                              .Input("model", n + 1)
                              .Input("model_diff", n + 1)
                              .Input("learning_rate")
                              .Build());
    }
  }

  Maybe<void> operator()(const TensorTuple& model, const TensorTuple& model_diff,
                         const std::shared_ptr<one::Tensor>& learning_rate, const double& scale,
                         const float& weight_decay) const {
    auto& attrs = THREAD_CACHED_MUTABLE_ATTR_MAP("scale", "weight_decay");
    attrs.SetAllAttrs(scale, weight_decay);
    const int64_t weight_size = model.size();
    for (int i = 0; i < weight_size; i += kMaxInputCount) {
      size_t size = (i + kMaxInputCount) < weight_size ? kMaxInputCount : weight_size - i;
      TensorTuple input(2 * size + 1);
      std::copy(model.begin() + i, model.begin() + i + size, input.begin());
      std::copy(model_diff.begin() + i, model_diff.begin() + size, input.begin() + size);
      input[2 * size] = learning_rate;
      JUST(OpInterpUtil::Dispatch<TensorTuple>(*op_[size - 1], input, attrs));
    }
    return Maybe<void>::Ok();
  }

 private:
  std::vector<std::shared_ptr<OpExpr>> op_;
};

class MultiTensorAdamUpdateFunctor {
 public:
  MultiTensorAdamUpdateFunctor() {
    // This functor is just for unittest
    op_.resize(kMaxInputCount /*the maximum number of inputs*/);
    for (int n = 0; n < op_.size(); ++n) {
      op_[n] = CHECK_JUST(one::OpBuilder("multi_tensor_adam_update")
                              .Input("model", n + 1)
                              .Input("model_diff", n + 1)
                              .Input("m", n + 1)
                              .Input("v", n + 1)
                              .Input("learning_rate")
                              .Build());
    }
  }

  Maybe<void> operator()(const TensorTuple& model, const TensorTuple& model_diff,
                         const TensorTuple& m, const TensorTuple& v,
                         const std::shared_ptr<one::Tensor>& learning_rate, const float& beta1,
                         const float& beta2, const float& bias_correction1_val,
                         const float& bias_correction2_val, const bool& do_bias_correction,
                         const double& scale, const float& weight_decay) const {
    auto& attrs = THREAD_CACHED_MUTABLE_ATTR_MAP("scale", "weight_decay", "beta1", "beta2",
                                                 "bias_correction1_val", "bias_correction2_val",
                                                 "do_bias_correction");
    attrs.SetAllAttrs(scale, weight_decay, beta1, beta2, bias_correction1_val, bias_correction2_val,
                      do_bias_correction);

    const int64_t weight_size = model.size();
    for (int i = 0; i < weight_size; i += kMaxInputCount) {
      size_t size = (i + kMaxInputCount) < weight_size ? kMaxInputCount : weight_size - i;
      TensorTuple input(4 * size + 1);
      std::copy(model.begin() + i, model.begin() + i + size, input.begin());
      std::copy(model_diff.begin() + i, model_diff.begin() + i + size, input.begin() + size);
      std::copy(m.begin() + i, m.begin() + i + size, input.begin() + 2 * size);
      std::copy(v.begin() + i, v.begin() + i + size, input.begin() + 3 * size);
      input[4 * size] = learning_rate;
      JUST(OpInterpUtil::Dispatch<TensorTuple>(*op_[size - 1], input, attrs));
    }
    return Maybe<void>::Ok();
  }

 private:
  std::vector<std::shared_ptr<OpExpr>> op_;
};

class MatrixVectorProductFunctor {
 public:
  MatrixVectorProductFunctor() {
    matrix_vector_product_op_ = CHECK_JUST(
        one::OpBuilder("matrix_vector_product").Input("a").Input("b").Output("out").Build());
  }

  Maybe<Tensor> operator()(const std::shared_ptr<one::Tensor>& input,
                           const std::shared_ptr<one::Tensor>& vec) const {
    const auto& input_shape = input->shape();
    const auto& vec_shape = vec->shape();
    CHECK_OR_RETURN(input_shape->NumAxes() == 2 && vec_shape->NumAxes() == 1)
        << Error::RuntimeError() << "vector + matrix @ vector expected, got "
        << "1, " << input_shape->NumAxes() << ", " << vec_shape->NumAxes();
    CHECK_EQ_OR_RETURN(input_shape->at(1), vec_shape->at(0))
        << Error::RuntimeError() << "size mismatch, got " << std::to_string(input_shape->at(0))
        << ", " << std::to_string(input_shape->at(0)) << "x" << std::to_string(input_shape->at(1))
        << ", " << std::to_string(vec_shape->at(0));
    return OpInterpUtil::Dispatch<Tensor>(*matrix_vector_product_op_, {input, vec});
  }

 private:
  std::shared_ptr<OpExpr> matrix_vector_product_op_;
};

class BatchNormStatsFunctor {
 public:
  BatchNormStatsFunctor() {
    op_ = CHECK_JUST(
        one::OpBuilder("batch_norm_stats").Input("input").Output("mean").Output("invstd").Build());
  }

  Maybe<TensorTuple> operator()(const std::shared_ptr<one::Tensor>& input, const int& axis,
                                const float& eps) const {
    auto& attrs = THREAD_CACHED_MUTABLE_ATTR_MAP("axis", "eps");
    attrs.SetAllAttrs(axis, eps);
    return OpInterpUtil::Dispatch<one::TensorTuple>(*op_, {input}, attrs);
  }

 private:
  std::shared_ptr<OpExpr> op_;
};

class BatchNormGatherStatsWithCountsFunctor {
 public:
  BatchNormGatherStatsWithCountsFunctor() {
    op_with_running_mean_and_var_ = CHECK_JUST(one::OpBuilder("batch_norm_gather_stats_with_counts")
                                                   .Input("input")
                                                   .Input("mean")
                                                   .Input("invstd")
                                                   .Input("counts")
                                                   .Input("running_mean")
                                                   .Input("running_var")
                                                   .Output("global_mean")
                                                   .Output("global_invstd")
                                                   .Build());
    op_without_running_mean_and_var_ =
        CHECK_JUST(one::OpBuilder("batch_norm_gather_stats_with_counts")
                       .Input("input")
                       .Input("mean")
                       .Input("invstd")
                       .Input("counts")
                       .Output("global_mean")
                       .Output("global_invstd")
                       .Build());
  }

  Maybe<TensorTuple> operator()(const std::shared_ptr<one::Tensor>& input,
                                const std::shared_ptr<one::Tensor>& mean,
                                const std::shared_ptr<one::Tensor>& invstd,
                                const Optional<one::Tensor>& running_mean,
                                const Optional<one::Tensor>& running_var, const float& momentum,
                                const float& eps,
                                const std::shared_ptr<one::Tensor>& counts) const {
    CHECK_OR_RETURN((running_mean && running_var) || (!running_mean && !running_var))
        << Error::RuntimeError()
        << "Both running_mean and running_var should be None or Tensor at the same time.";

    auto& attrs = THREAD_CACHED_MUTABLE_ATTR_MAP("eps", "momentum");
    attrs.SetAllAttrs(eps, momentum);

    if (running_mean) {
      return OpInterpUtil::Dispatch<one::TensorTuple>(
          *op_with_running_mean_and_var_,
          {input, mean, invstd, counts, JUST(running_mean), JUST(running_var)}, attrs);
    }
    return OpInterpUtil::Dispatch<one::TensorTuple>(*op_without_running_mean_and_var_,
                                                    {input, mean, invstd, counts}, attrs);
  }

 private:
  std::shared_ptr<OpExpr> op_with_running_mean_and_var_;
  std::shared_ptr<OpExpr> op_without_running_mean_and_var_;
};

class BatchNormElemtFunctor {
 public:
  BatchNormElemtFunctor() {
    op_ = CHECK_JUST(one::OpBuilder("batch_norm_elemt")
                         .Input("input")
                         .Input("weight")
                         .Input("bias")
                         .Input("mean")
                         .Input("invstd")
                         .Output("output")
                         .Build());
  }

  Maybe<Tensor> operator()(const std::shared_ptr<one::Tensor>& input,
                           const std::shared_ptr<one::Tensor>& weight,
                           const std::shared_ptr<one::Tensor>& bias,
                           const std::shared_ptr<one::Tensor>& mean,
                           const std::shared_ptr<one::Tensor>& invstd, const int& axis,
                           const float& eps) const {
    auto& attrs = THREAD_CACHED_MUTABLE_ATTR_MAP("axis", "eps");
    attrs.SetAllAttrs(axis, eps);
    return OpInterpUtil::Dispatch<one::Tensor>(*op_, {input, weight, bias, mean, invstd}, attrs);
  }

 private:
  std::shared_ptr<OpExpr> op_;
};

class BatchNormBackwardReduceFunctor {
 public:
  BatchNormBackwardReduceFunctor() {
    op_ = CHECK_JUST(one::OpBuilder("batch_norm_backward_reduce")
                         .Input("grad_out")
                         .Input("input")
                         .Input("mean")
                         .Input("invstd")
                         .Output("sum_dy")
                         .Output("sum_dy_xmu")
                         .Output("grad_weight")
                         .Output("grad_bias")
                         .Build());
  }

  Maybe<TensorTuple> operator()(const std::shared_ptr<one::Tensor>& grad_out,
                                const std::shared_ptr<one::Tensor>& input,
                                const std::shared_ptr<one::Tensor>& mean,
                                const std::shared_ptr<one::Tensor>& invstd, const int& axis) const {
    auto& attrs = THREAD_CACHED_MUTABLE_ATTR_MAP("axis");
    attrs.SetAllAttrs(axis);
    return OpInterpUtil::Dispatch<one::TensorTuple>(*op_, {grad_out, input, mean, invstd}, attrs);
  }

 private:
  std::shared_ptr<OpExpr> op_;
};

class BatchNormBackwardElemtFunctor {
 public:
  BatchNormBackwardElemtFunctor() {
    op_ = CHECK_JUST(one::OpBuilder("batch_norm_backward_elemt")
                         .Input("grad_out")
                         .Input("input")
                         .Input("mean")
                         .Input("invstd")
                         .Input("weight")
                         .Input("sum_dy")
                         .Input("sum_dy_xmu")
                         .Input("count")
                         .Output("grad_in")
                         .Build());
  }

  Maybe<Tensor> operator()(const std::shared_ptr<one::Tensor>& grad_out,
                           const std::shared_ptr<one::Tensor>& input,
                           const std::shared_ptr<one::Tensor>& mean,
                           const std::shared_ptr<one::Tensor>& invstd,
                           const std::shared_ptr<one::Tensor>& weight,
                           const std::shared_ptr<one::Tensor>& sum_dy,
                           const std::shared_ptr<one::Tensor>& sum_dy_xmu,
                           const std::shared_ptr<one::Tensor>& count, const int& axis) const {
    auto& attrs = THREAD_CACHED_MUTABLE_ATTR_MAP("axis");
    attrs.SetAllAttrs(axis);
    return OpInterpUtil::Dispatch<one::Tensor>(
        *op_, {grad_out, input, mean, invstd, weight, sum_dy, sum_dy_xmu, count}, attrs);
  }

 private:
  std::shared_ptr<OpExpr> op_;
};

}  // namespace impl

ONEFLOW_FUNCTION_LIBRARY(m) {
  m.add_functor<impl::BiasAddFunctor>("BiasAdd");
  m.add_functor<impl::Conv1dFunctor>("Conv1d");
  m.add_functor<impl::Conv2dFunctor>("Conv2d");
  m.add_functor<impl::Conv3dFunctor>("Conv3d");
  m.add_functor<impl::DeConv1dFunctor>("Deconv1d");
  m.add_functor<impl::DeConv2dFunctor>("Deconv2d");
  m.add_functor<impl::DeConv3dFunctor>("Deconv3d");
  m.add_functor<impl::EmbeddingReNormFunctor>("EmbeddingReNorm");
  m.add_functor<impl::EmbeddingFunctor>("Embedding");
  m.add_functor<impl::MatMulFunctor>("MatMul");
  m.add_functor<impl::MatMulNoBroadCastFunctor>("MatMulNoBroadCast");
  m.add_functor<impl::BatchMatMulFunctor>("BatchMatMul");
  m.add_functor<impl::MatrixVectorProductFunctor>("MatrixVectorProduct");
  m.add_functor<impl::VectorMatrixProductFunctor>("VectorMatrixProduct");
  m.add_functor<impl::TensorDotFunctor>("TensorDot");
  m.add_functor<impl::TensorDotIntDimsFunctor>("TensorDotIntDims");
  m.add_functor<impl::FusedMLPFunctor>("FusedMLP");
  m.add_functor<impl::FusedMatmulBiasAddReluDropoutFunctor>("FusedMatmulBiasAddReluDropout");
  m.add_functor<impl::LayerNormFunctor>("LayerNorm");
  m.add_functor<impl::LayerNormAffineFunctor>("LayerNormAffine");
  m.add_functor<impl::TFAvgPool2DFunctor>("TFAvgPool2D");
  m.add_functor<impl::MaxPool1DFunctor>("MaxPool1D");
  m.add_functor<impl::MaxPool2DFunctor>("MaxPool2D");
  m.add_functor<impl::MaxPool3DFunctor>("MaxPool3D");
  m.add_functor<impl::AdaptiveAvgPool1DFunctor>("AdaptiveAvgPool1D");
  m.add_functor<impl::AdaptiveAvgPool2DFunctor>("AdaptiveAvgPool2D");
  m.add_functor<impl::AdaptiveAvgPool3DFunctor>("AdaptiveAvgPool3D");
  m.add_functor<impl::L1LossFunctor>("L1Loss");
  m.add_functor<impl::MseLossFunctor>("MseLoss");
  m.add_functor<impl::KLDivLossFunctor>("KLDivLoss");
  m.add_functor<impl::NLLLossFunctor>("NLLLoss");
  m.add_functor<impl::BinaryCrossEntropyLossFunctor>("BinaryCrossEntropyLoss");
  m.add_functor<impl::BinaryCrossEntropyWithLogitsLossFunctor>("BinaryCrossEntropyWithLogitsLoss");
  m.add_functor<impl::SparseCrossEntropyFunctor>("SparseCrossEntropy");
  m.add_functor<impl::SparseCrossEntropyMsFunctor>("SparseCrossEntropyMs");
  m.add_functor<impl::CrossEntropyFunctor>("CrossEntropy");
  m.add_functor<impl::CrossEntropyLabelSmoothingFunctor>("CrossEntropyLabelSmoothing");
  m.add_functor<impl::SparseSoftmaxCrossEntropyFunctor>("SparseSoftmaxCrossEntropy");
  m.add_functor<impl::SoftmaxCrossEntropyFunctor>("SoftmaxCrossEntropy");
  m.add_functor<impl::SoftmaxCrossEntropyGradFunctor>("SoftmaxCrossEntropyGrad");
  m.add_functor<impl::SmoothL1LossFunctor>("SmoothL1Loss");
  m.add_functor<impl::CombinedMarginLossFunctor>("CombinedMarginLoss");
  m.add_functor<impl::TripletMarginLossFunctor>("TripletMarginLoss");
  m.add_functor<impl::MarginRankingLossFunctor>("MarginRankingLoss");
  m.add_functor<impl::CtcLossFunctor>("CtcLoss");
  m.add_functor<impl::AffineGridFunctor>("AffineGrid");
  m.add_functor<impl::GridSampleFunctor>("GridSample");
  m.add_functor<impl::NormalizationFunctor>("Normalization");
  m.add_functor<impl::NormalizationAddReluFunctor>("NormalizationAddRelu");
  m.add_functor<impl::ConstantPadFunctor>("ConstantPad");
  m.add_functor<impl::ReflectionPadFunctor>("ReflectionPad");
  m.add_functor<impl::ReplicationPadFunctor>("ReplicationPad");
  m.add_functor<impl::PadFunctor>("Pad");
  m.add_functor<impl::DropoutFunctor>("Dropout");
  m.add_functor<impl::DropoutGradFunctor>("DropoutGrad");
  m.add_functor<impl::Dropout1dFunctor>("Dropout1d");
  m.add_functor<impl::Dropout2dFunctor>("Dropout2d");
  m.add_functor<impl::Dropout3dFunctor>("Dropout3d");
  m.add_functor<impl::PixelShuffleFunctor>("PixelShuffle");
  m.add_functor<impl::AvgPool1DFunctor>("AvgPool1D");
  m.add_functor<impl::AvgPool2DFunctor>("AvgPool2D");
  m.add_functor<impl::AvgPool3DFunctor>("AvgPool3D");
  m.add_functor<impl::UnfoldFunctor>("Unfold");
  m.add_functor<impl::FoldFunctor>("Fold");
  m.add_functor<impl::OneHotFunctor>("OneHot");
  m.add_functor<impl::FusedSelfAttentionFunctor>("FusedSelfAttention");
  m.add_functor<impl::FusedSelfAttentionGradFunctor>("FusedSelfAttentionGrad");
  m.add_functor<impl::PairwiseDistanceFunctor>("PairwiseDistance");
  m.add_functor<impl::CosineSimilarityFunctor>("CosineSimilarity");
  m.add_functor<impl::NormalizeFunctor>("Normalize");
  m.add_functor<impl::L2NormalizeFunctor>("L2Normalize");
  m.add_functor<impl::L2NormalizeGradFunctor>("L2NormalizeGrad");
  m.add_functor<impl::FusedBiasAddGeluFunctor>("FusedBiasAddGelu");
  m.add_functor<impl::FusedBiasAddGeluGradFunctor>("FusedBiasAddGeluGrad");
  m.add_functor<impl::FusedBiasAddDropoutFunctor>("FusedBiasAddDropout");
  m.add_functor<impl::FusedScaleMaskSoftmaxFunctor>("FusedScaleMaskSoftmax");
  m.add_functor<impl::FusedScaleMaskSoftmaxDropoutFunctor>("FusedScaleMaskSoftmaxDropout");
  m.add_functor<impl::FusedScaleTrilSoftmaxMaskScaleFunctor>("FusedScaleTrilSoftmaxMaskScale");
  m.add_functor<impl::FusedScaleTrilFunctor>("FusedScaleTril");
  m.add_functor<impl::CtcGreedyDecoderFunctor>("CtcGreedyDecoder");
  m.add_functor<impl::PariticalFCSampleDisableBoxing>("DistributedPariticalFCSampleDisableBoxing");
  m.add_functor<impl::NmsFunctor>("Nms");
  m.add_functor<impl::RoiAlignFunctor>("RoiAlign");
  m.add_functor<impl::RoiAlignGradFunctor>("RoiAlignGrad");
  m.add_functor<impl::FusedDotFeatureInteractionFunctor>("FusedDotFeatureInteraction");
  m.add_functor<impl::FusedCrossFeatureInteractionFunctor>("FusedCrossFeatureInteraction");
  m.add_functor<impl::OneEmbeddingIdShuffleFunctor>("OneEmbeddingIdShuffle");
  m.add_functor<impl::OneEmbeddingEmbeddingShuffleFunctor>("OneEmbeddingEmbeddingShuffle");
  m.add_functor<impl::OneEmbeddingEmbeddingGradientShuffleFunctor>(
      "OneEmbeddingEmbeddingGradientShuffle");
  m.add_functor<impl::OneEmbeddingLookupFunctor>("OneEmbeddingLookup");
  m.add_functor<impl::OneEmbeddingLookupGradFunctor>("OneEmbeddingLookupGrad");
  m.add_functor<impl::OneEmbeddingUniqueKeyValuePairFunctor>("OneEmbeddingUniqueKeyValuePair");
  m.add_functor<impl::NormalFunctor>("Normal");
  m.add_functor<impl::Normal2Functor>("Normal2");
  m.add_functor<impl::GlobalNormalFunctor>("GlobalNormal");
  m.add_functor<impl::GlobalNormal2Functor>("GlobalNormal2");
  m.add_functor<impl::OneEmbeddingSgdUpdateFunctor>("OneEmbeddingSgdUpdate");
  m.add_functor<impl::OneEmbeddingAdamUpdateFunctor>("OneEmbeddingAdamUpdate");
  m.add_functor<impl::OneEmbeddingAdagradUpdateFunctor>("OneEmbeddingAdagradUpdate");
  m.add_functor<impl::OneEmbeddingFtrlUpdateFunctor>("OneEmbeddingFtrlUpdate");
  m.add_functor<impl::RocAucScoreFunctor>("RocAucScore");
  m.add_functor<impl::MultiTensorSgdUpdateFunctor>("MultiTensorSgdUpdate");
  m.add_functor<impl::MultiTensorAdamUpdateFunctor>("MultiTensorAdamUpdate");
  m.add_functor<impl::BatchNormStatsFunctor>("BatchNormStats");
  m.add_functor<impl::BatchNormGatherStatsWithCountsFunctor>("BatchNormGatherStatsWithCounts");
  m.add_functor<impl::BatchNormElemtFunctor>("BatchNormElemt");
  m.add_functor<impl::BatchNormBackwardReduceFunctor>("BatchNormBackwardReduce");
  m.add_functor<impl::BatchNormBackwardElemtFunctor>("BatchNormBackwardElemt");
}

}  // namespace functional
}  // namespace one
}  // namespace oneflow<|MERGE_RESOLUTION|>--- conflicted
+++ resolved
@@ -3490,25 +3490,14 @@
                            const Optional<one::Tensor>& table_ids, const Symbol<DType>& dtype,
                            const int64_t embedding_size, const int32_t num_tables,
                            const std::string& embedding_tables,
-<<<<<<< HEAD
                            const std::string& key_value_store_options,
                            const int64_t padding_idx) const {
     auto& attrs =
         THREAD_CACHED_MUTABLE_ATTR_MAP("dtype", "embedding_size", "num_tables", "embedding_tables",
                                        "key_value_store_options", "padding_idx");
-    attrs.SetAttr<DataType>("dtype", dtype->data_type());
-    attrs.SetAttr<int64_t>("embedding_size", embedding_size);
-    attrs.SetAttr<int32_t>("num_tables", num_tables);
-    attrs.SetAttr<std::string>("embedding_tables", embedding_tables);
-    attrs.SetAttr<std::string>("key_value_store_options", key_value_store_options);
-    attrs.SetAttr<int64_t>("padding_idx", padding_idx);
-=======
-                           const std::string& key_value_store_options) const {
-    auto& attrs = THREAD_CACHED_MUTABLE_ATTR_MAP("dtype", "embedding_size", "num_tables",
-                                                 "embedding_tables", "key_value_store_options");
+                           const std::string& key_value_store_options); 
     attrs.SetAllAttrs(dtype->data_type(), embedding_size, num_tables, embedding_tables,
-                      key_value_store_options);
->>>>>>> 1e284909
+                      key_value_store_options, padding_idx);
     if (table_ids) {
       return OpInterpUtil::Dispatch<Tensor>(*op_has_table_ids_, {shadow, ids, JUST(table_ids)},
                                             attrs);
