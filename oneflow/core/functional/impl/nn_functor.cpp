--- conflicted
+++ resolved
@@ -51,30 +51,6 @@
 class Conv2DFunctor {
  public:
   Conv2DFunctor() {
-<<<<<<< HEAD
-    op_ = CHECK_JUST(one::OpBuilder("conv2d").Input("in").Input("weight").Output("out").Build());
-  }
-  Maybe<Tensor> operator()(const std::shared_ptr<one::Tensor>& x,
-                           const std::shared_ptr<one::Tensor>& weight, const int32_t& filters,
-                           const std::vector<int32_t>& kernel_size,
-                           const std::vector<int32_t>& strides,
-                           const std::vector<int32_t>& padding_before,
-                           const std::vector<int32_t>& dilation_rate, const int32_t& groups,
-                           const std::string& data_format) const {
-    MutableAttrMap attrs;
-    JUST(attrs.SetAttr<int32_t>("filters", filters));
-    JUST(attrs.SetAttr<std::vector<int32_t>>("kernel_size", kernel_size));
-    JUST(attrs.SetAttr<std::vector<int32_t>>("strides", strides));
-    JUST(attrs.SetAttr<std::vector<int32_t>>("padding_before", padding_before));
-    JUST(attrs.SetAttr<std::vector<int32_t>>("dilation_rate", dilation_rate));
-    JUST(attrs.SetAttr<int32_t>("groups", groups));
-    JUST(attrs.SetAttr<std::string>("data_format", data_format));
-    return OpInterpUtil::Dispatch<Tensor>(*op_, {x, weight}, attrs);
-  }
-
- private:
-  std::shared_ptr<OpExpr> op_;
-=======
     conv_op_ =
         CHECK_JUST(one::OpBuilder("conv2d").Input("in").Input("weight").Output("out").Build());
     bias_op_ = CHECK_JUST(one::OpBuilder("bias_add").Input("a").Input("b").Output("out").Build());
@@ -108,7 +84,6 @@
  private:
   std::shared_ptr<OpExpr> conv_op_;
   std::shared_ptr<OpExpr> bias_op_;
->>>>>>> b0b0a57b
 };
 
 class MatMulBaseFunctor {
