/*
Copyright 2020 The OneFlow Authors. All rights reserved.

Licensed under the Apache License, Version 2.0 (the "License");
you may not use this file except in compliance with the License.
You may obtain a copy of the License at

    http://www.apache.org/licenses/LICENSE-2.0

Unless required by applicable law or agreed to in writing, software
distributed under the License is distributed on an "AS IS" BASIS,
WITHOUT WARRANTIES OR CONDITIONS OF ANY KIND, either express or implied.
See the License for the specific language governing permissions and
limitations under the License.
*/

#include "fmt/core.h"
#include "oneflow/core/common/maybe.h"
#include "oneflow/core/framework/mutable_attr_map.h"
#include "oneflow/core/framework/op_builder.h"
#include "oneflow/core/framework/tensor_tuple.h"
#include "oneflow/core/framework/tensor_util.h"
#include "oneflow/core/functional/function_library.h"
#include "oneflow/core/functional/sequence_function.h"
#include "oneflow/core/functional/impl/common.h"
#include "oneflow/core/functional/impl/unary_functor.h"
#include "oneflow/core/kernel/kernel_util.h"
#include "oneflow/user/kernels/random_mask_like_kernel.h"
#include "oneflow/user/kernels/dropout_kernel.h"
#include "oneflow/core/common/container_util.h"
#include "oneflow/user/kernels/distributions/common.h"

namespace oneflow {
namespace one {
namespace functional {

namespace impl {

class BiasAddFunctor {
 public:
  BiasAddFunctor() {
    op_ = CHECK_JUST(one::OpBuilder("bias_add").Input("a").Input("b").Output("out").Build());
  }
  Maybe<Tensor> operator()(const std::shared_ptr<one::Tensor>& x,
                           const std::shared_ptr<one::Tensor>& bias, const int32_t& axis) const {
    int32_t axis_val = axis;
    if (axis_val < 0) {
      const int64_t num_axes = x->shape()->NumAxes();
      axis_val += num_axes;
    }
    CHECK_LT_OR_RETURN(axis_val, x->shape()->NumAxes())
        << Error::IndexError() << "Dimension out of range (expected to be in range of [-"
        << x->shape()->NumAxes() << "," << x->shape()->NumAxes() - 1 << "], but got " << axis_val
        << ")";
    CHECK_EQ_OR_RETURN(x->shape()->At(axis_val), bias->shape()->At(0))
        << Error::RuntimeError() << "The size of tensor x " << x->shape()->ToString()
        << " must match the size of tensor b " << bias->shape()->ToString() << " at dimension "
        << axis_val;
    auto& attrs = THREAD_CACHED_MUTABLE_ATTR_MAP("axis");
    attrs.SetAllAttrs(axis_val);
    return OpInterpUtil::Dispatch<Tensor>(*op_, {x, bias}, attrs);
  }

 private:
  std::shared_ptr<OpExpr> op_;
};

class ConvBaseFunctor {
 public:
  explicit ConvBaseFunctor(const int& num_spatial_dims) : num_spatial_dims_(num_spatial_dims) {
    bias_op_ = CHECK_JUST(one::OpBuilder("bias_add").Input("a").Input("b").Output("out").Build());
    enable_fused_conv_bias_ =
        ParseBooleanFromEnv("ONEFLOW_KERNEL_ENABLE_CUDNN_FUSED_CONV_BIAS", false);
  }
  virtual ~ConvBaseFunctor() = default;
  Maybe<Tensor> operator()(const std::shared_ptr<one::Tensor>& x,
                           const std::shared_ptr<one::Tensor>& weight,
                           const Optional<one::Tensor>& bias, const std::vector<int32_t>& stride,
                           const std::vector<int32_t>& padding,
                           const std::vector<int32_t>& dilation, const int32_t& groups,
                           const std::string& channel_pos) const {
    std::vector<int32_t> kernel_size_vec(num_spatial_dims_);
    int32_t channel_idx = 1;
    int32_t kernel_idx_offset = 2;
    if (channel_pos == "channels_last") {
      kernel_idx_offset = 1;
      channel_idx = kernel_idx_offset + num_spatial_dims_;
    }

    for (int i = 0; i < num_spatial_dims_; i++) {
      kernel_size_vec.at(i) = ((weight->shape())->At(i + kernel_idx_offset));
    }
    auto& conv_attrs =
        THREAD_CACHED_MUTABLE_ATTR_MAP("filters", "kernel_size", "padding_before", "strides",
                                       "dilation_rate", "groups", "data_format");
    conv_attrs.SetAllAttrs(static_cast<int32_t>(weight->shape()->At(0)), kernel_size_vec, padding,
                           stride, dilation, groups, channel_pos);
    if (bias && enable_fused_conv_bias_) {
      return OpInterpUtil::Dispatch<Tensor>(*conv_bias_op_, {x, weight, JUST(bias)}, conv_attrs);
    }
    const std::shared_ptr<one::Tensor>& conv_out =
        JUST(OpInterpUtil::Dispatch<Tensor>(*conv_op_, {x, weight}, conv_attrs));
    if (bias) {
      return functional::BiasAdd(conv_out, JUST(bias), channel_idx);
    } else {
      return conv_out;
    }
  }

 protected:
  std::shared_ptr<OpExpr> conv_op_;
  std::shared_ptr<OpExpr> bias_op_;
  std::shared_ptr<OpExpr> conv_bias_op_;
  int32_t num_spatial_dims_;
  bool enable_fused_conv_bias_;
};

class Conv1dFunctor : public ConvBaseFunctor {
 public:
  Conv1dFunctor() : ConvBaseFunctor(/*num_spatial_dims_=*/1) {
    conv_op_ =
        CHECK_JUST(one::OpBuilder("conv1d").Input("in").Input("weight").Output("out").Build());
    conv_bias_op_ = CHECK_JUST(
        one::OpBuilder("conv1d").Input("in").Input("weight").Input("bias").Output("out").Build());
  }
};

class Conv2dFunctor : public ConvBaseFunctor {
 public:
  Conv2dFunctor() : ConvBaseFunctor(/*num_spatial_dims_=*/2) {
    conv_op_ =
        CHECK_JUST(one::OpBuilder("conv2d").Input("in").Input("weight").Output("out").Build());
    conv_bias_op_ = CHECK_JUST(
        one::OpBuilder("conv2d").Input("in").Input("weight").Input("bias").Output("out").Build());
  }
};

class Conv3dFunctor : public ConvBaseFunctor {
 public:
  Conv3dFunctor() : ConvBaseFunctor(/*num_spatial_dims_=*/3) {
    conv_op_ =
        CHECK_JUST(one::OpBuilder("conv3d").Input("in").Input("weight").Output("out").Build());
    conv_bias_op_ = CHECK_JUST(
        one::OpBuilder("conv3d").Input("in").Input("weight").Input("bias").Output("out").Build());
  }
};

class DeConvBaseFunctor {
 public:
  explicit DeConvBaseFunctor(const int& num_spatial_dims) : num_spatial_dims_(num_spatial_dims) {
    bias_op_ = CHECK_JUST(one::OpBuilder("bias_add").Input("a").Input("b").Output("out").Build());
  }
  virtual ~DeConvBaseFunctor() = default;
  Maybe<Tensor> operator()(const std::shared_ptr<one::Tensor>& x,
                           const std::shared_ptr<one::Tensor>& weight,
                           const Optional<one::Tensor>& bias, const std::vector<int32_t>& stride,
                           const std::vector<int32_t>& padding,
                           const std::vector<int32_t>& output_padding, const int32_t& groups,
                           const std::vector<int32_t>& dilation,
                           const std::string& data_format) const {
    std::vector<int32_t> kernel_size_vec(num_spatial_dims_);
    int32_t kernel_idx_offset = 2;
    if (data_format == "channels_last") { kernel_idx_offset = 1; }
    for (int i = 0; i < num_spatial_dims_; i++) {
      kernel_size_vec[i] = ((weight->shape())->At(i + kernel_idx_offset));
    }

    auto& deconv_attrs =
        THREAD_CACHED_MUTABLE_ATTR_MAP("filters", "kernel_size", "padding_before", "output_padding",
                                       "strides", "dilation_rate", "groups", "data_format");
    deconv_attrs.SetAllAttrs(static_cast<int32_t>(weight->shape()->At(1) * groups), kernel_size_vec,
                             padding, output_padding, stride, dilation, groups, data_format);
    std::shared_ptr<one::Tensor> deconv_out =
        JUST(OpInterpUtil::Dispatch<Tensor>(*deconv_op_, {x, weight}, deconv_attrs));
    if (bias) {
      auto& bias_attrs = THREAD_CACHED_MUTABLE_ATTR_MAP("axis");
      bias_attrs.SetAllAttrs(static_cast<int32_t>(1));
      return OpInterpUtil::Dispatch<Tensor>(*bias_op_, {deconv_out, JUST(bias)}, bias_attrs);
    } else {
      return deconv_out;
    }
  }

 protected:
  std::shared_ptr<OpExpr> deconv_op_;
  std::shared_ptr<OpExpr> bias_op_;
  int32_t num_spatial_dims_;
};

class DeConv1dFunctor : public DeConvBaseFunctor {
 public:
  DeConv1dFunctor() : DeConvBaseFunctor(/*num_spatial_dims_=*/1) {
    deconv_op_ =
        CHECK_JUST(one::OpBuilder("deconv1d").Input("in").Input("weight").Output("out").Build());
  }
};

class DeConv2dFunctor : public DeConvBaseFunctor {
 public:
  DeConv2dFunctor() : DeConvBaseFunctor(/*num_spatial_dims_=*/2) {
    deconv_op_ =
        CHECK_JUST(one::OpBuilder("deconv2d").Input("in").Input("weight").Output("out").Build());
  }
};

class DeConv3dFunctor : public DeConvBaseFunctor {
 public:
  DeConv3dFunctor() : DeConvBaseFunctor(/*num_spatial_dims_=*/3) {
    deconv_op_ =
        CHECK_JUST(one::OpBuilder("deconv3d").Input("in").Input("weight").Output("out").Build());
  }
};

class EmbeddingReNormFunctor {
 public:
  EmbeddingReNormFunctor() {
    op_ = CHECK_JUST(
        one::OpBuilder("embedding_renorm").Input("in").Input("indices").Output("out").Build());
  }

  Maybe<Tensor> operator()(const std::shared_ptr<one::Tensor>& in,
                           const std::shared_ptr<one::Tensor>& indices, const double& max_norm,
                           const double& norm_type) const {
    CHECK_EQ_OR_RETURN(in->ndim(), 2)
        << Error::RuntimeError() << "The dimension of input should be 2.";
    std::shared_ptr<TensorTuple> outputs = std::make_shared<TensorTuple>(1);
    JUST(oneflow::VectorAt(*outputs, 0)) = in;

    auto& attrs = THREAD_CACHED_MUTABLE_ATTR_MAP("max_norm", "norm_type");
    attrs.SetAllAttrs(max_norm, norm_type);

    JUST(OpInterpUtil::Dispatch(*op_, {in, indices}, outputs.get(), attrs));
    return JUST(oneflow::VectorAt(*outputs, 0));
  }

 private:
  std::shared_ptr<OpExpr> op_;
};

class EmbeddingFunctor {
 public:
  EmbeddingFunctor() {
    op_ = CHECK_JUST(
        one::OpBuilder("embedding").Input("weight").Input("indices").Output("out").Build());
  }
  Maybe<Tensor> operator()(const std::shared_ptr<one::Tensor>& weight,
                           const std::shared_ptr<one::Tensor>& indices,
                           const Optional<int64_t>& padding_idx,
                           const bool& scale_grad_by_freq) const {
    CHECK_EQ_OR_RETURN(weight->ndim(), 2) << "The dimension of weight should be 2";
    int64_t new_padding_idx = -1;
    if (padding_idx.has_value()) { new_padding_idx = JUST(padding_idx); }
    auto& attrs = THREAD_CACHED_MUTABLE_ATTR_MAP("padding_idx", "scale_grad_by_freq");
    attrs.SetAllAttrs(new_padding_idx, scale_grad_by_freq);
    return OpInterpUtil::Dispatch<Tensor>(*op_, {weight, indices}, attrs);
  }

 private:
  std::shared_ptr<OpExpr> op_;
};

class MatMulNoBroadCastFunctor {
 public:
  Maybe<Tensor> operator()(const std::shared_ptr<one::Tensor>& input,
                           const std::shared_ptr<one::Tensor>& mat2) const {
    const auto& input_shape = input->shape();
    const auto& mat2_shape = mat2->shape();
    CHECK_EQ_OR_RETURN(input_shape->NumAxes(), 2)
        << Error::RuntimeError() << "self must be a matrix";
    CHECK_EQ_OR_RETURN(mat2_shape->NumAxes(), 2)
        << Error::RuntimeError() << "mat2 must be a matrix";
    CHECK_EQ_OR_RETURN(input_shape->at(1), mat2_shape->at(0))
        << Error::RuntimeError() << "mat1 and mat2 shapes cannot be multiplied ("
        << std::to_string(input_shape->at(0)) << "x" << std::to_string(input_shape->at(1))
        << " and " << std::to_string(mat2_shape->at(0)) << "x" << std::to_string(mat2_shape->at(1))
        << ")";
    return JUST(functional::MatMul(input, mat2, false, false, 1.0));
  }
};

class MatMulFunctor {
 public:
  MatMulFunctor() {
    matmul_op_ = CHECK_JUST(one::OpBuilder("matmul").Input("a").Input("b").Output("out").Build());
    batch_matmul_op_ =
        CHECK_JUST(one::OpBuilder("batch_matmul").Input("a").Input("b").Output("out").Build());
    bcast_matmul_op_ =
        CHECK_JUST(one::OpBuilder("broadcast_matmul").Input("a").Input("b").Output("out").Build());
  }
  Maybe<Tensor> operator()(const std::shared_ptr<one::Tensor>& a,
                           const std::shared_ptr<one::Tensor>& b, const bool& transpose_a,
                           const bool& transpose_b, const double& alpha) const {
    const auto& a_shape = a->shape();
    const auto& b_shape = b->shape();

    CHECK_GE_OR_RETURN(a_shape->NumAxes(), 1)
        << Error::RuntimeError() << "Tensor a's dim should >= 1";
    CHECK_GE_OR_RETURN(b_shape->NumAxes(), 1)
        << Error::RuntimeError() << "Tensor b's dim should >= 1";

    auto& attrs = THREAD_CACHED_MUTABLE_ATTR_MAP("transpose_a", "transpose_b", "alpha");
    attrs.SetAllAttrs(transpose_a, transpose_b, alpha);
    const int64_t a_num_axes = a_shape->NumAxes();
    const int64_t b_num_axes = b_shape->NumAxes();
    if (a_num_axes == 1 && b_num_axes == 2) { return VectorMatrixProduct(a, b); }
    if (a_num_axes == 2 && b_num_axes == 1) { return MatrixVectorProduct(a, b); }
    if (a_num_axes == 2 && b_num_axes == 2) {
      return OpInterpUtil::Dispatch<Tensor>(*matmul_op_, {a, b}, attrs);
    }
    if (a_num_axes == b_num_axes) {
      bool if_batch_matmul = true;
      for (int i = 0; i < a_num_axes - 2; ++i) {
        if (a_shape->At(i) != b_shape->At(i)) {
          if_batch_matmul = false;
          break;
        }
      }
      if (if_batch_matmul) {
        return OpInterpUtil::Dispatch<Tensor>(*batch_matmul_op_, {a, b}, attrs);
      }
    }
    return OpInterpUtil::Dispatch<Tensor>(*bcast_matmul_op_, {a, b}, attrs);
  }

 private:
  std::shared_ptr<OpExpr> matmul_op_;
  std::shared_ptr<OpExpr> batch_matmul_op_;
  std::shared_ptr<OpExpr> bcast_matmul_op_;
};

class BatchMatMulFunctor {
 public:
  BatchMatMulFunctor() {
    batch_matmul_op_ =
        CHECK_JUST(one::OpBuilder("batch_matmul").Input("a").Input("b").Output("out").Build());
  }
  Maybe<Tensor> operator()(const std::shared_ptr<one::Tensor>& a,
                           const std::shared_ptr<one::Tensor>& b, const bool& transpose_a,
                           const bool& transpose_b, const double& alpha) const {
    const auto& a_shape = a->shape();
    const auto& b_shape = b->shape();
    CHECK_EQ_OR_RETURN(a_shape->NumAxes(), 3)
        << Error::RuntimeError() << "Expected 3-dimensional tensor, but got " << a_shape->NumAxes()
        << "-dimensional tensor for argument #1";
    CHECK_EQ_OR_RETURN(b_shape->NumAxes(), 3)
        << Error::RuntimeError() << "Expected 3-dimensional tensor, but got " << b_shape->NumAxes()
        << "-dimensional tensor for argument #2";
    CHECK_EQ_OR_RETURN(a_shape->At(0), b_shape->At(0))
        << Error::RuntimeError() << "Batch dim not match, please check input!";
    const int64_t matmul_dim_a = transpose_a ? a_shape->At(1) : a_shape->At(2);
    const int64_t matmul_dim_b = transpose_b ? b_shape->At(2) : b_shape->At(1);
    CHECK_EQ_OR_RETURN(matmul_dim_a, matmul_dim_b)
        << Error::RuntimeError() << "Matmul dim not match, got " << matmul_dim_a << " of mat1 and "
        << matmul_dim_b << " of mat2, please check input!";
    auto& attrs = THREAD_CACHED_MUTABLE_ATTR_MAP("transpose_a", "transpose_b", "alpha");
    attrs.SetAllAttrs(transpose_a, transpose_b, alpha);
    return OpInterpUtil::Dispatch<Tensor>(*batch_matmul_op_, {a, b}, attrs);
  }

 private:
  std::shared_ptr<OpExpr> batch_matmul_op_;
};

class VectorMatrixProductFunctor {
 public:
  VectorMatrixProductFunctor() {
    vector_matrix_product_op_ = CHECK_JUST(
        one::OpBuilder("vector_matrix_product").Input("a").Input("b").Output("out").Build());
  }
  Maybe<Tensor> operator()(const std::shared_ptr<one::Tensor>& vec,
                           const std::shared_ptr<one::Tensor>& input) const {
    const auto& vec_shape = vec->shape();
    const auto& input_shape = input->shape();
    CHECK_OR_RETURN(input_shape->NumAxes() == 2 && vec_shape->NumAxes() == 1)
        << Error::RuntimeError() << "vector @ matrix expected, got "
        << "1, " << input_shape->NumAxes() << ", " << vec_shape->NumAxes();
    CHECK_EQ_OR_RETURN(vec_shape->at(0), input_shape->at(0))
        << Error::RuntimeError() << "size mismatch, got " << 1 << ", "
        << std::to_string(vec_shape->at(0)) << " x " << std::to_string(input_shape->at(0)) << ", "
        << std::to_string(input_shape->at(1));
    return OpInterpUtil::Dispatch<Tensor>(*vector_matrix_product_op_, {vec, input});
  }

 private:
  std::shared_ptr<OpExpr> vector_matrix_product_op_;
};

class TensorDotIntDimsFunctor {
 public:
  Maybe<Tensor> operator()(const std::shared_ptr<Tensor>& a, const std::shared_ptr<Tensor>& b,
                           const int32_t dims) const {
    CHECK_GE_OR_RETURN(dims, 0) << Error::RuntimeError()
                                << "tensordot expects dims >= 0, but got dims=" << dims;
    CHECK_LE_OR_RETURN(dims, a->ndim())
        << Error::RuntimeError() << "tensordot expects dims <= a.ndim which is " << a->ndim()
        << ", but got " << dims;
    CHECK_LE_OR_RETURN(dims, b->ndim())
        << Error::RuntimeError() << "tensordot expects dims <= b.ndim which is " << b->ndim()
        << ", but got " << dims;
    std::vector<int32_t> dot_dims_a(dims), dot_dims_b(dims);
    for (int32_t i = 0; i < dims; i++) {
      dot_dims_a[i] = a->ndim() - dims + i;
      dot_dims_b[i] = i;
    }
    return JUST(functional::TensorDot(a, b, dot_dims_a, dot_dims_b));
  }
};

class TensorDotFunctor {
 public:
  Maybe<Tensor> operator()(const std::shared_ptr<Tensor>& a, const std::shared_ptr<Tensor>& b,
                           const std::vector<int32_t>& dims_a,
                           const std::vector<int32_t>& dims_b) const {
    // dims_a and dims_b represent dim indices to calculate dot, and are copied to variables
    // dot_dims_a and dot_dims_b when they need to be modified
    CHECK_EQ_OR_RETURN(dims_a.size(), dims_b.size())
        << Error::RuntimeError() << "both dimension lists should have same length, got "
        << dims_a.size() << " and " << dims_b.size();

    // dims_a.size() == dims_b.size(), and specially treat if both are empty
    if (dims_a.empty()) {
      DimVector shape_sum(a->ndim() + b->ndim());
      for (int64_t i = 0; i < a->ndim(); i++) { shape_sum[i] = a->shape()->At(i); }
      for (int64_t i = 0; i < b->ndim(); i++) { shape_sum[i + a->ndim()] = b->shape()->At(i); }
      std::shared_ptr<Tensor> reshape_a = JUST(Reshape(a, Shape(DimVector{-1, 1})));
      std::shared_ptr<Tensor> reshape_b = JUST(Reshape(b, Shape(DimVector{1, -1})));
      return JUST(Reshape(JUST(functional::MatMul(reshape_a, reshape_b, false, false, 1.0)),
                          Shape(DimVector(shape_sum.begin(), shape_sum.end()))));
    }
    std::vector<int32_t> dot_dims_a(dims_a.begin(), dims_a.end());
    std::vector<int32_t> dot_dims_b(dims_b.begin(), dims_b.end());
    for (int64_t i = 0; i < dot_dims_a.size(); i++) {
      dot_dims_a[i] = JUST(maybe_wrap_dim(dot_dims_a[i], a->ndim()));
      dot_dims_b[i] = JUST(maybe_wrap_dim(dot_dims_b[i], b->ndim()));
    }
    std::vector<bool> if_dot_dims_a(a->ndim(), false);
    std::vector<bool> if_dot_dims_b(b->ndim(), false);
    for (const int32_t dim_idx : dot_dims_a) {
      CHECK_EQ_OR_RETURN(if_dot_dims_a[dim_idx], false)
          << Error::RuntimeError() << "dim " << dim_idx
          << " appears multiple times in the list of dims";
      if_dot_dims_a[dim_idx] = true;
    }
    for (const int32_t dim_idx : dot_dims_b) {
      CHECK_EQ_OR_RETURN(if_dot_dims_b[dim_idx], false)
          << Error::RuntimeError() << "dim " << dim_idx
          << " appears multiple times in the list of dims";
      if_dot_dims_b[dim_idx] = true;
    }

    std::vector<int32_t> broadcast_dims_a, broadcast_dims_b;
    for (int64_t i = 0; i < dot_dims_a.size(); i++) {
      int64_t size_a = a->shape()->At(dot_dims_a[i]);
      int64_t size_b = b->shape()->At(dot_dims_b[i]);
      if (size_a == 1 && size_b > 1) {
        broadcast_dims_b.emplace_back(dot_dims_b[i]);
      } else if (size_b == 1 && size_a > 1) {
        broadcast_dims_a.emplace_back(dot_dims_a[i]);
      } else {
        CHECK_EQ_OR_RETURN(size_a, size_b)
            << Error::RuntimeError() << "contracted dimensions need to match, but first has size "
            << size_a << " in dim " << dot_dims_a[i] << " and second has size " << size_b
            << " in dim " << dot_dims_b[i];
      }
    }

    // calculate ReduceSum for broadcasting of some axis
    std::shared_ptr<Tensor> reduced_sum_a = a;
    std::shared_ptr<Tensor> reduced_sum_b = b;
    if (!broadcast_dims_a.empty())
      reduced_sum_a = JUST(functional::ReduceSum(a, broadcast_dims_a, true));
    if (!broadcast_dims_b.empty())
      reduced_sum_b = JUST(functional::ReduceSum(b, broadcast_dims_b, true));

    // int64_t non_dot_size_a = 1, non_dot_size_b = 1;
    std::vector<int32_t> non_dot_shape_a, non_dot_shape_b;
    non_dot_shape_a.reserve(a->ndim() - dot_dims_a.size() + b->ndim() - dot_dims_b.size());
    non_dot_shape_b.reserve(b->ndim() - dot_dims_b.size());

    std::vector<int32_t> permuted_dims_a, permuted_dims_b;
    permuted_dims_a.reserve(a->ndim());
    permuted_dims_b.reserve(b->ndim());

    for (int32_t i = 0; i < a->ndim(); i++) {
      if (!if_dot_dims_a[i]) {
        permuted_dims_a.emplace_back(i);
        // non_dot_size_a *= reduced_sum_a->shape()->At(i);
        non_dot_shape_a.emplace_back(reduced_sum_a->shape()->At(i));
      }
    }

    for (const int32_t dim_idx : dot_dims_a) permuted_dims_a.emplace_back(dim_idx);
    for (const int32_t dim_idx : dot_dims_b) permuted_dims_b.emplace_back(dim_idx);

    for (int32_t i = 0; i < b->ndim(); i++) {
      if (!if_dot_dims_b[i]) {
        permuted_dims_b.emplace_back(i);
        // non_dot_size_b *= reduced_sum_b->shape()->At(i);
        non_dot_shape_b.emplace_back(reduced_sum_b->shape()->At(i));
      }
    }
    non_dot_shape_a.insert(non_dot_shape_a.end(), non_dot_shape_b.begin(), non_dot_shape_b.end());

    int64_t dot_size = 1;
    for (const int32_t dim_idx : dot_dims_a) dot_size *= reduced_sum_a->shape()->At(dim_idx);
    std::shared_ptr<Tensor> permuted_a = JUST(
        Reshape(JUST(Permute(reduced_sum_a, permuted_dims_a)), Shape(DimVector({-1, dot_size}))));
    std::shared_ptr<Tensor> permuted_b = JUST(
        Reshape(JUST(Permute(reduced_sum_b, permuted_dims_b)), Shape(DimVector({dot_size, -1}))));

    return Reshape(JUST(functional::MatMul(permuted_a, permuted_b, false, false, 1.0)),
                   Shape(DimVector({non_dot_shape_a.begin(), non_dot_shape_a.end()})));
  }
};

class FusedMLPFunctor {
 public:
  FusedMLPFunctor() {
#if CUDA_VERSION >= 11060
    fused_op_.resize(kMaxInputCount /*the maximum number of inputs*/);
    for (int n = 1; n < fused_op_.size(); ++n) {
      fused_op_[n] = CHECK_JUST(one::OpBuilder("cublas_fused_mlp")
                                    .Input("x")
                                    .Input("weights", n)
                                    .Input("biases", n)
                                    .Output("out")
                                    .Output("cublas_aux", n)
                                    .Output("hidden", n)
                                    .Build());
    }
#endif
  }
  Maybe<Tensor> operator()(const std::shared_ptr<one::Tensor>& x, const TensorTuple& weights,
                           const TensorTuple& biases, bool skip_final_activation) const {
    const int64_t weight_size = weights.size();
    const int64_t bias_size = biases.size();
    CHECK_GE_OR_RETURN(weight_size, 1)
        << Error::RuntimeError() << "The number of weights should be greater equal than 1. ";
    CHECK_EQ_OR_RETURN(weight_size, bias_size)
        << Error::RuntimeError() << "The number of weights should be equal to biases. ";
    int64_t n = 0, k = 0;
    /*
    x: (m, k)
    weight: (n, k) need transpose
    bias: (n)
    */
    const auto& x_shape = x->shape();
    k = x_shape->At(1);
    for (int64_t i = 0; i < weight_size; i++) {
      const auto& weight_shape = weights[i]->shape();
      const auto& bias_shape = biases[i]->shape();

      // TODO(): Support Fused batch/broadcast matmul.
      CHECK_EQ_OR_RETURN(weight_shape->NumAxes(), 2)
          << Error::RuntimeError() << "Weight's dim size should == 2";
      CHECK_EQ_OR_RETURN(bias_shape->NumAxes(), 1)
          << Error::RuntimeError() << "Bias's dim size should == 1";

      n = weight_shape->At(0);
      CHECK_EQ_OR_RETURN(bias_shape->At(0), n)
          << Error::RuntimeError() << "Bias's dim is not equal to weight's first dim. ";
      CHECK_EQ_OR_RETURN(weight_shape->At(1), k)
          << Error::RuntimeError() << "weight's second dim should be equal to input's second dim. ";

      // Set for next layer.
      k = n;
    }

#if CUDA_VERSION >= 11060
    DeviceType device_type{};
    if (x->is_global()) {
      device_type = JUST(x->parallel_desc())->device_type();
    } else {
      device_type = JUST(x->device())->enum_type();
    }

    if ((device_type == DeviceType::kCUDA) && (weight_size <= kMaxInputCount)
        && (!ParseBooleanFromEnv("ONEFLOW_FUNCTOR_DISABLE_FUSED_MLP", false))) {
      TensorTuple input(2 * weight_size + 1);
      input[0] = x;
      std::copy(weights.begin(), weights.end(), input.begin() + 1);
      std::copy(biases.begin(), biases.end(), input.begin() + 1 + weight_size);

      auto& attrs = THREAD_CACHED_MUTABLE_ATTR_MAP("skip_final_activation");
      attrs.SetAllAttrs(skip_final_activation);
      return OpInterpUtil::Dispatch<Tensor>(*fused_op_[weight_size], input, attrs);
    }
#endif  // CUDA_VERSION >= 11060

    // Fall back to Naive matmul + bias_add + relu
    std::shared_ptr<one::Tensor> out = x;
    for (int32_t layer_idx = 0; layer_idx < weight_size; layer_idx++) {
      out = JUST(
          functional::BiasAdd(JUST(functional::MatMul(out, weights[layer_idx], false, true, 1.0)),
                              biases[layer_idx], 1));
      if ((layer_idx != weight_size - 1) || (!skip_final_activation)) {
        /*
        When it is not last dense layer, or it is last dense layer and skip_final_activate=False,
        we add relu Layer.
        */
        out = JUST(functional::Relu(out, false));
      }
    }
    return out;
  }

 private:
#if CUDA_VERSION >= 11060
  std::vector<std::shared_ptr<OpExpr>> fused_op_;
#endif
};

class FusedMatmulBiasAddReluDropoutFunctor {
 public:
  FusedMatmulBiasAddReluDropoutFunctor() {
#if CUDA_VERSION >= 11060
    fused_op_.resize(kMaxInputCount /*the maximum number of inputs*/);
    for (int n = 1; n < fused_op_.size(); ++n) {
      fused_op_[n] = CHECK_JUST(one::OpBuilder("fused_matmul_bias_add_relu_dropout")
                                    .Input("x")
                                    .Input("weights", n)
                                    .Input("biases", n)
                                    .Output("out")
                                    .Output("cublas_aux", n)
                                    .Output("hidden", n)
                                    .Build());
    }
#endif
  }
  Maybe<Tensor> operator()(const std::shared_ptr<one::Tensor>& x, const TensorTuple& weights,
                           const TensorTuple& biases, bool skip_final_activation,
                           const std::vector<float>& dropout_rate_list,
                           const Optional<one::Generator>& generator) const {
    const int64_t weight_size = weights.size();
    const int64_t bias_size = biases.size();
    CHECK_GE_OR_RETURN(weight_size, 1)
        << Error::RuntimeError() << "The number of weights should be greater equal than 1. ";
    CHECK_EQ_OR_RETURN(weight_size, bias_size)
        << Error::RuntimeError() << "The number of weights should be equal to biases. ";
    CHECK_EQ_OR_RETURN(weight_size, dropout_rate_list.size())
        << Error::RuntimeError()
        << "The dropout rate list length should be equal to the number of weights. ";
    int64_t n = 0, k = 0;
    /*
    x: (m, k)
    weight: (n, k) need transpose
    bias: (n)
    */
    const auto& x_shape = x->shape();
    k = x_shape->At(1);
    const auto gen = generator.value_or(JUST(one::DefaultAutoGenerator()));
    const auto& dropout_state = std::make_shared<FusedDropoutKernelState>(gen);
    for (int64_t i = 0; i < weight_size; i++) {
      CHECK_GE_OR_RETURN(dropout_rate_list[i], 0.0f)
          << Error::RuntimeError() << "Dropout rate should be >= 0.0";

      const auto& weight_shape = weights[i]->shape();
      const auto& bias_shape = biases[i]->shape();
      // TODO(): Support Fused batch/broadcast matmul.
      CHECK_EQ_OR_RETURN(weight_shape->NumAxes(), 2) << "Weight's dim should == 2";
      CHECK_EQ_OR_RETURN(bias_shape->NumAxes(), 1) << "Bias's dim should == 1";

      n = weight_shape->At(0);
      CHECK_EQ_OR_RETURN(bias_shape->At(0), n) << "Bias's dim is not equal to weight's last dim. ";
      CHECK_EQ_OR_RETURN(weight_shape->At(1), k)
          << "weight's first dim should be equal to input's last dim. ";
      // Set for next layer.
      k = n;
    }

#if CUDA_VERSION >= 11060
    DeviceType device_type{};
    if (x->is_global()) {
      device_type = JUST(x->parallel_desc())->device_type();
    } else {
      device_type = JUST(x->device())->enum_type();
    }

    if ((device_type == DeviceType::kCUDA) && (weight_size <= kMaxInputCount)
        && (!ParseBooleanFromEnv("ONEFLOW_FUNCTOR_DISABLE_FUSED_MLP", false))) {
      TensorTuple input(2 * weight_size + 1);
      input[0] = x;
      std::copy(weights.begin(), weights.end(), input.begin() + 1);
      std::copy(biases.begin(), biases.end(), input.begin() + 1 + weight_size);
      auto& attrs = THREAD_CACHED_MUTABLE_ATTR_MAP("skip_final_activation", "dropout_rate_list");
      attrs.SetAllAttrs(skip_final_activation, dropout_rate_list);
      return OpInterpUtil::Dispatch<Tensor>(*fused_op_[weight_size], input,
                                            OpExprInterpContext(attrs, dropout_state));
    }
#endif  // CUDA_VERSION >= 11060

    // Fall back to Naive matmul + bias_add + relu + dropout
    std::shared_ptr<one::Tensor> out = x;
    for (int32_t layer_idx = 0; layer_idx < weight_size; layer_idx++) {
      out = JUST(
          functional::BiasAdd(JUST(functional::MatMul(out, weights[layer_idx], false, true, 1.0)),
                              biases[layer_idx], 1));
      if ((layer_idx != weight_size - 1) || !skip_final_activation) {
        out = JUST(functional::Relu(out, false));
        out = JUST(functional::Dropout(out, JUST(VectorAt(dropout_rate_list, layer_idx)),
                                       /*training=*/true,
                                       /*inplace=*/false,
                                       /*generator=*/gen, /*addend=*/NullOpt));
      } else {
        out = JUST(functional::Dropout(out, JUST(VectorAt(dropout_rate_list, layer_idx)),
                                       /*training=*/true,
                                       /*inplace=*/false,
                                       /*generator=*/gen, /*addend=*/NullOpt));
      }
    }
    return out;
  }

 private:
#if CUDA_VERSION >= 11060
  std::vector<std::shared_ptr<OpExpr>> fused_op_;
#endif
};

class LayerNormFunctor {
 public:
  LayerNormFunctor() {
    op_ = CHECK_JUST(one::OpBuilder("layer_norm")
                         .Input("x")
                         .Output("y")
                         .Output("mean")
                         .Output("inv_variance")
                         .Build());
  }
  Maybe<Tensor> operator()(const std::shared_ptr<one::Tensor>& x, const int64_t& begin_norm_axis,
                           const int64_t& begin_params_axis, const double& epsilon) const {
    auto& attrs = THREAD_CACHED_MUTABLE_ATTR_MAP("begin_norm_axis", "begin_params_axis", "epsilon",
                                                 "center", "scale");
    attrs.SetAllAttrs(begin_norm_axis, begin_params_axis, epsilon, false, false);
    return OpInterpUtil::Dispatch<Tensor>(*op_, {x}, attrs);
  }

 private:
  std::shared_ptr<OpExpr> op_;
};

class LayerNormAffineFunctor {
 public:
  LayerNormAffineFunctor() {
    op_ = CHECK_JUST(one::OpBuilder("layer_norm")
                         .Input("x")
                         .Input("gamma")
                         .Input("beta")
                         .Output("y")
                         .Output("mean")
                         .Output("inv_variance")
                         .Build());
  }
  Maybe<Tensor> operator()(const std::shared_ptr<one::Tensor>& x,
                           const std::shared_ptr<one::Tensor>& gamma,
                           const std::shared_ptr<one::Tensor>& beta, const int64_t& begin_norm_axis,
                           const int64_t& begin_params_axis, const double& epsilon) const {
    auto& attrs = THREAD_CACHED_MUTABLE_ATTR_MAP("begin_norm_axis", "begin_params_axis", "epsilon",
                                                 "center", "scale");
    attrs.SetAllAttrs(begin_norm_axis, begin_params_axis, epsilon, true, true);
    return OpInterpUtil::Dispatch<Tensor>(*op_, {x, gamma, beta}, attrs);
  }

 private:
  std::shared_ptr<OpExpr> op_;
};

class GroupNormFunctor {
 public:
  GroupNormFunctor() {
    op_ = CHECK_JUST(one::OpBuilder("group_norm")
                         .Input("x")
                         .Output("y")
                         .Output("mean")
                         .Output("inv_variance")
                         .Attr("affine", false)
                         .Build());
    affine_op_ = CHECK_JUST(one::OpBuilder("group_norm")
                                .Input("x")
                                .Input("gamma")
                                .Input("beta")
                                .Output("y")
                                .Output("mean")
                                .Output("inv_variance")
                                .Attr("affine", true)
                                .Build());
  }
  Maybe<Tensor> operator()(const std::shared_ptr<one::Tensor>& x,
                           const Optional<one::Tensor>& gamma, const Optional<one::Tensor>& beta,
                           const bool affine, const int32_t num_groups, const double& epsilon,
                           const std::string& data_format, const std::string& activation) const {
    auto& attrs =
        THREAD_CACHED_MUTABLE_ATTR_MAP("num_groups", "epsilon", "data_format", "activation");
    attrs.SetAllAttrs(num_groups, epsilon, data_format, activation);
    if (affine) {
      return OpInterpUtil::Dispatch<Tensor>(*affine_op_, {x, JUST(gamma), JUST(beta)}, attrs);
    } else {
      return OpInterpUtil::Dispatch<Tensor>(*op_, {x}, attrs);
    }
  }

 private:
  std::shared_ptr<OpExpr> op_;
  std::shared_ptr<OpExpr> affine_op_;
};

class PixelShuffleFunctor {
 public:
  PixelShuffleFunctor() {}
  Maybe<Tensor> operator()(const std::shared_ptr<one::Tensor>& x, const int64_t& h_upscale_factor,
                           const int64_t& w_upscale_factor) const {
    CHECK_OR_RETURN(x->ndim() == 4) << Error::RuntimeError() << "Only Accept 4D Tensor";
    const int64_t batch = x->shape()->At(0);
    const int64_t channel = x->shape()->At(1);
    const int64_t height = x->shape()->At(2);
    const int64_t width = x->shape()->At(3);
    std::shared_ptr<one::Tensor> out;
    CHECK_OR_RETURN(channel % (h_upscale_factor * w_upscale_factor) == 0)
        << Error::RuntimeError()
        << "The channels of input tensor must be divisible by (upscale_factor * upscale_factor) or "
           "(h_upscale_factor * w_upscale_factor)";
    const int64_t new_c = static_cast<int>(channel / (h_upscale_factor * w_upscale_factor));
    std::vector<int32_t> permute_vec = {0, 1, 4, 2, 5, 3};
    std::vector<int64_t> reshape_vec_1 = {batch, new_c, h_upscale_factor * w_upscale_factor, height,
                                          width};
    Shape reshape_1(DimVector(reshape_vec_1.begin(), reshape_vec_1.end()));
    std::vector<int64_t> reshape_vec_2 = {batch,  new_c, h_upscale_factor, w_upscale_factor,
                                          height, width};
    Shape reshape_2(DimVector(reshape_vec_2.begin(), reshape_vec_2.end()));
    std::vector<int64_t> reshape_vec_3 = {batch, new_c, height * h_upscale_factor,
                                          width * w_upscale_factor};
    Shape reshape_3(DimVector(reshape_vec_3.begin(), reshape_vec_3.end()));
    out = JUST(Reshape(x, reshape_1));
    out = JUST(Reshape(out, reshape_2));
    out = JUST(Permute(out, permute_vec));
    out = JUST(Reshape(out, reshape_3));
    return out;
  }
};

class TFPoolNDFunctor {
 public:
  TFPoolNDFunctor() = default;
  virtual ~TFPoolNDFunctor() = default;
  Maybe<Tensor> operator()(const std::shared_ptr<one::Tensor>& x,
                           const std::vector<int32_t>& kernel_size,
                           const std::vector<int32_t>& strides, const std::string& padding,
                           const std::vector<int32_t>& padding_before,
                           const std::vector<int32_t>& padding_after,
                           const std::string& data_format, const bool& ceil_mode) const {
    auto& attrs =
        THREAD_CACHED_MUTABLE_ATTR_MAP("pool_size", "strides", "padding", "padding_before",
                                       "padding_after", "data_format", "ceil_mode");
    attrs.SetAllAttrs(kernel_size, strides, padding, padding_before, padding_after, data_format,
                      ceil_mode);
    return OpInterpUtil::Dispatch<Tensor>(*op_, {x}, attrs);
  }

 protected:
  std::shared_ptr<OpExpr> op_;
};

class MaxPoolNDFunctor {
 public:
  MaxPoolNDFunctor() = default;
  virtual ~MaxPoolNDFunctor() = default;
  Maybe<TensorTuple> operator()(const std::shared_ptr<one::Tensor>& x,
                                const std::vector<int32_t>& kernel_size,
                                const Optional<std::vector<int32_t>>& stride,
                                const std::vector<int32_t>& padding,
                                const std::vector<int32_t>& dilation, const bool& return_indices,
                                const bool& ceil_mode, const std::string& data_format) const {
    if (x->ndim() == 4 && data_format == "channels_last") {
      if (!return_indices && dilation.at(0) == 1 && dilation.at(1) == 1) {
        // legacy tf style maxpool2d , use cudnn implementation
        // with high performance but do not support dilation/return_indices
        std::vector<int32_t> padding_before{padding.at(0), padding.at(1)};
        std::vector<int32_t> padding_after{padding.at(0), padding.at(1)};

        auto& attrs =
            THREAD_CACHED_MUTABLE_ATTR_MAP("pool_size", "strides", "padding", "padding_before",
                                           "padding_after", "data_format", "ceil_mode");
        attrs.SetAllAttrs(kernel_size, stride ? *JUST(stride) : kernel_size,
                          std::string("customized"), padding_before, padding_after, data_format,
                          ceil_mode);
        TensorTuple output;
        output.emplace_back(JUST(OpInterpUtil::Dispatch<Tensor>(*tf_maxpool_op_, {x}, attrs)));
        return output;
      }
    }

    auto& attrs = THREAD_CACHED_MUTABLE_ATTR_MAP("kernel_size", "padding", "stride", "dilation",
                                                 "data_format", "return_indices", "ceil_mode");
    // If stride is None, we set it as kernel_size to align Pytorch.
    attrs.SetAllAttrs(kernel_size, padding, stride ? *JUST(stride) : kernel_size, dilation,
                      data_format, return_indices, ceil_mode);
    return OpInterpUtil::Dispatch<TensorTuple>(*op_, {x}, attrs);
  }

 protected:
  std::shared_ptr<OpExpr> op_;
  std::shared_ptr<OpExpr> tf_maxpool_op_;
};

class TFAvgPool2DFunctor : public TFPoolNDFunctor {
 public:
  TFAvgPool2DFunctor() {
    op_ = CHECK_JUST(one::OpBuilder("tf_avg_pool_2d").Input("x").Output("y").Build());
  }
};

class MaxPool1DFunctor : public MaxPoolNDFunctor {
 public:
  MaxPool1DFunctor() {
    op_ = CHECK_JUST(one::OpBuilder("max_pool_1d").Input("x").Output("y").Output("indice").Build());
  }
};

class MaxPool2DFunctor : public MaxPoolNDFunctor {
 public:
  MaxPool2DFunctor() {
    op_ = CHECK_JUST(one::OpBuilder("max_pool_2d").Input("x").Output("y").Output("indice").Build());
    tf_maxpool_op_ = CHECK_JUST(one::OpBuilder("tf_max_pool_2d").Input("x").Output("y").Build());
  }
};

class MaxPool3DFunctor : public MaxPoolNDFunctor {
 public:
  MaxPool3DFunctor() {
    op_ = CHECK_JUST(one::OpBuilder("max_pool_3d").Input("x").Output("y").Output("indice").Build());
  }
};

template<int N>
class MaxUnpoolNDFunctor {
 public:
  MaxUnpoolNDFunctor()
      : op_(CHECK_JUST(one::OpBuilder(fmt::format("max_unpool_{}d", N))
                           .Input("x")
                           .Input("indices")
                           .Output("y")
                           .Build())){};
  Maybe<Tensor> operator()(const std::shared_ptr<one::Tensor>& x,
                           const std::shared_ptr<one::Tensor>& indices,
                           const std::vector<int32_t>& kernel_size,
                           const Optional<std::vector<int32_t>>& stride,
                           const std::vector<int32_t>& padding,
                           const Optional<Shape>& output_size) const {
    const auto fmt_error_msg = [](const std::string& name, int32_t num, bool check_element) {
      if (check_element) {
        return fmt::format("each element in `{}` must be greater than 0, got {}", name, num);
      }
      return fmt::format("`{}` must be an integer or a list of {} integers", name, N);
    };

    CHECK_EQ_OR_RETURN(kernel_size.size(), N) << fmt_error_msg("kernel_size", N, false);
    for (int32_t pool_dim : kernel_size) {
      CHECK_GT_OR_RETURN(pool_dim, 0) << fmt_error_msg("kernel_size", pool_dim, true);
    }

    if (stride) {
      CHECK_EQ_OR_RETURN(JUST(stride)->size(), N) << fmt_error_msg("stride", N, false);
      for (int32_t stride_dim : *JUST(stride)) {
        CHECK_GT_OR_RETURN(stride_dim, 0) << fmt_error_msg("stride", stride_dim, true);
      }
    }
    for (int32_t i = 0; i < padding.size(); i++) {
      CHECK_GE_OR_RETURN(kernel_size[i], 2 * padding[i])
          << "pad should be smaller than half of kernel size";
    }

    auto& attrs = THREAD_CACHED_MUTABLE_ATTR_MAP("kernel_size", "padding", "stride",
                                                 "has_output_size", "output_size");
    attrs.SetAllAttrs(kernel_size, padding, stride ? *JUST(stride) : kernel_size,
                      output_size.has_value(),
                      output_size.has_value() ? *JUST(output_size) : Shape());
    return OpInterpUtil::Dispatch<Tensor>(*op_, {x, indices}, attrs);
  }

 protected:
  std::shared_ptr<OpExpr> op_;
};

class AdaptivePoolNDFunctor {
 public:
  AdaptivePoolNDFunctor() = default;
  virtual ~AdaptivePoolNDFunctor() = default;
  Maybe<Tensor> operator()(const std::shared_ptr<one::Tensor>& x,
                           const std::vector<int64_t>& output_size) const {
    auto& attrs = THREAD_CACHED_MUTABLE_ATTR_MAP("output_size");
    attrs.SetAllAttrs(output_size);
    return OpInterpUtil::Dispatch<Tensor>(*op_, {x}, attrs);
  }

 protected:
  std::shared_ptr<OpExpr> op_;
};

class AdaptiveAvgPool1DFunctor : public AdaptivePoolNDFunctor {
 public:
  AdaptiveAvgPool1DFunctor() {
    op_ = CHECK_JUST(one::OpBuilder("adaptive_avg_pool1d").Input("x").Output("y").Build());
  }
};

class AdaptiveAvgPool2DFunctor : public AdaptivePoolNDFunctor {
 public:
  AdaptiveAvgPool2DFunctor() {
    op_ = CHECK_JUST(one::OpBuilder("adaptive_avg_pool2d").Input("x").Output("y").Build());
  }
};

class AdaptiveAvgPool3DFunctor : public AdaptivePoolNDFunctor {
 public:
  AdaptiveAvgPool3DFunctor() {
    op_ = CHECK_JUST(one::OpBuilder("adaptive_avg_pool3d").Input("x").Output("y").Build());
  }
};

class AdaptiveMaxPoolBaseFunctor {
 public:
  AdaptiveMaxPoolBaseFunctor() = default;
  virtual ~AdaptiveMaxPoolBaseFunctor() = default;
  Maybe<TensorTuple> operator()(const std::shared_ptr<one::Tensor>& x,
                                const std::vector<int64_t>& output_size) const {
    auto& attrs = THREAD_CACHED_MUTABLE_ATTR_MAP("output_size");
    attrs.SetAllAttrs(output_size);
    return OpInterpUtil::Dispatch<TensorTuple>(*op_, {x}, attrs);
  }

 protected:
  std::shared_ptr<OpExpr> op_;
};

class AdaptiveMaxPool1DFunctor : public AdaptiveMaxPoolBaseFunctor {
 public:
  AdaptiveMaxPool1DFunctor() {
    op_ = CHECK_JUST(
        one::OpBuilder("adaptive_max_pool1d").Input("x").Output("y").Output("index").Build());
  }
};

class AdaptiveMaxPool2DFunctor : public AdaptiveMaxPoolBaseFunctor {
 public:
  AdaptiveMaxPool2DFunctor() {
    op_ = CHECK_JUST(
        one::OpBuilder("adaptive_max_pool2d").Input("x").Output("y").Output("index").Build());
  }
};

class AdaptiveMaxPool3DFunctor : public AdaptiveMaxPoolBaseFunctor {
 public:
  AdaptiveMaxPool3DFunctor() {
    op_ = CHECK_JUST(
        one::OpBuilder("adaptive_max_pool3d").Input("x").Output("y").Output("index").Build());
  }
};
class LossFunctorBase {
 public:
  Maybe<Tensor> apply_reduction(const Maybe<Tensor>& x, const std::string& reduction) const {
    CHECK_OR_RETURN(reduction == "none" || reduction == "sum" || reduction == "mean")
        << Error::RuntimeError() << "Reduction should be none, sum or mean.";
    if (reduction == "sum") { return functional::ReduceSum(JUST(x), {}, false); }
    if (reduction == "mean") { return functional::ReduceMean(JUST(x), {}, false); }
    return x;
  }

 protected:
  LossFunctorBase() = default;
  virtual ~LossFunctorBase() = default;
};

class MseLossFunctor : public LossFunctorBase {
 public:
  MseLossFunctor() {}
  Maybe<Tensor> operator()(const std::shared_ptr<one::Tensor>& input,
                           const std::shared_ptr<one::Tensor>& target,
                           const std::string& reduction) const {
    const auto out = sequence_function(functional::Sub)
                         .then(functional::Square)
                         .call(input, target, /*alpha=*/1.0, /*inplace=*/false);
    return apply_reduction(out, reduction);
  }
};

class L1LossFunctor : public LossFunctorBase {
 public:
  L1LossFunctor() {}
  Maybe<Tensor> operator()(const std::shared_ptr<one::Tensor>& input,
                           const std::shared_ptr<one::Tensor>& target,
                           const std::string& reduction) const {
    const auto out = sequence_function(functional::Sub)
                         .then(functional::Abs)
                         .call(input, target, /*alpha=*/1.0, /*inplace=*/false);
    return apply_reduction(out, reduction);
  }
};

class SmoothL1LossFunctor : LossFunctorBase {
 public:
  SmoothL1LossFunctor() {
    op_ = CHECK_JUST(
        one::OpBuilder("smooth_l1_loss").Input("input").Input("target").Output("out").Build());
  }
  Maybe<Tensor> operator()(const std::shared_ptr<one::Tensor>& input,
                           const std::shared_ptr<one::Tensor>& target, const float& beta,
                           const std::string& reduction) const {
    auto& attrs = THREAD_CACHED_MUTABLE_ATTR_MAP("beta");
    attrs.SetAllAttrs(beta);
    return apply_reduction(OpInterpUtil::Dispatch<Tensor>(*op_, {input, target}, attrs), reduction);
  }

 private:
  std::shared_ptr<OpExpr> op_;
};

class KLDivLossFunctor : public LossFunctorBase {
 public:
  KLDivLossFunctor() {
    op_ = CHECK_JUST(
        one::OpBuilder("kl_div_loss").Input("input").Input("target").Output("out").Build());
  }
  Maybe<Tensor> operator()(const std::shared_ptr<one::Tensor>& input,
                           const std::shared_ptr<one::Tensor>& target, const bool log_target,
                           const std::string& reduction) const {
    auto& attrs = THREAD_CACHED_MUTABLE_ATTR_MAP("log_target");
    attrs.SetAllAttrs(log_target);
    if (reduction == "batchmean" && input->ndim() != 0) {
      const auto& result = JUST(
          apply_reduction(OpInterpUtil::Dispatch<Tensor>(*op_, {input, target}, attrs), "sum"));
      return ScalarDiv(result, input->shape()->At(0));
    } else {
      return apply_reduction(OpInterpUtil::Dispatch<Tensor>(*op_, {input, target}, attrs),
                             reduction);
    }
  }

 private:
  std::shared_ptr<OpExpr> op_;
};

class MarginRankingLossFunctor : public LossFunctorBase {
 public:
  Maybe<Tensor> operator()(const std::shared_ptr<one::Tensor>& input_1,
                           const std::shared_ptr<one::Tensor>& input_2,
                           const std::shared_ptr<one::Tensor>& target, const float margin,
                           const std::string& reduction) const {
    const auto out =
        sequence_function(functional::Sub)
            .then(functional::Negative)
            .then(std::bind(functional::Mul, target, std::placeholders::_1))
            .then([&margin](const std::shared_ptr<one::Tensor>& x) {
              return functional::ScalarAdd(x, Scalar(margin), /*alpha=*/1, /*inplace=*/true);
            })
            .then(std::bind(functional::Clamp, std::placeholders::_1, Scalar(0), NullOpt))
            .call(input_1, input_2, /*alpha=*/1.0, /*inplace=*/false);
    return apply_reduction(out, reduction);
  }
};

class BinaryCrossEntropyLossFunctor : public LossFunctorBase {
 public:
  BinaryCrossEntropyLossFunctor() {
    op_ = CHECK_JUST(one::OpBuilder("binary_cross_entropy")
                         .Input("input")
                         .Input("target")
                         .Output("out")
                         .Build());
    op_weight_ = CHECK_JUST(one::OpBuilder("binary_cross_entropy")
                                .Input("input")
                                .Input("target")
                                .Input("weight")
                                .Output("out")
                                .Build());
  }
  Maybe<Tensor> operator()(const std::shared_ptr<one::Tensor>& input,
                           const std::shared_ptr<one::Tensor>& target,
                           const Optional<one::Tensor>& weight,
                           const std::string& reduction) const {
    auto out = weight ? OpInterpUtil::Dispatch<Tensor>(*op_weight_, {input, target, JUST(weight)})
                      : OpInterpUtil::Dispatch<Tensor>(*op_, {input, target});
    return apply_reduction(out, reduction);
  }

 private:
  std::shared_ptr<OpExpr> op_;
  std::shared_ptr<OpExpr> op_weight_;
};

class BinaryCrossEntropyWithLogitsLossFunctor : public LossFunctorBase {
 public:
  BinaryCrossEntropyWithLogitsLossFunctor() {
    op_ = CHECK_JUST(one::OpBuilder("binary_cross_entropy_with_logits")
                         .Input("input")
                         .Input("target")
                         .Output("out")
                         .Build());
    op_weight_ = CHECK_JUST(one::OpBuilder("binary_cross_entropy_with_logits")
                                .Input("input")
                                .Input("target")
                                .Input("weight")
                                .Output("out")
                                .Build());
    op_pos_ = CHECK_JUST(one::OpBuilder("binary_cross_entropy_with_logits")
                             .Input("input")
                             .Input("target")
                             .Input("pos_weight")
                             .Output("out")
                             .Build());
    op_weight_pos_ = CHECK_JUST(one::OpBuilder("binary_cross_entropy_with_logits")
                                    .Input("input")
                                    .Input("target")
                                    .Input("weight")
                                    .Input("pos_weight")
                                    .Output("out")
                                    .Build());
    op_reduce_mean_ = CHECK_JUST(one::OpBuilder("binary_cross_entropy_with_logits_reduce_mean")
                                     .Input("input")
                                     .Input("target")
                                     .Output("out")
                                     .Build());
  }
  Maybe<Tensor> operator()(const std::shared_ptr<one::Tensor>& input,
                           const std::shared_ptr<one::Tensor>& target,
                           const Optional<one::Tensor>& weight,
                           const Optional<one::Tensor>& pos_weight,
                           const std::string& reduction) const {
    if (pos_weight) {
      const auto pos_weight_shape = JUST(pos_weight)->shape();
      // pos weight shape = (), (1,), (1,1)... or (input/target.shape[-1],)
      const bool is_pos_weight_shape_valid =
          (pos_weight_shape->elem_cnt() == 1)
          || (pos_weight_shape->NumAxes() == 1
              && pos_weight_shape->At(0) == target->shape()->back());

      CHECK_OR_RETURN(is_pos_weight_shape_valid)
          << Error::RuntimeError()
          << "pos_weight must be a vector with length equal to the number of classes.";
    }

    auto& attrs = THREAD_CACHED_MUTABLE_ATTR_MAP("has_pos_weight");
    attrs.SetAllAttrs(pos_weight.has_value());
    std::shared_ptr<Tensor> out;
    if (weight) {
      if (pos_weight) {
        out = JUST(OpInterpUtil::Dispatch<Tensor>(
            *op_weight_pos_, {input, target, JUST(weight), JUST(pos_weight)}, attrs));
      } else {
        out =
            JUST(OpInterpUtil::Dispatch<Tensor>(*op_weight_, {input, target, JUST(weight)}, attrs));
      }
    } else {
      if (pos_weight) {
        out = JUST(
            OpInterpUtil::Dispatch<Tensor>(*op_pos_, {input, target, JUST(pos_weight)}, attrs));
      } else {
        if (reduction == "mean") {
          return OpInterpUtil::Dispatch<Tensor>(*op_reduce_mean_, {input, target});
        }
        out = JUST(OpInterpUtil::Dispatch<Tensor>(*op_, {input, target}, attrs));
      }
    }
    return apply_reduction(out, reduction);
  }

 private:
  std::shared_ptr<OpExpr> op_;
  std::shared_ptr<OpExpr> op_weight_;
  std::shared_ptr<OpExpr> op_pos_;
  std::shared_ptr<OpExpr> op_weight_pos_;
  std::shared_ptr<OpExpr> op_reduce_mean_;
};

class NLLLossFunctor {
 public:
  NLLLossFunctor() {
    op_ = CHECK_JUST(one::OpBuilder("nll")
                         .Input("input")
                         .Input("target")
                         .Output("output")
                         .Output("out_weight")
                         .Build());

    op_weight_ = CHECK_JUST(one::OpBuilder("nll")
                                .Input("input")
                                .Input("target")
                                .Input("weight")
                                .Output("output")
                                .Output("out_weight")
                                .Build());
  }

  Maybe<Tensor> operator()(const std::shared_ptr<one::Tensor>& input,
                           const std::shared_ptr<one::Tensor>& target,
                           const Optional<one::Tensor>& weight, const int64_t& ignore_index,
                           const std::string& reduction) const {
    CHECK_OR_RETURN(reduction == "none" || reduction == "sum" || reduction == "mean")
        << Error::RuntimeError() << "Reduction should be none, sum or mean.";

    const auto& input_shape = input->shape();
    const int64_t K = input_shape->NumAxes();
    CHECK_GE_OR_RETURN(K, 2) << Error::RuntimeError() << "Expected 2 or more dimensions";
    const int64_t N = input_shape->At(0);
    const int64_t C = input_shape->At(1);

    const auto& target_shape = target->shape();
    CHECK_EQ_OR_RETURN(target_shape->NumAxes(), K - 1)
        << Error::RuntimeError() << "Expected target dimensions (" << K - 1
        << ") to match input dimensions (" << K << "), got " << target_shape->NumAxes();
    CHECK_EQ_OR_RETURN(target_shape->At(0), N)
        << Error::RuntimeError() << "Expected input batch_size (" << N
        << ") to match target batch_size (" << target_shape->At(0) << ")";

    std::shared_ptr<one::Tensor> input_;
    std::shared_ptr<one::Tensor> target_;
    if (K > 2) {
      DimVector idea_target_dim_vec;
      idea_target_dim_vec.push_back(N);
      for (int64_t i = 2; i < K; ++i) { idea_target_dim_vec.push_back(input_shape->At(i)); }
      Shape idea_target_shape(idea_target_dim_vec);
      CHECK_EQ_OR_RETURN(*target_shape, idea_target_shape)
          << Error::RuntimeError() << "Expected target shape " << idea_target_shape.ToString()
          << ", got " << target_shape->ToString();

      std::vector<int> perm(input_shape->dim_vec().size(), 0);
      perm[perm.size() - 1] = 1;
      for (size_t i = 1; i < perm.size() - 1; ++i) { perm[i] = i + 1; }

      input_ = JUST(sequence_function(functional::Transpose)
                        .then(std::bind(functional::Reshape, std::placeholders::_1, Shape({-1, C})))
                        .call(input, perm));
      target_ = JUST(functional::Flatten(target, 0, K - 2));
    } else {
      input_ = input;
      target_ = target;
    }

    auto& attrs = THREAD_CACHED_MUTABLE_ATTR_MAP("ignore_index");
    attrs.SetAllAttrs(ignore_index);

    std::shared_ptr<TensorTuple> nll_result;
    if (weight) {
      nll_result = JUST(
          OpInterpUtil::Dispatch<TensorTuple>(*op_weight_, {input_, target_, JUST(weight)}, attrs));
    } else {
      nll_result = JUST(OpInterpUtil::Dispatch<TensorTuple>(*op_, {input_, target_}, attrs));
    }
    auto output = JUST(VectorAt(*nll_result, 0));

    if (K > 2) { output = JUST(functional::Reshape(output, *target_shape)); }

    if (reduction == "none") { return output; }

    auto sum = JUST(functional::ReduceSum(output, {}, false));

    if (reduction == "sum") { return sum; }

    auto total_weight = JUST(functional::ReduceSum(JUST(VectorAt(*nll_result, 1)), {}, false));
    return functional::Div(sum, total_weight);
  }

 private:
  std::shared_ptr<OpExpr> op_;
  std::shared_ptr<OpExpr> op_weight_;
};

class CrossEntropyFunctor {
 public:
  CrossEntropyFunctor() {
    op_log_softmax_ = CHECK_JUST(one::OpBuilder("log_softmax").Input("in").Output("prob").Build());

    op_nll_ = CHECK_JUST(one::OpBuilder("nll")
                             .Input("input")
                             .Input("target")
                             .Output("output")
                             .Output("out_weight")
                             .Build());

    op_nll_weight_ = CHECK_JUST(one::OpBuilder("nll")
                                    .Input("input")
                                    .Input("target")
                                    .Input("weight")
                                    .Output("output")
                                    .Output("out_weight")
                                    .Build());
  }
  Maybe<Tensor> operator()(const std::shared_ptr<one::Tensor>& input,
                           const std::shared_ptr<one::Tensor>& target,
                           const Optional<one::Tensor>& weight, const int64_t& ignore_index,
                           const std::string& reduction, const double& label_smoothing) const {
    if (input->shape() == target->shape()) {
      CHECK_OR_RETURN(target->dtype()->is_floating_point())
          << "Expected floating point type for target with class probabilities, got "
          << target->dtype()->name();
      CHECK_LT_OR_RETURN(ignore_index, 0)
          << "ignore_index is not supported for floating point targe";
      return CrossEntropyProb(input, target, weight, reduction, label_smoothing);
    }
    if (label_smoothing > 0.0)
      return CrossEntropyLabelSmoothing(input, target, weight, ignore_index, reduction,
                                        label_smoothing);
    CHECK_OR_RETURN(reduction == "none" || reduction == "sum" || reduction == "mean")
        << Error::RuntimeError() << "Reduction should be none, sum or mean.";
    const auto& input_shape = input->shape();
    const auto& target_shape = target->shape();

    std::vector<int> input_perm(input_shape->dim_vec().size(), 0);
    input_perm[input_perm.size() - 1] = 1;
    for (size_t i = 1; i < input_perm.size() - 1; ++i) { input_perm[i] = i + 1; }

    const auto input_ = JUST(sequence_function(functional::Transpose)
                                 .then(std::bind(functional::Reshape, std::placeholders::_1,
                                                 Shape({-1, input_shape->At(1)})))
                                 .then([this](const std::shared_ptr<one::Tensor>& x) {
                                   return OpInterpUtil::Dispatch<Tensor>(*op_log_softmax_, {x});
                                 })
                                 .call(input, input_perm));

    const auto target_ = JUST(functional::Flatten(target, 0, target->shape()->NumAxes() - 1));

    auto& attrs = THREAD_CACHED_MUTABLE_ATTR_MAP("ignore_index");
    attrs.SetAllAttrs(ignore_index);

    std::shared_ptr<TensorTuple> nll_result;
    if (weight) {
      nll_result = JUST(OpInterpUtil::Dispatch<TensorTuple>(
          *op_nll_weight_, {input_, target_, JUST(weight)}, attrs));
    } else {
      nll_result = JUST(OpInterpUtil::Dispatch<TensorTuple>(*op_nll_, {input_, target_}, attrs));
    }

    auto output = JUST(VectorAt(*nll_result, 0));
    output = JUST(functional::Reshape(output, *target_shape));
    if (reduction == "none") { return output; }

    auto sum = JUST(functional::ReduceSum(output, {}, false));
    if (reduction == "sum") { return sum; }

    auto total_weight = JUST(functional::ReduceSum(JUST(VectorAt(*nll_result, 1)), {}, false));
    return functional::Div(sum, total_weight);
  }

 private:
  std::shared_ptr<OpExpr> op_log_softmax_;
  std::shared_ptr<OpExpr> op_nll_;
  std::shared_ptr<OpExpr> op_nll_weight_;
};

class CrossEntropyLabelSmoothingFunctor {
 public:
  CrossEntropyLabelSmoothingFunctor() {
    op_log_softmax_ = CHECK_JUST(one::OpBuilder("log_softmax").Input("in").Output("prob").Build());

    op_nll_ = CHECK_JUST(one::OpBuilder("nll")
                             .Input("input")
                             .Input("target")
                             .Output("output")
                             .Output("out_weight")
                             .Build());

    op_nll_weight_ = CHECK_JUST(one::OpBuilder("nll")
                                    .Input("input")
                                    .Input("target")
                                    .Input("weight")
                                    .Output("output")
                                    .Output("out_weight")
                                    .Build());
  }
  Maybe<Tensor> operator()(const std::shared_ptr<one::Tensor>& input,
                           const std::shared_ptr<one::Tensor>& target,
                           const Optional<one::Tensor>& weight, const int64_t& ignore_index,
                           const std::string& reduction, const double& label_smoothing) const {
    CHECK_OR_RETURN(reduction == "none" || reduction == "sum" || reduction == "mean")
        << Error::RuntimeError() << "Reduction should be none, sum or mean.";
    const auto& input_shape = input->shape();
    const auto& target_shape = target->shape();

    std::vector<int> input_perm(input_shape->dim_vec().size(), 0);
    input_perm[input_perm.size() - 1] = 1;
    for (size_t i = 1; i < input_perm.size() - 1; ++i) { input_perm[i] = i + 1; }
    CHECK_OR_RETURN(label_smoothing > 0.0 && label_smoothing <= 1.0)
        << "label_smoothing must be between 0.0 and 1.0. Got: " << label_smoothing;

    const auto& input_ = JUST(sequence_function(functional::Transpose)
                                  .then(std::bind(functional::Reshape, std::placeholders::_1,
                                                  Shape({-1, input_shape->At(1)})))
                                  .then([this](const std::shared_ptr<one::Tensor>& x) {
                                    return OpInterpUtil::Dispatch<Tensor>(*op_log_softmax_, {x});
                                  })
                                  .call(input, input_perm));
    const auto& target_ = JUST(functional::Flatten(target, 0, target->shape()->NumAxes() - 1));

    auto& attrs = THREAD_CACHED_MUTABLE_ATTR_MAP("ignore_index");
    attrs.SetAllAttrs(ignore_index);

    std::shared_ptr<TensorTuple> nll_result;
    if (weight) {
      nll_result = JUST(OpInterpUtil::Dispatch<TensorTuple>(
          *op_nll_weight_, {input_, target_, JUST(weight)}, attrs));
    } else {
      nll_result = JUST(OpInterpUtil::Dispatch<TensorTuple>(*op_nll_, {input_, target_}, attrs));
    }

    const auto& ignore_mask = JUST(Reshape(JUST(ScalarLogicalEqual(target_, ignore_index)), {-1}));

    // smooth_loss = (-(input_ * weight.reshape(1, -1)).sum(1) * ~ignore_mask).reshape_as(target)
    std::shared_ptr<Tensor> smooth_loss = input_;
    if (weight) {
      const auto& weight_2d = JUST(Reshape(JUST(weight), {1, -1}));
      smooth_loss = JUST(Mul(smooth_loss, weight_2d));
    }
    smooth_loss = JUST(Negative(JUST(ReduceSum(smooth_loss, {1}, false))));
    smooth_loss = JUST(MaskedFill(smooth_loss, ignore_mask, 0.0));
    smooth_loss = JUST(Reshape(smooth_loss, *target_shape));

    int64_t n_classes = input->shape()->At(1);
    auto nll_loss = JUST(VectorAt(*nll_result, 0));
    nll_loss = JUST(functional::Reshape(nll_loss, *target_shape));

    // loss = nll_loss * (1 - label_smoothing) + smooth_loss * label_smoothing / num_classes
    if (reduction == "none") {
      return JUST(Add(JUST(ScalarMul(nll_loss, 1 - label_smoothing, false)),
                      JUST(ScalarMul(smooth_loss, label_smoothing / n_classes, false)), 1, false));
    }

    const auto& nll_loss_sum = JUST(ReduceSum(nll_loss, {}, false));
    const auto& smooth_loss_sum = JUST(ReduceSum(smooth_loss, {}, false));
    const auto& cross_entropy_loss_sum =
        JUST(Add(JUST(ScalarMul(nll_loss_sum, 1 - label_smoothing, false)),
                 JUST(ScalarMul(smooth_loss_sum, label_smoothing / n_classes, false)), 1, false));
    if (reduction == "sum") { return cross_entropy_loss_sum; }

    const auto& total_weight = JUST(ReduceSum(JUST(VectorAt(*nll_result, 1)), {}, false));
    return Div(cross_entropy_loss_sum, total_weight);
  }

 private:
  std::shared_ptr<OpExpr> op_log_softmax_;
  std::shared_ptr<OpExpr> op_nll_;
  std::shared_ptr<OpExpr> op_nll_weight_;
};

class CrossEntropyProbFunctor : public LossFunctorBase {
 public:
  CrossEntropyProbFunctor() {
    op_log_softmax_ = CHECK_JUST(one::OpBuilder("log_softmax").Input("in").Output("prob").Build());
  }
  Maybe<Tensor> operator()(const std::shared_ptr<one::Tensor>& input,
                           const std::shared_ptr<one::Tensor>& target,
                           const Optional<one::Tensor>& weight, const std::string& reduction,
                           const double& label_smoothing) const {
    const auto& input_shape = input->shape();
    const auto& target_shape = target->shape();

    std::vector<int> input_perm(input_shape->NumAxes(), 0);
    input_perm[input_perm.size() - 1] = 1;
    for (size_t i = 1; i < input_perm.size() - 1; ++i) { input_perm[i] = i + 1; }

    const auto input_ = JUST(sequence_function(functional::Transpose)
                                 .then(std::bind(functional::Reshape, std::placeholders::_1,
                                                 Shape({-1, input_shape->At(1)})))
                                 .then([this](const std::shared_ptr<one::Tensor>& x) {
                                   return OpInterpUtil::Dispatch<Tensor>(*op_log_softmax_, {x});
                                 })
                                 .call(input, input_perm));
    std::shared_ptr<Tensor> target_ =
        JUST(sequence_function(functional::Transpose)
                 .then(std::bind(functional::Reshape, std::placeholders::_1,
                                 Shape({-1, target_shape->At(1)})))
                 .call(target, input_perm));
    if (label_smoothing > 0) {
      int32_t num_classes = input_->shape()->At(1);
      target_ =
          JUST(ScalarAdd(JUST(ScalarMul(target_, static_cast<double>(1) - label_smoothing, false)),
                         label_smoothing / static_cast<double>(num_classes), 1, false));
    }

    auto nll_result = JUST(Negative(JUST(Mul(input_, target_))));
    if (weight) {
      const auto& weight_expand = JUST(Unsqueeze(JUST(weight), 0));
      nll_result = JUST(Mul(nll_result, weight_expand));
    }
    DimVector target_reshape_(input->ndim() - 1);
    for (size_t i = 0; i < target_reshape_.size(); ++i) {
      target_reshape_[i] = input_shape->At(input_perm[i]);
    }
    nll_result = JUST(ReduceSum(nll_result, {-1}, false));
    nll_result = JUST(Reshape(nll_result, Shape(target_reshape_)));
    return apply_reduction(nll_result, reduction);
  }

 private:
  std::shared_ptr<OpExpr> op_log_softmax_;
};

class SparseCrossEntropyFunctor {
 public:
  SparseCrossEntropyFunctor() {
    op_ = CHECK_JUST(one::OpBuilder("sparse_cross_entropy")
                         .Input("prediction")
                         .Input("label")
                         .Output("out")
                         .Build());
  }
  Maybe<Tensor> operator()(const std::shared_ptr<one::Tensor>& prediction,
                           const std::shared_ptr<one::Tensor>& label, const int64_t& depth) const {
    auto& attrs = THREAD_CACHED_MUTABLE_ATTR_MAP("depth");
    attrs.SetAllAttrs(depth);

    return OpInterpUtil::Dispatch<Tensor>(*op_, {prediction, label}, attrs);
  }

 private:
  std::shared_ptr<OpExpr> op_;
};

class SparseCrossEntropyMsFunctor {
 public:
  SparseCrossEntropyMsFunctor() {
    op_ = CHECK_JUST(one::OpBuilder("sparse_cross_entropy_ms")
                         .Input("prediction")
                         .Input("label")
                         .Output("out")
                         .Build());
  }
  Maybe<Tensor> operator()(const std::shared_ptr<one::Tensor>& prediction,
                           const std::shared_ptr<one::Tensor>& label, const int64_t& depth) const {
    auto& attrs = THREAD_CACHED_MUTABLE_ATTR_MAP("depth");
    attrs.SetAllAttrs(depth);

    return OpInterpUtil::Dispatch<Tensor>(*op_, {prediction, label}, attrs);
  }

 private:
  std::shared_ptr<OpExpr> op_;
};

class SparseSoftmaxCrossEntropyFunctor {
 public:
  SparseSoftmaxCrossEntropyFunctor() {
    // SparseSoftmaxCrossEntropy
    op_sparse_softmax_cross_entropy_ = CHECK_JUST(one::OpBuilder("sparse_softmax_cross_entropy")
                                                      .Input("prediction")
                                                      .Input("label")
                                                      .Output("prob")
                                                      .Output("out")
                                                      .Build());
    // lazy model SparseSoftmaxCrossEntropyMs
    op_sparse_softmax_cross_entropy_ms_ =
        CHECK_JUST(one::OpBuilder("sparse_softmax_cross_entropy_ms")
                       .Input("prediction")
                       .Input("label")
                       .Output("prob")
                       .Output("out")
                       .Build());
    // eager model SparseSoftmaxCrossEntropyMs
    op_reduce_max_device_stage_ = CHECK_JUST(one::OpBuilder("reduce_max_device_stage")
                                                 .Input("in")
                                                 .Output("out")
                                                 .Output("mask")
                                                 .Output("count")
                                                 .Build());
    op_reduce_max_global_stage_ = CHECK_JUST(one::OpBuilder("reduce_max_global_stage")
                                                 .Input("in")
                                                 .Input("device_count")
                                                 .Output("out")
                                                 .Output("mask")
                                                 .Build());
    op_sparse_cross_entropy_ms_ = CHECK_JUST(one::OpBuilder("sparse_cross_entropy_ms")
                                                 .Input("prediction")
                                                 .Input("label")
                                                 .Output("out")
                                                 .Build());
    op_broadcast_sub_ =
        CHECK_JUST(one::OpBuilder("broadcast_sub").Input("x").Input("y").Output("z").Build());
    op_broadcast_div_ =
        CHECK_JUST(one::OpBuilder("broadcast_div").Input("x").Input("y").Output("z").Build());
    op_reduce_sum_ = CHECK_JUST(
        one::OpBuilder("reduce_sum").Input("input_tensor").Output("output_tensor").Build());
    op_exp_ = CHECK_JUST(one::OpBuilder("exp").Input("x").Output("y").Build());
  }
  Maybe<Tensor> operator()(const std::shared_ptr<one::Tensor>& logits,
                           const std::shared_ptr<one::Tensor>& label) const {
    if (JUST(RunWithMsVersion(logits, label))) {
      if (LazyMode::is_enabled()) {
        return LazySparseSoftmaxCrossEntropyMsOperator(logits, label);
      } else {
        return EagerSparseSoftmaxCrossEntropyMsOperator(logits, label);
      }
    } else {
      return SparseSoftmaxCrossEntropyOperator(logits, label);
    }
  }

  Maybe<bool> RunWithMsVersion(const std::shared_ptr<one::Tensor>& logits,
                               const std::shared_ptr<one::Tensor>& label) const {
    if (!(logits->is_global() && label->is_global())) { return false; }

    if (JUST(logits->parallel_desc())->parallel_num() == 1) { return false; }

    if (logits->shape()->NumAxes() != 2) { return false; }

    const NdSbp& logits_nd_sbp = *(JUST(logits->nd_sbp()));
    const int32_t split_axis = logits->shape()->NumAxes() - 1;
    bool has_split_axis_parallel = false;
    for (int64_t i = 0; i < logits_nd_sbp.sbp_parallel_size(); ++i) {
      const auto& sbp = logits_nd_sbp.sbp_parallel(i);
      if (sbp.has_split_parallel() && sbp.split_parallel().axis() == split_axis) {
        has_split_axis_parallel = true;
      } else {
        if (sbp.has_partial_sum_parallel()) { return false; }
      }
    }
    if (!has_split_axis_parallel) { return false; }

    return true;
  }

  Maybe<Tensor> SparseSoftmaxCrossEntropyOperator(const std::shared_ptr<one::Tensor>& logits,
                                                  const std::shared_ptr<one::Tensor>& label) const {
    int64_t depth = logits->shape()->At(logits->shape()->NumAxes() - 1);
    auto& attrs = THREAD_CACHED_MUTABLE_ATTR_MAP("depth");
    attrs.SetAllAttrs(depth);
    const auto& result = JUST(OpInterpUtil::Dispatch<TensorTuple>(*op_sparse_softmax_cross_entropy_,
                                                                  {logits, label}, attrs));
    return result->at(1);
  }

  Maybe<Tensor> LazySparseSoftmaxCrossEntropyMsOperator(
      const std::shared_ptr<one::Tensor>& logits, const std::shared_ptr<one::Tensor>& label) const {
    int64_t depth = logits->shape()->At(logits->shape()->NumAxes() - 1);
    auto& attrs = THREAD_CACHED_MUTABLE_ATTR_MAP("depth");
    attrs.SetAllAttrs(depth);
    const auto& result = JUST(OpInterpUtil::Dispatch<TensorTuple>(
        *op_sparse_softmax_cross_entropy_ms_, {logits, label}, attrs));
    return result->at(1);
  }

  Maybe<Tensor> EagerSparseSoftmaxCrossEntropyMsOperator(
      const std::shared_ptr<one::Tensor>& logits, const std::shared_ptr<one::Tensor>& label) const {
    // op_reduce_max_device_stage_
    int64_t depth = logits->shape()->At(logits->shape()->NumAxes() - 1);
    int32_t axis = logits->shape()->NumAxes() - 1;

    auto& attrs = THREAD_CACHED_MUTABLE_ATTR_MAP("axis");
    attrs.SetAllAttrs(std::vector<int32_t>{axis});
    const auto& max_device_stage =
        JUST(OpInterpUtil::Dispatch<TensorTuple>(*op_reduce_max_device_stage_, {logits}, attrs));
    std::shared_ptr<Tensor> max_global_stage_input0 = max_device_stage->at(0);
    std::shared_ptr<Tensor> max_global_stage_input1 = max_device_stage->at(2);

    const NdSbp& logits_nd_sbp = *(JUST(logits->nd_sbp()));
    std::vector<Symbol<SbpParallel>> new_sbp_parallels;
    std::vector<Symbol<SbpParallel>> s0s1_sbp_parallels;
    if (logits_nd_sbp.sbp_parallel_size() == 2) {
      for (int i = 0; i < logits_nd_sbp.sbp_parallel_size(); ++i) {
        const auto& sbp_parallel = logits_nd_sbp.sbp_parallel(i);
        if (sbp_parallel.has_split_parallel()) {
          const int64_t& split_axis = sbp_parallel.split_parallel().axis();
          if (split_axis == axis) {
            SbpParallel sbp;
            sbp.mutable_broadcast_parallel();
            new_sbp_parallels.emplace_back(sbp);
          } else {
            CHECK_EQ_OR_RETURN(split_axis, 0)
                << Error::RuntimeError() << "Split axis must equal to 0. ";
            new_sbp_parallels.emplace_back(sbp_parallel);
          }
        } else {
          new_sbp_parallels.emplace_back(sbp_parallel);
        }
      }

      s0s1_sbp_parallels.emplace_back(logits_nd_sbp.sbp_parallel(0));
      s0s1_sbp_parallels.emplace_back(logits_nd_sbp.sbp_parallel(1));
      max_global_stage_input0 = JUST(functional::ToGlobal(
          (*max_device_stage)[0], JUST((*max_device_stage)[0]->parallel_desc()), new_sbp_parallels,
          s0s1_sbp_parallels, /* check_meta */ false, /*copy=*/false));
      max_global_stage_input1 = JUST(functional::ToGlobal(
          (*max_device_stage)[2], JUST((*max_device_stage)[0]->parallel_desc()), new_sbp_parallels,
          s0s1_sbp_parallels, /* check_meta */ false, /*copy=*/false));
    }
    // op_reduce_max_global_stage_
    auto& reduce_max_global_attrs = THREAD_CACHED_MUTABLE_ATTR_MAP("axis", "keepdims");
    reduce_max_global_attrs.SetAllAttrs(std::vector<int32_t>{axis}, true);
    const auto& max_global_stage = JUST(OpInterpUtil::Dispatch<TensorTuple>(
        *op_reduce_max_global_stage_, {max_global_stage_input0, max_global_stage_input1},
        reduce_max_global_attrs));
    auto& broadcast_sub_input = max_global_stage->at(0);
    if (logits_nd_sbp.sbp_parallel_size() == 2) {
      broadcast_sub_input = JUST(functional::ToGlobal(
          broadcast_sub_input, JUST((*max_device_stage)[0]->parallel_desc()), new_sbp_parallels,
          new_sbp_parallels, /* check_meta */ false, /*copy=*/false));
    }
    // op_broadcast_sub_
    const auto& output_broadcast_sub = JUST(
        OpInterpUtil::Dispatch<TensorTuple>(*op_broadcast_sub_, {logits, broadcast_sub_input}));
    // op_exp_
    const auto& output_exp =
        JUST(OpInterpUtil::Dispatch<TensorTuple>(*op_exp_, {(*output_broadcast_sub)[0]}));
    // op_reduce_sum_
    auto& reduce_sum_attrs = THREAD_CACHED_MUTABLE_ATTR_MAP("axis", "keepdims");
    reduce_sum_attrs.SetAllAttrs(std::vector<int32_t>{axis}, true);
    const auto& output_reduce_sum = JUST(
        OpInterpUtil::Dispatch<TensorTuple>(*op_reduce_sum_, {(*output_exp)[0]}, reduce_sum_attrs));
    std::shared_ptr<Tensor> broadcast_div_input1 = output_reduce_sum->at(0);
    if (logits_nd_sbp.sbp_parallel_size() == 2) {
      std::vector<Symbol<SbpParallel>> empty_grad_sbp_parallels;
      broadcast_div_input1 = JUST(functional::ToGlobal(
          (*output_reduce_sum)[0], JUST((*output_reduce_sum)[0]->parallel_desc()),
          new_sbp_parallels, new_sbp_parallels, /* check_meta */ false, /*copy=*/false));
    }
    // op_broadcast_div_
    const auto& predictions = JUST(OpInterpUtil::Dispatch<TensorTuple>(
        *op_broadcast_div_, {(*output_exp)[0], broadcast_div_input1}));
    // op_sparse_cross_entropy_ms_
    auto& sparse_cross_entropy_ms_attrs = THREAD_CACHED_MUTABLE_ATTR_MAP("depth");
    sparse_cross_entropy_ms_attrs.SetAllAttrs(depth);
    const auto& output = JUST(OpInterpUtil::Dispatch<Tensor>(
        *op_sparse_cross_entropy_ms_, {(*predictions)[0], label}, sparse_cross_entropy_ms_attrs));
    return output;
  }

 private:
  // SparseSoftmaxCrossEntropy
  std::shared_ptr<OpExpr> op_sparse_softmax_cross_entropy_;
  // lazy model SparseSoftmaxCrossEntropyMs
  std::shared_ptr<OpExpr> op_sparse_softmax_cross_entropy_ms_;
  // SparseSoftmaxCrossEntropyMs
  std::shared_ptr<OpExpr> op_reduce_max_device_stage_;
  std::shared_ptr<OpExpr> op_reduce_max_global_stage_;
  std::shared_ptr<OpExpr> op_broadcast_sub_;
  std::shared_ptr<OpExpr> op_exp_;
  std::shared_ptr<OpExpr> op_reduce_sum_;
  std::shared_ptr<OpExpr> op_broadcast_div_;
  std::shared_ptr<OpExpr> op_sparse_cross_entropy_ms_;
};

class SoftmaxCrossEntropyFunctor {
 public:
  SoftmaxCrossEntropyFunctor() {
    op_ = CHECK_JUST(one::OpBuilder("softmax_cross_entropy")
                         .Input("prediction")
                         .Input("label")
                         .Output("out")
                         .Output("prob")
                         .Build());
  }

  Maybe<Tensor> operator()(const std::shared_ptr<one::Tensor>& logits,
                           const std::shared_ptr<one::Tensor>& label) const {
    return OpInterpUtil::Dispatch<Tensor>(*op_, {logits, label});
  }

 private:
  std::shared_ptr<OpExpr> op_;
};

class SoftmaxCrossEntropyGradFunctor {
 public:
  SoftmaxCrossEntropyGradFunctor() {
    op_ = CHECK_JUST(one::OpBuilder("softmax_cross_entropy_grad")
                         .Input("dy")
                         .Input("label")
                         .Input("prob")
                         .Output("prediction_diff")
                         .Build());
  }
  Maybe<Tensor> operator()(const std::shared_ptr<one::Tensor>& dy,
                           const std::shared_ptr<one::Tensor>& label,
                           const std::shared_ptr<one::Tensor>& prob) const {
    return OpInterpUtil::Dispatch<Tensor>(*op_, {dy, label, prob});
  }

 private:
  std::shared_ptr<OpExpr> op_;
};

class CombinedMarginLossFunctor {
 public:
  CombinedMarginLossFunctor() {
    op_ = CHECK_JUST(one::OpBuilder("combined_margin_loss")
                         .Input("x")
                         .Input("label")
                         .Output("y")
                         .Output("theta")
                         .Build());
  }
  Maybe<Tensor> operator()(const std::shared_ptr<one::Tensor>& x,
                           const std::shared_ptr<one::Tensor>& label, const float& m1,
                           const float& m2, const float& m3) const {
    auto& attrs = THREAD_CACHED_MUTABLE_ATTR_MAP("m1", "m2", "m3", "depth");
    attrs.SetAllAttrs(m1, m2, m3, x->shape()->At(1));
    return OpInterpUtil::Dispatch<Tensor>(*op_, {x, label}, attrs);
  }

 private:
  std::shared_ptr<OpExpr> op_;
};

class CtcLossFunctor {
 public:
  CtcLossFunctor() {
    op_ = CHECK_JUST(one::OpBuilder("ctc_loss")
                         .Input("log_probs")
                         .Input("targets")
                         .Input("input_lengths")
                         .Input("target_lengths")
                         .Output("loss")
                         .Output("alpha")
                         .Build());
    op_xdivy_ = CHECK_JUST(one::OpBuilder("xdivy").Input("x").Input("y").Output("z").Build());
  }
  Maybe<Tensor> operator()(const std::shared_ptr<one::Tensor>& log_probs,
                           const std::shared_ptr<one::Tensor>& targets,
                           const std::shared_ptr<one::Tensor>& input_lengths,
                           const std::shared_ptr<one::Tensor>& target_lengths,
                           const int64_t& max_target_length, const int64_t& blank,
                           const bool& zero_infinity, const std::string& reduction) const {
    auto& attrs = THREAD_CACHED_MUTABLE_ATTR_MAP("max_target_length", "blank", "zero_infinity");
    attrs.SetAllAttrs(max_target_length, blank, zero_infinity);
    std::shared_ptr<one::Tensor> out;
    if (targets->dtype()->data_type() == DataType::kInt32) {
      out = JUST(OpInterpUtil::Dispatch<Tensor>(
          *op_, {log_probs, targets, input_lengths, target_lengths}, attrs));
    } else {
      out = JUST(OpInterpUtil::Dispatch<Tensor>(
          *op_,
          {log_probs, JUST(functional::Cast(targets, DType::Int64(), false)), input_lengths,
           target_lengths},
          attrs));
    }
    if (zero_infinity) {
      if (out->is_local()) {
        const auto create_constant = [&](const Scalar& scalar) -> Maybe<Tensor> {
          return functional::Constant(*out->shape(), scalar, out->dtype(), JUST(out->device()));
        };

        out = JUST(sequence_function(functional::Constant)
                       .then(std::bind(functional::BroadcastEqual, out, std::placeholders::_1))
                       .then(std::bind(functional::Where, std::placeholders::_1,
                                       JUST(create_constant(Scalar(0))), out))
                       .call(*out->shape(), Scalar(std::numeric_limits<double>::infinity()),
                             out->dtype(), JUST(out->device())));
      } else {
        const auto& placement = JUST(out->parallel_desc());
        const auto& nd_sbp = *JUST(GetSbpList(JUST(out->nd_sbp())));
        const auto create_constant = [&](const Scalar& scalar) -> Maybe<Tensor> {
          return functional::GlobalConstant(*out->shape(), scalar, out->dtype(), placement, nd_sbp);
        };

        out = JUST(sequence_function(functional::GlobalConstant)
                       .then(std::bind(functional::BroadcastEqual, out, std::placeholders::_1))
                       .then(std::bind(functional::Where, std::placeholders::_1,
                                       JUST(create_constant(Scalar(0))), out))
                       .call(*out->shape(), Scalar(std::numeric_limits<double>::infinity()),
                             out->dtype(), placement, nd_sbp));
      }
    }
    CHECK_OR_RETURN([&]() -> bool {
      if ((reduction != "none") && (reduction != "sum") && (reduction != "mean")) return false;
      return true;
    }()) << Error::RuntimeError()
         << "Reduction should be none, sum or mean.";
    if (reduction == "sum") { return functional::ReduceSum(out, {}, false); }
    if (reduction == "mean") {
      return sequence_function(functional::Clamp)
          .then(std::bind(functional::Cast, std::placeholders::_1, log_probs->dtype(),
                          /*pin_memory=*/false))
          .then([&](const std::shared_ptr<one::Tensor>& x) {
            return OpInterpUtil::Dispatch<Tensor>(*op_xdivy_, {out, x});
          })
          .then(std::bind(functional::ReduceMean, std::placeholders::_1, std::vector<int32_t>({}),
                          false))
          .call(target_lengths, Scalar(1), NullOpt);
    }
    return out;
  }

 private:
  std::shared_ptr<OpExpr> op_;
  std::shared_ptr<OpExpr> op_xdivy_;
};

class TripletMarginLossFunctor {
 public:
  TripletMarginLossFunctor() {}

  Maybe<Tensor> operator()(const std::shared_ptr<one::Tensor>& anchor,
                           const std::shared_ptr<one::Tensor>& positive,
                           const std::shared_ptr<one::Tensor>& negative, const float& margin,
                           const float& p, const float& eps, const bool& swap,
                           const std::string& reduction) const {
    int32_t dim_norm = anchor->ndim() - 1;
    std::vector<int32_t> dim(1, dim_norm);
    CHECK_OR_RETURN([&]() -> bool {
      if ((reduction != "none") && (reduction != "sum") && (reduction != "mean")) return false;
      return true;
    }()) << Error::RuntimeError()
         << "Reduction should be none, sum or mean.";
    auto da_p = JUST(VectorNorm(
        JUST(ScalarAdd(eps, JUST(Sub(anchor, positive, /*alpha=*/1.0, /*inplace=*/false)),
                       /*alpha=*/1)),
        p, dim,
        /*keepdim=*/false, anchor->dtype()));
    auto da_n = JUST(VectorNorm(
        JUST(ScalarAdd(eps, JUST(Sub(anchor, negative, /*alpha=*/1.0, /*inplace=*/false)),
                       /*alpha=*/1)),
        p, dim,
        /*keepdim=*/false, anchor->dtype()));
    if (swap) {
      auto distance_swap = JUST(VectorNorm(
          JUST(ScalarAdd(eps, JUST(Sub(positive, negative, /*alpha=*/1.0, /*inplace=*/false)),
                         /*alpha=*/1)),
          p, dim,
          /*keepdim=*/false, positive->dtype()));
      da_n = JUST(Minimum(distance_swap, da_n));
    }
    auto triplet_loss =
        JUST(Clamp(JUST(ScalarAdd(JUST(Sub(da_p, da_n, /*alpha=*/1.0, /*inplace=*/false)), margin,
                                  /*alpha=*/1, /*inplace=*/false)),
                   /*min=*/0.0, NullOpt));
    int32_t ndim = triplet_loss->ndim() - 1;
    std::vector<int32_t> axis(1, ndim);

    if (reduction == "mean") {
      triplet_loss = JUST(ReduceMean(triplet_loss, axis, /*keepdim=*/false));
    } else if (reduction == "sum") {
      triplet_loss = JUST(ReduceSum(triplet_loss, axis, /*keepdim=*/false));
    }
    return triplet_loss;
  }
};

class AffineGridFunctor {
 public:
  AffineGridFunctor() {
    op_ = CHECK_JUST(one::OpBuilder("affine_grid").Input("theta").Output("grid").Build());
  }
  Maybe<Tensor> operator()(const std::shared_ptr<one::Tensor>& theta, const Shape& size,
                           const bool& align_corners) const {
    auto& attrs = THREAD_CACHED_MUTABLE_ATTR_MAP("size", "align_corners");
    attrs.SetAllAttrs(size, align_corners);
    return OpInterpUtil::Dispatch<Tensor>(*op_, {theta}, attrs);
  }

 private:
  std::shared_ptr<OpExpr> op_;
};

class GridSampleFunctor {
 public:
  GridSampleFunctor() {
    op_ = CHECK_JUST(
        one::OpBuilder("grid_sample").Input("input").Input("grid").Output("output").Build());
  }
  Maybe<Tensor> operator()(const std::shared_ptr<one::Tensor>& input,
                           const std::shared_ptr<one::Tensor>& grid,
                           const std::string& interpolation_mode, const std::string& padding_mode,
                           const bool& align_corners) const {
    auto& attrs =
        THREAD_CACHED_MUTABLE_ATTR_MAP("interpolation_mode", "padding_mode", "align_corners");
    attrs.SetAllAttrs(interpolation_mode, padding_mode, align_corners);
    return OpInterpUtil::Dispatch<Tensor>(*op_, {input, grid}, attrs);
  }

 private:
  std::shared_ptr<OpExpr> op_;
};

class NormalizationFunctor {
 public:
  NormalizationFunctor() {
    norm_eval_op_ = CHECK_JUST(one::OpBuilder("normalization")
                                   .Input("x")
                                   .Input("moving_mean")
                                   .Input("moving_variance")
                                   .Input("gamma")
                                   .Input("beta")
                                   .Output("y")
                                   .Attr("training", false)
                                   .Build());
    norm_training_stats_op_ = CHECK_JUST(one::OpBuilder("normalization")
                                             .Input("x")
                                             .Input("moving_mean")
                                             .Input("moving_variance")
                                             .Input("gamma")
                                             .Input("beta")
                                             .Output("y")
                                             .Output("mean")
                                             .Output("inv_variance")
                                             .Attr("training", true)
                                             .Build());
    norm_training_no_stats_op_ = CHECK_JUST(one::OpBuilder("normalization")
                                                .Input("x")
                                                .Input("gamma")
                                                .Input("beta")
                                                .Output("y")
                                                .Output("mean")
                                                .Output("inv_variance")
                                                .Attr("training", true)
                                                .Build());
    cast_op_ = CHECK_JUST(one::OpBuilder("cast").Input("in").Output("out").Build());
  }
  Maybe<Tensor> operator()(const std::shared_ptr<one::Tensor>& x,
                           const Optional<one::Tensor>& moving_mean,
                           const Optional<one::Tensor>& moving_variance,
                           const Optional<one::Tensor>& gamma, const Optional<one::Tensor>& beta,
                           const int32_t& axis, const float& epsilon, const float& momentum,
                           const bool& training) const {
    auto& attrs = THREAD_CACHED_MUTABLE_ATTR_MAP("axis", "epsilon", "momentum");
    // convert torch momentum to tensorflow momentum
    attrs.SetAllAttrs(axis, epsilon, static_cast<float>(1.0 - momentum));

    CHECK_OR_RETURN((moving_mean && moving_variance) || (!moving_mean && !moving_variance))
        << Error::RuntimeError()
        << "Both moving_mean and moving_variance should be None or Tensor.";

    std::shared_ptr<one::Tensor> gamma_val;
    std::shared_ptr<one::Tensor> beta_val;

    CHECK_GE_OR_RETURN(x->shape()->NumAxes(), 2)
        << Error::RuntimeError() << "NumAxes of x should be greater or equal than 2. ";
    if (gamma.has_value() && beta.has_value()) {
      gamma_val = JUST(gamma);
      beta_val = JUST(beta);
    } else {
      const Shape gamma_beta_shape = Shape({x->shape()->At(1)});
      gamma_val = JUST(functional::Constant(gamma_beta_shape, 1.0, x->dtype(), JUST(x->device())));
      beta_val = JUST(functional::Constant(gamma_beta_shape, 0.0, x->dtype(), JUST(x->device())));
    }

    if (gamma_val->dtype()->data_type() == DataType::kFloat16
        || gamma_val->dtype()->data_type() == DataType::kBFloat16) {
      gamma_val = JUST(functional::Cast(gamma_val, DType::Float(), /*pin_memory=*/false));
      beta_val = JUST(functional::Cast(beta_val, DType::Float(), /*pin_memory=*/false));
    }

    std::shared_ptr<one::Tensor> moving_mean_val;
    std::shared_ptr<one::Tensor> moving_variance_val;
    if (moving_mean) {
      if (JUST(moving_mean)->dtype()->data_type() == DataType::kFloat16
          || JUST(moving_mean)->dtype()->data_type() == DataType::kBFloat16) {
        moving_mean_val =
            JUST(functional::Cast(JUST(moving_mean), DType::Float(), /*pin_memory=*/false));
        moving_variance_val =
            JUST(functional::Cast(JUST(moving_variance), DType::Float(), /*pin_memory=*/false));
      } else {
        moving_mean_val = JUST(moving_mean);
        moving_variance_val = JUST(moving_variance);
      }
    }

    std::shared_ptr<one::Tensor> res;

    if (!training) {
      CHECK_OR_RETURN(moving_mean && moving_variance)
          << Error::RuntimeError() << "Must have moving_mean and moving_variance in eval mode.";
      res = JUST(OpInterpUtil::Dispatch<one::Tensor>(
          *norm_eval_op_, {x, moving_mean_val, moving_variance_val, gamma_val, beta_val}, attrs));
    } else if (moving_mean) {
      res = JUST(OpInterpUtil::Dispatch<one::Tensor>(
          *norm_training_stats_op_, {x, moving_mean_val, moving_variance_val, gamma_val, beta_val},
          attrs));
    } else {
      res = JUST(OpInterpUtil::Dispatch<one::Tensor>(*norm_training_no_stats_op_,
                                                     {x, gamma_val, beta_val}, attrs));
    }

    if (moving_mean) {
      if (JUST(moving_mean)->dtype()->data_type() == DataType::kFloat16
          || JUST(moving_mean)->dtype()->data_type() == DataType::kBFloat16) {
        // For inplace update moving_mean and moving_variance
        JUST(CheckInplaceValid(JUST(moving_mean)));
        std::shared_ptr<TensorTuple> outputs = std::make_shared<TensorTuple>(1);
        outputs->at(0) = JUST(moving_mean);
        auto& attrs = THREAD_CACHED_MUTABLE_ATTR_MAP("dtype", "pin_memory");
        attrs.SetAllAttrs(JUST(moving_mean)->dtype()->data_type(), false);
        JUST(OpInterpUtil::Dispatch(*cast_op_, {moving_mean_val}, outputs.get(), attrs));
        JUST(CheckInplaceValid(JUST(moving_variance)));
        outputs->at(0) = JUST(moving_variance);
        JUST(OpInterpUtil::Dispatch(*cast_op_, {moving_variance_val}, outputs.get(), attrs));
      }
    }

    return res;
  }

 private:
  std::shared_ptr<OpExpr> norm_eval_op_;
  std::shared_ptr<OpExpr> norm_training_stats_op_;
  std::shared_ptr<OpExpr> norm_training_no_stats_op_;
  std::shared_ptr<OpExpr> cast_op_;
};

class NormalizationAddReluFunctor {
 public:
  NormalizationAddReluFunctor() {
    norm_eval_op_ = CHECK_JUST(one::OpBuilder("normalization")
                                   .Input("x")
                                   .Input("moving_mean")
                                   .Input("moving_variance")
                                   .Input("gamma")
                                   .Input("beta")
                                   .Output("y")
                                   .Attr("training", false)
                                   .Build());
    relu_op_ = CHECK_JUST(one::OpBuilder("relu").Input("x").Output("y").Build());
    add_op_ = CHECK_JUST(one::OpBuilder("add_n").Input("in", 2).Output("out").Build());
    fused_norm_training_stats_op_ = CHECK_JUST(one::OpBuilder("normalization_add_relu")
                                                   .Input("x")
                                                   .Input("moving_mean")
                                                   .Input("moving_variance")
                                                   .Input("gamma")
                                                   .Input("beta")
                                                   .Output("y")
                                                   .Output("reserve_space")
                                                   .Output("mean")
                                                   .Output("inv_variance")
                                                   .Attr("training", true)
                                                   .Build());
    fused_addend_norm_training_stats_op_ = CHECK_JUST(one::OpBuilder("normalization_add_relu")
                                                          .Input("x")
                                                          .Input("addend")
                                                          .Input("moving_mean")
                                                          .Input("moving_variance")
                                                          .Input("gamma")
                                                          .Input("beta")
                                                          .Output("y")
                                                          .Output("reserve_space")
                                                          .Output("mean")
                                                          .Output("inv_variance")
                                                          .Attr("training", true)
                                                          .Build());
    fused_norm_training_no_stats_op_ = CHECK_JUST(one::OpBuilder("normalization_add_relu")
                                                      .Input("x")
                                                      .Input("gamma")
                                                      .Input("beta")
                                                      .Output("y")
                                                      .Output("reserve_space")
                                                      .Output("mean")
                                                      .Output("inv_variance")
                                                      .Attr("training", true)
                                                      .Build());
    fused_addend_norm_training_no_stats_op_ = CHECK_JUST(one::OpBuilder("normalization_add_relu")
                                                             .Input("x")
                                                             .Input("addend")
                                                             .Input("gamma")
                                                             .Input("beta")
                                                             .Output("y")
                                                             .Output("reserve_space")
                                                             .Output("mean")
                                                             .Output("inv_variance")
                                                             .Attr("training", true)
                                                             .Build());
  }
  Maybe<Tensor> operator()(const std::shared_ptr<one::Tensor>& x,
                           const Optional<one::Tensor>& addend,
                           const Optional<one::Tensor>& moving_mean,
                           const Optional<one::Tensor>& moving_variance,
                           const std::shared_ptr<one::Tensor>& gamma,
                           const std::shared_ptr<one::Tensor>& beta, const int32_t& axis,
                           const float& epsilon, const float& momentum,
                           const bool& is_training) const {
    auto& attrs = THREAD_CACHED_MUTABLE_ATTR_MAP("axis", "epsilon", "momentum");
    // convert torch momentum to tensorflow momentum
    attrs.SetAllAttrs(axis, epsilon, static_cast<float>(1.0 - momentum));

    CHECK_OR_RETURN((moving_mean && moving_variance) || (!moving_mean && !moving_variance))
        << Error::RuntimeError()
        << "Both moving_mean and moving_variance should be None or Tensor.";
    if (!is_training) {
      CHECK_OR_RETURN(moving_mean && moving_variance)
          << Error::RuntimeError() << "Must have moving_mean and moving_variance in eval mode.";
      const auto& normalize_result = JUST(OpInterpUtil::Dispatch<one::Tensor>(
          *norm_eval_op_, {x, JUST(moving_mean), JUST(moving_variance), gamma, beta}, attrs));
      if (addend) {
        const auto& add_result =
            JUST(OpInterpUtil::Dispatch<one::Tensor>(*add_op_, {normalize_result, JUST(addend)}));
        return OpInterpUtil::Dispatch<one::Tensor>(*relu_op_, {add_result});
      } else {
        return OpInterpUtil::Dispatch<one::Tensor>(*relu_op_, {normalize_result});
      }
    } else if (moving_mean) {
      if (addend) {
        return OpInterpUtil::Dispatch<one::Tensor>(
            *fused_addend_norm_training_stats_op_,
            {x, JUST(addend), JUST(moving_mean), JUST(moving_variance), gamma, beta}, attrs);
      } else {
        return OpInterpUtil::Dispatch<one::Tensor>(
            *fused_norm_training_stats_op_,
            {x, JUST(moving_mean), JUST(moving_variance), gamma, beta}, attrs);
      }
    } else {
      if (addend) {
        return OpInterpUtil::Dispatch<one::Tensor>(*fused_addend_norm_training_no_stats_op_,
                                                   {x, JUST(addend), gamma, beta}, attrs);
      } else {
        return OpInterpUtil::Dispatch<one::Tensor>(*fused_norm_training_no_stats_op_,
                                                   {x, gamma, beta}, attrs);
      }
    }
  }

 private:
  std::shared_ptr<OpExpr> norm_eval_op_;
  std::shared_ptr<OpExpr> relu_op_;
  std::shared_ptr<OpExpr> add_op_;
  std::shared_ptr<OpExpr> fused_norm_training_stats_op_;
  std::shared_ptr<OpExpr> fused_addend_norm_training_stats_op_;
  std::shared_ptr<OpExpr> fused_norm_training_no_stats_op_;
  std::shared_ptr<OpExpr> fused_addend_norm_training_no_stats_op_;
};

class ConstantPadFunctor {
 public:
  ConstantPadFunctor() {
    constant_pad_ = CHECK_JUST(one::OpBuilder("pad").Input("x").Output("y").Build());
  }
  Maybe<Tensor> operator()(const std::shared_ptr<one::Tensor>& input,
                           const std::vector<int64_t>& pad, const Scalar& value) const {
    const int64_t ndim = input->shape()->NumAxes();
    const int64_t pad_size = pad.size();
    CHECK_LE_OR_RETURN(pad_size, 2 * ndim)
        << Error::RuntimeError() << "Pad size should less than or equal to input axes * 2.";
    CHECK_EQ_OR_RETURN(pad_size % 2, 0)
        << Error::RuntimeError() << "Length of pad must be even but instead it equals " << pad_size;

    std::vector<int64_t> pad_before(ndim, 0);
    std::vector<int64_t> pad_after(ndim, 0);
    const int64_t pad_pair = pad_size / 2;
    for (int64_t i = 0; i < pad_pair; ++i) {
      pad_before[ndim - i - 1] = pad[2 * i];
      pad_after[ndim - i - 1] = pad[2 * i + 1];
    }
    auto& attrs = THREAD_CACHED_MUTABLE_ATTR_MAP("padding", "floating_constant_value",
                                                 "integral_constant_value", "padding_before",
                                                 "padding_after");
    if (IsFloatingDataType(input->dtype()->data_type())
        || input->dtype()->data_type() == DataType::kFloat16) {
      attrs.SetAllAttrs(pad, value.As<double>(), static_cast<int64_t>(0), pad_before, pad_after);
    } else if (IsIntegralDataType(input->dtype()->data_type())) {
      attrs.SetAllAttrs(pad, static_cast<double>(0), value.As<int64_t>(), pad_before, pad_after);
    } else if (input->dtype() == DType::Bool()) {
      int64_t bool_value = value.As<int64_t>();
      CHECK_OR_RETURN(bool_value == 1 || bool_value == 0)
          << "value must be 1/0 or True/False for bool Tensor";
      attrs.SetAllAttrs(pad, static_cast<double>(0), value.As<int64_t>(), pad_before, pad_after);
    } else {
      UNIMPLEMENTED_THEN_RETURN() << "Data type should be floating, bool or integral type.";
    }
    return OpInterpUtil::Dispatch<Tensor>(*constant_pad_, {input}, attrs);
  }

 private:
  std::shared_ptr<OpExpr> constant_pad_;
};

class ReflectionPadFunctor {
 public:
  ReflectionPadFunctor() {
    reflect_pad1d_ = CHECK_JUST(one::OpBuilder("reflection_pad1d").Input("x").Output("y").Build());
    reflect_pad2d_ = CHECK_JUST(one::OpBuilder("reflection_pad2d").Input("x").Output("y").Build());
  }
  Maybe<Tensor> operator()(const std::shared_ptr<one::Tensor>& input,
                           const std::vector<int64_t>& pad) const {
    auto& attrs = THREAD_CACHED_MUTABLE_ATTR_MAP("padding");
    attrs.SetAllAttrs(pad);
    const int64_t pad_size = pad.size();
    const size_t ndim = input->ndim();
    CHECK_LE_OR_RETURN(pad_size, 2 * ndim)
        << Error::RuntimeError() << "Pad size should less than or equal to input axes * 2.";

    if (pad_size == 2) {
      // 2D/3D reflect padding
      CHECK_OR_RETURN((ndim == 2 && input->shape()->At(1) != 0)
                      || (ndim == 3 && input->shape()->At(1) != 0 && input->shape()->At(2) != 0))
          << "2D or 3D (batch mode) tensor expected for input, but got: " << ndim;
      const int64_t pad_left = pad[0];
      const int64_t pad_right = pad[1];
      const int64_t dim_w = (ndim == 3) ? 2 : 1;
      const int64_t input_width = input->shape()->At(dim_w);
      const int64_t output_w = input_width + pad_left + pad_right;
      CHECK_OR_RETURN(pad_left < input_width && pad_right < input_width)
          << "Padding size should be less than the corresponding input dimension, but got: "
             "padding ("
          << pad_left << ", " << pad_right << ") at dimension " << dim_w << " of input "
          << input->shape()->ToString();
      CHECK_OR_RETURN(output_w >= 1)
          << "input (W: " << input_width << ")is too small. Calculated output W: " << output_w;

      if (ndim == 2) {
        // for 2D input
        auto unsqueezed_input = JUST(functional::Unsqueeze(input, 0));
        auto unsqueezed_output =
            JUST(OpInterpUtil::Dispatch<Tensor>(*reflect_pad1d_, {unsqueezed_input}, attrs));
        return JUST(functional::Squeeze(unsqueezed_output, std::vector<int32_t>{0}));
      }
      return OpInterpUtil::Dispatch<Tensor>(*reflect_pad1d_, {input}, attrs);
    } else if (pad_size == 4) {
      // 3D/4D reflect padding
      bool valid_dims = input->shape()->At(1) != 0 && input->shape()->At(2) != 0;
      CHECK_OR_RETURN((ndim == 3 && valid_dims)
                      || (ndim == 4 && valid_dims && input->shape()->At(3) != 0))
          << "3D or 4D (batch mode) tensor expected for input, but got: " << ndim;

      int dim_h = 1;
      int dim_w = 2;
      if (ndim == 4) {
        dim_w++;
        dim_h++;
      }

      const int64_t pad_left = pad[0];
      const int64_t pad_right = pad[1];
      const int64_t pad_top = pad[2];
      const int64_t pad_bottom = pad[3];

      const int64_t input_h = input->shape()->At(dim_h);
      const int64_t input_w = input->shape()->At(dim_w);
      const int64_t output_h = input_h + pad_top + pad_bottom;
      const int64_t output_w = input_w + pad_left + pad_right;
      CHECK_OR_RETURN(pad_left < input_w && pad_right < input_w)
          << Error::RuntimeError()
          << "Padding size should be less than the corresponding input "
             "dimension, but got: padding ("
          << pad_left << ", " << pad_right << ") at dimension " << dim_w << " of input " << ndim;

      CHECK_OR_RETURN(pad_top < input_h && pad_bottom < input_h)
          << Error::RuntimeError()
          << "Padding size should be less than the corresponding input "
             "dimension, but got: padding ("
          << pad_top << ", " << pad_bottom << ") at dimension " << dim_h << " of input " << ndim;

      CHECK_OR_RETURN(output_w >= 1 || output_h >= 1)
          << Error::RuntimeError() << "input (H: " << input_h << ", W: " << input_w
          << ")is too small. Calculated output H: " << output_h << " W: " << output_w;

      if (ndim == 3) {
        // for 3D input
        auto unsqueezed_input = JUST(functional::Unsqueeze(input, 0));
        auto unsqueezed_output =
            JUST(OpInterpUtil::Dispatch<Tensor>(*reflect_pad2d_, {unsqueezed_input}, attrs));
        return JUST(functional::Squeeze(unsqueezed_output, std::vector<int32_t>{0}));
      }
      return OpInterpUtil::Dispatch<Tensor>(*reflect_pad2d_, {input}, attrs);
    } else if (pad_size == 6) {
      UNIMPLEMENTED_THEN_RETURN() << "5D reflect padding are not supported for now";
    } else {
      UNIMPLEMENTED_THEN_RETURN()
          << "Only 2D, 3D, 4D, 5D padding with non-constant padding are supported for now";
    }
  }

 private:
  std::shared_ptr<OpExpr> reflect_pad1d_;
  std::shared_ptr<OpExpr> reflect_pad2d_;
};

class ReplicationPadFunctor {
 public:
  ReplicationPadFunctor() {
    replicate_pad1d_ =
        CHECK_JUST(one::OpBuilder("replication_pad1d").Input("x").Output("y").Build());
    replicate_pad2d_ =
        CHECK_JUST(one::OpBuilder("replication_pad2d").Input("x").Output("y").Build());
  }
  Maybe<Tensor> operator()(const std::shared_ptr<one::Tensor>& input,
                           const std::vector<int64_t>& pad) const {
    auto& attrs = THREAD_CACHED_MUTABLE_ATTR_MAP("padding");
    attrs.SetAllAttrs(pad);
    const int64_t pad_size = pad.size();
    const size_t ndim = input->ndim();
    CHECK_LE_OR_RETURN(pad_size, 2 * ndim)
        << Error::RuntimeError() << "Pad size should less than or equal to input axes * 2.";
    if (pad_size == 2) {
      // 2D/3D replicate padding
      CHECK_OR_RETURN((ndim == 2 && input->shape()->At(0) != 0 && input->shape()->At(1) != 0)
                      || (ndim == 3 && input->shape()->At(1) != 0 && input->shape()->At(2) != 0))
          << "Expected 2D or 3D (batch mode) tensor with possibly 0 batch size and other "
             "non-zero dimensions for input, but got: "
          << ndim;
      const int64_t pad_left = pad[0];
      const int64_t pad_right = pad[1];
      const int64_t dim_w = (ndim == 3) ? 2 : 1;
      const int64_t input_width = input->shape()->At(dim_w);
      const int64_t output_w = input_width + pad_left + pad_right;
      CHECK_OR_RETURN(output_w >= 1)
          << "input (W: " << input_width << ")is too small. Calculated output W: " << output_w;

      if (ndim == 2) {
        // for 2D input
        auto unsqueezed_input = JUST(functional::Unsqueeze(input, 0));
        auto unsqueezed_output =
            JUST(OpInterpUtil::Dispatch<Tensor>(*replicate_pad1d_, {unsqueezed_input}, attrs));
        return JUST(functional::Squeeze(unsqueezed_output, std::vector<int32_t>{0}));
      }
      return OpInterpUtil::Dispatch<Tensor>(*replicate_pad1d_, {input}, attrs);
    } else if (pad_size == 4) {
      // 3D/4D replicate padding
      bool valid_dims = input->shape()->At(1) != 0 && input->shape()->At(2) != 0;
      CHECK_OR_RETURN((ndim == 3 && valid_dims)
                      || (ndim == 4 && valid_dims && input->shape()->At(3) != 0))
          << "3D or 4D (batch mode) tensor expected for input, but got: " << ndim;

      int dim_h = 1;
      int dim_w = 2;
      if (ndim == 4) {
        dim_w++;
        dim_h++;
      }

      const int64_t pad_left = pad[0];
      const int64_t pad_right = pad[1];
      const int64_t pad_top = pad[2];
      const int64_t pad_bottom = pad[3];

      const int64_t input_h = input->shape()->At(dim_h);
      const int64_t input_w = input->shape()->At(dim_w);
      const int64_t output_h = input_h + pad_top + pad_bottom;
      const int64_t output_w = input_w + pad_left + pad_right;
      CHECK_OR_RETURN(output_w >= 1 || output_h >= 1)
          << Error::RuntimeError() << "input (H: " << input_h << ", W: " << input_w
          << ")is too small. Calculated output H: " << output_h << " W: " << output_w;

      if (ndim == 3) {
        // for 3D input
        auto unsqueezed_input = JUST(functional::Unsqueeze(input, 0));
        auto unsqueezed_output =
            JUST(OpInterpUtil::Dispatch<Tensor>(*replicate_pad2d_, {unsqueezed_input}, attrs));
        return JUST(functional::Squeeze(unsqueezed_output, std::vector<int32_t>{0}));
      }
      return OpInterpUtil::Dispatch<Tensor>(*replicate_pad2d_, {input}, attrs);
    } else if (pad_size == 6) {
      UNIMPLEMENTED_THEN_RETURN() << "5D replicate padding are not supported for now";
    } else {
      UNIMPLEMENTED_THEN_RETURN()
          << "Only 2D, 3D, 4D, 5D padding with non-constant padding are supported for now";
    }
  }

 private:
  std::shared_ptr<OpExpr> replicate_pad1d_;
  std::shared_ptr<OpExpr> replicate_pad2d_;
};

class PadFunctor {
 public:
  Maybe<Tensor> operator()(const std::shared_ptr<one::Tensor>& input,
                           const std::vector<int64_t>& pad, const std::string& mode,
                           const Scalar& value) const {
    if (mode == "constant") {
      return functional::ConstantPad(input, pad, value);
    } else if (mode == "reflect") {
      return functional::ReflectionPad(input, pad);
    } else if (mode == "replicate") {
      return functional::ReplicationPad(input, pad);
    } else {
      UNIMPLEMENTED_THEN_RETURN() << "Pad mode is " << mode
                                  << ", but only constant, reflect and replicate are valid.";
    }
  }
};

class DropoutFunctor {
 public:
  DropoutFunctor() {
    dropout_op_ =
        CHECK_JUST(one::OpBuilder("dropout").Input("in").Output("out").Output("mask").Build());
    dropout_addend_op_ = CHECK_JUST(one::OpBuilder("dropout")
                                        .Input("in")
                                        .Input("_add_to_output")
                                        .Output("out")
                                        .Output("mask")
                                        .Build());
    add_op_ = CHECK_JUST(one::OpBuilder("add_n").Input("in", 2).Output("out").Build());
  }
  Maybe<Tensor> operator()(const std::shared_ptr<one::Tensor>& x, const float& p,
                           const bool& training, const bool& inplace,
                           const Optional<one::Generator>& generator,
                           const Optional<one::Tensor>& addend) const {
    auto outputs = std::make_shared<TensorTuple>(1);
    if (inplace) {
      JUST(CheckInplaceValid(x));
      (*outputs)[0] = x;
    }
    const auto gen = generator.value_or(JUST(one::DefaultAutoGenerator()));
    const auto& dropout_state = std::make_shared<FusedDropoutKernelState>(gen);
    auto& dropout_attrs = THREAD_CACHED_MUTABLE_ATTR_MAP("rate");
    dropout_attrs.SetAllAttrs(p);
    if (addend) {
      if ((!training) || p == 0.0) {
        JUST(OpInterpUtil::Dispatch(*add_op_, {x, JUST(addend)}, outputs.get()));
      } else {
        outputs->resize(2);
        JUST(OpInterpUtil::Dispatch(*dropout_addend_op_, {x, JUST(addend)}, outputs.get(),
                                    OpExprInterpContext(dropout_attrs, dropout_state)));
      }
    } else {
      if (!training || p == 0.0) {
        return x;
      } else {
        outputs->resize(2);
        JUST(OpInterpUtil::Dispatch(*dropout_op_, {x}, outputs.get(),
                                    OpExprInterpContext(dropout_attrs, dropout_state)));
      }
    }
    return (*outputs)[0];
  }

 private:
  std::shared_ptr<OpExpr> dropout_op_;
  std::shared_ptr<OpExpr> dropout_addend_op_;
  std::shared_ptr<OpExpr> add_op_;
};

namespace {
Maybe<Tensor> MakeFeatureNoise(const std::shared_ptr<one::Tensor>& x) {
  const int64_t ndim = x->ndim();
  CHECK_GE_OR_RETURN(ndim, 2) << Error::RuntimeError()
                              << "Feature dropout requires at least 2 dimensions in the input";
  std::vector<int64_t> sizes;
  sizes.reserve(ndim);
  sizes.push_back(x->shape()->At(0));
  sizes.push_back(x->shape()->At(1));
  for (int i = 2; i < ndim; i++) { sizes.push_back(1); }
  return JUST(Empty(Shape(sizes), x->dtype(), JUST(x->device()), false));
}

Maybe<Tensor> DropoutImpl(const std::shared_ptr<one::Tensor>& input, const float& p,
                          const bool& train) {
  CHECK_EQ_OR_RETURN(p >= 0 && p <= 1, true)
      << "dropout probability has to be between 0 and 1, but got " << p;
  if (p == 0 || !train || input->shape()->elem_cnt() == 0) { return input; }
  if (p == 1) {
    std::shared_ptr<Tensor> other =
        JUST(Constant(*input->shape(), Scalar(0.0), input->dtype(), JUST(input->device())));
    return InplaceMul(input, other);
  }
  std::shared_ptr<Tensor> noise = JUST(MakeFeatureNoise(input));
  noise =
      JUST(BernoulliProb(noise, 1.0 - p, noise->dtype(), JUST(one::DefaultAutoGenerator()), false));
  noise = JUST(InplaceScalarDiv(noise, Scalar(1.0 - p)));
  noise = JUST(InplaceMul(input, noise));
  return noise;
}
}  // namespace

class Dropout1dFunctor {
 public:
  Maybe<Tensor> operator()(const std::shared_ptr<one::Tensor>& input, const float& p,
                           const bool& training) const {
    CHECK_EQ_OR_RETURN(p < 0 || p > 1.0, true)
        << "dropout probability has to be between 0 and 1, but got " << p;
    const int input_dim = input->ndim();
    CHECK_EQ_OR_RETURN(input_dim != 2 && input_dim != 3, true)
        << "dropout1d: Expected 2D or 3D input, but received a {inp_dim}D input. "
           "Note that dropout1d exists to provide channel-wise dropout on inputs with 1 "
           "spatial dimension, a channel dimension, and an optional batch dimension "
           "(i.e. 2D or 3D inputs).";
    bool is_batched = (input_dim == 3);
    std::shared_ptr<one::Tensor> result;
    if (!is_batched) { result = JUST(Unsqueeze(input, 0)); }
    result = JUST(DropoutImpl(result, p, training));
    if (!is_batched) { result = JUST(Squeeze(result, std::vector<int32_t>{0})); }
    return result;
  }
};

class Dropout2dFunctor {
 public:
  Maybe<Tensor> operator()(const std::shared_ptr<one::Tensor>& input, const float& p,
                           const bool& training) const {
    CHECK_EQ_OR_RETURN(p < 0 || p > 1.0, true)
        << "dropout probability has to be between 0 and 1, but got " << p;
    const int input_dim = input->ndim();
    CHECK_EQ_OR_RETURN(input_dim != 3 && input_dim != 4, true)
        << "dropout2d: Received a {inp_dim}-D input to dropout2d, which is deprecated "
           "and will result in an error in a future release. To retain the behavior "
           "and silence this warning, please use dropout instead. Note that dropout2d "
           "exists to provide channel-wise dropout on inputs with 2 spatial dimensions, "
           "a channel dimension, and an optional batch dimension (i.e. 3D or 4D inputs).";
    CHECK_EQ_OR_RETURN(input_dim == 3, true)
        << "dropout2d: Received a 3D input to dropout2d and assuming that channel-wise "
           "1D dropout behavior is desired - input is interpreted as shape (N, C, L), where C "
           "is the channel dim. This behavior will change in a future release to interpret the "
           "input as one without a batch dimension, i.e. shape (C, H, W). To maintain the 1D "
           "channel-wise dropout behavior, please switch to using dropout1d instead.";
    return JUST(DropoutImpl(input, p, training));
  }
};

class Dropout3dFunctor {
 public:
  Maybe<Tensor> operator()(const std::shared_ptr<one::Tensor>& input, const float& p,
                           const bool& training) const {
    CHECK_EQ_OR_RETURN(p < 0 || p > 1.0, true)
        << "dropout probability has to be between 0 and 1, but got " << p;
    const int input_dim = input->ndim();
    CHECK_EQ_OR_RETURN(input_dim != 4 && input_dim != 5, true)
        << "dropout3d: Received a {inp_dim}-D input to dropout3d, which is deprecated "
           "and will result in an error in a future release. To retain the behavior "
           "and silence this warning, please use dropout instead. Note that dropout3d "
           "exists to provide channel-wise dropout on inputs with 3 spatial dimensions, "
           "a channel dimension, and an optional batch dimension (i.e. 4D or 5D inputs).";
    bool is_batched = (input_dim == 5);
    std::shared_ptr<one::Tensor> result;
    if (!is_batched) { result = JUST(Unsqueeze(input, 0)); }
    result = JUST(DropoutImpl(result, p, training));
    if (!is_batched) { result = JUST(Squeeze(result, std::vector<int32_t>{0})); }
    return result;
  }
};

class DropoutGradFunctor {
 public:
  DropoutGradFunctor() {
    dropout_grad_op_ =
        CHECK_JUST(one::OpBuilder("dropout_grad").Input("dy").Input("mask").Output("dx").Build());
  }
  Maybe<Tensor> operator()(const std::shared_ptr<one::Tensor>& dy,
                           const std::shared_ptr<one::Tensor>& mask, const float& scale) const {
    auto& dropout_grad_attrs = THREAD_CACHED_MUTABLE_ATTR_MAP("scale");
    dropout_grad_attrs.SetAllAttrs(scale);
    return OpInterpUtil::Dispatch<Tensor>(*dropout_grad_op_, {dy, mask}, dropout_grad_attrs);
  }

 private:
  std::shared_ptr<OpExpr> dropout_grad_op_;
};

class AvgPoolNDFunctor {
 public:
  AvgPoolNDFunctor() = default;
  virtual ~AvgPoolNDFunctor() = default;
  Maybe<Tensor> operator()(const std::shared_ptr<one::Tensor>& x,
                           const std::vector<int32_t>& kernel_size,
                           const Optional<std::vector<int32_t>>& stride,
                           const std::vector<int32_t>& padding, const bool& ceil_mode,
                           const bool& count_include_pad, const int32_t& divisor_override,
                           const std::string& data_format) const {
    auto& attrs =
        THREAD_CACHED_MUTABLE_ATTR_MAP("kernel_size", "padding", "stride", "data_format",
                                       "ceil_mode", "count_include_pad", "divisor_override");
    // If stride is None, we set it as kernel_size to align Pytorch.
    attrs.SetAllAttrs(kernel_size, padding, stride ? *JUST(stride) : kernel_size, data_format,
                      ceil_mode, count_include_pad, divisor_override);
    return OpInterpUtil::Dispatch<Tensor>(*op_, {x}, attrs);
  }

 protected:
  std::shared_ptr<OpExpr> op_;
};

class AvgPool1DFunctor : public AvgPoolNDFunctor {
 public:
  AvgPool1DFunctor() {
    op_ = CHECK_JUST(one::OpBuilder("avg_pool_1d").Input("x").Output("y").Build());
  }
};

class AvgPool2DFunctor : public AvgPoolNDFunctor {
 public:
  AvgPool2DFunctor() {
    op_ = CHECK_JUST(one::OpBuilder("avg_pool_2d").Input("x").Output("y").Build());
  }
};

class AvgPool3DFunctor : public AvgPoolNDFunctor {
 public:
  AvgPool3DFunctor() {
    op_ = CHECK_JUST(one::OpBuilder("avg_pool_3d").Input("x").Output("y").Build());
  }
};

class UnfoldFunctor {
 public:
  UnfoldFunctor() {
    unfold_op_ = CHECK_JUST(one::OpBuilder("unfold").Input("x").Output("y").Build());
  }
  Maybe<Tensor> operator()(const std::shared_ptr<one::Tensor>& x,
                           const std::vector<int32_t>& kernel_size,
                           const std::vector<int32_t>& dilation_rate,
                           const std::vector<int32_t>& padding, const std::vector<int32_t>& strides,
                           const std::string& data_format) const {
    const auto& x_shape = x->shape();
    // Only Support 4d tensor now.
    CHECK_EQ_OR_RETURN(x_shape->NumAxes(), 4)
        << Error::RuntimeError() << "Input Tensor dim should == 4";
    auto& attrs = THREAD_CACHED_MUTABLE_ATTR_MAP("kernel_size", "dilation_rate", "padding",
                                                 "strides", "data_format");
    attrs.SetAllAttrs(kernel_size, dilation_rate, padding, strides, data_format);
    return OpInterpUtil::Dispatch<Tensor>(*unfold_op_, {x}, attrs);
  }

 private:
  std::shared_ptr<OpExpr> unfold_op_;
};

class FoldFunctor {
 public:
  FoldFunctor() { fold_op_ = CHECK_JUST(one::OpBuilder("fold").Input("x").Output("y").Build()); }
  Maybe<Tensor> operator()(const std::shared_ptr<one::Tensor>& x,
                           const std::vector<int32_t>& output_size,
                           const std::vector<int32_t>& kernel_size,
                           const std::vector<int32_t>& dilation_rate,
                           const std::vector<int32_t>& padding, const std::vector<int32_t>& strides,
                           const std::string& data_format) const {
    const auto& x_shape = x->shape();
    // Only Support 3d tensor fold now. format is (N, C*K*K, L)
    CHECK_EQ_OR_RETURN(x_shape->NumAxes(), 3)
        << Error::RuntimeError() << "Input Tensor dim should == 3";
    auto& attrs = THREAD_CACHED_MUTABLE_ATTR_MAP("output_size", "kernel_size", "dilation_rate",
                                                 "padding", "strides", "data_format");
    attrs.SetAllAttrs(output_size, kernel_size, dilation_rate, padding, strides, data_format);
    return OpInterpUtil::Dispatch<Tensor>(*fold_op_, {x}, attrs);
  }

 private:
  std::shared_ptr<OpExpr> fold_op_;
};

class OneHotFunctor {
 public:
  OneHotFunctor() {
    one_hot_op_ = CHECK_JUST(one::OpBuilder("one_hot").Input("indices").Output("out").Build());
  }
  Maybe<Tensor> operator()(const std::shared_ptr<one::Tensor>& input, const int64_t& num_classes,
                           const Scalar& on_value, const Scalar& off_value) const {
    CHECK_OR_RETURN(!IsFloatingDataType(input->dtype()->data_type()))
        << Error::RuntimeError() << "one_hot is only applicable to index tensor.";
    auto& attrs =
        THREAD_CACHED_MUTABLE_ATTR_MAP("depth", "dtype", "floating_on_value", "floating_off_value",
                                       "integer_on_value", "integer_off_value");
    int64_t depth = num_classes;
    if (num_classes == -1) {
      std::vector<int32_t> axis(input->ndim());
      std::iota(axis.begin(), axis.end(), 0);
      auto tensor_max = JUST(functional::ReduceMax(input, axis, false));

      int64_t max = 0;
      const auto& callback = [&](ep::Stream* stream,
                                 const std::shared_ptr<vm::EagerBlobObject>& eager_blob_object) {
        SyncAutoMemcpy(stream, &max, eager_blob_object->dptr(), sizeof(max),
                       memory::MakeHostMemCase(), eager_blob_object->mem_case());
      };
      JUST(SyncAccessTensorWithTimeOut(tensor_max, callback, "const"));
      depth = max + 1;
    }
    // Refer to: https://github.com/Oneflow-Inc/oneflow/pull/5315/files#r755823506
    bool is_on_value_double = on_value.IsFloatingPoint();
    bool is_off_value_double = off_value.IsFloatingPoint();
    if (is_on_value_double || is_off_value_double) {
      attrs.SetAllAttrs(depth, kFloat, on_value.As<double>(), off_value.As<double>(),
                        static_cast<int64_t>(0), static_cast<int64_t>(0));
    } else {
      attrs.SetAllAttrs(depth, kInt64, static_cast<double>(0), static_cast<double>(0),
                        on_value.As<int64_t>(), off_value.As<int64_t>());
    }
    return OpInterpUtil::Dispatch<Tensor>(*one_hot_op_, {input}, attrs);
  }

 private:
  std::shared_ptr<OpExpr> one_hot_op_;
};

class PairwiseDistanceFunctor {
 public:
  Maybe<Tensor> operator()(const std::shared_ptr<Tensor>& x, const std::shared_ptr<Tensor>& y,
                           const float& p, const double& eps, bool keepdim) const {
    const int64_t xdim = x->ndim();
    const int64_t ydim = y->ndim();
    const int64_t output_dim = xdim > ydim ? xdim : ydim;
    const auto& sub = JUST(ScalarAdd(JUST(Sub(x, y, 1, false)), eps, 1, false));
    return ScalarNorm(sub, p, output_dim - 1, keepdim, NullOpt);
  }
};

class CosineSimilarityFunctor {
 public:
  Maybe<Tensor> operator()(const std::shared_ptr<one::Tensor>& x,
                           const std::shared_ptr<one::Tensor>& y, const int32_t& dim,
                           const double& eps) const {
    const auto& x_shape = *(x->shape());
    const auto& y_shape = *(y->shape());
    std::shared_ptr<one::Tensor> x_extend = x;
    std::shared_ptr<one::Tensor> y_extend = y;
    if (x_shape != y_shape) {
      Shape max_shape = Shape::Ones(std::max(x_shape.NumAxes(), y_shape.NumAxes()));
      for (int64_t i = max_shape.NumAxes() - 1; i >= 0; i--) {
        int64_t offset = max_shape.NumAxes() - 1 - i;
        int64_t dim_x = x_shape.NumAxes() - 1 - offset;
        int64_t dim_y = y_shape.NumAxes() - 1 - offset;
        int64_t size_x = (dim_x >= 0) ? x_shape.At(dim_x) : 1;
        int64_t size_y = (dim_y >= 0) ? y_shape.At(dim_y) : 1;
        if (!(size_x == size_y || size_x == 1 || size_y == 1)) {
          return Error::RuntimeError()
                 << "The size of tensor a (" << size_x << ") must match the size of tensor b ("
                 << size_y << ") at non-singleton dimension " << i;
        }
        max_shape.Set(i, std::max(size_x, size_y));
      }
      x_extend = JUST(Expand(x, max_shape));
      y_extend = JUST(Expand(y, max_shape));
    }
    TensorProcessor tensor_processor;
    JUST(tensor_processor.PromoteInputsToCommonDtype(true).AddInputs({x_extend, y_extend}).Apply());
    TensorTuple input_vec = JUST(tensor_processor.GetInputs());
    const auto common_dtype = JUST(oneflow::VectorAt(input_vec, 0))->dtype();
    if (!IsFloatingDataType(common_dtype->data_type())) {
      return Error::RuntimeError()
             << "expected common dtype to be floating point, yet common dtype is "
             << common_dtype->name();
    }
    auto& x_ = JUST(oneflow::VectorAt(input_vec, 0));
    auto& y_ = JUST(oneflow::VectorAt(input_vec, 1));
    std::shared_ptr<Tensor> w12 =
        JUST(functional::ReduceSum(JUST(functional::Mul(x_, y_)), {dim}, false));
    std::shared_ptr<Tensor> w1 =
        JUST(functional::ReduceSum(JUST(functional::Mul(x_, x_)), {dim}, false));
    std::shared_ptr<Tensor> w2 =
        JUST(functional::ReduceSum(JUST(functional::Mul(y_, y_)), {dim}, false));
    std::shared_ptr<Tensor> n12 = JUST(functional::Sqrt(
        JUST(functional::Clamp(JUST(functional::Mul(w1, w2)), Scalar(eps * eps), NullOpt))));
    return functional::Div(w12, n12);
  }
};

class L2NormalizeFunctor {
 public:
  L2NormalizeFunctor() {
    op_ = CHECK_JUST(
        one::OpBuilder("l2_normalize").Input("x").Output("y").Output("square_x_sum").Build());
  }
  Maybe<Tensor> operator()(const std::shared_ptr<one::Tensor>& input, const int32_t& axis,
                           const float& epsilon) const {
    const int32_t ndims = input->shape()->NumAxes();
    const int32_t final_dim = ndims - 1;

    auto axis_ = axis >= 0 ? axis : axis + ndims;
    CHECK_GE_OR_RETURN(axis_, 0) << Error::RuntimeError() << "Axis should >=0 but axis is " << axis_
                                 << " now.";
    CHECK_LE_OR_RETURN(axis_, final_dim) << Error::RuntimeError() << "Axis should < " << ndims
                                         << " but axis is " << axis_ << " now.";

    auto& attrs = THREAD_CACHED_MUTABLE_ATTR_MAP("epsilon", "axis");
    attrs.SetAllAttrs(epsilon, final_dim);

    if (axis_ == final_dim) { return OpInterpUtil::Dispatch<Tensor>(*op_, {input}, attrs); }

    std::vector<int> input_perm(input->shape()->dim_vec().size(), 0);
    for (size_t i = 0; i < input_perm.size(); ++i) { input_perm[i] = static_cast<int>(i); }
    std::swap(input_perm[final_dim], input_perm[static_cast<size_t>(axis_)]);

    const auto result = JUST(OpInterpUtil::Dispatch<TensorTuple>(
        *op_, {JUST(functional::Transpose(input, input_perm))}, attrs));
    return functional::Transpose((*result)[0], input_perm);
  }

 private:
  std::shared_ptr<OpExpr> op_;
};

class NormalizeFunctor {
 public:
  Maybe<Tensor> operator()(const std::shared_ptr<one::Tensor>& input, const float& p,
                           const int32_t& dim, const float& eps,
                           const bool& use_l2_norm_kernel) const {
    if (use_l2_norm_kernel && (std::fabs(p - 2.0f) < std::numeric_limits<float>::min())) {
      return functional::L2Normalize(input, dim, eps);
    }
    return SequenceFunction<Maybe<Tensor>(const std::shared_ptr<Tensor>&, const float&,
                                          const int32_t&)>(
               [](const auto& x, const float& p, const int32_t& dim) -> Maybe<Tensor> {
                 return functional::ScalarNorm(x, p, dim, true, NullOpt);
               })
        .then([&](const auto& x) { return functional::Clamp(x, eps, NullOpt); })
        .then([&](const auto& x) { return functional::Div(input, x); })
        .call(input, p, dim);
  }
};

class FusedSelfAttentionFunctor {
 public:
  FusedSelfAttentionFunctor() {
    op_ = CHECK_JUST(one::OpBuilder("fused_self_attention_query_mul_key_and_value")
                         .Input("hidden_states")
                         .Output("query_mul_key")
                         .Output("value")
                         .Build());
  }
  Maybe<TensorTuple> operator()(const std::shared_ptr<one::Tensor>& hidden_states,
                                const int64_t& head_size, const float& alpha) const {
    auto& attrs = THREAD_CACHED_MUTABLE_ATTR_MAP("head_size", "alpha");
    attrs.SetAllAttrs(head_size, alpha);
    return OpInterpUtil::Dispatch<TensorTuple>(*op_, {hidden_states}, attrs);
  }

 private:
  std::shared_ptr<OpExpr> op_;
};

class FusedSelfAttentionGradFunctor {
 public:
  FusedSelfAttentionGradFunctor() {
    op_ = CHECK_JUST(one::OpBuilder("fused_self_attention_query_mul_key_and_value_grad")
                         .Input("query_mul_key_grad")
                         .Input("value_grad")
                         .Input("hidden_states")
                         .Output("hidden_states_grad")
                         .Build());
  }
  Maybe<Tensor> operator()(const std::shared_ptr<one::Tensor>& query_mul_key_grad,
                           const std::shared_ptr<one::Tensor>& value_grad,
                           const std::shared_ptr<one::Tensor>& hidden_states,
                           const float& alpha) const {
    auto& attrs = THREAD_CACHED_MUTABLE_ATTR_MAP("alpha");
    attrs.SetAllAttrs(alpha);
    return OpInterpUtil::Dispatch<Tensor>(*op_, {query_mul_key_grad, value_grad, hidden_states},
                                          attrs);
  }

 private:
  std::shared_ptr<OpExpr> op_;
};

class FusedScaleTrilSoftmaxMaskScaleFunctor {
 public:
  FusedScaleTrilSoftmaxMaskScaleFunctor() {
    random_mask_like_op_ =
        CHECK_JUST(one::OpBuilder("random_mask_like").Input("like").Output("out").Build());
    fused_op_ = CHECK_JUST(one::OpBuilder("fused_tril_scale_softmax_mask_scale")
                               .Input("x")
                               .Input("mask")
                               .Output("y")
                               .Output("softmax_y")
                               .Build());
  }
  Maybe<TensorTuple> operator()(const std::shared_ptr<one::Tensor>& x, const float p,
                                const int64_t diagonal, const float tril_scale_value,
                                const float tril_fill_value,
                                const Optional<one::Generator>& generator) const {
    const auto gen = generator.value_or(JUST(one::DefaultAutoGenerator()));
    auto& random_mask_like_attrs = THREAD_CACHED_MUTABLE_ATTR_MAP("rate", "seed");
    random_mask_like_attrs.SetAllAttrs(p, static_cast<int64_t>(gen->current_seed()));
    const auto& random_mask_like_state = std::make_shared<RandomMaskLikeKernelState>(gen);

    const auto& mask = JUST(OpInterpUtil::Dispatch<Tensor>(
        *random_mask_like_op_, {x},
        OpExprInterpContext(random_mask_like_attrs, random_mask_like_state)));

    float mask_scale_value = 1.0;
    if (p != 1.0) { mask_scale_value = 1.0 / (1.0 - p); }
    auto& fused_attrs = THREAD_CACHED_MUTABLE_ATTR_MAP("diagonal", "tril_scale_value",
                                                       "mask_scale_value", "tril_fill_value");
    fused_attrs.SetAllAttrs(diagonal, tril_scale_value, mask_scale_value, tril_fill_value);
    return OpInterpUtil::Dispatch<TensorTuple>(*fused_op_, {x, mask}, fused_attrs);
  }

 private:
  std::shared_ptr<OpExpr> fused_op_;
  std::shared_ptr<OpExpr> random_mask_like_op_;
};

class L2NormalizeGradFunctor {
 public:
  L2NormalizeGradFunctor() {
    op_ = CHECK_JUST(one::OpBuilder("l2_normalize_grad")
                         .Input("dy")
                         .Input("y")
                         .Input("square_x_sum")
                         .Output("dx")
                         .Build());
  }
  Maybe<Tensor> operator()(const std::shared_ptr<one::Tensor>& dy,
                           const std::shared_ptr<one::Tensor>& y,
                           const std::shared_ptr<one::Tensor>& square_x_sum, const int32_t& axis,
                           const float& epsilon) const {
    auto& attrs = THREAD_CACHED_MUTABLE_ATTR_MAP("axis", "epsilon");
    attrs.SetAllAttrs(axis, epsilon);
    return OpInterpUtil::Dispatch<Tensor>(*op_, {dy, y, square_x_sum}, attrs);
  }

 private:
  std::shared_ptr<OpExpr> op_;
};

class FusedBiasAddGeluFunctor {
 public:
  FusedBiasAddGeluFunctor() {
    op_ = CHECK_JUST(
        one::OpBuilder("fused_bias_add_gelu").Input("a").Input("b").Output("out").Build());
  }
  Maybe<Tensor> operator()(const std::shared_ptr<one::Tensor>& a,
                           const std::shared_ptr<one::Tensor>& b, const int32_t& axis) const {
    auto& attrs = THREAD_CACHED_MUTABLE_ATTR_MAP("axis");
    attrs.SetAllAttrs(axis);
    return OpInterpUtil::Dispatch<Tensor>(*op_, {a, b}, attrs);
  }

 private:
  std::shared_ptr<OpExpr> op_;
};

class FusedBiasAddGeluGradFunctor {
 public:
  FusedBiasAddGeluGradFunctor() {
    op_ = CHECK_JUST(one::OpBuilder("fused_bias_add_gelu_grad")
                         .Input("a")
                         .Input("b")
                         .Input("dy")
                         .Output("dx")
                         .Build());
  }
  Maybe<Tensor> operator()(const std::shared_ptr<one::Tensor>& a,
                           const std::shared_ptr<one::Tensor>& b,
                           const std::shared_ptr<one::Tensor>& dy, const int32_t& axis) const {
    auto& attrs = THREAD_CACHED_MUTABLE_ATTR_MAP("axis");
    attrs.SetAllAttrs(axis);
    return OpInterpUtil::Dispatch<Tensor>(*op_, {a, b, dy}, attrs);
  }

 private:
  std::shared_ptr<OpExpr> op_;
};

class FusedBiasAddDropoutFunctor {
 public:
  FusedBiasAddDropoutFunctor() {
    random_mask_like_op_ =
        CHECK_JUST(one::OpBuilder("random_mask_like").Input("like").Output("out").Build());
    fused_bias_add_mask_scale_op_ = CHECK_JUST(one::OpBuilder("fused_bias_add_mask_scale")
                                                   .Input("a")
                                                   .Input("b")
                                                   .Input("mask")
                                                   .Output("out")
                                                   .Build());
  }
  Maybe<Tensor> operator()(const std::shared_ptr<one::Tensor>& a,
                           const std::shared_ptr<one::Tensor>& b, const float& p,
                           const int32_t& axis, const Optional<one::Generator>& generator) const {
    int32_t axis_val = axis;
    if (axis_val < 0) {
      const int64_t num_axes = a->shape()->NumAxes();
      axis_val += num_axes;
    }
    if (p > 0.0) {
      const auto gen = generator.value_or(JUST(one::DefaultAutoGenerator()));
      auto& random_mask_like_attrs = THREAD_CACHED_MUTABLE_ATTR_MAP("rate", "seed");
      random_mask_like_attrs.SetAllAttrs(p, static_cast<int64_t>(gen->current_seed()));
      const auto& random_mask_like_state = std::make_shared<RandomMaskLikeKernelState>(gen);

      float scale = 0.0;
      if (p != 1.0) { scale = 1.0 / (1.0 - p); }
      auto& fused_bias_add_mask_attrs = THREAD_CACHED_MUTABLE_ATTR_MAP("scale", "axis");
      fused_bias_add_mask_attrs.SetAllAttrs(scale, axis_val);

      return SequenceFunction<Maybe<Tensor>()>([&]() -> Maybe<Tensor> {
               return OpInterpUtil::Dispatch<Tensor>(
                   *random_mask_like_op_, {a},
                   OpExprInterpContext(random_mask_like_attrs, random_mask_like_state));
             })
          .then([&](const std::shared_ptr<one::Tensor>& x) {
            return OpInterpUtil::Dispatch<Tensor>(*fused_bias_add_mask_scale_op_, {a, b, x},
                                                  fused_bias_add_mask_attrs);
          })
          .call();
    } else {
      return functional::BiasAdd(a, b, axis_val);
    }
  }

 private:
  std::shared_ptr<OpExpr> random_mask_like_op_;
  std::shared_ptr<OpExpr> fused_bias_add_mask_scale_op_;
};

class FusedScaleTrilFunctor {
 public:
  FusedScaleTrilFunctor() {
    op_ = CHECK_JUST(one::OpBuilder("fused_scale_tril").Input("in").Output("out").Build());
  }

  Maybe<Tensor> operator()(const std::shared_ptr<one::Tensor>& x, const int64_t& diagonal,
                           const Scalar& fill_value, const Scalar& scale) const {
    auto& attrs = THREAD_CACHED_MUTABLE_ATTR_MAP(
        "diagonal", "floating_fill_value", "is_floating_fill_value", "integer_fill_value",
        "floating_scale_value", "is_floating_scale_value", "integer_scale_value");
    bool is_fill_value_double = fill_value.IsFloatingPoint();
    bool is_scale_double = scale.IsFloatingPoint();

    double floating_fill_value = 0;
    int64_t integer_fill_value = 0;
    if (is_fill_value_double) {
      floating_fill_value = fill_value.As<double>();
    } else {
      integer_fill_value = fill_value.As<int64_t>();
    }
    double floating_scale_value = 0;
    int64_t integer_scale_value = 0;
    if (is_scale_double) {
      floating_scale_value = scale.As<double>();
    } else {
      integer_scale_value = scale.As<int64_t>();
    }
    attrs.SetAllAttrs(diagonal, floating_fill_value, is_fill_value_double, integer_fill_value,
                      floating_scale_value, is_scale_double, integer_scale_value);
    return OpInterpUtil::Dispatch<Tensor>(*op_, {x}, attrs);
  }

 private:
  std::shared_ptr<OpExpr> op_;
};

class FusedScaleMaskSoftmaxFunctor {
 public:
  FusedScaleMaskSoftmaxFunctor() {
    op_ = CHECK_JUST(
        one::OpBuilder("fused_scale_mask_softmax").Input("x").Input("mask").Output("y").Build());
  }
  Maybe<Tensor> operator()(const std::shared_ptr<one::Tensor>& x,
                           const std::shared_ptr<one::Tensor>& mask, const float& fill_value,
                           const float& scale) const {
    auto& attrs = THREAD_CACHED_MUTABLE_ATTR_MAP("scale_value", "mask_fill_value");
    attrs.SetAllAttrs(scale, fill_value);
    return OpInterpUtil::Dispatch<Tensor>(*op_, {x, mask}, attrs);
  }

 private:
  std::shared_ptr<OpExpr> op_;
};

class FusedScaleMaskSoftmaxDropoutFunctor {
 public:
  FusedScaleMaskSoftmaxDropoutFunctor() {
    random_mask_like_op_ =
        CHECK_JUST(one::OpBuilder("random_mask_like").Input("like").Output("out").Build());
    fused_scale_mask_softmax_dropout_op_ =
        CHECK_JUST(one::OpBuilder("fused_scale_mask_softmax_dropout")
                       .Input("x")
                       .Input("mask")
                       .Input("dropout_mask")
                       .Output("y")
                       .Output("softmax_y")
                       .Build());
  }
  Maybe<TensorTuple> operator()(const std::shared_ptr<one::Tensor>& x,
                                const std::shared_ptr<one::Tensor>& mask, const float& fill_value,
                                const float& scale, const float& p, const bool& training,
                                const Optional<one::Generator>& generator) const {
    float rate = p;
    if (!training) rate = 0.0;
    const auto gen = generator.value_or(JUST(one::DefaultAutoGenerator()));
    auto& random_mask_like_attrs = THREAD_CACHED_MUTABLE_ATTR_MAP("rate", "seed");
    random_mask_like_attrs.SetAllAttrs(rate, static_cast<int64_t>(gen->current_seed()));
    const auto& random_mask_like_state = std::make_shared<RandomMaskLikeKernelState>(gen);

    const auto& dropout_mask = JUST(OpInterpUtil::Dispatch<Tensor>(
        *random_mask_like_op_, {x},
        OpExprInterpContext(random_mask_like_attrs, random_mask_like_state)));

    float dropout_scale = 0.0;
    if (rate != 1.0) { dropout_scale = 1.0 / (1.0 - rate); }
    auto& fused_scale_mask_softmax_dropout_attrs =
        THREAD_CACHED_MUTABLE_ATTR_MAP("scale_value", "mask_fill_value", "dropout_scale_value");
    fused_scale_mask_softmax_dropout_attrs.SetAllAttrs(scale, fill_value, dropout_scale);
    return OpInterpUtil::Dispatch<TensorTuple>(*fused_scale_mask_softmax_dropout_op_,
                                               {x, mask, dropout_mask},
                                               fused_scale_mask_softmax_dropout_attrs);
  }

 private:
  std::shared_ptr<OpExpr> random_mask_like_op_;
  std::shared_ptr<OpExpr> fused_scale_mask_softmax_dropout_op_;
};

<<<<<<< HEAD
// Equivalent to
// masked = (x + bias) * mask * scale_value
// unmask = (1 - mask).bool()
// masked.masked_fill_(unmask, mask_fill_value)
// softmax_y = softmax(masked, dim=-1)
// y = dropout(softmax_y, p)
class FusedBiasAddScaleMaskSoftmaxDropoutFunctor {
 public:
  FusedBiasAddScaleMaskSoftmaxDropoutFunctor() {
    random_mask_op_ =
        CHECK_JUST(one::OpBuilder("random_mask_like").Input("like").Output("out").Build());
    fused_op_ = CHECK_JUST(one::OpBuilder("fused_bias_add_scale_mask_softmax_dropout")
                               .Input("x")
                               .Input("bias")
                               .Input("mask")
                               .Input("dropout_mask")
                               .Output("y")
                               .Output("softmax_y")
                               .Build());
  }
  Maybe<TensorTuple> operator()(const std::shared_ptr<one::Tensor>& x,
                                const std::shared_ptr<one::Tensor>& bias,
                                const std::shared_ptr<one::Tensor>& mask, const float& fill_value,
                                const float& scale, const float& p, const bool& training,
                                const Optional<one::Generator>& generator) const {
    float rate = p;
    if (!training) rate = 0.0;
    const auto gen = generator.value_or(JUST(one::DefaultAutoGenerator()));
    auto& random_mask_like_attrs = THREAD_CACHED_MUTABLE_ATTR_MAP("rate", "seed");
    random_mask_like_attrs.SetAllAttrs(rate, static_cast<int64_t>(gen->current_seed()));
    const auto& random_mask_like_state = std::make_shared<RandomMaskLikeKernelState>(gen);

    const auto& dropout_mask = JUST(OpInterpUtil::Dispatch<Tensor>(
        *random_mask_op_, {x},
        OpExprInterpContext(random_mask_like_attrs, random_mask_like_state)));

    float dropout_scale = 0.0;
    if (rate != 1.0) { dropout_scale = 1.0 / (1.0 - rate); }
    auto& fused_scale_mask_softmax_dropout_attrs =
        THREAD_CACHED_MUTABLE_ATTR_MAP("scale_value", "mask_fill_value", "dropout_scale_value");
    fused_scale_mask_softmax_dropout_attrs.SetAllAttrs(scale, fill_value, dropout_scale);
    return OpInterpUtil::Dispatch<TensorTuple>(*fused_op_, {x, bias, mask, dropout_mask},
                                               fused_scale_mask_softmax_dropout_attrs);
  }

 private:
  std::shared_ptr<OpExpr> random_mask_op_;
  std::shared_ptr<OpExpr> fused_op_;
=======
class FlashAttentionFunctor {
 public:
  FlashAttentionFunctor() {
    op_ = CHECK_JUST(one::OpBuilder("flash_attention")
                         .Input("query")
                         .Input("key")
                         .Input("value")
                         .Input("cu_seqlens_q")
                         .Input("cu_seqlens_k")
                         .Output("out")
                         .Output("softmax_lse")
                         .Build());
  }
  Maybe<TensorTuple> operator()(const std::shared_ptr<one::Tensor>& query,
                                const std::shared_ptr<one::Tensor>& key,
                                const std::shared_ptr<one::Tensor>& value,
                                const std::shared_ptr<one::Tensor>& cu_seqlens_q,
                                const std::shared_ptr<one::Tensor>& cu_seqlens_k,
                                const float softmax_scale, const bool causal,
                                const float dropout_rate) const {
    auto& attrs = THREAD_CACHED_MUTABLE_ATTR_MAP("softmax_scale", "causal", "dropout_rate");
    attrs.SetAllAttrs(softmax_scale, causal, dropout_rate);
    return OpInterpUtil::Dispatch<TensorTuple>(
        *op_, {query, key, value, cu_seqlens_q, cu_seqlens_k}, attrs);
  }

 private:
  std::shared_ptr<OpExpr> op_;
>>>>>>> 96778ba7
};

class CtcGreedyDecoderFunctor {
 public:
  CtcGreedyDecoderFunctor() {
    op_ = CHECK_JUST(one::OpBuilder("ctc_greedy_decoder")
                         .Input("log_probs")
                         .Input("input_lengths")
                         .Output("decoded")
                         .Output("neg_sum_logits")
                         .Build());
  }
  Maybe<TensorTuple> operator()(const std::shared_ptr<one::Tensor>& log_probs,
                                const std::shared_ptr<one::Tensor>& input_lengths,
                                const bool& merge_repeated) const {
    auto& attrs = THREAD_CACHED_MUTABLE_ATTR_MAP("merge_repeated");
    attrs.SetAllAttrs(merge_repeated);
    return OpInterpUtil::Dispatch<TensorTuple>(*op_, {log_probs, input_lengths}, attrs);
  }

 private:
  std::shared_ptr<OpExpr> op_;
};

class PariticalFCSampleDisableBoxing {
 public:
  PariticalFCSampleDisableBoxing() {
    op_ = CHECK_JUST(one::OpBuilder("distributed_partial_fc_sample_disable_boxing")
                         .Input("sampled_weight_diff")
                         .Input("sampled_label")
                         .Output("boxing_disabled_sampled_weight_diff")
                         .Output("boxing_disabled_sampled_label")
                         .Build());
  }
  Maybe<TensorTuple> operator()(const std::shared_ptr<one::Tensor>& sampled_weight_diff,
                                const std::shared_ptr<one::Tensor>& sampled_label) const {
    return OpInterpUtil::Dispatch<TensorTuple>(*op_, {sampled_weight_diff, sampled_label});
  }

 private:
  std::shared_ptr<OpExpr> op_;
};

class NmsFunctor {
 public:
  NmsFunctor() { op_ = CHECK_JUST(one::OpBuilder("nms").Input("in").Output("out").Build()); }

  Maybe<Tensor> operator()(const std::shared_ptr<one::Tensor>& x, const float& iou_threshold,
                           const int32_t& keep_n) const {
    auto& attrs = THREAD_CACHED_MUTABLE_ATTR_MAP("iou_threshold", "keep_n");
    attrs.SetAllAttrs(iou_threshold, keep_n);
    return OpInterpUtil::Dispatch<Tensor>(*op_, {x}, attrs);
  }

 private:
  std::shared_ptr<OpExpr> op_;
};

class RoiAlignFunctor {
 public:
  RoiAlignFunctor() {
    op_ = CHECK_JUST(one::OpBuilder("roi_align").Input("x").Input("rois").Output("y").Build());
  }

  Maybe<Tensor> operator()(const std::shared_ptr<one::Tensor>& x,
                           const std::shared_ptr<one::Tensor>& rois, const float& spatial_scale,
                           const int32_t& pooled_h, const int32_t& pooled_w,
                           const int32_t& sampling_ratio, const bool& aligned) const {
    auto& attrs = THREAD_CACHED_MUTABLE_ATTR_MAP("spatial_scale", "pooled_h", "pooled_w",
                                                 "sampling_ratio", "aligned");
    attrs.SetAllAttrs(spatial_scale, pooled_h, pooled_w, sampling_ratio, aligned);
    return OpInterpUtil::Dispatch<Tensor>(*op_, {x, rois}, attrs);
  }

 private:
  std::shared_ptr<OpExpr> op_;
};

class RoiAlignGradFunctor {
 public:
  RoiAlignGradFunctor() {
    op_ = CHECK_JUST(one::OpBuilder("roi_align_grad")
                         .Input("dy")
                         .Input("x_like")
                         .Input("rois")
                         .Output("dx")
                         .Build());
  }

  Maybe<Tensor> operator()(const std::shared_ptr<one::Tensor>& dy,
                           const std::shared_ptr<one::Tensor>& x_like,
                           const std::shared_ptr<one::Tensor>& rois, const float& spatial_scale,
                           const int32_t& pooled_h, const int32_t& pooled_w,
                           const int32_t& sampling_ratio, const bool& aligned) const {
    auto& attrs = THREAD_CACHED_MUTABLE_ATTR_MAP("spatial_scale", "pooled_h", "pooled_w",
                                                 "sampling_ratio", "aligned");
    attrs.SetAllAttrs(spatial_scale, pooled_h, pooled_w, sampling_ratio, aligned);
    return OpInterpUtil::Dispatch<Tensor>(*op_, {dy, x_like, rois}, attrs);
  }

 private:
  std::shared_ptr<OpExpr> op_;
};

class FusedDotFeatureInteractionFunctor {
 public:
  FusedDotFeatureInteractionFunctor() {
    ops_has_output_concat_.resize(kMaxInputCount);
    ops_no_output_concat_.resize(kMaxInputCount);
    for (int n = 0; n < ops_has_output_concat_.size(); ++n) {
      ops_has_output_concat_[n] = CHECK_JUST(one::OpBuilder("fused_dot_feature_interaction")
                                                 .Input("features", n + 1)
                                                 .Input("output_concat")
                                                 .Output("out")
                                                 .Build());
    }
    for (int n = 0; n < ops_no_output_concat_.size(); ++n) {
      ops_no_output_concat_[n] = CHECK_JUST(one::OpBuilder("fused_dot_feature_interaction")
                                                .Input("features", n + 1)
                                                .Output("out")
                                                .Build());
    }
  }

  Maybe<Tensor> operator()(const TensorTuple& features, const Optional<one::Tensor>& output_concat,
                           const bool& self_interaction, const int32_t& output_padding,
                           const std::string& pooling) const {
    const int64_t n_features = features.size();
    TensorTuple inputs;
    if (n_features > kMaxInputCount) {
      inputs.push_back(JUST(functional::Concat(features, 1)));
    } else {
      inputs = features;
    }
    CHECK_OR_RETURN(pooling == "sum" || pooling == "none")
        << Error::RuntimeError() << "pooling should be sum or none, but get " << pooling;

    auto& attrs = THREAD_CACHED_MUTABLE_ATTR_MAP("self_interaction", "output_padding", "pooling",
                                                 "has_output_concat");
    if (pooling == "sum") {
      CHECK_EQ_OR_RETURN(output_padding, 0)
          << Error::RuntimeError() << "output_padding should be equal to 0. ";
      CHECK_OR_RETURN(!output_concat) << Error::RuntimeError() << "output_concat should not exist";
      attrs.SetAllAttrs(self_interaction, output_padding, pooling, false);
      const std::shared_ptr<one::Tensor>& bi_interaction = JUST(OpInterpUtil::Dispatch<Tensor>(
          *JUST(oneflow::VectorAt(ops_no_output_concat_, n_features - 1)), inputs, attrs));
      std::vector<int32_t> reduce_axes_vec = {1};
      return functional::ReduceSum(bi_interaction, reduce_axes_vec, true);
    }
    if (output_concat) {
      attrs.SetAllAttrs(self_interaction, output_padding, pooling, true);
      inputs.push_back(JUST(output_concat));
      return OpInterpUtil::Dispatch<Tensor>(
          *JUST(oneflow::VectorAt(ops_has_output_concat_, n_features - 1)), inputs, attrs);
    } else {
      attrs.SetAllAttrs(self_interaction, output_padding, pooling, false);
      return OpInterpUtil::Dispatch<Tensor>(
          *JUST(oneflow::VectorAt(ops_no_output_concat_, n_features - 1)), inputs, attrs);
    }
  }

 private:
  std::vector<std::shared_ptr<OpExpr>> ops_has_output_concat_;
  std::vector<std::shared_ptr<OpExpr>> ops_no_output_concat_;
};

class FusedCrossFeatureInteractionFunctor {
 public:
  FusedCrossFeatureInteractionFunctor() {
    op_ = CHECK_JUST(one::OpBuilder("fused_cross_feature_interaction")
                         .Input("x")
                         .Input("weight")
                         .Input("x0")
                         .Input("bias")
                         .Output("out")
                         .Output("matmul_result")
                         .Build());
  }

  Maybe<Tensor> operator()(const std::shared_ptr<one::Tensor>& x,
                           const std::shared_ptr<one::Tensor>& weight,
                           const std::shared_ptr<one::Tensor>& x0,
                           const std::shared_ptr<one::Tensor>& bias,
                           const std::string& interaction_mode) const {
    if (interaction_mode != "vector" && interaction_mode != "matrix") {
      UNIMPLEMENTED_THEN_RETURN()
          << "Fused Cross Interaction mode only support `vector` and `matrix`. ";
    }
    auto& attrs = THREAD_CACHED_MUTABLE_ATTR_MAP("interaction_mode");
    attrs.SetAllAttrs(interaction_mode);
    return OpInterpUtil::Dispatch<Tensor>(*op_, {x, weight, x0, bias}, attrs);
  }

 private:
  std::shared_ptr<OpExpr> op_;
};

class OneEmbeddingIdShuffleFunctor {
 public:
  OneEmbeddingIdShuffleFunctor() {
    op_table_ids_has_in_out_ = CHECK_JUST(one::OpBuilder("id_shuffle")
                                              .Input("ids")
                                              .Input("table_ids")
                                              .Output("num_unique_matrix")
                                              .Output("inverse_unique_partition_indices")
                                              .Output("cur_rank_num_unique")
                                              .Output("cur_rank_unique_ids")
                                              .Output("cur_rank_unique_table_ids")
                                              .Output("cur_rank_inverse_indices")
                                              .Build());
    op_table_ids_no_in_has_out_ = CHECK_JUST(one::OpBuilder("id_shuffle")
                                                 .Input("ids")
                                                 .Output("num_unique_matrix")
                                                 .Output("inverse_unique_partition_indices")
                                                 .Output("cur_rank_num_unique")
                                                 .Output("cur_rank_unique_ids")
                                                 .Output("cur_rank_unique_table_ids")
                                                 .Output("cur_rank_inverse_indices")
                                                 .Build());
  }

  Maybe<TensorTuple> operator()(const std::shared_ptr<one::Tensor>& ids,
                                const Optional<one::Tensor>& table_ids, const int32_t& num_tables,
                                const std::string& embedding_name) const {
    auto& attrs = THREAD_CACHED_MUTABLE_ATTR_MAP("num_tables", "embedding_name");
    attrs.SetAllAttrs(num_tables, embedding_name);
    if (table_ids) {
      return OpInterpUtil::Dispatch<TensorTuple>(*op_table_ids_has_in_out_, {ids, JUST(table_ids)},
                                                 attrs);
    } else {
      return OpInterpUtil::Dispatch<TensorTuple>(*op_table_ids_no_in_has_out_, {ids}, attrs);
    }
  }

 private:
  std::shared_ptr<OpExpr> op_table_ids_has_in_out_;
  std::shared_ptr<OpExpr> op_table_ids_no_in_has_out_;
};

class OneEmbeddingEmbeddingShuffleFunctor {
 public:
  OneEmbeddingEmbeddingShuffleFunctor() {
    op_ = CHECK_JUST(one::OpBuilder("embedding_shuffle")
                         .Input("cur_rank_embeddings")
                         .Input("num_unique_matrix")
                         .Input("cur_rank_inverse_indices")
                         .Input("inverse_unique_partition_indices")
                         .Output("embeddings")
                         .Build());
  }

  Maybe<Tensor> operator()(const std::shared_ptr<one::Tensor>& cur_rank_embeddings,
                           const std::shared_ptr<one::Tensor>& num_unique_matrix,
                           const std::shared_ptr<one::Tensor>& cur_rank_inverse_indices,
                           const std::shared_ptr<one::Tensor>& inverse_unique_partition_indices,
                           const std::string& embedding_name) const {
    auto& attrs = THREAD_CACHED_MUTABLE_ATTR_MAP("embedding_size", "embedding_name");
    const int64_t num_axes = cur_rank_embeddings->shape()->NumAxes();
    attrs.SetAllAttrs(cur_rank_embeddings->shape()->At(num_axes - 1), embedding_name);
    return OpInterpUtil::Dispatch<Tensor>(
        *op_,
        {cur_rank_embeddings, num_unique_matrix, cur_rank_inverse_indices,
         inverse_unique_partition_indices},
        attrs);
  }

 private:
  std::shared_ptr<OpExpr> op_;
};

class OneEmbeddingEmbeddingGradientShuffleFunctor {
 public:
  OneEmbeddingEmbeddingGradientShuffleFunctor() {
    op_ = CHECK_JUST(one::OpBuilder("embedding_gradient_shuffle")
                         .Input("embedding_grad")
                         .Input("num_unique_matrix")
                         .Input("cur_rank_inverse_indices")
                         .Input("inverse_unique_partition_indices")
                         .Output("cur_rank_unique_embedding_grad")
                         .Build());
  }

  Maybe<Tensor> operator()(const std::shared_ptr<one::Tensor>& embedding_grad,
                           const std::shared_ptr<one::Tensor>& num_unique_matrix,
                           const std::shared_ptr<one::Tensor>& cur_rank_inverse_indices,
                           const std::shared_ptr<one::Tensor>& inverse_unique_partition_indices,
                           const std::string& embedding_name) const {
    auto& attrs = THREAD_CACHED_MUTABLE_ATTR_MAP("embedding_size", "embedding_name");
    const int64_t num_axes = embedding_grad->shape()->NumAxes();
    attrs.SetAllAttrs(embedding_grad->shape()->At(num_axes - 1), embedding_name);
    return OpInterpUtil::Dispatch<Tensor>(
        *op_,
        {embedding_grad, num_unique_matrix, cur_rank_inverse_indices,
         inverse_unique_partition_indices},
        attrs);
  }

 private:
  std::shared_ptr<OpExpr> op_;
};

class OneEmbeddingLookupFunctor {
 public:
  OneEmbeddingLookupFunctor() {
    op_ = CHECK_JUST(one::OpBuilder("embedding_lookup")
                         .Input("num_unique_ids")
                         .Input("unique_ids")
                         .Input("table_ids")
                         .Output("unique_values")
                         .Build());
  }

  Maybe<Tensor> operator()(const std::shared_ptr<one::Tensor>& num_unique_ids,
                           const std::shared_ptr<one::Tensor>& unique_ids,
                           const std::shared_ptr<one::Tensor>& table_ids,
                           const Symbol<DType>& dtype, const Symbol<DType>& embedding_dtype,
                           const int64_t line_size, const int64_t embedding_size,
                           const std::string& embedding_name, const std::string& embedding_tables,
                           const std::string& state_initializer, const int64_t seed) const {
    auto& attrs = THREAD_CACHED_MUTABLE_ATTR_MAP("dtype", "embedding_dtype", "line_size",
                                                 "embedding_size", "embedding_name",
                                                 "embedding_tables", "state_initializer", "seed");
    attrs.SetAllAttrs(dtype->data_type(), embedding_dtype->data_type(), line_size, embedding_size,
                      embedding_name, embedding_tables, state_initializer, seed);
    return OpInterpUtil::Dispatch<Tensor>(*op_, {num_unique_ids, unique_ids, table_ids}, attrs);
  }

 private:
  std::shared_ptr<OpExpr> op_;
};

class OneEmbeddingFusedLookupFunctor {
 public:
  OneEmbeddingFusedLookupFunctor() {
    op_has_table_ids_ = CHECK_JUST(one::OpBuilder("one_embedding_fused_lookup")
                                       .Input("shadow")
                                       .Input("ids")
                                       .Input("table_ids")
                                       .Output("embeddings")
                                       .Build());
    op_no_table_ids_ = CHECK_JUST(one::OpBuilder("one_embedding_fused_lookup")
                                      .Input("shadow")
                                      .Input("ids")
                                      .Output("embeddings")
                                      .Build());
  }

  Maybe<Tensor> operator()(const std::shared_ptr<one::Tensor>& shadow,
                           const std::shared_ptr<one::Tensor>& ids,
                           const Optional<one::Tensor>& table_ids, const Symbol<DType>& dtype,
                           const std::string& embedding_name, const int64_t line_size,
                           const int64_t embedding_size, const bool is_full_cache,
                           const int32_t num_tables, const std::string& embedding_tables,
                           const Optional<int64_t>& padding_idx, const int64_t seed) const {
    int64_t padding_idx_val = -1;
    bool has_padding_idx = false;
    if (padding_idx.has_value()) {
      padding_idx_val = JUST(padding_idx);
      has_padding_idx = true;
    }
    auto& attrs = THREAD_CACHED_MUTABLE_ATTR_MAP(
        "dtype", "embedding_name", "line_size", "embedding_size", "is_full_cache", "num_tables",
        "embedding_tables", "seed", "padding_idx", "has_padding_idx");
    attrs.SetAllAttrs(dtype->data_type(), embedding_name, line_size, embedding_size, is_full_cache,
                      num_tables, embedding_tables, seed, padding_idx_val, has_padding_idx);
    if (table_ids) {
      const auto& table_ids_shape = *(JUST(table_ids)->shape());
      const auto& ids_shape = *(ids->shape());
      auto broadcast_table_ids = JUST(table_ids);
      if (table_ids_shape != ids_shape) {
        CHECK_LE_OR_RETURN(table_ids_shape.NumAxes(), ids_shape.NumAxes())
            << "table_ids num_axes should be less equal to ids num_axes, but got table_ids "
               "num_axes "
            << table_ids_shape.NumAxes() << " and ids num_axes " << ids_shape.NumAxes();
        const int64_t left_extend_dims = ids_shape.NumAxes() - table_ids_shape.NumAxes();
        for (int64_t i = 0; i < table_ids_shape.NumAxes(); i++) {
          CHECK_EQ_OR_RETURN(table_ids_shape.at(i), ids_shape.at(left_extend_dims + i))
              << "when table_ids's shape not equals ids shape, table_ids must be able to be "
                 "broadcast to ids_shape "
                 "but got table_ids_shape: "
              << table_ids_shape.DebugStr() << ", ids_shape: " << ids_shape.DebugStr();
        }
        broadcast_table_ids =
            JUST(functional::BroadcastLike(JUST(table_ids), ids, std::vector<int32_t>{}));
      }
      return OpInterpUtil::Dispatch<Tensor>(*op_has_table_ids_, {shadow, ids, broadcast_table_ids},
                                            attrs);
    } else {
      return OpInterpUtil::Dispatch<Tensor>(*op_no_table_ids_, {shadow, ids}, attrs);
    }
  }

 private:
  std::shared_ptr<OpExpr> op_has_table_ids_;
  std::shared_ptr<OpExpr> op_no_table_ids_;
};

class OneEmbeddingFusedLookupGradFunctor {
 public:
  OneEmbeddingFusedLookupGradFunctor() {
    op_ = CHECK_JUST(one::OpBuilder("one_embedding_fused_lookup_grad")
                         .Input("ids")
                         .Input("embedding_grad")
                         .Build());
  }

  Maybe<void> operator()(const std::shared_ptr<one::Tensor>& ids,
                         const std::shared_ptr<one::Tensor>& embedding_grad,
                         const std::string& embedding_name, const int64_t line_size,
                         const int64_t embedding_size) const {
    auto& attrs = THREAD_CACHED_MUTABLE_ATTR_MAP("embedding_name", "line_size", "embedding_size");
    attrs.SetAllAttrs(embedding_name, line_size, embedding_size);
    JUST(OpInterpUtil::Dispatch<TensorTuple>(*op_, {ids, embedding_grad}, attrs));
    return Maybe<void>::Ok();
  }

 private:
  std::shared_ptr<OpExpr> op_;
};

class OneEmbeddingEmbeddingPutFunctor {
 public:
  OneEmbeddingEmbeddingPutFunctor() {
    op_ = CHECK_JUST(one::OpBuilder("embedding_put")
                         .Input("num_unique_ids")
                         .Input("unique_ids")
                         .Input("unique_embeddings")
                         .Build());
  }

  Maybe<void> operator()(const std::shared_ptr<one::Tensor>& num_unique_ids,
                         const std::shared_ptr<one::Tensor>& unique_ids,
                         const std::shared_ptr<one::Tensor>& unique_embeddings,
                         const std::string& embedding_name, const int64_t line_size) const {
    auto& attrs = THREAD_CACHED_MUTABLE_ATTR_MAP("embedding_name", "line_size");
    attrs.SetAllAttrs(embedding_name, line_size);
    JUST(OpInterpUtil::Dispatch<TensorTuple>(*op_, {num_unique_ids, unique_ids, unique_embeddings},
                                             attrs));
    return Maybe<void>::Ok();
  }

 private:
  std::shared_ptr<OpExpr> op_;
};

class OneEmbeddingUniqueKeyValuePairFunctor {
 public:
  OneEmbeddingUniqueKeyValuePairFunctor() {
    op_has_input_value_ = CHECK_JUST(one::OpBuilder("unique_key_value_pair")
                                         .Input("keys")
                                         .Input("values")
                                         .Output("num_unique")
                                         .Output("unique_keys")
                                         .Output("unique_values")
                                         .Output("inverse_indices")
                                         .Build());
    op_no_input_value_ = CHECK_JUST(one::OpBuilder("unique_key_value_pair")
                                        .Input("keys")
                                        .Output("num_unique")
                                        .Output("unique_keys")
                                        .Output("unique_values")
                                        .Output("inverse_indices")
                                        .Build());
  }

  Maybe<TensorTuple> operator()(const std::shared_ptr<one::Tensor>& keys,
                                const Optional<one::Tensor>& values, const int32_t num_tables,
                                const std::string& embedding_name) const {
    auto& attrs = THREAD_CACHED_MUTABLE_ATTR_MAP("num_tables", "embedding_name");
    attrs.SetAllAttrs(num_tables, embedding_name);
    if (values) {
      return OpInterpUtil::Dispatch<TensorTuple>(*op_has_input_value_, {keys, JUST(values)}, attrs);
    } else {
      return OpInterpUtil::Dispatch<TensorTuple>(*op_no_input_value_, {keys}, attrs);
    }
  }

 private:
  std::shared_ptr<OpExpr> op_has_input_value_;
  std::shared_ptr<OpExpr> op_no_input_value_;
};

class OneEmbeddingSgdUpdateFunctor {
 public:
  OneEmbeddingSgdUpdateFunctor() {
    // This functor is only used in one_embedding eager mode with lr passed by attr and no optional
    // input, we also define functor with all optional input just for unittest. when the optional
    // input learning_rate tensor has passed in, we think all optional input are not None and check
    // them.
    sgd_no_optional_input_op_ = CHECK_JUST(one::OpBuilder("one_embedding_sgd_update")
                                               .Input("num_unique_ids")
                                               .Input("unique_embeddings")
                                               .Input("embedding_grad")
                                               .Output("updated_unique_embeddings")
                                               .Build());
    momentum_no_optional_input_op_ = CHECK_JUST(one::OpBuilder("one_embedding_momentum_update")
                                                    .Input("num_unique_ids")
                                                    .Input("unique_embeddings")
                                                    .Input("embedding_grad")
                                                    .Output("updated_unique_embeddings")
                                                    .Build());
    // This functor is just for unittest
    sgd_op_ = CHECK_JUST(one::OpBuilder("one_embedding_sgd_update")
                             .Input("num_unique_ids")
                             .Input("unique_embeddings")
                             .Input("embedding_grad")
                             .Input("learning_rate")
                             .Input("down_scale_by_tensor")
                             .Input("skip_if")
                             .Output("updated_unique_embeddings")
                             .Build());
    momentum_op_ = CHECK_JUST(one::OpBuilder("one_embedding_momentum_update")
                                  .Input("num_unique_ids")
                                  .Input("unique_embeddings")
                                  .Input("embedding_grad")
                                  .Input("learning_rate")
                                  .Input("down_scale_by_tensor")
                                  .Input("skip_if")
                                  .Output("updated_unique_embeddings")
                                  .Build());
  }

  Maybe<Tensor> operator()(const std::shared_ptr<one::Tensor>& num_unique_ids,
                           const std::shared_ptr<one::Tensor>& unique_embeddings,
                           const std::shared_ptr<one::Tensor>& embedding_grad,
                           const Optional<one::Tensor>& learning_rate,
                           const Optional<one::Tensor>& down_scale_by_tensor,
                           const Optional<one::Tensor>& skip_if, const float learning_rate_val,
                           const double scale, const float weight_decay, const float momentum,
                           const int64_t line_size, const int64_t embedding_size,
                           const std::string& embedding_name) const {
    auto& attrs =
        THREAD_CACHED_MUTABLE_ATTR_MAP("learning_rate_val", "scale", "weight_decay", "line_size",
                                       "embedding_size", "embedding_name", "beta");
    if (momentum == 0) {
      attrs.SetAllAttrs(learning_rate_val, scale, weight_decay, line_size, embedding_size,
                        embedding_name, NullOpt);

      if (learning_rate) {
        CHECK(down_scale_by_tensor);
        CHECK(skip_if);
        return OpInterpUtil::Dispatch<Tensor>(
            *sgd_op_,
            {num_unique_ids, unique_embeddings, embedding_grad, JUST(learning_rate),
             JUST(down_scale_by_tensor), JUST(skip_if)},
            attrs);
      } else {
        CHECK(!down_scale_by_tensor);
        CHECK(!skip_if);
        return OpInterpUtil::Dispatch<Tensor>(
            *sgd_no_optional_input_op_, {num_unique_ids, unique_embeddings, embedding_grad}, attrs);
      }
    } else {
      attrs.SetAllAttrs(learning_rate_val, scale, weight_decay, line_size, embedding_size,
                        embedding_name, momentum);
      if (learning_rate) {
        CHECK(down_scale_by_tensor);
        CHECK(skip_if);
        return OpInterpUtil::Dispatch<Tensor>(
            *momentum_op_,
            {num_unique_ids, unique_embeddings, embedding_grad, JUST(learning_rate),
             JUST(down_scale_by_tensor), JUST(skip_if)},
            attrs);
      } else {
        CHECK(!down_scale_by_tensor);
        CHECK(!skip_if);
        return OpInterpUtil::Dispatch<Tensor>(*momentum_no_optional_input_op_,
                                              {num_unique_ids, unique_embeddings, embedding_grad},
                                              attrs);
      }
    }
  }

 private:
  std::shared_ptr<OpExpr> sgd_no_optional_input_op_;
  std::shared_ptr<OpExpr> sgd_op_;
  std::shared_ptr<OpExpr> momentum_no_optional_input_op_;
  std::shared_ptr<OpExpr> momentum_op_;
};

class OneEmbeddingAdamUpdateFunctor {
 public:
  OneEmbeddingAdamUpdateFunctor() {
    // This functor is only used in one_embedding eager mode with lr passed by attr and no optional
    // input, we also define functor with all optional input just for unittest. when the optional
    // input learning_rate tensor has passed in, we think all optional input are not None and check
    // them.
    no_optional_input_op_ = CHECK_JUST(one::OpBuilder("one_embedding_adam_update")
                                           .Input("num_unique_ids")
                                           .Input("unique_embeddings")
                                           .Input("embedding_grad")
                                           .Output("updated_unique_embeddings")
                                           .Build());
    // This functor is just for unittest
    no_bias_correction_op_ = CHECK_JUST(one::OpBuilder("one_embedding_adam_update")
                                            .Input("num_unique_ids")
                                            .Input("unique_embeddings")
                                            .Input("embedding_grad")
                                            .Input("learning_rate")
                                            .Input("down_scale_by_tensor")
                                            .Input("skip_if")
                                            .Output("updated_unique_embeddings")
                                            .Build());
    do_bias_correction_op_ = CHECK_JUST(one::OpBuilder("one_embedding_adam_update")
                                            .Input("num_unique_ids")
                                            .Input("unique_embeddings")
                                            .Input("embedding_grad")
                                            .Input("learning_rate")
                                            .Input("down_scale_by_tensor")
                                            .Input("skip_if")
                                            .Input("bias_correction1")
                                            .Input("bias_correction2")
                                            .Output("updated_unique_embeddings")
                                            .Build());
  }

  Maybe<Tensor> operator()(
      const std::shared_ptr<one::Tensor>& num_unique_ids,
      const std::shared_ptr<one::Tensor>& unique_embeddings,
      const std::shared_ptr<one::Tensor>& embedding_grad,
      const Optional<one::Tensor>& learning_rate, const Optional<one::Tensor>& down_scale_by_tensor,
      const Optional<one::Tensor>& skip_if, const Optional<one::Tensor>& bias_correction1,
      const Optional<one::Tensor>& bias_correction2, const float learning_rate_val,
      const double scale, const float weight_decay, const float beta1, const float beta2,
      const float& bias_correction1_val, const float& bias_correction2_val, const float epsilon,
      const bool do_bias_correction, const int64_t line_size, const int64_t embedding_size,
      const std::string& embedding_name) const {
    auto& attrs = THREAD_CACHED_MUTABLE_ATTR_MAP(
        "learning_rate_val", "scale", "weight_decay", "beta1", "beta2", "epsilon",
        "bias_correction1_val", "bias_correction2_val", "do_bias_correction", "line_size",
        "embedding_size", "embedding_name");
    attrs.SetAllAttrs(learning_rate_val, scale, weight_decay, beta1, beta2, epsilon,
                      bias_correction1_val, bias_correction2_val, do_bias_correction, line_size,
                      embedding_size, embedding_name);
    if (learning_rate) {
      CHECK(down_scale_by_tensor);
      CHECK(skip_if);
      if (do_bias_correction) {
        CHECK(bias_correction1);
        CHECK(bias_correction2);
        return OpInterpUtil::Dispatch<Tensor>(
            *do_bias_correction_op_,
            {num_unique_ids, unique_embeddings, embedding_grad, JUST(learning_rate),
             JUST(down_scale_by_tensor), JUST(skip_if), JUST(bias_correction1),
             JUST(bias_correction2)},
            attrs);
      } else {
        return OpInterpUtil::Dispatch<Tensor>(
            *no_bias_correction_op_,
            {num_unique_ids, unique_embeddings, embedding_grad, JUST(learning_rate),
             JUST(down_scale_by_tensor), JUST(skip_if)},
            attrs);
      }
    } else {
      CHECK(!down_scale_by_tensor);
      CHECK(!skip_if);
      CHECK(!bias_correction1);
      CHECK(!bias_correction2);
      return OpInterpUtil::Dispatch<Tensor>(
          *no_optional_input_op_, {num_unique_ids, unique_embeddings, embedding_grad}, attrs);
    }
  }

 private:
  std::shared_ptr<OpExpr> no_bias_correction_op_;
  std::shared_ptr<OpExpr> do_bias_correction_op_;
  std::shared_ptr<OpExpr> no_optional_input_op_;
};

class OneEmbeddingAdagradUpdateFunctor {
 public:
  OneEmbeddingAdagradUpdateFunctor() {
    // This functor is only used in one_embedding eager mode with lr passed by attr and no optional
    // input, we also define functor with all optional input just for unittest. when the optional
    // input learning_rate tensor has passed in, we think all optional input are not None and check
    // them.
    op_no_optional_input_ = CHECK_JUST(one::OpBuilder("one_embedding_adagrad_update")
                                           .Input("num_unique_ids")
                                           .Input("unique_embeddings")
                                           .Input("embedding_grad")
                                           .Output("updated_unique_embeddings")
                                           .Build());
    // This functor is just for unittest
    op_ = CHECK_JUST(one::OpBuilder("one_embedding_adagrad_update")
                         .Input("num_unique_ids")
                         .Input("unique_embeddings")
                         .Input("embedding_grad")
                         .Input("learning_rate")
                         .Input("down_scale_by_tensor")
                         .Input("skip_if")
                         .Input("train_step")
                         .Output("updated_unique_embeddings")
                         .Build());
  }

  Maybe<Tensor> operator()(const std::shared_ptr<one::Tensor>& num_unique_ids,
                           const std::shared_ptr<one::Tensor>& unique_embeddings,
                           const std::shared_ptr<one::Tensor>& embedding_grad,
                           const Optional<one::Tensor>& learning_rate,
                           const Optional<one::Tensor>& down_scale_by_tensor,
                           const Optional<one::Tensor>& skip_if,
                           const Optional<one::Tensor>& train_step, const int64_t train_step_val,
                           const float learning_rate_val, const double scale,
                           const float weight_decay, const float lr_decay, const float epsilon,
                           const int64_t line_size, const int64_t embedding_size,
                           const std::string& embedding_name) const {
    auto& attrs = THREAD_CACHED_MUTABLE_ATTR_MAP("train_step_val", "learning_rate_val", "scale",
                                                 "weight_decay", "lr_decay", "epsilon", "line_size",
                                                 "embedding_size", "embedding_name");
    attrs.SetAllAttrs(train_step_val, learning_rate_val, scale, weight_decay, lr_decay, epsilon,
                      line_size, embedding_size, embedding_name);
    if (learning_rate) {
      CHECK(down_scale_by_tensor);
      CHECK(skip_if);
      CHECK(train_step);
      return OpInterpUtil::Dispatch<Tensor>(
          *op_,
          {num_unique_ids, unique_embeddings, embedding_grad, JUST(learning_rate),
           JUST(down_scale_by_tensor), JUST(skip_if), JUST(train_step)},
          attrs);
    } else {
      CHECK(!down_scale_by_tensor);
      CHECK(!skip_if);
      CHECK(!train_step);
      return OpInterpUtil::Dispatch<Tensor>(
          *op_no_optional_input_, {num_unique_ids, unique_embeddings, embedding_grad}, attrs);
    }
  }

 private:
  std::shared_ptr<OpExpr> op_;
  std::shared_ptr<OpExpr> op_no_optional_input_;
};

class OneEmbeddingFtrlUpdateFunctor {
 public:
  OneEmbeddingFtrlUpdateFunctor() {
    // This functor is only used in one_embedding eager mode with lr passed by attr and no optional
    // input, we also define functor with all optional input just for unittest. when the optional
    // input learning_rate tensor has passed in, we think all optional input are not None and check
    // them.
    op_no_optional_input_ = CHECK_JUST(one::OpBuilder("one_embedding_ftrl_update")
                                           .Input("num_unique_ids")
                                           .Input("unique_embeddings")
                                           .Input("embedding_grad")
                                           .Output("updated_unique_embeddings")
                                           .Build());
    // This functor is just for unittest
    op_ = CHECK_JUST(one::OpBuilder("one_embedding_ftrl_update")
                         .Input("num_unique_ids")
                         .Input("unique_embeddings")
                         .Input("embedding_grad")
                         .Input("learning_rate")
                         .Input("down_scale_by_tensor")
                         .Input("skip_if")
                         .Output("updated_unique_embeddings")
                         .Build());
  }

  Maybe<Tensor> operator()(const std::shared_ptr<one::Tensor>& num_unique_ids,
                           const std::shared_ptr<one::Tensor>& unique_embeddings,
                           const std::shared_ptr<one::Tensor>& embedding_grad,
                           const Optional<one::Tensor>& learning_rate,
                           const Optional<one::Tensor>& down_scale_by_tensor,
                           const Optional<one::Tensor>& skip_if, const float learning_rate_val,
                           const double scale, const float weight_decay, const float lr_power,
                           const float lambda1, const float lambda2, const float beta,
                           const int64_t line_size, const int64_t embedding_size,
                           const std::string& embedding_name) const {
    auto& attrs = THREAD_CACHED_MUTABLE_ATTR_MAP("learning_rate_val", "scale", "weight_decay",
                                                 "lr_power", "lambda1", "lambda2", "beta",
                                                 "line_size", "embedding_size", "embedding_name");
    attrs.SetAllAttrs(learning_rate_val, scale, weight_decay, lr_power, lambda1, lambda2, beta,
                      line_size, embedding_size, embedding_name);
    if (learning_rate) {
      CHECK(down_scale_by_tensor);
      CHECK(skip_if);
      return OpInterpUtil::Dispatch<Tensor>(
          *op_,
          {num_unique_ids, unique_embeddings, embedding_grad, JUST(learning_rate),
           JUST(down_scale_by_tensor), JUST(skip_if)},
          attrs);
    } else {
      CHECK(!down_scale_by_tensor);
      CHECK(!skip_if);
      return OpInterpUtil::Dispatch<Tensor>(
          *op_no_optional_input_, {num_unique_ids, unique_embeddings, embedding_grad}, attrs);
    }
  }

 private:
  std::shared_ptr<OpExpr> op_;
  std::shared_ptr<OpExpr> op_no_optional_input_;
};

class DeformConv2dFunctor {
 public:
  DeformConv2dFunctor() {
    bias_op_ = CHECK_JUST(one::OpBuilder("bias_add").Input("a").Input("b").Output("out").Build());
    deformconv2d_op_ = CHECK_JUST(one::OpBuilder("deform_conv2d")
                                      .Input("input")
                                      .Input("weight")
                                      .Input("offset")
                                      .Input("mask")
                                      .Output("output")
                                      .Build());
  }

  Maybe<Tensor> operator()(const std::shared_ptr<one::Tensor>& input,
                           const std::shared_ptr<one::Tensor>& weight,
                           const std::shared_ptr<one::Tensor>& offset,
                           const std::shared_ptr<one::Tensor>& mask,
                           const Optional<one::Tensor>& bias, const int32_t& stride_h,
                           const int32_t& stride_w, const int32_t& pad_h, const int32_t& pad_w,
                           const int32_t& dilation_h, const int32_t& dilation_w,
                           const int32_t& groups, const int32_t& offset_groups,
                           const bool& use_mask) const {
    auto& attrs =
        THREAD_CACHED_MUTABLE_ATTR_MAP("stride_h", "stride_w", "pad_h", "pad_w", "dilation_h",
                                       "dilation_w", "groups", "offset_groups", "use_mask");
    attrs.SetAllAttrs(stride_h, stride_w, pad_h, pad_w, dilation_h, dilation_w, groups,
                      offset_groups, use_mask);
    const std::shared_ptr<one::Tensor>& deformconv2d_out = JUST(
        OpInterpUtil::Dispatch<Tensor>(*deformconv2d_op_, {input, weight, offset, mask}, attrs));
    if (bias) {
      auto bias_shape = JUST(bias)->shape();
      auto& bias_attrs = THREAD_CACHED_MUTABLE_ATTR_MAP("axis");
      bias_attrs.SetAllAttrs(static_cast<int32_t>(1));
      return OpInterpUtil::Dispatch<Tensor>(*bias_op_, {deformconv2d_out, JUST(bias)}, bias_attrs);
    }
    return deformconv2d_out;
  }

 private:
  std::shared_ptr<OpExpr> deformconv2d_op_;
  std::shared_ptr<OpExpr> bias_op_;
};

class RocAucScoreFunctor {
 public:
  RocAucScoreFunctor() {
    op_ = CHECK_JUST(
        one::OpBuilder("roc_auc_score").Input("label").Input("pred").Output("out").Build());
  }

  Maybe<Tensor> operator()(const std::shared_ptr<one::Tensor>& label,
                           const std::shared_ptr<one::Tensor>& pred) const {
    return OpInterpUtil::Dispatch<Tensor>(*op_, {label, pred});
  }

 private:
  std::shared_ptr<OpExpr> op_;
};

class MultiTensorSgdUpdateFunctor {
 public:
  MultiTensorSgdUpdateFunctor() {
    // This functor is just for unittest
    op_.resize(kMaxInputCount /*the maximum number of inputs*/);
    for (int n = 0; n < op_.size(); ++n) {
      op_[n] = CHECK_JUST(one::OpBuilder("multi_tensor_sgd_update")
                              .Input("model", n + 1)
                              .Input("model_diff", n + 1)
                              .Build());
    }
  }

  Maybe<void> operator()(const TensorTuple& model, const TensorTuple& model_diff,
                         const double& scale, const float& weight_decay,
                         const float& learning_rate_val) const {
    auto& attrs = THREAD_CACHED_MUTABLE_ATTR_MAP("scale", "weight_decay", "learning_rate_val");
    attrs.SetAllAttrs(scale, weight_decay, learning_rate_val);
    const int64_t weight_size = model.size();
    for (int i = 0; i < weight_size; i += kMaxInputCount) {
      size_t size = (i + kMaxInputCount) < weight_size ? kMaxInputCount : weight_size - i;
      TensorTuple input(2 * size);
      std::copy(model.begin() + i, model.begin() + i + size, input.begin());
      std::copy(model_diff.begin() + i, model_diff.begin() + i + size, input.begin() + size);
      JUST(OpInterpUtil::Dispatch<TensorTuple>(*op_[size - 1], input, attrs));
    }
    return Maybe<void>::Ok();
  }

 private:
  std::vector<std::shared_ptr<OpExpr>> op_;
};

class MultiTensorAdamUpdateFunctor {
 public:
  MultiTensorAdamUpdateFunctor() {
    // This functor is just for unittest
    op_.resize(kMaxInputCount /*the maximum number of inputs*/);
    for (int n = 0; n < op_.size(); ++n) {
      op_[n] = CHECK_JUST(one::OpBuilder("multi_tensor_adam_update")
                              .Input("model", n + 1)
                              .Input("model_diff", n + 1)
                              .Input("m", n + 1)
                              .Input("v", n + 1)
                              .Build());
    }
  }

  Maybe<void> operator()(const TensorTuple& model, const TensorTuple& model_diff,
                         const TensorTuple& m, const TensorTuple& v, const float& learning_rate_val,
                         const float& l2, const float& beta1, const float& beta2,
                         const float& bias_correction1_val, const float& bias_correction2_val,
                         const bool& do_bias_correction, const double& scale,
                         const float& weight_decay, const float& epsilon) const {
    auto& attrs = THREAD_CACHED_MUTABLE_ATTR_MAP(
        "scale", "weight_decay", "beta1", "beta2", "bias_correction1_val", "bias_correction2_val",
        "do_bias_correction", "learning_rate_val", "l2", "epsilon");
    attrs.SetAllAttrs(scale, weight_decay, beta1, beta2, bias_correction1_val, bias_correction2_val,
                      do_bias_correction, learning_rate_val, l2, epsilon);

    const int64_t weight_size = model.size();
    for (int i = 0; i < weight_size; i += kMaxInputCount) {
      size_t size = (i + kMaxInputCount) < weight_size ? kMaxInputCount : weight_size - i;
      TensorTuple input(4 * size);
      std::copy(model.begin() + i, model.begin() + i + size, input.begin());
      std::copy(model_diff.begin() + i, model_diff.begin() + i + size, input.begin() + size);
      std::copy(m.begin() + i, m.begin() + i + size, input.begin() + 2 * size);
      std::copy(v.begin() + i, v.begin() + i + size, input.begin() + 3 * size);
      JUST(OpInterpUtil::Dispatch<TensorTuple>(*op_[size - 1], input, attrs));
    }
    return Maybe<void>::Ok();
  }

 private:
  std::vector<std::shared_ptr<OpExpr>> op_;
};

class MatrixVectorProductFunctor {
 public:
  MatrixVectorProductFunctor() {
    matrix_vector_product_op_ = CHECK_JUST(
        one::OpBuilder("matrix_vector_product").Input("a").Input("b").Output("out").Build());
  }

  Maybe<Tensor> operator()(const std::shared_ptr<one::Tensor>& input,
                           const std::shared_ptr<one::Tensor>& vec) const {
    const auto& input_shape = input->shape();
    const auto& vec_shape = vec->shape();
    CHECK_OR_RETURN(input_shape->NumAxes() == 2 && vec_shape->NumAxes() == 1)
        << Error::RuntimeError() << "vector + matrix @ vector expected, got "
        << "1, " << input_shape->NumAxes() << ", " << vec_shape->NumAxes();
    CHECK_EQ_OR_RETURN(input_shape->at(1), vec_shape->at(0))
        << Error::RuntimeError() << "size mismatch, got " << std::to_string(input_shape->at(0))
        << ", " << std::to_string(input_shape->at(0)) << "x" << std::to_string(input_shape->at(1))
        << ", " << std::to_string(vec_shape->at(0));
    return OpInterpUtil::Dispatch<Tensor>(*matrix_vector_product_op_, {input, vec});
  }

 private:
  std::shared_ptr<OpExpr> matrix_vector_product_op_;
};

class BatchNormStatsFunctor {
 public:
  BatchNormStatsFunctor() {
    op_ = CHECK_JUST(
        one::OpBuilder("batch_norm_stats").Input("input").Output("mean").Output("invstd").Build());
  }

  Maybe<TensorTuple> operator()(const std::shared_ptr<one::Tensor>& input, const int& axis,
                                const float& eps) const {
    auto& attrs = THREAD_CACHED_MUTABLE_ATTR_MAP("axis", "eps");
    attrs.SetAllAttrs(axis, eps);
    return OpInterpUtil::Dispatch<one::TensorTuple>(*op_, {input}, attrs);
  }

 private:
  std::shared_ptr<OpExpr> op_;
};

class BatchNormGatherStatsWithCountsFunctor {
 public:
  BatchNormGatherStatsWithCountsFunctor() {
    op_with_running_mean_and_var_ = CHECK_JUST(one::OpBuilder("batch_norm_gather_stats_with_counts")
                                                   .Input("input")
                                                   .Input("mean")
                                                   .Input("invstd")
                                                   .Input("counts")
                                                   .Input("running_mean")
                                                   .Input("running_var")
                                                   .Output("global_mean")
                                                   .Output("global_invstd")
                                                   .Build());
    op_without_running_mean_and_var_ =
        CHECK_JUST(one::OpBuilder("batch_norm_gather_stats_with_counts")
                       .Input("input")
                       .Input("mean")
                       .Input("invstd")
                       .Input("counts")
                       .Output("global_mean")
                       .Output("global_invstd")
                       .Build());
  }

  Maybe<TensorTuple> operator()(const std::shared_ptr<one::Tensor>& input,
                                const std::shared_ptr<one::Tensor>& mean,
                                const std::shared_ptr<one::Tensor>& invstd,
                                const Optional<one::Tensor>& running_mean,
                                const Optional<one::Tensor>& running_var, const float& momentum,
                                const float& eps,
                                const std::shared_ptr<one::Tensor>& counts) const {
    CHECK_OR_RETURN((running_mean && running_var) || (!running_mean && !running_var))
        << Error::RuntimeError()
        << "Both running_mean and running_var should be None or Tensor at the same time.";

    auto& attrs = THREAD_CACHED_MUTABLE_ATTR_MAP("eps", "momentum");
    attrs.SetAllAttrs(eps, momentum);

    if (running_mean) {
      return OpInterpUtil::Dispatch<one::TensorTuple>(
          *op_with_running_mean_and_var_,
          {input, mean, invstd, counts, JUST(running_mean), JUST(running_var)}, attrs);
    }
    return OpInterpUtil::Dispatch<one::TensorTuple>(*op_without_running_mean_and_var_,
                                                    {input, mean, invstd, counts}, attrs);
  }

 private:
  std::shared_ptr<OpExpr> op_with_running_mean_and_var_;
  std::shared_ptr<OpExpr> op_without_running_mean_and_var_;
};

class BatchNormElemtFunctor {
 public:
  BatchNormElemtFunctor() {
    op_ = CHECK_JUST(one::OpBuilder("batch_norm_elemt")
                         .Input("input")
                         .Input("weight")
                         .Input("bias")
                         .Input("mean")
                         .Input("invstd")
                         .Output("output")
                         .Build());
  }

  Maybe<Tensor> operator()(const std::shared_ptr<one::Tensor>& input,
                           const std::shared_ptr<one::Tensor>& weight,
                           const std::shared_ptr<one::Tensor>& bias,
                           const std::shared_ptr<one::Tensor>& mean,
                           const std::shared_ptr<one::Tensor>& invstd, const int& axis,
                           const float& eps) const {
    auto& attrs = THREAD_CACHED_MUTABLE_ATTR_MAP("axis", "eps");
    attrs.SetAllAttrs(axis, eps);
    return OpInterpUtil::Dispatch<one::Tensor>(*op_, {input, weight, bias, mean, invstd}, attrs);
  }

 private:
  std::shared_ptr<OpExpr> op_;
};

class BatchNormBackwardReduceFunctor {
 public:
  BatchNormBackwardReduceFunctor() {
    op_ = CHECK_JUST(one::OpBuilder("batch_norm_backward_reduce")
                         .Input("grad_out")
                         .Input("input")
                         .Input("mean")
                         .Input("invstd")
                         .Output("sum_dy")
                         .Output("sum_dy_xmu")
                         .Output("grad_weight")
                         .Output("grad_bias")
                         .Build());
  }

  Maybe<TensorTuple> operator()(const std::shared_ptr<one::Tensor>& grad_out,
                                const std::shared_ptr<one::Tensor>& input,
                                const std::shared_ptr<one::Tensor>& mean,
                                const std::shared_ptr<one::Tensor>& invstd, const int& axis) const {
    auto& attrs = THREAD_CACHED_MUTABLE_ATTR_MAP("axis");
    attrs.SetAllAttrs(axis);
    return OpInterpUtil::Dispatch<one::TensorTuple>(*op_, {grad_out, input, mean, invstd}, attrs);
  }

 private:
  std::shared_ptr<OpExpr> op_;
};

class BatchNormBackwardElemtFunctor {
 public:
  BatchNormBackwardElemtFunctor() {
    op_ = CHECK_JUST(one::OpBuilder("batch_norm_backward_elemt")
                         .Input("grad_out")
                         .Input("input")
                         .Input("mean")
                         .Input("invstd")
                         .Input("weight")
                         .Input("sum_dy")
                         .Input("sum_dy_xmu")
                         .Input("count")
                         .Output("grad_in")
                         .Build());
  }

  Maybe<Tensor> operator()(const std::shared_ptr<one::Tensor>& grad_out,
                           const std::shared_ptr<one::Tensor>& input,
                           const std::shared_ptr<one::Tensor>& mean,
                           const std::shared_ptr<one::Tensor>& invstd,
                           const std::shared_ptr<one::Tensor>& weight,
                           const std::shared_ptr<one::Tensor>& sum_dy,
                           const std::shared_ptr<one::Tensor>& sum_dy_xmu,
                           const std::shared_ptr<one::Tensor>& count, const int& axis) const {
    auto& attrs = THREAD_CACHED_MUTABLE_ATTR_MAP("axis");
    attrs.SetAllAttrs(axis);
    return OpInterpUtil::Dispatch<one::Tensor>(
        *op_, {grad_out, input, mean, invstd, weight, sum_dy, sum_dy_xmu, count}, attrs);
  }

 private:
  std::shared_ptr<OpExpr> op_;
};

class FusedMultiHeadAttentionInferenceFunctor {
 public:
  FusedMultiHeadAttentionInferenceFunctor() {
    op_ = CHECK_JUST(one::OpBuilder("fused_multi_head_attention_inference")
                         .Input("query")
                         .Input("key")
                         .Input("value")
                         .Output("out")
                         .Build());
  }
  Maybe<Tensor> operator()(
      const std::shared_ptr<one::Tensor>& query, const std::shared_ptr<one::Tensor>& key,
      const std::shared_ptr<one::Tensor>& value, const int64_t& num_heads, const bool& causal,
      const int64_t& query_hidden_slice_start, const int64_t& query_hidden_slice_end,
      const int64_t& key_hidden_slice_start, const int64_t& key_hidden_slice_end,
      const int64_t& value_hidden_slice_start, const int64_t& value_hidden_slice_end) const {
    auto& attrs = THREAD_CACHED_MUTABLE_ATTR_MAP("num_heads", "causal", "query_hidden_slice_start",
                                                 "query_hidden_slice_end", "key_hidden_slice_start",
                                                 "key_hidden_slice_end", "value_hidden_slice_start",
                                                 "value_hidden_slice_end");
    attrs.SetAllAttrs(num_heads, causal, query_hidden_slice_start, query_hidden_slice_end,
                      key_hidden_slice_start, key_hidden_slice_end, value_hidden_slice_start,
                      value_hidden_slice_end);
    return OpInterpUtil::Dispatch<Tensor>(*op_, {query, key, value}, attrs);
  }

 private:
  std::shared_ptr<OpExpr> op_;
};

class FusedFastGeluMulFunctor {
 public:
  FusedFastGeluMulFunctor() {
    op_ = CHECK_JUST(one::OpBuilder("fused_fast_gelu_mul")
                         .Input("in")
                         .Input("multiplier")
                         .Output("out")
                         .Build());
  }
  Maybe<Tensor> operator()(const std::shared_ptr<one::Tensor>& x,
                           const std::shared_ptr<one::Tensor>& multiplier) const {
    return OpInterpUtil::Dispatch<Tensor>(*op_, {x, multiplier});
  }

 private:
  std::shared_ptr<OpExpr> op_;
};

class FusedFastGeluMulGradFunctor {
 public:
  FusedFastGeluMulGradFunctor() {
    op_ = CHECK_JUST(one::OpBuilder("fused_fast_gelu_mul_grad")
                         .Input("out_diff")
                         .Input("in")
                         .Input("multiplier")
                         .Output("in_diff")
                         .Output("multiplier_diff")
                         .Build());
  }
  Maybe<TensorTuple> operator()(const std::shared_ptr<one::Tensor>& dy,
                                const std::shared_ptr<one::Tensor>& x,
                                const std::shared_ptr<one::Tensor>& multiplier) const {
    return OpInterpUtil::Dispatch<TensorTuple>(*op_, {dy, x, multiplier});
  }

 private:
  std::shared_ptr<OpExpr> op_;
};

class GroupedMatmulBiasFunctor {
 public:
  GroupedMatmulBiasFunctor() {
    fused_op_.resize(kMaxInputCount /*the maximum number of inputs*/);
    for (int n = 1; n < fused_op_.size(); ++n) {
      fused_op_[n] = CHECK_JUST(one::OpBuilder("grouped_matmul_bias")
                                    .Input("xs", n)
                                    .Input("weights", n)
                                    .Input("biases", n)
                                    .Output("ys", n)
                                    .Build());
    }
  }
  Maybe<TensorTuple> operator()(const TensorTuple& xs, const TensorTuple& weights,
                                const TensorTuple& biases) const {
    const int64_t input_size = xs.size();
    const int64_t weight_size = weights.size();
    const int64_t bias_size = biases.size();
    CHECK_GE_OR_RETURN(input_size, 1)
        << Error::RuntimeError() << "The number of xs should be greater equal than 1.";
    CHECK_EQ_OR_RETURN(weight_size, input_size)
        << Error::RuntimeError() << "The number of weights should be equal to xs.";
    CHECK_EQ_OR_RETURN(bias_size, input_size)
        << Error::RuntimeError() << "The number of bias should be equal to xs.";
    for (int64_t i = 0; i < input_size; ++i) {
      const auto& input_shape = xs[i]->shape();
      const auto& weight_shape = weights[i]->shape();
      const auto& bias_shape = biases[i]->shape();
      CHECK_GE_OR_RETURN(input_shape->NumAxes(), 2)
          << Error::RuntimeError() << "x's dim size should greater equal than 2.";
      CHECK_EQ_OR_RETURN(weight_shape->NumAxes(), 2)
          << Error::RuntimeError() << "Weight's dim size should == 2";
      CHECK_EQ_OR_RETURN(bias_shape->NumAxes(), 1)
          << Error::RuntimeError() << "Bias's dim size should == 1";
      const int64_t k = input_shape->At(input_shape->NumAxes() - 1);
      CHECK_EQ_OR_RETURN(weight_shape->At(1), k)
          << Error::RuntimeError() << "weight's second dim should be equal to input's last dim. ";
      const int64_t n = weight_shape->At(0);
      CHECK_EQ_OR_RETURN(bias_shape->At(0), n)
          << Error::RuntimeError() << "Bias's dim is not equal to weight's first dim. ";
    }
    TensorTuple input(3 * input_size);
    std::copy(xs.begin(), xs.end(), input.begin() + 0 * input_size);
    std::copy(weights.begin(), weights.end(), input.begin() + 1 * input_size);
    std::copy(biases.begin(), biases.end(), input.begin() + 2 * input_size);
    return OpInterpUtil::Dispatch<TensorTuple>(*fused_op_[input_size], input);
  }

 private:
  std::vector<std::shared_ptr<OpExpr>> fused_op_;
};

class GroupedMatmulFunctor {
 public:
  GroupedMatmulFunctor() {
    fused_op_.resize(kMaxInputCount /*the maximum number of inputs*/);
    for (int n = 1; n < fused_op_.size(); ++n) {
      fused_op_[n] = CHECK_JUST(one::OpBuilder("grouped_matmul_bias")
                                    .Input("xs", n)
                                    .Input("weights", n)
                                    .Output("ys", n)
                                    .Build());
    }
  }
  Maybe<TensorTuple> operator()(const TensorTuple& xs, const TensorTuple& weights) const {
    const int64_t input_size = xs.size();
    const int64_t weight_size = weights.size();
    CHECK_GE_OR_RETURN(input_size, 1)
        << Error::RuntimeError() << "The number of xs should be greater equal than 1.";
    CHECK_EQ_OR_RETURN(weight_size, input_size)
        << Error::RuntimeError() << "The number of weights should be equal to xs.";
    for (int64_t i = 0; i < input_size; ++i) {
      const auto& input_shape = xs[i]->shape();
      const auto& weight_shape = weights[i]->shape();
      CHECK_GE_OR_RETURN(input_shape->NumAxes(), 2)
          << Error::RuntimeError() << "x's dim size should greater equal than 2.";
      CHECK_EQ_OR_RETURN(weight_shape->NumAxes(), 2)
          << Error::RuntimeError() << "Weight's dim size should == 2";
      const int64_t k = input_shape->At(input_shape->NumAxes() - 1);
      CHECK_EQ_OR_RETURN(weight_shape->At(1), k)
          << Error::RuntimeError() << "weight's second dim should be equal to input's last dim. ";
    }
    TensorTuple input(2 * input_size);
    std::copy(xs.begin(), xs.end(), input.begin() + 0 * input_size);
    std::copy(weights.begin(), weights.end(), input.begin() + 1 * input_size);
    return OpInterpUtil::Dispatch<TensorTuple>(*fused_op_[input_size], input);
  }

 private:
  std::vector<std::shared_ptr<OpExpr>> fused_op_;
};

class FusedMSASoftmaxFunctor {
 public:
  FusedMSASoftmaxFunctor() {
    op_with_bias_ = CHECK_JUST(one::OpBuilder("fused_msa_softmax")
                                   .Input("qmk")
                                   .Input("mask")
                                   .Input("bias")
                                   .Output("out")
                                   .Build());
    op_without_bias_ = CHECK_JUST(
        one::OpBuilder("fused_msa_softmax").Input("qmk").Input("mask").Output("out").Build());
  }
  Maybe<Tensor> operator()(const std::shared_ptr<one::Tensor>& qmk,
                           const std::shared_ptr<one::Tensor>& mask,
                           const Optional<one::Tensor>& bias, const float& scale,
                           const std::string& mode, const bool& inplace = false) const {
    auto& attrs = THREAD_CACHED_MUTABLE_ATTR_MAP("scale", "mode", "inplace");
    attrs.SetAllAttrs(scale, mode, inplace);
    if (bias) {
      if (inplace) {
        std::shared_ptr<TensorTuple> outputs = std::make_shared<TensorTuple>(1);
        outputs->at(0) = qmk;
        JUST(OpInterpUtil::Dispatch(*op_with_bias_, {qmk, mask, JUST(bias)}, outputs.get(), attrs));
        return outputs->at(0);
      }
      return OpInterpUtil::Dispatch<Tensor>(*op_with_bias_, {qmk, mask, JUST(bias)}, attrs);
      ;
    }
    if (inplace) {
      std::shared_ptr<TensorTuple> outputs = std::make_shared<TensorTuple>(1);
      outputs->at(0) = qmk;
      JUST(OpInterpUtil::Dispatch(*op_without_bias_, {qmk, mask}, outputs.get(), attrs));
      return outputs->at(0);
    }
    return OpInterpUtil::Dispatch<Tensor>(*op_without_bias_, {qmk, mask}, attrs);
  }

 private:
  std::shared_ptr<OpExpr> op_without_bias_;
  std::shared_ptr<OpExpr> op_with_bias_;
};

class FusedMSASoftmaxGradFunctor {
 public:
  FusedMSASoftmaxGradFunctor() {
    op_ = CHECK_JUST(
        one::OpBuilder("fused_msa_softmax_grad").Input("y").Input("dy").Output("dx").Build());
  }
  Maybe<Tensor> operator()(const std::shared_ptr<one::Tensor>& y,
                           const std::shared_ptr<one::Tensor>& dy, const float& scale,
                           const std::string& mode, const bool& inplace) const {
    auto& attrs = THREAD_CACHED_MUTABLE_ATTR_MAP("scale", "mode", "inplace");
    attrs.SetAllAttrs(scale, mode, inplace);
    if (inplace) {
      std::shared_ptr<TensorTuple> outputs = std::make_shared<TensorTuple>(1);
      outputs->at(0) = y;
      JUST(OpInterpUtil::Dispatch(*op_, {y, dy}, outputs.get(), attrs));
      return outputs->at(0);
    }
    return OpInterpUtil::Dispatch<Tensor>(*op_, {y, dy}, attrs);
  }

 private:
  std::shared_ptr<OpExpr> op_;
};

class FusedMSABiasaddSigmoidMulFunctor {
 public:
  FusedMSABiasaddSigmoidMulFunctor() {
    op_ = CHECK_JUST(one::OpBuilder("fused_msa_biasadd_sigmoid_mul")
                         .Input("b")
                         .Input("g")
                         .Input("x")
                         .Output("out")
                         .Build());
  }
  Maybe<Tensor> operator()(const std::shared_ptr<one::Tensor>& b,
                           const std::shared_ptr<one::Tensor>& g,
                           const std::shared_ptr<one::Tensor>& x, const bool inplace) const {
    auto& attrs = THREAD_CACHED_MUTABLE_ATTR_MAP("inplace");
    attrs.SetAllAttrs(inplace);
    if (inplace) {
      std::shared_ptr<TensorTuple> outputs = std::make_shared<TensorTuple>(1);
      outputs->at(0) = x;
      JUST(OpInterpUtil::Dispatch(*op_, {b, g, x}, outputs.get(), attrs));
      return outputs->at(0);
    }
    return OpInterpUtil::Dispatch<Tensor>(*op_, {b, g, x}, attrs);
  }

 private:
  std::shared_ptr<OpExpr> op_;
};

class FusedMSABiasaddSigmoidMulGradFunctor {
 public:
  FusedMSABiasaddSigmoidMulGradFunctor() {
    op_ = CHECK_JUST(one::OpBuilder("fused_msa_biasadd_sigmoid_mul_grad")
                         .Input("dout")
                         .Input("b")
                         .Input("g")
                         .Input("x")
                         .Output("dg")
                         .Build());
  }
  Maybe<Tensor> operator()(const std::shared_ptr<one::Tensor>& dout,
                           const std::shared_ptr<one::Tensor>& b,
                           const std::shared_ptr<one::Tensor>& g,
                           const std::shared_ptr<one::Tensor>& x, const bool inplace) const {
    auto& attrs = THREAD_CACHED_MUTABLE_ATTR_MAP("inplace");
    attrs.SetAllAttrs(inplace);
    CHECK_EQ_OR_RETURN(inplace, false);
    return OpInterpUtil::Dispatch<Tensor>(*op_, {dout, b, g, x}, attrs);
  }

 private:
  std::shared_ptr<OpExpr> op_;
};

class FusedMSABiasaddDropoutResidualFunctor {
 public:
  FusedMSABiasaddDropoutResidualFunctor() {
    op_ = CHECK_JUST(one::OpBuilder("fused_msa_biasadd_dropout_residual")
                         .Input("bias")
                         .Input("x")
                         .Input("mask")
                         .Input("residual")
                         .Output("out")
                         .Build());
  }
  Maybe<Tensor> operator()(const std::shared_ptr<one::Tensor>& bias,
                           const std::shared_ptr<one::Tensor>& x,
                           const std::shared_ptr<one::Tensor>& mask,
                           const std::shared_ptr<one::Tensor>& residual,
                           const bool inplace = false) const {
    auto& attrs = THREAD_CACHED_MUTABLE_ATTR_MAP("inplace");
    attrs.SetAllAttrs(inplace);
    if (inplace) {
      std::shared_ptr<TensorTuple> outputs = std::make_shared<TensorTuple>(1);
      outputs->at(0) = x;
      JUST(OpInterpUtil::Dispatch(*op_, {bias, x, mask, residual}, outputs.get(), attrs));
      return outputs->at(0);
    }
    return OpInterpUtil::Dispatch<Tensor>(*op_, {bias, x, mask, residual}, attrs);
  }

 private:
  std::shared_ptr<OpExpr> op_;
};

class FusedMSABiasaddDropoutResidualGradFunctor {
 public:
  FusedMSABiasaddDropoutResidualGradFunctor() {
    op_ = CHECK_JUST(one::OpBuilder("fused_msa_biasadd_dropout_residual_grad")
                         .Input("dout")
                         .Input("mask")
                         .Output("dx")
                         .Build());
  }
  Maybe<Tensor> operator()(const std::shared_ptr<one::Tensor>& dout,
                           const std::shared_ptr<one::Tensor>& mask,
                           const bool inplace = false) const {
    auto& attrs = THREAD_CACHED_MUTABLE_ATTR_MAP("inplace");
    attrs.SetAllAttrs(inplace);
    return OpInterpUtil::Dispatch<Tensor>(*op_, {dout, mask}, attrs);
  }

 private:
  std::shared_ptr<OpExpr> op_;
};

class FusedMSATmuFunctor {
 public:
  FusedMSATmuFunctor() {
    op_ = CHECK_JUST(one::OpBuilder("fused_msa_tmu")
                         .Input("x1")
                         .Input("b1")
                         .Input("x2")
                         .Input("b2")
                         .Input("mask")
                         .Input("residual")
                         .Output("out")
                         .Build());
  }
  Maybe<Tensor> operator()(const std::shared_ptr<one::Tensor>& x1,
                           const std::shared_ptr<one::Tensor>& b1,
                           const std::shared_ptr<one::Tensor>& x2,
                           const std::shared_ptr<one::Tensor>& b2,
                           const std::shared_ptr<one::Tensor>& mask,
                           const std::shared_ptr<one::Tensor>& residual,
                           const bool inplace = false) const {
    auto& attrs = THREAD_CACHED_MUTABLE_ATTR_MAP("inplace");
    attrs.SetAllAttrs(inplace);
    if (inplace) {
      std::shared_ptr<TensorTuple> outputs = std::make_shared<TensorTuple>(1);
      outputs->at(0) = x1;
      JUST(OpInterpUtil::Dispatch(*op_, {x1, b1, x2, b2, mask, residual}, outputs.get(), attrs));
      return outputs->at(0);
    }
    return OpInterpUtil::Dispatch<Tensor>(*op_, {x1, b1, x2, b2, mask, residual}, attrs);
  }

 private:
  std::shared_ptr<OpExpr> op_;
};

class FusedMSATmuGradFunctor {
 public:
  FusedMSATmuGradFunctor() {
    op_ = CHECK_JUST(one::OpBuilder("fused_msa_tmu_grad")
                         .Input("dout")
                         .Input("x1")
                         .Input("b1")
                         .Input("x2")
                         .Input("b2")
                         .Input("mask")
                         .Output("dx1")
                         .Output("dx2")
                         .Build());
  }
  Maybe<Tensor> operator()(const std::shared_ptr<one::Tensor>& dout,
                           const std::shared_ptr<one::Tensor>& x1,
                           const std::shared_ptr<one::Tensor>& b1,
                           const std::shared_ptr<one::Tensor>& x2,
                           const std::shared_ptr<one::Tensor>& b2,
                           const std::shared_ptr<one::Tensor>& mask,
                           const bool inplace = false) const {
    auto& attrs = THREAD_CACHED_MUTABLE_ATTR_MAP("inplace");
    attrs.SetAllAttrs(inplace);
    return OpInterpUtil::Dispatch<Tensor>(*op_, {dout, x1, b1, x2, b2, mask}, attrs);
  }

 private:
  std::shared_ptr<OpExpr> op_;
};

}  // namespace impl

ONEFLOW_FUNCTION_LIBRARY(m) {
  m.add_functor<impl::BiasAddFunctor>("BiasAdd");
  m.add_functor<impl::Conv1dFunctor>("Conv1d");
  m.add_functor<impl::Conv2dFunctor>("Conv2d");
  m.add_functor<impl::Conv3dFunctor>("Conv3d");
  m.add_functor<impl::DeConv1dFunctor>("Deconv1d");
  m.add_functor<impl::DeConv2dFunctor>("Deconv2d");
  m.add_functor<impl::DeConv3dFunctor>("Deconv3d");
  m.add_functor<impl::EmbeddingReNormFunctor>("EmbeddingReNorm");
  m.add_functor<impl::EmbeddingFunctor>("Embedding");
  m.add_functor<impl::MatMulFunctor>("MatMul");
  m.add_functor<impl::MatMulNoBroadCastFunctor>("MatMulNoBroadCast");
  m.add_functor<impl::BatchMatMulFunctor>("BatchMatMul");
  m.add_functor<impl::MatrixVectorProductFunctor>("MatrixVectorProduct");
  m.add_functor<impl::VectorMatrixProductFunctor>("VectorMatrixProduct");
  m.add_functor<impl::TensorDotFunctor>("TensorDot");
  m.add_functor<impl::TensorDotIntDimsFunctor>("TensorDotIntDims");
  m.add_functor<impl::FusedMLPFunctor>("FusedMLP");
  m.add_functor<impl::FusedMatmulBiasAddReluDropoutFunctor>("FusedMatmulBiasAddReluDropout");
  m.add_functor<impl::LayerNormFunctor>("LayerNorm");
  m.add_functor<impl::LayerNormAffineFunctor>("LayerNormAffine");
  m.add_functor<impl::GroupNormFunctor>("GroupNorm");
  m.add_functor<impl::TFAvgPool2DFunctor>("TFAvgPool2D");
  m.add_functor<impl::MaxPool1DFunctor>("MaxPool1D");
  m.add_functor<impl::MaxPool2DFunctor>("MaxPool2D");
  m.add_functor<impl::MaxPool3DFunctor>("MaxPool3D");
  m.add_functor<impl::MaxUnpoolNDFunctor<1>>("MaxUnpool1D");
  m.add_functor<impl::MaxUnpoolNDFunctor<2>>("MaxUnpool2D");
  m.add_functor<impl::MaxUnpoolNDFunctor<3>>("MaxUnpool3D");
  m.add_functor<impl::AdaptiveAvgPool1DFunctor>("AdaptiveAvgPool1D");
  m.add_functor<impl::AdaptiveAvgPool2DFunctor>("AdaptiveAvgPool2D");
  m.add_functor<impl::AdaptiveAvgPool3DFunctor>("AdaptiveAvgPool3D");
  m.add_functor<impl::AdaptiveMaxPool1DFunctor>("AdaptiveMaxPool1D");
  m.add_functor<impl::AdaptiveMaxPool2DFunctor>("AdaptiveMaxPool2D");
  m.add_functor<impl::AdaptiveMaxPool3DFunctor>("AdaptiveMaxPool3D");
  m.add_functor<impl::L1LossFunctor>("L1Loss");
  m.add_functor<impl::MseLossFunctor>("MseLoss");
  m.add_functor<impl::KLDivLossFunctor>("KLDivLoss");
  m.add_functor<impl::NLLLossFunctor>("NLLLoss");
  m.add_functor<impl::BinaryCrossEntropyLossFunctor>("BinaryCrossEntropyLoss");
  m.add_functor<impl::BinaryCrossEntropyWithLogitsLossFunctor>("BinaryCrossEntropyWithLogitsLoss");
  m.add_functor<impl::SparseCrossEntropyFunctor>("SparseCrossEntropy");
  m.add_functor<impl::SparseCrossEntropyMsFunctor>("SparseCrossEntropyMs");
  m.add_functor<impl::CrossEntropyFunctor>("CrossEntropy");
  m.add_functor<impl::CrossEntropyLabelSmoothingFunctor>("CrossEntropyLabelSmoothing");
  m.add_functor<impl::CrossEntropyProbFunctor>("CrossEntropyProb");
  m.add_functor<impl::SparseSoftmaxCrossEntropyFunctor>("SparseSoftmaxCrossEntropy");
  m.add_functor<impl::SoftmaxCrossEntropyFunctor>("SoftmaxCrossEntropy");
  m.add_functor<impl::SoftmaxCrossEntropyGradFunctor>("SoftmaxCrossEntropyGrad");
  m.add_functor<impl::SmoothL1LossFunctor>("SmoothL1Loss");
  m.add_functor<impl::CombinedMarginLossFunctor>("CombinedMarginLoss");
  m.add_functor<impl::TripletMarginLossFunctor>("TripletMarginLoss");
  m.add_functor<impl::MarginRankingLossFunctor>("MarginRankingLoss");
  m.add_functor<impl::CtcLossFunctor>("CtcLoss");
  m.add_functor<impl::AffineGridFunctor>("AffineGrid");
  m.add_functor<impl::GridSampleFunctor>("GridSample");
  m.add_functor<impl::NormalizationFunctor>("Normalization");
  m.add_functor<impl::NormalizationAddReluFunctor>("NormalizationAddRelu");
  m.add_functor<impl::ConstantPadFunctor>("ConstantPad");
  m.add_functor<impl::ReflectionPadFunctor>("ReflectionPad");
  m.add_functor<impl::ReplicationPadFunctor>("ReplicationPad");
  m.add_functor<impl::PadFunctor>("Pad");
  m.add_functor<impl::DropoutFunctor>("Dropout");
  m.add_functor<impl::DropoutGradFunctor>("DropoutGrad");
  m.add_functor<impl::Dropout1dFunctor>("Dropout1d");
  m.add_functor<impl::Dropout2dFunctor>("Dropout2d");
  m.add_functor<impl::Dropout3dFunctor>("Dropout3d");
  m.add_functor<impl::PixelShuffleFunctor>("PixelShuffle");
  m.add_functor<impl::AvgPool1DFunctor>("AvgPool1D");
  m.add_functor<impl::AvgPool2DFunctor>("AvgPool2D");
  m.add_functor<impl::AvgPool3DFunctor>("AvgPool3D");
  m.add_functor<impl::UnfoldFunctor>("Unfold");
  m.add_functor<impl::FoldFunctor>("Fold");
  m.add_functor<impl::OneHotFunctor>("OneHot");
  m.add_functor<impl::FusedSelfAttentionFunctor>("FusedSelfAttention");
  m.add_functor<impl::FusedSelfAttentionGradFunctor>("FusedSelfAttentionGrad");
  m.add_functor<impl::PairwiseDistanceFunctor>("PairwiseDistance");
  m.add_functor<impl::CosineSimilarityFunctor>("CosineSimilarity");
  m.add_functor<impl::NormalizeFunctor>("Normalize");
  m.add_functor<impl::L2NormalizeFunctor>("L2Normalize");
  m.add_functor<impl::L2NormalizeGradFunctor>("L2NormalizeGrad");
  m.add_functor<impl::FusedBiasAddGeluFunctor>("FusedBiasAddGelu");
  m.add_functor<impl::FusedBiasAddGeluGradFunctor>("FusedBiasAddGeluGrad");
  m.add_functor<impl::FusedBiasAddDropoutFunctor>("FusedBiasAddDropout");
  m.add_functor<impl::FusedScaleMaskSoftmaxFunctor>("FusedScaleMaskSoftmax");
  m.add_functor<impl::FusedScaleMaskSoftmaxDropoutFunctor>("FusedScaleMaskSoftmaxDropout");
  m.add_functor<impl::FusedBiasAddScaleMaskSoftmaxDropoutFunctor>(
      "FusedBiasAddScaleMaskSoftmaxDropout");
  m.add_functor<impl::FusedScaleTrilSoftmaxMaskScaleFunctor>("FusedScaleTrilSoftmaxMaskScale");
  m.add_functor<impl::FusedScaleTrilFunctor>("FusedScaleTril");
  m.add_functor<impl::FlashAttentionFunctor>("FlashAttention");
  m.add_functor<impl::CtcGreedyDecoderFunctor>("CtcGreedyDecoder");
  m.add_functor<impl::PariticalFCSampleDisableBoxing>("DistributedPariticalFCSampleDisableBoxing");
  m.add_functor<impl::NmsFunctor>("Nms");
  m.add_functor<impl::RoiAlignFunctor>("RoiAlign");
  m.add_functor<impl::RoiAlignGradFunctor>("RoiAlignGrad");
  m.add_functor<impl::FusedDotFeatureInteractionFunctor>("FusedDotFeatureInteraction");
  m.add_functor<impl::FusedCrossFeatureInteractionFunctor>("FusedCrossFeatureInteraction");
  m.add_functor<impl::OneEmbeddingIdShuffleFunctor>("OneEmbeddingIdShuffle");
  m.add_functor<impl::OneEmbeddingEmbeddingShuffleFunctor>("OneEmbeddingEmbeddingShuffle");
  m.add_functor<impl::OneEmbeddingEmbeddingGradientShuffleFunctor>(
      "OneEmbeddingEmbeddingGradientShuffle");
  m.add_functor<impl::OneEmbeddingLookupFunctor>("OneEmbeddingLookup");
  m.add_functor<impl::OneEmbeddingFusedLookupFunctor>("OneEmbeddingFusedLookup");
  m.add_functor<impl::OneEmbeddingFusedLookupGradFunctor>("OneEmbeddingFusedLookupGrad");
  m.add_functor<impl::OneEmbeddingEmbeddingPutFunctor>("OneEmbeddingEmbeddingPut");
  m.add_functor<impl::OneEmbeddingUniqueKeyValuePairFunctor>("OneEmbeddingUniqueKeyValuePair");
  m.add_functor<impl::OneEmbeddingSgdUpdateFunctor>("OneEmbeddingSgdUpdate");
  m.add_functor<impl::OneEmbeddingAdamUpdateFunctor>("OneEmbeddingAdamUpdate");
  m.add_functor<impl::OneEmbeddingAdagradUpdateFunctor>("OneEmbeddingAdagradUpdate");
  m.add_functor<impl::OneEmbeddingFtrlUpdateFunctor>("OneEmbeddingFtrlUpdate");
  m.add_functor<impl::RocAucScoreFunctor>("RocAucScore");
  m.add_functor<impl::MultiTensorSgdUpdateFunctor>("MultiTensorSgdUpdate");
  m.add_functor<impl::MultiTensorAdamUpdateFunctor>("MultiTensorAdamUpdate");
  m.add_functor<impl::DeformConv2dFunctor>("DeformConv2d");
  m.add_functor<impl::BatchNormStatsFunctor>("BatchNormStats");
  m.add_functor<impl::BatchNormGatherStatsWithCountsFunctor>("BatchNormGatherStatsWithCounts");
  m.add_functor<impl::BatchNormElemtFunctor>("BatchNormElemt");
  m.add_functor<impl::BatchNormBackwardReduceFunctor>("BatchNormBackwardReduce");
  m.add_functor<impl::BatchNormBackwardElemtFunctor>("BatchNormBackwardElemt");
  m.add_functor<impl::FusedMultiHeadAttentionInferenceFunctor>("FusedMultiHeadAttentionInference");
  m.add_functor<impl::FusedFastGeluMulFunctor>("FusedFastGeluMul");
  m.add_functor<impl::FusedFastGeluMulGradFunctor>("FusedFastGeluMulGrad");
  m.add_functor<impl::GroupedMatmulBiasFunctor>("GroupedMatmulBias");
  m.add_functor<impl::GroupedMatmulFunctor>("GroupedMatmul");
  m.add_functor<impl::FusedMSASoftmaxFunctor>("FusedMSASoftmax");
  m.add_functor<impl::FusedMSASoftmaxGradFunctor>("FusedMSASoftmaxGrad");
  m.add_functor<impl::FusedMSABiasaddSigmoidMulFunctor>("FusedMSABiasaddSigmoidMul");
  m.add_functor<impl::FusedMSABiasaddSigmoidMulGradFunctor>("FusedMSABiaddaddSigmoidMulGrad");
  m.add_functor<impl::FusedMSABiasaddDropoutResidualFunctor>("FusedMSABiasaddDropoutResidual");
  m.add_functor<impl::FusedMSABiasaddDropoutResidualGradFunctor>(
      "FusedMSABiasaddDropoutResidualGrad");
  m.add_functor<impl::FusedMSATmuFunctor>("FusedMSATmu");
  m.add_functor<impl::FusedMSATmuGradFunctor>("FusedMSATmuGrad");
}

}  // namespace functional
}  // namespace one
}  // namespace oneflow<|MERGE_RESOLUTION|>--- conflicted
+++ resolved
@@ -3274,7 +3274,6 @@
   std::shared_ptr<OpExpr> fused_scale_mask_softmax_dropout_op_;
 };
 
-<<<<<<< HEAD
 // Equivalent to
 // masked = (x + bias) * mask * scale_value
 // unmask = (1 - mask).bool()
@@ -3323,7 +3322,8 @@
  private:
   std::shared_ptr<OpExpr> random_mask_op_;
   std::shared_ptr<OpExpr> fused_op_;
-=======
+};
+
 class FlashAttentionFunctor {
  public:
   FlashAttentionFunctor() {
@@ -3352,7 +3352,6 @@
 
  private:
   std::shared_ptr<OpExpr> op_;
->>>>>>> 96778ba7
 };
 
 class CtcGreedyDecoderFunctor {
