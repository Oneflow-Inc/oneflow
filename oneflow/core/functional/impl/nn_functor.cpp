/*
Copyright 2020 The OneFlow Authors. All rights reserved.

Licensed under the Apache License, Version 2.0 (the "License");
you may not use this file except in compliance with the License.
You may obtain a copy of the License at

    http://www.apache.org/licenses/LICENSE-2.0

Unless required by applicable law or agreed to in writing, software
distributed under the License is distributed on an "AS IS" BASIS,
WITHOUT WARRANTIES OR CONDITIONS OF ANY KIND, either express or implied.
See the License for the specific language governing permissions and
limitations under the License.
*/

#include "oneflow/core/common/optional.h"
#include "oneflow/core/common/scalar.h"
#include "oneflow/core/framework/attr_map.h"
#include "oneflow/core/framework/op_builder.h"
#include "oneflow/core/framework/op_expr.h"
#include "oneflow/core/framework/op_interpreter/op_interpreter_util.h"
#include "oneflow/core/framework/tensor.h"
#include "oneflow/core/framework/tensor_tuple.h"
#include "oneflow/core/framework/op_interpreter.h"
#include "oneflow/core/framework/random_generator.h"
#include "oneflow/core/functional/functional.h"
#include "oneflow/core/functional/function_library.h"
#include "oneflow/core/functional/sequence_function.h"
#include "oneflow/core/functional/impl/common.h"
#include "oneflow/core/functional/impl/unary_functor.h"
#include "oneflow/core/job/lazy_mode.h"
#include "oneflow/user/kernels/random_mask_like_kernel.h"
#include "oneflow/user/kernels/dropout_kernel.h"
#include "oneflow/core/register/ofblob.h"
namespace oneflow {
namespace one {
namespace functional {

namespace impl {

class BiasAddFunctor {
 public:
  BiasAddFunctor() {
    op_ = CHECK_JUST(one::OpBuilder("bias_add").Input("a").Input("b").Output("out").Build());
  }
  Maybe<Tensor> operator()(const std::shared_ptr<one::Tensor>& x,
                           const std::shared_ptr<one::Tensor>& bias, const int32_t& axis) const {
    MutableAttrMap attrs;
    JUST(attrs.SetAttr<int32_t>("axis", axis));
    return OpInterpUtil::Dispatch<Tensor>(*op_, {x, bias}, attrs);
  }

 private:
  std::shared_ptr<OpExpr> op_;
};

class ConvBaseFunctor {
 public:
  explicit ConvBaseFunctor(const int& num_spatial_dims) : num_spatial_dims_(num_spatial_dims) {
    bias_op_ = CHECK_JUST(one::OpBuilder("bias_add").Input("a").Input("b").Output("out").Build());
  }
  virtual ~ConvBaseFunctor() = default;
  Maybe<Tensor> operator()(const std::shared_ptr<one::Tensor>& x,
                           const std::shared_ptr<one::Tensor>& weight,
                           const Optional<one::Tensor>& bias, const std::vector<int32_t>& stride,
                           const std::vector<int32_t>& padding,
                           const std::vector<int32_t>& dilation, const int32_t& groups) const {
    MutableAttrMap conv_attrs;
    std::vector<int32_t> kernel_size_vec(num_spatial_dims_);
    for (int i = 0; i < num_spatial_dims_; i++) {
      kernel_size_vec.at(i) = ((weight->shape())->At(i + 2));
    }
    JUST(conv_attrs.SetAttr<int32_t>("filters", (weight->shape())->At(0)));
    JUST(conv_attrs.SetAttr<std::vector<int32_t>>("padding_before", padding));
    JUST(conv_attrs.SetAttr<std::vector<int32_t>>("kernel_size", kernel_size_vec));
    JUST(conv_attrs.SetAttr<std::vector<int32_t>>("strides", stride));
    JUST(conv_attrs.SetAttr<std::vector<int32_t>>("dilation_rate", dilation));
    JUST(conv_attrs.SetAttr<int32_t>("groups", groups));
    JUST(conv_attrs.SetAttr<std::string>("data_format", std::string("channels_first")));
    const std::shared_ptr<one::Tensor>& conv_out =
        JUST(OpInterpUtil::Dispatch<Tensor>(*conv_op_, {x, weight}, conv_attrs));
    if (bias) {
      MutableAttrMap bias_attrs;
      JUST(bias_attrs.SetAttr<int32_t>("axis", 1));
      return OpInterpUtil::Dispatch<Tensor>(*bias_op_, {conv_out->contiguous(), JUST(bias)->contiguous()}, bias_attrs);
    } else {
      return conv_out;
    }
  }

 protected:
  std::shared_ptr<OpExpr> conv_op_;
  std::shared_ptr<OpExpr> bias_op_;
  int32_t num_spatial_dims_;
};

class Conv1dFunctor : public ConvBaseFunctor {
 public:
  Conv1dFunctor() : ConvBaseFunctor(/*num_spatial_dims_=*/1) {
    conv_op_ =
        CHECK_JUST(one::OpBuilder("conv1d").Input("in").Input("weight").Output("out").Build());
  }
};

class Conv2dFunctor : public ConvBaseFunctor {
 public:
  Conv2dFunctor() : ConvBaseFunctor(/*num_spatial_dims_=*/2) {
    conv_op_ =
        CHECK_JUST(one::OpBuilder("conv2d").Input("in").Input("weight").Output("out").Build());
  }
};

class Conv3dFunctor : public ConvBaseFunctor {
 public:
  Conv3dFunctor() : ConvBaseFunctor(/*num_spatial_dims_=*/3) {
    conv_op_ =
        CHECK_JUST(one::OpBuilder("conv3d").Input("in").Input("weight").Output("out").Build());
  }
};

class DeConvBaseFunctor {
 public:
  explicit DeConvBaseFunctor() {
    bias_op_ = CHECK_JUST(one::OpBuilder("bias_add").Input("a").Input("b").Output("out").Build());
  }
  virtual ~DeConvBaseFunctor() = default;
  Maybe<Tensor> operator()(const std::shared_ptr<one::Tensor>& x,
                           const std::shared_ptr<one::Tensor>& weight,
                           const Optional<one::Tensor>& bias, const int32_t& filters,
                           const std::vector<int32_t>& padding, const std::string& data_format,
                           const std::vector<int32_t>& kernel_size,
                           const std::vector<int32_t>& output_padding,
                           const std::vector<int32_t>& strides,
                           const std::vector<int32_t>& dilation, const int32_t& groups) const {
    MutableAttrMap deconv_attrs;
    JUST(deconv_attrs.SetAttr<int32_t>("filters", filters));
    JUST(deconv_attrs.SetAttr<std::vector<int32_t>>("padding_before", padding));
    JUST(deconv_attrs.SetAttr<std::vector<int32_t>>("kernel_size", kernel_size));
    JUST(deconv_attrs.SetAttr<std::vector<int32_t>>("output_padding", output_padding));
    JUST(deconv_attrs.SetAttr<std::vector<int32_t>>("strides", strides));
    JUST(deconv_attrs.SetAttr<std::vector<int32_t>>("dilation_rate", dilation));
    JUST(deconv_attrs.SetAttr<std::string>("data_format", data_format));
    std::shared_ptr<one::Tensor> deconv_out = nullptr;
    if (groups == 1) {
      deconv_out = JUST(OpInterpUtil::Dispatch<Tensor>(*deconv_op_, {x->contiguous(), weight->contiguous()}, deconv_attrs));
    } else {
      auto nc = x->dim(1) / groups;
      auto split_x = JUST(functional::Split(x, nc, 1));
      auto split_weight = JUST(functional::Split(weight, nc, 0));
      one::TensorTuple split_out;
      for (int i = 0; i < groups; i++) {
        const std::shared_ptr<one::Tensor>& deconv_i = JUST(OpInterpUtil::Dispatch<Tensor>(
            *deconv_op_, {JUST(ToContiguous(split_x->at(i))), JUST(ToContiguous(split_weight->at(i)))}, deconv_attrs));
        split_out.emplace_back(deconv_i);
      }
      deconv_out = JUST(functional::Concat(split_out, 1));
    }

    if (bias) {
      MutableAttrMap bias_attrs;
      JUST(bias_attrs.SetAttr<int32_t>("axis", 1));
      return OpInterpUtil::Dispatch<Tensor>(*bias_op_, {JUST(ToContiguous(deconv_out)), JUST(ToContiguous(JUST(bias)))}, bias_attrs);
    } else {
      return deconv_out;
    }
  }

 protected:
  std::shared_ptr<OpExpr> deconv_op_;
  std::shared_ptr<OpExpr> bias_op_;
};

class DeConv1dFunctor : public DeConvBaseFunctor {
 public:
  DeConv1dFunctor() {
    deconv_op_ =
        CHECK_JUST(one::OpBuilder("deconv1d").Input("in").Input("weight").Output("out").Build());
  }
};

class DeConv3dFunctor : public DeConvBaseFunctor {
 public:
  DeConv3dFunctor() {
    deconv_op_ =
        CHECK_JUST(one::OpBuilder("deconv3d").Input("in").Input("weight").Output("out").Build());
  }
};

class MatMulFunctor {
 public:
  MatMulFunctor() {
    matmul_op_ = CHECK_JUST(one::OpBuilder("matmul").Input("a").Input("b").Output("out").Build());
    batch_matmul_op_ =
        CHECK_JUST(one::OpBuilder("batch_matmul").Input("a").Input("b").Output("out").Build());
    bcast_matmul_op_ =
        CHECK_JUST(one::OpBuilder("broadcast_matmul").Input("a").Input("b").Output("out").Build());
  }
  Maybe<Tensor> operator()(const std::shared_ptr<one::Tensor>& a,
                           const std::shared_ptr<one::Tensor>& b, const bool& transpose_a,
                           const bool& transpose_b, const double& alpha) const {
    const auto& a_shape = a->shape();
    const auto& b_shape = b->shape();

    // TODO(): Support 1-d tensor by dot.
    CHECK_GE_OR_RETURN(a_shape->NumAxes(), 2) << "Tensor a's dim should >= 2";
    CHECK_GE_OR_RETURN(b_shape->NumAxes(), 2) << "Tensor b's dim should >= 2";

    MutableAttrMap attrs;
    JUST(attrs.SetAttr<bool>("transpose_a", transpose_a));
    JUST(attrs.SetAttr<bool>("transpose_b", transpose_b));
    JUST(attrs.SetAttr<double>("alpha", alpha));
    if (a_shape->NumAxes() != b_shape->NumAxes()) {
      CHECK_EQ_OR_RETURN(b_shape->NumAxes(), 2)
          << "Not support number of dimensions of a being less than number of dimensions of b!";
      return OpInterpUtil::Dispatch<Tensor>(*bcast_matmul_op_, {a->contiguous(), b->contiguous()}, attrs);
    }
    if (a_shape->NumAxes() > 2) {
      return OpInterpUtil::Dispatch<Tensor>(*batch_matmul_op_, {a->contiguous(), b->contiguous()}, attrs);
    }
    return OpInterpUtil::Dispatch<Tensor>(*matmul_op_, {a->contiguous(), b->contiguous()}, attrs);
  }

 private:
  std::shared_ptr<OpExpr> matmul_op_;
  std::shared_ptr<OpExpr> batch_matmul_op_;
  std::shared_ptr<OpExpr> bcast_matmul_op_;
};

class BatchMatMulFunctor {
 public:
  BatchMatMulFunctor() {
    batch_matmul_op_ =
        CHECK_JUST(one::OpBuilder("batch_matmul").Input("a").Input("b").Output("out").Build());
  }
  Maybe<Tensor> operator()(const std::shared_ptr<one::Tensor>& a,
                           const std::shared_ptr<one::Tensor>& b, const bool& transpose_a,
                           const bool& transpose_b, const double& alpha) const {
    const auto& a_shape = a->shape();
    const auto& b_shape = b->shape();
    CHECK_GE_OR_RETURN(a_shape->NumAxes(), 3) << "Tensor a's dim should >= 3";
    CHECK_GE_OR_RETURN(b_shape->NumAxes(), 3) << "Tensor b's dim should >= 3";
    CHECK_GE_OR_RETURN(a_shape->At(0), b_shape->At(0))
        << "batch dim not match, please check input!";
    CHECK_GE_OR_RETURN(a_shape->At(2), b_shape->At(1))
        << "matmul dim not match, please check input!";
    MutableAttrMap attrs;
    JUST(attrs.SetAttr<bool>("transpose_a", transpose_a));
    JUST(attrs.SetAttr<bool>("transpose_b", transpose_b));
    JUST(attrs.SetAttr<double>("alpha", alpha));
    return OpInterpUtil::Dispatch<Tensor>(*batch_matmul_op_, {a->contiguous(), b->contiguous()}, attrs);
  }

 private:
  std::shared_ptr<OpExpr> batch_matmul_op_;
};

class LayerNormFunctor {
 public:
  LayerNormFunctor() {
    op_ = CHECK_JUST(one::OpBuilder("layer_norm")
                         .Input("x")
                         .Output("y")
                         .Output("mean")
                         .Output("inv_variance")
                         .Build());
  }
  Maybe<Tensor> operator()(const std::shared_ptr<one::Tensor>& x, const int64_t& begin_norm_axis,
                           const int64_t& begin_params_axis, const double& epsilon) const {
    MutableAttrMap attrs;
    JUST(attrs.SetAttr<int64_t>("begin_norm_axis", begin_norm_axis));
    JUST(attrs.SetAttr<int64_t>("begin_params_axis", begin_params_axis));
    JUST(attrs.SetAttr<double>("epsilon", epsilon));
    JUST(attrs.SetAttr<bool>("center", false));
    JUST(attrs.SetAttr<bool>("scale", false));
    return OpInterpUtil::Dispatch<Tensor>(*op_, {x->contiguous()}, attrs);
  }

 private:
  std::shared_ptr<OpExpr> op_;
};

class LayerNormAffineFunctor {
 public:
  LayerNormAffineFunctor() {
    op_ = CHECK_JUST(one::OpBuilder("layer_norm")
                         .Input("x")
                         .Input("gamma")
                         .Input("beta")
                         .Output("y")
                         .Output("mean")
                         .Output("inv_variance")
                         .Output("normalized")
                         .Build());
  }
  Maybe<Tensor> operator()(const std::shared_ptr<one::Tensor>& x,
                           const std::shared_ptr<one::Tensor>& gamma,
                           const std::shared_ptr<one::Tensor>& beta, const int64_t& begin_norm_axis,
                           const int64_t& begin_params_axis, const double& epsilon) const {
    MutableAttrMap attrs;
    JUST(attrs.SetAttr<int64_t>("begin_norm_axis", begin_norm_axis));
    JUST(attrs.SetAttr<int64_t>("begin_params_axis", begin_params_axis));
    JUST(attrs.SetAttr<double>("epsilon", epsilon));
    JUST(attrs.SetAttr<bool>("center", true));
    JUST(attrs.SetAttr<bool>("scale", true));
    return OpInterpUtil::Dispatch<Tensor>(*op_, {x->contiguous(), gamma->contiguous(), beta->contiguous()}, attrs);
  }

 private:
  std::shared_ptr<OpExpr> op_;
};

class PoolNDFunctor {
 public:
  PoolNDFunctor() = default;
  virtual ~PoolNDFunctor() = default;
  Maybe<Tensor> operator()(const std::shared_ptr<one::Tensor>& x,
                           const std::vector<int32_t>& kernel_size,
                           const std::vector<int32_t>& strides, const std::string& padding,
                           const std::vector<int32_t>& padding_before,
                           const std::vector<int32_t>& padding_after,
                           const std::string& data_format, const bool& ceil_mode) const {
    MutableAttrMap attrs;
    JUST(attrs.SetAttr<std::vector<int32_t>>("pool_size", kernel_size));
    JUST(attrs.SetAttr<std::vector<int32_t>>("strides", strides));
    JUST(attrs.SetAttr<std::string>("padding", padding));
    JUST(attrs.SetAttr<std::vector<int32_t>>("padding_before", padding_before));
    JUST(attrs.SetAttr<std::vector<int32_t>>("padding_after", padding_after));
    JUST(attrs.SetAttr<std::string>("data_format", data_format));
    JUST(attrs.SetAttr<bool>("ceil_mode", ceil_mode));
    return OpInterpUtil::Dispatch<Tensor>(*op_, {x->contiguous()}, attrs);
  }

 protected:
  std::shared_ptr<OpExpr> op_;
};

class PoolingNDFunctor {
 public:
  PoolingNDFunctor() = default;
  virtual ~PoolingNDFunctor() = default;
  Maybe<TensorTuple> operator()(const std::shared_ptr<one::Tensor>& x,
                                const std::vector<int32_t>& kernel_size,
                                const Optional<std::vector<int32_t>>& stride,
                                const std::vector<int32_t>& padding,
                                const std::vector<int32_t>& dilation, const bool& return_indices,
                                const bool& ceil_mode, const std::string& data_format) const {
    MutableAttrMap attrs;
    JUST(attrs.SetAttr<std::string>("data_format", data_format));
    JUST(attrs.SetAttr<std::vector<int32_t>>("padding", padding));
    JUST(attrs.SetAttr<std::vector<int32_t>>("kernel_size", kernel_size));
    if (stride.has_value()) {
      JUST(attrs.SetAttr<std::vector<int32_t>>("stride", *JUST(stride)));
    } else {
      JUST(attrs.SetAttr<std::vector<int32_t>>(
          "stride", kernel_size));  // If stride is None, we set it as kernel_size to align Pytorch.
    }
    JUST(attrs.SetAttr<std::vector<int32_t>>("dilation", dilation));
    JUST(attrs.SetAttr<bool>("return_indices", return_indices));
    JUST(attrs.SetAttr<bool>("ceil_mode", ceil_mode));
    return OpInterpUtil::Dispatch<TensorTuple>(*op_, {x->contiguous()}, attrs);
  }

 protected:
  std::shared_ptr<OpExpr> op_;
};

class TFAvgPool2DFunctor : public PoolNDFunctor {
 public:
  TFAvgPool2DFunctor() {
    op_ = CHECK_JUST(one::OpBuilder("tf_avg_pool_2d").Input("x").Output("y").Build());
  }
};

class TFMaxPool2DFunctor : public PoolNDFunctor {
 public:
  TFMaxPool2DFunctor() {
    op_ = CHECK_JUST(one::OpBuilder("tf_max_pool_2d").Input("x").Output("y").Build());
  }
};

class Maxpool1DFunctor : public PoolingNDFunctor {
 public:
  Maxpool1DFunctor() {
    op_ = CHECK_JUST(one::OpBuilder("maxpool_1d").Input("x").Output("y").Output("indice").Build());
  }
};

class Maxpool2DFunctor : public PoolingNDFunctor {
 public:
  Maxpool2DFunctor() {
    op_ = CHECK_JUST(one::OpBuilder("maxpool_2d").Input("x").Output("y").Output("indice").Build());
  }
};

class Maxpool3DFunctor : public PoolingNDFunctor {
 public:
  Maxpool3DFunctor() {
    op_ = CHECK_JUST(one::OpBuilder("maxpool_3d").Input("x").Output("y").Output("indice").Build());
  }
};

class AdaptivePoolNDFunctor {
 public:
  AdaptivePoolNDFunctor() = default;
  virtual ~AdaptivePoolNDFunctor() = default;
  Maybe<Tensor> operator()(const std::shared_ptr<one::Tensor>& x,
                           const std::vector<int64_t>& output_size) const {
    MutableAttrMap attrs;
    JUST(attrs.SetAttr<std::vector<int64_t>>("output_size", output_size));
    return OpInterpUtil::Dispatch<Tensor>(*op_, {x->contiguous()}, attrs);
  }

 protected:
  std::shared_ptr<OpExpr> op_;
};

class AdaptiveAvgPool1DFunctor : public AdaptivePoolNDFunctor {
 public:
  AdaptiveAvgPool1DFunctor() {
    op_ = CHECK_JUST(one::OpBuilder("adaptive_avg_pool1d").Input("x").Output("y").Build());
  }
};

class AdaptiveAvgPool2DFunctor : public AdaptivePoolNDFunctor {
 public:
  AdaptiveAvgPool2DFunctor() {
    op_ = CHECK_JUST(one::OpBuilder("adaptive_avg_pool2d").Input("x").Output("y").Build());
  }
};

class AdaptiveAvgPool3DFunctor : public AdaptivePoolNDFunctor {
 public:
  AdaptiveAvgPool3DFunctor() {
    op_ = CHECK_JUST(one::OpBuilder("adaptive_avg_pool3d").Input("x").Output("y").Build());
  }
};

class LossFunctorBase {
 public:
  Maybe<Tensor> apply_reduction(const Maybe<Tensor>& x, const std::string& reduction) const {
    CHECK_OR_RETURN(reduction == "none" || reduction == "sum" || reduction == "mean")
        << "Reduction should be none, sum or mean.";
    if (reduction == "sum") { return functional::ReduceSum(JUST(x), {}, false); }
    if (reduction == "mean") { return functional::ReduceMean(JUST(x), {}, false); }
    return x;
  }

 protected:
  LossFunctorBase() = default;
  virtual ~LossFunctorBase() = default;
};

class MseLossFunctor : public LossFunctorBase {
 public:
  MseLossFunctor() {}
  Maybe<Tensor> operator()(const std::shared_ptr<one::Tensor>& input,
                           const std::shared_ptr<one::Tensor>& target,
                           const std::string& reduction) const {
    const auto out =
        sequence_function(functional::Sub).then(functional::Square).call(input->contiguous(), target->contiguous());
    return apply_reduction(out, reduction);
  }
};

class L1LossFunctor : public LossFunctorBase {
 public:
  L1LossFunctor() {}
  Maybe<Tensor> operator()(const std::shared_ptr<one::Tensor>& input,
                           const std::shared_ptr<one::Tensor>& target,
                           const std::string& reduction) const {
    const auto out = sequence_function(functional::Sub).then(functional::Abs).call(input->contiguous(), target->contiguous());
    return apply_reduction(out, reduction);
  }
};

class SmoothL1LossFunctor : LossFunctorBase {
 public:
  SmoothL1LossFunctor() {
    op_ = CHECK_JUST(
        one::OpBuilder("smooth_l1_loss").Input("input").Input("target").Output("out").Build());
  }
  Maybe<Tensor> operator()(const std::shared_ptr<one::Tensor>& input,
                           const std::shared_ptr<one::Tensor>& target, const float& beta,
                           const std::string& reduction) const {
    MutableAttrMap attrs;
    JUST(attrs.SetAttr<float>("beta", beta));
    return apply_reduction(OpInterpUtil::Dispatch<Tensor>(*op_, {input->contiguous(), target->contiguous()}, attrs), reduction);
  }

 private:
  std::shared_ptr<OpExpr> op_;
};

class KLDivLossFunctor : public LossFunctorBase {
 public:
  KLDivLossFunctor() {
    op_ = CHECK_JUST(
        one::OpBuilder("kl_div_loss").Input("input").Input("target").Output("out").Build());
  }
  Maybe<Tensor> operator()(const std::shared_ptr<one::Tensor>& input,
                           const std::shared_ptr<one::Tensor>& target, const bool log_target,
                           const std::string& reduction) const {
    MutableAttrMap attrs;
    JUST(attrs.SetAttr<bool>("log_target", log_target));
    return apply_reduction(OpInterpUtil::Dispatch<Tensor>(*op_, {input->contiguous(), target->contiguous()}, attrs), reduction);
  }

 private:
  std::shared_ptr<OpExpr> op_;
};

class MarginRankingLossFunctor : public LossFunctorBase {
 public:
  Maybe<Tensor> operator()(const std::shared_ptr<one::Tensor>& input_1,
                           const std::shared_ptr<one::Tensor>& input_2,
                           const std::shared_ptr<one::Tensor>& target, const float margin,
                           const std::string& reduction) const {
    const auto out =
        sequence_function(functional::Sub)
            .then(functional::Negative)
            .then(std::bind(functional::Mul, target, std::placeholders::_1))
            .then([&margin](const std::shared_ptr<one::Tensor>& x) {
              return functional::ScalarAdd(x, Scalar(margin), /*alpha=*/1, /*inplace=*/true);
            })
            .then(std::bind(functional::Clamp, std::placeholders::_1, Scalar(0), NullOpt))
            .call(input_1->contiguous(), input_2->contiguous());
    return apply_reduction(out, reduction);
  }
};

class BinaryCrossEntropyLossFunctor : public LossFunctorBase {
 public:
  BinaryCrossEntropyLossFunctor() {
    op_ = CHECK_JUST(one::OpBuilder("binary_cross_entropy")
                         .Input("input")
                         .Input("target")
                         .Output("out")
                         .Build());
    op_weight_ = CHECK_JUST(one::OpBuilder("binary_cross_entropy")
                                .Input("input")
                                .Input("target")
                                .Input("weight")
                                .Output("out")
                                .Build());
  }
  Maybe<Tensor> operator()(const std::shared_ptr<one::Tensor>& input,
                           const std::shared_ptr<one::Tensor>& target,
                           const Optional<one::Tensor>& weight,
                           const std::string& reduction) const {
    MutableAttrMap attrs;
    auto out =
        weight ? OpInterpUtil::Dispatch<Tensor>(*op_weight_, {input->contiguous(), target->contiguous(), JUST(ToContiguous(JUST(weight)))}, attrs)
               : OpInterpUtil::Dispatch<Tensor>(*op_, {input->contiguous(), target->contiguous()}, attrs);
    return apply_reduction(out, reduction);
  }

 private:
  std::shared_ptr<OpExpr> op_;
  std::shared_ptr<OpExpr> op_weight_;
};

class BinaryCrossEntropyWithLogitsLossFunctor : public LossFunctorBase {
 public:
  BinaryCrossEntropyWithLogitsLossFunctor() {
    op_ = CHECK_JUST(one::OpBuilder("binary_cross_entropy_with_logits")
                         .Input("input")
                         .Input("target")
                         .Output("out")
                         .Build());
    op_weight_ = CHECK_JUST(one::OpBuilder("binary_cross_entropy_with_logits")
                                .Input("input")
                                .Input("target")
                                .Input("weight")
                                .Output("out")
                                .Build());
    op_pos_ = CHECK_JUST(one::OpBuilder("binary_cross_entropy_with_logits")
                             .Input("input")
                             .Input("target")
                             .Input("pos_weight")
                             .Output("out")
                             .Build());
    op_weight_pos_ = CHECK_JUST(one::OpBuilder("binary_cross_entropy_with_logits")
                                    .Input("input")
                                    .Input("target")
                                    .Input("weight")
                                    .Input("pos_weight")
                                    .Output("out")
                                    .Build());
  }
  Maybe<Tensor> operator()(const std::shared_ptr<one::Tensor>& input,
                           const std::shared_ptr<one::Tensor>& target,
                           const Optional<one::Tensor>& weight,
                           const Optional<one::Tensor>& pos_weight,
                           const std::string& reduction) const {
    MutableAttrMap attrs;
    JUST(attrs.SetAttr<bool>("has_pos_weight", pos_weight.has_value()));

    std::shared_ptr<Tensor> out;
    if (weight) {
      if (pos_weight) {
        out = JUST(OpInterpUtil::Dispatch<Tensor>(
            *op_weight_pos_, {input->contiguous(), target->contiguous(), JUST(ToContiguous(JUST(weight))), JUST(ToContiguous(JUST(pos_weight)))}, attrs));
      } else {
        out =
            JUST(OpInterpUtil::Dispatch<Tensor>(*op_weight_, {input->contiguous(), target->contiguous(), JUST(ToContiguous(JUST(weight)))}, attrs));
      }
    } else {
      if (pos_weight) {
        out = JUST(
            OpInterpUtil::Dispatch<Tensor>(*op_pos_, {input->contiguous(), target->contiguous(), JUST(ToContiguous(JUST(pos_weight)))}, attrs));
      } else {
        out = JUST(OpInterpUtil::Dispatch<Tensor>(*op_, {input->contiguous(), target->contiguous()}, attrs));
      }
    }
    return apply_reduction(out, reduction);
  }

 private:
  std::shared_ptr<OpExpr> op_;
  std::shared_ptr<OpExpr> op_weight_;
  std::shared_ptr<OpExpr> op_pos_;
  std::shared_ptr<OpExpr> op_weight_pos_;
};

class NllLossFunctor {
 public:
  NllLossFunctor() {
    op_ = CHECK_JUST(one::OpBuilder("nll")
                         .Input("input")
                         .Input("target")
                         .Output("out")
                         .Output("total_weight")
                         .Build());
    op_weight_ = CHECK_JUST(one::OpBuilder("nll")
                                .Input("input")
                                .Input("target")
                                .Input("weight")
                                .Output("out")
                                .Output("total_weight")
                                .Build());
  }
  Maybe<Tensor> operator()(const std::shared_ptr<one::Tensor>& input,
                           const std::shared_ptr<one::Tensor>& target,
                           const Optional<one::Tensor>& weight, const int64_t& ignore_index,
                           const std::string& reduction) const {
    CHECK_OR_RETURN(reduction == "none" || reduction == "sum" || reduction == "mean")
        << "Reduction should be none, sum or mean.";

    const auto& input_shape = input->shape();
    const auto& target_shape = target->shape();
    CHECK_LE_OR_RETURN(input_shape->NumAxes(), 5);
    CHECK_EQ_OR_RETURN(input_shape->NumAxes() - 1, target_shape->NumAxes());

    MutableAttrMap attrs;
    JUST(attrs.SetAttr<int64_t>("ignore_index", ignore_index));

    std::vector<int> input_perm(input_shape->dim_vec().size(), 0);
    input_perm[input_perm.size() - 1] = 1;
    for (size_t i = 1; i < input_perm.size() - 1; ++i) { input_perm[i] = i + 1; }

    const auto input_ = JUST(sequence_function(functional::Transpose)
                                 .then(std::bind(functional::Reshape, std::placeholders::_1,
                                                 Shape({-1, input_shape->At(1)})))
                                 .call(input->contiguous(), input_perm));
    auto target_ = JUST(functional::Flatten(target, 0, target_shape->NumAxes() - 1));

    std::shared_ptr<TensorTuple> kernel_result;
    std::shared_ptr<Tensor> result;
    if (weight) {
      kernel_result = JUST(
          OpInterpUtil::Dispatch<TensorTuple>(*op_weight_, {input_->contiguous(), target_->contiguous(), JUST(ToContiguous(JUST(weight)))}, attrs));
    } else {
      kernel_result = JUST(OpInterpUtil::Dispatch<TensorTuple>(*op_, {input_->contiguous(), target_->contiguous()}, attrs));
    }
    result = JUST(functional::Reshape(kernel_result->at(0), *target_shape));
    if (reduction == "none") { return JUST(ToContiguous(result)); }

    result = JUST(functional::ReduceSum(result->contiguous(), {}, false));

    if (reduction == "sum") { return result; }

    return functional::Div(result, kernel_result->at(1));
  }

 private:
  std::shared_ptr<OpExpr> op_;
  std::shared_ptr<OpExpr> op_weight_;
};

class CrossEntropyFunctor {
 public:
  CrossEntropyFunctor() {
    op_log_softmax_ = CHECK_JUST(one::OpBuilder("log_softmax").Input("in").Output("prob").Build());
    op_nll_ = CHECK_JUST(one::OpBuilder("nll")
                             .Input("input")
                             .Input("target")
                             .Output("out")
                             .Output("total_weight")
                             .Build());
    op_nll_weight_ = CHECK_JUST(one::OpBuilder("nll")
                                    .Input("input")
                                    .Input("target")
                                    .Input("weight")
                                    .Output("out")
                                    .Output("total_weight")
                                    .Build());
  }
  Maybe<Tensor> operator()(const std::shared_ptr<one::Tensor>& input,
                           const std::shared_ptr<one::Tensor>& target,
                           const Optional<one::Tensor>& weight, const int64_t& ignore_index,
                           const std::string& reduction) const {
    CHECK_OR_RETURN(reduction == "none" || reduction == "sum" || reduction == "mean")
        << "Reduction should be none, sum or mean.";
    const auto& input_shape = input->shape();
    const auto& target_shape = target->shape();
    MutableAttrMap attrs;
    JUST(attrs.SetAttr<int64_t>("ignore_index", ignore_index));

    std::vector<int> input_perm(input_shape->dim_vec().size(), 0);
    input_perm[input_perm.size() - 1] = 1;
    for (size_t i = 1; i < input_perm.size() - 1; ++i) { input_perm[i] = i + 1; }

    const auto input_ = JUST(sequence_function(functional::Transpose)
                                 .then(std::bind(functional::Reshape, std::placeholders::_1,
                                                 Shape({-1, input_shape->At(1)})))
                                 .then([this](const std::shared_ptr<one::Tensor>& x) {
                                   return OpInterpUtil::Dispatch<Tensor>(*op_log_softmax_, {x->contiguous()});
                                 })
                                 .call(input->contiguous(), input_perm));

    const auto target_ = JUST(functional::Flatten(target, 0, target->shape()->NumAxes() - 1));

    std::shared_ptr<TensorTuple> kernel_result;
    std::shared_ptr<Tensor> result;
    if (weight) {
      kernel_result = JUST(OpInterpUtil::Dispatch<TensorTuple>(
          *op_nll_weight_, {input_->contiguous(), target_->contiguous(), JUST(ToContiguous(JUST(weight)))}, attrs));
    } else {
      kernel_result = JUST(OpInterpUtil::Dispatch<TensorTuple>(*op_nll_, {input_->contiguous(), target_->contiguous()}, attrs));
    }
    result = JUST(functional::Reshape(kernel_result->at(0), *target_shape))->contiguous();
    if (reduction == "none") { return result; }

    result = JUST(functional::ReduceSum(result, {}, false));
    if (reduction == "sum") { return result; }

    return functional::Div(result, kernel_result->at(1));
  }

 private:
  std::shared_ptr<OpExpr> op_log_softmax_;
  std::shared_ptr<OpExpr> op_nll_;
  std::shared_ptr<OpExpr> op_nll_weight_;
};

class SparseCrossEntropyFunctor {
 public:
  SparseCrossEntropyFunctor() {
    op_ = CHECK_JUST(one::OpBuilder("sparse_cross_entropy")
                         .Input("prediction")
                         .Input("label")
                         .Output("out")
                         .Build());
  }
  Maybe<Tensor> operator()(const std::shared_ptr<one::Tensor>& prediction,
                           const std::shared_ptr<one::Tensor>& label, const int64_t& depth) const {
    MutableAttrMap attrs;
    JUST(attrs.SetAttr<int64_t>("depth", depth));

    return OpInterpUtil::Dispatch<Tensor>(*op_, {prediction->contiguous(), label->contiguous()}, attrs);
  }

 private:
  std::shared_ptr<OpExpr> op_;
};

class SparseCrossEntropyMsFunctor {
 public:
  SparseCrossEntropyMsFunctor() {
    op_ = CHECK_JUST(one::OpBuilder("sparse_cross_entropy_ms")
                         .Input("prediction")
                         .Input("label")
                         .Output("out")
                         .Build());
  }
  Maybe<Tensor> operator()(const std::shared_ptr<one::Tensor>& prediction,
                           const std::shared_ptr<one::Tensor>& label, const int64_t& depth) const {
    MutableAttrMap attrs;
    JUST(attrs.SetAttr<int64_t>("depth", depth));

    return OpInterpUtil::Dispatch<Tensor>(*op_, {prediction->contiguous(), label->contiguous()}, attrs);
  }

 private:
  std::shared_ptr<OpExpr> op_;
};

class SparseSoftmaxCrossEntropyFunctor {
 public:
  SparseSoftmaxCrossEntropyFunctor() {
    // SparseSoftmaxCrossEntropy
    op_sparse_softmax_cross_entropy_ = CHECK_JUST(one::OpBuilder("sparse_softmax_cross_entropy")
                                                      .Input("prediction")
                                                      .Input("label")
                                                      .Output("prob")
                                                      .Output("out")
                                                      .Build());
    // lazy model SparseSoftmaxCrossEntropyMs
    op_sparse_softmax_cross_entropy_ms_ =
        CHECK_JUST(one::OpBuilder("sparse_softmax_cross_entropy_ms")
                       .Input("prediction")
                       .Input("label")
                       .Output("prob")
                       .Output("out")
                       .Build());
    // eager model SparseSoftmaxCrossEntropyMs
    op_reduce_max_device_stage_ = CHECK_JUST(one::OpBuilder("reduce_max_device_stage")
                                                 .Input("in")
                                                 .Output("out")
                                                 .Output("mask")
                                                 .Output("count")
                                                 .Build());
    op_reduce_max_global_stage_ = CHECK_JUST(one::OpBuilder("reduce_max_global_stage")
                                                 .Input("in")
                                                 .Input("device_count")
                                                 .Output("out")
                                                 .Output("mask")
                                                 .Build());
    op_sparse_cross_entropy_ms_ = CHECK_JUST(one::OpBuilder("sparse_cross_entropy_ms")
                                                 .Input("prediction")
                                                 .Input("label")
                                                 .Output("out")
                                                 .Build());
    op_broadcast_sub_ =
        CHECK_JUST(one::OpBuilder("broadcast_sub").Input("x").Input("y").Output("z").Build());
    op_broadcast_div_ =
        CHECK_JUST(one::OpBuilder("broadcast_div").Input("x").Input("y").Output("z").Build());
    op_reduce_sum_ = CHECK_JUST(
        one::OpBuilder("reduce_sum").Input("input_tensor").Output("output_tensor").Build());
    op_exp_ = CHECK_JUST(one::OpBuilder("exp").Input("x").Output("y").Build());
  }
  Maybe<Tensor> operator()(const std::shared_ptr<one::Tensor>& logits,
                           const std::shared_ptr<one::Tensor>& label) const {
    if (JUST(RunWithMsVersion(logits, label))) {
      if (LazyMode::is_enabled()) {
        return LazySparseSoftmaxCrossEntropyMsOperator(logits, label);
      } else {
        return EagerSparseSoftmaxCrossEntropyMsOperator(logits, label);
      }
    } else {
      return SparseSoftmaxCrossEntropyOperator(logits, label);
    }
  }

  Maybe<bool> RunWithMsVersion(const std::shared_ptr<one::Tensor>& logits,
                               const std::shared_ptr<one::Tensor>& label) const {
    if (!(logits->is_consistent() && label->is_consistent())) { return false; }

    if (logits->shape()->NumAxes() != 2) { return false; }

    const cfg::NdSbp& logits_nd_sbp = *(JUST(logits->nd_sbp()));
    const int32_t split_axis = logits->shape()->NumAxes() - 1;
    bool has_split_axis_parallel = false;
    for (int64_t i = 0; i < logits_nd_sbp.sbp_parallel_size(); ++i) {
      const auto& sbp = logits_nd_sbp.sbp_parallel(i);
      if (sbp.has_split_parallel() && sbp.split_parallel().axis() == split_axis) {
        has_split_axis_parallel = true;
      } else {
        if (sbp.has_partial_sum_parallel()) { return false; }
      }
    }
    if (!has_split_axis_parallel) { return false; }

    return true;
  }

  Maybe<Tensor> SparseSoftmaxCrossEntropyOperator(const std::shared_ptr<one::Tensor>& logits,
                                                  const std::shared_ptr<one::Tensor>& label) const {
    MutableAttrMap attrs;
    int64_t depth = logits->shape()->At(logits->shape()->NumAxes() - 1);
    JUST(attrs.SetAttr<int64_t>("depth", depth));
    const auto& result = JUST(OpInterpUtil::Dispatch<TensorTuple>(*op_sparse_softmax_cross_entropy_,
                                                                  {logits->contiguous(), label->contiguous()}, attrs));
    return result->at(1);
  }

  Maybe<Tensor> LazySparseSoftmaxCrossEntropyMsOperator(
      const std::shared_ptr<one::Tensor>& logits, const std::shared_ptr<one::Tensor>& label) const {
    MutableAttrMap attrs;
    int64_t depth = logits->shape()->At(logits->shape()->NumAxes() - 1);
    JUST(attrs.SetAttr<int64_t>("depth", depth));
    const auto& result = JUST(OpInterpUtil::Dispatch<TensorTuple>(
        *op_sparse_softmax_cross_entropy_ms_, {logits->contiguous(), label->contiguous()}, attrs));
    return result->at(1);
  }

  Maybe<Tensor> EagerSparseSoftmaxCrossEntropyMsOperator(
      const std::shared_ptr<one::Tensor>& logits, const std::shared_ptr<one::Tensor>& label) const {
    // op_reduce_max_device_stage_
    MutableAttrMap attrs;
    int64_t depth = logits->shape()->At(logits->shape()->NumAxes() - 1);
    int32_t axis = logits->shape()->NumAxes() - 1;
    JUST(attrs.SetAttr<std::vector<int32_t>>("axis", {axis}));
    const auto& max_device_stage =
        JUST(OpInterpUtil::Dispatch<TensorTuple>(*op_reduce_max_device_stage_, {logits->contiguous()}, attrs));
    std::shared_ptr<Tensor> max_global_stage_input0 = max_device_stage->at(0);
    std::shared_ptr<Tensor> max_global_stage_input1 = max_device_stage->at(2);

    const cfg::NdSbp& logits_nd_sbp = *(JUST(logits->nd_sbp()));
    std::vector<Symbol<cfg::SbpParallel>> s0b_sbp_parallels;
    std::vector<Symbol<cfg::SbpParallel>> s0s1_sbp_parallels;
    if (logits_nd_sbp.sbp_parallel_size() == 2) {
      cfg::SbpParallel sbp;
      sbp.mutable_broadcast_parallel();
      s0b_sbp_parallels.emplace_back(logits_nd_sbp.sbp_parallel(0));
      s0b_sbp_parallels.emplace_back(sbp);
      s0s1_sbp_parallels.emplace_back(logits_nd_sbp.sbp_parallel(0));
      s0s1_sbp_parallels.emplace_back(logits_nd_sbp.sbp_parallel(1));
      max_global_stage_input0 = JUST(functional::ToConsistent(
          max_device_stage->at(0), JUST(max_device_stage->at(0)->parallel_desc()),
          s0b_sbp_parallels, s0s1_sbp_parallels));
      max_global_stage_input1 = JUST(functional::ToConsistent(
          max_device_stage->at(2), JUST(max_device_stage->at(0)->parallel_desc()),
          s0b_sbp_parallels, s0s1_sbp_parallels));
    }
    // op_reduce_max_global_stage_
    attrs.clear();
    JUST(attrs.SetAttr<std::vector<int32_t>>("axis", {axis}));
    JUST(attrs.SetAttr<bool>("keepdims", true));
    const auto& max_global_stage = JUST(OpInterpUtil::Dispatch<TensorTuple>(
        *op_reduce_max_global_stage_, {max_global_stage_input0->contiguous(), max_global_stage_input1->contiguous()}, attrs));
    auto& broadcast_sub_input = max_global_stage->at(0);
    if (logits_nd_sbp.sbp_parallel_size() == 2) {
      broadcast_sub_input = JUST(functional::ToConsistent(
          broadcast_sub_input, JUST(max_device_stage->at(0)->parallel_desc()), s0b_sbp_parallels,
          s0b_sbp_parallels));
    }
    // op_broadcast_sub_
    attrs.clear();
    const auto& output_broadcast_sub = JUST(OpInterpUtil::Dispatch<TensorTuple>(
        *op_broadcast_sub_, {logits->contiguous(), broadcast_sub_input->contiguous()}, attrs));
    // op_exp_
    const auto& output_exp =
        JUST(OpInterpUtil::Dispatch<TensorTuple>(*op_exp_, {output_broadcast_sub->at(0)->contiguous()}, attrs));
    // op_reduce_sum_
    JUST(attrs.SetAttr<std::vector<int32_t>>("axis", {axis}));
    JUST(attrs.SetAttr<bool>("keepdims", true));
    const auto& output_reduce_sum =
        JUST(OpInterpUtil::Dispatch<TensorTuple>(*op_reduce_sum_, {output_exp->at(0)->contiguous()}, attrs));
    std::shared_ptr<Tensor> broadcast_div_input1 = output_reduce_sum->at(0);
    if (logits_nd_sbp.sbp_parallel_size() == 2) {
      std::vector<Symbol<cfg::SbpParallel>> empty_grad_sbp_parallels;
      broadcast_div_input1 = JUST(functional::ToConsistent(
          output_reduce_sum->at(0), JUST(output_reduce_sum->at(0)->parallel_desc()),
          s0b_sbp_parallels, s0b_sbp_parallels));
    }
    // op_broadcast_div_
    attrs.clear();
    const auto& predictions = JUST(OpInterpUtil::Dispatch<TensorTuple>(
        *op_broadcast_div_, {output_exp->at(0)->contiguous(), broadcast_div_input1->contiguous()}, attrs));
    // op_sparse_cross_entropy_ms_
    JUST(attrs.SetAttr<int64_t>("depth", depth));
    const auto& output = JUST(OpInterpUtil::Dispatch<Tensor>(*op_sparse_cross_entropy_ms_,
                                                             {predictions->at(0)->contiguous(), label->contiguous()}, attrs));
    return output;
  }

 private:
  // SparseSoftmaxCrossEntropy
  std::shared_ptr<OpExpr> op_sparse_softmax_cross_entropy_;
  // lazy model SparseSoftmaxCrossEntropyMs
  std::shared_ptr<OpExpr> op_sparse_softmax_cross_entropy_ms_;
  // SparseSoftmaxCrossEntropyMs
  std::shared_ptr<OpExpr> op_reduce_max_device_stage_;
  std::shared_ptr<OpExpr> op_reduce_max_global_stage_;
  std::shared_ptr<OpExpr> op_broadcast_sub_;
  std::shared_ptr<OpExpr> op_exp_;
  std::shared_ptr<OpExpr> op_reduce_sum_;
  std::shared_ptr<OpExpr> op_broadcast_div_;
  std::shared_ptr<OpExpr> op_sparse_cross_entropy_ms_;
};

class SoftmaxCrossEntropyFunctor {
 public:
  SoftmaxCrossEntropyFunctor() {
    op_ = CHECK_JUST(one::OpBuilder("softmax_cross_entropy")
                         .Input("prediction")
                         .Input("label")
                         .Output("out")
                         .Output("prob")
                         .Build());
  }

  Maybe<Tensor> operator()(const std::shared_ptr<one::Tensor>& logits,
                           const std::shared_ptr<one::Tensor>& label) const {
    return OpInterpUtil::Dispatch<Tensor>(*op_, {logits->contiguous(), label->contiguous()});
  }

 private:
  std::shared_ptr<OpExpr> op_;
};

class SoftmaxCrossEntropyGradFunctor {
 public:
  SoftmaxCrossEntropyGradFunctor() {
    op_ = CHECK_JUST(one::OpBuilder("softmax_cross_entropy_grad")
                         .Input("dy")
                         .Input("label")
                         .Input("prob")
                         .Output("prediction_diff")
                         .Build());
  }
  Maybe<Tensor> operator()(const std::shared_ptr<one::Tensor>& dy,
                           const std::shared_ptr<one::Tensor>& label,
                           const std::shared_ptr<one::Tensor>& prob) const {
    return OpInterpUtil::Dispatch<Tensor>(*op_, {dy->contiguous(), label->contiguous(), prob->contiguous()});
  }

 private:
  std::shared_ptr<OpExpr> op_;
};

class CombinedMarginLossFunctor {
 public:
  CombinedMarginLossFunctor() {
    op_ = CHECK_JUST(one::OpBuilder("combined_margin_loss")
                         .Input("x")
                         .Input("label")
                         .Output("y")
                         .Output("theta")
                         .Build());
  }
  Maybe<Tensor> operator()(const std::shared_ptr<one::Tensor>& x,
                           const std::shared_ptr<one::Tensor>& label, const float& m1,
                           const float& m2, const float& m3) const {
    MutableAttrMap attrs;
    JUST(attrs.SetAttr<float>("m1", m1));
    JUST(attrs.SetAttr<float>("m2", m2));
    JUST(attrs.SetAttr<float>("m3", m3));
    JUST(attrs.SetAttr<int64_t>("depth", x->shape()->At(1)));
    return OpInterpUtil::Dispatch<Tensor>(*op_, {x->contiguous(), label->contiguous()}, attrs);
  }

 private:
  std::shared_ptr<OpExpr> op_;
};

class CtcLossFunctor {
 public:
  CtcLossFunctor() {
    op_ = CHECK_JUST(one::OpBuilder("ctc_loss")
                         .Input("log_probs")
                         .Input("targets")
                         .Input("input_lengths")
                         .Input("target_lengths")
                         .Output("loss")
                         .Output("alpha")
                         .Build());
    op_xdivy_ = CHECK_JUST(one::OpBuilder("xdivy").Input("x").Input("y").Output("z").Build());
  }
  Maybe<Tensor> operator()(const std::shared_ptr<one::Tensor>& log_probs,
                           const std::shared_ptr<one::Tensor>& targets,
                           const std::shared_ptr<one::Tensor>& input_lengths,
                           const std::shared_ptr<one::Tensor>& target_lengths,
                           const int64_t& max_target_length, const int& blank,
                           const bool& zero_infinity, const std::string& reduction) const {
    MutableAttrMap attrs;
    JUST(attrs.SetAttr<int64_t>("max_target_length", max_target_length));
    JUST(attrs.SetAttr<int32_t>("blank", blank));
    JUST(attrs.SetAttr<bool>("zero_infinity", zero_infinity));
    auto out = JUST(OpInterpUtil::Dispatch<Tensor>(
        *op_, {log_probs, targets, input_lengths, target_lengths}, attrs));
    if (zero_infinity) {
      const auto create_constant = [&](const Scalar& scalar) -> Maybe<Tensor> {
        return functional::Constant(*out->shape(), scalar, out->dtype(), JUST(out->device()));
      };

      out = JUST(sequence_function(functional::Constant)
                     .then(std::bind(functional::BroadcastEqual, out, std::placeholders::_1))
                     .then(std::bind(functional::Where, std::placeholders::_1,
                                     JUST(create_constant(Scalar(0))), out))
                     .call(*out->shape(), Scalar(std::numeric_limits<double>::infinity()),
                           out->dtype(), JUST(out->device())));
    }
    CHECK_OR_RETURN([&]() -> bool {
      if ((reduction != "none") && (reduction != "sum") && (reduction != "mean")) return false;
      return true;
    }());
    if (reduction == "sum") { return functional::ReduceSum(out, {}, false); }
    if (reduction == "mean") {
      return sequence_function(functional::Clamp)
          .then(std::bind(functional::Cast, std::placeholders::_1, log_probs->dtype()))
          .then([&](const std::shared_ptr<one::Tensor>& x) {
            return OpInterpUtil::Dispatch<Tensor>(*op_xdivy_, {out->contiguous(), x->contiguous()});
          })
          .then(std::bind(functional::ReduceMean, std::placeholders::_1, std::vector<int32_t>({}),
                          false))
          .call(target_lengths, Scalar(1), NullOpt);
    }
    return out;
  }

 private:
  std::shared_ptr<OpExpr> op_;
  std::shared_ptr<OpExpr> op_xdivy_;
};

class TripletMarginLossFunctor {
 public:
  TripletMarginLossFunctor() {}

  Maybe<Tensor> operator()(const std::shared_ptr<one::Tensor>& anchor,
                           const std::shared_ptr<one::Tensor>& positive,
                           const std::shared_ptr<one::Tensor>& negative, const float& margin,
                           const float& p, const float& eps, const bool& swap,
                           const std::string& reduction) const {
    int32_t dim_norm = anchor->ndim() - 1;
    std::vector<int32_t> dim(1, dim_norm);
    CHECK_OR_RETURN([&]() -> bool {
      if ((reduction != "none") && (reduction != "sum") && (reduction != "mean")) return false;
      return true;
    }());
    auto da_p = JUST(VectorNorm(JUST(ScalarAdd(eps, JUST(Sub(anchor, positive)), /*alpha=*/1)), p,
                                dim, /*keepdim=*/false, anchor->dtype()));
    auto da_n = JUST(VectorNorm(JUST(ScalarAdd(eps, JUST(Sub(anchor, negative)), /*alpha=*/1)), p,
                                dim, /*keepdim=*/false, anchor->dtype()));
    if (swap) {
      auto distance_swap =
          JUST(VectorNorm(JUST(ScalarAdd(eps, JUST(Sub(positive, negative)), /*alpha=*/1)), p, dim,
                          /*keepdim=*/false, positive->dtype()));
      da_n = JUST(Minimum(distance_swap, da_n));
    }
    auto triplet_loss =
        JUST(Clamp(JUST(ScalarAdd(JUST(Sub(da_p, da_n)), margin, /*alpha=*/1, /*inplace=*/false)),
                   /*min=*/0.0, NullOpt));
    int32_t ndim = triplet_loss->ndim() - 1;
    std::vector<int32_t> axis(1, ndim);

    if (reduction == "mean") {
      triplet_loss = JUST(ReduceMean(triplet_loss, axis, /*keepdim=*/false));
    } else if (reduction == "sum") {
      triplet_loss = JUST(ReduceSum(triplet_loss, axis, /*keepdim=*/false));
    }
    return triplet_loss;
  }
};

class AffineGridFunctor {
 public:
  AffineGridFunctor() {
    op_ = CHECK_JUST(one::OpBuilder("affine_grid").Input("theta").Output("grid").Build());
  }
  Maybe<Tensor> operator()(const std::shared_ptr<one::Tensor>& theta, const Shape& size,
                           const bool& align_corners) const {
    MutableAttrMap attrs;
    JUST(attrs.SetAttr<Shape>("size", size));
    JUST(attrs.SetAttr<bool>("align_corners", align_corners));
    return OpInterpUtil::Dispatch<Tensor>(*op_, {theta}, attrs);
  }

 private:
  std::shared_ptr<OpExpr> op_;
};

class GridSampleFunctor {
 public:
  GridSampleFunctor() {
    op_ = CHECK_JUST(
        one::OpBuilder("grid_sample").Input("input").Input("grid").Output("output").Build());
  }
  Maybe<Tensor> operator()(const std::shared_ptr<one::Tensor>& input,
                           const std::shared_ptr<one::Tensor>& grid,
                           const std::string& interpolation_mode, const std::string& padding_mode,
                           const bool& align_corners) const {
    MutableAttrMap attrs;
    JUST(attrs.SetAttr<std::string>("interpolation_mode", interpolation_mode));
    JUST(attrs.SetAttr<std::string>("padding_mode", padding_mode));
    JUST(attrs.SetAttr<bool>("align_corners", align_corners));
    return OpInterpUtil::Dispatch<Tensor>(*op_, {input, grid}, attrs);
  }

 private:
  std::shared_ptr<OpExpr> op_;
};

class NormalizationFunctor {
 public:
  NormalizationFunctor() {
    norm_eval_op_ = CHECK_JUST(one::OpBuilder("normalization")
                                   .Input("x")
                                   .Input("moving_mean")
                                   .Input("moving_variance")
                                   .Input("gamma")
                                   .Input("beta")
                                   .Output("y")
                                   .Attr("training", false)
                                   .Build());
    norm_training_stats_op_ = CHECK_JUST(one::OpBuilder("normalization")
                                             .Input("x")
                                             .Input("moving_mean")
                                             .Input("moving_variance")
                                             .Input("gamma")
                                             .Input("beta")
                                             .Output("y")
                                             .Output("mean")
                                             .Output("inv_variance")
                                             .Attr("training", true)
                                             .Build());
    norm_training_no_stats_op_ = CHECK_JUST(one::OpBuilder("normalization")
                                                .Input("x")
                                                .Input("gamma")
                                                .Input("beta")
                                                .Output("y")
                                                .Output("mean")
                                                .Output("inv_variance")
                                                .Attr("training", true)
                                                .Build());
  }
  Maybe<Tensor> operator()(const std::shared_ptr<one::Tensor>& x,
                           const Optional<one::Tensor>& moving_mean,
                           const Optional<one::Tensor>& moving_variance,
                           const std::shared_ptr<one::Tensor>& gamma,
                           const std::shared_ptr<one::Tensor>& beta, const int32_t& axis,
                           const float& epsilon, const float& momentum,
                           const bool& training) const {
    MutableAttrMap attrs;
    JUST(attrs.SetAttr<int32_t>("axis", axis));
    JUST(attrs.SetAttr<float>("epsilon", epsilon));
    // convert torch momentum to tensorflow momentum
    JUST(attrs.SetAttr<float>("momentum", 1.0 - momentum));

    CHECK_OR_RETURN((moving_mean && moving_variance) || (!moving_mean && !moving_variance))
        << "Both moving_mean and moving_variance should be None or Tensor.";
    if (!training) {
      CHECK_OR_RETURN(moving_mean && moving_variance)
          << "Must have moving_mean and moving_variance in eval mode.";
      return OpInterpUtil::Dispatch<one::Tensor>(
          *norm_eval_op_, {x->contiguous(), JUST(moving_mean)->contiguous(), JUST(moving_variance)->contiguous(), gamma->contiguous(), beta->contiguous()}, attrs);
    }
    if (moving_mean) {
      return OpInterpUtil::Dispatch<one::Tensor>(
          *norm_training_stats_op_, {x->contiguous(), JUST(moving_mean)->contiguous(), JUST(moving_variance)->contiguous(), gamma->contiguous(), beta->contiguous()},
          attrs);
    }
    return OpInterpUtil::Dispatch<one::Tensor>(*norm_training_no_stats_op_, {x->contiguous(), gamma->contiguous(), beta->contiguous()},
                                               attrs);
  }

 private:
  std::shared_ptr<OpExpr> norm_eval_op_;
  std::shared_ptr<OpExpr> norm_training_stats_op_;
  std::shared_ptr<OpExpr> norm_training_no_stats_op_;
};

class NormalizationAddReluFunctor {
 public:
  NormalizationAddReluFunctor() {
    norm_eval_op_ = CHECK_JUST(one::OpBuilder("normalization")
                                   .Input("x")
                                   .Input("moving_mean")
                                   .Input("moving_variance")
                                   .Input("gamma")
                                   .Input("beta")
                                   .Output("y")
                                   .Attr("training", false)
                                   .Build());
    relu_op_ = CHECK_JUST(one::OpBuilder("relu").Input("in").Output("out").Build());
    add_op_ = CHECK_JUST(one::OpBuilder("add_n").Input("in", 2).Output("out").Build());
    fused_norm_training_stats_op_ = CHECK_JUST(one::OpBuilder("normalization_add_relu")
                                                   .Input("x")
                                                   .Input("moving_mean")
                                                   .Input("moving_variance")
                                                   .Input("gamma")
                                                   .Input("beta")
                                                   .Output("y")
                                                   .Output("reserve_space")
                                                   .Output("mean")
                                                   .Output("inv_variance")
                                                   .Attr("training", true)
                                                   .Build());
    fused_addend_norm_training_stats_op_ = CHECK_JUST(one::OpBuilder("normalization_add_relu")
                                                          .Input("x")
                                                          .Input("addend")
                                                          .Input("moving_mean")
                                                          .Input("moving_variance")
                                                          .Input("gamma")
                                                          .Input("beta")
                                                          .Output("y")
                                                          .Output("reserve_space")
                                                          .Output("mean")
                                                          .Output("inv_variance")
                                                          .Attr("training", true)
                                                          .Build());
    fused_norm_training_no_stats_op_ = CHECK_JUST(one::OpBuilder("normalization_add_relu")
                                                      .Input("x")
                                                      .Input("gamma")
                                                      .Input("beta")
                                                      .Output("y")
                                                      .Output("reserve_space")
                                                      .Output("mean")
                                                      .Output("inv_variance")
                                                      .Attr("training", true)
                                                      .Build());
    fused_addend_norm_training_no_stats_op_ = CHECK_JUST(one::OpBuilder("normalization_add_relu")
                                                             .Input("x")
                                                             .Input("addend")
                                                             .Input("gamma")
                                                             .Input("beta")
                                                             .Output("y")
                                                             .Output("reserve_space")
                                                             .Output("mean")
                                                             .Output("inv_variance")
                                                             .Attr("training", true)
                                                             .Build());
  }
  Maybe<Tensor> operator()(const std::shared_ptr<one::Tensor>& x,
                           const Optional<one::Tensor>& addend,
                           const Optional<one::Tensor>& moving_mean,
                           const Optional<one::Tensor>& moving_variance,
                           const std::shared_ptr<one::Tensor>& gamma,
                           const std::shared_ptr<one::Tensor>& beta, const int32_t& axis,
                           const float& epsilon, const float& momentum,
                           const bool& is_training) const {
    MutableAttrMap attrs;
    JUST(attrs.SetAttr<int32_t>("axis", axis));
    JUST(attrs.SetAttr<float>("epsilon", epsilon));
    // convert torch momentum to tensorflow momentum
    JUST(attrs.SetAttr<float>("momentum", 1.0f - momentum));

    CHECK_OR_RETURN((moving_mean && moving_variance) || (!moving_mean && !moving_variance))
        << "Both moving_mean and moving_variance should be None or Tensor.";
    if (!is_training) {
      CHECK_OR_RETURN(moving_mean && moving_variance)
          << "Must have moving_mean and moving_variance in eval mode.";
      const auto& normalize_result = JUST(OpInterpUtil::Dispatch<one::Tensor>(
          *norm_eval_op_, {x->contiguous(), JUST(moving_mean)->contiguous(), JUST(moving_variance)->contiguous(), gamma->contiguous(), beta->contiguous()}, attrs));
      if (addend) {
        const auto& add_result =
            JUST(OpInterpUtil::Dispatch<one::Tensor>(*add_op_, {normalize_result->contiguous(), JUST(addend)->contiguous()}));
        return OpInterpUtil::Dispatch<one::Tensor>(*relu_op_, {add_result->contiguous()});
      } else {
        return OpInterpUtil::Dispatch<one::Tensor>(*relu_op_, {normalize_result->contiguous()});
      }
    } else if (moving_mean) {
      if (addend) {
        return OpInterpUtil::Dispatch<one::Tensor>(
            *fused_addend_norm_training_stats_op_,
            {x->contiguous(), JUST(addend)->contiguous(), JUST(moving_mean)->contiguous(), JUST(moving_variance)->contiguous(), gamma->contiguous(), beta->contiguous()}, attrs);
      } else {
        return OpInterpUtil::Dispatch<one::Tensor>(
            *fused_norm_training_stats_op_,
            {x->contiguous(), JUST(moving_mean)->contiguous(), JUST(moving_variance)->contiguous(), gamma->contiguous(), beta->contiguous()}, attrs);
      }
    } else {
      if (addend) {
        return OpInterpUtil::Dispatch<one::Tensor>(*fused_addend_norm_training_no_stats_op_,
                                                   {x->contiguous(), JUST(addend)->contiguous(), gamma->contiguous(), beta->contiguous()}, attrs);
      } else {
        return OpInterpUtil::Dispatch<one::Tensor>(*fused_norm_training_no_stats_op_,
                                                   {x->contiguous(), gamma->contiguous(), beta->contiguous()}, attrs);
      }
    }
  }

 private:
  std::shared_ptr<OpExpr> norm_eval_op_;
  std::shared_ptr<OpExpr> relu_op_;
  std::shared_ptr<OpExpr> add_op_;
  std::shared_ptr<OpExpr> fused_norm_training_stats_op_;
  std::shared_ptr<OpExpr> fused_addend_norm_training_stats_op_;
  std::shared_ptr<OpExpr> fused_norm_training_no_stats_op_;
  std::shared_ptr<OpExpr> fused_addend_norm_training_no_stats_op_;
};

class PadFunctor {
 public:
  PadFunctor() {
    pad_ = CHECK_JUST(one::OpBuilder("pad").Input("x").Output("y").Build());
    reflect_pad_ = CHECK_JUST(one::OpBuilder("reflection_pad2d").Input("x").Output("y").Build());
    replicate_pad_ = CHECK_JUST(one::OpBuilder("replication_pad2d").Input("x").Output("y").Build());
  }
  Maybe<Tensor> operator()(const std::shared_ptr<one::Tensor>& x, const std::vector<int64_t>& pad,
                           const std::string& mode, const Scalar& value) const {
    const int64_t ndim = x->shape()->NumAxes();
    CHECK_LE_OR_RETURN(ndim, 5) << "Dimension of input tensor should less than or equal to 5";
    CHECK_LE_OR_RETURN(pad.size(), 2 * ndim)
        << "Pad size should less than or equal to input axes * 2.";
    MutableAttrMap attrs;
    JUST(attrs.SetAttr<std::vector<int64_t>>("padding", pad));
    if (mode == "constant") {
      CHECK_EQ_OR_RETURN(pad.size() % 2, 0)
          << "Length of pad must be even but instead it equals " << pad.size();
      if (IsFloatingDataType(x->dtype()->data_type())) {
        JUST(attrs.SetAttr<double>("floating_constant_value", JUST(value.As<double>())));
        JUST(attrs.SetAttr<int64_t>("integral_constant_value", 0));
      } else if (IsIntegralDataType(x->dtype()->data_type())) {
        JUST(attrs.SetAttr<double>("floating_constant_value", 0));
        JUST(attrs.SetAttr<int64_t>("integral_constant_value", JUST(value.As<int64_t>())));
      } else {
        UNIMPLEMENTED_THEN_RETURN() << "Data type should be floating or integral type.";
      }

      std::vector<int64_t> pad_before(ndim, 0);
      std::vector<int64_t> pad_after(ndim, 0);
      const int64_t pad_pair = pad.size() / 2;
      for (int64_t i = 0; i < pad_pair; ++i) {
        pad_before[ndim - i - 1] = pad[2 * i];
        pad_after[ndim - i - 1] = pad[2 * i + 1];
      }
      JUST(attrs.SetAttr<std::vector<int64_t>>("padding_before", pad_before));
      JUST(attrs.SetAttr<std::vector<int64_t>>("padding_after", pad_after));
      return OpInterpUtil::Dispatch<Tensor>(*pad_, {x->contiguous()}, attrs);

    } else if (mode == "reflect") {
      const int64_t pad_h = x->shape()->dim_vec().at(2);
      const int64_t pad_w = x->shape()->dim_vec().at(3);
      CHECK_OR_RETURN(pad[2] < pad_h && pad[3] < pad_h && pad[0] < pad_w && pad[1] < pad_w)
          << "padding size should be less than the corresponding input dimension!";
      return OpInterpUtil::Dispatch<Tensor>(*reflect_pad_, {x->contiguous()}, attrs);
    } else if (mode == "replicate") {
      return OpInterpUtil::Dispatch<Tensor>(*replicate_pad_, {x->contiguous()}, attrs);
    } else {
      UNIMPLEMENTED_THEN_RETURN() << "Pad mode is " << mode
                                  << ", but only constant, reflect and replicate are valid.";
    }
  }

 private:
  std::shared_ptr<OpExpr> pad_;
  std::shared_ptr<OpExpr> reflect_pad_;
  std::shared_ptr<OpExpr> replicate_pad_;
};

class DropoutFunctor {
 public:
  DropoutFunctor() {
    dropout_op_ =
        CHECK_JUST(one::OpBuilder("dropout").Input("in").Output("out").Output("mask").Build());
    dropout_addend_op_ = CHECK_JUST(one::OpBuilder("dropout")
                                        .Input("in")
                                        .Input("_add_to_output")
                                        .Output("out")
                                        .Output("mask")
                                        .Build());
    add_op_ = CHECK_JUST(one::OpBuilder("add_n").Input("in", 2).Output("out").Build());
  }
  Maybe<Tensor> operator()(const std::shared_ptr<one::Tensor>& x,
                           const Optional<one::Tensor>& addend, const float& p,
                           const bool& training, const Optional<one::Generator>& generator) const {
    const auto gen = generator.value_or(JUST(one::DefaultAutoGenerator()));
    const auto& dropout_state = std::make_shared<FusedDropoutKernelState>(gen);
    MutableAttrMap dropout_attrs;
    JUST(dropout_attrs.SetAttr<float>("rate", p));
    if (addend) {
<<<<<<< HEAD
      if (!training) {
        return OpInterpUtil::Dispatch<Tensor>(*add_op_, {x->contiguous(), JUST(addend)->contiguous()});
=======
      if ((!training) || p == 0.0) {
        return OpInterpUtil::Dispatch<Tensor>(*add_op_, {x, JUST(addend)});
>>>>>>> 8066b737
      } else {
        return OpInterpUtil::Dispatch<Tensor>(*dropout_addend_op_, {x->contiguous(), JUST(addend)->contiguous()},
                                              OpExprInterpContext(dropout_attrs, dropout_state));
      }
    } else {
      if (!training || p == 0.0) {
        return x;
      } else {
        return OpInterpUtil::Dispatch<Tensor>(*dropout_op_, {x->contiguous()},
                                              OpExprInterpContext(dropout_attrs, dropout_state));
      }
    }
  }

 private:
  std::shared_ptr<OpExpr> dropout_op_;
  std::shared_ptr<OpExpr> dropout_addend_op_;
  std::shared_ptr<OpExpr> add_op_;
};

class DropoutGradFunctor {
 public:
  DropoutGradFunctor() {
    dropout_grad_op_ =
        CHECK_JUST(one::OpBuilder("dropout_grad").Input("dy").Input("mask").Output("dx").Build());
  }
  Maybe<Tensor> operator()(const std::shared_ptr<one::Tensor>& dy,
                           const std::shared_ptr<one::Tensor>& mask, const float& scale) const {
    MutableAttrMap dropout_grad_attrs;
    JUST(dropout_grad_attrs.SetAttr<float>("scale", scale));
    return OpInterpUtil::Dispatch<Tensor>(*dropout_grad_op_, {dy->contiguous(), mask->contiguous()}, dropout_grad_attrs);
  }

 private:
  std::shared_ptr<OpExpr> dropout_grad_op_;
};

class AvgPoolingNDFunctor {
 public:
  AvgPoolingNDFunctor() = default;
  virtual ~AvgPoolingNDFunctor() = default;
  Maybe<Tensor> operator()(const std::shared_ptr<one::Tensor>& x,
                           const std::vector<int32_t>& kernel_size,
                           const Optional<std::vector<int32_t>>& stride,
                           const std::vector<int32_t>& padding, const bool& ceil_mode,
                           const bool& count_include_pad, const int64_t& divisor_override,
                           const std::string& data_format) const {
    MutableAttrMap attrs;
    JUST(attrs.SetAttr<std::string>("data_format", data_format));
    JUST(attrs.SetAttr<std::vector<int32_t>>("padding", padding));
    JUST(attrs.SetAttr<std::vector<int32_t>>("kernel_size", kernel_size));
    if (stride.has_value()) {
      JUST(attrs.SetAttr<std::vector<int32_t>>("stride", *JUST(stride)));
    } else {
      JUST(attrs.SetAttr<std::vector<int32_t>>(
          "stride", kernel_size));  // If stride is None, we set it as kernel_size to align Pytorch.
    }
    JUST(attrs.SetAttr<bool>("ceil_mode", ceil_mode));
    JUST(attrs.SetAttr<bool>("count_include_pad", count_include_pad));
    JUST(attrs.SetAttr<int64_t>("divisor_override", divisor_override));
    return OpInterpUtil::Dispatch<Tensor>(*op_, {x->contiguous()}, attrs);
  }

 protected:
  std::shared_ptr<OpExpr> op_;
};

class Avgpool1DFunctor : public AvgPoolingNDFunctor {
 public:
  Avgpool1DFunctor() {
    op_ = CHECK_JUST(one::OpBuilder("avgpool_1d").Input("x").Output("y").Build());
  }
};

class Avgpool2DFunctor : public AvgPoolingNDFunctor {
 public:
  Avgpool2DFunctor() {
    op_ = CHECK_JUST(one::OpBuilder("avgpool_2d").Input("x").Output("y").Build());
  }
};

class Avgpool3DFunctor : public AvgPoolingNDFunctor {
 public:
  Avgpool3DFunctor() {
    op_ = CHECK_JUST(one::OpBuilder("avgpool_3d").Input("x").Output("y").Build());
  }
};

class UnfoldFunctor {
 public:
  UnfoldFunctor() {
    unfold_op_ = CHECK_JUST(one::OpBuilder("unfold").Input("x").Output("y").Build());
  }
  Maybe<Tensor> operator()(const std::shared_ptr<one::Tensor>& x, const std::string& data_format,
                           const std::vector<int32_t>& kernel_size,
                           const std::vector<int32_t>& dilation_rate,
                           const std::vector<int32_t>& padding,
                           const std::vector<int32_t>& strides) const {
    const auto& x_shape = x->shape();
    // Only Support 4d tensor now.
    CHECK_EQ_OR_RETURN(x_shape->NumAxes(), 4) << "Input Tensor dim should == 4";
    MutableAttrMap attrs;
    JUST(attrs.SetAttr<std::string>("data_format", data_format));
    JUST(attrs.SetAttr<std::vector<int32_t>>("kernel_size", kernel_size));
    JUST(attrs.SetAttr<std::vector<int32_t>>("dilation_rate", dilation_rate));
    JUST(attrs.SetAttr<std::vector<int32_t>>("padding", padding));
    JUST(attrs.SetAttr<std::vector<int32_t>>("strides", strides));

    return OpInterpUtil::Dispatch<Tensor>(*unfold_op_, {x->contiguous()}, attrs);
  }

 private:
  std::shared_ptr<OpExpr> unfold_op_;
};

class FoldFunctor {
 public:
  FoldFunctor() { fold_op_ = CHECK_JUST(one::OpBuilder("fold").Input("x").Output("y").Build()); }
  Maybe<Tensor> operator()(const std::shared_ptr<one::Tensor>& x, const std::string& data_format,
                           const std::vector<int32_t>& output_size,
                           const std::vector<int32_t>& kernel_size,
                           const std::vector<int32_t>& dilation_rate,
                           const std::vector<int32_t>& padding,
                           const std::vector<int32_t>& strides) const {
    const auto& x_shape = x->shape();
    // Only Support 3d tensor fold now. format is (N, C*K*K, L)
    CHECK_EQ_OR_RETURN(x_shape->NumAxes(), 3) << "Input Tensor dim should == 3";
    MutableAttrMap attrs;
    JUST(attrs.SetAttr<std::string>("data_format", data_format));
    JUST(attrs.SetAttr<std::vector<int32_t>>("output_size", output_size));
    JUST(attrs.SetAttr<std::vector<int32_t>>("kernel_size", kernel_size));
    JUST(attrs.SetAttr<std::vector<int32_t>>("dilation_rate", dilation_rate));
    JUST(attrs.SetAttr<std::vector<int32_t>>("padding", padding));
    JUST(attrs.SetAttr<std::vector<int32_t>>("strides", strides));

    return OpInterpUtil::Dispatch<Tensor>(*fold_op_, {x->contiguous()}, attrs);
  }

 private:
  std::shared_ptr<OpExpr> fold_op_;
};

Maybe<void> SyncAccessTensorWithTimeOut(
    const std::shared_ptr<Tensor>& tensor,
    const std::shared_ptr<std::function<void(uint64_t)>>& callback, const std::string& modifier) {
  return SpinCounter::SpinWait(1, [&](const std::shared_ptr<SpinCounter>& sc) -> Maybe<void> {
    return PhysicalRun([&](InstructionsBuilder* builder) -> Maybe<void> {
      return builder->SyncAccessBlobByCallback(JUST(tensor->AsMirroredTensor()), sc, callback,
                                               modifier);
    });
  });
}

class OneHotFunctor {
 public:
  OneHotFunctor() {
    one_hot_op_ = CHECK_JUST(one::OpBuilder("one_hot").Input("indices").Output("out").Build());
  }
  Maybe<Tensor> operator()(const std::shared_ptr<one::Tensor>& input, const int64_t& num_classes,
                           const Scalar& on_value, const Scalar& off_value) const {
    if (IsFloatingDataType(input->dtype()->data_type())) {
      OF_RUNTIME_ERROR() << "one_hot is only applicable to index tensor.";
    }
    MutableAttrMap attrs;
    if (num_classes == -1) {
      std::vector<int32_t> axis(input->ndim());
      std::iota(axis.begin(), axis.end(), 0);
      auto tensor_max = JUST(functional::ReduceMax(input, axis, false));

      int64_t max = 0;
      const auto& callback =
          std::make_shared<std::function<void(uint64_t)>>([&](uint64_t of_blob_ptr) {
            auto* of_blob = reinterpret_cast<OfBlob*>(of_blob_ptr);
            of_blob->AutoMemCopyTo<int64_t>(&max,
                                            1);  // copy 1 scalar(int64_t) tensor's value to max
          });
      JUST(SyncAccessTensorWithTimeOut(tensor_max, callback, "const"));
      JUST(attrs.SetAttr<int64_t>("depth", max + 1));

    } else {
      JUST(attrs.SetAttr<int64_t>("depth", num_classes));
    }
    bool is_on_value_double = on_value.IsFloatingPoint();
    bool is_off_value_double = off_value.IsFloatingPoint();
    if (is_on_value_double || is_off_value_double) {
      JUST(attrs.SetAttr<DataType>("dtype", kDouble));
      JUST(attrs.SetAttr<double>("floating_on_value", JUST(on_value.As<double>())));
      JUST(attrs.SetAttr<double>("floating_off_value", JUST(off_value.As<double>())));
      JUST(attrs.SetAttr<int64_t>("integer_on_value", 0));
      JUST(attrs.SetAttr<int64_t>("integer_off_value", 0));
    } else {
      JUST(attrs.SetAttr<DataType>("dtype", kInt64));
      JUST(attrs.SetAttr<double>("floating_on_value", 0));
      JUST(attrs.SetAttr<double>("floating_off_value", 0));
      JUST(attrs.SetAttr<int64_t>("integer_on_value", JUST(on_value.As<int64_t>())));
      JUST(attrs.SetAttr<int64_t>("integer_off_value", JUST(off_value.As<int64_t>())));
    }
    return OpInterpUtil::Dispatch<Tensor>(*one_hot_op_, {input->contiguous()}, attrs);
  }

 private:
  std::shared_ptr<OpExpr> one_hot_op_;
};

class L2NormalizeFunctor {
 public:
  L2NormalizeFunctor() {
    op_ = CHECK_JUST(
        one::OpBuilder("l2_normalize").Input("x").Output("y").Output("square_x_sum").Build());
  }
  Maybe<TensorTuple> operator()(const std::shared_ptr<one::Tensor>& input, const int32_t& axis,
                                const float& epsilon) const {
    MutableAttrMap attrs;
    JUST(attrs.SetAttr<int32_t>("axis", axis));
    JUST(attrs.SetAttr<float>("epsilon", epsilon));
    return OpInterpUtil::Dispatch<TensorTuple>(*op_, {input->contiguous()}, attrs);
  }

 private:
  std::shared_ptr<OpExpr> op_;
};

class FusedSelfAttentionFunctor {
 public:
  FusedSelfAttentionFunctor() {
    op_ = CHECK_JUST(one::OpBuilder("fused_self_attention_query_mul_key_and_value")
                         .Input("hidden_states")
                         .Output("query_mul_key")
                         .Output("value")
                         .Build());
  }
  Maybe<TensorTuple> operator()(const std::shared_ptr<one::Tensor>& hidden_states,
                                const int64_t& head_size, const float& alpha) const {
    MutableAttrMap attrs;
    JUST(attrs.SetAttr<int64_t>("head_size", head_size));
    JUST(attrs.SetAttr<float>("alpha", alpha));
    return OpInterpUtil::Dispatch<TensorTuple>(*op_, {hidden_states->contiguous()}, attrs);
  }

 private:
  std::shared_ptr<OpExpr> op_;
};

class FusedSelfAttentionGradFunctor {
 public:
  FusedSelfAttentionGradFunctor() {
    op_ = CHECK_JUST(one::OpBuilder("fused_self_attention_query_mul_key_and_value_grad")
                         .Input("query_mul_key_grad")
                         .Input("value_grad")
                         .Input("hidden_states")
                         .Output("hidden_states_grad")
                         .Build());
  }
  Maybe<Tensor> operator()(const std::shared_ptr<one::Tensor>& query_mul_key_grad,
                           const std::shared_ptr<one::Tensor>& value_grad,
                           const std::shared_ptr<one::Tensor>& hidden_states,
                           const float& alpha) const {
    MutableAttrMap attrs;
    JUST(attrs.SetAttr<float>("alpha", alpha));
    return OpInterpUtil::Dispatch<Tensor>(*op_, {query_mul_key_grad->contiguous(), value_grad->contiguous(), hidden_states->contiguous()},
                                          attrs);
  }

 private:
  std::shared_ptr<OpExpr> op_;
};

class FusedScaleTrilSoftmaxMaskScaleFunctor {
 public:
  FusedScaleTrilSoftmaxMaskScaleFunctor() {
    random_mask_like_op_ =
        CHECK_JUST(one::OpBuilder("random_mask_like").Input("like").Output("out").Build());
    fused_op_ = CHECK_JUST(one::OpBuilder("fused_tril_scale_softmax_mask_scale")
                               .Input("x")
                               .Input("mask")
                               .Output("y")
                               .Output("softmax_y")
                               .Build());
  }
  Maybe<TensorTuple> operator()(const std::shared_ptr<one::Tensor>& x, const float p,
                                const int64_t diagonal, const float tril_scale_value,
                                const Optional<one::Generator>& generator) const {
    const auto gen = generator.value_or(JUST(one::DefaultAutoGenerator()));
    MutableAttrMap random_mask_like_attrs;
    JUST(random_mask_like_attrs.SetAttr<float>("rate", p));
    JUST(random_mask_like_attrs.SetAttr<int64_t>("seed", gen->current_seed()));
    const auto& random_mask_like_state = std::make_shared<RandomMaskLikeKernelState>(gen);

    const auto& mask = JUST(OpInterpUtil::Dispatch<Tensor>(
        *random_mask_like_op_, {x->contiguous()},
        OpExprInterpContext(random_mask_like_attrs, random_mask_like_state)));

    float mask_scale_value = 1.0;
    if (p != 1.0) { mask_scale_value = 1.0 / (1.0 - p); }
    MutableAttrMap fused_attrs;
    JUST(fused_attrs.SetAttr<int64_t>("diagonal", diagonal));
    JUST(fused_attrs.SetAttr<float>("tril_scale_value", tril_scale_value));
    JUST(fused_attrs.SetAttr<float>("mask_scale_value", mask_scale_value));

    return OpInterpUtil::Dispatch<TensorTuple>(*fused_op_, {x->contiguous(), mask->contiguous()}, fused_attrs);
  }

 private:
  std::shared_ptr<OpExpr> fused_op_;
  std::shared_ptr<OpExpr> random_mask_like_op_;
};

class L2NormalizeGradFunctor {
 public:
  L2NormalizeGradFunctor() {
    op_ = CHECK_JUST(one::OpBuilder("l2_normalize_grad")
                         .Input("dy")
                         .Input("y")
                         .Input("square_x_sum")
                         .Output("dx")
                         .Build());
  }
  Maybe<Tensor> operator()(const std::shared_ptr<one::Tensor>& dy,
                           const std::shared_ptr<one::Tensor>& y,
                           const std::shared_ptr<one::Tensor>& square_x_sum, const int32_t& axis,
                           const float& epsilon) const {
    MutableAttrMap attrs;
    JUST(attrs.SetAttr<int32_t>("axis", axis));
    JUST(attrs.SetAttr<float>("epsilon", epsilon));
    return OpInterpUtil::Dispatch<Tensor>(*op_, {dy->contiguous(), y->contiguous(), square_x_sum->contiguous()}, attrs);
  }

 private:
  std::shared_ptr<OpExpr> op_;
};

class FusedBiasAddGeluFunctor {
 public:
  FusedBiasAddGeluFunctor() {
    op_ = CHECK_JUST(
        one::OpBuilder("fused_bias_add_gelu").Input("a").Input("b").Output("out").Build());
  }
  Maybe<Tensor> operator()(const std::shared_ptr<one::Tensor>& a,
                           const std::shared_ptr<one::Tensor>& b, const int32_t& axis) const {
    MutableAttrMap attrs;
    JUST(attrs.SetAttr<int32_t>("axis", axis));
    return OpInterpUtil::Dispatch<Tensor>(*op_, {a->contiguous(), b->contiguous()}, attrs);
  }

 private:
  std::shared_ptr<OpExpr> op_;
};

class FusedBiasAddGeluGradFunctor {
 public:
  FusedBiasAddGeluGradFunctor() {
    op_ = CHECK_JUST(one::OpBuilder("fused_bias_add_gelu_grad")
                         .Input("a")
                         .Input("b")
                         .Input("dy")
                         .Output("dx")
                         .Build());
  }
  Maybe<Tensor> operator()(const std::shared_ptr<one::Tensor>& a,
                           const std::shared_ptr<one::Tensor>& b,
                           const std::shared_ptr<one::Tensor>& dy, const int32_t& axis) const {
    MutableAttrMap attrs;
    JUST(attrs.SetAttr<int32_t>("axis", axis));
    return OpInterpUtil::Dispatch<Tensor>(*op_, {a->contiguous(), b->contiguous(), dy->contiguous()}, attrs);
  }

 private:
  std::shared_ptr<OpExpr> op_;
};

class FusedBiasAddDropoutFunctor {
 public:
  FusedBiasAddDropoutFunctor() {
    random_mask_like_op_ =
        CHECK_JUST(one::OpBuilder("random_mask_like").Input("like").Output("out").Build());
    fused_bias_add_mask_scale_op_ = CHECK_JUST(one::OpBuilder("fused_bias_add_mask_scale")
                                                   .Input("a")
                                                   .Input("b")
                                                   .Input("mask")
                                                   .Output("out")
                                                   .Build());
  }
  Maybe<Tensor> operator()(const std::shared_ptr<one::Tensor>& a,
                           const std::shared_ptr<one::Tensor>& b, const float& p,
                           const int32_t& axis, const Optional<one::Generator>& generator) const {
    const auto gen = generator.value_or(JUST(one::DefaultAutoGenerator()));
    MutableAttrMap random_mask_like_attrs;
    JUST(random_mask_like_attrs.SetAttr<float>("rate", p));
    JUST(random_mask_like_attrs.SetAttr<int64_t>("seed", gen->current_seed()));
    const auto& random_mask_like_state = std::make_shared<RandomMaskLikeKernelState>(gen);

    float scale = 1.0;
    if (p != 1.0) { scale = 1.0 / (1.0 - p); }
    MutableAttrMap fused_bias_add_mask_attrs;
    JUST(fused_bias_add_mask_attrs.SetAttr<float>("scale", scale));
    JUST(fused_bias_add_mask_attrs.SetAttr<int32_t>("axis", axis));

    return SequenceFunction<Maybe<Tensor>()>([&]() -> Maybe<Tensor> {
             return OpInterpUtil::Dispatch<Tensor>(
                 *random_mask_like_op_, {a},
                 OpExprInterpContext(random_mask_like_attrs, random_mask_like_state));
           })
        .then([&](const std::shared_ptr<one::Tensor>& x) {
          return OpInterpUtil::Dispatch<Tensor>(*fused_bias_add_mask_scale_op_, {a->contiguous(), b->contiguous(), x->contiguous()},
                                                fused_bias_add_mask_attrs);
        })
        .call();
  }

 private:
  std::shared_ptr<OpExpr> random_mask_like_op_;
  std::shared_ptr<OpExpr> fused_bias_add_mask_scale_op_;
};

class FusedScaleTrilFunctor {
 public:
  FusedScaleTrilFunctor() {
    op_ = CHECK_JUST(one::OpBuilder("fused_scale_tril").Input("in").Output("out").Build());
  }

  Maybe<Tensor> operator()(const std::shared_ptr<one::Tensor>& x, const int64_t& diagonal,
                           const Scalar& fill_value, const Scalar& scale) const {
    MutableAttrMap attrs;
    JUST(attrs.SetAttr<int64_t>("diagonal", diagonal));
    bool is_fill_value_double = fill_value.IsFloatingPoint();
    bool is_scale_double = scale.IsFloatingPoint();
    if (is_fill_value_double) {
      JUST(attrs.SetAttr<double>("floating_fill_value", JUST(fill_value.As<double>())));
      JUST(attrs.SetAttr<int64_t>("integer_fill_value", 0));
      JUST(attrs.SetAttr<bool>("is_floating_fill_value", true));
    } else {
      JUST(attrs.SetAttr<double>("floating_fill_value", 0));
      JUST(attrs.SetAttr<int64_t>("integer_fill_value", JUST(fill_value.As<int64_t>())));
      JUST(attrs.SetAttr<bool>("is_floating_fill_value", false));
    }

    if (is_scale_double) {
      JUST(attrs.SetAttr<double>("floating_scale_value", JUST(scale.As<double>())));
      JUST(attrs.SetAttr<int64_t>("integer_scale_value", 0));
      JUST(attrs.SetAttr<bool>("is_floating_scale_value", true));
    } else {
      JUST(attrs.SetAttr<double>("floating_scale_value", 0));
      JUST(attrs.SetAttr<int64_t>("integer_scale_value", JUST(scale.As<int64_t>())));
      JUST(attrs.SetAttr<bool>("is_floating_scale_value", false));
    }
    return OpInterpUtil::Dispatch<Tensor>(*op_, {x->contiguous()}, attrs);
  }

 private:
  std::shared_ptr<OpExpr> op_;
};

class FusedScaleMaskSoftmaxFunctor {
 public:
  FusedScaleMaskSoftmaxFunctor() {
    op_ = CHECK_JUST(
        one::OpBuilder("fused_scale_mask_softmax").Input("x").Input("mask").Output("y").Build());
  }
  Maybe<Tensor> operator()(const std::shared_ptr<one::Tensor>& x,
                           const std::shared_ptr<one::Tensor>& mask, const float& fill_value,
                           const float& scale) const {
    MutableAttrMap attrs_;
    JUST(attrs_.SetAttr<float>("scale_value", scale));
    JUST(attrs_.SetAttr<float>("mask_fill_value", fill_value));
    return OpInterpUtil::Dispatch<Tensor>(*op_, {x->contiguous(), mask->contiguous()}, attrs_);
  }

 private:
  std::shared_ptr<OpExpr> op_;
};

class FusedScaleMaskSoftmaxDropoutFunctor {
 public:
  FusedScaleMaskSoftmaxDropoutFunctor() {
    random_mask_like_op_ =
        CHECK_JUST(one::OpBuilder("random_mask_like").Input("like").Output("out").Build());
    fused_scale_mask_softmax_dropout_op_ =
        CHECK_JUST(one::OpBuilder("fused_scale_mask_softmax_dropout")
                       .Input("x")
                       .Input("mask")
                       .Input("dropout_mask")
                       .Output("y")
                       .Output("softmax_y")
                       .Build());
  }
  Maybe<TensorTuple> operator()(const std::shared_ptr<one::Tensor>& x,
                                const std::shared_ptr<one::Tensor>& mask, const float& fill_value,
                                const float& scale, const float& p, const bool& training,
                                const Optional<one::Generator>& generator) const {
    float rate = p;
    if (!training) rate = 0.0;
    const auto gen = generator.value_or(JUST(one::DefaultAutoGenerator()));
    MutableAttrMap random_mask_like_attrs;
    JUST(random_mask_like_attrs.SetAttr<float>("rate", rate));
    JUST(random_mask_like_attrs.SetAttr<int64_t>("seed", gen->current_seed()));
    const auto& random_mask_like_state = std::make_shared<RandomMaskLikeKernelState>(gen);

    const auto& dropout_mask = JUST(OpInterpUtil::Dispatch<Tensor>(
        *random_mask_like_op_, {x->contiguous()},
        OpExprInterpContext(random_mask_like_attrs, random_mask_like_state)));

    float dropout_scale = 1.0;
    if (rate != 1.0) { dropout_scale = 1.0 / (1.0 - rate); }
    MutableAttrMap fused_scale_mask_softmax_dropout_attrs;
    JUST(fused_scale_mask_softmax_dropout_attrs.SetAttr<float>("scale_value", scale));
    JUST(fused_scale_mask_softmax_dropout_attrs.SetAttr<float>("mask_fill_value", fill_value));
    JUST(fused_scale_mask_softmax_dropout_attrs.SetAttr<float>("dropout_scale_value",
                                                               dropout_scale));

    return OpInterpUtil::Dispatch<TensorTuple>(*fused_scale_mask_softmax_dropout_op_,
                                               {x->contiguous(), mask->contiguous(), dropout_mask->contiguous()},
                                               fused_scale_mask_softmax_dropout_attrs);
  }

 private:
  std::shared_ptr<OpExpr> random_mask_like_op_;
  std::shared_ptr<OpExpr> fused_scale_mask_softmax_dropout_op_;
};

class CtcGreedyDecoderFunctor {
 public:
  CtcGreedyDecoderFunctor() {
    op_ = CHECK_JUST(one::OpBuilder("ctc_greedy_decoder")
                         .Input("log_probs")
                         .Input("input_lengths")
                         .Output("decoded")
                         .Output("neg_sum_logits")
                         .Build());
  }
  Maybe<TensorTuple> operator()(const std::shared_ptr<one::Tensor>& log_probs,
                                const std::shared_ptr<one::Tensor>& input_lengths,
                                const bool& merge_repeated) const {
    MutableAttrMap attrs;
    JUST(attrs.SetAttr<bool>("merge_repeated", merge_repeated));
    return OpInterpUtil::Dispatch<TensorTuple>(*op_, {log_probs->contiguous(), input_lengths->contiguous()}, attrs);
  }

 private:
  std::shared_ptr<OpExpr> op_;
};

class PartialFCSampleFunctor {
 public:
  PartialFCSampleFunctor() {
    op_ = CHECK_JUST(one::OpBuilder("distributed_partial_fc_sample")
                         .Input("weight")
                         .Input("label")
                         .Output("mapped_label")
                         .Output("sampled_label")
                         .Output("sampled_weight")
                         .Build());
  }
  Maybe<TensorTuple> operator()(const std::shared_ptr<one::Tensor>& wegiht,
                                const std::shared_ptr<one::Tensor>& label,
                                const int64_t& num_sample) const {
    MutableAttrMap attrs;
    JUST(attrs.SetAttr<int64_t>("num_sample", num_sample));
    return OpInterpUtil::Dispatch<TensorTuple>(*op_, {wegiht->contiguous(), label->contiguous()}, attrs);
  }

 private:
  std::shared_ptr<OpExpr> op_;
};

class PariticalFCSampleDisableBoxing {
 public:
  PariticalFCSampleDisableBoxing() {
    op_ = CHECK_JUST(one::OpBuilder("distributed_partial_fc_sample_disable_boxing")
                         .Input("sampled_weight_diff")
                         .Input("sampled_label")
                         .Output("boxing_disabled_sampled_weight_diff")
                         .Output("boxing_disabled_sampled_label")
                         .Build());
  }
  Maybe<TensorTuple> operator()(const std::shared_ptr<one::Tensor>& sampled_weight_diff,
                                const std::shared_ptr<one::Tensor>& sampled_label) const {
    return OpInterpUtil::Dispatch<TensorTuple>(*op_, {sampled_weight_diff->contiguous(), sampled_label->contiguous()});
  }

 private:
  std::shared_ptr<OpExpr> op_;
};

class NmsFunctor {
 public:
  NmsFunctor() { op_ = CHECK_JUST(one::OpBuilder("nms").Input("in").Output("out").Build()); }

  Maybe<Tensor> operator()(const std::shared_ptr<one::Tensor>& x, const float& iou_threshold,
                           const int32_t& keep_n) const {
    MutableAttrMap attrs;
    JUST(attrs.SetAttr<float>("iou_threshold", iou_threshold));
    JUST(attrs.SetAttr<int32_t>("keep_n", keep_n));
    return OpInterpUtil::Dispatch<Tensor>(*op_, {x->contiguous()}, attrs);
  }

 private:
  std::shared_ptr<OpExpr> op_;
};

class RoiAlignFunctor {
 public:
  RoiAlignFunctor() {
    op_ = CHECK_JUST(one::OpBuilder("roi_align").Input("x").Input("rois").Output("y").Build());
  }

  Maybe<Tensor> operator()(const std::shared_ptr<one::Tensor>& x,
                           const std::shared_ptr<one::Tensor>& rois, const float& spatial_scale,
                           const int32_t& pooled_h, const int32_t& pooled_w,
                           const int32_t& sampling_ratio, const bool& aligned) const {
    MutableAttrMap attrs;
    JUST(attrs.SetAttr<float>("spatial_scale", spatial_scale));
    JUST(attrs.SetAttr<int32_t>("pooled_h", pooled_h));
    JUST(attrs.SetAttr<int32_t>("pooled_w", pooled_w));
    JUST(attrs.SetAttr<int32_t>("sampling_ratio", sampling_ratio));
    JUST(attrs.SetAttr<bool>("aligned", aligned));
    return OpInterpUtil::Dispatch<Tensor>(*op_, {x->contiguous(), rois->contiguous()}, attrs);
  }

 private:
  std::shared_ptr<OpExpr> op_;
};

class RoiAlignGradFunctor {
 public:
  RoiAlignGradFunctor() {
    op_ = CHECK_JUST(one::OpBuilder("roi_align_grad")
                         .Input("dy")
                         .Input("x_like")
                         .Input("rois")
                         .Output("dx")
                         .Build());
  }

  Maybe<Tensor> operator()(const std::shared_ptr<one::Tensor>& dy,
                           const std::shared_ptr<one::Tensor>& x_like,
                           const std::shared_ptr<one::Tensor>& rois, const float& spatial_scale,
                           const int32_t& pooled_h, const int32_t& pooled_w,
                           const int32_t& sampling_ratio, const bool& aligned) const {
    MutableAttrMap attrs;
    JUST(attrs.SetAttr<float>("spatial_scale", spatial_scale));
    JUST(attrs.SetAttr<int32_t>("pooled_h", pooled_h));
    JUST(attrs.SetAttr<int32_t>("pooled_w", pooled_w));
    JUST(attrs.SetAttr<int32_t>("sampling_ratio", sampling_ratio));
    JUST(attrs.SetAttr<bool>("aligned", aligned));
    return OpInterpUtil::Dispatch<Tensor>(*op_, {dy->contiguous(), x_like->contiguous(), rois->contiguous()}, attrs);
  }

 private:
  std::shared_ptr<OpExpr> op_;
};

}  // namespace impl

ONEFLOW_FUNCTION_LIBRARY(m) {
  m.add_functor<impl::BiasAddFunctor>("BiasAdd");
  m.add_functor<impl::Conv1dFunctor>("Conv1d");
  m.add_functor<impl::Conv2dFunctor>("Conv2d");
  m.add_functor<impl::Conv3dFunctor>("Conv3d");
  m.add_functor<impl::DeConv1dFunctor>("Deconv1d");
  m.add_functor<impl::DeConv3dFunctor>("Deconv3d");
  m.add_functor<impl::MatMulFunctor>("MatMul");
  m.add_functor<impl::BatchMatMulFunctor>("BatchMatMul");
  m.add_functor<impl::LayerNormFunctor>("LayerNorm");
  m.add_functor<impl::LayerNormAffineFunctor>("LayerNormAffine");
  m.add_functor<impl::TFAvgPool2DFunctor>("AvgPool2D");
  m.add_functor<impl::Maxpool1DFunctor>("Maxpool1D");
  m.add_functor<impl::Maxpool2DFunctor>("Maxpool2D");
  m.add_functor<impl::Maxpool3DFunctor>("Maxpool3D");
  m.add_functor<impl::TFMaxPool2DFunctor>("MaxPool2D");
  m.add_functor<impl::AdaptiveAvgPool1DFunctor>("AdaptiveAvgPool1D");
  m.add_functor<impl::AdaptiveAvgPool2DFunctor>("AdaptiveAvgPool2D");
  m.add_functor<impl::AdaptiveAvgPool3DFunctor>("AdaptiveAvgPool3D");
  m.add_functor<impl::L1LossFunctor>("L1Loss");
  m.add_functor<impl::MseLossFunctor>("MseLoss");
  m.add_functor<impl::KLDivLossFunctor>("KLDivLoss");
  m.add_functor<impl::NllLossFunctor>("NllLoss");
  m.add_functor<impl::BinaryCrossEntropyLossFunctor>("BinaryCrossEntropyLoss");
  m.add_functor<impl::BinaryCrossEntropyWithLogitsLossFunctor>("BinaryCrossEntropyWithLogitsLoss");
  m.add_functor<impl::SparseCrossEntropyFunctor>("SparseCrossEntropy");
  m.add_functor<impl::SparseCrossEntropyMsFunctor>("SparseCrossEntropyMs");
  m.add_functor<impl::CrossEntropyFunctor>("CrossEntropy");
  m.add_functor<impl::SparseSoftmaxCrossEntropyFunctor>("SparseSoftmaxCrossEntropy");
  m.add_functor<impl::SoftmaxCrossEntropyFunctor>("SoftmaxCrossEntropy");
  m.add_functor<impl::SoftmaxCrossEntropyGradFunctor>("SoftmaxCrossEntropyGrad");
  m.add_functor<impl::SmoothL1LossFunctor>("SmoothL1Loss");
  m.add_functor<impl::CombinedMarginLossFunctor>("CombinedMarginLoss");
  m.add_functor<impl::TripletMarginLossFunctor>("TripletMarginLoss");
  m.add_functor<impl::MarginRankingLossFunctor>("MarginRankingLoss");
  m.add_functor<impl::CtcLossFunctor>("CtcLoss");
  m.add_functor<impl::AffineGridFunctor>("AffineGrid");
  m.add_functor<impl::GridSampleFunctor>("GridSample");
  m.add_functor<impl::NormalizationFunctor>("Normalization");
  m.add_functor<impl::NormalizationAddReluFunctor>("NormalizationAddRelu");
  m.add_functor<impl::PadFunctor>("Pad");
  m.add_functor<impl::DropoutFunctor>("Dropout");
  m.add_functor<impl::DropoutGradFunctor>("DropoutGrad");
  m.add_functor<impl::Avgpool1DFunctor>("Avgpool1D");
  m.add_functor<impl::Avgpool2DFunctor>("Avgpool2D");
  m.add_functor<impl::Avgpool3DFunctor>("Avgpool3D");
  m.add_functor<impl::UnfoldFunctor>("Unfold");
  m.add_functor<impl::FoldFunctor>("Fold");
  m.add_functor<impl::OneHotFunctor>("OneHot");
  m.add_functor<impl::FusedSelfAttentionFunctor>("FusedSelfAttention");
  m.add_functor<impl::FusedSelfAttentionGradFunctor>("FusedSelfAttentionGrad");
  m.add_functor<impl::L2NormalizeFunctor>("L2Normalize");
  m.add_functor<impl::L2NormalizeGradFunctor>("L2NormalizeGrad");
  m.add_functor<impl::FusedBiasAddGeluFunctor>("FusedBiasAddGelu");
  m.add_functor<impl::FusedBiasAddGeluGradFunctor>("FusedBiasAddGeluGrad");
  m.add_functor<impl::FusedBiasAddDropoutFunctor>("FusedBiasAddDropout");
  m.add_functor<impl::FusedScaleMaskSoftmaxFunctor>("FusedScaleMaskSoftmax");
  m.add_functor<impl::FusedScaleMaskSoftmaxDropoutFunctor>("FusedScaleMaskSoftmaxDropout");
  m.add_functor<impl::FusedScaleTrilSoftmaxMaskScaleFunctor>("FusedScaleTrilSoftmaxMaskScale");
  m.add_functor<impl::FusedScaleTrilFunctor>("FusedScaleTril");
  m.add_functor<impl::CtcGreedyDecoderFunctor>("CtcGreedyDecoder");
  m.add_functor<impl::PartialFCSampleFunctor>("DistributedPariticalFCSample");
  m.add_functor<impl::PariticalFCSampleDisableBoxing>("DistributedPariticalFCSampleDisableBoxing");
  m.add_functor<impl::NmsFunctor>("Nms");
  m.add_functor<impl::RoiAlignFunctor>("RoiAlign");
  m.add_functor<impl::RoiAlignGradFunctor>("RoiAlignGrad");
};

}  // namespace functional
}  // namespace one
}  // namespace oneflow<|MERGE_RESOLUTION|>--- conflicted
+++ resolved
@@ -1453,13 +1453,8 @@
     MutableAttrMap dropout_attrs;
     JUST(dropout_attrs.SetAttr<float>("rate", p));
     if (addend) {
-<<<<<<< HEAD
-      if (!training) {
+      if ((!training) || p == 0.0) {
         return OpInterpUtil::Dispatch<Tensor>(*add_op_, {x->contiguous(), JUST(addend)->contiguous()});
-=======
-      if ((!training) || p == 0.0) {
-        return OpInterpUtil::Dispatch<Tensor>(*add_op_, {x, JUST(addend)});
->>>>>>> 8066b737
       } else {
         return OpInterpUtil::Dispatch<Tensor>(*dropout_addend_op_, {x->contiguous(), JUST(addend)->contiguous()},
                                               OpExprInterpContext(dropout_attrs, dropout_state));
