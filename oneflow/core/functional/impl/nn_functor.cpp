/*
Copyright 2020 The OneFlow Authors. All rights reserved.

Licensed under the Apache License, Version 2.0 (the "License");
you may not use this file except in compliance with the License.
You may obtain a copy of the License at

    http://www.apache.org/licenses/LICENSE-2.0

Unless required by applicable law or agreed to in writing, software
distributed under the License is distributed on an "AS IS" BASIS,
WITHOUT WARRANTIES OR CONDITIONS OF ANY KIND, either express or implied.
See the License for the specific language governing permissions and
limitations under the License.
*/

#include "oneflow/core/framework/mutable_attr_map.h"
#include "oneflow/core/framework/op_builder.h"
#include "oneflow/core/framework/tensor_util.h"
#include "oneflow/core/functional/function_library.h"
#include "oneflow/core/functional/sequence_function.h"
#include "oneflow/core/functional/impl/common.h"
#include "oneflow/core/functional/impl/unary_functor.h"
#include "oneflow/core/kernel/kernel_util.h"
#include "oneflow/user/kernels/random_mask_like_kernel.h"
#include "oneflow/user/kernels/dropout_kernel.h"
#include "oneflow/core/common/container_util.h"
#include "oneflow/user/kernels/distributions/common.h"

namespace oneflow {
namespace one {
namespace functional {

namespace impl {

class BiasAddFunctor {
 public:
  BiasAddFunctor() {
    op_ = CHECK_JUST(one::OpBuilder("bias_add").Input("a").Input("b").Output("out").Build());
  }
  Maybe<Tensor> operator()(const std::shared_ptr<one::Tensor>& x,
                           const std::shared_ptr<one::Tensor>& bias, const int32_t& axis) const {
    int32_t axis_val = axis;
    if (axis_val < 0) {
      const int64_t num_axes = x->shape()->NumAxes();
      axis_val += num_axes;
    }
    CHECK_LT_OR_RETURN(axis_val, x->shape()->NumAxes())
        << Error::IndexError() << "Dimension out of range (expected to be in range of [-"
        << x->shape()->NumAxes() << "," << x->shape()->NumAxes() - 1 << "], but got " << axis_val
        << ")";
    CHECK_EQ_OR_RETURN(x->shape()->At(axis_val), bias->shape()->At(0))
        << Error::RuntimeError() << "The size of tensor x " << x->shape()->ToString()
        << " must match the size of tensor b " << bias->shape()->ToString() << " at dimension "
        << axis_val;
    auto& attrs = THREAD_CACHED_MUTABLE_ATTR_MAP("axis");
    attrs.SetAllAttrs(axis_val);
    return OpInterpUtil::Dispatch<Tensor>(*op_, {x, bias}, attrs);
  }

 private:
  std::shared_ptr<OpExpr> op_;
};

class ConvBaseFunctor {
 public:
  explicit ConvBaseFunctor(const int& num_spatial_dims) : num_spatial_dims_(num_spatial_dims) {
    bias_op_ = CHECK_JUST(one::OpBuilder("bias_add").Input("a").Input("b").Output("out").Build());
  }
  virtual ~ConvBaseFunctor() = default;
  Maybe<Tensor> operator()(const std::shared_ptr<one::Tensor>& x,
                           const std::shared_ptr<one::Tensor>& weight,
                           const Optional<one::Tensor>& bias, const std::vector<int32_t>& stride,
                           const std::vector<int32_t>& padding,
                           const std::vector<int32_t>& dilation, const int32_t& groups,
                           const std::string& channel_pos) const {
    std::vector<int32_t> kernel_size_vec(num_spatial_dims_);
    int32_t channel_idx = 1;
    int32_t kernel_idx_offset = 2;
    if (channel_pos == "channels_last") {
      kernel_idx_offset = 1;
      channel_idx = kernel_idx_offset + num_spatial_dims_;
    }

    for (int i = 0; i < num_spatial_dims_; i++) {
      kernel_size_vec.at(i) = ((weight->shape())->At(i + kernel_idx_offset));
    }
    auto& conv_attrs =
        THREAD_CACHED_MUTABLE_ATTR_MAP("filters", "kernel_size", "padding_before", "strides",
                                       "dilation_rate", "groups", "data_format");
    conv_attrs.SetAllAttrs(static_cast<int32_t>(weight->shape()->At(0)), kernel_size_vec, padding,
                           stride, dilation, groups, channel_pos);
    const std::shared_ptr<one::Tensor>& conv_out =
        JUST(OpInterpUtil::Dispatch<Tensor>(*conv_op_, {x, weight}, conv_attrs));
    if (bias) {
      return functional::BiasAdd(conv_out, JUST(bias), channel_idx);
    } else {
      return conv_out;
    }
  }

 protected:
  std::shared_ptr<OpExpr> conv_op_;
  std::shared_ptr<OpExpr> bias_op_;
  int32_t num_spatial_dims_;
};

class Conv1dFunctor : public ConvBaseFunctor {
 public:
  Conv1dFunctor() : ConvBaseFunctor(/*num_spatial_dims_=*/1) {
    conv_op_ =
        CHECK_JUST(one::OpBuilder("conv1d").Input("in").Input("weight").Output("out").Build());
  }
};

class Conv2dFunctor : public ConvBaseFunctor {
 public:
  Conv2dFunctor() : ConvBaseFunctor(/*num_spatial_dims_=*/2) {
    conv_op_ =
        CHECK_JUST(one::OpBuilder("conv2d").Input("in").Input("weight").Output("out").Build());
  }
};

class Conv3dFunctor : public ConvBaseFunctor {
 public:
  Conv3dFunctor() : ConvBaseFunctor(/*num_spatial_dims_=*/3) {
    conv_op_ =
        CHECK_JUST(one::OpBuilder("conv3d").Input("in").Input("weight").Output("out").Build());
  }
};

class DeConvBaseFunctor {
 public:
  explicit DeConvBaseFunctor(const int& num_spatial_dims) : num_spatial_dims_(num_spatial_dims) {
    bias_op_ = CHECK_JUST(one::OpBuilder("bias_add").Input("a").Input("b").Output("out").Build());
  }
  virtual ~DeConvBaseFunctor() = default;
  Maybe<Tensor> operator()(const std::shared_ptr<one::Tensor>& x,
                           const std::shared_ptr<one::Tensor>& weight,
                           const Optional<one::Tensor>& bias, const std::vector<int32_t>& stride,
                           const std::vector<int32_t>& padding,
                           const std::vector<int32_t>& output_padding, const int32_t& groups,
                           const std::vector<int32_t>& dilation,
                           const std::string& data_format) const {
    std::vector<int32_t> kernel_size_vec(num_spatial_dims_);
    int32_t kernel_idx_offset = 2;
    if (data_format == "channels_last") { kernel_idx_offset = 1; }
    for (int i = 0; i < num_spatial_dims_; i++) {
      kernel_size_vec[i] = ((weight->shape())->At(i + kernel_idx_offset));
    }

    auto& deconv_attrs =
        THREAD_CACHED_MUTABLE_ATTR_MAP("filters", "kernel_size", "padding_before", "output_padding",
                                       "strides", "dilation_rate", "groups", "data_format");
    deconv_attrs.SetAllAttrs(static_cast<int32_t>(weight->shape()->At(1) * groups), kernel_size_vec,
                             padding, output_padding, stride, dilation, groups, data_format);
    std::shared_ptr<one::Tensor> deconv_out =
        JUST(OpInterpUtil::Dispatch<Tensor>(*deconv_op_, {x, weight}, deconv_attrs));
    if (bias) {
      auto& bias_attrs = THREAD_CACHED_MUTABLE_ATTR_MAP("axis");
      bias_attrs.SetAllAttrs(static_cast<int32_t>(1));
      return OpInterpUtil::Dispatch<Tensor>(*bias_op_, {deconv_out, JUST(bias)}, bias_attrs);
    } else {
      return deconv_out;
    }
  }

 protected:
  std::shared_ptr<OpExpr> deconv_op_;
  std::shared_ptr<OpExpr> bias_op_;
  int32_t num_spatial_dims_;
};

class DeConv1dFunctor : public DeConvBaseFunctor {
 public:
  DeConv1dFunctor() : DeConvBaseFunctor(/*num_spatial_dims_=*/1) {
    deconv_op_ =
        CHECK_JUST(one::OpBuilder("deconv1d").Input("in").Input("weight").Output("out").Build());
  }
};

class DeConv2dFunctor : public DeConvBaseFunctor {
 public:
  DeConv2dFunctor() : DeConvBaseFunctor(/*num_spatial_dims_=*/2) {
    deconv_op_ =
        CHECK_JUST(one::OpBuilder("deconv2d").Input("in").Input("weight").Output("out").Build());
  }
};

class DeConv3dFunctor : public DeConvBaseFunctor {
 public:
  DeConv3dFunctor() : DeConvBaseFunctor(/*num_spatial_dims_=*/3) {
    deconv_op_ =
        CHECK_JUST(one::OpBuilder("deconv3d").Input("in").Input("weight").Output("out").Build());
  }
};

class EmbeddingReNormFunctor {
 public:
  EmbeddingReNormFunctor() {
    op_ = CHECK_JUST(
        one::OpBuilder("embedding_renorm").Input("in").Input("indices").Output("out").Build());
  }

  Maybe<Tensor> operator()(const std::shared_ptr<one::Tensor>& in,
                           const std::shared_ptr<one::Tensor>& indices, const double& max_norm,
                           const double& norm_type) const {
    CHECK_EQ_OR_RETURN(in->ndim(), 2)
        << Error::RuntimeError() << "The dimension of input should be 2.";
    std::shared_ptr<TensorTuple> outputs = std::make_shared<TensorTuple>(1);
    JUST(oneflow::VectorAt(*outputs, 0)) = in;

    auto& attrs = THREAD_CACHED_MUTABLE_ATTR_MAP("max_norm", "norm_type");
    attrs.SetAllAttrs(max_norm, norm_type);

    JUST(OpInterpUtil::Dispatch(*op_, {in, indices}, outputs.get(), attrs));
    return JUST(oneflow::VectorAt(*outputs, 0));
  }

 private:
  std::shared_ptr<OpExpr> op_;
};

class EmbeddingFunctor {
 public:
  EmbeddingFunctor() {
    op_ = CHECK_JUST(
        one::OpBuilder("embedding").Input("weight").Input("indices").Output("out").Build());
  }
  Maybe<Tensor> operator()(const std::shared_ptr<one::Tensor>& weight,
                           const std::shared_ptr<one::Tensor>& indices,
                           const Optional<int64_t>& padding_idx,
                           const bool& scale_grad_by_freq) const {
    CHECK_EQ_OR_RETURN(weight->ndim(), 2) << "The dimension of weight should be 2";
    int64_t new_padding_idx = -1;
    if (padding_idx.has_value()) { new_padding_idx = JUST(padding_idx); }
    auto& attrs = THREAD_CACHED_MUTABLE_ATTR_MAP("padding_idx", "scale_grad_by_freq");
    attrs.SetAllAttrs(new_padding_idx, scale_grad_by_freq);
    return OpInterpUtil::Dispatch<Tensor>(*op_, {weight, indices}, attrs);
  }

 private:
  std::shared_ptr<OpExpr> op_;
};

class MatMulNoBroadCastFunctor {
 public:
  Maybe<Tensor> operator()(const std::shared_ptr<one::Tensor>& input,
                           const std::shared_ptr<one::Tensor>& mat2) const {
    const auto& input_shape = input->shape();
    const auto& mat2_shape = mat2->shape();
    CHECK_EQ_OR_RETURN(input_shape->NumAxes(), 2)
        << Error::RuntimeError() << "self must be a matrix";
    CHECK_EQ_OR_RETURN(mat2_shape->NumAxes(), 2)
        << Error::RuntimeError() << "mat2 must be a matrix";
    CHECK_EQ_OR_RETURN(input_shape->at(1), mat2_shape->at(0))
        << Error::RuntimeError() << "mat1 and mat2 shapes cannot be multiplied ("
        << std::to_string(input_shape->at(0)) << "x" << std::to_string(input_shape->at(1))
        << " and " << std::to_string(mat2_shape->at(0)) << "x" << std::to_string(mat2_shape->at(1))
        << ")";
    return JUST(functional::MatMul(input, mat2, false, false, 1.0));
  }
};

class MatMulFunctor {
 public:
  MatMulFunctor() {
    matmul_op_ = CHECK_JUST(one::OpBuilder("matmul").Input("a").Input("b").Output("out").Build());
    batch_matmul_op_ =
        CHECK_JUST(one::OpBuilder("batch_matmul").Input("a").Input("b").Output("out").Build());
    bcast_matmul_op_ =
        CHECK_JUST(one::OpBuilder("broadcast_matmul").Input("a").Input("b").Output("out").Build());
  }
  Maybe<Tensor> operator()(const std::shared_ptr<one::Tensor>& a,
                           const std::shared_ptr<one::Tensor>& b, const bool& transpose_a,
                           const bool& transpose_b, const double& alpha) const {
    const auto& a_shape = a->shape();
    const auto& b_shape = b->shape();

    CHECK_GE_OR_RETURN(a_shape->NumAxes(), 1)
        << Error::RuntimeError() << "Tensor a's dim should >= 1";
    CHECK_GE_OR_RETURN(b_shape->NumAxes(), 1)
        << Error::RuntimeError() << "Tensor b's dim should >= 1";

    auto& attrs = THREAD_CACHED_MUTABLE_ATTR_MAP("transpose_a", "transpose_b", "alpha");
    attrs.SetAllAttrs(transpose_a, transpose_b, alpha);
    const int64_t a_num_axes = a_shape->NumAxes();
    const int64_t b_num_axes = b_shape->NumAxes();
    if (a_num_axes == 1 && b_num_axes == 2) { return VectorMatrixProduct(a, b); }
    if (a_num_axes == 2 && b_num_axes == 1) { return MatrixVectorProduct(a, b); }
    if (a_num_axes == 2 && b_num_axes == 2) {
      return OpInterpUtil::Dispatch<Tensor>(*matmul_op_, {a, b}, attrs);
    }
    if (a_num_axes == b_num_axes) {
      bool if_batch_matmul = true;
      for (int i = 0; i < a_num_axes - 2; ++i) {
        if (a_shape->At(i) != b_shape->At(i)) {
          if_batch_matmul = false;
          break;
        }
      }
      if (if_batch_matmul) {
        return OpInterpUtil::Dispatch<Tensor>(*batch_matmul_op_, {a, b}, attrs);
      }
    }
    return OpInterpUtil::Dispatch<Tensor>(*bcast_matmul_op_, {a, b}, attrs);
  }

 private:
  std::shared_ptr<OpExpr> matmul_op_;
  std::shared_ptr<OpExpr> batch_matmul_op_;
  std::shared_ptr<OpExpr> bcast_matmul_op_;
};

class BatchMatMulFunctor {
 public:
  BatchMatMulFunctor() {
    batch_matmul_op_ =
        CHECK_JUST(one::OpBuilder("batch_matmul").Input("a").Input("b").Output("out").Build());
  }
  Maybe<Tensor> operator()(const std::shared_ptr<one::Tensor>& a,
                           const std::shared_ptr<one::Tensor>& b, const bool& transpose_a,
                           const bool& transpose_b, const double& alpha) const {
    const auto& a_shape = a->shape();
    const auto& b_shape = b->shape();
    CHECK_EQ_OR_RETURN(a_shape->NumAxes(), 3)
        << Error::RuntimeError() << "Expected 3-dimensional tensor, but got " << a_shape->NumAxes()
        << "-dimensional tensor for argument #1";
    CHECK_EQ_OR_RETURN(b_shape->NumAxes(), 3)
        << Error::RuntimeError() << "Expected 3-dimensional tensor, but got " << b_shape->NumAxes()
        << "-dimensional tensor for argument #2";
    CHECK_EQ_OR_RETURN(a_shape->At(0), b_shape->At(0))
        << Error::RuntimeError() << "Batch dim not match, please check input!";
    CHECK_EQ_OR_RETURN(a_shape->At(2), b_shape->At(1))
        << Error::RuntimeError() << "Matmul dim not match, please check input!";
    auto& attrs = THREAD_CACHED_MUTABLE_ATTR_MAP("transpose_a", "transpose_b", "alpha");
    attrs.SetAllAttrs(transpose_a, transpose_b, alpha);
    return OpInterpUtil::Dispatch<Tensor>(*batch_matmul_op_, {a, b}, attrs);
  }

 private:
  std::shared_ptr<OpExpr> batch_matmul_op_;
};

class VectorMatrixProductFunctor {
 public:
  VectorMatrixProductFunctor() {
    vector_matrix_product_op_ = CHECK_JUST(
        one::OpBuilder("vector_matrix_product").Input("a").Input("b").Output("out").Build());
  }
  Maybe<Tensor> operator()(const std::shared_ptr<one::Tensor>& vec,
                           const std::shared_ptr<one::Tensor>& input) const {
    const auto& vec_shape = vec->shape();
    const auto& input_shape = input->shape();
    CHECK_OR_RETURN(input_shape->NumAxes() == 2 && vec_shape->NumAxes() == 1)
        << Error::RuntimeError() << "vector @ matrix expected, got "
        << "1, " << input_shape->NumAxes() << ", " << vec_shape->NumAxes();
    CHECK_EQ_OR_RETURN(vec_shape->at(0), input_shape->at(0))
        << Error::RuntimeError() << "size mismatch, got " << 1 << ", "
        << std::to_string(vec_shape->at(0)) << " x " << std::to_string(input_shape->at(0)) << ", "
        << std::to_string(input_shape->at(1));
    return OpInterpUtil::Dispatch<Tensor>(*vector_matrix_product_op_, {vec, input});
  }

 private:
  std::shared_ptr<OpExpr> vector_matrix_product_op_;
};

class TensorDotIntDimsFunctor {
 public:
  Maybe<Tensor> operator()(const std::shared_ptr<Tensor>& a, const std::shared_ptr<Tensor>& b,
                           const int32_t dims) const {
    CHECK_GE_OR_RETURN(dims, 0) << Error::RuntimeError()
                                << "tensordot expects dims >= 0, but got dims=" << dims;
    CHECK_LE_OR_RETURN(dims, a->ndim())
        << Error::RuntimeError() << "tensordot expects dims <= a.ndim which is " << a->ndim()
        << ", but got " << dims;
    CHECK_LE_OR_RETURN(dims, b->ndim())
        << Error::RuntimeError() << "tensordot expects dims <= b.ndim which is " << b->ndim()
        << ", but got " << dims;
    std::vector<int32_t> dot_dims_a(dims), dot_dims_b(dims);
    for (int32_t i = 0; i < dims; i++) {
      dot_dims_a[i] = a->ndim() - dims + i;
      dot_dims_b[i] = i;
    }
    return JUST(functional::TensorDot(a, b, dot_dims_a, dot_dims_b));
  }
};

class TensorDotFunctor {
 public:
  Maybe<Tensor> operator()(const std::shared_ptr<Tensor>& a, const std::shared_ptr<Tensor>& b,
                           const std::vector<int32_t>& dims_a,
                           const std::vector<int32_t>& dims_b) const {
    // dims_a and dims_b represent dim indices to calculate dot, and are copied to variables
    // dot_dims_a and dot_dims_b when they need to be modified
    CHECK_EQ_OR_RETURN(dims_a.size(), dims_b.size())
        << Error::RuntimeError() << "both dimension lists should have same length, got "
        << dims_a.size() << " and " << dims_b.size();

    // dims_a.size() == dims_b.size(), and specially treat if both are empty
    if (dims_a.empty()) {
      DimVector shape_sum(a->ndim() + b->ndim());
      for (int64_t i = 0; i < a->ndim(); i++) { shape_sum[i] = a->shape()->At(i); }
      for (int64_t i = 0; i < b->ndim(); i++) { shape_sum[i + a->ndim()] = b->shape()->At(i); }
      std::shared_ptr<Tensor> reshape_a = JUST(Reshape(a, Shape(DimVector{-1, 1})));
      std::shared_ptr<Tensor> reshape_b = JUST(Reshape(b, Shape(DimVector{1, -1})));
      return JUST(Reshape(JUST(functional::MatMul(reshape_a, reshape_b, false, false, 1.0)),
                          Shape(DimVector(shape_sum.begin(), shape_sum.end()))));
    }
    std::vector<int32_t> dot_dims_a(dims_a.begin(), dims_a.end());
    std::vector<int32_t> dot_dims_b(dims_b.begin(), dims_b.end());
    for (int64_t i = 0; i < dot_dims_a.size(); i++) {
      dot_dims_a[i] = JUST(maybe_wrap_dim(dot_dims_a[i], a->ndim()));
      dot_dims_b[i] = JUST(maybe_wrap_dim(dot_dims_b[i], b->ndim()));
    }
    std::vector<bool> if_dot_dims_a(a->ndim(), false);
    std::vector<bool> if_dot_dims_b(b->ndim(), false);
    for (const int32_t dim_idx : dot_dims_a) {
      CHECK_EQ_OR_RETURN(if_dot_dims_a[dim_idx], false)
          << Error::RuntimeError() << "dim " << dim_idx
          << " appears multiple times in the list of dims";
      if_dot_dims_a[dim_idx] = true;
    }
    for (const int32_t dim_idx : dot_dims_b) {
      CHECK_EQ_OR_RETURN(if_dot_dims_b[dim_idx], false)
          << Error::RuntimeError() << "dim " << dim_idx
          << " appears multiple times in the list of dims";
      if_dot_dims_b[dim_idx] = true;
    }

    std::vector<int32_t> broadcast_dims_a, broadcast_dims_b;
    for (int64_t i = 0; i < dot_dims_a.size(); i++) {
      int64_t size_a = a->shape()->At(dot_dims_a[i]);
      int64_t size_b = b->shape()->At(dot_dims_b[i]);
      if (size_a == 1 && size_b > 1) {
        broadcast_dims_b.emplace_back(dot_dims_b[i]);
      } else if (size_b == 1 && size_a > 1) {
        broadcast_dims_a.emplace_back(dot_dims_a[i]);
      } else {
        CHECK_EQ_OR_RETURN(size_a, size_b)
            << Error::RuntimeError() << "contracted dimensions need to match, but first has size "
            << size_a << " in dim " << dot_dims_a[i] << " and second has size " << size_b
            << " in dim " << dot_dims_b[i];
      }
    }

    // calculate ReduceSum for broadcasting of some axis
    std::shared_ptr<Tensor> reduced_sum_a = a;
    std::shared_ptr<Tensor> reduced_sum_b = b;
    if (!broadcast_dims_a.empty())
      reduced_sum_a = JUST(functional::ReduceSum(a, broadcast_dims_a, true));
    if (!broadcast_dims_b.empty())
      reduced_sum_b = JUST(functional::ReduceSum(b, broadcast_dims_b, true));

    // int64_t non_dot_size_a = 1, non_dot_size_b = 1;
    std::vector<int32_t> non_dot_shape_a, non_dot_shape_b;
    non_dot_shape_a.reserve(a->ndim() - dot_dims_a.size() + b->ndim() - dot_dims_b.size());
    non_dot_shape_b.reserve(b->ndim() - dot_dims_b.size());

    std::vector<int32_t> permuted_dims_a, permuted_dims_b;
    permuted_dims_a.reserve(a->ndim());
    permuted_dims_b.reserve(b->ndim());

    for (int32_t i = 0; i < a->ndim(); i++) {
      if (!if_dot_dims_a[i]) {
        permuted_dims_a.emplace_back(i);
        // non_dot_size_a *= reduced_sum_a->shape()->At(i);
        non_dot_shape_a.emplace_back(reduced_sum_a->shape()->At(i));
      }
    }

    for (const int32_t dim_idx : dot_dims_a) permuted_dims_a.emplace_back(dim_idx);
    for (const int32_t dim_idx : dot_dims_b) permuted_dims_b.emplace_back(dim_idx);

    for (int32_t i = 0; i < b->ndim(); i++) {
      if (!if_dot_dims_b[i]) {
        permuted_dims_b.emplace_back(i);
        // non_dot_size_b *= reduced_sum_b->shape()->At(i);
        non_dot_shape_b.emplace_back(reduced_sum_b->shape()->At(i));
      }
    }
    non_dot_shape_a.insert(non_dot_shape_a.end(), non_dot_shape_b.begin(), non_dot_shape_b.end());

    int64_t dot_size = 1;
    for (const int32_t dim_idx : dot_dims_a) dot_size *= reduced_sum_a->shape()->At(dim_idx);
    std::shared_ptr<Tensor> permuted_a = JUST(
        Reshape(JUST(Permute(reduced_sum_a, permuted_dims_a)), Shape(DimVector({-1, dot_size}))));
    std::shared_ptr<Tensor> permuted_b = JUST(
        Reshape(JUST(Permute(reduced_sum_b, permuted_dims_b)), Shape(DimVector({dot_size, -1}))));

    return Reshape(JUST(functional::MatMul(permuted_a, permuted_b, false, false, 1.0)),
                   Shape(DimVector({non_dot_shape_a.begin(), non_dot_shape_a.end()})));
  }
};

class FusedMLPFunctor {
 public:
  FusedMLPFunctor() {
#if CUDA_VERSION >= 11060
    fused_op_.resize(kMaxInputCount /*the maximum number of inputs*/);
    for (int n = 1; n < fused_op_.size(); ++n) {
      fused_op_[n] = CHECK_JUST(one::OpBuilder("cublas_fused_mlp")
                                    .Input("x")
                                    .Input("weights", n)
                                    .Input("biases", n)
                                    .Output("out")
                                    .Output("cublas_aux", n)
                                    .Output("hidden", n)
                                    .Build());
    }
#endif
  }
  Maybe<Tensor> operator()(const std::shared_ptr<one::Tensor>& x, const TensorTuple& weights,
                           const TensorTuple& biases, bool skip_final_activation) const {
    const int64_t weight_size = weights.size();
    const int64_t bias_size = biases.size();
    CHECK_GE_OR_RETURN(weight_size, 1)
        << Error::RuntimeError() << "The number of weights should be greater equal than 1. ";
    CHECK_EQ_OR_RETURN(weight_size, bias_size)
        << Error::RuntimeError() << "The number of weights should be equal to biases. ";
    int64_t n = 0, k = 0;
    /*
    x: (m, k)
    weight: (n, k) need transpose
    bias: (n)
    */
    const auto& x_shape = x->shape();
    k = x_shape->At(1);
    for (int64_t i = 0; i < weight_size; i++) {
      const auto& weight_shape = weights[i]->shape();
      const auto& bias_shape = biases[i]->shape();

      // TODO(): Support Fused batch/broadcast matmul.
      CHECK_EQ_OR_RETURN(weight_shape->NumAxes(), 2)
          << Error::RuntimeError() << "Weight's dim size should == 2";
      CHECK_EQ_OR_RETURN(bias_shape->NumAxes(), 1)
          << Error::RuntimeError() << "Bias's dim size should == 1";

      n = weight_shape->At(0);
      CHECK_EQ_OR_RETURN(bias_shape->At(0), n)
          << Error::RuntimeError() << "Bias's dim is not equal to weight's first dim. ";
      CHECK_EQ_OR_RETURN(weight_shape->At(1), k)
          << Error::RuntimeError() << "weight's second dim should be equal to input's second dim. ";

      // Set for next layer.
      k = n;
    }

#if CUDA_VERSION >= 11060
    DeviceType device_type{};
    if (x->is_global()) {
      device_type = JUST(x->parallel_desc())->device_type();
    } else {
      device_type = JUST(x->device())->enum_type();
    }

    if ((device_type == DeviceType::kCUDA) && (weight_size <= kMaxInputCount)
        && (!ParseBooleanFromEnv("ONEFLOW_FUNCTOR_DISABLE_FUSED_MLP", false))) {
      TensorTuple input(2 * weight_size + 1);
      input[0] = x;
      std::copy(weights.begin(), weights.end(), input.begin() + 1);
      std::copy(biases.begin(), biases.end(), input.begin() + 1 + weight_size);

      auto& attrs = THREAD_CACHED_MUTABLE_ATTR_MAP("skip_final_activation");
      attrs.SetAllAttrs(skip_final_activation);
      return OpInterpUtil::Dispatch<Tensor>(*fused_op_[weight_size], input, attrs);
    }
#endif  // CUDA_VERSION >= 11060

    // Fall back to Naive matmul + bias_add + relu
    std::shared_ptr<one::Tensor> out = x;
    for (int32_t layer_idx = 0; layer_idx < weight_size; layer_idx++) {
      out = JUST(
          functional::BiasAdd(JUST(functional::MatMul(out, weights[layer_idx], false, true, 1.0)),
                              biases[layer_idx], 1));
      if ((layer_idx != weight_size - 1) || (!skip_final_activation)) {
        /*
        When it is not last dense layer, or it is last dense layer and skip_final_activate=False,
        we add relu Layer.
        */
        out = JUST(functional::Relu(out, false));
      }
    }
    return out;
  }

 private:
#if CUDA_VERSION >= 11060
  std::vector<std::shared_ptr<OpExpr>> fused_op_;
#endif
};

class FusedMatmulBiasAddReluDropoutFunctor {
 public:
  FusedMatmulBiasAddReluDropoutFunctor() {
#if CUDA_VERSION >= 11060
    fused_op_.resize(kMaxInputCount /*the maximum number of inputs*/);
    for (int n = 1; n < fused_op_.size(); ++n) {
      fused_op_[n] = CHECK_JUST(one::OpBuilder("fused_matmul_bias_add_relu_dropout")
                                    .Input("x")
                                    .Input("weights", n)
                                    .Input("biases", n)
                                    .Output("out")
                                    .Output("cublas_aux", n)
                                    .Output("hidden", n)
                                    .Build());
    }
#endif
  }
  Maybe<Tensor> operator()(const std::shared_ptr<one::Tensor>& x, const TensorTuple& weights,
                           const TensorTuple& biases, bool skip_final_activation,
                           const std::vector<float>& dropout_rate_list,
                           const Optional<one::Generator>& generator) const {
    const int64_t weight_size = weights.size();
    const int64_t bias_size = biases.size();
    CHECK_GE_OR_RETURN(weight_size, 1)
        << Error::RuntimeError() << "The number of weights should be greater equal than 1. ";
    CHECK_EQ_OR_RETURN(weight_size, bias_size)
        << Error::RuntimeError() << "The number of weights should be equal to biases. ";
    CHECK_EQ_OR_RETURN(weight_size, dropout_rate_list.size())
        << Error::RuntimeError()
        << "The dropout rate list length should be equal to the number of weights. ";
    int64_t n = 0, k = 0;
    /*
    x: (m, k)
    weight: (n, k) need transpose
    bias: (n)
    */
    const auto& x_shape = x->shape();
    k = x_shape->At(1);
    const auto gen = generator.value_or(JUST(one::DefaultAutoGenerator()));
    const auto& dropout_state = std::make_shared<FusedDropoutKernelState>(gen);
    for (int64_t i = 0; i < weight_size; i++) {
      CHECK_GE_OR_RETURN(dropout_rate_list[i], 0.0f)
          << Error::RuntimeError() << "Dropout rate should be >= 0.0";

      const auto& weight_shape = weights[i]->shape();
      const auto& bias_shape = biases[i]->shape();
      // TODO(): Support Fused batch/broadcast matmul.
      CHECK_EQ_OR_RETURN(weight_shape->NumAxes(), 2) << "Weight's dim should == 2";
      CHECK_EQ_OR_RETURN(bias_shape->NumAxes(), 1) << "Bias's dim should == 1";

      n = weight_shape->At(0);
      CHECK_EQ_OR_RETURN(bias_shape->At(0), n) << "Bias's dim is not equal to weight's last dim. ";
      CHECK_EQ_OR_RETURN(weight_shape->At(1), k)
          << "weight's first dim should be equal to input's last dim. ";
      // Set for next layer.
      k = n;
    }

#if CUDA_VERSION >= 11060
    DeviceType device_type{};
    if (x->is_global()) {
      device_type = JUST(x->parallel_desc())->device_type();
    } else {
      device_type = JUST(x->device())->enum_type();
    }

    if ((device_type == DeviceType::kCUDA) && (weight_size <= kMaxInputCount)
        && (!ParseBooleanFromEnv("ONEFLOW_FUNCTOR_DISABLE_FUSED_MLP", false))) {
      TensorTuple input(2 * weight_size + 1);
      input[0] = x;
      std::copy(weights.begin(), weights.end(), input.begin() + 1);
      std::copy(biases.begin(), biases.end(), input.begin() + 1 + weight_size);
      auto& attrs = THREAD_CACHED_MUTABLE_ATTR_MAP("skip_final_activation", "dropout_rate_list");
      attrs.SetAllAttrs(skip_final_activation, dropout_rate_list);
      return OpInterpUtil::Dispatch<Tensor>(*fused_op_[weight_size], input,
                                            OpExprInterpContext(attrs, dropout_state));
    }
#endif  // CUDA_VERSION >= 11060

    // Fall back to Naive matmul + bias_add + relu + dropout
    std::shared_ptr<one::Tensor> out = x;
    for (int32_t layer_idx = 0; layer_idx < weight_size; layer_idx++) {
      out = JUST(
          functional::BiasAdd(JUST(functional::MatMul(out, weights[layer_idx], false, true, 1.0)),
                              biases[layer_idx], 1));
      if ((layer_idx != weight_size - 1) || !skip_final_activation) {
        out = JUST(functional::Relu(out, false));
        out = JUST(functional::Dropout(out, JUST(VectorAt(dropout_rate_list, layer_idx)),
                                       /*training=*/true,
                                       /*inplace=*/false,
                                       /*generator=*/gen, /*addend=*/NullOpt));
      } else {
        out = JUST(functional::Dropout(out, JUST(VectorAt(dropout_rate_list, layer_idx)),
                                       /*training=*/true,
                                       /*inplace=*/false,
                                       /*generator=*/gen, /*addend=*/NullOpt));
      }
    }
    return out;
  }

 private:
#if CUDA_VERSION >= 11060
  std::vector<std::shared_ptr<OpExpr>> fused_op_;
#endif
};

class LayerNormFunctor {
 public:
  LayerNormFunctor() {
    op_ = CHECK_JUST(one::OpBuilder("layer_norm")
                         .Input("x")
                         .Output("y")
                         .Output("mean")
                         .Output("inv_variance")
                         .Build());
  }
  Maybe<Tensor> operator()(const std::shared_ptr<one::Tensor>& x, const int64_t& begin_norm_axis,
                           const int64_t& begin_params_axis, const double& epsilon) const {
    auto& attrs = THREAD_CACHED_MUTABLE_ATTR_MAP("begin_norm_axis", "begin_params_axis", "epsilon",
                                                 "center", "scale");
    attrs.SetAllAttrs(begin_norm_axis, begin_params_axis, epsilon, false, false);
    return OpInterpUtil::Dispatch<Tensor>(*op_, {x}, attrs);
  }

 private:
  std::shared_ptr<OpExpr> op_;
};

class LayerNormAffineFunctor {
 public:
  LayerNormAffineFunctor() {
    op_ = CHECK_JUST(one::OpBuilder("layer_norm")
                         .Input("x")
                         .Input("gamma")
                         .Input("beta")
                         .Output("y")
                         .Output("mean")
                         .Output("inv_variance")
                         .Build());
  }
  Maybe<Tensor> operator()(const std::shared_ptr<one::Tensor>& x,
                           const std::shared_ptr<one::Tensor>& gamma,
                           const std::shared_ptr<one::Tensor>& beta, const int64_t& begin_norm_axis,
                           const int64_t& begin_params_axis, const double& epsilon) const {
    auto& attrs = THREAD_CACHED_MUTABLE_ATTR_MAP("begin_norm_axis", "begin_params_axis", "epsilon",
                                                 "center", "scale");
    attrs.SetAllAttrs(begin_norm_axis, begin_params_axis, epsilon, true, true);
    return OpInterpUtil::Dispatch<Tensor>(*op_, {x, gamma, beta}, attrs);
  }

 private:
  std::shared_ptr<OpExpr> op_;
};

class PixelShuffleFunctor {
 public:
  PixelShuffleFunctor() {}
  Maybe<Tensor> operator()(const std::shared_ptr<one::Tensor>& x, const int64_t& h_upscale_factor,
                           const int64_t& w_upscale_factor) const {
    CHECK_OR_RETURN(x->ndim() == 4) << Error::RuntimeError() << "Only Accept 4D Tensor";
    const int64_t batch = x->shape()->At(0);
    const int64_t channel = x->shape()->At(1);
    const int64_t height = x->shape()->At(2);
    const int64_t width = x->shape()->At(3);
    std::shared_ptr<one::Tensor> out;
    CHECK_OR_RETURN(channel % (h_upscale_factor * w_upscale_factor) == 0)
        << Error::RuntimeError()
        << "The channels of input tensor must be divisible by (upscale_factor * upscale_factor) or "
           "(h_upscale_factor * w_upscale_factor)";
    const int64_t new_c = static_cast<int>(channel / (h_upscale_factor * w_upscale_factor));
    std::vector<int32_t> permute_vec = {0, 1, 4, 2, 5, 3};
    std::vector<int64_t> reshape_vec_1 = {batch, new_c, h_upscale_factor * w_upscale_factor, height,
                                          width};
    Shape reshape_1(DimVector(reshape_vec_1.begin(), reshape_vec_1.end()));
    std::vector<int64_t> reshape_vec_2 = {batch,  new_c, h_upscale_factor, w_upscale_factor,
                                          height, width};
    Shape reshape_2(DimVector(reshape_vec_2.begin(), reshape_vec_2.end()));
    std::vector<int64_t> reshape_vec_3 = {batch, new_c, height * h_upscale_factor,
                                          width * w_upscale_factor};
    Shape reshape_3(DimVector(reshape_vec_3.begin(), reshape_vec_3.end()));
    out = JUST(Reshape(x, reshape_1));
    out = JUST(Reshape(out, reshape_2));
    out = JUST(Permute(out, permute_vec));
    out = JUST(Reshape(out, reshape_3));
    return out;
  }
};

class TFPoolNDFunctor {
 public:
  TFPoolNDFunctor() = default;
  virtual ~TFPoolNDFunctor() = default;
  Maybe<Tensor> operator()(const std::shared_ptr<one::Tensor>& x,
                           const std::vector<int32_t>& kernel_size,
                           const std::vector<int32_t>& strides, const std::string& padding,
                           const std::vector<int32_t>& padding_before,
                           const std::vector<int32_t>& padding_after,
                           const std::string& data_format, const bool& ceil_mode) const {
    auto& attrs =
        THREAD_CACHED_MUTABLE_ATTR_MAP("pool_size", "strides", "padding", "padding_before",
                                       "padding_after", "data_format", "ceil_mode");
    attrs.SetAllAttrs(kernel_size, strides, padding, padding_before, padding_after, data_format,
                      ceil_mode);
    return OpInterpUtil::Dispatch<Tensor>(*op_, {x}, attrs);
  }

 protected:
  std::shared_ptr<OpExpr> op_;
};

class MaxPoolNDFunctor {
 public:
  MaxPoolNDFunctor() = default;
  virtual ~MaxPoolNDFunctor() = default;
  Maybe<TensorTuple> operator()(const std::shared_ptr<one::Tensor>& x,
                                const std::vector<int32_t>& kernel_size,
                                const Optional<std::vector<int32_t>>& stride,
                                const std::vector<int32_t>& padding,
                                const std::vector<int32_t>& dilation, const bool& return_indices,
                                const bool& ceil_mode, const std::string& data_format) const {
    if (x->ndim() == 4 && data_format == "channels_last") {
      if (!return_indices && dilation.at(0) == 1 && dilation.at(1) == 1) {
        // legacy tf style maxpool2d , use cudnn implementation
        // with high performance but do not support dilation/return_indices
        std::vector<int32_t> padding_before{padding.at(0), padding.at(1)};
        std::vector<int32_t> padding_after{padding.at(0), padding.at(1)};

        auto& attrs =
            THREAD_CACHED_MUTABLE_ATTR_MAP("pool_size", "strides", "padding", "padding_before",
                                           "padding_after", "data_format", "ceil_mode");
        attrs.SetAllAttrs(kernel_size, stride ? *JUST(stride) : kernel_size,
                          std::string("customized"), padding_before, padding_after, data_format,
                          ceil_mode);
        TensorTuple output;
        output.emplace_back(JUST(OpInterpUtil::Dispatch<Tensor>(*tf_maxpool_op_, {x}, attrs)));
        return output;
      }
    }

    auto& attrs = THREAD_CACHED_MUTABLE_ATTR_MAP("kernel_size", "padding", "stride", "dilation",
                                                 "data_format", "return_indices", "ceil_mode");
    // If stride is None, we set it as kernel_size to align Pytorch.
    attrs.SetAllAttrs(kernel_size, padding, stride ? *JUST(stride) : kernel_size, dilation,
                      data_format, return_indices, ceil_mode);
    return OpInterpUtil::Dispatch<TensorTuple>(*op_, {x}, attrs);
  }

 protected:
  std::shared_ptr<OpExpr> op_;
  std::shared_ptr<OpExpr> tf_maxpool_op_;
};

class TFAvgPool2DFunctor : public TFPoolNDFunctor {
 public:
  TFAvgPool2DFunctor() {
    op_ = CHECK_JUST(one::OpBuilder("tf_avg_pool_2d").Input("x").Output("y").Build());
  }
};

class MaxPool1DFunctor : public MaxPoolNDFunctor {
 public:
  MaxPool1DFunctor() {
    op_ = CHECK_JUST(one::OpBuilder("max_pool_1d").Input("x").Output("y").Output("indice").Build());
  }
};

class MaxPool2DFunctor : public MaxPoolNDFunctor {
 public:
  MaxPool2DFunctor() {
    op_ = CHECK_JUST(one::OpBuilder("max_pool_2d").Input("x").Output("y").Output("indice").Build());
    tf_maxpool_op_ = CHECK_JUST(one::OpBuilder("tf_max_pool_2d").Input("x").Output("y").Build());
  }
};

class MaxPool3DFunctor : public MaxPoolNDFunctor {
 public:
  MaxPool3DFunctor() {
    op_ = CHECK_JUST(one::OpBuilder("max_pool_3d").Input("x").Output("y").Output("indice").Build());
  }
};

class AdaptivePoolNDFunctor {
 public:
  AdaptivePoolNDFunctor() = default;
  virtual ~AdaptivePoolNDFunctor() = default;
  Maybe<Tensor> operator()(const std::shared_ptr<one::Tensor>& x,
                           const std::vector<int64_t>& output_size) const {
    auto& attrs = THREAD_CACHED_MUTABLE_ATTR_MAP("output_size");
    attrs.SetAllAttrs(output_size);
    return OpInterpUtil::Dispatch<Tensor>(*op_, {x}, attrs);
  }

 protected:
  std::shared_ptr<OpExpr> op_;
};

class AdaptiveAvgPool1DFunctor : public AdaptivePoolNDFunctor {
 public:
  AdaptiveAvgPool1DFunctor() {
    op_ = CHECK_JUST(one::OpBuilder("adaptive_avg_pool1d").Input("x").Output("y").Build());
  }
};

class AdaptiveAvgPool2DFunctor : public AdaptivePoolNDFunctor {
 public:
  AdaptiveAvgPool2DFunctor() {
    op_ = CHECK_JUST(one::OpBuilder("adaptive_avg_pool2d").Input("x").Output("y").Build());
  }
};

class AdaptiveAvgPool3DFunctor : public AdaptivePoolNDFunctor {
 public:
  AdaptiveAvgPool3DFunctor() {
    op_ = CHECK_JUST(one::OpBuilder("adaptive_avg_pool3d").Input("x").Output("y").Build());
  }
};

class AdaptiveMaxPoolBaseFunctor {
 public:
  AdaptiveMaxPoolBaseFunctor() = default;
  virtual ~AdaptiveMaxPoolBaseFunctor() = default;
  Maybe<TensorTuple> operator()(const std::shared_ptr<one::Tensor>& x,
                                const std::vector<int64_t>& output_size) const {
    auto& attrs = THREAD_CACHED_MUTABLE_ATTR_MAP("output_size");
    attrs.SetAllAttrs(output_size);
    return OpInterpUtil::Dispatch<TensorTuple>(*op_, {x}, attrs);
  }

 protected:
  std::shared_ptr<OpExpr> op_;
};

class AdaptiveMaxPool1DFunctor : public AdaptiveMaxPoolBaseFunctor {
 public:
  AdaptiveMaxPool1DFunctor() {
    op_ = CHECK_JUST(
        one::OpBuilder("adaptive_max_pool1d").Input("x").Output("y").Output("index").Build());
  }
};

class AdaptiveMaxPool2DFunctor : public AdaptiveMaxPoolBaseFunctor {
 public:
  AdaptiveMaxPool2DFunctor() {
    op_ = CHECK_JUST(
        one::OpBuilder("adaptive_max_pool2d").Input("x").Output("y").Output("index").Build());
  }
};

class AdaptiveMaxPool3DFunctor : public AdaptiveMaxPoolBaseFunctor {
 public:
  AdaptiveMaxPool3DFunctor() {
    op_ = CHECK_JUST(
        one::OpBuilder("adaptive_max_pool3d").Input("x").Output("y").Output("index").Build());
  }
};
class LossFunctorBase {
 public:
  Maybe<Tensor> apply_reduction(const Maybe<Tensor>& x, const std::string& reduction) const {
    CHECK_OR_RETURN(reduction == "none" || reduction == "sum" || reduction == "mean")
        << Error::RuntimeError() << "Reduction should be none, sum or mean.";
    if (reduction == "sum") { return functional::ReduceSum(JUST(x), {}, false); }
    if (reduction == "mean") { return functional::ReduceMean(JUST(x), {}, false); }
    return x;
  }

 protected:
  LossFunctorBase() = default;
  virtual ~LossFunctorBase() = default;
};

class MseLossFunctor : public LossFunctorBase {
 public:
  MseLossFunctor() {}
  Maybe<Tensor> operator()(const std::shared_ptr<one::Tensor>& input,
                           const std::shared_ptr<one::Tensor>& target,
                           const std::string& reduction) const {
    const auto out = sequence_function(functional::Sub)
                         .then(functional::Square)
                         .call(input, target, /*alpha=*/1.0, /*inplace=*/false);
    return apply_reduction(out, reduction);
  }
};

class L1LossFunctor : public LossFunctorBase {
 public:
  L1LossFunctor() {}
  Maybe<Tensor> operator()(const std::shared_ptr<one::Tensor>& input,
                           const std::shared_ptr<one::Tensor>& target,
                           const std::string& reduction) const {
    const auto out = sequence_function(functional::Sub)
                         .then(functional::Abs)
                         .call(input, target, /*alpha=*/1.0, /*inplace=*/false);
    return apply_reduction(out, reduction);
  }
};

class SmoothL1LossFunctor : LossFunctorBase {
 public:
  SmoothL1LossFunctor() {
    op_ = CHECK_JUST(
        one::OpBuilder("smooth_l1_loss").Input("input").Input("target").Output("out").Build());
  }
  Maybe<Tensor> operator()(const std::shared_ptr<one::Tensor>& input,
                           const std::shared_ptr<one::Tensor>& target, const float& beta,
                           const std::string& reduction) const {
    auto& attrs = THREAD_CACHED_MUTABLE_ATTR_MAP("beta");
    attrs.SetAllAttrs(beta);
    return apply_reduction(OpInterpUtil::Dispatch<Tensor>(*op_, {input, target}, attrs), reduction);
  }

 private:
  std::shared_ptr<OpExpr> op_;
};

class KLDivLossFunctor : public LossFunctorBase {
 public:
  KLDivLossFunctor() {
    op_ = CHECK_JUST(
        one::OpBuilder("kl_div_loss").Input("input").Input("target").Output("out").Build());
  }
  Maybe<Tensor> operator()(const std::shared_ptr<one::Tensor>& input,
                           const std::shared_ptr<one::Tensor>& target, const bool log_target,
                           const std::string& reduction) const {
    auto& attrs = THREAD_CACHED_MUTABLE_ATTR_MAP("log_target");
    attrs.SetAllAttrs(log_target);
    if (reduction == "batchmean" && input->ndim() != 0) {
      const auto& result = JUST(
          apply_reduction(OpInterpUtil::Dispatch<Tensor>(*op_, {input, target}, attrs), "sum"));
      return ScalarDiv(result, input->shape()->At(0));
    } else {
      return apply_reduction(OpInterpUtil::Dispatch<Tensor>(*op_, {input, target}, attrs),
                             reduction);
    }
  }

 private:
  std::shared_ptr<OpExpr> op_;
};

class MarginRankingLossFunctor : public LossFunctorBase {
 public:
  Maybe<Tensor> operator()(const std::shared_ptr<one::Tensor>& input_1,
                           const std::shared_ptr<one::Tensor>& input_2,
                           const std::shared_ptr<one::Tensor>& target, const float margin,
                           const std::string& reduction) const {
    const auto out =
        sequence_function(functional::Sub)
            .then(functional::Negative)
            .then(std::bind(functional::Mul, target, std::placeholders::_1))
            .then([&margin](const std::shared_ptr<one::Tensor>& x) {
              return functional::ScalarAdd(x, Scalar(margin), /*alpha=*/1, /*inplace=*/true);
            })
            .then(std::bind(functional::Clamp, std::placeholders::_1, Scalar(0), NullOpt))
            .call(input_1, input_2, /*alpha=*/1.0, /*inplace=*/false);
    return apply_reduction(out, reduction);
  }
};

class BinaryCrossEntropyLossFunctor : public LossFunctorBase {
 public:
  BinaryCrossEntropyLossFunctor() {
    op_ = CHECK_JUST(one::OpBuilder("binary_cross_entropy")
                         .Input("input")
                         .Input("target")
                         .Output("out")
                         .Build());
    op_weight_ = CHECK_JUST(one::OpBuilder("binary_cross_entropy")
                                .Input("input")
                                .Input("target")
                                .Input("weight")
                                .Output("out")
                                .Build());
  }
  Maybe<Tensor> operator()(const std::shared_ptr<one::Tensor>& input,
                           const std::shared_ptr<one::Tensor>& target,
                           const Optional<one::Tensor>& weight,
                           const std::string& reduction) const {
    auto out = weight ? OpInterpUtil::Dispatch<Tensor>(*op_weight_, {input, target, JUST(weight)})
                      : OpInterpUtil::Dispatch<Tensor>(*op_, {input, target});
    return apply_reduction(out, reduction);
  }

 private:
  std::shared_ptr<OpExpr> op_;
  std::shared_ptr<OpExpr> op_weight_;
};

class BinaryCrossEntropyWithLogitsLossFunctor : public LossFunctorBase {
 public:
  BinaryCrossEntropyWithLogitsLossFunctor() {
    op_ = CHECK_JUST(one::OpBuilder("binary_cross_entropy_with_logits")
                         .Input("input")
                         .Input("target")
                         .Output("out")
                         .Build());
    op_weight_ = CHECK_JUST(one::OpBuilder("binary_cross_entropy_with_logits")
                                .Input("input")
                                .Input("target")
                                .Input("weight")
                                .Output("out")
                                .Build());
    op_pos_ = CHECK_JUST(one::OpBuilder("binary_cross_entropy_with_logits")
                             .Input("input")
                             .Input("target")
                             .Input("pos_weight")
                             .Output("out")
                             .Build());
    op_weight_pos_ = CHECK_JUST(one::OpBuilder("binary_cross_entropy_with_logits")
                                    .Input("input")
                                    .Input("target")
                                    .Input("weight")
                                    .Input("pos_weight")
                                    .Output("out")
                                    .Build());
    op_reduce_mean_ = CHECK_JUST(one::OpBuilder("binary_cross_entropy_with_logits_reduce_mean")
                                     .Input("input")
                                     .Input("target")
                                     .Output("out")
                                     .Build());
  }
  Maybe<Tensor> operator()(const std::shared_ptr<one::Tensor>& input,
                           const std::shared_ptr<one::Tensor>& target,
                           const Optional<one::Tensor>& weight,
                           const Optional<one::Tensor>& pos_weight,
                           const std::string& reduction) const {
    if (pos_weight) {
      const auto pos_weight_shape = JUST(pos_weight)->shape();
      // pos weight shape = (), (1,), (1,1)... or (input/target.shape[-1],)
      const bool is_pos_weight_shape_valid =
          (pos_weight_shape->elem_cnt() == 1)
          || (pos_weight_shape->NumAxes() == 1
              && pos_weight_shape->At(0) == target->shape()->back());

      CHECK_OR_RETURN(is_pos_weight_shape_valid)
          << Error::RuntimeError()
          << "pos_weight must be a vector with length equal to the number of classes.";
    }

    auto& attrs = THREAD_CACHED_MUTABLE_ATTR_MAP("has_pos_weight");
    attrs.SetAllAttrs(pos_weight.has_value());
    std::shared_ptr<Tensor> out;
    if (weight) {
      if (pos_weight) {
        out = JUST(OpInterpUtil::Dispatch<Tensor>(
            *op_weight_pos_, {input, target, JUST(weight), JUST(pos_weight)}, attrs));
      } else {
        out =
            JUST(OpInterpUtil::Dispatch<Tensor>(*op_weight_, {input, target, JUST(weight)}, attrs));
      }
    } else {
      if (pos_weight) {
        out = JUST(
            OpInterpUtil::Dispatch<Tensor>(*op_pos_, {input, target, JUST(pos_weight)}, attrs));
      } else {
        if (reduction == "mean") {
          return OpInterpUtil::Dispatch<Tensor>(*op_reduce_mean_, {input, target});
        }
        out = JUST(OpInterpUtil::Dispatch<Tensor>(*op_, {input, target}, attrs));
      }
    }
    return apply_reduction(out, reduction);
  }

 private:
  std::shared_ptr<OpExpr> op_;
  std::shared_ptr<OpExpr> op_weight_;
  std::shared_ptr<OpExpr> op_pos_;
  std::shared_ptr<OpExpr> op_weight_pos_;
  std::shared_ptr<OpExpr> op_reduce_mean_;
};

class NLLLossFunctor {
 public:
  NLLLossFunctor() {
    op_ = CHECK_JUST(one::OpBuilder("nll")
                         .Input("input")
                         .Input("target")
                         .Output("output")
                         .Output("out_weight")
                         .Build());

    op_weight_ = CHECK_JUST(one::OpBuilder("nll")
                                .Input("input")
                                .Input("target")
                                .Input("weight")
                                .Output("output")
                                .Output("out_weight")
                                .Build());
  }

  Maybe<Tensor> operator()(const std::shared_ptr<one::Tensor>& input,
                           const std::shared_ptr<one::Tensor>& target,
                           const Optional<one::Tensor>& weight, const int64_t& ignore_index,
                           const std::string& reduction) const {
    CHECK_OR_RETURN(reduction == "none" || reduction == "sum" || reduction == "mean")
        << Error::RuntimeError() << "Reduction should be none, sum or mean.";

    const auto& input_shape = input->shape();
    const int64_t K = input_shape->NumAxes();
    CHECK_GE_OR_RETURN(K, 2) << Error::RuntimeError() << "Expected 2 or more dimensions";
    const int64_t N = input_shape->At(0);
    const int64_t C = input_shape->At(1);

    const auto& target_shape = target->shape();
    CHECK_EQ_OR_RETURN(target_shape->NumAxes(), K - 1)
        << Error::RuntimeError() << "Expected target dimensions (" << K - 1
        << ") to match input dimensions (" << K << "), got " << target_shape->NumAxes();
    CHECK_EQ_OR_RETURN(target_shape->At(0), N)
        << Error::RuntimeError() << "Expected input batch_size (" << N
        << ") to match target batch_size (" << target_shape->At(0) << ")";

    std::shared_ptr<one::Tensor> input_;
    std::shared_ptr<one::Tensor> target_;
    if (K > 2) {
      DimVector idea_target_dim_vec;
      idea_target_dim_vec.push_back(N);
      for (int64_t i = 2; i < K; ++i) { idea_target_dim_vec.push_back(input_shape->At(i)); }
      Shape idea_target_shape(idea_target_dim_vec);
      CHECK_EQ_OR_RETURN(*target_shape, idea_target_shape)
          << Error::RuntimeError() << "Expected target shape " << idea_target_shape.ToString()
          << ", got " << target_shape->ToString();

      std::vector<int> perm(input_shape->dim_vec().size(), 0);
      perm[perm.size() - 1] = 1;
      for (size_t i = 1; i < perm.size() - 1; ++i) { perm[i] = i + 1; }

      input_ = JUST(sequence_function(functional::Transpose)
                        .then(std::bind(functional::Reshape, std::placeholders::_1, Shape({-1, C})))
                        .call(input, perm));
      target_ = JUST(functional::Flatten(target, 0, K - 2));
    } else {
      input_ = input;
      target_ = target;
    }

    auto& attrs = THREAD_CACHED_MUTABLE_ATTR_MAP("ignore_index");
    attrs.SetAllAttrs(ignore_index);

    std::shared_ptr<TensorTuple> nll_result;
    if (weight) {
      nll_result = JUST(
          OpInterpUtil::Dispatch<TensorTuple>(*op_weight_, {input_, target_, JUST(weight)}, attrs));
    } else {
      nll_result = JUST(OpInterpUtil::Dispatch<TensorTuple>(*op_, {input_, target_}, attrs));
    }
    auto output = JUST(VectorAt(*nll_result, 0));

    if (K > 2) { output = JUST(functional::Reshape(output, *target_shape)); }

    if (reduction == "none") { return output; }

    auto sum = JUST(functional::ReduceSum(output, {}, false));

    if (reduction == "sum") { return sum; }

    auto total_weight = JUST(functional::ReduceSum(JUST(VectorAt(*nll_result, 1)), {}, false));
    return functional::Div(sum, total_weight);
  }

 private:
  std::shared_ptr<OpExpr> op_;
  std::shared_ptr<OpExpr> op_weight_;
};

class CrossEntropyFunctor {
 public:
  CrossEntropyFunctor() {
    op_log_softmax_ = CHECK_JUST(one::OpBuilder("log_softmax").Input("in").Output("prob").Build());

    op_nll_ = CHECK_JUST(one::OpBuilder("nll")
                             .Input("input")
                             .Input("target")
                             .Output("output")
                             .Output("out_weight")
                             .Build());

    op_nll_weight_ = CHECK_JUST(one::OpBuilder("nll")
                                    .Input("input")
                                    .Input("target")
                                    .Input("weight")
                                    .Output("output")
                                    .Output("out_weight")
                                    .Build());
  }
  Maybe<Tensor> operator()(const std::shared_ptr<one::Tensor>& input,
                           const std::shared_ptr<one::Tensor>& target,
                           const Optional<one::Tensor>& weight, const int64_t& ignore_index,
                           const std::string& reduction, const double& label_smoothing) const {
    if (input->shape() == target->shape()) {
      CHECK_OR_RETURN(target->dtype()->is_floating_point())
          << "Expected floating point type for target with class probabilities, got "
          << target->dtype()->name();
      CHECK_LT_OR_RETURN(ignore_index, 0)
          << "ignore_index is not supported for floating point targe";
      return CrossEntropyProb(input, target, weight, reduction, label_smoothing);
    }
    if (label_smoothing > 0.0)
      return CrossEntropyLabelSmoothing(input, target, weight, ignore_index, reduction,
                                        label_smoothing);
    CHECK_OR_RETURN(reduction == "none" || reduction == "sum" || reduction == "mean")
        << Error::RuntimeError() << "Reduction should be none, sum or mean.";
    const auto& input_shape = input->shape();
    const auto& target_shape = target->shape();

    std::vector<int> input_perm(input_shape->dim_vec().size(), 0);
    input_perm[input_perm.size() - 1] = 1;
    for (size_t i = 1; i < input_perm.size() - 1; ++i) { input_perm[i] = i + 1; }

    const auto input_ = JUST(sequence_function(functional::Transpose)
                                 .then(std::bind(functional::Reshape, std::placeholders::_1,
                                                 Shape({-1, input_shape->At(1)})))
                                 .then([this](const std::shared_ptr<one::Tensor>& x) {
                                   return OpInterpUtil::Dispatch<Tensor>(*op_log_softmax_, {x});
                                 })
                                 .call(input, input_perm));

    const auto target_ = JUST(functional::Flatten(target, 0, target->shape()->NumAxes() - 1));

    auto& attrs = THREAD_CACHED_MUTABLE_ATTR_MAP("ignore_index");
    attrs.SetAllAttrs(ignore_index);

    std::shared_ptr<TensorTuple> nll_result;
    if (weight) {
      nll_result = JUST(OpInterpUtil::Dispatch<TensorTuple>(
          *op_nll_weight_, {input_, target_, JUST(weight)}, attrs));
    } else {
      nll_result = JUST(OpInterpUtil::Dispatch<TensorTuple>(*op_nll_, {input_, target_}, attrs));
    }

    auto output = JUST(VectorAt(*nll_result, 0));
    output = JUST(functional::Reshape(output, *target_shape));
    if (reduction == "none") { return output; }

    auto sum = JUST(functional::ReduceSum(output, {}, false));
    if (reduction == "sum") { return sum; }

    auto total_weight = JUST(functional::ReduceSum(JUST(VectorAt(*nll_result, 1)), {}, false));
    return functional::Div(sum, total_weight);
  }

 private:
  std::shared_ptr<OpExpr> op_log_softmax_;
  std::shared_ptr<OpExpr> op_nll_;
  std::shared_ptr<OpExpr> op_nll_weight_;
};

class CrossEntropyLabelSmoothingFunctor {
 public:
  CrossEntropyLabelSmoothingFunctor() {
    op_log_softmax_ = CHECK_JUST(one::OpBuilder("log_softmax").Input("in").Output("prob").Build());

    op_nll_ = CHECK_JUST(one::OpBuilder("nll")
                             .Input("input")
                             .Input("target")
                             .Output("output")
                             .Output("out_weight")
                             .Build());

    op_nll_weight_ = CHECK_JUST(one::OpBuilder("nll")
                                    .Input("input")
                                    .Input("target")
                                    .Input("weight")
                                    .Output("output")
                                    .Output("out_weight")
                                    .Build());
  }
  Maybe<Tensor> operator()(const std::shared_ptr<one::Tensor>& input,
                           const std::shared_ptr<one::Tensor>& target,
                           const Optional<one::Tensor>& weight, const int64_t& ignore_index,
                           const std::string& reduction, const double& label_smoothing) const {
    CHECK_OR_RETURN(reduction == "none" || reduction == "sum" || reduction == "mean")
        << Error::RuntimeError() << "Reduction should be none, sum or mean.";
    const auto& input_shape = input->shape();
    const auto& target_shape = target->shape();

    std::vector<int> input_perm(input_shape->dim_vec().size(), 0);
    input_perm[input_perm.size() - 1] = 1;
    for (size_t i = 1; i < input_perm.size() - 1; ++i) { input_perm[i] = i + 1; }
    CHECK_OR_RETURN(label_smoothing > 0.0 && label_smoothing <= 1.0)
        << "label_smoothing must be between 0.0 and 1.0. Got: " << label_smoothing;

    const auto& input_ = JUST(sequence_function(functional::Transpose)
                                  .then(std::bind(functional::Reshape, std::placeholders::_1,
                                                  Shape({-1, input_shape->At(1)})))
                                  .then([this](const std::shared_ptr<one::Tensor>& x) {
                                    return OpInterpUtil::Dispatch<Tensor>(*op_log_softmax_, {x});
                                  })
                                  .call(input, input_perm));
    const auto& target_ = JUST(functional::Flatten(target, 0, target->shape()->NumAxes() - 1));

    auto& attrs = THREAD_CACHED_MUTABLE_ATTR_MAP("ignore_index");
    attrs.SetAllAttrs(ignore_index);

    std::shared_ptr<TensorTuple> nll_result;
    if (weight) {
      nll_result = JUST(OpInterpUtil::Dispatch<TensorTuple>(
          *op_nll_weight_, {input_, target_, JUST(weight)}, attrs));
    } else {
      nll_result = JUST(OpInterpUtil::Dispatch<TensorTuple>(*op_nll_, {input_, target_}, attrs));
    }

    const auto& ignore_mask = JUST(Reshape(JUST(ScalarLogicalEqual(target_, ignore_index)), {-1}));

    // smooth_loss = (-(input_ * weight.reshape(1, -1)).sum(1) * ~ignore_mask).reshape_as(target)
    std::shared_ptr<Tensor> smooth_loss = input_;
    if (weight) {
      const auto& weight_2d = JUST(Reshape(JUST(weight), {1, -1}));
      smooth_loss = JUST(Mul(smooth_loss, weight_2d));
    }
    smooth_loss = JUST(Negative(JUST(ReduceSum(smooth_loss, {1}, false))));
    smooth_loss = JUST(MaskedFill(smooth_loss, ignore_mask, 0.0));
    smooth_loss = JUST(Reshape(smooth_loss, *target_shape));

    int64_t n_classes = input->shape()->At(1);
    auto nll_loss = JUST(VectorAt(*nll_result, 0));
    nll_loss = JUST(functional::Reshape(nll_loss, *target_shape));

    // loss = nll_loss * (1 - label_smoothing) + smooth_loss * label_smoothing / num_classes
    if (reduction == "none") {
      return JUST(Add(JUST(ScalarMul(nll_loss, 1 - label_smoothing, false)),
                      JUST(ScalarMul(smooth_loss, label_smoothing / n_classes, false)), 1, false));
    }

    const auto& nll_loss_sum = JUST(ReduceSum(nll_loss, {}, false));
    const auto& smooth_loss_sum = JUST(ReduceSum(smooth_loss, {}, false));
    const auto& cross_entropy_loss_sum =
        JUST(Add(JUST(ScalarMul(nll_loss_sum, 1 - label_smoothing, false)),
                 JUST(ScalarMul(smooth_loss_sum, label_smoothing / n_classes, false)), 1, false));
    if (reduction == "sum") { return cross_entropy_loss_sum; }

    const auto& total_weight = JUST(ReduceSum(JUST(VectorAt(*nll_result, 1)), {}, false));
    return Div(cross_entropy_loss_sum, total_weight);
  }

 private:
  std::shared_ptr<OpExpr> op_log_softmax_;
  std::shared_ptr<OpExpr> op_nll_;
  std::shared_ptr<OpExpr> op_nll_weight_;
};

class CrossEntropyProbFunctor : public LossFunctorBase {
 public:
  CrossEntropyProbFunctor() {
    op_log_softmax_ = CHECK_JUST(one::OpBuilder("log_softmax").Input("in").Output("prob").Build());
  }
  Maybe<Tensor> operator()(const std::shared_ptr<one::Tensor>& input,
                           const std::shared_ptr<one::Tensor>& target,
                           const Optional<one::Tensor>& weight, const std::string& reduction,
                           const double& label_smoothing) const {
    const auto& input_shape = input->shape();
    const auto& target_shape = target->shape();

    std::vector<int> input_perm(input_shape->NumAxes(), 0);
    input_perm[input_perm.size() - 1] = 1;
    for (size_t i = 1; i < input_perm.size() - 1; ++i) { input_perm[i] = i + 1; }

    const auto input_ = JUST(sequence_function(functional::Transpose)
                                 .then(std::bind(functional::Reshape, std::placeholders::_1,
                                                 Shape({-1, input_shape->At(1)})))
                                 .then([this](const std::shared_ptr<one::Tensor>& x) {
                                   return OpInterpUtil::Dispatch<Tensor>(*op_log_softmax_, {x});
                                 })
                                 .call(input, input_perm));
    std::shared_ptr<Tensor> target_ =
        JUST(sequence_function(functional::Transpose)
                 .then(std::bind(functional::Reshape, std::placeholders::_1,
                                 Shape({-1, target_shape->At(1)})))
                 .call(target, input_perm));
    if (label_smoothing > 0) {
      int32_t num_classes = input_->shape()->At(1);
      target_ =
          JUST(ScalarAdd(JUST(ScalarMul(target_, static_cast<double>(1) - label_smoothing, false)),
                         label_smoothing / static_cast<double>(num_classes), 1, false));
    }

    auto nll_result = JUST(Negative(JUST(Mul(input_, target_))));
    if (weight) {
      const auto& weight_expand = JUST(Unsqueeze(JUST(weight), 0));
      nll_result = JUST(Mul(nll_result, weight_expand));
    }
    DimVector target_reshape_(input->ndim() - 1);
    for (size_t i = 0; i < target_reshape_.size(); ++i) {
      target_reshape_[i] = input_shape->At(input_perm[i]);
    }
    nll_result = JUST(ReduceSum(nll_result, {-1}, false));
    nll_result = JUST(Reshape(nll_result, Shape(target_reshape_)));
    return apply_reduction(nll_result, reduction);
  }

 private:
  std::shared_ptr<OpExpr> op_log_softmax_;
};

class SparseCrossEntropyFunctor {
 public:
  SparseCrossEntropyFunctor() {
    op_ = CHECK_JUST(one::OpBuilder("sparse_cross_entropy")
                         .Input("prediction")
                         .Input("label")
                         .Output("out")
                         .Build());
  }
  Maybe<Tensor> operator()(const std::shared_ptr<one::Tensor>& prediction,
                           const std::shared_ptr<one::Tensor>& label, const int64_t& depth) const {
    auto& attrs = THREAD_CACHED_MUTABLE_ATTR_MAP("depth");
    attrs.SetAllAttrs(depth);

    return OpInterpUtil::Dispatch<Tensor>(*op_, {prediction, label}, attrs);
  }

 private:
  std::shared_ptr<OpExpr> op_;
};

class SparseCrossEntropyMsFunctor {
 public:
  SparseCrossEntropyMsFunctor() {
    op_ = CHECK_JUST(one::OpBuilder("sparse_cross_entropy_ms")
                         .Input("prediction")
                         .Input("label")
                         .Output("out")
                         .Build());
  }
  Maybe<Tensor> operator()(const std::shared_ptr<one::Tensor>& prediction,
                           const std::shared_ptr<one::Tensor>& label, const int64_t& depth) const {
    auto& attrs = THREAD_CACHED_MUTABLE_ATTR_MAP("depth");
    attrs.SetAllAttrs(depth);

    return OpInterpUtil::Dispatch<Tensor>(*op_, {prediction, label}, attrs);
  }

 private:
  std::shared_ptr<OpExpr> op_;
};

class SparseSoftmaxCrossEntropyFunctor {
 public:
  SparseSoftmaxCrossEntropyFunctor() {
    // SparseSoftmaxCrossEntropy
    op_sparse_softmax_cross_entropy_ = CHECK_JUST(one::OpBuilder("sparse_softmax_cross_entropy")
                                                      .Input("prediction")
                                                      .Input("label")
                                                      .Output("prob")
                                                      .Output("out")
                                                      .Build());
    // lazy model SparseSoftmaxCrossEntropyMs
    op_sparse_softmax_cross_entropy_ms_ =
        CHECK_JUST(one::OpBuilder("sparse_softmax_cross_entropy_ms")
                       .Input("prediction")
                       .Input("label")
                       .Output("prob")
                       .Output("out")
                       .Build());
    // eager model SparseSoftmaxCrossEntropyMs
    op_reduce_max_device_stage_ = CHECK_JUST(one::OpBuilder("reduce_max_device_stage")
                                                 .Input("in")
                                                 .Output("out")
                                                 .Output("mask")
                                                 .Output("count")
                                                 .Build());
    op_reduce_max_global_stage_ = CHECK_JUST(one::OpBuilder("reduce_max_global_stage")
                                                 .Input("in")
                                                 .Input("device_count")
                                                 .Output("out")
                                                 .Output("mask")
                                                 .Build());
    op_sparse_cross_entropy_ms_ = CHECK_JUST(one::OpBuilder("sparse_cross_entropy_ms")
                                                 .Input("prediction")
                                                 .Input("label")
                                                 .Output("out")
                                                 .Build());
    op_broadcast_sub_ =
        CHECK_JUST(one::OpBuilder("broadcast_sub").Input("x").Input("y").Output("z").Build());
    op_broadcast_div_ =
        CHECK_JUST(one::OpBuilder("broadcast_div").Input("x").Input("y").Output("z").Build());
    op_reduce_sum_ = CHECK_JUST(
        one::OpBuilder("reduce_sum").Input("input_tensor").Output("output_tensor").Build());
    op_exp_ = CHECK_JUST(one::OpBuilder("exp").Input("x").Output("y").Build());
  }
  Maybe<Tensor> operator()(const std::shared_ptr<one::Tensor>& logits,
                           const std::shared_ptr<one::Tensor>& label) const {
    if (JUST(RunWithMsVersion(logits, label))) {
      if (LazyMode::is_enabled()) {
        return LazySparseSoftmaxCrossEntropyMsOperator(logits, label);
      } else {
        return EagerSparseSoftmaxCrossEntropyMsOperator(logits, label);
      }
    } else {
      return SparseSoftmaxCrossEntropyOperator(logits, label);
    }
  }

  Maybe<bool> RunWithMsVersion(const std::shared_ptr<one::Tensor>& logits,
                               const std::shared_ptr<one::Tensor>& label) const {
    if (!(logits->is_global() && label->is_global())) { return false; }

    if (JUST(logits->parallel_desc())->parallel_num() == 1) { return false; }

    if (logits->shape()->NumAxes() != 2) { return false; }

    const NdSbp& logits_nd_sbp = *(JUST(logits->nd_sbp()));
    const int32_t split_axis = logits->shape()->NumAxes() - 1;
    bool has_split_axis_parallel = false;
    for (int64_t i = 0; i < logits_nd_sbp.sbp_parallel_size(); ++i) {
      const auto& sbp = logits_nd_sbp.sbp_parallel(i);
      if (sbp.has_split_parallel() && sbp.split_parallel().axis() == split_axis) {
        has_split_axis_parallel = true;
      } else {
        if (sbp.has_partial_sum_parallel()) { return false; }
      }
    }
    if (!has_split_axis_parallel) { return false; }

    return true;
  }

  Maybe<Tensor> SparseSoftmaxCrossEntropyOperator(const std::shared_ptr<one::Tensor>& logits,
                                                  const std::shared_ptr<one::Tensor>& label) const {
    int64_t depth = logits->shape()->At(logits->shape()->NumAxes() - 1);
    auto& attrs = THREAD_CACHED_MUTABLE_ATTR_MAP("depth");
    attrs.SetAllAttrs(depth);
    const auto& result = JUST(OpInterpUtil::Dispatch<TensorTuple>(*op_sparse_softmax_cross_entropy_,
                                                                  {logits, label}, attrs));
    return result->at(1);
  }

  Maybe<Tensor> LazySparseSoftmaxCrossEntropyMsOperator(
      const std::shared_ptr<one::Tensor>& logits, const std::shared_ptr<one::Tensor>& label) const {
    int64_t depth = logits->shape()->At(logits->shape()->NumAxes() - 1);
    auto& attrs = THREAD_CACHED_MUTABLE_ATTR_MAP("depth");
    attrs.SetAllAttrs(depth);
    const auto& result = JUST(OpInterpUtil::Dispatch<TensorTuple>(
        *op_sparse_softmax_cross_entropy_ms_, {logits, label}, attrs));
    return result->at(1);
  }

  Maybe<Tensor> EagerSparseSoftmaxCrossEntropyMsOperator(
      const std::shared_ptr<one::Tensor>& logits, const std::shared_ptr<one::Tensor>& label) const {
    // op_reduce_max_device_stage_
    int64_t depth = logits->shape()->At(logits->shape()->NumAxes() - 1);
    int32_t axis = logits->shape()->NumAxes() - 1;

    auto& attrs = THREAD_CACHED_MUTABLE_ATTR_MAP("axis");
    attrs.SetAllAttrs(std::vector<int32_t>{axis});
    const auto& max_device_stage =
        JUST(OpInterpUtil::Dispatch<TensorTuple>(*op_reduce_max_device_stage_, {logits}, attrs));
    std::shared_ptr<Tensor> max_global_stage_input0 = max_device_stage->at(0);
    std::shared_ptr<Tensor> max_global_stage_input1 = max_device_stage->at(2);

    const NdSbp& logits_nd_sbp = *(JUST(logits->nd_sbp()));
    std::vector<Symbol<SbpParallel>> new_sbp_parallels;
    std::vector<Symbol<SbpParallel>> s0s1_sbp_parallels;
    if (logits_nd_sbp.sbp_parallel_size() == 2) {
      for (int i = 0; i < logits_nd_sbp.sbp_parallel_size(); ++i) {
        const auto& sbp_parallel = logits_nd_sbp.sbp_parallel(i);
        if (sbp_parallel.has_split_parallel()) {
          const int64_t& split_axis = sbp_parallel.split_parallel().axis();
          if (split_axis == axis) {
            SbpParallel sbp;
            sbp.mutable_broadcast_parallel();
            new_sbp_parallels.emplace_back(sbp);
          } else {
            CHECK_EQ_OR_RETURN(split_axis, 0)
                << Error::RuntimeError() << "Split axis must equal to 0. ";
            new_sbp_parallels.emplace_back(sbp_parallel);
          }
        } else {
          new_sbp_parallels.emplace_back(sbp_parallel);
        }
      }

      s0s1_sbp_parallels.emplace_back(logits_nd_sbp.sbp_parallel(0));
      s0s1_sbp_parallels.emplace_back(logits_nd_sbp.sbp_parallel(1));
      max_global_stage_input0 = JUST(functional::ToGlobal(
          (*max_device_stage)[0], JUST((*max_device_stage)[0]->parallel_desc()), new_sbp_parallels,
          s0s1_sbp_parallels, /* check_meta */ false, /*copy=*/false));
      max_global_stage_input1 = JUST(functional::ToGlobal(
          (*max_device_stage)[2], JUST((*max_device_stage)[0]->parallel_desc()), new_sbp_parallels,
          s0s1_sbp_parallels, /* check_meta */ false, /*copy=*/false));
    }
    // op_reduce_max_global_stage_
    auto& reduce_max_global_attrs = THREAD_CACHED_MUTABLE_ATTR_MAP("axis", "keepdims");
    reduce_max_global_attrs.SetAllAttrs(std::vector<int32_t>{axis}, true);
    const auto& max_global_stage = JUST(OpInterpUtil::Dispatch<TensorTuple>(
        *op_reduce_max_global_stage_, {max_global_stage_input0, max_global_stage_input1},
        reduce_max_global_attrs));
    auto& broadcast_sub_input = max_global_stage->at(0);
    if (logits_nd_sbp.sbp_parallel_size() == 2) {
      broadcast_sub_input = JUST(functional::ToGlobal(
          broadcast_sub_input, JUST((*max_device_stage)[0]->parallel_desc()), new_sbp_parallels,
          new_sbp_parallels, /* check_meta */ false, /*copy=*/false));
    }
    // op_broadcast_sub_
    const auto& output_broadcast_sub = JUST(
        OpInterpUtil::Dispatch<TensorTuple>(*op_broadcast_sub_, {logits, broadcast_sub_input}));
    // op_exp_
    const auto& output_exp =
        JUST(OpInterpUtil::Dispatch<TensorTuple>(*op_exp_, {(*output_broadcast_sub)[0]}));
    // op_reduce_sum_
    auto& reduce_sum_attrs = THREAD_CACHED_MUTABLE_ATTR_MAP("axis", "keepdims");
    reduce_sum_attrs.SetAllAttrs(std::vector<int32_t>{axis}, true);
    const auto& output_reduce_sum = JUST(
        OpInterpUtil::Dispatch<TensorTuple>(*op_reduce_sum_, {(*output_exp)[0]}, reduce_sum_attrs));
    std::shared_ptr<Tensor> broadcast_div_input1 = output_reduce_sum->at(0);
    if (logits_nd_sbp.sbp_parallel_size() == 2) {
      std::vector<Symbol<SbpParallel>> empty_grad_sbp_parallels;
      broadcast_div_input1 = JUST(functional::ToGlobal(
          (*output_reduce_sum)[0], JUST((*output_reduce_sum)[0]->parallel_desc()),
          new_sbp_parallels, new_sbp_parallels, /* check_meta */ false, /*copy=*/false));
    }
    // op_broadcast_div_
    const auto& predictions = JUST(OpInterpUtil::Dispatch<TensorTuple>(
        *op_broadcast_div_, {(*output_exp)[0], broadcast_div_input1}));
    // op_sparse_cross_entropy_ms_
    auto& sparse_cross_entropy_ms_attrs = THREAD_CACHED_MUTABLE_ATTR_MAP("depth");
    sparse_cross_entropy_ms_attrs.SetAllAttrs(depth);
    const auto& output = JUST(OpInterpUtil::Dispatch<Tensor>(
        *op_sparse_cross_entropy_ms_, {(*predictions)[0], label}, sparse_cross_entropy_ms_attrs));
    return output;
  }

 private:
  // SparseSoftmaxCrossEntropy
  std::shared_ptr<OpExpr> op_sparse_softmax_cross_entropy_;
  // lazy model SparseSoftmaxCrossEntropyMs
  std::shared_ptr<OpExpr> op_sparse_softmax_cross_entropy_ms_;
  // SparseSoftmaxCrossEntropyMs
  std::shared_ptr<OpExpr> op_reduce_max_device_stage_;
  std::shared_ptr<OpExpr> op_reduce_max_global_stage_;
  std::shared_ptr<OpExpr> op_broadcast_sub_;
  std::shared_ptr<OpExpr> op_exp_;
  std::shared_ptr<OpExpr> op_reduce_sum_;
  std::shared_ptr<OpExpr> op_broadcast_div_;
  std::shared_ptr<OpExpr> op_sparse_cross_entropy_ms_;
};

class SoftmaxCrossEntropyFunctor {
 public:
  SoftmaxCrossEntropyFunctor() {
    op_ = CHECK_JUST(one::OpBuilder("softmax_cross_entropy")
                         .Input("prediction")
                         .Input("label")
                         .Output("out")
                         .Output("prob")
                         .Build());
  }

  Maybe<Tensor> operator()(const std::shared_ptr<one::Tensor>& logits,
                           const std::shared_ptr<one::Tensor>& label) const {
    return OpInterpUtil::Dispatch<Tensor>(*op_, {logits, label});
  }

 private:
  std::shared_ptr<OpExpr> op_;
};

class SoftmaxCrossEntropyGradFunctor {
 public:
  SoftmaxCrossEntropyGradFunctor() {
    op_ = CHECK_JUST(one::OpBuilder("softmax_cross_entropy_grad")
                         .Input("dy")
                         .Input("label")
                         .Input("prob")
                         .Output("prediction_diff")
                         .Build());
  }
  Maybe<Tensor> operator()(const std::shared_ptr<one::Tensor>& dy,
                           const std::shared_ptr<one::Tensor>& label,
                           const std::shared_ptr<one::Tensor>& prob) const {
    return OpInterpUtil::Dispatch<Tensor>(*op_, {dy, label, prob});
  }

 private:
  std::shared_ptr<OpExpr> op_;
};

class CombinedMarginLossFunctor {
 public:
  CombinedMarginLossFunctor() {
    op_ = CHECK_JUST(one::OpBuilder("combined_margin_loss")
                         .Input("x")
                         .Input("label")
                         .Output("y")
                         .Output("theta")
                         .Build());
  }
  Maybe<Tensor> operator()(const std::shared_ptr<one::Tensor>& x,
                           const std::shared_ptr<one::Tensor>& label, const float& m1,
                           const float& m2, const float& m3) const {
    auto& attrs = THREAD_CACHED_MUTABLE_ATTR_MAP("m1", "m2", "m3", "depth");
    attrs.SetAllAttrs(m1, m2, m3, x->shape()->At(1));
    return OpInterpUtil::Dispatch<Tensor>(*op_, {x, label}, attrs);
  }

 private:
  std::shared_ptr<OpExpr> op_;
};

class CtcLossFunctor {
 public:
  CtcLossFunctor() {
    op_ = CHECK_JUST(one::OpBuilder("ctc_loss")
                         .Input("log_probs")
                         .Input("targets")
                         .Input("input_lengths")
                         .Input("target_lengths")
                         .Output("loss")
                         .Output("alpha")
                         .Build());
    op_xdivy_ = CHECK_JUST(one::OpBuilder("xdivy").Input("x").Input("y").Output("z").Build());
  }
  Maybe<Tensor> operator()(const std::shared_ptr<one::Tensor>& log_probs,
                           const std::shared_ptr<one::Tensor>& targets,
                           const std::shared_ptr<one::Tensor>& input_lengths,
                           const std::shared_ptr<one::Tensor>& target_lengths,
                           const int64_t& max_target_length, const int& blank,
                           const bool& zero_infinity, const std::string& reduction) const {
    auto& attrs = THREAD_CACHED_MUTABLE_ATTR_MAP("max_target_length", "blank", "zero_infinity");
    attrs.SetAllAttrs(max_target_length, blank, zero_infinity);
    auto out = JUST(OpInterpUtil::Dispatch<Tensor>(
        *op_, {log_probs, targets, input_lengths, target_lengths}, attrs));
    if (zero_infinity) {
      if (out->is_local()) {
        const auto create_constant = [&](const Scalar& scalar) -> Maybe<Tensor> {
          return functional::Constant(*out->shape(), scalar, out->dtype(), JUST(out->device()));
        };

        out = JUST(sequence_function(functional::Constant)
                       .then(std::bind(functional::BroadcastEqual, out, std::placeholders::_1))
                       .then(std::bind(functional::Where, std::placeholders::_1,
                                       JUST(create_constant(Scalar(0))), out))
                       .call(*out->shape(), Scalar(std::numeric_limits<double>::infinity()),
                             out->dtype(), JUST(out->device())));
      } else {
        const auto& placement = JUST(out->parallel_desc());
        const auto& nd_sbp = *JUST(GetSbpList(JUST(out->nd_sbp())));
        const auto create_constant = [&](const Scalar& scalar) -> Maybe<Tensor> {
          return functional::GlobalConstant(*out->shape(), scalar, out->dtype(), placement, nd_sbp);
        };

        out = JUST(sequence_function(functional::GlobalConstant)
                       .then(std::bind(functional::BroadcastEqual, out, std::placeholders::_1))
                       .then(std::bind(functional::Where, std::placeholders::_1,
                                       JUST(create_constant(Scalar(0))), out))
                       .call(*out->shape(), Scalar(std::numeric_limits<double>::infinity()),
                             out->dtype(), placement, nd_sbp));
      }
    }
    CHECK_OR_RETURN([&]() -> bool {
      if ((reduction != "none") && (reduction != "sum") && (reduction != "mean")) return false;
      return true;
    }()) << Error::RuntimeError()
         << "Reduction should be none, sum or mean.";
    if (reduction == "sum") { return functional::ReduceSum(out, {}, false); }
    if (reduction == "mean") {
      return sequence_function(functional::Clamp)
          .then(std::bind(functional::Cast, std::placeholders::_1, log_probs->dtype(),
                          /*pin_memory=*/false))
          .then([&](const std::shared_ptr<one::Tensor>& x) {
            return OpInterpUtil::Dispatch<Tensor>(*op_xdivy_, {out, x});
          })
          .then(std::bind(functional::ReduceMean, std::placeholders::_1, std::vector<int32_t>({}),
                          false))
          .call(target_lengths, Scalar(1), NullOpt);
    }
    return out;
  }

 private:
  std::shared_ptr<OpExpr> op_;
  std::shared_ptr<OpExpr> op_xdivy_;
};

class TripletMarginLossFunctor {
 public:
  TripletMarginLossFunctor() {}

  Maybe<Tensor> operator()(const std::shared_ptr<one::Tensor>& anchor,
                           const std::shared_ptr<one::Tensor>& positive,
                           const std::shared_ptr<one::Tensor>& negative, const float& margin,
                           const float& p, const float& eps, const bool& swap,
                           const std::string& reduction) const {
    int32_t dim_norm = anchor->ndim() - 1;
    std::vector<int32_t> dim(1, dim_norm);
    CHECK_OR_RETURN([&]() -> bool {
      if ((reduction != "none") && (reduction != "sum") && (reduction != "mean")) return false;
      return true;
    }()) << Error::RuntimeError()
         << "Reduction should be none, sum or mean.";
    auto da_p = JUST(VectorNorm(
        JUST(ScalarAdd(eps, JUST(Sub(anchor, positive, /*alpha=*/1.0, /*inplace=*/false)),
                       /*alpha=*/1)),
        p, dim,
        /*keepdim=*/false, anchor->dtype()));
    auto da_n = JUST(VectorNorm(
        JUST(ScalarAdd(eps, JUST(Sub(anchor, negative, /*alpha=*/1.0, /*inplace=*/false)),
                       /*alpha=*/1)),
        p, dim,
        /*keepdim=*/false, anchor->dtype()));
    if (swap) {
      auto distance_swap = JUST(VectorNorm(
          JUST(ScalarAdd(eps, JUST(Sub(positive, negative, /*alpha=*/1.0, /*inplace=*/false)),
                         /*alpha=*/1)),
          p, dim,
          /*keepdim=*/false, positive->dtype()));
      da_n = JUST(Minimum(distance_swap, da_n));
    }
    auto triplet_loss =
        JUST(Clamp(JUST(ScalarAdd(JUST(Sub(da_p, da_n, /*alpha=*/1.0, /*inplace=*/false)), margin,
                                  /*alpha=*/1, /*inplace=*/false)),
                   /*min=*/0.0, NullOpt));
    int32_t ndim = triplet_loss->ndim() - 1;
    std::vector<int32_t> axis(1, ndim);

    if (reduction == "mean") {
      triplet_loss = JUST(ReduceMean(triplet_loss, axis, /*keepdim=*/false));
    } else if (reduction == "sum") {
      triplet_loss = JUST(ReduceSum(triplet_loss, axis, /*keepdim=*/false));
    }
    return triplet_loss;
  }
};

class AffineGridFunctor {
 public:
  AffineGridFunctor() {
    op_ = CHECK_JUST(one::OpBuilder("affine_grid").Input("theta").Output("grid").Build());
  }
  Maybe<Tensor> operator()(const std::shared_ptr<one::Tensor>& theta, const Shape& size,
                           const bool& align_corners) const {
    auto& attrs = THREAD_CACHED_MUTABLE_ATTR_MAP("size", "align_corners");
    attrs.SetAllAttrs(size, align_corners);
    return OpInterpUtil::Dispatch<Tensor>(*op_, {theta}, attrs);
  }

 private:
  std::shared_ptr<OpExpr> op_;
};

class GridSampleFunctor {
 public:
  GridSampleFunctor() {
    op_ = CHECK_JUST(
        one::OpBuilder("grid_sample").Input("input").Input("grid").Output("output").Build());
  }
  Maybe<Tensor> operator()(const std::shared_ptr<one::Tensor>& input,
                           const std::shared_ptr<one::Tensor>& grid,
                           const std::string& interpolation_mode, const std::string& padding_mode,
                           const bool& align_corners) const {
    auto& attrs =
        THREAD_CACHED_MUTABLE_ATTR_MAP("interpolation_mode", "padding_mode", "align_corners");
    attrs.SetAllAttrs(interpolation_mode, padding_mode, align_corners);
    return OpInterpUtil::Dispatch<Tensor>(*op_, {input, grid}, attrs);
  }

 private:
  std::shared_ptr<OpExpr> op_;
};

class NormalFunctor {
 public:
  NormalFunctor() { op_ = CHECK_JUST(one::OpBuilder("normal").Output("out").Build()); }
  Maybe<Tensor> operator()(const float& mean, const float& std, const Shape& shape,
                           const Optional<one::Tensor>& out,
                           const Optional<Symbol<DType>>& optional_dtype,
                           const Optional<Symbol<Device>>& optional_device,
                           const Optional<one::Generator>& optional_generator,
                           const bool& requires_grad) const {
    Symbol<DType> dtype = DType::Float();
    if (optional_dtype.has_value()) {
      dtype = JUST(optional_dtype);
      if (dtype->data_type() != DataType::kFloat && dtype->data_type() != DataType::kDouble) {
        OF_UNIMPLEMENTED() << "Only support float and double in normal().";
      }
    }
    Symbol<Device> device = JUST(Device::New("cpu"));
    if (optional_device.has_value()) { device = JUST(optional_device); }

    if (out.has_value()) {
      auto out_tensor = JUST(out);
      Symbol<DType> output_tensor_dtype = out_tensor->dtype();
      if (optional_dtype.has_value()) {
        CHECK_OR_RETURN(output_tensor_dtype == dtype)
            << Error::RuntimeError() << "data type " << dtype->name()
            << " does not match data type of out parameter " << output_tensor_dtype->name();
      }
      dtype = output_tensor_dtype;
      Symbol<Device> out_tensor_device = JUST(out_tensor->device());
      if (optional_device.has_value()) {
        CHECK_OR_RETURN(out_tensor_device == JUST(optional_device))
            << Error::RuntimeError() << "device type " << device->ToString()
            << " does not match device type of out parameter " << out_tensor_device->ToString();
      }
      device = out_tensor_device;
    }
    const auto gen = optional_generator.value_or(JUST(one::DefaultAutoGenerator()));
    auto& attrs = THREAD_CACHED_MUTABLE_ATTR_MAP("mean", "std", "shape", "dtype", "seed");
    attrs.SetAllAttrs(static_cast<double>(mean), static_cast<double>(std), shape,
                      dtype->data_type(), static_cast<int64_t>(gen->current_seed()));

    const auto& distribution_state = std::make_shared<DistributionKernelState>(gen);
    OpExprInterpContext ctx(attrs, distribution_state);
    ctx.device = device;
    if (out.has_value()) {
      std::shared_ptr<TensorTuple> outputs = std::make_shared<TensorTuple>(1);
      (*outputs)[0] = JUST(out);
      JUST(OpInterpUtil::Dispatch(*op_, {}, outputs.get(), ctx));
      return (*outputs)[0];
    }

    auto result = JUST(OpInterpUtil::Dispatch<Tensor>(*op_, {}, ctx));
    JUST(result->set_requires_grad(requires_grad));
    return result;
  }

 private:
  std::shared_ptr<OpExpr> op_;
};

class Normal2Functor {
 public:
  Maybe<Tensor> operator()(const float& mean, const float& std, const int32_t& shape,
                           const Optional<one::Tensor>& out,
                           const Optional<Symbol<DType>>& optional_dtype,
                           const Optional<Symbol<Device>>& optional_device,
                           const Optional<one::Generator>& optional_generator,
                           const bool& requires_grad) const {
    const Shape size = Shape({shape});
    return Normal(mean, std, size, out, optional_dtype, optional_device, optional_generator,
                  requires_grad);
  }
};

class GlobalNormalFunctor {
 public:
  GlobalNormalFunctor() { op_ = CHECK_JUST(one::OpBuilder("normal").Output("out").Build()); }
  Maybe<Tensor> operator()(const float& mean, const float& std, const Shape& shape,
                           const Optional<one::Tensor>& out, const Symbol<ParallelDesc>& placement,
                           const std::vector<Symbol<SbpParallel>>& sbp_tuple,
                           const Optional<Symbol<DType>>& optional_dtype,
                           const Optional<one::Generator>& optional_generator,
                           const bool& requires_grad) const {
    JUST(CheckDeviceIdsIsValid(placement));

    Symbol<DType> dtype = DType::Float();
    if (optional_dtype.has_value()) {
      dtype = JUST(optional_dtype);
      if (dtype->data_type() != DataType::kFloat && dtype->data_type() != DataType::kDouble) {
        OF_UNIMPLEMENTED() << "Only support float and double in normal().";
      }
    }

    if (out.has_value()) {
      auto out_tensor = JUST(out);
      Symbol<DType> output_tensor_dtype = out_tensor->dtype();
      if (optional_dtype.has_value()) {
        CHECK_OR_RETURN(output_tensor_dtype == dtype)
            << Error::RuntimeError() << "data type " << dtype->name()
            << " does not match data type of out parameter (" << output_tensor_dtype->name();
      }
      dtype = output_tensor_dtype;
    }

    const auto gen = optional_generator.value_or(JUST(one::DefaultAutoGenerator()));
    auto& attrs = THREAD_CACHED_MUTABLE_ATTR_MAP("mean", "std", "shape", "dtype", "seed", "nd_sbp");

    const auto& distribution_state = std::make_shared<DistributionKernelState>(gen);
    const auto& nd_sbp = JUST(GetNdSbp(sbp_tuple));

    if (LazyMode::is_enabled()) {
      attrs.SetAllAttrs(static_cast<double>(mean), static_cast<double>(std), shape,
                        dtype->data_type(), static_cast<int64_t>(gen->current_seed()),
                        *JUST(GetNdSbpStrList(nd_sbp)));
    } else {
      attrs.SetAllAttrs(static_cast<double>(mean), static_cast<double>(std), shape,
                        dtype->data_type(), static_cast<int64_t>(gen->current_seed()), NullOpt);
    }
    if (out.has_value()) {
      std::shared_ptr<TensorTuple> outputs = std::make_shared<TensorTuple>(1);
      (*outputs)[0] = JUST(out);
      JUST(OpInterpUtil::Dispatch(
          *op_, {}, outputs.get(),
          OpExprInterpContext(attrs, placement, nd_sbp, distribution_state)));
      return (*outputs)[0];
    }

    auto result = JUST(OpInterpUtil::Dispatch<Tensor>(
        *op_, {}, OpExprInterpContext(attrs, placement, nd_sbp, distribution_state)));
    JUST(result->set_requires_grad(requires_grad));
    return result;
  }

 private:
  std::shared_ptr<OpExpr> op_;
};

class GlobalNormal2Functor {
 public:
  Maybe<Tensor> operator()(const float& mean, const float& std, const int32_t& shape,
                           const Optional<one::Tensor>& out, const Symbol<ParallelDesc>& placement,
                           const std::vector<Symbol<SbpParallel>>& sbp_tuple,
                           const Optional<Symbol<DType>>& optional_dtype,
                           const Optional<one::Generator>& optional_generator,
                           const bool& requires_grad) const {
    const Shape size = Shape({shape});
    return GlobalNormal(mean, std, size, out, placement, sbp_tuple, optional_dtype,
                        optional_generator, requires_grad);
  }
};

class NormalizationFunctor {
 public:
  NormalizationFunctor() {
    norm_eval_op_ = CHECK_JUST(one::OpBuilder("normalization")
                                   .Input("x")
                                   .Input("moving_mean")
                                   .Input("moving_variance")
                                   .Input("gamma")
                                   .Input("beta")
                                   .Output("y")
                                   .Attr("training", false)
                                   .Build());
    norm_training_stats_op_ = CHECK_JUST(one::OpBuilder("normalization")
                                             .Input("x")
                                             .Input("moving_mean")
                                             .Input("moving_variance")
                                             .Input("gamma")
                                             .Input("beta")
                                             .Output("y")
                                             .Output("mean")
                                             .Output("inv_variance")
                                             .Attr("training", true)
                                             .Build());
    norm_training_no_stats_op_ = CHECK_JUST(one::OpBuilder("normalization")
                                                .Input("x")
                                                .Input("gamma")
                                                .Input("beta")
                                                .Output("y")
                                                .Output("mean")
                                                .Output("inv_variance")
                                                .Attr("training", true)
                                                .Build());
  }
  Maybe<Tensor> operator()(const std::shared_ptr<one::Tensor>& x,
                           const Optional<one::Tensor>& moving_mean,
                           const Optional<one::Tensor>& moving_variance,
                           const Optional<one::Tensor>& gamma, const Optional<one::Tensor>& beta,
                           const int32_t& axis, const float& epsilon, const float& momentum,
                           const bool& training) const {
    auto& attrs = THREAD_CACHED_MUTABLE_ATTR_MAP("axis", "epsilon", "momentum");
    // convert torch momentum to tensorflow momentum
    attrs.SetAllAttrs(axis, epsilon, static_cast<float>(1.0 - momentum));

    CHECK_OR_RETURN((moving_mean && moving_variance) || (!moving_mean && !moving_variance))
        << Error::RuntimeError()
        << "Both moving_mean and moving_variance should be None or Tensor.";

    std::shared_ptr<one::Tensor> gamma_val;
    std::shared_ptr<one::Tensor> beta_val;

    CHECK_GE_OR_RETURN(x->shape()->NumAxes(), 2)
        << Error::RuntimeError() << "NumAxes of x should be greater or equal than 2. ";
    if (gamma.has_value() && beta.has_value()) {
      gamma_val = JUST(gamma);
      beta_val = JUST(beta);
    } else {
      const Shape gamma_beta_shape = Shape({x->shape()->At(1)});
      gamma_val = JUST(functional::Constant(gamma_beta_shape, 1.0, x->dtype(), JUST(x->device())));
      beta_val = JUST(functional::Constant(gamma_beta_shape, 0.0, x->dtype(), JUST(x->device())));
    }

    if (!training) {
      CHECK_OR_RETURN(moving_mean && moving_variance)
          << Error::RuntimeError() << "Must have moving_mean and moving_variance in eval mode.";
      return OpInterpUtil::Dispatch<one::Tensor>(
          *norm_eval_op_, {x, JUST(moving_mean), JUST(moving_variance), gamma_val, beta_val},
          attrs);
    }
    if (moving_mean) {
      return OpInterpUtil::Dispatch<one::Tensor>(
          *norm_training_stats_op_,
          {x, JUST(moving_mean), JUST(moving_variance), gamma_val, beta_val}, attrs);
    }
    return OpInterpUtil::Dispatch<one::Tensor>(*norm_training_no_stats_op_,
                                               {x, gamma_val, beta_val}, attrs);
  }

 private:
  std::shared_ptr<OpExpr> norm_eval_op_;
  std::shared_ptr<OpExpr> norm_training_stats_op_;
  std::shared_ptr<OpExpr> norm_training_no_stats_op_;
};

class NormalizationAddReluFunctor {
 public:
  NormalizationAddReluFunctor() {
    norm_eval_op_ = CHECK_JUST(one::OpBuilder("normalization")
                                   .Input("x")
                                   .Input("moving_mean")
                                   .Input("moving_variance")
                                   .Input("gamma")
                                   .Input("beta")
                                   .Output("y")
                                   .Attr("training", false)
                                   .Build());
    relu_op_ = CHECK_JUST(one::OpBuilder("relu").Input("x").Output("y").Build());
    add_op_ = CHECK_JUST(one::OpBuilder("add_n").Input("in", 2).Output("out").Build());
    fused_norm_training_stats_op_ = CHECK_JUST(one::OpBuilder("normalization_add_relu")
                                                   .Input("x")
                                                   .Input("moving_mean")
                                                   .Input("moving_variance")
                                                   .Input("gamma")
                                                   .Input("beta")
                                                   .Output("y")
                                                   .Output("reserve_space")
                                                   .Output("mean")
                                                   .Output("inv_variance")
                                                   .Attr("training", true)
                                                   .Build());
    fused_addend_norm_training_stats_op_ = CHECK_JUST(one::OpBuilder("normalization_add_relu")
                                                          .Input("x")
                                                          .Input("addend")
                                                          .Input("moving_mean")
                                                          .Input("moving_variance")
                                                          .Input("gamma")
                                                          .Input("beta")
                                                          .Output("y")
                                                          .Output("reserve_space")
                                                          .Output("mean")
                                                          .Output("inv_variance")
                                                          .Attr("training", true)
                                                          .Build());
    fused_norm_training_no_stats_op_ = CHECK_JUST(one::OpBuilder("normalization_add_relu")
                                                      .Input("x")
                                                      .Input("gamma")
                                                      .Input("beta")
                                                      .Output("y")
                                                      .Output("reserve_space")
                                                      .Output("mean")
                                                      .Output("inv_variance")
                                                      .Attr("training", true)
                                                      .Build());
    fused_addend_norm_training_no_stats_op_ = CHECK_JUST(one::OpBuilder("normalization_add_relu")
                                                             .Input("x")
                                                             .Input("addend")
                                                             .Input("gamma")
                                                             .Input("beta")
                                                             .Output("y")
                                                             .Output("reserve_space")
                                                             .Output("mean")
                                                             .Output("inv_variance")
                                                             .Attr("training", true)
                                                             .Build());
  }
  Maybe<Tensor> operator()(const std::shared_ptr<one::Tensor>& x,
                           const Optional<one::Tensor>& addend,
                           const Optional<one::Tensor>& moving_mean,
                           const Optional<one::Tensor>& moving_variance,
                           const std::shared_ptr<one::Tensor>& gamma,
                           const std::shared_ptr<one::Tensor>& beta, const int32_t& axis,
                           const float& epsilon, const float& momentum,
                           const bool& is_training) const {
    auto& attrs = THREAD_CACHED_MUTABLE_ATTR_MAP("axis", "epsilon", "momentum");
    // convert torch momentum to tensorflow momentum
    attrs.SetAllAttrs(axis, epsilon, static_cast<float>(1.0 - momentum));

    CHECK_OR_RETURN((moving_mean && moving_variance) || (!moving_mean && !moving_variance))
        << Error::RuntimeError()
        << "Both moving_mean and moving_variance should be None or Tensor.";
    if (!is_training) {
      CHECK_OR_RETURN(moving_mean && moving_variance)
          << Error::RuntimeError() << "Must have moving_mean and moving_variance in eval mode.";
      const auto& normalize_result = JUST(OpInterpUtil::Dispatch<one::Tensor>(
          *norm_eval_op_, {x, JUST(moving_mean), JUST(moving_variance), gamma, beta}, attrs));
      if (addend) {
        const auto& add_result =
            JUST(OpInterpUtil::Dispatch<one::Tensor>(*add_op_, {normalize_result, JUST(addend)}));
        return OpInterpUtil::Dispatch<one::Tensor>(*relu_op_, {add_result});
      } else {
        return OpInterpUtil::Dispatch<one::Tensor>(*relu_op_, {normalize_result});
      }
    } else if (moving_mean) {
      if (addend) {
        return OpInterpUtil::Dispatch<one::Tensor>(
            *fused_addend_norm_training_stats_op_,
            {x, JUST(addend), JUST(moving_mean), JUST(moving_variance), gamma, beta}, attrs);
      } else {
        return OpInterpUtil::Dispatch<one::Tensor>(
            *fused_norm_training_stats_op_,
            {x, JUST(moving_mean), JUST(moving_variance), gamma, beta}, attrs);
      }
    } else {
      if (addend) {
        return OpInterpUtil::Dispatch<one::Tensor>(*fused_addend_norm_training_no_stats_op_,
                                                   {x, JUST(addend), gamma, beta}, attrs);
      } else {
        return OpInterpUtil::Dispatch<one::Tensor>(*fused_norm_training_no_stats_op_,
                                                   {x, gamma, beta}, attrs);
      }
    }
  }

 private:
  std::shared_ptr<OpExpr> norm_eval_op_;
  std::shared_ptr<OpExpr> relu_op_;
  std::shared_ptr<OpExpr> add_op_;
  std::shared_ptr<OpExpr> fused_norm_training_stats_op_;
  std::shared_ptr<OpExpr> fused_addend_norm_training_stats_op_;
  std::shared_ptr<OpExpr> fused_norm_training_no_stats_op_;
  std::shared_ptr<OpExpr> fused_addend_norm_training_no_stats_op_;
};

class ConstantPadFunctor {
 public:
  ConstantPadFunctor() {
    constant_pad_ = CHECK_JUST(one::OpBuilder("pad").Input("x").Output("y").Build());
  }
  Maybe<Tensor> operator()(const std::shared_ptr<one::Tensor>& input,
                           const std::vector<int64_t>& pad, const Scalar& value) const {
    const int64_t ndim = input->shape()->NumAxes();
    const int64_t pad_size = pad.size();
    CHECK_LE_OR_RETURN(pad_size, 2 * ndim)
        << Error::RuntimeError() << "Pad size should less than or equal to input axes * 2.";
    CHECK_EQ_OR_RETURN(pad_size % 2, 0)
        << Error::RuntimeError() << "Length of pad must be even but instead it equals " << pad_size;

    std::vector<int64_t> pad_before(ndim, 0);
    std::vector<int64_t> pad_after(ndim, 0);
    const int64_t pad_pair = pad_size / 2;
    for (int64_t i = 0; i < pad_pair; ++i) {
      pad_before[ndim - i - 1] = pad[2 * i];
      pad_after[ndim - i - 1] = pad[2 * i + 1];
    }
    auto& attrs = THREAD_CACHED_MUTABLE_ATTR_MAP("padding", "floating_constant_value",
                                                 "integral_constant_value", "padding_before",
                                                 "padding_after");
    if (IsFloatingDataType(input->dtype()->data_type())
        || input->dtype()->data_type() == DataType::kFloat16) {
      attrs.SetAllAttrs(pad, value.As<double>(), static_cast<int64_t>(0), pad_before, pad_after);
    } else if (IsIntegralDataType(input->dtype()->data_type())) {
      attrs.SetAllAttrs(pad, static_cast<double>(0), value.As<int64_t>(), pad_before, pad_after);
    } else {
      UNIMPLEMENTED_THEN_RETURN() << "Data type should be floating or integral type.";
    }
    return OpInterpUtil::Dispatch<Tensor>(*constant_pad_, {input}, attrs);
  }

 private:
  std::shared_ptr<OpExpr> constant_pad_;
};

class ReflectionPadFunctor {
 public:
  ReflectionPadFunctor() {
    reflect_pad1d_ = CHECK_JUST(one::OpBuilder("reflection_pad1d").Input("x").Output("y").Build());
    reflect_pad2d_ = CHECK_JUST(one::OpBuilder("reflection_pad2d").Input("x").Output("y").Build());
  }
  Maybe<Tensor> operator()(const std::shared_ptr<one::Tensor>& input,
                           const std::vector<int64_t>& pad) const {
    auto& attrs = THREAD_CACHED_MUTABLE_ATTR_MAP("padding");
    attrs.SetAllAttrs(pad);
    const int64_t pad_size = pad.size();
    const size_t ndim = input->ndim();
    CHECK_LE_OR_RETURN(pad_size, 2 * ndim)
        << Error::RuntimeError() << "Pad size should less than or equal to input axes * 2.";

    if (pad_size == 2) {
      // 2D/3D reflect padding
      CHECK_OR_RETURN((ndim == 2 && input->shape()->At(1) != 0)
                      || (ndim == 3 && input->shape()->At(1) != 0 && input->shape()->At(2) != 0))
          << "2D or 3D (batch mode) tensor expected for input, but got: " << ndim;
      const int64_t pad_left = pad[0];
      const int64_t pad_right = pad[1];
      const int64_t dim_w = (ndim == 3) ? 2 : 1;
      const int64_t input_width = input->shape()->At(dim_w);
      const int64_t output_w = input_width + pad_left + pad_right;
      CHECK_OR_RETURN(pad_left < input_width && pad_right < input_width)
          << "Padding size should be less than the corresponding input dimension, but got: "
             "padding ("
          << pad_left << ", " << pad_right << ") at dimension " << dim_w << " of input "
          << input->shape()->ToString();
      CHECK_OR_RETURN(output_w >= 1)
          << "input (W: " << input_width << ")is too small. Calculated output W: " << output_w;

      if (ndim == 2) {
        // for 2D input
        auto unsqueezed_input = JUST(functional::Unsqueeze(input, 0));
        auto unsqueezed_output =
            JUST(OpInterpUtil::Dispatch<Tensor>(*reflect_pad1d_, {unsqueezed_input}, attrs));
        return JUST(functional::Squeeze(unsqueezed_output, std::vector<int32_t>{0}));
      }
      return OpInterpUtil::Dispatch<Tensor>(*reflect_pad1d_, {input}, attrs);
    } else if (pad_size == 4) {
      // 3D/4D reflect padding
      bool valid_dims = input->shape()->At(1) != 0 && input->shape()->At(2) != 0;
      CHECK_OR_RETURN((ndim == 3 && valid_dims)
                      || (ndim == 4 && valid_dims && input->shape()->At(3) != 0))
          << "3D or 4D (batch mode) tensor expected for input, but got: " << ndim;

      int dim_h = 1;
      int dim_w = 2;
      if (ndim == 4) {
        dim_w++;
        dim_h++;
      }

      const int64_t pad_left = pad[0];
      const int64_t pad_right = pad[1];
      const int64_t pad_top = pad[2];
      const int64_t pad_bottom = pad[3];

      const int64_t input_h = input->shape()->At(dim_h);
      const int64_t input_w = input->shape()->At(dim_w);
      const int64_t output_h = input_h + pad_top + pad_bottom;
      const int64_t output_w = input_w + pad_left + pad_right;
      CHECK_OR_RETURN(pad_left < input_w && pad_right < input_w)
          << Error::RuntimeError()
          << "Padding size should be less than the corresponding input "
             "dimension, but got: padding ("
          << pad_left << ", " << pad_right << ") at dimension " << dim_w << " of input " << ndim;

      CHECK_OR_RETURN(pad_top < input_h && pad_bottom < input_h)
          << Error::RuntimeError()
          << "Padding size should be less than the corresponding input "
             "dimension, but got: padding ("
          << pad_top << ", " << pad_bottom << ") at dimension " << dim_h << " of input " << ndim;

      CHECK_OR_RETURN(output_w >= 1 || output_h >= 1)
          << Error::RuntimeError() << "input (H: " << input_h << ", W: " << input_w
          << ")is too small. Calculated output H: " << output_h << " W: " << output_w;

      if (ndim == 3) {
        // for 3D input
        auto unsqueezed_input = JUST(functional::Unsqueeze(input, 0));
        auto unsqueezed_output =
            JUST(OpInterpUtil::Dispatch<Tensor>(*reflect_pad2d_, {unsqueezed_input}, attrs));
        return JUST(functional::Squeeze(unsqueezed_output, std::vector<int32_t>{0}));
      }
      return OpInterpUtil::Dispatch<Tensor>(*reflect_pad2d_, {input}, attrs);
    } else if (pad_size == 6) {
      UNIMPLEMENTED_THEN_RETURN() << "5D reflect padding are not supported for now";
    } else {
      UNIMPLEMENTED_THEN_RETURN()
          << "Only 2D, 3D, 4D, 5D padding with non-constant padding are supported for now";
    }
  }

 private:
  std::shared_ptr<OpExpr> reflect_pad1d_;
  std::shared_ptr<OpExpr> reflect_pad2d_;
};

class ReplicationPadFunctor {
 public:
  ReplicationPadFunctor() {
    replicate_pad1d_ =
        CHECK_JUST(one::OpBuilder("replication_pad1d").Input("x").Output("y").Build());
    replicate_pad2d_ =
        CHECK_JUST(one::OpBuilder("replication_pad2d").Input("x").Output("y").Build());
  }
  Maybe<Tensor> operator()(const std::shared_ptr<one::Tensor>& input,
                           const std::vector<int64_t>& pad) const {
    auto& attrs = THREAD_CACHED_MUTABLE_ATTR_MAP("padding");
    attrs.SetAllAttrs(pad);
    const int64_t pad_size = pad.size();
    const size_t ndim = input->ndim();
    CHECK_LE_OR_RETURN(pad_size, 2 * ndim)
        << Error::RuntimeError() << "Pad size should less than or equal to input axes * 2.";
    if (pad_size == 2) {
      // 2D/3D replicate padding
      CHECK_OR_RETURN((ndim == 2 && input->shape()->At(0) != 0 && input->shape()->At(1) != 0)
                      || (ndim == 3 && input->shape()->At(1) != 0 && input->shape()->At(2) != 0))
          << "Expected 2D or 3D (batch mode) tensor with possibly 0 batch size and other "
             "non-zero dimensions for input, but got: "
          << ndim;
      const int64_t pad_left = pad[0];
      const int64_t pad_right = pad[1];
      const int64_t dim_w = (ndim == 3) ? 2 : 1;
      const int64_t input_width = input->shape()->At(dim_w);
      const int64_t output_w = input_width + pad_left + pad_right;
      CHECK_OR_RETURN(output_w >= 1)
          << "input (W: " << input_width << ")is too small. Calculated output W: " << output_w;

      if (ndim == 2) {
        // for 2D input
        auto unsqueezed_input = JUST(functional::Unsqueeze(input, 0));
        auto unsqueezed_output =
            JUST(OpInterpUtil::Dispatch<Tensor>(*replicate_pad1d_, {unsqueezed_input}, attrs));
        return JUST(functional::Squeeze(unsqueezed_output, std::vector<int32_t>{0}));
      }
      return OpInterpUtil::Dispatch<Tensor>(*replicate_pad1d_, {input}, attrs);
    } else if (pad_size == 4) {
      // 3D/4D replicate padding
      bool valid_dims = input->shape()->At(1) != 0 && input->shape()->At(2) != 0;
      CHECK_OR_RETURN((ndim == 3 && valid_dims)
                      || (ndim == 4 && valid_dims && input->shape()->At(3) != 0))
          << "3D or 4D (batch mode) tensor expected for input, but got: " << ndim;

      int dim_h = 1;
      int dim_w = 2;
      if (ndim == 4) {
        dim_w++;
        dim_h++;
      }

      const int64_t pad_left = pad[0];
      const int64_t pad_right = pad[1];
      const int64_t pad_top = pad[2];
      const int64_t pad_bottom = pad[3];

      const int64_t input_h = input->shape()->At(dim_h);
      const int64_t input_w = input->shape()->At(dim_w);
      const int64_t output_h = input_h + pad_top + pad_bottom;
      const int64_t output_w = input_w + pad_left + pad_right;
      CHECK_OR_RETURN(output_w >= 1 || output_h >= 1)
          << Error::RuntimeError() << "input (H: " << input_h << ", W: " << input_w
          << ")is too small. Calculated output H: " << output_h << " W: " << output_w;

      if (ndim == 3) {
        // for 3D input
        auto unsqueezed_input = JUST(functional::Unsqueeze(input, 0));
        auto unsqueezed_output =
            JUST(OpInterpUtil::Dispatch<Tensor>(*replicate_pad2d_, {unsqueezed_input}, attrs));
        return JUST(functional::Squeeze(unsqueezed_output, std::vector<int32_t>{0}));
      }
      return OpInterpUtil::Dispatch<Tensor>(*replicate_pad2d_, {input}, attrs);
    } else if (pad_size == 6) {
      UNIMPLEMENTED_THEN_RETURN() << "5D replicate padding are not supported for now";
    } else {
      UNIMPLEMENTED_THEN_RETURN()
          << "Only 2D, 3D, 4D, 5D padding with non-constant padding are supported for now";
    }
  }

 private:
  std::shared_ptr<OpExpr> replicate_pad1d_;
  std::shared_ptr<OpExpr> replicate_pad2d_;
};

class PadFunctor {
 public:
  Maybe<Tensor> operator()(const std::shared_ptr<one::Tensor>& input,
                           const std::vector<int64_t>& pad, const std::string& mode,
                           const Scalar& value) const {
    if (mode == "constant") {
      return functional::ConstantPad(input, pad, value);
    } else if (mode == "reflect") {
      return functional::ReflectionPad(input, pad);
    } else if (mode == "replicate") {
      return functional::ReplicationPad(input, pad);
    } else {
      UNIMPLEMENTED_THEN_RETURN() << "Pad mode is " << mode
                                  << ", but only constant, reflect and replicate are valid.";
    }
  }
};

class DropoutFunctor {
 public:
  DropoutFunctor() {
    dropout_op_ =
        CHECK_JUST(one::OpBuilder("dropout").Input("in").Output("out").Output("mask").Build());
    dropout_addend_op_ = CHECK_JUST(one::OpBuilder("dropout")
                                        .Input("in")
                                        .Input("_add_to_output")
                                        .Output("out")
                                        .Output("mask")
                                        .Build());
    add_op_ = CHECK_JUST(one::OpBuilder("add_n").Input("in", 2).Output("out").Build());
  }
  Maybe<Tensor> operator()(const std::shared_ptr<one::Tensor>& x, const float& p,
                           const bool& training, const bool& inplace,
                           const Optional<one::Generator>& generator,
                           const Optional<one::Tensor>& addend) const {
    auto outputs = std::make_shared<TensorTuple>(1);
    if (inplace) {
      JUST(CheckInplaceValid(x));
      (*outputs)[0] = x;
    }
    const auto gen = generator.value_or(JUST(one::DefaultAutoGenerator()));
    const auto& dropout_state = std::make_shared<FusedDropoutKernelState>(gen);
    auto& dropout_attrs = THREAD_CACHED_MUTABLE_ATTR_MAP("rate");
    dropout_attrs.SetAllAttrs(p);
    if (addend) {
      if ((!training) || p == 0.0) {
        JUST(OpInterpUtil::Dispatch(*add_op_, {x, JUST(addend)}, outputs.get()));
      } else {
        outputs->resize(2);
        JUST(OpInterpUtil::Dispatch(*dropout_addend_op_, {x, JUST(addend)}, outputs.get(),
                                    OpExprInterpContext(dropout_attrs, dropout_state)));
      }
    } else {
      if (!training || p == 0.0) {
        return x;
      } else {
        outputs->resize(2);
        JUST(OpInterpUtil::Dispatch(*dropout_op_, {x}, outputs.get(),
                                    OpExprInterpContext(dropout_attrs, dropout_state)));
      }
    }
    return (*outputs)[0];
  }

 private:
  std::shared_ptr<OpExpr> dropout_op_;
  std::shared_ptr<OpExpr> dropout_addend_op_;
  std::shared_ptr<OpExpr> add_op_;
};

namespace {
Maybe<Tensor> MakeFeatureNoise(const std::shared_ptr<one::Tensor>& x) {
  const int64_t ndim = x->ndim();
  CHECK_GE_OR_RETURN(ndim, 2) << Error::RuntimeError()
                              << "Feature dropout requires at least 2 dimensions in the input";
  std::vector<int64_t> sizes;
  sizes.reserve(ndim);
  sizes.push_back(x->shape()->At(0));
  sizes.push_back(x->shape()->At(1));
  for (int i = 2; i < ndim; i++) { sizes.push_back(1); }
  return JUST(Empty(Shape(sizes), x->dtype(), JUST(x->device()), false));
}

Maybe<Tensor> DropoutImpl(const std::shared_ptr<one::Tensor>& input, const float& p,
                          const bool& train) {
  CHECK_EQ_OR_RETURN(p >= 0 && p <= 1, true)
      << "dropout probability has to be between 0 and 1, but got " << p;
  if (p == 0 || !train || input->shape()->elem_cnt() == 0) { return input; }
  if (p == 1) {
    std::shared_ptr<Tensor> other =
        JUST(Constant(*input->shape(), Scalar(0.0), input->dtype(), JUST(input->device())));
    return InplaceMul(input, other);
  }
  std::shared_ptr<Tensor> noise = JUST(MakeFeatureNoise(input));
  noise = JUST(BernoulliProb(noise, 1.0 - p, noise->dtype(), JUST(one::DefaultAutoGenerator())));
  noise = JUST(InplaceScalarDiv(noise, Scalar(1.0 - p)));
  noise = JUST(InplaceMul(input, noise));
  return noise;
}
}  // namespace

class Dropout1dFunctor {
 public:
  Maybe<Tensor> operator()(const std::shared_ptr<one::Tensor>& input, const float& p,
                           const bool& training) const {
    CHECK_EQ_OR_RETURN(p < 0 || p > 1.0, true)
        << "dropout probability has to be between 0 and 1, but got " << p;
    const int input_dim = input->ndim();
    CHECK_EQ_OR_RETURN(input_dim != 2 && input_dim != 3, true)
        << "dropout1d: Expected 2D or 3D input, but received a {inp_dim}D input. "
           "Note that dropout1d exists to provide channel-wise dropout on inputs with 1 "
           "spatial dimension, a channel dimension, and an optional batch dimension "
           "(i.e. 2D or 3D inputs).";
    bool is_batched = (input_dim == 3);
    std::shared_ptr<one::Tensor> result;
    if (!is_batched) { result = JUST(Unsqueeze(input, 0)); }
    result = JUST(DropoutImpl(result, p, training));
    if (!is_batched) { result = JUST(Squeeze(result, std::vector<int32_t>{0})); }
    return result;
  }
};

class Dropout2dFunctor {
 public:
  Maybe<Tensor> operator()(const std::shared_ptr<one::Tensor>& input, const float& p,
                           const bool& training) const {
    CHECK_EQ_OR_RETURN(p < 0 || p > 1.0, true)
        << "dropout probability has to be between 0 and 1, but got " << p;
    const int input_dim = input->ndim();
    CHECK_EQ_OR_RETURN(input_dim != 3 && input_dim != 4, true)
        << "dropout2d: Received a {inp_dim}-D input to dropout2d, which is deprecated "
           "and will result in an error in a future release. To retain the behavior "
           "and silence this warning, please use dropout instead. Note that dropout2d "
           "exists to provide channel-wise dropout on inputs with 2 spatial dimensions, "
           "a channel dimension, and an optional batch dimension (i.e. 3D or 4D inputs).";
    CHECK_EQ_OR_RETURN(input_dim == 3, true)
        << "dropout2d: Received a 3D input to dropout2d and assuming that channel-wise "
           "1D dropout behavior is desired - input is interpreted as shape (N, C, L), where C "
           "is the channel dim. This behavior will change in a future release to interpret the "
           "input as one without a batch dimension, i.e. shape (C, H, W). To maintain the 1D "
           "channel-wise dropout behavior, please switch to using dropout1d instead.";
    return JUST(DropoutImpl(input, p, training));
  }
};

class Dropout3dFunctor {
 public:
  Maybe<Tensor> operator()(const std::shared_ptr<one::Tensor>& input, const float& p,
                           const bool& training) const {
    CHECK_EQ_OR_RETURN(p < 0 || p > 1.0, true)
        << "dropout probability has to be between 0 and 1, but got " << p;
    const int input_dim = input->ndim();
    CHECK_EQ_OR_RETURN(input_dim != 4 && input_dim != 5, true)
        << "dropout3d: Received a {inp_dim}-D input to dropout3d, which is deprecated "
           "and will result in an error in a future release. To retain the behavior "
           "and silence this warning, please use dropout instead. Note that dropout3d "
           "exists to provide channel-wise dropout on inputs with 3 spatial dimensions, "
           "a channel dimension, and an optional batch dimension (i.e. 4D or 5D inputs).";
    bool is_batched = (input_dim == 5);
    std::shared_ptr<one::Tensor> result;
    if (!is_batched) { result = JUST(Unsqueeze(input, 0)); }
    result = JUST(DropoutImpl(result, p, training));
    if (!is_batched) { result = JUST(Squeeze(result, std::vector<int32_t>{0})); }
    return result;
  }
};

class DropoutGradFunctor {
 public:
  DropoutGradFunctor() {
    dropout_grad_op_ =
        CHECK_JUST(one::OpBuilder("dropout_grad").Input("dy").Input("mask").Output("dx").Build());
  }
  Maybe<Tensor> operator()(const std::shared_ptr<one::Tensor>& dy,
                           const std::shared_ptr<one::Tensor>& mask, const float& scale) const {
    auto& dropout_grad_attrs = THREAD_CACHED_MUTABLE_ATTR_MAP("scale");
    dropout_grad_attrs.SetAllAttrs(scale);
    return OpInterpUtil::Dispatch<Tensor>(*dropout_grad_op_, {dy, mask}, dropout_grad_attrs);
  }

 private:
  std::shared_ptr<OpExpr> dropout_grad_op_;
};

class AvgPoolNDFunctor {
 public:
  AvgPoolNDFunctor() = default;
  virtual ~AvgPoolNDFunctor() = default;
  Maybe<Tensor> operator()(const std::shared_ptr<one::Tensor>& x,
                           const std::vector<int32_t>& kernel_size,
                           const Optional<std::vector<int32_t>>& stride,
                           const std::vector<int32_t>& padding, const bool& ceil_mode,
                           const bool& count_include_pad, const int32_t& divisor_override,
                           const std::string& data_format) const {
    auto& attrs =
        THREAD_CACHED_MUTABLE_ATTR_MAP("kernel_size", "padding", "stride", "data_format",
                                       "ceil_mode", "count_include_pad", "divisor_override");
    // If stride is None, we set it as kernel_size to align Pytorch.
    attrs.SetAllAttrs(kernel_size, padding, stride ? *JUST(stride) : kernel_size, data_format,
                      ceil_mode, count_include_pad, divisor_override);
    return OpInterpUtil::Dispatch<Tensor>(*op_, {x}, attrs);
  }

 protected:
  std::shared_ptr<OpExpr> op_;
};

class AvgPool1DFunctor : public AvgPoolNDFunctor {
 public:
  AvgPool1DFunctor() {
    op_ = CHECK_JUST(one::OpBuilder("avg_pool_1d").Input("x").Output("y").Build());
  }
};

class AvgPool2DFunctor : public AvgPoolNDFunctor {
 public:
  AvgPool2DFunctor() {
    op_ = CHECK_JUST(one::OpBuilder("avg_pool_2d").Input("x").Output("y").Build());
  }
};

class AvgPool3DFunctor : public AvgPoolNDFunctor {
 public:
  AvgPool3DFunctor() {
    op_ = CHECK_JUST(one::OpBuilder("avg_pool_3d").Input("x").Output("y").Build());
  }
};

class UnfoldFunctor {
 public:
  UnfoldFunctor() {
    unfold_op_ = CHECK_JUST(one::OpBuilder("unfold").Input("x").Output("y").Build());
  }
  Maybe<Tensor> operator()(const std::shared_ptr<one::Tensor>& x,
                           const std::vector<int32_t>& kernel_size,
                           const std::vector<int32_t>& dilation_rate,
                           const std::vector<int32_t>& padding, const std::vector<int32_t>& strides,
                           const std::string& data_format) const {
    const auto& x_shape = x->shape();
    // Only Support 4d tensor now.
    CHECK_EQ_OR_RETURN(x_shape->NumAxes(), 4)
        << Error::RuntimeError() << "Input Tensor dim should == 4";
    auto& attrs = THREAD_CACHED_MUTABLE_ATTR_MAP("kernel_size", "dilation_rate", "padding",
                                                 "strides", "data_format");
    attrs.SetAllAttrs(kernel_size, dilation_rate, padding, strides, data_format);
    return OpInterpUtil::Dispatch<Tensor>(*unfold_op_, {x}, attrs);
  }

 private:
  std::shared_ptr<OpExpr> unfold_op_;
};

class FoldFunctor {
 public:
  FoldFunctor() { fold_op_ = CHECK_JUST(one::OpBuilder("fold").Input("x").Output("y").Build()); }
  Maybe<Tensor> operator()(const std::shared_ptr<one::Tensor>& x,
                           const std::vector<int32_t>& output_size,
                           const std::vector<int32_t>& kernel_size,
                           const std::vector<int32_t>& dilation_rate,
                           const std::vector<int32_t>& padding, const std::vector<int32_t>& strides,
                           const std::string& data_format) const {
    const auto& x_shape = x->shape();
    // Only Support 3d tensor fold now. format is (N, C*K*K, L)
    CHECK_EQ_OR_RETURN(x_shape->NumAxes(), 3)
        << Error::RuntimeError() << "Input Tensor dim should == 3";
    auto& attrs = THREAD_CACHED_MUTABLE_ATTR_MAP("output_size", "kernel_size", "dilation_rate",
                                                 "padding", "strides", "data_format");
    attrs.SetAllAttrs(output_size, kernel_size, dilation_rate, padding, strides, data_format);
    return OpInterpUtil::Dispatch<Tensor>(*fold_op_, {x}, attrs);
  }

 private:
  std::shared_ptr<OpExpr> fold_op_;
};

class OneHotFunctor {
 public:
  OneHotFunctor() {
    one_hot_op_ = CHECK_JUST(one::OpBuilder("one_hot").Input("indices").Output("out").Build());
  }
  Maybe<Tensor> operator()(const std::shared_ptr<one::Tensor>& input, const int64_t& num_classes,
                           const Scalar& on_value, const Scalar& off_value) const {
    CHECK_OR_RETURN(!IsFloatingDataType(input->dtype()->data_type()))
        << Error::RuntimeError() << "one_hot is only applicable to index tensor.";
    auto& attrs =
        THREAD_CACHED_MUTABLE_ATTR_MAP("depth", "dtype", "floating_on_value", "floating_off_value",
                                       "integer_on_value", "integer_off_value");
    int64_t depth = num_classes;
    if (num_classes == -1) {
      std::vector<int32_t> axis(input->ndim());
      std::iota(axis.begin(), axis.end(), 0);
      auto tensor_max = JUST(functional::ReduceMax(input, axis, false));

      int64_t max = 0;
      const auto& callback = [&](ep::Stream* stream,
                                 const std::shared_ptr<vm::EagerBlobObject>& eager_blob_object) {
        SyncAutoMemcpy(stream, &max, eager_blob_object->dptr(), sizeof(max),
                       memory::MakeHostMemCase(), eager_blob_object->mem_case());
      };
      JUST(SyncAccessTensorWithTimeOut(tensor_max, callback, "const"));
      depth = max + 1;
    }
    // Refer to: https://github.com/Oneflow-Inc/oneflow/pull/5315/files#r755823506
    bool is_on_value_double = on_value.IsFloatingPoint();
    bool is_off_value_double = off_value.IsFloatingPoint();
    if (is_on_value_double || is_off_value_double) {
      attrs.SetAllAttrs(depth, kFloat, on_value.As<double>(), off_value.As<double>(),
                        static_cast<int64_t>(0), static_cast<int64_t>(0));
    } else {
      attrs.SetAllAttrs(depth, kInt64, static_cast<double>(0), static_cast<double>(0),
                        on_value.As<int64_t>(), off_value.As<int64_t>());
    }
    return OpInterpUtil::Dispatch<Tensor>(*one_hot_op_, {input}, attrs);
  }

 private:
  std::shared_ptr<OpExpr> one_hot_op_;
};

class PairwiseDistanceFunctor {
 public:
  Maybe<Tensor> operator()(const std::shared_ptr<Tensor>& x, const std::shared_ptr<Tensor>& y,
                           const float& p, const double& eps, bool keepdim) const {
    const int64_t xdim = x->ndim();
    const int64_t ydim = y->ndim();
    const int64_t output_dim = xdim > ydim ? xdim : ydim;
    const auto& sub = JUST(ScalarAdd(JUST(Sub(x, y, 1, false)), eps, 1, false));
    return ScalarNorm(sub, p, output_dim - 1, keepdim, NullOpt);
  }
};

class CosineSimilarityFunctor {
 public:
  Maybe<Tensor> operator()(const std::shared_ptr<one::Tensor>& x,
                           const std::shared_ptr<one::Tensor>& y, const int32_t& dim,
                           const double& eps) const {
    const auto& x_shape = *(x->shape());
    const auto& y_shape = *(y->shape());
    std::shared_ptr<one::Tensor> x_extend = x;
    std::shared_ptr<one::Tensor> y_extend = y;
    if (x_shape != y_shape) {
      Shape max_shape = Shape::Ones(std::max(x_shape.NumAxes(), y_shape.NumAxes()));
      for (int64_t i = max_shape.NumAxes() - 1; i >= 0; i--) {
        int64_t offset = max_shape.NumAxes() - 1 - i;
        int64_t dim_x = x_shape.NumAxes() - 1 - offset;
        int64_t dim_y = y_shape.NumAxes() - 1 - offset;
        int64_t size_x = (dim_x >= 0) ? x_shape.At(dim_x) : 1;
        int64_t size_y = (dim_y >= 0) ? y_shape.At(dim_y) : 1;
        if (!(size_x == size_y || size_x == 1 || size_y == 1)) {
          return Error::RuntimeError()
                 << "The size of tensor a (" << size_x << ") must match the size of tensor b ("
                 << size_y << ") at non-singleton dimension " << i;
        }
        max_shape.Set(i, std::max(size_x, size_y));
      }
      x_extend = JUST(Expand(x, max_shape));
      y_extend = JUST(Expand(y, max_shape));
    }
    TensorProcessor tensor_processor;
    JUST(tensor_processor.PromoteInputsToCommonDtype(true).AddInputs({x_extend, y_extend}).Apply());
    TensorTuple input_vec = JUST(tensor_processor.GetInputs());
    const auto common_dtype = JUST(oneflow::VectorAt(input_vec, 0))->dtype();
    if (!IsFloatingDataType(common_dtype->data_type())) {
      return Error::RuntimeError()
             << "expected common dtype to be floating point, yet common dtype is "
             << common_dtype->name();
    }
    auto& x_ = JUST(oneflow::VectorAt(input_vec, 0));
    auto& y_ = JUST(oneflow::VectorAt(input_vec, 1));
    std::shared_ptr<Tensor> w12 =
        JUST(functional::ReduceSum(JUST(functional::Mul(x_, y_)), {dim}, false));
    std::shared_ptr<Tensor> w1 =
        JUST(functional::ReduceSum(JUST(functional::Mul(x_, x_)), {dim}, false));
    std::shared_ptr<Tensor> w2 =
        JUST(functional::ReduceSum(JUST(functional::Mul(y_, y_)), {dim}, false));
    std::shared_ptr<Tensor> n12 = JUST(functional::Sqrt(
        JUST(functional::Clamp(JUST(functional::Mul(w1, w2)), Scalar(eps * eps), NullOpt))));
    return functional::Div(w12, n12);
  }
};

class L2NormalizeFunctor {
 public:
  L2NormalizeFunctor() {
    op_ = CHECK_JUST(
        one::OpBuilder("l2_normalize").Input("x").Output("y").Output("square_x_sum").Build());
  }
  Maybe<Tensor> operator()(const std::shared_ptr<one::Tensor>& input, const int32_t& axis,
                           const float& epsilon) const {
    const int32_t ndims = input->shape()->NumAxes();
    const int32_t final_dim = ndims - 1;

    auto axis_ = axis >= 0 ? axis : axis + ndims;
    CHECK_GE_OR_RETURN(axis_, 0) << Error::RuntimeError() << "Axis should >=0 but axis is " << axis_
                                 << " now.";
    CHECK_LE_OR_RETURN(axis_, final_dim) << Error::RuntimeError() << "Axis should < " << ndims
                                         << " but axis is " << axis_ << " now.";

    auto& attrs = THREAD_CACHED_MUTABLE_ATTR_MAP("epsilon", "axis");
    attrs.SetAllAttrs(epsilon, final_dim);

    if (axis_ == final_dim) { return OpInterpUtil::Dispatch<Tensor>(*op_, {input}, attrs); }

    std::vector<int> input_perm(input->shape()->dim_vec().size(), 0);
    for (size_t i = 0; i < input_perm.size(); ++i) { input_perm[i] = static_cast<int>(i); }
    std::swap(input_perm[final_dim], input_perm[static_cast<size_t>(axis_)]);

    const auto result = JUST(OpInterpUtil::Dispatch<TensorTuple>(
        *op_, {JUST(functional::Transpose(input, input_perm))}, attrs));
    return functional::Transpose((*result)[0], input_perm);
  }

 private:
  std::shared_ptr<OpExpr> op_;
};

class NormalizeFunctor {
 public:
  Maybe<Tensor> operator()(const std::shared_ptr<one::Tensor>& input, const float& p,
                           const int32_t& dim, const float& eps,
                           const bool& use_l2_norm_kernel) const {
    if (use_l2_norm_kernel && (std::fabs(p - 2.0f) < std::numeric_limits<float>::min())) {
      return functional::L2Normalize(input, dim, eps);
    }
    return SequenceFunction<Maybe<Tensor>(const std::shared_ptr<Tensor>&, const float&,
                                          const int32_t&)>(
               [](const auto& x, const float& p, const int32_t& dim) -> Maybe<Tensor> {
                 return functional::ScalarNorm(x, p, dim, true, NullOpt);
               })
        .then([&](const auto& x) { return functional::Clamp(x, eps, NullOpt); })
        .then([&](const auto& x) { return functional::Div(input, x); })
        .call(input, p, dim);
  }
};

class FusedSelfAttentionFunctor {
 public:
  FusedSelfAttentionFunctor() {
    op_ = CHECK_JUST(one::OpBuilder("fused_self_attention_query_mul_key_and_value")
                         .Input("hidden_states")
                         .Output("query_mul_key")
                         .Output("value")
                         .Build());
  }
  Maybe<TensorTuple> operator()(const std::shared_ptr<one::Tensor>& hidden_states,
                                const int64_t& head_size, const float& alpha) const {
    auto& attrs = THREAD_CACHED_MUTABLE_ATTR_MAP("head_size", "alpha");
    attrs.SetAllAttrs(head_size, alpha);
    return OpInterpUtil::Dispatch<TensorTuple>(*op_, {hidden_states}, attrs);
  }

 private:
  std::shared_ptr<OpExpr> op_;
};

class FusedSelfAttentionGradFunctor {
 public:
  FusedSelfAttentionGradFunctor() {
    op_ = CHECK_JUST(one::OpBuilder("fused_self_attention_query_mul_key_and_value_grad")
                         .Input("query_mul_key_grad")
                         .Input("value_grad")
                         .Input("hidden_states")
                         .Output("hidden_states_grad")
                         .Build());
  }
  Maybe<Tensor> operator()(const std::shared_ptr<one::Tensor>& query_mul_key_grad,
                           const std::shared_ptr<one::Tensor>& value_grad,
                           const std::shared_ptr<one::Tensor>& hidden_states,
                           const float& alpha) const {
    auto& attrs = THREAD_CACHED_MUTABLE_ATTR_MAP("alpha");
    attrs.SetAllAttrs(alpha);
    return OpInterpUtil::Dispatch<Tensor>(*op_, {query_mul_key_grad, value_grad, hidden_states},
                                          attrs);
  }

 private:
  std::shared_ptr<OpExpr> op_;
};

class FusedScaleTrilSoftmaxMaskScaleFunctor {
 public:
  FusedScaleTrilSoftmaxMaskScaleFunctor() {
    random_mask_like_op_ =
        CHECK_JUST(one::OpBuilder("random_mask_like").Input("like").Output("out").Build());
    fused_op_ = CHECK_JUST(one::OpBuilder("fused_tril_scale_softmax_mask_scale")
                               .Input("x")
                               .Input("mask")
                               .Output("y")
                               .Output("softmax_y")
                               .Build());
  }
  Maybe<TensorTuple> operator()(const std::shared_ptr<one::Tensor>& x, const float p,
                                const int64_t diagonal, const float tril_scale_value,
                                const float tril_fill_value,
                                const Optional<one::Generator>& generator) const {
    const auto gen = generator.value_or(JUST(one::DefaultAutoGenerator()));
    auto& random_mask_like_attrs = THREAD_CACHED_MUTABLE_ATTR_MAP("rate", "seed");
    random_mask_like_attrs.SetAllAttrs(p, static_cast<int64_t>(gen->current_seed()));
    const auto& random_mask_like_state = std::make_shared<RandomMaskLikeKernelState>(gen);

    const auto& mask = JUST(OpInterpUtil::Dispatch<Tensor>(
        *random_mask_like_op_, {x},
        OpExprInterpContext(random_mask_like_attrs, random_mask_like_state)));

    float mask_scale_value = 1.0;
    if (p != 1.0) { mask_scale_value = 1.0 / (1.0 - p); }
    auto& fused_attrs = THREAD_CACHED_MUTABLE_ATTR_MAP("diagonal", "tril_scale_value",
                                                       "mask_scale_value", "tril_fill_value");
    fused_attrs.SetAllAttrs(diagonal, tril_scale_value, mask_scale_value, tril_fill_value);
    return OpInterpUtil::Dispatch<TensorTuple>(*fused_op_, {x, mask}, fused_attrs);
  }

 private:
  std::shared_ptr<OpExpr> fused_op_;
  std::shared_ptr<OpExpr> random_mask_like_op_;
};

class L2NormalizeGradFunctor {
 public:
  L2NormalizeGradFunctor() {
    op_ = CHECK_JUST(one::OpBuilder("l2_normalize_grad")
                         .Input("dy")
                         .Input("y")
                         .Input("square_x_sum")
                         .Output("dx")
                         .Build());
  }
  Maybe<Tensor> operator()(const std::shared_ptr<one::Tensor>& dy,
                           const std::shared_ptr<one::Tensor>& y,
                           const std::shared_ptr<one::Tensor>& square_x_sum, const int32_t& axis,
                           const float& epsilon) const {
    auto& attrs = THREAD_CACHED_MUTABLE_ATTR_MAP("axis", "epsilon");
    attrs.SetAllAttrs(axis, epsilon);
    return OpInterpUtil::Dispatch<Tensor>(*op_, {dy, y, square_x_sum}, attrs);
  }

 private:
  std::shared_ptr<OpExpr> op_;
};

class FusedBiasAddGeluFunctor {
 public:
  FusedBiasAddGeluFunctor() {
    op_ = CHECK_JUST(
        one::OpBuilder("fused_bias_add_gelu").Input("a").Input("b").Output("out").Build());
  }
  Maybe<Tensor> operator()(const std::shared_ptr<one::Tensor>& a,
                           const std::shared_ptr<one::Tensor>& b, const int32_t& axis) const {
    auto& attrs = THREAD_CACHED_MUTABLE_ATTR_MAP("axis");
    attrs.SetAllAttrs(axis);
    return OpInterpUtil::Dispatch<Tensor>(*op_, {a, b}, attrs);
  }

 private:
  std::shared_ptr<OpExpr> op_;
};

class FusedBiasAddGeluGradFunctor {
 public:
  FusedBiasAddGeluGradFunctor() {
    op_ = CHECK_JUST(one::OpBuilder("fused_bias_add_gelu_grad")
                         .Input("a")
                         .Input("b")
                         .Input("dy")
                         .Output("dx")
                         .Build());
  }
  Maybe<Tensor> operator()(const std::shared_ptr<one::Tensor>& a,
                           const std::shared_ptr<one::Tensor>& b,
                           const std::shared_ptr<one::Tensor>& dy, const int32_t& axis) const {
    auto& attrs = THREAD_CACHED_MUTABLE_ATTR_MAP("axis");
    attrs.SetAllAttrs(axis);
    return OpInterpUtil::Dispatch<Tensor>(*op_, {a, b, dy}, attrs);
  }

 private:
  std::shared_ptr<OpExpr> op_;
};

class FusedBiasAddDropoutFunctor {
 public:
  FusedBiasAddDropoutFunctor() {
    random_mask_like_op_ =
        CHECK_JUST(one::OpBuilder("random_mask_like").Input("like").Output("out").Build());
    fused_bias_add_mask_scale_op_ = CHECK_JUST(one::OpBuilder("fused_bias_add_mask_scale")
                                                   .Input("a")
                                                   .Input("b")
                                                   .Input("mask")
                                                   .Output("out")
                                                   .Build());
  }
  Maybe<Tensor> operator()(const std::shared_ptr<one::Tensor>& a,
                           const std::shared_ptr<one::Tensor>& b, const float& p,
                           const int32_t& axis, const Optional<one::Generator>& generator) const {
    int32_t axis_val = axis;
    if (axis_val < 0) {
      const int64_t num_axes = a->shape()->NumAxes();
      axis_val += num_axes;
    }
    if (p > 0.0) {
      const auto gen = generator.value_or(JUST(one::DefaultAutoGenerator()));
      auto& random_mask_like_attrs = THREAD_CACHED_MUTABLE_ATTR_MAP("rate", "seed");
      random_mask_like_attrs.SetAllAttrs(p, static_cast<int64_t>(gen->current_seed()));
      const auto& random_mask_like_state = std::make_shared<RandomMaskLikeKernelState>(gen);

      float scale = 0.0;
      if (p != 1.0) { scale = 1.0 / (1.0 - p); }
      auto& fused_bias_add_mask_attrs = THREAD_CACHED_MUTABLE_ATTR_MAP("scale", "axis");
      fused_bias_add_mask_attrs.SetAllAttrs(scale, axis_val);

      return SequenceFunction<Maybe<Tensor>()>([&]() -> Maybe<Tensor> {
               return OpInterpUtil::Dispatch<Tensor>(
                   *random_mask_like_op_, {a},
                   OpExprInterpContext(random_mask_like_attrs, random_mask_like_state));
             })
          .then([&](const std::shared_ptr<one::Tensor>& x) {
            return OpInterpUtil::Dispatch<Tensor>(*fused_bias_add_mask_scale_op_, {a, b, x},
                                                  fused_bias_add_mask_attrs);
          })
          .call();
    } else {
      return functional::BiasAdd(a, b, axis_val);
    }
  }

 private:
  std::shared_ptr<OpExpr> random_mask_like_op_;
  std::shared_ptr<OpExpr> fused_bias_add_mask_scale_op_;
};

class FusedScaleTrilFunctor {
 public:
  FusedScaleTrilFunctor() {
    op_ = CHECK_JUST(one::OpBuilder("fused_scale_tril").Input("in").Output("out").Build());
  }

  Maybe<Tensor> operator()(const std::shared_ptr<one::Tensor>& x, const int64_t& diagonal,
                           const Scalar& fill_value, const Scalar& scale) const {
    auto& attrs = THREAD_CACHED_MUTABLE_ATTR_MAP(
        "diagonal", "floating_fill_value", "is_floating_fill_value", "integer_fill_value",
        "floating_scale_value", "is_floating_scale_value", "integer_scale_value");
    bool is_fill_value_double = fill_value.IsFloatingPoint();
    bool is_scale_double = scale.IsFloatingPoint();

    double floating_fill_value = 0;
    int64_t integer_fill_value = 0;
    if (is_fill_value_double) {
      floating_fill_value = fill_value.As<double>();
    } else {
      integer_fill_value = fill_value.As<int64_t>();
    }
    double floating_scale_value = 0;
    int64_t integer_scale_value = 0;
    if (is_scale_double) {
      floating_scale_value = scale.As<double>();
    } else {
      integer_scale_value = scale.As<int64_t>();
    }
    attrs.SetAllAttrs(diagonal, floating_fill_value, is_fill_value_double, integer_fill_value,
                      floating_scale_value, is_scale_double, integer_scale_value);
    return OpInterpUtil::Dispatch<Tensor>(*op_, {x}, attrs);
  }

 private:
  std::shared_ptr<OpExpr> op_;
};

class FusedScaleMaskSoftmaxFunctor {
 public:
  FusedScaleMaskSoftmaxFunctor() {
    op_ = CHECK_JUST(
        one::OpBuilder("fused_scale_mask_softmax").Input("x").Input("mask").Output("y").Build());
  }
  Maybe<Tensor> operator()(const std::shared_ptr<one::Tensor>& x,
                           const std::shared_ptr<one::Tensor>& mask, const float& fill_value,
                           const float& scale) const {
    auto& attrs = THREAD_CACHED_MUTABLE_ATTR_MAP("scale_value", "mask_fill_value");
    attrs.SetAllAttrs(scale, fill_value);
    return OpInterpUtil::Dispatch<Tensor>(*op_, {x, mask}, attrs);
  }

 private:
  std::shared_ptr<OpExpr> op_;
};

class FusedScaleMaskSoftmaxDropoutFunctor {
 public:
  FusedScaleMaskSoftmaxDropoutFunctor() {
    random_mask_like_op_ =
        CHECK_JUST(one::OpBuilder("random_mask_like").Input("like").Output("out").Build());
    fused_scale_mask_softmax_dropout_op_ =
        CHECK_JUST(one::OpBuilder("fused_scale_mask_softmax_dropout")
                       .Input("x")
                       .Input("mask")
                       .Input("dropout_mask")
                       .Output("y")
                       .Output("softmax_y")
                       .Build());
  }
  Maybe<TensorTuple> operator()(const std::shared_ptr<one::Tensor>& x,
                                const std::shared_ptr<one::Tensor>& mask, const float& fill_value,
                                const float& scale, const float& p, const bool& training,
                                const Optional<one::Generator>& generator) const {
    float rate = p;
    if (!training) rate = 0.0;
    const auto gen = generator.value_or(JUST(one::DefaultAutoGenerator()));
    auto& random_mask_like_attrs = THREAD_CACHED_MUTABLE_ATTR_MAP("rate", "seed");
    random_mask_like_attrs.SetAllAttrs(rate, static_cast<int64_t>(gen->current_seed()));
    const auto& random_mask_like_state = std::make_shared<RandomMaskLikeKernelState>(gen);

    const auto& dropout_mask = JUST(OpInterpUtil::Dispatch<Tensor>(
        *random_mask_like_op_, {x},
        OpExprInterpContext(random_mask_like_attrs, random_mask_like_state)));

    float dropout_scale = 0.0;
    if (rate != 1.0) { dropout_scale = 1.0 / (1.0 - rate); }
    auto& fused_scale_mask_softmax_dropout_attrs =
        THREAD_CACHED_MUTABLE_ATTR_MAP("scale_value", "mask_fill_value", "dropout_scale_value");
    fused_scale_mask_softmax_dropout_attrs.SetAllAttrs(scale, fill_value, dropout_scale);
    return OpInterpUtil::Dispatch<TensorTuple>(*fused_scale_mask_softmax_dropout_op_,
                                               {x, mask, dropout_mask},
                                               fused_scale_mask_softmax_dropout_attrs);
  }

 private:
  std::shared_ptr<OpExpr> random_mask_like_op_;
  std::shared_ptr<OpExpr> fused_scale_mask_softmax_dropout_op_;
};

class CtcGreedyDecoderFunctor {
 public:
  CtcGreedyDecoderFunctor() {
    op_ = CHECK_JUST(one::OpBuilder("ctc_greedy_decoder")
                         .Input("log_probs")
                         .Input("input_lengths")
                         .Output("decoded")
                         .Output("neg_sum_logits")
                         .Build());
  }
  Maybe<TensorTuple> operator()(const std::shared_ptr<one::Tensor>& log_probs,
                                const std::shared_ptr<one::Tensor>& input_lengths,
                                const bool& merge_repeated) const {
    auto& attrs = THREAD_CACHED_MUTABLE_ATTR_MAP("merge_repeated");
    attrs.SetAllAttrs(merge_repeated);
    return OpInterpUtil::Dispatch<TensorTuple>(*op_, {log_probs, input_lengths}, attrs);
  }

 private:
  std::shared_ptr<OpExpr> op_;
};

class PariticalFCSampleDisableBoxing {
 public:
  PariticalFCSampleDisableBoxing() {
    op_ = CHECK_JUST(one::OpBuilder("distributed_partial_fc_sample_disable_boxing")
                         .Input("sampled_weight_diff")
                         .Input("sampled_label")
                         .Output("boxing_disabled_sampled_weight_diff")
                         .Output("boxing_disabled_sampled_label")
                         .Build());
  }
  Maybe<TensorTuple> operator()(const std::shared_ptr<one::Tensor>& sampled_weight_diff,
                                const std::shared_ptr<one::Tensor>& sampled_label) const {
    return OpInterpUtil::Dispatch<TensorTuple>(*op_, {sampled_weight_diff, sampled_label});
  }

 private:
  std::shared_ptr<OpExpr> op_;
};

class NmsFunctor {
 public:
  NmsFunctor() { op_ = CHECK_JUST(one::OpBuilder("nms").Input("in").Output("out").Build()); }

  Maybe<Tensor> operator()(const std::shared_ptr<one::Tensor>& x, const float& iou_threshold,
                           const int32_t& keep_n) const {
    auto& attrs = THREAD_CACHED_MUTABLE_ATTR_MAP("iou_threshold", "keep_n");
    attrs.SetAllAttrs(iou_threshold, keep_n);
    return OpInterpUtil::Dispatch<Tensor>(*op_, {x}, attrs);
  }

 private:
  std::shared_ptr<OpExpr> op_;
};

class RoiAlignFunctor {
 public:
  RoiAlignFunctor() {
    op_ = CHECK_JUST(one::OpBuilder("roi_align").Input("x").Input("rois").Output("y").Build());
  }

  Maybe<Tensor> operator()(const std::shared_ptr<one::Tensor>& x,
                           const std::shared_ptr<one::Tensor>& rois, const float& spatial_scale,
                           const int32_t& pooled_h, const int32_t& pooled_w,
                           const int32_t& sampling_ratio, const bool& aligned) const {
    auto& attrs = THREAD_CACHED_MUTABLE_ATTR_MAP("spatial_scale", "pooled_h", "pooled_w",
                                                 "sampling_ratio", "aligned");
    attrs.SetAllAttrs(spatial_scale, pooled_h, pooled_w, sampling_ratio, aligned);
    return OpInterpUtil::Dispatch<Tensor>(*op_, {x, rois}, attrs);
  }

 private:
  std::shared_ptr<OpExpr> op_;
};

class RoiAlignGradFunctor {
 public:
  RoiAlignGradFunctor() {
    op_ = CHECK_JUST(one::OpBuilder("roi_align_grad")
                         .Input("dy")
                         .Input("x_like")
                         .Input("rois")
                         .Output("dx")
                         .Build());
  }

  Maybe<Tensor> operator()(const std::shared_ptr<one::Tensor>& dy,
                           const std::shared_ptr<one::Tensor>& x_like,
                           const std::shared_ptr<one::Tensor>& rois, const float& spatial_scale,
                           const int32_t& pooled_h, const int32_t& pooled_w,
                           const int32_t& sampling_ratio, const bool& aligned) const {
    auto& attrs = THREAD_CACHED_MUTABLE_ATTR_MAP("spatial_scale", "pooled_h", "pooled_w",
                                                 "sampling_ratio", "aligned");
    attrs.SetAllAttrs(spatial_scale, pooled_h, pooled_w, sampling_ratio, aligned);
    return OpInterpUtil::Dispatch<Tensor>(*op_, {dy, x_like, rois}, attrs);
  }

 private:
  std::shared_ptr<OpExpr> op_;
};

class FusedDotFeatureInteractionFunctor {
 public:
  FusedDotFeatureInteractionFunctor() {
    ops_has_output_concat_.resize(kMaxInputCount);
    ops_no_output_concat_.resize(kMaxInputCount);
    for (int n = 0; n < ops_has_output_concat_.size(); ++n) {
      ops_has_output_concat_[n] = CHECK_JUST(one::OpBuilder("fused_dot_feature_interaction")
                                                 .Input("features", n + 1)
                                                 .Input("output_concat")
                                                 .Output("out")
                                                 .Build());
    }
    for (int n = 0; n < ops_no_output_concat_.size(); ++n) {
      ops_no_output_concat_[n] = CHECK_JUST(one::OpBuilder("fused_dot_feature_interaction")
                                                .Input("features", n + 1)
                                                .Output("out")
                                                .Build());
    }
  }

  Maybe<Tensor> operator()(const TensorTuple& features, const Optional<one::Tensor>& output_concat,
                           const bool& self_interaction, const int32_t& output_padding,
                           const std::string& pooling) const {
    const int64_t n_features = features.size();
    TensorTuple inputs;
    if (n_features > kMaxInputCount) {
      inputs.push_back(JUST(functional::Concat(features, 1)));
    } else {
      inputs = features;
    }
    CHECK_OR_RETURN(pooling == "sum" || pooling == "none")
        << Error::RuntimeError() << "pooling should be sum or none, but get " << pooling;

    auto& attrs = THREAD_CACHED_MUTABLE_ATTR_MAP("self_interaction", "output_padding", "pooling",
                                                 "has_output_concat");
    if (pooling == "sum") {
      CHECK_EQ_OR_RETURN(output_padding, 0)
          << Error::RuntimeError() << "output_padding should be equal to 0. ";
      CHECK_OR_RETURN(!output_concat) << Error::RuntimeError() << "output_concat should not exist";
      attrs.SetAllAttrs(self_interaction, output_padding, pooling, false);
      const std::shared_ptr<one::Tensor>& bi_interaction = JUST(OpInterpUtil::Dispatch<Tensor>(
          *JUST(oneflow::VectorAt(ops_no_output_concat_, n_features - 1)), inputs, attrs));
      std::vector<int32_t> reduce_axes_vec = {1};
      return functional::ReduceSum(bi_interaction, reduce_axes_vec, true);
    }
    if (output_concat) {
      attrs.SetAllAttrs(self_interaction, output_padding, pooling, true);
      inputs.push_back(JUST(output_concat));
      return OpInterpUtil::Dispatch<Tensor>(
          *JUST(oneflow::VectorAt(ops_has_output_concat_, n_features - 1)), inputs, attrs);
    } else {
      attrs.SetAllAttrs(self_interaction, output_padding, pooling, false);
      return OpInterpUtil::Dispatch<Tensor>(
          *JUST(oneflow::VectorAt(ops_no_output_concat_, n_features - 1)), inputs, attrs);
    }
  }

 private:
  std::vector<std::shared_ptr<OpExpr>> ops_has_output_concat_;
  std::vector<std::shared_ptr<OpExpr>> ops_no_output_concat_;
};

class FusedCrossFeatureInteractionFunctor {
 public:
  FusedCrossFeatureInteractionFunctor() {
    op_ = CHECK_JUST(one::OpBuilder("fused_cross_feature_interaction")
                         .Input("x")
                         .Input("weight")
                         .Input("x0")
                         .Input("bias")
                         .Output("out")
                         .Output("matmul_result")
                         .Build());
  }

  Maybe<Tensor> operator()(const std::shared_ptr<one::Tensor>& x,
                           const std::shared_ptr<one::Tensor>& weight,
                           const std::shared_ptr<one::Tensor>& x0,
                           const std::shared_ptr<one::Tensor>& bias,
                           const std::string& interaction_mode) const {
    if (interaction_mode != "vector" && interaction_mode != "matrix") {
      UNIMPLEMENTED_THEN_RETURN()
          << "Fused Cross Interaction mode only support `vector` and `matrix`. ";
    }
    auto& attrs = THREAD_CACHED_MUTABLE_ATTR_MAP("interaction_mode");
    attrs.SetAllAttrs(interaction_mode);
    return OpInterpUtil::Dispatch<Tensor>(*op_, {x, weight, x0, bias}, attrs);
  }

 private:
  std::shared_ptr<OpExpr> op_;
};

class OneEmbeddingIdShuffleFunctor {
 public:
  OneEmbeddingIdShuffleFunctor() {
    op_table_ids_has_in_out_ = CHECK_JUST(one::OpBuilder("id_shuffle")
                                              .Input("ids")
                                              .Input("table_ids")
                                              .Output("num_unique_matrix")
                                              .Output("inverse_unique_partition_indices")
                                              .Output("cur_rank_num_unique")
                                              .Output("cur_rank_unique_ids")
                                              .Output("cur_rank_unique_table_ids")
                                              .Output("cur_rank_inverse_indices")
                                              .Build());
    op_table_ids_no_in_has_out_ = CHECK_JUST(one::OpBuilder("id_shuffle")
                                                 .Input("ids")
                                                 .Output("num_unique_matrix")
                                                 .Output("inverse_unique_partition_indices")
                                                 .Output("cur_rank_num_unique")
                                                 .Output("cur_rank_unique_ids")
                                                 .Output("cur_rank_unique_table_ids")
                                                 .Output("cur_rank_inverse_indices")
                                                 .Build());
  }

  Maybe<TensorTuple> operator()(const std::shared_ptr<one::Tensor>& ids,
                                const Optional<one::Tensor>& table_ids, const int32_t& num_tables,
                                const std::string& embedding_name) const {
    auto& attrs = THREAD_CACHED_MUTABLE_ATTR_MAP("num_tables", "embedding_name");
    attrs.SetAllAttrs(num_tables, embedding_name);
    if (table_ids) {
      return OpInterpUtil::Dispatch<TensorTuple>(*op_table_ids_has_in_out_, {ids, JUST(table_ids)},
                                                 attrs);
    } else {
      return OpInterpUtil::Dispatch<TensorTuple>(*op_table_ids_no_in_has_out_, {ids}, attrs);
    }
  }

 private:
  std::shared_ptr<OpExpr> op_table_ids_has_in_out_;
  std::shared_ptr<OpExpr> op_table_ids_no_in_has_out_;
};

class OneEmbeddingEmbeddingShuffleFunctor {
 public:
  OneEmbeddingEmbeddingShuffleFunctor() {
    op_ = CHECK_JUST(one::OpBuilder("embedding_shuffle")
                         .Input("cur_rank_embeddings")
                         .Input("num_unique_matrix")
                         .Input("cur_rank_inverse_indices")
                         .Input("inverse_unique_partition_indices")
                         .Output("embeddings")
                         .Build());
  }

  Maybe<Tensor> operator()(const std::shared_ptr<one::Tensor>& cur_rank_embeddings,
                           const std::shared_ptr<one::Tensor>& num_unique_matrix,
                           const std::shared_ptr<one::Tensor>& cur_rank_inverse_indices,
                           const std::shared_ptr<one::Tensor>& inverse_unique_partition_indices,
                           const std::string& embedding_name) const {
    auto& attrs = THREAD_CACHED_MUTABLE_ATTR_MAP("embedding_size", "embedding_name");
    const int64_t num_axes = cur_rank_embeddings->shape()->NumAxes();
    attrs.SetAllAttrs(cur_rank_embeddings->shape()->At(num_axes - 1), embedding_name);
    return OpInterpUtil::Dispatch<Tensor>(
        *op_,
        {cur_rank_embeddings, num_unique_matrix, cur_rank_inverse_indices,
         inverse_unique_partition_indices},
        attrs);
  }

 private:
  std::shared_ptr<OpExpr> op_;
};

class OneEmbeddingEmbeddingGradientShuffleFunctor {
 public:
  OneEmbeddingEmbeddingGradientShuffleFunctor() {
    op_ = CHECK_JUST(one::OpBuilder("embedding_gradient_shuffle")
                         .Input("embedding_grad")
                         .Input("num_unique_matrix")
                         .Input("cur_rank_inverse_indices")
                         .Input("inverse_unique_partition_indices")
                         .Output("cur_rank_unique_embedding_grad")
                         .Build());
  }

  Maybe<Tensor> operator()(const std::shared_ptr<one::Tensor>& embedding_grad,
                           const std::shared_ptr<one::Tensor>& num_unique_matrix,
                           const std::shared_ptr<one::Tensor>& cur_rank_inverse_indices,
                           const std::shared_ptr<one::Tensor>& inverse_unique_partition_indices,
                           const std::string& embedding_name) const {
    auto& attrs = THREAD_CACHED_MUTABLE_ATTR_MAP("embedding_size", "embedding_name");
    const int64_t num_axes = embedding_grad->shape()->NumAxes();
    attrs.SetAllAttrs(embedding_grad->shape()->At(num_axes - 1), embedding_name);
    return OpInterpUtil::Dispatch<Tensor>(
        *op_,
        {embedding_grad, num_unique_matrix, cur_rank_inverse_indices,
         inverse_unique_partition_indices},
        attrs);
  }

 private:
  std::shared_ptr<OpExpr> op_;
};

class OneEmbeddingLookupFunctor {
 public:
  OneEmbeddingLookupFunctor() {
    op_has_table_ids_ = CHECK_JUST(one::OpBuilder("embedding_lookup_placeholder")
                                       .Input("shadow")
                                       .Input("ids")
                                       .Input("table_ids")
                                       .Output("embeddings")
                                       .Build());
    op_no_table_ids_ = CHECK_JUST(one::OpBuilder("embedding_lookup_placeholder")
                                      .Input("shadow")
                                      .Input("ids")
                                      .Output("embeddings")
                                      .Build());
  }

  Maybe<Tensor> operator()(const std::shared_ptr<one::Tensor>& shadow,
                           const std::shared_ptr<one::Tensor>& ids,
                           const Optional<one::Tensor>& table_ids, const Symbol<DType>& dtype,
                           const std::string& embedding_name, const int64_t line_size,
                           const int64_t embedding_size, const bool is_full_cache,
                           const int32_t num_tables, const std::string& embedding_tables,
                           const int64_t seed) const {
    auto& attrs =
        THREAD_CACHED_MUTABLE_ATTR_MAP("dtype", "embedding_name", "line_size", "embedding_size",
                                       "is_full_cache", "num_tables", "embedding_tables", "seed");
    attrs.SetAllAttrs(dtype->data_type(), embedding_name, line_size, embedding_size, is_full_cache,
                      num_tables, embedding_tables, seed);
    if (table_ids) {
      return OpInterpUtil::Dispatch<Tensor>(*op_has_table_ids_, {shadow, ids, JUST(table_ids)},
                                            attrs);
    } else {
      return OpInterpUtil::Dispatch<Tensor>(*op_no_table_ids_, {shadow, ids}, attrs);
    }
  }

 private:
  std::shared_ptr<OpExpr> op_has_table_ids_;
  std::shared_ptr<OpExpr> op_no_table_ids_;
};

class OneEmbeddingLookupGradFunctor {
 public:
  OneEmbeddingLookupGradFunctor() {
    op_ = CHECK_JUST(one::OpBuilder("embedding_update_placeholder")
                         .Input("ids")
                         .Input("embedding_grad")
                         .Build());
  }

  Maybe<void> operator()(const std::shared_ptr<one::Tensor>& ids,
                         const std::shared_ptr<one::Tensor>& embedding_grad,
                         const std::string& embedding_name, const int64_t line_size,
                         const int64_t embedding_size) const {
    auto& attrs = THREAD_CACHED_MUTABLE_ATTR_MAP("embedding_name", "line_size", "embedding_size");
    attrs.SetAllAttrs(embedding_name, line_size, embedding_size);
    JUST(OpInterpUtil::Dispatch<TensorTuple>(*op_, {ids, embedding_grad}, attrs));
    return Maybe<void>::Ok();
  }

 private:
  std::shared_ptr<OpExpr> op_;
};

class OneEmbeddingUniqueKeyValuePairFunctor {
 public:
  OneEmbeddingUniqueKeyValuePairFunctor() {
    op_has_input_value_ = CHECK_JUST(one::OpBuilder("unique_key_value_pair")
                                         .Input("keys")
                                         .Input("values")
                                         .Output("num_unique")
                                         .Output("unique_keys")
                                         .Output("unique_values")
                                         .Output("inverse_indices")
                                         .Build());
    op_no_input_value_ = CHECK_JUST(one::OpBuilder("unique_key_value_pair")
                                        .Input("keys")
                                        .Output("num_unique")
                                        .Output("unique_keys")
                                        .Output("unique_values")
                                        .Output("inverse_indices")
                                        .Build());
  }

  Maybe<TensorTuple> operator()(const std::shared_ptr<one::Tensor>& keys,
                                const Optional<one::Tensor>& values,
                                const int32_t num_tables) const {
    auto& attrs = THREAD_CACHED_MUTABLE_ATTR_MAP("num_tables");
    attrs.SetAllAttrs(num_tables);
    if (values) {
      return OpInterpUtil::Dispatch<TensorTuple>(*op_has_input_value_, {keys, JUST(values)}, attrs);
    } else {
      return OpInterpUtil::Dispatch<TensorTuple>(*op_no_input_value_, {keys}, attrs);
    }
  }

 private:
  std::shared_ptr<OpExpr> op_has_input_value_;
  std::shared_ptr<OpExpr> op_no_input_value_;
};

class OneEmbeddingSgdUpdateFunctor {
 public:
  OneEmbeddingSgdUpdateFunctor() {
    // This functor is just for unittest
    sgd_op_ = CHECK_JUST(one::OpBuilder("sgd_embedding_update")
                             .Input("num_unique_ids")
                             .Input("unique_embeddings")
                             .Input("embedding_grad")
                             .Input("learning_rate")
                             .Input("down_scale_by_tensor")
                             .Input("skip_if")
                             .Output("updated_unique_embeddings")
                             .Build());
    momentum_op_ = CHECK_JUST(one::OpBuilder("momentum_embedding_update")
                                  .Input("num_unique_ids")
                                  .Input("unique_embeddings")
                                  .Input("embedding_grad")
                                  .Input("learning_rate")
                                  .Input("down_scale_by_tensor")
                                  .Input("skip_if")
                                  .Output("updated_unique_embeddings")
                                  .Build());
  }

  Maybe<Tensor> operator()(const std::shared_ptr<one::Tensor>& num_unique_ids,
                           const std::shared_ptr<one::Tensor>& unique_embeddings,
                           const std::shared_ptr<one::Tensor>& embedding_grad,
                           const std::shared_ptr<one::Tensor>& learning_rate,
                           const std::shared_ptr<one::Tensor>& down_scale_by_tensor,
                           const std::shared_ptr<one::Tensor>& skip_if, const double scale,
                           const float weight_decay, const float momentum, const int64_t line_size,
                           const int64_t embedding_size) const {
    auto& attrs = THREAD_CACHED_MUTABLE_ATTR_MAP("scale", "weight_decay", "line_size",
                                                 "embedding_size", "beta");
    if (momentum == 0) {
      attrs.SetAllAttrs(scale, weight_decay, line_size, embedding_size, NullOpt);
      return OpInterpUtil::Dispatch<Tensor>(*sgd_op_,
                                            {num_unique_ids, unique_embeddings, embedding_grad,
                                             learning_rate, down_scale_by_tensor, skip_if},
                                            attrs);
    } else {
      attrs.SetAllAttrs(scale, weight_decay, line_size, embedding_size, momentum);
      return OpInterpUtil::Dispatch<Tensor>(*momentum_op_,
                                            {num_unique_ids, unique_embeddings, embedding_grad,
                                             learning_rate, down_scale_by_tensor, skip_if},
                                            attrs);
    }
  }

 private:
  std::shared_ptr<OpExpr> sgd_op_;
  std::shared_ptr<OpExpr> momentum_op_;
};

class OneEmbeddingAdamUpdateFunctor {
 public:
  OneEmbeddingAdamUpdateFunctor() {
    // This functor is just for unittest
    no_bias_correction_op_ = CHECK_JUST(one::OpBuilder("adam_embedding_update")
                                            .Input("num_unique_ids")
                                            .Input("unique_embeddings")
                                            .Input("embedding_grad")
                                            .Input("learning_rate")
                                            .Input("down_scale_by_tensor")
                                            .Input("skip_if")
                                            .Output("updated_unique_embeddings")
                                            .Build());
    do_bias_correction_op_ = CHECK_JUST(one::OpBuilder("adam_embedding_update")
                                            .Input("num_unique_ids")
                                            .Input("unique_embeddings")
                                            .Input("embedding_grad")
                                            .Input("learning_rate")
                                            .Input("down_scale_by_tensor")
                                            .Input("skip_if")
                                            .Input("bias_correction1")
                                            .Input("bias_correction2")
                                            .Output("updated_unique_embeddings")
                                            .Build());
  }

  Maybe<Tensor> operator()(const std::shared_ptr<one::Tensor>& num_unique_ids,
                           const std::shared_ptr<one::Tensor>& unique_embeddings,
                           const std::shared_ptr<one::Tensor>& embedding_grad,
                           const std::shared_ptr<one::Tensor>& learning_rate,
                           const std::shared_ptr<one::Tensor>& down_scale_by_tensor,
                           const std::shared_ptr<one::Tensor>& skip_if,
                           const Optional<one::Tensor>& bias_correction1,
                           const Optional<one::Tensor>& bias_correction2, const double scale,
                           const float weight_decay, const float beta1, const float beta2,
                           const float epsilon, const bool do_bias_correction,
                           const int64_t line_size, const int64_t embedding_size) const {
    auto& attrs =
        THREAD_CACHED_MUTABLE_ATTR_MAP("scale", "weight_decay", "beta1", "beta2", "epsilon",
                                       "do_bias_correction", "line_size", "embedding_size");
    attrs.SetAllAttrs(scale, weight_decay, beta1, beta2, epsilon, do_bias_correction, line_size,
                      embedding_size);
    if (do_bias_correction) {
      CHECK(bias_correction1);
      CHECK(bias_correction2);
      return OpInterpUtil::Dispatch<Tensor>(
          *do_bias_correction_op_,
          {num_unique_ids, unique_embeddings, embedding_grad, learning_rate, down_scale_by_tensor,
           skip_if, JUST(bias_correction1), JUST(bias_correction2)},
          attrs);
    } else {
      return OpInterpUtil::Dispatch<Tensor>(*no_bias_correction_op_,
                                            {num_unique_ids, unique_embeddings, embedding_grad,
                                             learning_rate, down_scale_by_tensor, skip_if},
                                            attrs);
    }
  }

 private:
  std::shared_ptr<OpExpr> no_bias_correction_op_;
  std::shared_ptr<OpExpr> do_bias_correction_op_;
};

class OneEmbeddingAdagradUpdateFunctor {
 public:
  OneEmbeddingAdagradUpdateFunctor() {
    // This functor is just for unittest
    op_ = CHECK_JUST(one::OpBuilder("adagrad_embedding_update")
                         .Input("num_unique_ids")
                         .Input("unique_embeddings")
                         .Input("embedding_grad")
                         .Input("learning_rate")
                         .Input("down_scale_by_tensor")
                         .Input("skip_if")
                         .Input("train_step")
                         .Output("updated_unique_embeddings")
                         .Build());
  }

  Maybe<Tensor> operator()(const std::shared_ptr<one::Tensor>& num_unique_ids,
                           const std::shared_ptr<one::Tensor>& unique_embeddings,
                           const std::shared_ptr<one::Tensor>& embedding_grad,
                           const std::shared_ptr<one::Tensor>& learning_rate,
                           const std::shared_ptr<one::Tensor>& down_scale_by_tensor,
                           const std::shared_ptr<one::Tensor>& skip_if,
                           const std::shared_ptr<one::Tensor>& train_step, const double scale,
                           const float weight_decay, const float lr_decay, const float epsilon,
                           const int64_t line_size, const int64_t embedding_size) const {
    auto& attrs = THREAD_CACHED_MUTABLE_ATTR_MAP("scale", "weight_decay", "lr_decay", "epsilon",
                                                 "line_size", "embedding_size");
    attrs.SetAllAttrs(scale, weight_decay, lr_decay, epsilon, line_size, embedding_size);
    return OpInterpUtil::Dispatch<Tensor>(
        *op_,
        {num_unique_ids, unique_embeddings, embedding_grad, learning_rate, down_scale_by_tensor,
         skip_if, train_step},
        attrs);
  }

 private:
  std::shared_ptr<OpExpr> op_;
};

class OneEmbeddingFtrlUpdateFunctor {
 public:
  OneEmbeddingFtrlUpdateFunctor() {
    // This functor is just for unittest
    op_ = CHECK_JUST(one::OpBuilder("ftrl_embedding_update")
                         .Input("num_unique_ids")
                         .Input("unique_embeddings")
                         .Input("embedding_grad")
                         .Input("learning_rate")
                         .Input("down_scale_by_tensor")
                         .Input("skip_if")
                         .Output("updated_unique_embeddings")
                         .Build());
  }

  Maybe<Tensor> operator()(const std::shared_ptr<one::Tensor>& num_unique_ids,
                           const std::shared_ptr<one::Tensor>& unique_embeddings,
                           const std::shared_ptr<one::Tensor>& embedding_grad,
                           const std::shared_ptr<one::Tensor>& learning_rate,
                           const std::shared_ptr<one::Tensor>& down_scale_by_tensor,
                           const std::shared_ptr<one::Tensor>& skip_if, const double scale,
                           const float weight_decay, const float lr_power, const float lambda1,
                           const float lambda2, const float beta, const int64_t line_size,
                           const int64_t embedding_size) const {
    auto& attrs = THREAD_CACHED_MUTABLE_ATTR_MAP("scale", "weight_decay", "lr_power", "lambda1",
                                                 "lambda2", "beta", "line_size", "embedding_size");
    attrs.SetAllAttrs(scale, weight_decay, lr_power, lambda1, lambda2, beta, line_size,
                      embedding_size);
    return OpInterpUtil::Dispatch<Tensor>(*op_,
                                          {num_unique_ids, unique_embeddings, embedding_grad,
                                           learning_rate, down_scale_by_tensor, skip_if},
                                          attrs);
  }

 private:
  std::shared_ptr<OpExpr> op_;
};

class DeformConv2dFunctor {
 public:
  DeformConv2dFunctor() {
    bias_op_ = CHECK_JUST(one::OpBuilder("bias_add").Input("a").Input("b").Output("out").Build());
    deformconv2d_op_ = CHECK_JUST(one::OpBuilder("deform_conv2d")
                                      .Input("input")
                                      .Input("weight")
                                      .Input("offset")
                                      .Input("mask")
                                      .Output("output")
                                      .Build());
  }

  Maybe<Tensor> operator()(const std::shared_ptr<one::Tensor>& input,
                           const std::shared_ptr<one::Tensor>& weight,
                           const std::shared_ptr<one::Tensor>& offset,
                           const std::shared_ptr<one::Tensor>& mask,
                           const Optional<one::Tensor>& bias, const int32_t& stride_h,
                           const int32_t& stride_w, const int32_t& pad_h, const int32_t& pad_w,
                           const int32_t& dilation_h, const int32_t& dilation_w,
                           const int32_t& groups, const int32_t& offset_groups,
                           const bool& use_mask) const {
    MutableAttrMap attrs;
    JUST(attrs.SetAttr<int32_t>("stride_h", stride_h));
    JUST(attrs.SetAttr<int32_t>("stride_w", stride_w));
    JUST(attrs.SetAttr<int32_t>("pad_h", pad_h));
    JUST(attrs.SetAttr<int32_t>("pad_w", pad_w));

    JUST(attrs.SetAttr<int32_t>("dilation_h", dilation_h));
    JUST(attrs.SetAttr<int32_t>("dilation_w", dilation_w));
    JUST(attrs.SetAttr<int32_t>("groups", groups));
    JUST(attrs.SetAttr<int32_t>("offset_groups", offset_groups));
    JUST(attrs.SetAttr<bool>("use_mask", use_mask));
    const std::shared_ptr<one::Tensor>& deformconv2d_out = JUST(
        OpInterpUtil::Dispatch<Tensor>(*deformconv2d_op_, {input, weight, offset, mask}, attrs));
    if (bias) {
      MutableAttrMap bias_attrs;
      JUST(bias_attrs.SetAttr<int32_t>("axis", 1));
      return OpInterpUtil::Dispatch<Tensor>(*bias_op_, {deformconv2d_out, JUST(bias)}, bias_attrs);
    }
    return deformconv2d_out;
  }

 private:
  std::shared_ptr<OpExpr> deformconv2d_op_;
  std::shared_ptr<OpExpr> bias_op_;
};

class RocAucScoreFunctor {
 public:
  RocAucScoreFunctor() {
    op_ = CHECK_JUST(
        one::OpBuilder("roc_auc_score").Input("label").Input("pred").Output("out").Build());
  }

  Maybe<Tensor> operator()(const std::shared_ptr<one::Tensor>& label,
                           const std::shared_ptr<one::Tensor>& pred) const {
    return OpInterpUtil::Dispatch<Tensor>(*op_, {label, pred});
  }

 private:
  std::shared_ptr<OpExpr> op_;
};

class MultiTensorSgdUpdateFunctor {
 public:
  MultiTensorSgdUpdateFunctor() {
    // This functor is just for unittest
    op_.resize(kMaxInputCount /*the maximum number of inputs*/);
    for (int n = 0; n < op_.size(); ++n) {
      op_[n] = CHECK_JUST(one::OpBuilder("multi_tensor_sgd_update")
                              .Input("model", n + 1)
                              .Input("model_diff", n + 1)
                              .Input("learning_rate")
                              .Build());
    }
  }

  Maybe<void> operator()(const TensorTuple& model, const TensorTuple& model_diff,
                         const std::shared_ptr<one::Tensor>& learning_rate, const double& scale,
                         const float& weight_decay) const {
    auto& attrs = THREAD_CACHED_MUTABLE_ATTR_MAP("scale", "weight_decay");
    attrs.SetAllAttrs(scale, weight_decay);
    const int64_t weight_size = model.size();
    for (int i = 0; i < weight_size; i += kMaxInputCount) {
      size_t size = (i + kMaxInputCount) < weight_size ? kMaxInputCount : weight_size - i;
      TensorTuple input(2 * size + 1);
      std::copy(model.begin() + i, model.begin() + i + size, input.begin());
      std::copy(model_diff.begin() + i, model_diff.begin() + size, input.begin() + size);
      input[2 * size] = learning_rate;
      JUST(OpInterpUtil::Dispatch<TensorTuple>(*op_[size - 1], input, attrs));
    }
    return Maybe<void>::Ok();
  }

 private:
  std::vector<std::shared_ptr<OpExpr>> op_;
};

class MultiTensorAdamUpdateFunctor {
 public:
  MultiTensorAdamUpdateFunctor() {
    // This functor is just for unittest
    op_.resize(kMaxInputCount /*the maximum number of inputs*/);
    for (int n = 0; n < op_.size(); ++n) {
      op_[n] = CHECK_JUST(one::OpBuilder("multi_tensor_adam_update")
                              .Input("model", n + 1)
                              .Input("model_diff", n + 1)
                              .Input("m", n + 1)
                              .Input("v", n + 1)
                              .Input("learning_rate")
                              .Build());
    }
  }

  Maybe<void> operator()(const TensorTuple& model, const TensorTuple& model_diff,
                         const TensorTuple& m, const TensorTuple& v,
                         const std::shared_ptr<one::Tensor>& learning_rate, const float& beta1,
                         const float& beta2, const float& bias_correction1_val,
                         const float& bias_correction2_val, const bool& do_bias_correction,
                         const double& scale, const float& weight_decay) const {
    auto& attrs = THREAD_CACHED_MUTABLE_ATTR_MAP("scale", "weight_decay", "beta1", "beta2",
                                                 "bias_correction1_val", "bias_correction2_val",
                                                 "do_bias_correction");
    attrs.SetAllAttrs(scale, weight_decay, beta1, beta2, bias_correction1_val, bias_correction2_val,
                      do_bias_correction);

    const int64_t weight_size = model.size();
    for (int i = 0; i < weight_size; i += kMaxInputCount) {
      size_t size = (i + kMaxInputCount) < weight_size ? kMaxInputCount : weight_size - i;
      TensorTuple input(4 * size + 1);
      std::copy(model.begin() + i, model.begin() + i + size, input.begin());
      std::copy(model_diff.begin() + i, model_diff.begin() + i + size, input.begin() + size);
      std::copy(m.begin() + i, m.begin() + i + size, input.begin() + 2 * size);
      std::copy(v.begin() + i, v.begin() + i + size, input.begin() + 3 * size);
      input[4 * size] = learning_rate;
      JUST(OpInterpUtil::Dispatch<TensorTuple>(*op_[size - 1], input, attrs));
    }
    return Maybe<void>::Ok();
  }

 private:
  std::vector<std::shared_ptr<OpExpr>> op_;
};

class MatrixVectorProductFunctor {
 public:
  MatrixVectorProductFunctor() {
    matrix_vector_product_op_ = CHECK_JUST(
        one::OpBuilder("matrix_vector_product").Input("a").Input("b").Output("out").Build());
  }

  Maybe<Tensor> operator()(const std::shared_ptr<one::Tensor>& input,
                           const std::shared_ptr<one::Tensor>& vec) const {
    const auto& input_shape = input->shape();
    const auto& vec_shape = vec->shape();
    CHECK_OR_RETURN(input_shape->NumAxes() == 2 && vec_shape->NumAxes() == 1)
        << Error::RuntimeError() << "vector + matrix @ vector expected, got "
        << "1, " << input_shape->NumAxes() << ", " << vec_shape->NumAxes();
    CHECK_EQ_OR_RETURN(input_shape->at(1), vec_shape->at(0))
        << Error::RuntimeError() << "size mismatch, got " << std::to_string(input_shape->at(0))
        << ", " << std::to_string(input_shape->at(0)) << "x" << std::to_string(input_shape->at(1))
        << ", " << std::to_string(vec_shape->at(0));
    return OpInterpUtil::Dispatch<Tensor>(*matrix_vector_product_op_, {input, vec});
  }

 private:
  std::shared_ptr<OpExpr> matrix_vector_product_op_;
};

class BatchNormStatsFunctor {
 public:
  BatchNormStatsFunctor() {
    op_ = CHECK_JUST(
        one::OpBuilder("batch_norm_stats").Input("input").Output("mean").Output("invstd").Build());
  }

  Maybe<TensorTuple> operator()(const std::shared_ptr<one::Tensor>& input, const int& axis,
                                const float& eps) const {
    auto& attrs = THREAD_CACHED_MUTABLE_ATTR_MAP("axis", "eps");
    attrs.SetAllAttrs(axis, eps);
    return OpInterpUtil::Dispatch<one::TensorTuple>(*op_, {input}, attrs);
  }

 private:
  std::shared_ptr<OpExpr> op_;
};

class BatchNormGatherStatsWithCountsFunctor {
 public:
  BatchNormGatherStatsWithCountsFunctor() {
    op_with_running_mean_and_var_ = CHECK_JUST(one::OpBuilder("batch_norm_gather_stats_with_counts")
                                                   .Input("input")
                                                   .Input("mean")
                                                   .Input("invstd")
                                                   .Input("counts")
                                                   .Input("running_mean")
                                                   .Input("running_var")
                                                   .Output("global_mean")
                                                   .Output("global_invstd")
                                                   .Build());
    op_without_running_mean_and_var_ =
        CHECK_JUST(one::OpBuilder("batch_norm_gather_stats_with_counts")
                       .Input("input")
                       .Input("mean")
                       .Input("invstd")
                       .Input("counts")
                       .Output("global_mean")
                       .Output("global_invstd")
                       .Build());
  }

  Maybe<TensorTuple> operator()(const std::shared_ptr<one::Tensor>& input,
                                const std::shared_ptr<one::Tensor>& mean,
                                const std::shared_ptr<one::Tensor>& invstd,
                                const Optional<one::Tensor>& running_mean,
                                const Optional<one::Tensor>& running_var, const float& momentum,
                                const float& eps,
                                const std::shared_ptr<one::Tensor>& counts) const {
    CHECK_OR_RETURN((running_mean && running_var) || (!running_mean && !running_var))
        << Error::RuntimeError()
        << "Both running_mean and running_var should be None or Tensor at the same time.";

    auto& attrs = THREAD_CACHED_MUTABLE_ATTR_MAP("eps", "momentum");
    attrs.SetAllAttrs(eps, momentum);

    if (running_mean) {
      return OpInterpUtil::Dispatch<one::TensorTuple>(
          *op_with_running_mean_and_var_,
          {input, mean, invstd, counts, JUST(running_mean), JUST(running_var)}, attrs);
    }
    return OpInterpUtil::Dispatch<one::TensorTuple>(*op_without_running_mean_and_var_,
                                                    {input, mean, invstd, counts}, attrs);
  }

 private:
  std::shared_ptr<OpExpr> op_with_running_mean_and_var_;
  std::shared_ptr<OpExpr> op_without_running_mean_and_var_;
};

class BatchNormElemtFunctor {
 public:
  BatchNormElemtFunctor() {
    op_ = CHECK_JUST(one::OpBuilder("batch_norm_elemt")
                         .Input("input")
                         .Input("weight")
                         .Input("bias")
                         .Input("mean")
                         .Input("invstd")
                         .Output("output")
                         .Build());
  }

  Maybe<Tensor> operator()(const std::shared_ptr<one::Tensor>& input,
                           const std::shared_ptr<one::Tensor>& weight,
                           const std::shared_ptr<one::Tensor>& bias,
                           const std::shared_ptr<one::Tensor>& mean,
                           const std::shared_ptr<one::Tensor>& invstd, const int& axis,
                           const float& eps) const {
    auto& attrs = THREAD_CACHED_MUTABLE_ATTR_MAP("axis", "eps");
    attrs.SetAllAttrs(axis, eps);
    return OpInterpUtil::Dispatch<one::Tensor>(*op_, {input, weight, bias, mean, invstd}, attrs);
  }

 private:
  std::shared_ptr<OpExpr> op_;
};

class BatchNormBackwardReduceFunctor {
 public:
  BatchNormBackwardReduceFunctor() {
    op_ = CHECK_JUST(one::OpBuilder("batch_norm_backward_reduce")
                         .Input("grad_out")
                         .Input("input")
                         .Input("mean")
                         .Input("invstd")
                         .Output("sum_dy")
                         .Output("sum_dy_xmu")
                         .Output("grad_weight")
                         .Output("grad_bias")
                         .Build());
  }

  Maybe<TensorTuple> operator()(const std::shared_ptr<one::Tensor>& grad_out,
                                const std::shared_ptr<one::Tensor>& input,
                                const std::shared_ptr<one::Tensor>& mean,
                                const std::shared_ptr<one::Tensor>& invstd, const int& axis) const {
    auto& attrs = THREAD_CACHED_MUTABLE_ATTR_MAP("axis");
    attrs.SetAllAttrs(axis);
    return OpInterpUtil::Dispatch<one::TensorTuple>(*op_, {grad_out, input, mean, invstd}, attrs);
  }

 private:
  std::shared_ptr<OpExpr> op_;
};

class BatchNormBackwardElemtFunctor {
 public:
  BatchNormBackwardElemtFunctor() {
    op_ = CHECK_JUST(one::OpBuilder("batch_norm_backward_elemt")
                         .Input("grad_out")
                         .Input("input")
                         .Input("mean")
                         .Input("invstd")
                         .Input("weight")
                         .Input("sum_dy")
                         .Input("sum_dy_xmu")
                         .Input("count")
                         .Output("grad_in")
                         .Build());
  }

  Maybe<Tensor> operator()(const std::shared_ptr<one::Tensor>& grad_out,
                           const std::shared_ptr<one::Tensor>& input,
                           const std::shared_ptr<one::Tensor>& mean,
                           const std::shared_ptr<one::Tensor>& invstd,
                           const std::shared_ptr<one::Tensor>& weight,
                           const std::shared_ptr<one::Tensor>& sum_dy,
                           const std::shared_ptr<one::Tensor>& sum_dy_xmu,
                           const std::shared_ptr<one::Tensor>& count, const int& axis) const {
    auto& attrs = THREAD_CACHED_MUTABLE_ATTR_MAP("axis");
    attrs.SetAllAttrs(axis);
    return OpInterpUtil::Dispatch<one::Tensor>(
        *op_, {grad_out, input, mean, invstd, weight, sum_dy, sum_dy_xmu, count}, attrs);
  }

 private:
  std::shared_ptr<OpExpr> op_;
};

}  // namespace impl

ONEFLOW_FUNCTION_LIBRARY(m) {
  m.add_functor<impl::BiasAddFunctor>("BiasAdd");
  m.add_functor<impl::Conv1dFunctor>("Conv1d");
  m.add_functor<impl::Conv2dFunctor>("Conv2d");
  m.add_functor<impl::Conv3dFunctor>("Conv3d");
  m.add_functor<impl::DeConv1dFunctor>("Deconv1d");
  m.add_functor<impl::DeConv2dFunctor>("Deconv2d");
  m.add_functor<impl::DeConv3dFunctor>("Deconv3d");
  m.add_functor<impl::EmbeddingReNormFunctor>("EmbeddingReNorm");
  m.add_functor<impl::EmbeddingFunctor>("Embedding");
  m.add_functor<impl::MatMulFunctor>("MatMul");
  m.add_functor<impl::MatMulNoBroadCastFunctor>("MatMulNoBroadCast");
  m.add_functor<impl::BatchMatMulFunctor>("BatchMatMul");
  m.add_functor<impl::MatrixVectorProductFunctor>("MatrixVectorProduct");
  m.add_functor<impl::VectorMatrixProductFunctor>("VectorMatrixProduct");
  m.add_functor<impl::TensorDotFunctor>("TensorDot");
  m.add_functor<impl::TensorDotIntDimsFunctor>("TensorDotIntDims");
  m.add_functor<impl::FusedMLPFunctor>("FusedMLP");
  m.add_functor<impl::FusedMatmulBiasAddReluDropoutFunctor>("FusedMatmulBiasAddReluDropout");
  m.add_functor<impl::LayerNormFunctor>("LayerNorm");
  m.add_functor<impl::LayerNormAffineFunctor>("LayerNormAffine");
  m.add_functor<impl::TFAvgPool2DFunctor>("TFAvgPool2D");
  m.add_functor<impl::MaxPool1DFunctor>("MaxPool1D");
  m.add_functor<impl::MaxPool2DFunctor>("MaxPool2D");
  m.add_functor<impl::MaxPool3DFunctor>("MaxPool3D");
  m.add_functor<impl::AdaptiveAvgPool1DFunctor>("AdaptiveAvgPool1D");
  m.add_functor<impl::AdaptiveAvgPool2DFunctor>("AdaptiveAvgPool2D");
  m.add_functor<impl::AdaptiveAvgPool3DFunctor>("AdaptiveAvgPool3D");
  m.add_functor<impl::AdaptiveMaxPool1DFunctor>("AdaptiveMaxPool1D");
  m.add_functor<impl::AdaptiveMaxPool2DFunctor>("AdaptiveMaxPool2D");
  m.add_functor<impl::AdaptiveMaxPool3DFunctor>("AdaptiveMaxPool3D");
  m.add_functor<impl::L1LossFunctor>("L1Loss");
  m.add_functor<impl::MseLossFunctor>("MseLoss");
  m.add_functor<impl::KLDivLossFunctor>("KLDivLoss");
  m.add_functor<impl::NLLLossFunctor>("NLLLoss");
  m.add_functor<impl::BinaryCrossEntropyLossFunctor>("BinaryCrossEntropyLoss");
  m.add_functor<impl::BinaryCrossEntropyWithLogitsLossFunctor>("BinaryCrossEntropyWithLogitsLoss");
  m.add_functor<impl::SparseCrossEntropyFunctor>("SparseCrossEntropy");
  m.add_functor<impl::SparseCrossEntropyMsFunctor>("SparseCrossEntropyMs");
  m.add_functor<impl::CrossEntropyFunctor>("CrossEntropy");
  m.add_functor<impl::CrossEntropyLabelSmoothingFunctor>("CrossEntropyLabelSmoothing");
  m.add_functor<impl::CrossEntropyProbFunctor>("CrossEntropyProb");
  m.add_functor<impl::SparseSoftmaxCrossEntropyFunctor>("SparseSoftmaxCrossEntropy");
  m.add_functor<impl::SoftmaxCrossEntropyFunctor>("SoftmaxCrossEntropy");
  m.add_functor<impl::SoftmaxCrossEntropyGradFunctor>("SoftmaxCrossEntropyGrad");
  m.add_functor<impl::SmoothL1LossFunctor>("SmoothL1Loss");
  m.add_functor<impl::CombinedMarginLossFunctor>("CombinedMarginLoss");
  m.add_functor<impl::TripletMarginLossFunctor>("TripletMarginLoss");
  m.add_functor<impl::MarginRankingLossFunctor>("MarginRankingLoss");
  m.add_functor<impl::CtcLossFunctor>("CtcLoss");
  m.add_functor<impl::AffineGridFunctor>("AffineGrid");
  m.add_functor<impl::GridSampleFunctor>("GridSample");
  m.add_functor<impl::NormalizationFunctor>("Normalization");
  m.add_functor<impl::NormalizationAddReluFunctor>("NormalizationAddRelu");
  m.add_functor<impl::ConstantPadFunctor>("ConstantPad");
  m.add_functor<impl::ReflectionPadFunctor>("ReflectionPad");
  m.add_functor<impl::ReplicationPadFunctor>("ReplicationPad");
  m.add_functor<impl::PadFunctor>("Pad");
  m.add_functor<impl::DropoutFunctor>("Dropout");
  m.add_functor<impl::DropoutGradFunctor>("DropoutGrad");
  m.add_functor<impl::Dropout1dFunctor>("Dropout1d");
  m.add_functor<impl::Dropout2dFunctor>("Dropout2d");
  m.add_functor<impl::Dropout3dFunctor>("Dropout3d");
  m.add_functor<impl::PixelShuffleFunctor>("PixelShuffle");
  m.add_functor<impl::AvgPool1DFunctor>("AvgPool1D");
  m.add_functor<impl::AvgPool2DFunctor>("AvgPool2D");
  m.add_functor<impl::AvgPool3DFunctor>("AvgPool3D");
  m.add_functor<impl::UnfoldFunctor>("Unfold");
  m.add_functor<impl::FoldFunctor>("Fold");
  m.add_functor<impl::OneHotFunctor>("OneHot");
  m.add_functor<impl::FusedSelfAttentionFunctor>("FusedSelfAttention");
  m.add_functor<impl::FusedSelfAttentionGradFunctor>("FusedSelfAttentionGrad");
  m.add_functor<impl::PairwiseDistanceFunctor>("PairwiseDistance");
  m.add_functor<impl::CosineSimilarityFunctor>("CosineSimilarity");
  m.add_functor<impl::NormalizeFunctor>("Normalize");
  m.add_functor<impl::L2NormalizeFunctor>("L2Normalize");
  m.add_functor<impl::L2NormalizeGradFunctor>("L2NormalizeGrad");
  m.add_functor<impl::FusedBiasAddGeluFunctor>("FusedBiasAddGelu");
  m.add_functor<impl::FusedBiasAddGeluGradFunctor>("FusedBiasAddGeluGrad");
  m.add_functor<impl::FusedBiasAddDropoutFunctor>("FusedBiasAddDropout");
  m.add_functor<impl::FusedScaleMaskSoftmaxFunctor>("FusedScaleMaskSoftmax");
  m.add_functor<impl::FusedScaleMaskSoftmaxDropoutFunctor>("FusedScaleMaskSoftmaxDropout");
  m.add_functor<impl::FusedScaleTrilSoftmaxMaskScaleFunctor>("FusedScaleTrilSoftmaxMaskScale");
  m.add_functor<impl::FusedScaleTrilFunctor>("FusedScaleTril");
  m.add_functor<impl::CtcGreedyDecoderFunctor>("CtcGreedyDecoder");
  m.add_functor<impl::PariticalFCSampleDisableBoxing>("DistributedPariticalFCSampleDisableBoxing");
  m.add_functor<impl::NmsFunctor>("Nms");
  m.add_functor<impl::RoiAlignFunctor>("RoiAlign");
  m.add_functor<impl::RoiAlignGradFunctor>("RoiAlignGrad");
  m.add_functor<impl::FusedDotFeatureInteractionFunctor>("FusedDotFeatureInteraction");
  m.add_functor<impl::FusedCrossFeatureInteractionFunctor>("FusedCrossFeatureInteraction");
  m.add_functor<impl::OneEmbeddingIdShuffleFunctor>("OneEmbeddingIdShuffle");
  m.add_functor<impl::OneEmbeddingEmbeddingShuffleFunctor>("OneEmbeddingEmbeddingShuffle");
  m.add_functor<impl::OneEmbeddingEmbeddingGradientShuffleFunctor>(
      "OneEmbeddingEmbeddingGradientShuffle");
  m.add_functor<impl::OneEmbeddingLookupFunctor>("OneEmbeddingLookup");
  m.add_functor<impl::OneEmbeddingLookupGradFunctor>("OneEmbeddingLookupGrad");
  m.add_functor<impl::OneEmbeddingUniqueKeyValuePairFunctor>("OneEmbeddingUniqueKeyValuePair");
  m.add_functor<impl::NormalFunctor>("Normal");
  m.add_functor<impl::Normal2Functor>("Normal2");
  m.add_functor<impl::GlobalNormalFunctor>("GlobalNormal");
  m.add_functor<impl::GlobalNormal2Functor>("GlobalNormal2");
  m.add_functor<impl::OneEmbeddingSgdUpdateFunctor>("OneEmbeddingSgdUpdate");
  m.add_functor<impl::OneEmbeddingAdamUpdateFunctor>("OneEmbeddingAdamUpdate");
  m.add_functor<impl::OneEmbeddingAdagradUpdateFunctor>("OneEmbeddingAdagradUpdate");
  m.add_functor<impl::OneEmbeddingFtrlUpdateFunctor>("OneEmbeddingFtrlUpdate");
  m.add_functor<impl::RocAucScoreFunctor>("RocAucScore");
  m.add_functor<impl::MultiTensorSgdUpdateFunctor>("MultiTensorSgdUpdate");
  m.add_functor<impl::MultiTensorAdamUpdateFunctor>("MultiTensorAdamUpdate");
<<<<<<< HEAD
  m.add_functor<impl::DeformConv2dFunctor>("DeformConv2d");
=======
  m.add_functor<impl::BatchNormStatsFunctor>("BatchNormStats");
  m.add_functor<impl::BatchNormGatherStatsWithCountsFunctor>("BatchNormGatherStatsWithCounts");
  m.add_functor<impl::BatchNormElemtFunctor>("BatchNormElemt");
  m.add_functor<impl::BatchNormBackwardReduceFunctor>("BatchNormBackwardReduce");
  m.add_functor<impl::BatchNormBackwardElemtFunctor>("BatchNormBackwardElemt");
>>>>>>> 50597310
}

}  // namespace functional
}  // namespace one
}  // namespace oneflow<|MERGE_RESOLUTION|>--- conflicted
+++ resolved
@@ -3876,22 +3876,16 @@
                            const int32_t& dilation_h, const int32_t& dilation_w,
                            const int32_t& groups, const int32_t& offset_groups,
                            const bool& use_mask) const {
-    MutableAttrMap attrs;
-    JUST(attrs.SetAttr<int32_t>("stride_h", stride_h));
-    JUST(attrs.SetAttr<int32_t>("stride_w", stride_w));
-    JUST(attrs.SetAttr<int32_t>("pad_h", pad_h));
-    JUST(attrs.SetAttr<int32_t>("pad_w", pad_w));
-
-    JUST(attrs.SetAttr<int32_t>("dilation_h", dilation_h));
-    JUST(attrs.SetAttr<int32_t>("dilation_w", dilation_w));
-    JUST(attrs.SetAttr<int32_t>("groups", groups));
-    JUST(attrs.SetAttr<int32_t>("offset_groups", offset_groups));
-    JUST(attrs.SetAttr<bool>("use_mask", use_mask));
+    auto& attrs =
+        THREAD_CACHED_MUTABLE_ATTR_MAP("stride_h", "stride_w", "pad_h", "pad_w", "dilation_h",
+                                       "dilation_w", "groups", "offset_groups", "use_mask");
+    attrs.SetAllAttrs(stride_h, stride_w, pad_h, pad_w, dilation_h, dilation_w, groups,
+                      offset_groups, use_mask);
     const std::shared_ptr<one::Tensor>& deformconv2d_out = JUST(
         OpInterpUtil::Dispatch<Tensor>(*deformconv2d_op_, {input, weight, offset, mask}, attrs));
     if (bias) {
-      MutableAttrMap bias_attrs;
-      JUST(bias_attrs.SetAttr<int32_t>("axis", 1));
+      auto& bias_attrs = THREAD_CACHED_MUTABLE_ATTR_MAP("axis");
+      bias_attrs.SetAllAttrs(1);
       return OpInterpUtil::Dispatch<Tensor>(*bias_op_, {deformconv2d_out, JUST(bias)}, bias_attrs);
     }
     return deformconv2d_out;
@@ -4295,15 +4289,12 @@
   m.add_functor<impl::RocAucScoreFunctor>("RocAucScore");
   m.add_functor<impl::MultiTensorSgdUpdateFunctor>("MultiTensorSgdUpdate");
   m.add_functor<impl::MultiTensorAdamUpdateFunctor>("MultiTensorAdamUpdate");
-<<<<<<< HEAD
   m.add_functor<impl::DeformConv2dFunctor>("DeformConv2d");
-=======
   m.add_functor<impl::BatchNormStatsFunctor>("BatchNormStats");
   m.add_functor<impl::BatchNormGatherStatsWithCountsFunctor>("BatchNormGatherStatsWithCounts");
   m.add_functor<impl::BatchNormElemtFunctor>("BatchNormElemt");
   m.add_functor<impl::BatchNormBackwardReduceFunctor>("BatchNormBackwardReduce");
   m.add_functor<impl::BatchNormBackwardElemtFunctor>("BatchNormBackwardElemt");
->>>>>>> 50597310
 }
 
 }  // namespace functional
