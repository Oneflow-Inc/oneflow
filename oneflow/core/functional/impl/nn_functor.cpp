--- conflicted
+++ resolved
@@ -904,12 +904,8 @@
   }
 };
 
-<<<<<<< HEAD
-
-class Maxpool3DFunctor : public PoolingNDFunctor {
-=======
+
 class MaxPool3DFunctor : public MaxPoolNDFunctor {
->>>>>>> 2431e491
  public:
   MaxPool3DFunctor() {
     op_ = CHECK_JUST(one::OpBuilder("max_pool_3d").Input("x").Output("y").Output("indice").Build());
@@ -1280,13 +1276,12 @@
     } else {
       nll_result = JUST(OpInterpUtil::Dispatch<TensorTuple>(*op_, {input_, target_}, attrs));
     }
-<<<<<<< HEAD
     
-    result = JUST(functional::Reshape(kernel_result->at(0), *target_shape));
-    if (reduction == "none") { return result; }
-=======
+    // dck_caution_here
+    // result = JUST(functional::Reshape(kernel_result->at(0), *target_shape));
+    // if (reduction == "none") { return result; }
+
     auto output = JUST(VectorAt(*nll_result, 0));
->>>>>>> 2431e491
 
     if (K > 2) { output = JUST(functional::Reshape(output, *target_shape)); }
 
@@ -1316,16 +1311,14 @@
                              .Output("output")
                              .Output("out_weight")
                              .Build());
-<<<<<<< HEAD
+
     op_nll_npu_ = CHECK_JUST(one::OpBuilder("nll_npu")
                              .Input("input")
                              .Input("target")
-                             .Output("out")
+                             .Output("output")
                              .Output("total_weight")
                              .Build());
-=======
-
->>>>>>> 2431e491
+                             
     op_nll_weight_ = CHECK_JUST(one::OpBuilder("nll")
                                     .Input("input")
                                     .Input("target")
@@ -1353,12 +1346,7 @@
         << Error::RuntimeError() << "Reduction should be none, sum or mean.";
     const auto& input_shape = input->shape();
     const auto& target_shape = target->shape();
-<<<<<<< HEAD
-    MutableAttrMap attrs;
-    JUST(attrs.SetAttr<int64_t>("ignore_index", ignore_index));
-=======
-
->>>>>>> 2431e491
+
     std::vector<int> input_perm(input_shape->dim_vec().size(), 0);
     input_perm[input_perm.size() - 1] = 1;
     for (size_t i = 1; i < input_perm.size() - 1; ++i) { input_perm[i] = i + 1; }
@@ -1373,33 +1361,29 @@
 
     const auto target_ = JUST(functional::Flatten(target, 0, target->shape()->NumAxes() - 1));
 
-<<<<<<< HEAD
     std::shared_ptr<TensorTuple> kernel_result;
     std::shared_ptr<Tensor> result;
-    bool isNpu = (input->device().GetOrThrow()->of_type().GetOrThrow()=="npu");
+    bool isNpu = (input->device().GetOrThrow()->type()=="npu");
     if(isNpu)
     {
-      JUST(attrs.SetAttr<std::string>("reduction", reduction));
-      kernel_result = JUST(OpInterpUtil::Dispatch<TensorTuple>(*op_nll_npu_, {input_, target_}, attrs));
+      auto& attrs_npu = THREAD_CACHED_MUTABLE_ATTR_MAP("reduction", "ignore_index");
+      attrs_npu.SetAttr<std::string>("reduction", reduction);
+      attrs_npu.SetAttr<int64_t>("ignore_index", ignore_index);
+      kernel_result = JUST(OpInterpUtil::Dispatch<TensorTuple>(*op_nll_npu_, {input_, target_}, attrs_npu));
       return kernel_result->at(0);
     }
-=======
+
     auto& attrs = THREAD_CACHED_MUTABLE_ATTR_MAP("ignore_index");
     attrs.SetAllAttrs(ignore_index);
 
     std::shared_ptr<TensorTuple> nll_result;
->>>>>>> 2431e491
+
     if (weight) {
       nll_result = JUST(OpInterpUtil::Dispatch<TensorTuple>(
           *op_nll_weight_, {input_, target_, JUST(weight)}, attrs));
     } else {
       nll_result = JUST(OpInterpUtil::Dispatch<TensorTuple>(*op_nll_, {input_, target_}, attrs));
     }
-<<<<<<< HEAD
-    result = JUST(functional::Reshape(kernel_result->at(0), *target_shape));
-    if (reduction == "none" ) { return result; }
-=======
->>>>>>> 2431e491
 
     auto output = JUST(VectorAt(*nll_result, 0));
     output = JUST(functional::Reshape(output, *target_shape));
@@ -1445,8 +1429,8 @@
         << "Reduction should be none, sum or mean.";
     const auto& input_shape = input->shape();
     const auto& target_shape = target->shape();
-    MutableAttrMap attrs;
-    JUST(attrs.SetAttr<int64_t>("ignore_index", ignore_index));
+    auto& attrs = THREAD_CACHED_MUTABLE_ATTR_MAP("ignore_index", "reduction");
+    attrs.SetAttr<int64_t>("ignore_index", ignore_index);
     std::vector<int> input_perm(input_shape->dim_vec().size(), 0);
     input_perm[input_perm.size() - 1] = 1;
     for (size_t i = 1; i < input_perm.size() - 1; ++i) { input_perm[i] = i + 1; }
@@ -1464,7 +1448,7 @@
     std::shared_ptr<TensorTuple> kernel_result;
     std::shared_ptr<Tensor> result;
 
-    JUST(attrs.SetAttr<std::string>("reduction", reduction));
+    attrs.SetAttr<std::string>("reduction", reduction);
 
     if (weight) {
       kernel_result = JUST(OpInterpUtil::Dispatch<TensorTuple>(
@@ -4573,12 +4557,9 @@
   m.add_functor<impl::SparseCrossEntropyFunctor>("SparseCrossEntropy");
   m.add_functor<impl::SparseCrossEntropyMsFunctor>("SparseCrossEntropyMs");
   m.add_functor<impl::CrossEntropyFunctor>("CrossEntropy");
-<<<<<<< HEAD
   m.add_functor<impl::CrossEntropyNpuFunctor>("CrossEntropyNpu");
-=======
   m.add_functor<impl::CrossEntropyLabelSmoothingFunctor>("CrossEntropyLabelSmoothing");
   m.add_functor<impl::CrossEntropyProbFunctor>("CrossEntropyProb");
->>>>>>> 2431e491
   m.add_functor<impl::SparseSoftmaxCrossEntropyFunctor>("SparseSoftmaxCrossEntropy");
   m.add_functor<impl::SoftmaxCrossEntropyFunctor>("SoftmaxCrossEntropy");
   m.add_functor<impl::SoftmaxCrossEntropyGradFunctor>("SoftmaxCrossEntropyGrad");
