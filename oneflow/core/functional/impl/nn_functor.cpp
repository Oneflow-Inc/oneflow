/*
Copyright 2020 The OneFlow Authors. All rights reserved.

Licensed under the Apache License, Version 2.0 (the "License");
you may not use this file except in compliance with the License.
You may obtain a copy of the License at

    http://www.apache.org/licenses/LICENSE-2.0

Unless required by applicable law or agreed to in writing, software
distributed under the License is distributed on an "AS IS" BASIS,
WITHOUT WARRANTIES OR CONDITIONS OF ANY KIND, either express or implied.
See the License for the specific language governing permissions and
limitations under the License.
*/

#include "oneflow/core/common/container_util.h"
#include "oneflow/core/common/data_type.pb.h"
#include "oneflow/core/common/error.h"
#include "oneflow/core/common/maybe.h"
#include "oneflow/core/common/optional.h"
#include "oneflow/core/common/scalar.h"
#include "oneflow/core/framework/attr_map.h"
#include "oneflow/core/framework/op_builder.h"
#include "oneflow/core/framework/op_expr.h"
#include "oneflow/core/framework/op_interpreter/op_interpreter_util.h"
#include "oneflow/core/framework/tensor.h"
#include "oneflow/core/framework/tensor_tuple.h"
#include "oneflow/core/framework/tensor_util.h"
#include "oneflow/core/framework/op_interpreter.h"
#include "oneflow/core/framework/random_generator.h"
#include "oneflow/core/functional/functional.h"
#include "oneflow/core/functional/function_library.h"
#include "oneflow/core/functional/sequence_function.h"
#include "oneflow/core/functional/impl/common.h"
#include "oneflow/core/functional/impl/unary_functor.h"
#include "oneflow/core/job/lazy_mode.h"
#include "oneflow/user/kernels/random_mask_like_kernel.h"
#include "oneflow/user/kernels/dropout_kernel.h"
#include "oneflow/core/register/ofblob.h"
#include "oneflow/core/common/container_util.h"
#include "oneflow/user/kernels/distributions/common.h"
#include "oneflow/core/framework/nd_sbp.h"

namespace oneflow {
namespace one {
namespace functional {

namespace impl {

class BiasAddFunctor {
 public:
  BiasAddFunctor() {
    op_ = CHECK_JUST(one::OpBuilder("bias_add").Input("a").Input("b").Output("out").Build());
  }
  Maybe<Tensor> operator()(const std::shared_ptr<one::Tensor>& x,
                           const std::shared_ptr<one::Tensor>& bias, const int32_t& axis) const {
    MutableAttrMap attrs;
    int32_t axis_val = axis;
    if (axis_val < 0) {
      const int64_t num_axes = x->shape()->NumAxes();
      axis_val += num_axes;
    }
    CHECK_LT_OR_RETURN(axis_val, x->shape()->NumAxes())
        << Error::IndexError() << "Dimension out of range (expected to be in range of [-"
        << x->shape()->NumAxes() << "," << x->shape()->NumAxes() - 1 << "], but got " << axis_val
        << ")";
    CHECK_EQ_OR_RETURN(x->shape()->At(axis_val), bias->shape()->At(0))
        << Error::RuntimeError() << "The size of tensor x " << x->shape()->ToString()
        << " must match the size of tensor b " << bias->shape()->ToString() << " at dimension "
        << axis_val;
    JUST(attrs.SetAttr<int32_t>("axis", axis_val));
    return OpInterpUtil::Dispatch<Tensor>(*op_, {x, bias}, attrs);
  }

 private:
  std::shared_ptr<OpExpr> op_;
};

class ConvBaseFunctor {
 public:
  explicit ConvBaseFunctor(const int& num_spatial_dims) : num_spatial_dims_(num_spatial_dims) {
    bias_op_ = CHECK_JUST(one::OpBuilder("bias_add").Input("a").Input("b").Output("out").Build());
  }
  virtual ~ConvBaseFunctor() = default;
  Maybe<Tensor> operator()(const std::shared_ptr<one::Tensor>& x,
                           const std::shared_ptr<one::Tensor>& weight,
                           const Optional<one::Tensor>& bias, const std::vector<int32_t>& stride,
                           const std::vector<int32_t>& padding,
                           const std::vector<int32_t>& dilation, const int32_t& groups,
                           const std::string& channel_pos) const {
    MutableAttrMap conv_attrs;
    std::vector<int32_t> kernel_size_vec(num_spatial_dims_);
    int32_t channel_idx = 1;
    int32_t kernel_idx_offset = 2;
    if (channel_pos == "channels_last") {
      kernel_idx_offset = 1;
      channel_idx = kernel_idx_offset + num_spatial_dims_;
    }

    for (int i = 0; i < num_spatial_dims_; i++) {
      kernel_size_vec.at(i) = ((weight->shape())->At(i + kernel_idx_offset));
    }
    JUST(conv_attrs.SetAttr<int32_t>("filters", (weight->shape())->At(0)));
    JUST(conv_attrs.SetAttr<std::vector<int32_t>>("padding_before", padding));
    JUST(conv_attrs.SetAttr<std::vector<int32_t>>("kernel_size", kernel_size_vec));
    JUST(conv_attrs.SetAttr<std::vector<int32_t>>("strides", stride));
    JUST(conv_attrs.SetAttr<std::vector<int32_t>>("dilation_rate", dilation));
    JUST(conv_attrs.SetAttr<int32_t>("groups", groups));
    JUST(conv_attrs.SetAttr<std::string>("data_format", channel_pos));
    const std::shared_ptr<one::Tensor>& conv_out =
        JUST(OpInterpUtil::Dispatch<Tensor>(*conv_op_, {x, weight}, conv_attrs));
    if (bias) {
      return functional::BiasAdd(conv_out, JUST(bias), channel_idx);
    } else {
      return conv_out;
    }
  }

 protected:
  std::shared_ptr<OpExpr> conv_op_;
  std::shared_ptr<OpExpr> bias_op_;
  int32_t num_spatial_dims_;
};

class Conv1dFunctor : public ConvBaseFunctor {
 public:
  Conv1dFunctor() : ConvBaseFunctor(/*num_spatial_dims_=*/1) {
    conv_op_ =
        CHECK_JUST(one::OpBuilder("conv1d").Input("in").Input("weight").Output("out").Build());
  }
};

class Conv2dFunctor : public ConvBaseFunctor {
 public:
  Conv2dFunctor() : ConvBaseFunctor(/*num_spatial_dims_=*/2) {
    conv_op_ =
        CHECK_JUST(one::OpBuilder("conv2d").Input("in").Input("weight").Output("out").Build());
  }
};

class Conv3dFunctor : public ConvBaseFunctor {
 public:
  Conv3dFunctor() : ConvBaseFunctor(/*num_spatial_dims_=*/3) {
    conv_op_ =
        CHECK_JUST(one::OpBuilder("conv3d").Input("in").Input("weight").Output("out").Build());
  }
};

class DeConvBaseFunctor {
 public:
  explicit DeConvBaseFunctor(const int& num_spatial_dims) : num_spatial_dims_(num_spatial_dims) {
    bias_op_ = CHECK_JUST(one::OpBuilder("bias_add").Input("a").Input("b").Output("out").Build());
  }
  virtual ~DeConvBaseFunctor() = default;
  Maybe<Tensor> operator()(const std::shared_ptr<one::Tensor>& x,
                           const std::shared_ptr<one::Tensor>& weight,
                           const Optional<one::Tensor>& bias, const std::vector<int32_t>& stride,
                           const std::vector<int32_t>& padding,
                           const std::vector<int32_t>& output_padding, const int32_t& groups,
                           const std::vector<int32_t>& dilation,
                           const std::string& data_format) const {
    MutableAttrMap deconv_attrs;
    std::vector<int32_t> kernel_size_vec(num_spatial_dims_);
    int32_t kernel_idx_offset = 2;
    if (data_format == "channels_last") { kernel_idx_offset = 1; }
    for (int i = 0; i < num_spatial_dims_; i++) {
      kernel_size_vec[i] = ((weight->shape())->At(i + kernel_idx_offset));
    }

    JUST(deconv_attrs.SetAttr<int32_t>("filters", (weight->shape())->At(1) * groups));
    JUST(deconv_attrs.SetAttr<std::vector<int32_t>>("padding_before", padding));
    JUST(deconv_attrs.SetAttr<std::vector<int32_t>>("kernel_size", kernel_size_vec));
    JUST(deconv_attrs.SetAttr<std::vector<int32_t>>("output_padding", output_padding));
    JUST(deconv_attrs.SetAttr<std::vector<int32_t>>("strides", stride));
    JUST(deconv_attrs.SetAttr<std::vector<int32_t>>("dilation_rate", dilation));
    JUST(deconv_attrs.SetAttr<int32_t>("groups", groups));
    JUST(deconv_attrs.SetAttr<std::string>("data_format", data_format));
    std::shared_ptr<one::Tensor> deconv_out = nullptr;
    deconv_out = JUST(OpInterpUtil::Dispatch<Tensor>(*deconv_op_, {x, weight}, deconv_attrs));
    if (bias) {
      MutableAttrMap bias_attrs;
      JUST(bias_attrs.SetAttr<int32_t>("axis", 1));
      return OpInterpUtil::Dispatch<Tensor>(*bias_op_, {deconv_out, JUST(bias)}, bias_attrs);
    } else {
      return deconv_out;
    }
  }

 protected:
  std::shared_ptr<OpExpr> deconv_op_;
  std::shared_ptr<OpExpr> bias_op_;
  int32_t num_spatial_dims_;
};

class DeConv1dFunctor : public DeConvBaseFunctor {
 public:
  DeConv1dFunctor() : DeConvBaseFunctor(/*num_spatial_dims_=*/1) {
    deconv_op_ =
        CHECK_JUST(one::OpBuilder("deconv1d").Input("in").Input("weight").Output("out").Build());
  }
};

class DeConv2dFunctor : public DeConvBaseFunctor {
 public:
  DeConv2dFunctor() : DeConvBaseFunctor(/*num_spatial_dims_=*/2) {
    deconv_op_ =
        CHECK_JUST(one::OpBuilder("deconv2d").Input("in").Input("weight").Output("out").Build());
  }
};

class DeConv3dFunctor : public DeConvBaseFunctor {
 public:
  DeConv3dFunctor() : DeConvBaseFunctor(/*num_spatial_dims_=*/3) {
    deconv_op_ =
        CHECK_JUST(one::OpBuilder("deconv3d").Input("in").Input("weight").Output("out").Build());
  }
};

class EmbeddingReNormFunctor {
 public:
  EmbeddingReNormFunctor() {
    op_ = CHECK_JUST(
        one::OpBuilder("embedding_renorm").Input("in").Input("indices").Output("out").Build());
  }

  Maybe<Tensor> operator()(const std::shared_ptr<one::Tensor>& in,
                           const std::shared_ptr<one::Tensor>& indices, const double& max_norm,
                           const double& norm_type) const {
    CHECK_EQ_OR_RETURN(in->ndim(), 2)
        << Error::RuntimeError() << "The dimension of input should be 2.";
    std::shared_ptr<TensorTuple> outputs = std::make_shared<TensorTuple>(1);
    JUST(oneflow::VectorAt(*outputs, 0)) = in;

    MutableAttrMap attrs;
    JUST(attrs.SetAttr<double>("max_norm", max_norm));
    JUST(attrs.SetAttr<double>("norm_type", norm_type));

    JUST(OpInterpUtil::Dispatch(*op_, {in, indices}, outputs.get(), attrs));
    return JUST(oneflow::VectorAt(*outputs, 0));
  }

 private:
  std::shared_ptr<OpExpr> op_;
};

class EmbeddingFunctor {
 public:
  EmbeddingFunctor() {
    op_ = CHECK_JUST(
        one::OpBuilder("embedding").Input("weight").Input("indices").Output("out").Build());
  }
  Maybe<Tensor> operator()(const std::shared_ptr<one::Tensor>& weight,
                           const std::shared_ptr<one::Tensor>& indices,
                           const Optional<int64_t>& padding_idx,
                           const bool& scale_grad_by_freq) const {
    CHECK_EQ_OR_RETURN(weight->ndim(), 2) << "The dimension of weight should be 2";
    int64_t new_padding_idx = -1;
    if (padding_idx.has_value()) { new_padding_idx = JUST(padding_idx); }
    MutableAttrMap attrs;
    JUST(attrs.SetAttr<int64_t>("padding_idx", new_padding_idx));
    JUST(attrs.SetAttr<bool>("scale_grad_by_freq", scale_grad_by_freq));
    return OpInterpUtil::Dispatch<Tensor>(*op_, {weight, indices}, attrs);
  }

 private:
  std::shared_ptr<OpExpr> op_;
};

class MatMulFunctor {
 public:
  MatMulFunctor() {
    matmul_op_ = CHECK_JUST(one::OpBuilder("matmul").Input("a").Input("b").Output("out").Build());
    batch_matmul_op_ =
        CHECK_JUST(one::OpBuilder("batch_matmul").Input("a").Input("b").Output("out").Build());
    bcast_matmul_op_ =
        CHECK_JUST(one::OpBuilder("broadcast_matmul").Input("a").Input("b").Output("out").Build());
  }
  Maybe<Tensor> operator()(const std::shared_ptr<one::Tensor>& a,
                           const std::shared_ptr<one::Tensor>& b, const bool& transpose_a,
                           const bool& transpose_b, const double& alpha) const {
    const auto& a_shape = a->shape();
    const auto& b_shape = b->shape();

    // TODO(): Support 1-d tensor by dot.
    CHECK_GE_OR_RETURN(a_shape->NumAxes(), 2)
        << Error::RuntimeError() << "Tensor a's dim should >= 2";
    CHECK_GE_OR_RETURN(b_shape->NumAxes(), 2)
        << Error::RuntimeError() << "Tensor b's dim should >= 2";

    MutableAttrMap attrs;
    JUST(attrs.SetAttr<bool>("transpose_a", transpose_a));
    JUST(attrs.SetAttr<bool>("transpose_b", transpose_b));
    JUST(attrs.SetAttr<double>("alpha", alpha));
    if (a_shape->NumAxes() != b_shape->NumAxes()) {
      CHECK_EQ_OR_RETURN(b_shape->NumAxes(), 2)
          << Error::RuntimeError()
          << "Not support number of dimensions of a being less than number of dimensions of b!";
      return OpInterpUtil::Dispatch<Tensor>(*bcast_matmul_op_, {a, b}, attrs);
    }
    if (a_shape->NumAxes() > 2) {
      return OpInterpUtil::Dispatch<Tensor>(*batch_matmul_op_, {a, b}, attrs);
    }
    return OpInterpUtil::Dispatch<Tensor>(*matmul_op_, {a, b}, attrs);
  }

 private:
  std::shared_ptr<OpExpr> matmul_op_;
  std::shared_ptr<OpExpr> batch_matmul_op_;
  std::shared_ptr<OpExpr> bcast_matmul_op_;
};

class BatchMatMulFunctor {
 public:
  BatchMatMulFunctor() {
    batch_matmul_op_ =
        CHECK_JUST(one::OpBuilder("batch_matmul").Input("a").Input("b").Output("out").Build());
  }
  Maybe<Tensor> operator()(const std::shared_ptr<one::Tensor>& a,
                           const std::shared_ptr<one::Tensor>& b, const bool& transpose_a,
                           const bool& transpose_b, const double& alpha) const {
    const auto& a_shape = a->shape();
    const auto& b_shape = b->shape();
    CHECK_EQ_OR_RETURN(a_shape->NumAxes(), 3)
        << Error::RuntimeError() << "Expected 3-dimensional tensor, but got " << a_shape->NumAxes()
        << "-dimensional tensor for argument #1";
    CHECK_EQ_OR_RETURN(b_shape->NumAxes(), 3)
        << Error::RuntimeError() << "Expected 3-dimensional tensor, but got " << b_shape->NumAxes()
        << "-dimensional tensor for argument #2";
    CHECK_EQ_OR_RETURN(a_shape->At(0), b_shape->At(0))
        << Error::RuntimeError() << "Batch dim not match, please check input!";
    CHECK_EQ_OR_RETURN(a_shape->At(2), b_shape->At(1))
        << Error::RuntimeError() << "Matmul dim not match, please check input!";
    MutableAttrMap attrs;
    JUST(attrs.SetAttr<bool>("transpose_a", transpose_a));
    JUST(attrs.SetAttr<bool>("transpose_b", transpose_b));
    JUST(attrs.SetAttr<double>("alpha", alpha));
    return OpInterpUtil::Dispatch<Tensor>(*batch_matmul_op_, {a, b}, attrs);
  }

 private:
  std::shared_ptr<OpExpr> batch_matmul_op_;
};

class TensorDotIntDimsFunctor {
 public:
  Maybe<Tensor> operator()(const std::shared_ptr<Tensor>& a, const std::shared_ptr<Tensor>& b,
                           const int32_t dims) const {
    CHECK_GE_OR_RETURN(dims, 0) << Error::RuntimeError()
                                << "tensordot expects dims >= 0, but got dims=" << dims;
    CHECK_LE_OR_RETURN(dims, a->ndim())
        << Error::RuntimeError() << "tensordot expects dims <= a.ndim which is " << a->ndim()
        << ", but got " << dims;
    CHECK_LE_OR_RETURN(dims, b->ndim())
        << Error::RuntimeError() << "tensordot expects dims <= b.ndim which is " << b->ndim()
        << ", but got " << dims;
    std::vector<int32_t> dot_dims_a(dims), dot_dims_b(dims);
    for (int32_t i = 0; i < dims; i++) {
      dot_dims_a[i] = a->ndim() - dims + i;
      dot_dims_b[i] = i;
    }
    return JUST(functional::TensorDot(a, b, dot_dims_a, dot_dims_b));
  }
};

class TensorDotFunctor {
 public:
  Maybe<Tensor> operator()(const std::shared_ptr<Tensor>& a, const std::shared_ptr<Tensor>& b,
                           const std::vector<int32_t>& dims_a,
                           const std::vector<int32_t>& dims_b) const {
    // dims_a and dims_b represent dim indices to calculate dot, and are copied to variables
    // dot_dims_a and dot_dims_b when they need to be modified
    CHECK_EQ_OR_RETURN(dims_a.size(), dims_b.size())
        << Error::RuntimeError() << "both dimension lists should have same length, got "
        << dims_a.size() << " and " << dims_b.size();

    // dims_a.size() == dims_b.size(), and specially treat if both are empty
    if (dims_a.empty()) {
      DimVector shape_sum(a->ndim() + b->ndim());
      for (int64_t i = 0; i < a->ndim(); i++) { shape_sum[i] = a->shape()->At(i); }
      for (int64_t i = 0; i < b->ndim(); i++) { shape_sum[i + a->ndim()] = b->shape()->At(i); }
      std::shared_ptr<Tensor> reshape_a = JUST(Reshape(a, Shape(DimVector{-1, 1})));
      std::shared_ptr<Tensor> reshape_b = JUST(Reshape(b, Shape(DimVector{1, -1})));
      return JUST(Reshape(JUST(functional::MatMul(reshape_a, reshape_b, false, false, 1.0)),
                          Shape(DimVector(shape_sum.begin(), shape_sum.end()))));
    }
    std::vector<int32_t> dot_dims_a(dims_a.begin(), dims_a.end());
    std::vector<int32_t> dot_dims_b(dims_b.begin(), dims_b.end());
    for (int64_t i = 0; i < dot_dims_a.size(); i++) {
      dot_dims_a[i] = JUST(maybe_wrap_dim(dot_dims_a[i], a->ndim()));
      dot_dims_b[i] = JUST(maybe_wrap_dim(dot_dims_b[i], b->ndim()));
    }
    std::vector<bool> if_dot_dims_a(a->ndim(), false);
    std::vector<bool> if_dot_dims_b(b->ndim(), false);
    for (const int32_t dim_idx : dot_dims_a) {
      CHECK_EQ_OR_RETURN(if_dot_dims_a[dim_idx], false)
          << Error::RuntimeError() << "dim " << dim_idx
          << " appears multiple times in the list of dims";
      if_dot_dims_a[dim_idx] = true;
    }
    for (const int32_t dim_idx : dot_dims_b) {
      CHECK_EQ_OR_RETURN(if_dot_dims_b[dim_idx], false)
          << Error::RuntimeError() << "dim " << dim_idx
          << " appears multiple times in the list of dims";
      if_dot_dims_b[dim_idx] = true;
    }

    std::vector<int32_t> broadcast_dims_a, broadcast_dims_b;
    for (int64_t i = 0; i < dot_dims_a.size(); i++) {
      int64_t size_a = a->shape()->At(dot_dims_a[i]);
      int64_t size_b = b->shape()->At(dot_dims_b[i]);
      if (size_a == 1 && size_b > 1) {
        broadcast_dims_b.emplace_back(dot_dims_b[i]);
      } else if (size_b == 1 && size_a > 1) {
        broadcast_dims_a.emplace_back(dot_dims_a[i]);
      } else {
        CHECK_EQ_OR_RETURN(size_a, size_b)
            << Error::RuntimeError() << "contracted dimensions need to match, but first has size "
            << size_a << " in dim " << dot_dims_a[i] << " and second has size " << size_b
            << " in dim " << dot_dims_b[i];
      }
    }

    // calculate ReduceSum for broadcasting of some axis
    std::shared_ptr<Tensor> reduced_sum_a = a;
    std::shared_ptr<Tensor> reduced_sum_b = b;
    if (!broadcast_dims_a.empty())
      reduced_sum_a = JUST(functional::ReduceSum(a, broadcast_dims_a, true));
    if (!broadcast_dims_b.empty())
      reduced_sum_b = JUST(functional::ReduceSum(b, broadcast_dims_b, true));

    // int64_t non_dot_size_a = 1, non_dot_size_b = 1;
    std::vector<int32_t> non_dot_shape_a, non_dot_shape_b;
    non_dot_shape_a.reserve(a->ndim() - dot_dims_a.size() + b->ndim() - dot_dims_b.size());
    non_dot_shape_b.reserve(b->ndim() - dot_dims_b.size());

    std::vector<int32_t> permuted_dims_a, permuted_dims_b;
    permuted_dims_a.reserve(a->ndim());
    permuted_dims_b.reserve(b->ndim());

    for (int32_t i = 0; i < a->ndim(); i++) {
      if (!if_dot_dims_a[i]) {
        permuted_dims_a.emplace_back(i);
        // non_dot_size_a *= reduced_sum_a->shape()->At(i);
        non_dot_shape_a.emplace_back(reduced_sum_a->shape()->At(i));
      }
    }

    for (const int32_t dim_idx : dot_dims_a) permuted_dims_a.emplace_back(dim_idx);
    for (const int32_t dim_idx : dot_dims_b) permuted_dims_b.emplace_back(dim_idx);

    for (int32_t i = 0; i < b->ndim(); i++) {
      if (!if_dot_dims_b[i]) {
        permuted_dims_b.emplace_back(i);
        // non_dot_size_b *= reduced_sum_b->shape()->At(i);
        non_dot_shape_b.emplace_back(reduced_sum_b->shape()->At(i));
      }
    }
    non_dot_shape_a.insert(non_dot_shape_a.end(), non_dot_shape_b.begin(), non_dot_shape_b.end());

    int64_t dot_size = 1;
    for (const int32_t dim_idx : dot_dims_a) dot_size *= reduced_sum_a->shape()->At(dim_idx);
    std::shared_ptr<Tensor> permuted_a = JUST(
        Reshape(JUST(Permute(reduced_sum_a, permuted_dims_a)), Shape(DimVector({-1, dot_size}))));
    std::shared_ptr<Tensor> permuted_b = JUST(
        Reshape(JUST(Permute(reduced_sum_b, permuted_dims_b)), Shape(DimVector({dot_size, -1}))));

    return Reshape(JUST(functional::MatMul(permuted_a, permuted_b, false, false, 1.0)),
                   Shape(DimVector({non_dot_shape_a.begin(), non_dot_shape_a.end()})));
  }
};

class FusedMLPFunctor {
 public:
  FusedMLPFunctor() {
#if CUDA_VERSION >= 11060
    fused_op_.resize(kMaxInputCount /*the maximum number of inputs*/);
    for (int n = 1; n < fused_op_.size(); ++n) {
      fused_op_[n] = CHECK_JUST(one::OpBuilder("cublas_fused_mlp")
                                    .Input("x")
                                    .Input("weights", n)
                                    .Input("biases", n)
                                    .Output("out")
                                    .Output("cublas_aux", n)
                                    .Output("hidden", n)
                                    .Build());
    }
#endif
  }
  Maybe<Tensor> operator()(const std::shared_ptr<one::Tensor>& x, const TensorTuple& weights,
                           const TensorTuple& biases, bool skip_final_activation) const {
    const int64_t weight_size = weights.size();
    const int64_t bias_size = biases.size();
    CHECK_GE_OR_RETURN(weight_size, 1)
        << Error::RuntimeError() << "The number of weights should be greater equal than 1. ";
    CHECK_EQ_OR_RETURN(weight_size, bias_size)
        << Error::RuntimeError() << "The number of weights should be equal to biases. ";
    int64_t n = 0, k = 0;
    /*
    x: (m, k)
    weight: (n, k) need transpose
    bias: (n)
    */
    const auto& x_shape = x->shape();
    k = x_shape->At(1);
    for (int64_t i = 0; i < weight_size; i++) {
      const auto& weight_shape = weights[i]->shape();
      const auto& bias_shape = biases[i]->shape();

      // TODO(): Support Fused batch/broadcast matmul.
      CHECK_EQ_OR_RETURN(weight_shape->NumAxes(), 2)
          << Error::RuntimeError() << "Weight's dim size should == 2";
      CHECK_EQ_OR_RETURN(bias_shape->NumAxes(), 1)
          << Error::RuntimeError() << "Bias's dim size should == 1";

      n = weight_shape->At(0);
      CHECK_EQ_OR_RETURN(bias_shape->At(0), n)
          << Error::RuntimeError() << "Bias's dim is not equal to weight's first dim. ";
      CHECK_EQ_OR_RETURN(weight_shape->At(1), k)
          << Error::RuntimeError() << "weight's second dim should be equal to input's second dim. ";

      // Set for next layer.
      k = n;
    }

#if CUDA_VERSION >= 11060
    DeviceType device_type{};
    if (x->is_consistent()) {
      device_type = JUST(x->parallel_desc())->device_type();
    } else {
      device_type = JUST(x->device())->enum_type();
    }

    if ((device_type == DeviceType::kCUDA) && (weight_size <= kMaxInputCount)
        && (!ParseBooleanFromEnv("ONEFLOW_FUNCTOR_DISABLE_FUSED_MLP", false))) {
      TensorTuple input(2 * weight_size + 1);
      input[0] = x;
      std::copy(weights.begin(), weights.end(), input.begin() + 1);
      std::copy(biases.begin(), biases.end(), input.begin() + 1 + weight_size);

      MutableAttrMap attrs;
      JUST(attrs.SetAttr<bool>("skip_final_activation", skip_final_activation));
      return OpInterpUtil::Dispatch<Tensor>(*fused_op_[weight_size], input, attrs);
    }
#endif  // CUDA_VERSION >= 11060

    // Fall back to Naive matmul + bias_add + relu
    std::shared_ptr<one::Tensor> out = x;
    for (int32_t layer_idx = 0; layer_idx < weight_size; layer_idx++) {
      out = JUST(
          functional::BiasAdd(JUST(functional::MatMul(out, weights[layer_idx], false, true, 1.0)),
                              biases[layer_idx], 1));
      if ((layer_idx != weight_size - 1) || (!skip_final_activation)) {
        /*
        When it is not last dense layer, or it is last dense layer and skip_final_activate=False,
        we add relu Layer.
        */
        out = JUST(functional::Relu(out, false));
      }
    }
    return out;
  }

 private:
#if CUDA_VERSION >= 11060
  std::vector<std::shared_ptr<OpExpr>> fused_op_;
#endif
};

class FusedMatmulBiasAddReluDropoutFunctor {
 public:
  FusedMatmulBiasAddReluDropoutFunctor() {
#if CUDA_VERSION >= 11060
    fused_op_.resize(kMaxInputCount /*the maximum number of inputs*/);
    for (int n = 1; n < fused_op_.size(); ++n) {
      fused_op_[n] = CHECK_JUST(one::OpBuilder("fused_matmul_bias_add_relu_dropout")
                                    .Input("x")
                                    .Input("weights", n)
                                    .Input("biases", n)
                                    .Output("out")
                                    .Output("cublas_aux", n)
                                    .Output("hidden", n)
                                    .Build());
    }
#endif
  }
  Maybe<Tensor> operator()(const std::shared_ptr<one::Tensor>& x, const TensorTuple& weights,
                           const TensorTuple& biases, bool skip_final_activation,
                           const std::vector<float>& dropout_rate_list,
                           const Optional<one::Generator>& generator) const {
    const int64_t weight_size = weights.size();
    const int64_t bias_size = biases.size();
    CHECK_GE_OR_RETURN(weight_size, 1)
        << Error::RuntimeError() << "The number of weights should be greater equal than 1. ";
    CHECK_EQ_OR_RETURN(weight_size, bias_size)
        << Error::RuntimeError() << "The number of weights should be equal to biases. ";
    CHECK_EQ_OR_RETURN(weight_size, dropout_rate_list.size())
        << Error::RuntimeError()
        << "The dropout rate list length should be equal to the number of weights. ";
    int64_t n = 0, k = 0;
    /*
    x: (m, k)
    weight: (n, k) need transpose
    bias: (n)
    */
    const auto& x_shape = x->shape();
    k = x_shape->At(1);
    const auto gen = generator.value_or(JUST(one::DefaultAutoGenerator()));
    const auto& dropout_state = std::make_shared<FusedDropoutKernelState>(gen);
    for (int64_t i = 0; i < weight_size; i++) {
      CHECK_GE_OR_RETURN(dropout_rate_list[i], 0.0f)
          << Error::RuntimeError() << "Dropout rate should be >= 0.0";

      const auto& weight_shape = weights[i]->shape();
      const auto& bias_shape = biases[i]->shape();
      // TODO(): Support Fused batch/broadcast matmul.
      CHECK_EQ_OR_RETURN(weight_shape->NumAxes(), 2) << "Weight's dim should == 2";
      CHECK_EQ_OR_RETURN(bias_shape->NumAxes(), 1) << "Bias's dim should == 1";

      n = weight_shape->At(0);
      CHECK_EQ_OR_RETURN(bias_shape->At(0), n) << "Bias's dim is not equal to weight's last dim. ";
      CHECK_EQ_OR_RETURN(weight_shape->At(1), k)
          << "weight's first dim should be equal to input's last dim. ";
      // Set for next layer.
      k = n;
    }

#if CUDA_VERSION >= 11060
    DeviceType device_type{};
    if (x->is_consistent()) {
      device_type = JUST(x->parallel_desc())->device_type();
    } else {
      device_type = JUST(x->device())->enum_type();
    }

    if ((device_type == DeviceType::kCUDA) && (weight_size <= kMaxInputCount)
        && (!ParseBooleanFromEnv("ONEFLOW_FUNCTOR_DISABLE_FUSED_MLP", false))) {
      TensorTuple input(2 * weight_size + 1);
      input[0] = x;
      std::copy(weights.begin(), weights.end(), input.begin() + 1);
      std::copy(biases.begin(), biases.end(), input.begin() + 1 + weight_size);
      MutableAttrMap attrs;
      JUST(attrs.SetAttr<bool>("skip_final_activation", skip_final_activation));
      JUST(attrs.SetAttr<std::vector<float>>("dropout_rate_list", dropout_rate_list));
      return OpInterpUtil::Dispatch<Tensor>(*fused_op_[weight_size], input,
                                            OpExprInterpContext(attrs, dropout_state));
    }
#endif  // CUDA_VERSION >= 11060

    // Fall back to Naive matmul + bias_add + relu + dropout
    std::shared_ptr<one::Tensor> out = x;
    for (int32_t layer_idx = 0; layer_idx < weight_size; layer_idx++) {
      out = JUST(
          functional::BiasAdd(JUST(functional::MatMul(out, weights[layer_idx], false, true, 1.0)),
                              biases[layer_idx], 1));
      if ((layer_idx != weight_size - 1) || !skip_final_activation) {
        out = JUST(functional::Relu(out, false));
        out = JUST(functional::Dropout(out, JUST(VectorAt(dropout_rate_list, layer_idx)),
                                       /*training=*/true,
                                       /*inplace=*/false,
                                       /*generator=*/gen, /*addend=*/NullOpt));
      } else {
        out = JUST(functional::Dropout(out, JUST(VectorAt(dropout_rate_list, layer_idx)),
                                       /*training=*/true,
                                       /*inplace=*/false,
                                       /*generator=*/gen, /*addend=*/NullOpt));
      }
    }
    return out;
  }

 private:
#if CUDA_VERSION >= 11060
  std::vector<std::shared_ptr<OpExpr>> fused_op_;
#endif
};

class LayerNormFunctor {
 public:
  LayerNormFunctor() {
    op_ = CHECK_JUST(one::OpBuilder("layer_norm")
                         .Input("x")
                         .Output("y")
                         .Output("mean")
                         .Output("inv_variance")
                         .Build());
  }
  Maybe<Tensor> operator()(const std::shared_ptr<one::Tensor>& x, const int64_t& begin_norm_axis,
                           const int64_t& begin_params_axis, const double& epsilon) const {
    MutableAttrMap attrs;
    JUST(attrs.SetAttr<int64_t>("begin_norm_axis", begin_norm_axis));
    JUST(attrs.SetAttr<int64_t>("begin_params_axis", begin_params_axis));
    JUST(attrs.SetAttr<double>("epsilon", epsilon));
    JUST(attrs.SetAttr<bool>("center", false));
    JUST(attrs.SetAttr<bool>("scale", false));
    return OpInterpUtil::Dispatch<Tensor>(*op_, {x}, attrs);
  }

 private:
  std::shared_ptr<OpExpr> op_;
};

class LayerNormAffineFunctor {
 public:
  LayerNormAffineFunctor() {
    op_ = CHECK_JUST(one::OpBuilder("layer_norm")
                         .Input("x")
                         .Input("gamma")
                         .Input("beta")
                         .Output("y")
                         .Output("mean")
                         .Output("inv_variance")
                         .Build());
  }
  Maybe<Tensor> operator()(const std::shared_ptr<one::Tensor>& x,
                           const std::shared_ptr<one::Tensor>& gamma,
                           const std::shared_ptr<one::Tensor>& beta, const int64_t& begin_norm_axis,
                           const int64_t& begin_params_axis, const double& epsilon) const {
    MutableAttrMap attrs;
    JUST(attrs.SetAttr<int64_t>("begin_norm_axis", begin_norm_axis));
    JUST(attrs.SetAttr<int64_t>("begin_params_axis", begin_params_axis));
    JUST(attrs.SetAttr<double>("epsilon", epsilon));
    JUST(attrs.SetAttr<bool>("center", true));
    JUST(attrs.SetAttr<bool>("scale", true));
    return OpInterpUtil::Dispatch<Tensor>(*op_, {x, gamma, beta}, attrs);
  }

 private:
  std::shared_ptr<OpExpr> op_;
};

class PixelShuffleFunctor {
 public:
  PixelShuffleFunctor() {}
  Maybe<Tensor> operator()(const std::shared_ptr<one::Tensor>& x, const int64_t& h_upscale_factor,
                           const int64_t& w_upscale_factor) const {
    CHECK_OR_RETURN(x->ndim() == 4) << Error::RuntimeError() << "Only Accept 4D Tensor";
    const int64_t batch = x->shape()->At(0);
    const int64_t channel = x->shape()->At(1);
    const int64_t height = x->shape()->At(2);
    const int64_t width = x->shape()->At(3);
    std::shared_ptr<one::Tensor> out;
    CHECK_OR_RETURN(channel % (h_upscale_factor * w_upscale_factor) == 0)
        << Error::RuntimeError()
        << "The channels of input tensor must be divisible by (upscale_factor * upscale_factor) or "
           "(h_upscale_factor * w_upscale_factor)";
    const int64_t new_c = static_cast<int>(channel / (h_upscale_factor * w_upscale_factor));
    std::vector<int32_t> permute_vec = {0, 1, 4, 2, 5, 3};
    std::vector<int64_t> reshape_vec_1 = {batch, new_c, h_upscale_factor * w_upscale_factor, height,
                                          width};
    Shape reshape_1(DimVector(reshape_vec_1.begin(), reshape_vec_1.end()));
    std::vector<int64_t> reshape_vec_2 = {batch,  new_c, h_upscale_factor, w_upscale_factor,
                                          height, width};
    Shape reshape_2(DimVector(reshape_vec_2.begin(), reshape_vec_2.end()));
    std::vector<int64_t> reshape_vec_3 = {batch, new_c, height * h_upscale_factor,
                                          width * w_upscale_factor};
    Shape reshape_3(DimVector(reshape_vec_3.begin(), reshape_vec_3.end()));
    out = JUST(Reshape(x, reshape_1));
    out = JUST(Reshape(out, reshape_2));
    out = JUST(Permute(out, permute_vec));
    out = JUST(Reshape(out, reshape_3));
    return out;
  }
};

class TFPoolNDFunctor {
 public:
  TFPoolNDFunctor() = default;
  virtual ~TFPoolNDFunctor() = default;
  Maybe<Tensor> operator()(const std::shared_ptr<one::Tensor>& x,
                           const std::vector<int32_t>& kernel_size,
                           const std::vector<int32_t>& strides, const std::string& padding,
                           const std::vector<int32_t>& padding_before,
                           const std::vector<int32_t>& padding_after,
                           const std::string& data_format, const bool& ceil_mode) const {
    MutableAttrMap attrs;
    JUST(attrs.SetAttr<std::vector<int32_t>>("pool_size", kernel_size));
    JUST(attrs.SetAttr<std::vector<int32_t>>("strides", strides));
    JUST(attrs.SetAttr<std::string>("padding", padding));
    JUST(attrs.SetAttr<std::vector<int32_t>>("padding_before", padding_before));
    JUST(attrs.SetAttr<std::vector<int32_t>>("padding_after", padding_after));
    JUST(attrs.SetAttr<std::string>("data_format", data_format));
    JUST(attrs.SetAttr<bool>("ceil_mode", ceil_mode));
    return OpInterpUtil::Dispatch<Tensor>(*op_, {x}, attrs);
  }

 protected:
  std::shared_ptr<OpExpr> op_;
};

class MaxPoolNDFunctor {
 public:
  MaxPoolNDFunctor() = default;
  virtual ~MaxPoolNDFunctor() = default;
  Maybe<TensorTuple> operator()(const std::shared_ptr<one::Tensor>& x,
                                const std::vector<int32_t>& kernel_size,
                                const Optional<std::vector<int32_t>>& stride,
                                const std::vector<int32_t>& padding,
                                const std::vector<int32_t>& dilation, const bool& return_indices,
                                const bool& ceil_mode, const std::string& data_format) const {
    if (x->ndim() == 4 && data_format == "channels_last") {
      if (!return_indices && dilation.at(0) == 1 && dilation.at(1) == 1) {
        // legacy tf style maxpool2d , use cudnn implementation
        // with high performance but do not support dilation/return_indices
        MutableAttrMap attrs;
        std::vector<int32_t> padding_before{padding.at(0), padding.at(1)};
        std::vector<int32_t> padding_after{padding.at(0), padding.at(1)};

        JUST(attrs.SetAttr<std::vector<int32_t>>("pool_size", kernel_size));
        if (stride.has_value()) {
          JUST(attrs.SetAttr<std::vector<int32_t>>("strides", *JUST(stride)));
        } else {
          JUST(attrs.SetAttr<std::vector<int32_t>>("strides", kernel_size));
        }
        JUST(attrs.SetAttr<std::string>("padding", "customized"));
        JUST(attrs.SetAttr<std::vector<int32_t>>("padding_before", padding_before));
        JUST(attrs.SetAttr<std::vector<int32_t>>("padding_after", padding_after));
        JUST(attrs.SetAttr<std::string>("data_format", data_format));
        JUST(attrs.SetAttr<bool>("ceil_mode", ceil_mode));
        TensorTuple output;
        output.emplace_back(JUST(OpInterpUtil::Dispatch<Tensor>(*tf_maxpool_op_, {x}, attrs)));
        return output;
      }
    }

    MutableAttrMap attrs;
    JUST(attrs.SetAttr<std::string>("data_format", data_format));
    JUST(attrs.SetAttr<std::vector<int32_t>>("padding", padding));
    JUST(attrs.SetAttr<std::vector<int32_t>>("kernel_size", kernel_size));
    if (stride.has_value()) {
      JUST(attrs.SetAttr<std::vector<int32_t>>("stride", *JUST(stride)));
    } else {
      JUST(attrs.SetAttr<std::vector<int32_t>>(
          "stride", kernel_size));  // If stride is None, we set it as kernel_size to align Pytorch.
    }
    JUST(attrs.SetAttr<std::vector<int32_t>>("dilation", dilation));
    JUST(attrs.SetAttr<bool>("return_indices", return_indices));
    JUST(attrs.SetAttr<bool>("ceil_mode", ceil_mode));
    return OpInterpUtil::Dispatch<TensorTuple>(*op_, {x}, attrs);
  }

 protected:
  std::shared_ptr<OpExpr> op_;
  std::shared_ptr<OpExpr> tf_maxpool_op_;
};

class TFAvgPool2DFunctor : public TFPoolNDFunctor {
 public:
  TFAvgPool2DFunctor() {
    op_ = CHECK_JUST(one::OpBuilder("tf_avg_pool_2d").Input("x").Output("y").Build());
  }
};

class MaxPool1DFunctor : public MaxPoolNDFunctor {
 public:
  MaxPool1DFunctor() {
    op_ = CHECK_JUST(one::OpBuilder("max_pool_1d").Input("x").Output("y").Output("indice").Build());
  }
};

class MaxPool2DFunctor : public MaxPoolNDFunctor {
 public:
  MaxPool2DFunctor() {
    op_ = CHECK_JUST(one::OpBuilder("max_pool_2d").Input("x").Output("y").Output("indice").Build());
    tf_maxpool_op_ = CHECK_JUST(one::OpBuilder("tf_max_pool_2d").Input("x").Output("y").Build());
  }
};

class MaxPool3DFunctor : public MaxPoolNDFunctor {
 public:
  MaxPool3DFunctor() {
    op_ = CHECK_JUST(one::OpBuilder("max_pool_3d").Input("x").Output("y").Output("indice").Build());
  }
};

class AdaptivePoolNDFunctor {
 public:
  AdaptivePoolNDFunctor() = default;
  virtual ~AdaptivePoolNDFunctor() = default;
  Maybe<Tensor> operator()(const std::shared_ptr<one::Tensor>& x,
                           const std::vector<int64_t>& output_size) const {
    MutableAttrMap attrs;
    JUST(attrs.SetAttr<std::vector<int64_t>>("output_size", output_size));
    return OpInterpUtil::Dispatch<Tensor>(*op_, {x}, attrs);
  }

 protected:
  std::shared_ptr<OpExpr> op_;
};

class AdaptiveAvgPool1DFunctor : public AdaptivePoolNDFunctor {
 public:
  AdaptiveAvgPool1DFunctor() {
    op_ = CHECK_JUST(one::OpBuilder("adaptive_avg_pool1d").Input("x").Output("y").Build());
  }
};

class AdaptiveAvgPool2DFunctor : public AdaptivePoolNDFunctor {
 public:
  AdaptiveAvgPool2DFunctor() {
    op_ = CHECK_JUST(one::OpBuilder("adaptive_avg_pool2d").Input("x").Output("y").Build());
  }
};

class AdaptiveAvgPool3DFunctor : public AdaptivePoolNDFunctor {
 public:
  AdaptiveAvgPool3DFunctor() {
    op_ = CHECK_JUST(one::OpBuilder("adaptive_avg_pool3d").Input("x").Output("y").Build());
  }
};

class LossFunctorBase {
 public:
  Maybe<Tensor> apply_reduction(const Maybe<Tensor>& x, const std::string& reduction) const {
    CHECK_OR_RETURN(reduction == "none" || reduction == "sum" || reduction == "mean")
        << Error::RuntimeError() << "Reduction should be none, sum or mean.";
    if (reduction == "sum") { return functional::ReduceSum(JUST(x), {}, false); }
    if (reduction == "mean") { return functional::ReduceMean(JUST(x), {}, false); }
    return x;
  }

 protected:
  LossFunctorBase() = default;
  virtual ~LossFunctorBase() = default;
};

class MseLossFunctor : public LossFunctorBase {
 public:
  MseLossFunctor() {}
  Maybe<Tensor> operator()(const std::shared_ptr<one::Tensor>& input,
                           const std::shared_ptr<one::Tensor>& target,
                           const std::string& reduction) const {
    const auto out = sequence_function(functional::Sub)
                         .then(functional::Square)
                         .call(input, target, /*alpha=*/1.0, /*inplace=*/false);
    return apply_reduction(out, reduction);
  }
};

class L1LossFunctor : public LossFunctorBase {
 public:
  L1LossFunctor() {}
  Maybe<Tensor> operator()(const std::shared_ptr<one::Tensor>& input,
                           const std::shared_ptr<one::Tensor>& target,
                           const std::string& reduction) const {
    const auto out = sequence_function(functional::Sub)
                         .then(functional::Abs)
                         .call(input, target, /*alpha=*/1.0, /*inplace=*/false);
    return apply_reduction(out, reduction);
  }
};

class SmoothL1LossFunctor : LossFunctorBase {
 public:
  SmoothL1LossFunctor() {
    op_ = CHECK_JUST(
        one::OpBuilder("smooth_l1_loss").Input("input").Input("target").Output("out").Build());
  }
  Maybe<Tensor> operator()(const std::shared_ptr<one::Tensor>& input,
                           const std::shared_ptr<one::Tensor>& target, const float& beta,
                           const std::string& reduction) const {
    MutableAttrMap attrs;
    JUST(attrs.SetAttr<float>("beta", beta));
    return apply_reduction(OpInterpUtil::Dispatch<Tensor>(*op_, {input, target}, attrs), reduction);
  }

 private:
  std::shared_ptr<OpExpr> op_;
};

class KLDivLossFunctor : public LossFunctorBase {
 public:
  KLDivLossFunctor() {
    op_ = CHECK_JUST(
        one::OpBuilder("kl_div_loss").Input("input").Input("target").Output("out").Build());
  }
  Maybe<Tensor> operator()(const std::shared_ptr<one::Tensor>& input,
                           const std::shared_ptr<one::Tensor>& target, const bool log_target,
                           const std::string& reduction) const {
    MutableAttrMap attrs;
    JUST(attrs.SetAttr<bool>("log_target", log_target));
    return apply_reduction(OpInterpUtil::Dispatch<Tensor>(*op_, {input, target}, attrs), reduction);
  }

 private:
  std::shared_ptr<OpExpr> op_;
};

class MarginRankingLossFunctor : public LossFunctorBase {
 public:
  Maybe<Tensor> operator()(const std::shared_ptr<one::Tensor>& input_1,
                           const std::shared_ptr<one::Tensor>& input_2,
                           const std::shared_ptr<one::Tensor>& target, const float margin,
                           const std::string& reduction) const {
    const auto out =
        sequence_function(functional::Sub)
            .then(functional::Negative)
            .then(std::bind(functional::Mul, target, std::placeholders::_1))
            .then([&margin](const std::shared_ptr<one::Tensor>& x) {
              return functional::ScalarAdd(x, Scalar(margin), /*alpha=*/1, /*inplace=*/true);
            })
            .then(std::bind(functional::Clamp, std::placeholders::_1, Scalar(0), NullOpt))
            .call(input_1, input_2, /*alpha=*/1.0, /*inplace=*/false);
    return apply_reduction(out, reduction);
  }
};

class BinaryCrossEntropyLossFunctor : public LossFunctorBase {
 public:
  BinaryCrossEntropyLossFunctor() {
    op_ = CHECK_JUST(one::OpBuilder("binary_cross_entropy")
                         .Input("input")
                         .Input("target")
                         .Output("out")
                         .Build());
    op_weight_ = CHECK_JUST(one::OpBuilder("binary_cross_entropy")
                                .Input("input")
                                .Input("target")
                                .Input("weight")
                                .Output("out")
                                .Build());
  }
  Maybe<Tensor> operator()(const std::shared_ptr<one::Tensor>& input,
                           const std::shared_ptr<one::Tensor>& target,
                           const Optional<one::Tensor>& weight,
                           const std::string& reduction) const {
    MutableAttrMap attrs;
    auto out =
        weight ? OpInterpUtil::Dispatch<Tensor>(*op_weight_, {input, target, JUST(weight)}, attrs)
               : OpInterpUtil::Dispatch<Tensor>(*op_, {input, target}, attrs);
    return apply_reduction(out, reduction);
  }

 private:
  std::shared_ptr<OpExpr> op_;
  std::shared_ptr<OpExpr> op_weight_;
};

class BinaryCrossEntropyWithLogitsLossFunctor : public LossFunctorBase {
 public:
  BinaryCrossEntropyWithLogitsLossFunctor() {
    op_ = CHECK_JUST(one::OpBuilder("binary_cross_entropy_with_logits")
                         .Input("input")
                         .Input("target")
                         .Output("out")
                         .Build());
    op_weight_ = CHECK_JUST(one::OpBuilder("binary_cross_entropy_with_logits")
                                .Input("input")
                                .Input("target")
                                .Input("weight")
                                .Output("out")
                                .Build());
    op_pos_ = CHECK_JUST(one::OpBuilder("binary_cross_entropy_with_logits")
                             .Input("input")
                             .Input("target")
                             .Input("pos_weight")
                             .Output("out")
                             .Build());
    op_weight_pos_ = CHECK_JUST(one::OpBuilder("binary_cross_entropy_with_logits")
                                    .Input("input")
                                    .Input("target")
                                    .Input("weight")
                                    .Input("pos_weight")
                                    .Output("out")
                                    .Build());
  }
  Maybe<Tensor> operator()(const std::shared_ptr<one::Tensor>& input,
                           const std::shared_ptr<one::Tensor>& target,
                           const Optional<one::Tensor>& weight,
                           const Optional<one::Tensor>& pos_weight,
                           const std::string& reduction) const {
    MutableAttrMap attrs;
    JUST(attrs.SetAttr<bool>("has_pos_weight", pos_weight.has_value()));

    std::shared_ptr<Tensor> out;
    if (weight) {
      if (pos_weight) {
        out = JUST(OpInterpUtil::Dispatch<Tensor>(
            *op_weight_pos_, {input, target, JUST(weight), JUST(pos_weight)}, attrs));
      } else {
        out =
            JUST(OpInterpUtil::Dispatch<Tensor>(*op_weight_, {input, target, JUST(weight)}, attrs));
      }
    } else {
      if (pos_weight) {
        out = JUST(
            OpInterpUtil::Dispatch<Tensor>(*op_pos_, {input, target, JUST(pos_weight)}, attrs));
      } else {
        out = JUST(OpInterpUtil::Dispatch<Tensor>(*op_, {input, target}, attrs));
      }
    }
    return apply_reduction(out, reduction);
  }

 private:
  std::shared_ptr<OpExpr> op_;
  std::shared_ptr<OpExpr> op_weight_;
  std::shared_ptr<OpExpr> op_pos_;
  std::shared_ptr<OpExpr> op_weight_pos_;
};

class NLLLossFunctor {
 public:
  NLLLossFunctor() {
    op_ = CHECK_JUST(one::OpBuilder("nll").Input("input").Input("target").Output("output").Build());

    op_weight_ = CHECK_JUST(one::OpBuilder("nll")
                                .Input("input")
                                .Input("target")
                                .Input("weight")
                                .Output("output")
                                .Output("total_weight")
                                .Build());
  }

  Maybe<Tensor> operator()(const std::shared_ptr<one::Tensor>& input,
                           const std::shared_ptr<one::Tensor>& target,
                           const Optional<one::Tensor>& weight, const int64_t& ignore_index,
                           const std::string& reduction) const {
    CHECK_OR_RETURN(reduction == "none" || reduction == "sum" || reduction == "mean")
        << Error::RuntimeError() << "Reduction should be none, sum or mean.";

    const auto& input_shape = input->shape();
    const int64_t K = input_shape->NumAxes();
    CHECK_GE_OR_RETURN(K, 2) << "Expected 2 or more dimensions";
    const int64_t N = input_shape->At(0);
    const int64_t C = input_shape->At(1);

    const auto& target_shape = target->shape();
<<<<<<< HEAD
    CHECK_EQ_OR_RETURN(target_shape->NumAxes(), K - 1)
        << "Expected target dimensions (" << K - 1 << ") to match input dimensions (" << K
        << "), got " << target_shape->NumAxes();
    CHECK_EQ_OR_RETURN(target_shape->At(0), N)
        << "Expected input batch_size (" << N << ") to match target batch_size ("
        << target_shape->At(0) << ")";

    std::shared_ptr<one::Tensor> input_;
    std::shared_ptr<one::Tensor> target_;
    if (K > 2) {
      DimVector idea_target_dim_vec;
      idea_target_dim_vec.push_back(N);
      for (int64_t i = 2; i < K; ++i) { idea_target_dim_vec.push_back(input_shape->At(i)); }
      Shape idea_target_shape(idea_target_dim_vec);
      CHECK_EQ_OR_RETURN(*target_shape, idea_target_shape)
          << "Expected target shape " << idea_target_shape.ToString() << ", got "
          << target_shape->ToString();

      std::vector<int> perm(input_shape->dim_vec().size(), 0);
      perm[perm.size() - 1] = 1;
      for (size_t i = 1; i < perm.size() - 1; ++i) { perm[i] = i + 1; }

      input_ = JUST(sequence_function(functional::Transpose)
                        .then(std::bind(functional::Reshape, std::placeholders::_1, Shape({-1, C})))
                        .call(input, perm));
      target_ = JUST(functional::Flatten(target, 0, K - 2));
    } else {
      input_ = input;
      target_ = target;
    }
=======
    CHECK_LE_OR_RETURN(input_shape->NumAxes(), 5)
        << Error::RuntimeError() << "The number of input's axis should be less equal to 5. ";
    CHECK_EQ_OR_RETURN(input_shape->NumAxes() - 1, target_shape->NumAxes())
        << Error::RuntimeError()
        << "The number of input's axis should be equal to the number of target's axis - 1. ";
>>>>>>> 312a4f4c

    MutableAttrMap attrs;
    JUST(attrs.SetAttr<int64_t>("ignore_index", ignore_index));

    std::shared_ptr<Tensor> output;
    std::shared_ptr<Tensor> total_weight;

    if (weight) {
      auto result = JUST(
          OpInterpUtil::Dispatch<TensorTuple>(*op_weight_, {input_, target_, JUST(weight)}, attrs));
      output = result->at(0);
      total_weight = result->at(1);
    } else {
      output = JUST(OpInterpUtil::Dispatch<Tensor>(*op_, {input_, target_}, attrs));
    }

    if (K > 2) { output = JUST(functional::Reshape(output, *target_shape)); }

    if (reduction == "none") { return output; }

    auto sum = JUST(functional::ReduceSum(output, {}, false));

    if (reduction == "sum") { return sum; }

    if (weight) { return functional::Div(sum, total_weight); }

    size_t reduce_count = output->shape()->Count(0);
    return functional::ScalarMul(sum, 1.0 / reduce_count, false);
  }

 private:
  std::shared_ptr<OpExpr> op_;
  std::shared_ptr<OpExpr> op_weight_;
};

class CrossEntropyFunctor {
 public:
  CrossEntropyFunctor() {
    op_log_softmax_ = CHECK_JUST(one::OpBuilder("log_softmax").Input("in").Output("prob").Build());
    op_nll_ = CHECK_JUST(one::OpBuilder("nll")
                             .Input("input")
                             .Input("target")
                             .Output("out")
                             .Output("total_weight")
                             .Build());
    op_nll_weight_ = CHECK_JUST(one::OpBuilder("nll")
                                    .Input("input")
                                    .Input("target")
                                    .Input("weight")
                                    .Output("out")
                                    .Output("total_weight")
                                    .Build());
  }
  Maybe<Tensor> operator()(const std::shared_ptr<one::Tensor>& input,
                           const std::shared_ptr<one::Tensor>& target,
                           const Optional<one::Tensor>& weight, const int64_t& ignore_index,
                           const std::string& reduction) const {
    CHECK_OR_RETURN(reduction == "none" || reduction == "sum" || reduction == "mean")
        << Error::RuntimeError() << "Reduction should be none, sum or mean.";
    const auto& input_shape = input->shape();
    const auto& target_shape = target->shape();
    MutableAttrMap attrs;
    JUST(attrs.SetAttr<int64_t>("ignore_index", ignore_index));

    std::vector<int> input_perm(input_shape->dim_vec().size(), 0);
    input_perm[input_perm.size() - 1] = 1;
    for (size_t i = 1; i < input_perm.size() - 1; ++i) { input_perm[i] = i + 1; }

    const auto input_ = JUST(sequence_function(functional::Transpose)
                                 .then(std::bind(functional::Reshape, std::placeholders::_1,
                                                 Shape({-1, input_shape->At(1)})))
                                 .then([this](const std::shared_ptr<one::Tensor>& x) {
                                   return OpInterpUtil::Dispatch<Tensor>(*op_log_softmax_, {x});
                                 })
                                 .call(input, input_perm));

    const auto target_ = JUST(functional::Flatten(target, 0, target->shape()->NumAxes() - 1));

    std::shared_ptr<TensorTuple> kernel_result;
    std::shared_ptr<Tensor> result;
    if (weight) {
      kernel_result = JUST(OpInterpUtil::Dispatch<TensorTuple>(
          *op_nll_weight_, {input_, target_, JUST(weight)}, attrs));
    } else {
      kernel_result = JUST(OpInterpUtil::Dispatch<TensorTuple>(*op_nll_, {input_, target_}, attrs));
    }
    result = JUST(functional::Reshape((*kernel_result)[0], *target_shape));
    if (reduction == "none") { return result; }

    result = JUST(functional::ReduceSum(result, {}, false));
    if (reduction == "sum") { return result; }

    return functional::Div(result, kernel_result->at(1));
  }

 private:
  std::shared_ptr<OpExpr> op_log_softmax_;
  std::shared_ptr<OpExpr> op_nll_;
  std::shared_ptr<OpExpr> op_nll_weight_;
};

class SparseCrossEntropyFunctor {
 public:
  SparseCrossEntropyFunctor() {
    op_ = CHECK_JUST(one::OpBuilder("sparse_cross_entropy")
                         .Input("prediction")
                         .Input("label")
                         .Output("out")
                         .Build());
  }
  Maybe<Tensor> operator()(const std::shared_ptr<one::Tensor>& prediction,
                           const std::shared_ptr<one::Tensor>& label, const int64_t& depth) const {
    MutableAttrMap attrs;
    JUST(attrs.SetAttr<int64_t>("depth", depth));

    return OpInterpUtil::Dispatch<Tensor>(*op_, {prediction, label}, attrs);
  }

 private:
  std::shared_ptr<OpExpr> op_;
};

class SparseCrossEntropyMsFunctor {
 public:
  SparseCrossEntropyMsFunctor() {
    op_ = CHECK_JUST(one::OpBuilder("sparse_cross_entropy_ms")
                         .Input("prediction")
                         .Input("label")
                         .Output("out")
                         .Build());
  }
  Maybe<Tensor> operator()(const std::shared_ptr<one::Tensor>& prediction,
                           const std::shared_ptr<one::Tensor>& label, const int64_t& depth) const {
    MutableAttrMap attrs;
    JUST(attrs.SetAttr<int64_t>("depth", depth));

    return OpInterpUtil::Dispatch<Tensor>(*op_, {prediction, label}, attrs);
  }

 private:
  std::shared_ptr<OpExpr> op_;
};

class SparseSoftmaxCrossEntropyFunctor {
 public:
  SparseSoftmaxCrossEntropyFunctor() {
    // SparseSoftmaxCrossEntropy
    op_sparse_softmax_cross_entropy_ = CHECK_JUST(one::OpBuilder("sparse_softmax_cross_entropy")
                                                      .Input("prediction")
                                                      .Input("label")
                                                      .Output("prob")
                                                      .Output("out")
                                                      .Build());
    // lazy model SparseSoftmaxCrossEntropyMs
    op_sparse_softmax_cross_entropy_ms_ =
        CHECK_JUST(one::OpBuilder("sparse_softmax_cross_entropy_ms")
                       .Input("prediction")
                       .Input("label")
                       .Output("prob")
                       .Output("out")
                       .Build());
    // eager model SparseSoftmaxCrossEntropyMs
    op_reduce_max_device_stage_ = CHECK_JUST(one::OpBuilder("reduce_max_device_stage")
                                                 .Input("in")
                                                 .Output("out")
                                                 .Output("mask")
                                                 .Output("count")
                                                 .Build());
    op_reduce_max_global_stage_ = CHECK_JUST(one::OpBuilder("reduce_max_global_stage")
                                                 .Input("in")
                                                 .Input("device_count")
                                                 .Output("out")
                                                 .Output("mask")
                                                 .Build());
    op_sparse_cross_entropy_ms_ = CHECK_JUST(one::OpBuilder("sparse_cross_entropy_ms")
                                                 .Input("prediction")
                                                 .Input("label")
                                                 .Output("out")
                                                 .Build());
    op_broadcast_sub_ =
        CHECK_JUST(one::OpBuilder("broadcast_sub").Input("x").Input("y").Output("z").Build());
    op_broadcast_div_ =
        CHECK_JUST(one::OpBuilder("broadcast_div").Input("x").Input("y").Output("z").Build());
    op_reduce_sum_ = CHECK_JUST(
        one::OpBuilder("reduce_sum").Input("input_tensor").Output("output_tensor").Build());
    op_exp_ = CHECK_JUST(one::OpBuilder("exp").Input("x").Output("y").Build());
  }
  Maybe<Tensor> operator()(const std::shared_ptr<one::Tensor>& logits,
                           const std::shared_ptr<one::Tensor>& label) const {
    if (JUST(RunWithMsVersion(logits, label))) {
      if (LazyMode::is_enabled()) {
        return LazySparseSoftmaxCrossEntropyMsOperator(logits, label);
      } else {
        return EagerSparseSoftmaxCrossEntropyMsOperator(logits, label);
      }
    } else {
      return SparseSoftmaxCrossEntropyOperator(logits, label);
    }
  }

  Maybe<bool> RunWithMsVersion(const std::shared_ptr<one::Tensor>& logits,
                               const std::shared_ptr<one::Tensor>& label) const {
    if (!(logits->is_consistent() && label->is_consistent())) { return false; }

    if (JUST(logits->parallel_desc())->parallel_num() == 1) { return false; }

    if (logits->shape()->NumAxes() != 2) { return false; }

    const NdSbp& logits_nd_sbp = *(JUST(logits->nd_sbp()));
    const int32_t split_axis = logits->shape()->NumAxes() - 1;
    bool has_split_axis_parallel = false;
    for (int64_t i = 0; i < logits_nd_sbp.sbp_parallel_size(); ++i) {
      const auto& sbp = logits_nd_sbp.sbp_parallel(i);
      if (sbp.has_split_parallel() && sbp.split_parallel().axis() == split_axis) {
        has_split_axis_parallel = true;
      } else {
        if (sbp.has_partial_sum_parallel()) { return false; }
      }
    }
    if (!has_split_axis_parallel) { return false; }

    return true;
  }

  Maybe<Tensor> SparseSoftmaxCrossEntropyOperator(const std::shared_ptr<one::Tensor>& logits,
                                                  const std::shared_ptr<one::Tensor>& label) const {
    MutableAttrMap attrs;
    int64_t depth = logits->shape()->At(logits->shape()->NumAxes() - 1);
    JUST(attrs.SetAttr<int64_t>("depth", depth));
    const auto& result = JUST(OpInterpUtil::Dispatch<TensorTuple>(*op_sparse_softmax_cross_entropy_,
                                                                  {logits, label}, attrs));
    return result->at(1);
  }

  Maybe<Tensor> LazySparseSoftmaxCrossEntropyMsOperator(
      const std::shared_ptr<one::Tensor>& logits, const std::shared_ptr<one::Tensor>& label) const {
    MutableAttrMap attrs;
    int64_t depth = logits->shape()->At(logits->shape()->NumAxes() - 1);
    JUST(attrs.SetAttr<int64_t>("depth", depth));
    const auto& result = JUST(OpInterpUtil::Dispatch<TensorTuple>(
        *op_sparse_softmax_cross_entropy_ms_, {logits, label}, attrs));
    return result->at(1);
  }

  Maybe<Tensor> EagerSparseSoftmaxCrossEntropyMsOperator(
      const std::shared_ptr<one::Tensor>& logits, const std::shared_ptr<one::Tensor>& label) const {
    // op_reduce_max_device_stage_
    MutableAttrMap attrs;
    int64_t depth = logits->shape()->At(logits->shape()->NumAxes() - 1);
    int32_t axis = logits->shape()->NumAxes() - 1;
    JUST(attrs.SetAttr<std::vector<int32_t>>("axis", {axis}));
    const auto& max_device_stage =
        JUST(OpInterpUtil::Dispatch<TensorTuple>(*op_reduce_max_device_stage_, {logits}, attrs));
    std::shared_ptr<Tensor> max_global_stage_input0 = max_device_stage->at(0);
    std::shared_ptr<Tensor> max_global_stage_input1 = max_device_stage->at(2);

    const NdSbp& logits_nd_sbp = *(JUST(logits->nd_sbp()));
    std::vector<Symbol<SbpParallel>> new_sbp_parallels;
    std::vector<Symbol<SbpParallel>> s0s1_sbp_parallels;
    if (logits_nd_sbp.sbp_parallel_size() == 2) {
      for (int i = 0; i < logits_nd_sbp.sbp_parallel_size(); ++i) {
        const auto& sbp_parallel = logits_nd_sbp.sbp_parallel(i);
        if (sbp_parallel.has_split_parallel()) {
          const int64_t& split_axis = sbp_parallel.split_parallel().axis();
          if (split_axis == axis) {
            SbpParallel sbp;
            sbp.mutable_broadcast_parallel();
            new_sbp_parallels.emplace_back(sbp);
          } else {
            CHECK_EQ_OR_RETURN(split_axis, 0)
                << Error::RuntimeError() << "Split axis must equal to 0. ";
            new_sbp_parallels.emplace_back(sbp_parallel);
          }
        } else {
          new_sbp_parallels.emplace_back(sbp_parallel);
        }
      }

      s0s1_sbp_parallels.emplace_back(logits_nd_sbp.sbp_parallel(0));
      s0s1_sbp_parallels.emplace_back(logits_nd_sbp.sbp_parallel(1));
      max_global_stage_input0 = JUST(functional::ToConsistent(
          max_device_stage->at(0), JUST(max_device_stage->at(0)->parallel_desc()),
          new_sbp_parallels, s0s1_sbp_parallels, /* check_meta */ false));
      max_global_stage_input1 = JUST(functional::ToConsistent(
          max_device_stage->at(2), JUST(max_device_stage->at(0)->parallel_desc()),
          new_sbp_parallels, s0s1_sbp_parallels, /* check_meta */ false));
    }
    // op_reduce_max_global_stage_
    attrs.clear();
    JUST(attrs.SetAttr<std::vector<int32_t>>("axis", {axis}));
    JUST(attrs.SetAttr<bool>("keepdims", true));
    const auto& max_global_stage = JUST(OpInterpUtil::Dispatch<TensorTuple>(
        *op_reduce_max_global_stage_, {max_global_stage_input0, max_global_stage_input1}, attrs));
    auto& broadcast_sub_input = max_global_stage->at(0);
    if (logits_nd_sbp.sbp_parallel_size() == 2) {
      broadcast_sub_input = JUST(functional::ToConsistent(
          broadcast_sub_input, JUST(max_device_stage->at(0)->parallel_desc()), new_sbp_parallels,
          new_sbp_parallels, /* check_meta */ false));
    }
    // op_broadcast_sub_
    attrs.clear();
    const auto& output_broadcast_sub = JUST(OpInterpUtil::Dispatch<TensorTuple>(
        *op_broadcast_sub_, {logits, broadcast_sub_input}, attrs));
    // op_exp_
    const auto& output_exp =
        JUST(OpInterpUtil::Dispatch<TensorTuple>(*op_exp_, {(*output_broadcast_sub)[0]}, attrs));
    // op_reduce_sum_
    JUST(attrs.SetAttr<std::vector<int32_t>>("axis", {axis}));
    JUST(attrs.SetAttr<bool>("keepdims", true));
    const auto& output_reduce_sum =
        JUST(OpInterpUtil::Dispatch<TensorTuple>(*op_reduce_sum_, {(*output_exp)[0]}, attrs));
    std::shared_ptr<Tensor> broadcast_div_input1 = output_reduce_sum->at(0);
    if (logits_nd_sbp.sbp_parallel_size() == 2) {
      std::vector<Symbol<SbpParallel>> empty_grad_sbp_parallels;
      broadcast_div_input1 = JUST(functional::ToConsistent(
          output_reduce_sum->at(0), JUST(output_reduce_sum->at(0)->parallel_desc()),
          new_sbp_parallels, new_sbp_parallels, /* check_meta */ false));
    }
    // op_broadcast_div_
    attrs.clear();
    const auto& predictions = JUST(OpInterpUtil::Dispatch<TensorTuple>(
        *op_broadcast_div_, {(*output_exp)[0], broadcast_div_input1}, attrs));
    // op_sparse_cross_entropy_ms_
    JUST(attrs.SetAttr<int64_t>("depth", depth));
    const auto& output = JUST(OpInterpUtil::Dispatch<Tensor>(*op_sparse_cross_entropy_ms_,
                                                             {(*predictions)[0], label}, attrs));
    return output;
  }

 private:
  // SparseSoftmaxCrossEntropy
  std::shared_ptr<OpExpr> op_sparse_softmax_cross_entropy_;
  // lazy model SparseSoftmaxCrossEntropyMs
  std::shared_ptr<OpExpr> op_sparse_softmax_cross_entropy_ms_;
  // SparseSoftmaxCrossEntropyMs
  std::shared_ptr<OpExpr> op_reduce_max_device_stage_;
  std::shared_ptr<OpExpr> op_reduce_max_global_stage_;
  std::shared_ptr<OpExpr> op_broadcast_sub_;
  std::shared_ptr<OpExpr> op_exp_;
  std::shared_ptr<OpExpr> op_reduce_sum_;
  std::shared_ptr<OpExpr> op_broadcast_div_;
  std::shared_ptr<OpExpr> op_sparse_cross_entropy_ms_;
};

class SoftmaxCrossEntropyFunctor {
 public:
  SoftmaxCrossEntropyFunctor() {
    op_ = CHECK_JUST(one::OpBuilder("softmax_cross_entropy")
                         .Input("prediction")
                         .Input("label")
                         .Output("out")
                         .Output("prob")
                         .Build());
  }

  Maybe<Tensor> operator()(const std::shared_ptr<one::Tensor>& logits,
                           const std::shared_ptr<one::Tensor>& label) const {
    return OpInterpUtil::Dispatch<Tensor>(*op_, {logits, label});
  }

 private:
  std::shared_ptr<OpExpr> op_;
};

class SoftmaxCrossEntropyGradFunctor {
 public:
  SoftmaxCrossEntropyGradFunctor() {
    op_ = CHECK_JUST(one::OpBuilder("softmax_cross_entropy_grad")
                         .Input("dy")
                         .Input("label")
                         .Input("prob")
                         .Output("prediction_diff")
                         .Build());
  }
  Maybe<Tensor> operator()(const std::shared_ptr<one::Tensor>& dy,
                           const std::shared_ptr<one::Tensor>& label,
                           const std::shared_ptr<one::Tensor>& prob) const {
    return OpInterpUtil::Dispatch<Tensor>(*op_, {dy, label, prob});
  }

 private:
  std::shared_ptr<OpExpr> op_;
};

class CombinedMarginLossFunctor {
 public:
  CombinedMarginLossFunctor() {
    op_ = CHECK_JUST(one::OpBuilder("combined_margin_loss")
                         .Input("x")
                         .Input("label")
                         .Output("y")
                         .Output("theta")
                         .Build());
  }
  Maybe<Tensor> operator()(const std::shared_ptr<one::Tensor>& x,
                           const std::shared_ptr<one::Tensor>& label, const float& m1,
                           const float& m2, const float& m3) const {
    MutableAttrMap attrs;
    JUST(attrs.SetAttr<float>("m1", m1));
    JUST(attrs.SetAttr<float>("m2", m2));
    JUST(attrs.SetAttr<float>("m3", m3));
    JUST(attrs.SetAttr<int64_t>("depth", x->shape()->At(1)));
    return OpInterpUtil::Dispatch<Tensor>(*op_, {x, label}, attrs);
  }

 private:
  std::shared_ptr<OpExpr> op_;
};

class CtcLossFunctor {
 public:
  CtcLossFunctor() {
    op_ = CHECK_JUST(one::OpBuilder("ctc_loss")
                         .Input("log_probs")
                         .Input("targets")
                         .Input("input_lengths")
                         .Input("target_lengths")
                         .Output("loss")
                         .Output("alpha")
                         .Build());
    op_xdivy_ = CHECK_JUST(one::OpBuilder("xdivy").Input("x").Input("y").Output("z").Build());
  }
  Maybe<Tensor> operator()(const std::shared_ptr<one::Tensor>& log_probs,
                           const std::shared_ptr<one::Tensor>& targets,
                           const std::shared_ptr<one::Tensor>& input_lengths,
                           const std::shared_ptr<one::Tensor>& target_lengths,
                           const int64_t& max_target_length, const int& blank,
                           const bool& zero_infinity, const std::string& reduction) const {
    MutableAttrMap attrs;
    JUST(attrs.SetAttr<int64_t>("max_target_length", max_target_length));
    JUST(attrs.SetAttr<int32_t>("blank", blank));
    JUST(attrs.SetAttr<bool>("zero_infinity", zero_infinity));
    auto out = JUST(OpInterpUtil::Dispatch<Tensor>(
        *op_, {log_probs, targets, input_lengths, target_lengths}, attrs));
    if (zero_infinity) {
      const auto create_constant = [&](const Scalar& scalar) -> Maybe<Tensor> {
        return functional::Constant(*out->shape(), scalar, out->dtype(), JUST(out->device()));
      };

      out = JUST(sequence_function(functional::Constant)
                     .then(std::bind(functional::BroadcastEqual, out, std::placeholders::_1))
                     .then(std::bind(functional::Where, std::placeholders::_1,
                                     JUST(create_constant(Scalar(0))), out))
                     .call(*out->shape(), Scalar(std::numeric_limits<double>::infinity()),
                           out->dtype(), JUST(out->device())));
    }
    CHECK_OR_RETURN([&]() -> bool {
      if ((reduction != "none") && (reduction != "sum") && (reduction != "mean")) return false;
      return true;
    }()) << Error::RuntimeError()
         << "Reduction should be none, sum or mean.";
    if (reduction == "sum") { return functional::ReduceSum(out, {}, false); }
    if (reduction == "mean") {
      return sequence_function(functional::Clamp)
          .then(std::bind(functional::Cast, std::placeholders::_1, log_probs->dtype(),
                          /*pin_memory=*/false))
          .then([&](const std::shared_ptr<one::Tensor>& x) {
            return OpInterpUtil::Dispatch<Tensor>(*op_xdivy_, {out, x});
          })
          .then(std::bind(functional::ReduceMean, std::placeholders::_1, std::vector<int32_t>({}),
                          false))
          .call(target_lengths, Scalar(1), NullOpt);
    }
    return out;
  }

 private:
  std::shared_ptr<OpExpr> op_;
  std::shared_ptr<OpExpr> op_xdivy_;
};

class TripletMarginLossFunctor {
 public:
  TripletMarginLossFunctor() {}

  Maybe<Tensor> operator()(const std::shared_ptr<one::Tensor>& anchor,
                           const std::shared_ptr<one::Tensor>& positive,
                           const std::shared_ptr<one::Tensor>& negative, const float& margin,
                           const float& p, const float& eps, const bool& swap,
                           const std::string& reduction) const {
    int32_t dim_norm = anchor->ndim() - 1;
    std::vector<int32_t> dim(1, dim_norm);
    CHECK_OR_RETURN([&]() -> bool {
      if ((reduction != "none") && (reduction != "sum") && (reduction != "mean")) return false;
      return true;
    }()) << Error::RuntimeError()
         << "Reduction should be none, sum or mean.";
    auto da_p = JUST(VectorNorm(
        JUST(ScalarAdd(eps, JUST(Sub(anchor, positive, /*alpha=*/1.0, /*inplace=*/false)),
                       /*alpha=*/1)),
        p, dim,
        /*keepdim=*/false, anchor->dtype()));
    auto da_n = JUST(VectorNorm(
        JUST(ScalarAdd(eps, JUST(Sub(anchor, negative, /*alpha=*/1.0, /*inplace=*/false)),
                       /*alpha=*/1)),
        p, dim,
        /*keepdim=*/false, anchor->dtype()));
    if (swap) {
      auto distance_swap = JUST(VectorNorm(
          JUST(ScalarAdd(eps, JUST(Sub(positive, negative, /*alpha=*/1.0, /*inplace=*/false)),
                         /*alpha=*/1)),
          p, dim,
          /*keepdim=*/false, positive->dtype()));
      da_n = JUST(Minimum(distance_swap, da_n));
    }
    auto triplet_loss =
        JUST(Clamp(JUST(ScalarAdd(JUST(Sub(da_p, da_n, /*alpha=*/1.0, /*inplace=*/false)), margin,
                                  /*alpha=*/1, /*inplace=*/false)),
                   /*min=*/0.0, NullOpt));
    int32_t ndim = triplet_loss->ndim() - 1;
    std::vector<int32_t> axis(1, ndim);

    if (reduction == "mean") {
      triplet_loss = JUST(ReduceMean(triplet_loss, axis, /*keepdim=*/false));
    } else if (reduction == "sum") {
      triplet_loss = JUST(ReduceSum(triplet_loss, axis, /*keepdim=*/false));
    }
    return triplet_loss;
  }
};

class AffineGridFunctor {
 public:
  AffineGridFunctor() {
    op_ = CHECK_JUST(one::OpBuilder("affine_grid").Input("theta").Output("grid").Build());
  }
  Maybe<Tensor> operator()(const std::shared_ptr<one::Tensor>& theta, const Shape& size,
                           const bool& align_corners) const {
    MutableAttrMap attrs;
    JUST(attrs.SetAttr<Shape>("size", size));
    JUST(attrs.SetAttr<bool>("align_corners", align_corners));
    return OpInterpUtil::Dispatch<Tensor>(*op_, {theta}, attrs);
  }

 private:
  std::shared_ptr<OpExpr> op_;
};

class GridSampleFunctor {
 public:
  GridSampleFunctor() {
    op_ = CHECK_JUST(
        one::OpBuilder("grid_sample").Input("input").Input("grid").Output("output").Build());
  }
  Maybe<Tensor> operator()(const std::shared_ptr<one::Tensor>& input,
                           const std::shared_ptr<one::Tensor>& grid,
                           const std::string& interpolation_mode, const std::string& padding_mode,
                           const bool& align_corners) const {
    MutableAttrMap attrs;
    JUST(attrs.SetAttr<std::string>("interpolation_mode", interpolation_mode));
    JUST(attrs.SetAttr<std::string>("padding_mode", padding_mode));
    JUST(attrs.SetAttr<bool>("align_corners", align_corners));
    return OpInterpUtil::Dispatch<Tensor>(*op_, {input, grid}, attrs);
  }

 private:
  std::shared_ptr<OpExpr> op_;
};

class NormalFunctor {
 public:
  NormalFunctor() { op_ = CHECK_JUST(one::OpBuilder("normal").Output("out").Build()); }
  Maybe<Tensor> operator()(const float& mean, const float& std, const Shape& shape,
                           const Optional<one::Tensor>& out,
                           const Optional<Symbol<DType>>& optional_dtype,
                           const Optional<Symbol<Device>>& optional_device,
                           const Optional<one::Generator>& optional_generator,
                           const bool& requires_grad) const {
    Symbol<DType> dtype = DType::Float();
    if (optional_dtype.has_value()) {
      dtype = JUST(optional_dtype);
      if (dtype->data_type() != DataType::kFloat && dtype->data_type() != DataType::kDouble) {
        OF_UNIMPLEMENTED() << "Only support float and double in normal().";
      }
    }
    Symbol<Device> device = JUST(Device::New("cpu"));
    if (optional_device.has_value()) { device = JUST(optional_device); }

    if (out.has_value()) {
      auto out_tensor = JUST(out);
      Symbol<DType> output_tensor_dtype = out_tensor->dtype();
      if (optional_dtype.has_value()) {
        CHECK_OR_RETURN(output_tensor_dtype == dtype)
            << Error::RuntimeError() << "data type " << dtype->name()
            << " does not match data type of out parameter " << output_tensor_dtype->name();
      }
      dtype = output_tensor_dtype;
      Symbol<Device> out_tensor_device = JUST(out_tensor->device());
      if (optional_device.has_value()) {
        CHECK_OR_RETURN(out_tensor_device == JUST(optional_device))
            << Error::RuntimeError() << "device type " << device->ToString()
            << " does not match device type of out parameter " << out_tensor_device->ToString();
      }
      device = out_tensor_device;
    }

    const auto gen = optional_generator.value_or(JUST(one::DefaultAutoGenerator()));
    MutableAttrMap attrs;
    JUST(attrs.SetAttr<double>("mean", mean));
    JUST(attrs.SetAttr<double>("std", std));
    JUST(attrs.SetAttr<Shape>("shape", shape));
    JUST(attrs.SetAttr<DataType>("dtype", dtype->data_type()));
    JUST(attrs.SetAttr<int64_t>("seed", gen->current_seed()));

    const auto& distribution_state = std::make_shared<DistributionKernelState>(gen);
    OpExprInterpContext ctx(attrs, distribution_state);
    ctx.device = device;
    if (out.has_value()) {
      std::shared_ptr<TensorTuple> outputs = std::make_shared<TensorTuple>(1);
      (*outputs)[0] = JUST(out);
      JUST(OpInterpUtil::Dispatch(*op_, {}, outputs.get(), ctx));
      return (*outputs)[0];
    }

    auto result = JUST(OpInterpUtil::Dispatch<Tensor>(*op_, {}, ctx));
    JUST(result->set_requires_grad(requires_grad));
    return result;
  }

 private:
  std::shared_ptr<OpExpr> op_;
};

class ConsistentNormalFunctor {
 public:
  ConsistentNormalFunctor() { op_ = CHECK_JUST(one::OpBuilder("normal").Output("out").Build()); }
  Maybe<Tensor> operator()(const float& mean, const float& std, const Shape& shape,
                           const Optional<one::Tensor>& out, const Symbol<ParallelDesc>& placement,
                           const std::vector<Symbol<SbpParallel>>& sbp_tuple,
                           const Optional<Symbol<DType>>& optional_dtype,
                           const Optional<one::Generator>& optional_generator,
                           const bool& requires_grad) const {
    JUST(CheckDeviceIdsIsValid(placement));

    Symbol<DType> dtype = DType::Float();
    if (optional_dtype.has_value()) {
      dtype = JUST(optional_dtype);
      if (dtype->data_type() != DataType::kFloat && dtype->data_type() != DataType::kDouble) {
        OF_UNIMPLEMENTED() << "Only support float and double in normal().";
      }
    }

    if (out.has_value()) {
      auto out_tensor = JUST(out);
      Symbol<DType> output_tensor_dtype = out_tensor->dtype();
      if (optional_dtype.has_value()) {
        CHECK_OR_RETURN(output_tensor_dtype == dtype)
            << Error::RuntimeError() << "data type " << dtype->name()
            << " does not match data type of out parameter (" << output_tensor_dtype->name();
      }
      dtype = output_tensor_dtype;
    }

    const auto gen = optional_generator.value_or(JUST(one::DefaultAutoGenerator()));
    MutableAttrMap attrs;
    JUST(attrs.SetAttr<double>("mean", mean));
    JUST(attrs.SetAttr<double>("std", std));
    JUST(attrs.SetAttr<Shape>("shape", shape));
    JUST(attrs.SetAttr<DataType>("dtype", dtype->data_type()));
    JUST(attrs.SetAttr<int64_t>("seed", gen->current_seed()));

    const auto& distribution_state = std::make_shared<DistributionKernelState>(gen);
    const auto& nd_sbp = JUST(GetNdSbp(sbp_tuple));
    if (LazyMode::is_enabled()) {
      JUST(attrs.SetAttr<std::vector<std::string>>("nd_sbp", *JUST(GetNdSbpStrList(nd_sbp))));
    }

    if (out.has_value()) {
      std::shared_ptr<TensorTuple> outputs = std::make_shared<TensorTuple>(1);
      (*outputs)[0] = JUST(out);
      JUST(OpInterpUtil::Dispatch(
          *op_, {}, outputs.get(),
          OpExprInterpContext(attrs, placement, nd_sbp, distribution_state)));
      return (*outputs)[0];
    }

    auto result = JUST(OpInterpUtil::Dispatch<Tensor>(
        *op_, {}, OpExprInterpContext(attrs, placement, nd_sbp, distribution_state)));
    JUST(result->set_requires_grad(requires_grad));
    return result;
  }

 private:
  std::shared_ptr<OpExpr> op_;
};

class NormalizationFunctor {
 public:
  NormalizationFunctor() {
    norm_eval_op_ = CHECK_JUST(one::OpBuilder("normalization")
                                   .Input("x")
                                   .Input("moving_mean")
                                   .Input("moving_variance")
                                   .Input("gamma")
                                   .Input("beta")
                                   .Output("y")
                                   .Attr("training", false)
                                   .Build());
    norm_training_stats_op_ = CHECK_JUST(one::OpBuilder("normalization")
                                             .Input("x")
                                             .Input("moving_mean")
                                             .Input("moving_variance")
                                             .Input("gamma")
                                             .Input("beta")
                                             .Output("y")
                                             .Output("mean")
                                             .Output("inv_variance")
                                             .Attr("training", true)
                                             .Build());
    norm_training_no_stats_op_ = CHECK_JUST(one::OpBuilder("normalization")
                                                .Input("x")
                                                .Input("gamma")
                                                .Input("beta")
                                                .Output("y")
                                                .Output("mean")
                                                .Output("inv_variance")
                                                .Attr("training", true)
                                                .Build());
  }
  Maybe<Tensor> operator()(const std::shared_ptr<one::Tensor>& x,
                           const Optional<one::Tensor>& moving_mean,
                           const Optional<one::Tensor>& moving_variance,
                           const Optional<one::Tensor>& gamma, const Optional<one::Tensor>& beta,
                           const int32_t& axis, const float& epsilon, const float& momentum,
                           const bool& training) const {
    MutableAttrMap attrs;
    JUST(attrs.SetAttr<int32_t>("axis", axis));
    JUST(attrs.SetAttr<float>("epsilon", epsilon));
    // convert torch momentum to tensorflow momentum
    JUST(attrs.SetAttr<float>("momentum", 1.0 - momentum));

    CHECK_OR_RETURN((moving_mean && moving_variance) || (!moving_mean && !moving_variance))
        << Error::RuntimeError()
        << "Both moving_mean and moving_variance should be None or Tensor.";

    std::shared_ptr<one::Tensor> gamma_val;
    std::shared_ptr<one::Tensor> beta_val;

    CHECK_GE_OR_RETURN(x->shape()->NumAxes(), 2)
        << Error::RuntimeError() << "NumAxes of x should be greater or equal than 2. ";
    if (gamma.has_value() && beta.has_value()) {
      gamma_val = JUST(gamma);
      beta_val = JUST(beta);
    } else {
      const Shape gamma_beta_shape = Shape({x->shape()->At(1)});
      gamma_val = JUST(functional::Constant(gamma_beta_shape, 1.0, x->dtype(), JUST(x->device())));
      beta_val = JUST(functional::Constant(gamma_beta_shape, 0.0, x->dtype(), JUST(x->device())));
    }

    if (!training) {
      CHECK_OR_RETURN(moving_mean && moving_variance)
          << Error::RuntimeError() << "Must have moving_mean and moving_variance in eval mode.";
      return OpInterpUtil::Dispatch<one::Tensor>(
          *norm_eval_op_, {x, JUST(moving_mean), JUST(moving_variance), gamma_val, beta_val},
          attrs);
    }
    if (moving_mean) {
      return OpInterpUtil::Dispatch<one::Tensor>(
          *norm_training_stats_op_,
          {x, JUST(moving_mean), JUST(moving_variance), gamma_val, beta_val}, attrs);
    }
    return OpInterpUtil::Dispatch<one::Tensor>(*norm_training_no_stats_op_,
                                               {x, gamma_val, beta_val}, attrs);
  }

 private:
  std::shared_ptr<OpExpr> norm_eval_op_;
  std::shared_ptr<OpExpr> norm_training_stats_op_;
  std::shared_ptr<OpExpr> norm_training_no_stats_op_;
};

class NormalizationAddReluFunctor {
 public:
  NormalizationAddReluFunctor() {
    norm_eval_op_ = CHECK_JUST(one::OpBuilder("normalization")
                                   .Input("x")
                                   .Input("moving_mean")
                                   .Input("moving_variance")
                                   .Input("gamma")
                                   .Input("beta")
                                   .Output("y")
                                   .Attr("training", false)
                                   .Build());
    relu_op_ = CHECK_JUST(one::OpBuilder("relu").Input("x").Output("y").Build());
    add_op_ = CHECK_JUST(one::OpBuilder("add_n").Input("in", 2).Output("out").Build());
    fused_norm_training_stats_op_ = CHECK_JUST(one::OpBuilder("normalization_add_relu")
                                                   .Input("x")
                                                   .Input("moving_mean")
                                                   .Input("moving_variance")
                                                   .Input("gamma")
                                                   .Input("beta")
                                                   .Output("y")
                                                   .Output("reserve_space")
                                                   .Output("mean")
                                                   .Output("inv_variance")
                                                   .Attr("training", true)
                                                   .Build());
    fused_addend_norm_training_stats_op_ = CHECK_JUST(one::OpBuilder("normalization_add_relu")
                                                          .Input("x")
                                                          .Input("addend")
                                                          .Input("moving_mean")
                                                          .Input("moving_variance")
                                                          .Input("gamma")
                                                          .Input("beta")
                                                          .Output("y")
                                                          .Output("reserve_space")
                                                          .Output("mean")
                                                          .Output("inv_variance")
                                                          .Attr("training", true)
                                                          .Build());
    fused_norm_training_no_stats_op_ = CHECK_JUST(one::OpBuilder("normalization_add_relu")
                                                      .Input("x")
                                                      .Input("gamma")
                                                      .Input("beta")
                                                      .Output("y")
                                                      .Output("reserve_space")
                                                      .Output("mean")
                                                      .Output("inv_variance")
                                                      .Attr("training", true)
                                                      .Build());
    fused_addend_norm_training_no_stats_op_ = CHECK_JUST(one::OpBuilder("normalization_add_relu")
                                                             .Input("x")
                                                             .Input("addend")
                                                             .Input("gamma")
                                                             .Input("beta")
                                                             .Output("y")
                                                             .Output("reserve_space")
                                                             .Output("mean")
                                                             .Output("inv_variance")
                                                             .Attr("training", true)
                                                             .Build());
  }
  Maybe<Tensor> operator()(const std::shared_ptr<one::Tensor>& x,
                           const Optional<one::Tensor>& addend,
                           const Optional<one::Tensor>& moving_mean,
                           const Optional<one::Tensor>& moving_variance,
                           const std::shared_ptr<one::Tensor>& gamma,
                           const std::shared_ptr<one::Tensor>& beta, const int32_t& axis,
                           const float& epsilon, const float& momentum,
                           const bool& is_training) const {
    MutableAttrMap attrs;
    JUST(attrs.SetAttr<int32_t>("axis", axis));
    JUST(attrs.SetAttr<float>("epsilon", epsilon));
    // convert torch momentum to tensorflow momentum
    JUST(attrs.SetAttr<float>("momentum", 1.0f - momentum));

    CHECK_OR_RETURN((moving_mean && moving_variance) || (!moving_mean && !moving_variance))
        << Error::RuntimeError()
        << "Both moving_mean and moving_variance should be None or Tensor.";
    if (!is_training) {
      CHECK_OR_RETURN(moving_mean && moving_variance)
          << Error::RuntimeError() << "Must have moving_mean and moving_variance in eval mode.";
      const auto& normalize_result = JUST(OpInterpUtil::Dispatch<one::Tensor>(
          *norm_eval_op_, {x, JUST(moving_mean), JUST(moving_variance), gamma, beta}, attrs));
      if (addend) {
        const auto& add_result =
            JUST(OpInterpUtil::Dispatch<one::Tensor>(*add_op_, {normalize_result, JUST(addend)}));
        return OpInterpUtil::Dispatch<one::Tensor>(*relu_op_, {add_result});
      } else {
        return OpInterpUtil::Dispatch<one::Tensor>(*relu_op_, {normalize_result});
      }
    } else if (moving_mean) {
      if (addend) {
        return OpInterpUtil::Dispatch<one::Tensor>(
            *fused_addend_norm_training_stats_op_,
            {x, JUST(addend), JUST(moving_mean), JUST(moving_variance), gamma, beta}, attrs);
      } else {
        return OpInterpUtil::Dispatch<one::Tensor>(
            *fused_norm_training_stats_op_,
            {x, JUST(moving_mean), JUST(moving_variance), gamma, beta}, attrs);
      }
    } else {
      if (addend) {
        return OpInterpUtil::Dispatch<one::Tensor>(*fused_addend_norm_training_no_stats_op_,
                                                   {x, JUST(addend), gamma, beta}, attrs);
      } else {
        return OpInterpUtil::Dispatch<one::Tensor>(*fused_norm_training_no_stats_op_,
                                                   {x, gamma, beta}, attrs);
      }
    }
  }

 private:
  std::shared_ptr<OpExpr> norm_eval_op_;
  std::shared_ptr<OpExpr> relu_op_;
  std::shared_ptr<OpExpr> add_op_;
  std::shared_ptr<OpExpr> fused_norm_training_stats_op_;
  std::shared_ptr<OpExpr> fused_addend_norm_training_stats_op_;
  std::shared_ptr<OpExpr> fused_norm_training_no_stats_op_;
  std::shared_ptr<OpExpr> fused_addend_norm_training_no_stats_op_;
};

class PadFunctor {
 public:
  PadFunctor() {
    pad_ = CHECK_JUST(one::OpBuilder("pad").Input("x").Output("y").Build());
    reflect_pad_ = CHECK_JUST(one::OpBuilder("reflection_pad2d").Input("x").Output("y").Build());
    replicate_pad_ = CHECK_JUST(one::OpBuilder("replication_pad2d").Input("x").Output("y").Build());
  }
  Maybe<Tensor> operator()(const std::shared_ptr<one::Tensor>& x, const std::vector<int64_t>& pad,
                           const std::string& mode, const Scalar& value) const {
    const int64_t ndim = x->shape()->NumAxes();
    CHECK_LE_OR_RETURN(pad.size(), 2 * ndim)
        << Error::RuntimeError() << "Pad size should less than or equal to input axes * 2.";
    MutableAttrMap attrs;
    JUST(attrs.SetAttr<std::vector<int64_t>>("padding", pad));
    if (mode == "constant") {
      CHECK_EQ_OR_RETURN(pad.size() % 2, 0)
          << Error::RuntimeError() << "Length of pad must be even but instead it equals "
          << pad.size();
      if (IsFloatingDataType(x->dtype()->data_type())
          || x->dtype()->data_type() == DataType::kFloat16) {
        JUST(attrs.SetAttr<double>("floating_constant_value", value.As<double>()));
        JUST(attrs.SetAttr<int64_t>("integral_constant_value", 0));
      } else if (IsIntegralDataType(x->dtype()->data_type())) {
        JUST(attrs.SetAttr<double>("floating_constant_value", 0));
        JUST(attrs.SetAttr<int64_t>("integral_constant_value", value.As<int64_t>()));
      } else {
        UNIMPLEMENTED_THEN_RETURN() << "Data type should be floating or integral type.";
      }

      std::vector<int64_t> pad_before(ndim, 0);
      std::vector<int64_t> pad_after(ndim, 0);
      const int64_t pad_pair = pad.size() / 2;
      for (int64_t i = 0; i < pad_pair; ++i) {
        pad_before[ndim - i - 1] = pad[2 * i];
        pad_after[ndim - i - 1] = pad[2 * i + 1];
      }
      JUST(attrs.SetAttr<std::vector<int64_t>>("padding_before", pad_before));
      JUST(attrs.SetAttr<std::vector<int64_t>>("padding_after", pad_after));
      return OpInterpUtil::Dispatch<Tensor>(*pad_, {x}, attrs);

    } else if (mode == "reflect") {
      const int64_t pad_h = x->shape()->dim_vec().at(2);
      const int64_t pad_w = x->shape()->dim_vec().at(3);
      CHECK_OR_RETURN(pad[2] < pad_h && pad[3] < pad_h && pad[0] < pad_w && pad[1] < pad_w)
          << Error::RuntimeError()
          << "padding size should be less than the corresponding input dimension!";
      return OpInterpUtil::Dispatch<Tensor>(*reflect_pad_, {x}, attrs);
    } else if (mode == "replicate") {
      return OpInterpUtil::Dispatch<Tensor>(*replicate_pad_, {x}, attrs);
    } else {
      UNIMPLEMENTED_THEN_RETURN() << "Pad mode is " << mode
                                  << ", but only constant, reflect and replicate are valid.";
    }
  }

 private:
  std::shared_ptr<OpExpr> pad_;
  std::shared_ptr<OpExpr> reflect_pad_;
  std::shared_ptr<OpExpr> replicate_pad_;
};

class DropoutFunctor {
 public:
  DropoutFunctor() {
    dropout_op_ =
        CHECK_JUST(one::OpBuilder("dropout").Input("in").Output("out").Output("mask").Build());
    dropout_addend_op_ = CHECK_JUST(one::OpBuilder("dropout")
                                        .Input("in")
                                        .Input("_add_to_output")
                                        .Output("out")
                                        .Output("mask")
                                        .Build());
    add_op_ = CHECK_JUST(one::OpBuilder("add_n").Input("in", 2).Output("out").Build());
  }
  Maybe<Tensor> operator()(const std::shared_ptr<one::Tensor>& x, const float& p,
                           const bool& training, const bool& inplace,
                           const Optional<one::Generator>& generator,
                           const Optional<one::Tensor>& addend) const {
    auto outputs = std::make_shared<TensorTuple>(1);
    if (inplace) {
      JUST(CheckInplaceValid(x));
      (*outputs)[0] = x;
    }
    const auto gen = generator.value_or(JUST(one::DefaultAutoGenerator()));
    const auto& dropout_state = std::make_shared<FusedDropoutKernelState>(gen);
    MutableAttrMap dropout_attrs;
    JUST(dropout_attrs.SetAttr<float>("rate", p));
    if (addend) {
      if ((!training) || p == 0.0) {
        JUST(OpInterpUtil::Dispatch(*add_op_, {x, JUST(addend)}, outputs.get()));
      } else {
        outputs->resize(2);
        JUST(OpInterpUtil::Dispatch(*dropout_addend_op_, {x, JUST(addend)}, outputs.get(),
                                    OpExprInterpContext(dropout_attrs, dropout_state)));
      }
    } else {
      if (!training || p == 0.0) {
        return x;
      } else {
        outputs->resize(2);
        JUST(OpInterpUtil::Dispatch(*dropout_op_, {x}, outputs.get(),
                                    OpExprInterpContext(dropout_attrs, dropout_state)));
      }
    }
    return (*outputs)[0];
  }

 private:
  std::shared_ptr<OpExpr> dropout_op_;
  std::shared_ptr<OpExpr> dropout_addend_op_;
  std::shared_ptr<OpExpr> add_op_;
};

class DropoutGradFunctor {
 public:
  DropoutGradFunctor() {
    dropout_grad_op_ =
        CHECK_JUST(one::OpBuilder("dropout_grad").Input("dy").Input("mask").Output("dx").Build());
  }
  Maybe<Tensor> operator()(const std::shared_ptr<one::Tensor>& dy,
                           const std::shared_ptr<one::Tensor>& mask, const float& scale) const {
    MutableAttrMap dropout_grad_attrs;
    JUST(dropout_grad_attrs.SetAttr<float>("scale", scale));
    return OpInterpUtil::Dispatch<Tensor>(*dropout_grad_op_, {dy, mask}, dropout_grad_attrs);
  }

 private:
  std::shared_ptr<OpExpr> dropout_grad_op_;
};

class AvgPoolNDFunctor {
 public:
  AvgPoolNDFunctor() = default;
  virtual ~AvgPoolNDFunctor() = default;
  Maybe<Tensor> operator()(const std::shared_ptr<one::Tensor>& x,
                           const std::vector<int32_t>& kernel_size,
                           const Optional<std::vector<int32_t>>& stride,
                           const std::vector<int32_t>& padding, const bool& ceil_mode,
                           const bool& count_include_pad, const int32_t& divisor_override,
                           const std::string& data_format) const {
    MutableAttrMap attrs;
    JUST(attrs.SetAttr<std::string>("data_format", data_format));
    JUST(attrs.SetAttr<std::vector<int32_t>>("padding", padding));
    JUST(attrs.SetAttr<std::vector<int32_t>>("kernel_size", kernel_size));
    if (stride.has_value()) {
      JUST(attrs.SetAttr<std::vector<int32_t>>("stride", *JUST(stride)));
    } else {
      JUST(attrs.SetAttr<std::vector<int32_t>>(
          "stride", kernel_size));  // If stride is None, we set it as kernel_size to align Pytorch.
    }
    JUST(attrs.SetAttr<bool>("ceil_mode", ceil_mode));
    JUST(attrs.SetAttr<bool>("count_include_pad", count_include_pad));
    JUST(attrs.SetAttr<int32_t>("divisor_override", divisor_override));
    return OpInterpUtil::Dispatch<Tensor>(*op_, {x}, attrs);
  }

 protected:
  std::shared_ptr<OpExpr> op_;
};

class AvgPool1DFunctor : public AvgPoolNDFunctor {
 public:
  AvgPool1DFunctor() {
    op_ = CHECK_JUST(one::OpBuilder("avg_pool_1d").Input("x").Output("y").Build());
  }
};

class AvgPool2DFunctor : public AvgPoolNDFunctor {
 public:
  AvgPool2DFunctor() {
    op_ = CHECK_JUST(one::OpBuilder("avg_pool_2d").Input("x").Output("y").Build());
  }
};

class AvgPool3DFunctor : public AvgPoolNDFunctor {
 public:
  AvgPool3DFunctor() {
    op_ = CHECK_JUST(one::OpBuilder("avg_pool_3d").Input("x").Output("y").Build());
  }
};

class UnfoldFunctor {
 public:
  UnfoldFunctor() {
    unfold_op_ = CHECK_JUST(one::OpBuilder("unfold").Input("x").Output("y").Build());
  }
  Maybe<Tensor> operator()(const std::shared_ptr<one::Tensor>& x, const std::string& data_format,
                           const std::vector<int32_t>& kernel_size,
                           const std::vector<int32_t>& dilation_rate,
                           const std::vector<int32_t>& padding,
                           const std::vector<int32_t>& strides) const {
    const auto& x_shape = x->shape();
    // Only Support 4d tensor now.
    CHECK_EQ_OR_RETURN(x_shape->NumAxes(), 4)
        << Error::RuntimeError() << "Input Tensor dim should == 4";
    MutableAttrMap attrs;
    JUST(attrs.SetAttr<std::string>("data_format", data_format));
    JUST(attrs.SetAttr<std::vector<int32_t>>("kernel_size", kernel_size));
    JUST(attrs.SetAttr<std::vector<int32_t>>("dilation_rate", dilation_rate));
    JUST(attrs.SetAttr<std::vector<int32_t>>("padding", padding));
    JUST(attrs.SetAttr<std::vector<int32_t>>("strides", strides));

    return OpInterpUtil::Dispatch<Tensor>(*unfold_op_, {x}, attrs);
  }

 private:
  std::shared_ptr<OpExpr> unfold_op_;
};

class FoldFunctor {
 public:
  FoldFunctor() { fold_op_ = CHECK_JUST(one::OpBuilder("fold").Input("x").Output("y").Build()); }
  Maybe<Tensor> operator()(const std::shared_ptr<one::Tensor>& x, const std::string& data_format,
                           const std::vector<int32_t>& output_size,
                           const std::vector<int32_t>& kernel_size,
                           const std::vector<int32_t>& dilation_rate,
                           const std::vector<int32_t>& padding,
                           const std::vector<int32_t>& strides) const {
    const auto& x_shape = x->shape();
    // Only Support 3d tensor fold now. format is (N, C*K*K, L)
    CHECK_EQ_OR_RETURN(x_shape->NumAxes(), 3)
        << Error::RuntimeError() << "Input Tensor dim should == 3";
    MutableAttrMap attrs;
    JUST(attrs.SetAttr<std::string>("data_format", data_format));
    JUST(attrs.SetAttr<std::vector<int32_t>>("output_size", output_size));
    JUST(attrs.SetAttr<std::vector<int32_t>>("kernel_size", kernel_size));
    JUST(attrs.SetAttr<std::vector<int32_t>>("dilation_rate", dilation_rate));
    JUST(attrs.SetAttr<std::vector<int32_t>>("padding", padding));
    JUST(attrs.SetAttr<std::vector<int32_t>>("strides", strides));

    return OpInterpUtil::Dispatch<Tensor>(*fold_op_, {x}, attrs);
  }

 private:
  std::shared_ptr<OpExpr> fold_op_;
};

class OneHotFunctor {
 public:
  OneHotFunctor() {
    one_hot_op_ = CHECK_JUST(one::OpBuilder("one_hot").Input("indices").Output("out").Build());
  }
  Maybe<Tensor> operator()(const std::shared_ptr<one::Tensor>& input, const int64_t& num_classes,
                           const Scalar& on_value, const Scalar& off_value) const {
    CHECK_OR_RETURN(!IsFloatingDataType(input->dtype()->data_type()))
        << Error::RuntimeError() << "one_hot is only applicable to index tensor.";
    MutableAttrMap attrs;
    if (num_classes == -1) {
      std::vector<int32_t> axis(input->ndim());
      std::iota(axis.begin(), axis.end(), 0);
      auto tensor_max = JUST(functional::ReduceMax(input, axis, false));

      int64_t max = 0;
      const auto& callback = [&](uint64_t of_blob_ptr) {
        auto* of_blob = reinterpret_cast<OfBlob*>(of_blob_ptr);
        of_blob->AutoMemCopyTo<int64_t>(&max, 1);  // copy 1 scalar(int64_t) tensor's value to max
      };
      JUST(SyncAccessTensorWithTimeOut(tensor_max, callback, "const"));
      JUST(attrs.SetAttr<int64_t>("depth", max + 1));

    } else {
      JUST(attrs.SetAttr<int64_t>("depth", num_classes));
    }
    // Refer to: https://github.com/Oneflow-Inc/oneflow/pull/5315/files#r755823506
    bool is_on_value_double = on_value.IsFloatingPoint();
    bool is_off_value_double = off_value.IsFloatingPoint();
    if (is_on_value_double || is_off_value_double) {
      JUST(attrs.SetAttr<DataType>("dtype", kFloat));
      JUST(attrs.SetAttr<double>("floating_on_value", on_value.As<double>()));
      JUST(attrs.SetAttr<double>("floating_off_value", off_value.As<double>()));
      JUST(attrs.SetAttr<int64_t>("integer_on_value", 0));
      JUST(attrs.SetAttr<int64_t>("integer_off_value", 0));
    } else {
      JUST(attrs.SetAttr<DataType>("dtype", kInt64));
      JUST(attrs.SetAttr<double>("floating_on_value", 0));
      JUST(attrs.SetAttr<double>("floating_off_value", 0));
      JUST(attrs.SetAttr<int64_t>("integer_on_value", on_value.As<int64_t>()));
      JUST(attrs.SetAttr<int64_t>("integer_off_value", off_value.As<int64_t>()));
    }
    return OpInterpUtil::Dispatch<Tensor>(*one_hot_op_, {input}, attrs);
  }

 private:
  std::shared_ptr<OpExpr> one_hot_op_;
};

class CosineSimilarityFunctor {
 public:
  Maybe<Tensor> operator()(const std::shared_ptr<one::Tensor>& x,
                           const std::shared_ptr<one::Tensor>& y, const int32_t& dim,
                           const double& eps) const {
    const auto& x_shape = *(x->shape());
    const auto& y_shape = *(y->shape());
    std::shared_ptr<one::Tensor> x_extend = x;
    std::shared_ptr<one::Tensor> y_extend = y;
    if (x_shape != y_shape) {
      Shape max_shape = Shape::Ones(std::max(x_shape.NumAxes(), y_shape.NumAxes()));
      for (int64_t i = max_shape.NumAxes() - 1; i >= 0; i--) {
        int64_t offset = max_shape.NumAxes() - 1 - i;
        int64_t dim_x = x_shape.NumAxes() - 1 - offset;
        int64_t dim_y = y_shape.NumAxes() - 1 - offset;
        int64_t size_x = (dim_x >= 0) ? x_shape.At(i) : 1;
        int64_t size_y = (dim_y >= 0) ? y_shape.At(i) : 1;
        if (!(size_x == size_y || size_x == 1 || size_y == 1)) {
          return Error::RuntimeError()
                 << "The size of tensor a (" << size_x << ") must match the size of tensor b ("
                 << size_y << ") at non-singleton dimension " << i;
        }
        max_shape.Set(i, std::max(size_x, size_y));
      }
      x_extend = JUST(Expand(x, max_shape));
      y_extend = JUST(Expand(y, max_shape));
    }
    TensorProcessor tensor_processor;
    JUST(tensor_processor.PromoteInputsToCommonDtype(true).AddInputs({x_extend, y_extend}).Apply());
    TensorTuple input_vec = JUST(tensor_processor.GetInputs());
    const auto common_dtype = JUST(oneflow::VectorAt(input_vec, 0))->dtype();
    if (!IsFloatingDataType(common_dtype->data_type())) {
      return Error::RuntimeError()
             << "expected common dtype to be floating point, yet common dtype is "
             << common_dtype->name();
    }
    auto& x_ = JUST(oneflow::VectorAt(input_vec, 0));
    auto& y_ = JUST(oneflow::VectorAt(input_vec, 1));
    std::shared_ptr<Tensor> w12 =
        JUST(functional::ReduceSum(JUST(functional::Mul(x_, y_)), {dim}, false));
    std::shared_ptr<Tensor> w1 =
        JUST(functional::ReduceSum(JUST(functional::Mul(x_, x_)), {dim}, false));
    std::shared_ptr<Tensor> w2 =
        JUST(functional::ReduceSum(JUST(functional::Mul(y_, y_)), {dim}, false));
    std::shared_ptr<Tensor> n12 = JUST(functional::Sqrt(
        JUST(functional::Clamp(JUST(functional::Mul(w1, w2)), Scalar(eps * eps), NullOpt))));
    return functional::Div(w12, n12);
  }
};

class L2NormalizeFunctor {
 public:
  L2NormalizeFunctor() {
    op_ = CHECK_JUST(
        one::OpBuilder("l2_normalize").Input("x").Output("y").Output("square_x_sum").Build());
  }
  Maybe<Tensor> operator()(const std::shared_ptr<one::Tensor>& input, const int32_t& axis,
                           const float& epsilon) const {
    const auto ndims = input->shape()->NumAxes();
    const auto final_dim = ndims - 1;

    auto axis_ = axis >= 0 ? axis : axis + ndims;
    CHECK_GE_OR_RETURN(axis_, 0) << Error::RuntimeError() << "Axis should >=0 but axis is " << axis_
                                 << " now.";
    CHECK_LE_OR_RETURN(axis_, final_dim) << Error::RuntimeError() << "Axis should < " << ndims
                                         << " but axis is " << axis_ << " now.";

    MutableAttrMap attrs;
    JUST(attrs.SetAttr<float>("epsilon", epsilon));
    JUST(attrs.SetAttr<int32_t>("axis", final_dim));

    if (axis_ == final_dim) { return OpInterpUtil::Dispatch<Tensor>(*op_, {input}, attrs); }

    std::vector<int> input_perm(input->shape()->dim_vec().size(), 0);
    for (size_t i = 0; i < input_perm.size(); ++i) { input_perm[i] = static_cast<int>(i); }
    std::swap(input_perm[final_dim], input_perm[static_cast<size_t>(axis_)]);

    const auto result = JUST(OpInterpUtil::Dispatch<TensorTuple>(
        *op_, {JUST(functional::Transpose(input, input_perm))}, attrs));
    return functional::Transpose((*result)[0], input_perm);
  }

 private:
  std::shared_ptr<OpExpr> op_;
};

class NormalizeFunctor {
 public:
  Maybe<Tensor> operator()(const std::shared_ptr<one::Tensor>& input, const float& p,
                           const int32_t& dim, const float& eps,
                           const bool& use_l2_norm_kernel) const {
    if (use_l2_norm_kernel && (std::fabs(p - 2.0f) < std::numeric_limits<float>::min())) {
      return functional::L2Normalize(input, dim, eps);
    }
    return SequenceFunction<Maybe<Tensor>(const std::shared_ptr<Tensor>&, const float&,
                                          const int32_t&)>(
               [](const auto& x, const float& p, const int32_t& dim) -> Maybe<Tensor> {
                 return functional::ScalarNorm(x, p, dim, true, NullOpt);
               })
        .then([&](const auto& x) { return functional::Clamp(x, eps, NullOpt); })
        .then([&](const auto& x) { return functional::Div(input, x); })
        .call(input, p, dim);
  }
};

class FusedSelfAttentionFunctor {
 public:
  FusedSelfAttentionFunctor() {
    op_ = CHECK_JUST(one::OpBuilder("fused_self_attention_query_mul_key_and_value")
                         .Input("hidden_states")
                         .Output("query_mul_key")
                         .Output("value")
                         .Build());
  }
  Maybe<TensorTuple> operator()(const std::shared_ptr<one::Tensor>& hidden_states,
                                const int64_t& head_size, const float& alpha) const {
    MutableAttrMap attrs;
    JUST(attrs.SetAttr<int64_t>("head_size", head_size));
    JUST(attrs.SetAttr<float>("alpha", alpha));
    return OpInterpUtil::Dispatch<TensorTuple>(*op_, {hidden_states}, attrs);
  }

 private:
  std::shared_ptr<OpExpr> op_;
};

class FusedSelfAttentionGradFunctor {
 public:
  FusedSelfAttentionGradFunctor() {
    op_ = CHECK_JUST(one::OpBuilder("fused_self_attention_query_mul_key_and_value_grad")
                         .Input("query_mul_key_grad")
                         .Input("value_grad")
                         .Input("hidden_states")
                         .Output("hidden_states_grad")
                         .Build());
  }
  Maybe<Tensor> operator()(const std::shared_ptr<one::Tensor>& query_mul_key_grad,
                           const std::shared_ptr<one::Tensor>& value_grad,
                           const std::shared_ptr<one::Tensor>& hidden_states,
                           const float& alpha) const {
    MutableAttrMap attrs;
    JUST(attrs.SetAttr<float>("alpha", alpha));
    return OpInterpUtil::Dispatch<Tensor>(*op_, {query_mul_key_grad, value_grad, hidden_states},
                                          attrs);
  }

 private:
  std::shared_ptr<OpExpr> op_;
};

class FusedScaleTrilSoftmaxMaskScaleFunctor {
 public:
  FusedScaleTrilSoftmaxMaskScaleFunctor() {
    random_mask_like_op_ =
        CHECK_JUST(one::OpBuilder("random_mask_like").Input("like").Output("out").Build());
    fused_op_ = CHECK_JUST(one::OpBuilder("fused_tril_scale_softmax_mask_scale")
                               .Input("x")
                               .Input("mask")
                               .Output("y")
                               .Output("softmax_y")
                               .Build());
  }
  Maybe<TensorTuple> operator()(const std::shared_ptr<one::Tensor>& x, const float p,
                                const int64_t diagonal, const float tril_scale_value,
                                const Optional<one::Generator>& generator) const {
    const auto gen = generator.value_or(JUST(one::DefaultAutoGenerator()));
    MutableAttrMap random_mask_like_attrs;
    JUST(random_mask_like_attrs.SetAttr<float>("rate", p));
    JUST(random_mask_like_attrs.SetAttr<int64_t>("seed", gen->current_seed()));
    const auto& random_mask_like_state = std::make_shared<RandomMaskLikeKernelState>(gen);

    const auto& mask = JUST(OpInterpUtil::Dispatch<Tensor>(
        *random_mask_like_op_, {x},
        OpExprInterpContext(random_mask_like_attrs, random_mask_like_state)));

    float mask_scale_value = 1.0;
    if (p != 1.0) { mask_scale_value = 1.0 / (1.0 - p); }
    MutableAttrMap fused_attrs;
    JUST(fused_attrs.SetAttr<int64_t>("diagonal", diagonal));
    JUST(fused_attrs.SetAttr<float>("tril_scale_value", tril_scale_value));
    JUST(fused_attrs.SetAttr<float>("mask_scale_value", mask_scale_value));

    return OpInterpUtil::Dispatch<TensorTuple>(*fused_op_, {x, mask}, fused_attrs);
  }

 private:
  std::shared_ptr<OpExpr> fused_op_;
  std::shared_ptr<OpExpr> random_mask_like_op_;
};

class L2NormalizeGradFunctor {
 public:
  L2NormalizeGradFunctor() {
    op_ = CHECK_JUST(one::OpBuilder("l2_normalize_grad")
                         .Input("dy")
                         .Input("y")
                         .Input("square_x_sum")
                         .Output("dx")
                         .Build());
  }
  Maybe<Tensor> operator()(const std::shared_ptr<one::Tensor>& dy,
                           const std::shared_ptr<one::Tensor>& y,
                           const std::shared_ptr<one::Tensor>& square_x_sum, const int32_t& axis,
                           const float& epsilon) const {
    MutableAttrMap attrs;
    JUST(attrs.SetAttr<int32_t>("axis", axis));
    JUST(attrs.SetAttr<float>("epsilon", epsilon));
    return OpInterpUtil::Dispatch<Tensor>(*op_, {dy, y, square_x_sum}, attrs);
  }

 private:
  std::shared_ptr<OpExpr> op_;
};

class FusedBiasAddGeluFunctor {
 public:
  FusedBiasAddGeluFunctor() {
    op_ = CHECK_JUST(
        one::OpBuilder("fused_bias_add_gelu").Input("a").Input("b").Output("out").Build());
  }
  Maybe<Tensor> operator()(const std::shared_ptr<one::Tensor>& a,
                           const std::shared_ptr<one::Tensor>& b, const int32_t& axis) const {
    MutableAttrMap attrs;
    JUST(attrs.SetAttr<int32_t>("axis", axis));
    return OpInterpUtil::Dispatch<Tensor>(*op_, {a, b}, attrs);
  }

 private:
  std::shared_ptr<OpExpr> op_;
};

class FusedBiasAddGeluGradFunctor {
 public:
  FusedBiasAddGeluGradFunctor() {
    op_ = CHECK_JUST(one::OpBuilder("fused_bias_add_gelu_grad")
                         .Input("a")
                         .Input("b")
                         .Input("dy")
                         .Output("dx")
                         .Build());
  }
  Maybe<Tensor> operator()(const std::shared_ptr<one::Tensor>& a,
                           const std::shared_ptr<one::Tensor>& b,
                           const std::shared_ptr<one::Tensor>& dy, const int32_t& axis) const {
    MutableAttrMap attrs;
    JUST(attrs.SetAttr<int32_t>("axis", axis));
    return OpInterpUtil::Dispatch<Tensor>(*op_, {a, b, dy}, attrs);
  }

 private:
  std::shared_ptr<OpExpr> op_;
};

class FusedBiasAddDropoutFunctor {
 public:
  FusedBiasAddDropoutFunctor() {
    random_mask_like_op_ =
        CHECK_JUST(one::OpBuilder("random_mask_like").Input("like").Output("out").Build());
    fused_bias_add_mask_scale_op_ = CHECK_JUST(one::OpBuilder("fused_bias_add_mask_scale")
                                                   .Input("a")
                                                   .Input("b")
                                                   .Input("mask")
                                                   .Output("out")
                                                   .Build());
  }
  Maybe<Tensor> operator()(const std::shared_ptr<one::Tensor>& a,
                           const std::shared_ptr<one::Tensor>& b, const float& p,
                           const int32_t& axis, const Optional<one::Generator>& generator) const {
    const auto gen = generator.value_or(JUST(one::DefaultAutoGenerator()));
    MutableAttrMap random_mask_like_attrs;
    JUST(random_mask_like_attrs.SetAttr<float>("rate", p));
    JUST(random_mask_like_attrs.SetAttr<int64_t>("seed", gen->current_seed()));
    const auto& random_mask_like_state = std::make_shared<RandomMaskLikeKernelState>(gen);

    float scale = 0.0;
    if (p != 1.0) { scale = 1.0 / (1.0 - p); }
    MutableAttrMap fused_bias_add_mask_attrs;
    JUST(fused_bias_add_mask_attrs.SetAttr<float>("scale", scale));
    int32_t axis_val = axis;
    if (axis_val < 0) {
      const int64_t num_axes = a->shape()->NumAxes();
      axis_val += num_axes;
    }
    JUST(fused_bias_add_mask_attrs.SetAttr<int32_t>("axis", axis_val));
    if (p > 0.0) {
      return SequenceFunction<Maybe<Tensor>()>([&]() -> Maybe<Tensor> {
               return OpInterpUtil::Dispatch<Tensor>(
                   *random_mask_like_op_, {a},
                   OpExprInterpContext(random_mask_like_attrs, random_mask_like_state));
             })
          .then([&](const std::shared_ptr<one::Tensor>& x) {
            return OpInterpUtil::Dispatch<Tensor>(*fused_bias_add_mask_scale_op_, {a, b, x},
                                                  fused_bias_add_mask_attrs);
          })
          .call();
    } else {
      return functional::BiasAdd(a, b, axis_val);
    }
  }

 private:
  std::shared_ptr<OpExpr> random_mask_like_op_;
  std::shared_ptr<OpExpr> fused_bias_add_mask_scale_op_;
};

class FusedScaleTrilFunctor {
 public:
  FusedScaleTrilFunctor() {
    op_ = CHECK_JUST(one::OpBuilder("fused_scale_tril").Input("in").Output("out").Build());
  }

  Maybe<Tensor> operator()(const std::shared_ptr<one::Tensor>& x, const int64_t& diagonal,
                           const Scalar& fill_value, const Scalar& scale) const {
    MutableAttrMap attrs;
    JUST(attrs.SetAttr<int64_t>("diagonal", diagonal));
    bool is_fill_value_double = fill_value.IsFloatingPoint();
    bool is_scale_double = scale.IsFloatingPoint();
    if (is_fill_value_double) {
      JUST(attrs.SetAttr<double>("floating_fill_value", fill_value.As<double>()));
      JUST(attrs.SetAttr<int64_t>("integer_fill_value", 0));
      JUST(attrs.SetAttr<bool>("is_floating_fill_value", true));
    } else {
      JUST(attrs.SetAttr<double>("floating_fill_value", 0));
      JUST(attrs.SetAttr<int64_t>("integer_fill_value", fill_value.As<int64_t>()));
      JUST(attrs.SetAttr<bool>("is_floating_fill_value", false));
    }

    if (is_scale_double) {
      JUST(attrs.SetAttr<double>("floating_scale_value", scale.As<double>()));
      JUST(attrs.SetAttr<int64_t>("integer_scale_value", 0));
      JUST(attrs.SetAttr<bool>("is_floating_scale_value", true));
    } else {
      JUST(attrs.SetAttr<double>("floating_scale_value", 0));
      JUST(attrs.SetAttr<int64_t>("integer_scale_value", scale.As<int64_t>()));
      JUST(attrs.SetAttr<bool>("is_floating_scale_value", false));
    }
    return OpInterpUtil::Dispatch<Tensor>(*op_, {x}, attrs);
  }

 private:
  std::shared_ptr<OpExpr> op_;
};

class FusedScaleMaskSoftmaxFunctor {
 public:
  FusedScaleMaskSoftmaxFunctor() {
    op_ = CHECK_JUST(
        one::OpBuilder("fused_scale_mask_softmax").Input("x").Input("mask").Output("y").Build());
  }
  Maybe<Tensor> operator()(const std::shared_ptr<one::Tensor>& x,
                           const std::shared_ptr<one::Tensor>& mask, const float& fill_value,
                           const float& scale) const {
    MutableAttrMap attrs_;
    JUST(attrs_.SetAttr<float>("scale_value", scale));
    JUST(attrs_.SetAttr<float>("mask_fill_value", fill_value));
    return OpInterpUtil::Dispatch<Tensor>(*op_, {x, mask}, attrs_);
  }

 private:
  std::shared_ptr<OpExpr> op_;
};

class FusedScaleMaskSoftmaxDropoutFunctor {
 public:
  FusedScaleMaskSoftmaxDropoutFunctor() {
    random_mask_like_op_ =
        CHECK_JUST(one::OpBuilder("random_mask_like").Input("like").Output("out").Build());
    fused_scale_mask_softmax_dropout_op_ =
        CHECK_JUST(one::OpBuilder("fused_scale_mask_softmax_dropout")
                       .Input("x")
                       .Input("mask")
                       .Input("dropout_mask")
                       .Output("y")
                       .Output("softmax_y")
                       .Build());
  }
  Maybe<TensorTuple> operator()(const std::shared_ptr<one::Tensor>& x,
                                const std::shared_ptr<one::Tensor>& mask, const float& fill_value,
                                const float& scale, const float& p, const bool& training,
                                const Optional<one::Generator>& generator) const {
    float rate = p;
    if (!training) rate = 0.0;
    const auto gen = generator.value_or(JUST(one::DefaultAutoGenerator()));
    MutableAttrMap random_mask_like_attrs;
    JUST(random_mask_like_attrs.SetAttr<float>("rate", rate));
    JUST(random_mask_like_attrs.SetAttr<int64_t>("seed", gen->current_seed()));
    const auto& random_mask_like_state = std::make_shared<RandomMaskLikeKernelState>(gen);

    const auto& dropout_mask = JUST(OpInterpUtil::Dispatch<Tensor>(
        *random_mask_like_op_, {x},
        OpExprInterpContext(random_mask_like_attrs, random_mask_like_state)));

    float dropout_scale = 0.0;
    if (rate != 1.0) { dropout_scale = 1.0 / (1.0 - rate); }
    MutableAttrMap fused_scale_mask_softmax_dropout_attrs;
    JUST(fused_scale_mask_softmax_dropout_attrs.SetAttr<float>("scale_value", scale));
    JUST(fused_scale_mask_softmax_dropout_attrs.SetAttr<float>("mask_fill_value", fill_value));
    JUST(fused_scale_mask_softmax_dropout_attrs.SetAttr<float>("dropout_scale_value",
                                                               dropout_scale));

    return OpInterpUtil::Dispatch<TensorTuple>(*fused_scale_mask_softmax_dropout_op_,
                                               {x, mask, dropout_mask},
                                               fused_scale_mask_softmax_dropout_attrs);
  }

 private:
  std::shared_ptr<OpExpr> random_mask_like_op_;
  std::shared_ptr<OpExpr> fused_scale_mask_softmax_dropout_op_;
};

class CtcGreedyDecoderFunctor {
 public:
  CtcGreedyDecoderFunctor() {
    op_ = CHECK_JUST(one::OpBuilder("ctc_greedy_decoder")
                         .Input("log_probs")
                         .Input("input_lengths")
                         .Output("decoded")
                         .Output("neg_sum_logits")
                         .Build());
  }
  Maybe<TensorTuple> operator()(const std::shared_ptr<one::Tensor>& log_probs,
                                const std::shared_ptr<one::Tensor>& input_lengths,
                                const bool& merge_repeated) const {
    MutableAttrMap attrs;
    JUST(attrs.SetAttr<bool>("merge_repeated", merge_repeated));
    return OpInterpUtil::Dispatch<TensorTuple>(*op_, {log_probs, input_lengths}, attrs);
  }

 private:
  std::shared_ptr<OpExpr> op_;
};

class PariticalFCSampleDisableBoxing {
 public:
  PariticalFCSampleDisableBoxing() {
    op_ = CHECK_JUST(one::OpBuilder("distributed_partial_fc_sample_disable_boxing")
                         .Input("sampled_weight_diff")
                         .Input("sampled_label")
                         .Output("boxing_disabled_sampled_weight_diff")
                         .Output("boxing_disabled_sampled_label")
                         .Build());
  }
  Maybe<TensorTuple> operator()(const std::shared_ptr<one::Tensor>& sampled_weight_diff,
                                const std::shared_ptr<one::Tensor>& sampled_label) const {
    return OpInterpUtil::Dispatch<TensorTuple>(*op_, {sampled_weight_diff, sampled_label});
  }

 private:
  std::shared_ptr<OpExpr> op_;
};

class NmsFunctor {
 public:
  NmsFunctor() { op_ = CHECK_JUST(one::OpBuilder("nms").Input("in").Output("out").Build()); }

  Maybe<Tensor> operator()(const std::shared_ptr<one::Tensor>& x, const float& iou_threshold,
                           const int32_t& keep_n) const {
    MutableAttrMap attrs;
    JUST(attrs.SetAttr<float>("iou_threshold", iou_threshold));
    JUST(attrs.SetAttr<int32_t>("keep_n", keep_n));
    return OpInterpUtil::Dispatch<Tensor>(*op_, {x}, attrs);
  }

 private:
  std::shared_ptr<OpExpr> op_;
};

class RoiAlignFunctor {
 public:
  RoiAlignFunctor() {
    op_ = CHECK_JUST(one::OpBuilder("roi_align").Input("x").Input("rois").Output("y").Build());
  }

  Maybe<Tensor> operator()(const std::shared_ptr<one::Tensor>& x,
                           const std::shared_ptr<one::Tensor>& rois, const float& spatial_scale,
                           const int32_t& pooled_h, const int32_t& pooled_w,
                           const int32_t& sampling_ratio, const bool& aligned) const {
    MutableAttrMap attrs;
    JUST(attrs.SetAttr<float>("spatial_scale", spatial_scale));
    JUST(attrs.SetAttr<int32_t>("pooled_h", pooled_h));
    JUST(attrs.SetAttr<int32_t>("pooled_w", pooled_w));
    JUST(attrs.SetAttr<int32_t>("sampling_ratio", sampling_ratio));
    JUST(attrs.SetAttr<bool>("aligned", aligned));
    return OpInterpUtil::Dispatch<Tensor>(*op_, {x, rois}, attrs);
  }

 private:
  std::shared_ptr<OpExpr> op_;
};

class RoiAlignGradFunctor {
 public:
  RoiAlignGradFunctor() {
    op_ = CHECK_JUST(one::OpBuilder("roi_align_grad")
                         .Input("dy")
                         .Input("x_like")
                         .Input("rois")
                         .Output("dx")
                         .Build());
  }

  Maybe<Tensor> operator()(const std::shared_ptr<one::Tensor>& dy,
                           const std::shared_ptr<one::Tensor>& x_like,
                           const std::shared_ptr<one::Tensor>& rois, const float& spatial_scale,
                           const int32_t& pooled_h, const int32_t& pooled_w,
                           const int32_t& sampling_ratio, const bool& aligned) const {
    MutableAttrMap attrs;
    JUST(attrs.SetAttr<float>("spatial_scale", spatial_scale));
    JUST(attrs.SetAttr<int32_t>("pooled_h", pooled_h));
    JUST(attrs.SetAttr<int32_t>("pooled_w", pooled_w));
    JUST(attrs.SetAttr<int32_t>("sampling_ratio", sampling_ratio));
    JUST(attrs.SetAttr<bool>("aligned", aligned));
    return OpInterpUtil::Dispatch<Tensor>(*op_, {dy, x_like, rois}, attrs);
  }

 private:
  std::shared_ptr<OpExpr> op_;
};

class FusedDotFeatureInteractionFunctor {
 public:
  FusedDotFeatureInteractionFunctor() {
    ops_has_output_concat_.resize(kMaxInputCount);
    ops_no_output_concat_.resize(kMaxInputCount);
    for (int n = 0; n < ops_has_output_concat_.size(); ++n) {
      ops_has_output_concat_[n] = CHECK_JUST(one::OpBuilder("fused_dot_feature_interaction")
                                                 .Input("features", n + 1)
                                                 .Input("output_concat")
                                                 .Output("out")
                                                 .Build());
    }
    for (int n = 0; n < ops_no_output_concat_.size(); ++n) {
      ops_no_output_concat_[n] = CHECK_JUST(one::OpBuilder("fused_dot_feature_interaction")
                                                .Input("features", n + 1)
                                                .Output("out")
                                                .Build());
    }
  }

  Maybe<Tensor> operator()(const TensorTuple& features, const Optional<one::Tensor>& output_concat,
                           const bool& self_interaction, const int32_t& output_padding,
                           const std::string& pooling) const {
    MutableAttrMap attrs;
    JUST(attrs.SetAttr<bool>("self_interaction", self_interaction));
    JUST(attrs.SetAttr<int32_t>("output_padding", output_padding));
    JUST(attrs.SetAttr<std::string>("pooling", pooling));
    const int64_t n_features = features.size();
    TensorTuple inputs;
    if (n_features > kMaxInputCount) {
      inputs.push_back(JUST(functional::Concat(features, 1)));
    } else {
      inputs = features;
    }
    CHECK_OR_RETURN(pooling == "sum" || pooling == "none")
        << Error::RuntimeError() << "pooling should be sum or none, but get " << pooling;

    if (pooling == "sum") {
      CHECK_EQ_OR_RETURN(output_padding, 0)
          << Error::RuntimeError() << "output_padding should be equal to 0. ";
      CHECK_OR_RETURN(!output_concat) << Error::RuntimeError() << "output_concat should not exist";
      JUST(attrs.SetAttr<bool>("has_output_concat", false));
      const std::shared_ptr<one::Tensor>& bi_interaction = JUST(OpInterpUtil::Dispatch<Tensor>(
          *JUST(oneflow::VectorAt(ops_no_output_concat_, n_features - 1)), inputs, attrs));
      std::vector<int32_t> reduce_axes_vec = {1};
      return functional::ReduceSum(bi_interaction, reduce_axes_vec, true);
    }
    if (output_concat) {
      JUST(attrs.SetAttr<bool>("has_output_concat", true));
      inputs.push_back(JUST(output_concat));
      return OpInterpUtil::Dispatch<Tensor>(
          *JUST(oneflow::VectorAt(ops_has_output_concat_, n_features - 1)), inputs, attrs);
    } else {
      JUST(attrs.SetAttr<bool>("has_output_concat", false));
      return OpInterpUtil::Dispatch<Tensor>(
          *JUST(oneflow::VectorAt(ops_no_output_concat_, n_features - 1)), inputs, attrs);
    }
  }

 private:
  std::vector<std::shared_ptr<OpExpr>> ops_has_output_concat_;
  std::vector<std::shared_ptr<OpExpr>> ops_no_output_concat_;
};

class FusedCrossFeatureInteractionFunctor {
 public:
  FusedCrossFeatureInteractionFunctor() {
    op_ = CHECK_JUST(one::OpBuilder("fused_cross_feature_interaction")
                         .Input("x")
                         .Input("weight")
                         .Input("x0")
                         .Input("bias")
                         .Output("out")
                         .Output("matmul_result")
                         .Build());
  }

  Maybe<Tensor> operator()(const std::shared_ptr<one::Tensor>& x,
                           const std::shared_ptr<one::Tensor>& weight,
                           const std::shared_ptr<one::Tensor>& x0,
                           const std::shared_ptr<one::Tensor>& bias,
                           const std::string& interaction_mode) const {
    if (interaction_mode != "vector" && interaction_mode != "matrix") {
      UNIMPLEMENTED_THEN_RETURN()
          << "Fused Cross Interaction mode only support `vector` and `matrix`. ";
    }
    MutableAttrMap attrs;
    JUST(attrs.SetAttr<std::string>("interaction_mode", interaction_mode));
    return OpInterpUtil::Dispatch<Tensor>(*op_, {x, weight, x0, bias}, attrs);
  }

 private:
  std::shared_ptr<OpExpr> op_;
};

class OneEmbeddingIdShuffleFunctor {
 public:
  OneEmbeddingIdShuffleFunctor() {
    op_table_ids_has_in_out_ = CHECK_JUST(one::OpBuilder("id_shuffle")
                                              .Input("ids")
                                              .Input("table_ids")
                                              .Output("num_unique_matrix")
                                              .Output("inverse_unique_partition_indices")
                                              .Output("cur_rank_num_unique")
                                              .Output("cur_rank_unique_ids")
                                              .Output("cur_rank_unique_table_ids")
                                              .Output("cur_rank_inverse_indices")
                                              .Build());
    op_table_ids_no_in_has_out_ = CHECK_JUST(one::OpBuilder("id_shuffle")
                                                 .Input("ids")
                                                 .Output("num_unique_matrix")
                                                 .Output("inverse_unique_partition_indices")
                                                 .Output("cur_rank_num_unique")
                                                 .Output("cur_rank_unique_ids")
                                                 .Output("cur_rank_unique_table_ids")
                                                 .Output("cur_rank_inverse_indices")
                                                 .Build());
  }

  Maybe<TensorTuple> operator()(const std::shared_ptr<one::Tensor>& ids,
                                const Optional<one::Tensor>& table_ids,
                                const int32_t& num_tables) const {
    MutableAttrMap attrs;
    JUST(attrs.SetAttr<int32_t>("num_tables", num_tables));
    if (table_ids) {
      return OpInterpUtil::Dispatch<TensorTuple>(*op_table_ids_has_in_out_, {ids, JUST(table_ids)},
                                                 attrs);
    } else {
      return OpInterpUtil::Dispatch<TensorTuple>(*op_table_ids_no_in_has_out_, {ids}, attrs);
    }
  }

 private:
  std::shared_ptr<OpExpr> op_table_ids_has_in_out_;
  std::shared_ptr<OpExpr> op_table_ids_no_in_has_out_;
};

class OneEmbeddingEmbeddingShuffleFunctor {
 public:
  OneEmbeddingEmbeddingShuffleFunctor() {
    op_ = CHECK_JUST(one::OpBuilder("embedding_shuffle")
                         .Input("cur_rank_embeddings")
                         .Input("num_unique_matrix")
                         .Input("cur_rank_inverse_indices")
                         .Input("inverse_unique_partition_indices")
                         .Output("embeddings")
                         .Build());
  }

  Maybe<Tensor> operator()(
      const std::shared_ptr<one::Tensor>& cur_rank_embeddings,
      const std::shared_ptr<one::Tensor>& num_unique_matrix,
      const std::shared_ptr<one::Tensor>& cur_rank_inverse_indices,
      const std::shared_ptr<one::Tensor>& inverse_unique_partition_indices) const {
    return OpInterpUtil::Dispatch<Tensor>(
        *op_, {cur_rank_embeddings, num_unique_matrix, cur_rank_inverse_indices,
               inverse_unique_partition_indices});
  }

 private:
  std::shared_ptr<OpExpr> op_;
};

class OneEmbeddingEmbeddingGradientShuffleFunctor {
 public:
  OneEmbeddingEmbeddingGradientShuffleFunctor() {
    op_ = CHECK_JUST(one::OpBuilder("embedding_gradient_shuffle")
                         .Input("embedding_grad")
                         .Input("num_unique_matrix")
                         .Input("cur_rank_inverse_indices")
                         .Input("inverse_unique_partition_indices")
                         .Output("cur_rank_unique_embedding_grad")
                         .Build());
  }

  Maybe<Tensor> operator()(
      const std::shared_ptr<one::Tensor>& embedding_grad,
      const std::shared_ptr<one::Tensor>& num_unique_matrix,
      const std::shared_ptr<one::Tensor>& cur_rank_inverse_indices,
      const std::shared_ptr<one::Tensor>& inverse_unique_partition_indices) const {
    return OpInterpUtil::Dispatch<Tensor>(
        *op_, {embedding_grad, num_unique_matrix, cur_rank_inverse_indices,
               inverse_unique_partition_indices});
  }

 private:
  std::shared_ptr<OpExpr> op_;
};

class OneEmbeddingLookupFunctor {
 public:
  OneEmbeddingLookupFunctor() {
    op_has_table_ids_ = CHECK_JUST(one::OpBuilder("embedding_lookup_placeholder")
                                       .Input("shadow")
                                       .Input("ids")
                                       .Input("table_ids")
                                       .Output("embeddings")
                                       .Build());
    op_no_table_ids_ = CHECK_JUST(one::OpBuilder("embedding_lookup_placeholder")
                                      .Input("shadow")
                                      .Input("ids")
                                      .Output("embeddings")
                                      .Build());
  }

  Maybe<Tensor> operator()(const std::shared_ptr<one::Tensor>& shadow,
                           const std::shared_ptr<one::Tensor>& ids,
                           const Optional<one::Tensor>& table_ids, const Symbol<DType>& dtype,
                           const int64_t embedding_size, const int32_t num_tables,
                           const std::string& embedding_tables,
                           const std::string& key_value_store_options) const {
    MutableAttrMap attrs;
    JUST(attrs.SetAttr<DataType>("dtype", dtype->data_type()));
    JUST(attrs.SetAttr<int64_t>("embedding_size", embedding_size));
    JUST(attrs.SetAttr<int32_t>("num_tables", num_tables));
    JUST(attrs.SetAttr<std::string>("embedding_tables", embedding_tables));
    JUST(attrs.SetAttr<std::string>("key_value_store_options", key_value_store_options));
    if (table_ids) {
      return OpInterpUtil::Dispatch<Tensor>(*op_has_table_ids_, {shadow, ids, JUST(table_ids)},
                                            attrs);
    } else {
      return OpInterpUtil::Dispatch<Tensor>(*op_no_table_ids_, {shadow, ids}, attrs);
    }
  }

 private:
  std::shared_ptr<OpExpr> op_has_table_ids_;
  std::shared_ptr<OpExpr> op_no_table_ids_;
};

class OneEmbeddingUniqueKeyValuePairFunctor {
 public:
  OneEmbeddingUniqueKeyValuePairFunctor() {
    op_has_input_value_ = CHECK_JUST(one::OpBuilder("unique_key_value_pair")
                                         .Input("keys")
                                         .Input("values")
                                         .Output("num_unique")
                                         .Output("unique_keys")
                                         .Output("unique_values")
                                         .Output("inverse_indices")
                                         .Build());
    op_no_input_value_ = CHECK_JUST(one::OpBuilder("unique_key_value_pair")
                                        .Input("keys")
                                        .Output("num_unique")
                                        .Output("unique_keys")
                                        .Output("unique_values")
                                        .Output("inverse_indices")
                                        .Build());
  }

  Maybe<TensorTuple> operator()(const std::shared_ptr<one::Tensor>& keys,
                                const Optional<one::Tensor>& values,
                                const int32_t num_tables) const {
    MutableAttrMap attrs;
    JUST(attrs.SetAttr<int32_t>("num_tables", num_tables));
    if (values) {
      return OpInterpUtil::Dispatch<TensorTuple>(*op_has_input_value_, {keys, JUST(values)}, attrs);
    } else {
      return OpInterpUtil::Dispatch<TensorTuple>(*op_no_input_value_, {keys}, attrs);
    }
  }

 private:
  std::shared_ptr<OpExpr> op_has_input_value_;
  std::shared_ptr<OpExpr> op_no_input_value_;
};

class OneEmbeddingSgdUpdateFunctor {
 public:
  OneEmbeddingSgdUpdateFunctor() {
    // This functor is just for unittest
    sgd_op_ = CHECK_JUST(one::OpBuilder("sgd_embedding_update")
                             .Input("num_unique_ids")
                             .Input("unique_embeddings")
                             .Input("embedding_grad")
                             .Input("learning_rate")
                             .Input("down_scale_by_tensor")
                             .Input("skip_if")
                             .Output("updated_unique_embeddings")
                             .Build());
    momentum_op_ = CHECK_JUST(one::OpBuilder("momentum_embedding_update")
                                  .Input("num_unique_ids")
                                  .Input("unique_embeddings")
                                  .Input("embedding_grad")
                                  .Input("learning_rate")
                                  .Input("down_scale_by_tensor")
                                  .Input("skip_if")
                                  .Output("updated_unique_embeddings")
                                  .Build());
  }

  Maybe<Tensor> operator()(const std::shared_ptr<one::Tensor>& num_unique_ids,
                           const std::shared_ptr<one::Tensor>& unique_embeddings,
                           const std::shared_ptr<one::Tensor>& embedding_grad,
                           const std::shared_ptr<one::Tensor>& learning_rate,
                           const std::shared_ptr<one::Tensor>& down_scale_by_tensor,
                           const std::shared_ptr<one::Tensor>& skip_if, const double scale,
                           const float weight_decay, const float momentum) const {
    MutableAttrMap attrs;
    JUST(attrs.SetAttr<double>("scale", scale));
    JUST(attrs.SetAttr<float>("weight_decay", weight_decay));
    if (momentum == 0) {
      return OpInterpUtil::Dispatch<Tensor>(*sgd_op_,
                                            {num_unique_ids, unique_embeddings, embedding_grad,
                                             learning_rate, down_scale_by_tensor, skip_if},
                                            attrs);
    } else {
      JUST(attrs.SetAttr<float>("beta", momentum));
      return OpInterpUtil::Dispatch<Tensor>(*momentum_op_,
                                            {num_unique_ids, unique_embeddings, embedding_grad,
                                             learning_rate, down_scale_by_tensor, skip_if},
                                            attrs);
    }
  }

 private:
  std::shared_ptr<OpExpr> sgd_op_;
  std::shared_ptr<OpExpr> momentum_op_;
};

class OneEmbeddingAdamUpdateFunctor {
 public:
  OneEmbeddingAdamUpdateFunctor() {
    // This functor is just for unittest
    no_bias_correction_op_ = CHECK_JUST(one::OpBuilder("adam_embedding_update")
                                            .Input("num_unique_ids")
                                            .Input("unique_embeddings")
                                            .Input("embedding_grad")
                                            .Input("learning_rate")
                                            .Input("down_scale_by_tensor")
                                            .Input("skip_if")
                                            .Output("updated_unique_embeddings")
                                            .Build());
    do_bias_correction_op_ = CHECK_JUST(one::OpBuilder("adam_embedding_update")
                                            .Input("num_unique_ids")
                                            .Input("unique_embeddings")
                                            .Input("embedding_grad")
                                            .Input("learning_rate")
                                            .Input("down_scale_by_tensor")
                                            .Input("skip_if")
                                            .Input("bias_correction1")
                                            .Input("bias_correction2")
                                            .Output("updated_unique_embeddings")
                                            .Build());
  }

  Maybe<Tensor> operator()(const std::shared_ptr<one::Tensor>& num_unique_ids,
                           const std::shared_ptr<one::Tensor>& unique_embeddings,
                           const std::shared_ptr<one::Tensor>& embedding_grad,
                           const std::shared_ptr<one::Tensor>& learning_rate,
                           const std::shared_ptr<one::Tensor>& down_scale_by_tensor,
                           const std::shared_ptr<one::Tensor>& skip_if,
                           const Optional<one::Tensor>& bias_correction1,
                           const Optional<one::Tensor>& bias_correction2, const double scale,
                           const float weight_decay, const float beta1, const float beta2,
                           const float epsilon, const bool do_bias_correction) const {
    MutableAttrMap attrs;
    JUST(attrs.SetAttr<double>("scale", scale));
    JUST(attrs.SetAttr<float>("weight_decay", weight_decay));
    JUST(attrs.SetAttr<float>("beta1", beta1));
    JUST(attrs.SetAttr<float>("beta2", beta2));
    JUST(attrs.SetAttr<float>("epsilon", epsilon));
    JUST(attrs.SetAttr<bool>("do_bias_correction", do_bias_correction));
    if (do_bias_correction) {
      CHECK(bias_correction1);
      CHECK(bias_correction2);
      return OpInterpUtil::Dispatch<Tensor>(
          *do_bias_correction_op_,
          {num_unique_ids, unique_embeddings, embedding_grad, learning_rate, down_scale_by_tensor,
           skip_if, JUST(bias_correction1), JUST(bias_correction2)},
          attrs);
    } else {
      return OpInterpUtil::Dispatch<Tensor>(*no_bias_correction_op_,
                                            {num_unique_ids, unique_embeddings, embedding_grad,
                                             learning_rate, down_scale_by_tensor, skip_if},
                                            attrs);
    }
  }

 private:
  std::shared_ptr<OpExpr> no_bias_correction_op_;
  std::shared_ptr<OpExpr> do_bias_correction_op_;
};

class OneEmbeddingAdagradUpdateFunctor {
 public:
  OneEmbeddingAdagradUpdateFunctor() {
    // This functor is just for unittest
    op_ = CHECK_JUST(one::OpBuilder("adagrad_embedding_update")
                         .Input("num_unique_ids")
                         .Input("unique_embeddings")
                         .Input("embedding_grad")
                         .Input("learning_rate")
                         .Input("down_scale_by_tensor")
                         .Input("skip_if")
                         .Input("train_step")
                         .Output("updated_unique_embeddings")
                         .Build());
  }

  Maybe<Tensor> operator()(const std::shared_ptr<one::Tensor>& num_unique_ids,
                           const std::shared_ptr<one::Tensor>& unique_embeddings,
                           const std::shared_ptr<one::Tensor>& embedding_grad,
                           const std::shared_ptr<one::Tensor>& learning_rate,
                           const std::shared_ptr<one::Tensor>& down_scale_by_tensor,
                           const std::shared_ptr<one::Tensor>& skip_if,
                           const std::shared_ptr<one::Tensor>& train_step, const double scale,
                           const float weight_decay, const float lr_decay,
                           const float epsilon) const {
    MutableAttrMap attrs;
    JUST(attrs.SetAttr<double>("scale", scale));
    JUST(attrs.SetAttr<float>("weight_decay", weight_decay));
    JUST(attrs.SetAttr<float>("lr_decay", lr_decay));
    JUST(attrs.SetAttr<float>("epsilon", epsilon));
    return OpInterpUtil::Dispatch<Tensor>(
        *op_,
        {num_unique_ids, unique_embeddings, embedding_grad, learning_rate, down_scale_by_tensor,
         skip_if, train_step},
        attrs);
  }

 private:
  std::shared_ptr<OpExpr> op_;
};

class OneEmbeddingFtrlUpdateFunctor {
 public:
  OneEmbeddingFtrlUpdateFunctor() {
    // This functor is just for unittest
    op_ = CHECK_JUST(one::OpBuilder("ftrl_embedding_update")
                         .Input("num_unique_ids")
                         .Input("unique_embeddings")
                         .Input("embedding_grad")
                         .Input("learning_rate")
                         .Input("down_scale_by_tensor")
                         .Input("skip_if")
                         .Output("updated_unique_embeddings")
                         .Build());
  }

  Maybe<Tensor> operator()(const std::shared_ptr<one::Tensor>& num_unique_ids,
                           const std::shared_ptr<one::Tensor>& unique_embeddings,
                           const std::shared_ptr<one::Tensor>& embedding_grad,
                           const std::shared_ptr<one::Tensor>& learning_rate,
                           const std::shared_ptr<one::Tensor>& down_scale_by_tensor,
                           const std::shared_ptr<one::Tensor>& skip_if, const double scale,
                           const float weight_decay, const float lr_power, const float lambda1,
                           const float lambda2, const float beta) const {
    MutableAttrMap attrs;
    JUST(attrs.SetAttr<double>("scale", scale));
    JUST(attrs.SetAttr<float>("weight_decay", weight_decay));
    JUST(attrs.SetAttr<float>("lr_power", lr_power));
    JUST(attrs.SetAttr<float>("lambda1", lambda1));
    JUST(attrs.SetAttr<float>("lambda2", lambda2));
    JUST(attrs.SetAttr<float>("beta", beta));
    return OpInterpUtil::Dispatch<Tensor>(*op_,
                                          {num_unique_ids, unique_embeddings, embedding_grad,
                                           learning_rate, down_scale_by_tensor, skip_if},
                                          attrs);
  }

 private:
  std::shared_ptr<OpExpr> op_;
};

class RocAucScoreFunctor {
 public:
  RocAucScoreFunctor() {
    op_ = CHECK_JUST(
        one::OpBuilder("roc_auc_score").Input("label").Input("pred").Output("out").Build());
  }

  Maybe<Tensor> operator()(const std::shared_ptr<one::Tensor>& label,
                           const std::shared_ptr<one::Tensor>& pred) const {
    return OpInterpUtil::Dispatch<Tensor>(*op_, {label, pred});
  }

 private:
  std::shared_ptr<OpExpr> op_;
};

}  // namespace impl

ONEFLOW_FUNCTION_LIBRARY(m) {
  m.add_functor<impl::BiasAddFunctor>("BiasAdd");
  m.add_functor<impl::Conv1dFunctor>("Conv1d");
  m.add_functor<impl::Conv2dFunctor>("Conv2d");
  m.add_functor<impl::Conv3dFunctor>("Conv3d");
  m.add_functor<impl::DeConv1dFunctor>("Deconv1d");
  m.add_functor<impl::DeConv2dFunctor>("Deconv2d");
  m.add_functor<impl::DeConv3dFunctor>("Deconv3d");
  m.add_functor<impl::EmbeddingReNormFunctor>("EmbeddingReNorm");
  m.add_functor<impl::EmbeddingFunctor>("Embedding");
  m.add_functor<impl::MatMulFunctor>("MatMul");
  m.add_functor<impl::BatchMatMulFunctor>("BatchMatMul");
  m.add_functor<impl::TensorDotFunctor>("TensorDot");
  m.add_functor<impl::TensorDotIntDimsFunctor>("TensorDotIntDims");
  m.add_functor<impl::FusedMLPFunctor>("FusedMLP");
  m.add_functor<impl::FusedMatmulBiasAddReluDropoutFunctor>("FusedMatmulBiasAddReluDropout");
  m.add_functor<impl::LayerNormFunctor>("LayerNorm");
  m.add_functor<impl::LayerNormAffineFunctor>("LayerNormAffine");
  m.add_functor<impl::TFAvgPool2DFunctor>("TFAvgPool2D");
  m.add_functor<impl::MaxPool1DFunctor>("MaxPool1D");
  m.add_functor<impl::MaxPool2DFunctor>("MaxPool2D");
  m.add_functor<impl::MaxPool3DFunctor>("MaxPool3D");
  m.add_functor<impl::AdaptiveAvgPool1DFunctor>("AdaptiveAvgPool1D");
  m.add_functor<impl::AdaptiveAvgPool2DFunctor>("AdaptiveAvgPool2D");
  m.add_functor<impl::AdaptiveAvgPool3DFunctor>("AdaptiveAvgPool3D");
  m.add_functor<impl::L1LossFunctor>("L1Loss");
  m.add_functor<impl::MseLossFunctor>("MseLoss");
  m.add_functor<impl::KLDivLossFunctor>("KLDivLoss");
  m.add_functor<impl::NLLLossFunctor>("NLLLoss");
  m.add_functor<impl::BinaryCrossEntropyLossFunctor>("BinaryCrossEntropyLoss");
  m.add_functor<impl::BinaryCrossEntropyWithLogitsLossFunctor>("BinaryCrossEntropyWithLogitsLoss");
  m.add_functor<impl::SparseCrossEntropyFunctor>("SparseCrossEntropy");
  m.add_functor<impl::SparseCrossEntropyMsFunctor>("SparseCrossEntropyMs");
  m.add_functor<impl::CrossEntropyFunctor>("CrossEntropy");
  m.add_functor<impl::SparseSoftmaxCrossEntropyFunctor>("SparseSoftmaxCrossEntropy");
  m.add_functor<impl::SoftmaxCrossEntropyFunctor>("SoftmaxCrossEntropy");
  m.add_functor<impl::SoftmaxCrossEntropyGradFunctor>("SoftmaxCrossEntropyGrad");
  m.add_functor<impl::SmoothL1LossFunctor>("SmoothL1Loss");
  m.add_functor<impl::CombinedMarginLossFunctor>("CombinedMarginLoss");
  m.add_functor<impl::TripletMarginLossFunctor>("TripletMarginLoss");
  m.add_functor<impl::MarginRankingLossFunctor>("MarginRankingLoss");
  m.add_functor<impl::CtcLossFunctor>("CtcLoss");
  m.add_functor<impl::AffineGridFunctor>("AffineGrid");
  m.add_functor<impl::GridSampleFunctor>("GridSample");
  m.add_functor<impl::NormalizationFunctor>("Normalization");
  m.add_functor<impl::NormalizationAddReluFunctor>("NormalizationAddRelu");
  m.add_functor<impl::PadFunctor>("Pad");
  m.add_functor<impl::DropoutFunctor>("Dropout");
  m.add_functor<impl::DropoutGradFunctor>("DropoutGrad");
  m.add_functor<impl::PixelShuffleFunctor>("PixelShuffle");
  m.add_functor<impl::AvgPool1DFunctor>("AvgPool1D");
  m.add_functor<impl::AvgPool2DFunctor>("AvgPool2D");
  m.add_functor<impl::AvgPool3DFunctor>("AvgPool3D");
  m.add_functor<impl::UnfoldFunctor>("Unfold");
  m.add_functor<impl::FoldFunctor>("Fold");
  m.add_functor<impl::OneHotFunctor>("OneHot");
  m.add_functor<impl::FusedSelfAttentionFunctor>("FusedSelfAttention");
  m.add_functor<impl::FusedSelfAttentionGradFunctor>("FusedSelfAttentionGrad");
  m.add_functor<impl::CosineSimilarityFunctor>("CosineSimilarity");
  m.add_functor<impl::NormalizeFunctor>("Normalize");
  m.add_functor<impl::L2NormalizeFunctor>("L2Normalize");
  m.add_functor<impl::L2NormalizeGradFunctor>("L2NormalizeGrad");
  m.add_functor<impl::FusedBiasAddGeluFunctor>("FusedBiasAddGelu");
  m.add_functor<impl::FusedBiasAddGeluGradFunctor>("FusedBiasAddGeluGrad");
  m.add_functor<impl::FusedBiasAddDropoutFunctor>("FusedBiasAddDropout");
  m.add_functor<impl::FusedScaleMaskSoftmaxFunctor>("FusedScaleMaskSoftmax");
  m.add_functor<impl::FusedScaleMaskSoftmaxDropoutFunctor>("FusedScaleMaskSoftmaxDropout");
  m.add_functor<impl::FusedScaleTrilSoftmaxMaskScaleFunctor>("FusedScaleTrilSoftmaxMaskScale");
  m.add_functor<impl::FusedScaleTrilFunctor>("FusedScaleTril");
  m.add_functor<impl::CtcGreedyDecoderFunctor>("CtcGreedyDecoder");
  m.add_functor<impl::PariticalFCSampleDisableBoxing>("DistributedPariticalFCSampleDisableBoxing");
  m.add_functor<impl::NmsFunctor>("Nms");
  m.add_functor<impl::RoiAlignFunctor>("RoiAlign");
  m.add_functor<impl::RoiAlignGradFunctor>("RoiAlignGrad");
  m.add_functor<impl::FusedDotFeatureInteractionFunctor>("FusedDotFeatureInteraction");
  m.add_functor<impl::FusedCrossFeatureInteractionFunctor>("FusedCrossFeatureInteraction");
  m.add_functor<impl::OneEmbeddingIdShuffleFunctor>("OneEmbeddingIdShuffle");
  m.add_functor<impl::OneEmbeddingEmbeddingShuffleFunctor>("OneEmbeddingEmbeddingShuffle");
  m.add_functor<impl::OneEmbeddingEmbeddingGradientShuffleFunctor>(
      "OneEmbeddingEmbeddingGradientShuffle");
  m.add_functor<impl::OneEmbeddingLookupFunctor>("OneEmbeddingLookup");
  m.add_functor<impl::OneEmbeddingUniqueKeyValuePairFunctor>("OneEmbeddingUniqueKeyValuePair");
  m.add_functor<impl::NormalFunctor>("Normal");
  m.add_functor<impl::ConsistentNormalFunctor>("ConsistentNormal");
  m.add_functor<impl::OneEmbeddingSgdUpdateFunctor>("OneEmbeddingSgdUpdate");
  m.add_functor<impl::OneEmbeddingAdamUpdateFunctor>("OneEmbeddingAdamUpdate");
  m.add_functor<impl::OneEmbeddingAdagradUpdateFunctor>("OneEmbeddingAdagradUpdate");
  m.add_functor<impl::OneEmbeddingFtrlUpdateFunctor>("OneEmbeddingFtrlUpdate");
  m.add_functor<impl::RocAucScoreFunctor>("RocAucScore");
}

}  // namespace functional
}  // namespace one
}  // namespace oneflow<|MERGE_RESOLUTION|>--- conflicted
+++ resolved
@@ -1127,7 +1127,6 @@
     const int64_t C = input_shape->At(1);
 
     const auto& target_shape = target->shape();
-<<<<<<< HEAD
     CHECK_EQ_OR_RETURN(target_shape->NumAxes(), K - 1)
         << "Expected target dimensions (" << K - 1 << ") to match input dimensions (" << K
         << "), got " << target_shape->NumAxes();
@@ -1158,13 +1157,14 @@
       input_ = input;
       target_ = target;
     }
-=======
+
+    ////
     CHECK_LE_OR_RETURN(input_shape->NumAxes(), 5)
         << Error::RuntimeError() << "The number of input's axis should be less equal to 5. ";
     CHECK_EQ_OR_RETURN(input_shape->NumAxes() - 1, target_shape->NumAxes())
         << Error::RuntimeError()
         << "The number of input's axis should be equal to the number of target's axis - 1. ";
->>>>>>> 312a4f4c
+    ////
 
     MutableAttrMap attrs;
     JUST(attrs.SetAttr<int64_t>("ignore_index", ignore_index));
