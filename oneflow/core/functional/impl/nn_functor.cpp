/*
Copyright 2020 The OneFlow Authors. All rights reserved.

Licensed under the Apache License, Version 2.0 (the "License");
you may not use this file except in compliance with the License.
You may obtain a copy of the License at

    http://www.apache.org/licenses/LICENSE-2.0

Unless required by applicable law or agreed to in writing, software
distributed under the License is distributed on an "AS IS" BASIS,
WITHOUT WARRANTIES OR CONDITIONS OF ANY KIND, either express or implied.
See the License for the specific language governing permissions and
limitations under the License.
*/

#include "fmt/core.h"
#include "oneflow/core/framework/mutable_attr_map.h"
#include "oneflow/core/framework/op_builder.h"
#include "oneflow/core/framework/tensor_util.h"
#include "oneflow/core/functional/function_library.h"
#include "oneflow/core/functional/sequence_function.h"
#include "oneflow/core/functional/impl/common.h"
#include "oneflow/core/functional/impl/unary_functor.h"
#include "oneflow/core/kernel/kernel_util.h"
#include "oneflow/user/kernels/random_mask_like_kernel.h"
#include "oneflow/user/kernels/dropout_kernel.h"
#include "oneflow/core/common/container_util.h"
#include "oneflow/user/kernels/distributions/common.h"

namespace oneflow {
namespace one {
namespace functional {

namespace impl {

class BiasAddFunctor {
 public:
  BiasAddFunctor() {
    op_ = CHECK_JUST(one::OpBuilder("bias_add").Input("a").Input("b").Output("out").Build());
  }
  Maybe<Tensor> operator()(const std::shared_ptr<one::Tensor>& x,
                           const std::shared_ptr<one::Tensor>& bias, const int32_t& axis) const {
    int32_t axis_val = axis;
    if (axis_val < 0) {
      const int64_t num_axes = x->shape()->NumAxes();
      axis_val += num_axes;
    }
    CHECK_LT_OR_RETURN(axis_val, x->shape()->NumAxes())
        << Error::IndexError() << "Dimension out of range (expected to be in range of [-"
        << x->shape()->NumAxes() << "," << x->shape()->NumAxes() - 1 << "], but got " << axis_val
        << ")";
    CHECK_EQ_OR_RETURN(x->shape()->At(axis_val), bias->shape()->At(0))
        << Error::RuntimeError() << "The size of tensor x " << x->shape()->ToString()
        << " must match the size of tensor b " << bias->shape()->ToString() << " at dimension "
        << axis_val;
    auto& attrs = THREAD_CACHED_MUTABLE_ATTR_MAP("axis");
    attrs.SetAllAttrs(axis_val);
    return OpInterpUtil::Dispatch<Tensor>(*op_, {x, bias}, attrs);
  }

 private:
  std::shared_ptr<OpExpr> op_;
};

class ConvBaseFunctor {
 public:
  explicit ConvBaseFunctor(const int& num_spatial_dims) : num_spatial_dims_(num_spatial_dims) {
    bias_op_ = CHECK_JUST(one::OpBuilder("bias_add").Input("a").Input("b").Output("out").Build());
    enable_fused_conv_bias_ =
        ParseBooleanFromEnv("ONEFLOW_KERNEL_ENABLE_CUDNN_FUSED_CONV_BIAS", false);
  }
  virtual ~ConvBaseFunctor() = default;
  Maybe<Tensor> operator()(const std::shared_ptr<one::Tensor>& x,
                           const std::shared_ptr<one::Tensor>& weight,
                           const Optional<one::Tensor>& bias, const std::vector<int32_t>& stride,
                           const std::vector<int32_t>& padding,
                           const std::vector<int32_t>& dilation, const int32_t& groups,
                           const std::string& channel_pos) const {
    std::vector<int32_t> kernel_size_vec(num_spatial_dims_);
    int32_t channel_idx = 1;
    int32_t kernel_idx_offset = 2;
    if (channel_pos == "channels_last") {
      kernel_idx_offset = 1;
      channel_idx = kernel_idx_offset + num_spatial_dims_;
    }

    for (int i = 0; i < num_spatial_dims_; i++) {
      kernel_size_vec.at(i) = ((weight->shape())->At(i + kernel_idx_offset));
    }
    auto& conv_attrs =
        THREAD_CACHED_MUTABLE_ATTR_MAP("filters", "kernel_size", "padding_before", "strides",
                                       "dilation_rate", "groups", "data_format");
    conv_attrs.SetAllAttrs(static_cast<int32_t>(weight->shape()->At(0)), kernel_size_vec, padding,
                           stride, dilation, groups, channel_pos);
    if (bias && enable_fused_conv_bias_) {
      return OpInterpUtil::Dispatch<Tensor>(*conv_bias_op_, {x, weight, JUST(bias)}, conv_attrs);
    }
    const std::shared_ptr<one::Tensor>& conv_out =
        JUST(OpInterpUtil::Dispatch<Tensor>(*conv_op_, {x, weight}, conv_attrs));
    if (bias) {
      return functional::BiasAdd(conv_out, JUST(bias), channel_idx);
    } else {
      return conv_out;
    }
  }

 protected:
  std::shared_ptr<OpExpr> conv_op_;
  std::shared_ptr<OpExpr> bias_op_;
  std::shared_ptr<OpExpr> conv_bias_op_;
  int32_t num_spatial_dims_;
  bool enable_fused_conv_bias_;
};

class Conv1dFunctor : public ConvBaseFunctor {
 public:
  Conv1dFunctor() : ConvBaseFunctor(/*num_spatial_dims_=*/1) {
    conv_op_ =
        CHECK_JUST(one::OpBuilder("conv1d").Input("in").Input("weight").Output("out").Build());
    conv_bias_op_ = CHECK_JUST(
        one::OpBuilder("conv1d").Input("in").Input("weight").Input("bias").Output("out").Build());
  }
};

class Conv2dFunctor : public ConvBaseFunctor {
 public:
  Conv2dFunctor() : ConvBaseFunctor(/*num_spatial_dims_=*/2) {
    conv_op_ =
        CHECK_JUST(one::OpBuilder("conv2d").Input("in").Input("weight").Output("out").Build());
    conv_bias_op_ = CHECK_JUST(
        one::OpBuilder("conv2d").Input("in").Input("weight").Input("bias").Output("out").Build());
  }
};

class Conv3dFunctor : public ConvBaseFunctor {
 public:
  Conv3dFunctor() : ConvBaseFunctor(/*num_spatial_dims_=*/3) {
    conv_op_ =
        CHECK_JUST(one::OpBuilder("conv3d").Input("in").Input("weight").Output("out").Build());
    conv_bias_op_ = CHECK_JUST(
        one::OpBuilder("conv3d").Input("in").Input("weight").Input("bias").Output("out").Build());
  }
};

class DeConvBaseFunctor {
 public:
  explicit DeConvBaseFunctor(const int& num_spatial_dims) : num_spatial_dims_(num_spatial_dims) {
    bias_op_ = CHECK_JUST(one::OpBuilder("bias_add").Input("a").Input("b").Output("out").Build());
  }
  virtual ~DeConvBaseFunctor() = default;
  Maybe<Tensor> operator()(const std::shared_ptr<one::Tensor>& x,
                           const std::shared_ptr<one::Tensor>& weight,
                           const Optional<one::Tensor>& bias, const std::vector<int32_t>& stride,
                           const std::vector<int32_t>& padding,
                           const std::vector<int32_t>& output_padding, const int32_t& groups,
                           const std::vector<int32_t>& dilation,
                           const std::string& data_format) const {
    std::vector<int32_t> kernel_size_vec(num_spatial_dims_);
    int32_t kernel_idx_offset = 2;
    if (data_format == "channels_last") { kernel_idx_offset = 1; }
    for (int i = 0; i < num_spatial_dims_; i++) {
      kernel_size_vec[i] = ((weight->shape())->At(i + kernel_idx_offset));
    }

    auto& deconv_attrs =
        THREAD_CACHED_MUTABLE_ATTR_MAP("filters", "kernel_size", "padding_before", "output_padding",
                                       "strides", "dilation_rate", "groups", "data_format");
    deconv_attrs.SetAllAttrs(static_cast<int32_t>(weight->shape()->At(1) * groups), kernel_size_vec,
                             padding, output_padding, stride, dilation, groups, data_format);
    std::shared_ptr<one::Tensor> deconv_out =
        JUST(OpInterpUtil::Dispatch<Tensor>(*deconv_op_, {x, weight}, deconv_attrs));
    if (bias) {
      auto& bias_attrs = THREAD_CACHED_MUTABLE_ATTR_MAP("axis");
      bias_attrs.SetAllAttrs(static_cast<int32_t>(1));
      return OpInterpUtil::Dispatch<Tensor>(*bias_op_, {deconv_out, JUST(bias)}, bias_attrs);
    } else {
      return deconv_out;
    }
  }

 protected:
  std::shared_ptr<OpExpr> deconv_op_;
  std::shared_ptr<OpExpr> bias_op_;
  int32_t num_spatial_dims_;
};

class DeConv1dFunctor : public DeConvBaseFunctor {
 public:
  DeConv1dFunctor() : DeConvBaseFunctor(/*num_spatial_dims_=*/1) {
    deconv_op_ =
        CHECK_JUST(one::OpBuilder("deconv1d").Input("in").Input("weight").Output("out").Build());
  }
};

class DeConv2dFunctor : public DeConvBaseFunctor {
 public:
  DeConv2dFunctor() : DeConvBaseFunctor(/*num_spatial_dims_=*/2) {
    deconv_op_ =
        CHECK_JUST(one::OpBuilder("deconv2d").Input("in").Input("weight").Output("out").Build());
  }
};

class DeConv3dFunctor : public DeConvBaseFunctor {
 public:
  DeConv3dFunctor() : DeConvBaseFunctor(/*num_spatial_dims_=*/3) {
    deconv_op_ =
        CHECK_JUST(one::OpBuilder("deconv3d").Input("in").Input("weight").Output("out").Build());
  }
};

class EmbeddingReNormFunctor {
 public:
  EmbeddingReNormFunctor() {
    op_ = CHECK_JUST(
        one::OpBuilder("embedding_renorm").Input("in").Input("indices").Output("out").Build());
  }

  Maybe<Tensor> operator()(const std::shared_ptr<one::Tensor>& in,
                           const std::shared_ptr<one::Tensor>& indices, const double& max_norm,
                           const double& norm_type) const {
    CHECK_EQ_OR_RETURN(in->ndim(), 2)
        << Error::RuntimeError() << "The dimension of input should be 2.";
    std::shared_ptr<TensorTuple> outputs = std::make_shared<TensorTuple>(1);
    JUST(oneflow::VectorAt(*outputs, 0)) = in;

    auto& attrs = THREAD_CACHED_MUTABLE_ATTR_MAP("max_norm", "norm_type");
    attrs.SetAllAttrs(max_norm, norm_type);

    JUST(OpInterpUtil::Dispatch(*op_, {in, indices}, outputs.get(), attrs));
    return JUST(oneflow::VectorAt(*outputs, 0));
  }

 private:
  std::shared_ptr<OpExpr> op_;
};

class EmbeddingFunctor {
 public:
  EmbeddingFunctor() {
    op_ = CHECK_JUST(
        one::OpBuilder("embedding").Input("weight").Input("indices").Output("out").Build());
  }
  Maybe<Tensor> operator()(const std::shared_ptr<one::Tensor>& weight,
                           const std::shared_ptr<one::Tensor>& indices,
                           const Optional<int64_t>& padding_idx,
                           const bool& scale_grad_by_freq) const {
    CHECK_EQ_OR_RETURN(weight->ndim(), 2) << "The dimension of weight should be 2";
    int64_t new_padding_idx = -1;
    if (padding_idx.has_value()) { new_padding_idx = JUST(padding_idx); }
    auto& attrs = THREAD_CACHED_MUTABLE_ATTR_MAP("padding_idx", "scale_grad_by_freq");
    attrs.SetAllAttrs(new_padding_idx, scale_grad_by_freq);
    return OpInterpUtil::Dispatch<Tensor>(*op_, {weight, indices}, attrs);
  }

 private:
  std::shared_ptr<OpExpr> op_;
};

class MatMulNoBroadCastFunctor {
 public:
  Maybe<Tensor> operator()(const std::shared_ptr<one::Tensor>& input,
                           const std::shared_ptr<one::Tensor>& mat2) const {
    const auto& input_shape = input->shape();
    const auto& mat2_shape = mat2->shape();
    CHECK_EQ_OR_RETURN(input_shape->NumAxes(), 2)
        << Error::RuntimeError() << "self must be a matrix";
    CHECK_EQ_OR_RETURN(mat2_shape->NumAxes(), 2)
        << Error::RuntimeError() << "mat2 must be a matrix";
    CHECK_EQ_OR_RETURN(input_shape->at(1), mat2_shape->at(0))
        << Error::RuntimeError() << "mat1 and mat2 shapes cannot be multiplied ("
        << std::to_string(input_shape->at(0)) << "x" << std::to_string(input_shape->at(1))
        << " and " << std::to_string(mat2_shape->at(0)) << "x" << std::to_string(mat2_shape->at(1))
        << ")";
    return JUST(functional::MatMul(input, mat2, false, false, 1.0));
  }
};

class MatMulFunctor {
 public:
  MatMulFunctor() {
    matmul_op_ = CHECK_JUST(one::OpBuilder("matmul").Input("a").Input("b").Output("out").Build());
    batch_matmul_op_ =
        CHECK_JUST(one::OpBuilder("batch_matmul").Input("a").Input("b").Output("out").Build());
    bcast_matmul_op_ =
        CHECK_JUST(one::OpBuilder("broadcast_matmul").Input("a").Input("b").Output("out").Build());
  }
  Maybe<Tensor> operator()(const std::shared_ptr<one::Tensor>& a,
                           const std::shared_ptr<one::Tensor>& b, const bool& transpose_a,
                           const bool& transpose_b, const double& alpha) const {
    const auto& a_shape = a->shape();
    const auto& b_shape = b->shape();
    CHECK_GE_OR_RETURN(a_shape->NumAxes(), 1)
        << Error::RuntimeError() << "Tensor a's dim should >= 1";
    CHECK_GE_OR_RETURN(b_shape->NumAxes(), 1)
        << Error::RuntimeError() << "Tensor b's dim should >= 1";

<<<<<<< HEAD
    DeviceType device_type{};
=======
    DeviceType device_type;
>>>>>>> aebf4a3f
    if (a->is_global()) {
      device_type = JUST(a->parallel_desc())->device_type();
    } else {
      device_type = JUST(a->device())->enum_type();
    }
    std::shared_ptr<one::Tensor> cast_a = a;
    std::shared_ptr<one::Tensor> cast_b = b;
    std::shared_ptr<one::Tensor> result;
<<<<<<< HEAD
    if((cast_a->dtype()->is_integer()) && (device_type == DeviceType::kCPU)) {
=======
    if ((!cast_a->dtype()->is_floating_point()) && (device_type == DeviceType::kCPU)) {
>>>>>>> aebf4a3f
      cast_a = JUST(functional::Cast(a, JUST(DType::Get(DataType::kFloat)), /*pin_memory=*/false));
      cast_b = JUST(functional::Cast(b, JUST(DType::Get(DataType::kFloat)), /*pin_memory=*/false));
    }

    auto& attrs = THREAD_CACHED_MUTABLE_ATTR_MAP("transpose_a", "transpose_b", "alpha");
    attrs.SetAllAttrs(transpose_a, transpose_b, alpha);
    const int64_t a_num_axes = a_shape->NumAxes();
    const int64_t b_num_axes = b_shape->NumAxes();
<<<<<<< HEAD
    if (a_num_axes == 1 && b_num_axes == 2) { 
      result = JUST(VectorMatrixProduct(cast_a, cast_b)); 
    } else if (a_num_axes == 2 && b_num_axes == 1) { 
      result = JUST(MatrixVectorProduct(cast_a, cast_b)); 
=======
    if (a_num_axes == 1 && b_num_axes == 2) {
      result = JUST(VectorMatrixProduct(cast_a, cast_b));
    } else if (a_num_axes == 2 && b_num_axes == 1) {
      result = JUST(MatrixVectorProduct(cast_a, cast_b));
>>>>>>> aebf4a3f
    } else if (a_num_axes == 2 && b_num_axes == 2) {
      result = JUST(OpInterpUtil::Dispatch<Tensor>(*matmul_op_, {cast_a, cast_b}, attrs));
    } else if (a_num_axes == b_num_axes) {
      bool if_batch_matmul = true;
      for (int i = 0; i < a_num_axes - 2; ++i) {
        if (a_shape->At(i) != b_shape->At(i)) {
          if_batch_matmul = false;
          break;
        }
      }
      if (if_batch_matmul) {
        result = JUST(OpInterpUtil::Dispatch<Tensor>(*batch_matmul_op_, {cast_a, cast_b}, attrs));
      } else {
        result = JUST(OpInterpUtil::Dispatch<Tensor>(*bcast_matmul_op_, {cast_a, cast_b}, attrs));
      }
    } else {
      result = JUST(OpInterpUtil::Dispatch<Tensor>(*bcast_matmul_op_, {cast_a, cast_b}, attrs));
<<<<<<< HEAD
    }

    if((a->dtype()->is_integer()) && (device_type == DeviceType::kCPU)) {
      return JUST(functional::Cast(result, a->dtype(), /*pin_memory=*/false));
    } else { return result; }
=======
    }

    if ((!a->dtype()->is_floating_point()) && (device_type == DeviceType::kCPU)) {
      return JUST(functional::Cast(result, a->dtype(), /*pin_memory=*/false));
    } else {
      return result;
    }
>>>>>>> aebf4a3f
  }

 private:
  std::shared_ptr<OpExpr> matmul_op_;
  std::shared_ptr<OpExpr> batch_matmul_op_;
  std::shared_ptr<OpExpr> bcast_matmul_op_;
};

class BatchMatMulFunctor {
 public:
  BatchMatMulFunctor() {
    batch_matmul_op_ =
        CHECK_JUST(one::OpBuilder("batch_matmul").Input("a").Input("b").Output("out").Build());
  }
  Maybe<Tensor> operator()(const std::shared_ptr<one::Tensor>& a,
                           const std::shared_ptr<one::Tensor>& b, const bool& transpose_a,
                           const bool& transpose_b, const double& alpha) const {
    const auto& a_shape = a->shape();
    const auto& b_shape = b->shape();
    CHECK_EQ_OR_RETURN(a_shape->NumAxes(), 3)
        << Error::RuntimeError() << "Expected 3-dimensional tensor, but got " << a_shape->NumAxes()
        << "-dimensional tensor for argument #1";
    CHECK_EQ_OR_RETURN(b_shape->NumAxes(), 3)
        << Error::RuntimeError() << "Expected 3-dimensional tensor, but got " << b_shape->NumAxes()
        << "-dimensional tensor for argument #2";
    CHECK_EQ_OR_RETURN(a_shape->At(0), b_shape->At(0))
        << Error::RuntimeError() << "Batch dim not match, please check input!";
    const int64_t matmul_dim_a = transpose_a ? a_shape->At(1) : a_shape->At(2);
    const int64_t matmul_dim_b = transpose_b ? b_shape->At(2) : b_shape->At(1);
    CHECK_EQ_OR_RETURN(matmul_dim_a, matmul_dim_b)
        << Error::RuntimeError() << "Matmul dim not match, got " << matmul_dim_a << " of mat1 and "
        << matmul_dim_b << " of mat2, please check input!";
    auto& attrs = THREAD_CACHED_MUTABLE_ATTR_MAP("transpose_a", "transpose_b", "alpha");
    attrs.SetAllAttrs(transpose_a, transpose_b, alpha);

    DeviceType device_type{};
    if (a->is_global()) {
      device_type = JUST(a->parallel_desc())->device_type();
    } else {
      device_type = JUST(a->device())->enum_type();
    }
    std::shared_ptr<one::Tensor> cast_a = a;
    std::shared_ptr<one::Tensor> cast_b = b;
<<<<<<< HEAD
    if ((a->dtype()->is_integer()) && (device_type == DeviceType::kCPU)) {
=======
    if ((!a->dtype()->is_floating_point()) && (device_type == DeviceType::kCPU)) {
>>>>>>> aebf4a3f
      cast_a = JUST(functional::Cast(a, JUST(DType::Get(DataType::kFloat)), /*pin_memory=*/false));
      cast_b = JUST(functional::Cast(b, JUST(DType::Get(DataType::kFloat)), /*pin_memory=*/false));
    }

    auto result = JUST(OpInterpUtil::Dispatch<Tensor>(*batch_matmul_op_, {cast_a, cast_b}, attrs));
<<<<<<< HEAD
    if((a->dtype()->is_integer()) && (device_type == DeviceType::kCPU)) {
      return JUST(functional::Cast(result, a->dtype(), /*pin_memory=*/false));
    } else { return result; }
=======
    if ((!a->dtype()->is_floating_point()) && (device_type == DeviceType::kCPU)) {
      return JUST(functional::Cast(result, a->dtype(), /*pin_memory=*/false));
    } else {
      return result;
    }
>>>>>>> aebf4a3f
  }

 private:
  std::shared_ptr<OpExpr> batch_matmul_op_;
};

class VectorMatrixProductFunctor {
 public:
  VectorMatrixProductFunctor() {
    vector_matrix_product_op_ = CHECK_JUST(
        one::OpBuilder("vector_matrix_product").Input("a").Input("b").Output("out").Build());
  }
  Maybe<Tensor> operator()(const std::shared_ptr<one::Tensor>& vec,
                           const std::shared_ptr<one::Tensor>& input) const {
    const auto& vec_shape = vec->shape();
    const auto& input_shape = input->shape();
    CHECK_OR_RETURN(input_shape->NumAxes() == 2 && vec_shape->NumAxes() == 1)
        << Error::RuntimeError() << "vector @ matrix expected, got "
        << "1, " << input_shape->NumAxes() << ", " << vec_shape->NumAxes();
    CHECK_EQ_OR_RETURN(vec_shape->at(0), input_shape->at(0))
        << Error::RuntimeError() << "size mismatch, got " << 1 << ", "
        << std::to_string(vec_shape->at(0)) << " x " << std::to_string(input_shape->at(0)) << ", "
        << std::to_string(input_shape->at(1));
    return OpInterpUtil::Dispatch<Tensor>(*vector_matrix_product_op_, {vec, input});
  }

 private:
  std::shared_ptr<OpExpr> vector_matrix_product_op_;
};

class TensorDotIntDimsFunctor {
 public:
  Maybe<Tensor> operator()(const std::shared_ptr<Tensor>& a, const std::shared_ptr<Tensor>& b,
                           const int32_t dims) const {
    CHECK_GE_OR_RETURN(dims, 0) << Error::RuntimeError()
                                << "tensordot expects dims >= 0, but got dims=" << dims;
    CHECK_LE_OR_RETURN(dims, a->ndim())
        << Error::RuntimeError() << "tensordot expects dims <= a.ndim which is " << a->ndim()
        << ", but got " << dims;
    CHECK_LE_OR_RETURN(dims, b->ndim())
        << Error::RuntimeError() << "tensordot expects dims <= b.ndim which is " << b->ndim()
        << ", but got " << dims;
    std::vector<int32_t> dot_dims_a(dims), dot_dims_b(dims);
    for (int32_t i = 0; i < dims; i++) {
      dot_dims_a[i] = a->ndim() - dims + i;
      dot_dims_b[i] = i;
    }
    return JUST(functional::TensorDot(a, b, dot_dims_a, dot_dims_b));
  }
};

class TensorDotFunctor {
 public:
  Maybe<Tensor> operator()(const std::shared_ptr<Tensor>& a, const std::shared_ptr<Tensor>& b,
                           const std::vector<int32_t>& dims_a,
                           const std::vector<int32_t>& dims_b) const {
    // dims_a and dims_b represent dim indices to calculate dot, and are copied to variables
    // dot_dims_a and dot_dims_b when they need to be modified
    CHECK_EQ_OR_RETURN(dims_a.size(), dims_b.size())
        << Error::RuntimeError() << "both dimension lists should have same length, got "
        << dims_a.size() << " and " << dims_b.size();

    // dims_a.size() == dims_b.size(), and specially treat if both are empty
    if (dims_a.empty()) {
      DimVector shape_sum(a->ndim() + b->ndim());
      for (int64_t i = 0; i < a->ndim(); i++) { shape_sum[i] = a->shape()->At(i); }
      for (int64_t i = 0; i < b->ndim(); i++) { shape_sum[i + a->ndim()] = b->shape()->At(i); }
      std::shared_ptr<Tensor> reshape_a = JUST(Reshape(a, Shape(DimVector{-1, 1})));
      std::shared_ptr<Tensor> reshape_b = JUST(Reshape(b, Shape(DimVector{1, -1})));
      return JUST(Reshape(JUST(functional::MatMul(reshape_a, reshape_b, false, false, 1.0)),
                          Shape(DimVector(shape_sum.begin(), shape_sum.end()))));
    }
    std::vector<int32_t> dot_dims_a(dims_a.begin(), dims_a.end());
    std::vector<int32_t> dot_dims_b(dims_b.begin(), dims_b.end());
    for (int64_t i = 0; i < dot_dims_a.size(); i++) {
      dot_dims_a[i] = JUST(maybe_wrap_dim(dot_dims_a[i], a->ndim()));
      dot_dims_b[i] = JUST(maybe_wrap_dim(dot_dims_b[i], b->ndim()));
    }
    std::vector<bool> if_dot_dims_a(a->ndim(), false);
    std::vector<bool> if_dot_dims_b(b->ndim(), false);
    for (const int32_t dim_idx : dot_dims_a) {
      CHECK_EQ_OR_RETURN(if_dot_dims_a[dim_idx], false)
          << Error::RuntimeError() << "dim " << dim_idx
          << " appears multiple times in the list of dims";
      if_dot_dims_a[dim_idx] = true;
    }
    for (const int32_t dim_idx : dot_dims_b) {
      CHECK_EQ_OR_RETURN(if_dot_dims_b[dim_idx], false)
          << Error::RuntimeError() << "dim " << dim_idx
          << " appears multiple times in the list of dims";
      if_dot_dims_b[dim_idx] = true;
    }

    std::vector<int32_t> broadcast_dims_a, broadcast_dims_b;
    for (int64_t i = 0; i < dot_dims_a.size(); i++) {
      int64_t size_a = a->shape()->At(dot_dims_a[i]);
      int64_t size_b = b->shape()->At(dot_dims_b[i]);
      if (size_a == 1 && size_b > 1) {
        broadcast_dims_b.emplace_back(dot_dims_b[i]);
      } else if (size_b == 1 && size_a > 1) {
        broadcast_dims_a.emplace_back(dot_dims_a[i]);
      } else {
        CHECK_EQ_OR_RETURN(size_a, size_b)
            << Error::RuntimeError() << "contracted dimensions need to match, but first has size "
            << size_a << " in dim " << dot_dims_a[i] << " and second has size " << size_b
            << " in dim " << dot_dims_b[i];
      }
    }

    // calculate ReduceSum for broadcasting of some axis
    std::shared_ptr<Tensor> reduced_sum_a = a;
    std::shared_ptr<Tensor> reduced_sum_b = b;
    if (!broadcast_dims_a.empty())
      reduced_sum_a = JUST(functional::ReduceSum(a, broadcast_dims_a, true));
    if (!broadcast_dims_b.empty())
      reduced_sum_b = JUST(functional::ReduceSum(b, broadcast_dims_b, true));

    // int64_t non_dot_size_a = 1, non_dot_size_b = 1;
    std::vector<int32_t> non_dot_shape_a, non_dot_shape_b;
    non_dot_shape_a.reserve(a->ndim() - dot_dims_a.size() + b->ndim() - dot_dims_b.size());
    non_dot_shape_b.reserve(b->ndim() - dot_dims_b.size());

    std::vector<int32_t> permuted_dims_a, permuted_dims_b;
    permuted_dims_a.reserve(a->ndim());
    permuted_dims_b.reserve(b->ndim());

    for (int32_t i = 0; i < a->ndim(); i++) {
      if (!if_dot_dims_a[i]) {
        permuted_dims_a.emplace_back(i);
        // non_dot_size_a *= reduced_sum_a->shape()->At(i);
        non_dot_shape_a.emplace_back(reduced_sum_a->shape()->At(i));
      }
    }

    for (const int32_t dim_idx : dot_dims_a) permuted_dims_a.emplace_back(dim_idx);
    for (const int32_t dim_idx : dot_dims_b) permuted_dims_b.emplace_back(dim_idx);

    for (int32_t i = 0; i < b->ndim(); i++) {
      if (!if_dot_dims_b[i]) {
        permuted_dims_b.emplace_back(i);
        // non_dot_size_b *= reduced_sum_b->shape()->At(i);
        non_dot_shape_b.emplace_back(reduced_sum_b->shape()->At(i));
      }
    }
    non_dot_shape_a.insert(non_dot_shape_a.end(), non_dot_shape_b.begin(), non_dot_shape_b.end());

    int64_t dot_size = 1;
    for (const int32_t dim_idx : dot_dims_a) dot_size *= reduced_sum_a->shape()->At(dim_idx);
    std::shared_ptr<Tensor> permuted_a = JUST(
        Reshape(JUST(Permute(reduced_sum_a, permuted_dims_a)), Shape(DimVector({-1, dot_size}))));
    std::shared_ptr<Tensor> permuted_b = JUST(
        Reshape(JUST(Permute(reduced_sum_b, permuted_dims_b)), Shape(DimVector({dot_size, -1}))));

    return Reshape(JUST(functional::MatMul(permuted_a, permuted_b, false, false, 1.0)),
                   Shape(DimVector({non_dot_shape_a.begin(), non_dot_shape_a.end()})));
  }
};

class FusedMLPFunctor {
 public:
  FusedMLPFunctor() {
#if CUDA_VERSION >= 11060
    fused_op_.resize(kMaxInputCount /*the maximum number of inputs*/);
    for (int n = 1; n < fused_op_.size(); ++n) {
      fused_op_[n] = CHECK_JUST(one::OpBuilder("cublas_fused_mlp")
                                    .Input("x")
                                    .Input("weights", n)
                                    .Input("biases", n)
                                    .Output("out")
                                    .Output("cublas_aux", n)
                                    .Output("hidden", n)
                                    .Build());
    }
#endif
  }
  Maybe<Tensor> operator()(const std::shared_ptr<one::Tensor>& x, const TensorTuple& weights,
                           const TensorTuple& biases, bool skip_final_activation) const {
    const int64_t weight_size = weights.size();
    const int64_t bias_size = biases.size();
    CHECK_GE_OR_RETURN(weight_size, 1)
        << Error::RuntimeError() << "The number of weights should be greater equal than 1. ";
    CHECK_EQ_OR_RETURN(weight_size, bias_size)
        << Error::RuntimeError() << "The number of weights should be equal to biases. ";
    int64_t n = 0, k = 0;
    /*
    x: (m, k)
    weight: (n, k) need transpose
    bias: (n)
    */
    const auto& x_shape = x->shape();
    k = x_shape->At(1);
    for (int64_t i = 0; i < weight_size; i++) {
      const auto& weight_shape = weights[i]->shape();
      const auto& bias_shape = biases[i]->shape();

      // TODO(): Support Fused batch/broadcast matmul.
      CHECK_EQ_OR_RETURN(weight_shape->NumAxes(), 2)
          << Error::RuntimeError() << "Weight's dim size should == 2";
      CHECK_EQ_OR_RETURN(bias_shape->NumAxes(), 1)
          << Error::RuntimeError() << "Bias's dim size should == 1";

      n = weight_shape->At(0);
      CHECK_EQ_OR_RETURN(bias_shape->At(0), n)
          << Error::RuntimeError() << "Bias's dim is not equal to weight's first dim. ";
      CHECK_EQ_OR_RETURN(weight_shape->At(1), k)
          << Error::RuntimeError() << "weight's second dim should be equal to input's second dim. ";

      // Set for next layer.
      k = n;
    }

#if CUDA_VERSION >= 11060
    DeviceType device_type{};
    if (x->is_global()) {
      device_type = JUST(x->parallel_desc())->device_type();
    } else {
      device_type = JUST(x->device())->enum_type();
    }

    if ((device_type == DeviceType::kCUDA) && (weight_size <= kMaxInputCount)
        && (!ParseBooleanFromEnv("ONEFLOW_FUNCTOR_DISABLE_FUSED_MLP", false))) {
      TensorTuple input(2 * weight_size + 1);
      input[0] = x;
      std::copy(weights.begin(), weights.end(), input.begin() + 1);
      std::copy(biases.begin(), biases.end(), input.begin() + 1 + weight_size);

      auto& attrs = THREAD_CACHED_MUTABLE_ATTR_MAP("skip_final_activation");
      attrs.SetAllAttrs(skip_final_activation);
      return OpInterpUtil::Dispatch<Tensor>(*fused_op_[weight_size], input, attrs);
    }
#endif  // CUDA_VERSION >= 11060

    // Fall back to Naive matmul + bias_add + relu
    std::shared_ptr<one::Tensor> out = x;
    for (int32_t layer_idx = 0; layer_idx < weight_size; layer_idx++) {
      out = JUST(
          functional::BiasAdd(JUST(functional::MatMul(out, weights[layer_idx], false, true, 1.0)),
                              biases[layer_idx], 1));
      if ((layer_idx != weight_size - 1) || (!skip_final_activation)) {
        /*
        When it is not last dense layer, or it is last dense layer and skip_final_activate=False,
        we add relu Layer.
        */
        out = JUST(functional::Relu(out, false));
      }
    }
    return out;
  }

 private:
#if CUDA_VERSION >= 11060
  std::vector<std::shared_ptr<OpExpr>> fused_op_;
#endif
};

class FusedMatmulBiasAddReluDropoutFunctor {
 public:
  FusedMatmulBiasAddReluDropoutFunctor() {
#if CUDA_VERSION >= 11060
    fused_op_.resize(kMaxInputCount /*the maximum number of inputs*/);
    for (int n = 1; n < fused_op_.size(); ++n) {
      fused_op_[n] = CHECK_JUST(one::OpBuilder("fused_matmul_bias_add_relu_dropout")
                                    .Input("x")
                                    .Input("weights", n)
                                    .Input("biases", n)
                                    .Output("out")
                                    .Output("cublas_aux", n)
                                    .Output("hidden", n)
                                    .Build());
    }
#endif
  }
  Maybe<Tensor> operator()(const std::shared_ptr<one::Tensor>& x, const TensorTuple& weights,
                           const TensorTuple& biases, bool skip_final_activation,
                           const std::vector<float>& dropout_rate_list,
                           const Optional<one::Generator>& generator) const {
    const int64_t weight_size = weights.size();
    const int64_t bias_size = biases.size();
    CHECK_GE_OR_RETURN(weight_size, 1)
        << Error::RuntimeError() << "The number of weights should be greater equal than 1. ";
    CHECK_EQ_OR_RETURN(weight_size, bias_size)
        << Error::RuntimeError() << "The number of weights should be equal to biases. ";
    CHECK_EQ_OR_RETURN(weight_size, dropout_rate_list.size())
        << Error::RuntimeError()
        << "The dropout rate list length should be equal to the number of weights. ";
    int64_t n = 0, k = 0;
    /*
    x: (m, k)
    weight: (n, k) need transpose
    bias: (n)
    */
    const auto& x_shape = x->shape();
    k = x_shape->At(1);
    const auto gen = generator.value_or(JUST(one::DefaultAutoGenerator()));
    const auto& dropout_state = std::make_shared<FusedDropoutKernelState>(gen);
    for (int64_t i = 0; i < weight_size; i++) {
      CHECK_GE_OR_RETURN(dropout_rate_list[i], 0.0f)
          << Error::RuntimeError() << "Dropout rate should be >= 0.0";

      const auto& weight_shape = weights[i]->shape();
      const auto& bias_shape = biases[i]->shape();
      // TODO(): Support Fused batch/broadcast matmul.
      CHECK_EQ_OR_RETURN(weight_shape->NumAxes(), 2) << "Weight's dim should == 2";
      CHECK_EQ_OR_RETURN(bias_shape->NumAxes(), 1) << "Bias's dim should == 1";

      n = weight_shape->At(0);
      CHECK_EQ_OR_RETURN(bias_shape->At(0), n) << "Bias's dim is not equal to weight's last dim. ";
      CHECK_EQ_OR_RETURN(weight_shape->At(1), k)
          << "weight's first dim should be equal to input's last dim. ";
      // Set for next layer.
      k = n;
    }

#if CUDA_VERSION >= 11060
    DeviceType device_type{};
    if (x->is_global()) {
      device_type = JUST(x->parallel_desc())->device_type();
    } else {
      device_type = JUST(x->device())->enum_type();
    }

    if ((device_type == DeviceType::kCUDA) && (weight_size <= kMaxInputCount)
        && (!ParseBooleanFromEnv("ONEFLOW_FUNCTOR_DISABLE_FUSED_MLP", false))) {
      TensorTuple input(2 * weight_size + 1);
      input[0] = x;
      std::copy(weights.begin(), weights.end(), input.begin() + 1);
      std::copy(biases.begin(), biases.end(), input.begin() + 1 + weight_size);
      auto& attrs = THREAD_CACHED_MUTABLE_ATTR_MAP("skip_final_activation", "dropout_rate_list");
      attrs.SetAllAttrs(skip_final_activation, dropout_rate_list);
      return OpInterpUtil::Dispatch<Tensor>(*fused_op_[weight_size], input,
                                            OpExprInterpContext(attrs, dropout_state));
    }
#endif  // CUDA_VERSION >= 11060

    // Fall back to Naive matmul + bias_add + relu + dropout
    std::shared_ptr<one::Tensor> out = x;
    for (int32_t layer_idx = 0; layer_idx < weight_size; layer_idx++) {
      out = JUST(
          functional::BiasAdd(JUST(functional::MatMul(out, weights[layer_idx], false, true, 1.0)),
                              biases[layer_idx], 1));
      if ((layer_idx != weight_size - 1) || !skip_final_activation) {
        out = JUST(functional::Relu(out, false));
        out = JUST(functional::Dropout(out, JUST(VectorAt(dropout_rate_list, layer_idx)),
                                       /*training=*/true,
                                       /*inplace=*/false,
                                       /*generator=*/gen, /*addend=*/NullOpt));
      } else {
        out = JUST(functional::Dropout(out, JUST(VectorAt(dropout_rate_list, layer_idx)),
                                       /*training=*/true,
                                       /*inplace=*/false,
                                       /*generator=*/gen, /*addend=*/NullOpt));
      }
    }
    return out;
  }

 private:
#if CUDA_VERSION >= 11060
  std::vector<std::shared_ptr<OpExpr>> fused_op_;
#endif
};

class LayerNormFunctor {
 public:
  LayerNormFunctor() {
    op_ = CHECK_JUST(one::OpBuilder("layer_norm")
                         .Input("x")
                         .Output("y")
                         .Output("mean")
                         .Output("inv_variance")
                         .Build());
  }
  Maybe<Tensor> operator()(const std::shared_ptr<one::Tensor>& x, const int64_t& begin_norm_axis,
                           const int64_t& begin_params_axis, const double& epsilon) const {
    auto& attrs = THREAD_CACHED_MUTABLE_ATTR_MAP("begin_norm_axis", "begin_params_axis", "epsilon",
                                                 "center", "scale");
    attrs.SetAllAttrs(begin_norm_axis, begin_params_axis, epsilon, false, false);
    return OpInterpUtil::Dispatch<Tensor>(*op_, {x}, attrs);
  }

 private:
  std::shared_ptr<OpExpr> op_;
};

class LayerNormAffineFunctor {
 public:
  LayerNormAffineFunctor() {
    op_ = CHECK_JUST(one::OpBuilder("layer_norm")
                         .Input("x")
                         .Input("gamma")
                         .Input("beta")
                         .Output("y")
                         .Output("mean")
                         .Output("inv_variance")
                         .Build());
  }
  Maybe<Tensor> operator()(const std::shared_ptr<one::Tensor>& x,
                           const std::shared_ptr<one::Tensor>& gamma,
                           const std::shared_ptr<one::Tensor>& beta, const int64_t& begin_norm_axis,
                           const int64_t& begin_params_axis, const double& epsilon) const {
    auto& attrs = THREAD_CACHED_MUTABLE_ATTR_MAP("begin_norm_axis", "begin_params_axis", "epsilon",
                                                 "center", "scale");
    attrs.SetAllAttrs(begin_norm_axis, begin_params_axis, epsilon, true, true);
    return OpInterpUtil::Dispatch<Tensor>(*op_, {x, gamma, beta}, attrs);
  }

 private:
  std::shared_ptr<OpExpr> op_;
};

class GroupNormFunctor {
 public:
  GroupNormFunctor() {
    op_ = CHECK_JUST(one::OpBuilder("group_norm")
                         .Input("x")
                         .Output("y")
                         .Output("mean")
                         .Output("inv_variance")
                         .Attr("affine", false)
                         .Build());
    affine_op_ = CHECK_JUST(one::OpBuilder("group_norm")
                                .Input("x")
                                .Input("gamma")
                                .Input("beta")
                                .Output("y")
                                .Output("mean")
                                .Output("inv_variance")
                                .Attr("affine", true)
                                .Build());
  }
  Maybe<Tensor> operator()(const std::shared_ptr<one::Tensor>& x,
                           const Optional<one::Tensor>& gamma, const Optional<one::Tensor>& beta,
                           const bool affine, const int32_t num_groups, const double& epsilon,
                           const std::string& data_format, const std::string& activation) const {
    auto& attrs =
        THREAD_CACHED_MUTABLE_ATTR_MAP("num_groups", "epsilon", "data_format", "activation");
    attrs.SetAllAttrs(num_groups, epsilon, data_format, activation);
    if (affine) {
      return OpInterpUtil::Dispatch<Tensor>(*affine_op_, {x, JUST(gamma), JUST(beta)}, attrs);
    } else {
      return OpInterpUtil::Dispatch<Tensor>(*op_, {x}, attrs);
    }
  }

 private:
  std::shared_ptr<OpExpr> op_;
  std::shared_ptr<OpExpr> affine_op_;
};

bool CheckNormShape(const Shape& x_shape, const Shape& normalized_shape) {
  if (x_shape.size() < normalized_shape.size()) { return false; }
  size_t b_ndim = x_shape.size() - normalized_shape.size();
  for (int i = 0; i < x_shape.size(); ++i) {
    if (i >= b_ndim) {
      if (x_shape[i] != normalized_shape[i - b_ndim]) { return false; }
    }
  }
  return true;
}

class RMSNormFunctor {
 public:
  RMSNormFunctor() {
    op_ = CHECK_JUST(one::OpBuilder("rms_norm").Input("x").Output("y").Output("inv_rms").Build());
    op_affine_ = CHECK_JUST(one::OpBuilder("rms_norm")
                                .Input("x")
                                .Input("weight")
                                .Output("y")
                                .Output("inv_rms")
                                .Build());
  }

  Maybe<Tensor> operator()(const std::shared_ptr<Tensor>& x, const Optional<one::Tensor>& weight,
                           const Shape& normalized_shape, const float epsilon) const {
    const Shape& x_shape = *x->shape();
    if (weight) {
      const Shape& w_shape = *JUST(weight)->shape();
      CHECK_EQ_OR_RETURN(w_shape, normalized_shape)
          << "Expected weight be the same shape with normalized_shape "
          << normalized_shape.ToString() << ", but got " << w_shape.ToString();
    }
    if (!CheckNormShape(x_shape, normalized_shape)) {
      auto shape_str_without_parentheses =
          x_shape.ToString().substr(1, x_shape.ToString().size() - 2);
      return Error::RuntimeError()
             << "Given normalized_shape=" << normalized_shape.ToString()
             << ", expected input with shape (*, " << shape_str_without_parentheses
             << "), but got input of " << x_shape.ToString();
    }

    auto& attrs = THREAD_CACHED_MUTABLE_ATTR_MAP("normalized_shape", "epsilon");
    attrs.SetAllAttrs(normalized_shape, epsilon);
    if (weight) {
      const DataType dtype = x->dtype()->data_type();
      if (JUST(weight)->dtype()->data_type() != dtype) {
        auto weight_cast = JUST(functional::Cast(JUST(weight), DType{dtype}, /*pin_memory=*/false));
        return OpInterpUtil::Dispatch<Tensor>(*op_affine_, {x, weight_cast}, attrs);
      }
      return OpInterpUtil::Dispatch<Tensor>(*op_affine_, {x, JUST(weight)}, attrs);
    }
    return OpInterpUtil::Dispatch<Tensor>(*op_, {x}, attrs);
  }

 private:
  std::shared_ptr<OpExpr> op_;
  std::shared_ptr<OpExpr> op_affine_;
};

class PixelShuffleFunctor {
 public:
  PixelShuffleFunctor() {}
  Maybe<Tensor> operator()(const std::shared_ptr<one::Tensor>& x, const int64_t& h_upscale_factor,
                           const int64_t& w_upscale_factor) const {
    CHECK_OR_RETURN(x->ndim() == 4) << Error::RuntimeError() << "Only Accept 4D Tensor";
    const int64_t batch = x->shape()->At(0);
    const int64_t channel = x->shape()->At(1);
    const int64_t height = x->shape()->At(2);
    const int64_t width = x->shape()->At(3);
    std::shared_ptr<one::Tensor> out;
    CHECK_OR_RETURN(channel % (h_upscale_factor * w_upscale_factor) == 0)
        << Error::RuntimeError()
        << "The channels of input tensor must be divisible by (upscale_factor * upscale_factor) or "
           "(h_upscale_factor * w_upscale_factor)";
    const int64_t new_c = static_cast<int>(channel / (h_upscale_factor * w_upscale_factor));
    std::vector<int32_t> permute_vec = {0, 1, 4, 2, 5, 3};
    std::vector<int64_t> reshape_vec_1 = {batch, new_c, h_upscale_factor * w_upscale_factor, height,
                                          width};
    Shape reshape_1(DimVector(reshape_vec_1.begin(), reshape_vec_1.end()));
    std::vector<int64_t> reshape_vec_2 = {batch,  new_c, h_upscale_factor, w_upscale_factor,
                                          height, width};
    Shape reshape_2(DimVector(reshape_vec_2.begin(), reshape_vec_2.end()));
    std::vector<int64_t> reshape_vec_3 = {batch, new_c, height * h_upscale_factor,
                                          width * w_upscale_factor};
    Shape reshape_3(DimVector(reshape_vec_3.begin(), reshape_vec_3.end()));
    out = JUST(Reshape(x, reshape_1));
    out = JUST(Reshape(out, reshape_2));
    out = JUST(Permute(out, permute_vec));
    out = JUST(Reshape(out, reshape_3));
    return out;
  }
};

class TFPoolNDFunctor {
 public:
  TFPoolNDFunctor() = default;
  virtual ~TFPoolNDFunctor() = default;
  Maybe<Tensor> operator()(const std::shared_ptr<one::Tensor>& x,
                           const std::vector<int32_t>& kernel_size,
                           const std::vector<int32_t>& strides, const std::string& padding,
                           const std::vector<int32_t>& padding_before,
                           const std::vector<int32_t>& padding_after,
                           const std::string& data_format, const bool& ceil_mode) const {
    auto& attrs =
        THREAD_CACHED_MUTABLE_ATTR_MAP("pool_size", "strides", "padding", "padding_before",
                                       "padding_after", "data_format", "ceil_mode");
    attrs.SetAllAttrs(kernel_size, strides, padding, padding_before, padding_after, data_format,
                      ceil_mode);
    return OpInterpUtil::Dispatch<Tensor>(*op_, {x}, attrs);
  }

 protected:
  std::shared_ptr<OpExpr> op_;
};

class MaxPoolNDFunctor {
 public:
  MaxPoolNDFunctor() = default;
  virtual ~MaxPoolNDFunctor() = default;
  Maybe<TensorTuple> operator()(const std::shared_ptr<one::Tensor>& x,
                                const std::vector<int32_t>& kernel_size,
                                const Optional<std::vector<int32_t>>& stride,
                                const std::vector<int32_t>& padding,
                                const std::vector<int32_t>& dilation, const bool& return_indices,
                                const bool& ceil_mode, const std::string& data_format) const {
    if (x->ndim() == 4 && data_format == "channels_last") {
      if (!return_indices && dilation.at(0) == 1 && dilation.at(1) == 1) {
        // legacy tf style maxpool2d , use cudnn implementation
        // with high performance but do not support dilation/return_indices
        std::vector<int32_t> padding_before{padding.at(0), padding.at(1)};
        std::vector<int32_t> padding_after{padding.at(0), padding.at(1)};

        auto& attrs =
            THREAD_CACHED_MUTABLE_ATTR_MAP("pool_size", "strides", "padding", "padding_before",
                                           "padding_after", "data_format", "ceil_mode");
        attrs.SetAllAttrs(kernel_size, stride ? *JUST(stride) : kernel_size,
                          std::string("customized"), padding_before, padding_after, data_format,
                          ceil_mode);
        TensorTuple output;
        output.emplace_back(JUST(OpInterpUtil::Dispatch<Tensor>(*tf_maxpool_op_, {x}, attrs)));
        return output;
      }
    }

    auto& attrs = THREAD_CACHED_MUTABLE_ATTR_MAP("kernel_size", "padding", "stride", "dilation",
                                                 "data_format", "return_indices", "ceil_mode");
    // If stride is None, we set it as kernel_size to align Pytorch.
    attrs.SetAllAttrs(kernel_size, padding, stride ? *JUST(stride) : kernel_size, dilation,
                      data_format, return_indices, ceil_mode);
    return OpInterpUtil::Dispatch<TensorTuple>(*op_, {x}, attrs);
  }

 protected:
  std::shared_ptr<OpExpr> op_;
  std::shared_ptr<OpExpr> tf_maxpool_op_;
};

class TFAvgPool2DFunctor : public TFPoolNDFunctor {
 public:
  TFAvgPool2DFunctor() {
    op_ = CHECK_JUST(one::OpBuilder("tf_avg_pool_2d").Input("x").Output("y").Build());
  }
};

class MaxPool1DFunctor : public MaxPoolNDFunctor {
 public:
  MaxPool1DFunctor() {
    op_ = CHECK_JUST(one::OpBuilder("max_pool_1d").Input("x").Output("y").Output("indice").Build());
  }
};

class MaxPool2DFunctor : public MaxPoolNDFunctor {
 public:
  MaxPool2DFunctor() {
    op_ = CHECK_JUST(one::OpBuilder("max_pool_2d").Input("x").Output("y").Output("indice").Build());
    tf_maxpool_op_ = CHECK_JUST(one::OpBuilder("tf_max_pool_2d").Input("x").Output("y").Build());
  }
};

class MaxPool3DFunctor : public MaxPoolNDFunctor {
 public:
  MaxPool3DFunctor() {
    op_ = CHECK_JUST(one::OpBuilder("max_pool_3d").Input("x").Output("y").Output("indice").Build());
  }
};

template<int N>
class MaxUnpoolNDFunctor {
 public:
  MaxUnpoolNDFunctor()
      : op_(CHECK_JUST(one::OpBuilder(fmt::format("max_unpool_{}d", N))
                           .Input("x")
                           .Input("indices")
                           .Output("y")
                           .Build())){};
  Maybe<Tensor> operator()(const std::shared_ptr<one::Tensor>& x,
                           const std::shared_ptr<one::Tensor>& indices,
                           const std::vector<int32_t>& kernel_size,
                           const Optional<std::vector<int32_t>>& stride,
                           const std::vector<int32_t>& padding,
                           const Optional<Shape>& output_size) const {
    const auto fmt_error_msg = [](const std::string& name, int32_t num, bool check_element) {
      if (check_element) {
        return fmt::format("each element in `{}` must be greater than 0, got {}", name, num);
      }
      return fmt::format("`{}` must be an integer or a list of {} integers", name, N);
    };

    CHECK_EQ_OR_RETURN(kernel_size.size(), N) << fmt_error_msg("kernel_size", N, false);
    for (int32_t pool_dim : kernel_size) {
      CHECK_GT_OR_RETURN(pool_dim, 0) << fmt_error_msg("kernel_size", pool_dim, true);
    }

    if (stride) {
      CHECK_EQ_OR_RETURN(JUST(stride)->size(), N) << fmt_error_msg("stride", N, false);
      for (int32_t stride_dim : *JUST(stride)) {
        CHECK_GT_OR_RETURN(stride_dim, 0) << fmt_error_msg("stride", stride_dim, true);
      }
    }
    for (int32_t i = 0; i < padding.size(); i++) {
      CHECK_GE_OR_RETURN(kernel_size[i], 2 * padding[i])
          << "pad should be smaller than half of kernel size";
    }

    auto& attrs = THREAD_CACHED_MUTABLE_ATTR_MAP("kernel_size", "padding", "stride",
                                                 "has_output_size", "output_size");
    attrs.SetAllAttrs(kernel_size, padding, stride ? *JUST(stride) : kernel_size,
                      output_size.has_value(),
                      output_size.has_value() ? *JUST(output_size) : Shape());
    return OpInterpUtil::Dispatch<Tensor>(*op_, {x, indices}, attrs);
  }

 protected:
  std::shared_ptr<OpExpr> op_;
};

class AdaptivePoolNDFunctor {
 public:
  AdaptivePoolNDFunctor() = default;
  virtual ~AdaptivePoolNDFunctor() = default;
  Maybe<Tensor> operator()(const std::shared_ptr<one::Tensor>& x,
                           const std::vector<int64_t>& output_size) const {
    auto& attrs = THREAD_CACHED_MUTABLE_ATTR_MAP("output_size");
    attrs.SetAllAttrs(output_size);
    return OpInterpUtil::Dispatch<Tensor>(*op_, {x}, attrs);
  }

 protected:
  std::shared_ptr<OpExpr> op_;
};

class AdaptiveAvgPool1DFunctor : public AdaptivePoolNDFunctor {
 public:
  AdaptiveAvgPool1DFunctor() {
    op_ = CHECK_JUST(one::OpBuilder("adaptive_avg_pool1d").Input("x").Output("y").Build());
  }
};

class AdaptiveAvgPool2DFunctor : public AdaptivePoolNDFunctor {
 public:
  AdaptiveAvgPool2DFunctor() {
    op_ = CHECK_JUST(one::OpBuilder("adaptive_avg_pool2d").Input("x").Output("y").Build());
  }
};

class AdaptiveAvgPool3DFunctor : public AdaptivePoolNDFunctor {
 public:
  AdaptiveAvgPool3DFunctor() {
    op_ = CHECK_JUST(one::OpBuilder("adaptive_avg_pool3d").Input("x").Output("y").Build());
  }
};

class AdaptiveMaxPoolBaseFunctor {
 public:
  AdaptiveMaxPoolBaseFunctor() = default;
  virtual ~AdaptiveMaxPoolBaseFunctor() = default;
  Maybe<TensorTuple> operator()(const std::shared_ptr<one::Tensor>& x,
                                const std::vector<int64_t>& output_size) const {
    auto& attrs = THREAD_CACHED_MUTABLE_ATTR_MAP("output_size");
    attrs.SetAllAttrs(output_size);
    return OpInterpUtil::Dispatch<TensorTuple>(*op_, {x}, attrs);
  }

 protected:
  std::shared_ptr<OpExpr> op_;
};

class AdaptiveMaxPool1DFunctor : public AdaptiveMaxPoolBaseFunctor {
 public:
  AdaptiveMaxPool1DFunctor() {
    op_ = CHECK_JUST(
        one::OpBuilder("adaptive_max_pool1d").Input("x").Output("y").Output("index").Build());
  }
};

class AdaptiveMaxPool2DFunctor : public AdaptiveMaxPoolBaseFunctor {
 public:
  AdaptiveMaxPool2DFunctor() {
    op_ = CHECK_JUST(
        one::OpBuilder("adaptive_max_pool2d").Input("x").Output("y").Output("index").Build());
  }
};

class AdaptiveMaxPool3DFunctor : public AdaptiveMaxPoolBaseFunctor {
 public:
  AdaptiveMaxPool3DFunctor() {
    op_ = CHECK_JUST(
        one::OpBuilder("adaptive_max_pool3d").Input("x").Output("y").Output("index").Build());
  }
};
class LossFunctorBase {
 public:
  Maybe<Tensor> apply_reduction(const Maybe<Tensor>& x, const std::string& reduction) const {
    CHECK_OR_RETURN(reduction == "none" || reduction == "sum" || reduction == "mean")
        << Error::RuntimeError() << "Reduction should be none, sum or mean.";
    if (reduction == "sum") { return functional::ReduceSum(JUST(x), {}, false); }
    if (reduction == "mean") { return functional::ReduceMean(JUST(x), {}, false); }
    return x;
  }

 protected:
  LossFunctorBase() = default;
  virtual ~LossFunctorBase() = default;
};

class MseLossFunctor : public LossFunctorBase {
 public:
  MseLossFunctor() {}
  Maybe<Tensor> operator()(const std::shared_ptr<one::Tensor>& input,
                           const std::shared_ptr<one::Tensor>& target,
                           const std::string& reduction) const {
    const auto out = sequence_function(functional::Sub)
                         .then(functional::Square)
                         .call(input, target, /*alpha=*/1.0, /*inplace=*/false);
    return apply_reduction(out, reduction);
  }
};

class L1LossFunctor : public LossFunctorBase {
 public:
  L1LossFunctor() {}
  Maybe<Tensor> operator()(const std::shared_ptr<one::Tensor>& input,
                           const std::shared_ptr<one::Tensor>& target,
                           const std::string& reduction) const {
    const auto out = sequence_function(functional::Sub)
                         .then(functional::Abs)
                         .call(input, target, /*alpha=*/1.0, /*inplace=*/false);
    return apply_reduction(out, reduction);
  }
};

class SmoothL1LossFunctor : LossFunctorBase {
 public:
  SmoothL1LossFunctor() {
    op_ = CHECK_JUST(
        one::OpBuilder("smooth_l1_loss").Input("input").Input("target").Output("out").Build());
  }
  Maybe<Tensor> operator()(const std::shared_ptr<one::Tensor>& input,
                           const std::shared_ptr<one::Tensor>& target, const float& beta,
                           const std::string& reduction) const {
    auto& attrs = THREAD_CACHED_MUTABLE_ATTR_MAP("beta");
    attrs.SetAllAttrs(beta);
    return apply_reduction(OpInterpUtil::Dispatch<Tensor>(*op_, {input, target}, attrs), reduction);
  }

 private:
  std::shared_ptr<OpExpr> op_;
};

class KLDivLossFunctor : public LossFunctorBase {
 public:
  KLDivLossFunctor() {
    op_ = CHECK_JUST(
        one::OpBuilder("kl_div_loss").Input("input").Input("target").Output("out").Build());
  }
  Maybe<Tensor> operator()(const std::shared_ptr<one::Tensor>& input,
                           const std::shared_ptr<one::Tensor>& target, const bool log_target,
                           const std::string& reduction) const {
    auto& attrs = THREAD_CACHED_MUTABLE_ATTR_MAP("log_target");
    attrs.SetAllAttrs(log_target);
    if (reduction == "batchmean" && input->ndim() != 0) {
      const auto& result = JUST(
          apply_reduction(OpInterpUtil::Dispatch<Tensor>(*op_, {input, target}, attrs), "sum"));
      return ScalarDiv(result, input->shape()->At(0));
    } else {
      return apply_reduction(OpInterpUtil::Dispatch<Tensor>(*op_, {input, target}, attrs),
                             reduction);
    }
  }

 private:
  std::shared_ptr<OpExpr> op_;
};

class MarginRankingLossFunctor : public LossFunctorBase {
 public:
  Maybe<Tensor> operator()(const std::shared_ptr<one::Tensor>& input_1,
                           const std::shared_ptr<one::Tensor>& input_2,
                           const std::shared_ptr<one::Tensor>& target, const float margin,
                           const std::string& reduction) const {
    const auto out =
        sequence_function(functional::Sub)
            .then(functional::Negative)
            .then(std::bind(functional::Mul, target, std::placeholders::_1))
            .then([&margin](const std::shared_ptr<one::Tensor>& x) {
              return functional::ScalarAdd(x, Scalar(margin), /*alpha=*/1, /*inplace=*/true);
            })
            .then(std::bind(functional::Clamp, std::placeholders::_1, Scalar(0), NullOpt))
            .call(input_1, input_2, /*alpha=*/1.0, /*inplace=*/false);
    return apply_reduction(out, reduction);
  }
};

class BinaryCrossEntropyLossFunctor : public LossFunctorBase {
 public:
  BinaryCrossEntropyLossFunctor() {
    op_ = CHECK_JUST(one::OpBuilder("binary_cross_entropy")
                         .Input("input")
                         .Input("target")
                         .Output("out")
                         .Build());
    op_weight_ = CHECK_JUST(one::OpBuilder("binary_cross_entropy")
                                .Input("input")
                                .Input("target")
                                .Input("weight")
                                .Output("out")
                                .Build());
  }
  Maybe<Tensor> operator()(const std::shared_ptr<one::Tensor>& input,
                           const std::shared_ptr<one::Tensor>& target,
                           const Optional<one::Tensor>& weight,
                           const std::string& reduction) const {
    auto out = weight ? OpInterpUtil::Dispatch<Tensor>(*op_weight_, {input, target, JUST(weight)})
                      : OpInterpUtil::Dispatch<Tensor>(*op_, {input, target});
    return apply_reduction(out, reduction);
  }

 private:
  std::shared_ptr<OpExpr> op_;
  std::shared_ptr<OpExpr> op_weight_;
};

class BinaryCrossEntropyWithLogitsLossFunctor : public LossFunctorBase {
 public:
  BinaryCrossEntropyWithLogitsLossFunctor() {
    op_ = CHECK_JUST(one::OpBuilder("binary_cross_entropy_with_logits")
                         .Input("input")
                         .Input("target")
                         .Output("out")
                         .Build());
    op_weight_ = CHECK_JUST(one::OpBuilder("binary_cross_entropy_with_logits")
                                .Input("input")
                                .Input("target")
                                .Input("weight")
                                .Output("out")
                                .Build());
    op_pos_ = CHECK_JUST(one::OpBuilder("binary_cross_entropy_with_logits")
                             .Input("input")
                             .Input("target")
                             .Input("pos_weight")
                             .Output("out")
                             .Build());
    op_weight_pos_ = CHECK_JUST(one::OpBuilder("binary_cross_entropy_with_logits")
                                    .Input("input")
                                    .Input("target")
                                    .Input("weight")
                                    .Input("pos_weight")
                                    .Output("out")
                                    .Build());
    op_reduce_mean_ = CHECK_JUST(one::OpBuilder("binary_cross_entropy_with_logits_reduce_mean")
                                     .Input("input")
                                     .Input("target")
                                     .Output("out")
                                     .Build());
  }
  Maybe<Tensor> operator()(const std::shared_ptr<one::Tensor>& input,
                           const std::shared_ptr<one::Tensor>& target,
                           const Optional<one::Tensor>& weight,
                           const Optional<one::Tensor>& pos_weight,
                           const std::string& reduction) const {
    if (pos_weight) {
      const auto pos_weight_shape = JUST(pos_weight)->shape();
      // pos weight shape = (), (1,), (1,1)... or (input/target.shape[-1],)
      const bool is_pos_weight_shape_valid =
          (pos_weight_shape->elem_cnt() == 1)
          || (pos_weight_shape->NumAxes() == 1
              && pos_weight_shape->At(0) == target->shape()->back());

      CHECK_OR_RETURN(is_pos_weight_shape_valid)
          << Error::RuntimeError()
          << "pos_weight must be a vector with length equal to the number of classes.";
    }

    auto& attrs = THREAD_CACHED_MUTABLE_ATTR_MAP("has_pos_weight");
    attrs.SetAllAttrs(pos_weight.has_value());
    std::shared_ptr<Tensor> out;
    if (weight) {
      if (pos_weight) {
        out = JUST(OpInterpUtil::Dispatch<Tensor>(
            *op_weight_pos_, {input, target, JUST(weight), JUST(pos_weight)}, attrs));
      } else {
        out =
            JUST(OpInterpUtil::Dispatch<Tensor>(*op_weight_, {input, target, JUST(weight)}, attrs));
      }
    } else {
      if (pos_weight) {
        out = JUST(
            OpInterpUtil::Dispatch<Tensor>(*op_pos_, {input, target, JUST(pos_weight)}, attrs));
      } else {
        if (reduction == "mean") {
          return OpInterpUtil::Dispatch<Tensor>(*op_reduce_mean_, {input, target});
        }
        out = JUST(OpInterpUtil::Dispatch<Tensor>(*op_, {input, target}, attrs));
      }
    }
    return apply_reduction(out, reduction);
  }

 private:
  std::shared_ptr<OpExpr> op_;
  std::shared_ptr<OpExpr> op_weight_;
  std::shared_ptr<OpExpr> op_pos_;
  std::shared_ptr<OpExpr> op_weight_pos_;
  std::shared_ptr<OpExpr> op_reduce_mean_;
};

class NLLLossFunctor {
 public:
  NLLLossFunctor() {
    op_ = CHECK_JUST(one::OpBuilder("nll")
                         .Input("input")
                         .Input("target")
                         .Output("output")
                         .Output("out_weight")
                         .Build());

    op_weight_ = CHECK_JUST(one::OpBuilder("nll")
                                .Input("input")
                                .Input("target")
                                .Input("weight")
                                .Output("output")
                                .Output("out_weight")
                                .Build());
  }

  Maybe<Tensor> operator()(const std::shared_ptr<one::Tensor>& input,
                           const std::shared_ptr<one::Tensor>& target,
                           const Optional<one::Tensor>& weight, const int64_t& ignore_index,
                           const std::string& reduction) const {
    CHECK_OR_RETURN(reduction == "none" || reduction == "sum" || reduction == "mean")
        << Error::RuntimeError() << "Reduction should be none, sum or mean.";

    const auto& input_shape = input->shape();
    const int64_t K = input_shape->NumAxes();
    CHECK_GE_OR_RETURN(K, 2) << Error::RuntimeError() << "Expected 2 or more dimensions";
    const int64_t N = input_shape->At(0);
    const int64_t C = input_shape->At(1);

    const auto& target_shape = target->shape();
    CHECK_EQ_OR_RETURN(target_shape->NumAxes(), K - 1)
        << Error::RuntimeError() << "Expected target dimensions (" << K - 1
        << ") to match input dimensions (" << K << "), got " << target_shape->NumAxes();
    CHECK_EQ_OR_RETURN(target_shape->At(0), N)
        << Error::RuntimeError() << "Expected input batch_size (" << N
        << ") to match target batch_size (" << target_shape->At(0) << ")";

    std::shared_ptr<one::Tensor> input_;
    std::shared_ptr<one::Tensor> target_;
    if (K > 2) {
      DimVector idea_target_dim_vec;
      idea_target_dim_vec.push_back(N);
      for (int64_t i = 2; i < K; ++i) { idea_target_dim_vec.push_back(input_shape->At(i)); }
      Shape idea_target_shape(idea_target_dim_vec);
      CHECK_EQ_OR_RETURN(*target_shape, idea_target_shape)
          << Error::RuntimeError() << "Expected target shape " << idea_target_shape.ToString()
          << ", got " << target_shape->ToString();

      std::vector<int> perm(input_shape->dim_vec().size(), 0);
      perm[perm.size() - 1] = 1;
      for (size_t i = 1; i < perm.size() - 1; ++i) { perm[i] = i + 1; }

      input_ = JUST(sequence_function(functional::Transpose)
                        .then(std::bind(functional::Reshape, std::placeholders::_1, Shape({-1, C})))
                        .call(input, perm));
      target_ = JUST(functional::Flatten(target, 0, K - 2));
    } else {
      input_ = input;
      target_ = target;
    }

    auto& attrs = THREAD_CACHED_MUTABLE_ATTR_MAP("ignore_index");
    attrs.SetAllAttrs(ignore_index);

    std::shared_ptr<TensorTuple> nll_result;
    if (weight) {
      nll_result = JUST(
          OpInterpUtil::Dispatch<TensorTuple>(*op_weight_, {input_, target_, JUST(weight)}, attrs));
    } else {
      nll_result = JUST(OpInterpUtil::Dispatch<TensorTuple>(*op_, {input_, target_}, attrs));
    }
    auto output = JUST(VectorAt(*nll_result, 0));

    if (K > 2) { output = JUST(functional::Reshape(output, *target_shape)); }

    if (reduction == "none") { return output; }

    auto sum = JUST(functional::ReduceSum(output, {}, false));

    if (reduction == "sum") { return sum; }

    auto total_weight = JUST(functional::ReduceSum(JUST(VectorAt(*nll_result, 1)), {}, false));
    return functional::Div(sum, total_weight);
  }

 private:
  std::shared_ptr<OpExpr> op_;
  std::shared_ptr<OpExpr> op_weight_;
};

class CrossEntropyFunctor {
 public:
  CrossEntropyFunctor() {
    op_log_softmax_ = CHECK_JUST(one::OpBuilder("log_softmax").Input("in").Output("prob").Build());

    op_nll_ = CHECK_JUST(one::OpBuilder("nll")
                             .Input("input")
                             .Input("target")
                             .Output("output")
                             .Output("out_weight")
                             .Build());

    op_nll_weight_ = CHECK_JUST(one::OpBuilder("nll")
                                    .Input("input")
                                    .Input("target")
                                    .Input("weight")
                                    .Output("output")
                                    .Output("out_weight")
                                    .Build());
  }
  Maybe<Tensor> operator()(const std::shared_ptr<one::Tensor>& input,
                           const std::shared_ptr<one::Tensor>& target,
                           const Optional<one::Tensor>& weight, const int64_t& ignore_index,
                           const std::string& reduction, const double& label_smoothing) const {
    if (input->shape() == target->shape()) {
      CHECK_OR_RETURN(target->dtype()->is_floating_point())
          << "Expected floating point type for target with class probabilities, got "
          << target->dtype()->name();
      CHECK_LT_OR_RETURN(ignore_index, 0)
          << "ignore_index is not supported for floating point targe";
      return CrossEntropyProb(input, target, weight, reduction, label_smoothing);
    }
    if (label_smoothing > 0.0)
      return CrossEntropyLabelSmoothing(input, target, weight, ignore_index, reduction,
                                        label_smoothing);
    CHECK_OR_RETURN(reduction == "none" || reduction == "sum" || reduction == "mean")
        << Error::RuntimeError() << "Reduction should be none, sum or mean.";
    const auto& input_shape = input->shape();
    const auto& target_shape = target->shape();

    std::vector<int> input_perm(input_shape->dim_vec().size(), 0);
    input_perm[input_perm.size() - 1] = 1;
    for (size_t i = 1; i < input_perm.size() - 1; ++i) { input_perm[i] = i + 1; }

    const auto input_ = JUST(sequence_function(functional::Transpose)
                                 .then(std::bind(functional::Reshape, std::placeholders::_1,
                                                 Shape({-1, input_shape->At(1)})))
                                 .then([this](const std::shared_ptr<one::Tensor>& x) {
                                   return OpInterpUtil::Dispatch<Tensor>(*op_log_softmax_, {x});
                                 })
                                 .call(input, input_perm));

    const auto target_ = JUST(functional::Flatten(target, 0, target->shape()->NumAxes() - 1));

    auto& attrs = THREAD_CACHED_MUTABLE_ATTR_MAP("ignore_index");
    attrs.SetAllAttrs(ignore_index);

    std::shared_ptr<TensorTuple> nll_result;
    if (weight) {
      nll_result = JUST(OpInterpUtil::Dispatch<TensorTuple>(
          *op_nll_weight_, {input_, target_, JUST(weight)}, attrs));
    } else {
      nll_result = JUST(OpInterpUtil::Dispatch<TensorTuple>(*op_nll_, {input_, target_}, attrs));
    }

    auto output = JUST(VectorAt(*nll_result, 0));
    output = JUST(functional::Reshape(output, *target_shape));
    if (reduction == "none") { return output; }

    auto sum = JUST(functional::ReduceSum(output, {}, false));
    if (reduction == "sum") { return sum; }

    auto total_weight = JUST(functional::ReduceSum(JUST(VectorAt(*nll_result, 1)), {}, false));
    return functional::Div(sum, total_weight);
  }

 private:
  std::shared_ptr<OpExpr> op_log_softmax_;
  std::shared_ptr<OpExpr> op_nll_;
  std::shared_ptr<OpExpr> op_nll_weight_;
};

class CrossEntropyLabelSmoothingFunctor {
 public:
  CrossEntropyLabelSmoothingFunctor() {
    op_log_softmax_ = CHECK_JUST(one::OpBuilder("log_softmax").Input("in").Output("prob").Build());

    op_nll_ = CHECK_JUST(one::OpBuilder("nll")
                             .Input("input")
                             .Input("target")
                             .Output("output")
                             .Output("out_weight")
                             .Build());

    op_nll_weight_ = CHECK_JUST(one::OpBuilder("nll")
                                    .Input("input")
                                    .Input("target")
                                    .Input("weight")
                                    .Output("output")
                                    .Output("out_weight")
                                    .Build());
  }
  Maybe<Tensor> operator()(const std::shared_ptr<one::Tensor>& input,
                           const std::shared_ptr<one::Tensor>& target,
                           const Optional<one::Tensor>& weight, const int64_t& ignore_index,
                           const std::string& reduction, const double& label_smoothing) const {
    CHECK_OR_RETURN(reduction == "none" || reduction == "sum" || reduction == "mean")
        << Error::RuntimeError() << "Reduction should be none, sum or mean.";
    const auto& input_shape = input->shape();
    const auto& target_shape = target->shape();

    std::vector<int> input_perm(input_shape->dim_vec().size(), 0);
    input_perm[input_perm.size() - 1] = 1;
    for (size_t i = 1; i < input_perm.size() - 1; ++i) { input_perm[i] = i + 1; }
    CHECK_OR_RETURN(label_smoothing > 0.0 && label_smoothing <= 1.0)
        << "label_smoothing must be between 0.0 and 1.0. Got: " << label_smoothing;

    const auto& input_ = JUST(sequence_function(functional::Transpose)
                                  .then(std::bind(functional::Reshape, std::placeholders::_1,
                                                  Shape({-1, input_shape->At(1)})))
                                  .then([this](const std::shared_ptr<one::Tensor>& x) {
                                    return OpInterpUtil::Dispatch<Tensor>(*op_log_softmax_, {x});
                                  })
                                  .call(input, input_perm));
    const auto& target_ = JUST(functional::Flatten(target, 0, target->shape()->NumAxes() - 1));

    auto& attrs = THREAD_CACHED_MUTABLE_ATTR_MAP("ignore_index");
    attrs.SetAllAttrs(ignore_index);

    std::shared_ptr<TensorTuple> nll_result;
    if (weight) {
      nll_result = JUST(OpInterpUtil::Dispatch<TensorTuple>(
          *op_nll_weight_, {input_, target_, JUST(weight)}, attrs));
    } else {
      nll_result = JUST(OpInterpUtil::Dispatch<TensorTuple>(*op_nll_, {input_, target_}, attrs));
    }

    const auto& ignore_mask = JUST(Reshape(JUST(ScalarLogicalEqual(target_, ignore_index)), {-1}));

    // smooth_loss = (-(input_ * weight.reshape(1, -1)).sum(1) * ~ignore_mask).reshape_as(target)
    std::shared_ptr<Tensor> smooth_loss = input_;
    if (weight) {
      const auto& weight_2d = JUST(Reshape(JUST(weight), {1, -1}));
      smooth_loss = JUST(Mul(smooth_loss, weight_2d));
    }
    smooth_loss = JUST(Negative(JUST(ReduceSum(smooth_loss, {1}, false))));
    smooth_loss = JUST(MaskedFill(smooth_loss, ignore_mask, 0.0));
    smooth_loss = JUST(Reshape(smooth_loss, *target_shape));

    int64_t n_classes = input->shape()->At(1);
    auto nll_loss = JUST(VectorAt(*nll_result, 0));
    nll_loss = JUST(functional::Reshape(nll_loss, *target_shape));

    // loss = nll_loss * (1 - label_smoothing) + smooth_loss * label_smoothing / num_classes
    if (reduction == "none") {
      return JUST(Add(JUST(ScalarMul(nll_loss, 1 - label_smoothing, false)),
                      JUST(ScalarMul(smooth_loss, label_smoothing / n_classes, false)), 1, false));
    }

    const auto& nll_loss_sum = JUST(ReduceSum(nll_loss, {}, false));
    const auto& smooth_loss_sum = JUST(ReduceSum(smooth_loss, {}, false));
    const auto& cross_entropy_loss_sum =
        JUST(Add(JUST(ScalarMul(nll_loss_sum, 1 - label_smoothing, false)),
                 JUST(ScalarMul(smooth_loss_sum, label_smoothing / n_classes, false)), 1, false));
    if (reduction == "sum") { return cross_entropy_loss_sum; }

    const auto& total_weight = JUST(ReduceSum(JUST(VectorAt(*nll_result, 1)), {}, false));
    return Div(cross_entropy_loss_sum, total_weight);
  }

 private:
  std::shared_ptr<OpExpr> op_log_softmax_;
  std::shared_ptr<OpExpr> op_nll_;
  std::shared_ptr<OpExpr> op_nll_weight_;
};

class CrossEntropyProbFunctor : public LossFunctorBase {
 public:
  CrossEntropyProbFunctor() {
    op_log_softmax_ = CHECK_JUST(one::OpBuilder("log_softmax").Input("in").Output("prob").Build());
  }
  Maybe<Tensor> operator()(const std::shared_ptr<one::Tensor>& input,
                           const std::shared_ptr<one::Tensor>& target,
                           const Optional<one::Tensor>& weight, const std::string& reduction,
                           const double& label_smoothing) const {
    const auto& input_shape = input->shape();
    const auto& target_shape = target->shape();

    std::vector<int> input_perm(input_shape->NumAxes(), 0);
    input_perm[input_perm.size() - 1] = 1;
    for (size_t i = 1; i < input_perm.size() - 1; ++i) { input_perm[i] = i + 1; }

    const auto input_ = JUST(sequence_function(functional::Transpose)
                                 .then(std::bind(functional::Reshape, std::placeholders::_1,
                                                 Shape({-1, input_shape->At(1)})))
                                 .then([this](const std::shared_ptr<one::Tensor>& x) {
                                   return OpInterpUtil::Dispatch<Tensor>(*op_log_softmax_, {x});
                                 })
                                 .call(input, input_perm));
    std::shared_ptr<Tensor> target_ =
        JUST(sequence_function(functional::Transpose)
                 .then(std::bind(functional::Reshape, std::placeholders::_1,
                                 Shape({-1, target_shape->At(1)})))
                 .call(target, input_perm));
    if (label_smoothing > 0) {
      int32_t num_classes = input_->shape()->At(1);
      target_ =
          JUST(ScalarAdd(JUST(ScalarMul(target_, static_cast<double>(1) - label_smoothing, false)),
                         label_smoothing / static_cast<double>(num_classes), 1, false));
    }

    auto nll_result = JUST(Negative(JUST(Mul(input_, target_))));
    if (weight) {
      const auto& weight_expand = JUST(Unsqueeze(JUST(weight), 0));
      nll_result = JUST(Mul(nll_result, weight_expand));
    }
    DimVector target_reshape_(input->ndim() - 1);
    for (size_t i = 0; i < target_reshape_.size(); ++i) {
      target_reshape_[i] = input_shape->At(input_perm[i]);
    }
    nll_result = JUST(ReduceSum(nll_result, {-1}, false));
    nll_result = JUST(Reshape(nll_result, Shape(target_reshape_)));
    return apply_reduction(nll_result, reduction);
  }

 private:
  std::shared_ptr<OpExpr> op_log_softmax_;
};

class SparseCrossEntropyFunctor {
 public:
  SparseCrossEntropyFunctor() {
    op_ = CHECK_JUST(one::OpBuilder("sparse_cross_entropy")
                         .Input("prediction")
                         .Input("label")
                         .Output("out")
                         .Build());
  }
  Maybe<Tensor> operator()(const std::shared_ptr<one::Tensor>& prediction,
                           const std::shared_ptr<one::Tensor>& label, const int64_t& depth) const {
    auto& attrs = THREAD_CACHED_MUTABLE_ATTR_MAP("depth");
    attrs.SetAllAttrs(depth);

    return OpInterpUtil::Dispatch<Tensor>(*op_, {prediction, label}, attrs);
  }

 private:
  std::shared_ptr<OpExpr> op_;
};

class SparseCrossEntropyMsFunctor {
 public:
  SparseCrossEntropyMsFunctor() {
    op_ = CHECK_JUST(one::OpBuilder("sparse_cross_entropy_ms")
                         .Input("prediction")
                         .Input("label")
                         .Output("out")
                         .Build());
  }
  Maybe<Tensor> operator()(const std::shared_ptr<one::Tensor>& prediction,
                           const std::shared_ptr<one::Tensor>& label, const int64_t& depth) const {
    auto& attrs = THREAD_CACHED_MUTABLE_ATTR_MAP("depth");
    attrs.SetAllAttrs(depth);

    return OpInterpUtil::Dispatch<Tensor>(*op_, {prediction, label}, attrs);
  }

 private:
  std::shared_ptr<OpExpr> op_;
};

class SparseSoftmaxCrossEntropyFunctor {
 public:
  SparseSoftmaxCrossEntropyFunctor() {
    // SparseSoftmaxCrossEntropy
    op_sparse_softmax_cross_entropy_ = CHECK_JUST(one::OpBuilder("sparse_softmax_cross_entropy")
                                                      .Input("prediction")
                                                      .Input("label")
                                                      .Output("prob")
                                                      .Output("out")
                                                      .Build());
    // lazy model SparseSoftmaxCrossEntropyMs
    op_sparse_softmax_cross_entropy_ms_ =
        CHECK_JUST(one::OpBuilder("sparse_softmax_cross_entropy_ms")
                       .Input("prediction")
                       .Input("label")
                       .Output("prob")
                       .Output("out")
                       .Build());
    // eager model SparseSoftmaxCrossEntropyMs
    op_reduce_max_device_stage_ = CHECK_JUST(one::OpBuilder("reduce_max_device_stage")
                                                 .Input("in")
                                                 .Output("out")
                                                 .Output("mask")
                                                 .Output("count")
                                                 .Build());
    op_reduce_max_global_stage_ = CHECK_JUST(one::OpBuilder("reduce_max_global_stage")
                                                 .Input("in")
                                                 .Input("device_count")
                                                 .Output("out")
                                                 .Output("mask")
                                                 .Build());
    op_sparse_cross_entropy_ms_ = CHECK_JUST(one::OpBuilder("sparse_cross_entropy_ms")
                                                 .Input("prediction")
                                                 .Input("label")
                                                 .Output("out")
                                                 .Build());
    op_broadcast_sub_ =
        CHECK_JUST(one::OpBuilder("broadcast_sub").Input("x").Input("y").Output("z").Build());
    op_broadcast_div_ =
        CHECK_JUST(one::OpBuilder("broadcast_div").Input("x").Input("y").Output("z").Build());
    op_reduce_sum_ = CHECK_JUST(
        one::OpBuilder("reduce_sum").Input("input_tensor").Output("output_tensor").Build());
    op_exp_ = CHECK_JUST(one::OpBuilder("exp").Input("x").Output("y").Build());
  }
  Maybe<Tensor> operator()(const std::shared_ptr<one::Tensor>& logits,
                           const std::shared_ptr<one::Tensor>& label) const {
    if (JUST(RunWithMsVersion(logits, label))) {
      if (LazyMode::is_enabled()) {
        return LazySparseSoftmaxCrossEntropyMsOperator(logits, label);
      } else {
        return EagerSparseSoftmaxCrossEntropyMsOperator(logits, label);
      }
    } else {
      return SparseSoftmaxCrossEntropyOperator(logits, label);
    }
  }

  Maybe<bool> RunWithMsVersion(const std::shared_ptr<one::Tensor>& logits,
                               const std::shared_ptr<one::Tensor>& label) const {
    if (!(logits->is_global() && label->is_global())) { return false; }

    if (JUST(logits->parallel_desc())->parallel_num() == 1) { return false; }

    if (logits->shape()->NumAxes() != 2) { return false; }

    const NdSbp& logits_nd_sbp = *(JUST(logits->nd_sbp()));
    const int32_t split_axis = logits->shape()->NumAxes() - 1;
    bool has_split_axis_parallel = false;
    for (int64_t i = 0; i < logits_nd_sbp.sbp_parallel_size(); ++i) {
      const auto& sbp = logits_nd_sbp.sbp_parallel(i);
      if (sbp.has_split_parallel() && sbp.split_parallel().axis() == split_axis) {
        has_split_axis_parallel = true;
      } else {
        if (sbp.has_partial_sum_parallel()) { return false; }
      }
    }
    if (!has_split_axis_parallel) { return false; }

    return true;
  }

  Maybe<Tensor> SparseSoftmaxCrossEntropyOperator(const std::shared_ptr<one::Tensor>& logits,
                                                  const std::shared_ptr<one::Tensor>& label) const {
    int64_t depth = logits->shape()->At(logits->shape()->NumAxes() - 1);
    auto& attrs = THREAD_CACHED_MUTABLE_ATTR_MAP("depth");
    attrs.SetAllAttrs(depth);
    const auto& result = JUST(OpInterpUtil::Dispatch<TensorTuple>(*op_sparse_softmax_cross_entropy_,
                                                                  {logits, label}, attrs));
    return result->at(1);
  }

  Maybe<Tensor> LazySparseSoftmaxCrossEntropyMsOperator(
      const std::shared_ptr<one::Tensor>& logits, const std::shared_ptr<one::Tensor>& label) const {
    int64_t depth = logits->shape()->At(logits->shape()->NumAxes() - 1);
    auto& attrs = THREAD_CACHED_MUTABLE_ATTR_MAP("depth");
    attrs.SetAllAttrs(depth);
    const auto& result = JUST(OpInterpUtil::Dispatch<TensorTuple>(
        *op_sparse_softmax_cross_entropy_ms_, {logits, label}, attrs));
    return result->at(1);
  }

  Maybe<Tensor> EagerSparseSoftmaxCrossEntropyMsOperator(
      const std::shared_ptr<one::Tensor>& logits, const std::shared_ptr<one::Tensor>& label) const {
    // op_reduce_max_device_stage_
    int64_t depth = logits->shape()->At(logits->shape()->NumAxes() - 1);
    int32_t axis = logits->shape()->NumAxes() - 1;

    auto& attrs = THREAD_CACHED_MUTABLE_ATTR_MAP("axis");
    attrs.SetAllAttrs(std::vector<int32_t>{axis});
    const auto& max_device_stage =
        JUST(OpInterpUtil::Dispatch<TensorTuple>(*op_reduce_max_device_stage_, {logits}, attrs));
    std::shared_ptr<Tensor> max_global_stage_input0 = max_device_stage->at(0);
    std::shared_ptr<Tensor> max_global_stage_input1 = max_device_stage->at(2);

    const NdSbp& logits_nd_sbp = *(JUST(logits->nd_sbp()));
    std::vector<Symbol<SbpParallel>> new_sbp_parallels;
    std::vector<Symbol<SbpParallel>> s0s1_sbp_parallels;
    if (logits_nd_sbp.sbp_parallel_size() == 2) {
      for (int i = 0; i < logits_nd_sbp.sbp_parallel_size(); ++i) {
        const auto& sbp_parallel = logits_nd_sbp.sbp_parallel(i);
        if (sbp_parallel.has_split_parallel()) {
          const int64_t& split_axis = sbp_parallel.split_parallel().axis();
          if (split_axis == axis) {
            SbpParallel sbp;
            sbp.mutable_broadcast_parallel();
            new_sbp_parallels.emplace_back(sbp);
          } else {
            CHECK_EQ_OR_RETURN(split_axis, 0)
                << Error::RuntimeError() << "Split axis must equal to 0. ";
            new_sbp_parallels.emplace_back(sbp_parallel);
          }
        } else {
          new_sbp_parallels.emplace_back(sbp_parallel);
        }
      }

      s0s1_sbp_parallels.emplace_back(logits_nd_sbp.sbp_parallel(0));
      s0s1_sbp_parallels.emplace_back(logits_nd_sbp.sbp_parallel(1));
      max_global_stage_input0 = JUST(functional::ToGlobal(
          (*max_device_stage)[0], JUST((*max_device_stage)[0]->parallel_desc()), new_sbp_parallels,
          s0s1_sbp_parallels, /* check_meta */ false, /*copy=*/false));
      max_global_stage_input1 = JUST(functional::ToGlobal(
          (*max_device_stage)[2], JUST((*max_device_stage)[0]->parallel_desc()), new_sbp_parallels,
          s0s1_sbp_parallels, /* check_meta */ false, /*copy=*/false));
    }
    // op_reduce_max_global_stage_
    auto& reduce_max_global_attrs = THREAD_CACHED_MUTABLE_ATTR_MAP("axis", "keepdims");
    reduce_max_global_attrs.SetAllAttrs(std::vector<int32_t>{axis}, true);
    const auto& max_global_stage = JUST(OpInterpUtil::Dispatch<TensorTuple>(
        *op_reduce_max_global_stage_, {max_global_stage_input0, max_global_stage_input1},
        reduce_max_global_attrs));
    auto& broadcast_sub_input = max_global_stage->at(0);
    if (logits_nd_sbp.sbp_parallel_size() == 2) {
      broadcast_sub_input = JUST(functional::ToGlobal(
          broadcast_sub_input, JUST((*max_device_stage)[0]->parallel_desc()), new_sbp_parallels,
          new_sbp_parallels, /* check_meta */ false, /*copy=*/false));
    }
    // op_broadcast_sub_
    const auto& output_broadcast_sub = JUST(
        OpInterpUtil::Dispatch<TensorTuple>(*op_broadcast_sub_, {logits, broadcast_sub_input}));
    // op_exp_
    const auto& output_exp =
        JUST(OpInterpUtil::Dispatch<TensorTuple>(*op_exp_, {(*output_broadcast_sub)[0]}));
    // op_reduce_sum_
    auto& reduce_sum_attrs = THREAD_CACHED_MUTABLE_ATTR_MAP("axis", "keepdims");
    reduce_sum_attrs.SetAllAttrs(std::vector<int32_t>{axis}, true);
    const auto& output_reduce_sum = JUST(
        OpInterpUtil::Dispatch<TensorTuple>(*op_reduce_sum_, {(*output_exp)[0]}, reduce_sum_attrs));
    std::shared_ptr<Tensor> broadcast_div_input1 = output_reduce_sum->at(0);
    if (logits_nd_sbp.sbp_parallel_size() == 2) {
      std::vector<Symbol<SbpParallel>> empty_grad_sbp_parallels;
      broadcast_div_input1 = JUST(functional::ToGlobal(
          (*output_reduce_sum)[0], JUST((*output_reduce_sum)[0]->parallel_desc()),
          new_sbp_parallels, new_sbp_parallels, /* check_meta */ false, /*copy=*/false));
    }
    // op_broadcast_div_
    const auto& predictions = JUST(OpInterpUtil::Dispatch<TensorTuple>(
        *op_broadcast_div_, {(*output_exp)[0], broadcast_div_input1}));
    // op_sparse_cross_entropy_ms_
    auto& sparse_cross_entropy_ms_attrs = THREAD_CACHED_MUTABLE_ATTR_MAP("depth");
    sparse_cross_entropy_ms_attrs.SetAllAttrs(depth);
    const auto& output = JUST(OpInterpUtil::Dispatch<Tensor>(
        *op_sparse_cross_entropy_ms_, {(*predictions)[0], label}, sparse_cross_entropy_ms_attrs));
    return output;
  }

 private:
  // SparseSoftmaxCrossEntropy
  std::shared_ptr<OpExpr> op_sparse_softmax_cross_entropy_;
  // lazy model SparseSoftmaxCrossEntropyMs
  std::shared_ptr<OpExpr> op_sparse_softmax_cross_entropy_ms_;
  // SparseSoftmaxCrossEntropyMs
  std::shared_ptr<OpExpr> op_reduce_max_device_stage_;
  std::shared_ptr<OpExpr> op_reduce_max_global_stage_;
  std::shared_ptr<OpExpr> op_broadcast_sub_;
  std::shared_ptr<OpExpr> op_exp_;
  std::shared_ptr<OpExpr> op_reduce_sum_;
  std::shared_ptr<OpExpr> op_broadcast_div_;
  std::shared_ptr<OpExpr> op_sparse_cross_entropy_ms_;
};

class SoftmaxCrossEntropyFunctor {
 public:
  SoftmaxCrossEntropyFunctor() {
    op_ = CHECK_JUST(one::OpBuilder("softmax_cross_entropy")
                         .Input("prediction")
                         .Input("label")
                         .Output("out")
                         .Output("prob")
                         .Build());
  }

  Maybe<Tensor> operator()(const std::shared_ptr<one::Tensor>& logits,
                           const std::shared_ptr<one::Tensor>& label) const {
    return OpInterpUtil::Dispatch<Tensor>(*op_, {logits, label});
  }

 private:
  std::shared_ptr<OpExpr> op_;
};

class SoftmaxCrossEntropyGradFunctor {
 public:
  SoftmaxCrossEntropyGradFunctor() {
    op_ = CHECK_JUST(one::OpBuilder("softmax_cross_entropy_grad")
                         .Input("dy")
                         .Input("label")
                         .Input("prob")
                         .Output("prediction_diff")
                         .Build());
  }
  Maybe<Tensor> operator()(const std::shared_ptr<one::Tensor>& dy,
                           const std::shared_ptr<one::Tensor>& label,
                           const std::shared_ptr<one::Tensor>& prob) const {
    return OpInterpUtil::Dispatch<Tensor>(*op_, {dy, label, prob});
  }

 private:
  std::shared_ptr<OpExpr> op_;
};

class CombinedMarginLossFunctor {
 public:
  CombinedMarginLossFunctor() {
    op_ = CHECK_JUST(one::OpBuilder("combined_margin_loss")
                         .Input("x")
                         .Input("label")
                         .Output("y")
                         .Output("theta")
                         .Build());
  }
  Maybe<Tensor> operator()(const std::shared_ptr<one::Tensor>& x,
                           const std::shared_ptr<one::Tensor>& label, const float& m1,
                           const float& m2, const float& m3) const {
    auto& attrs = THREAD_CACHED_MUTABLE_ATTR_MAP("m1", "m2", "m3", "depth");
    attrs.SetAllAttrs(m1, m2, m3, x->shape()->At(1));
    return OpInterpUtil::Dispatch<Tensor>(*op_, {x, label}, attrs);
  }

 private:
  std::shared_ptr<OpExpr> op_;
};

class CtcLossFunctor {
 public:
  CtcLossFunctor() {
    op_ = CHECK_JUST(one::OpBuilder("ctc_loss")
                         .Input("log_probs")
                         .Input("targets")
                         .Input("input_lengths")
                         .Input("target_lengths")
                         .Output("loss")
                         .Output("alpha")
                         .Build());
    op_xdivy_ = CHECK_JUST(one::OpBuilder("xdivy").Input("x").Input("y").Output("z").Build());
  }
  Maybe<Tensor> operator()(const std::shared_ptr<one::Tensor>& log_probs,
                           const std::shared_ptr<one::Tensor>& targets,
                           const std::shared_ptr<one::Tensor>& input_lengths,
                           const std::shared_ptr<one::Tensor>& target_lengths,
                           const int64_t& max_target_length, const int64_t& blank,
                           const bool& zero_infinity, const std::string& reduction) const {
    auto& attrs = THREAD_CACHED_MUTABLE_ATTR_MAP("max_target_length", "blank", "zero_infinity");
    attrs.SetAllAttrs(max_target_length, blank, zero_infinity);
    std::shared_ptr<one::Tensor> out;
    if (targets->dtype()->data_type() == DataType::kInt32) {
      out = JUST(OpInterpUtil::Dispatch<Tensor>(
          *op_, {log_probs, targets, input_lengths, target_lengths}, attrs));
    } else {
      out = JUST(OpInterpUtil::Dispatch<Tensor>(
          *op_,
          {log_probs, JUST(functional::Cast(targets, DType::Int64(), false)), input_lengths,
           target_lengths},
          attrs));
    }
    if (zero_infinity) {
      if (out->is_local()) {
        const auto create_constant = [&](const Scalar& scalar) -> Maybe<Tensor> {
          return functional::Constant(*out->shape(), scalar, out->dtype(), JUST(out->device()));
        };

        out = JUST(sequence_function(functional::Constant)
                       .then(std::bind(functional::BroadcastEqual, out, std::placeholders::_1))
                       .then(std::bind(functional::Where, std::placeholders::_1,
                                       JUST(create_constant(Scalar(0))), out))
                       .call(*out->shape(), Scalar(std::numeric_limits<double>::infinity()),
                             out->dtype(), JUST(out->device())));
      } else {
        const auto& placement = JUST(out->parallel_desc());
        const auto& nd_sbp = *JUST(GetSbpList(JUST(out->nd_sbp())));
        const auto create_constant = [&](const Scalar& scalar) -> Maybe<Tensor> {
          return functional::GlobalConstant(*out->shape(), scalar, out->dtype(), placement, nd_sbp);
        };

        out = JUST(sequence_function(functional::GlobalConstant)
                       .then(std::bind(functional::BroadcastEqual, out, std::placeholders::_1))
                       .then(std::bind(functional::Where, std::placeholders::_1,
                                       JUST(create_constant(Scalar(0))), out))
                       .call(*out->shape(), Scalar(std::numeric_limits<double>::infinity()),
                             out->dtype(), placement, nd_sbp));
      }
    }
    CHECK_OR_RETURN([&]() -> bool {
      if ((reduction != "none") && (reduction != "sum") && (reduction != "mean")) return false;
      return true;
    }()) << Error::RuntimeError()
         << "Reduction should be none, sum or mean.";
    if (reduction == "sum") { return functional::ReduceSum(out, {}, false); }
    if (reduction == "mean") {
      return sequence_function(functional::Clamp)
          .then(std::bind(functional::Cast, std::placeholders::_1, log_probs->dtype(),
                          /*pin_memory=*/false))
          .then([&](const std::shared_ptr<one::Tensor>& x) {
            return OpInterpUtil::Dispatch<Tensor>(*op_xdivy_, {out, x});
          })
          .then(std::bind(functional::ReduceMean, std::placeholders::_1, std::vector<int32_t>({}),
                          false))
          .call(target_lengths, Scalar(1), NullOpt);
    }
    return out;
  }

 private:
  std::shared_ptr<OpExpr> op_;
  std::shared_ptr<OpExpr> op_xdivy_;
};

class TripletMarginLossFunctor {
 public:
  TripletMarginLossFunctor() {}

  Maybe<Tensor> operator()(const std::shared_ptr<one::Tensor>& anchor,
                           const std::shared_ptr<one::Tensor>& positive,
                           const std::shared_ptr<one::Tensor>& negative, const float& margin,
                           const float& p, const float& eps, const bool& swap,
                           const std::string& reduction) const {
    int32_t dim_norm = anchor->ndim() - 1;
    std::vector<int32_t> dim(1, dim_norm);
    CHECK_OR_RETURN([&]() -> bool {
      if ((reduction != "none") && (reduction != "sum") && (reduction != "mean")) return false;
      return true;
    }()) << Error::RuntimeError()
         << "Reduction should be none, sum or mean.";
    auto da_p = JUST(VectorNorm(
        JUST(ScalarAdd(eps, JUST(Sub(anchor, positive, /*alpha=*/1.0, /*inplace=*/false)),
                       /*alpha=*/1)),
        p, dim,
        /*keepdim=*/false, anchor->dtype()));
    auto da_n = JUST(VectorNorm(
        JUST(ScalarAdd(eps, JUST(Sub(anchor, negative, /*alpha=*/1.0, /*inplace=*/false)),
                       /*alpha=*/1)),
        p, dim,
        /*keepdim=*/false, anchor->dtype()));
    if (swap) {
      auto distance_swap = JUST(VectorNorm(
          JUST(ScalarAdd(eps, JUST(Sub(positive, negative, /*alpha=*/1.0, /*inplace=*/false)),
                         /*alpha=*/1)),
          p, dim,
          /*keepdim=*/false, positive->dtype()));
      da_n = JUST(Minimum(distance_swap, da_n));
    }
    auto triplet_loss =
        JUST(Clamp(JUST(ScalarAdd(JUST(Sub(da_p, da_n, /*alpha=*/1.0, /*inplace=*/false)), margin,
                                  /*alpha=*/1, /*inplace=*/false)),
                   /*min=*/0.0, NullOpt));
    int32_t ndim = triplet_loss->ndim() - 1;
    std::vector<int32_t> axis(1, ndim);

    if (reduction == "mean") {
      triplet_loss = JUST(ReduceMean(triplet_loss, axis, /*keepdim=*/false));
    } else if (reduction == "sum") {
      triplet_loss = JUST(ReduceSum(triplet_loss, axis, /*keepdim=*/false));
    }
    return triplet_loss;
  }
};

class AffineGridFunctor {
 public:
  AffineGridFunctor() {
    op_ = CHECK_JUST(one::OpBuilder("affine_grid").Input("theta").Output("grid").Build());
  }
  Maybe<Tensor> operator()(const std::shared_ptr<one::Tensor>& theta, const Shape& size,
                           const bool& align_corners) const {
    auto& attrs = THREAD_CACHED_MUTABLE_ATTR_MAP("size", "align_corners");
    attrs.SetAllAttrs(size, align_corners);
    return OpInterpUtil::Dispatch<Tensor>(*op_, {theta}, attrs);
  }

 private:
  std::shared_ptr<OpExpr> op_;
};

class GridSampleFunctor {
 public:
  GridSampleFunctor() {
    op_ = CHECK_JUST(
        one::OpBuilder("grid_sample").Input("input").Input("grid").Output("output").Build());
  }
  Maybe<Tensor> operator()(const std::shared_ptr<one::Tensor>& input,
                           const std::shared_ptr<one::Tensor>& grid,
                           const std::string& interpolation_mode, const std::string& padding_mode,
                           const bool& align_corners) const {
    auto& attrs =
        THREAD_CACHED_MUTABLE_ATTR_MAP("interpolation_mode", "padding_mode", "align_corners");
    attrs.SetAllAttrs(interpolation_mode, padding_mode, align_corners);
    return OpInterpUtil::Dispatch<Tensor>(*op_, {input, grid}, attrs);
  }

 private:
  std::shared_ptr<OpExpr> op_;
};

class NormalizationFunctor {
 public:
  NormalizationFunctor() {
    norm_eval_op_ = CHECK_JUST(one::OpBuilder("normalization")
                                   .Input("x")
                                   .Input("moving_mean")
                                   .Input("moving_variance")
                                   .Input("gamma")
                                   .Input("beta")
                                   .Output("y")
                                   .Attr("training", false)
                                   .Build());
    norm_training_stats_op_ = CHECK_JUST(one::OpBuilder("normalization")
                                             .Input("x")
                                             .Input("moving_mean")
                                             .Input("moving_variance")
                                             .Input("gamma")
                                             .Input("beta")
                                             .Output("y")
                                             .Output("mean")
                                             .Output("inv_variance")
                                             .Attr("training", true)
                                             .Build());
    norm_training_no_stats_op_ = CHECK_JUST(one::OpBuilder("normalization")
                                                .Input("x")
                                                .Input("gamma")
                                                .Input("beta")
                                                .Output("y")
                                                .Output("mean")
                                                .Output("inv_variance")
                                                .Attr("training", true)
                                                .Build());
    cast_op_ = CHECK_JUST(one::OpBuilder("cast").Input("in").Output("out").Build());
  }
  Maybe<Tensor> operator()(const std::shared_ptr<one::Tensor>& x,
                           const Optional<one::Tensor>& moving_mean,
                           const Optional<one::Tensor>& moving_variance,
                           const Optional<one::Tensor>& gamma, const Optional<one::Tensor>& beta,
                           const int32_t& axis, const float& epsilon, const float& momentum,
                           const bool& training) const {
    auto& attrs = THREAD_CACHED_MUTABLE_ATTR_MAP("axis", "epsilon", "momentum");
    // convert torch momentum to tensorflow momentum
    attrs.SetAllAttrs(axis, epsilon, static_cast<float>(1.0 - momentum));

    CHECK_OR_RETURN((moving_mean && moving_variance) || (!moving_mean && !moving_variance))
        << Error::RuntimeError()
        << "Both moving_mean and moving_variance should be None or Tensor.";

    const DataType dtype = x->dtype()->data_type();

    std::shared_ptr<one::Tensor> gamma_val;
    std::shared_ptr<one::Tensor> beta_val;

    CHECK_GE_OR_RETURN(x->shape()->NumAxes(), 2)
        << Error::RuntimeError() << "NumAxes of x should be greater or equal than 2. ";
    if (gamma.has_value() && beta.has_value()) {
      gamma_val = JUST(gamma);
      beta_val = JUST(beta);
    } else {
      const Shape gamma_beta_shape = Shape({x->shape()->At(1)});
      gamma_val = JUST(functional::Constant(gamma_beta_shape, 1.0, x->dtype(), JUST(x->device())));
      beta_val = JUST(functional::Constant(gamma_beta_shape, 0.0, x->dtype(), JUST(x->device())));
    }

    const DataType gamma_dtype = gamma_val->dtype()->data_type();
    const DataType beta_dtype = beta_val->dtype()->data_type();
    CHECK_EQ_OR_RETURN(gamma_dtype, beta_dtype)
        << Error::RuntimeError() << "gamma and beta have different data types.";
    if (gamma_dtype != dtype) {
      gamma_val = JUST(functional::Cast(gamma_val, DType{dtype}, /*pin_memory=*/false));
      beta_val = JUST(functional::Cast(beta_val, DType{dtype}, /*pin_memory=*/false));
    }

    std::shared_ptr<one::Tensor> moving_mean_val;
    std::shared_ptr<one::Tensor> moving_variance_val;
    bool need_cast_moving_stats = false;
    if (moving_mean) {
      const DataType moving_mean_dtype = JUST(moving_mean)->dtype()->data_type();
      CHECK_EQ_OR_RETURN(JUST(moving_variance)->dtype()->data_type(), moving_mean_dtype)
          << Error::RuntimeError() << "moving_mean and moving_variance have different data types.";
      need_cast_moving_stats = (moving_mean_dtype != dtype);
      if (need_cast_moving_stats) {
        moving_mean_val =
            JUST(functional::Cast(JUST(moving_mean), DType{dtype}, /*pin_memory=*/false));
        moving_variance_val =
            JUST(functional::Cast(JUST(moving_variance), DType{dtype}, /*pin_memory=*/false));
      } else {
        moving_mean_val = JUST(moving_mean);
        moving_variance_val = JUST(moving_variance);
      }
    }

    std::shared_ptr<one::Tensor> res;

    if (!training) {
      CHECK_OR_RETURN(moving_mean && moving_variance)
          << Error::RuntimeError() << "Must have moving_mean and moving_variance in eval mode.";
      res = JUST(OpInterpUtil::Dispatch<one::Tensor>(
          *norm_eval_op_, {x, moving_mean_val, moving_variance_val, gamma_val, beta_val}, attrs));
    } else if (moving_mean) {
      res = JUST(OpInterpUtil::Dispatch<one::Tensor>(
          *norm_training_stats_op_, {x, moving_mean_val, moving_variance_val, gamma_val, beta_val},
          attrs));
    } else {
      res = JUST(OpInterpUtil::Dispatch<one::Tensor>(*norm_training_no_stats_op_,
                                                     {x, gamma_val, beta_val}, attrs));
    }

    if (need_cast_moving_stats) {
      // For inplace update moving_mean and moving_variance
      JUST(CheckInplaceValid(JUST(moving_mean)));
      std::shared_ptr<TensorTuple> outputs = std::make_shared<TensorTuple>(1);
      outputs->at(0) = JUST(moving_mean);
      auto& attrs = THREAD_CACHED_MUTABLE_ATTR_MAP("dtype", "pin_memory");
      attrs.SetAllAttrs(JUST(moving_mean)->dtype()->data_type(), false);
      JUST(OpInterpUtil::Dispatch(*cast_op_, {moving_mean_val}, outputs.get(), attrs));
      JUST(CheckInplaceValid(JUST(moving_variance)));
      outputs->at(0) = JUST(moving_variance);
      JUST(OpInterpUtil::Dispatch(*cast_op_, {moving_variance_val}, outputs.get(), attrs));
    }

    return res;
  }

 private:
  std::shared_ptr<OpExpr> norm_eval_op_;
  std::shared_ptr<OpExpr> norm_training_stats_op_;
  std::shared_ptr<OpExpr> norm_training_no_stats_op_;
  std::shared_ptr<OpExpr> cast_op_;
};

class NormalizationAddReluFunctor {
 public:
  NormalizationAddReluFunctor() {
    norm_eval_op_ = CHECK_JUST(one::OpBuilder("normalization")
                                   .Input("x")
                                   .Input("moving_mean")
                                   .Input("moving_variance")
                                   .Input("gamma")
                                   .Input("beta")
                                   .Output("y")
                                   .Attr("training", false)
                                   .Build());
    relu_op_ = CHECK_JUST(one::OpBuilder("relu").Input("x").Output("y").Build());
    add_op_ = CHECK_JUST(one::OpBuilder("add_n").Input("in", 2).Output("out").Build());
    fused_norm_training_stats_op_ = CHECK_JUST(one::OpBuilder("normalization_add_relu")
                                                   .Input("x")
                                                   .Input("moving_mean")
                                                   .Input("moving_variance")
                                                   .Input("gamma")
                                                   .Input("beta")
                                                   .Output("y")
                                                   .Output("reserve_space")
                                                   .Output("mean")
                                                   .Output("inv_variance")
                                                   .Attr("training", true)
                                                   .Build());
    fused_addend_norm_training_stats_op_ = CHECK_JUST(one::OpBuilder("normalization_add_relu")
                                                          .Input("x")
                                                          .Input("addend")
                                                          .Input("moving_mean")
                                                          .Input("moving_variance")
                                                          .Input("gamma")
                                                          .Input("beta")
                                                          .Output("y")
                                                          .Output("reserve_space")
                                                          .Output("mean")
                                                          .Output("inv_variance")
                                                          .Attr("training", true)
                                                          .Build());
    fused_norm_training_no_stats_op_ = CHECK_JUST(one::OpBuilder("normalization_add_relu")
                                                      .Input("x")
                                                      .Input("gamma")
                                                      .Input("beta")
                                                      .Output("y")
                                                      .Output("reserve_space")
                                                      .Output("mean")
                                                      .Output("inv_variance")
                                                      .Attr("training", true)
                                                      .Build());
    fused_addend_norm_training_no_stats_op_ = CHECK_JUST(one::OpBuilder("normalization_add_relu")
                                                             .Input("x")
                                                             .Input("addend")
                                                             .Input("gamma")
                                                             .Input("beta")
                                                             .Output("y")
                                                             .Output("reserve_space")
                                                             .Output("mean")
                                                             .Output("inv_variance")
                                                             .Attr("training", true)
                                                             .Build());
  }
  Maybe<Tensor> operator()(const std::shared_ptr<one::Tensor>& x,
                           const Optional<one::Tensor>& addend,
                           const Optional<one::Tensor>& moving_mean,
                           const Optional<one::Tensor>& moving_variance,
                           const std::shared_ptr<one::Tensor>& gamma,
                           const std::shared_ptr<one::Tensor>& beta, const int32_t& axis,
                           const float& epsilon, const float& momentum,
                           const bool& is_training) const {
    auto& attrs = THREAD_CACHED_MUTABLE_ATTR_MAP("axis", "epsilon", "momentum");
    // convert torch momentum to tensorflow momentum
    attrs.SetAllAttrs(axis, epsilon, static_cast<float>(1.0 - momentum));

    CHECK_OR_RETURN((moving_mean && moving_variance) || (!moving_mean && !moving_variance))
        << Error::RuntimeError()
        << "Both moving_mean and moving_variance should be None or Tensor.";
    if (!is_training) {
      CHECK_OR_RETURN(moving_mean && moving_variance)
          << Error::RuntimeError() << "Must have moving_mean and moving_variance in eval mode.";
      const auto& normalize_result = JUST(OpInterpUtil::Dispatch<one::Tensor>(
          *norm_eval_op_, {x, JUST(moving_mean), JUST(moving_variance), gamma, beta}, attrs));
      if (addend) {
        const auto& add_result =
            JUST(OpInterpUtil::Dispatch<one::Tensor>(*add_op_, {normalize_result, JUST(addend)}));
        return OpInterpUtil::Dispatch<one::Tensor>(*relu_op_, {add_result});
      } else {
        return OpInterpUtil::Dispatch<one::Tensor>(*relu_op_, {normalize_result});
      }
    } else if (moving_mean) {
      if (addend) {
        return OpInterpUtil::Dispatch<one::Tensor>(
            *fused_addend_norm_training_stats_op_,
            {x, JUST(addend), JUST(moving_mean), JUST(moving_variance), gamma, beta}, attrs);
      } else {
        return OpInterpUtil::Dispatch<one::Tensor>(
            *fused_norm_training_stats_op_,
            {x, JUST(moving_mean), JUST(moving_variance), gamma, beta}, attrs);
      }
    } else {
      if (addend) {
        return OpInterpUtil::Dispatch<one::Tensor>(*fused_addend_norm_training_no_stats_op_,
                                                   {x, JUST(addend), gamma, beta}, attrs);
      } else {
        return OpInterpUtil::Dispatch<one::Tensor>(*fused_norm_training_no_stats_op_,
                                                   {x, gamma, beta}, attrs);
      }
    }
  }

 private:
  std::shared_ptr<OpExpr> norm_eval_op_;
  std::shared_ptr<OpExpr> relu_op_;
  std::shared_ptr<OpExpr> add_op_;
  std::shared_ptr<OpExpr> fused_norm_training_stats_op_;
  std::shared_ptr<OpExpr> fused_addend_norm_training_stats_op_;
  std::shared_ptr<OpExpr> fused_norm_training_no_stats_op_;
  std::shared_ptr<OpExpr> fused_addend_norm_training_no_stats_op_;
};

class ConstantPadFunctor {
 public:
  ConstantPadFunctor() {
    constant_pad_ = CHECK_JUST(one::OpBuilder("pad").Input("x").Output("y").Build());
  }
  Maybe<Tensor> operator()(const std::shared_ptr<one::Tensor>& input,
                           const std::vector<int64_t>& pad, const Scalar& value) const {
    const int64_t ndim = input->shape()->NumAxes();
    const int64_t pad_size = pad.size();
    CHECK_LE_OR_RETURN(pad_size, 2 * ndim)
        << Error::RuntimeError() << "Pad size should less than or equal to input axes * 2.";
    CHECK_EQ_OR_RETURN(pad_size % 2, 0)
        << Error::RuntimeError() << "Length of pad must be even but instead it equals " << pad_size;

    std::vector<int64_t> pad_before(ndim, 0);
    std::vector<int64_t> pad_after(ndim, 0);
    const int64_t pad_pair = pad_size / 2;
    for (int64_t i = 0; i < pad_pair; ++i) {
      pad_before[ndim - i - 1] = pad[2 * i];
      pad_after[ndim - i - 1] = pad[2 * i + 1];
    }
    auto& attrs = THREAD_CACHED_MUTABLE_ATTR_MAP("padding", "floating_constant_value",
                                                 "integral_constant_value", "padding_before",
                                                 "padding_after");
    if (IsFloatingDataType(input->dtype()->data_type())
        || input->dtype()->data_type() == DataType::kFloat16) {
      attrs.SetAllAttrs(pad, value.As<double>(), static_cast<int64_t>(0), pad_before, pad_after);
    } else if (IsIntegralDataType(input->dtype()->data_type())) {
      attrs.SetAllAttrs(pad, static_cast<double>(0), value.As<int64_t>(), pad_before, pad_after);
    } else if (input->dtype() == DType::Bool()) {
      int64_t bool_value = value.As<int64_t>();
      CHECK_OR_RETURN(bool_value == 1 || bool_value == 0)
          << "value must be 1/0 or True/False for bool Tensor";
      attrs.SetAllAttrs(pad, static_cast<double>(0), value.As<int64_t>(), pad_before, pad_after);
    } else {
      UNIMPLEMENTED_THEN_RETURN() << "Data type should be floating, bool or integral type.";
    }
    return OpInterpUtil::Dispatch<Tensor>(*constant_pad_, {input}, attrs);
  }

 private:
  std::shared_ptr<OpExpr> constant_pad_;
};

class ReflectionPadFunctor {
 public:
  ReflectionPadFunctor() {
    reflect_pad1d_ = CHECK_JUST(one::OpBuilder("reflection_pad1d").Input("x").Output("y").Build());
    reflect_pad2d_ = CHECK_JUST(one::OpBuilder("reflection_pad2d").Input("x").Output("y").Build());
  }
  Maybe<Tensor> operator()(const std::shared_ptr<one::Tensor>& input,
                           const std::vector<int64_t>& pad) const {
    auto& attrs = THREAD_CACHED_MUTABLE_ATTR_MAP("padding");
    attrs.SetAllAttrs(pad);
    const int64_t pad_size = pad.size();
    const size_t ndim = input->ndim();
    CHECK_LE_OR_RETURN(pad_size, 2 * ndim)
        << Error::RuntimeError() << "Pad size should less than or equal to input axes * 2.";

    if (pad_size == 2) {
      // 2D/3D reflect padding
      CHECK_OR_RETURN((ndim == 2 && input->shape()->At(1) != 0)
                      || (ndim == 3 && input->shape()->At(1) != 0 && input->shape()->At(2) != 0))
          << "2D or 3D (batch mode) tensor expected for input, but got: " << ndim;
      const int64_t pad_left = pad[0];
      const int64_t pad_right = pad[1];
      const int64_t dim_w = (ndim == 3) ? 2 : 1;
      const int64_t input_width = input->shape()->At(dim_w);
      const int64_t output_w = input_width + pad_left + pad_right;
      CHECK_OR_RETURN(pad_left < input_width && pad_right < input_width)
          << "Padding size should be less than the corresponding input dimension, but got: "
             "padding ("
          << pad_left << ", " << pad_right << ") at dimension " << dim_w << " of input "
          << input->shape()->ToString();
      CHECK_OR_RETURN(output_w >= 1)
          << "input (W: " << input_width << ")is too small. Calculated output W: " << output_w;

      if (ndim == 2) {
        // for 2D input
        auto unsqueezed_input = JUST(functional::Unsqueeze(input, 0));
        auto unsqueezed_output =
            JUST(OpInterpUtil::Dispatch<Tensor>(*reflect_pad1d_, {unsqueezed_input}, attrs));
        return JUST(functional::Squeeze(unsqueezed_output, std::vector<int32_t>{0}));
      }
      return OpInterpUtil::Dispatch<Tensor>(*reflect_pad1d_, {input}, attrs);
    } else if (pad_size == 4) {
      // 3D/4D reflect padding
      bool valid_dims = input->shape()->At(1) != 0 && input->shape()->At(2) != 0;
      CHECK_OR_RETURN((ndim == 3 && valid_dims)
                      || (ndim == 4 && valid_dims && input->shape()->At(3) != 0))
          << "3D or 4D (batch mode) tensor expected for input, but got: " << ndim;

      int dim_h = 1;
      int dim_w = 2;
      if (ndim == 4) {
        dim_w++;
        dim_h++;
      }

      const int64_t pad_left = pad[0];
      const int64_t pad_right = pad[1];
      const int64_t pad_top = pad[2];
      const int64_t pad_bottom = pad[3];

      const int64_t input_h = input->shape()->At(dim_h);
      const int64_t input_w = input->shape()->At(dim_w);
      const int64_t output_h = input_h + pad_top + pad_bottom;
      const int64_t output_w = input_w + pad_left + pad_right;
      CHECK_OR_RETURN(pad_left < input_w && pad_right < input_w)
          << Error::RuntimeError()
          << "Padding size should be less than the corresponding input "
             "dimension, but got: padding ("
          << pad_left << ", " << pad_right << ") at dimension " << dim_w << " of input " << ndim;

      CHECK_OR_RETURN(pad_top < input_h && pad_bottom < input_h)
          << Error::RuntimeError()
          << "Padding size should be less than the corresponding input "
             "dimension, but got: padding ("
          << pad_top << ", " << pad_bottom << ") at dimension " << dim_h << " of input " << ndim;

      CHECK_OR_RETURN(output_w >= 1 || output_h >= 1)
          << Error::RuntimeError() << "input (H: " << input_h << ", W: " << input_w
          << ")is too small. Calculated output H: " << output_h << " W: " << output_w;

      if (ndim == 3) {
        // for 3D input
        auto unsqueezed_input = JUST(functional::Unsqueeze(input, 0));
        auto unsqueezed_output =
            JUST(OpInterpUtil::Dispatch<Tensor>(*reflect_pad2d_, {unsqueezed_input}, attrs));
        return JUST(functional::Squeeze(unsqueezed_output, std::vector<int32_t>{0}));
      }
      return OpInterpUtil::Dispatch<Tensor>(*reflect_pad2d_, {input}, attrs);
    } else if (pad_size == 6) {
      UNIMPLEMENTED_THEN_RETURN() << "5D reflect padding are not supported for now";
    } else {
      UNIMPLEMENTED_THEN_RETURN()
          << "Only 2D, 3D, 4D, 5D padding with non-constant padding are supported for now";
    }
  }

 private:
  std::shared_ptr<OpExpr> reflect_pad1d_;
  std::shared_ptr<OpExpr> reflect_pad2d_;
};

class ReplicationPadFunctor {
 public:
  ReplicationPadFunctor() {
    replicate_pad1d_ =
        CHECK_JUST(one::OpBuilder("replication_pad1d").Input("x").Output("y").Build());
    replicate_pad2d_ =
        CHECK_JUST(one::OpBuilder("replication_pad2d").Input("x").Output("y").Build());
  }
  Maybe<Tensor> operator()(const std::shared_ptr<one::Tensor>& input,
                           const std::vector<int64_t>& pad) const {
    auto& attrs = THREAD_CACHED_MUTABLE_ATTR_MAP("padding");
    attrs.SetAllAttrs(pad);
    const int64_t pad_size = pad.size();
    const size_t ndim = input->ndim();
    CHECK_LE_OR_RETURN(pad_size, 2 * ndim)
        << Error::RuntimeError() << "Pad size should less than or equal to input axes * 2.";
    if (pad_size == 2) {
      // 2D/3D replicate padding
      CHECK_OR_RETURN((ndim == 2 && input->shape()->At(0) != 0 && input->shape()->At(1) != 0)
                      || (ndim == 3 && input->shape()->At(1) != 0 && input->shape()->At(2) != 0))
          << "Expected 2D or 3D (batch mode) tensor with possibly 0 batch size and other "
             "non-zero dimensions for input, but got: "
          << ndim;
      const int64_t pad_left = pad[0];
      const int64_t pad_right = pad[1];
      const int64_t dim_w = (ndim == 3) ? 2 : 1;
      const int64_t input_width = input->shape()->At(dim_w);
      const int64_t output_w = input_width + pad_left + pad_right;
      CHECK_OR_RETURN(output_w >= 1)
          << "input (W: " << input_width << ")is too small. Calculated output W: " << output_w;

      if (ndim == 2) {
        // for 2D input
        auto unsqueezed_input = JUST(functional::Unsqueeze(input, 0));
        auto unsqueezed_output =
            JUST(OpInterpUtil::Dispatch<Tensor>(*replicate_pad1d_, {unsqueezed_input}, attrs));
        return JUST(functional::Squeeze(unsqueezed_output, std::vector<int32_t>{0}));
      }
      return OpInterpUtil::Dispatch<Tensor>(*replicate_pad1d_, {input}, attrs);
    } else if (pad_size == 4) {
      // 3D/4D replicate padding
      bool valid_dims = input->shape()->At(1) != 0 && input->shape()->At(2) != 0;
      CHECK_OR_RETURN((ndim == 3 && valid_dims)
                      || (ndim == 4 && valid_dims && input->shape()->At(3) != 0))
          << "3D or 4D (batch mode) tensor expected for input, but got: " << ndim;

      int dim_h = 1;
      int dim_w = 2;
      if (ndim == 4) {
        dim_w++;
        dim_h++;
      }

      const int64_t pad_left = pad[0];
      const int64_t pad_right = pad[1];
      const int64_t pad_top = pad[2];
      const int64_t pad_bottom = pad[3];

      const int64_t input_h = input->shape()->At(dim_h);
      const int64_t input_w = input->shape()->At(dim_w);
      const int64_t output_h = input_h + pad_top + pad_bottom;
      const int64_t output_w = input_w + pad_left + pad_right;
      CHECK_OR_RETURN(output_w >= 1 || output_h >= 1)
          << Error::RuntimeError() << "input (H: " << input_h << ", W: " << input_w
          << ")is too small. Calculated output H: " << output_h << " W: " << output_w;

      if (ndim == 3) {
        // for 3D input
        auto unsqueezed_input = JUST(functional::Unsqueeze(input, 0));
        auto unsqueezed_output =
            JUST(OpInterpUtil::Dispatch<Tensor>(*replicate_pad2d_, {unsqueezed_input}, attrs));
        return JUST(functional::Squeeze(unsqueezed_output, std::vector<int32_t>{0}));
      }
      return OpInterpUtil::Dispatch<Tensor>(*replicate_pad2d_, {input}, attrs);
    } else if (pad_size == 6) {
      UNIMPLEMENTED_THEN_RETURN() << "5D replicate padding are not supported for now";
    } else {
      UNIMPLEMENTED_THEN_RETURN()
          << "Only 2D, 3D, 4D, 5D padding with non-constant padding are supported for now";
    }
  }

 private:
  std::shared_ptr<OpExpr> replicate_pad1d_;
  std::shared_ptr<OpExpr> replicate_pad2d_;
};

class PadFunctor {
 public:
  Maybe<Tensor> operator()(const std::shared_ptr<one::Tensor>& input,
                           const std::vector<int64_t>& pad, const std::string& mode,
                           const Scalar& value) const {
    if (mode == "constant") {
      return functional::ConstantPad(input, pad, value);
    } else if (mode == "reflect") {
      return functional::ReflectionPad(input, pad);
    } else if (mode == "replicate") {
      return functional::ReplicationPad(input, pad);
    } else {
      UNIMPLEMENTED_THEN_RETURN() << "Pad mode is " << mode
                                  << ", but only constant, reflect and replicate are valid.";
    }
  }
};

class DropoutFunctor {
 public:
  DropoutFunctor() {
    dropout_op_ =
        CHECK_JUST(one::OpBuilder("dropout").Input("in").Output("out").Output("mask").Build());
    dropout_addend_op_ = CHECK_JUST(one::OpBuilder("dropout")
                                        .Input("in")
                                        .Input("_add_to_output")
                                        .Output("out")
                                        .Output("mask")
                                        .Build());
    add_op_ = CHECK_JUST(one::OpBuilder("add_n").Input("in", 2).Output("out").Build());
  }
  Maybe<Tensor> operator()(const std::shared_ptr<one::Tensor>& x, const float& p,
                           const bool& training, const bool& inplace,
                           const Optional<one::Generator>& generator,
                           const Optional<one::Tensor>& addend) const {
    auto outputs = std::make_shared<TensorTuple>(1);
    if (inplace) {
      JUST(CheckInplaceValid(x));
      (*outputs)[0] = x;
    }
    const auto gen = generator.value_or(JUST(one::DefaultAutoGenerator()));
    const auto& dropout_state = std::make_shared<FusedDropoutKernelState>(gen);
    auto& dropout_attrs = THREAD_CACHED_MUTABLE_ATTR_MAP("rate");
    dropout_attrs.SetAllAttrs(p);
    if (addend) {
      if ((!training) || p == 0.0) {
        JUST(OpInterpUtil::Dispatch(*add_op_, {x, JUST(addend)}, outputs.get()));
      } else {
        outputs->resize(2);
        JUST(OpInterpUtil::Dispatch(*dropout_addend_op_, {x, JUST(addend)}, outputs.get(),
                                    OpExprInterpContext(dropout_attrs, dropout_state)));
      }
    } else {
      if (!training || p == 0.0) {
        return x;
      } else {
        outputs->resize(2);
        JUST(OpInterpUtil::Dispatch(*dropout_op_, {x}, outputs.get(),
                                    OpExprInterpContext(dropout_attrs, dropout_state)));
      }
    }
    return (*outputs)[0];
  }

 private:
  std::shared_ptr<OpExpr> dropout_op_;
  std::shared_ptr<OpExpr> dropout_addend_op_;
  std::shared_ptr<OpExpr> add_op_;
};

namespace {
Maybe<Tensor> MakeFeatureNoise(const std::shared_ptr<one::Tensor>& x) {
  const int64_t ndim = x->ndim();
  CHECK_GE_OR_RETURN(ndim, 2) << Error::RuntimeError()
                              << "Feature dropout requires at least 2 dimensions in the input";
  std::vector<int64_t> sizes;
  sizes.reserve(ndim);
  sizes.push_back(x->shape()->At(0));
  sizes.push_back(x->shape()->At(1));
  for (int i = 2; i < ndim; i++) { sizes.push_back(1); }
  return JUST(Empty(Shape(sizes), x->dtype(), JUST(x->device()), false));
}

Maybe<Tensor> DropoutImpl(const std::shared_ptr<one::Tensor>& input, const float& p,
                          const bool& train) {
  CHECK_EQ_OR_RETURN(p >= 0 && p <= 1, true)
      << "dropout probability has to be between 0 and 1, but got " << p;
  if (p == 0 || !train || input->shape()->elem_cnt() == 0) { return input; }
  if (p == 1) {
    std::shared_ptr<Tensor> other =
        JUST(Constant(*input->shape(), Scalar(0.0), input->dtype(), JUST(input->device())));
    return InplaceMul(input, other);
  }
  std::shared_ptr<Tensor> noise = JUST(MakeFeatureNoise(input));
  noise =
      JUST(BernoulliProb(noise, 1.0 - p, noise->dtype(), JUST(one::DefaultAutoGenerator()), false));
  noise = JUST(InplaceScalarDiv(noise, Scalar(1.0 - p)));
  noise = JUST(InplaceMul(input, noise));
  return noise;
}
}  // namespace

class Dropout1dFunctor {
 public:
  Maybe<Tensor> operator()(const std::shared_ptr<one::Tensor>& input, const float& p,
                           const bool& training) const {
    CHECK_EQ_OR_RETURN(p < 0 || p > 1.0, true)
        << "dropout probability has to be between 0 and 1, but got " << p;
    const int input_dim = input->ndim();
    CHECK_EQ_OR_RETURN(input_dim != 2 && input_dim != 3, true)
        << "dropout1d: Expected 2D or 3D input, but received a {inp_dim}D input. "
           "Note that dropout1d exists to provide channel-wise dropout on inputs with 1 "
           "spatial dimension, a channel dimension, and an optional batch dimension "
           "(i.e. 2D or 3D inputs).";
    bool is_batched = (input_dim == 3);
    std::shared_ptr<one::Tensor> result;
    if (!is_batched) { result = JUST(Unsqueeze(input, 0)); }
    result = JUST(DropoutImpl(result, p, training));
    if (!is_batched) { result = JUST(Squeeze(result, std::vector<int32_t>{0})); }
    return result;
  }
};

class Dropout2dFunctor {
 public:
  Maybe<Tensor> operator()(const std::shared_ptr<one::Tensor>& input, const float& p,
                           const bool& training) const {
    CHECK_EQ_OR_RETURN(p < 0 || p > 1.0, true)
        << "dropout probability has to be between 0 and 1, but got " << p;
    const int input_dim = input->ndim();
    CHECK_EQ_OR_RETURN(input_dim != 3 && input_dim != 4, true)
        << "dropout2d: Received a {inp_dim}-D input to dropout2d, which is deprecated "
           "and will result in an error in a future release. To retain the behavior "
           "and silence this warning, please use dropout instead. Note that dropout2d "
           "exists to provide channel-wise dropout on inputs with 2 spatial dimensions, "
           "a channel dimension, and an optional batch dimension (i.e. 3D or 4D inputs).";
    CHECK_EQ_OR_RETURN(input_dim == 3, true)
        << "dropout2d: Received a 3D input to dropout2d and assuming that channel-wise "
           "1D dropout behavior is desired - input is interpreted as shape (N, C, L), where C "
           "is the channel dim. This behavior will change in a future release to interpret the "
           "input as one without a batch dimension, i.e. shape (C, H, W). To maintain the 1D "
           "channel-wise dropout behavior, please switch to using dropout1d instead.";
    return JUST(DropoutImpl(input, p, training));
  }
};

class Dropout3dFunctor {
 public:
  Maybe<Tensor> operator()(const std::shared_ptr<one::Tensor>& input, const float& p,
                           const bool& training) const {
    CHECK_EQ_OR_RETURN(p < 0 || p > 1.0, true)
        << "dropout probability has to be between 0 and 1, but got " << p;
    const int input_dim = input->ndim();
    CHECK_EQ_OR_RETURN(input_dim != 4 && input_dim != 5, true)
        << "dropout3d: Received a {inp_dim}-D input to dropout3d, which is deprecated "
           "and will result in an error in a future release. To retain the behavior "
           "and silence this warning, please use dropout instead. Note that dropout3d "
           "exists to provide channel-wise dropout on inputs with 3 spatial dimensions, "
           "a channel dimension, and an optional batch dimension (i.e. 4D or 5D inputs).";
    bool is_batched = (input_dim == 5);
    std::shared_ptr<one::Tensor> result;
    if (!is_batched) { result = JUST(Unsqueeze(input, 0)); }
    result = JUST(DropoutImpl(result, p, training));
    if (!is_batched) { result = JUST(Squeeze(result, std::vector<int32_t>{0})); }
    return result;
  }
};

class DropoutGradFunctor {
 public:
  DropoutGradFunctor() {
    dropout_grad_op_ =
        CHECK_JUST(one::OpBuilder("dropout_grad").Input("dy").Input("mask").Output("dx").Build());
  }
  Maybe<Tensor> operator()(const std::shared_ptr<one::Tensor>& dy,
                           const std::shared_ptr<one::Tensor>& mask, const float& scale) const {
    auto& dropout_grad_attrs = THREAD_CACHED_MUTABLE_ATTR_MAP("scale");
    dropout_grad_attrs.SetAllAttrs(scale);
    return OpInterpUtil::Dispatch<Tensor>(*dropout_grad_op_, {dy, mask}, dropout_grad_attrs);
  }

 private:
  std::shared_ptr<OpExpr> dropout_grad_op_;
};

class AvgPoolNDFunctor {
 public:
  AvgPoolNDFunctor() = default;
  virtual ~AvgPoolNDFunctor() = default;
  Maybe<Tensor> operator()(const std::shared_ptr<one::Tensor>& x,
                           const std::vector<int32_t>& kernel_size,
                           const Optional<std::vector<int32_t>>& stride,
                           const std::vector<int32_t>& padding, const bool& ceil_mode,
                           const bool& count_include_pad, const int32_t& divisor_override,
                           const std::string& data_format) const {
    auto& attrs =
        THREAD_CACHED_MUTABLE_ATTR_MAP("kernel_size", "padding", "stride", "data_format",
                                       "ceil_mode", "count_include_pad", "divisor_override");
    // If stride is None, we set it as kernel_size to align Pytorch.
    attrs.SetAllAttrs(kernel_size, padding, stride ? *JUST(stride) : kernel_size, data_format,
                      ceil_mode, count_include_pad, divisor_override);
    return OpInterpUtil::Dispatch<Tensor>(*op_, {x}, attrs);
  }

 protected:
  std::shared_ptr<OpExpr> op_;
};

class AvgPool1DFunctor : public AvgPoolNDFunctor {
 public:
  AvgPool1DFunctor() {
    op_ = CHECK_JUST(one::OpBuilder("avg_pool_1d").Input("x").Output("y").Build());
  }
};

class AvgPool2DFunctor : public AvgPoolNDFunctor {
 public:
  AvgPool2DFunctor() {
    op_ = CHECK_JUST(one::OpBuilder("avg_pool_2d").Input("x").Output("y").Build());
  }
};

class AvgPool3DFunctor : public AvgPoolNDFunctor {
 public:
  AvgPool3DFunctor() {
    op_ = CHECK_JUST(one::OpBuilder("avg_pool_3d").Input("x").Output("y").Build());
  }
};

class UnfoldFunctor {
 public:
  UnfoldFunctor() {
    unfold_op_ = CHECK_JUST(one::OpBuilder("unfold").Input("x").Output("y").Build());
  }
  Maybe<Tensor> operator()(const std::shared_ptr<one::Tensor>& x,
                           const std::vector<int32_t>& kernel_size,
                           const std::vector<int32_t>& dilation_rate,
                           const std::vector<int32_t>& padding, const std::vector<int32_t>& strides,
                           const std::string& data_format) const {
    const auto& x_shape = x->shape();
    // Only Support 4d tensor now.
    CHECK_EQ_OR_RETURN(x_shape->NumAxes(), 4)
        << Error::RuntimeError() << "Input Tensor dim should == 4";
    auto& attrs = THREAD_CACHED_MUTABLE_ATTR_MAP("kernel_size", "dilation_rate", "padding",
                                                 "strides", "data_format");
    attrs.SetAllAttrs(kernel_size, dilation_rate, padding, strides, data_format);
    return OpInterpUtil::Dispatch<Tensor>(*unfold_op_, {x}, attrs);
  }

 private:
  std::shared_ptr<OpExpr> unfold_op_;
};

class FoldFunctor {
 public:
  FoldFunctor() { fold_op_ = CHECK_JUST(one::OpBuilder("fold").Input("x").Output("y").Build()); }
  Maybe<Tensor> operator()(const std::shared_ptr<one::Tensor>& x,
                           const std::vector<int32_t>& output_size,
                           const std::vector<int32_t>& kernel_size,
                           const std::vector<int32_t>& dilation_rate,
                           const std::vector<int32_t>& padding, const std::vector<int32_t>& strides,
                           const std::string& data_format) const {
    const auto& x_shape = x->shape();
    // Only Support 3d tensor fold now. format is (N, C*K*K, L)
    CHECK_EQ_OR_RETURN(x_shape->NumAxes(), 3)
        << Error::RuntimeError() << "Input Tensor dim should == 3";
    auto& attrs = THREAD_CACHED_MUTABLE_ATTR_MAP("output_size", "kernel_size", "dilation_rate",
                                                 "padding", "strides", "data_format");
    attrs.SetAllAttrs(output_size, kernel_size, dilation_rate, padding, strides, data_format);
    return OpInterpUtil::Dispatch<Tensor>(*fold_op_, {x}, attrs);
  }

 private:
  std::shared_ptr<OpExpr> fold_op_;
};

class OneHotFunctor {
 public:
  OneHotFunctor() {
    one_hot_op_ = CHECK_JUST(one::OpBuilder("one_hot").Input("indices").Output("out").Build());
  }
  Maybe<Tensor> operator()(const std::shared_ptr<one::Tensor>& input, const int64_t& num_classes,
                           const Scalar& on_value, const Scalar& off_value) const {
    CHECK_OR_RETURN(!IsFloatingDataType(input->dtype()->data_type()))
        << Error::RuntimeError() << "one_hot is only applicable to index tensor.";
    auto& attrs =
        THREAD_CACHED_MUTABLE_ATTR_MAP("depth", "dtype", "floating_on_value", "floating_off_value",
                                       "integer_on_value", "integer_off_value");
    int64_t depth = num_classes;
    if (num_classes == -1) {
      std::vector<int32_t> axis(input->ndim());
      std::iota(axis.begin(), axis.end(), 0);
      auto tensor_max = JUST(functional::ReduceMax(input, axis, false));

      int64_t max = 0;
      const auto& callback = [&](ep::Stream* stream,
                                 const std::shared_ptr<vm::EagerBlobObject>& eager_blob_object) {
        SyncAutoMemcpy(stream, &max, eager_blob_object->dptr(), sizeof(max),
                       memory::MakeHostMemCase(), eager_blob_object->mem_case());
      };
      JUST(SyncAccessTensorWithTimeOut(tensor_max, callback, "const"));
      depth = max + 1;
    }
    // Refer to: https://github.com/Oneflow-Inc/oneflow/pull/5315/files#r755823506
    bool is_on_value_double = on_value.IsFloatingPoint();
    bool is_off_value_double = off_value.IsFloatingPoint();
    if (is_on_value_double || is_off_value_double) {
      attrs.SetAllAttrs(depth, kFloat, on_value.As<double>(), off_value.As<double>(),
                        static_cast<int64_t>(0), static_cast<int64_t>(0));
    } else {
      attrs.SetAllAttrs(depth, kInt64, static_cast<double>(0), static_cast<double>(0),
                        on_value.As<int64_t>(), off_value.As<int64_t>());
    }
    return OpInterpUtil::Dispatch<Tensor>(*one_hot_op_, {input}, attrs);
  }

 private:
  std::shared_ptr<OpExpr> one_hot_op_;
};

class PairwiseDistanceFunctor {
 public:
  Maybe<Tensor> operator()(const std::shared_ptr<Tensor>& x, const std::shared_ptr<Tensor>& y,
                           const float& p, const double& eps, bool keepdim) const {
    const int64_t xdim = x->ndim();
    const int64_t ydim = y->ndim();
    const int64_t output_dim = xdim > ydim ? xdim : ydim;
    const auto& sub = JUST(ScalarAdd(JUST(Sub(x, y, 1, false)), eps, 1, false));
    return ScalarNorm(sub, p, output_dim - 1, keepdim, NullOpt);
  }
};

class CosineSimilarityFunctor {
 public:
  Maybe<Tensor> operator()(const std::shared_ptr<one::Tensor>& x,
                           const std::shared_ptr<one::Tensor>& y, const int32_t& dim,
                           const double& eps) const {
    const auto& x_shape = *(x->shape());
    const auto& y_shape = *(y->shape());
    std::shared_ptr<one::Tensor> x_extend = x;
    std::shared_ptr<one::Tensor> y_extend = y;
    if (x_shape != y_shape) {
      Shape max_shape = Shape::Ones(std::max(x_shape.NumAxes(), y_shape.NumAxes()));
      for (int64_t i = max_shape.NumAxes() - 1; i >= 0; i--) {
        int64_t offset = max_shape.NumAxes() - 1 - i;
        int64_t dim_x = x_shape.NumAxes() - 1 - offset;
        int64_t dim_y = y_shape.NumAxes() - 1 - offset;
        int64_t size_x = (dim_x >= 0) ? x_shape.At(dim_x) : 1;
        int64_t size_y = (dim_y >= 0) ? y_shape.At(dim_y) : 1;
        if (!(size_x == size_y || size_x == 1 || size_y == 1)) {
          return Error::RuntimeError()
                 << "The size of tensor a (" << size_x << ") must match the size of tensor b ("
                 << size_y << ") at non-singleton dimension " << i;
        }
        max_shape.Set(i, std::max(size_x, size_y));
      }
      x_extend = JUST(Expand(x, max_shape));
      y_extend = JUST(Expand(y, max_shape));
    }
    TensorProcessor tensor_processor;
    JUST(tensor_processor.PromoteInputsToCommonDtype(true).AddInputs({x_extend, y_extend}).Apply());
    TensorTuple input_vec = JUST(tensor_processor.GetInputs());
    const auto common_dtype = JUST(oneflow::VectorAt(input_vec, 0))->dtype();
    if (!IsFloatingDataType(common_dtype->data_type())) {
      return Error::RuntimeError()
             << "expected common dtype to be floating point, yet common dtype is "
             << common_dtype->name();
    }
    auto& x_ = JUST(oneflow::VectorAt(input_vec, 0));
    auto& y_ = JUST(oneflow::VectorAt(input_vec, 1));
    std::shared_ptr<Tensor> w12 =
        JUST(functional::ReduceSum(JUST(functional::Mul(x_, y_)), {dim}, false));
    std::shared_ptr<Tensor> w1 =
        JUST(functional::ReduceSum(JUST(functional::Mul(x_, x_)), {dim}, false));
    std::shared_ptr<Tensor> w2 =
        JUST(functional::ReduceSum(JUST(functional::Mul(y_, y_)), {dim}, false));
    std::shared_ptr<Tensor> n12 = JUST(functional::Sqrt(
        JUST(functional::Clamp(JUST(functional::Mul(w1, w2)), Scalar(eps * eps), NullOpt))));
    return functional::Div(w12, n12);
  }
};

class L2NormalizeFunctor {
 public:
  L2NormalizeFunctor() {
    op_ = CHECK_JUST(
        one::OpBuilder("l2_normalize").Input("x").Output("y").Output("square_x_sum").Build());
  }
  Maybe<Tensor> operator()(const std::shared_ptr<one::Tensor>& input, const int32_t& axis,
                           const float& epsilon) const {
    const int32_t ndims = input->shape()->NumAxes();
    const int32_t final_dim = ndims - 1;

    auto axis_ = axis >= 0 ? axis : axis + ndims;
    CHECK_GE_OR_RETURN(axis_, 0) << Error::RuntimeError() << "Axis should >=0 but axis is " << axis_
                                 << " now.";
    CHECK_LE_OR_RETURN(axis_, final_dim) << Error::RuntimeError() << "Axis should < " << ndims
                                         << " but axis is " << axis_ << " now.";

    auto& attrs = THREAD_CACHED_MUTABLE_ATTR_MAP("epsilon", "axis");
    attrs.SetAllAttrs(epsilon, final_dim);

    if (axis_ == final_dim) { return OpInterpUtil::Dispatch<Tensor>(*op_, {input}, attrs); }

    std::vector<int> input_perm(input->shape()->dim_vec().size(), 0);
    for (size_t i = 0; i < input_perm.size(); ++i) { input_perm[i] = static_cast<int>(i); }
    std::swap(input_perm[final_dim], input_perm[static_cast<size_t>(axis_)]);

    const auto result = JUST(OpInterpUtil::Dispatch<TensorTuple>(
        *op_, {JUST(functional::Transpose(input, input_perm))}, attrs));
    return functional::Transpose((*result)[0], input_perm);
  }

 private:
  std::shared_ptr<OpExpr> op_;
};

class NormalizeFunctor {
 public:
  Maybe<Tensor> operator()(const std::shared_ptr<one::Tensor>& input, const float& p,
                           const int32_t& dim, const float& eps,
                           const bool& use_l2_norm_kernel) const {
    if (use_l2_norm_kernel && (std::fabs(p - 2.0f) < std::numeric_limits<float>::min())) {
      return functional::L2Normalize(input, dim, eps);
    }
    return SequenceFunction<Maybe<Tensor>(const std::shared_ptr<Tensor>&, const float&,
                                          const int32_t&)>(
               [](const auto& x, const float& p, const int32_t& dim) -> Maybe<Tensor> {
                 return functional::ScalarNorm(x, p, dim, true, NullOpt);
               })
        .then([&](const auto& x) { return functional::Clamp(x, eps, NullOpt); })
        .then([&](const auto& x) { return functional::Div(input, x); })
        .call(input, p, dim);
  }
};

class FusedSelfAttentionFunctor {
 public:
  FusedSelfAttentionFunctor() {
    op_ = CHECK_JUST(one::OpBuilder("fused_self_attention_query_mul_key_and_value")
                         .Input("hidden_states")
                         .Output("query_mul_key")
                         .Output("value")
                         .Build());
  }
  Maybe<TensorTuple> operator()(const std::shared_ptr<one::Tensor>& hidden_states,
                                const int64_t& head_size, const float& alpha) const {
    auto& attrs = THREAD_CACHED_MUTABLE_ATTR_MAP("head_size", "alpha");
    attrs.SetAllAttrs(head_size, alpha);
    return OpInterpUtil::Dispatch<TensorTuple>(*op_, {hidden_states}, attrs);
  }

 private:
  std::shared_ptr<OpExpr> op_;
};

class FusedSelfAttentionGradFunctor {
 public:
  FusedSelfAttentionGradFunctor() {
    op_ = CHECK_JUST(one::OpBuilder("fused_self_attention_query_mul_key_and_value_grad")
                         .Input("query_mul_key_grad")
                         .Input("value_grad")
                         .Input("hidden_states")
                         .Output("hidden_states_grad")
                         .Build());
  }
  Maybe<Tensor> operator()(const std::shared_ptr<one::Tensor>& query_mul_key_grad,
                           const std::shared_ptr<one::Tensor>& value_grad,
                           const std::shared_ptr<one::Tensor>& hidden_states,
                           const float& alpha) const {
    auto& attrs = THREAD_CACHED_MUTABLE_ATTR_MAP("alpha");
    attrs.SetAllAttrs(alpha);
    return OpInterpUtil::Dispatch<Tensor>(*op_, {query_mul_key_grad, value_grad, hidden_states},
                                          attrs);
  }

 private:
  std::shared_ptr<OpExpr> op_;
};

class FusedScaleTrilSoftmaxMaskScaleFunctor {
 public:
  FusedScaleTrilSoftmaxMaskScaleFunctor() {
    random_mask_like_op_ =
        CHECK_JUST(one::OpBuilder("random_mask_like").Input("like").Output("out").Build());
    fused_op_ = CHECK_JUST(one::OpBuilder("fused_tril_scale_softmax_mask_scale")
                               .Input("x")
                               .Input("mask")
                               .Output("y")
                               .Output("softmax_y")
                               .Build());
  }
  Maybe<TensorTuple> operator()(const std::shared_ptr<one::Tensor>& x, const float p,
                                const int64_t diagonal, const float tril_scale_value,
                                const float tril_fill_value,
                                const Optional<one::Generator>& generator) const {
    const auto gen = generator.value_or(JUST(one::DefaultAutoGenerator()));
    auto& random_mask_like_attrs = THREAD_CACHED_MUTABLE_ATTR_MAP("rate", "seed");
    random_mask_like_attrs.SetAllAttrs(p, static_cast<int64_t>(gen->current_seed()));
    const auto& random_mask_like_state = std::make_shared<RandomMaskLikeKernelState>(gen);

    const auto& mask = JUST(OpInterpUtil::Dispatch<Tensor>(
        *random_mask_like_op_, {x},
        OpExprInterpContext(random_mask_like_attrs, random_mask_like_state)));

    float mask_scale_value = 1.0;
    if (p != 1.0) { mask_scale_value = 1.0 / (1.0 - p); }
    auto& fused_attrs = THREAD_CACHED_MUTABLE_ATTR_MAP("diagonal", "tril_scale_value",
                                                       "mask_scale_value", "tril_fill_value");
    fused_attrs.SetAllAttrs(diagonal, tril_scale_value, mask_scale_value, tril_fill_value);
    return OpInterpUtil::Dispatch<TensorTuple>(*fused_op_, {x, mask}, fused_attrs);
  }

 private:
  std::shared_ptr<OpExpr> fused_op_;
  std::shared_ptr<OpExpr> random_mask_like_op_;
};

class L2NormalizeGradFunctor {
 public:
  L2NormalizeGradFunctor() {
    op_ = CHECK_JUST(one::OpBuilder("l2_normalize_grad")
                         .Input("dy")
                         .Input("y")
                         .Input("square_x_sum")
                         .Output("dx")
                         .Build());
  }
  Maybe<Tensor> operator()(const std::shared_ptr<one::Tensor>& dy,
                           const std::shared_ptr<one::Tensor>& y,
                           const std::shared_ptr<one::Tensor>& square_x_sum, const int32_t& axis,
                           const float& epsilon) const {
    auto& attrs = THREAD_CACHED_MUTABLE_ATTR_MAP("axis", "epsilon");
    attrs.SetAllAttrs(axis, epsilon);
    return OpInterpUtil::Dispatch<Tensor>(*op_, {dy, y, square_x_sum}, attrs);
  }

 private:
  std::shared_ptr<OpExpr> op_;
};

class FusedBiasAddGeluFunctor {
 public:
  FusedBiasAddGeluFunctor() {
    op_ = CHECK_JUST(
        one::OpBuilder("fused_bias_add_gelu").Input("a").Input("b").Output("out").Build());
  }
  Maybe<Tensor> operator()(const std::shared_ptr<one::Tensor>& a,
                           const std::shared_ptr<one::Tensor>& b, const int32_t& axis) const {
    auto& attrs = THREAD_CACHED_MUTABLE_ATTR_MAP("axis");
    attrs.SetAllAttrs(axis);
    return OpInterpUtil::Dispatch<Tensor>(*op_, {a, b}, attrs);
  }

 private:
  std::shared_ptr<OpExpr> op_;
};

class FusedBiasAddGeluGradFunctor {
 public:
  FusedBiasAddGeluGradFunctor() {
    op_ = CHECK_JUST(one::OpBuilder("fused_bias_add_gelu_grad")
                         .Input("a")
                         .Input("b")
                         .Input("dy")
                         .Output("dx")
                         .Build());
  }
  Maybe<Tensor> operator()(const std::shared_ptr<one::Tensor>& a,
                           const std::shared_ptr<one::Tensor>& b,
                           const std::shared_ptr<one::Tensor>& dy, const int32_t& axis) const {
    auto& attrs = THREAD_CACHED_MUTABLE_ATTR_MAP("axis");
    attrs.SetAllAttrs(axis);
    return OpInterpUtil::Dispatch<Tensor>(*op_, {a, b, dy}, attrs);
  }

 private:
  std::shared_ptr<OpExpr> op_;
};

class FusedBiasAddDropoutFunctor {
 public:
  FusedBiasAddDropoutFunctor() {
    random_mask_like_op_ =
        CHECK_JUST(one::OpBuilder("random_mask_like").Input("like").Output("out").Build());
    fused_bias_add_mask_scale_op_ = CHECK_JUST(one::OpBuilder("fused_bias_add_mask_scale")
                                                   .Input("a")
                                                   .Input("b")
                                                   .Input("mask")
                                                   .Output("out")
                                                   .Build());
  }
  Maybe<Tensor> operator()(const std::shared_ptr<one::Tensor>& a,
                           const std::shared_ptr<one::Tensor>& b, const float& p,
                           const int32_t& axis, const Optional<one::Generator>& generator) const {
    int32_t axis_val = axis;
    if (axis_val < 0) {
      const int64_t num_axes = a->shape()->NumAxes();
      axis_val += num_axes;
    }
    if (p > 0.0) {
      const auto gen = generator.value_or(JUST(one::DefaultAutoGenerator()));
      auto& random_mask_like_attrs = THREAD_CACHED_MUTABLE_ATTR_MAP("rate", "seed");
      random_mask_like_attrs.SetAllAttrs(p, static_cast<int64_t>(gen->current_seed()));
      const auto& random_mask_like_state = std::make_shared<RandomMaskLikeKernelState>(gen);

      float scale = 0.0;
      if (p != 1.0) { scale = 1.0 / (1.0 - p); }
      auto& fused_bias_add_mask_attrs = THREAD_CACHED_MUTABLE_ATTR_MAP("scale", "axis");
      fused_bias_add_mask_attrs.SetAllAttrs(scale, axis_val);

      return SequenceFunction<Maybe<Tensor>()>([&]() -> Maybe<Tensor> {
               return OpInterpUtil::Dispatch<Tensor>(
                   *random_mask_like_op_, {a},
                   OpExprInterpContext(random_mask_like_attrs, random_mask_like_state));
             })
          .then([&](const std::shared_ptr<one::Tensor>& x) {
            return OpInterpUtil::Dispatch<Tensor>(*fused_bias_add_mask_scale_op_, {a, b, x},
                                                  fused_bias_add_mask_attrs);
          })
          .call();
    } else {
      return functional::BiasAdd(a, b, axis_val);
    }
  }

 private:
  std::shared_ptr<OpExpr> random_mask_like_op_;
  std::shared_ptr<OpExpr> fused_bias_add_mask_scale_op_;
};

class FusedScaleTrilFunctor {
 public:
  FusedScaleTrilFunctor() {
    op_ = CHECK_JUST(one::OpBuilder("fused_scale_tril").Input("in").Output("out").Build());
  }

  Maybe<Tensor> operator()(const std::shared_ptr<one::Tensor>& x, const int64_t& diagonal,
                           const Scalar& fill_value, const Scalar& scale) const {
    auto& attrs = THREAD_CACHED_MUTABLE_ATTR_MAP(
        "diagonal", "floating_fill_value", "is_floating_fill_value", "integer_fill_value",
        "floating_scale_value", "is_floating_scale_value", "integer_scale_value");
    bool is_fill_value_double = fill_value.IsFloatingPoint();
    bool is_scale_double = scale.IsFloatingPoint();

    double floating_fill_value = 0;
    int64_t integer_fill_value = 0;
    if (is_fill_value_double) {
      floating_fill_value = fill_value.As<double>();
    } else {
      integer_fill_value = fill_value.As<int64_t>();
    }
    double floating_scale_value = 0;
    int64_t integer_scale_value = 0;
    if (is_scale_double) {
      floating_scale_value = scale.As<double>();
    } else {
      integer_scale_value = scale.As<int64_t>();
    }
    attrs.SetAllAttrs(diagonal, floating_fill_value, is_fill_value_double, integer_fill_value,
                      floating_scale_value, is_scale_double, integer_scale_value);
    return OpInterpUtil::Dispatch<Tensor>(*op_, {x}, attrs);
  }

 private:
  std::shared_ptr<OpExpr> op_;
};

class FusedScaleMaskSoftmaxFunctor {
 public:
  FusedScaleMaskSoftmaxFunctor() {
    op_ = CHECK_JUST(
        one::OpBuilder("fused_scale_mask_softmax").Input("x").Input("mask").Output("y").Build());
  }
  Maybe<Tensor> operator()(const std::shared_ptr<one::Tensor>& x,
                           const std::shared_ptr<one::Tensor>& mask, const float& fill_value,
                           const float& scale) const {
    auto& attrs = THREAD_CACHED_MUTABLE_ATTR_MAP("scale_value", "mask_fill_value");
    attrs.SetAllAttrs(scale, fill_value);
    return OpInterpUtil::Dispatch<Tensor>(*op_, {x, mask}, attrs);
  }

 private:
  std::shared_ptr<OpExpr> op_;
};

class FusedScaleMaskSoftmaxDropoutFunctor {
 public:
  FusedScaleMaskSoftmaxDropoutFunctor() {
    random_mask_like_op_ =
        CHECK_JUST(one::OpBuilder("random_mask_like").Input("like").Output("out").Build());
    fused_scale_mask_softmax_dropout_op_ =
        CHECK_JUST(one::OpBuilder("fused_scale_mask_softmax_dropout")
                       .Input("x")
                       .Input("mask")
                       .Input("dropout_mask")
                       .Output("y")
                       .Output("softmax_y")
                       .Build());
  }
  Maybe<TensorTuple> operator()(const std::shared_ptr<one::Tensor>& x,
                                const std::shared_ptr<one::Tensor>& mask, const float& fill_value,
                                const float& scale, const float& p, const bool& training,
                                const Optional<one::Generator>& generator) const {
    float rate = p;
    if (!training) rate = 0.0;
    const auto gen = generator.value_or(JUST(one::DefaultAutoGenerator()));
    auto& random_mask_like_attrs = THREAD_CACHED_MUTABLE_ATTR_MAP("rate", "seed");
    random_mask_like_attrs.SetAllAttrs(rate, static_cast<int64_t>(gen->current_seed()));
    const auto& random_mask_like_state = std::make_shared<RandomMaskLikeKernelState>(gen);

    const auto& dropout_mask = JUST(OpInterpUtil::Dispatch<Tensor>(
        *random_mask_like_op_, {x},
        OpExprInterpContext(random_mask_like_attrs, random_mask_like_state)));

    float dropout_scale = 0.0;
    if (rate != 1.0) { dropout_scale = 1.0 / (1.0 - rate); }
    auto& fused_scale_mask_softmax_dropout_attrs =
        THREAD_CACHED_MUTABLE_ATTR_MAP("scale_value", "mask_fill_value", "dropout_scale_value");
    fused_scale_mask_softmax_dropout_attrs.SetAllAttrs(scale, fill_value, dropout_scale);
    return OpInterpUtil::Dispatch<TensorTuple>(*fused_scale_mask_softmax_dropout_op_,
                                               {x, mask, dropout_mask},
                                               fused_scale_mask_softmax_dropout_attrs);
  }

 private:
  std::shared_ptr<OpExpr> random_mask_like_op_;
  std::shared_ptr<OpExpr> fused_scale_mask_softmax_dropout_op_;
};

// Equivalent to
// masked = (x + bias) * mask * scale_value
// unmask = (1 - mask).bool()
// masked.masked_fill_(unmask, mask_fill_value)
// softmax_y = softmax(masked, dim=-1)
// y = dropout(softmax_y, p)
class FusedBiasAddScaleMaskSoftmaxDropoutFunctor {
 public:
  FusedBiasAddScaleMaskSoftmaxDropoutFunctor() {
    random_mask_op_ =
        CHECK_JUST(one::OpBuilder("random_mask_like").Input("like").Output("out").Build());
    fused_op_ = CHECK_JUST(one::OpBuilder("fused_bias_add_scale_mask_softmax_dropout")
                               .Input("x")
                               .Input("bias")
                               .Input("mask")
                               .Input("dropout_mask")
                               .Output("y")
                               .Output("softmax_y")
                               .Build());
  }
  Maybe<TensorTuple> operator()(const std::shared_ptr<one::Tensor>& x,
                                const std::shared_ptr<one::Tensor>& bias,
                                const std::shared_ptr<one::Tensor>& mask, const float& fill_value,
                                const float& scale, const float& p, const bool& training,
                                const Optional<one::Generator>& generator) const {
    float rate = p;
    if (!training) rate = 0.0;
    const auto gen = generator.value_or(JUST(one::DefaultAutoGenerator()));
    auto& random_mask_like_attrs = THREAD_CACHED_MUTABLE_ATTR_MAP("rate", "seed");
    random_mask_like_attrs.SetAllAttrs(rate, static_cast<int64_t>(gen->current_seed()));
    const auto& random_mask_like_state = std::make_shared<RandomMaskLikeKernelState>(gen);

    const auto& dropout_mask = JUST(OpInterpUtil::Dispatch<Tensor>(
        *random_mask_op_, {x},
        OpExprInterpContext(random_mask_like_attrs, random_mask_like_state)));

    float dropout_scale = 0.0;
    if (rate != 1.0) { dropout_scale = 1.0 / (1.0 - rate); }
    auto& fused_scale_mask_softmax_dropout_attrs =
        THREAD_CACHED_MUTABLE_ATTR_MAP("scale_value", "mask_fill_value", "dropout_scale_value");
    fused_scale_mask_softmax_dropout_attrs.SetAllAttrs(scale, fill_value, dropout_scale);
    return OpInterpUtil::Dispatch<TensorTuple>(*fused_op_, {x, bias, mask, dropout_mask},
                                               fused_scale_mask_softmax_dropout_attrs);
  }

 private:
  std::shared_ptr<OpExpr> random_mask_op_;
  std::shared_ptr<OpExpr> fused_op_;
};

class CtcGreedyDecoderFunctor {
 public:
  CtcGreedyDecoderFunctor() {
    op_ = CHECK_JUST(one::OpBuilder("ctc_greedy_decoder")
                         .Input("log_probs")
                         .Input("input_lengths")
                         .Output("decoded")
                         .Output("neg_sum_logits")
                         .Build());
  }
  Maybe<TensorTuple> operator()(const std::shared_ptr<one::Tensor>& log_probs,
                                const std::shared_ptr<one::Tensor>& input_lengths,
                                const bool& merge_repeated) const {
    auto& attrs = THREAD_CACHED_MUTABLE_ATTR_MAP("merge_repeated");
    attrs.SetAllAttrs(merge_repeated);
    return OpInterpUtil::Dispatch<TensorTuple>(*op_, {log_probs, input_lengths}, attrs);
  }

 private:
  std::shared_ptr<OpExpr> op_;
};

class PariticalFCSampleDisableBoxing {
 public:
  PariticalFCSampleDisableBoxing() {
    op_ = CHECK_JUST(one::OpBuilder("distributed_partial_fc_sample_disable_boxing")
                         .Input("sampled_weight_diff")
                         .Input("sampled_label")
                         .Output("boxing_disabled_sampled_weight_diff")
                         .Output("boxing_disabled_sampled_label")
                         .Build());
  }
  Maybe<TensorTuple> operator()(const std::shared_ptr<one::Tensor>& sampled_weight_diff,
                                const std::shared_ptr<one::Tensor>& sampled_label) const {
    return OpInterpUtil::Dispatch<TensorTuple>(*op_, {sampled_weight_diff, sampled_label});
  }

 private:
  std::shared_ptr<OpExpr> op_;
};

class NmsFunctor {
 public:
  NmsFunctor() { op_ = CHECK_JUST(one::OpBuilder("nms").Input("in").Output("out").Build()); }

  Maybe<Tensor> operator()(const std::shared_ptr<one::Tensor>& x, const float& iou_threshold,
                           const int32_t& keep_n) const {
    auto& attrs = THREAD_CACHED_MUTABLE_ATTR_MAP("iou_threshold", "keep_n");
    attrs.SetAllAttrs(iou_threshold, keep_n);
    return OpInterpUtil::Dispatch<Tensor>(*op_, {x}, attrs);
  }

 private:
  std::shared_ptr<OpExpr> op_;
};

class RoiAlignFunctor {
 public:
  RoiAlignFunctor() {
    op_ = CHECK_JUST(one::OpBuilder("roi_align").Input("x").Input("rois").Output("y").Build());
  }

  Maybe<Tensor> operator()(const std::shared_ptr<one::Tensor>& x,
                           const std::shared_ptr<one::Tensor>& rois, const float& spatial_scale,
                           const int32_t& pooled_h, const int32_t& pooled_w,
                           const int32_t& sampling_ratio, const bool& aligned) const {
    auto& attrs = THREAD_CACHED_MUTABLE_ATTR_MAP("spatial_scale", "pooled_h", "pooled_w",
                                                 "sampling_ratio", "aligned");
    attrs.SetAllAttrs(spatial_scale, pooled_h, pooled_w, sampling_ratio, aligned);
    return OpInterpUtil::Dispatch<Tensor>(*op_, {x, rois}, attrs);
  }

 private:
  std::shared_ptr<OpExpr> op_;
};

class RoiAlignGradFunctor {
 public:
  RoiAlignGradFunctor() {
    op_ = CHECK_JUST(one::OpBuilder("roi_align_grad")
                         .Input("dy")
                         .Input("x_like")
                         .Input("rois")
                         .Output("dx")
                         .Build());
  }

  Maybe<Tensor> operator()(const std::shared_ptr<one::Tensor>& dy,
                           const std::shared_ptr<one::Tensor>& x_like,
                           const std::shared_ptr<one::Tensor>& rois, const float& spatial_scale,
                           const int32_t& pooled_h, const int32_t& pooled_w,
                           const int32_t& sampling_ratio, const bool& aligned) const {
    auto& attrs = THREAD_CACHED_MUTABLE_ATTR_MAP("spatial_scale", "pooled_h", "pooled_w",
                                                 "sampling_ratio", "aligned");
    attrs.SetAllAttrs(spatial_scale, pooled_h, pooled_w, sampling_ratio, aligned);
    return OpInterpUtil::Dispatch<Tensor>(*op_, {dy, x_like, rois}, attrs);
  }

 private:
  std::shared_ptr<OpExpr> op_;
};

class FusedDotFeatureInteractionFunctor {
 public:
  FusedDotFeatureInteractionFunctor() {
    ops_has_output_concat_.resize(kMaxInputCount);
    ops_no_output_concat_.resize(kMaxInputCount);
    for (int n = 0; n < ops_has_output_concat_.size(); ++n) {
      ops_has_output_concat_[n] = CHECK_JUST(one::OpBuilder("fused_dot_feature_interaction")
                                                 .Input("features", n + 1)
                                                 .Input("output_concat")
                                                 .Output("out")
                                                 .Build());
    }
    for (int n = 0; n < ops_no_output_concat_.size(); ++n) {
      ops_no_output_concat_[n] = CHECK_JUST(one::OpBuilder("fused_dot_feature_interaction")
                                                .Input("features", n + 1)
                                                .Output("out")
                                                .Build());
    }
  }

  Maybe<Tensor> operator()(const TensorTuple& features, const Optional<one::Tensor>& output_concat,
                           const bool& self_interaction, const int32_t& output_padding,
                           const std::string& pooling) const {
    const int64_t n_features = features.size();
    TensorTuple inputs;
    if (n_features > kMaxInputCount) {
      inputs.push_back(JUST(functional::Concat(features, 1)));
    } else {
      inputs = features;
    }
    CHECK_OR_RETURN(pooling == "sum" || pooling == "none")
        << Error::RuntimeError() << "pooling should be sum or none, but get " << pooling;

    auto& attrs = THREAD_CACHED_MUTABLE_ATTR_MAP("self_interaction", "output_padding", "pooling",
                                                 "has_output_concat");
    if (pooling == "sum") {
      CHECK_EQ_OR_RETURN(output_padding, 0)
          << Error::RuntimeError() << "output_padding should be equal to 0. ";
      CHECK_OR_RETURN(!output_concat) << Error::RuntimeError() << "output_concat should not exist";
      attrs.SetAllAttrs(self_interaction, output_padding, pooling, false);
      const std::shared_ptr<one::Tensor>& bi_interaction = JUST(OpInterpUtil::Dispatch<Tensor>(
          *JUST(oneflow::VectorAt(ops_no_output_concat_, n_features - 1)), inputs, attrs));
      std::vector<int32_t> reduce_axes_vec = {1};
      return functional::ReduceSum(bi_interaction, reduce_axes_vec, true);
    }
    if (output_concat) {
      attrs.SetAllAttrs(self_interaction, output_padding, pooling, true);
      inputs.push_back(JUST(output_concat));
      return OpInterpUtil::Dispatch<Tensor>(
          *JUST(oneflow::VectorAt(ops_has_output_concat_, n_features - 1)), inputs, attrs);
    } else {
      attrs.SetAllAttrs(self_interaction, output_padding, pooling, false);
      return OpInterpUtil::Dispatch<Tensor>(
          *JUST(oneflow::VectorAt(ops_no_output_concat_, n_features - 1)), inputs, attrs);
    }
  }

 private:
  std::vector<std::shared_ptr<OpExpr>> ops_has_output_concat_;
  std::vector<std::shared_ptr<OpExpr>> ops_no_output_concat_;
};

class FusedCrossFeatureInteractionFunctor {
 public:
  FusedCrossFeatureInteractionFunctor() {
    op_ = CHECK_JUST(one::OpBuilder("fused_cross_feature_interaction")
                         .Input("x")
                         .Input("weight")
                         .Input("x0")
                         .Input("bias")
                         .Output("out")
                         .Output("matmul_result")
                         .Build());
  }

  Maybe<Tensor> operator()(const std::shared_ptr<one::Tensor>& x,
                           const std::shared_ptr<one::Tensor>& weight,
                           const std::shared_ptr<one::Tensor>& x0,
                           const std::shared_ptr<one::Tensor>& bias,
                           const std::string& interaction_mode) const {
    if (interaction_mode != "vector" && interaction_mode != "matrix") {
      UNIMPLEMENTED_THEN_RETURN()
          << "Fused Cross Interaction mode only support `vector` and `matrix`. ";
    }
    auto& attrs = THREAD_CACHED_MUTABLE_ATTR_MAP("interaction_mode");
    attrs.SetAllAttrs(interaction_mode);
    return OpInterpUtil::Dispatch<Tensor>(*op_, {x, weight, x0, bias}, attrs);
  }

 private:
  std::shared_ptr<OpExpr> op_;
};

class OneEmbeddingIdShuffleFunctor {
 public:
  OneEmbeddingIdShuffleFunctor() {
    op_table_ids_has_in_out_ = CHECK_JUST(one::OpBuilder("id_shuffle")
                                              .Input("ids")
                                              .Input("table_ids")
                                              .Output("num_unique_matrix")
                                              .Output("inverse_unique_partition_indices")
                                              .Output("cur_rank_num_unique")
                                              .Output("cur_rank_unique_ids")
                                              .Output("cur_rank_unique_table_ids")
                                              .Output("cur_rank_inverse_indices")
                                              .Build());
    op_table_ids_no_in_has_out_ = CHECK_JUST(one::OpBuilder("id_shuffle")
                                                 .Input("ids")
                                                 .Output("num_unique_matrix")
                                                 .Output("inverse_unique_partition_indices")
                                                 .Output("cur_rank_num_unique")
                                                 .Output("cur_rank_unique_ids")
                                                 .Output("cur_rank_unique_table_ids")
                                                 .Output("cur_rank_inverse_indices")
                                                 .Build());
  }

  Maybe<TensorTuple> operator()(const std::shared_ptr<one::Tensor>& ids,
                                const Optional<one::Tensor>& table_ids, const int32_t& num_tables,
                                const std::string& embedding_name) const {
    auto& attrs = THREAD_CACHED_MUTABLE_ATTR_MAP("num_tables", "embedding_name");
    attrs.SetAllAttrs(num_tables, embedding_name);
    if (table_ids) {
      return OpInterpUtil::Dispatch<TensorTuple>(*op_table_ids_has_in_out_, {ids, JUST(table_ids)},
                                                 attrs);
    } else {
      return OpInterpUtil::Dispatch<TensorTuple>(*op_table_ids_no_in_has_out_, {ids}, attrs);
    }
  }

 private:
  std::shared_ptr<OpExpr> op_table_ids_has_in_out_;
  std::shared_ptr<OpExpr> op_table_ids_no_in_has_out_;
};

class OneEmbeddingEmbeddingShuffleFunctor {
 public:
  OneEmbeddingEmbeddingShuffleFunctor() {
    op_ = CHECK_JUST(one::OpBuilder("embedding_shuffle")
                         .Input("cur_rank_embeddings")
                         .Input("num_unique_matrix")
                         .Input("cur_rank_inverse_indices")
                         .Input("inverse_unique_partition_indices")
                         .Output("embeddings")
                         .Build());
  }

  Maybe<Tensor> operator()(const std::shared_ptr<one::Tensor>& cur_rank_embeddings,
                           const std::shared_ptr<one::Tensor>& num_unique_matrix,
                           const std::shared_ptr<one::Tensor>& cur_rank_inverse_indices,
                           const std::shared_ptr<one::Tensor>& inverse_unique_partition_indices,
                           const std::string& embedding_name) const {
    auto& attrs = THREAD_CACHED_MUTABLE_ATTR_MAP("embedding_size", "embedding_name");
    const int64_t num_axes = cur_rank_embeddings->shape()->NumAxes();
    attrs.SetAllAttrs(cur_rank_embeddings->shape()->At(num_axes - 1), embedding_name);
    return OpInterpUtil::Dispatch<Tensor>(
        *op_,
        {cur_rank_embeddings, num_unique_matrix, cur_rank_inverse_indices,
         inverse_unique_partition_indices},
        attrs);
  }

 private:
  std::shared_ptr<OpExpr> op_;
};

class OneEmbeddingEmbeddingGradientShuffleFunctor {
 public:
  OneEmbeddingEmbeddingGradientShuffleFunctor() {
    op_ = CHECK_JUST(one::OpBuilder("embedding_gradient_shuffle")
                         .Input("embedding_grad")
                         .Input("num_unique_matrix")
                         .Input("cur_rank_inverse_indices")
                         .Input("inverse_unique_partition_indices")
                         .Output("cur_rank_unique_embedding_grad")
                         .Build());
  }

  Maybe<Tensor> operator()(const std::shared_ptr<one::Tensor>& embedding_grad,
                           const std::shared_ptr<one::Tensor>& num_unique_matrix,
                           const std::shared_ptr<one::Tensor>& cur_rank_inverse_indices,
                           const std::shared_ptr<one::Tensor>& inverse_unique_partition_indices,
                           const std::string& embedding_name) const {
    auto& attrs = THREAD_CACHED_MUTABLE_ATTR_MAP("embedding_size", "embedding_name");
    const int64_t num_axes = embedding_grad->shape()->NumAxes();
    attrs.SetAllAttrs(embedding_grad->shape()->At(num_axes - 1), embedding_name);
    return OpInterpUtil::Dispatch<Tensor>(
        *op_,
        {embedding_grad, num_unique_matrix, cur_rank_inverse_indices,
         inverse_unique_partition_indices},
        attrs);
  }

 private:
  std::shared_ptr<OpExpr> op_;
};

class OneEmbeddingLookupFunctor {
 public:
  OneEmbeddingLookupFunctor() {
    op_ = CHECK_JUST(one::OpBuilder("embedding_lookup")
                         .Input("num_unique_ids")
                         .Input("unique_ids")
                         .Input("table_ids")
                         .Output("unique_values")
                         .Build());
  }

  Maybe<Tensor> operator()(const std::shared_ptr<one::Tensor>& num_unique_ids,
                           const std::shared_ptr<one::Tensor>& unique_ids,
                           const std::shared_ptr<one::Tensor>& table_ids,
                           const Symbol<DType>& dtype, const Symbol<DType>& embedding_dtype,
                           const int64_t line_size, const int64_t embedding_size,
                           const std::string& embedding_name, const std::string& embedding_tables,
                           const std::string& state_initializer, const int64_t seed) const {
    auto& attrs = THREAD_CACHED_MUTABLE_ATTR_MAP("dtype", "embedding_dtype", "line_size",
                                                 "embedding_size", "embedding_name",
                                                 "embedding_tables", "state_initializer", "seed");
    attrs.SetAllAttrs(dtype->data_type(), embedding_dtype->data_type(), line_size, embedding_size,
                      embedding_name, embedding_tables, state_initializer, seed);
    return OpInterpUtil::Dispatch<Tensor>(*op_, {num_unique_ids, unique_ids, table_ids}, attrs);
  }

 private:
  std::shared_ptr<OpExpr> op_;
};

class OneEmbeddingFusedLookupFunctor {
 public:
  OneEmbeddingFusedLookupFunctor() {
    op_has_table_ids_ = CHECK_JUST(one::OpBuilder("one_embedding_fused_lookup")
                                       .Input("shadow")
                                       .Input("ids")
                                       .Input("table_ids")
                                       .Output("embeddings")
                                       .Build());
    op_no_table_ids_ = CHECK_JUST(one::OpBuilder("one_embedding_fused_lookup")
                                      .Input("shadow")
                                      .Input("ids")
                                      .Output("embeddings")
                                      .Build());
  }

  Maybe<Tensor> operator()(const std::shared_ptr<one::Tensor>& shadow,
                           const std::shared_ptr<one::Tensor>& ids,
                           const Optional<one::Tensor>& table_ids, const Symbol<DType>& dtype,
                           const std::string& embedding_name, const int64_t line_size,
                           const int64_t embedding_size, const bool is_full_cache,
                           const int32_t num_tables, const std::string& embedding_tables,
                           const Optional<int64_t>& padding_idx, const int64_t seed) const {
    int64_t padding_idx_val = -1;
    bool has_padding_idx = false;
    if (padding_idx.has_value()) {
      padding_idx_val = JUST(padding_idx);
      has_padding_idx = true;
    }
    auto& attrs = THREAD_CACHED_MUTABLE_ATTR_MAP(
        "dtype", "embedding_name", "line_size", "embedding_size", "is_full_cache", "num_tables",
        "embedding_tables", "seed", "padding_idx", "has_padding_idx");
    attrs.SetAllAttrs(dtype->data_type(), embedding_name, line_size, embedding_size, is_full_cache,
                      num_tables, embedding_tables, seed, padding_idx_val, has_padding_idx);
    if (table_ids) {
      const auto& table_ids_shape = *(JUST(table_ids)->shape());
      const auto& ids_shape = *(ids->shape());
      auto broadcast_table_ids = JUST(table_ids);
      if (table_ids_shape != ids_shape) {
        CHECK_LE_OR_RETURN(table_ids_shape.NumAxes(), ids_shape.NumAxes())
            << "table_ids num_axes should be less equal to ids num_axes, but got table_ids "
               "num_axes "
            << table_ids_shape.NumAxes() << " and ids num_axes " << ids_shape.NumAxes();
        const int64_t left_extend_dims = ids_shape.NumAxes() - table_ids_shape.NumAxes();
        for (int64_t i = 0; i < table_ids_shape.NumAxes(); i++) {
          CHECK_EQ_OR_RETURN(table_ids_shape.at(i), ids_shape.at(left_extend_dims + i))
              << "when table_ids's shape not equals ids shape, table_ids must be able to be "
                 "broadcast to ids_shape "
                 "but got table_ids_shape: "
              << table_ids_shape.DebugStr() << ", ids_shape: " << ids_shape.DebugStr();
        }
        broadcast_table_ids =
            JUST(functional::BroadcastLike(JUST(table_ids), ids, std::vector<int32_t>{}));
      }
      return OpInterpUtil::Dispatch<Tensor>(*op_has_table_ids_, {shadow, ids, broadcast_table_ids},
                                            attrs);
    } else {
      return OpInterpUtil::Dispatch<Tensor>(*op_no_table_ids_, {shadow, ids}, attrs);
    }
  }

 private:
  std::shared_ptr<OpExpr> op_has_table_ids_;
  std::shared_ptr<OpExpr> op_no_table_ids_;
};

class OneEmbeddingFusedLookupGradFunctor {
 public:
  OneEmbeddingFusedLookupGradFunctor() {
    op_ = CHECK_JUST(one::OpBuilder("one_embedding_fused_lookup_grad")
                         .Input("ids")
                         .Input("embedding_grad")
                         .Build());
  }

  Maybe<void> operator()(const std::shared_ptr<one::Tensor>& ids,
                         const std::shared_ptr<one::Tensor>& embedding_grad,
                         const std::string& embedding_name, const int64_t line_size,
                         const int64_t embedding_size) const {
    auto& attrs = THREAD_CACHED_MUTABLE_ATTR_MAP("embedding_name", "line_size", "embedding_size");
    attrs.SetAllAttrs(embedding_name, line_size, embedding_size);
    JUST(OpInterpUtil::Dispatch<TensorTuple>(*op_, {ids, embedding_grad}, attrs));
    return Maybe<void>::Ok();
  }

 private:
  std::shared_ptr<OpExpr> op_;
};

class OneEmbeddingEmbeddingPutFunctor {
 public:
  OneEmbeddingEmbeddingPutFunctor() {
    op_ = CHECK_JUST(one::OpBuilder("embedding_put")
                         .Input("num_unique_ids")
                         .Input("unique_ids")
                         .Input("unique_embeddings")
                         .Build());
  }

  Maybe<void> operator()(const std::shared_ptr<one::Tensor>& num_unique_ids,
                         const std::shared_ptr<one::Tensor>& unique_ids,
                         const std::shared_ptr<one::Tensor>& unique_embeddings,
                         const std::string& embedding_name, const int64_t line_size) const {
    auto& attrs = THREAD_CACHED_MUTABLE_ATTR_MAP("embedding_name", "line_size");
    attrs.SetAllAttrs(embedding_name, line_size);
    JUST(OpInterpUtil::Dispatch<TensorTuple>(*op_, {num_unique_ids, unique_ids, unique_embeddings},
                                             attrs));
    return Maybe<void>::Ok();
  }

 private:
  std::shared_ptr<OpExpr> op_;
};

class OneEmbeddingUniqueKeyValuePairFunctor {
 public:
  OneEmbeddingUniqueKeyValuePairFunctor() {
    op_has_input_value_ = CHECK_JUST(one::OpBuilder("unique_key_value_pair")
                                         .Input("keys")
                                         .Input("values")
                                         .Output("num_unique")
                                         .Output("unique_keys")
                                         .Output("unique_values")
                                         .Output("inverse_indices")
                                         .Build());
    op_no_input_value_ = CHECK_JUST(one::OpBuilder("unique_key_value_pair")
                                        .Input("keys")
                                        .Output("num_unique")
                                        .Output("unique_keys")
                                        .Output("unique_values")
                                        .Output("inverse_indices")
                                        .Build());
  }

  Maybe<TensorTuple> operator()(const std::shared_ptr<one::Tensor>& keys,
                                const Optional<one::Tensor>& values, const int32_t num_tables,
                                const std::string& embedding_name) const {
    auto& attrs = THREAD_CACHED_MUTABLE_ATTR_MAP("num_tables", "embedding_name");
    attrs.SetAllAttrs(num_tables, embedding_name);
    if (values) {
      return OpInterpUtil::Dispatch<TensorTuple>(*op_has_input_value_, {keys, JUST(values)}, attrs);
    } else {
      return OpInterpUtil::Dispatch<TensorTuple>(*op_no_input_value_, {keys}, attrs);
    }
  }

 private:
  std::shared_ptr<OpExpr> op_has_input_value_;
  std::shared_ptr<OpExpr> op_no_input_value_;
};

class OneEmbeddingSgdUpdateFunctor {
 public:
  OneEmbeddingSgdUpdateFunctor() {
    // This functor is only used in one_embedding eager mode with lr passed by attr and no optional
    // input, we also define functor with all optional input just for unittest. when the optional
    // input learning_rate tensor has passed in, we think all optional input are not None and check
    // them.
    sgd_no_optional_input_op_ = CHECK_JUST(one::OpBuilder("one_embedding_sgd_update")
                                               .Input("num_unique_ids")
                                               .Input("unique_embeddings")
                                               .Input("embedding_grad")
                                               .Output("updated_unique_embeddings")
                                               .Build());
    momentum_no_optional_input_op_ = CHECK_JUST(one::OpBuilder("one_embedding_momentum_update")
                                                    .Input("num_unique_ids")
                                                    .Input("unique_embeddings")
                                                    .Input("embedding_grad")
                                                    .Output("updated_unique_embeddings")
                                                    .Build());
    // This functor is just for unittest
    sgd_op_ = CHECK_JUST(one::OpBuilder("one_embedding_sgd_update")
                             .Input("num_unique_ids")
                             .Input("unique_embeddings")
                             .Input("embedding_grad")
                             .Input("learning_rate")
                             .Input("down_scale_by_tensor")
                             .Input("skip_if")
                             .Output("updated_unique_embeddings")
                             .Build());
    momentum_op_ = CHECK_JUST(one::OpBuilder("one_embedding_momentum_update")
                                  .Input("num_unique_ids")
                                  .Input("unique_embeddings")
                                  .Input("embedding_grad")
                                  .Input("learning_rate")
                                  .Input("down_scale_by_tensor")
                                  .Input("skip_if")
                                  .Output("updated_unique_embeddings")
                                  .Build());
  }

  Maybe<Tensor> operator()(const std::shared_ptr<one::Tensor>& num_unique_ids,
                           const std::shared_ptr<one::Tensor>& unique_embeddings,
                           const std::shared_ptr<one::Tensor>& embedding_grad,
                           const Optional<one::Tensor>& learning_rate,
                           const Optional<one::Tensor>& down_scale_by_tensor,
                           const Optional<one::Tensor>& skip_if, const float learning_rate_val,
                           const double scale, const float weight_decay, const float momentum,
                           const int64_t line_size, const int64_t embedding_size,
                           const std::string& embedding_name) const {
    auto& attrs =
        THREAD_CACHED_MUTABLE_ATTR_MAP("learning_rate_val", "scale", "weight_decay", "line_size",
                                       "embedding_size", "embedding_name", "beta");
    if (momentum == 0) {
      attrs.SetAllAttrs(learning_rate_val, scale, weight_decay, line_size, embedding_size,
                        embedding_name, NullOpt);

      if (learning_rate) {
        CHECK(down_scale_by_tensor);
        CHECK(skip_if);
        return OpInterpUtil::Dispatch<Tensor>(
            *sgd_op_,
            {num_unique_ids, unique_embeddings, embedding_grad, JUST(learning_rate),
             JUST(down_scale_by_tensor), JUST(skip_if)},
            attrs);
      } else {
        CHECK(!down_scale_by_tensor);
        CHECK(!skip_if);
        return OpInterpUtil::Dispatch<Tensor>(
            *sgd_no_optional_input_op_, {num_unique_ids, unique_embeddings, embedding_grad}, attrs);
      }
    } else {
      attrs.SetAllAttrs(learning_rate_val, scale, weight_decay, line_size, embedding_size,
                        embedding_name, momentum);
      if (learning_rate) {
        CHECK(down_scale_by_tensor);
        CHECK(skip_if);
        return OpInterpUtil::Dispatch<Tensor>(
            *momentum_op_,
            {num_unique_ids, unique_embeddings, embedding_grad, JUST(learning_rate),
             JUST(down_scale_by_tensor), JUST(skip_if)},
            attrs);
      } else {
        CHECK(!down_scale_by_tensor);
        CHECK(!skip_if);
        return OpInterpUtil::Dispatch<Tensor>(*momentum_no_optional_input_op_,
                                              {num_unique_ids, unique_embeddings, embedding_grad},
                                              attrs);
      }
    }
  }

 private:
  std::shared_ptr<OpExpr> sgd_no_optional_input_op_;
  std::shared_ptr<OpExpr> sgd_op_;
  std::shared_ptr<OpExpr> momentum_no_optional_input_op_;
  std::shared_ptr<OpExpr> momentum_op_;
};

class OneEmbeddingAdamUpdateFunctor {
 public:
  OneEmbeddingAdamUpdateFunctor() {
    // This functor is only used in one_embedding eager mode with lr passed by attr and no optional
    // input, we also define functor with all optional input just for unittest. when the optional
    // input learning_rate tensor has passed in, we think all optional input are not None and check
    // them.
    no_optional_input_op_ = CHECK_JUST(one::OpBuilder("one_embedding_adam_update")
                                           .Input("num_unique_ids")
                                           .Input("unique_embeddings")
                                           .Input("embedding_grad")
                                           .Output("updated_unique_embeddings")
                                           .Build());
    // This functor is just for unittest
    no_bias_correction_op_ = CHECK_JUST(one::OpBuilder("one_embedding_adam_update")
                                            .Input("num_unique_ids")
                                            .Input("unique_embeddings")
                                            .Input("embedding_grad")
                                            .Input("learning_rate")
                                            .Input("down_scale_by_tensor")
                                            .Input("skip_if")
                                            .Output("updated_unique_embeddings")
                                            .Build());
    do_bias_correction_op_ = CHECK_JUST(one::OpBuilder("one_embedding_adam_update")
                                            .Input("num_unique_ids")
                                            .Input("unique_embeddings")
                                            .Input("embedding_grad")
                                            .Input("learning_rate")
                                            .Input("down_scale_by_tensor")
                                            .Input("skip_if")
                                            .Input("bias_correction1")
                                            .Input("bias_correction2")
                                            .Output("updated_unique_embeddings")
                                            .Build());
  }

  Maybe<Tensor> operator()(
      const std::shared_ptr<one::Tensor>& num_unique_ids,
      const std::shared_ptr<one::Tensor>& unique_embeddings,
      const std::shared_ptr<one::Tensor>& embedding_grad,
      const Optional<one::Tensor>& learning_rate, const Optional<one::Tensor>& down_scale_by_tensor,
      const Optional<one::Tensor>& skip_if, const Optional<one::Tensor>& bias_correction1,
      const Optional<one::Tensor>& bias_correction2, const float learning_rate_val,
      const double scale, const float weight_decay, const float beta1, const float beta2,
      const float& bias_correction1_val, const float& bias_correction2_val, const float epsilon,
      const bool do_bias_correction, const int64_t line_size, const int64_t embedding_size,
      const std::string& embedding_name) const {
    auto& attrs = THREAD_CACHED_MUTABLE_ATTR_MAP(
        "learning_rate_val", "scale", "weight_decay", "beta1", "beta2", "epsilon",
        "bias_correction1_val", "bias_correction2_val", "do_bias_correction", "line_size",
        "embedding_size", "embedding_name");
    attrs.SetAllAttrs(learning_rate_val, scale, weight_decay, beta1, beta2, epsilon,
                      bias_correction1_val, bias_correction2_val, do_bias_correction, line_size,
                      embedding_size, embedding_name);
    if (learning_rate) {
      CHECK(down_scale_by_tensor);
      CHECK(skip_if);
      if (do_bias_correction) {
        CHECK(bias_correction1);
        CHECK(bias_correction2);
        return OpInterpUtil::Dispatch<Tensor>(
            *do_bias_correction_op_,
            {num_unique_ids, unique_embeddings, embedding_grad, JUST(learning_rate),
             JUST(down_scale_by_tensor), JUST(skip_if), JUST(bias_correction1),
             JUST(bias_correction2)},
            attrs);
      } else {
        return OpInterpUtil::Dispatch<Tensor>(
            *no_bias_correction_op_,
            {num_unique_ids, unique_embeddings, embedding_grad, JUST(learning_rate),
             JUST(down_scale_by_tensor), JUST(skip_if)},
            attrs);
      }
    } else {
      CHECK(!down_scale_by_tensor);
      CHECK(!skip_if);
      CHECK(!bias_correction1);
      CHECK(!bias_correction2);
      return OpInterpUtil::Dispatch<Tensor>(
          *no_optional_input_op_, {num_unique_ids, unique_embeddings, embedding_grad}, attrs);
    }
  }

 private:
  std::shared_ptr<OpExpr> no_bias_correction_op_;
  std::shared_ptr<OpExpr> do_bias_correction_op_;
  std::shared_ptr<OpExpr> no_optional_input_op_;
};

class OneEmbeddingAdagradUpdateFunctor {
 public:
  OneEmbeddingAdagradUpdateFunctor() {
    // This functor is only used in one_embedding eager mode with lr passed by attr and no optional
    // input, we also define functor with all optional input just for unittest. when the optional
    // input learning_rate tensor has passed in, we think all optional input are not None and check
    // them.
    op_no_optional_input_ = CHECK_JUST(one::OpBuilder("one_embedding_adagrad_update")
                                           .Input("num_unique_ids")
                                           .Input("unique_embeddings")
                                           .Input("embedding_grad")
                                           .Output("updated_unique_embeddings")
                                           .Build());
    // This functor is just for unittest
    op_ = CHECK_JUST(one::OpBuilder("one_embedding_adagrad_update")
                         .Input("num_unique_ids")
                         .Input("unique_embeddings")
                         .Input("embedding_grad")
                         .Input("learning_rate")
                         .Input("down_scale_by_tensor")
                         .Input("skip_if")
                         .Input("train_step")
                         .Output("updated_unique_embeddings")
                         .Build());
  }

  Maybe<Tensor> operator()(const std::shared_ptr<one::Tensor>& num_unique_ids,
                           const std::shared_ptr<one::Tensor>& unique_embeddings,
                           const std::shared_ptr<one::Tensor>& embedding_grad,
                           const Optional<one::Tensor>& learning_rate,
                           const Optional<one::Tensor>& down_scale_by_tensor,
                           const Optional<one::Tensor>& skip_if,
                           const Optional<one::Tensor>& train_step, const int64_t train_step_val,
                           const float learning_rate_val, const double scale,
                           const float weight_decay, const float lr_decay, const float epsilon,
                           const int64_t line_size, const int64_t embedding_size,
                           const std::string& embedding_name) const {
    auto& attrs = THREAD_CACHED_MUTABLE_ATTR_MAP("train_step_val", "learning_rate_val", "scale",
                                                 "weight_decay", "lr_decay", "epsilon", "line_size",
                                                 "embedding_size", "embedding_name");
    attrs.SetAllAttrs(train_step_val, learning_rate_val, scale, weight_decay, lr_decay, epsilon,
                      line_size, embedding_size, embedding_name);
    if (learning_rate) {
      CHECK(down_scale_by_tensor);
      CHECK(skip_if);
      CHECK(train_step);
      return OpInterpUtil::Dispatch<Tensor>(
          *op_,
          {num_unique_ids, unique_embeddings, embedding_grad, JUST(learning_rate),
           JUST(down_scale_by_tensor), JUST(skip_if), JUST(train_step)},
          attrs);
    } else {
      CHECK(!down_scale_by_tensor);
      CHECK(!skip_if);
      CHECK(!train_step);
      return OpInterpUtil::Dispatch<Tensor>(
          *op_no_optional_input_, {num_unique_ids, unique_embeddings, embedding_grad}, attrs);
    }
  }

 private:
  std::shared_ptr<OpExpr> op_;
  std::shared_ptr<OpExpr> op_no_optional_input_;
};

class OneEmbeddingFtrlUpdateFunctor {
 public:
  OneEmbeddingFtrlUpdateFunctor() {
    // This functor is only used in one_embedding eager mode with lr passed by attr and no optional
    // input, we also define functor with all optional input just for unittest. when the optional
    // input learning_rate tensor has passed in, we think all optional input are not None and check
    // them.
    op_no_optional_input_ = CHECK_JUST(one::OpBuilder("one_embedding_ftrl_update")
                                           .Input("num_unique_ids")
                                           .Input("unique_embeddings")
                                           .Input("embedding_grad")
                                           .Output("updated_unique_embeddings")
                                           .Build());
    // This functor is just for unittest
    op_ = CHECK_JUST(one::OpBuilder("one_embedding_ftrl_update")
                         .Input("num_unique_ids")
                         .Input("unique_embeddings")
                         .Input("embedding_grad")
                         .Input("learning_rate")
                         .Input("down_scale_by_tensor")
                         .Input("skip_if")
                         .Output("updated_unique_embeddings")
                         .Build());
  }

  Maybe<Tensor> operator()(const std::shared_ptr<one::Tensor>& num_unique_ids,
                           const std::shared_ptr<one::Tensor>& unique_embeddings,
                           const std::shared_ptr<one::Tensor>& embedding_grad,
                           const Optional<one::Tensor>& learning_rate,
                           const Optional<one::Tensor>& down_scale_by_tensor,
                           const Optional<one::Tensor>& skip_if, const float learning_rate_val,
                           const double scale, const float weight_decay, const float lr_power,
                           const float lambda1, const float lambda2, const float beta,
                           const int64_t line_size, const int64_t embedding_size,
                           const std::string& embedding_name) const {
    auto& attrs = THREAD_CACHED_MUTABLE_ATTR_MAP("learning_rate_val", "scale", "weight_decay",
                                                 "lr_power", "lambda1", "lambda2", "beta",
                                                 "line_size", "embedding_size", "embedding_name");
    attrs.SetAllAttrs(learning_rate_val, scale, weight_decay, lr_power, lambda1, lambda2, beta,
                      line_size, embedding_size, embedding_name);
    if (learning_rate) {
      CHECK(down_scale_by_tensor);
      CHECK(skip_if);
      return OpInterpUtil::Dispatch<Tensor>(
          *op_,
          {num_unique_ids, unique_embeddings, embedding_grad, JUST(learning_rate),
           JUST(down_scale_by_tensor), JUST(skip_if)},
          attrs);
    } else {
      CHECK(!down_scale_by_tensor);
      CHECK(!skip_if);
      return OpInterpUtil::Dispatch<Tensor>(
          *op_no_optional_input_, {num_unique_ids, unique_embeddings, embedding_grad}, attrs);
    }
  }

 private:
  std::shared_ptr<OpExpr> op_;
  std::shared_ptr<OpExpr> op_no_optional_input_;
};

class DeformConv2dFunctor {
 public:
  DeformConv2dFunctor() {
    bias_op_ = CHECK_JUST(one::OpBuilder("bias_add").Input("a").Input("b").Output("out").Build());
    deformconv2d_op_ = CHECK_JUST(one::OpBuilder("deform_conv2d")
                                      .Input("input")
                                      .Input("weight")
                                      .Input("offset")
                                      .Input("mask")
                                      .Output("output")
                                      .Build());
  }

  Maybe<Tensor> operator()(const std::shared_ptr<one::Tensor>& input,
                           const std::shared_ptr<one::Tensor>& weight,
                           const std::shared_ptr<one::Tensor>& offset,
                           const std::shared_ptr<one::Tensor>& mask,
                           const Optional<one::Tensor>& bias, const int32_t& stride_h,
                           const int32_t& stride_w, const int32_t& pad_h, const int32_t& pad_w,
                           const int32_t& dilation_h, const int32_t& dilation_w,
                           const int32_t& groups, const int32_t& offset_groups,
                           const bool& use_mask) const {
    auto& attrs =
        THREAD_CACHED_MUTABLE_ATTR_MAP("stride_h", "stride_w", "pad_h", "pad_w", "dilation_h",
                                       "dilation_w", "groups", "offset_groups", "use_mask");
    attrs.SetAllAttrs(stride_h, stride_w, pad_h, pad_w, dilation_h, dilation_w, groups,
                      offset_groups, use_mask);
    const std::shared_ptr<one::Tensor>& deformconv2d_out = JUST(
        OpInterpUtil::Dispatch<Tensor>(*deformconv2d_op_, {input, weight, offset, mask}, attrs));
    if (bias) {
      auto bias_shape = JUST(bias)->shape();
      auto& bias_attrs = THREAD_CACHED_MUTABLE_ATTR_MAP("axis");
      bias_attrs.SetAllAttrs(static_cast<int32_t>(1));
      return OpInterpUtil::Dispatch<Tensor>(*bias_op_, {deformconv2d_out, JUST(bias)}, bias_attrs);
    }
    return deformconv2d_out;
  }

 private:
  std::shared_ptr<OpExpr> deformconv2d_op_;
  std::shared_ptr<OpExpr> bias_op_;
};

class RocAucScoreFunctor {
 public:
  RocAucScoreFunctor() {
    op_ = CHECK_JUST(
        one::OpBuilder("roc_auc_score").Input("label").Input("pred").Output("out").Build());
  }

  Maybe<Tensor> operator()(const std::shared_ptr<one::Tensor>& label,
                           const std::shared_ptr<one::Tensor>& pred) const {
    return OpInterpUtil::Dispatch<Tensor>(*op_, {label, pred});
  }

 private:
  std::shared_ptr<OpExpr> op_;
};

class MultiTensorSgdUpdateFunctor {
 public:
  MultiTensorSgdUpdateFunctor() {
    // This functor is just for unittest
    op_.resize(kMaxInputCount /*the maximum number of inputs*/);
    for (int n = 0; n < op_.size(); ++n) {
      op_[n] = CHECK_JUST(one::OpBuilder("multi_tensor_sgd_update")
                              .Input("model", n + 1)
                              .Input("model_diff", n + 1)
                              .Build());
    }
  }

  Maybe<void> operator()(const TensorTuple& model, const TensorTuple& model_diff,
                         const double& scale, const float& weight_decay,
                         const float& learning_rate_val) const {
    auto& attrs = THREAD_CACHED_MUTABLE_ATTR_MAP("scale", "weight_decay", "learning_rate_val");
    attrs.SetAllAttrs(scale, weight_decay, learning_rate_val);
    const int64_t weight_size = model.size();
    for (int i = 0; i < weight_size; i += kMaxInputCount) {
      size_t size = (i + kMaxInputCount) < weight_size ? kMaxInputCount : weight_size - i;
      TensorTuple input(2 * size);
      std::copy(model.begin() + i, model.begin() + i + size, input.begin());
      std::copy(model_diff.begin() + i, model_diff.begin() + i + size, input.begin() + size);
      JUST(OpInterpUtil::Dispatch<TensorTuple>(*op_[size - 1], input, attrs));
    }
    return Maybe<void>::Ok();
  }

 private:
  std::vector<std::shared_ptr<OpExpr>> op_;
};

class MultiTensorAdamUpdateFunctor {
 public:
  MultiTensorAdamUpdateFunctor() {
    // This functor is just for unittest
    op_.resize(kMaxInputCount /*the maximum number of inputs*/);
    for (int n = 0; n < op_.size(); ++n) {
      op_[n] = CHECK_JUST(one::OpBuilder("multi_tensor_adam_update")
                              .Input("model", n + 1)
                              .Input("model_diff", n + 1)
                              .Input("m", n + 1)
                              .Input("v", n + 1)
                              .Build());
    }
  }

  Maybe<void> operator()(const TensorTuple& model, const TensorTuple& model_diff,
                         const TensorTuple& m, const TensorTuple& v, const float& learning_rate_val,
                         const float& l2, const float& beta1, const float& beta2,
                         const float& bias_correction1_val, const float& bias_correction2_val,
                         const bool& do_bias_correction, const double& scale,
                         const float& weight_decay, const float& epsilon) const {
    auto& attrs = THREAD_CACHED_MUTABLE_ATTR_MAP(
        "scale", "weight_decay", "beta1", "beta2", "bias_correction1_val", "bias_correction2_val",
        "do_bias_correction", "learning_rate_val", "l2", "epsilon");
    attrs.SetAllAttrs(scale, weight_decay, beta1, beta2, bias_correction1_val, bias_correction2_val,
                      do_bias_correction, learning_rate_val, l2, epsilon);

    const int64_t weight_size = model.size();
    for (int i = 0; i < weight_size; i += kMaxInputCount) {
      size_t size = (i + kMaxInputCount) < weight_size ? kMaxInputCount : weight_size - i;
      TensorTuple input(4 * size);
      std::copy(model.begin() + i, model.begin() + i + size, input.begin());
      std::copy(model_diff.begin() + i, model_diff.begin() + i + size, input.begin() + size);
      std::copy(m.begin() + i, m.begin() + i + size, input.begin() + 2 * size);
      std::copy(v.begin() + i, v.begin() + i + size, input.begin() + 3 * size);
      JUST(OpInterpUtil::Dispatch<TensorTuple>(*op_[size - 1], input, attrs));
    }
    return Maybe<void>::Ok();
  }

 private:
  std::vector<std::shared_ptr<OpExpr>> op_;
};

class MatrixVectorProductFunctor {
 public:
  MatrixVectorProductFunctor() {
    matrix_vector_product_op_ = CHECK_JUST(
        one::OpBuilder("matrix_vector_product").Input("a").Input("b").Output("out").Build());
  }

  Maybe<Tensor> operator()(const std::shared_ptr<one::Tensor>& input,
                           const std::shared_ptr<one::Tensor>& vec) const {
    const auto& input_shape = input->shape();
    const auto& vec_shape = vec->shape();
    CHECK_OR_RETURN(input_shape->NumAxes() == 2 && vec_shape->NumAxes() == 1)
        << Error::RuntimeError() << "vector + matrix @ vector expected, got "
        << "1, " << input_shape->NumAxes() << ", " << vec_shape->NumAxes();
    CHECK_EQ_OR_RETURN(input_shape->at(1), vec_shape->at(0))
        << Error::RuntimeError() << "size mismatch, got " << std::to_string(input_shape->at(0))
        << ", " << std::to_string(input_shape->at(0)) << "x" << std::to_string(input_shape->at(1))
        << ", " << std::to_string(vec_shape->at(0));
    return OpInterpUtil::Dispatch<Tensor>(*matrix_vector_product_op_, {input, vec});
  }

 private:
  std::shared_ptr<OpExpr> matrix_vector_product_op_;
};

class BatchNormStatsFunctor {
 public:
  BatchNormStatsFunctor() {
    op_ = CHECK_JUST(
        one::OpBuilder("batch_norm_stats").Input("input").Output("mean").Output("invstd").Build());
  }

  Maybe<TensorTuple> operator()(const std::shared_ptr<one::Tensor>& input, const int& axis,
                                const float& eps) const {
    auto& attrs = THREAD_CACHED_MUTABLE_ATTR_MAP("axis", "eps");
    attrs.SetAllAttrs(axis, eps);
    return OpInterpUtil::Dispatch<one::TensorTuple>(*op_, {input}, attrs);
  }

 private:
  std::shared_ptr<OpExpr> op_;
};

class BatchNormGatherStatsWithCountsFunctor {
 public:
  BatchNormGatherStatsWithCountsFunctor() {
    op_with_running_mean_and_var_ = CHECK_JUST(one::OpBuilder("batch_norm_gather_stats_with_counts")
                                                   .Input("input")
                                                   .Input("mean")
                                                   .Input("invstd")
                                                   .Input("counts")
                                                   .Input("running_mean")
                                                   .Input("running_var")
                                                   .Output("global_mean")
                                                   .Output("global_invstd")
                                                   .Build());
    op_without_running_mean_and_var_ =
        CHECK_JUST(one::OpBuilder("batch_norm_gather_stats_with_counts")
                       .Input("input")
                       .Input("mean")
                       .Input("invstd")
                       .Input("counts")
                       .Output("global_mean")
                       .Output("global_invstd")
                       .Build());
  }

  Maybe<TensorTuple> operator()(const std::shared_ptr<one::Tensor>& input,
                                const std::shared_ptr<one::Tensor>& mean,
                                const std::shared_ptr<one::Tensor>& invstd,
                                const Optional<one::Tensor>& running_mean,
                                const Optional<one::Tensor>& running_var, const float& momentum,
                                const float& eps,
                                const std::shared_ptr<one::Tensor>& counts) const {
    CHECK_OR_RETURN((running_mean && running_var) || (!running_mean && !running_var))
        << Error::RuntimeError()
        << "Both running_mean and running_var should be None or Tensor at the same time.";

    auto& attrs = THREAD_CACHED_MUTABLE_ATTR_MAP("eps", "momentum");
    attrs.SetAllAttrs(eps, momentum);

    if (running_mean) {
      return OpInterpUtil::Dispatch<one::TensorTuple>(
          *op_with_running_mean_and_var_,
          {input, mean, invstd, counts, JUST(running_mean), JUST(running_var)}, attrs);
    }
    return OpInterpUtil::Dispatch<one::TensorTuple>(*op_without_running_mean_and_var_,
                                                    {input, mean, invstd, counts}, attrs);
  }

 private:
  std::shared_ptr<OpExpr> op_with_running_mean_and_var_;
  std::shared_ptr<OpExpr> op_without_running_mean_and_var_;
};

class BatchNormElemtFunctor {
 public:
  BatchNormElemtFunctor() {
    op_ = CHECK_JUST(one::OpBuilder("batch_norm_elemt")
                         .Input("input")
                         .Input("weight")
                         .Input("bias")
                         .Input("mean")
                         .Input("invstd")
                         .Output("output")
                         .Build());
  }

  Maybe<Tensor> operator()(const std::shared_ptr<one::Tensor>& input,
                           const std::shared_ptr<one::Tensor>& weight,
                           const std::shared_ptr<one::Tensor>& bias,
                           const std::shared_ptr<one::Tensor>& mean,
                           const std::shared_ptr<one::Tensor>& invstd, const int& axis,
                           const float& eps) const {
    auto& attrs = THREAD_CACHED_MUTABLE_ATTR_MAP("axis", "eps");
    attrs.SetAllAttrs(axis, eps);
    return OpInterpUtil::Dispatch<one::Tensor>(*op_, {input, weight, bias, mean, invstd}, attrs);
  }

 private:
  std::shared_ptr<OpExpr> op_;
};

class BatchNormBackwardReduceFunctor {
 public:
  BatchNormBackwardReduceFunctor() {
    op_ = CHECK_JUST(one::OpBuilder("batch_norm_backward_reduce")
                         .Input("grad_out")
                         .Input("input")
                         .Input("mean")
                         .Input("invstd")
                         .Output("sum_dy")
                         .Output("sum_dy_xmu")
                         .Output("grad_weight")
                         .Output("grad_bias")
                         .Build());
  }

  Maybe<TensorTuple> operator()(const std::shared_ptr<one::Tensor>& grad_out,
                                const std::shared_ptr<one::Tensor>& input,
                                const std::shared_ptr<one::Tensor>& mean,
                                const std::shared_ptr<one::Tensor>& invstd, const int& axis) const {
    auto& attrs = THREAD_CACHED_MUTABLE_ATTR_MAP("axis");
    attrs.SetAllAttrs(axis);
    return OpInterpUtil::Dispatch<one::TensorTuple>(*op_, {grad_out, input, mean, invstd}, attrs);
  }

 private:
  std::shared_ptr<OpExpr> op_;
};

class BatchNormBackwardElemtFunctor {
 public:
  BatchNormBackwardElemtFunctor() {
    op_ = CHECK_JUST(one::OpBuilder("batch_norm_backward_elemt")
                         .Input("grad_out")
                         .Input("input")
                         .Input("mean")
                         .Input("invstd")
                         .Input("weight")
                         .Input("sum_dy")
                         .Input("sum_dy_xmu")
                         .Input("count")
                         .Output("grad_in")
                         .Build());
  }

  Maybe<Tensor> operator()(const std::shared_ptr<one::Tensor>& grad_out,
                           const std::shared_ptr<one::Tensor>& input,
                           const std::shared_ptr<one::Tensor>& mean,
                           const std::shared_ptr<one::Tensor>& invstd,
                           const std::shared_ptr<one::Tensor>& weight,
                           const std::shared_ptr<one::Tensor>& sum_dy,
                           const std::shared_ptr<one::Tensor>& sum_dy_xmu,
                           const std::shared_ptr<one::Tensor>& count, const int& axis) const {
    auto& attrs = THREAD_CACHED_MUTABLE_ATTR_MAP("axis");
    attrs.SetAllAttrs(axis);
    return OpInterpUtil::Dispatch<one::Tensor>(
        *op_, {grad_out, input, mean, invstd, weight, sum_dy, sum_dy_xmu, count}, attrs);
  }

 private:
  std::shared_ptr<OpExpr> op_;
};

class FusedMultiHeadAttentionInferenceFunctor {
 public:
  FusedMultiHeadAttentionInferenceFunctor() {
    op_ = CHECK_JUST(one::OpBuilder("fused_multi_head_attention_inference")
                         .Input("query")
                         .Input("key")
                         .Input("value")
                         .Output("out")
                         .Build());
  }
  Maybe<Tensor> operator()(
      const std::shared_ptr<one::Tensor>& query, const std::shared_ptr<one::Tensor>& key,
      const std::shared_ptr<one::Tensor>& value, const int64_t& num_heads, const bool& causal,
      const int64_t& query_hidden_slice_start, const int64_t& query_hidden_slice_end,
      const int64_t& key_hidden_slice_start, const int64_t& key_hidden_slice_end,
      const int64_t& value_hidden_slice_start, const int64_t& value_hidden_slice_end) const {
    auto& attrs = THREAD_CACHED_MUTABLE_ATTR_MAP("num_heads", "causal", "query_hidden_slice_start",
                                                 "query_hidden_slice_end", "key_hidden_slice_start",
                                                 "key_hidden_slice_end", "value_hidden_slice_start",
                                                 "value_hidden_slice_end");
    attrs.SetAllAttrs(num_heads, causal, query_hidden_slice_start, query_hidden_slice_end,
                      key_hidden_slice_start, key_hidden_slice_end, value_hidden_slice_start,
                      value_hidden_slice_end);
    return OpInterpUtil::Dispatch<Tensor>(*op_, {query, key, value}, attrs);
  }

 private:
  std::shared_ptr<OpExpr> op_;
};

class FusedFastGeluMulFunctor {
 public:
  FusedFastGeluMulFunctor() {
    op_ = CHECK_JUST(one::OpBuilder("fused_fast_gelu_mul")
                         .Input("in")
                         .Input("multiplier")
                         .Output("out")
                         .Build());
  }
  Maybe<Tensor> operator()(const std::shared_ptr<one::Tensor>& x,
                           const std::shared_ptr<one::Tensor>& multiplier) const {
    return OpInterpUtil::Dispatch<Tensor>(*op_, {x, multiplier});
  }

 private:
  std::shared_ptr<OpExpr> op_;
};

class FusedFastGeluMulGradFunctor {
 public:
  FusedFastGeluMulGradFunctor() {
    op_ = CHECK_JUST(one::OpBuilder("fused_fast_gelu_mul_grad")
                         .Input("out_diff")
                         .Input("in")
                         .Input("multiplier")
                         .Output("in_diff")
                         .Output("multiplier_diff")
                         .Build());
  }
  Maybe<TensorTuple> operator()(const std::shared_ptr<one::Tensor>& dy,
                                const std::shared_ptr<one::Tensor>& x,
                                const std::shared_ptr<one::Tensor>& multiplier) const {
    return OpInterpUtil::Dispatch<TensorTuple>(*op_, {dy, x, multiplier});
  }

 private:
  std::shared_ptr<OpExpr> op_;
};

class GroupedMatmulBiasFunctor {
 public:
  GroupedMatmulBiasFunctor() {
    fused_op_.resize(kMaxInputCount /*the maximum number of inputs*/);
    for (int n = 1; n < fused_op_.size(); ++n) {
      fused_op_[n] = CHECK_JUST(one::OpBuilder("grouped_matmul_bias")
                                    .Input("xs", n)
                                    .Input("weights", n)
                                    .Input("biases", n)
                                    .Output("ys", n)
                                    .Build());
    }
  }
  Maybe<TensorTuple> operator()(const TensorTuple& xs, const TensorTuple& weights,
                                const TensorTuple& biases) const {
    const int64_t input_size = xs.size();
    const int64_t weight_size = weights.size();
    const int64_t bias_size = biases.size();
    CHECK_GE_OR_RETURN(input_size, 1)
        << Error::RuntimeError() << "The number of xs should be greater equal than 1.";
    CHECK_EQ_OR_RETURN(weight_size, input_size)
        << Error::RuntimeError() << "The number of weights should be equal to xs.";
    CHECK_EQ_OR_RETURN(bias_size, input_size)
        << Error::RuntimeError() << "The number of bias should be equal to xs.";
    for (int64_t i = 0; i < input_size; ++i) {
      const auto& input_shape = xs[i]->shape();
      const auto& weight_shape = weights[i]->shape();
      const auto& bias_shape = biases[i]->shape();
      CHECK_GE_OR_RETURN(input_shape->NumAxes(), 2)
          << Error::RuntimeError() << "x's dim size should greater equal than 2.";
      CHECK_EQ_OR_RETURN(weight_shape->NumAxes(), 2)
          << Error::RuntimeError() << "Weight's dim size should == 2";
      CHECK_EQ_OR_RETURN(bias_shape->NumAxes(), 1)
          << Error::RuntimeError() << "Bias's dim size should == 1";
      const int64_t k = input_shape->At(input_shape->NumAxes() - 1);
      CHECK_EQ_OR_RETURN(weight_shape->At(1), k)
          << Error::RuntimeError() << "weight's second dim should be equal to input's last dim. ";
      const int64_t n = weight_shape->At(0);
      CHECK_EQ_OR_RETURN(bias_shape->At(0), n)
          << Error::RuntimeError() << "Bias's dim is not equal to weight's first dim. ";
    }
    TensorTuple input(3 * input_size);
    std::copy(xs.begin(), xs.end(), input.begin() + 0 * input_size);
    std::copy(weights.begin(), weights.end(), input.begin() + 1 * input_size);
    std::copy(biases.begin(), biases.end(), input.begin() + 2 * input_size);
    return OpInterpUtil::Dispatch<TensorTuple>(*fused_op_[input_size], input);
  }

 private:
  std::vector<std::shared_ptr<OpExpr>> fused_op_;
};

class GroupedMatmulFunctor {
 public:
  GroupedMatmulFunctor() {
    fused_op_.resize(kMaxInputCount /*the maximum number of inputs*/);
    for (int n = 1; n < fused_op_.size(); ++n) {
      fused_op_[n] = CHECK_JUST(one::OpBuilder("grouped_matmul_bias")
                                    .Input("xs", n)
                                    .Input("weights", n)
                                    .Output("ys", n)
                                    .Build());
    }
  }
  Maybe<TensorTuple> operator()(const TensorTuple& xs, const TensorTuple& weights) const {
    const int64_t input_size = xs.size();
    const int64_t weight_size = weights.size();
    CHECK_GE_OR_RETURN(input_size, 1)
        << Error::RuntimeError() << "The number of xs should be greater equal than 1.";
    CHECK_EQ_OR_RETURN(weight_size, input_size)
        << Error::RuntimeError() << "The number of weights should be equal to xs.";
    for (int64_t i = 0; i < input_size; ++i) {
      const auto& input_shape = xs[i]->shape();
      const auto& weight_shape = weights[i]->shape();
      CHECK_GE_OR_RETURN(input_shape->NumAxes(), 2)
          << Error::RuntimeError() << "x's dim size should greater equal than 2.";
      CHECK_EQ_OR_RETURN(weight_shape->NumAxes(), 2)
          << Error::RuntimeError() << "Weight's dim size should == 2";
      const int64_t k = input_shape->At(input_shape->NumAxes() - 1);
      CHECK_EQ_OR_RETURN(weight_shape->At(1), k)
          << Error::RuntimeError() << "weight's second dim should be equal to input's last dim. ";
    }
    TensorTuple input(2 * input_size);
    std::copy(xs.begin(), xs.end(), input.begin() + 0 * input_size);
    std::copy(weights.begin(), weights.end(), input.begin() + 1 * input_size);
    return OpInterpUtil::Dispatch<TensorTuple>(*fused_op_[input_size], input);
  }

 private:
  std::vector<std::shared_ptr<OpExpr>> fused_op_;
};

}  // namespace impl

ONEFLOW_FUNCTION_LIBRARY(m) {
  m.add_functor<impl::BiasAddFunctor>("BiasAdd");
  m.add_functor<impl::Conv1dFunctor>("Conv1d");
  m.add_functor<impl::Conv2dFunctor>("Conv2d");
  m.add_functor<impl::Conv3dFunctor>("Conv3d");
  m.add_functor<impl::DeConv1dFunctor>("Deconv1d");
  m.add_functor<impl::DeConv2dFunctor>("Deconv2d");
  m.add_functor<impl::DeConv3dFunctor>("Deconv3d");
  m.add_functor<impl::EmbeddingReNormFunctor>("EmbeddingReNorm");
  m.add_functor<impl::EmbeddingFunctor>("Embedding");
  m.add_functor<impl::MatMulFunctor>("MatMul");
  m.add_functor<impl::MatMulNoBroadCastFunctor>("MatMulNoBroadCast");
  m.add_functor<impl::BatchMatMulFunctor>("BatchMatMul");
  m.add_functor<impl::MatrixVectorProductFunctor>("MatrixVectorProduct");
  m.add_functor<impl::VectorMatrixProductFunctor>("VectorMatrixProduct");
  m.add_functor<impl::TensorDotFunctor>("TensorDot");
  m.add_functor<impl::TensorDotIntDimsFunctor>("TensorDotIntDims");
  m.add_functor<impl::FusedMLPFunctor>("FusedMLP");
  m.add_functor<impl::FusedMatmulBiasAddReluDropoutFunctor>("FusedMatmulBiasAddReluDropout");
  m.add_functor<impl::LayerNormFunctor>("LayerNorm");
  m.add_functor<impl::LayerNormAffineFunctor>("LayerNormAffine");
  m.add_functor<impl::GroupNormFunctor>("GroupNorm");
  m.add_functor<impl::TFAvgPool2DFunctor>("TFAvgPool2D");
  m.add_functor<impl::MaxPool1DFunctor>("MaxPool1D");
  m.add_functor<impl::MaxPool2DFunctor>("MaxPool2D");
  m.add_functor<impl::MaxPool3DFunctor>("MaxPool3D");
  m.add_functor<impl::MaxUnpoolNDFunctor<1>>("MaxUnpool1D");
  m.add_functor<impl::MaxUnpoolNDFunctor<2>>("MaxUnpool2D");
  m.add_functor<impl::MaxUnpoolNDFunctor<3>>("MaxUnpool3D");
  m.add_functor<impl::AdaptiveAvgPool1DFunctor>("AdaptiveAvgPool1D");
  m.add_functor<impl::AdaptiveAvgPool2DFunctor>("AdaptiveAvgPool2D");
  m.add_functor<impl::AdaptiveAvgPool3DFunctor>("AdaptiveAvgPool3D");
  m.add_functor<impl::AdaptiveMaxPool1DFunctor>("AdaptiveMaxPool1D");
  m.add_functor<impl::AdaptiveMaxPool2DFunctor>("AdaptiveMaxPool2D");
  m.add_functor<impl::AdaptiveMaxPool3DFunctor>("AdaptiveMaxPool3D");
  m.add_functor<impl::L1LossFunctor>("L1Loss");
  m.add_functor<impl::MseLossFunctor>("MseLoss");
  m.add_functor<impl::KLDivLossFunctor>("KLDivLoss");
  m.add_functor<impl::NLLLossFunctor>("NLLLoss");
  m.add_functor<impl::BinaryCrossEntropyLossFunctor>("BinaryCrossEntropyLoss");
  m.add_functor<impl::BinaryCrossEntropyWithLogitsLossFunctor>("BinaryCrossEntropyWithLogitsLoss");
  m.add_functor<impl::SparseCrossEntropyFunctor>("SparseCrossEntropy");
  m.add_functor<impl::SparseCrossEntropyMsFunctor>("SparseCrossEntropyMs");
  m.add_functor<impl::CrossEntropyFunctor>("CrossEntropy");
  m.add_functor<impl::CrossEntropyLabelSmoothingFunctor>("CrossEntropyLabelSmoothing");
  m.add_functor<impl::CrossEntropyProbFunctor>("CrossEntropyProb");
  m.add_functor<impl::SparseSoftmaxCrossEntropyFunctor>("SparseSoftmaxCrossEntropy");
  m.add_functor<impl::SoftmaxCrossEntropyFunctor>("SoftmaxCrossEntropy");
  m.add_functor<impl::SoftmaxCrossEntropyGradFunctor>("SoftmaxCrossEntropyGrad");
  m.add_functor<impl::SmoothL1LossFunctor>("SmoothL1Loss");
  m.add_functor<impl::CombinedMarginLossFunctor>("CombinedMarginLoss");
  m.add_functor<impl::TripletMarginLossFunctor>("TripletMarginLoss");
  m.add_functor<impl::MarginRankingLossFunctor>("MarginRankingLoss");
  m.add_functor<impl::CtcLossFunctor>("CtcLoss");
  m.add_functor<impl::AffineGridFunctor>("AffineGrid");
  m.add_functor<impl::GridSampleFunctor>("GridSample");
  m.add_functor<impl::NormalizationFunctor>("Normalization");
  m.add_functor<impl::NormalizationAddReluFunctor>("NormalizationAddRelu");
  m.add_functor<impl::ConstantPadFunctor>("ConstantPad");
  m.add_functor<impl::ReflectionPadFunctor>("ReflectionPad");
  m.add_functor<impl::ReplicationPadFunctor>("ReplicationPad");
  m.add_functor<impl::PadFunctor>("Pad");
  m.add_functor<impl::DropoutFunctor>("Dropout");
  m.add_functor<impl::DropoutGradFunctor>("DropoutGrad");
  m.add_functor<impl::Dropout1dFunctor>("Dropout1d");
  m.add_functor<impl::Dropout2dFunctor>("Dropout2d");
  m.add_functor<impl::Dropout3dFunctor>("Dropout3d");
  m.add_functor<impl::PixelShuffleFunctor>("PixelShuffle");
  m.add_functor<impl::AvgPool1DFunctor>("AvgPool1D");
  m.add_functor<impl::AvgPool2DFunctor>("AvgPool2D");
  m.add_functor<impl::AvgPool3DFunctor>("AvgPool3D");
  m.add_functor<impl::UnfoldFunctor>("Unfold");
  m.add_functor<impl::FoldFunctor>("Fold");
  m.add_functor<impl::OneHotFunctor>("OneHot");
  m.add_functor<impl::FusedSelfAttentionFunctor>("FusedSelfAttention");
  m.add_functor<impl::FusedSelfAttentionGradFunctor>("FusedSelfAttentionGrad");
  m.add_functor<impl::PairwiseDistanceFunctor>("PairwiseDistance");
  m.add_functor<impl::CosineSimilarityFunctor>("CosineSimilarity");
  m.add_functor<impl::NormalizeFunctor>("Normalize");
  m.add_functor<impl::L2NormalizeFunctor>("L2Normalize");
  m.add_functor<impl::L2NormalizeGradFunctor>("L2NormalizeGrad");
  m.add_functor<impl::FusedBiasAddGeluFunctor>("FusedBiasAddGelu");
  m.add_functor<impl::FusedBiasAddGeluGradFunctor>("FusedBiasAddGeluGrad");
  m.add_functor<impl::FusedBiasAddDropoutFunctor>("FusedBiasAddDropout");
  m.add_functor<impl::FusedScaleMaskSoftmaxFunctor>("FusedScaleMaskSoftmax");
  m.add_functor<impl::FusedScaleMaskSoftmaxDropoutFunctor>("FusedScaleMaskSoftmaxDropout");
  m.add_functor<impl::FusedBiasAddScaleMaskSoftmaxDropoutFunctor>(
      "FusedBiasAddScaleMaskSoftmaxDropout");
  m.add_functor<impl::FusedScaleTrilSoftmaxMaskScaleFunctor>("FusedScaleTrilSoftmaxMaskScale");
  m.add_functor<impl::FusedScaleTrilFunctor>("FusedScaleTril");
  m.add_functor<impl::CtcGreedyDecoderFunctor>("CtcGreedyDecoder");
  m.add_functor<impl::PariticalFCSampleDisableBoxing>("DistributedPariticalFCSampleDisableBoxing");
  m.add_functor<impl::NmsFunctor>("Nms");
  m.add_functor<impl::RoiAlignFunctor>("RoiAlign");
  m.add_functor<impl::RoiAlignGradFunctor>("RoiAlignGrad");
  m.add_functor<impl::FusedDotFeatureInteractionFunctor>("FusedDotFeatureInteraction");
  m.add_functor<impl::FusedCrossFeatureInteractionFunctor>("FusedCrossFeatureInteraction");
  m.add_functor<impl::OneEmbeddingIdShuffleFunctor>("OneEmbeddingIdShuffle");
  m.add_functor<impl::OneEmbeddingEmbeddingShuffleFunctor>("OneEmbeddingEmbeddingShuffle");
  m.add_functor<impl::OneEmbeddingEmbeddingGradientShuffleFunctor>(
      "OneEmbeddingEmbeddingGradientShuffle");
  m.add_functor<impl::OneEmbeddingLookupFunctor>("OneEmbeddingLookup");
  m.add_functor<impl::OneEmbeddingFusedLookupFunctor>("OneEmbeddingFusedLookup");
  m.add_functor<impl::OneEmbeddingFusedLookupGradFunctor>("OneEmbeddingFusedLookupGrad");
  m.add_functor<impl::OneEmbeddingEmbeddingPutFunctor>("OneEmbeddingEmbeddingPut");
  m.add_functor<impl::OneEmbeddingUniqueKeyValuePairFunctor>("OneEmbeddingUniqueKeyValuePair");
  m.add_functor<impl::OneEmbeddingSgdUpdateFunctor>("OneEmbeddingSgdUpdate");
  m.add_functor<impl::OneEmbeddingAdamUpdateFunctor>("OneEmbeddingAdamUpdate");
  m.add_functor<impl::OneEmbeddingAdagradUpdateFunctor>("OneEmbeddingAdagradUpdate");
  m.add_functor<impl::OneEmbeddingFtrlUpdateFunctor>("OneEmbeddingFtrlUpdate");
  m.add_functor<impl::RocAucScoreFunctor>("RocAucScore");
  m.add_functor<impl::MultiTensorSgdUpdateFunctor>("MultiTensorSgdUpdate");
  m.add_functor<impl::MultiTensorAdamUpdateFunctor>("MultiTensorAdamUpdate");
  m.add_functor<impl::DeformConv2dFunctor>("DeformConv2d");
  m.add_functor<impl::BatchNormStatsFunctor>("BatchNormStats");
  m.add_functor<impl::BatchNormGatherStatsWithCountsFunctor>("BatchNormGatherStatsWithCounts");
  m.add_functor<impl::BatchNormElemtFunctor>("BatchNormElemt");
  m.add_functor<impl::BatchNormBackwardReduceFunctor>("BatchNormBackwardReduce");
  m.add_functor<impl::BatchNormBackwardElemtFunctor>("BatchNormBackwardElemt");
  m.add_functor<impl::FusedMultiHeadAttentionInferenceFunctor>("FusedMultiHeadAttentionInference");
  m.add_functor<impl::FusedFastGeluMulFunctor>("FusedFastGeluMul");
  m.add_functor<impl::FusedFastGeluMulGradFunctor>("FusedFastGeluMulGrad");
  m.add_functor<impl::GroupedMatmulBiasFunctor>("GroupedMatmulBias");
  m.add_functor<impl::GroupedMatmulFunctor>("GroupedMatmul");
  m.add_functor<impl::RMSNormFunctor>("RMSNorm");
}

}  // namespace functional
}  // namespace one
}  // namespace oneflow<|MERGE_RESOLUTION|>--- conflicted
+++ resolved
@@ -295,11 +295,7 @@
     CHECK_GE_OR_RETURN(b_shape->NumAxes(), 1)
         << Error::RuntimeError() << "Tensor b's dim should >= 1";
 
-<<<<<<< HEAD
     DeviceType device_type{};
-=======
-    DeviceType device_type;
->>>>>>> aebf4a3f
     if (a->is_global()) {
       device_type = JUST(a->parallel_desc())->device_type();
     } else {
@@ -308,11 +304,7 @@
     std::shared_ptr<one::Tensor> cast_a = a;
     std::shared_ptr<one::Tensor> cast_b = b;
     std::shared_ptr<one::Tensor> result;
-<<<<<<< HEAD
     if((cast_a->dtype()->is_integer()) && (device_type == DeviceType::kCPU)) {
-=======
-    if ((!cast_a->dtype()->is_floating_point()) && (device_type == DeviceType::kCPU)) {
->>>>>>> aebf4a3f
       cast_a = JUST(functional::Cast(a, JUST(DType::Get(DataType::kFloat)), /*pin_memory=*/false));
       cast_b = JUST(functional::Cast(b, JUST(DType::Get(DataType::kFloat)), /*pin_memory=*/false));
     }
@@ -321,17 +313,10 @@
     attrs.SetAllAttrs(transpose_a, transpose_b, alpha);
     const int64_t a_num_axes = a_shape->NumAxes();
     const int64_t b_num_axes = b_shape->NumAxes();
-<<<<<<< HEAD
-    if (a_num_axes == 1 && b_num_axes == 2) { 
-      result = JUST(VectorMatrixProduct(cast_a, cast_b)); 
-    } else if (a_num_axes == 2 && b_num_axes == 1) { 
-      result = JUST(MatrixVectorProduct(cast_a, cast_b)); 
-=======
     if (a_num_axes == 1 && b_num_axes == 2) {
       result = JUST(VectorMatrixProduct(cast_a, cast_b));
     } else if (a_num_axes == 2 && b_num_axes == 1) {
       result = JUST(MatrixVectorProduct(cast_a, cast_b));
->>>>>>> aebf4a3f
     } else if (a_num_axes == 2 && b_num_axes == 2) {
       result = JUST(OpInterpUtil::Dispatch<Tensor>(*matmul_op_, {cast_a, cast_b}, attrs));
     } else if (a_num_axes == b_num_axes) {
@@ -349,21 +334,13 @@
       }
     } else {
       result = JUST(OpInterpUtil::Dispatch<Tensor>(*bcast_matmul_op_, {cast_a, cast_b}, attrs));
-<<<<<<< HEAD
     }
 
     if((a->dtype()->is_integer()) && (device_type == DeviceType::kCPU)) {
-      return JUST(functional::Cast(result, a->dtype(), /*pin_memory=*/false));
-    } else { return result; }
-=======
-    }
-
-    if ((!a->dtype()->is_floating_point()) && (device_type == DeviceType::kCPU)) {
       return JUST(functional::Cast(result, a->dtype(), /*pin_memory=*/false));
     } else {
       return result;
     }
->>>>>>> aebf4a3f
   }
 
  private:
@@ -407,27 +384,17 @@
     }
     std::shared_ptr<one::Tensor> cast_a = a;
     std::shared_ptr<one::Tensor> cast_b = b;
-<<<<<<< HEAD
     if ((a->dtype()->is_integer()) && (device_type == DeviceType::kCPU)) {
-=======
-    if ((!a->dtype()->is_floating_point()) && (device_type == DeviceType::kCPU)) {
->>>>>>> aebf4a3f
       cast_a = JUST(functional::Cast(a, JUST(DType::Get(DataType::kFloat)), /*pin_memory=*/false));
       cast_b = JUST(functional::Cast(b, JUST(DType::Get(DataType::kFloat)), /*pin_memory=*/false));
     }
 
     auto result = JUST(OpInterpUtil::Dispatch<Tensor>(*batch_matmul_op_, {cast_a, cast_b}, attrs));
-<<<<<<< HEAD
     if((a->dtype()->is_integer()) && (device_type == DeviceType::kCPU)) {
-      return JUST(functional::Cast(result, a->dtype(), /*pin_memory=*/false));
-    } else { return result; }
-=======
-    if ((!a->dtype()->is_floating_point()) && (device_type == DeviceType::kCPU)) {
       return JUST(functional::Cast(result, a->dtype(), /*pin_memory=*/false));
     } else {
       return result;
     }
->>>>>>> aebf4a3f
   }
 
  private:
