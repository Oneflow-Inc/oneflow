/*
Copyright 2020 The OneFlow Authors. All rights reserved.

Licensed under the Apache License, Version 2.0 (the "License");
you may not use this file except in compliance with the License.
You may obtain a copy of the License at

    http://www.apache.org/licenses/LICENSE-2.0

Unless required by applicable law or agreed to in writing, software
distributed under the License is distributed on an "AS IS" BASIS,
WITHOUT WARRANTIES OR CONDITIONS OF ANY KIND, either express or implied.
See the License for the specific language governing permissions and
limitations under the License.
*/

#include "fmt/core.h"
#include "oneflow/core/framework/mutable_attr_map.h"
#include "oneflow/core/framework/op_builder.h"
#include "oneflow/core/framework/tensor_util.h"
#include "oneflow/core/functional/function_library.h"
#include "oneflow/core/functional/sequence_function.h"
#include "oneflow/core/functional/impl/common.h"
#include "oneflow/core/functional/impl/unary_functor.h"
#include "oneflow/core/kernel/kernel_util.h"
#include "oneflow/user/kernels/random_mask_like_kernel.h"
#include "oneflow/user/kernels/dropout_kernel.h"
#include "oneflow/core/common/container_util.h"
#include "oneflow/user/kernels/distributions/common.h"

namespace oneflow {
namespace one {
namespace functional {

namespace impl {

class BiasAddFunctor {
 public:
  BiasAddFunctor() {
    op_ = CHECK_JUST(one::OpBuilder("bias_add").Input("a").Input("b").Output("out").Build());
  }
  Maybe<Tensor> operator()(const std::shared_ptr<one::Tensor>& x,
                           const std::shared_ptr<one::Tensor>& bias, const int32_t& axis) const {
    int32_t axis_val = axis;
    if (axis_val < 0) {
      const int64_t num_axes = x->shape()->NumAxes();
      axis_val += num_axes;
    }
    CHECK_LT_OR_RETURN(axis_val, x->shape()->NumAxes())
        << Error::IndexError() << "Dimension out of range (expected to be in range of [-"
        << x->shape()->NumAxes() << "," << x->shape()->NumAxes() - 1 << "], but got " << axis_val
        << ")";
    CHECK_EQ_OR_RETURN(x->shape()->At(axis_val), bias->shape()->At(0))
        << Error::RuntimeError() << "The size of tensor x " << x->shape()->ToString()
        << " must match the size of tensor b " << bias->shape()->ToString() << " at dimension "
        << axis_val;
    auto& attrs = THREAD_CACHED_MUTABLE_ATTR_MAP("axis");
    attrs.SetAllAttrs(axis_val);
    return OpInterpUtil::Dispatch<Tensor>(*op_, {x, bias}, attrs);
  }

 private:
  std::shared_ptr<OpExpr> op_;
};

class ConvBaseFunctor {
 public:
  explicit ConvBaseFunctor(const int& num_spatial_dims) : num_spatial_dims_(num_spatial_dims) {
    bias_op_ = CHECK_JUST(one::OpBuilder("bias_add").Input("a").Input("b").Output("out").Build());
    enable_fused_conv_bias_ =
        ParseBooleanFromEnv("ONEFLOW_KERNEL_ENABLE_CUDNN_FUSED_CONV_BIAS", false);
  }
  virtual ~ConvBaseFunctor() = default;
  Maybe<Tensor> operator()(const std::shared_ptr<one::Tensor>& x,
                           const std::shared_ptr<one::Tensor>& weight,
                           const Optional<one::Tensor>& bias, const std::vector<int32_t>& stride,
                           const std::vector<int32_t>& padding,
                           const std::vector<int32_t>& dilation, const int32_t& groups,
                           const std::string& channel_pos) const {
    std::vector<int32_t> kernel_size_vec(num_spatial_dims_);
    int32_t channel_idx = 1;
    int32_t kernel_idx_offset = 2;
    if (channel_pos == "channels_last") {
      kernel_idx_offset = 1;
      channel_idx = kernel_idx_offset + num_spatial_dims_;
    }

    for (int i = 0; i < num_spatial_dims_; i++) {
      kernel_size_vec.at(i) = ((weight->shape())->At(i + kernel_idx_offset));
    }
    auto& conv_attrs =
        THREAD_CACHED_MUTABLE_ATTR_MAP("filters", "kernel_size", "padding_before", "strides",
                                       "dilation_rate", "groups", "data_format");
    conv_attrs.SetAllAttrs(static_cast<int32_t>(weight->shape()->At(0)), kernel_size_vec, padding,
                           stride, dilation, groups, channel_pos);
    if (bias && enable_fused_conv_bias_) {
      return OpInterpUtil::Dispatch<Tensor>(*conv_bias_op_, {x, weight, JUST(bias)}, conv_attrs);
    }
    const std::shared_ptr<one::Tensor>& conv_out =
        JUST(OpInterpUtil::Dispatch<Tensor>(*conv_op_, {x, weight}, conv_attrs));
    if (bias) {
      return functional::BiasAdd(conv_out, JUST(bias), channel_idx);
    } else {
      return conv_out;
    }
  }

 protected:
  std::shared_ptr<OpExpr> conv_op_;
  std::shared_ptr<OpExpr> bias_op_;
  std::shared_ptr<OpExpr> conv_bias_op_;
  int32_t num_spatial_dims_;
  bool enable_fused_conv_bias_;
};

class Conv1dFunctor : public ConvBaseFunctor {
 public:
  Conv1dFunctor() : ConvBaseFunctor(/*num_spatial_dims_=*/1) {
    conv_op_ =
        CHECK_JUST(one::OpBuilder("conv1d").Input("in").Input("weight").Output("out").Build());
    conv_bias_op_ = CHECK_JUST(
        one::OpBuilder("conv1d").Input("in").Input("weight").Input("bias").Output("out").Build());
  }
};

class Conv2dFunctor : public ConvBaseFunctor {
 public:
  Conv2dFunctor() : ConvBaseFunctor(/*num_spatial_dims_=*/2) {
    conv_op_ =
        CHECK_JUST(one::OpBuilder("conv2d").Input("in").Input("weight").Output("out").Build());
    conv_bias_op_ = CHECK_JUST(
        one::OpBuilder("conv2d").Input("in").Input("weight").Input("bias").Output("out").Build());
  }
};

class Conv3dFunctor : public ConvBaseFunctor {
 public:
  Conv3dFunctor() : ConvBaseFunctor(/*num_spatial_dims_=*/3) {
    conv_op_ =
        CHECK_JUST(one::OpBuilder("conv3d").Input("in").Input("weight").Output("out").Build());
    conv_bias_op_ = CHECK_JUST(
        one::OpBuilder("conv3d").Input("in").Input("weight").Input("bias").Output("out").Build());
  }
};

class DeConvBaseFunctor {
 public:
  explicit DeConvBaseFunctor(const int& num_spatial_dims) : num_spatial_dims_(num_spatial_dims) {
    bias_op_ = CHECK_JUST(one::OpBuilder("bias_add").Input("a").Input("b").Output("out").Build());
  }
  virtual ~DeConvBaseFunctor() = default;
  Maybe<Tensor> operator()(const std::shared_ptr<one::Tensor>& x,
                           const std::shared_ptr<one::Tensor>& weight,
                           const Optional<one::Tensor>& bias, const std::vector<int32_t>& stride,
                           const std::vector<int32_t>& padding,
                           const std::vector<int32_t>& output_padding, const int32_t& groups,
                           const std::vector<int32_t>& dilation,
                           const std::string& data_format) const {
    std::vector<int32_t> kernel_size_vec(num_spatial_dims_);
    int32_t kernel_idx_offset = 2;
    if (data_format == "channels_last") { kernel_idx_offset = 1; }
    for (int i = 0; i < num_spatial_dims_; i++) {
      kernel_size_vec[i] = ((weight->shape())->At(i + kernel_idx_offset));
    }

    auto& deconv_attrs =
        THREAD_CACHED_MUTABLE_ATTR_MAP("filters", "kernel_size", "padding_before", "output_padding",
                                       "strides", "dilation_rate", "groups", "data_format");
    deconv_attrs.SetAllAttrs(static_cast<int32_t>(weight->shape()->At(1) * groups), kernel_size_vec,
                             padding, output_padding, stride, dilation, groups, data_format);
    std::shared_ptr<one::Tensor> deconv_out =
        JUST(OpInterpUtil::Dispatch<Tensor>(*deconv_op_, {x, weight}, deconv_attrs));
    if (bias) {
      auto& bias_attrs = THREAD_CACHED_MUTABLE_ATTR_MAP("axis");
      bias_attrs.SetAllAttrs(static_cast<int32_t>(1));
      return OpInterpUtil::Dispatch<Tensor>(*bias_op_, {deconv_out, JUST(bias)}, bias_attrs);
    } else {
      return deconv_out;
    }
  }

 protected:
  std::shared_ptr<OpExpr> deconv_op_;
  std::shared_ptr<OpExpr> bias_op_;
  int32_t num_spatial_dims_;
};

class DeConv1dFunctor : public DeConvBaseFunctor {
 public:
  DeConv1dFunctor() : DeConvBaseFunctor(/*num_spatial_dims_=*/1) {
    deconv_op_ =
        CHECK_JUST(one::OpBuilder("deconv1d").Input("in").Input("weight").Output("out").Build());
  }
};

class DeConv2dFunctor : public DeConvBaseFunctor {
 public:
  DeConv2dFunctor() : DeConvBaseFunctor(/*num_spatial_dims_=*/2) {
    deconv_op_ =
        CHECK_JUST(one::OpBuilder("deconv2d").Input("in").Input("weight").Output("out").Build());
  }
};

class DeConv3dFunctor : public DeConvBaseFunctor {
 public:
  DeConv3dFunctor() : DeConvBaseFunctor(/*num_spatial_dims_=*/3) {
    deconv_op_ =
        CHECK_JUST(one::OpBuilder("deconv3d").Input("in").Input("weight").Output("out").Build());
  }
};

class EmbeddingReNormFunctor {
 public:
  EmbeddingReNormFunctor() {
    op_ = CHECK_JUST(
        one::OpBuilder("embedding_renorm").Input("in").Input("indices").Output("out").Build());
  }

  Maybe<Tensor> operator()(const std::shared_ptr<one::Tensor>& in,
                           const std::shared_ptr<one::Tensor>& indices, const double& max_norm,
                           const double& norm_type) const {
    CHECK_EQ_OR_RETURN(in->ndim(), 2)
        << Error::RuntimeError() << "The dimension of input should be 2.";
    std::shared_ptr<TensorTuple> outputs = std::make_shared<TensorTuple>(1);
    JUST(oneflow::VectorAt(*outputs, 0)) = in;

    auto& attrs = THREAD_CACHED_MUTABLE_ATTR_MAP("max_norm", "norm_type");
    attrs.SetAllAttrs(max_norm, norm_type);

    JUST(OpInterpUtil::Dispatch(*op_, {in, indices}, outputs.get(), attrs));
    return JUST(oneflow::VectorAt(*outputs, 0));
  }

 private:
  std::shared_ptr<OpExpr> op_;
};

class EmbeddingFunctor {
 public:
  EmbeddingFunctor() {
    op_ = CHECK_JUST(
        one::OpBuilder("embedding").Input("weight").Input("indices").Output("out").Build());
  }
  Maybe<Tensor> operator()(const std::shared_ptr<one::Tensor>& weight,
                           const std::shared_ptr<one::Tensor>& indices,
                           const Optional<int64_t>& padding_idx,
                           const bool& scale_grad_by_freq) const {
    CHECK_EQ_OR_RETURN(weight->ndim(), 2) << "The dimension of weight should be 2";
    int64_t new_padding_idx = -1;
    if (padding_idx.has_value()) { new_padding_idx = JUST(padding_idx); }
    auto& attrs = THREAD_CACHED_MUTABLE_ATTR_MAP("padding_idx", "scale_grad_by_freq");
    attrs.SetAllAttrs(new_padding_idx, scale_grad_by_freq);
    return OpInterpUtil::Dispatch<Tensor>(*op_, {weight, indices}, attrs);
  }

 private:
  std::shared_ptr<OpExpr> op_;
};

class MatMulNoBroadCastFunctor {
 public:
  Maybe<Tensor> operator()(const std::shared_ptr<one::Tensor>& input,
                           const std::shared_ptr<one::Tensor>& mat2) const {
    const auto& input_shape = input->shape();
    const auto& mat2_shape = mat2->shape();
    CHECK_EQ_OR_RETURN(input_shape->NumAxes(), 2)
        << Error::RuntimeError() << "self must be a matrix";
    CHECK_EQ_OR_RETURN(mat2_shape->NumAxes(), 2)
        << Error::RuntimeError() << "mat2 must be a matrix";
    CHECK_EQ_OR_RETURN(input_shape->at(1), mat2_shape->at(0))
        << Error::RuntimeError() << "mat1 and mat2 shapes cannot be multiplied ("
        << std::to_string(input_shape->at(0)) << "x" << std::to_string(input_shape->at(1))
        << " and " << std::to_string(mat2_shape->at(0)) << "x" << std::to_string(mat2_shape->at(1))
        << ")";
    return JUST(functional::MatMul(input, mat2, false, false, 1.0));
  }
};

class MatMulFunctor {
 public:
  MatMulFunctor() {
    matmul_op_ = CHECK_JUST(one::OpBuilder("matmul").Input("a").Input("b").Output("out").Build());
    batch_matmul_op_ =
        CHECK_JUST(one::OpBuilder("batch_matmul").Input("a").Input("b").Output("out").Build());
    bcast_matmul_op_ =
        CHECK_JUST(one::OpBuilder("broadcast_matmul").Input("a").Input("b").Output("out").Build());
  }
  Maybe<Tensor> operator()(const std::shared_ptr<one::Tensor>& a,
                           const std::shared_ptr<one::Tensor>& b, const bool& transpose_a,
                           const bool& transpose_b, const double& alpha) const {
    const auto& a_shape = a->shape();
    const auto& b_shape = b->shape();

    CHECK_GE_OR_RETURN(a_shape->NumAxes(), 1)
        << Error::RuntimeError() << "Tensor a's dim should >= 1";
    CHECK_GE_OR_RETURN(b_shape->NumAxes(), 1)
        << Error::RuntimeError() << "Tensor b's dim should >= 1";

    auto& attrs = THREAD_CACHED_MUTABLE_ATTR_MAP("transpose_a", "transpose_b", "alpha");
    attrs.SetAllAttrs(transpose_a, transpose_b, alpha);
    const int64_t a_num_axes = a_shape->NumAxes();
    const int64_t b_num_axes = b_shape->NumAxes();
    if (a_num_axes == 1 && b_num_axes == 2) { return VectorMatrixProduct(a, b); }
    if (a_num_axes == 2 && b_num_axes == 1) { return MatrixVectorProduct(a, b); }
    if (a_num_axes == 2 && b_num_axes == 2) {
      return OpInterpUtil::Dispatch<Tensor>(*matmul_op_, {a, b}, attrs);
    }
    if (a_num_axes == b_num_axes) {
      bool if_batch_matmul = true;
      for (int i = 0; i < a_num_axes - 2; ++i) {
        if (a_shape->At(i) != b_shape->At(i)) {
          if_batch_matmul = false;
          break;
        }
      }
      if (if_batch_matmul) {
        return OpInterpUtil::Dispatch<Tensor>(*batch_matmul_op_, {a, b}, attrs);
      }
    }
    return OpInterpUtil::Dispatch<Tensor>(*bcast_matmul_op_, {a, b}, attrs);
  }

 private:
  std::shared_ptr<OpExpr> matmul_op_;
  std::shared_ptr<OpExpr> batch_matmul_op_;
  std::shared_ptr<OpExpr> bcast_matmul_op_;
};

class BatchMatMulFunctor {
 public:
  BatchMatMulFunctor() {
    batch_matmul_op_ =
        CHECK_JUST(one::OpBuilder("batch_matmul").Input("a").Input("b").Output("out").Build());
  }
  Maybe<Tensor> operator()(const std::shared_ptr<one::Tensor>& a,
                           const std::shared_ptr<one::Tensor>& b, const bool& transpose_a,
                           const bool& transpose_b, const double& alpha) const {
    const auto& a_shape = a->shape();
    const auto& b_shape = b->shape();
    CHECK_EQ_OR_RETURN(a_shape->NumAxes(), 3)
        << Error::RuntimeError() << "Expected 3-dimensional tensor, but got " << a_shape->NumAxes()
        << "-dimensional tensor for argument #1";
    CHECK_EQ_OR_RETURN(b_shape->NumAxes(), 3)
        << Error::RuntimeError() << "Expected 3-dimensional tensor, but got " << b_shape->NumAxes()
        << "-dimensional tensor for argument #2";
    CHECK_EQ_OR_RETURN(a_shape->At(0), b_shape->At(0))
        << Error::RuntimeError() << "Batch dim not match, please check input!";
    const int64_t matmul_dim_a = transpose_a ? a_shape->At(1) : a_shape->At(2);
    const int64_t matmul_dim_b = transpose_b ? b_shape->At(2) : b_shape->At(1);
    CHECK_EQ_OR_RETURN(matmul_dim_a, matmul_dim_b)
        << Error::RuntimeError() << "Matmul dim not match, got " << matmul_dim_a << " of mat1 and "
        << matmul_dim_b << " of mat2, please check input!";
    auto& attrs = THREAD_CACHED_MUTABLE_ATTR_MAP("transpose_a", "transpose_b", "alpha");
    attrs.SetAllAttrs(transpose_a, transpose_b, alpha);
    return OpInterpUtil::Dispatch<Tensor>(*batch_matmul_op_, {a, b}, attrs);
  }

 private:
  std::shared_ptr<OpExpr> batch_matmul_op_;
};

class VectorMatrixProductFunctor {
 public:
  VectorMatrixProductFunctor() {
    vector_matrix_product_op_ = CHECK_JUST(
        one::OpBuilder("vector_matrix_product").Input("a").Input("b").Output("out").Build());
  }
  Maybe<Tensor> operator()(const std::shared_ptr<one::Tensor>& vec,
                           const std::shared_ptr<one::Tensor>& input) const {
    const auto& vec_shape = vec->shape();
    const auto& input_shape = input->shape();
    CHECK_OR_RETURN(input_shape->NumAxes() == 2 && vec_shape->NumAxes() == 1)
        << Error::RuntimeError() << "vector @ matrix expected, got "
        << "1, " << input_shape->NumAxes() << ", " << vec_shape->NumAxes();
    CHECK_EQ_OR_RETURN(vec_shape->at(0), input_shape->at(0))
        << Error::RuntimeError() << "size mismatch, got " << 1 << ", "
        << std::to_string(vec_shape->at(0)) << " x " << std::to_string(input_shape->at(0)) << ", "
        << std::to_string(input_shape->at(1));
    return OpInterpUtil::Dispatch<Tensor>(*vector_matrix_product_op_, {vec, input});
  }

 private:
  std::shared_ptr<OpExpr> vector_matrix_product_op_;
};

class TensorDotIntDimsFunctor {
 public:
  Maybe<Tensor> operator()(const std::shared_ptr<Tensor>& a, const std::shared_ptr<Tensor>& b,
                           const int32_t dims) const {
    CHECK_GE_OR_RETURN(dims, 0) << Error::RuntimeError()
                                << "tensordot expects dims >= 0, but got dims=" << dims;
    CHECK_LE_OR_RETURN(dims, a->ndim())
        << Error::RuntimeError() << "tensordot expects dims <= a.ndim which is " << a->ndim()
        << ", but got " << dims;
    CHECK_LE_OR_RETURN(dims, b->ndim())
        << Error::RuntimeError() << "tensordot expects dims <= b.ndim which is " << b->ndim()
        << ", but got " << dims;
    std::vector<int32_t> dot_dims_a(dims), dot_dims_b(dims);
    for (int32_t i = 0; i < dims; i++) {
      dot_dims_a[i] = a->ndim() - dims + i;
      dot_dims_b[i] = i;
    }
    return JUST(functional::TensorDot(a, b, dot_dims_a, dot_dims_b));
  }
};

class TensorDotFunctor {
 public:
  Maybe<Tensor> operator()(const std::shared_ptr<Tensor>& a, const std::shared_ptr<Tensor>& b,
                           const std::vector<int32_t>& dims_a,
                           const std::vector<int32_t>& dims_b) const {
    // dims_a and dims_b represent dim indices to calculate dot, and are copied to variables
    // dot_dims_a and dot_dims_b when they need to be modified
    CHECK_EQ_OR_RETURN(dims_a.size(), dims_b.size())
        << Error::RuntimeError() << "both dimension lists should have same length, got "
        << dims_a.size() << " and " << dims_b.size();

    // dims_a.size() == dims_b.size(), and specially treat if both are empty
    if (dims_a.empty()) {
      DimVector shape_sum(a->ndim() + b->ndim());
      for (int64_t i = 0; i < a->ndim(); i++) { shape_sum[i] = a->shape()->At(i); }
      for (int64_t i = 0; i < b->ndim(); i++) { shape_sum[i + a->ndim()] = b->shape()->At(i); }
      std::shared_ptr<Tensor> reshape_a = JUST(Reshape(a, Shape(DimVector{-1, 1})));
      std::shared_ptr<Tensor> reshape_b = JUST(Reshape(b, Shape(DimVector{1, -1})));
      return JUST(Reshape(JUST(functional::MatMul(reshape_a, reshape_b, false, false, 1.0)),
                          Shape(DimVector(shape_sum.begin(), shape_sum.end()))));
    }
    std::vector<int32_t> dot_dims_a(dims_a.begin(), dims_a.end());
    std::vector<int32_t> dot_dims_b(dims_b.begin(), dims_b.end());
    for (int64_t i = 0; i < dot_dims_a.size(); i++) {
      dot_dims_a[i] = JUST(maybe_wrap_dim(dot_dims_a[i], a->ndim()));
      dot_dims_b[i] = JUST(maybe_wrap_dim(dot_dims_b[i], b->ndim()));
    }
    std::vector<bool> if_dot_dims_a(a->ndim(), false);
    std::vector<bool> if_dot_dims_b(b->ndim(), false);
    for (const int32_t dim_idx : dot_dims_a) {
      CHECK_EQ_OR_RETURN(if_dot_dims_a[dim_idx], false)
          << Error::RuntimeError() << "dim " << dim_idx
          << " appears multiple times in the list of dims";
      if_dot_dims_a[dim_idx] = true;
    }
    for (const int32_t dim_idx : dot_dims_b) {
      CHECK_EQ_OR_RETURN(if_dot_dims_b[dim_idx], false)
          << Error::RuntimeError() << "dim " << dim_idx
          << " appears multiple times in the list of dims";
      if_dot_dims_b[dim_idx] = true;
    }

    std::vector<int32_t> broadcast_dims_a, broadcast_dims_b;
    for (int64_t i = 0; i < dot_dims_a.size(); i++) {
      int64_t size_a = a->shape()->At(dot_dims_a[i]);
      int64_t size_b = b->shape()->At(dot_dims_b[i]);
      if (size_a == 1 && size_b > 1) {
        broadcast_dims_b.emplace_back(dot_dims_b[i]);
      } else if (size_b == 1 && size_a > 1) {
        broadcast_dims_a.emplace_back(dot_dims_a[i]);
      } else {
        CHECK_EQ_OR_RETURN(size_a, size_b)
            << Error::RuntimeError() << "contracted dimensions need to match, but first has size "
            << size_a << " in dim " << dot_dims_a[i] << " and second has size " << size_b
            << " in dim " << dot_dims_b[i];
      }
    }

    // calculate ReduceSum for broadcasting of some axis
    std::shared_ptr<Tensor> reduced_sum_a = a;
    std::shared_ptr<Tensor> reduced_sum_b = b;
    if (!broadcast_dims_a.empty())
      reduced_sum_a = JUST(functional::ReduceSum(a, broadcast_dims_a, true));
    if (!broadcast_dims_b.empty())
      reduced_sum_b = JUST(functional::ReduceSum(b, broadcast_dims_b, true));

    // int64_t non_dot_size_a = 1, non_dot_size_b = 1;
    std::vector<int32_t> non_dot_shape_a, non_dot_shape_b;
    non_dot_shape_a.reserve(a->ndim() - dot_dims_a.size() + b->ndim() - dot_dims_b.size());
    non_dot_shape_b.reserve(b->ndim() - dot_dims_b.size());

    std::vector<int32_t> permuted_dims_a, permuted_dims_b;
    permuted_dims_a.reserve(a->ndim());
    permuted_dims_b.reserve(b->ndim());

    for (int32_t i = 0; i < a->ndim(); i++) {
      if (!if_dot_dims_a[i]) {
        permuted_dims_a.emplace_back(i);
        // non_dot_size_a *= reduced_sum_a->shape()->At(i);
        non_dot_shape_a.emplace_back(reduced_sum_a->shape()->At(i));
      }
    }

    for (const int32_t dim_idx : dot_dims_a) permuted_dims_a.emplace_back(dim_idx);
    for (const int32_t dim_idx : dot_dims_b) permuted_dims_b.emplace_back(dim_idx);

    for (int32_t i = 0; i < b->ndim(); i++) {
      if (!if_dot_dims_b[i]) {
        permuted_dims_b.emplace_back(i);
        // non_dot_size_b *= reduced_sum_b->shape()->At(i);
        non_dot_shape_b.emplace_back(reduced_sum_b->shape()->At(i));
      }
    }
    non_dot_shape_a.insert(non_dot_shape_a.end(), non_dot_shape_b.begin(), non_dot_shape_b.end());

    int64_t dot_size = 1;
    for (const int32_t dim_idx : dot_dims_a) dot_size *= reduced_sum_a->shape()->At(dim_idx);
    std::shared_ptr<Tensor> permuted_a = JUST(
        Reshape(JUST(Permute(reduced_sum_a, permuted_dims_a)), Shape(DimVector({-1, dot_size}))));
    std::shared_ptr<Tensor> permuted_b = JUST(
        Reshape(JUST(Permute(reduced_sum_b, permuted_dims_b)), Shape(DimVector({dot_size, -1}))));

    return Reshape(JUST(functional::MatMul(permuted_a, permuted_b, false, false, 1.0)),
                   Shape(DimVector({non_dot_shape_a.begin(), non_dot_shape_a.end()})));
  }
};

class FusedMLPFunctor {
 public:
  FusedMLPFunctor() {
#if CUDA_VERSION >= 11060
    fused_op_.resize(kMaxInputCount /*the maximum number of inputs*/);
    for (int n = 1; n < fused_op_.size(); ++n) {
      fused_op_[n] = CHECK_JUST(one::OpBuilder("cublas_fused_mlp")
                                    .Input("x")
                                    .Input("weights", n)
                                    .Input("biases", n)
                                    .Output("out")
                                    .Output("cublas_aux", n)
                                    .Output("hidden", n)
                                    .Build());
    }
#endif
  }
  Maybe<Tensor> operator()(const std::shared_ptr<one::Tensor>& x, const TensorTuple& weights,
                           const TensorTuple& biases, bool skip_final_activation) const {
    const int64_t weight_size = weights.size();
    const int64_t bias_size = biases.size();
    CHECK_GE_OR_RETURN(weight_size, 1)
        << Error::RuntimeError() << "The number of weights should be greater equal than 1. ";
    CHECK_EQ_OR_RETURN(weight_size, bias_size)
        << Error::RuntimeError() << "The number of weights should be equal to biases. ";
    int64_t n = 0, k = 0;
    /*
    x: (m, k)
    weight: (n, k) need transpose
    bias: (n)
    */
    const auto& x_shape = x->shape();
    k = x_shape->At(x_shape->NumAxes() - 1);
    for (int64_t i = 0; i < weight_size; i++) {
      const auto& weight_shape = weights[i]->shape();
      const auto& bias_shape = biases[i]->shape();

      // TODO(): Support Fused batch/broadcast matmul.
      CHECK_GE_OR_RETURN(weight_shape->NumAxes(), 2)
          << Error::RuntimeError() << "Weight's dim size should >= 2";
      CHECK_EQ_OR_RETURN(bias_shape->NumAxes(), 1)
          << Error::RuntimeError() << "Bias's dim size should == 1";

      n = weight_shape->At(0);
      CHECK_EQ_OR_RETURN(bias_shape->At(0), n)
          << Error::RuntimeError() << "Bias's dim is not equal to weight's first dim. ";
      CHECK_EQ_OR_RETURN(weight_shape->At(1), k)
          << Error::RuntimeError() << "weight's second dim should be equal to input's second dim. ";

      // Set for next layer.
      k = n;
    }

#if CUDA_VERSION >= 11060
    DeviceType device_type{};
    if (x->is_global()) {
      device_type = JUST(x->parallel_desc())->device_type();
    } else {
      device_type = JUST(x->device())->enum_type();
    }

    if ((device_type == DeviceType::kCUDA) && (weight_size <= kMaxInputCount)
        && (!ParseBooleanFromEnv("ONEFLOW_FUNCTOR_DISABLE_FUSED_MLP", false))) {
      TensorTuple input(2 * weight_size + 1);
      input[0] = x;
      std::copy(weights.begin(), weights.end(), input.begin() + 1);
      std::copy(biases.begin(), biases.end(), input.begin() + 1 + weight_size);

      auto& attrs = THREAD_CACHED_MUTABLE_ATTR_MAP("skip_final_activation");
      attrs.SetAllAttrs(skip_final_activation);
      return OpInterpUtil::Dispatch<Tensor>(*fused_op_[weight_size], input, attrs);
    }
#endif  // CUDA_VERSION >= 11060

    // Fall back to Naive matmul + bias_add + relu
    std::shared_ptr<one::Tensor> out = x;
    for (int32_t layer_idx = 0; layer_idx < weight_size; layer_idx++) {
      out = JUST(
          functional::BiasAdd(JUST(functional::MatMul(out, weights[layer_idx], false, true, 1.0)),
                              biases[layer_idx], x->shape()->NumAxes() - 1));
      if ((layer_idx != weight_size - 1) || (!skip_final_activation)) {
        /*
        When it is not last dense layer, or it is last dense layer and skip_final_activate=False,
        we add relu Layer.
        */
        out = JUST(functional::Relu(out, false));
      }
    }
    return out;
  }

 private:
#if CUDA_VERSION >= 11060
  std::vector<std::shared_ptr<OpExpr>> fused_op_;
#endif
};

class FusedMatmulBiasAddReluDropoutFunctor {
 public:
  FusedMatmulBiasAddReluDropoutFunctor() {
#if CUDA_VERSION >= 11060
    fused_op_.resize(kMaxInputCount /*the maximum number of inputs*/);
    for (int n = 1; n < fused_op_.size(); ++n) {
      fused_op_[n] = CHECK_JUST(one::OpBuilder("fused_matmul_bias_add_relu_dropout")
                                    .Input("x")
                                    .Input("weights", n)
                                    .Input("biases", n)
                                    .Output("out")
                                    .Output("cublas_aux", n)
                                    .Output("hidden", n)
                                    .Build());
    }
#endif
  }
  Maybe<Tensor> operator()(const std::shared_ptr<one::Tensor>& x, const TensorTuple& weights,
                           const TensorTuple& biases, bool skip_final_activation,
                           const std::vector<float>& dropout_rate_list,
                           const Optional<one::Generator>& generator) const {
    const int64_t weight_size = weights.size();
    const int64_t bias_size = biases.size();
    CHECK_GE_OR_RETURN(weight_size, 1)
        << Error::RuntimeError() << "The number of weights should be greater equal than 1. ";
    CHECK_EQ_OR_RETURN(weight_size, bias_size)
        << Error::RuntimeError() << "The number of weights should be equal to biases. ";
    CHECK_EQ_OR_RETURN(weight_size, dropout_rate_list.size())
        << Error::RuntimeError()
        << "The dropout rate list length should be equal to the number of weights. ";
    int64_t n = 0, k = 0;
    /*
    x: (m, k)
    weight: (n, k) need transpose
    bias: (n)
    */
    const auto& x_shape = x->shape();
    k = x_shape->At(1);
    const auto gen = generator.value_or(JUST(one::DefaultAutoGenerator()));
    const auto& dropout_state = std::make_shared<FusedDropoutKernelState>(gen);
    for (int64_t i = 0; i < weight_size; i++) {
      CHECK_GE_OR_RETURN(dropout_rate_list[i], 0.0f)
          << Error::RuntimeError() << "Dropout rate should be >= 0.0";

      const auto& weight_shape = weights[i]->shape();
      const auto& bias_shape = biases[i]->shape();
      // TODO(): Support Fused batch/broadcast matmul.
      CHECK_EQ_OR_RETURN(weight_shape->NumAxes(), 2) << "Weight's dim should == 2";
      CHECK_EQ_OR_RETURN(bias_shape->NumAxes(), 1) << "Bias's dim should == 1";

      n = weight_shape->At(0);
      CHECK_EQ_OR_RETURN(bias_shape->At(0), n) << "Bias's dim is not equal to weight's last dim. ";
      CHECK_EQ_OR_RETURN(weight_shape->At(1), k)
          << "weight's first dim should be equal to input's last dim. ";
      // Set for next layer.
      k = n;
    }

#if CUDA_VERSION >= 11060
    DeviceType device_type{};
    if (x->is_global()) {
      device_type = JUST(x->parallel_desc())->device_type();
    } else {
      device_type = JUST(x->device())->enum_type();
    }

    if ((device_type == DeviceType::kCUDA) && (weight_size <= kMaxInputCount)
        && (!ParseBooleanFromEnv("ONEFLOW_FUNCTOR_DISABLE_FUSED_MLP", false))) {
      TensorTuple input(2 * weight_size + 1);
      input[0] = x;
      std::copy(weights.begin(), weights.end(), input.begin() + 1);
      std::copy(biases.begin(), biases.end(), input.begin() + 1 + weight_size);
      auto& attrs = THREAD_CACHED_MUTABLE_ATTR_MAP("skip_final_activation", "dropout_rate_list");
      attrs.SetAllAttrs(skip_final_activation, dropout_rate_list);
      return OpInterpUtil::Dispatch<Tensor>(*fused_op_[weight_size], input,
                                            OpExprInterpContext(attrs, dropout_state));
    }
#endif  // CUDA_VERSION >= 11060

    // Fall back to Naive matmul + bias_add + relu + dropout
    std::shared_ptr<one::Tensor> out = x;
    for (int32_t layer_idx = 0; layer_idx < weight_size; layer_idx++) {
      out = JUST(
          functional::BiasAdd(JUST(functional::MatMul(out, weights[layer_idx], false, true, 1.0)),
                              biases[layer_idx], 1));
      if ((layer_idx != weight_size - 1) || !skip_final_activation) {
        out = JUST(functional::Relu(out, false));
        out = JUST(functional::Dropout(out, JUST(VectorAt(dropout_rate_list, layer_idx)),
                                       /*training=*/true,
                                       /*inplace=*/false,
                                       /*generator=*/gen, /*addend=*/NullOpt));
      } else {
        out = JUST(functional::Dropout(out, JUST(VectorAt(dropout_rate_list, layer_idx)),
                                       /*training=*/true,
                                       /*inplace=*/false,
                                       /*generator=*/gen, /*addend=*/NullOpt));
      }
    }
    return out;
  }

 private:
#if CUDA_VERSION >= 11060
  std::vector<std::shared_ptr<OpExpr>> fused_op_;
#endif
};

class LayerNormFunctor {
 public:
  LayerNormFunctor() {
    op_ = CHECK_JUST(one::OpBuilder("layer_norm")
                         .Input("x")
                         .Output("y")
                         .Output("mean")
                         .Output("inv_variance")
                         .Build());
  }
  Maybe<Tensor> operator()(const std::shared_ptr<one::Tensor>& x, const int64_t& begin_norm_axis,
                           const int64_t& begin_params_axis, const double& epsilon) const {
    auto& attrs = THREAD_CACHED_MUTABLE_ATTR_MAP("begin_norm_axis", "begin_params_axis", "epsilon",
                                                 "center", "scale");
    attrs.SetAllAttrs(begin_norm_axis, begin_params_axis, epsilon, false, false);
    return OpInterpUtil::Dispatch<Tensor>(*op_, {x}, attrs);
  }

 private:
  std::shared_ptr<OpExpr> op_;
};

class LayerNormAffineFunctor {
 public:
  LayerNormAffineFunctor() {
    op_ = CHECK_JUST(one::OpBuilder("layer_norm")
                         .Input("x")
                         .Input("gamma")
                         .Input("beta")
                         .Output("y")
                         .Output("mean")
                         .Output("inv_variance")
                         .Build());
  }
  Maybe<Tensor> operator()(const std::shared_ptr<one::Tensor>& x,
                           const std::shared_ptr<one::Tensor>& gamma,
                           const std::shared_ptr<one::Tensor>& beta, const int64_t& begin_norm_axis,
                           const int64_t& begin_params_axis, const double& epsilon) const {
    auto& attrs = THREAD_CACHED_MUTABLE_ATTR_MAP("begin_norm_axis", "begin_params_axis", "epsilon",
                                                 "center", "scale");
    attrs.SetAllAttrs(begin_norm_axis, begin_params_axis, epsilon, true, true);
    return OpInterpUtil::Dispatch<Tensor>(*op_, {x, gamma, beta}, attrs);
  }

 private:
  std::shared_ptr<OpExpr> op_;
};

class GroupNormFunctor {
 public:
  GroupNormFunctor() {
    op_ = CHECK_JUST(one::OpBuilder("group_norm")
                         .Input("x")
                         .Output("y")
                         .Output("mean")
                         .Output("inv_variance")
                         .Attr("affine", false)
                         .Build());
    affine_op_ = CHECK_JUST(one::OpBuilder("group_norm")
                                .Input("x")
                                .Input("gamma")
                                .Input("beta")
                                .Output("y")
                                .Output("mean")
                                .Output("inv_variance")
                                .Attr("affine", true)
                                .Build());
  }
  Maybe<Tensor> operator()(const std::shared_ptr<one::Tensor>& x,
                           const Optional<one::Tensor>& gamma, const Optional<one::Tensor>& beta,
                           const bool affine, const int32_t num_groups, const double& epsilon,
                           const std::string& data_format, const std::string& activation) const {
    auto& attrs =
        THREAD_CACHED_MUTABLE_ATTR_MAP("num_groups", "epsilon", "data_format", "activation");
    attrs.SetAllAttrs(num_groups, epsilon, data_format, activation);
    if (affine) {
      return OpInterpUtil::Dispatch<Tensor>(*affine_op_, {x, JUST(gamma), JUST(beta)}, attrs);
    } else {
      return OpInterpUtil::Dispatch<Tensor>(*op_, {x}, attrs);
    }
  }

 private:
  std::shared_ptr<OpExpr> op_;
  std::shared_ptr<OpExpr> affine_op_;
};

class PixelShuffleFunctor {
 public:
  PixelShuffleFunctor() {}
  Maybe<Tensor> operator()(const std::shared_ptr<one::Tensor>& x, const int64_t& h_upscale_factor,
                           const int64_t& w_upscale_factor) const {
    CHECK_OR_RETURN(x->ndim() == 4) << Error::RuntimeError() << "Only Accept 4D Tensor";
    const int64_t batch = x->shape()->At(0);
    const int64_t channel = x->shape()->At(1);
    const int64_t height = x->shape()->At(2);
    const int64_t width = x->shape()->At(3);
    std::shared_ptr<one::Tensor> out;
    CHECK_OR_RETURN(channel % (h_upscale_factor * w_upscale_factor) == 0)
        << Error::RuntimeError()
        << "The channels of input tensor must be divisible by (upscale_factor * upscale_factor) or "
           "(h_upscale_factor * w_upscale_factor)";
    const int64_t new_c = static_cast<int>(channel / (h_upscale_factor * w_upscale_factor));
    std::vector<int32_t> permute_vec = {0, 1, 4, 2, 5, 3};
    std::vector<int64_t> reshape_vec_1 = {batch, new_c, h_upscale_factor * w_upscale_factor, height,
                                          width};
    Shape reshape_1(DimVector(reshape_vec_1.begin(), reshape_vec_1.end()));
    std::vector<int64_t> reshape_vec_2 = {batch,  new_c, h_upscale_factor, w_upscale_factor,
                                          height, width};
    Shape reshape_2(DimVector(reshape_vec_2.begin(), reshape_vec_2.end()));
    std::vector<int64_t> reshape_vec_3 = {batch, new_c, height * h_upscale_factor,
                                          width * w_upscale_factor};
    Shape reshape_3(DimVector(reshape_vec_3.begin(), reshape_vec_3.end()));
    out = JUST(Reshape(x, reshape_1));
    out = JUST(Reshape(out, reshape_2));
    out = JUST(Permute(out, permute_vec));
    out = JUST(Reshape(out, reshape_3));
    return out;
  }
};

class TFPoolNDFunctor {
 public:
  TFPoolNDFunctor() = default;
  virtual ~TFPoolNDFunctor() = default;
  Maybe<Tensor> operator()(const std::shared_ptr<one::Tensor>& x,
                           const std::vector<int32_t>& kernel_size,
                           const std::vector<int32_t>& strides, const std::string& padding,
                           const std::vector<int32_t>& padding_before,
                           const std::vector<int32_t>& padding_after,
                           const std::string& data_format, const bool& ceil_mode) const {
    auto& attrs =
        THREAD_CACHED_MUTABLE_ATTR_MAP("pool_size", "strides", "padding", "padding_before",
                                       "padding_after", "data_format", "ceil_mode");
    attrs.SetAllAttrs(kernel_size, strides, padding, padding_before, padding_after, data_format,
                      ceil_mode);
    return OpInterpUtil::Dispatch<Tensor>(*op_, {x}, attrs);
  }

 protected:
  std::shared_ptr<OpExpr> op_;
};

class MaxPoolNDFunctor {
 public:
  MaxPoolNDFunctor() = default;
  virtual ~MaxPoolNDFunctor() = default;
  Maybe<TensorTuple> operator()(const std::shared_ptr<one::Tensor>& x,
                                const std::vector<int32_t>& kernel_size,
                                const Optional<std::vector<int32_t>>& stride,
                                const std::vector<int32_t>& padding,
                                const std::vector<int32_t>& dilation, const bool& return_indices,
                                const bool& ceil_mode, const std::string& data_format) const {
    if (x->ndim() == 4 && data_format == "channels_last") {
      if (!return_indices && dilation.at(0) == 1 && dilation.at(1) == 1) {
        // legacy tf style maxpool2d , use cudnn implementation
        // with high performance but do not support dilation/return_indices
        std::vector<int32_t> padding_before{padding.at(0), padding.at(1)};
        std::vector<int32_t> padding_after{padding.at(0), padding.at(1)};

        auto& attrs =
            THREAD_CACHED_MUTABLE_ATTR_MAP("pool_size", "strides", "padding", "padding_before",
                                           "padding_after", "data_format", "ceil_mode");
        attrs.SetAllAttrs(kernel_size, stride ? *JUST(stride) : kernel_size,
                          std::string("customized"), padding_before, padding_after, data_format,
                          ceil_mode);
        TensorTuple output;
        output.emplace_back(JUST(OpInterpUtil::Dispatch<Tensor>(*tf_maxpool_op_, {x}, attrs)));
        return output;
      }
    }

    auto& attrs = THREAD_CACHED_MUTABLE_ATTR_MAP("kernel_size", "padding", "stride", "dilation",
                                                 "data_format", "return_indices", "ceil_mode");
    // If stride is None, we set it as kernel_size to align Pytorch.
    attrs.SetAllAttrs(kernel_size, padding, stride ? *JUST(stride) : kernel_size, dilation,
                      data_format, return_indices, ceil_mode);
    return OpInterpUtil::Dispatch<TensorTuple>(*op_, {x}, attrs);
  }

 protected:
  std::shared_ptr<OpExpr> op_;
  std::shared_ptr<OpExpr> tf_maxpool_op_;
};

class TFAvgPool2DFunctor : public TFPoolNDFunctor {
 public:
  TFAvgPool2DFunctor() {
    op_ = CHECK_JUST(one::OpBuilder("tf_avg_pool_2d").Input("x").Output("y").Build());
  }
};

class MaxPool1DFunctor : public MaxPoolNDFunctor {
 public:
  MaxPool1DFunctor() {
    op_ = CHECK_JUST(one::OpBuilder("max_pool_1d").Input("x").Output("y").Output("indice").Build());
  }
};

class MaxPool2DFunctor : public MaxPoolNDFunctor {
 public:
  MaxPool2DFunctor() {
    op_ = CHECK_JUST(one::OpBuilder("max_pool_2d").Input("x").Output("y").Output("indice").Build());
    tf_maxpool_op_ = CHECK_JUST(one::OpBuilder("tf_max_pool_2d").Input("x").Output("y").Build());
  }
};

class MaxPool3DFunctor : public MaxPoolNDFunctor {
 public:
  MaxPool3DFunctor() {
    op_ = CHECK_JUST(one::OpBuilder("max_pool_3d").Input("x").Output("y").Output("indice").Build());
  }
};

template<int N>
class MaxUnpoolNDFunctor {
 public:
  MaxUnpoolNDFunctor()
      : op_(CHECK_JUST(one::OpBuilder(fmt::format("max_unpool_{}d", N))
                           .Input("x")
                           .Input("indices")
                           .Output("y")
                           .Build())){};
  Maybe<Tensor> operator()(const std::shared_ptr<one::Tensor>& x,
                           const std::shared_ptr<one::Tensor>& indices,
                           const std::vector<int32_t>& kernel_size,
                           const Optional<std::vector<int32_t>>& stride,
                           const std::vector<int32_t>& padding,
                           const Optional<Shape>& output_size) const {
    const auto fmt_error_msg = [](const std::string& name, int32_t num, bool check_element) {
      if (check_element) {
        return fmt::format("each element in `{}` must be greater than 0, got {}", name, num);
      }
      return fmt::format("`{}` must be an integer or a list of {} integers", name, N);
    };

    CHECK_EQ_OR_RETURN(kernel_size.size(), N) << fmt_error_msg("kernel_size", N, false);
    for (int32_t pool_dim : kernel_size) {
      CHECK_GT_OR_RETURN(pool_dim, 0) << fmt_error_msg("kernel_size", pool_dim, true);
    }

    if (stride) {
      CHECK_EQ_OR_RETURN(JUST(stride)->size(), N) << fmt_error_msg("stride", N, false);
      for (int32_t stride_dim : *JUST(stride)) {
        CHECK_GT_OR_RETURN(stride_dim, 0) << fmt_error_msg("stride", stride_dim, true);
      }
    }
    for (int32_t i = 0; i < padding.size(); i++) {
      CHECK_GE_OR_RETURN(kernel_size[i], 2 * padding[i])
          << "pad should be smaller than half of kernel size";
    }

    auto& attrs = THREAD_CACHED_MUTABLE_ATTR_MAP("kernel_size", "padding", "stride",
                                                 "has_output_size", "output_size");
    attrs.SetAllAttrs(kernel_size, padding, stride ? *JUST(stride) : kernel_size,
                      output_size.has_value(),
                      output_size.has_value() ? *JUST(output_size) : Shape());
    return OpInterpUtil::Dispatch<Tensor>(*op_, {x, indices}, attrs);
  }

 protected:
  std::shared_ptr<OpExpr> op_;
};

class AdaptivePoolNDFunctor {
 public:
  AdaptivePoolNDFunctor() = default;
  virtual ~AdaptivePoolNDFunctor() = default;
  Maybe<Tensor> operator()(const std::shared_ptr<one::Tensor>& x,
                           const std::vector<int64_t>& output_size) const {
    auto& attrs = THREAD_CACHED_MUTABLE_ATTR_MAP("output_size");
    attrs.SetAllAttrs(output_size);
    return OpInterpUtil::Dispatch<Tensor>(*op_, {x}, attrs);
  }

 protected:
  std::shared_ptr<OpExpr> op_;
};

class AdaptiveAvgPool1DFunctor : public AdaptivePoolNDFunctor {
 public:
  AdaptiveAvgPool1DFunctor() {
    op_ = CHECK_JUST(one::OpBuilder("adaptive_avg_pool1d").Input("x").Output("y").Build());
  }
};

class AdaptiveAvgPool2DFunctor : public AdaptivePoolNDFunctor {
 public:
  AdaptiveAvgPool2DFunctor() {
    op_ = CHECK_JUST(one::OpBuilder("adaptive_avg_pool2d").Input("x").Output("y").Build());
  }
};

class AdaptiveAvgPool3DFunctor : public AdaptivePoolNDFunctor {
 public:
  AdaptiveAvgPool3DFunctor() {
    op_ = CHECK_JUST(one::OpBuilder("adaptive_avg_pool3d").Input("x").Output("y").Build());
  }
};

class AdaptiveMaxPoolBaseFunctor {
 public:
  AdaptiveMaxPoolBaseFunctor() = default;
  virtual ~AdaptiveMaxPoolBaseFunctor() = default;
  Maybe<TensorTuple> operator()(const std::shared_ptr<one::Tensor>& x,
                                const std::vector<int64_t>& output_size) const {
    auto& attrs = THREAD_CACHED_MUTABLE_ATTR_MAP("output_size");
    attrs.SetAllAttrs(output_size);
    return OpInterpUtil::Dispatch<TensorTuple>(*op_, {x}, attrs);
  }

 protected:
  std::shared_ptr<OpExpr> op_;
};

class AdaptiveMaxPool1DFunctor : public AdaptiveMaxPoolBaseFunctor {
 public:
  AdaptiveMaxPool1DFunctor() {
    op_ = CHECK_JUST(
        one::OpBuilder("adaptive_max_pool1d").Input("x").Output("y").Output("index").Build());
  }
};

class AdaptiveMaxPool2DFunctor : public AdaptiveMaxPoolBaseFunctor {
 public:
  AdaptiveMaxPool2DFunctor() {
    op_ = CHECK_JUST(
        one::OpBuilder("adaptive_max_pool2d").Input("x").Output("y").Output("index").Build());
  }
};

class AdaptiveMaxPool3DFunctor : public AdaptiveMaxPoolBaseFunctor {
 public:
  AdaptiveMaxPool3DFunctor() {
    op_ = CHECK_JUST(
        one::OpBuilder("adaptive_max_pool3d").Input("x").Output("y").Output("index").Build());
  }
};
class LossFunctorBase {
 public:
  Maybe<Tensor> apply_reduction(const Maybe<Tensor>& x, const std::string& reduction) const {
    CHECK_OR_RETURN(reduction == "none" || reduction == "sum" || reduction == "mean")
        << Error::RuntimeError() << "Reduction should be none, sum or mean.";
    if (reduction == "sum") { return functional::ReduceSum(JUST(x), {}, false); }
    if (reduction == "mean") { return functional::ReduceMean(JUST(x), {}, false); }
    return x;
  }

 protected:
  LossFunctorBase() = default;
  virtual ~LossFunctorBase() = default;
};

class MseLossFunctor : public LossFunctorBase {
 public:
  MseLossFunctor() {}
  Maybe<Tensor> operator()(const std::shared_ptr<one::Tensor>& input,
                           const std::shared_ptr<one::Tensor>& target,
                           const std::string& reduction) const {
    const auto out = sequence_function(functional::Sub)
                         .then(functional::Square)
                         .call(input, target, /*alpha=*/1.0, /*inplace=*/false);
    return apply_reduction(out, reduction);
  }
};

class L1LossFunctor : public LossFunctorBase {
 public:
  L1LossFunctor() {}
  Maybe<Tensor> operator()(const std::shared_ptr<one::Tensor>& input,
                           const std::shared_ptr<one::Tensor>& target,
                           const std::string& reduction) const {
    const auto out = sequence_function(functional::Sub)
                         .then(functional::Abs)
                         .call(input, target, /*alpha=*/1.0, /*inplace=*/false);
    return apply_reduction(out, reduction);
  }
};

class SmoothL1LossFunctor : LossFunctorBase {
 public:
  SmoothL1LossFunctor() {
    op_ = CHECK_JUST(
        one::OpBuilder("smooth_l1_loss").Input("input").Input("target").Output("out").Build());
  }
  Maybe<Tensor> operator()(const std::shared_ptr<one::Tensor>& input,
                           const std::shared_ptr<one::Tensor>& target, const float& beta,
                           const std::string& reduction) const {
    auto& attrs = THREAD_CACHED_MUTABLE_ATTR_MAP("beta");
    attrs.SetAllAttrs(beta);
    return apply_reduction(OpInterpUtil::Dispatch<Tensor>(*op_, {input, target}, attrs), reduction);
  }

 private:
  std::shared_ptr<OpExpr> op_;
};

class KLDivLossFunctor : public LossFunctorBase {
 public:
  KLDivLossFunctor() {
    op_ = CHECK_JUST(
        one::OpBuilder("kl_div_loss").Input("input").Input("target").Output("out").Build());
  }
  Maybe<Tensor> operator()(const std::shared_ptr<one::Tensor>& input,
                           const std::shared_ptr<one::Tensor>& target, const bool log_target,
                           const std::string& reduction) const {
    auto& attrs = THREAD_CACHED_MUTABLE_ATTR_MAP("log_target");
    attrs.SetAllAttrs(log_target);
    if (reduction == "batchmean" && input->ndim() != 0) {
      const auto& result = JUST(
          apply_reduction(OpInterpUtil::Dispatch<Tensor>(*op_, {input, target}, attrs), "sum"));
      return ScalarDiv(result, input->shape()->At(0));
    } else {
      return apply_reduction(OpInterpUtil::Dispatch<Tensor>(*op_, {input, target}, attrs),
                             reduction);
    }
  }

 private:
  std::shared_ptr<OpExpr> op_;
};

class MarginRankingLossFunctor : public LossFunctorBase {
 public:
  Maybe<Tensor> operator()(const std::shared_ptr<one::Tensor>& input_1,
                           const std::shared_ptr<one::Tensor>& input_2,
                           const std::shared_ptr<one::Tensor>& target, const float margin,
                           const std::string& reduction) const {
    const auto out =
        sequence_function(functional::Sub)
            .then(functional::Negative)
            .then(std::bind(functional::Mul, target, std::placeholders::_1))
            .then([&margin](const std::shared_ptr<one::Tensor>& x) {
              return functional::ScalarAdd(x, Scalar(margin), /*alpha=*/1, /*inplace=*/true);
            })
            .then(std::bind(functional::Clamp, std::placeholders::_1, Scalar(0), NullOpt))
            .call(input_1, input_2, /*alpha=*/1.0, /*inplace=*/false);
    return apply_reduction(out, reduction);
  }
};

class BinaryCrossEntropyLossFunctor : public LossFunctorBase {
 public:
  BinaryCrossEntropyLossFunctor() {
    op_ = CHECK_JUST(one::OpBuilder("binary_cross_entropy")
                         .Input("input")
                         .Input("target")
                         .Output("out")
                         .Build());
    op_weight_ = CHECK_JUST(one::OpBuilder("binary_cross_entropy")
                                .Input("input")
                                .Input("target")
                                .Input("weight")
                                .Output("out")
                                .Build());
  }
  Maybe<Tensor> operator()(const std::shared_ptr<one::Tensor>& input,
                           const std::shared_ptr<one::Tensor>& target,
                           const Optional<one::Tensor>& weight,
                           const std::string& reduction) const {
    auto out = weight ? OpInterpUtil::Dispatch<Tensor>(*op_weight_, {input, target, JUST(weight)})
                      : OpInterpUtil::Dispatch<Tensor>(*op_, {input, target});
    return apply_reduction(out, reduction);
  }

 private:
  std::shared_ptr<OpExpr> op_;
  std::shared_ptr<OpExpr> op_weight_;
};

class BinaryCrossEntropyWithLogitsLossFunctor : public LossFunctorBase {
 public:
  BinaryCrossEntropyWithLogitsLossFunctor() {
    op_ = CHECK_JUST(one::OpBuilder("binary_cross_entropy_with_logits")
                         .Input("input")
                         .Input("target")
                         .Output("out")
                         .Build());
    op_weight_ = CHECK_JUST(one::OpBuilder("binary_cross_entropy_with_logits")
                                .Input("input")
                                .Input("target")
                                .Input("weight")
                                .Output("out")
                                .Build());
    op_pos_ = CHECK_JUST(one::OpBuilder("binary_cross_entropy_with_logits")
                             .Input("input")
                             .Input("target")
                             .Input("pos_weight")
                             .Output("out")
                             .Build());
    op_weight_pos_ = CHECK_JUST(one::OpBuilder("binary_cross_entropy_with_logits")
                                    .Input("input")
                                    .Input("target")
                                    .Input("weight")
                                    .Input("pos_weight")
                                    .Output("out")
                                    .Build());
    op_reduce_mean_ = CHECK_JUST(one::OpBuilder("binary_cross_entropy_with_logits_reduce_mean")
                                     .Input("input")
                                     .Input("target")
                                     .Output("out")
                                     .Build());
  }
  Maybe<Tensor> operator()(const std::shared_ptr<one::Tensor>& input,
                           const std::shared_ptr<one::Tensor>& target,
                           const Optional<one::Tensor>& weight,
                           const Optional<one::Tensor>& pos_weight,
                           const std::string& reduction) const {
    if (pos_weight) {
      const auto pos_weight_shape = JUST(pos_weight)->shape();
      // pos weight shape = (), (1,), (1,1)... or (input/target.shape[-1],)
      const bool is_pos_weight_shape_valid =
          (pos_weight_shape->elem_cnt() == 1)
          || (pos_weight_shape->NumAxes() == 1
              && pos_weight_shape->At(0) == target->shape()->back());

      CHECK_OR_RETURN(is_pos_weight_shape_valid)
          << Error::RuntimeError()
          << "pos_weight must be a vector with length equal to the number of classes.";
    }

    auto& attrs = THREAD_CACHED_MUTABLE_ATTR_MAP("has_pos_weight");
    attrs.SetAllAttrs(pos_weight.has_value());
    std::shared_ptr<Tensor> out;
    if (weight) {
      if (pos_weight) {
        out = JUST(OpInterpUtil::Dispatch<Tensor>(
            *op_weight_pos_, {input, target, JUST(weight), JUST(pos_weight)}, attrs));
      } else {
        out =
            JUST(OpInterpUtil::Dispatch<Tensor>(*op_weight_, {input, target, JUST(weight)}, attrs));
      }
    } else {
      if (pos_weight) {
        out = JUST(
            OpInterpUtil::Dispatch<Tensor>(*op_pos_, {input, target, JUST(pos_weight)}, attrs));
      } else {
        if (reduction == "mean") {
          return OpInterpUtil::Dispatch<Tensor>(*op_reduce_mean_, {input, target});
        }
        out = JUST(OpInterpUtil::Dispatch<Tensor>(*op_, {input, target}, attrs));
      }
    }
    return apply_reduction(out, reduction);
  }

 private:
  std::shared_ptr<OpExpr> op_;
  std::shared_ptr<OpExpr> op_weight_;
  std::shared_ptr<OpExpr> op_pos_;
  std::shared_ptr<OpExpr> op_weight_pos_;
  std::shared_ptr<OpExpr> op_reduce_mean_;
};

class NLLLossFunctor {
 public:
  NLLLossFunctor() {
    op_ = CHECK_JUST(one::OpBuilder("nll")
                         .Input("input")
                         .Input("target")
                         .Output("output")
                         .Output("out_weight")
                         .Build());

    op_weight_ = CHECK_JUST(one::OpBuilder("nll")
                                .Input("input")
                                .Input("target")
                                .Input("weight")
                                .Output("output")
                                .Output("out_weight")
                                .Build());
  }

  Maybe<Tensor> operator()(const std::shared_ptr<one::Tensor>& input,
                           const std::shared_ptr<one::Tensor>& target,
                           const Optional<one::Tensor>& weight, const int64_t& ignore_index,
                           const std::string& reduction) const {
    CHECK_OR_RETURN(reduction == "none" || reduction == "sum" || reduction == "mean")
        << Error::RuntimeError() << "Reduction should be none, sum or mean.";

    const auto& input_shape = input->shape();
    const int64_t K = input_shape->NumAxes();
    CHECK_GE_OR_RETURN(K, 2) << Error::RuntimeError() << "Expected 2 or more dimensions";
    const int64_t N = input_shape->At(0);
    const int64_t C = input_shape->At(1);

    const auto& target_shape = target->shape();
    CHECK_EQ_OR_RETURN(target_shape->NumAxes(), K - 1)
        << Error::RuntimeError() << "Expected target dimensions (" << K - 1
        << ") to match input dimensions (" << K << "), got " << target_shape->NumAxes();
    CHECK_EQ_OR_RETURN(target_shape->At(0), N)
        << Error::RuntimeError() << "Expected input batch_size (" << N
        << ") to match target batch_size (" << target_shape->At(0) << ")";

    std::shared_ptr<one::Tensor> input_;
    std::shared_ptr<one::Tensor> target_;
    if (K > 2) {
      DimVector idea_target_dim_vec;
      idea_target_dim_vec.push_back(N);
      for (int64_t i = 2; i < K; ++i) { idea_target_dim_vec.push_back(input_shape->At(i)); }
      Shape idea_target_shape(idea_target_dim_vec);
      CHECK_EQ_OR_RETURN(*target_shape, idea_target_shape)
          << Error::RuntimeError() << "Expected target shape " << idea_target_shape.ToString()
          << ", got " << target_shape->ToString();

      std::vector<int> perm(input_shape->dim_vec().size(), 0);
      perm[perm.size() - 1] = 1;
      for (size_t i = 1; i < perm.size() - 1; ++i) { perm[i] = i + 1; }

      input_ = JUST(sequence_function(functional::Transpose)
                        .then(std::bind(functional::Reshape, std::placeholders::_1, Shape({-1, C})))
                        .call(input, perm));
      target_ = JUST(functional::Flatten(target, 0, K - 2));
    } else {
      input_ = input;
      target_ = target;
    }

    auto& attrs = THREAD_CACHED_MUTABLE_ATTR_MAP("ignore_index");
    attrs.SetAllAttrs(ignore_index);

    std::shared_ptr<TensorTuple> nll_result;
    if (weight) {
      nll_result = JUST(
          OpInterpUtil::Dispatch<TensorTuple>(*op_weight_, {input_, target_, JUST(weight)}, attrs));
    } else {
      nll_result = JUST(OpInterpUtil::Dispatch<TensorTuple>(*op_, {input_, target_}, attrs));
    }
    auto output = JUST(VectorAt(*nll_result, 0));

    if (K > 2) { output = JUST(functional::Reshape(output, *target_shape)); }

    if (reduction == "none") { return output; }

    auto sum = JUST(functional::ReduceSum(output, {}, false));

    if (reduction == "sum") { return sum; }

    auto total_weight = JUST(functional::ReduceSum(JUST(VectorAt(*nll_result, 1)), {}, false));
    return functional::Div(sum, total_weight);
  }

 private:
  std::shared_ptr<OpExpr> op_;
  std::shared_ptr<OpExpr> op_weight_;
};

class CrossEntropyFunctor {
 public:
  CrossEntropyFunctor() {
    op_log_softmax_ = CHECK_JUST(one::OpBuilder("log_softmax").Input("in").Output("prob").Build());

    op_nll_ = CHECK_JUST(one::OpBuilder("nll")
                             .Input("input")
                             .Input("target")
                             .Output("output")
                             .Output("out_weight")
                             .Build());

    op_nll_weight_ = CHECK_JUST(one::OpBuilder("nll")
                                    .Input("input")
                                    .Input("target")
                                    .Input("weight")
                                    .Output("output")
                                    .Output("out_weight")
                                    .Build());
  }
  Maybe<Tensor> operator()(const std::shared_ptr<one::Tensor>& input,
                           const std::shared_ptr<one::Tensor>& target,
                           const Optional<one::Tensor>& weight, const int64_t& ignore_index,
                           const std::string& reduction, const double& label_smoothing) const {
    if (input->shape() == target->shape()) {
      CHECK_OR_RETURN(target->dtype()->is_floating_point())
          << "Expected floating point type for target with class probabilities, got "
          << target->dtype()->name();
      CHECK_LT_OR_RETURN(ignore_index, 0)
          << "ignore_index is not supported for floating point targe";
      return CrossEntropyProb(input, target, weight, reduction, label_smoothing);
    }
    if (label_smoothing > 0.0)
      return CrossEntropyLabelSmoothing(input, target, weight, ignore_index, reduction,
                                        label_smoothing);
    CHECK_OR_RETURN(reduction == "none" || reduction == "sum" || reduction == "mean")
        << Error::RuntimeError() << "Reduction should be none, sum or mean.";
    const auto& input_shape = input->shape();
    const auto& target_shape = target->shape();

    std::vector<int> input_perm(input_shape->dim_vec().size(), 0);
    input_perm[input_perm.size() - 1] = 1;
    for (size_t i = 1; i < input_perm.size() - 1; ++i) { input_perm[i] = i + 1; }

    const auto input_ = JUST(sequence_function(functional::Transpose)
                                 .then(std::bind(functional::Reshape, std::placeholders::_1,
                                                 Shape({-1, input_shape->At(1)})))
                                 .then([this](const std::shared_ptr<one::Tensor>& x) {
                                   return OpInterpUtil::Dispatch<Tensor>(*op_log_softmax_, {x});
                                 })
                                 .call(input, input_perm));

    const auto target_ = JUST(functional::Flatten(target, 0, target->shape()->NumAxes() - 1));

    auto& attrs = THREAD_CACHED_MUTABLE_ATTR_MAP("ignore_index");
    attrs.SetAllAttrs(ignore_index);

    std::shared_ptr<TensorTuple> nll_result;
    if (weight) {
      nll_result = JUST(OpInterpUtil::Dispatch<TensorTuple>(
          *op_nll_weight_, {input_, target_, JUST(weight)}, attrs));
    } else {
      nll_result = JUST(OpInterpUtil::Dispatch<TensorTuple>(*op_nll_, {input_, target_}, attrs));
    }

    auto output = JUST(VectorAt(*nll_result, 0));
    output = JUST(functional::Reshape(output, *target_shape));
    if (reduction == "none") { return output; }

    auto sum = JUST(functional::ReduceSum(output, {}, false));
    if (reduction == "sum") { return sum; }

    auto total_weight = JUST(functional::ReduceSum(JUST(VectorAt(*nll_result, 1)), {}, false));
    return functional::Div(sum, total_weight);
  }

 private:
  std::shared_ptr<OpExpr> op_log_softmax_;
  std::shared_ptr<OpExpr> op_nll_;
  std::shared_ptr<OpExpr> op_nll_weight_;
};

class CrossEntropyLabelSmoothingFunctor {
 public:
  CrossEntropyLabelSmoothingFunctor() {
    op_log_softmax_ = CHECK_JUST(one::OpBuilder("log_softmax").Input("in").Output("prob").Build());

    op_nll_ = CHECK_JUST(one::OpBuilder("nll")
                             .Input("input")
                             .Input("target")
                             .Output("output")
                             .Output("out_weight")
                             .Build());

    op_nll_weight_ = CHECK_JUST(one::OpBuilder("nll")
                                    .Input("input")
                                    .Input("target")
                                    .Input("weight")
                                    .Output("output")
                                    .Output("out_weight")
                                    .Build());
  }
  Maybe<Tensor> operator()(const std::shared_ptr<one::Tensor>& input,
                           const std::shared_ptr<one::Tensor>& target,
                           const Optional<one::Tensor>& weight, const int64_t& ignore_index,
                           const std::string& reduction, const double& label_smoothing) const {
    CHECK_OR_RETURN(reduction == "none" || reduction == "sum" || reduction == "mean")
        << Error::RuntimeError() << "Reduction should be none, sum or mean.";
    const auto& input_shape = input->shape();
    const auto& target_shape = target->shape();

    std::vector<int> input_perm(input_shape->dim_vec().size(), 0);
    input_perm[input_perm.size() - 1] = 1;
    for (size_t i = 1; i < input_perm.size() - 1; ++i) { input_perm[i] = i + 1; }
    CHECK_OR_RETURN(label_smoothing > 0.0 && label_smoothing <= 1.0)
        << "label_smoothing must be between 0.0 and 1.0. Got: " << label_smoothing;

    const auto& input_ = JUST(sequence_function(functional::Transpose)
                                  .then(std::bind(functional::Reshape, std::placeholders::_1,
                                                  Shape({-1, input_shape->At(1)})))
                                  .then([this](const std::shared_ptr<one::Tensor>& x) {
                                    return OpInterpUtil::Dispatch<Tensor>(*op_log_softmax_, {x});
                                  })
                                  .call(input, input_perm));
    const auto& target_ = JUST(functional::Flatten(target, 0, target->shape()->NumAxes() - 1));

    auto& attrs = THREAD_CACHED_MUTABLE_ATTR_MAP("ignore_index");
    attrs.SetAllAttrs(ignore_index);

    std::shared_ptr<TensorTuple> nll_result;
    if (weight) {
      nll_result = JUST(OpInterpUtil::Dispatch<TensorTuple>(
          *op_nll_weight_, {input_, target_, JUST(weight)}, attrs));
    } else {
      nll_result = JUST(OpInterpUtil::Dispatch<TensorTuple>(*op_nll_, {input_, target_}, attrs));
    }

    const auto& ignore_mask = JUST(Reshape(JUST(ScalarLogicalEqual(target_, ignore_index)), {-1}));

    // smooth_loss = (-(input_ * weight.reshape(1, -1)).sum(1) * ~ignore_mask).reshape_as(target)
    std::shared_ptr<Tensor> smooth_loss = input_;
    if (weight) {
      const auto& weight_2d = JUST(Reshape(JUST(weight), {1, -1}));
      smooth_loss = JUST(Mul(smooth_loss, weight_2d));
    }
    smooth_loss = JUST(Negative(JUST(ReduceSum(smooth_loss, {1}, false))));
    smooth_loss = JUST(MaskedFill(smooth_loss, ignore_mask, 0.0));
    smooth_loss = JUST(Reshape(smooth_loss, *target_shape));

    int64_t n_classes = input->shape()->At(1);
    auto nll_loss = JUST(VectorAt(*nll_result, 0));
    nll_loss = JUST(functional::Reshape(nll_loss, *target_shape));

    // loss = nll_loss * (1 - label_smoothing) + smooth_loss * label_smoothing / num_classes
    if (reduction == "none") {
      return JUST(Add(JUST(ScalarMul(nll_loss, 1 - label_smoothing, false)),
                      JUST(ScalarMul(smooth_loss, label_smoothing / n_classes, false)), 1, false));
    }

    const auto& nll_loss_sum = JUST(ReduceSum(nll_loss, {}, false));
    const auto& smooth_loss_sum = JUST(ReduceSum(smooth_loss, {}, false));
    const auto& cross_entropy_loss_sum =
        JUST(Add(JUST(ScalarMul(nll_loss_sum, 1 - label_smoothing, false)),
                 JUST(ScalarMul(smooth_loss_sum, label_smoothing / n_classes, false)), 1, false));
    if (reduction == "sum") { return cross_entropy_loss_sum; }

    const auto& total_weight = JUST(ReduceSum(JUST(VectorAt(*nll_result, 1)), {}, false));
    return Div(cross_entropy_loss_sum, total_weight);
  }

 private:
  std::shared_ptr<OpExpr> op_log_softmax_;
  std::shared_ptr<OpExpr> op_nll_;
  std::shared_ptr<OpExpr> op_nll_weight_;
};

class CrossEntropyProbFunctor : public LossFunctorBase {
 public:
  CrossEntropyProbFunctor() {
    op_log_softmax_ = CHECK_JUST(one::OpBuilder("log_softmax").Input("in").Output("prob").Build());
  }
  Maybe<Tensor> operator()(const std::shared_ptr<one::Tensor>& input,
                           const std::shared_ptr<one::Tensor>& target,
                           const Optional<one::Tensor>& weight, const std::string& reduction,
                           const double& label_smoothing) const {
    const auto& input_shape = input->shape();
    const auto& target_shape = target->shape();

    std::vector<int> input_perm(input_shape->NumAxes(), 0);
    input_perm[input_perm.size() - 1] = 1;
    for (size_t i = 1; i < input_perm.size() - 1; ++i) { input_perm[i] = i + 1; }

    const auto input_ = JUST(sequence_function(functional::Transpose)
                                 .then(std::bind(functional::Reshape, std::placeholders::_1,
                                                 Shape({-1, input_shape->At(1)})))
                                 .then([this](const std::shared_ptr<one::Tensor>& x) {
                                   return OpInterpUtil::Dispatch<Tensor>(*op_log_softmax_, {x});
                                 })
                                 .call(input, input_perm));
    std::shared_ptr<Tensor> target_ =
        JUST(sequence_function(functional::Transpose)
                 .then(std::bind(functional::Reshape, std::placeholders::_1,
                                 Shape({-1, target_shape->At(1)})))
                 .call(target, input_perm));
    if (label_smoothing > 0) {
      int32_t num_classes = input_->shape()->At(1);
      target_ =
          JUST(ScalarAdd(JUST(ScalarMul(target_, static_cast<double>(1) - label_smoothing, false)),
                         label_smoothing / static_cast<double>(num_classes), 1, false));
    }

    auto nll_result = JUST(Negative(JUST(Mul(input_, target_))));
    if (weight) {
      const auto& weight_expand = JUST(Unsqueeze(JUST(weight), 0));
      nll_result = JUST(Mul(nll_result, weight_expand));
    }
    DimVector target_reshape_(input->ndim() - 1);
    for (size_t i = 0; i < target_reshape_.size(); ++i) {
      target_reshape_[i] = input_shape->At(input_perm[i]);
    }
    nll_result = JUST(ReduceSum(nll_result, {-1}, false));
    nll_result = JUST(Reshape(nll_result, Shape(target_reshape_)));
    return apply_reduction(nll_result, reduction);
  }

 private:
  std::shared_ptr<OpExpr> op_log_softmax_;
};

class SparseCrossEntropyFunctor {
 public:
  SparseCrossEntropyFunctor() {
    op_ = CHECK_JUST(one::OpBuilder("sparse_cross_entropy")
                         .Input("prediction")
                         .Input("label")
                         .Output("out")
                         .Build());
  }
  Maybe<Tensor> operator()(const std::shared_ptr<one::Tensor>& prediction,
                           const std::shared_ptr<one::Tensor>& label, const int64_t& depth) const {
    auto& attrs = THREAD_CACHED_MUTABLE_ATTR_MAP("depth");
    attrs.SetAllAttrs(depth);

    return OpInterpUtil::Dispatch<Tensor>(*op_, {prediction, label}, attrs);
  }

 private:
  std::shared_ptr<OpExpr> op_;
};

class SparseCrossEntropyMsFunctor {
 public:
  SparseCrossEntropyMsFunctor() {
    op_ = CHECK_JUST(one::OpBuilder("sparse_cross_entropy_ms")
                         .Input("prediction")
                         .Input("label")
                         .Output("out")
                         .Build());
  }
  Maybe<Tensor> operator()(const std::shared_ptr<one::Tensor>& prediction,
                           const std::shared_ptr<one::Tensor>& label, const int64_t& depth) const {
    auto& attrs = THREAD_CACHED_MUTABLE_ATTR_MAP("depth");
    attrs.SetAllAttrs(depth);

    return OpInterpUtil::Dispatch<Tensor>(*op_, {prediction, label}, attrs);
  }

 private:
  std::shared_ptr<OpExpr> op_;
};

class SparseSoftmaxCrossEntropyFunctor {
 public:
  SparseSoftmaxCrossEntropyFunctor() {
    // SparseSoftmaxCrossEntropy
    op_sparse_softmax_cross_entropy_ = CHECK_JUST(one::OpBuilder("sparse_softmax_cross_entropy")
                                                      .Input("prediction")
                                                      .Input("label")
                                                      .Output("prob")
                                                      .Output("out")
                                                      .Build());
    // lazy model SparseSoftmaxCrossEntropyMs
    op_sparse_softmax_cross_entropy_ms_ =
        CHECK_JUST(one::OpBuilder("sparse_softmax_cross_entropy_ms")
                       .Input("prediction")
                       .Input("label")
                       .Output("prob")
                       .Output("out")
                       .Build());
    // eager model SparseSoftmaxCrossEntropyMs
    op_reduce_max_device_stage_ = CHECK_JUST(one::OpBuilder("reduce_max_device_stage")
                                                 .Input("in")
                                                 .Output("out")
                                                 .Output("mask")
                                                 .Output("count")
                                                 .Build());
    op_reduce_max_global_stage_ = CHECK_JUST(one::OpBuilder("reduce_max_global_stage")
                                                 .Input("in")
                                                 .Input("device_count")
                                                 .Output("out")
                                                 .Output("mask")
                                                 .Build());
    op_sparse_cross_entropy_ms_ = CHECK_JUST(one::OpBuilder("sparse_cross_entropy_ms")
                                                 .Input("prediction")
                                                 .Input("label")
                                                 .Output("out")
                                                 .Build());
    op_broadcast_sub_ =
        CHECK_JUST(one::OpBuilder("broadcast_sub").Input("x").Input("y").Output("z").Build());
    op_broadcast_div_ =
        CHECK_JUST(one::OpBuilder("broadcast_div").Input("x").Input("y").Output("z").Build());
    op_reduce_sum_ = CHECK_JUST(
        one::OpBuilder("reduce_sum").Input("input_tensor").Output("output_tensor").Build());
    op_exp_ = CHECK_JUST(one::OpBuilder("exp").Input("x").Output("y").Build());
  }
  Maybe<Tensor> operator()(const std::shared_ptr<one::Tensor>& logits,
                           const std::shared_ptr<one::Tensor>& label) const {
    if (JUST(RunWithMsVersion(logits, label))) {
      if (LazyMode::is_enabled()) {
        return LazySparseSoftmaxCrossEntropyMsOperator(logits, label);
      } else {
        return EagerSparseSoftmaxCrossEntropyMsOperator(logits, label);
      }
    } else {
      return SparseSoftmaxCrossEntropyOperator(logits, label);
    }
  }

  Maybe<bool> RunWithMsVersion(const std::shared_ptr<one::Tensor>& logits,
                               const std::shared_ptr<one::Tensor>& label) const {
    if (!(logits->is_global() && label->is_global())) { return false; }

    if (JUST(logits->parallel_desc())->parallel_num() == 1) { return false; }

    if (logits->shape()->NumAxes() != 2) { return false; }

    const NdSbp& logits_nd_sbp = *(JUST(logits->nd_sbp()));
    const int32_t split_axis = logits->shape()->NumAxes() - 1;
    bool has_split_axis_parallel = false;
    for (int64_t i = 0; i < logits_nd_sbp.sbp_parallel_size(); ++i) {
      const auto& sbp = logits_nd_sbp.sbp_parallel(i);
      if (sbp.has_split_parallel() && sbp.split_parallel().axis() == split_axis) {
        has_split_axis_parallel = true;
      } else {
        if (sbp.has_partial_sum_parallel()) { return false; }
      }
    }
    if (!has_split_axis_parallel) { return false; }

    return true;
  }

  Maybe<Tensor> SparseSoftmaxCrossEntropyOperator(const std::shared_ptr<one::Tensor>& logits,
                                                  const std::shared_ptr<one::Tensor>& label) const {
    int64_t depth = logits->shape()->At(logits->shape()->NumAxes() - 1);
    auto& attrs = THREAD_CACHED_MUTABLE_ATTR_MAP("depth");
    attrs.SetAllAttrs(depth);
    const auto& result = JUST(OpInterpUtil::Dispatch<TensorTuple>(*op_sparse_softmax_cross_entropy_,
                                                                  {logits, label}, attrs));
    return result->at(1);
  }

  Maybe<Tensor> LazySparseSoftmaxCrossEntropyMsOperator(
      const std::shared_ptr<one::Tensor>& logits, const std::shared_ptr<one::Tensor>& label) const {
    int64_t depth = logits->shape()->At(logits->shape()->NumAxes() - 1);
    auto& attrs = THREAD_CACHED_MUTABLE_ATTR_MAP("depth");
    attrs.SetAllAttrs(depth);
    const auto& result = JUST(OpInterpUtil::Dispatch<TensorTuple>(
        *op_sparse_softmax_cross_entropy_ms_, {logits, label}, attrs));
    return result->at(1);
  }

  Maybe<Tensor> EagerSparseSoftmaxCrossEntropyMsOperator(
      const std::shared_ptr<one::Tensor>& logits, const std::shared_ptr<one::Tensor>& label) const {
    // op_reduce_max_device_stage_
    int64_t depth = logits->shape()->At(logits->shape()->NumAxes() - 1);
    int32_t axis = logits->shape()->NumAxes() - 1;

    auto& attrs = THREAD_CACHED_MUTABLE_ATTR_MAP("axis");
    attrs.SetAllAttrs(std::vector<int32_t>{axis});
    const auto& max_device_stage =
        JUST(OpInterpUtil::Dispatch<TensorTuple>(*op_reduce_max_device_stage_, {logits}, attrs));
    std::shared_ptr<Tensor> max_global_stage_input0 = max_device_stage->at(0);
    std::shared_ptr<Tensor> max_global_stage_input1 = max_device_stage->at(2);

    const NdSbp& logits_nd_sbp = *(JUST(logits->nd_sbp()));
    std::vector<Symbol<SbpParallel>> new_sbp_parallels;
    std::vector<Symbol<SbpParallel>> s0s1_sbp_parallels;
    if (logits_nd_sbp.sbp_parallel_size() == 2) {
      for (int i = 0; i < logits_nd_sbp.sbp_parallel_size(); ++i) {
        const auto& sbp_parallel = logits_nd_sbp.sbp_parallel(i);
        if (sbp_parallel.has_split_parallel()) {
          const int64_t& split_axis = sbp_parallel.split_parallel().axis();
          if (split_axis == axis) {
            SbpParallel sbp;
            sbp.mutable_broadcast_parallel();
            new_sbp_parallels.emplace_back(sbp);
          } else {
            CHECK_EQ_OR_RETURN(split_axis, 0)
                << Error::RuntimeError() << "Split axis must equal to 0. ";
            new_sbp_parallels.emplace_back(sbp_parallel);
          }
        } else {
          new_sbp_parallels.emplace_back(sbp_parallel);
        }
      }

      s0s1_sbp_parallels.emplace_back(logits_nd_sbp.sbp_parallel(0));
      s0s1_sbp_parallels.emplace_back(logits_nd_sbp.sbp_parallel(1));
      max_global_stage_input0 = JUST(functional::ToGlobal(
          (*max_device_stage)[0], JUST((*max_device_stage)[0]->parallel_desc()), new_sbp_parallels,
          s0s1_sbp_parallels, /* check_meta */ false, /*copy=*/false));
      max_global_stage_input1 = JUST(functional::ToGlobal(
          (*max_device_stage)[2], JUST((*max_device_stage)[0]->parallel_desc()), new_sbp_parallels,
          s0s1_sbp_parallels, /* check_meta */ false, /*copy=*/false));
    }
    // op_reduce_max_global_stage_
    auto& reduce_max_global_attrs = THREAD_CACHED_MUTABLE_ATTR_MAP("axis", "keepdims");
    reduce_max_global_attrs.SetAllAttrs(std::vector<int32_t>{axis}, true);
    const auto& max_global_stage = JUST(OpInterpUtil::Dispatch<TensorTuple>(
        *op_reduce_max_global_stage_, {max_global_stage_input0, max_global_stage_input1},
        reduce_max_global_attrs));
    auto& broadcast_sub_input = max_global_stage->at(0);
    if (logits_nd_sbp.sbp_parallel_size() == 2) {
      broadcast_sub_input = JUST(functional::ToGlobal(
          broadcast_sub_input, JUST((*max_device_stage)[0]->parallel_desc()), new_sbp_parallels,
          new_sbp_parallels, /* check_meta */ false, /*copy=*/false));
    }
    // op_broadcast_sub_
    const auto& output_broadcast_sub = JUST(
        OpInterpUtil::Dispatch<TensorTuple>(*op_broadcast_sub_, {logits, broadcast_sub_input}));
    // op_exp_
    const auto& output_exp =
        JUST(OpInterpUtil::Dispatch<TensorTuple>(*op_exp_, {(*output_broadcast_sub)[0]}));
    // op_reduce_sum_
    auto& reduce_sum_attrs = THREAD_CACHED_MUTABLE_ATTR_MAP("axis", "keepdims");
    reduce_sum_attrs.SetAllAttrs(std::vector<int32_t>{axis}, true);
    const auto& output_reduce_sum = JUST(
        OpInterpUtil::Dispatch<TensorTuple>(*op_reduce_sum_, {(*output_exp)[0]}, reduce_sum_attrs));
    std::shared_ptr<Tensor> broadcast_div_input1 = output_reduce_sum->at(0);
    if (logits_nd_sbp.sbp_parallel_size() == 2) {
      std::vector<Symbol<SbpParallel>> empty_grad_sbp_parallels;
      broadcast_div_input1 = JUST(functional::ToGlobal(
          (*output_reduce_sum)[0], JUST((*output_reduce_sum)[0]->parallel_desc()),
          new_sbp_parallels, new_sbp_parallels, /* check_meta */ false, /*copy=*/false));
    }
    // op_broadcast_div_
    const auto& predictions = JUST(OpInterpUtil::Dispatch<TensorTuple>(
        *op_broadcast_div_, {(*output_exp)[0], broadcast_div_input1}));
    // op_sparse_cross_entropy_ms_
    auto& sparse_cross_entropy_ms_attrs = THREAD_CACHED_MUTABLE_ATTR_MAP("depth");
    sparse_cross_entropy_ms_attrs.SetAllAttrs(depth);
    const auto& output = JUST(OpInterpUtil::Dispatch<Tensor>(
        *op_sparse_cross_entropy_ms_, {(*predictions)[0], label}, sparse_cross_entropy_ms_attrs));
    return output;
  }

 private:
  // SparseSoftmaxCrossEntropy
  std::shared_ptr<OpExpr> op_sparse_softmax_cross_entropy_;
  // lazy model SparseSoftmaxCrossEntropyMs
  std::shared_ptr<OpExpr> op_sparse_softmax_cross_entropy_ms_;
  // SparseSoftmaxCrossEntropyMs
  std::shared_ptr<OpExpr> op_reduce_max_device_stage_;
  std::shared_ptr<OpExpr> op_reduce_max_global_stage_;
  std::shared_ptr<OpExpr> op_broadcast_sub_;
  std::shared_ptr<OpExpr> op_exp_;
  std::shared_ptr<OpExpr> op_reduce_sum_;
  std::shared_ptr<OpExpr> op_broadcast_div_;
  std::shared_ptr<OpExpr> op_sparse_cross_entropy_ms_;
};

class SoftmaxCrossEntropyFunctor {
 public:
  SoftmaxCrossEntropyFunctor() {
    op_ = CHECK_JUST(one::OpBuilder("softmax_cross_entropy")
                         .Input("prediction")
                         .Input("label")
                         .Output("out")
                         .Output("prob")
                         .Build());
  }

  Maybe<Tensor> operator()(const std::shared_ptr<one::Tensor>& logits,
                           const std::shared_ptr<one::Tensor>& label) const {
    return OpInterpUtil::Dispatch<Tensor>(*op_, {logits, label});
  }

 private:
  std::shared_ptr<OpExpr> op_;
};

class SoftmaxCrossEntropyGradFunctor {
 public:
  SoftmaxCrossEntropyGradFunctor() {
    op_ = CHECK_JUST(one::OpBuilder("softmax_cross_entropy_grad")
                         .Input("dy")
                         .Input("label")
                         .Input("prob")
                         .Output("prediction_diff")
                         .Build());
  }
  Maybe<Tensor> operator()(const std::shared_ptr<one::Tensor>& dy,
                           const std::shared_ptr<one::Tensor>& label,
                           const std::shared_ptr<one::Tensor>& prob) const {
    return OpInterpUtil::Dispatch<Tensor>(*op_, {dy, label, prob});
  }

 private:
  std::shared_ptr<OpExpr> op_;
};

class CombinedMarginLossFunctor {
 public:
  CombinedMarginLossFunctor() {
    op_ = CHECK_JUST(one::OpBuilder("combined_margin_loss")
                         .Input("x")
                         .Input("label")
                         .Output("y")
                         .Output("theta")
                         .Build());
  }
  Maybe<Tensor> operator()(const std::shared_ptr<one::Tensor>& x,
                           const std::shared_ptr<one::Tensor>& label, const float& m1,
                           const float& m2, const float& m3) const {
    auto& attrs = THREAD_CACHED_MUTABLE_ATTR_MAP("m1", "m2", "m3", "depth");
    attrs.SetAllAttrs(m1, m2, m3, x->shape()->At(1));
    return OpInterpUtil::Dispatch<Tensor>(*op_, {x, label}, attrs);
  }

 private:
  std::shared_ptr<OpExpr> op_;
};

class CtcLossFunctor {
 public:
  CtcLossFunctor() {
    op_ = CHECK_JUST(one::OpBuilder("ctc_loss")
                         .Input("log_probs")
                         .Input("targets")
                         .Input("input_lengths")
                         .Input("target_lengths")
                         .Output("loss")
                         .Output("alpha")
                         .Build());
    op_xdivy_ = CHECK_JUST(one::OpBuilder("xdivy").Input("x").Input("y").Output("z").Build());
  }
  Maybe<Tensor> operator()(const std::shared_ptr<one::Tensor>& log_probs,
                           const std::shared_ptr<one::Tensor>& targets,
                           const std::shared_ptr<one::Tensor>& input_lengths,
                           const std::shared_ptr<one::Tensor>& target_lengths,
                           const int64_t& max_target_length, const int64_t& blank,
                           const bool& zero_infinity, const std::string& reduction) const {
    auto& attrs = THREAD_CACHED_MUTABLE_ATTR_MAP("max_target_length", "blank", "zero_infinity");
    attrs.SetAllAttrs(max_target_length, blank, zero_infinity);
    std::shared_ptr<one::Tensor> out;
    if (targets->dtype()->data_type() == DataType::kInt32) {
      out = JUST(OpInterpUtil::Dispatch<Tensor>(
          *op_, {log_probs, targets, input_lengths, target_lengths}, attrs));
    } else {
      out = JUST(OpInterpUtil::Dispatch<Tensor>(
          *op_,
          {log_probs, JUST(functional::Cast(targets, DType::Int64(), false)), input_lengths,
           target_lengths},
          attrs));
    }
    if (zero_infinity) {
      if (out->is_local()) {
        const auto create_constant = [&](const Scalar& scalar) -> Maybe<Tensor> {
          return functional::Constant(*out->shape(), scalar, out->dtype(), JUST(out->device()));
        };

        out = JUST(sequence_function(functional::Constant)
                       .then(std::bind(functional::BroadcastEqual, out, std::placeholders::_1))
                       .then(std::bind(functional::Where, std::placeholders::_1,
                                       JUST(create_constant(Scalar(0))), out))
                       .call(*out->shape(), Scalar(std::numeric_limits<double>::infinity()),
                             out->dtype(), JUST(out->device())));
      } else {
        const auto& placement = JUST(out->parallel_desc());
        const auto& nd_sbp = *JUST(GetSbpList(JUST(out->nd_sbp())));
        const auto create_constant = [&](const Scalar& scalar) -> Maybe<Tensor> {
          return functional::GlobalConstant(*out->shape(), scalar, out->dtype(), placement, nd_sbp);
        };

        out = JUST(sequence_function(functional::GlobalConstant)
                       .then(std::bind(functional::BroadcastEqual, out, std::placeholders::_1))
                       .then(std::bind(functional::Where, std::placeholders::_1,
                                       JUST(create_constant(Scalar(0))), out))
                       .call(*out->shape(), Scalar(std::numeric_limits<double>::infinity()),
                             out->dtype(), placement, nd_sbp));
      }
    }
    CHECK_OR_RETURN([&]() -> bool {
      if ((reduction != "none") && (reduction != "sum") && (reduction != "mean")) return false;
      return true;
    }()) << Error::RuntimeError()
         << "Reduction should be none, sum or mean.";
    if (reduction == "sum") { return functional::ReduceSum(out, {}, false); }
    if (reduction == "mean") {
      return sequence_function(functional::Clamp)
          .then(std::bind(functional::Cast, std::placeholders::_1, log_probs->dtype(),
                          /*pin_memory=*/false))
          .then([&](const std::shared_ptr<one::Tensor>& x) {
            return OpInterpUtil::Dispatch<Tensor>(*op_xdivy_, {out, x});
          })
          .then(std::bind(functional::ReduceMean, std::placeholders::_1, std::vector<int32_t>({}),
                          false))
          .call(target_lengths, Scalar(1), NullOpt);
    }
    return out;
  }

 private:
  std::shared_ptr<OpExpr> op_;
  std::shared_ptr<OpExpr> op_xdivy_;
};

class TripletMarginLossFunctor {
 public:
  TripletMarginLossFunctor() {}

  Maybe<Tensor> operator()(const std::shared_ptr<one::Tensor>& anchor,
                           const std::shared_ptr<one::Tensor>& positive,
                           const std::shared_ptr<one::Tensor>& negative, const float& margin,
                           const float& p, const float& eps, const bool& swap,
                           const std::string& reduction) const {
    int32_t dim_norm = anchor->ndim() - 1;
    std::vector<int32_t> dim(1, dim_norm);
    CHECK_OR_RETURN([&]() -> bool {
      if ((reduction != "none") && (reduction != "sum") && (reduction != "mean")) return false;
      return true;
    }()) << Error::RuntimeError()
         << "Reduction should be none, sum or mean.";
    auto da_p = JUST(VectorNorm(
        JUST(ScalarAdd(eps, JUST(Sub(anchor, positive, /*alpha=*/1.0, /*inplace=*/false)),
                       /*alpha=*/1)),
        p, dim,
        /*keepdim=*/false, anchor->dtype()));
    auto da_n = JUST(VectorNorm(
        JUST(ScalarAdd(eps, JUST(Sub(anchor, negative, /*alpha=*/1.0, /*inplace=*/false)),
                       /*alpha=*/1)),
        p, dim,
        /*keepdim=*/false, anchor->dtype()));
    if (swap) {
      auto distance_swap = JUST(VectorNorm(
          JUST(ScalarAdd(eps, JUST(Sub(positive, negative, /*alpha=*/1.0, /*inplace=*/false)),
                         /*alpha=*/1)),
          p, dim,
          /*keepdim=*/false, positive->dtype()));
      da_n = JUST(Minimum(distance_swap, da_n));
    }
    auto triplet_loss =
        JUST(Clamp(JUST(ScalarAdd(JUST(Sub(da_p, da_n, /*alpha=*/1.0, /*inplace=*/false)), margin,
                                  /*alpha=*/1, /*inplace=*/false)),
                   /*min=*/0.0, NullOpt));
    int32_t ndim = triplet_loss->ndim() - 1;
    std::vector<int32_t> axis(1, ndim);

    if (reduction == "mean") {
      triplet_loss = JUST(ReduceMean(triplet_loss, axis, /*keepdim=*/false));
    } else if (reduction == "sum") {
      triplet_loss = JUST(ReduceSum(triplet_loss, axis, /*keepdim=*/false));
    }
    return triplet_loss;
  }
};

class AffineGridFunctor {
 public:
  AffineGridFunctor() {
    op_ = CHECK_JUST(one::OpBuilder("affine_grid").Input("theta").Output("grid").Build());
  }
  Maybe<Tensor> operator()(const std::shared_ptr<one::Tensor>& theta, const Shape& size,
                           const bool& align_corners) const {
    auto& attrs = THREAD_CACHED_MUTABLE_ATTR_MAP("size", "align_corners");
    attrs.SetAllAttrs(size, align_corners);
    return OpInterpUtil::Dispatch<Tensor>(*op_, {theta}, attrs);
  }

 private:
  std::shared_ptr<OpExpr> op_;
};

class GridSampleFunctor {
 public:
  GridSampleFunctor() {
    op_ = CHECK_JUST(
        one::OpBuilder("grid_sample").Input("input").Input("grid").Output("output").Build());
  }
  Maybe<Tensor> operator()(const std::shared_ptr<one::Tensor>& input,
                           const std::shared_ptr<one::Tensor>& grid,
                           const std::string& interpolation_mode, const std::string& padding_mode,
                           const bool& align_corners) const {
    auto& attrs =
        THREAD_CACHED_MUTABLE_ATTR_MAP("interpolation_mode", "padding_mode", "align_corners");
    attrs.SetAllAttrs(interpolation_mode, padding_mode, align_corners);
    return OpInterpUtil::Dispatch<Tensor>(*op_, {input, grid}, attrs);
  }

 private:
  std::shared_ptr<OpExpr> op_;
};

class NormalizationFunctor {
 public:
  NormalizationFunctor() {
    norm_eval_op_ = CHECK_JUST(one::OpBuilder("normalization")
                                   .Input("x")
                                   .Input("moving_mean")
                                   .Input("moving_variance")
                                   .Input("gamma")
                                   .Input("beta")
                                   .Output("y")
                                   .Attr("training", false)
                                   .Build());
    norm_training_stats_op_ = CHECK_JUST(one::OpBuilder("normalization")
                                             .Input("x")
                                             .Input("moving_mean")
                                             .Input("moving_variance")
                                             .Input("gamma")
                                             .Input("beta")
                                             .Output("y")
                                             .Output("mean")
                                             .Output("inv_variance")
                                             .Attr("training", true)
                                             .Build());
    norm_training_no_stats_op_ = CHECK_JUST(one::OpBuilder("normalization")
                                                .Input("x")
                                                .Input("gamma")
                                                .Input("beta")
                                                .Output("y")
                                                .Output("mean")
                                                .Output("inv_variance")
                                                .Attr("training", true)
                                                .Build());
    cast_op_ = CHECK_JUST(one::OpBuilder("cast").Input("in").Output("out").Build());
  }
  Maybe<Tensor> operator()(const std::shared_ptr<one::Tensor>& x,
                           const Optional<one::Tensor>& moving_mean,
                           const Optional<one::Tensor>& moving_variance,
                           const Optional<one::Tensor>& gamma, const Optional<one::Tensor>& beta,
                           const int32_t& axis, const float& epsilon, const float& momentum,
                           const bool& training) const {
    auto& attrs = THREAD_CACHED_MUTABLE_ATTR_MAP("axis", "epsilon", "momentum");
    // convert torch momentum to tensorflow momentum
    attrs.SetAllAttrs(axis, epsilon, static_cast<float>(1.0 - momentum));

    CHECK_OR_RETURN((moving_mean && moving_variance) || (!moving_mean && !moving_variance))
        << Error::RuntimeError()
        << "Both moving_mean and moving_variance should be None or Tensor.";

    std::shared_ptr<one::Tensor> gamma_val;
    std::shared_ptr<one::Tensor> beta_val;

    CHECK_GE_OR_RETURN(x->shape()->NumAxes(), 2)
        << Error::RuntimeError() << "NumAxes of x should be greater or equal than 2. ";
    if (gamma.has_value() && beta.has_value()) {
      gamma_val = JUST(gamma);
      beta_val = JUST(beta);
    } else {
      const Shape gamma_beta_shape = Shape({x->shape()->At(1)});
      gamma_val = JUST(functional::Constant(gamma_beta_shape, 1.0, x->dtype(), JUST(x->device())));
      beta_val = JUST(functional::Constant(gamma_beta_shape, 0.0, x->dtype(), JUST(x->device())));
    }

    if (gamma_val->dtype()->data_type() == DataType::kFloat16
        || gamma_val->dtype()->data_type() == DataType::kBFloat16) {
      gamma_val = JUST(functional::Cast(gamma_val, DType::Float(), /*pin_memory=*/false));
      beta_val = JUST(functional::Cast(beta_val, DType::Float(), /*pin_memory=*/false));
    }

    std::shared_ptr<one::Tensor> moving_mean_val;
    std::shared_ptr<one::Tensor> moving_variance_val;
    if (moving_mean) {
      if (JUST(moving_mean)->dtype()->data_type() == DataType::kFloat16
          || JUST(moving_mean)->dtype()->data_type() == DataType::kBFloat16) {
        moving_mean_val =
            JUST(functional::Cast(JUST(moving_mean), DType::Float(), /*pin_memory=*/false));
        moving_variance_val =
            JUST(functional::Cast(JUST(moving_variance), DType::Float(), /*pin_memory=*/false));
      } else {
        moving_mean_val = JUST(moving_mean);
        moving_variance_val = JUST(moving_variance);
      }
    }

    std::shared_ptr<one::Tensor> res;

    if (!training) {
      CHECK_OR_RETURN(moving_mean && moving_variance)
          << Error::RuntimeError() << "Must have moving_mean and moving_variance in eval mode.";
      res = JUST(OpInterpUtil::Dispatch<one::Tensor>(
          *norm_eval_op_, {x, moving_mean_val, moving_variance_val, gamma_val, beta_val}, attrs));
    } else if (moving_mean) {
      res = JUST(OpInterpUtil::Dispatch<one::Tensor>(
          *norm_training_stats_op_, {x, moving_mean_val, moving_variance_val, gamma_val, beta_val},
          attrs));
    } else {
      res = JUST(OpInterpUtil::Dispatch<one::Tensor>(*norm_training_no_stats_op_,
                                                     {x, gamma_val, beta_val}, attrs));
    }

    if (moving_mean) {
      if (JUST(moving_mean)->dtype()->data_type() == DataType::kFloat16
          || JUST(moving_mean)->dtype()->data_type() == DataType::kBFloat16) {
        // For inplace update moving_mean and moving_variance
        JUST(CheckInplaceValid(JUST(moving_mean)));
        std::shared_ptr<TensorTuple> outputs = std::make_shared<TensorTuple>(1);
        outputs->at(0) = JUST(moving_mean);
        auto& attrs = THREAD_CACHED_MUTABLE_ATTR_MAP("dtype", "pin_memory");
        attrs.SetAllAttrs(JUST(moving_mean)->dtype()->data_type(), false);
        JUST(OpInterpUtil::Dispatch(*cast_op_, {moving_mean_val}, outputs.get(), attrs));
        JUST(CheckInplaceValid(JUST(moving_variance)));
        outputs->at(0) = JUST(moving_variance);
        JUST(OpInterpUtil::Dispatch(*cast_op_, {moving_variance_val}, outputs.get(), attrs));
      }
    }

    return res;
  }

 private:
  std::shared_ptr<OpExpr> norm_eval_op_;
  std::shared_ptr<OpExpr> norm_training_stats_op_;
  std::shared_ptr<OpExpr> norm_training_no_stats_op_;
  std::shared_ptr<OpExpr> cast_op_;
};

class NormalizationAddReluFunctor {
 public:
  NormalizationAddReluFunctor() {
    norm_eval_op_ = CHECK_JUST(one::OpBuilder("normalization")
                                   .Input("x")
                                   .Input("moving_mean")
                                   .Input("moving_variance")
                                   .Input("gamma")
                                   .Input("beta")
                                   .Output("y")
                                   .Attr("training", false)
                                   .Build());
    relu_op_ = CHECK_JUST(one::OpBuilder("relu").Input("x").Output("y").Build());
    add_op_ = CHECK_JUST(one::OpBuilder("add_n").Input("in", 2).Output("out").Build());
    fused_norm_training_stats_op_ = CHECK_JUST(one::OpBuilder("normalization_add_relu")
                                                   .Input("x")
                                                   .Input("moving_mean")
                                                   .Input("moving_variance")
                                                   .Input("gamma")
                                                   .Input("beta")
                                                   .Output("y")
                                                   .Output("reserve_space")
                                                   .Output("mean")
                                                   .Output("inv_variance")
                                                   .Attr("training", true)
                                                   .Build());
    fused_addend_norm_training_stats_op_ = CHECK_JUST(one::OpBuilder("normalization_add_relu")
                                                          .Input("x")
                                                          .Input("addend")
                                                          .Input("moving_mean")
                                                          .Input("moving_variance")
                                                          .Input("gamma")
                                                          .Input("beta")
                                                          .Output("y")
                                                          .Output("reserve_space")
                                                          .Output("mean")
                                                          .Output("inv_variance")
                                                          .Attr("training", true)
                                                          .Build());
    fused_norm_training_no_stats_op_ = CHECK_JUST(one::OpBuilder("normalization_add_relu")
                                                      .Input("x")
                                                      .Input("gamma")
                                                      .Input("beta")
                                                      .Output("y")
                                                      .Output("reserve_space")
                                                      .Output("mean")
                                                      .Output("inv_variance")
                                                      .Attr("training", true)
                                                      .Build());
    fused_addend_norm_training_no_stats_op_ = CHECK_JUST(one::OpBuilder("normalization_add_relu")
                                                             .Input("x")
                                                             .Input("addend")
                                                             .Input("gamma")
                                                             .Input("beta")
                                                             .Output("y")
                                                             .Output("reserve_space")
                                                             .Output("mean")
                                                             .Output("inv_variance")
                                                             .Attr("training", true)
                                                             .Build());
  }
  Maybe<Tensor> operator()(const std::shared_ptr<one::Tensor>& x,
                           const Optional<one::Tensor>& addend,
                           const Optional<one::Tensor>& moving_mean,
                           const Optional<one::Tensor>& moving_variance,
                           const std::shared_ptr<one::Tensor>& gamma,
                           const std::shared_ptr<one::Tensor>& beta, const int32_t& axis,
                           const float& epsilon, const float& momentum,
                           const bool& is_training) const {
    auto& attrs = THREAD_CACHED_MUTABLE_ATTR_MAP("axis", "epsilon", "momentum");
    // convert torch momentum to tensorflow momentum
    attrs.SetAllAttrs(axis, epsilon, static_cast<float>(1.0 - momentum));

    CHECK_OR_RETURN((moving_mean && moving_variance) || (!moving_mean && !moving_variance))
        << Error::RuntimeError()
        << "Both moving_mean and moving_variance should be None or Tensor.";
    if (!is_training) {
      CHECK_OR_RETURN(moving_mean && moving_variance)
          << Error::RuntimeError() << "Must have moving_mean and moving_variance in eval mode.";
      const auto& normalize_result = JUST(OpInterpUtil::Dispatch<one::Tensor>(
          *norm_eval_op_, {x, JUST(moving_mean), JUST(moving_variance), gamma, beta}, attrs));
      if (addend) {
        const auto& add_result =
            JUST(OpInterpUtil::Dispatch<one::Tensor>(*add_op_, {normalize_result, JUST(addend)}));
        return OpInterpUtil::Dispatch<one::Tensor>(*relu_op_, {add_result});
      } else {
        return OpInterpUtil::Dispatch<one::Tensor>(*relu_op_, {normalize_result});
      }
    } else if (moving_mean) {
      if (addend) {
        return OpInterpUtil::Dispatch<one::Tensor>(
            *fused_addend_norm_training_stats_op_,
            {x, JUST(addend), JUST(moving_mean), JUST(moving_variance), gamma, beta}, attrs);
      } else {
        return OpInterpUtil::Dispatch<one::Tensor>(
            *fused_norm_training_stats_op_,
            {x, JUST(moving_mean), JUST(moving_variance), gamma, beta}, attrs);
      }
    } else {
      if (addend) {
        return OpInterpUtil::Dispatch<one::Tensor>(*fused_addend_norm_training_no_stats_op_,
                                                   {x, JUST(addend), gamma, beta}, attrs);
      } else {
        return OpInterpUtil::Dispatch<one::Tensor>(*fused_norm_training_no_stats_op_,
                                                   {x, gamma, beta}, attrs);
      }
    }
  }

 private:
  std::shared_ptr<OpExpr> norm_eval_op_;
  std::shared_ptr<OpExpr> relu_op_;
  std::shared_ptr<OpExpr> add_op_;
  std::shared_ptr<OpExpr> fused_norm_training_stats_op_;
  std::shared_ptr<OpExpr> fused_addend_norm_training_stats_op_;
  std::shared_ptr<OpExpr> fused_norm_training_no_stats_op_;
  std::shared_ptr<OpExpr> fused_addend_norm_training_no_stats_op_;
};

class ConstantPadFunctor {
 public:
  ConstantPadFunctor() {
    constant_pad_ = CHECK_JUST(one::OpBuilder("pad").Input("x").Output("y").Build());
  }
  Maybe<Tensor> operator()(const std::shared_ptr<one::Tensor>& input,
                           const std::vector<int64_t>& pad, const Scalar& value) const {
    const int64_t ndim = input->shape()->NumAxes();
    const int64_t pad_size = pad.size();
    CHECK_LE_OR_RETURN(pad_size, 2 * ndim)
        << Error::RuntimeError() << "Pad size should less than or equal to input axes * 2.";
    CHECK_EQ_OR_RETURN(pad_size % 2, 0)
        << Error::RuntimeError() << "Length of pad must be even but instead it equals " << pad_size;

    std::vector<int64_t> pad_before(ndim, 0);
    std::vector<int64_t> pad_after(ndim, 0);
    const int64_t pad_pair = pad_size / 2;
    for (int64_t i = 0; i < pad_pair; ++i) {
      pad_before[ndim - i - 1] = pad[2 * i];
      pad_after[ndim - i - 1] = pad[2 * i + 1];
    }
    auto& attrs = THREAD_CACHED_MUTABLE_ATTR_MAP("padding", "floating_constant_value",
                                                 "integral_constant_value", "padding_before",
                                                 "padding_after");
    if (IsFloatingDataType(input->dtype()->data_type())
        || input->dtype()->data_type() == DataType::kFloat16) {
      attrs.SetAllAttrs(pad, value.As<double>(), static_cast<int64_t>(0), pad_before, pad_after);
    } else if (IsIntegralDataType(input->dtype()->data_type())) {
      attrs.SetAllAttrs(pad, static_cast<double>(0), value.As<int64_t>(), pad_before, pad_after);
    } else if (input->dtype() == DType::Bool()) {
      int64_t bool_value = value.As<int64_t>();
      CHECK_OR_RETURN(bool_value == 1 || bool_value == 0)
          << "value must be 1/0 or True/False for bool Tensor";
      attrs.SetAllAttrs(pad, static_cast<double>(0), value.As<int64_t>(), pad_before, pad_after);
    } else {
      UNIMPLEMENTED_THEN_RETURN() << "Data type should be floating, bool or integral type.";
    }
    return OpInterpUtil::Dispatch<Tensor>(*constant_pad_, {input}, attrs);
  }

 private:
  std::shared_ptr<OpExpr> constant_pad_;
};

class ReflectionPadFunctor {
 public:
  ReflectionPadFunctor() {
    reflect_pad1d_ = CHECK_JUST(one::OpBuilder("reflection_pad1d").Input("x").Output("y").Build());
    reflect_pad2d_ = CHECK_JUST(one::OpBuilder("reflection_pad2d").Input("x").Output("y").Build());
  }
  Maybe<Tensor> operator()(const std::shared_ptr<one::Tensor>& input,
                           const std::vector<int64_t>& pad) const {
    auto& attrs = THREAD_CACHED_MUTABLE_ATTR_MAP("padding");
    attrs.SetAllAttrs(pad);
    const int64_t pad_size = pad.size();
    const size_t ndim = input->ndim();
    CHECK_LE_OR_RETURN(pad_size, 2 * ndim)
        << Error::RuntimeError() << "Pad size should less than or equal to input axes * 2.";

    if (pad_size == 2) {
      // 2D/3D reflect padding
      CHECK_OR_RETURN((ndim == 2 && input->shape()->At(1) != 0)
                      || (ndim == 3 && input->shape()->At(1) != 0 && input->shape()->At(2) != 0))
          << "2D or 3D (batch mode) tensor expected for input, but got: " << ndim;
      const int64_t pad_left = pad[0];
      const int64_t pad_right = pad[1];
      const int64_t dim_w = (ndim == 3) ? 2 : 1;
      const int64_t input_width = input->shape()->At(dim_w);
      const int64_t output_w = input_width + pad_left + pad_right;
      CHECK_OR_RETURN(pad_left < input_width && pad_right < input_width)
          << "Padding size should be less than the corresponding input dimension, but got: "
             "padding ("
          << pad_left << ", " << pad_right << ") at dimension " << dim_w << " of input "
          << input->shape()->ToString();
      CHECK_OR_RETURN(output_w >= 1)
          << "input (W: " << input_width << ")is too small. Calculated output W: " << output_w;

      if (ndim == 2) {
        // for 2D input
        auto unsqueezed_input = JUST(functional::Unsqueeze(input, 0));
        auto unsqueezed_output =
            JUST(OpInterpUtil::Dispatch<Tensor>(*reflect_pad1d_, {unsqueezed_input}, attrs));
        return JUST(functional::Squeeze(unsqueezed_output, std::vector<int32_t>{0}));
      }
      return OpInterpUtil::Dispatch<Tensor>(*reflect_pad1d_, {input}, attrs);
    } else if (pad_size == 4) {
      // 3D/4D reflect padding
      bool valid_dims = input->shape()->At(1) != 0 && input->shape()->At(2) != 0;
      CHECK_OR_RETURN((ndim == 3 && valid_dims)
                      || (ndim == 4 && valid_dims && input->shape()->At(3) != 0))
          << "3D or 4D (batch mode) tensor expected for input, but got: " << ndim;

      int dim_h = 1;
      int dim_w = 2;
      if (ndim == 4) {
        dim_w++;
        dim_h++;
      }

      const int64_t pad_left = pad[0];
      const int64_t pad_right = pad[1];
      const int64_t pad_top = pad[2];
      const int64_t pad_bottom = pad[3];

      const int64_t input_h = input->shape()->At(dim_h);
      const int64_t input_w = input->shape()->At(dim_w);
      const int64_t output_h = input_h + pad_top + pad_bottom;
      const int64_t output_w = input_w + pad_left + pad_right;
      CHECK_OR_RETURN(pad_left < input_w && pad_right < input_w)
          << Error::RuntimeError()
          << "Padding size should be less than the corresponding input "
             "dimension, but got: padding ("
          << pad_left << ", " << pad_right << ") at dimension " << dim_w << " of input " << ndim;

      CHECK_OR_RETURN(pad_top < input_h && pad_bottom < input_h)
          << Error::RuntimeError()
          << "Padding size should be less than the corresponding input "
             "dimension, but got: padding ("
          << pad_top << ", " << pad_bottom << ") at dimension " << dim_h << " of input " << ndim;

      CHECK_OR_RETURN(output_w >= 1 || output_h >= 1)
          << Error::RuntimeError() << "input (H: " << input_h << ", W: " << input_w
          << ")is too small. Calculated output H: " << output_h << " W: " << output_w;

      if (ndim == 3) {
        // for 3D input
        auto unsqueezed_input = JUST(functional::Unsqueeze(input, 0));
        auto unsqueezed_output =
            JUST(OpInterpUtil::Dispatch<Tensor>(*reflect_pad2d_, {unsqueezed_input}, attrs));
        return JUST(functional::Squeeze(unsqueezed_output, std::vector<int32_t>{0}));
      }
      return OpInterpUtil::Dispatch<Tensor>(*reflect_pad2d_, {input}, attrs);
    } else if (pad_size == 6) {
      UNIMPLEMENTED_THEN_RETURN() << "5D reflect padding are not supported for now";
    } else {
      UNIMPLEMENTED_THEN_RETURN()
          << "Only 2D, 3D, 4D, 5D padding with non-constant padding are supported for now";
    }
  }

 private:
  std::shared_ptr<OpExpr> reflect_pad1d_;
  std::shared_ptr<OpExpr> reflect_pad2d_;
};

class ReplicationPadFunctor {
 public:
  ReplicationPadFunctor() {
    replicate_pad1d_ =
        CHECK_JUST(one::OpBuilder("replication_pad1d").Input("x").Output("y").Build());
    replicate_pad2d_ =
        CHECK_JUST(one::OpBuilder("replication_pad2d").Input("x").Output("y").Build());
  }
  Maybe<Tensor> operator()(const std::shared_ptr<one::Tensor>& input,
                           const std::vector<int64_t>& pad) const {
    auto& attrs = THREAD_CACHED_MUTABLE_ATTR_MAP("padding");
    attrs.SetAllAttrs(pad);
    const int64_t pad_size = pad.size();
    const size_t ndim = input->ndim();
    CHECK_LE_OR_RETURN(pad_size, 2 * ndim)
        << Error::RuntimeError() << "Pad size should less than or equal to input axes * 2.";
    if (pad_size == 2) {
      // 2D/3D replicate padding
      CHECK_OR_RETURN((ndim == 2 && input->shape()->At(0) != 0 && input->shape()->At(1) != 0)
                      || (ndim == 3 && input->shape()->At(1) != 0 && input->shape()->At(2) != 0))
          << "Expected 2D or 3D (batch mode) tensor with possibly 0 batch size and other "
             "non-zero dimensions for input, but got: "
          << ndim;
      const int64_t pad_left = pad[0];
      const int64_t pad_right = pad[1];
      const int64_t dim_w = (ndim == 3) ? 2 : 1;
      const int64_t input_width = input->shape()->At(dim_w);
      const int64_t output_w = input_width + pad_left + pad_right;
      CHECK_OR_RETURN(output_w >= 1)
          << "input (W: " << input_width << ")is too small. Calculated output W: " << output_w;

      if (ndim == 2) {
        // for 2D input
        auto unsqueezed_input = JUST(functional::Unsqueeze(input, 0));
        auto unsqueezed_output =
            JUST(OpInterpUtil::Dispatch<Tensor>(*replicate_pad1d_, {unsqueezed_input}, attrs));
        return JUST(functional::Squeeze(unsqueezed_output, std::vector<int32_t>{0}));
      }
      return OpInterpUtil::Dispatch<Tensor>(*replicate_pad1d_, {input}, attrs);
    } else if (pad_size == 4) {
      // 3D/4D replicate padding
      bool valid_dims = input->shape()->At(1) != 0 && input->shape()->At(2) != 0;
      CHECK_OR_RETURN((ndim == 3 && valid_dims)
                      || (ndim == 4 && valid_dims && input->shape()->At(3) != 0))
          << "3D or 4D (batch mode) tensor expected for input, but got: " << ndim;

      int dim_h = 1;
      int dim_w = 2;
      if (ndim == 4) {
        dim_w++;
        dim_h++;
      }

      const int64_t pad_left = pad[0];
      const int64_t pad_right = pad[1];
      const int64_t pad_top = pad[2];
      const int64_t pad_bottom = pad[3];

      const int64_t input_h = input->shape()->At(dim_h);
      const int64_t input_w = input->shape()->At(dim_w);
      const int64_t output_h = input_h + pad_top + pad_bottom;
      const int64_t output_w = input_w + pad_left + pad_right;
      CHECK_OR_RETURN(output_w >= 1 || output_h >= 1)
          << Error::RuntimeError() << "input (H: " << input_h << ", W: " << input_w
          << ")is too small. Calculated output H: " << output_h << " W: " << output_w;

      if (ndim == 3) {
        // for 3D input
        auto unsqueezed_input = JUST(functional::Unsqueeze(input, 0));
        auto unsqueezed_output =
            JUST(OpInterpUtil::Dispatch<Tensor>(*replicate_pad2d_, {unsqueezed_input}, attrs));
        return JUST(functional::Squeeze(unsqueezed_output, std::vector<int32_t>{0}));
      }
      return OpInterpUtil::Dispatch<Tensor>(*replicate_pad2d_, {input}, attrs);
    } else if (pad_size == 6) {
      UNIMPLEMENTED_THEN_RETURN() << "5D replicate padding are not supported for now";
    } else {
      UNIMPLEMENTED_THEN_RETURN()
          << "Only 2D, 3D, 4D, 5D padding with non-constant padding are supported for now";
    }
  }

 private:
  std::shared_ptr<OpExpr> replicate_pad1d_;
  std::shared_ptr<OpExpr> replicate_pad2d_;
};

class PadFunctor {
 public:
  Maybe<Tensor> operator()(const std::shared_ptr<one::Tensor>& input,
                           const std::vector<int64_t>& pad, const std::string& mode,
                           const Scalar& value) const {
    if (mode == "constant") {
      return functional::ConstantPad(input, pad, value);
    } else if (mode == "reflect") {
      return functional::ReflectionPad(input, pad);
    } else if (mode == "replicate") {
      return functional::ReplicationPad(input, pad);
    } else {
      UNIMPLEMENTED_THEN_RETURN() << "Pad mode is " << mode
                                  << ", but only constant, reflect and replicate are valid.";
    }
  }
};

class DropoutFunctor {
 public:
  DropoutFunctor() {
    dropout_op_ =
        CHECK_JUST(one::OpBuilder("dropout").Input("in").Output("out").Output("mask").Build());
    dropout_addend_op_ = CHECK_JUST(one::OpBuilder("dropout")
                                        .Input("in")
                                        .Input("_add_to_output")
                                        .Output("out")
                                        .Output("mask")
                                        .Build());
    add_op_ = CHECK_JUST(one::OpBuilder("add_n").Input("in", 2).Output("out").Build());
  }
  Maybe<Tensor> operator()(const std::shared_ptr<one::Tensor>& x, const float& p,
                           const bool& training, const bool& inplace,
                           const Optional<one::Generator>& generator,
                           const Optional<one::Tensor>& addend) const {
    auto outputs = std::make_shared<TensorTuple>(1);
    if (inplace) {
      JUST(CheckInplaceValid(x));
      (*outputs)[0] = x;
    }
    const auto gen = generator.value_or(JUST(one::DefaultAutoGenerator()));
    const auto& dropout_state = std::make_shared<FusedDropoutKernelState>(gen);
    auto& dropout_attrs = THREAD_CACHED_MUTABLE_ATTR_MAP("rate");
    dropout_attrs.SetAllAttrs(p);
    if (addend) {
      if ((!training) || p == 0.0) {
        JUST(OpInterpUtil::Dispatch(*add_op_, {x, JUST(addend)}, outputs.get()));
      } else {
        outputs->resize(2);
        JUST(OpInterpUtil::Dispatch(*dropout_addend_op_, {x, JUST(addend)}, outputs.get(),
                                    OpExprInterpContext(dropout_attrs, dropout_state)));
      }
    } else {
      if (!training || p == 0.0) {
        return x;
      } else {
        outputs->resize(2);
        JUST(OpInterpUtil::Dispatch(*dropout_op_, {x}, outputs.get(),
                                    OpExprInterpContext(dropout_attrs, dropout_state)));
      }
    }
    return (*outputs)[0];
  }

 private:
  std::shared_ptr<OpExpr> dropout_op_;
  std::shared_ptr<OpExpr> dropout_addend_op_;
  std::shared_ptr<OpExpr> add_op_;
};

namespace {
Maybe<Tensor> MakeFeatureNoise(const std::shared_ptr<one::Tensor>& x) {
  const int64_t ndim = x->ndim();
  CHECK_GE_OR_RETURN(ndim, 2) << Error::RuntimeError()
                              << "Feature dropout requires at least 2 dimensions in the input";
  std::vector<int64_t> sizes;
  sizes.reserve(ndim);
  sizes.push_back(x->shape()->At(0));
  sizes.push_back(x->shape()->At(1));
  for (int i = 2; i < ndim; i++) { sizes.push_back(1); }
  return JUST(Empty(Shape(sizes), x->dtype(), JUST(x->device()), false));
}

Maybe<Tensor> DropoutImpl(const std::shared_ptr<one::Tensor>& input, const float& p,
                          const bool& train) {
  CHECK_EQ_OR_RETURN(p >= 0 && p <= 1, true)
      << "dropout probability has to be between 0 and 1, but got " << p;
  if (p == 0 || !train || input->shape()->elem_cnt() == 0) { return input; }
  if (p == 1) {
    std::shared_ptr<Tensor> other =
        JUST(Constant(*input->shape(), Scalar(0.0), input->dtype(), JUST(input->device())));
    return InplaceMul(input, other);
  }
  std::shared_ptr<Tensor> noise = JUST(MakeFeatureNoise(input));
  noise =
      JUST(BernoulliProb(noise, 1.0 - p, noise->dtype(), JUST(one::DefaultAutoGenerator()), false));
  noise = JUST(InplaceScalarDiv(noise, Scalar(1.0 - p)));
  noise = JUST(InplaceMul(input, noise));
  return noise;
}
}  // namespace

class Dropout1dFunctor {
 public:
  Maybe<Tensor> operator()(const std::shared_ptr<one::Tensor>& input, const float& p,
                           const bool& training) const {
    CHECK_EQ_OR_RETURN(p < 0 || p > 1.0, true)
        << "dropout probability has to be between 0 and 1, but got " << p;
    const int input_dim = input->ndim();
    CHECK_EQ_OR_RETURN(input_dim != 2 && input_dim != 3, true)
        << "dropout1d: Expected 2D or 3D input, but received a {inp_dim}D input. "
           "Note that dropout1d exists to provide channel-wise dropout on inputs with 1 "
           "spatial dimension, a channel dimension, and an optional batch dimension "
           "(i.e. 2D or 3D inputs).";
    bool is_batched = (input_dim == 3);
    std::shared_ptr<one::Tensor> result;
    if (!is_batched) { result = JUST(Unsqueeze(input, 0)); }
    result = JUST(DropoutImpl(result, p, training));
    if (!is_batched) { result = JUST(Squeeze(result, std::vector<int32_t>{0})); }
    return result;
  }
};

class Dropout2dFunctor {
 public:
  Maybe<Tensor> operator()(const std::shared_ptr<one::Tensor>& input, const float& p,
                           const bool& training) const {
    CHECK_EQ_OR_RETURN(p < 0 || p > 1.0, true)
        << "dropout probability has to be between 0 and 1, but got " << p;
    const int input_dim = input->ndim();
    CHECK_EQ_OR_RETURN(input_dim != 3 && input_dim != 4, true)
        << "dropout2d: Received a {inp_dim}-D input to dropout2d, which is deprecated "
           "and will result in an error in a future release. To retain the behavior "
           "and silence this warning, please use dropout instead. Note that dropout2d "
           "exists to provide channel-wise dropout on inputs with 2 spatial dimensions, "
           "a channel dimension, and an optional batch dimension (i.e. 3D or 4D inputs).";
    CHECK_EQ_OR_RETURN(input_dim == 3, true)
        << "dropout2d: Received a 3D input to dropout2d and assuming that channel-wise "
           "1D dropout behavior is desired - input is interpreted as shape (N, C, L), where C "
           "is the channel dim. This behavior will change in a future release to interpret the "
           "input as one without a batch dimension, i.e. shape (C, H, W). To maintain the 1D "
           "channel-wise dropout behavior, please switch to using dropout1d instead.";
    return JUST(DropoutImpl(input, p, training));
  }
};

class Dropout3dFunctor {
 public:
  Maybe<Tensor> operator()(const std::shared_ptr<one::Tensor>& input, const float& p,
                           const bool& training) const {
    CHECK_EQ_OR_RETURN(p < 0 || p > 1.0, true)
        << "dropout probability has to be between 0 and 1, but got " << p;
    const int input_dim = input->ndim();
    CHECK_EQ_OR_RETURN(input_dim != 4 && input_dim != 5, true)
        << "dropout3d: Received a {inp_dim}-D input to dropout3d, which is deprecated "
           "and will result in an error in a future release. To retain the behavior "
           "and silence this warning, please use dropout instead. Note that dropout3d "
           "exists to provide channel-wise dropout on inputs with 3 spatial dimensions, "
           "a channel dimension, and an optional batch dimension (i.e. 4D or 5D inputs).";
    bool is_batched = (input_dim == 5);
    std::shared_ptr<one::Tensor> result;
    if (!is_batched) { result = JUST(Unsqueeze(input, 0)); }
    result = JUST(DropoutImpl(result, p, training));
    if (!is_batched) { result = JUST(Squeeze(result, std::vector<int32_t>{0})); }
    return result;
  }
};

class DropoutGradFunctor {
 public:
  DropoutGradFunctor() {
    dropout_grad_op_ =
        CHECK_JUST(one::OpBuilder("dropout_grad").Input("dy").Input("mask").Output("dx").Build());
  }
  Maybe<Tensor> operator()(const std::shared_ptr<one::Tensor>& dy,
                           const std::shared_ptr<one::Tensor>& mask, const float& scale) const {
    auto& dropout_grad_attrs = THREAD_CACHED_MUTABLE_ATTR_MAP("scale");
    dropout_grad_attrs.SetAllAttrs(scale);
    return OpInterpUtil::Dispatch<Tensor>(*dropout_grad_op_, {dy, mask}, dropout_grad_attrs);
  }

 private:
  std::shared_ptr<OpExpr> dropout_grad_op_;
};

class AvgPoolNDFunctor {
 public:
  AvgPoolNDFunctor() = default;
  virtual ~AvgPoolNDFunctor() = default;
  Maybe<Tensor> operator()(const std::shared_ptr<one::Tensor>& x,
                           const std::vector<int32_t>& kernel_size,
                           const Optional<std::vector<int32_t>>& stride,
                           const std::vector<int32_t>& padding, const bool& ceil_mode,
                           const bool& count_include_pad, const int32_t& divisor_override,
                           const std::string& data_format) const {
    auto& attrs =
        THREAD_CACHED_MUTABLE_ATTR_MAP("kernel_size", "padding", "stride", "data_format",
                                       "ceil_mode", "count_include_pad", "divisor_override");
    // If stride is None, we set it as kernel_size to align Pytorch.
    attrs.SetAllAttrs(kernel_size, padding, stride ? *JUST(stride) : kernel_size, data_format,
                      ceil_mode, count_include_pad, divisor_override);
    return OpInterpUtil::Dispatch<Tensor>(*op_, {x}, attrs);
  }

 protected:
  std::shared_ptr<OpExpr> op_;
};

class AvgPool1DFunctor : public AvgPoolNDFunctor {
 public:
  AvgPool1DFunctor() {
    op_ = CHECK_JUST(one::OpBuilder("avg_pool_1d").Input("x").Output("y").Build());
  }
};

class AvgPool2DFunctor : public AvgPoolNDFunctor {
 public:
  AvgPool2DFunctor() {
    op_ = CHECK_JUST(one::OpBuilder("avg_pool_2d").Input("x").Output("y").Build());
  }
};

class AvgPool3DFunctor : public AvgPoolNDFunctor {
 public:
  AvgPool3DFunctor() {
    op_ = CHECK_JUST(one::OpBuilder("avg_pool_3d").Input("x").Output("y").Build());
  }
};

class UnfoldFunctor {
 public:
  UnfoldFunctor() {
    unfold_op_ = CHECK_JUST(one::OpBuilder("unfold").Input("x").Output("y").Build());
  }
  Maybe<Tensor> operator()(const std::shared_ptr<one::Tensor>& x,
                           const std::vector<int32_t>& kernel_size,
                           const std::vector<int32_t>& dilation_rate,
                           const std::vector<int32_t>& padding, const std::vector<int32_t>& strides,
                           const std::string& data_format) const {
    const auto& x_shape = x->shape();
    // Only Support 4d tensor now.
    CHECK_EQ_OR_RETURN(x_shape->NumAxes(), 4)
        << Error::RuntimeError() << "Input Tensor dim should == 4";
    auto& attrs = THREAD_CACHED_MUTABLE_ATTR_MAP("kernel_size", "dilation_rate", "padding",
                                                 "strides", "data_format");
    attrs.SetAllAttrs(kernel_size, dilation_rate, padding, strides, data_format);
    return OpInterpUtil::Dispatch<Tensor>(*unfold_op_, {x}, attrs);
  }

 private:
  std::shared_ptr<OpExpr> unfold_op_;
};

class FoldFunctor {
 public:
  FoldFunctor() { fold_op_ = CHECK_JUST(one::OpBuilder("fold").Input("x").Output("y").Build()); }
  Maybe<Tensor> operator()(const std::shared_ptr<one::Tensor>& x,
                           const std::vector<int32_t>& output_size,
                           const std::vector<int32_t>& kernel_size,
                           const std::vector<int32_t>& dilation_rate,
                           const std::vector<int32_t>& padding, const std::vector<int32_t>& strides,
                           const std::string& data_format) const {
    const auto& x_shape = x->shape();
    // Only Support 3d tensor fold now. format is (N, C*K*K, L)
    CHECK_EQ_OR_RETURN(x_shape->NumAxes(), 3)
        << Error::RuntimeError() << "Input Tensor dim should == 3";
    auto& attrs = THREAD_CACHED_MUTABLE_ATTR_MAP("output_size", "kernel_size", "dilation_rate",
                                                 "padding", "strides", "data_format");
    attrs.SetAllAttrs(output_size, kernel_size, dilation_rate, padding, strides, data_format);
    return OpInterpUtil::Dispatch<Tensor>(*fold_op_, {x}, attrs);
  }

 private:
  std::shared_ptr<OpExpr> fold_op_;
};

class OneHotFunctor {
 public:
  OneHotFunctor() {
    one_hot_op_ = CHECK_JUST(one::OpBuilder("one_hot").Input("indices").Output("out").Build());
  }
  Maybe<Tensor> operator()(const std::shared_ptr<one::Tensor>& input, const int64_t& num_classes,
                           const Scalar& on_value, const Scalar& off_value) const {
    CHECK_OR_RETURN(!IsFloatingDataType(input->dtype()->data_type()))
        << Error::RuntimeError() << "one_hot is only applicable to index tensor.";
    auto& attrs =
        THREAD_CACHED_MUTABLE_ATTR_MAP("depth", "dtype", "floating_on_value", "floating_off_value",
                                       "integer_on_value", "integer_off_value");
    int64_t depth = num_classes;
    if (num_classes == -1) {
      std::vector<int32_t> axis(input->ndim());
      std::iota(axis.begin(), axis.end(), 0);
      auto tensor_max = JUST(functional::ReduceMax(input, axis, false));

      int64_t max = 0;
      const auto& callback = [&](ep::Stream* stream,
                                 const std::shared_ptr<vm::EagerBlobObject>& eager_blob_object) {
        SyncAutoMemcpy(stream, &max, eager_blob_object->dptr(), sizeof(max),
                       memory::MakeHostMemCase(), eager_blob_object->mem_case());
      };
      JUST(SyncAccessTensorWithTimeOut(tensor_max, callback, "const"));
      depth = max + 1;
    }
    // Refer to: https://github.com/Oneflow-Inc/oneflow/pull/5315/files#r755823506
    bool is_on_value_double = on_value.IsFloatingPoint();
    bool is_off_value_double = off_value.IsFloatingPoint();
    if (is_on_value_double || is_off_value_double) {
      attrs.SetAllAttrs(depth, kFloat, on_value.As<double>(), off_value.As<double>(),
                        static_cast<int64_t>(0), static_cast<int64_t>(0));
    } else {
      attrs.SetAllAttrs(depth, kInt64, static_cast<double>(0), static_cast<double>(0),
                        on_value.As<int64_t>(), off_value.As<int64_t>());
    }
    return OpInterpUtil::Dispatch<Tensor>(*one_hot_op_, {input}, attrs);
  }

 private:
  std::shared_ptr<OpExpr> one_hot_op_;
};

class PairwiseDistanceFunctor {
 public:
  Maybe<Tensor> operator()(const std::shared_ptr<Tensor>& x, const std::shared_ptr<Tensor>& y,
                           const float& p, const double& eps, bool keepdim) const {
    const int64_t xdim = x->ndim();
    const int64_t ydim = y->ndim();
    const int64_t output_dim = xdim > ydim ? xdim : ydim;
    const auto& sub = JUST(ScalarAdd(JUST(Sub(x, y, 1, false)), eps, 1, false));
    return ScalarNorm(sub, p, output_dim - 1, keepdim, NullOpt);
  }
};

class CosineSimilarityFunctor {
 public:
  Maybe<Tensor> operator()(const std::shared_ptr<one::Tensor>& x,
                           const std::shared_ptr<one::Tensor>& y, const int32_t& dim,
                           const double& eps) const {
    const auto& x_shape = *(x->shape());
    const auto& y_shape = *(y->shape());
    std::shared_ptr<one::Tensor> x_extend = x;
    std::shared_ptr<one::Tensor> y_extend = y;
    if (x_shape != y_shape) {
      Shape max_shape = Shape::Ones(std::max(x_shape.NumAxes(), y_shape.NumAxes()));
      for (int64_t i = max_shape.NumAxes() - 1; i >= 0; i--) {
        int64_t offset = max_shape.NumAxes() - 1 - i;
        int64_t dim_x = x_shape.NumAxes() - 1 - offset;
        int64_t dim_y = y_shape.NumAxes() - 1 - offset;
        int64_t size_x = (dim_x >= 0) ? x_shape.At(dim_x) : 1;
        int64_t size_y = (dim_y >= 0) ? y_shape.At(dim_y) : 1;
        if (!(size_x == size_y || size_x == 1 || size_y == 1)) {
          return Error::RuntimeError()
                 << "The size of tensor a (" << size_x << ") must match the size of tensor b ("
                 << size_y << ") at non-singleton dimension " << i;
        }
        max_shape.Set(i, std::max(size_x, size_y));
      }
      x_extend = JUST(Expand(x, max_shape));
      y_extend = JUST(Expand(y, max_shape));
    }
    TensorProcessor tensor_processor;
    JUST(tensor_processor.PromoteInputsToCommonDtype(true).AddInputs({x_extend, y_extend}).Apply());
    TensorTuple input_vec = JUST(tensor_processor.GetInputs());
    const auto common_dtype = JUST(oneflow::VectorAt(input_vec, 0))->dtype();
    if (!IsFloatingDataType(common_dtype->data_type())) {
      return Error::RuntimeError()
             << "expected common dtype to be floating point, yet common dtype is "
             << common_dtype->name();
    }
    auto& x_ = JUST(oneflow::VectorAt(input_vec, 0));
    auto& y_ = JUST(oneflow::VectorAt(input_vec, 1));
    std::shared_ptr<Tensor> w12 =
        JUST(functional::ReduceSum(JUST(functional::Mul(x_, y_)), {dim}, false));
    std::shared_ptr<Tensor> w1 =
        JUST(functional::ReduceSum(JUST(functional::Mul(x_, x_)), {dim}, false));
    std::shared_ptr<Tensor> w2 =
        JUST(functional::ReduceSum(JUST(functional::Mul(y_, y_)), {dim}, false));
    std::shared_ptr<Tensor> n12 = JUST(functional::Sqrt(
        JUST(functional::Clamp(JUST(functional::Mul(w1, w2)), Scalar(eps * eps), NullOpt))));
    return functional::Div(w12, n12);
  }
};

class L2NormalizeFunctor {
 public:
  L2NormalizeFunctor() {
    op_ = CHECK_JUST(
        one::OpBuilder("l2_normalize").Input("x").Output("y").Output("square_x_sum").Build());
  }
  Maybe<Tensor> operator()(const std::shared_ptr<one::Tensor>& input, const int32_t& axis,
                           const float& epsilon) const {
    const int32_t ndims = input->shape()->NumAxes();
    const int32_t final_dim = ndims - 1;

    auto axis_ = axis >= 0 ? axis : axis + ndims;
    CHECK_GE_OR_RETURN(axis_, 0) << Error::RuntimeError() << "Axis should >=0 but axis is " << axis_
                                 << " now.";
    CHECK_LE_OR_RETURN(axis_, final_dim) << Error::RuntimeError() << "Axis should < " << ndims
                                         << " but axis is " << axis_ << " now.";

    auto& attrs = THREAD_CACHED_MUTABLE_ATTR_MAP("epsilon", "axis");
    attrs.SetAllAttrs(epsilon, final_dim);

    if (axis_ == final_dim) { return OpInterpUtil::Dispatch<Tensor>(*op_, {input}, attrs); }

    std::vector<int> input_perm(input->shape()->dim_vec().size(), 0);
    for (size_t i = 0; i < input_perm.size(); ++i) { input_perm[i] = static_cast<int>(i); }
    std::swap(input_perm[final_dim], input_perm[static_cast<size_t>(axis_)]);

    const auto result = JUST(OpInterpUtil::Dispatch<TensorTuple>(
        *op_, {JUST(functional::Transpose(input, input_perm))}, attrs));
    return functional::Transpose((*result)[0], input_perm);
  }

 private:
  std::shared_ptr<OpExpr> op_;
};

class NormalizeFunctor {
 public:
  Maybe<Tensor> operator()(const std::shared_ptr<one::Tensor>& input, const float& p,
                           const int32_t& dim, const float& eps,
                           const bool& use_l2_norm_kernel) const {
    if (use_l2_norm_kernel && (std::fabs(p - 2.0f) < std::numeric_limits<float>::min())) {
      return functional::L2Normalize(input, dim, eps);
    }
    return SequenceFunction<Maybe<Tensor>(const std::shared_ptr<Tensor>&, const float&,
                                          const int32_t&)>(
               [](const auto& x, const float& p, const int32_t& dim) -> Maybe<Tensor> {
                 return functional::ScalarNorm(x, p, dim, true, NullOpt);
               })
        .then([&](const auto& x) { return functional::Clamp(x, eps, NullOpt); })
        .then([&](const auto& x) { return functional::Div(input, x); })
        .call(input, p, dim);
  }
};

class FusedSelfAttentionFunctor {
 public:
  FusedSelfAttentionFunctor() {
    op_ = CHECK_JUST(one::OpBuilder("fused_self_attention_query_mul_key_and_value")
                         .Input("hidden_states")
                         .Output("query_mul_key")
                         .Output("value")
                         .Build());
  }
  Maybe<TensorTuple> operator()(const std::shared_ptr<one::Tensor>& hidden_states,
                                const int64_t& head_size, const float& alpha) const {
    auto& attrs = THREAD_CACHED_MUTABLE_ATTR_MAP("head_size", "alpha");
    attrs.SetAllAttrs(head_size, alpha);
    return OpInterpUtil::Dispatch<TensorTuple>(*op_, {hidden_states}, attrs);
  }

 private:
  std::shared_ptr<OpExpr> op_;
};

class FusedSelfAttentionGradFunctor {
 public:
  FusedSelfAttentionGradFunctor() {
    op_ = CHECK_JUST(one::OpBuilder("fused_self_attention_query_mul_key_and_value_grad")
                         .Input("query_mul_key_grad")
                         .Input("value_grad")
                         .Input("hidden_states")
                         .Output("hidden_states_grad")
                         .Build());
  }
  Maybe<Tensor> operator()(const std::shared_ptr<one::Tensor>& query_mul_key_grad,
                           const std::shared_ptr<one::Tensor>& value_grad,
                           const std::shared_ptr<one::Tensor>& hidden_states,
                           const float& alpha) const {
    auto& attrs = THREAD_CACHED_MUTABLE_ATTR_MAP("alpha");
    attrs.SetAllAttrs(alpha);
    return OpInterpUtil::Dispatch<Tensor>(*op_, {query_mul_key_grad, value_grad, hidden_states},
                                          attrs);
  }

 private:
  std::shared_ptr<OpExpr> op_;
};

class FusedScaleTrilSoftmaxMaskScaleFunctor {
 public:
  FusedScaleTrilSoftmaxMaskScaleFunctor() {
    random_mask_like_op_ =
        CHECK_JUST(one::OpBuilder("random_mask_like").Input("like").Output("out").Build());
    fused_op_ = CHECK_JUST(one::OpBuilder("fused_tril_scale_softmax_mask_scale")
                               .Input("x")
                               .Input("mask")
                               .Output("y")
                               .Output("softmax_y")
                               .Build());
  }
  Maybe<TensorTuple> operator()(const std::shared_ptr<one::Tensor>& x, const float p,
                                const int64_t diagonal, const float tril_scale_value,
                                const float tril_fill_value,
                                const Optional<one::Generator>& generator) const {
    const auto gen = generator.value_or(JUST(one::DefaultAutoGenerator()));
    auto& random_mask_like_attrs = THREAD_CACHED_MUTABLE_ATTR_MAP("rate", "seed");
    random_mask_like_attrs.SetAllAttrs(p, static_cast<int64_t>(gen->current_seed()));
    const auto& random_mask_like_state = std::make_shared<RandomMaskLikeKernelState>(gen);

    const auto& mask = JUST(OpInterpUtil::Dispatch<Tensor>(
        *random_mask_like_op_, {x},
        OpExprInterpContext(random_mask_like_attrs, random_mask_like_state)));

    float mask_scale_value = 1.0;
    if (p != 1.0) { mask_scale_value = 1.0 / (1.0 - p); }
    auto& fused_attrs = THREAD_CACHED_MUTABLE_ATTR_MAP("diagonal", "tril_scale_value",
                                                       "mask_scale_value", "tril_fill_value");
    fused_attrs.SetAllAttrs(diagonal, tril_scale_value, mask_scale_value, tril_fill_value);
    return OpInterpUtil::Dispatch<TensorTuple>(*fused_op_, {x, mask}, fused_attrs);
  }

 private:
  std::shared_ptr<OpExpr> fused_op_;
  std::shared_ptr<OpExpr> random_mask_like_op_;
};

class L2NormalizeGradFunctor {
 public:
  L2NormalizeGradFunctor() {
    op_ = CHECK_JUST(one::OpBuilder("l2_normalize_grad")
                         .Input("dy")
                         .Input("y")
                         .Input("square_x_sum")
                         .Output("dx")
                         .Build());
  }
  Maybe<Tensor> operator()(const std::shared_ptr<one::Tensor>& dy,
                           const std::shared_ptr<one::Tensor>& y,
                           const std::shared_ptr<one::Tensor>& square_x_sum, const int32_t& axis,
                           const float& epsilon) const {
    auto& attrs = THREAD_CACHED_MUTABLE_ATTR_MAP("axis", "epsilon");
    attrs.SetAllAttrs(axis, epsilon);
    return OpInterpUtil::Dispatch<Tensor>(*op_, {dy, y, square_x_sum}, attrs);
  }

 private:
  std::shared_ptr<OpExpr> op_;
};

class FusedBiasAddGeluFunctor {
 public:
  FusedBiasAddGeluFunctor() {
    op_ = CHECK_JUST(
        one::OpBuilder("fused_bias_add_gelu").Input("a").Input("b").Output("out").Build());
  }
  Maybe<Tensor> operator()(const std::shared_ptr<one::Tensor>& a,
                           const std::shared_ptr<one::Tensor>& b, const int32_t& axis) const {
    auto& attrs = THREAD_CACHED_MUTABLE_ATTR_MAP("axis");
    attrs.SetAllAttrs(axis);
    return OpInterpUtil::Dispatch<Tensor>(*op_, {a, b}, attrs);
  }

 private:
  std::shared_ptr<OpExpr> op_;
};

class FusedBiasAddGeluGradFunctor {
 public:
  FusedBiasAddGeluGradFunctor() {
    op_ = CHECK_JUST(one::OpBuilder("fused_bias_add_gelu_grad")
                         .Input("a")
                         .Input("b")
                         .Input("dy")
                         .Output("dx")
                         .Build());
  }
  Maybe<Tensor> operator()(const std::shared_ptr<one::Tensor>& a,
                           const std::shared_ptr<one::Tensor>& b,
                           const std::shared_ptr<one::Tensor>& dy, const int32_t& axis) const {
    auto& attrs = THREAD_CACHED_MUTABLE_ATTR_MAP("axis");
    attrs.SetAllAttrs(axis);
    return OpInterpUtil::Dispatch<Tensor>(*op_, {a, b, dy}, attrs);
  }

 private:
  std::shared_ptr<OpExpr> op_;
};

class FusedBiasAddDropoutFunctor {
 public:
  FusedBiasAddDropoutFunctor() {
    random_mask_like_op_ =
        CHECK_JUST(one::OpBuilder("random_mask_like").Input("like").Output("out").Build());
    fused_bias_add_mask_scale_op_ = CHECK_JUST(one::OpBuilder("fused_bias_add_mask_scale")
                                                   .Input("a")
                                                   .Input("b")
                                                   .Input("mask")
                                                   .Output("out")
                                                   .Build());
  }
  Maybe<Tensor> operator()(const std::shared_ptr<one::Tensor>& a,
                           const std::shared_ptr<one::Tensor>& b, const float& p,
                           const int32_t& axis, const Optional<one::Generator>& generator) const {
    int32_t axis_val = axis;
    if (axis_val < 0) {
      const int64_t num_axes = a->shape()->NumAxes();
      axis_val += num_axes;
    }
    if (p > 0.0) {
      const auto gen = generator.value_or(JUST(one::DefaultAutoGenerator()));
      auto& random_mask_like_attrs = THREAD_CACHED_MUTABLE_ATTR_MAP("rate", "seed");
      random_mask_like_attrs.SetAllAttrs(p, static_cast<int64_t>(gen->current_seed()));
      const auto& random_mask_like_state = std::make_shared<RandomMaskLikeKernelState>(gen);

      float scale = 0.0;
      if (p != 1.0) { scale = 1.0 / (1.0 - p); }
      auto& fused_bias_add_mask_attrs = THREAD_CACHED_MUTABLE_ATTR_MAP("scale", "axis");
      fused_bias_add_mask_attrs.SetAllAttrs(scale, axis_val);

      return SequenceFunction<Maybe<Tensor>()>([&]() -> Maybe<Tensor> {
               return OpInterpUtil::Dispatch<Tensor>(
                   *random_mask_like_op_, {a},
                   OpExprInterpContext(random_mask_like_attrs, random_mask_like_state));
             })
          .then([&](const std::shared_ptr<one::Tensor>& x) {
            return OpInterpUtil::Dispatch<Tensor>(*fused_bias_add_mask_scale_op_, {a, b, x},
                                                  fused_bias_add_mask_attrs);
          })
          .call();
    } else {
      return functional::BiasAdd(a, b, axis_val);
    }
  }

 private:
  std::shared_ptr<OpExpr> random_mask_like_op_;
  std::shared_ptr<OpExpr> fused_bias_add_mask_scale_op_;
};

class FusedGegluFunctor {
 public:
  FusedGegluFunctor() {
    op_ = CHECK_JUST(one::OpBuilder("fused_geglu")
                         .Input("in")
                         .Input("weight")
                         .Input("bias")
                         .Output("out")
                         .Output("matmul_out")
                         .Build());
  }

  Maybe<Tensor> operator()(const std::shared_ptr<one::Tensor>& in,
                           const std::shared_ptr<one::Tensor>& w,
                           const std::shared_ptr<one::Tensor>& b) const {
    return OpInterpUtil::Dispatch<one::Tensor>(*op_, {in, w, b});
  }

 private:
  std::shared_ptr<OpExpr> op_;
};

class FusedScaleTrilFunctor {
 public:
  FusedScaleTrilFunctor() {
    op_ = CHECK_JUST(one::OpBuilder("fused_scale_tril").Input("in").Output("out").Build());
  }

  Maybe<Tensor> operator()(const std::shared_ptr<one::Tensor>& x, const int64_t& diagonal,
                           const Scalar& fill_value, const Scalar& scale) const {
    auto& attrs = THREAD_CACHED_MUTABLE_ATTR_MAP(
        "diagonal", "floating_fill_value", "is_floating_fill_value", "integer_fill_value",
        "floating_scale_value", "is_floating_scale_value", "integer_scale_value");
    bool is_fill_value_double = fill_value.IsFloatingPoint();
    bool is_scale_double = scale.IsFloatingPoint();

    double floating_fill_value = 0;
    int64_t integer_fill_value = 0;
    if (is_fill_value_double) {
      floating_fill_value = fill_value.As<double>();
    } else {
      integer_fill_value = fill_value.As<int64_t>();
    }
    double floating_scale_value = 0;
    int64_t integer_scale_value = 0;
    if (is_scale_double) {
      floating_scale_value = scale.As<double>();
    } else {
      integer_scale_value = scale.As<int64_t>();
    }
    attrs.SetAllAttrs(diagonal, floating_fill_value, is_fill_value_double, integer_fill_value,
                      floating_scale_value, is_scale_double, integer_scale_value);
    return OpInterpUtil::Dispatch<Tensor>(*op_, {x}, attrs);
  }

 private:
  std::shared_ptr<OpExpr> op_;
};

class FusedScaleMaskSoftmaxFunctor {
 public:
  FusedScaleMaskSoftmaxFunctor() {
    op_ = CHECK_JUST(
        one::OpBuilder("fused_scale_mask_softmax").Input("x").Input("mask").Output("y").Build());
  }
  Maybe<Tensor> operator()(const std::shared_ptr<one::Tensor>& x,
                           const std::shared_ptr<one::Tensor>& mask, const float& fill_value,
                           const float& scale) const {
    auto& attrs = THREAD_CACHED_MUTABLE_ATTR_MAP("scale_value", "mask_fill_value");
    attrs.SetAllAttrs(scale, fill_value);
    return OpInterpUtil::Dispatch<Tensor>(*op_, {x, mask}, attrs);
  }

 private:
  std::shared_ptr<OpExpr> op_;
};

class FusedScaleMaskSoftmaxDropoutFunctor {
 public:
  FusedScaleMaskSoftmaxDropoutFunctor() {
    random_mask_like_op_ =
        CHECK_JUST(one::OpBuilder("random_mask_like").Input("like").Output("out").Build());
    fused_scale_mask_softmax_dropout_op_ =
        CHECK_JUST(one::OpBuilder("fused_scale_mask_softmax_dropout")
                       .Input("x")
                       .Input("mask")
                       .Input("dropout_mask")
                       .Output("y")
                       .Output("softmax_y")
                       .Build());
  }
  Maybe<TensorTuple> operator()(const std::shared_ptr<one::Tensor>& x,
                                const std::shared_ptr<one::Tensor>& mask, const float& fill_value,
                                const float& scale, const float& p, const bool& training,
                                const Optional<one::Generator>& generator) const {
    float rate = p;
    if (!training) rate = 0.0;
    const auto gen = generator.value_or(JUST(one::DefaultAutoGenerator()));
    auto& random_mask_like_attrs = THREAD_CACHED_MUTABLE_ATTR_MAP("rate", "seed");
    random_mask_like_attrs.SetAllAttrs(rate, static_cast<int64_t>(gen->current_seed()));
    const auto& random_mask_like_state = std::make_shared<RandomMaskLikeKernelState>(gen);

    const auto& dropout_mask = JUST(OpInterpUtil::Dispatch<Tensor>(
        *random_mask_like_op_, {x},
        OpExprInterpContext(random_mask_like_attrs, random_mask_like_state)));

    float dropout_scale = 0.0;
    if (rate != 1.0) { dropout_scale = 1.0 / (1.0 - rate); }
    auto& fused_scale_mask_softmax_dropout_attrs =
        THREAD_CACHED_MUTABLE_ATTR_MAP("scale_value", "mask_fill_value", "dropout_scale_value");
    fused_scale_mask_softmax_dropout_attrs.SetAllAttrs(scale, fill_value, dropout_scale);
    return OpInterpUtil::Dispatch<TensorTuple>(*fused_scale_mask_softmax_dropout_op_,
                                               {x, mask, dropout_mask},
                                               fused_scale_mask_softmax_dropout_attrs);
  }

 private:
  std::shared_ptr<OpExpr> random_mask_like_op_;
  std::shared_ptr<OpExpr> fused_scale_mask_softmax_dropout_op_;
};

// Equivalent to
// masked = (x + bias) * mask * scale_value
// unmask = (1 - mask).bool()
// masked.masked_fill_(unmask, mask_fill_value)
// softmax_y = softmax(masked, dim=-1)
// y = dropout(softmax_y, p)
class FusedBiasAddScaleMaskSoftmaxDropoutFunctor {
 public:
  FusedBiasAddScaleMaskSoftmaxDropoutFunctor() {
    random_mask_op_ =
        CHECK_JUST(one::OpBuilder("random_mask_like").Input("like").Output("out").Build());
    fused_op_ = CHECK_JUST(one::OpBuilder("fused_bias_add_scale_mask_softmax_dropout")
                               .Input("x")
                               .Input("bias")
                               .Input("mask")
                               .Input("dropout_mask")
                               .Output("y")
                               .Output("softmax_y")
                               .Build());
  }
  Maybe<TensorTuple> operator()(const std::shared_ptr<one::Tensor>& x,
                                const std::shared_ptr<one::Tensor>& bias,
                                const std::shared_ptr<one::Tensor>& mask, const float& fill_value,
                                const float& scale, const float& p, const bool& training,
                                const Optional<one::Generator>& generator) const {
    float rate = p;
    if (!training) rate = 0.0;
    const auto gen = generator.value_or(JUST(one::DefaultAutoGenerator()));
    auto& random_mask_like_attrs = THREAD_CACHED_MUTABLE_ATTR_MAP("rate", "seed");
    random_mask_like_attrs.SetAllAttrs(rate, static_cast<int64_t>(gen->current_seed()));
    const auto& random_mask_like_state = std::make_shared<RandomMaskLikeKernelState>(gen);

    const auto& dropout_mask = JUST(OpInterpUtil::Dispatch<Tensor>(
        *random_mask_op_, {x},
        OpExprInterpContext(random_mask_like_attrs, random_mask_like_state)));

    float dropout_scale = 0.0;
    if (rate != 1.0) { dropout_scale = 1.0 / (1.0 - rate); }
    auto& fused_scale_mask_softmax_dropout_attrs =
        THREAD_CACHED_MUTABLE_ATTR_MAP("scale_value", "mask_fill_value", "dropout_scale_value");
    fused_scale_mask_softmax_dropout_attrs.SetAllAttrs(scale, fill_value, dropout_scale);
    return OpInterpUtil::Dispatch<TensorTuple>(*fused_op_, {x, bias, mask, dropout_mask},
                                               fused_scale_mask_softmax_dropout_attrs);
  }

 private:
  std::shared_ptr<OpExpr> random_mask_op_;
  std::shared_ptr<OpExpr> fused_op_;
};

class CtcGreedyDecoderFunctor {
 public:
  CtcGreedyDecoderFunctor() {
    op_ = CHECK_JUST(one::OpBuilder("ctc_greedy_decoder")
                         .Input("log_probs")
                         .Input("input_lengths")
                         .Output("decoded")
                         .Output("neg_sum_logits")
                         .Build());
  }
  Maybe<TensorTuple> operator()(const std::shared_ptr<one::Tensor>& log_probs,
                                const std::shared_ptr<one::Tensor>& input_lengths,
                                const bool& merge_repeated) const {
    auto& attrs = THREAD_CACHED_MUTABLE_ATTR_MAP("merge_repeated");
    attrs.SetAllAttrs(merge_repeated);
    return OpInterpUtil::Dispatch<TensorTuple>(*op_, {log_probs, input_lengths}, attrs);
  }

 private:
  std::shared_ptr<OpExpr> op_;
};

class PariticalFCSampleDisableBoxing {
 public:
  PariticalFCSampleDisableBoxing() {
    op_ = CHECK_JUST(one::OpBuilder("distributed_partial_fc_sample_disable_boxing")
                         .Input("sampled_weight_diff")
                         .Input("sampled_label")
                         .Output("boxing_disabled_sampled_weight_diff")
                         .Output("boxing_disabled_sampled_label")
                         .Build());
  }
  Maybe<TensorTuple> operator()(const std::shared_ptr<one::Tensor>& sampled_weight_diff,
                                const std::shared_ptr<one::Tensor>& sampled_label) const {
    return OpInterpUtil::Dispatch<TensorTuple>(*op_, {sampled_weight_diff, sampled_label});
  }

 private:
  std::shared_ptr<OpExpr> op_;
};

class NmsFunctor {
 public:
  NmsFunctor() { op_ = CHECK_JUST(one::OpBuilder("nms").Input("in").Output("out").Build()); }

  Maybe<Tensor> operator()(const std::shared_ptr<one::Tensor>& x, const float& iou_threshold,
                           const int32_t& keep_n) const {
    auto& attrs = THREAD_CACHED_MUTABLE_ATTR_MAP("iou_threshold", "keep_n");
    attrs.SetAllAttrs(iou_threshold, keep_n);
    return OpInterpUtil::Dispatch<Tensor>(*op_, {x}, attrs);
  }

 private:
  std::shared_ptr<OpExpr> op_;
};

class RoiAlignFunctor {
 public:
  RoiAlignFunctor() {
    op_ = CHECK_JUST(one::OpBuilder("roi_align").Input("x").Input("rois").Output("y").Build());
  }

  Maybe<Tensor> operator()(const std::shared_ptr<one::Tensor>& x,
                           const std::shared_ptr<one::Tensor>& rois, const float& spatial_scale,
                           const int32_t& pooled_h, const int32_t& pooled_w,
                           const int32_t& sampling_ratio, const bool& aligned) const {
    auto& attrs = THREAD_CACHED_MUTABLE_ATTR_MAP("spatial_scale", "pooled_h", "pooled_w",
                                                 "sampling_ratio", "aligned");
    attrs.SetAllAttrs(spatial_scale, pooled_h, pooled_w, sampling_ratio, aligned);
    return OpInterpUtil::Dispatch<Tensor>(*op_, {x, rois}, attrs);
  }

 private:
  std::shared_ptr<OpExpr> op_;
};

class RoiAlignGradFunctor {
 public:
  RoiAlignGradFunctor() {
    op_ = CHECK_JUST(one::OpBuilder("roi_align_grad")
                         .Input("dy")
                         .Input("x_like")
                         .Input("rois")
                         .Output("dx")
                         .Build());
  }

  Maybe<Tensor> operator()(const std::shared_ptr<one::Tensor>& dy,
                           const std::shared_ptr<one::Tensor>& x_like,
                           const std::shared_ptr<one::Tensor>& rois, const float& spatial_scale,
                           const int32_t& pooled_h, const int32_t& pooled_w,
                           const int32_t& sampling_ratio, const bool& aligned) const {
    auto& attrs = THREAD_CACHED_MUTABLE_ATTR_MAP("spatial_scale", "pooled_h", "pooled_w",
                                                 "sampling_ratio", "aligned");
    attrs.SetAllAttrs(spatial_scale, pooled_h, pooled_w, sampling_ratio, aligned);
    return OpInterpUtil::Dispatch<Tensor>(*op_, {dy, x_like, rois}, attrs);
  }

 private:
  std::shared_ptr<OpExpr> op_;
};

class FusedDotFeatureInteractionFunctor {
 public:
  FusedDotFeatureInteractionFunctor() {
    ops_has_output_concat_.resize(kMaxInputCount);
    ops_no_output_concat_.resize(kMaxInputCount);
    for (int n = 0; n < ops_has_output_concat_.size(); ++n) {
      ops_has_output_concat_[n] = CHECK_JUST(one::OpBuilder("fused_dot_feature_interaction")
                                                 .Input("features", n + 1)
                                                 .Input("output_concat")
                                                 .Output("out")
                                                 .Build());
    }
    for (int n = 0; n < ops_no_output_concat_.size(); ++n) {
      ops_no_output_concat_[n] = CHECK_JUST(one::OpBuilder("fused_dot_feature_interaction")
                                                .Input("features", n + 1)
                                                .Output("out")
                                                .Build());
    }
  }

  Maybe<Tensor> operator()(const TensorTuple& features, const Optional<one::Tensor>& output_concat,
                           const bool& self_interaction, const int32_t& output_padding,
                           const std::string& pooling) const {
    const int64_t n_features = features.size();
    TensorTuple inputs;
    if (n_features > kMaxInputCount) {
      inputs.push_back(JUST(functional::Concat(features, 1)));
    } else {
      inputs = features;
    }
    CHECK_OR_RETURN(pooling == "sum" || pooling == "none")
        << Error::RuntimeError() << "pooling should be sum or none, but get " << pooling;

    auto& attrs = THREAD_CACHED_MUTABLE_ATTR_MAP("self_interaction", "output_padding", "pooling",
                                                 "has_output_concat");
    if (pooling == "sum") {
      CHECK_EQ_OR_RETURN(output_padding, 0)
          << Error::RuntimeError() << "output_padding should be equal to 0. ";
      CHECK_OR_RETURN(!output_concat) << Error::RuntimeError() << "output_concat should not exist";
      attrs.SetAllAttrs(self_interaction, output_padding, pooling, false);
      const std::shared_ptr<one::Tensor>& bi_interaction = JUST(OpInterpUtil::Dispatch<Tensor>(
          *JUST(oneflow::VectorAt(ops_no_output_concat_, n_features - 1)), inputs, attrs));
      std::vector<int32_t> reduce_axes_vec = {1};
      return functional::ReduceSum(bi_interaction, reduce_axes_vec, true);
    }
    if (output_concat) {
      attrs.SetAllAttrs(self_interaction, output_padding, pooling, true);
      inputs.push_back(JUST(output_concat));
      return OpInterpUtil::Dispatch<Tensor>(
          *JUST(oneflow::VectorAt(ops_has_output_concat_, n_features - 1)), inputs, attrs);
    } else {
      attrs.SetAllAttrs(self_interaction, output_padding, pooling, false);
      return OpInterpUtil::Dispatch<Tensor>(
          *JUST(oneflow::VectorAt(ops_no_output_concat_, n_features - 1)), inputs, attrs);
    }
  }

 private:
  std::vector<std::shared_ptr<OpExpr>> ops_has_output_concat_;
  std::vector<std::shared_ptr<OpExpr>> ops_no_output_concat_;
};

class FusedCrossFeatureInteractionFunctor {
 public:
  FusedCrossFeatureInteractionFunctor() {
    op_ = CHECK_JUST(one::OpBuilder("fused_cross_feature_interaction")
                         .Input("x")
                         .Input("weight")
                         .Input("x0")
                         .Input("bias")
                         .Output("out")
                         .Output("matmul_result")
                         .Build());
  }

  Maybe<Tensor> operator()(const std::shared_ptr<one::Tensor>& x,
                           const std::shared_ptr<one::Tensor>& weight,
                           const std::shared_ptr<one::Tensor>& x0,
                           const std::shared_ptr<one::Tensor>& bias,
                           const std::string& interaction_mode) const {
    if (interaction_mode != "vector" && interaction_mode != "matrix") {
      UNIMPLEMENTED_THEN_RETURN()
          << "Fused Cross Interaction mode only support `vector` and `matrix`. ";
    }
    auto& attrs = THREAD_CACHED_MUTABLE_ATTR_MAP("interaction_mode");
    attrs.SetAllAttrs(interaction_mode);
    return OpInterpUtil::Dispatch<Tensor>(*op_, {x, weight, x0, bias}, attrs);
  }

 private:
  std::shared_ptr<OpExpr> op_;
};

class OneEmbeddingIdShuffleFunctor {
 public:
  OneEmbeddingIdShuffleFunctor() {
    op_table_ids_has_in_out_ = CHECK_JUST(one::OpBuilder("id_shuffle")
                                              .Input("ids")
                                              .Input("table_ids")
                                              .Output("num_unique_matrix")
                                              .Output("inverse_unique_partition_indices")
                                              .Output("cur_rank_num_unique")
                                              .Output("cur_rank_unique_ids")
                                              .Output("cur_rank_unique_table_ids")
                                              .Output("cur_rank_inverse_indices")
                                              .Build());
    op_table_ids_no_in_has_out_ = CHECK_JUST(one::OpBuilder("id_shuffle")
                                                 .Input("ids")
                                                 .Output("num_unique_matrix")
                                                 .Output("inverse_unique_partition_indices")
                                                 .Output("cur_rank_num_unique")
                                                 .Output("cur_rank_unique_ids")
                                                 .Output("cur_rank_unique_table_ids")
                                                 .Output("cur_rank_inverse_indices")
                                                 .Build());
  }

  Maybe<TensorTuple> operator()(const std::shared_ptr<one::Tensor>& ids,
                                const Optional<one::Tensor>& table_ids, const int32_t& num_tables,
                                const std::string& embedding_name) const {
    auto& attrs = THREAD_CACHED_MUTABLE_ATTR_MAP("num_tables", "embedding_name");
    attrs.SetAllAttrs(num_tables, embedding_name);
    if (table_ids) {
      return OpInterpUtil::Dispatch<TensorTuple>(*op_table_ids_has_in_out_, {ids, JUST(table_ids)},
                                                 attrs);
    } else {
      return OpInterpUtil::Dispatch<TensorTuple>(*op_table_ids_no_in_has_out_, {ids}, attrs);
    }
  }

 private:
  std::shared_ptr<OpExpr> op_table_ids_has_in_out_;
  std::shared_ptr<OpExpr> op_table_ids_no_in_has_out_;
};

class OneEmbeddingEmbeddingShuffleFunctor {
 public:
  OneEmbeddingEmbeddingShuffleFunctor() {
    op_ = CHECK_JUST(one::OpBuilder("embedding_shuffle")
                         .Input("cur_rank_embeddings")
                         .Input("num_unique_matrix")
                         .Input("cur_rank_inverse_indices")
                         .Input("inverse_unique_partition_indices")
                         .Output("embeddings")
                         .Build());
  }

  Maybe<Tensor> operator()(const std::shared_ptr<one::Tensor>& cur_rank_embeddings,
                           const std::shared_ptr<one::Tensor>& num_unique_matrix,
                           const std::shared_ptr<one::Tensor>& cur_rank_inverse_indices,
                           const std::shared_ptr<one::Tensor>& inverse_unique_partition_indices,
                           const std::string& embedding_name) const {
    auto& attrs = THREAD_CACHED_MUTABLE_ATTR_MAP("embedding_size", "embedding_name");
    const int64_t num_axes = cur_rank_embeddings->shape()->NumAxes();
    attrs.SetAllAttrs(cur_rank_embeddings->shape()->At(num_axes - 1), embedding_name);
    return OpInterpUtil::Dispatch<Tensor>(
        *op_,
        {cur_rank_embeddings, num_unique_matrix, cur_rank_inverse_indices,
         inverse_unique_partition_indices},
        attrs);
  }

 private:
  std::shared_ptr<OpExpr> op_;
};

class OneEmbeddingEmbeddingGradientShuffleFunctor {
 public:
  OneEmbeddingEmbeddingGradientShuffleFunctor() {
    op_ = CHECK_JUST(one::OpBuilder("embedding_gradient_shuffle")
                         .Input("embedding_grad")
                         .Input("num_unique_matrix")
                         .Input("cur_rank_inverse_indices")
                         .Input("inverse_unique_partition_indices")
                         .Output("cur_rank_unique_embedding_grad")
                         .Build());
  }

  Maybe<Tensor> operator()(const std::shared_ptr<one::Tensor>& embedding_grad,
                           const std::shared_ptr<one::Tensor>& num_unique_matrix,
                           const std::shared_ptr<one::Tensor>& cur_rank_inverse_indices,
                           const std::shared_ptr<one::Tensor>& inverse_unique_partition_indices,
                           const std::string& embedding_name) const {
    auto& attrs = THREAD_CACHED_MUTABLE_ATTR_MAP("embedding_size", "embedding_name");
    const int64_t num_axes = embedding_grad->shape()->NumAxes();
    attrs.SetAllAttrs(embedding_grad->shape()->At(num_axes - 1), embedding_name);
    return OpInterpUtil::Dispatch<Tensor>(
        *op_,
        {embedding_grad, num_unique_matrix, cur_rank_inverse_indices,
         inverse_unique_partition_indices},
        attrs);
  }

 private:
  std::shared_ptr<OpExpr> op_;
};

class OneEmbeddingLookupFunctor {
 public:
  OneEmbeddingLookupFunctor() {
    op_ = CHECK_JUST(one::OpBuilder("embedding_lookup")
                         .Input("num_unique_ids")
                         .Input("unique_ids")
                         .Input("table_ids")
                         .Output("unique_values")
                         .Build());
  }

  Maybe<Tensor> operator()(const std::shared_ptr<one::Tensor>& num_unique_ids,
                           const std::shared_ptr<one::Tensor>& unique_ids,
                           const std::shared_ptr<one::Tensor>& table_ids,
                           const Symbol<DType>& dtype, const Symbol<DType>& embedding_dtype,
                           const int64_t line_size, const int64_t embedding_size,
                           const std::string& embedding_name, const std::string& embedding_tables,
                           const std::string& state_initializer, const int64_t seed) const {
    auto& attrs = THREAD_CACHED_MUTABLE_ATTR_MAP("dtype", "embedding_dtype", "line_size",
                                                 "embedding_size", "embedding_name",
                                                 "embedding_tables", "state_initializer", "seed");
    attrs.SetAllAttrs(dtype->data_type(), embedding_dtype->data_type(), line_size, embedding_size,
                      embedding_name, embedding_tables, state_initializer, seed);
    return OpInterpUtil::Dispatch<Tensor>(*op_, {num_unique_ids, unique_ids, table_ids}, attrs);
  }

 private:
  std::shared_ptr<OpExpr> op_;
};

class OneEmbeddingFusedLookupFunctor {
 public:
  OneEmbeddingFusedLookupFunctor() {
    op_has_table_ids_ = CHECK_JUST(one::OpBuilder("one_embedding_fused_lookup")
                                       .Input("shadow")
                                       .Input("ids")
                                       .Input("table_ids")
                                       .Output("embeddings")
                                       .Build());
    op_no_table_ids_ = CHECK_JUST(one::OpBuilder("one_embedding_fused_lookup")
                                      .Input("shadow")
                                      .Input("ids")
                                      .Output("embeddings")
                                      .Build());
  }

  Maybe<Tensor> operator()(const std::shared_ptr<one::Tensor>& shadow,
                           const std::shared_ptr<one::Tensor>& ids,
                           const Optional<one::Tensor>& table_ids, const Symbol<DType>& dtype,
                           const std::string& embedding_name, const int64_t line_size,
                           const int64_t embedding_size, const bool is_full_cache,
                           const int32_t num_tables, const std::string& embedding_tables,
                           const Optional<int64_t>& padding_idx, const int64_t seed) const {
    int64_t padding_idx_val = -1;
    bool has_padding_idx = false;
    if (padding_idx.has_value()) {
      padding_idx_val = JUST(padding_idx);
      has_padding_idx = true;
    }
    auto& attrs = THREAD_CACHED_MUTABLE_ATTR_MAP(
        "dtype", "embedding_name", "line_size", "embedding_size", "is_full_cache", "num_tables",
        "embedding_tables", "seed", "padding_idx", "has_padding_idx");
    attrs.SetAllAttrs(dtype->data_type(), embedding_name, line_size, embedding_size, is_full_cache,
                      num_tables, embedding_tables, seed, padding_idx_val, has_padding_idx);
    if (table_ids) {
      const auto& table_ids_shape = *(JUST(table_ids)->shape());
      const auto& ids_shape = *(ids->shape());
      auto broadcast_table_ids = JUST(table_ids);
      if (table_ids_shape != ids_shape) {
        CHECK_LE_OR_RETURN(table_ids_shape.NumAxes(), ids_shape.NumAxes())
            << "table_ids num_axes should be less equal to ids num_axes, but got table_ids "
               "num_axes "
            << table_ids_shape.NumAxes() << " and ids num_axes " << ids_shape.NumAxes();
        const int64_t left_extend_dims = ids_shape.NumAxes() - table_ids_shape.NumAxes();
        for (int64_t i = 0; i < table_ids_shape.NumAxes(); i++) {
          CHECK_EQ_OR_RETURN(table_ids_shape.at(i), ids_shape.at(left_extend_dims + i))
              << "when table_ids's shape not equals ids shape, table_ids must be able to be "
                 "broadcast to ids_shape "
                 "but got table_ids_shape: "
              << table_ids_shape.DebugStr() << ", ids_shape: " << ids_shape.DebugStr();
        }
        broadcast_table_ids =
            JUST(functional::BroadcastLike(JUST(table_ids), ids, std::vector<int32_t>{}));
      }
      return OpInterpUtil::Dispatch<Tensor>(*op_has_table_ids_, {shadow, ids, broadcast_table_ids},
                                            attrs);
    } else {
      return OpInterpUtil::Dispatch<Tensor>(*op_no_table_ids_, {shadow, ids}, attrs);
    }
  }

 private:
  std::shared_ptr<OpExpr> op_has_table_ids_;
  std::shared_ptr<OpExpr> op_no_table_ids_;
};

class OneEmbeddingFusedLookupGradFunctor {
 public:
  OneEmbeddingFusedLookupGradFunctor() {
    op_ = CHECK_JUST(one::OpBuilder("one_embedding_fused_lookup_grad")
                         .Input("ids")
                         .Input("embedding_grad")
                         .Build());
  }

  Maybe<void> operator()(const std::shared_ptr<one::Tensor>& ids,
                         const std::shared_ptr<one::Tensor>& embedding_grad,
                         const std::string& embedding_name, const int64_t line_size,
                         const int64_t embedding_size) const {
    auto& attrs = THREAD_CACHED_MUTABLE_ATTR_MAP("embedding_name", "line_size", "embedding_size");
    attrs.SetAllAttrs(embedding_name, line_size, embedding_size);
    JUST(OpInterpUtil::Dispatch<TensorTuple>(*op_, {ids, embedding_grad}, attrs));
    return Maybe<void>::Ok();
  }

 private:
  std::shared_ptr<OpExpr> op_;
};

class OneEmbeddingEmbeddingPutFunctor {
 public:
  OneEmbeddingEmbeddingPutFunctor() {
    op_ = CHECK_JUST(one::OpBuilder("embedding_put")
                         .Input("num_unique_ids")
                         .Input("unique_ids")
                         .Input("unique_embeddings")
                         .Build());
  }

  Maybe<void> operator()(const std::shared_ptr<one::Tensor>& num_unique_ids,
                         const std::shared_ptr<one::Tensor>& unique_ids,
                         const std::shared_ptr<one::Tensor>& unique_embeddings,
                         const std::string& embedding_name, const int64_t line_size) const {
    auto& attrs = THREAD_CACHED_MUTABLE_ATTR_MAP("embedding_name", "line_size");
    attrs.SetAllAttrs(embedding_name, line_size);
    JUST(OpInterpUtil::Dispatch<TensorTuple>(*op_, {num_unique_ids, unique_ids, unique_embeddings},
                                             attrs));
    return Maybe<void>::Ok();
  }

 private:
  std::shared_ptr<OpExpr> op_;
};

class OneEmbeddingUniqueKeyValuePairFunctor {
 public:
  OneEmbeddingUniqueKeyValuePairFunctor() {
    op_has_input_value_ = CHECK_JUST(one::OpBuilder("unique_key_value_pair")
                                         .Input("keys")
                                         .Input("values")
                                         .Output("num_unique")
                                         .Output("unique_keys")
                                         .Output("unique_values")
                                         .Output("inverse_indices")
                                         .Build());
    op_no_input_value_ = CHECK_JUST(one::OpBuilder("unique_key_value_pair")
                                        .Input("keys")
                                        .Output("num_unique")
                                        .Output("unique_keys")
                                        .Output("unique_values")
                                        .Output("inverse_indices")
                                        .Build());
  }

  Maybe<TensorTuple> operator()(const std::shared_ptr<one::Tensor>& keys,
                                const Optional<one::Tensor>& values, const int32_t num_tables,
                                const std::string& embedding_name) const {
    auto& attrs = THREAD_CACHED_MUTABLE_ATTR_MAP("num_tables", "embedding_name");
    attrs.SetAllAttrs(num_tables, embedding_name);
    if (values) {
      return OpInterpUtil::Dispatch<TensorTuple>(*op_has_input_value_, {keys, JUST(values)}, attrs);
    } else {
      return OpInterpUtil::Dispatch<TensorTuple>(*op_no_input_value_, {keys}, attrs);
    }
  }

 private:
  std::shared_ptr<OpExpr> op_has_input_value_;
  std::shared_ptr<OpExpr> op_no_input_value_;
};

class OneEmbeddingSgdUpdateFunctor {
 public:
  OneEmbeddingSgdUpdateFunctor() {
    // This functor is only used in one_embedding eager mode with lr passed by attr and no optional
    // input, we also define functor with all optional input just for unittest. when the optional
    // input learning_rate tensor has passed in, we think all optional input are not None and check
    // them.
    sgd_no_optional_input_op_ = CHECK_JUST(one::OpBuilder("one_embedding_sgd_update")
                                               .Input("num_unique_ids")
                                               .Input("unique_embeddings")
                                               .Input("embedding_grad")
                                               .Output("updated_unique_embeddings")
                                               .Build());
    momentum_no_optional_input_op_ = CHECK_JUST(one::OpBuilder("one_embedding_momentum_update")
                                                    .Input("num_unique_ids")
                                                    .Input("unique_embeddings")
                                                    .Input("embedding_grad")
                                                    .Output("updated_unique_embeddings")
                                                    .Build());
    // This functor is just for unittest
    sgd_op_ = CHECK_JUST(one::OpBuilder("one_embedding_sgd_update")
                             .Input("num_unique_ids")
                             .Input("unique_embeddings")
                             .Input("embedding_grad")
                             .Input("learning_rate")
                             .Input("down_scale_by_tensor")
                             .Input("skip_if")
                             .Output("updated_unique_embeddings")
                             .Build());
    momentum_op_ = CHECK_JUST(one::OpBuilder("one_embedding_momentum_update")
                                  .Input("num_unique_ids")
                                  .Input("unique_embeddings")
                                  .Input("embedding_grad")
                                  .Input("learning_rate")
                                  .Input("down_scale_by_tensor")
                                  .Input("skip_if")
                                  .Output("updated_unique_embeddings")
                                  .Build());
  }

  Maybe<Tensor> operator()(const std::shared_ptr<one::Tensor>& num_unique_ids,
                           const std::shared_ptr<one::Tensor>& unique_embeddings,
                           const std::shared_ptr<one::Tensor>& embedding_grad,
                           const Optional<one::Tensor>& learning_rate,
                           const Optional<one::Tensor>& down_scale_by_tensor,
                           const Optional<one::Tensor>& skip_if, const float learning_rate_val,
                           const double scale, const float weight_decay, const float momentum,
                           const int64_t line_size, const int64_t embedding_size,
                           const std::string& embedding_name) const {
    auto& attrs =
        THREAD_CACHED_MUTABLE_ATTR_MAP("learning_rate_val", "scale", "weight_decay", "line_size",
                                       "embedding_size", "embedding_name", "beta");
    if (momentum == 0) {
      attrs.SetAllAttrs(learning_rate_val, scale, weight_decay, line_size, embedding_size,
                        embedding_name, NullOpt);

      if (learning_rate) {
        CHECK(down_scale_by_tensor);
        CHECK(skip_if);
        return OpInterpUtil::Dispatch<Tensor>(
            *sgd_op_,
            {num_unique_ids, unique_embeddings, embedding_grad, JUST(learning_rate),
             JUST(down_scale_by_tensor), JUST(skip_if)},
            attrs);
      } else {
        CHECK(!down_scale_by_tensor);
        CHECK(!skip_if);
        return OpInterpUtil::Dispatch<Tensor>(
            *sgd_no_optional_input_op_, {num_unique_ids, unique_embeddings, embedding_grad}, attrs);
      }
    } else {
      attrs.SetAllAttrs(learning_rate_val, scale, weight_decay, line_size, embedding_size,
                        embedding_name, momentum);
      if (learning_rate) {
        CHECK(down_scale_by_tensor);
        CHECK(skip_if);
        return OpInterpUtil::Dispatch<Tensor>(
            *momentum_op_,
            {num_unique_ids, unique_embeddings, embedding_grad, JUST(learning_rate),
             JUST(down_scale_by_tensor), JUST(skip_if)},
            attrs);
      } else {
        CHECK(!down_scale_by_tensor);
        CHECK(!skip_if);
        return OpInterpUtil::Dispatch<Tensor>(*momentum_no_optional_input_op_,
                                              {num_unique_ids, unique_embeddings, embedding_grad},
                                              attrs);
      }
    }
  }

 private:
  std::shared_ptr<OpExpr> sgd_no_optional_input_op_;
  std::shared_ptr<OpExpr> sgd_op_;
  std::shared_ptr<OpExpr> momentum_no_optional_input_op_;
  std::shared_ptr<OpExpr> momentum_op_;
};

class OneEmbeddingAdamUpdateFunctor {
 public:
  OneEmbeddingAdamUpdateFunctor() {
    // This functor is only used in one_embedding eager mode with lr passed by attr and no optional
    // input, we also define functor with all optional input just for unittest. when the optional
    // input learning_rate tensor has passed in, we think all optional input are not None and check
    // them.
    no_optional_input_op_ = CHECK_JUST(one::OpBuilder("one_embedding_adam_update")
                                           .Input("num_unique_ids")
                                           .Input("unique_embeddings")
                                           .Input("embedding_grad")
                                           .Output("updated_unique_embeddings")
                                           .Build());
    // This functor is just for unittest
    no_bias_correction_op_ = CHECK_JUST(one::OpBuilder("one_embedding_adam_update")
                                            .Input("num_unique_ids")
                                            .Input("unique_embeddings")
                                            .Input("embedding_grad")
                                            .Input("learning_rate")
                                            .Input("down_scale_by_tensor")
                                            .Input("skip_if")
                                            .Output("updated_unique_embeddings")
                                            .Build());
    do_bias_correction_op_ = CHECK_JUST(one::OpBuilder("one_embedding_adam_update")
                                            .Input("num_unique_ids")
                                            .Input("unique_embeddings")
                                            .Input("embedding_grad")
                                            .Input("learning_rate")
                                            .Input("down_scale_by_tensor")
                                            .Input("skip_if")
                                            .Input("bias_correction1")
                                            .Input("bias_correction2")
                                            .Output("updated_unique_embeddings")
                                            .Build());
  }

  Maybe<Tensor> operator()(
      const std::shared_ptr<one::Tensor>& num_unique_ids,
      const std::shared_ptr<one::Tensor>& unique_embeddings,
      const std::shared_ptr<one::Tensor>& embedding_grad,
      const Optional<one::Tensor>& learning_rate, const Optional<one::Tensor>& down_scale_by_tensor,
      const Optional<one::Tensor>& skip_if, const Optional<one::Tensor>& bias_correction1,
      const Optional<one::Tensor>& bias_correction2, const float learning_rate_val,
      const double scale, const float weight_decay, const float beta1, const float beta2,
      const float& bias_correction1_val, const float& bias_correction2_val, const float epsilon,
      const bool do_bias_correction, const int64_t line_size, const int64_t embedding_size,
      const std::string& embedding_name) const {
    auto& attrs = THREAD_CACHED_MUTABLE_ATTR_MAP(
        "learning_rate_val", "scale", "weight_decay", "beta1", "beta2", "epsilon",
        "bias_correction1_val", "bias_correction2_val", "do_bias_correction", "line_size",
        "embedding_size", "embedding_name");
    attrs.SetAllAttrs(learning_rate_val, scale, weight_decay, beta1, beta2, epsilon,
                      bias_correction1_val, bias_correction2_val, do_bias_correction, line_size,
                      embedding_size, embedding_name);
    if (learning_rate) {
      CHECK(down_scale_by_tensor);
      CHECK(skip_if);
      if (do_bias_correction) {
        CHECK(bias_correction1);
        CHECK(bias_correction2);
        return OpInterpUtil::Dispatch<Tensor>(
            *do_bias_correction_op_,
            {num_unique_ids, unique_embeddings, embedding_grad, JUST(learning_rate),
             JUST(down_scale_by_tensor), JUST(skip_if), JUST(bias_correction1),
             JUST(bias_correction2)},
            attrs);
      } else {
        return OpInterpUtil::Dispatch<Tensor>(
            *no_bias_correction_op_,
            {num_unique_ids, unique_embeddings, embedding_grad, JUST(learning_rate),
             JUST(down_scale_by_tensor), JUST(skip_if)},
            attrs);
      }
    } else {
      CHECK(!down_scale_by_tensor);
      CHECK(!skip_if);
      CHECK(!bias_correction1);
      CHECK(!bias_correction2);
      return OpInterpUtil::Dispatch<Tensor>(
          *no_optional_input_op_, {num_unique_ids, unique_embeddings, embedding_grad}, attrs);
    }
  }

 private:
  std::shared_ptr<OpExpr> no_bias_correction_op_;
  std::shared_ptr<OpExpr> do_bias_correction_op_;
  std::shared_ptr<OpExpr> no_optional_input_op_;
};

class OneEmbeddingAdagradUpdateFunctor {
 public:
  OneEmbeddingAdagradUpdateFunctor() {
    // This functor is only used in one_embedding eager mode with lr passed by attr and no optional
    // input, we also define functor with all optional input just for unittest. when the optional
    // input learning_rate tensor has passed in, we think all optional input are not None and check
    // them.
    op_no_optional_input_ = CHECK_JUST(one::OpBuilder("one_embedding_adagrad_update")
                                           .Input("num_unique_ids")
                                           .Input("unique_embeddings")
                                           .Input("embedding_grad")
                                           .Output("updated_unique_embeddings")
                                           .Build());
    // This functor is just for unittest
    op_ = CHECK_JUST(one::OpBuilder("one_embedding_adagrad_update")
                         .Input("num_unique_ids")
                         .Input("unique_embeddings")
                         .Input("embedding_grad")
                         .Input("learning_rate")
                         .Input("down_scale_by_tensor")
                         .Input("skip_if")
                         .Input("train_step")
                         .Output("updated_unique_embeddings")
                         .Build());
  }

  Maybe<Tensor> operator()(const std::shared_ptr<one::Tensor>& num_unique_ids,
                           const std::shared_ptr<one::Tensor>& unique_embeddings,
                           const std::shared_ptr<one::Tensor>& embedding_grad,
                           const Optional<one::Tensor>& learning_rate,
                           const Optional<one::Tensor>& down_scale_by_tensor,
                           const Optional<one::Tensor>& skip_if,
                           const Optional<one::Tensor>& train_step, const int64_t train_step_val,
                           const float learning_rate_val, const double scale,
                           const float weight_decay, const float lr_decay, const float epsilon,
                           const int64_t line_size, const int64_t embedding_size,
                           const std::string& embedding_name) const {
    auto& attrs = THREAD_CACHED_MUTABLE_ATTR_MAP("train_step_val", "learning_rate_val", "scale",
                                                 "weight_decay", "lr_decay", "epsilon", "line_size",
                                                 "embedding_size", "embedding_name");
    attrs.SetAllAttrs(train_step_val, learning_rate_val, scale, weight_decay, lr_decay, epsilon,
                      line_size, embedding_size, embedding_name);
    if (learning_rate) {
      CHECK(down_scale_by_tensor);
      CHECK(skip_if);
      CHECK(train_step);
      return OpInterpUtil::Dispatch<Tensor>(
          *op_,
          {num_unique_ids, unique_embeddings, embedding_grad, JUST(learning_rate),
           JUST(down_scale_by_tensor), JUST(skip_if), JUST(train_step)},
          attrs);
    } else {
      CHECK(!down_scale_by_tensor);
      CHECK(!skip_if);
      CHECK(!train_step);
      return OpInterpUtil::Dispatch<Tensor>(
          *op_no_optional_input_, {num_unique_ids, unique_embeddings, embedding_grad}, attrs);
    }
  }

 private:
  std::shared_ptr<OpExpr> op_;
  std::shared_ptr<OpExpr> op_no_optional_input_;
};

class OneEmbeddingFtrlUpdateFunctor {
 public:
  OneEmbeddingFtrlUpdateFunctor() {
    // This functor is only used in one_embedding eager mode with lr passed by attr and no optional
    // input, we also define functor with all optional input just for unittest. when the optional
    // input learning_rate tensor has passed in, we think all optional input are not None and check
    // them.
    op_no_optional_input_ = CHECK_JUST(one::OpBuilder("one_embedding_ftrl_update")
                                           .Input("num_unique_ids")
                                           .Input("unique_embeddings")
                                           .Input("embedding_grad")
                                           .Output("updated_unique_embeddings")
                                           .Build());
    // This functor is just for unittest
    op_ = CHECK_JUST(one::OpBuilder("one_embedding_ftrl_update")
                         .Input("num_unique_ids")
                         .Input("unique_embeddings")
                         .Input("embedding_grad")
                         .Input("learning_rate")
                         .Input("down_scale_by_tensor")
                         .Input("skip_if")
                         .Output("updated_unique_embeddings")
                         .Build());
  }

  Maybe<Tensor> operator()(const std::shared_ptr<one::Tensor>& num_unique_ids,
                           const std::shared_ptr<one::Tensor>& unique_embeddings,
                           const std::shared_ptr<one::Tensor>& embedding_grad,
                           const Optional<one::Tensor>& learning_rate,
                           const Optional<one::Tensor>& down_scale_by_tensor,
                           const Optional<one::Tensor>& skip_if, const float learning_rate_val,
                           const double scale, const float weight_decay, const float lr_power,
                           const float lambda1, const float lambda2, const float beta,
                           const int64_t line_size, const int64_t embedding_size,
                           const std::string& embedding_name) const {
    auto& attrs = THREAD_CACHED_MUTABLE_ATTR_MAP("learning_rate_val", "scale", "weight_decay",
                                                 "lr_power", "lambda1", "lambda2", "beta",
                                                 "line_size", "embedding_size", "embedding_name");
    attrs.SetAllAttrs(learning_rate_val, scale, weight_decay, lr_power, lambda1, lambda2, beta,
                      line_size, embedding_size, embedding_name);
    if (learning_rate) {
      CHECK(down_scale_by_tensor);
      CHECK(skip_if);
      return OpInterpUtil::Dispatch<Tensor>(
          *op_,
          {num_unique_ids, unique_embeddings, embedding_grad, JUST(learning_rate),
           JUST(down_scale_by_tensor), JUST(skip_if)},
          attrs);
    } else {
      CHECK(!down_scale_by_tensor);
      CHECK(!skip_if);
      return OpInterpUtil::Dispatch<Tensor>(
          *op_no_optional_input_, {num_unique_ids, unique_embeddings, embedding_grad}, attrs);
    }
  }

 private:
  std::shared_ptr<OpExpr> op_;
  std::shared_ptr<OpExpr> op_no_optional_input_;
};

class DeformConv2dFunctor {
 public:
  DeformConv2dFunctor() {
    bias_op_ = CHECK_JUST(one::OpBuilder("bias_add").Input("a").Input("b").Output("out").Build());
    deformconv2d_op_ = CHECK_JUST(one::OpBuilder("deform_conv2d")
                                      .Input("input")
                                      .Input("weight")
                                      .Input("offset")
                                      .Input("mask")
                                      .Output("output")
                                      .Build());
  }

  Maybe<Tensor> operator()(const std::shared_ptr<one::Tensor>& input,
                           const std::shared_ptr<one::Tensor>& weight,
                           const std::shared_ptr<one::Tensor>& offset,
                           const std::shared_ptr<one::Tensor>& mask,
                           const Optional<one::Tensor>& bias, const int32_t& stride_h,
                           const int32_t& stride_w, const int32_t& pad_h, const int32_t& pad_w,
                           const int32_t& dilation_h, const int32_t& dilation_w,
                           const int32_t& groups, const int32_t& offset_groups,
                           const bool& use_mask) const {
    auto& attrs =
        THREAD_CACHED_MUTABLE_ATTR_MAP("stride_h", "stride_w", "pad_h", "pad_w", "dilation_h",
                                       "dilation_w", "groups", "offset_groups", "use_mask");
    attrs.SetAllAttrs(stride_h, stride_w, pad_h, pad_w, dilation_h, dilation_w, groups,
                      offset_groups, use_mask);
    const std::shared_ptr<one::Tensor>& deformconv2d_out = JUST(
        OpInterpUtil::Dispatch<Tensor>(*deformconv2d_op_, {input, weight, offset, mask}, attrs));
    if (bias) {
      auto bias_shape = JUST(bias)->shape();
      auto& bias_attrs = THREAD_CACHED_MUTABLE_ATTR_MAP("axis");
      bias_attrs.SetAllAttrs(static_cast<int32_t>(1));
      return OpInterpUtil::Dispatch<Tensor>(*bias_op_, {deformconv2d_out, JUST(bias)}, bias_attrs);
    }
    return deformconv2d_out;
  }

 private:
  std::shared_ptr<OpExpr> deformconv2d_op_;
  std::shared_ptr<OpExpr> bias_op_;
};

class RocAucScoreFunctor {
 public:
  RocAucScoreFunctor() {
    op_ = CHECK_JUST(
        one::OpBuilder("roc_auc_score").Input("label").Input("pred").Output("out").Build());
  }

  Maybe<Tensor> operator()(const std::shared_ptr<one::Tensor>& label,
                           const std::shared_ptr<one::Tensor>& pred) const {
    return OpInterpUtil::Dispatch<Tensor>(*op_, {label, pred});
  }

 private:
  std::shared_ptr<OpExpr> op_;
};

class MultiTensorSgdUpdateFunctor {
 public:
  MultiTensorSgdUpdateFunctor() {
    // This functor is just for unittest
    op_.resize(kMaxInputCount /*the maximum number of inputs*/);
    for (int n = 0; n < op_.size(); ++n) {
      op_[n] = CHECK_JUST(one::OpBuilder("multi_tensor_sgd_update")
                              .Input("model", n + 1)
                              .Input("model_diff", n + 1)
                              .Build());
    }
  }

  Maybe<void> operator()(const TensorTuple& model, const TensorTuple& model_diff,
                         const double& scale, const float& weight_decay,
                         const float& learning_rate_val) const {
    auto& attrs = THREAD_CACHED_MUTABLE_ATTR_MAP("scale", "weight_decay", "learning_rate_val");
    attrs.SetAllAttrs(scale, weight_decay, learning_rate_val);
    const int64_t weight_size = model.size();
    for (int i = 0; i < weight_size; i += kMaxInputCount) {
      size_t size = (i + kMaxInputCount) < weight_size ? kMaxInputCount : weight_size - i;
      TensorTuple input(2 * size);
      std::copy(model.begin() + i, model.begin() + i + size, input.begin());
      std::copy(model_diff.begin() + i, model_diff.begin() + i + size, input.begin() + size);
      JUST(OpInterpUtil::Dispatch<TensorTuple>(*op_[size - 1], input, attrs));
    }
    return Maybe<void>::Ok();
  }

 private:
  std::vector<std::shared_ptr<OpExpr>> op_;
};

class MultiTensorAdamUpdateFunctor {
 public:
  MultiTensorAdamUpdateFunctor() {
    // This functor is just for unittest
    op_.resize(kMaxInputCount /*the maximum number of inputs*/);
    for (int n = 0; n < op_.size(); ++n) {
      op_[n] = CHECK_JUST(one::OpBuilder("multi_tensor_adam_update")
                              .Input("model", n + 1)
                              .Input("model_diff", n + 1)
                              .Input("m", n + 1)
                              .Input("v", n + 1)
                              .Build());
    }
  }

  Maybe<void> operator()(const TensorTuple& model, const TensorTuple& model_diff,
                         const TensorTuple& m, const TensorTuple& v, const float& learning_rate_val,
                         const float& l2, const float& beta1, const float& beta2,
                         const float& bias_correction1_val, const float& bias_correction2_val,
                         const bool& do_bias_correction, const double& scale,
                         const float& weight_decay, const float& epsilon) const {
    auto& attrs = THREAD_CACHED_MUTABLE_ATTR_MAP(
        "scale", "weight_decay", "beta1", "beta2", "bias_correction1_val", "bias_correction2_val",
        "do_bias_correction", "learning_rate_val", "l2", "epsilon");
    attrs.SetAllAttrs(scale, weight_decay, beta1, beta2, bias_correction1_val, bias_correction2_val,
                      do_bias_correction, learning_rate_val, l2, epsilon);

    const int64_t weight_size = model.size();
    for (int i = 0; i < weight_size; i += kMaxInputCount) {
      size_t size = (i + kMaxInputCount) < weight_size ? kMaxInputCount : weight_size - i;
      TensorTuple input(4 * size);
      std::copy(model.begin() + i, model.begin() + i + size, input.begin());
      std::copy(model_diff.begin() + i, model_diff.begin() + i + size, input.begin() + size);
      std::copy(m.begin() + i, m.begin() + i + size, input.begin() + 2 * size);
      std::copy(v.begin() + i, v.begin() + i + size, input.begin() + 3 * size);
      JUST(OpInterpUtil::Dispatch<TensorTuple>(*op_[size - 1], input, attrs));
    }
    return Maybe<void>::Ok();
  }

 private:
  std::vector<std::shared_ptr<OpExpr>> op_;
};

class MatrixVectorProductFunctor {
 public:
  MatrixVectorProductFunctor() {
    matrix_vector_product_op_ = CHECK_JUST(
        one::OpBuilder("matrix_vector_product").Input("a").Input("b").Output("out").Build());
  }

  Maybe<Tensor> operator()(const std::shared_ptr<one::Tensor>& input,
                           const std::shared_ptr<one::Tensor>& vec) const {
    const auto& input_shape = input->shape();
    const auto& vec_shape = vec->shape();
    CHECK_OR_RETURN(input_shape->NumAxes() == 2 && vec_shape->NumAxes() == 1)
        << Error::RuntimeError() << "vector + matrix @ vector expected, got "
        << "1, " << input_shape->NumAxes() << ", " << vec_shape->NumAxes();
    CHECK_EQ_OR_RETURN(input_shape->at(1), vec_shape->at(0))
        << Error::RuntimeError() << "size mismatch, got " << std::to_string(input_shape->at(0))
        << ", " << std::to_string(input_shape->at(0)) << "x" << std::to_string(input_shape->at(1))
        << ", " << std::to_string(vec_shape->at(0));
    return OpInterpUtil::Dispatch<Tensor>(*matrix_vector_product_op_, {input, vec});
  }

 private:
  std::shared_ptr<OpExpr> matrix_vector_product_op_;
};

class BatchNormStatsFunctor {
 public:
  BatchNormStatsFunctor() {
    op_ = CHECK_JUST(
        one::OpBuilder("batch_norm_stats").Input("input").Output("mean").Output("invstd").Build());
  }

  Maybe<TensorTuple> operator()(const std::shared_ptr<one::Tensor>& input, const int& axis,
                                const float& eps) const {
    auto& attrs = THREAD_CACHED_MUTABLE_ATTR_MAP("axis", "eps");
    attrs.SetAllAttrs(axis, eps);
    return OpInterpUtil::Dispatch<one::TensorTuple>(*op_, {input}, attrs);
  }

 private:
  std::shared_ptr<OpExpr> op_;
};

class BatchNormGatherStatsWithCountsFunctor {
 public:
  BatchNormGatherStatsWithCountsFunctor() {
    op_with_running_mean_and_var_ = CHECK_JUST(one::OpBuilder("batch_norm_gather_stats_with_counts")
                                                   .Input("input")
                                                   .Input("mean")
                                                   .Input("invstd")
                                                   .Input("counts")
                                                   .Input("running_mean")
                                                   .Input("running_var")
                                                   .Output("global_mean")
                                                   .Output("global_invstd")
                                                   .Build());
    op_without_running_mean_and_var_ =
        CHECK_JUST(one::OpBuilder("batch_norm_gather_stats_with_counts")
                       .Input("input")
                       .Input("mean")
                       .Input("invstd")
                       .Input("counts")
                       .Output("global_mean")
                       .Output("global_invstd")
                       .Build());
  }

  Maybe<TensorTuple> operator()(const std::shared_ptr<one::Tensor>& input,
                                const std::shared_ptr<one::Tensor>& mean,
                                const std::shared_ptr<one::Tensor>& invstd,
                                const Optional<one::Tensor>& running_mean,
                                const Optional<one::Tensor>& running_var, const float& momentum,
                                const float& eps,
                                const std::shared_ptr<one::Tensor>& counts) const {
    CHECK_OR_RETURN((running_mean && running_var) || (!running_mean && !running_var))
        << Error::RuntimeError()
        << "Both running_mean and running_var should be None or Tensor at the same time.";

    auto& attrs = THREAD_CACHED_MUTABLE_ATTR_MAP("eps", "momentum");
    attrs.SetAllAttrs(eps, momentum);

    if (running_mean) {
      return OpInterpUtil::Dispatch<one::TensorTuple>(
          *op_with_running_mean_and_var_,
          {input, mean, invstd, counts, JUST(running_mean), JUST(running_var)}, attrs);
    }
    return OpInterpUtil::Dispatch<one::TensorTuple>(*op_without_running_mean_and_var_,
                                                    {input, mean, invstd, counts}, attrs);
  }

 private:
  std::shared_ptr<OpExpr> op_with_running_mean_and_var_;
  std::shared_ptr<OpExpr> op_without_running_mean_and_var_;
};

class BatchNormElemtFunctor {
 public:
  BatchNormElemtFunctor() {
    op_ = CHECK_JUST(one::OpBuilder("batch_norm_elemt")
                         .Input("input")
                         .Input("weight")
                         .Input("bias")
                         .Input("mean")
                         .Input("invstd")
                         .Output("output")
                         .Build());
  }

  Maybe<Tensor> operator()(const std::shared_ptr<one::Tensor>& input,
                           const std::shared_ptr<one::Tensor>& weight,
                           const std::shared_ptr<one::Tensor>& bias,
                           const std::shared_ptr<one::Tensor>& mean,
                           const std::shared_ptr<one::Tensor>& invstd, const int& axis,
                           const float& eps) const {
    auto& attrs = THREAD_CACHED_MUTABLE_ATTR_MAP("axis", "eps");
    attrs.SetAllAttrs(axis, eps);
    return OpInterpUtil::Dispatch<one::Tensor>(*op_, {input, weight, bias, mean, invstd}, attrs);
  }

 private:
  std::shared_ptr<OpExpr> op_;
};

class BatchNormBackwardReduceFunctor {
 public:
  BatchNormBackwardReduceFunctor() {
    op_ = CHECK_JUST(one::OpBuilder("batch_norm_backward_reduce")
                         .Input("grad_out")
                         .Input("input")
                         .Input("mean")
                         .Input("invstd")
                         .Output("sum_dy")
                         .Output("sum_dy_xmu")
                         .Output("grad_weight")
                         .Output("grad_bias")
                         .Build());
  }

  Maybe<TensorTuple> operator()(const std::shared_ptr<one::Tensor>& grad_out,
                                const std::shared_ptr<one::Tensor>& input,
                                const std::shared_ptr<one::Tensor>& mean,
                                const std::shared_ptr<one::Tensor>& invstd, const int& axis) const {
    auto& attrs = THREAD_CACHED_MUTABLE_ATTR_MAP("axis");
    attrs.SetAllAttrs(axis);
    return OpInterpUtil::Dispatch<one::TensorTuple>(*op_, {grad_out, input, mean, invstd}, attrs);
  }

 private:
  std::shared_ptr<OpExpr> op_;
};

class BatchNormBackwardElemtFunctor {
 public:
  BatchNormBackwardElemtFunctor() {
    op_ = CHECK_JUST(one::OpBuilder("batch_norm_backward_elemt")
                         .Input("grad_out")
                         .Input("input")
                         .Input("mean")
                         .Input("invstd")
                         .Input("weight")
                         .Input("sum_dy")
                         .Input("sum_dy_xmu")
                         .Input("count")
                         .Output("grad_in")
                         .Build());
  }

  Maybe<Tensor> operator()(const std::shared_ptr<one::Tensor>& grad_out,
                           const std::shared_ptr<one::Tensor>& input,
                           const std::shared_ptr<one::Tensor>& mean,
                           const std::shared_ptr<one::Tensor>& invstd,
                           const std::shared_ptr<one::Tensor>& weight,
                           const std::shared_ptr<one::Tensor>& sum_dy,
                           const std::shared_ptr<one::Tensor>& sum_dy_xmu,
                           const std::shared_ptr<one::Tensor>& count, const int& axis) const {
    auto& attrs = THREAD_CACHED_MUTABLE_ATTR_MAP("axis");
    attrs.SetAllAttrs(axis);
    return OpInterpUtil::Dispatch<one::Tensor>(
        *op_, {grad_out, input, mean, invstd, weight, sum_dy, sum_dy_xmu, count}, attrs);
  }

 private:
  std::shared_ptr<OpExpr> op_;
};

class FusedMultiHeadAttentionInferenceFunctor {
 public:
  FusedMultiHeadAttentionInferenceFunctor() {
    op_ = CHECK_JUST(one::OpBuilder("fused_multi_head_attention_inference")
                         .Input("query")
                         .Input("key")
                         .Input("value")
                         .Output("out")
                         .Build());
  }
  Maybe<Tensor> operator()(
      const std::shared_ptr<one::Tensor>& query, const std::shared_ptr<one::Tensor>& key,
      const std::shared_ptr<one::Tensor>& value, const int64_t& num_heads, const bool& causal,
      const int64_t& query_hidden_slice_start, const int64_t& query_hidden_slice_end,
      const int64_t& key_hidden_slice_start, const int64_t& key_hidden_slice_end,
      const int64_t& value_hidden_slice_start, const int64_t& value_hidden_slice_end) const {
    auto& attrs = THREAD_CACHED_MUTABLE_ATTR_MAP("num_heads", "causal", "query_hidden_slice_start",
                                                 "query_hidden_slice_end", "key_hidden_slice_start",
                                                 "key_hidden_slice_end", "value_hidden_slice_start",
                                                 "value_hidden_slice_end");
    attrs.SetAllAttrs(num_heads, causal, query_hidden_slice_start, query_hidden_slice_end,
                      key_hidden_slice_start, key_hidden_slice_end, value_hidden_slice_start,
                      value_hidden_slice_end);
    return OpInterpUtil::Dispatch<Tensor>(*op_, {query, key, value}, attrs);
  }

 private:
  std::shared_ptr<OpExpr> op_;
};

<<<<<<< HEAD
class GroupedMatmulBiasFunctor {
 public:
  GroupedMatmulBiasFunctor() {
    fused_op_.resize(kMaxInputCount /*the maximum number of inputs*/);
    for (int n = 1; n < fused_op_.size(); ++n) {
      fused_op_[n] = CHECK_JUST(one::OpBuilder("grouped_matmul_bias")
                                    .Input("xs", n)
                                    .Input("weights", n)
                                    .Input("biases", n)
                                    .Output("ys", n)
                                    .Build());
    }
  }
  Maybe<TensorTuple> operator()(const TensorTuple& xs, const TensorTuple& weights,
                                const TensorTuple& biases) const {
    const int64_t input_size = xs.size();
    const int64_t weight_size = weights.size();
    const int64_t bias_size = biases.size();
    CHECK_GE_OR_RETURN(input_size, 1)
        << Error::RuntimeError() << "The number of xs should be greater equal than 1.";
    CHECK_EQ_OR_RETURN(weight_size, input_size)
        << Error::RuntimeError() << "The number of weights should be equal to xs.";
    CHECK_EQ_OR_RETURN(bias_size, input_size)
        << Error::RuntimeError() << "The number of bias should be equal to xs.";
    for (int64_t i = 0; i < input_size; ++i) {
      const auto& input_shape = xs[i]->shape();
      const auto& weight_shape = weights[i]->shape();
      const auto& bias_shape = biases[i]->shape();
      CHECK_GE_OR_RETURN(input_shape->NumAxes(), 2)
          << Error::RuntimeError() << "x's dim size should greater equal than 2.";
      CHECK_EQ_OR_RETURN(weight_shape->NumAxes(), 2)
          << Error::RuntimeError() << "Weight's dim size should == 2";
      CHECK_EQ_OR_RETURN(bias_shape->NumAxes(), 1)
          << Error::RuntimeError() << "Bias's dim size should == 1";
      const int64_t k = input_shape->At(input_shape->NumAxes() - 1);
      CHECK_EQ_OR_RETURN(weight_shape->At(1), k)
          << Error::RuntimeError() << "weight's second dim should be equal to input's last dim. ";
      const int64_t n = weight_shape->At(0);
      CHECK_EQ_OR_RETURN(bias_shape->At(0), n)
          << Error::RuntimeError() << "Bias's dim is not equal to weight's first dim. ";
    }
    TensorTuple input(3 * input_size);
    std::copy(xs.begin(), xs.end(), input.begin() + 0 * input_size);
    std::copy(weights.begin(), weights.end(), input.begin() + 1 * input_size);
    std::copy(biases.begin(), biases.end(), input.begin() + 2 * input_size);
    return OpInterpUtil::Dispatch<TensorTuple>(*fused_op_[input_size], input);
  }

 private:
  std::vector<std::shared_ptr<OpExpr>> fused_op_;
};

class GroupedMatmulFunctor {
 public:
  GroupedMatmulFunctor() {
    fused_op_.resize(kMaxInputCount /*the maximum number of inputs*/);
    for (int n = 1; n < fused_op_.size(); ++n) {
      fused_op_[n] = CHECK_JUST(one::OpBuilder("grouped_matmul_bias")
                                    .Input("xs", n)
                                    .Input("weights", n)
                                    .Output("ys", n)
                                    .Build());
    }
  }
  Maybe<TensorTuple> operator()(const TensorTuple& xs, const TensorTuple& weights) const {
    const int64_t input_size = xs.size();
    const int64_t weight_size = weights.size();
    CHECK_GE_OR_RETURN(input_size, 1)
        << Error::RuntimeError() << "The number of xs should be greater equal than 1.";
    CHECK_EQ_OR_RETURN(weight_size, input_size)
        << Error::RuntimeError() << "The number of weights should be equal to xs.";
    for (int64_t i = 0; i < input_size; ++i) {
      const auto& input_shape = xs[i]->shape();
      const auto& weight_shape = weights[i]->shape();
      CHECK_GE_OR_RETURN(input_shape->NumAxes(), 2)
          << Error::RuntimeError() << "x's dim size should greater equal than 2.";
      CHECK_EQ_OR_RETURN(weight_shape->NumAxes(), 2)
          << Error::RuntimeError() << "Weight's dim size should == 2";
      const int64_t k = input_shape->At(input_shape->NumAxes() - 1);
      CHECK_EQ_OR_RETURN(weight_shape->At(1), k)
          << Error::RuntimeError() << "weight's second dim should be equal to input's last dim. ";
    }
    TensorTuple input(2 * input_size);
    std::copy(xs.begin(), xs.end(), input.begin() + 0 * input_size);
    std::copy(weights.begin(), weights.end(), input.begin() + 1 * input_size);
    return OpInterpUtil::Dispatch<TensorTuple>(*fused_op_[input_size], input);
  }

 private:
  std::vector<std::shared_ptr<OpExpr>> fused_op_;
=======
class FusedFastGeluMulFunctor {
 public:
  FusedFastGeluMulFunctor() {
    op_ = CHECK_JUST(one::OpBuilder("fused_fast_gelu_mul")
                         .Input("in")
                         .Input("multiplier")
                         .Output("out")
                         .Build());
  }
  Maybe<Tensor> operator()(const std::shared_ptr<one::Tensor>& x,
                           const std::shared_ptr<one::Tensor>& multiplier) const {
    return OpInterpUtil::Dispatch<Tensor>(*op_, {x, multiplier});
  }

 private:
  std::shared_ptr<OpExpr> op_;
};

class FusedFastGeluMulGradFunctor {
 public:
  FusedFastGeluMulGradFunctor() {
    op_ = CHECK_JUST(one::OpBuilder("fused_fast_gelu_mul_grad")
                         .Input("out_diff")
                         .Input("in")
                         .Input("multiplier")
                         .Output("in_diff")
                         .Output("multiplier_diff")
                         .Build());
  }
  Maybe<TensorTuple> operator()(const std::shared_ptr<one::Tensor>& dy,
                                const std::shared_ptr<one::Tensor>& x,
                                const std::shared_ptr<one::Tensor>& multiplier) const {
    return OpInterpUtil::Dispatch<TensorTuple>(*op_, {dy, x, multiplier});
  }

 private:
  std::shared_ptr<OpExpr> op_;
>>>>>>> 96d72afb
};

}  // namespace impl

ONEFLOW_FUNCTION_LIBRARY(m) {
  m.add_functor<impl::BiasAddFunctor>("BiasAdd");
  m.add_functor<impl::Conv1dFunctor>("Conv1d");
  m.add_functor<impl::Conv2dFunctor>("Conv2d");
  m.add_functor<impl::Conv3dFunctor>("Conv3d");
  m.add_functor<impl::DeConv1dFunctor>("Deconv1d");
  m.add_functor<impl::DeConv2dFunctor>("Deconv2d");
  m.add_functor<impl::DeConv3dFunctor>("Deconv3d");
  m.add_functor<impl::EmbeddingReNormFunctor>("EmbeddingReNorm");
  m.add_functor<impl::EmbeddingFunctor>("Embedding");
  m.add_functor<impl::MatMulFunctor>("MatMul");
  m.add_functor<impl::MatMulNoBroadCastFunctor>("MatMulNoBroadCast");
  m.add_functor<impl::BatchMatMulFunctor>("BatchMatMul");
  m.add_functor<impl::MatrixVectorProductFunctor>("MatrixVectorProduct");
  m.add_functor<impl::VectorMatrixProductFunctor>("VectorMatrixProduct");
  m.add_functor<impl::TensorDotFunctor>("TensorDot");
  m.add_functor<impl::TensorDotIntDimsFunctor>("TensorDotIntDims");
  m.add_functor<impl::FusedMLPFunctor>("FusedMLP");
  m.add_functor<impl::FusedMatmulBiasAddReluDropoutFunctor>("FusedMatmulBiasAddReluDropout");
  m.add_functor<impl::LayerNormFunctor>("LayerNorm");
  m.add_functor<impl::LayerNormAffineFunctor>("LayerNormAffine");
  m.add_functor<impl::GroupNormFunctor>("GroupNorm");
  m.add_functor<impl::TFAvgPool2DFunctor>("TFAvgPool2D");
  m.add_functor<impl::MaxPool1DFunctor>("MaxPool1D");
  m.add_functor<impl::MaxPool2DFunctor>("MaxPool2D");
  m.add_functor<impl::MaxPool3DFunctor>("MaxPool3D");
  m.add_functor<impl::MaxUnpoolNDFunctor<1>>("MaxUnpool1D");
  m.add_functor<impl::MaxUnpoolNDFunctor<2>>("MaxUnpool2D");
  m.add_functor<impl::MaxUnpoolNDFunctor<3>>("MaxUnpool3D");
  m.add_functor<impl::AdaptiveAvgPool1DFunctor>("AdaptiveAvgPool1D");
  m.add_functor<impl::AdaptiveAvgPool2DFunctor>("AdaptiveAvgPool2D");
  m.add_functor<impl::AdaptiveAvgPool3DFunctor>("AdaptiveAvgPool3D");
  m.add_functor<impl::AdaptiveMaxPool1DFunctor>("AdaptiveMaxPool1D");
  m.add_functor<impl::AdaptiveMaxPool2DFunctor>("AdaptiveMaxPool2D");
  m.add_functor<impl::AdaptiveMaxPool3DFunctor>("AdaptiveMaxPool3D");
  m.add_functor<impl::L1LossFunctor>("L1Loss");
  m.add_functor<impl::MseLossFunctor>("MseLoss");
  m.add_functor<impl::KLDivLossFunctor>("KLDivLoss");
  m.add_functor<impl::NLLLossFunctor>("NLLLoss");
  m.add_functor<impl::BinaryCrossEntropyLossFunctor>("BinaryCrossEntropyLoss");
  m.add_functor<impl::BinaryCrossEntropyWithLogitsLossFunctor>("BinaryCrossEntropyWithLogitsLoss");
  m.add_functor<impl::SparseCrossEntropyFunctor>("SparseCrossEntropy");
  m.add_functor<impl::SparseCrossEntropyMsFunctor>("SparseCrossEntropyMs");
  m.add_functor<impl::CrossEntropyFunctor>("CrossEntropy");
  m.add_functor<impl::CrossEntropyLabelSmoothingFunctor>("CrossEntropyLabelSmoothing");
  m.add_functor<impl::CrossEntropyProbFunctor>("CrossEntropyProb");
  m.add_functor<impl::SparseSoftmaxCrossEntropyFunctor>("SparseSoftmaxCrossEntropy");
  m.add_functor<impl::SoftmaxCrossEntropyFunctor>("SoftmaxCrossEntropy");
  m.add_functor<impl::SoftmaxCrossEntropyGradFunctor>("SoftmaxCrossEntropyGrad");
  m.add_functor<impl::SmoothL1LossFunctor>("SmoothL1Loss");
  m.add_functor<impl::CombinedMarginLossFunctor>("CombinedMarginLoss");
  m.add_functor<impl::TripletMarginLossFunctor>("TripletMarginLoss");
  m.add_functor<impl::MarginRankingLossFunctor>("MarginRankingLoss");
  m.add_functor<impl::CtcLossFunctor>("CtcLoss");
  m.add_functor<impl::AffineGridFunctor>("AffineGrid");
  m.add_functor<impl::GridSampleFunctor>("GridSample");
  m.add_functor<impl::NormalizationFunctor>("Normalization");
  m.add_functor<impl::NormalizationAddReluFunctor>("NormalizationAddRelu");
  m.add_functor<impl::ConstantPadFunctor>("ConstantPad");
  m.add_functor<impl::ReflectionPadFunctor>("ReflectionPad");
  m.add_functor<impl::ReplicationPadFunctor>("ReplicationPad");
  m.add_functor<impl::PadFunctor>("Pad");
  m.add_functor<impl::DropoutFunctor>("Dropout");
  m.add_functor<impl::DropoutGradFunctor>("DropoutGrad");
  m.add_functor<impl::Dropout1dFunctor>("Dropout1d");
  m.add_functor<impl::Dropout2dFunctor>("Dropout2d");
  m.add_functor<impl::Dropout3dFunctor>("Dropout3d");
  m.add_functor<impl::PixelShuffleFunctor>("PixelShuffle");
  m.add_functor<impl::AvgPool1DFunctor>("AvgPool1D");
  m.add_functor<impl::AvgPool2DFunctor>("AvgPool2D");
  m.add_functor<impl::AvgPool3DFunctor>("AvgPool3D");
  m.add_functor<impl::UnfoldFunctor>("Unfold");
  m.add_functor<impl::FoldFunctor>("Fold");
  m.add_functor<impl::OneHotFunctor>("OneHot");
  m.add_functor<impl::FusedSelfAttentionFunctor>("FusedSelfAttention");
  m.add_functor<impl::FusedSelfAttentionGradFunctor>("FusedSelfAttentionGrad");
  m.add_functor<impl::PairwiseDistanceFunctor>("PairwiseDistance");
  m.add_functor<impl::CosineSimilarityFunctor>("CosineSimilarity");
  m.add_functor<impl::NormalizeFunctor>("Normalize");
  m.add_functor<impl::L2NormalizeFunctor>("L2Normalize");
  m.add_functor<impl::L2NormalizeGradFunctor>("L2NormalizeGrad");
  m.add_functor<impl::FusedBiasAddGeluFunctor>("FusedBiasAddGelu");
  m.add_functor<impl::FusedBiasAddGeluGradFunctor>("FusedBiasAddGeluGrad");
  m.add_functor<impl::FusedGegluFunctor>("FusedGeglu");
  m.add_functor<impl::FusedBiasAddDropoutFunctor>("FusedBiasAddDropout");
  m.add_functor<impl::FusedScaleMaskSoftmaxFunctor>("FusedScaleMaskSoftmax");
  m.add_functor<impl::FusedScaleMaskSoftmaxDropoutFunctor>("FusedScaleMaskSoftmaxDropout");
  m.add_functor<impl::FusedBiasAddScaleMaskSoftmaxDropoutFunctor>(
      "FusedBiasAddScaleMaskSoftmaxDropout");
  m.add_functor<impl::FusedScaleTrilSoftmaxMaskScaleFunctor>("FusedScaleTrilSoftmaxMaskScale");
  m.add_functor<impl::FusedScaleTrilFunctor>("FusedScaleTril");
  m.add_functor<impl::CtcGreedyDecoderFunctor>("CtcGreedyDecoder");
  m.add_functor<impl::PariticalFCSampleDisableBoxing>("DistributedPariticalFCSampleDisableBoxing");
  m.add_functor<impl::NmsFunctor>("Nms");
  m.add_functor<impl::RoiAlignFunctor>("RoiAlign");
  m.add_functor<impl::RoiAlignGradFunctor>("RoiAlignGrad");
  m.add_functor<impl::FusedDotFeatureInteractionFunctor>("FusedDotFeatureInteraction");
  m.add_functor<impl::FusedCrossFeatureInteractionFunctor>("FusedCrossFeatureInteraction");
  m.add_functor<impl::OneEmbeddingIdShuffleFunctor>("OneEmbeddingIdShuffle");
  m.add_functor<impl::OneEmbeddingEmbeddingShuffleFunctor>("OneEmbeddingEmbeddingShuffle");
  m.add_functor<impl::OneEmbeddingEmbeddingGradientShuffleFunctor>(
      "OneEmbeddingEmbeddingGradientShuffle");
  m.add_functor<impl::OneEmbeddingLookupFunctor>("OneEmbeddingLookup");
  m.add_functor<impl::OneEmbeddingFusedLookupFunctor>("OneEmbeddingFusedLookup");
  m.add_functor<impl::OneEmbeddingFusedLookupGradFunctor>("OneEmbeddingFusedLookupGrad");
  m.add_functor<impl::OneEmbeddingEmbeddingPutFunctor>("OneEmbeddingEmbeddingPut");
  m.add_functor<impl::OneEmbeddingUniqueKeyValuePairFunctor>("OneEmbeddingUniqueKeyValuePair");
  m.add_functor<impl::OneEmbeddingSgdUpdateFunctor>("OneEmbeddingSgdUpdate");
  m.add_functor<impl::OneEmbeddingAdamUpdateFunctor>("OneEmbeddingAdamUpdate");
  m.add_functor<impl::OneEmbeddingAdagradUpdateFunctor>("OneEmbeddingAdagradUpdate");
  m.add_functor<impl::OneEmbeddingFtrlUpdateFunctor>("OneEmbeddingFtrlUpdate");
  m.add_functor<impl::RocAucScoreFunctor>("RocAucScore");
  m.add_functor<impl::MultiTensorSgdUpdateFunctor>("MultiTensorSgdUpdate");
  m.add_functor<impl::MultiTensorAdamUpdateFunctor>("MultiTensorAdamUpdate");
  m.add_functor<impl::DeformConv2dFunctor>("DeformConv2d");
  m.add_functor<impl::BatchNormStatsFunctor>("BatchNormStats");
  m.add_functor<impl::BatchNormGatherStatsWithCountsFunctor>("BatchNormGatherStatsWithCounts");
  m.add_functor<impl::BatchNormElemtFunctor>("BatchNormElemt");
  m.add_functor<impl::BatchNormBackwardReduceFunctor>("BatchNormBackwardReduce");
  m.add_functor<impl::BatchNormBackwardElemtFunctor>("BatchNormBackwardElemt");
  m.add_functor<impl::FusedMultiHeadAttentionInferenceFunctor>("FusedMultiHeadAttentionInference");
<<<<<<< HEAD
  m.add_functor<impl::GroupedMatmulBiasFunctor>("GroupedMatmulBias");
  m.add_functor<impl::GroupedMatmulFunctor>("GroupedMatmul");
=======
  m.add_functor<impl::FusedFastGeluMulFunctor>("FusedFastGeluMul");
  m.add_functor<impl::FusedFastGeluMulGradFunctor>("FusedFastGeluMulGrad");
>>>>>>> 96d72afb
}

}  // namespace functional
}  // namespace one
}  // namespace oneflow<|MERGE_RESOLUTION|>--- conflicted
+++ resolved
@@ -4488,7 +4488,45 @@
   std::shared_ptr<OpExpr> op_;
 };
 
-<<<<<<< HEAD
+class FusedFastGeluMulFunctor {
+ public:
+  FusedFastGeluMulFunctor() {
+    op_ = CHECK_JUST(one::OpBuilder("fused_fast_gelu_mul")
+                         .Input("in")
+                         .Input("multiplier")
+                         .Output("out")
+                         .Build());
+  }
+  Maybe<Tensor> operator()(const std::shared_ptr<one::Tensor>& x,
+                           const std::shared_ptr<one::Tensor>& multiplier) const {
+    return OpInterpUtil::Dispatch<Tensor>(*op_, {x, multiplier});
+  }
+
+ private:
+  std::shared_ptr<OpExpr> op_;
+};
+
+class FusedFastGeluMulGradFunctor {
+ public:
+  FusedFastGeluMulGradFunctor() {
+    op_ = CHECK_JUST(one::OpBuilder("fused_fast_gelu_mul_grad")
+                         .Input("out_diff")
+                         .Input("in")
+                         .Input("multiplier")
+                         .Output("in_diff")
+                         .Output("multiplier_diff")
+                         .Build());
+  }
+  Maybe<TensorTuple> operator()(const std::shared_ptr<one::Tensor>& dy,
+                                const std::shared_ptr<one::Tensor>& x,
+                                const std::shared_ptr<one::Tensor>& multiplier) const {
+    return OpInterpUtil::Dispatch<TensorTuple>(*op_, {dy, x, multiplier});
+  }
+
+ private:
+  std::shared_ptr<OpExpr> op_;
+};
+
 class GroupedMatmulBiasFunctor {
  public:
   GroupedMatmulBiasFunctor() {
@@ -4579,46 +4617,8 @@
 
  private:
   std::vector<std::shared_ptr<OpExpr>> fused_op_;
-=======
-class FusedFastGeluMulFunctor {
- public:
-  FusedFastGeluMulFunctor() {
-    op_ = CHECK_JUST(one::OpBuilder("fused_fast_gelu_mul")
-                         .Input("in")
-                         .Input("multiplier")
-                         .Output("out")
-                         .Build());
-  }
-  Maybe<Tensor> operator()(const std::shared_ptr<one::Tensor>& x,
-                           const std::shared_ptr<one::Tensor>& multiplier) const {
-    return OpInterpUtil::Dispatch<Tensor>(*op_, {x, multiplier});
-  }
-
- private:
-  std::shared_ptr<OpExpr> op_;
-};
-
-class FusedFastGeluMulGradFunctor {
- public:
-  FusedFastGeluMulGradFunctor() {
-    op_ = CHECK_JUST(one::OpBuilder("fused_fast_gelu_mul_grad")
-                         .Input("out_diff")
-                         .Input("in")
-                         .Input("multiplier")
-                         .Output("in_diff")
-                         .Output("multiplier_diff")
-                         .Build());
-  }
-  Maybe<TensorTuple> operator()(const std::shared_ptr<one::Tensor>& dy,
-                                const std::shared_ptr<one::Tensor>& x,
-                                const std::shared_ptr<one::Tensor>& multiplier) const {
-    return OpInterpUtil::Dispatch<TensorTuple>(*op_, {dy, x, multiplier});
-  }
-
- private:
-  std::shared_ptr<OpExpr> op_;
->>>>>>> 96d72afb
-};
+};
+
 
 }  // namespace impl
 
@@ -4743,13 +4743,10 @@
   m.add_functor<impl::BatchNormBackwardReduceFunctor>("BatchNormBackwardReduce");
   m.add_functor<impl::BatchNormBackwardElemtFunctor>("BatchNormBackwardElemt");
   m.add_functor<impl::FusedMultiHeadAttentionInferenceFunctor>("FusedMultiHeadAttentionInference");
-<<<<<<< HEAD
+  m.add_functor<impl::FusedFastGeluMulFunctor>("FusedFastGeluMul");
+  m.add_functor<impl::FusedFastGeluMulGradFunctor>("FusedFastGeluMulGrad");
   m.add_functor<impl::GroupedMatmulBiasFunctor>("GroupedMatmulBias");
   m.add_functor<impl::GroupedMatmulFunctor>("GroupedMatmul");
-=======
-  m.add_functor<impl::FusedFastGeluMulFunctor>("FusedFastGeluMul");
-  m.add_functor<impl::FusedFastGeluMulGradFunctor>("FusedFastGeluMulGrad");
->>>>>>> 96d72afb
 }
 
 }  // namespace functional
