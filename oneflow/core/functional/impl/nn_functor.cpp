--- conflicted
+++ resolved
@@ -479,22 +479,9 @@
   Maybe<Tensor> operator()(const std::shared_ptr<one::Tensor>& input,
                            const std::shared_ptr<one::Tensor>& target, const float& beta,
                            const std::string& reduction) const {
-<<<<<<< HEAD
     MutableAttrMap attrs;
     JUST(attrs.SetAttr<float>("beta", beta));
     return apply_reduction(OpInterpUtil::Dispatch<Tensor>(*op_, {input, target}, attrs), reduction);
-=======
-    const auto out =
-        JUST(sequence_function(functional::Sub)
-                 .then(functional::Negative)
-                 .then(std::bind(functional::Mul, target, std::placeholders::_1))
-                 .then([&margin](const std::shared_ptr<one::Tensor>& x) {
-                   return functional::ScalarAdd(x, Scalar(margin), /*alpha=*/1, /*inplace=*/true);
-                 })
-                 .then(std::bind(functional::Clamp, std::placeholders::_1, Scalar(0), NullOpt))
-                 .call(input_1, input_2));
-    return apply_reduction(out, reduction);
->>>>>>> db8e06ba
   }
 
  private:
@@ -530,7 +517,7 @@
             .then(functional::Negative)
             .then(std::bind(functional::Mul, target, std::placeholders::_1))
             .then([&margin](const std::shared_ptr<one::Tensor>& x) {
-              return functional::ScalarAdd(x, Scalar(margin), true);
+              return functional::ScalarAdd(x, Scalar(margin), /*alpha=*/1, /*inplace=*/true);
             })
             .then(std::bind(functional::Clamp, std::placeholders::_1, Scalar(0), NullOpt))
             .call(input_1, input_2);
