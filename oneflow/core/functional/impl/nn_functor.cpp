--- conflicted
+++ resolved
@@ -2865,13 +2865,9 @@
   sizes.push_back(x->shape()->At(0));
   sizes.push_back(x->shape()->At(1));
   for (int i = 2; i < ndim; i++) { sizes.push_back(1); }
-<<<<<<< HEAD
-  return JUST(Empty(sizes, x->dtype(), JUST(x->device()), false));
-=======
-  return JUST(Empty(Shape(sizes), x->dtype(), JUST(x->device()),
+  return JUST(Empty(sizes, x->dtype(), JUST(x->device()),
                     /*requires_grad=*/x->requires_grad(),
                     /*pin_memory=*/false));
->>>>>>> 5ab28bbc
 }
 
 Maybe<Tensor> DropoutImpl(const std::shared_ptr<one::Tensor>& input, const float& p,
