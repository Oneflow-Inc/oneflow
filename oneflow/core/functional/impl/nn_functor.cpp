--- conflicted
+++ resolved
@@ -143,29 +143,11 @@
     JUST(deconv_attrs.SetAttr<int32_t>("groups", groups));
     JUST(deconv_attrs.SetAttr<std::string>("data_format", data_format));
     std::shared_ptr<one::Tensor> deconv_out = nullptr;
-<<<<<<< HEAD
-    if (groups == 1) {
-      deconv_out = JUST(OpInterpUtil::Dispatch<Tensor>(*deconv_op_, {x->contiguous(), weight->contiguous()}, deconv_attrs));
-    } else {
-      auto nc = x->dim(1) / groups;
-      auto split_x = JUST(functional::Split(x, nc, 1));
-      auto split_weight = JUST(functional::Split(weight, nc, 0));
-      one::TensorTuple split_out;
-      for (int i = 0; i < groups; i++) {
-        const std::shared_ptr<one::Tensor>& deconv_i = JUST(OpInterpUtil::Dispatch<Tensor>(
-            *deconv_op_, {JUST(ToContiguous(split_x->at(i))), JUST(ToContiguous(split_weight->at(i)))}, deconv_attrs));
-        split_out.emplace_back(deconv_i);
-      }
-      deconv_out = JUST(functional::Concat(split_out, 1));
-    }
-
-=======
-    deconv_out = JUST(OpInterpUtil::Dispatch<Tensor>(*deconv_op_, {x, weight}, deconv_attrs));
->>>>>>> 43ac22df
+    deconv_out = JUST(OpInterpUtil::Dispatch<Tensor>(*deconv_op_, {x->contiguous(), weight->contiguous()}, deconv_attrs));
     if (bias) {
       MutableAttrMap bias_attrs;
       JUST(bias_attrs.SetAttr<int32_t>("axis", 1));
-      return OpInterpUtil::Dispatch<Tensor>(*bias_op_, {JUST(ToContiguous(deconv_out)), JUST(ToContiguous(JUST(bias)))}, bias_attrs);
+      return OpInterpUtil::Dispatch<Tensor>(*bias_op_, {deconv_out->contiguous(), JUST(bias)}, bias_attrs);
     } else {
       return deconv_out;
     }
