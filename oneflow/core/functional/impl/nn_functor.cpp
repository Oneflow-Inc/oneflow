/*
Copyright 2020 The OneFlow Authors. All rights reserved.

Licensed under the Apache License, Version 2.0 (the "License");
you may not use this file except in compliance with the License.
You may obtain a copy of the License at

    http://www.apache.org/licenses/LICENSE-2.0

Unless required by applicable law or agreed to in writing, software
distributed under the License is distributed on an "AS IS" BASIS,
WITHOUT WARRANTIES OR CONDITIONS OF ANY KIND, either express or implied.
See the License for the specific language governing permissions and
limitations under the License.
*/

#include "oneflow/core/common/container_util.h"
#include "oneflow/core/common/data_type.pb.h"
#include "oneflow/core/common/error.h"
#include "oneflow/core/common/maybe.h"
#include "oneflow/core/common/optional.h"
#include "oneflow/core/common/scalar.h"
#include "oneflow/core/framework/attr_map.h"
#include "oneflow/core/framework/op_builder.h"
#include "oneflow/core/framework/op_expr.h"
#include "oneflow/core/framework/op_interpreter/op_interpreter_util.h"
#include "oneflow/core/framework/tensor.h"
#include "oneflow/core/framework/tensor_tuple.h"
#include "oneflow/core/framework/tensor_util.h"
#include "oneflow/core/framework/op_interpreter.h"
#include "oneflow/core/framework/random_generator.h"
#include "oneflow/core/functional/functional.h"
#include "oneflow/core/functional/function_library.h"
#include "oneflow/core/functional/sequence_function.h"
#include "oneflow/core/functional/impl/common.h"
#include "oneflow/core/functional/impl/unary_functor.h"
#include "oneflow/core/job/lazy_mode.h"
#include "oneflow/core/kernel/kernel_util.h"
#include "oneflow/user/kernels/random_mask_like_kernel.h"
#include "oneflow/user/kernels/dropout_kernel.h"
#include "oneflow/core/common/container_util.h"
#include "oneflow/user/kernels/distributions/common.h"
#include "oneflow/core/framework/nd_sbp.h"

namespace oneflow {
namespace one {
namespace functional {

namespace impl {

class BiasAddFunctor {
 public:
  BiasAddFunctor() {
    op_ = CHECK_JUST(one::OpBuilder("bias_add").Input("a").Input("b").Output("out").Build());
  }
  Maybe<Tensor> operator()(const std::shared_ptr<one::Tensor>& x,
                           const std::shared_ptr<one::Tensor>& bias, const int32_t& axis) const {
    MutableAttrMap attrs;
    int32_t axis_val = axis;
    if (axis_val < 0) {
      const int64_t num_axes = x->shape()->NumAxes();
      axis_val += num_axes;
    }
    CHECK_LT_OR_RETURN(axis_val, x->shape()->NumAxes())
        << Error::IndexError() << "Dimension out of range (expected to be in range of [-"
        << x->shape()->NumAxes() << "," << x->shape()->NumAxes() - 1 << "], but got " << axis_val
        << ")";
    CHECK_EQ_OR_RETURN(x->shape()->At(axis_val), bias->shape()->At(0))
        << Error::RuntimeError() << "The size of tensor x " << x->shape()->ToString()
        << " must match the size of tensor b " << bias->shape()->ToString() << " at dimension "
        << axis_val;
    JUST(attrs.SetAttr<int32_t>("axis", axis_val));
    return OpInterpUtil::Dispatch<Tensor>(*op_, {x, bias}, attrs);
  }

 private:
  std::shared_ptr<OpExpr> op_;
};

class ConvBaseFunctor {
 public:
  explicit ConvBaseFunctor(const int& num_spatial_dims) : num_spatial_dims_(num_spatial_dims) {
    bias_op_ = CHECK_JUST(one::OpBuilder("bias_add").Input("a").Input("b").Output("out").Build());
  }
  virtual ~ConvBaseFunctor() = default;
  Maybe<Tensor> operator()(const std::shared_ptr<one::Tensor>& x,
                           const std::shared_ptr<one::Tensor>& weight,
                           const Optional<one::Tensor>& bias, const std::vector<int32_t>& stride,
                           const std::vector<int32_t>& padding,
                           const std::vector<int32_t>& dilation, const int32_t& groups,
                           const std::string& channel_pos) const {
    MutableAttrMap conv_attrs;
    std::vector<int32_t> kernel_size_vec(num_spatial_dims_);
    int32_t channel_idx = 1;
    int32_t kernel_idx_offset = 2;
    if (channel_pos == "channels_last") {
      kernel_idx_offset = 1;
      channel_idx = kernel_idx_offset + num_spatial_dims_;
    }

    for (int i = 0; i < num_spatial_dims_; i++) {
      kernel_size_vec.at(i) = ((weight->shape())->At(i + kernel_idx_offset));
    }
    JUST(conv_attrs.SetAttr<int32_t>("filters", (weight->shape())->At(0)));
    JUST(conv_attrs.SetAttr<std::vector<int32_t>>("padding_before", padding));
    JUST(conv_attrs.SetAttr<std::vector<int32_t>>("kernel_size", kernel_size_vec));
    JUST(conv_attrs.SetAttr<std::vector<int32_t>>("strides", stride));
    JUST(conv_attrs.SetAttr<std::vector<int32_t>>("dilation_rate", dilation));
    JUST(conv_attrs.SetAttr<int32_t>("groups", groups));
    JUST(conv_attrs.SetAttr<std::string>("data_format", channel_pos));
    const std::shared_ptr<one::Tensor>& conv_out =
        JUST(OpInterpUtil::Dispatch<Tensor>(*conv_op_, {x, weight}, conv_attrs));
    if (bias) {
      return functional::BiasAdd(conv_out, JUST(bias), channel_idx);
    } else {
      return conv_out;
    }
  }

 protected:
  std::shared_ptr<OpExpr> conv_op_;
  std::shared_ptr<OpExpr> bias_op_;
  int32_t num_spatial_dims_;
};

class Conv1dFunctor : public ConvBaseFunctor {
 public:
  Conv1dFunctor() : ConvBaseFunctor(/*num_spatial_dims_=*/1) {
    conv_op_ =
        CHECK_JUST(one::OpBuilder("conv1d").Input("in").Input("weight").Output("out").Build());
  }
};

class Conv2dFunctor : public ConvBaseFunctor {
 public:
  Conv2dFunctor() : ConvBaseFunctor(/*num_spatial_dims_=*/2) {
    conv_op_ =
        CHECK_JUST(one::OpBuilder("conv2d").Input("in").Input("weight").Output("out").Build());
  }
};

class Conv3dFunctor : public ConvBaseFunctor {
 public:
  Conv3dFunctor() : ConvBaseFunctor(/*num_spatial_dims_=*/3) {
    conv_op_ =
        CHECK_JUST(one::OpBuilder("conv3d").Input("in").Input("weight").Output("out").Build());
  }
};

class DeConvBaseFunctor {
 public:
  explicit DeConvBaseFunctor(const int& num_spatial_dims) : num_spatial_dims_(num_spatial_dims) {
    bias_op_ = CHECK_JUST(one::OpBuilder("bias_add").Input("a").Input("b").Output("out").Build());
  }
  virtual ~DeConvBaseFunctor() = default;
  Maybe<Tensor> operator()(const std::shared_ptr<one::Tensor>& x,
                           const std::shared_ptr<one::Tensor>& weight,
                           const Optional<one::Tensor>& bias, const std::vector<int32_t>& stride,
                           const std::vector<int32_t>& padding,
                           const std::vector<int32_t>& output_padding, const int32_t& groups,
                           const std::vector<int32_t>& dilation,
                           const std::string& data_format) const {
    MutableAttrMap deconv_attrs;
    std::vector<int32_t> kernel_size_vec(num_spatial_dims_);
    int32_t kernel_idx_offset = 2;
    if (data_format == "channels_last") { kernel_idx_offset = 1; }
    for (int i = 0; i < num_spatial_dims_; i++) {
      kernel_size_vec[i] = ((weight->shape())->At(i + kernel_idx_offset));
    }

    JUST(deconv_attrs.SetAttr<int32_t>("filters", (weight->shape())->At(1) * groups));
    JUST(deconv_attrs.SetAttr<std::vector<int32_t>>("padding_before", padding));
    JUST(deconv_attrs.SetAttr<std::vector<int32_t>>("kernel_size", kernel_size_vec));
    JUST(deconv_attrs.SetAttr<std::vector<int32_t>>("output_padding", output_padding));
    JUST(deconv_attrs.SetAttr<std::vector<int32_t>>("strides", stride));
    JUST(deconv_attrs.SetAttr<std::vector<int32_t>>("dilation_rate", dilation));
    JUST(deconv_attrs.SetAttr<int32_t>("groups", groups));
    JUST(deconv_attrs.SetAttr<std::string>("data_format", data_format));
    std::shared_ptr<one::Tensor> deconv_out = nullptr;
    deconv_out = JUST(OpInterpUtil::Dispatch<Tensor>(*deconv_op_, {x, weight}, deconv_attrs));
    if (bias) {
      MutableAttrMap bias_attrs;
      JUST(bias_attrs.SetAttr<int32_t>("axis", 1));
      return OpInterpUtil::Dispatch<Tensor>(*bias_op_, {deconv_out, JUST(bias)}, bias_attrs);
    } else {
      return deconv_out;
    }
  }

 protected:
  std::shared_ptr<OpExpr> deconv_op_;
  std::shared_ptr<OpExpr> bias_op_;
  int32_t num_spatial_dims_;
};

class DeConv1dFunctor : public DeConvBaseFunctor {
 public:
  DeConv1dFunctor() : DeConvBaseFunctor(/*num_spatial_dims_=*/1) {
    deconv_op_ =
        CHECK_JUST(one::OpBuilder("deconv1d").Input("in").Input("weight").Output("out").Build());
  }
};

class DeConv2dFunctor : public DeConvBaseFunctor {
 public:
  DeConv2dFunctor() : DeConvBaseFunctor(/*num_spatial_dims_=*/2) {
    deconv_op_ =
        CHECK_JUST(one::OpBuilder("deconv2d").Input("in").Input("weight").Output("out").Build());
  }
};

class DeConv3dFunctor : public DeConvBaseFunctor {
 public:
  DeConv3dFunctor() : DeConvBaseFunctor(/*num_spatial_dims_=*/3) {
    deconv_op_ =
        CHECK_JUST(one::OpBuilder("deconv3d").Input("in").Input("weight").Output("out").Build());
  }
};

class EmbeddingReNormFunctor {
 public:
  EmbeddingReNormFunctor() {
    op_ = CHECK_JUST(
        one::OpBuilder("embedding_renorm").Input("in").Input("indices").Output("out").Build());
  }

  Maybe<Tensor> operator()(const std::shared_ptr<one::Tensor>& in,
                           const std::shared_ptr<one::Tensor>& indices, const double& max_norm,
                           const double& norm_type) const {
    CHECK_EQ_OR_RETURN(in->ndim(), 2)
        << Error::RuntimeError() << "The dimension of input should be 2.";
    std::shared_ptr<TensorTuple> outputs = std::make_shared<TensorTuple>(1);
    JUST(oneflow::VectorAt(*outputs, 0)) = in;

    MutableAttrMap attrs;
    JUST(attrs.SetAttr<double>("max_norm", max_norm));
    JUST(attrs.SetAttr<double>("norm_type", norm_type));

    JUST(OpInterpUtil::Dispatch(*op_, {in, indices}, outputs.get(), attrs));
    return JUST(oneflow::VectorAt(*outputs, 0));
  }

 private:
  std::shared_ptr<OpExpr> op_;
};

class EmbeddingFunctor {
 public:
  EmbeddingFunctor() {
    op_ = CHECK_JUST(
        one::OpBuilder("embedding").Input("weight").Input("indices").Output("out").Build());
  }
  Maybe<Tensor> operator()(const std::shared_ptr<one::Tensor>& weight,
                           const std::shared_ptr<one::Tensor>& indices,
                           const Optional<int64_t>& padding_idx,
                           const bool& scale_grad_by_freq) const {
    CHECK_EQ_OR_RETURN(weight->ndim(), 2) << "The dimension of weight should be 2";
    int64_t new_padding_idx = -1;
    if (padding_idx.has_value()) { new_padding_idx = JUST(padding_idx); }
    MutableAttrMap attrs;
    JUST(attrs.SetAttr<int64_t>("padding_idx", new_padding_idx));
    JUST(attrs.SetAttr<bool>("scale_grad_by_freq", scale_grad_by_freq));
    return OpInterpUtil::Dispatch<Tensor>(*op_, {weight, indices}, attrs);
  }

 private:
  std::shared_ptr<OpExpr> op_;
};

class MatMulNoBroadCastFunctor {
 public:
  Maybe<Tensor> operator()(const std::shared_ptr<one::Tensor>& input,
                           const std::shared_ptr<one::Tensor>& mat2) const {
    const auto& input_shape = input->shape();
    const auto& mat2_shape = mat2->shape();
    CHECK_EQ_OR_RETURN(input_shape->NumAxes(), 2)
        << Error::RuntimeError() << "self must be a matrix";
    CHECK_EQ_OR_RETURN(mat2_shape->NumAxes(), 2)
        << Error::RuntimeError() << "mat2 must be a matrix";
    CHECK_EQ_OR_RETURN(input_shape->at(1), mat2_shape->at(0))
        << Error::RuntimeError() << "mat1 and mat2 shapes cannot be multiplied ("
        << std::to_string(input_shape->at(0)) << "x" << std::to_string(input_shape->at(1))
        << " and " << std::to_string(mat2_shape->at(0)) << "x" << std::to_string(mat2_shape->at(1))
        << ")";
    return JUST(functional::MatMul(input, mat2, false, false, 1.0));
  }
};

class MatMulFunctor {
 public:
  MatMulFunctor() {
    matmul_op_ = CHECK_JUST(one::OpBuilder("matmul").Input("a").Input("b").Output("out").Build());
    batch_matmul_op_ =
        CHECK_JUST(one::OpBuilder("batch_matmul").Input("a").Input("b").Output("out").Build());
    bcast_matmul_op_ =
        CHECK_JUST(one::OpBuilder("broadcast_matmul").Input("a").Input("b").Output("out").Build());
  }
  Maybe<Tensor> operator()(const std::shared_ptr<one::Tensor>& a,
                           const std::shared_ptr<one::Tensor>& b, const bool& transpose_a,
                           const bool& transpose_b, const double& alpha) const {
    const auto& a_shape = a->shape();
    const auto& b_shape = b->shape();

    CHECK_GE_OR_RETURN(a_shape->NumAxes(), 1)
        << Error::RuntimeError() << "Tensor a's dim should >= 1";
    CHECK_GE_OR_RETURN(b_shape->NumAxes(), 1)
        << Error::RuntimeError() << "Tensor b's dim should >= 1";

    MutableAttrMap attrs;
    JUST(attrs.SetAttr<bool>("transpose_a", transpose_a));
    JUST(attrs.SetAttr<bool>("transpose_b", transpose_b));
    JUST(attrs.SetAttr<double>("alpha", alpha));
    const int64_t a_num_axes = a_shape->NumAxes();
    const int64_t b_num_axes = b_shape->NumAxes();
    if (a_num_axes == 1 && b_num_axes == 2) { return VectorMatrixProduct(a, b); }
    if (a_num_axes == 2 && b_num_axes == 1) { return MatrixVectorProduct(a, b); }
    if (a_num_axes == 2 && b_num_axes == 2) {
      return OpInterpUtil::Dispatch<Tensor>(*matmul_op_, {a, b}, attrs);
    }
    if (a_num_axes == b_num_axes) {
      bool if_batch_matmul = true;
      for (int i = 0; i < a_num_axes - 2; ++i) {
        if (a_shape->At(i) != b_shape->At(i)) {
          if_batch_matmul = false;
          break;
        }
      }
      if (if_batch_matmul) {
        return OpInterpUtil::Dispatch<Tensor>(*batch_matmul_op_, {a, b}, attrs);
      }
    }
    return OpInterpUtil::Dispatch<Tensor>(*bcast_matmul_op_, {a, b}, attrs);
  }

 private:
  std::shared_ptr<OpExpr> matmul_op_;
  std::shared_ptr<OpExpr> batch_matmul_op_;
  std::shared_ptr<OpExpr> bcast_matmul_op_;
};

class BatchMatMulFunctor {
 public:
  BatchMatMulFunctor() {
    batch_matmul_op_ =
        CHECK_JUST(one::OpBuilder("batch_matmul").Input("a").Input("b").Output("out").Build());
  }
  Maybe<Tensor> operator()(const std::shared_ptr<one::Tensor>& a,
                           const std::shared_ptr<one::Tensor>& b, const bool& transpose_a,
                           const bool& transpose_b, const double& alpha) const {
    const auto& a_shape = a->shape();
    const auto& b_shape = b->shape();
    CHECK_EQ_OR_RETURN(a_shape->NumAxes(), 3)
        << Error::RuntimeError() << "Expected 3-dimensional tensor, but got " << a_shape->NumAxes()
        << "-dimensional tensor for argument #1";
    CHECK_EQ_OR_RETURN(b_shape->NumAxes(), 3)
        << Error::RuntimeError() << "Expected 3-dimensional tensor, but got " << b_shape->NumAxes()
        << "-dimensional tensor for argument #2";
    CHECK_EQ_OR_RETURN(a_shape->At(0), b_shape->At(0))
        << Error::RuntimeError() << "Batch dim not match, please check input!";
    CHECK_EQ_OR_RETURN(a_shape->At(2), b_shape->At(1))
        << Error::RuntimeError() << "Matmul dim not match, please check input!";
    MutableAttrMap attrs;
    JUST(attrs.SetAttr<bool>("transpose_a", transpose_a));
    JUST(attrs.SetAttr<bool>("transpose_b", transpose_b));
    JUST(attrs.SetAttr<double>("alpha", alpha));
    return OpInterpUtil::Dispatch<Tensor>(*batch_matmul_op_, {a, b}, attrs);
  }

 private:
  std::shared_ptr<OpExpr> batch_matmul_op_;
};

class VectorMatrixProductFunctor {
 public:
  VectorMatrixProductFunctor() {
    vector_matrix_product_op_ = CHECK_JUST(
        one::OpBuilder("vector_matrix_product").Input("a").Input("b").Output("out").Build());
  }
  Maybe<Tensor> operator()(const std::shared_ptr<one::Tensor>& vec,
                           const std::shared_ptr<one::Tensor>& input) const {
    const auto& vec_shape = vec->shape();
    const auto& input_shape = input->shape();
    CHECK_OR_RETURN(input_shape->NumAxes() == 2 && vec_shape->NumAxes() == 1)
        << Error::RuntimeError() << "vector @ matrix expected, got "
        << "1, " << input_shape->NumAxes() << ", " << vec_shape->NumAxes();
    CHECK_EQ_OR_RETURN(vec_shape->at(0), input_shape->at(0))
        << Error::RuntimeError() << "size mismatch, got " << 1 << ", "
        << std::to_string(vec_shape->at(0)) << " x " << std::to_string(input_shape->at(0)) << ", "
        << std::to_string(input_shape->at(1));
    return OpInterpUtil::Dispatch<Tensor>(*vector_matrix_product_op_, {vec, input});
  }

 private:
  std::shared_ptr<OpExpr> vector_matrix_product_op_;
};

class TensorDotIntDimsFunctor {
 public:
  Maybe<Tensor> operator()(const std::shared_ptr<Tensor>& a, const std::shared_ptr<Tensor>& b,
                           const int32_t dims) const {
    CHECK_GE_OR_RETURN(dims, 0) << Error::RuntimeError()
                                << "tensordot expects dims >= 0, but got dims=" << dims;
    CHECK_LE_OR_RETURN(dims, a->ndim())
        << Error::RuntimeError() << "tensordot expects dims <= a.ndim which is " << a->ndim()
        << ", but got " << dims;
    CHECK_LE_OR_RETURN(dims, b->ndim())
        << Error::RuntimeError() << "tensordot expects dims <= b.ndim which is " << b->ndim()
        << ", but got " << dims;
    std::vector<int32_t> dot_dims_a(dims), dot_dims_b(dims);
    for (int32_t i = 0; i < dims; i++) {
      dot_dims_a[i] = a->ndim() - dims + i;
      dot_dims_b[i] = i;
    }
    return JUST(functional::TensorDot(a, b, dot_dims_a, dot_dims_b));
  }
};

class TensorDotFunctor {
 public:
  Maybe<Tensor> operator()(const std::shared_ptr<Tensor>& a, const std::shared_ptr<Tensor>& b,
                           const std::vector<int32_t>& dims_a,
                           const std::vector<int32_t>& dims_b) const {
    // dims_a and dims_b represent dim indices to calculate dot, and are copied to variables
    // dot_dims_a and dot_dims_b when they need to be modified
    CHECK_EQ_OR_RETURN(dims_a.size(), dims_b.size())
        << Error::RuntimeError() << "both dimension lists should have same length, got "
        << dims_a.size() << " and " << dims_b.size();

    // dims_a.size() == dims_b.size(), and specially treat if both are empty
    if (dims_a.empty()) {
      DimVector shape_sum(a->ndim() + b->ndim());
      for (int64_t i = 0; i < a->ndim(); i++) { shape_sum[i] = a->shape()->At(i); }
      for (int64_t i = 0; i < b->ndim(); i++) { shape_sum[i + a->ndim()] = b->shape()->At(i); }
      std::shared_ptr<Tensor> reshape_a = JUST(Reshape(a, Shape(DimVector{-1, 1})));
      std::shared_ptr<Tensor> reshape_b = JUST(Reshape(b, Shape(DimVector{1, -1})));
      return JUST(Reshape(JUST(functional::MatMul(reshape_a, reshape_b, false, false, 1.0)),
                          Shape(DimVector(shape_sum.begin(), shape_sum.end()))));
    }
    std::vector<int32_t> dot_dims_a(dims_a.begin(), dims_a.end());
    std::vector<int32_t> dot_dims_b(dims_b.begin(), dims_b.end());
    for (int64_t i = 0; i < dot_dims_a.size(); i++) {
      dot_dims_a[i] = JUST(maybe_wrap_dim(dot_dims_a[i], a->ndim()));
      dot_dims_b[i] = JUST(maybe_wrap_dim(dot_dims_b[i], b->ndim()));
    }
    std::vector<bool> if_dot_dims_a(a->ndim(), false);
    std::vector<bool> if_dot_dims_b(b->ndim(), false);
    for (const int32_t dim_idx : dot_dims_a) {
      CHECK_EQ_OR_RETURN(if_dot_dims_a[dim_idx], false)
          << Error::RuntimeError() << "dim " << dim_idx
          << " appears multiple times in the list of dims";
      if_dot_dims_a[dim_idx] = true;
    }
    for (const int32_t dim_idx : dot_dims_b) {
      CHECK_EQ_OR_RETURN(if_dot_dims_b[dim_idx], false)
          << Error::RuntimeError() << "dim " << dim_idx
          << " appears multiple times in the list of dims";
      if_dot_dims_b[dim_idx] = true;
    }

    std::vector<int32_t> broadcast_dims_a, broadcast_dims_b;
    for (int64_t i = 0; i < dot_dims_a.size(); i++) {
      int64_t size_a = a->shape()->At(dot_dims_a[i]);
      int64_t size_b = b->shape()->At(dot_dims_b[i]);
      if (size_a == 1 && size_b > 1) {
        broadcast_dims_b.emplace_back(dot_dims_b[i]);
      } else if (size_b == 1 && size_a > 1) {
        broadcast_dims_a.emplace_back(dot_dims_a[i]);
      } else {
        CHECK_EQ_OR_RETURN(size_a, size_b)
            << Error::RuntimeError() << "contracted dimensions need to match, but first has size "
            << size_a << " in dim " << dot_dims_a[i] << " and second has size " << size_b
            << " in dim " << dot_dims_b[i];
      }
    }

    // calculate ReduceSum for broadcasting of some axis
    std::shared_ptr<Tensor> reduced_sum_a = a;
    std::shared_ptr<Tensor> reduced_sum_b = b;
    if (!broadcast_dims_a.empty())
      reduced_sum_a = JUST(functional::ReduceSum(a, broadcast_dims_a, true));
    if (!broadcast_dims_b.empty())
      reduced_sum_b = JUST(functional::ReduceSum(b, broadcast_dims_b, true));

    // int64_t non_dot_size_a = 1, non_dot_size_b = 1;
    std::vector<int32_t> non_dot_shape_a, non_dot_shape_b;
    non_dot_shape_a.reserve(a->ndim() - dot_dims_a.size() + b->ndim() - dot_dims_b.size());
    non_dot_shape_b.reserve(b->ndim() - dot_dims_b.size());

    std::vector<int32_t> permuted_dims_a, permuted_dims_b;
    permuted_dims_a.reserve(a->ndim());
    permuted_dims_b.reserve(b->ndim());

    for (int32_t i = 0; i < a->ndim(); i++) {
      if (!if_dot_dims_a[i]) {
        permuted_dims_a.emplace_back(i);
        // non_dot_size_a *= reduced_sum_a->shape()->At(i);
        non_dot_shape_a.emplace_back(reduced_sum_a->shape()->At(i));
      }
    }

    for (const int32_t dim_idx : dot_dims_a) permuted_dims_a.emplace_back(dim_idx);
    for (const int32_t dim_idx : dot_dims_b) permuted_dims_b.emplace_back(dim_idx);

    for (int32_t i = 0; i < b->ndim(); i++) {
      if (!if_dot_dims_b[i]) {
        permuted_dims_b.emplace_back(i);
        // non_dot_size_b *= reduced_sum_b->shape()->At(i);
        non_dot_shape_b.emplace_back(reduced_sum_b->shape()->At(i));
      }
    }
    non_dot_shape_a.insert(non_dot_shape_a.end(), non_dot_shape_b.begin(), non_dot_shape_b.end());

    int64_t dot_size = 1;
    for (const int32_t dim_idx : dot_dims_a) dot_size *= reduced_sum_a->shape()->At(dim_idx);
    std::shared_ptr<Tensor> permuted_a = JUST(
        Reshape(JUST(Permute(reduced_sum_a, permuted_dims_a)), Shape(DimVector({-1, dot_size}))));
    std::shared_ptr<Tensor> permuted_b = JUST(
        Reshape(JUST(Permute(reduced_sum_b, permuted_dims_b)), Shape(DimVector({dot_size, -1}))));

    return Reshape(JUST(functional::MatMul(permuted_a, permuted_b, false, false, 1.0)),
                   Shape(DimVector({non_dot_shape_a.begin(), non_dot_shape_a.end()})));
  }
};

class FusedMLPFunctor {
 public:
  FusedMLPFunctor() {
#if CUDA_VERSION >= 11060
    fused_op_.resize(kMaxInputCount /*the maximum number of inputs*/);
    for (int n = 1; n < fused_op_.size(); ++n) {
      fused_op_[n] = CHECK_JUST(one::OpBuilder("cublas_fused_mlp")
                                    .Input("x")
                                    .Input("weights", n)
                                    .Input("biases", n)
                                    .Output("out")
                                    .Output("cublas_aux", n)
                                    .Output("hidden", n)
                                    .Build());
    }
#endif
  }
  Maybe<Tensor> operator()(const std::shared_ptr<one::Tensor>& x, const TensorTuple& weights,
                           const TensorTuple& biases, bool skip_final_activation) const {
    const int64_t weight_size = weights.size();
    const int64_t bias_size = biases.size();
    CHECK_GE_OR_RETURN(weight_size, 1)
        << Error::RuntimeError() << "The number of weights should be greater equal than 1. ";
    CHECK_EQ_OR_RETURN(weight_size, bias_size)
        << Error::RuntimeError() << "The number of weights should be equal to biases. ";
    int64_t n = 0, k = 0;
    /*
    x: (m, k)
    weight: (n, k) need transpose
    bias: (n)
    */
    const auto& x_shape = x->shape();
    k = x_shape->At(1);
    for (int64_t i = 0; i < weight_size; i++) {
      const auto& weight_shape = weights[i]->shape();
      const auto& bias_shape = biases[i]->shape();

      // TODO(): Support Fused batch/broadcast matmul.
      CHECK_EQ_OR_RETURN(weight_shape->NumAxes(), 2)
          << Error::RuntimeError() << "Weight's dim size should == 2";
      CHECK_EQ_OR_RETURN(bias_shape->NumAxes(), 1)
          << Error::RuntimeError() << "Bias's dim size should == 1";

      n = weight_shape->At(0);
      CHECK_EQ_OR_RETURN(bias_shape->At(0), n)
          << Error::RuntimeError() << "Bias's dim is not equal to weight's first dim. ";
      CHECK_EQ_OR_RETURN(weight_shape->At(1), k)
          << Error::RuntimeError() << "weight's second dim should be equal to input's second dim. ";

      // Set for next layer.
      k = n;
    }

#if CUDA_VERSION >= 11060
    DeviceType device_type{};
    if (x->is_global()) {
      device_type = JUST(x->parallel_desc())->device_type();
    } else {
      device_type = JUST(x->device())->enum_type();
    }

    if ((device_type == DeviceType::kCUDA) && (weight_size <= kMaxInputCount)
        && (!ParseBooleanFromEnv("ONEFLOW_FUNCTOR_DISABLE_FUSED_MLP", false))) {
      TensorTuple input(2 * weight_size + 1);
      input[0] = x;
      std::copy(weights.begin(), weights.end(), input.begin() + 1);
      std::copy(biases.begin(), biases.end(), input.begin() + 1 + weight_size);

      MutableAttrMap attrs;
      JUST(attrs.SetAttr<bool>("skip_final_activation", skip_final_activation));
      return OpInterpUtil::Dispatch<Tensor>(*fused_op_[weight_size], input, attrs);
    }
#endif  // CUDA_VERSION >= 11060

    // Fall back to Naive matmul + bias_add + relu
    std::shared_ptr<one::Tensor> out = x;
    for (int32_t layer_idx = 0; layer_idx < weight_size; layer_idx++) {
      out = JUST(
          functional::BiasAdd(JUST(functional::MatMul(out, weights[layer_idx], false, true, 1.0)),
                              biases[layer_idx], 1));
      if ((layer_idx != weight_size - 1) || (!skip_final_activation)) {
        /*
        When it is not last dense layer, or it is last dense layer and skip_final_activate=False,
        we add relu Layer.
        */
        out = JUST(functional::Relu(out, false));
      }
    }
    return out;
  }

 private:
#if CUDA_VERSION >= 11060
  std::vector<std::shared_ptr<OpExpr>> fused_op_;
#endif
};

class FusedMatmulBiasAddReluDropoutFunctor {
 public:
  FusedMatmulBiasAddReluDropoutFunctor() {
#if CUDA_VERSION >= 11060
    fused_op_.resize(kMaxInputCount /*the maximum number of inputs*/);
    for (int n = 1; n < fused_op_.size(); ++n) {
      fused_op_[n] = CHECK_JUST(one::OpBuilder("fused_matmul_bias_add_relu_dropout")
                                    .Input("x")
                                    .Input("weights", n)
                                    .Input("biases", n)
                                    .Output("out")
                                    .Output("cublas_aux", n)
                                    .Output("hidden", n)
                                    .Build());
    }
#endif
  }
  Maybe<Tensor> operator()(const std::shared_ptr<one::Tensor>& x, const TensorTuple& weights,
                           const TensorTuple& biases, bool skip_final_activation,
                           const std::vector<float>& dropout_rate_list,
                           const Optional<one::Generator>& generator) const {
    const int64_t weight_size = weights.size();
    const int64_t bias_size = biases.size();
    CHECK_GE_OR_RETURN(weight_size, 1)
        << Error::RuntimeError() << "The number of weights should be greater equal than 1. ";
    CHECK_EQ_OR_RETURN(weight_size, bias_size)
        << Error::RuntimeError() << "The number of weights should be equal to biases. ";
    CHECK_EQ_OR_RETURN(weight_size, dropout_rate_list.size())
        << Error::RuntimeError()
        << "The dropout rate list length should be equal to the number of weights. ";
    int64_t n = 0, k = 0;
    /*
    x: (m, k)
    weight: (n, k) need transpose
    bias: (n)
    */
    const auto& x_shape = x->shape();
    k = x_shape->At(1);
    const auto gen = generator.value_or(JUST(one::DefaultAutoGenerator()));
    const auto& dropout_state = std::make_shared<FusedDropoutKernelState>(gen);
    for (int64_t i = 0; i < weight_size; i++) {
      CHECK_GE_OR_RETURN(dropout_rate_list[i], 0.0f)
          << Error::RuntimeError() << "Dropout rate should be >= 0.0";

      const auto& weight_shape = weights[i]->shape();
      const auto& bias_shape = biases[i]->shape();
      // TODO(): Support Fused batch/broadcast matmul.
      CHECK_EQ_OR_RETURN(weight_shape->NumAxes(), 2) << "Weight's dim should == 2";
      CHECK_EQ_OR_RETURN(bias_shape->NumAxes(), 1) << "Bias's dim should == 1";

      n = weight_shape->At(0);
      CHECK_EQ_OR_RETURN(bias_shape->At(0), n) << "Bias's dim is not equal to weight's last dim. ";
      CHECK_EQ_OR_RETURN(weight_shape->At(1), k)
          << "weight's first dim should be equal to input's last dim. ";
      // Set for next layer.
      k = n;
    }

#if CUDA_VERSION >= 11060
    DeviceType device_type{};
    if (x->is_global()) {
      device_type = JUST(x->parallel_desc())->device_type();
    } else {
      device_type = JUST(x->device())->enum_type();
    }

    if ((device_type == DeviceType::kCUDA) && (weight_size <= kMaxInputCount)
        && (!ParseBooleanFromEnv("ONEFLOW_FUNCTOR_DISABLE_FUSED_MLP", false))) {
      TensorTuple input(2 * weight_size + 1);
      input[0] = x;
      std::copy(weights.begin(), weights.end(), input.begin() + 1);
      std::copy(biases.begin(), biases.end(), input.begin() + 1 + weight_size);
      MutableAttrMap attrs;
      JUST(attrs.SetAttr<bool>("skip_final_activation", skip_final_activation));
      JUST(attrs.SetAttr<std::vector<float>>("dropout_rate_list", dropout_rate_list));
      return OpInterpUtil::Dispatch<Tensor>(*fused_op_[weight_size], input,
                                            OpExprInterpContext(attrs, dropout_state));
    }
#endif  // CUDA_VERSION >= 11060

    // Fall back to Naive matmul + bias_add + relu + dropout
    std::shared_ptr<one::Tensor> out = x;
    for (int32_t layer_idx = 0; layer_idx < weight_size; layer_idx++) {
      out = JUST(
          functional::BiasAdd(JUST(functional::MatMul(out, weights[layer_idx], false, true, 1.0)),
                              biases[layer_idx], 1));
      if ((layer_idx != weight_size - 1) || !skip_final_activation) {
        out = JUST(functional::Relu(out, false));
        out = JUST(functional::Dropout(out, JUST(VectorAt(dropout_rate_list, layer_idx)),
                                       /*training=*/true,
                                       /*inplace=*/false,
                                       /*generator=*/gen, /*addend=*/NullOpt));
      } else {
        out = JUST(functional::Dropout(out, JUST(VectorAt(dropout_rate_list, layer_idx)),
                                       /*training=*/true,
                                       /*inplace=*/false,
                                       /*generator=*/gen, /*addend=*/NullOpt));
      }
    }
    return out;
  }

 private:
#if CUDA_VERSION >= 11060
  std::vector<std::shared_ptr<OpExpr>> fused_op_;
#endif
};

class LayerNormFunctor {
 public:
  LayerNormFunctor() {
    op_ = CHECK_JUST(one::OpBuilder("layer_norm")
                         .Input("x")
                         .Output("y")
                         .Output("mean")
                         .Output("inv_variance")
                         .Build());
  }
  Maybe<Tensor> operator()(const std::shared_ptr<one::Tensor>& x, const int64_t& begin_norm_axis,
                           const int64_t& begin_params_axis, const double& epsilon) const {
    MutableAttrMap attrs;
    JUST(attrs.SetAttr<int64_t>("begin_norm_axis", begin_norm_axis));
    JUST(attrs.SetAttr<int64_t>("begin_params_axis", begin_params_axis));
    JUST(attrs.SetAttr<double>("epsilon", epsilon));
    JUST(attrs.SetAttr<bool>("center", false));
    JUST(attrs.SetAttr<bool>("scale", false));
    return OpInterpUtil::Dispatch<Tensor>(*op_, {x}, attrs);
  }

 private:
  std::shared_ptr<OpExpr> op_;
};

class LayerNormAffineFunctor {
 public:
  LayerNormAffineFunctor() {
    op_ = CHECK_JUST(one::OpBuilder("layer_norm")
                         .Input("x")
                         .Input("gamma")
                         .Input("beta")
                         .Output("y")
                         .Output("mean")
                         .Output("inv_variance")
                         .Build());
  }
  Maybe<Tensor> operator()(const std::shared_ptr<one::Tensor>& x,
                           const std::shared_ptr<one::Tensor>& gamma,
                           const std::shared_ptr<one::Tensor>& beta, const int64_t& begin_norm_axis,
                           const int64_t& begin_params_axis, const double& epsilon) const {
    MutableAttrMap attrs;
    JUST(attrs.SetAttr<int64_t>("begin_norm_axis", begin_norm_axis));
    JUST(attrs.SetAttr<int64_t>("begin_params_axis", begin_params_axis));
    JUST(attrs.SetAttr<double>("epsilon", epsilon));
    JUST(attrs.SetAttr<bool>("center", true));
    JUST(attrs.SetAttr<bool>("scale", true));
    return OpInterpUtil::Dispatch<Tensor>(*op_, {x, gamma, beta}, attrs);
  }

 private:
  std::shared_ptr<OpExpr> op_;
};

class PixelShuffleFunctor {
 public:
  PixelShuffleFunctor() {}
  Maybe<Tensor> operator()(const std::shared_ptr<one::Tensor>& x, const int64_t& h_upscale_factor,
                           const int64_t& w_upscale_factor) const {
    CHECK_OR_RETURN(x->ndim() == 4) << Error::RuntimeError() << "Only Accept 4D Tensor";
    const int64_t batch = x->shape()->At(0);
    const int64_t channel = x->shape()->At(1);
    const int64_t height = x->shape()->At(2);
    const int64_t width = x->shape()->At(3);
    std::shared_ptr<one::Tensor> out;
    CHECK_OR_RETURN(channel % (h_upscale_factor * w_upscale_factor) == 0)
        << Error::RuntimeError()
        << "The channels of input tensor must be divisible by (upscale_factor * upscale_factor) or "
           "(h_upscale_factor * w_upscale_factor)";
    const int64_t new_c = static_cast<int>(channel / (h_upscale_factor * w_upscale_factor));
    std::vector<int32_t> permute_vec = {0, 1, 4, 2, 5, 3};
    std::vector<int64_t> reshape_vec_1 = {batch, new_c, h_upscale_factor * w_upscale_factor, height,
                                          width};
    Shape reshape_1(DimVector(reshape_vec_1.begin(), reshape_vec_1.end()));
    std::vector<int64_t> reshape_vec_2 = {batch,  new_c, h_upscale_factor, w_upscale_factor,
                                          height, width};
    Shape reshape_2(DimVector(reshape_vec_2.begin(), reshape_vec_2.end()));
    std::vector<int64_t> reshape_vec_3 = {batch, new_c, height * h_upscale_factor,
                                          width * w_upscale_factor};
    Shape reshape_3(DimVector(reshape_vec_3.begin(), reshape_vec_3.end()));
    out = JUST(Reshape(x, reshape_1));
    out = JUST(Reshape(out, reshape_2));
    out = JUST(Permute(out, permute_vec));
    out = JUST(Reshape(out, reshape_3));
    return out;
  }
};

class TFPoolNDFunctor {
 public:
  TFPoolNDFunctor() = default;
  virtual ~TFPoolNDFunctor() = default;
  Maybe<Tensor> operator()(const std::shared_ptr<one::Tensor>& x,
                           const std::vector<int32_t>& kernel_size,
                           const std::vector<int32_t>& strides, const std::string& padding,
                           const std::vector<int32_t>& padding_before,
                           const std::vector<int32_t>& padding_after,
                           const std::string& data_format, const bool& ceil_mode) const {
    MutableAttrMap attrs;
    JUST(attrs.SetAttr<std::vector<int32_t>>("pool_size", kernel_size));
    JUST(attrs.SetAttr<std::vector<int32_t>>("strides", strides));
    JUST(attrs.SetAttr<std::string>("padding", padding));
    JUST(attrs.SetAttr<std::vector<int32_t>>("padding_before", padding_before));
    JUST(attrs.SetAttr<std::vector<int32_t>>("padding_after", padding_after));
    JUST(attrs.SetAttr<std::string>("data_format", data_format));
    JUST(attrs.SetAttr<bool>("ceil_mode", ceil_mode));
    return OpInterpUtil::Dispatch<Tensor>(*op_, {x}, attrs);
  }

 protected:
  std::shared_ptr<OpExpr> op_;
};

class MaxPoolNDFunctor {
 public:
  MaxPoolNDFunctor() = default;
  virtual ~MaxPoolNDFunctor() = default;
  Maybe<TensorTuple> operator()(const std::shared_ptr<one::Tensor>& x,
                                const std::vector<int32_t>& kernel_size,
                                const Optional<std::vector<int32_t>>& stride,
                                const std::vector<int32_t>& padding,
                                const std::vector<int32_t>& dilation, const bool& return_indices,
                                const bool& ceil_mode, const std::string& data_format) const {
    if (x->ndim() == 4 && data_format == "channels_last") {
      if (!return_indices && dilation.at(0) == 1 && dilation.at(1) == 1) {
        // legacy tf style maxpool2d , use cudnn implementation
        // with high performance but do not support dilation/return_indices
        MutableAttrMap attrs;
        std::vector<int32_t> padding_before{padding.at(0), padding.at(1)};
        std::vector<int32_t> padding_after{padding.at(0), padding.at(1)};

        JUST(attrs.SetAttr<std::vector<int32_t>>("pool_size", kernel_size));
        if (stride.has_value()) {
          JUST(attrs.SetAttr<std::vector<int32_t>>("strides", *JUST(stride)));
        } else {
          JUST(attrs.SetAttr<std::vector<int32_t>>("strides", kernel_size));
        }
        JUST(attrs.SetAttr<std::string>("padding", "customized"));
        JUST(attrs.SetAttr<std::vector<int32_t>>("padding_before", padding_before));
        JUST(attrs.SetAttr<std::vector<int32_t>>("padding_after", padding_after));
        JUST(attrs.SetAttr<std::string>("data_format", data_format));
        JUST(attrs.SetAttr<bool>("ceil_mode", ceil_mode));
        TensorTuple output;
        output.emplace_back(JUST(OpInterpUtil::Dispatch<Tensor>(*tf_maxpool_op_, {x}, attrs)));
        return output;
      }
    }

    MutableAttrMap attrs;
    JUST(attrs.SetAttr<std::string>("data_format", data_format));
    JUST(attrs.SetAttr<std::vector<int32_t>>("padding", padding));
    JUST(attrs.SetAttr<std::vector<int32_t>>("kernel_size", kernel_size));
    if (stride.has_value()) {
      JUST(attrs.SetAttr<std::vector<int32_t>>("stride", *JUST(stride)));
    } else {
      JUST(attrs.SetAttr<std::vector<int32_t>>(
          "stride", kernel_size));  // If stride is None, we set it as kernel_size to align Pytorch.
    }
    JUST(attrs.SetAttr<std::vector<int32_t>>("dilation", dilation));
    JUST(attrs.SetAttr<bool>("return_indices", return_indices));
    JUST(attrs.SetAttr<bool>("ceil_mode", ceil_mode));
    return OpInterpUtil::Dispatch<TensorTuple>(*op_, {x}, attrs);
  }

 protected:
  std::shared_ptr<OpExpr> op_;
  std::shared_ptr<OpExpr> tf_maxpool_op_;
};

class TFAvgPool2DFunctor : public TFPoolNDFunctor {
 public:
  TFAvgPool2DFunctor() {
    op_ = CHECK_JUST(one::OpBuilder("tf_avg_pool_2d").Input("x").Output("y").Build());
  }
};

class MaxPool1DFunctor : public MaxPoolNDFunctor {
 public:
  MaxPool1DFunctor() {
    op_ = CHECK_JUST(one::OpBuilder("max_pool_1d").Input("x").Output("y").Output("indice").Build());
  }
};

class MaxPool2DFunctor : public MaxPoolNDFunctor {
 public:
  MaxPool2DFunctor() {
    op_ = CHECK_JUST(one::OpBuilder("max_pool_2d").Input("x").Output("y").Output("indice").Build());
    tf_maxpool_op_ = CHECK_JUST(one::OpBuilder("tf_max_pool_2d").Input("x").Output("y").Build());
  }
};

class MaxPool3DFunctor : public MaxPoolNDFunctor {
 public:
  MaxPool3DFunctor() {
    op_ = CHECK_JUST(one::OpBuilder("max_pool_3d").Input("x").Output("y").Output("indice").Build());
  }
};

class AdaptivePoolNDFunctor {
 public:
  AdaptivePoolNDFunctor() = default;
  virtual ~AdaptivePoolNDFunctor() = default;
  Maybe<Tensor> operator()(const std::shared_ptr<one::Tensor>& x,
                           const std::vector<int64_t>& output_size) const {
    MutableAttrMap attrs;
    JUST(attrs.SetAttr<std::vector<int64_t>>("output_size", output_size));
    return OpInterpUtil::Dispatch<Tensor>(*op_, {x}, attrs);
  }

 protected:
  std::shared_ptr<OpExpr> op_;
};

class AdaptiveAvgPool1DFunctor : public AdaptivePoolNDFunctor {
 public:
  AdaptiveAvgPool1DFunctor() {
    op_ = CHECK_JUST(one::OpBuilder("adaptive_avg_pool1d").Input("x").Output("y").Build());
  }
};

class AdaptiveAvgPool2DFunctor : public AdaptivePoolNDFunctor {
 public:
  AdaptiveAvgPool2DFunctor() {
    op_ = CHECK_JUST(one::OpBuilder("adaptive_avg_pool2d").Input("x").Output("y").Build());
  }
};

class AdaptiveAvgPool3DFunctor : public AdaptivePoolNDFunctor {
 public:
  AdaptiveAvgPool3DFunctor() {
    op_ = CHECK_JUST(one::OpBuilder("adaptive_avg_pool3d").Input("x").Output("y").Build());
  }
};

class LossFunctorBase {
 public:
  Maybe<Tensor> apply_reduction(const Maybe<Tensor>& x, const std::string& reduction) const {
    CHECK_OR_RETURN(reduction == "none" || reduction == "sum" || reduction == "mean")
        << Error::RuntimeError() << "Reduction should be none, sum or mean.";
    if (reduction == "sum") { return functional::ReduceSum(JUST(x), {}, false); }
    if (reduction == "mean") { return functional::ReduceMean(JUST(x), {}, false); }
    return x;
  }

 protected:
  LossFunctorBase() = default;
  virtual ~LossFunctorBase() = default;
};

class MseLossFunctor : public LossFunctorBase {
 public:
  MseLossFunctor() {}
  Maybe<Tensor> operator()(const std::shared_ptr<one::Tensor>& input,
                           const std::shared_ptr<one::Tensor>& target,
                           const std::string& reduction) const {
    const auto out = sequence_function(functional::Sub)
                         .then(functional::Square)
                         .call(input, target, /*alpha=*/1.0, /*inplace=*/false);
    return apply_reduction(out, reduction);
  }
};

class L1LossFunctor : public LossFunctorBase {
 public:
  L1LossFunctor() {}
  Maybe<Tensor> operator()(const std::shared_ptr<one::Tensor>& input,
                           const std::shared_ptr<one::Tensor>& target,
                           const std::string& reduction) const {
    const auto out = sequence_function(functional::Sub)
                         .then(functional::Abs)
                         .call(input, target, /*alpha=*/1.0, /*inplace=*/false);
    return apply_reduction(out, reduction);
  }
};

class SmoothL1LossFunctor : LossFunctorBase {
 public:
  SmoothL1LossFunctor() {
    op_ = CHECK_JUST(
        one::OpBuilder("smooth_l1_loss").Input("input").Input("target").Output("out").Build());
  }
  Maybe<Tensor> operator()(const std::shared_ptr<one::Tensor>& input,
                           const std::shared_ptr<one::Tensor>& target, const float& beta,
                           const std::string& reduction) const {
    MutableAttrMap attrs;
    JUST(attrs.SetAttr<float>("beta", beta));
    return apply_reduction(OpInterpUtil::Dispatch<Tensor>(*op_, {input, target}, attrs), reduction);
  }

 private:
  std::shared_ptr<OpExpr> op_;
};

class KLDivLossFunctor : public LossFunctorBase {
 public:
  KLDivLossFunctor() {
    op_ = CHECK_JUST(
        one::OpBuilder("kl_div_loss").Input("input").Input("target").Output("out").Build());
  }
  Maybe<Tensor> operator()(const std::shared_ptr<one::Tensor>& input,
                           const std::shared_ptr<one::Tensor>& target, const bool log_target,
                           const std::string& reduction) const {
    MutableAttrMap attrs;
    JUST(attrs.SetAttr<bool>("log_target", log_target));
    return apply_reduction(OpInterpUtil::Dispatch<Tensor>(*op_, {input, target}, attrs), reduction);
  }

 private:
  std::shared_ptr<OpExpr> op_;
};

class MarginRankingLossFunctor : public LossFunctorBase {
 public:
  Maybe<Tensor> operator()(const std::shared_ptr<one::Tensor>& input_1,
                           const std::shared_ptr<one::Tensor>& input_2,
                           const std::shared_ptr<one::Tensor>& target, const float margin,
                           const std::string& reduction) const {
    const auto out =
        sequence_function(functional::Sub)
            .then(functional::Negative)
            .then(std::bind(functional::Mul, target, std::placeholders::_1))
            .then([&margin](const std::shared_ptr<one::Tensor>& x) {
              return functional::ScalarAdd(x, Scalar(margin), /*alpha=*/1, /*inplace=*/true);
            })
            .then(std::bind(functional::Clamp, std::placeholders::_1, Scalar(0), NullOpt))
            .call(input_1, input_2, /*alpha=*/1.0, /*inplace=*/false);
    return apply_reduction(out, reduction);
  }
};

class BinaryCrossEntropyLossFunctor : public LossFunctorBase {
 public:
  BinaryCrossEntropyLossFunctor() {
    op_ = CHECK_JUST(one::OpBuilder("binary_cross_entropy")
                         .Input("input")
                         .Input("target")
                         .Output("out")
                         .Build());
    op_weight_ = CHECK_JUST(one::OpBuilder("binary_cross_entropy")
                                .Input("input")
                                .Input("target")
                                .Input("weight")
                                .Output("out")
                                .Build());
  }
  Maybe<Tensor> operator()(const std::shared_ptr<one::Tensor>& input,
                           const std::shared_ptr<one::Tensor>& target,
                           const Optional<one::Tensor>& weight,
                           const std::string& reduction) const {
    MutableAttrMap attrs;
    auto out =
        weight ? OpInterpUtil::Dispatch<Tensor>(*op_weight_, {input, target, JUST(weight)}, attrs)
               : OpInterpUtil::Dispatch<Tensor>(*op_, {input, target}, attrs);
    return apply_reduction(out, reduction);
  }

 private:
  std::shared_ptr<OpExpr> op_;
  std::shared_ptr<OpExpr> op_weight_;
};

class BinaryCrossEntropyWithLogitsLossFunctor : public LossFunctorBase {
 public:
  BinaryCrossEntropyWithLogitsLossFunctor() {
    op_ = CHECK_JUST(one::OpBuilder("binary_cross_entropy_with_logits")
                         .Input("input")
                         .Input("target")
                         .Output("out")
                         .Build());
    op_weight_ = CHECK_JUST(one::OpBuilder("binary_cross_entropy_with_logits")
                                .Input("input")
                                .Input("target")
                                .Input("weight")
                                .Output("out")
                                .Build());
    op_pos_ = CHECK_JUST(one::OpBuilder("binary_cross_entropy_with_logits")
                             .Input("input")
                             .Input("target")
                             .Input("pos_weight")
                             .Output("out")
                             .Build());
    op_weight_pos_ = CHECK_JUST(one::OpBuilder("binary_cross_entropy_with_logits")
                                    .Input("input")
                                    .Input("target")
                                    .Input("weight")
                                    .Input("pos_weight")
                                    .Output("out")
                                    .Build());
    op_reduce_mean_ = CHECK_JUST(one::OpBuilder("binary_cross_entropy_with_logits_reduce_mean")
                                     .Input("input")
                                     .Input("target")
                                     .Output("out")
                                     .Build());
  }
  Maybe<Tensor> operator()(const std::shared_ptr<one::Tensor>& input,
                           const std::shared_ptr<one::Tensor>& target,
                           const Optional<one::Tensor>& weight,
                           const Optional<one::Tensor>& pos_weight,
                           const std::string& reduction) const {
    MutableAttrMap attrs;
    JUST(attrs.SetAttr<bool>("has_pos_weight", pos_weight.has_value()));

    if (pos_weight) {
      const auto pos_weight_shape = JUST(pos_weight)->shape();
      // pos weight shape = (), (1,), (1,1)... or (input/target.shape[-1],)
      const bool is_pos_weight_shape_valid =
          (pos_weight_shape->elem_cnt() == 1)
          || (pos_weight_shape->NumAxes() == 1
              && pos_weight_shape->At(0) == target->shape()->back());

      CHECK_OR_RETURN(is_pos_weight_shape_valid)
          << Error::RuntimeError()
          << "pos_weight must be a vector with length equal to the number of classes.";
    }

    std::shared_ptr<Tensor> out;
    if (weight) {
      if (pos_weight) {
        out = JUST(OpInterpUtil::Dispatch<Tensor>(
            *op_weight_pos_, {input, target, JUST(weight), JUST(pos_weight)}, attrs));
      } else {
        out =
            JUST(OpInterpUtil::Dispatch<Tensor>(*op_weight_, {input, target, JUST(weight)}, attrs));
      }
    } else {
      if (pos_weight) {
        out = JUST(
            OpInterpUtil::Dispatch<Tensor>(*op_pos_, {input, target, JUST(pos_weight)}, attrs));
      } else {
        if (reduction == "mean") {
          return OpInterpUtil::Dispatch<Tensor>(*op_reduce_mean_, {input, target});
        }
        out = JUST(OpInterpUtil::Dispatch<Tensor>(*op_, {input, target}, attrs));
      }
    }
    return apply_reduction(out, reduction);
  }

 private:
  std::shared_ptr<OpExpr> op_;
  std::shared_ptr<OpExpr> op_weight_;
  std::shared_ptr<OpExpr> op_pos_;
  std::shared_ptr<OpExpr> op_weight_pos_;
  std::shared_ptr<OpExpr> op_reduce_mean_;
};

class NLLLossFunctor {
 public:
  NLLLossFunctor() {
    op_ = CHECK_JUST(one::OpBuilder("nll")
                         .Input("input")
                         .Input("target")
                         .Output("output")
                         .Output("out_weight")
                         .Build());

    op_weight_ = CHECK_JUST(one::OpBuilder("nll")
                                .Input("input")
                                .Input("target")
                                .Input("weight")
                                .Output("output")
                                .Output("out_weight")
                                .Build());
  }

  Maybe<Tensor> operator()(const std::shared_ptr<one::Tensor>& input,
                           const std::shared_ptr<one::Tensor>& target,
                           const Optional<one::Tensor>& weight, const int64_t& ignore_index,
                           const std::string& reduction) const {
    CHECK_OR_RETURN(reduction == "none" || reduction == "sum" || reduction == "mean")
        << Error::RuntimeError() << "Reduction should be none, sum or mean.";

    const auto& input_shape = input->shape();
    const int64_t K = input_shape->NumAxes();
    CHECK_GE_OR_RETURN(K, 2) << Error::RuntimeError() << "Expected 2 or more dimensions";
    const int64_t N = input_shape->At(0);
    const int64_t C = input_shape->At(1);

    const auto& target_shape = target->shape();
    CHECK_EQ_OR_RETURN(target_shape->NumAxes(), K - 1)
        << Error::RuntimeError() << "Expected target dimensions (" << K - 1
        << ") to match input dimensions (" << K << "), got " << target_shape->NumAxes();
    CHECK_EQ_OR_RETURN(target_shape->At(0), N)
        << Error::RuntimeError() << "Expected input batch_size (" << N
        << ") to match target batch_size (" << target_shape->At(0) << ")";

    std::shared_ptr<one::Tensor> input_;
    std::shared_ptr<one::Tensor> target_;
    if (K > 2) {
      DimVector idea_target_dim_vec;
      idea_target_dim_vec.push_back(N);
      for (int64_t i = 2; i < K; ++i) { idea_target_dim_vec.push_back(input_shape->At(i)); }
      Shape idea_target_shape(idea_target_dim_vec);
      CHECK_EQ_OR_RETURN(*target_shape, idea_target_shape)
          << Error::RuntimeError() << "Expected target shape " << idea_target_shape.ToString()
          << ", got " << target_shape->ToString();

      std::vector<int> perm(input_shape->dim_vec().size(), 0);
      perm[perm.size() - 1] = 1;
      for (size_t i = 1; i < perm.size() - 1; ++i) { perm[i] = i + 1; }

      input_ = JUST(sequence_function(functional::Transpose)
                        .then(std::bind(functional::Reshape, std::placeholders::_1, Shape({-1, C})))
                        .call(input, perm));
      target_ = JUST(functional::Flatten(target, 0, K - 2));
    } else {
      input_ = input;
      target_ = target;
    }

    MutableAttrMap attrs;
    JUST(attrs.SetAttr<int64_t>("ignore_index", ignore_index));

    std::shared_ptr<TensorTuple> nll_result;
    if (weight) {
      nll_result = JUST(
          OpInterpUtil::Dispatch<TensorTuple>(*op_weight_, {input_, target_, JUST(weight)}, attrs));
    } else {
      nll_result = JUST(OpInterpUtil::Dispatch<TensorTuple>(*op_, {input_, target_}, attrs));
    }
    auto output = JUST(VectorAt(*nll_result, 0));

    if (K > 2) { output = JUST(functional::Reshape(output, *target_shape)); }

    if (reduction == "none") { return output; }

    auto sum = JUST(functional::ReduceSum(output, {}, false));

    if (reduction == "sum") { return sum; }

    auto total_weight = JUST(functional::ReduceSum(JUST(VectorAt(*nll_result, 1)), {}, false));
    return functional::Div(sum, total_weight);
  }

 private:
  std::shared_ptr<OpExpr> op_;
  std::shared_ptr<OpExpr> op_weight_;
};

class CrossEntropyLabelSmoothingFunctor {
 public:
  CrossEntropyLabelSmoothingFunctor() {
    op_log_softmax_ = CHECK_JUST(one::OpBuilder("log_softmax").Input("in").Output("prob").Build());

    op_nll_ = CHECK_JUST(one::OpBuilder("nll")
                             .Input("input")
                             .Input("target")
                             .Output("output")
                             .Output("out_weight")
                             .Build());

    op_nll_weight_ = CHECK_JUST(one::OpBuilder("nll")
                                    .Input("input")
                                    .Input("target")
                                    .Input("weight")
                                    .Output("output")
                                    .Output("out_weight")
                                    .Build());
  }
  Maybe<Tensor> operator()(const std::shared_ptr<one::Tensor>& input,
                           const std::shared_ptr<one::Tensor>& target,
                           const Optional<one::Tensor>& weight, const int64_t& ignore_index,
                           const std::string& reduction, const double& label_smoothing) const {
    CHECK_OR_RETURN(reduction == "none" || reduction == "sum" || reduction == "mean")
        << Error::RuntimeError() << "Reduction should be none, sum or mean.";
    const auto& input_shape = input->shape();
    const auto& target_shape = target->shape();

    std::vector<int> input_perm(input_shape->dim_vec().size(), 0);
    input_perm[input_perm.size() - 1] = 1;
    for (size_t i = 1; i < input_perm.size() - 1; ++i) { input_perm[i] = i + 1; }
    CHECK_OR_RETURN(label_smoothing >= 0.0 && label_smoothing <= 1.0);

    const auto input_ = JUST(sequence_function(functional::Transpose)
                                 .then(std::bind(functional::Reshape, std::placeholders::_1,
                                                 Shape({-1, input_shape->At(1)})))
                                 .then([this](const std::shared_ptr<one::Tensor>& x) {
                                   return OpInterpUtil::Dispatch<Tensor>(*op_log_softmax_, {x});
                                 })
                                 .call(input, input_perm));

    const auto target_ = JUST(functional::Flatten(target, 0, target->shape()->NumAxes() - 1));

    MutableAttrMap attrs;
    JUST(attrs.SetAttr<int64_t>("ignore_index", ignore_index));
    std::shared_ptr<TensorTuple> nll_result;
    if (weight) {
      nll_result = JUST(OpInterpUtil::Dispatch<TensorTuple>(
          *op_nll_weight_, {input_, target_, JUST(weight)}, attrs));
    } else {
      nll_result = JUST(OpInterpUtil::Dispatch<TensorTuple>(*op_nll_, {input_, target_}, attrs));
    }

    const auto ignore_mask = JUST(Reshape(JUST(ScalarLogicalEqual(target, ignore_index)), {-1}));
    std::shared_ptr<Tensor> smooth_loss = input_;
    if (weight) {
      const std::shared_ptr<Tensor> weight_2d = JUST(Reshape(JUST(weight), {1, -1}));
      smooth_loss = JUST(Mul(smooth_loss, weight_2d));
    }
    smooth_loss = JUST(Negative(JUST(ReduceSum(smooth_loss, {1}, false))));
    smooth_loss = JUST(MaskedFill(smooth_loss, ignore_mask, 0.0));

    auto output = JUST(VectorAt(*nll_result, 0));
    output = JUST(functional::Reshape(output, *target_shape));
    int64_t n_classes = input->shape()->At(input->ndim() - 1);
    if (reduction == "none") {
      return JUST(Add(JUST(ScalarMul(output, 1 - label_smoothing, false)),
                      JUST(ScalarMul(smooth_loss, label_smoothing / n_classes, false)), 1, false));
    }

    auto sum = JUST(functional::ReduceSum(output, {}, false));
    if (reduction == "sum") {
      smooth_loss = JUST(ReduceSum(smooth_loss, {}, false));
      return JUST(Add(JUST(ScalarMul(sum, 1 - label_smoothing, false)),
                      JUST(ScalarMul(smooth_loss, label_smoothing / n_classes, false)), 1, false));
    }

    auto total_weight = JUST(functional::ReduceSum(JUST(VectorAt(*nll_result, 1)), {}, false));
    smooth_loss = JUST(ReduceSum(smooth_loss, {}, false));
    // sum * (1 - label_smoothing) + smooth_loss * label_smoothing / num_classes
    auto total_loss =
        JUST(Add(JUST(ScalarMul(sum, 1 - label_smoothing, false)),
                 JUST(ScalarMul(smooth_loss, label_smoothing / n_classes, false)), 1, false));
    return Div(total_loss, total_weight);
  }

 private:
  std::shared_ptr<OpExpr> op_log_softmax_;
  std::shared_ptr<OpExpr> op_nll_;
  std::shared_ptr<OpExpr> op_nll_weight_;
};

class CrossEntropyFunctor {
 public:
  CrossEntropyFunctor() {
    op_log_softmax_ = CHECK_JUST(one::OpBuilder("log_softmax").Input("in").Output("prob").Build());

    op_nll_ = CHECK_JUST(one::OpBuilder("nll")
                             .Input("input")
                             .Input("target")
                             .Output("output")
                             .Output("out_weight")
                             .Build());

    op_nll_weight_ = CHECK_JUST(one::OpBuilder("nll")
                                    .Input("input")
                                    .Input("target")
                                    .Input("weight")
                                    .Output("output")
                                    .Output("out_weight")
                                    .Build());
  }
  Maybe<Tensor> operator()(const std::shared_ptr<one::Tensor>& input,
                           const std::shared_ptr<one::Tensor>& target,
                           const Optional<one::Tensor>& weight, const int64_t& ignore_index,
<<<<<<< HEAD
                           const std::string& reduction, const double& label_smoothing) const {
    if (label_smoothing > 0.0)
      return CrossEntropyLabelSmoothing(input, target, weight, ignore_index, reduction, label_smoothing);
=======
                           const double& label_smoothing, const std::string& reduction) const {
>>>>>>> 112ad9be
    CHECK_OR_RETURN(reduction == "none" || reduction == "sum" || reduction == "mean")
        << Error::RuntimeError() << "Reduction should be none, sum or mean.";
    const auto& input_shape = input->shape();
    const auto& target_shape = target->shape();

    std::vector<int> input_perm(input_shape->dim_vec().size(), 0);
    input_perm[input_perm.size() - 1] = 1;
    for (size_t i = 1; i < input_perm.size() - 1; ++i) { input_perm[i] = i + 1; }

    const auto input_ = JUST(sequence_function(functional::Transpose)
                                 .then(std::bind(functional::Reshape, std::placeholders::_1,
                                                 Shape({-1, input_shape->At(1)})))
                                 .then([this](const std::shared_ptr<one::Tensor>& x) {
                                   return OpInterpUtil::Dispatch<Tensor>(*op_log_softmax_, {x});
                                 })
                                 .call(input, input_perm));

    const auto target_flatten =
        JUST(functional::Flatten(target, 0, target->shape()->NumAxes() - 1));
    const std::shared_ptr<Tensor> target_smoothing = JUST([&]() -> Maybe<Tensor> {
      if (label_smoothing > 0.0) {
        CHECK_LE_OR_RETURN(label_smoothing, 1.0)
            << "label_smoothing must be between 0.0 and 1.0. Got: " << label_smoothing;
        return JUST(ScalarAdd(JUST(ScalarMul(target_flatten, Scalar(1.0 - label_smoothing), false)),
                              label_smoothing / static_cast<double>(input->shape()->At(1)), 1,
                              false));
      } else {
        return target_flatten;
      }
    }());

    MutableAttrMap attrs;
    JUST(attrs.SetAttr<int64_t>("ignore_index", ignore_index));

    std::shared_ptr<TensorTuple> nll_result;
    if (weight) {
      nll_result = JUST(OpInterpUtil::Dispatch<TensorTuple>(
          *op_nll_weight_, {input_, target_smoothing, JUST(weight)}, attrs));
    } else {
      nll_result =
          JUST(OpInterpUtil::Dispatch<TensorTuple>(*op_nll_, {input_, target_smoothing}, attrs));
    }

    auto output = JUST(VectorAt(*nll_result, 0));
    output = JUST(functional::Reshape(output, *target_shape));
    if (reduction == "none") { return output; }

    auto sum = JUST(functional::ReduceSum(output, {}, false));
    if (reduction == "sum") { return sum; }

    auto total_weight = JUST(functional::ReduceSum(JUST(VectorAt(*nll_result, 1)), {}, false));
    return functional::Div(sum, total_weight);
  }

 private:
  std::shared_ptr<OpExpr> op_log_softmax_;
  std::shared_ptr<OpExpr> op_nll_;
  std::shared_ptr<OpExpr> op_nll_weight_;
};

class SparseCrossEntropyFunctor {
 public:
  SparseCrossEntropyFunctor() {
    op_ = CHECK_JUST(one::OpBuilder("sparse_cross_entropy")
                         .Input("prediction")
                         .Input("label")
                         .Output("out")
                         .Build());
  }
  Maybe<Tensor> operator()(const std::shared_ptr<one::Tensor>& prediction,
                           const std::shared_ptr<one::Tensor>& label, const int64_t& depth) const {
    MutableAttrMap attrs;
    JUST(attrs.SetAttr<int64_t>("depth", depth));

    return OpInterpUtil::Dispatch<Tensor>(*op_, {prediction, label}, attrs);
  }

 private:
  std::shared_ptr<OpExpr> op_;
};

class SparseCrossEntropyMsFunctor {
 public:
  SparseCrossEntropyMsFunctor() {
    op_ = CHECK_JUST(one::OpBuilder("sparse_cross_entropy_ms")
                         .Input("prediction")
                         .Input("label")
                         .Output("out")
                         .Build());
  }
  Maybe<Tensor> operator()(const std::shared_ptr<one::Tensor>& prediction,
                           const std::shared_ptr<one::Tensor>& label, const int64_t& depth) const {
    MutableAttrMap attrs;
    JUST(attrs.SetAttr<int64_t>("depth", depth));

    return OpInterpUtil::Dispatch<Tensor>(*op_, {prediction, label}, attrs);
  }

 private:
  std::shared_ptr<OpExpr> op_;
};

class SparseSoftmaxCrossEntropyFunctor {
 public:
  SparseSoftmaxCrossEntropyFunctor() {
    // SparseSoftmaxCrossEntropy
    op_sparse_softmax_cross_entropy_ = CHECK_JUST(one::OpBuilder("sparse_softmax_cross_entropy")
                                                      .Input("prediction")
                                                      .Input("label")
                                                      .Output("prob")
                                                      .Output("out")
                                                      .Build());
    // lazy model SparseSoftmaxCrossEntropyMs
    op_sparse_softmax_cross_entropy_ms_ =
        CHECK_JUST(one::OpBuilder("sparse_softmax_cross_entropy_ms")
                       .Input("prediction")
                       .Input("label")
                       .Output("prob")
                       .Output("out")
                       .Build());
    // eager model SparseSoftmaxCrossEntropyMs
    op_reduce_max_device_stage_ = CHECK_JUST(one::OpBuilder("reduce_max_device_stage")
                                                 .Input("in")
                                                 .Output("out")
                                                 .Output("mask")
                                                 .Output("count")
                                                 .Build());
    op_reduce_max_global_stage_ = CHECK_JUST(one::OpBuilder("reduce_max_global_stage")
                                                 .Input("in")
                                                 .Input("device_count")
                                                 .Output("out")
                                                 .Output("mask")
                                                 .Build());
    op_sparse_cross_entropy_ms_ = CHECK_JUST(one::OpBuilder("sparse_cross_entropy_ms")
                                                 .Input("prediction")
                                                 .Input("label")
                                                 .Output("out")
                                                 .Build());
    op_broadcast_sub_ =
        CHECK_JUST(one::OpBuilder("broadcast_sub").Input("x").Input("y").Output("z").Build());
    op_broadcast_div_ =
        CHECK_JUST(one::OpBuilder("broadcast_div").Input("x").Input("y").Output("z").Build());
    op_reduce_sum_ = CHECK_JUST(
        one::OpBuilder("reduce_sum").Input("input_tensor").Output("output_tensor").Build());
    op_exp_ = CHECK_JUST(one::OpBuilder("exp").Input("x").Output("y").Build());
  }
  Maybe<Tensor> operator()(const std::shared_ptr<one::Tensor>& logits,
                           const std::shared_ptr<one::Tensor>& label) const {
    if (JUST(RunWithMsVersion(logits, label))) {
      if (LazyMode::is_enabled()) {
        return LazySparseSoftmaxCrossEntropyMsOperator(logits, label);
      } else {
        return EagerSparseSoftmaxCrossEntropyMsOperator(logits, label);
      }
    } else {
      return SparseSoftmaxCrossEntropyOperator(logits, label);
    }
  }

  Maybe<bool> RunWithMsVersion(const std::shared_ptr<one::Tensor>& logits,
                               const std::shared_ptr<one::Tensor>& label) const {
    if (!(logits->is_global() && label->is_global())) { return false; }

    if (JUST(logits->parallel_desc())->parallel_num() == 1) { return false; }

    if (logits->shape()->NumAxes() != 2) { return false; }

    const NdSbp& logits_nd_sbp = *(JUST(logits->nd_sbp()));
    const int32_t split_axis = logits->shape()->NumAxes() - 1;
    bool has_split_axis_parallel = false;
    for (int64_t i = 0; i < logits_nd_sbp.sbp_parallel_size(); ++i) {
      const auto& sbp = logits_nd_sbp.sbp_parallel(i);
      if (sbp.has_split_parallel() && sbp.split_parallel().axis() == split_axis) {
        has_split_axis_parallel = true;
      } else {
        if (sbp.has_partial_sum_parallel()) { return false; }
      }
    }
    if (!has_split_axis_parallel) { return false; }

    return true;
  }

  Maybe<Tensor> SparseSoftmaxCrossEntropyOperator(const std::shared_ptr<one::Tensor>& logits,
                                                  const std::shared_ptr<one::Tensor>& label) const {
    MutableAttrMap attrs;
    int64_t depth = logits->shape()->At(logits->shape()->NumAxes() - 1);
    JUST(attrs.SetAttr<int64_t>("depth", depth));
    const auto& result = JUST(OpInterpUtil::Dispatch<TensorTuple>(*op_sparse_softmax_cross_entropy_,
                                                                  {logits, label}, attrs));
    return result->at(1);
  }

  Maybe<Tensor> LazySparseSoftmaxCrossEntropyMsOperator(
      const std::shared_ptr<one::Tensor>& logits, const std::shared_ptr<one::Tensor>& label) const {
    MutableAttrMap attrs;
    int64_t depth = logits->shape()->At(logits->shape()->NumAxes() - 1);
    JUST(attrs.SetAttr<int64_t>("depth", depth));
    const auto& result = JUST(OpInterpUtil::Dispatch<TensorTuple>(
        *op_sparse_softmax_cross_entropy_ms_, {logits, label}, attrs));
    return result->at(1);
  }

  Maybe<Tensor> EagerSparseSoftmaxCrossEntropyMsOperator(
      const std::shared_ptr<one::Tensor>& logits, const std::shared_ptr<one::Tensor>& label) const {
    // op_reduce_max_device_stage_
    MutableAttrMap attrs;
    int64_t depth = logits->shape()->At(logits->shape()->NumAxes() - 1);
    int32_t axis = logits->shape()->NumAxes() - 1;
    JUST(attrs.SetAttr<std::vector<int32_t>>("axis", {axis}));
    const auto& max_device_stage =
        JUST(OpInterpUtil::Dispatch<TensorTuple>(*op_reduce_max_device_stage_, {logits}, attrs));
    std::shared_ptr<Tensor> max_global_stage_input0 = max_device_stage->at(0);
    std::shared_ptr<Tensor> max_global_stage_input1 = max_device_stage->at(2);

    const NdSbp& logits_nd_sbp = *(JUST(logits->nd_sbp()));
    std::vector<Symbol<SbpParallel>> new_sbp_parallels;
    std::vector<Symbol<SbpParallel>> s0s1_sbp_parallels;
    if (logits_nd_sbp.sbp_parallel_size() == 2) {
      for (int i = 0; i < logits_nd_sbp.sbp_parallel_size(); ++i) {
        const auto& sbp_parallel = logits_nd_sbp.sbp_parallel(i);
        if (sbp_parallel.has_split_parallel()) {
          const int64_t& split_axis = sbp_parallel.split_parallel().axis();
          if (split_axis == axis) {
            SbpParallel sbp;
            sbp.mutable_broadcast_parallel();
            new_sbp_parallels.emplace_back(sbp);
          } else {
            CHECK_EQ_OR_RETURN(split_axis, 0)
                << Error::RuntimeError() << "Split axis must equal to 0. ";
            new_sbp_parallels.emplace_back(sbp_parallel);
          }
        } else {
          new_sbp_parallels.emplace_back(sbp_parallel);
        }
      }

      s0s1_sbp_parallels.emplace_back(logits_nd_sbp.sbp_parallel(0));
      s0s1_sbp_parallels.emplace_back(logits_nd_sbp.sbp_parallel(1));
      max_global_stage_input0 = JUST(functional::ToGlobal(
          (*max_device_stage)[0], JUST((*max_device_stage)[0]->parallel_desc()), new_sbp_parallels,
          s0s1_sbp_parallels, /* check_meta */ false, /*copy=*/false));
      max_global_stage_input1 = JUST(functional::ToGlobal(
          (*max_device_stage)[2], JUST((*max_device_stage)[0]->parallel_desc()), new_sbp_parallels,
          s0s1_sbp_parallels, /* check_meta */ false, /*copy=*/false));
    }
    // op_reduce_max_global_stage_
    attrs.clear();
    JUST(attrs.SetAttr<std::vector<int32_t>>("axis", {axis}));
    JUST(attrs.SetAttr<bool>("keepdims", true));
    const auto& max_global_stage = JUST(OpInterpUtil::Dispatch<TensorTuple>(
        *op_reduce_max_global_stage_, {max_global_stage_input0, max_global_stage_input1}, attrs));
    auto& broadcast_sub_input = max_global_stage->at(0);
    if (logits_nd_sbp.sbp_parallel_size() == 2) {
      broadcast_sub_input = JUST(functional::ToGlobal(
          broadcast_sub_input, JUST((*max_device_stage)[0]->parallel_desc()), new_sbp_parallels,
          new_sbp_parallels, /* check_meta */ false, /*copy=*/false));
    }
    // op_broadcast_sub_
    attrs.clear();
    const auto& output_broadcast_sub = JUST(OpInterpUtil::Dispatch<TensorTuple>(
        *op_broadcast_sub_, {logits, broadcast_sub_input}, attrs));
    // op_exp_
    const auto& output_exp =
        JUST(OpInterpUtil::Dispatch<TensorTuple>(*op_exp_, {(*output_broadcast_sub)[0]}, attrs));
    // op_reduce_sum_
    JUST(attrs.SetAttr<std::vector<int32_t>>("axis", {axis}));
    JUST(attrs.SetAttr<bool>("keepdims", true));
    const auto& output_reduce_sum =
        JUST(OpInterpUtil::Dispatch<TensorTuple>(*op_reduce_sum_, {(*output_exp)[0]}, attrs));
    std::shared_ptr<Tensor> broadcast_div_input1 = output_reduce_sum->at(0);
    if (logits_nd_sbp.sbp_parallel_size() == 2) {
      std::vector<Symbol<SbpParallel>> empty_grad_sbp_parallels;
      broadcast_div_input1 = JUST(functional::ToGlobal(
          (*output_reduce_sum)[0], JUST((*output_reduce_sum)[0]->parallel_desc()),
          new_sbp_parallels, new_sbp_parallels, /* check_meta */ false, /*copy=*/false));
    }
    // op_broadcast_div_
    attrs.clear();
    const auto& predictions = JUST(OpInterpUtil::Dispatch<TensorTuple>(
        *op_broadcast_div_, {(*output_exp)[0], broadcast_div_input1}, attrs));
    // op_sparse_cross_entropy_ms_
    JUST(attrs.SetAttr<int64_t>("depth", depth));
    const auto& output = JUST(OpInterpUtil::Dispatch<Tensor>(*op_sparse_cross_entropy_ms_,
                                                             {(*predictions)[0], label}, attrs));
    return output;
  }

 private:
  // SparseSoftmaxCrossEntropy
  std::shared_ptr<OpExpr> op_sparse_softmax_cross_entropy_;
  // lazy model SparseSoftmaxCrossEntropyMs
  std::shared_ptr<OpExpr> op_sparse_softmax_cross_entropy_ms_;
  // SparseSoftmaxCrossEntropyMs
  std::shared_ptr<OpExpr> op_reduce_max_device_stage_;
  std::shared_ptr<OpExpr> op_reduce_max_global_stage_;
  std::shared_ptr<OpExpr> op_broadcast_sub_;
  std::shared_ptr<OpExpr> op_exp_;
  std::shared_ptr<OpExpr> op_reduce_sum_;
  std::shared_ptr<OpExpr> op_broadcast_div_;
  std::shared_ptr<OpExpr> op_sparse_cross_entropy_ms_;
};

class SoftmaxCrossEntropyFunctor {
 public:
  SoftmaxCrossEntropyFunctor() {
    op_ = CHECK_JUST(one::OpBuilder("softmax_cross_entropy")
                         .Input("prediction")
                         .Input("label")
                         .Output("out")
                         .Output("prob")
                         .Build());
  }

  Maybe<Tensor> operator()(const std::shared_ptr<one::Tensor>& logits,
                           const std::shared_ptr<one::Tensor>& label) const {
    return OpInterpUtil::Dispatch<Tensor>(*op_, {logits, label});
  }

 private:
  std::shared_ptr<OpExpr> op_;
};

class SoftmaxCrossEntropyGradFunctor {
 public:
  SoftmaxCrossEntropyGradFunctor() {
    op_ = CHECK_JUST(one::OpBuilder("softmax_cross_entropy_grad")
                         .Input("dy")
                         .Input("label")
                         .Input("prob")
                         .Output("prediction_diff")
                         .Build());
  }
  Maybe<Tensor> operator()(const std::shared_ptr<one::Tensor>& dy,
                           const std::shared_ptr<one::Tensor>& label,
                           const std::shared_ptr<one::Tensor>& prob) const {
    return OpInterpUtil::Dispatch<Tensor>(*op_, {dy, label, prob});
  }

 private:
  std::shared_ptr<OpExpr> op_;
};

class CombinedMarginLossFunctor {
 public:
  CombinedMarginLossFunctor() {
    op_ = CHECK_JUST(one::OpBuilder("combined_margin_loss")
                         .Input("x")
                         .Input("label")
                         .Output("y")
                         .Output("theta")
                         .Build());
  }
  Maybe<Tensor> operator()(const std::shared_ptr<one::Tensor>& x,
                           const std::shared_ptr<one::Tensor>& label, const float& m1,
                           const float& m2, const float& m3) const {
    MutableAttrMap attrs;
    JUST(attrs.SetAttr<float>("m1", m1));
    JUST(attrs.SetAttr<float>("m2", m2));
    JUST(attrs.SetAttr<float>("m3", m3));
    JUST(attrs.SetAttr<int64_t>("depth", x->shape()->At(1)));
    return OpInterpUtil::Dispatch<Tensor>(*op_, {x, label}, attrs);
  }

 private:
  std::shared_ptr<OpExpr> op_;
};

class CtcLossFunctor {
 public:
  CtcLossFunctor() {
    op_ = CHECK_JUST(one::OpBuilder("ctc_loss")
                         .Input("log_probs")
                         .Input("targets")
                         .Input("input_lengths")
                         .Input("target_lengths")
                         .Output("loss")
                         .Output("alpha")
                         .Build());
    op_xdivy_ = CHECK_JUST(one::OpBuilder("xdivy").Input("x").Input("y").Output("z").Build());
  }
  Maybe<Tensor> operator()(const std::shared_ptr<one::Tensor>& log_probs,
                           const std::shared_ptr<one::Tensor>& targets,
                           const std::shared_ptr<one::Tensor>& input_lengths,
                           const std::shared_ptr<one::Tensor>& target_lengths,
                           const int64_t& max_target_length, const int& blank,
                           const bool& zero_infinity, const std::string& reduction) const {
    MutableAttrMap attrs;
    JUST(attrs.SetAttr<int64_t>("max_target_length", max_target_length));
    JUST(attrs.SetAttr<int32_t>("blank", blank));
    JUST(attrs.SetAttr<bool>("zero_infinity", zero_infinity));
    auto out = JUST(OpInterpUtil::Dispatch<Tensor>(
        *op_, {log_probs, targets, input_lengths, target_lengths}, attrs));
    if (zero_infinity) {
      const auto create_constant = [&](const Scalar& scalar) -> Maybe<Tensor> {
        return functional::Constant(*out->shape(), scalar, out->dtype(), JUST(out->device()));
      };

      out = JUST(sequence_function(functional::Constant)
                     .then(std::bind(functional::BroadcastEqual, out, std::placeholders::_1))
                     .then(std::bind(functional::Where, std::placeholders::_1,
                                     JUST(create_constant(Scalar(0))), out))
                     .call(*out->shape(), Scalar(std::numeric_limits<double>::infinity()),
                           out->dtype(), JUST(out->device())));
    }
    CHECK_OR_RETURN([&]() -> bool {
      if ((reduction != "none") && (reduction != "sum") && (reduction != "mean")) return false;
      return true;
    }()) << Error::RuntimeError()
         << "Reduction should be none, sum or mean.";
    if (reduction == "sum") { return functional::ReduceSum(out, {}, false); }
    if (reduction == "mean") {
      return sequence_function(functional::Clamp)
          .then(std::bind(functional::Cast, std::placeholders::_1, log_probs->dtype(),
                          /*pin_memory=*/false))
          .then([&](const std::shared_ptr<one::Tensor>& x) {
            return OpInterpUtil::Dispatch<Tensor>(*op_xdivy_, {out, x});
          })
          .then(std::bind(functional::ReduceMean, std::placeholders::_1, std::vector<int32_t>({}),
                          false))
          .call(target_lengths, Scalar(1), NullOpt);
    }
    return out;
  }

 private:
  std::shared_ptr<OpExpr> op_;
  std::shared_ptr<OpExpr> op_xdivy_;
};

class TripletMarginLossFunctor {
 public:
  TripletMarginLossFunctor() {}

  Maybe<Tensor> operator()(const std::shared_ptr<one::Tensor>& anchor,
                           const std::shared_ptr<one::Tensor>& positive,
                           const std::shared_ptr<one::Tensor>& negative, const float& margin,
                           const float& p, const float& eps, const bool& swap,
                           const std::string& reduction) const {
    int32_t dim_norm = anchor->ndim() - 1;
    std::vector<int32_t> dim(1, dim_norm);
    CHECK_OR_RETURN([&]() -> bool {
      if ((reduction != "none") && (reduction != "sum") && (reduction != "mean")) return false;
      return true;
    }()) << Error::RuntimeError()
         << "Reduction should be none, sum or mean.";
    auto da_p = JUST(VectorNorm(
        JUST(ScalarAdd(eps, JUST(Sub(anchor, positive, /*alpha=*/1.0, /*inplace=*/false)),
                       /*alpha=*/1)),
        p, dim,
        /*keepdim=*/false, anchor->dtype()));
    auto da_n = JUST(VectorNorm(
        JUST(ScalarAdd(eps, JUST(Sub(anchor, negative, /*alpha=*/1.0, /*inplace=*/false)),
                       /*alpha=*/1)),
        p, dim,
        /*keepdim=*/false, anchor->dtype()));
    if (swap) {
      auto distance_swap = JUST(VectorNorm(
          JUST(ScalarAdd(eps, JUST(Sub(positive, negative, /*alpha=*/1.0, /*inplace=*/false)),
                         /*alpha=*/1)),
          p, dim,
          /*keepdim=*/false, positive->dtype()));
      da_n = JUST(Minimum(distance_swap, da_n));
    }
    auto triplet_loss =
        JUST(Clamp(JUST(ScalarAdd(JUST(Sub(da_p, da_n, /*alpha=*/1.0, /*inplace=*/false)), margin,
                                  /*alpha=*/1, /*inplace=*/false)),
                   /*min=*/0.0, NullOpt));
    int32_t ndim = triplet_loss->ndim() - 1;
    std::vector<int32_t> axis(1, ndim);

    if (reduction == "mean") {
      triplet_loss = JUST(ReduceMean(triplet_loss, axis, /*keepdim=*/false));
    } else if (reduction == "sum") {
      triplet_loss = JUST(ReduceSum(triplet_loss, axis, /*keepdim=*/false));
    }
    return triplet_loss;
  }
};

class AffineGridFunctor {
 public:
  AffineGridFunctor() {
    op_ = CHECK_JUST(one::OpBuilder("affine_grid").Input("theta").Output("grid").Build());
  }
  Maybe<Tensor> operator()(const std::shared_ptr<one::Tensor>& theta, const Shape& size,
                           const bool& align_corners) const {
    MutableAttrMap attrs;
    JUST(attrs.SetAttr<Shape>("size", size));
    JUST(attrs.SetAttr<bool>("align_corners", align_corners));
    return OpInterpUtil::Dispatch<Tensor>(*op_, {theta}, attrs);
  }

 private:
  std::shared_ptr<OpExpr> op_;
};

class GridSampleFunctor {
 public:
  GridSampleFunctor() {
    op_ = CHECK_JUST(
        one::OpBuilder("grid_sample").Input("input").Input("grid").Output("output").Build());
  }
  Maybe<Tensor> operator()(const std::shared_ptr<one::Tensor>& input,
                           const std::shared_ptr<one::Tensor>& grid,
                           const std::string& interpolation_mode, const std::string& padding_mode,
                           const bool& align_corners) const {
    MutableAttrMap attrs;
    JUST(attrs.SetAttr<std::string>("interpolation_mode", interpolation_mode));
    JUST(attrs.SetAttr<std::string>("padding_mode", padding_mode));
    JUST(attrs.SetAttr<bool>("align_corners", align_corners));
    return OpInterpUtil::Dispatch<Tensor>(*op_, {input, grid}, attrs);
  }

 private:
  std::shared_ptr<OpExpr> op_;
};

class NormalFunctor {
 public:
  NormalFunctor() { op_ = CHECK_JUST(one::OpBuilder("normal").Output("out").Build()); }
  Maybe<Tensor> operator()(const float& mean, const float& std, const Shape& shape,
                           const Optional<one::Tensor>& out,
                           const Optional<Symbol<DType>>& optional_dtype,
                           const Optional<Symbol<Device>>& optional_device,
                           const Optional<one::Generator>& optional_generator,
                           const bool& requires_grad) const {
    Symbol<DType> dtype = DType::Float();
    if (optional_dtype.has_value()) {
      dtype = JUST(optional_dtype);
      if (dtype->data_type() != DataType::kFloat && dtype->data_type() != DataType::kDouble) {
        OF_UNIMPLEMENTED() << "Only support float and double in normal().";
      }
    }
    Symbol<Device> device = JUST(Device::New("cpu"));
    if (optional_device.has_value()) { device = JUST(optional_device); }

    if (out.has_value()) {
      auto out_tensor = JUST(out);
      Symbol<DType> output_tensor_dtype = out_tensor->dtype();
      if (optional_dtype.has_value()) {
        CHECK_OR_RETURN(output_tensor_dtype == dtype)
            << Error::RuntimeError() << "data type " << dtype->name()
            << " does not match data type of out parameter " << output_tensor_dtype->name();
      }
      dtype = output_tensor_dtype;
      Symbol<Device> out_tensor_device = JUST(out_tensor->device());
      if (optional_device.has_value()) {
        CHECK_OR_RETURN(out_tensor_device == JUST(optional_device))
            << Error::RuntimeError() << "device type " << device->ToString()
            << " does not match device type of out parameter " << out_tensor_device->ToString();
      }
      device = out_tensor_device;
    }

    const auto gen = optional_generator.value_or(JUST(one::DefaultAutoGenerator()));
    MutableAttrMap attrs;
    JUST(attrs.SetAttr<double>("mean", mean));
    JUST(attrs.SetAttr<double>("std", std));
    JUST(attrs.SetAttr<Shape>("shape", shape));
    JUST(attrs.SetAttr<DataType>("dtype", dtype->data_type()));
    JUST(attrs.SetAttr<int64_t>("seed", gen->current_seed()));

    const auto& distribution_state = std::make_shared<DistributionKernelState>(gen);
    OpExprInterpContext ctx(attrs, distribution_state);
    ctx.device = device;
    if (out.has_value()) {
      std::shared_ptr<TensorTuple> outputs = std::make_shared<TensorTuple>(1);
      (*outputs)[0] = JUST(out);
      JUST(OpInterpUtil::Dispatch(*op_, {}, outputs.get(), ctx));
      return (*outputs)[0];
    }

    auto result = JUST(OpInterpUtil::Dispatch<Tensor>(*op_, {}, ctx));
    JUST(result->set_requires_grad(requires_grad));
    return result;
  }

 private:
  std::shared_ptr<OpExpr> op_;
};

class Normal2Functor {
 public:
  Maybe<Tensor> operator()(const float& mean, const float& std, const int32_t& shape,
                           const Optional<one::Tensor>& out,
                           const Optional<Symbol<DType>>& optional_dtype,
                           const Optional<Symbol<Device>>& optional_device,
                           const Optional<one::Generator>& optional_generator,
                           const bool& requires_grad) const {
    const Shape size = Shape({shape});
    return Normal(mean, std, size, out, optional_dtype, optional_device, optional_generator,
                  requires_grad);
  }
};

class GlobalNormalFunctor {
 public:
  GlobalNormalFunctor() { op_ = CHECK_JUST(one::OpBuilder("normal").Output("out").Build()); }
  Maybe<Tensor> operator()(const float& mean, const float& std, const Shape& shape,
                           const Optional<one::Tensor>& out, const Symbol<ParallelDesc>& placement,
                           const std::vector<Symbol<SbpParallel>>& sbp_tuple,
                           const Optional<Symbol<DType>>& optional_dtype,
                           const Optional<one::Generator>& optional_generator,
                           const bool& requires_grad) const {
    JUST(CheckDeviceIdsIsValid(placement));

    Symbol<DType> dtype = DType::Float();
    if (optional_dtype.has_value()) {
      dtype = JUST(optional_dtype);
      if (dtype->data_type() != DataType::kFloat && dtype->data_type() != DataType::kDouble) {
        OF_UNIMPLEMENTED() << "Only support float and double in normal().";
      }
    }

    if (out.has_value()) {
      auto out_tensor = JUST(out);
      Symbol<DType> output_tensor_dtype = out_tensor->dtype();
      if (optional_dtype.has_value()) {
        CHECK_OR_RETURN(output_tensor_dtype == dtype)
            << Error::RuntimeError() << "data type " << dtype->name()
            << " does not match data type of out parameter (" << output_tensor_dtype->name();
      }
      dtype = output_tensor_dtype;
    }

    const auto gen = optional_generator.value_or(JUST(one::DefaultAutoGenerator()));
    MutableAttrMap attrs;
    JUST(attrs.SetAttr<double>("mean", mean));
    JUST(attrs.SetAttr<double>("std", std));
    JUST(attrs.SetAttr<Shape>("shape", shape));
    JUST(attrs.SetAttr<DataType>("dtype", dtype->data_type()));
    JUST(attrs.SetAttr<int64_t>("seed", gen->current_seed()));

    const auto& distribution_state = std::make_shared<DistributionKernelState>(gen);
    const auto& nd_sbp = JUST(GetNdSbp(sbp_tuple));
    if (LazyMode::is_enabled()) {
      JUST(attrs.SetAttr<std::vector<std::string>>("nd_sbp", *JUST(GetNdSbpStrList(nd_sbp))));
    }

    if (out.has_value()) {
      std::shared_ptr<TensorTuple> outputs = std::make_shared<TensorTuple>(1);
      (*outputs)[0] = JUST(out);
      JUST(OpInterpUtil::Dispatch(
          *op_, {}, outputs.get(),
          OpExprInterpContext(attrs, placement, nd_sbp, distribution_state)));
      return (*outputs)[0];
    }

    auto result = JUST(OpInterpUtil::Dispatch<Tensor>(
        *op_, {}, OpExprInterpContext(attrs, placement, nd_sbp, distribution_state)));
    JUST(result->set_requires_grad(requires_grad));
    return result;
  }

 private:
  std::shared_ptr<OpExpr> op_;
};

class GlobalNormal2Functor {
 public:
  Maybe<Tensor> operator()(const float& mean, const float& std, const int32_t& shape,
                           const Optional<one::Tensor>& out, const Symbol<ParallelDesc>& placement,
                           const std::vector<Symbol<SbpParallel>>& sbp_tuple,
                           const Optional<Symbol<DType>>& optional_dtype,
                           const Optional<one::Generator>& optional_generator,
                           const bool& requires_grad) const {
    const Shape size = Shape({shape});
    return GlobalNormal(mean, std, size, out, placement, sbp_tuple, optional_dtype,
                        optional_generator, requires_grad);
  }
};

class NormalizationFunctor {
 public:
  NormalizationFunctor() {
    norm_eval_op_ = CHECK_JUST(one::OpBuilder("normalization")
                                   .Input("x")
                                   .Input("moving_mean")
                                   .Input("moving_variance")
                                   .Input("gamma")
                                   .Input("beta")
                                   .Output("y")
                                   .Attr("training", false)
                                   .Build());
    norm_training_stats_op_ = CHECK_JUST(one::OpBuilder("normalization")
                                             .Input("x")
                                             .Input("moving_mean")
                                             .Input("moving_variance")
                                             .Input("gamma")
                                             .Input("beta")
                                             .Output("y")
                                             .Output("mean")
                                             .Output("inv_variance")
                                             .Attr("training", true)
                                             .Build());
    norm_training_no_stats_op_ = CHECK_JUST(one::OpBuilder("normalization")
                                                .Input("x")
                                                .Input("gamma")
                                                .Input("beta")
                                                .Output("y")
                                                .Output("mean")
                                                .Output("inv_variance")
                                                .Attr("training", true)
                                                .Build());
  }
  Maybe<Tensor> operator()(const std::shared_ptr<one::Tensor>& x,
                           const Optional<one::Tensor>& moving_mean,
                           const Optional<one::Tensor>& moving_variance,
                           const Optional<one::Tensor>& gamma, const Optional<one::Tensor>& beta,
                           const int32_t& axis, const float& epsilon, const float& momentum,
                           const bool& training) const {
    MutableAttrMap attrs;
    JUST(attrs.SetAttr<int32_t>("axis", axis));
    JUST(attrs.SetAttr<float>("epsilon", epsilon));
    // convert torch momentum to tensorflow momentum
    JUST(attrs.SetAttr<float>("momentum", 1.0 - momentum));

    CHECK_OR_RETURN((moving_mean && moving_variance) || (!moving_mean && !moving_variance))
        << Error::RuntimeError()
        << "Both moving_mean and moving_variance should be None or Tensor.";

    std::shared_ptr<one::Tensor> gamma_val;
    std::shared_ptr<one::Tensor> beta_val;

    CHECK_GE_OR_RETURN(x->shape()->NumAxes(), 2)
        << Error::RuntimeError() << "NumAxes of x should be greater or equal than 2. ";
    if (gamma.has_value() && beta.has_value()) {
      gamma_val = JUST(gamma);
      beta_val = JUST(beta);
    } else {
      const Shape gamma_beta_shape = Shape({x->shape()->At(1)});
      gamma_val = JUST(functional::Constant(gamma_beta_shape, 1.0, x->dtype(), JUST(x->device())));
      beta_val = JUST(functional::Constant(gamma_beta_shape, 0.0, x->dtype(), JUST(x->device())));
    }

    if (!training) {
      CHECK_OR_RETURN(moving_mean && moving_variance)
          << Error::RuntimeError() << "Must have moving_mean and moving_variance in eval mode.";
      return OpInterpUtil::Dispatch<one::Tensor>(
          *norm_eval_op_, {x, JUST(moving_mean), JUST(moving_variance), gamma_val, beta_val},
          attrs);
    }
    if (moving_mean) {
      return OpInterpUtil::Dispatch<one::Tensor>(
          *norm_training_stats_op_,
          {x, JUST(moving_mean), JUST(moving_variance), gamma_val, beta_val}, attrs);
    }
    return OpInterpUtil::Dispatch<one::Tensor>(*norm_training_no_stats_op_,
                                               {x, gamma_val, beta_val}, attrs);
  }

 private:
  std::shared_ptr<OpExpr> norm_eval_op_;
  std::shared_ptr<OpExpr> norm_training_stats_op_;
  std::shared_ptr<OpExpr> norm_training_no_stats_op_;
};

class NormalizationAddReluFunctor {
 public:
  NormalizationAddReluFunctor() {
    norm_eval_op_ = CHECK_JUST(one::OpBuilder("normalization")
                                   .Input("x")
                                   .Input("moving_mean")
                                   .Input("moving_variance")
                                   .Input("gamma")
                                   .Input("beta")
                                   .Output("y")
                                   .Attr("training", false)
                                   .Build());
    relu_op_ = CHECK_JUST(one::OpBuilder("relu").Input("x").Output("y").Build());
    add_op_ = CHECK_JUST(one::OpBuilder("add_n").Input("in", 2).Output("out").Build());
    fused_norm_training_stats_op_ = CHECK_JUST(one::OpBuilder("normalization_add_relu")
                                                   .Input("x")
                                                   .Input("moving_mean")
                                                   .Input("moving_variance")
                                                   .Input("gamma")
                                                   .Input("beta")
                                                   .Output("y")
                                                   .Output("reserve_space")
                                                   .Output("mean")
                                                   .Output("inv_variance")
                                                   .Attr("training", true)
                                                   .Build());
    fused_addend_norm_training_stats_op_ = CHECK_JUST(one::OpBuilder("normalization_add_relu")
                                                          .Input("x")
                                                          .Input("addend")
                                                          .Input("moving_mean")
                                                          .Input("moving_variance")
                                                          .Input("gamma")
                                                          .Input("beta")
                                                          .Output("y")
                                                          .Output("reserve_space")
                                                          .Output("mean")
                                                          .Output("inv_variance")
                                                          .Attr("training", true)
                                                          .Build());
    fused_norm_training_no_stats_op_ = CHECK_JUST(one::OpBuilder("normalization_add_relu")
                                                      .Input("x")
                                                      .Input("gamma")
                                                      .Input("beta")
                                                      .Output("y")
                                                      .Output("reserve_space")
                                                      .Output("mean")
                                                      .Output("inv_variance")
                                                      .Attr("training", true)
                                                      .Build());
    fused_addend_norm_training_no_stats_op_ = CHECK_JUST(one::OpBuilder("normalization_add_relu")
                                                             .Input("x")
                                                             .Input("addend")
                                                             .Input("gamma")
                                                             .Input("beta")
                                                             .Output("y")
                                                             .Output("reserve_space")
                                                             .Output("mean")
                                                             .Output("inv_variance")
                                                             .Attr("training", true)
                                                             .Build());
  }
  Maybe<Tensor> operator()(const std::shared_ptr<one::Tensor>& x,
                           const Optional<one::Tensor>& addend,
                           const Optional<one::Tensor>& moving_mean,
                           const Optional<one::Tensor>& moving_variance,
                           const std::shared_ptr<one::Tensor>& gamma,
                           const std::shared_ptr<one::Tensor>& beta, const int32_t& axis,
                           const float& epsilon, const float& momentum,
                           const bool& is_training) const {
    MutableAttrMap attrs;
    JUST(attrs.SetAttr<int32_t>("axis", axis));
    JUST(attrs.SetAttr<float>("epsilon", epsilon));
    // convert torch momentum to tensorflow momentum
    JUST(attrs.SetAttr<float>("momentum", 1.0f - momentum));

    CHECK_OR_RETURN((moving_mean && moving_variance) || (!moving_mean && !moving_variance))
        << Error::RuntimeError()
        << "Both moving_mean and moving_variance should be None or Tensor.";
    if (!is_training) {
      CHECK_OR_RETURN(moving_mean && moving_variance)
          << Error::RuntimeError() << "Must have moving_mean and moving_variance in eval mode.";
      const auto& normalize_result = JUST(OpInterpUtil::Dispatch<one::Tensor>(
          *norm_eval_op_, {x, JUST(moving_mean), JUST(moving_variance), gamma, beta}, attrs));
      if (addend) {
        const auto& add_result =
            JUST(OpInterpUtil::Dispatch<one::Tensor>(*add_op_, {normalize_result, JUST(addend)}));
        return OpInterpUtil::Dispatch<one::Tensor>(*relu_op_, {add_result});
      } else {
        return OpInterpUtil::Dispatch<one::Tensor>(*relu_op_, {normalize_result});
      }
    } else if (moving_mean) {
      if (addend) {
        return OpInterpUtil::Dispatch<one::Tensor>(
            *fused_addend_norm_training_stats_op_,
            {x, JUST(addend), JUST(moving_mean), JUST(moving_variance), gamma, beta}, attrs);
      } else {
        return OpInterpUtil::Dispatch<one::Tensor>(
            *fused_norm_training_stats_op_,
            {x, JUST(moving_mean), JUST(moving_variance), gamma, beta}, attrs);
      }
    } else {
      if (addend) {
        return OpInterpUtil::Dispatch<one::Tensor>(*fused_addend_norm_training_no_stats_op_,
                                                   {x, JUST(addend), gamma, beta}, attrs);
      } else {
        return OpInterpUtil::Dispatch<one::Tensor>(*fused_norm_training_no_stats_op_,
                                                   {x, gamma, beta}, attrs);
      }
    }
  }

 private:
  std::shared_ptr<OpExpr> norm_eval_op_;
  std::shared_ptr<OpExpr> relu_op_;
  std::shared_ptr<OpExpr> add_op_;
  std::shared_ptr<OpExpr> fused_norm_training_stats_op_;
  std::shared_ptr<OpExpr> fused_addend_norm_training_stats_op_;
  std::shared_ptr<OpExpr> fused_norm_training_no_stats_op_;
  std::shared_ptr<OpExpr> fused_addend_norm_training_no_stats_op_;
};

class ConstantPadFunctor {
 public:
  ConstantPadFunctor() {
    constant_pad_ = CHECK_JUST(one::OpBuilder("pad").Input("x").Output("y").Build());
  }
  Maybe<Tensor> operator()(const std::shared_ptr<one::Tensor>& input,
                           const std::vector<int64_t>& pad, const Scalar& value) const {
    const int64_t ndim = input->shape()->NumAxes();
    const int64_t pad_size = pad.size();
    CHECK_LE_OR_RETURN(pad_size, 2 * ndim)
        << Error::RuntimeError() << "Pad size should less than or equal to input axes * 2.";

    MutableAttrMap attrs;
    JUST(attrs.SetAttr<std::vector<int64_t>>("padding", pad));
    CHECK_EQ_OR_RETURN(pad_size % 2, 0)
        << Error::RuntimeError() << "Length of pad must be even but instead it equals " << pad_size;
    if (IsFloatingDataType(input->dtype()->data_type())
        || input->dtype()->data_type() == DataType::kFloat16) {
      JUST(attrs.SetAttr<double>("floating_constant_value", value.As<double>()));
      JUST(attrs.SetAttr<int64_t>("integral_constant_value", 0));
    } else if (IsIntegralDataType(input->dtype()->data_type())) {
      JUST(attrs.SetAttr<double>("floating_constant_value", 0));
      JUST(attrs.SetAttr<int64_t>("integral_constant_value", value.As<int64_t>()));
    } else {
      UNIMPLEMENTED_THEN_RETURN() << "Data type should be floating or integral type.";
    }

    std::vector<int64_t> pad_before(ndim, 0);
    std::vector<int64_t> pad_after(ndim, 0);
    const int64_t pad_pair = pad_size / 2;
    for (int64_t i = 0; i < pad_pair; ++i) {
      pad_before[ndim - i - 1] = pad[2 * i];
      pad_after[ndim - i - 1] = pad[2 * i + 1];
    }
    JUST(attrs.SetAttr<std::vector<int64_t>>("padding_before", pad_before));
    JUST(attrs.SetAttr<std::vector<int64_t>>("padding_after", pad_after));
    return OpInterpUtil::Dispatch<Tensor>(*constant_pad_, {input}, attrs);
  }

 private:
  std::shared_ptr<OpExpr> constant_pad_;
};

class ReflectionPadFunctor {
 public:
  ReflectionPadFunctor() {
    reflect_pad1d_ = CHECK_JUST(one::OpBuilder("reflection_pad1d").Input("x").Output("y").Build());
    reflect_pad2d_ = CHECK_JUST(one::OpBuilder("reflection_pad2d").Input("x").Output("y").Build());
  }
  Maybe<Tensor> operator()(const std::shared_ptr<one::Tensor>& input,
                           const std::vector<int64_t>& pad) const {
    MutableAttrMap attrs;
    JUST(attrs.SetAttr<std::vector<int64_t>>("padding", pad));
    const int64_t pad_size = pad.size();
    const size_t ndim = input->ndim();
    CHECK_LE_OR_RETURN(pad_size, 2 * ndim)
        << Error::RuntimeError() << "Pad size should less than or equal to input axes * 2.";

    if (pad_size == 2) {
      // 2D/3D reflect padding
      CHECK_OR_RETURN((ndim == 2 && input->shape()->At(1) != 0)
                      || (ndim == 3 && input->shape()->At(1) != 0 && input->shape()->At(2) != 0))
          << "2D or 3D (batch mode) tensor expected for input, but got: " << ndim;
      const int64_t pad_left = pad[0];
      const int64_t pad_right = pad[1];
      const int64_t dim_w = (ndim == 3) ? 2 : 1;
      const int64_t input_width = input->shape()->At(dim_w);
      const int64_t output_w = input_width + pad_left + pad_right;
      CHECK_OR_RETURN(pad_left < input_width && pad_right < input_width)
          << "Padding size should be less than the corresponding input dimension, but got: "
             "padding ("
          << pad_left << ", " << pad_right << ") at dimension " << dim_w << " of input "
          << input->shape()->ToString();
      CHECK_OR_RETURN(output_w >= 1)
          << "input (W: " << input_width << ")is too small. Calculated output W: " << output_w;

      if (ndim == 2) {
        // for 2D input
        auto unsqueezed_input = JUST(functional::Unsqueeze(input, 0));
        auto unsqueezed_output =
            JUST(OpInterpUtil::Dispatch<Tensor>(*reflect_pad1d_, {unsqueezed_input}, attrs));
        return JUST(functional::Squeeze(unsqueezed_output, std::vector<int32_t>{0}));
      }
      return OpInterpUtil::Dispatch<Tensor>(*reflect_pad1d_, {input}, attrs);
    } else if (pad_size == 4) {
      // 3D/4D reflect padding
      bool valid_dims = input->shape()->At(1) != 0 && input->shape()->At(2) != 0;
      CHECK_OR_RETURN((ndim == 3 && valid_dims)
                      || (ndim == 4 && valid_dims && input->shape()->At(3) != 0))
          << "3D or 4D (batch mode) tensor expected for input, but got: " << ndim;

      int dim_h = 1;
      int dim_w = 2;
      if (ndim == 4) {
        dim_w++;
        dim_h++;
      }

      const int64_t pad_left = pad[0];
      const int64_t pad_right = pad[1];
      const int64_t pad_top = pad[2];
      const int64_t pad_bottom = pad[3];

      const int64_t input_h = input->shape()->At(dim_h);
      const int64_t input_w = input->shape()->At(dim_w);
      const int64_t output_h = input_h + pad_top + pad_bottom;
      const int64_t output_w = input_w + pad_left + pad_right;
      CHECK_OR_RETURN(pad_left < input_w && pad_right < input_w)
          << Error::RuntimeError()
          << "Padding size should be less than the corresponding input "
             "dimension, but got: padding ("
          << pad_left << ", " << pad_right << ") at dimension " << dim_w << " of input " << ndim;

      CHECK_OR_RETURN(pad_top < input_h && pad_bottom < input_h)
          << Error::RuntimeError()
          << "Padding size should be less than the corresponding input "
             "dimension, but got: padding ("
          << pad_top << ", " << pad_bottom << ") at dimension " << dim_h << " of input " << ndim;

      CHECK_OR_RETURN(output_w >= 1 || output_h >= 1)
          << Error::RuntimeError() << "input (H: " << input_h << ", W: " << input_w
          << ")is too small. Calculated output H: " << output_h << " W: " << output_w;

      if (ndim == 3) {
        // for 3D input
        auto unsqueezed_input = JUST(functional::Unsqueeze(input, 0));
        auto unsqueezed_output =
            JUST(OpInterpUtil::Dispatch<Tensor>(*reflect_pad2d_, {unsqueezed_input}, attrs));
        return JUST(functional::Squeeze(unsqueezed_output, std::vector<int32_t>{0}));
      }
      return OpInterpUtil::Dispatch<Tensor>(*reflect_pad2d_, {input}, attrs);
    } else if (pad_size == 6) {
      UNIMPLEMENTED_THEN_RETURN() << "5D reflect padding are not supported for now";
    } else {
      UNIMPLEMENTED_THEN_RETURN()
          << "Only 2D, 3D, 4D, 5D padding with non-constant padding are supported for now";
    }
  }

 private:
  std::shared_ptr<OpExpr> reflect_pad1d_;
  std::shared_ptr<OpExpr> reflect_pad2d_;
};

class ReplicationPadFunctor {
 public:
  ReplicationPadFunctor() {
    replicate_pad1d_ =
        CHECK_JUST(one::OpBuilder("replication_pad1d").Input("x").Output("y").Build());
    replicate_pad2d_ =
        CHECK_JUST(one::OpBuilder("replication_pad2d").Input("x").Output("y").Build());
  }
  Maybe<Tensor> operator()(const std::shared_ptr<one::Tensor>& input,
                           const std::vector<int64_t>& pad) const {
    MutableAttrMap attrs;
    JUST(attrs.SetAttr<std::vector<int64_t>>("padding", pad));
    const int64_t pad_size = pad.size();
    const size_t ndim = input->ndim();
    CHECK_LE_OR_RETURN(pad_size, 2 * ndim)
        << Error::RuntimeError() << "Pad size should less than or equal to input axes * 2.";
    if (pad_size == 2) {
      // 2D/3D replicate padding
      CHECK_OR_RETURN((ndim == 2 && input->shape()->At(0) != 0 && input->shape()->At(1) != 0)
                      || (ndim == 3 && input->shape()->At(1) != 0 && input->shape()->At(2) != 0))
          << "Expected 2D or 3D (batch mode) tensor with possibly 0 batch size and other "
             "non-zero dimensions for input, but got: "
          << ndim;
      const int64_t pad_left = pad[0];
      const int64_t pad_right = pad[1];
      const int64_t dim_w = (ndim == 3) ? 2 : 1;
      const int64_t input_width = input->shape()->At(dim_w);
      const int64_t output_w = input_width + pad_left + pad_right;
      CHECK_OR_RETURN(output_w >= 1)
          << "input (W: " << input_width << ")is too small. Calculated output W: " << output_w;

      if (ndim == 2) {
        // for 2D input
        auto unsqueezed_input = JUST(functional::Unsqueeze(input, 0));
        auto unsqueezed_output =
            JUST(OpInterpUtil::Dispatch<Tensor>(*replicate_pad1d_, {unsqueezed_input}, attrs));
        return JUST(functional::Squeeze(unsqueezed_output, std::vector<int32_t>{0}));
      }
      return OpInterpUtil::Dispatch<Tensor>(*replicate_pad1d_, {input}, attrs);
    } else if (pad_size == 4) {
      // 3D/4D replicate padding
      bool valid_dims = input->shape()->At(1) != 0 && input->shape()->At(2) != 0;
      CHECK_OR_RETURN((ndim == 3 && valid_dims)
                      || (ndim == 4 && valid_dims && input->shape()->At(3) != 0))
          << "3D or 4D (batch mode) tensor expected for input, but got: " << ndim;

      int dim_h = 1;
      int dim_w = 2;
      if (ndim == 4) {
        dim_w++;
        dim_h++;
      }

      const int64_t pad_left = pad[0];
      const int64_t pad_right = pad[1];
      const int64_t pad_top = pad[2];
      const int64_t pad_bottom = pad[3];

      const int64_t input_h = input->shape()->At(dim_h);
      const int64_t input_w = input->shape()->At(dim_w);
      const int64_t output_h = input_h + pad_top + pad_bottom;
      const int64_t output_w = input_w + pad_left + pad_right;
      CHECK_OR_RETURN(output_w >= 1 || output_h >= 1)
          << Error::RuntimeError() << "input (H: " << input_h << ", W: " << input_w
          << ")is too small. Calculated output H: " << output_h << " W: " << output_w;

      if (ndim == 3) {
        // for 3D input
        auto unsqueezed_input = JUST(functional::Unsqueeze(input, 0));
        auto unsqueezed_output =
            JUST(OpInterpUtil::Dispatch<Tensor>(*replicate_pad2d_, {unsqueezed_input}, attrs));
        return JUST(functional::Squeeze(unsqueezed_output, std::vector<int32_t>{0}));
      }
      return OpInterpUtil::Dispatch<Tensor>(*replicate_pad2d_, {input}, attrs);
    } else if (pad_size == 6) {
      UNIMPLEMENTED_THEN_RETURN() << "5D replicate padding are not supported for now";
    } else {
      UNIMPLEMENTED_THEN_RETURN()
          << "Only 2D, 3D, 4D, 5D padding with non-constant padding are supported for now";
    }
  }

 private:
  std::shared_ptr<OpExpr> replicate_pad1d_;
  std::shared_ptr<OpExpr> replicate_pad2d_;
};

class PadFunctor {
 public:
  Maybe<Tensor> operator()(const std::shared_ptr<one::Tensor>& input,
                           const std::vector<int64_t>& pad, const std::string& mode,
                           const Scalar& value) const {
    if (mode == "constant") {
      return functional::ConstantPad(input, pad, value);
    } else if (mode == "reflect") {
      return functional::ReflectionPad(input, pad);
    } else if (mode == "replicate") {
      return functional::ReplicationPad(input, pad);
    } else {
      UNIMPLEMENTED_THEN_RETURN() << "Pad mode is " << mode
                                  << ", but only constant, reflect and replicate are valid.";
    }
  }
};

class DropoutFunctor {
 public:
  DropoutFunctor() {
    dropout_op_ =
        CHECK_JUST(one::OpBuilder("dropout").Input("in").Output("out").Output("mask").Build());
    dropout_addend_op_ = CHECK_JUST(one::OpBuilder("dropout")
                                        .Input("in")
                                        .Input("_add_to_output")
                                        .Output("out")
                                        .Output("mask")
                                        .Build());
    add_op_ = CHECK_JUST(one::OpBuilder("add_n").Input("in", 2).Output("out").Build());
  }
  Maybe<Tensor> operator()(const std::shared_ptr<one::Tensor>& x, const float& p,
                           const bool& training, const bool& inplace,
                           const Optional<one::Generator>& generator,
                           const Optional<one::Tensor>& addend) const {
    auto outputs = std::make_shared<TensorTuple>(1);
    if (inplace) {
      JUST(CheckInplaceValid(x));
      (*outputs)[0] = x;
    }
    const auto gen = generator.value_or(JUST(one::DefaultAutoGenerator()));
    const auto& dropout_state = std::make_shared<FusedDropoutKernelState>(gen);
    MutableAttrMap dropout_attrs;
    JUST(dropout_attrs.SetAttr<float>("rate", p));
    if (addend) {
      if ((!training) || p == 0.0) {
        JUST(OpInterpUtil::Dispatch(*add_op_, {x, JUST(addend)}, outputs.get()));
      } else {
        outputs->resize(2);
        JUST(OpInterpUtil::Dispatch(*dropout_addend_op_, {x, JUST(addend)}, outputs.get(),
                                    OpExprInterpContext(dropout_attrs, dropout_state)));
      }
    } else {
      if (!training || p == 0.0) {
        return x;
      } else {
        outputs->resize(2);
        JUST(OpInterpUtil::Dispatch(*dropout_op_, {x}, outputs.get(),
                                    OpExprInterpContext(dropout_attrs, dropout_state)));
      }
    }
    return (*outputs)[0];
  }

 private:
  std::shared_ptr<OpExpr> dropout_op_;
  std::shared_ptr<OpExpr> dropout_addend_op_;
  std::shared_ptr<OpExpr> add_op_;
};

class DropoutGradFunctor {
 public:
  DropoutGradFunctor() {
    dropout_grad_op_ =
        CHECK_JUST(one::OpBuilder("dropout_grad").Input("dy").Input("mask").Output("dx").Build());
  }
  Maybe<Tensor> operator()(const std::shared_ptr<one::Tensor>& dy,
                           const std::shared_ptr<one::Tensor>& mask, const float& scale) const {
    MutableAttrMap dropout_grad_attrs;
    JUST(dropout_grad_attrs.SetAttr<float>("scale", scale));
    return OpInterpUtil::Dispatch<Tensor>(*dropout_grad_op_, {dy, mask}, dropout_grad_attrs);
  }

 private:
  std::shared_ptr<OpExpr> dropout_grad_op_;
};

class AvgPoolNDFunctor {
 public:
  AvgPoolNDFunctor() = default;
  virtual ~AvgPoolNDFunctor() = default;
  Maybe<Tensor> operator()(const std::shared_ptr<one::Tensor>& x,
                           const std::vector<int32_t>& kernel_size,
                           const Optional<std::vector<int32_t>>& stride,
                           const std::vector<int32_t>& padding, const bool& ceil_mode,
                           const bool& count_include_pad, const int32_t& divisor_override,
                           const std::string& data_format) const {
    MutableAttrMap attrs;
    JUST(attrs.SetAttr<std::string>("data_format", data_format));
    JUST(attrs.SetAttr<std::vector<int32_t>>("padding", padding));
    JUST(attrs.SetAttr<std::vector<int32_t>>("kernel_size", kernel_size));
    if (stride.has_value()) {
      JUST(attrs.SetAttr<std::vector<int32_t>>("stride", *JUST(stride)));
    } else {
      JUST(attrs.SetAttr<std::vector<int32_t>>(
          "stride", kernel_size));  // If stride is None, we set it as kernel_size to align Pytorch.
    }
    JUST(attrs.SetAttr<bool>("ceil_mode", ceil_mode));
    JUST(attrs.SetAttr<bool>("count_include_pad", count_include_pad));
    JUST(attrs.SetAttr<int32_t>("divisor_override", divisor_override));
    return OpInterpUtil::Dispatch<Tensor>(*op_, {x}, attrs);
  }

 protected:
  std::shared_ptr<OpExpr> op_;
};

class AvgPool1DFunctor : public AvgPoolNDFunctor {
 public:
  AvgPool1DFunctor() {
    op_ = CHECK_JUST(one::OpBuilder("avg_pool_1d").Input("x").Output("y").Build());
  }
};

class AvgPool2DFunctor : public AvgPoolNDFunctor {
 public:
  AvgPool2DFunctor() {
    op_ = CHECK_JUST(one::OpBuilder("avg_pool_2d").Input("x").Output("y").Build());
  }
};

class AvgPool3DFunctor : public AvgPoolNDFunctor {
 public:
  AvgPool3DFunctor() {
    op_ = CHECK_JUST(one::OpBuilder("avg_pool_3d").Input("x").Output("y").Build());
  }
};

class UnfoldFunctor {
 public:
  UnfoldFunctor() {
    unfold_op_ = CHECK_JUST(one::OpBuilder("unfold").Input("x").Output("y").Build());
  }
  Maybe<Tensor> operator()(const std::shared_ptr<one::Tensor>& x,
                           const std::vector<int32_t>& kernel_size,
                           const std::vector<int32_t>& dilation_rate,
                           const std::vector<int32_t>& padding, const std::vector<int32_t>& strides,
                           const std::string& data_format) const {
    const auto& x_shape = x->shape();
    // Only Support 4d tensor now.
    CHECK_EQ_OR_RETURN(x_shape->NumAxes(), 4)
        << Error::RuntimeError() << "Input Tensor dim should == 4";
    MutableAttrMap attrs;
    JUST(attrs.SetAttr<std::string>("data_format", data_format));
    JUST(attrs.SetAttr<std::vector<int32_t>>("kernel_size", kernel_size));
    JUST(attrs.SetAttr<std::vector<int32_t>>("dilation_rate", dilation_rate));
    JUST(attrs.SetAttr<std::vector<int32_t>>("padding", padding));
    JUST(attrs.SetAttr<std::vector<int32_t>>("strides", strides));

    return OpInterpUtil::Dispatch<Tensor>(*unfold_op_, {x}, attrs);
  }

 private:
  std::shared_ptr<OpExpr> unfold_op_;
};

class FoldFunctor {
 public:
  FoldFunctor() { fold_op_ = CHECK_JUST(one::OpBuilder("fold").Input("x").Output("y").Build()); }
  Maybe<Tensor> operator()(const std::shared_ptr<one::Tensor>& x,
                           const std::vector<int32_t>& output_size,
                           const std::vector<int32_t>& kernel_size,
                           const std::vector<int32_t>& dilation_rate,
                           const std::vector<int32_t>& padding, const std::vector<int32_t>& strides,
                           const std::string& data_format) const {
    const auto& x_shape = x->shape();
    // Only Support 3d tensor fold now. format is (N, C*K*K, L)
    CHECK_EQ_OR_RETURN(x_shape->NumAxes(), 3)
        << Error::RuntimeError() << "Input Tensor dim should == 3";
    MutableAttrMap attrs;

    JUST(attrs.SetAttr<std::string>("data_format", data_format));
    JUST(attrs.SetAttr<std::vector<int32_t>>("output_size", output_size));
    JUST(attrs.SetAttr<std::vector<int32_t>>("kernel_size", kernel_size));
    JUST(attrs.SetAttr<std::vector<int32_t>>("dilation_rate", dilation_rate));
    JUST(attrs.SetAttr<std::vector<int32_t>>("padding", padding));
    JUST(attrs.SetAttr<std::vector<int32_t>>("strides", strides));

    return OpInterpUtil::Dispatch<Tensor>(*fold_op_, {x}, attrs);
  }

 private:
  std::shared_ptr<OpExpr> fold_op_;
};

class OneHotFunctor {
 public:
  OneHotFunctor() {
    one_hot_op_ = CHECK_JUST(one::OpBuilder("one_hot").Input("indices").Output("out").Build());
  }
  Maybe<Tensor> operator()(const std::shared_ptr<one::Tensor>& input, const int64_t& num_classes,
                           const Scalar& on_value, const Scalar& off_value) const {
    CHECK_OR_RETURN(!IsFloatingDataType(input->dtype()->data_type()))
        << Error::RuntimeError() << "one_hot is only applicable to index tensor.";
    MutableAttrMap attrs;
    if (num_classes == -1) {
      std::vector<int32_t> axis(input->ndim());
      std::iota(axis.begin(), axis.end(), 0);
      auto tensor_max = JUST(functional::ReduceMax(input, axis, false));

      int64_t max = 0;
      const auto& callback = [&](ep::Stream* stream,
                                 const std::shared_ptr<vm::EagerBlobObject>& eager_blob_object) {
        SyncAutoMemcpy(stream, &max, eager_blob_object->dptr(), sizeof(max),
                       memory::MakeHostMemCase(), eager_blob_object->mem_case());
      };
      JUST(SyncAccessTensorWithTimeOut(tensor_max, callback, "const"));
      JUST(attrs.SetAttr<int64_t>("depth", max + 1));

    } else {
      JUST(attrs.SetAttr<int64_t>("depth", num_classes));
    }
    // Refer to: https://github.com/Oneflow-Inc/oneflow/pull/5315/files#r755823506
    bool is_on_value_double = on_value.IsFloatingPoint();
    bool is_off_value_double = off_value.IsFloatingPoint();
    if (is_on_value_double || is_off_value_double) {
      JUST(attrs.SetAttr<DataType>("dtype", kFloat));
      JUST(attrs.SetAttr<double>("floating_on_value", on_value.As<double>()));
      JUST(attrs.SetAttr<double>("floating_off_value", off_value.As<double>()));
      JUST(attrs.SetAttr<int64_t>("integer_on_value", 0));
      JUST(attrs.SetAttr<int64_t>("integer_off_value", 0));
    } else {
      JUST(attrs.SetAttr<DataType>("dtype", kInt64));
      JUST(attrs.SetAttr<double>("floating_on_value", 0));
      JUST(attrs.SetAttr<double>("floating_off_value", 0));
      JUST(attrs.SetAttr<int64_t>("integer_on_value", on_value.As<int64_t>()));
      JUST(attrs.SetAttr<int64_t>("integer_off_value", off_value.As<int64_t>()));
    }
    return OpInterpUtil::Dispatch<Tensor>(*one_hot_op_, {input}, attrs);
  }

 private:
  std::shared_ptr<OpExpr> one_hot_op_;
};

class PairwiseDistanceFunctor {
 public:
  Maybe<Tensor> operator()(const std::shared_ptr<Tensor>& x, const std::shared_ptr<Tensor>& y,
                           const float& p, const double& eps, bool keepdim) const {
    const int64_t xdim = x->ndim();
    const int64_t ydim = y->ndim();
    const int64_t output_dim = xdim > ydim ? xdim : ydim;
    const auto& sub = JUST(ScalarAdd(JUST(Sub(x, y, 1, false)), eps, 1, false));
    return ScalarNorm(sub, p, output_dim - 1, keepdim, NullOpt);
  }
};

class CosineSimilarityFunctor {
 public:
  Maybe<Tensor> operator()(const std::shared_ptr<one::Tensor>& x,
                           const std::shared_ptr<one::Tensor>& y, const int32_t& dim,
                           const double& eps) const {
    const auto& x_shape = *(x->shape());
    const auto& y_shape = *(y->shape());
    std::shared_ptr<one::Tensor> x_extend = x;
    std::shared_ptr<one::Tensor> y_extend = y;
    if (x_shape != y_shape) {
      Shape max_shape = Shape::Ones(std::max(x_shape.NumAxes(), y_shape.NumAxes()));
      for (int64_t i = max_shape.NumAxes() - 1; i >= 0; i--) {
        int64_t offset = max_shape.NumAxes() - 1 - i;
        int64_t dim_x = x_shape.NumAxes() - 1 - offset;
        int64_t dim_y = y_shape.NumAxes() - 1 - offset;
        int64_t size_x = (dim_x >= 0) ? x_shape.At(dim_x) : 1;
        int64_t size_y = (dim_y >= 0) ? y_shape.At(dim_y) : 1;
        if (!(size_x == size_y || size_x == 1 || size_y == 1)) {
          return Error::RuntimeError()
                 << "The size of tensor a (" << size_x << ") must match the size of tensor b ("
                 << size_y << ") at non-singleton dimension " << i;
        }
        max_shape.Set(i, std::max(size_x, size_y));
      }
      x_extend = JUST(Expand(x, max_shape));
      y_extend = JUST(Expand(y, max_shape));
    }
    TensorProcessor tensor_processor;
    JUST(tensor_processor.PromoteInputsToCommonDtype(true).AddInputs({x_extend, y_extend}).Apply());
    TensorTuple input_vec = JUST(tensor_processor.GetInputs());
    const auto common_dtype = JUST(oneflow::VectorAt(input_vec, 0))->dtype();
    if (!IsFloatingDataType(common_dtype->data_type())) {
      return Error::RuntimeError()
             << "expected common dtype to be floating point, yet common dtype is "
             << common_dtype->name();
    }
    auto& x_ = JUST(oneflow::VectorAt(input_vec, 0));
    auto& y_ = JUST(oneflow::VectorAt(input_vec, 1));
    std::shared_ptr<Tensor> w12 =
        JUST(functional::ReduceSum(JUST(functional::Mul(x_, y_)), {dim}, false));
    std::shared_ptr<Tensor> w1 =
        JUST(functional::ReduceSum(JUST(functional::Mul(x_, x_)), {dim}, false));
    std::shared_ptr<Tensor> w2 =
        JUST(functional::ReduceSum(JUST(functional::Mul(y_, y_)), {dim}, false));
    std::shared_ptr<Tensor> n12 = JUST(functional::Sqrt(
        JUST(functional::Clamp(JUST(functional::Mul(w1, w2)), Scalar(eps * eps), NullOpt))));
    return functional::Div(w12, n12);
  }
};

class L2NormalizeFunctor {
 public:
  L2NormalizeFunctor() {
    op_ = CHECK_JUST(
        one::OpBuilder("l2_normalize").Input("x").Output("y").Output("square_x_sum").Build());
  }
  Maybe<Tensor> operator()(const std::shared_ptr<one::Tensor>& input, const int32_t& axis,
                           const float& epsilon) const {
    const auto ndims = input->shape()->NumAxes();
    const auto final_dim = ndims - 1;

    auto axis_ = axis >= 0 ? axis : axis + ndims;
    CHECK_GE_OR_RETURN(axis_, 0) << Error::RuntimeError() << "Axis should >=0 but axis is " << axis_
                                 << " now.";
    CHECK_LE_OR_RETURN(axis_, final_dim) << Error::RuntimeError() << "Axis should < " << ndims
                                         << " but axis is " << axis_ << " now.";

    MutableAttrMap attrs;
    JUST(attrs.SetAttr<float>("epsilon", epsilon));
    JUST(attrs.SetAttr<int32_t>("axis", final_dim));

    if (axis_ == final_dim) { return OpInterpUtil::Dispatch<Tensor>(*op_, {input}, attrs); }

    std::vector<int> input_perm(input->shape()->dim_vec().size(), 0);
    for (size_t i = 0; i < input_perm.size(); ++i) { input_perm[i] = static_cast<int>(i); }
    std::swap(input_perm[final_dim], input_perm[static_cast<size_t>(axis_)]);

    const auto result = JUST(OpInterpUtil::Dispatch<TensorTuple>(
        *op_, {JUST(functional::Transpose(input, input_perm))}, attrs));
    return functional::Transpose((*result)[0], input_perm);
  }

 private:
  std::shared_ptr<OpExpr> op_;
};

class NormalizeFunctor {
 public:
  Maybe<Tensor> operator()(const std::shared_ptr<one::Tensor>& input, const float& p,
                           const int32_t& dim, const float& eps,
                           const bool& use_l2_norm_kernel) const {
    if (use_l2_norm_kernel && (std::fabs(p - 2.0f) < std::numeric_limits<float>::min())) {
      return functional::L2Normalize(input, dim, eps);
    }
    return SequenceFunction<Maybe<Tensor>(const std::shared_ptr<Tensor>&, const float&,
                                          const int32_t&)>(
               [](const auto& x, const float& p, const int32_t& dim) -> Maybe<Tensor> {
                 return functional::ScalarNorm(x, p, dim, true, NullOpt);
               })
        .then([&](const auto& x) { return functional::Clamp(x, eps, NullOpt); })
        .then([&](const auto& x) { return functional::Div(input, x); })
        .call(input, p, dim);
  }
};

class FusedSelfAttentionFunctor {
 public:
  FusedSelfAttentionFunctor() {
    op_ = CHECK_JUST(one::OpBuilder("fused_self_attention_query_mul_key_and_value")
                         .Input("hidden_states")
                         .Output("query_mul_key")
                         .Output("value")
                         .Build());
  }
  Maybe<TensorTuple> operator()(const std::shared_ptr<one::Tensor>& hidden_states,
                                const int64_t& head_size, const float& alpha) const {
    MutableAttrMap attrs;
    JUST(attrs.SetAttr<int64_t>("head_size", head_size));
    JUST(attrs.SetAttr<float>("alpha", alpha));
    return OpInterpUtil::Dispatch<TensorTuple>(*op_, {hidden_states}, attrs);
  }

 private:
  std::shared_ptr<OpExpr> op_;
};

class FusedSelfAttentionGradFunctor {
 public:
  FusedSelfAttentionGradFunctor() {
    op_ = CHECK_JUST(one::OpBuilder("fused_self_attention_query_mul_key_and_value_grad")
                         .Input("query_mul_key_grad")
                         .Input("value_grad")
                         .Input("hidden_states")
                         .Output("hidden_states_grad")
                         .Build());
  }
  Maybe<Tensor> operator()(const std::shared_ptr<one::Tensor>& query_mul_key_grad,
                           const std::shared_ptr<one::Tensor>& value_grad,
                           const std::shared_ptr<one::Tensor>& hidden_states,
                           const float& alpha) const {
    MutableAttrMap attrs;
    JUST(attrs.SetAttr<float>("alpha", alpha));
    return OpInterpUtil::Dispatch<Tensor>(*op_, {query_mul_key_grad, value_grad, hidden_states},
                                          attrs);
  }

 private:
  std::shared_ptr<OpExpr> op_;
};

class FusedScaleTrilSoftmaxMaskScaleFunctor {
 public:
  FusedScaleTrilSoftmaxMaskScaleFunctor() {
    random_mask_like_op_ =
        CHECK_JUST(one::OpBuilder("random_mask_like").Input("like").Output("out").Build());
    fused_op_ = CHECK_JUST(one::OpBuilder("fused_tril_scale_softmax_mask_scale")
                               .Input("x")
                               .Input("mask")
                               .Output("y")
                               .Output("softmax_y")
                               .Build());
  }
  Maybe<TensorTuple> operator()(const std::shared_ptr<one::Tensor>& x, const float p,
                                const int64_t diagonal, const float tril_scale_value,
                                const float tril_fill_value,
                                const Optional<one::Generator>& generator) const {
    const auto gen = generator.value_or(JUST(one::DefaultAutoGenerator()));
    MutableAttrMap random_mask_like_attrs;
    JUST(random_mask_like_attrs.SetAttr<float>("rate", p));
    JUST(random_mask_like_attrs.SetAttr<int64_t>("seed", gen->current_seed()));
    const auto& random_mask_like_state = std::make_shared<RandomMaskLikeKernelState>(gen);

    const auto& mask = JUST(OpInterpUtil::Dispatch<Tensor>(
        *random_mask_like_op_, {x},
        OpExprInterpContext(random_mask_like_attrs, random_mask_like_state)));

    float mask_scale_value = 1.0;
    if (p != 1.0) { mask_scale_value = 1.0 / (1.0 - p); }
    MutableAttrMap fused_attrs;
    JUST(fused_attrs.SetAttr<int64_t>("diagonal", diagonal));
    JUST(fused_attrs.SetAttr<float>("tril_scale_value", tril_scale_value));
    JUST(fused_attrs.SetAttr<float>("mask_scale_value", mask_scale_value));
    JUST(fused_attrs.SetAttr<float>("tril_fill_value", tril_fill_value));

    return OpInterpUtil::Dispatch<TensorTuple>(*fused_op_, {x, mask}, fused_attrs);
  }

 private:
  std::shared_ptr<OpExpr> fused_op_;
  std::shared_ptr<OpExpr> random_mask_like_op_;
};

class L2NormalizeGradFunctor {
 public:
  L2NormalizeGradFunctor() {
    op_ = CHECK_JUST(one::OpBuilder("l2_normalize_grad")
                         .Input("dy")
                         .Input("y")
                         .Input("square_x_sum")
                         .Output("dx")
                         .Build());
  }
  Maybe<Tensor> operator()(const std::shared_ptr<one::Tensor>& dy,
                           const std::shared_ptr<one::Tensor>& y,
                           const std::shared_ptr<one::Tensor>& square_x_sum, const int32_t& axis,
                           const float& epsilon) const {
    MutableAttrMap attrs;
    JUST(attrs.SetAttr<int32_t>("axis", axis));
    JUST(attrs.SetAttr<float>("epsilon", epsilon));
    return OpInterpUtil::Dispatch<Tensor>(*op_, {dy, y, square_x_sum}, attrs);
  }

 private:
  std::shared_ptr<OpExpr> op_;
};

class FusedBiasAddGeluFunctor {
 public:
  FusedBiasAddGeluFunctor() {
    op_ = CHECK_JUST(
        one::OpBuilder("fused_bias_add_gelu").Input("a").Input("b").Output("out").Build());
  }
  Maybe<Tensor> operator()(const std::shared_ptr<one::Tensor>& a,
                           const std::shared_ptr<one::Tensor>& b, const int32_t& axis) const {
    MutableAttrMap attrs;
    JUST(attrs.SetAttr<int32_t>("axis", axis));
    return OpInterpUtil::Dispatch<Tensor>(*op_, {a, b}, attrs);
  }

 private:
  std::shared_ptr<OpExpr> op_;
};

class FusedBiasAddGeluGradFunctor {
 public:
  FusedBiasAddGeluGradFunctor() {
    op_ = CHECK_JUST(one::OpBuilder("fused_bias_add_gelu_grad")
                         .Input("a")
                         .Input("b")
                         .Input("dy")
                         .Output("dx")
                         .Build());
  }
  Maybe<Tensor> operator()(const std::shared_ptr<one::Tensor>& a,
                           const std::shared_ptr<one::Tensor>& b,
                           const std::shared_ptr<one::Tensor>& dy, const int32_t& axis) const {
    MutableAttrMap attrs;
    JUST(attrs.SetAttr<int32_t>("axis", axis));
    return OpInterpUtil::Dispatch<Tensor>(*op_, {a, b, dy}, attrs);
  }

 private:
  std::shared_ptr<OpExpr> op_;
};

class FusedBiasAddDropoutFunctor {
 public:
  FusedBiasAddDropoutFunctor() {
    random_mask_like_op_ =
        CHECK_JUST(one::OpBuilder("random_mask_like").Input("like").Output("out").Build());
    fused_bias_add_mask_scale_op_ = CHECK_JUST(one::OpBuilder("fused_bias_add_mask_scale")
                                                   .Input("a")
                                                   .Input("b")
                                                   .Input("mask")
                                                   .Output("out")
                                                   .Build());
  }
  Maybe<Tensor> operator()(const std::shared_ptr<one::Tensor>& a,
                           const std::shared_ptr<one::Tensor>& b, const float& p,
                           const int32_t& axis, const Optional<one::Generator>& generator) const {
    const auto gen = generator.value_or(JUST(one::DefaultAutoGenerator()));
    MutableAttrMap random_mask_like_attrs;
    JUST(random_mask_like_attrs.SetAttr<float>("rate", p));
    JUST(random_mask_like_attrs.SetAttr<int64_t>("seed", gen->current_seed()));
    const auto& random_mask_like_state = std::make_shared<RandomMaskLikeKernelState>(gen);

    float scale = 0.0;
    if (p != 1.0) { scale = 1.0 / (1.0 - p); }
    MutableAttrMap fused_bias_add_mask_attrs;
    JUST(fused_bias_add_mask_attrs.SetAttr<float>("scale", scale));
    int32_t axis_val = axis;
    if (axis_val < 0) {
      const int64_t num_axes = a->shape()->NumAxes();
      axis_val += num_axes;
    }
    JUST(fused_bias_add_mask_attrs.SetAttr<int32_t>("axis", axis_val));
    if (p > 0.0) {
      return SequenceFunction<Maybe<Tensor>()>([&]() -> Maybe<Tensor> {
               return OpInterpUtil::Dispatch<Tensor>(
                   *random_mask_like_op_, {a},
                   OpExprInterpContext(random_mask_like_attrs, random_mask_like_state));
             })
          .then([&](const std::shared_ptr<one::Tensor>& x) {
            return OpInterpUtil::Dispatch<Tensor>(*fused_bias_add_mask_scale_op_, {a, b, x},
                                                  fused_bias_add_mask_attrs);
          })
          .call();
    } else {
      return functional::BiasAdd(a, b, axis_val);
    }
  }

 private:
  std::shared_ptr<OpExpr> random_mask_like_op_;
  std::shared_ptr<OpExpr> fused_bias_add_mask_scale_op_;
};

class FusedScaleTrilFunctor {
 public:
  FusedScaleTrilFunctor() {
    op_ = CHECK_JUST(one::OpBuilder("fused_scale_tril").Input("in").Output("out").Build());
  }

  Maybe<Tensor> operator()(const std::shared_ptr<one::Tensor>& x, const int64_t& diagonal,
                           const Scalar& fill_value, const Scalar& scale) const {
    MutableAttrMap attrs;
    JUST(attrs.SetAttr<int64_t>("diagonal", diagonal));
    bool is_fill_value_double = fill_value.IsFloatingPoint();
    bool is_scale_double = scale.IsFloatingPoint();
    if (is_fill_value_double) {
      JUST(attrs.SetAttr<double>("floating_fill_value", fill_value.As<double>()));
      JUST(attrs.SetAttr<int64_t>("integer_fill_value", 0));
      JUST(attrs.SetAttr<bool>("is_floating_fill_value", true));
    } else {
      JUST(attrs.SetAttr<double>("floating_fill_value", 0));
      JUST(attrs.SetAttr<int64_t>("integer_fill_value", fill_value.As<int64_t>()));
      JUST(attrs.SetAttr<bool>("is_floating_fill_value", false));
    }

    if (is_scale_double) {
      JUST(attrs.SetAttr<double>("floating_scale_value", scale.As<double>()));
      JUST(attrs.SetAttr<int64_t>("integer_scale_value", 0));
      JUST(attrs.SetAttr<bool>("is_floating_scale_value", true));
    } else {
      JUST(attrs.SetAttr<double>("floating_scale_value", 0));
      JUST(attrs.SetAttr<int64_t>("integer_scale_value", scale.As<int64_t>()));
      JUST(attrs.SetAttr<bool>("is_floating_scale_value", false));
    }
    return OpInterpUtil::Dispatch<Tensor>(*op_, {x}, attrs);
  }

 private:
  std::shared_ptr<OpExpr> op_;
};

class FusedScaleMaskSoftmaxFunctor {
 public:
  FusedScaleMaskSoftmaxFunctor() {
    op_ = CHECK_JUST(
        one::OpBuilder("fused_scale_mask_softmax").Input("x").Input("mask").Output("y").Build());
  }
  Maybe<Tensor> operator()(const std::shared_ptr<one::Tensor>& x,
                           const std::shared_ptr<one::Tensor>& mask, const float& fill_value,
                           const float& scale) const {
    MutableAttrMap attrs_;
    JUST(attrs_.SetAttr<float>("scale_value", scale));
    JUST(attrs_.SetAttr<float>("mask_fill_value", fill_value));
    return OpInterpUtil::Dispatch<Tensor>(*op_, {x, mask}, attrs_);
  }

 private:
  std::shared_ptr<OpExpr> op_;
};

class FusedScaleMaskSoftmaxDropoutFunctor {
 public:
  FusedScaleMaskSoftmaxDropoutFunctor() {
    random_mask_like_op_ =
        CHECK_JUST(one::OpBuilder("random_mask_like").Input("like").Output("out").Build());
    fused_scale_mask_softmax_dropout_op_ =
        CHECK_JUST(one::OpBuilder("fused_scale_mask_softmax_dropout")
                       .Input("x")
                       .Input("mask")
                       .Input("dropout_mask")
                       .Output("y")
                       .Output("softmax_y")
                       .Build());
  }
  Maybe<TensorTuple> operator()(const std::shared_ptr<one::Tensor>& x,
                                const std::shared_ptr<one::Tensor>& mask, const float& fill_value,
                                const float& scale, const float& p, const bool& training,
                                const Optional<one::Generator>& generator) const {
    float rate = p;
    if (!training) rate = 0.0;
    const auto gen = generator.value_or(JUST(one::DefaultAutoGenerator()));
    MutableAttrMap random_mask_like_attrs;
    JUST(random_mask_like_attrs.SetAttr<float>("rate", rate));
    JUST(random_mask_like_attrs.SetAttr<int64_t>("seed", gen->current_seed()));
    const auto& random_mask_like_state = std::make_shared<RandomMaskLikeKernelState>(gen);

    const auto& dropout_mask = JUST(OpInterpUtil::Dispatch<Tensor>(
        *random_mask_like_op_, {x},
        OpExprInterpContext(random_mask_like_attrs, random_mask_like_state)));

    float dropout_scale = 0.0;
    if (rate != 1.0) { dropout_scale = 1.0 / (1.0 - rate); }
    MutableAttrMap fused_scale_mask_softmax_dropout_attrs;
    JUST(fused_scale_mask_softmax_dropout_attrs.SetAttr<float>("scale_value", scale));
    JUST(fused_scale_mask_softmax_dropout_attrs.SetAttr<float>("mask_fill_value", fill_value));
    JUST(fused_scale_mask_softmax_dropout_attrs.SetAttr<float>("dropout_scale_value",
                                                               dropout_scale));

    return OpInterpUtil::Dispatch<TensorTuple>(*fused_scale_mask_softmax_dropout_op_,
                                               {x, mask, dropout_mask},
                                               fused_scale_mask_softmax_dropout_attrs);
  }

 private:
  std::shared_ptr<OpExpr> random_mask_like_op_;
  std::shared_ptr<OpExpr> fused_scale_mask_softmax_dropout_op_;
};

class CtcGreedyDecoderFunctor {
 public:
  CtcGreedyDecoderFunctor() {
    op_ = CHECK_JUST(one::OpBuilder("ctc_greedy_decoder")
                         .Input("log_probs")
                         .Input("input_lengths")
                         .Output("decoded")
                         .Output("neg_sum_logits")
                         .Build());
  }
  Maybe<TensorTuple> operator()(const std::shared_ptr<one::Tensor>& log_probs,
                                const std::shared_ptr<one::Tensor>& input_lengths,
                                const bool& merge_repeated) const {
    MutableAttrMap attrs;
    JUST(attrs.SetAttr<bool>("merge_repeated", merge_repeated));
    return OpInterpUtil::Dispatch<TensorTuple>(*op_, {log_probs, input_lengths}, attrs);
  }

 private:
  std::shared_ptr<OpExpr> op_;
};

class PariticalFCSampleDisableBoxing {
 public:
  PariticalFCSampleDisableBoxing() {
    op_ = CHECK_JUST(one::OpBuilder("distributed_partial_fc_sample_disable_boxing")
                         .Input("sampled_weight_diff")
                         .Input("sampled_label")
                         .Output("boxing_disabled_sampled_weight_diff")
                         .Output("boxing_disabled_sampled_label")
                         .Build());
  }
  Maybe<TensorTuple> operator()(const std::shared_ptr<one::Tensor>& sampled_weight_diff,
                                const std::shared_ptr<one::Tensor>& sampled_label) const {
    return OpInterpUtil::Dispatch<TensorTuple>(*op_, {sampled_weight_diff, sampled_label});
  }

 private:
  std::shared_ptr<OpExpr> op_;
};

class NmsFunctor {
 public:
  NmsFunctor() { op_ = CHECK_JUST(one::OpBuilder("nms").Input("in").Output("out").Build()); }

  Maybe<Tensor> operator()(const std::shared_ptr<one::Tensor>& x, const float& iou_threshold,
                           const int32_t& keep_n) const {
    MutableAttrMap attrs;
    JUST(attrs.SetAttr<float>("iou_threshold", iou_threshold));
    JUST(attrs.SetAttr<int32_t>("keep_n", keep_n));
    return OpInterpUtil::Dispatch<Tensor>(*op_, {x}, attrs);
  }

 private:
  std::shared_ptr<OpExpr> op_;
};

class RoiAlignFunctor {
 public:
  RoiAlignFunctor() {
    op_ = CHECK_JUST(one::OpBuilder("roi_align").Input("x").Input("rois").Output("y").Build());
  }

  Maybe<Tensor> operator()(const std::shared_ptr<one::Tensor>& x,
                           const std::shared_ptr<one::Tensor>& rois, const float& spatial_scale,
                           const int32_t& pooled_h, const int32_t& pooled_w,
                           const int32_t& sampling_ratio, const bool& aligned) const {
    MutableAttrMap attrs;
    JUST(attrs.SetAttr<float>("spatial_scale", spatial_scale));
    JUST(attrs.SetAttr<int32_t>("pooled_h", pooled_h));
    JUST(attrs.SetAttr<int32_t>("pooled_w", pooled_w));
    JUST(attrs.SetAttr<int32_t>("sampling_ratio", sampling_ratio));
    JUST(attrs.SetAttr<bool>("aligned", aligned));
    return OpInterpUtil::Dispatch<Tensor>(*op_, {x, rois}, attrs);
  }

 private:
  std::shared_ptr<OpExpr> op_;
};

class RoiAlignGradFunctor {
 public:
  RoiAlignGradFunctor() {
    op_ = CHECK_JUST(one::OpBuilder("roi_align_grad")
                         .Input("dy")
                         .Input("x_like")
                         .Input("rois")
                         .Output("dx")
                         .Build());
  }

  Maybe<Tensor> operator()(const std::shared_ptr<one::Tensor>& dy,
                           const std::shared_ptr<one::Tensor>& x_like,
                           const std::shared_ptr<one::Tensor>& rois, const float& spatial_scale,
                           const int32_t& pooled_h, const int32_t& pooled_w,
                           const int32_t& sampling_ratio, const bool& aligned) const {
    MutableAttrMap attrs;
    JUST(attrs.SetAttr<float>("spatial_scale", spatial_scale));
    JUST(attrs.SetAttr<int32_t>("pooled_h", pooled_h));
    JUST(attrs.SetAttr<int32_t>("pooled_w", pooled_w));
    JUST(attrs.SetAttr<int32_t>("sampling_ratio", sampling_ratio));
    JUST(attrs.SetAttr<bool>("aligned", aligned));
    return OpInterpUtil::Dispatch<Tensor>(*op_, {dy, x_like, rois}, attrs);
  }

 private:
  std::shared_ptr<OpExpr> op_;
};

class FusedDotFeatureInteractionFunctor {
 public:
  FusedDotFeatureInteractionFunctor() {
    ops_has_output_concat_.resize(kMaxInputCount);
    ops_no_output_concat_.resize(kMaxInputCount);
    for (int n = 0; n < ops_has_output_concat_.size(); ++n) {
      ops_has_output_concat_[n] = CHECK_JUST(one::OpBuilder("fused_dot_feature_interaction")
                                                 .Input("features", n + 1)
                                                 .Input("output_concat")
                                                 .Output("out")
                                                 .Build());
    }
    for (int n = 0; n < ops_no_output_concat_.size(); ++n) {
      ops_no_output_concat_[n] = CHECK_JUST(one::OpBuilder("fused_dot_feature_interaction")
                                                .Input("features", n + 1)
                                                .Output("out")
                                                .Build());
    }
  }

  Maybe<Tensor> operator()(const TensorTuple& features, const Optional<one::Tensor>& output_concat,
                           const bool& self_interaction, const int32_t& output_padding,
                           const std::string& pooling) const {
    MutableAttrMap attrs;
    JUST(attrs.SetAttr<bool>("self_interaction", self_interaction));
    JUST(attrs.SetAttr<int32_t>("output_padding", output_padding));
    JUST(attrs.SetAttr<std::string>("pooling", pooling));
    const int64_t n_features = features.size();
    TensorTuple inputs;
    if (n_features > kMaxInputCount) {
      inputs.push_back(JUST(functional::Concat(features, 1)));
    } else {
      inputs = features;
    }
    CHECK_OR_RETURN(pooling == "sum" || pooling == "none")
        << Error::RuntimeError() << "pooling should be sum or none, but get " << pooling;

    if (pooling == "sum") {
      CHECK_EQ_OR_RETURN(output_padding, 0)
          << Error::RuntimeError() << "output_padding should be equal to 0. ";
      CHECK_OR_RETURN(!output_concat) << Error::RuntimeError() << "output_concat should not exist";
      JUST(attrs.SetAttr<bool>("has_output_concat", false));
      const std::shared_ptr<one::Tensor>& bi_interaction = JUST(OpInterpUtil::Dispatch<Tensor>(
          *JUST(oneflow::VectorAt(ops_no_output_concat_, n_features - 1)), inputs, attrs));
      std::vector<int32_t> reduce_axes_vec = {1};
      return functional::ReduceSum(bi_interaction, reduce_axes_vec, true);
    }
    if (output_concat) {
      JUST(attrs.SetAttr<bool>("has_output_concat", true));
      inputs.push_back(JUST(output_concat));
      return OpInterpUtil::Dispatch<Tensor>(
          *JUST(oneflow::VectorAt(ops_has_output_concat_, n_features - 1)), inputs, attrs);
    } else {
      JUST(attrs.SetAttr<bool>("has_output_concat", false));
      return OpInterpUtil::Dispatch<Tensor>(
          *JUST(oneflow::VectorAt(ops_no_output_concat_, n_features - 1)), inputs, attrs);
    }
  }

 private:
  std::vector<std::shared_ptr<OpExpr>> ops_has_output_concat_;
  std::vector<std::shared_ptr<OpExpr>> ops_no_output_concat_;
};

class FusedCrossFeatureInteractionFunctor {
 public:
  FusedCrossFeatureInteractionFunctor() {
    op_ = CHECK_JUST(one::OpBuilder("fused_cross_feature_interaction")
                         .Input("x")
                         .Input("weight")
                         .Input("x0")
                         .Input("bias")
                         .Output("out")
                         .Output("matmul_result")
                         .Build());
  }

  Maybe<Tensor> operator()(const std::shared_ptr<one::Tensor>& x,
                           const std::shared_ptr<one::Tensor>& weight,
                           const std::shared_ptr<one::Tensor>& x0,
                           const std::shared_ptr<one::Tensor>& bias,
                           const std::string& interaction_mode) const {
    if (interaction_mode != "vector" && interaction_mode != "matrix") {
      UNIMPLEMENTED_THEN_RETURN()
          << "Fused Cross Interaction mode only support `vector` and `matrix`. ";
    }
    MutableAttrMap attrs;
    JUST(attrs.SetAttr<std::string>("interaction_mode", interaction_mode));
    return OpInterpUtil::Dispatch<Tensor>(*op_, {x, weight, x0, bias}, attrs);
  }

 private:
  std::shared_ptr<OpExpr> op_;
};

class OneEmbeddingIdShuffleFunctor {
 public:
  OneEmbeddingIdShuffleFunctor() {
    op_table_ids_has_in_out_ = CHECK_JUST(one::OpBuilder("id_shuffle")
                                              .Input("ids")
                                              .Input("table_ids")
                                              .Output("num_unique_matrix")
                                              .Output("inverse_unique_partition_indices")
                                              .Output("cur_rank_num_unique")
                                              .Output("cur_rank_unique_ids")
                                              .Output("cur_rank_unique_table_ids")
                                              .Output("cur_rank_inverse_indices")
                                              .Build());
    op_table_ids_no_in_has_out_ = CHECK_JUST(one::OpBuilder("id_shuffle")
                                                 .Input("ids")
                                                 .Output("num_unique_matrix")
                                                 .Output("inverse_unique_partition_indices")
                                                 .Output("cur_rank_num_unique")
                                                 .Output("cur_rank_unique_ids")
                                                 .Output("cur_rank_unique_table_ids")
                                                 .Output("cur_rank_inverse_indices")
                                                 .Build());
  }

  Maybe<TensorTuple> operator()(const std::shared_ptr<one::Tensor>& ids,
                                const Optional<one::Tensor>& table_ids, const int32_t& num_tables,
                                const std::string& embedding_name) const {
    MutableAttrMap attrs;
    JUST(attrs.SetAttr<int32_t>("num_tables", num_tables));
    JUST(attrs.SetAttr<std::string>("embedding_name", embedding_name));
    if (table_ids) {
      return OpInterpUtil::Dispatch<TensorTuple>(*op_table_ids_has_in_out_, {ids, JUST(table_ids)},
                                                 attrs);
    } else {
      return OpInterpUtil::Dispatch<TensorTuple>(*op_table_ids_no_in_has_out_, {ids}, attrs);
    }
  }

 private:
  std::shared_ptr<OpExpr> op_table_ids_has_in_out_;
  std::shared_ptr<OpExpr> op_table_ids_no_in_has_out_;
};

class OneEmbeddingEmbeddingShuffleFunctor {
 public:
  OneEmbeddingEmbeddingShuffleFunctor() {
    op_ = CHECK_JUST(one::OpBuilder("embedding_shuffle")
                         .Input("cur_rank_embeddings")
                         .Input("num_unique_matrix")
                         .Input("cur_rank_inverse_indices")
                         .Input("inverse_unique_partition_indices")
                         .Output("embeddings")
                         .Build());
  }

  Maybe<Tensor> operator()(const std::shared_ptr<one::Tensor>& cur_rank_embeddings,
                           const std::shared_ptr<one::Tensor>& num_unique_matrix,
                           const std::shared_ptr<one::Tensor>& cur_rank_inverse_indices,
                           const std::shared_ptr<one::Tensor>& inverse_unique_partition_indices,
                           const std::string& embedding_name) const {
    MutableAttrMap attrs;
    const int64_t num_axes = cur_rank_embeddings->shape()->NumAxes();
    JUST(attrs.SetAttr<int64_t>("embedding_size", cur_rank_embeddings->shape()->At(num_axes - 1)));
    JUST(attrs.SetAttr<std::string>("embedding_name", embedding_name));
    return OpInterpUtil::Dispatch<Tensor>(
        *op_,
        {cur_rank_embeddings, num_unique_matrix, cur_rank_inverse_indices,
         inverse_unique_partition_indices},
        attrs);
  }

 private:
  std::shared_ptr<OpExpr> op_;
};

class OneEmbeddingEmbeddingGradientShuffleFunctor {
 public:
  OneEmbeddingEmbeddingGradientShuffleFunctor() {
    op_ = CHECK_JUST(one::OpBuilder("embedding_gradient_shuffle")
                         .Input("embedding_grad")
                         .Input("num_unique_matrix")
                         .Input("cur_rank_inverse_indices")
                         .Input("inverse_unique_partition_indices")
                         .Output("cur_rank_unique_embedding_grad")
                         .Build());
  }

  Maybe<Tensor> operator()(const std::shared_ptr<one::Tensor>& embedding_grad,
                           const std::shared_ptr<one::Tensor>& num_unique_matrix,
                           const std::shared_ptr<one::Tensor>& cur_rank_inverse_indices,
                           const std::shared_ptr<one::Tensor>& inverse_unique_partition_indices,
                           const std::string& embedding_name) const {
    MutableAttrMap attrs;
    const int64_t num_axes = embedding_grad->shape()->NumAxes();
    JUST(attrs.SetAttr<int64_t>("embedding_size", embedding_grad->shape()->At(num_axes - 1)));
    JUST(attrs.SetAttr<std::string>("embedding_name", embedding_name));
    return OpInterpUtil::Dispatch<Tensor>(
        *op_,
        {embedding_grad, num_unique_matrix, cur_rank_inverse_indices,
         inverse_unique_partition_indices},
        attrs);
  }

 private:
  std::shared_ptr<OpExpr> op_;
};

class OneEmbeddingLookupFunctor {
 public:
  OneEmbeddingLookupFunctor() {
    op_has_table_ids_ = CHECK_JUST(one::OpBuilder("embedding_lookup_placeholder")
                                       .Input("shadow")
                                       .Input("ids")
                                       .Input("table_ids")
                                       .Output("embeddings")
                                       .Build());
    op_no_table_ids_ = CHECK_JUST(one::OpBuilder("embedding_lookup_placeholder")
                                      .Input("shadow")
                                      .Input("ids")
                                      .Output("embeddings")
                                      .Build());
  }

  Maybe<Tensor> operator()(const std::shared_ptr<one::Tensor>& shadow,
                           const std::shared_ptr<one::Tensor>& ids,
                           const Optional<one::Tensor>& table_ids, const Symbol<DType>& dtype,
                           const int64_t embedding_size, const int32_t num_tables,
                           const std::string& embedding_tables,
                           const std::string& key_value_store_options) const {
    MutableAttrMap attrs;
    JUST(attrs.SetAttr<DataType>("dtype", dtype->data_type()));
    JUST(attrs.SetAttr<int64_t>("embedding_size", embedding_size));
    JUST(attrs.SetAttr<int32_t>("num_tables", num_tables));
    JUST(attrs.SetAttr<std::string>("embedding_tables", embedding_tables));
    JUST(attrs.SetAttr<std::string>("key_value_store_options", key_value_store_options));
    if (table_ids) {
      return OpInterpUtil::Dispatch<Tensor>(*op_has_table_ids_, {shadow, ids, JUST(table_ids)},
                                            attrs);
    } else {
      return OpInterpUtil::Dispatch<Tensor>(*op_no_table_ids_, {shadow, ids}, attrs);
    }
  }

 private:
  std::shared_ptr<OpExpr> op_has_table_ids_;
  std::shared_ptr<OpExpr> op_no_table_ids_;
};

class OneEmbeddingUniqueKeyValuePairFunctor {
 public:
  OneEmbeddingUniqueKeyValuePairFunctor() {
    op_has_input_value_ = CHECK_JUST(one::OpBuilder("unique_key_value_pair")
                                         .Input("keys")
                                         .Input("values")
                                         .Output("num_unique")
                                         .Output("unique_keys")
                                         .Output("unique_values")
                                         .Output("inverse_indices")
                                         .Build());
    op_no_input_value_ = CHECK_JUST(one::OpBuilder("unique_key_value_pair")
                                        .Input("keys")
                                        .Output("num_unique")
                                        .Output("unique_keys")
                                        .Output("unique_values")
                                        .Output("inverse_indices")
                                        .Build());
  }

  Maybe<TensorTuple> operator()(const std::shared_ptr<one::Tensor>& keys,
                                const Optional<one::Tensor>& values,
                                const int32_t num_tables) const {
    MutableAttrMap attrs;
    JUST(attrs.SetAttr<int32_t>("num_tables", num_tables));
    if (values) {
      return OpInterpUtil::Dispatch<TensorTuple>(*op_has_input_value_, {keys, JUST(values)}, attrs);
    } else {
      return OpInterpUtil::Dispatch<TensorTuple>(*op_no_input_value_, {keys}, attrs);
    }
  }

 private:
  std::shared_ptr<OpExpr> op_has_input_value_;
  std::shared_ptr<OpExpr> op_no_input_value_;
};

class OneEmbeddingSgdUpdateFunctor {
 public:
  OneEmbeddingSgdUpdateFunctor() {
    // This functor is just for unittest
    sgd_op_ = CHECK_JUST(one::OpBuilder("sgd_embedding_update")
                             .Input("num_unique_ids")
                             .Input("unique_embeddings")
                             .Input("embedding_grad")
                             .Input("learning_rate")
                             .Input("down_scale_by_tensor")
                             .Input("skip_if")
                             .Output("updated_unique_embeddings")
                             .Build());
    momentum_op_ = CHECK_JUST(one::OpBuilder("momentum_embedding_update")
                                  .Input("num_unique_ids")
                                  .Input("unique_embeddings")
                                  .Input("embedding_grad")
                                  .Input("learning_rate")
                                  .Input("down_scale_by_tensor")
                                  .Input("skip_if")
                                  .Output("updated_unique_embeddings")
                                  .Build());
  }

  Maybe<Tensor> operator()(const std::shared_ptr<one::Tensor>& num_unique_ids,
                           const std::shared_ptr<one::Tensor>& unique_embeddings,
                           const std::shared_ptr<one::Tensor>& embedding_grad,
                           const std::shared_ptr<one::Tensor>& learning_rate,
                           const std::shared_ptr<one::Tensor>& down_scale_by_tensor,
                           const std::shared_ptr<one::Tensor>& skip_if, const double scale,
                           const float weight_decay, const float momentum, const int64_t line_size,
                           const int64_t embedding_size) const {
    MutableAttrMap attrs;
    JUST(attrs.SetAttr<double>("scale", scale));
    JUST(attrs.SetAttr<float>("weight_decay", weight_decay));
    JUST(attrs.SetAttr<int64_t>("line_size", line_size));
    JUST(attrs.SetAttr<int64_t>("embedding_size", embedding_size));
    if (momentum == 0) {
      return OpInterpUtil::Dispatch<Tensor>(*sgd_op_,
                                            {num_unique_ids, unique_embeddings, embedding_grad,
                                             learning_rate, down_scale_by_tensor, skip_if},
                                            attrs);
    } else {
      JUST(attrs.SetAttr<float>("beta", momentum));
      return OpInterpUtil::Dispatch<Tensor>(*momentum_op_,
                                            {num_unique_ids, unique_embeddings, embedding_grad,
                                             learning_rate, down_scale_by_tensor, skip_if},
                                            attrs);
    }
  }

 private:
  std::shared_ptr<OpExpr> sgd_op_;
  std::shared_ptr<OpExpr> momentum_op_;
};

class OneEmbeddingAdamUpdateFunctor {
 public:
  OneEmbeddingAdamUpdateFunctor() {
    // This functor is just for unittest
    no_bias_correction_op_ = CHECK_JUST(one::OpBuilder("adam_embedding_update")
                                            .Input("num_unique_ids")
                                            .Input("unique_embeddings")
                                            .Input("embedding_grad")
                                            .Input("learning_rate")
                                            .Input("down_scale_by_tensor")
                                            .Input("skip_if")
                                            .Output("updated_unique_embeddings")
                                            .Build());
    do_bias_correction_op_ = CHECK_JUST(one::OpBuilder("adam_embedding_update")
                                            .Input("num_unique_ids")
                                            .Input("unique_embeddings")
                                            .Input("embedding_grad")
                                            .Input("learning_rate")
                                            .Input("down_scale_by_tensor")
                                            .Input("skip_if")
                                            .Input("bias_correction1")
                                            .Input("bias_correction2")
                                            .Output("updated_unique_embeddings")
                                            .Build());
  }

  Maybe<Tensor> operator()(const std::shared_ptr<one::Tensor>& num_unique_ids,
                           const std::shared_ptr<one::Tensor>& unique_embeddings,
                           const std::shared_ptr<one::Tensor>& embedding_grad,
                           const std::shared_ptr<one::Tensor>& learning_rate,
                           const std::shared_ptr<one::Tensor>& down_scale_by_tensor,
                           const std::shared_ptr<one::Tensor>& skip_if,
                           const Optional<one::Tensor>& bias_correction1,
                           const Optional<one::Tensor>& bias_correction2, const double scale,
                           const float weight_decay, const float beta1, const float beta2,
                           const float epsilon, const bool do_bias_correction,
                           const int64_t line_size, const int64_t embedding_size) const {
    MutableAttrMap attrs;
    JUST(attrs.SetAttr<double>("scale", scale));
    JUST(attrs.SetAttr<float>("weight_decay", weight_decay));
    JUST(attrs.SetAttr<float>("beta1", beta1));
    JUST(attrs.SetAttr<float>("beta2", beta2));
    JUST(attrs.SetAttr<float>("epsilon", epsilon));
    JUST(attrs.SetAttr<bool>("do_bias_correction", do_bias_correction));
    JUST(attrs.SetAttr<int64_t>("line_size", line_size));
    JUST(attrs.SetAttr<int64_t>("embedding_size", embedding_size));
    if (do_bias_correction) {
      CHECK(bias_correction1);
      CHECK(bias_correction2);
      return OpInterpUtil::Dispatch<Tensor>(
          *do_bias_correction_op_,
          {num_unique_ids, unique_embeddings, embedding_grad, learning_rate, down_scale_by_tensor,
           skip_if, JUST(bias_correction1), JUST(bias_correction2)},
          attrs);
    } else {
      return OpInterpUtil::Dispatch<Tensor>(*no_bias_correction_op_,
                                            {num_unique_ids, unique_embeddings, embedding_grad,
                                             learning_rate, down_scale_by_tensor, skip_if},
                                            attrs);
    }
  }

 private:
  std::shared_ptr<OpExpr> no_bias_correction_op_;
  std::shared_ptr<OpExpr> do_bias_correction_op_;
};

class OneEmbeddingAdagradUpdateFunctor {
 public:
  OneEmbeddingAdagradUpdateFunctor() {
    // This functor is just for unittest
    op_ = CHECK_JUST(one::OpBuilder("adagrad_embedding_update")
                         .Input("num_unique_ids")
                         .Input("unique_embeddings")
                         .Input("embedding_grad")
                         .Input("learning_rate")
                         .Input("down_scale_by_tensor")
                         .Input("skip_if")
                         .Input("train_step")
                         .Output("updated_unique_embeddings")
                         .Build());
  }

  Maybe<Tensor> operator()(const std::shared_ptr<one::Tensor>& num_unique_ids,
                           const std::shared_ptr<one::Tensor>& unique_embeddings,
                           const std::shared_ptr<one::Tensor>& embedding_grad,
                           const std::shared_ptr<one::Tensor>& learning_rate,
                           const std::shared_ptr<one::Tensor>& down_scale_by_tensor,
                           const std::shared_ptr<one::Tensor>& skip_if,
                           const std::shared_ptr<one::Tensor>& train_step, const double scale,
                           const float weight_decay, const float lr_decay, const float epsilon,
                           const int64_t line_size, const int64_t embedding_size) const {
    MutableAttrMap attrs;
    JUST(attrs.SetAttr<double>("scale", scale));
    JUST(attrs.SetAttr<float>("weight_decay", weight_decay));
    JUST(attrs.SetAttr<float>("lr_decay", lr_decay));
    JUST(attrs.SetAttr<float>("epsilon", epsilon));
    JUST(attrs.SetAttr<int64_t>("line_size", line_size));
    JUST(attrs.SetAttr<int64_t>("embedding_size", embedding_size));
    return OpInterpUtil::Dispatch<Tensor>(
        *op_,
        {num_unique_ids, unique_embeddings, embedding_grad, learning_rate, down_scale_by_tensor,
         skip_if, train_step},
        attrs);
  }

 private:
  std::shared_ptr<OpExpr> op_;
};

class OneEmbeddingFtrlUpdateFunctor {
 public:
  OneEmbeddingFtrlUpdateFunctor() {
    // This functor is just for unittest
    op_ = CHECK_JUST(one::OpBuilder("ftrl_embedding_update")
                         .Input("num_unique_ids")
                         .Input("unique_embeddings")
                         .Input("embedding_grad")
                         .Input("learning_rate")
                         .Input("down_scale_by_tensor")
                         .Input("skip_if")
                         .Output("updated_unique_embeddings")
                         .Build());
  }

  Maybe<Tensor> operator()(const std::shared_ptr<one::Tensor>& num_unique_ids,
                           const std::shared_ptr<one::Tensor>& unique_embeddings,
                           const std::shared_ptr<one::Tensor>& embedding_grad,
                           const std::shared_ptr<one::Tensor>& learning_rate,
                           const std::shared_ptr<one::Tensor>& down_scale_by_tensor,
                           const std::shared_ptr<one::Tensor>& skip_if, const double scale,
                           const float weight_decay, const float lr_power, const float lambda1,
                           const float lambda2, const float beta, const int64_t line_size,
                           const int64_t embedding_size) const {
    MutableAttrMap attrs;
    JUST(attrs.SetAttr<double>("scale", scale));
    JUST(attrs.SetAttr<float>("weight_decay", weight_decay));
    JUST(attrs.SetAttr<float>("lr_power", lr_power));
    JUST(attrs.SetAttr<float>("lambda1", lambda1));
    JUST(attrs.SetAttr<float>("lambda2", lambda2));
    JUST(attrs.SetAttr<float>("beta", beta));
    JUST(attrs.SetAttr<int64_t>("line_size", line_size));
    JUST(attrs.SetAttr<int64_t>("embedding_size", embedding_size));
    return OpInterpUtil::Dispatch<Tensor>(*op_,
                                          {num_unique_ids, unique_embeddings, embedding_grad,
                                           learning_rate, down_scale_by_tensor, skip_if},
                                          attrs);
  }

 private:
  std::shared_ptr<OpExpr> op_;
};

class RocAucScoreFunctor {
 public:
  RocAucScoreFunctor() {
    op_ = CHECK_JUST(
        one::OpBuilder("roc_auc_score").Input("label").Input("pred").Output("out").Build());
  }

  Maybe<Tensor> operator()(const std::shared_ptr<one::Tensor>& label,
                           const std::shared_ptr<one::Tensor>& pred) const {
    return OpInterpUtil::Dispatch<Tensor>(*op_, {label, pred});
  }

 private:
  std::shared_ptr<OpExpr> op_;
};

class MultiTensorSgdUpdateFunctor {
 public:
  MultiTensorSgdUpdateFunctor() {
    // This functor is just for unittest
    op_.resize(kMaxInputCount /*the maximum number of inputs*/);
    for (int n = 0; n < op_.size(); ++n) {
      op_[n] = CHECK_JUST(one::OpBuilder("multi_tensor_sgd_update")
                              .Input("model", n + 1)
                              .Input("model_diff", n + 1)
                              .Input("learning_rate")
                              .Build());
    }
  }

  Maybe<void> operator()(const TensorTuple& model, const TensorTuple& model_diff,
                         const std::shared_ptr<one::Tensor>& learning_rate, const double& scale,
                         const float& weight_decay) const {
    MutableAttrMap attrs;
    JUST(attrs.SetAttr<double>("scale", scale));
    JUST(attrs.SetAttr<float>("weight_decay", weight_decay));
    const int64_t weight_size = model.size();
    for (int i = 0; i < weight_size; i += kMaxInputCount) {
      size_t size = (i + kMaxInputCount) < weight_size ? kMaxInputCount : weight_size - i;
      TensorTuple input(2 * size + 1);
      std::copy(model.begin() + i, model.begin() + i + size, input.begin());
      std::copy(model_diff.begin() + i, model_diff.begin() + size, input.begin() + size);
      input[2 * size] = learning_rate;
      JUST(OpInterpUtil::Dispatch<TensorTuple>(*op_[size - 1], input, attrs));
    }
    return Maybe<void>::Ok();
  }

 private:
  std::vector<std::shared_ptr<OpExpr>> op_;
};

class MultiTensorAdamUpdateFunctor {
 public:
  MultiTensorAdamUpdateFunctor() {
    // This functor is just for unittest
    op_.resize(kMaxInputCount /*the maximum number of inputs*/);
    for (int n = 0; n < op_.size(); ++n) {
      op_[n] = CHECK_JUST(one::OpBuilder("multi_tensor_adam_update")
                              .Input("model", n + 1)
                              .Input("model_diff", n + 1)
                              .Input("m", n + 1)
                              .Input("v", n + 1)
                              .Input("learning_rate")
                              .Build());
    }
  }

  Maybe<void> operator()(const TensorTuple& model, const TensorTuple& model_diff,
                         const TensorTuple& m, const TensorTuple& v,
                         const std::shared_ptr<one::Tensor>& learning_rate, const float& beta1,
                         const float& beta2, const float& bias_correction1_val,
                         const float& bias_correction2_val, const bool& do_bias_correction,
                         const double& scale, const float& weight_decay) const {
    MutableAttrMap attrs;
    JUST(attrs.SetAttr<double>("scale", scale));
    JUST(attrs.SetAttr<float>("weight_decay", weight_decay));
    JUST(attrs.SetAttr<float>("beta1", beta1));
    JUST(attrs.SetAttr<float>("beta2", beta2));
    JUST(attrs.SetAttr<float>("bias_correction1_val", bias_correction1_val));
    JUST(attrs.SetAttr<float>("bias_correction2_val", bias_correction2_val));
    JUST(attrs.SetAttr<bool>("do_bias_correction", do_bias_correction));

    const int64_t weight_size = model.size();

    for (int i = 0; i < weight_size; i += kMaxInputCount) {
      size_t size = (i + kMaxInputCount) < weight_size ? kMaxInputCount : weight_size - i;
      TensorTuple input(4 * size + 1);
      std::copy(model.begin() + i, model.begin() + i + size, input.begin());
      std::copy(model_diff.begin() + i, model_diff.begin() + i + size, input.begin() + size);
      std::copy(m.begin() + i, m.begin() + i + size, input.begin() + 2 * size);
      std::copy(v.begin() + i, v.begin() + i + size, input.begin() + 3 * size);
      input[4 * size] = learning_rate;
      JUST(OpInterpUtil::Dispatch<TensorTuple>(*op_[size - 1], input, attrs));
    }
    return Maybe<void>::Ok();
  }

 private:
  std::vector<std::shared_ptr<OpExpr>> op_;
};

class MatrixVectorProductFunctor {
 public:
  MatrixVectorProductFunctor() {
    matrix_vector_product_op_ = CHECK_JUST(
        one::OpBuilder("matrix_vector_product").Input("a").Input("b").Output("out").Build());
  }

  Maybe<Tensor> operator()(const std::shared_ptr<one::Tensor>& input,
                           const std::shared_ptr<one::Tensor>& vec) const {
    const auto& input_shape = input->shape();
    const auto& vec_shape = vec->shape();
    CHECK_OR_RETURN(input_shape->NumAxes() == 2 && vec_shape->NumAxes() == 1)
        << Error::RuntimeError() << "vector + matrix @ vector expected, got "
        << "1, " << input_shape->NumAxes() << ", " << vec_shape->NumAxes();
    CHECK_EQ_OR_RETURN(input_shape->at(1), vec_shape->at(0))
        << Error::RuntimeError() << "size mismatch, got " << std::to_string(input_shape->at(0))
        << ", " << std::to_string(input_shape->at(0)) << "x" << std::to_string(input_shape->at(1))
        << ", " << std::to_string(vec_shape->at(0));
    return OpInterpUtil::Dispatch<Tensor>(*matrix_vector_product_op_, {input, vec});
  }

 private:
  std::shared_ptr<OpExpr> matrix_vector_product_op_;
};

}  // namespace impl

ONEFLOW_FUNCTION_LIBRARY(m) {
  m.add_functor<impl::BiasAddFunctor>("BiasAdd");
  m.add_functor<impl::Conv1dFunctor>("Conv1d");
  m.add_functor<impl::Conv2dFunctor>("Conv2d");
  m.add_functor<impl::Conv3dFunctor>("Conv3d");
  m.add_functor<impl::DeConv1dFunctor>("Deconv1d");
  m.add_functor<impl::DeConv2dFunctor>("Deconv2d");
  m.add_functor<impl::DeConv3dFunctor>("Deconv3d");
  m.add_functor<impl::EmbeddingReNormFunctor>("EmbeddingReNorm");
  m.add_functor<impl::EmbeddingFunctor>("Embedding");
  m.add_functor<impl::MatMulFunctor>("MatMul");
  m.add_functor<impl::MatMulNoBroadCastFunctor>("MatMulNoBroadCast");
  m.add_functor<impl::BatchMatMulFunctor>("BatchMatMul");
  m.add_functor<impl::MatrixVectorProductFunctor>("MatrixVectorProduct");
  m.add_functor<impl::VectorMatrixProductFunctor>("VectorMatrixProduct");
  m.add_functor<impl::TensorDotFunctor>("TensorDot");
  m.add_functor<impl::TensorDotIntDimsFunctor>("TensorDotIntDims");
  m.add_functor<impl::FusedMLPFunctor>("FusedMLP");
  m.add_functor<impl::FusedMatmulBiasAddReluDropoutFunctor>("FusedMatmulBiasAddReluDropout");
  m.add_functor<impl::LayerNormFunctor>("LayerNorm");
  m.add_functor<impl::LayerNormAffineFunctor>("LayerNormAffine");
  m.add_functor<impl::TFAvgPool2DFunctor>("TFAvgPool2D");
  m.add_functor<impl::MaxPool1DFunctor>("MaxPool1D");
  m.add_functor<impl::MaxPool2DFunctor>("MaxPool2D");
  m.add_functor<impl::MaxPool3DFunctor>("MaxPool3D");
  m.add_functor<impl::AdaptiveAvgPool1DFunctor>("AdaptiveAvgPool1D");
  m.add_functor<impl::AdaptiveAvgPool2DFunctor>("AdaptiveAvgPool2D");
  m.add_functor<impl::AdaptiveAvgPool3DFunctor>("AdaptiveAvgPool3D");
  m.add_functor<impl::L1LossFunctor>("L1Loss");
  m.add_functor<impl::MseLossFunctor>("MseLoss");
  m.add_functor<impl::KLDivLossFunctor>("KLDivLoss");
  m.add_functor<impl::NLLLossFunctor>("NLLLoss");
  m.add_functor<impl::BinaryCrossEntropyLossFunctor>("BinaryCrossEntropyLoss");
  m.add_functor<impl::BinaryCrossEntropyWithLogitsLossFunctor>("BinaryCrossEntropyWithLogitsLoss");
  m.add_functor<impl::SparseCrossEntropyFunctor>("SparseCrossEntropy");
  m.add_functor<impl::SparseCrossEntropyMsFunctor>("SparseCrossEntropyMs");
  m.add_functor<impl::CrossEntropyFunctor>("CrossEntropy");
  m.add_functor<impl::CrossEntropyLabelSmoothingFunctor>("CrossEntropyLabelSmoothing");
  m.add_functor<impl::SparseSoftmaxCrossEntropyFunctor>("SparseSoftmaxCrossEntropy");
  m.add_functor<impl::SoftmaxCrossEntropyFunctor>("SoftmaxCrossEntropy");
  m.add_functor<impl::SoftmaxCrossEntropyGradFunctor>("SoftmaxCrossEntropyGrad");
  m.add_functor<impl::SmoothL1LossFunctor>("SmoothL1Loss");
  m.add_functor<impl::CombinedMarginLossFunctor>("CombinedMarginLoss");
  m.add_functor<impl::TripletMarginLossFunctor>("TripletMarginLoss");
  m.add_functor<impl::MarginRankingLossFunctor>("MarginRankingLoss");
  m.add_functor<impl::CtcLossFunctor>("CtcLoss");
  m.add_functor<impl::AffineGridFunctor>("AffineGrid");
  m.add_functor<impl::GridSampleFunctor>("GridSample");
  m.add_functor<impl::NormalizationFunctor>("Normalization");
  m.add_functor<impl::NormalizationAddReluFunctor>("NormalizationAddRelu");
  m.add_functor<impl::ConstantPadFunctor>("ConstantPad");
  m.add_functor<impl::ReflectionPadFunctor>("ReflectionPad");
  m.add_functor<impl::ReplicationPadFunctor>("ReplicationPad");
  m.add_functor<impl::PadFunctor>("Pad");
  m.add_functor<impl::DropoutFunctor>("Dropout");
  m.add_functor<impl::DropoutGradFunctor>("DropoutGrad");
  m.add_functor<impl::PixelShuffleFunctor>("PixelShuffle");
  m.add_functor<impl::AvgPool1DFunctor>("AvgPool1D");
  m.add_functor<impl::AvgPool2DFunctor>("AvgPool2D");
  m.add_functor<impl::AvgPool3DFunctor>("AvgPool3D");
  m.add_functor<impl::UnfoldFunctor>("Unfold");
  m.add_functor<impl::FoldFunctor>("Fold");
  m.add_functor<impl::OneHotFunctor>("OneHot");
  m.add_functor<impl::FusedSelfAttentionFunctor>("FusedSelfAttention");
  m.add_functor<impl::FusedSelfAttentionGradFunctor>("FusedSelfAttentionGrad");
  m.add_functor<impl::PairwiseDistanceFunctor>("PairwiseDistance");
  m.add_functor<impl::CosineSimilarityFunctor>("CosineSimilarity");
  m.add_functor<impl::NormalizeFunctor>("Normalize");
  m.add_functor<impl::L2NormalizeFunctor>("L2Normalize");
  m.add_functor<impl::L2NormalizeGradFunctor>("L2NormalizeGrad");
  m.add_functor<impl::FusedBiasAddGeluFunctor>("FusedBiasAddGelu");
  m.add_functor<impl::FusedBiasAddGeluGradFunctor>("FusedBiasAddGeluGrad");
  m.add_functor<impl::FusedBiasAddDropoutFunctor>("FusedBiasAddDropout");
  m.add_functor<impl::FusedScaleMaskSoftmaxFunctor>("FusedScaleMaskSoftmax");
  m.add_functor<impl::FusedScaleMaskSoftmaxDropoutFunctor>("FusedScaleMaskSoftmaxDropout");
  m.add_functor<impl::FusedScaleTrilSoftmaxMaskScaleFunctor>("FusedScaleTrilSoftmaxMaskScale");
  m.add_functor<impl::FusedScaleTrilFunctor>("FusedScaleTril");
  m.add_functor<impl::CtcGreedyDecoderFunctor>("CtcGreedyDecoder");
  m.add_functor<impl::PariticalFCSampleDisableBoxing>("DistributedPariticalFCSampleDisableBoxing");
  m.add_functor<impl::NmsFunctor>("Nms");
  m.add_functor<impl::RoiAlignFunctor>("RoiAlign");
  m.add_functor<impl::RoiAlignGradFunctor>("RoiAlignGrad");
  m.add_functor<impl::FusedDotFeatureInteractionFunctor>("FusedDotFeatureInteraction");
  m.add_functor<impl::FusedCrossFeatureInteractionFunctor>("FusedCrossFeatureInteraction");
  m.add_functor<impl::OneEmbeddingIdShuffleFunctor>("OneEmbeddingIdShuffle");
  m.add_functor<impl::OneEmbeddingEmbeddingShuffleFunctor>("OneEmbeddingEmbeddingShuffle");
  m.add_functor<impl::OneEmbeddingEmbeddingGradientShuffleFunctor>(
      "OneEmbeddingEmbeddingGradientShuffle");
  m.add_functor<impl::OneEmbeddingLookupFunctor>("OneEmbeddingLookup");
  m.add_functor<impl::OneEmbeddingUniqueKeyValuePairFunctor>("OneEmbeddingUniqueKeyValuePair");
  m.add_functor<impl::NormalFunctor>("Normal");
  m.add_functor<impl::Normal2Functor>("Normal2");
  m.add_functor<impl::GlobalNormalFunctor>("GlobalNormal");
  m.add_functor<impl::GlobalNormal2Functor>("GlobalNormal2");
  m.add_functor<impl::OneEmbeddingSgdUpdateFunctor>("OneEmbeddingSgdUpdate");
  m.add_functor<impl::OneEmbeddingAdamUpdateFunctor>("OneEmbeddingAdamUpdate");
  m.add_functor<impl::OneEmbeddingAdagradUpdateFunctor>("OneEmbeddingAdagradUpdate");
  m.add_functor<impl::OneEmbeddingFtrlUpdateFunctor>("OneEmbeddingFtrlUpdate");
  m.add_functor<impl::RocAucScoreFunctor>("RocAucScore");
  m.add_functor<impl::MultiTensorSgdUpdateFunctor>("MultiTensorSgdUpdate");
  m.add_functor<impl::MultiTensorAdamUpdateFunctor>("MultiTensorAdamUpdate");
}

}  // namespace functional
}  // namespace one
}  // namespace oneflow<|MERGE_RESOLUTION|>--- conflicted
+++ resolved
@@ -1382,13 +1382,9 @@
   Maybe<Tensor> operator()(const std::shared_ptr<one::Tensor>& input,
                            const std::shared_ptr<one::Tensor>& target,
                            const Optional<one::Tensor>& weight, const int64_t& ignore_index,
-<<<<<<< HEAD
                            const std::string& reduction, const double& label_smoothing) const {
     if (label_smoothing > 0.0)
       return CrossEntropyLabelSmoothing(input, target, weight, ignore_index, reduction, label_smoothing);
-=======
-                           const double& label_smoothing, const std::string& reduction) const {
->>>>>>> 112ad9be
     CHECK_OR_RETURN(reduction == "none" || reduction == "sum" || reduction == "mean")
         << Error::RuntimeError() << "Reduction should be none, sum or mean.";
     const auto& input_shape = input->shape();
