/*
Copyright 2020 The OneFlow Authors. All rights reserved.

Licensed under the Apache License, Version 2.0 (the "License");
you may not use this file except in compliance with the License.
You may obtain a copy of the License at

    http://www.apache.org/licenses/LICENSE-2.0

Unless required by applicable law or agreed to in writing, software
distributed under the License is distributed on an "AS IS" BASIS,
WITHOUT WARRANTIES OR CONDITIONS OF ANY KIND, either express or implied.
See the License for the specific language governing permissions and
limitations under the License.
*/

#include "oneflow/core/common/optional.h"
#include "oneflow/core/common/scalar.h"
#include "oneflow/core/framework/attr_map.h"
#include "oneflow/core/framework/op_builder.h"
#include "oneflow/core/framework/op_expr.h"
#include "oneflow/core/framework/op_interpreter/op_interpreter_util.h"
#include "oneflow/core/framework/tensor.h"
#include "oneflow/core/framework/tensor_tuple.h"
#include "oneflow/core/framework/op_interpreter.h"
#include "oneflow/core/framework/random_generator.h"
#include "oneflow/core/functional/functional.h"
#include "oneflow/core/functional/function_library.h"
#include "oneflow/core/functional/sequence_function.h"
#include "oneflow/core/functional/impl/common.h"
#include "oneflow/core/functional/impl/unary_functor.h"
#include "oneflow/core/job/lazy_mode.h"
#include "oneflow/user/kernels/random_mask_like_kernel.h"
#include "oneflow/core/register/ofblob.h"
namespace oneflow {
namespace one {
namespace functional {

namespace impl {

class BiasAddFunctor {
 public:
  BiasAddFunctor() {
    op_ = CHECK_JUST(one::OpBuilder("bias_add").Input("a").Input("b").Output("out").Build());
  }
  Maybe<Tensor> operator()(const std::shared_ptr<one::Tensor>& x,
                           const std::shared_ptr<one::Tensor>& bias, const int32_t& axis) const {
    MutableAttrMap attrs;
    JUST(attrs.SetAttr<int32_t>("axis", axis));
    return OpInterpUtil::Dispatch<Tensor>(*op_, {x, bias}, attrs);
  }

 private:
  std::shared_ptr<OpExpr> op_;
};

class ConvBaseFunctor {
 public:
  explicit ConvBaseFunctor(const int& num_spatial_dims) : num_spatial_dims_(num_spatial_dims) {
    bias_op_ = CHECK_JUST(one::OpBuilder("bias_add").Input("a").Input("b").Output("out").Build());
  }
  virtual ~ConvBaseFunctor() = default;
  Maybe<Tensor> operator()(const std::shared_ptr<one::Tensor>& x,
                           const std::shared_ptr<one::Tensor>& weight,
                           const Optional<one::Tensor>& bias, const std::vector<int32_t>& stride,
                           const std::vector<int32_t>& padding,
                           const std::vector<int32_t>& dilation, const int32_t& groups) const {
    MutableAttrMap conv_attrs;
    std::vector<int32_t> kernel_size_vec(num_spatial_dims_);
    for (int i = 0; i < num_spatial_dims_; i++) {
      kernel_size_vec.at(i) = ((weight->shape())->At(i + 2));
    }
    JUST(conv_attrs.SetAttr<int32_t>("filters", (weight->shape())->At(0)));
    JUST(conv_attrs.SetAttr<std::vector<int32_t>>("padding_before", padding));
    JUST(conv_attrs.SetAttr<std::vector<int32_t>>("kernel_size", kernel_size_vec));
    JUST(conv_attrs.SetAttr<std::vector<int32_t>>("strides", stride));
    JUST(conv_attrs.SetAttr<std::vector<int32_t>>("dilation_rate", dilation));
    JUST(conv_attrs.SetAttr<int32_t>("groups", groups));
    JUST(conv_attrs.SetAttr<std::string>("data_format", std::string("channels_first")));
    const std::shared_ptr<one::Tensor>& conv_out =
        JUST(OpInterpUtil::Dispatch<Tensor>(*conv_op_, {x, weight}, conv_attrs));
    if (bias) {
      MutableAttrMap bias_attrs;
      JUST(bias_attrs.SetAttr<int32_t>("axis", 1));
      return OpInterpUtil::Dispatch<Tensor>(*bias_op_, {conv_out, JUST(bias)}, bias_attrs);
    } else {
      return conv_out;
    }
  }

 protected:
  std::shared_ptr<OpExpr> conv_op_;
  std::shared_ptr<OpExpr> bias_op_;
  int32_t num_spatial_dims_;
};

class Conv1dFunctor : public ConvBaseFunctor {
 public:
  Conv1dFunctor() : ConvBaseFunctor(/*num_spatial_dims_=*/1) {
    conv_op_ =
        CHECK_JUST(one::OpBuilder("conv1d").Input("in").Input("weight").Output("out").Build());
  }
};

class Conv2dFunctor : public ConvBaseFunctor {
 public:
  Conv2dFunctor() : ConvBaseFunctor(/*num_spatial_dims_=*/2) {
    conv_op_ =
        CHECK_JUST(one::OpBuilder("conv2d").Input("in").Input("weight").Output("out").Build());
  }
};

class Conv3dFunctor : public ConvBaseFunctor {
 public:
  Conv3dFunctor() : ConvBaseFunctor(/*num_spatial_dims_=*/3) {
    conv_op_ =
        CHECK_JUST(one::OpBuilder("conv3d").Input("in").Input("weight").Output("out").Build());
  }
};

class DeConvBaseFunctor {
 public:
  explicit DeConvBaseFunctor() {
    bias_op_ = CHECK_JUST(one::OpBuilder("bias_add").Input("a").Input("b").Output("out").Build());
  }
  virtual ~DeConvBaseFunctor() = default;
  Maybe<Tensor> operator()(const std::shared_ptr<one::Tensor>& x,
                           const std::shared_ptr<one::Tensor>& weight,
                           const Optional<one::Tensor>& bias, const int32_t& filters,
                           const std::vector<int32_t>& padding, const std::string& data_format,
                           const std::vector<int32_t>& kernel_size,
                           const std::vector<int32_t>& output_padding,
                           const std::vector<int32_t>& strides,
                           const std::vector<int32_t>& dilation, const int32_t& groups) const {
    MutableAttrMap deconv_attrs;
    JUST(deconv_attrs.SetAttr<int32_t>("filters", filters));
    JUST(deconv_attrs.SetAttr<std::vector<int32_t>>("padding_before", padding));
    JUST(deconv_attrs.SetAttr<std::vector<int32_t>>("kernel_size", kernel_size));
    JUST(deconv_attrs.SetAttr<std::vector<int32_t>>("output_padding", output_padding));
    JUST(deconv_attrs.SetAttr<std::vector<int32_t>>("strides", strides));
    JUST(deconv_attrs.SetAttr<std::vector<int32_t>>("dilation_rate", dilation));
    JUST(deconv_attrs.SetAttr<std::string>("data_format", data_format));
    std::shared_ptr<one::Tensor> deconv_out = nullptr;
    if (groups == 1) {
      deconv_out = JUST(OpInterpUtil::Dispatch<Tensor>(*deconv_op_, {x, weight}, deconv_attrs));
    } else {
      auto nc = x->dim(1) / groups;
      auto split_x = JUST(functional::Split(x, nc, 1));
      auto split_weight = JUST(functional::Split(weight, nc, 0));
      one::TensorTuple split_out;
      for (int i = 0; i < groups; i++) {
        const std::shared_ptr<one::Tensor>& deconv_i = JUST(OpInterpUtil::Dispatch<Tensor>(
            *deconv_op_, {split_x->at(i), split_weight->at(i)}, deconv_attrs));
        split_out.push_back(deconv_i);
      }
      deconv_out = JUST(functional::Concat(split_out, 1));
    }

    if (bias) {
      MutableAttrMap bias_attrs;
      JUST(bias_attrs.SetAttr<int32_t>("axis", 1));
      return OpInterpUtil::Dispatch<Tensor>(*bias_op_, {deconv_out, JUST(bias)}, bias_attrs);
    } else {
      return deconv_out;
    }
  }

 protected:
  std::shared_ptr<OpExpr> deconv_op_;
  std::shared_ptr<OpExpr> bias_op_;
};

class DeConv1dFunctor : public DeConvBaseFunctor {
 public:
  DeConv1dFunctor() {
    deconv_op_ =
        CHECK_JUST(one::OpBuilder("deconv1d").Input("in").Input("weight").Output("out").Build());
  }
};

class DeConv3dFunctor : public DeConvBaseFunctor {
 public:
  DeConv3dFunctor() {
    deconv_op_ =
        CHECK_JUST(one::OpBuilder("deconv3d").Input("in").Input("weight").Output("out").Build());
  }
};

class MatMulFunctor {
 public:
  MatMulFunctor() {
    matmul_op_ = CHECK_JUST(one::OpBuilder("matmul").Input("a").Input("b").Output("out").Build());
    batch_matmul_op_ =
        CHECK_JUST(one::OpBuilder("batch_matmul").Input("a").Input("b").Output("out").Build());
    bcast_matmul_op_ =
        CHECK_JUST(one::OpBuilder("broadcast_matmul").Input("a").Input("b").Output("out").Build());
  }
  Maybe<Tensor> operator()(const std::shared_ptr<one::Tensor>& a,
                           const std::shared_ptr<one::Tensor>& b, const bool& transpose_a,
                           const bool& transpose_b, const double& alpha) const {
    const auto& a_shape = a->shape();
    const auto& b_shape = b->shape();

    // TODO(): Support 1-d tensor by dot.
    CHECK_GE_OR_RETURN(a_shape->NumAxes(), 2) << "Tensor a's dim should >= 2";
    CHECK_GE_OR_RETURN(b_shape->NumAxes(), 2) << "Tensor b's dim should >= 2";

    MutableAttrMap attrs;
    JUST(attrs.SetAttr<bool>("transpose_a", transpose_a));
    JUST(attrs.SetAttr<bool>("transpose_b", transpose_b));
    JUST(attrs.SetAttr<double>("alpha", alpha));
    if (a_shape->NumAxes() != b_shape->NumAxes()) {
      CHECK_EQ_OR_RETURN(b_shape->NumAxes(), 2)
          << "Not support number of dimensions of a being less than number of dimensions of b!";
      return OpInterpUtil::Dispatch<Tensor>(*bcast_matmul_op_, {a, b}, attrs);
    }
    if (a_shape->NumAxes() > 2) {
      return OpInterpUtil::Dispatch<Tensor>(*batch_matmul_op_, {a, b}, attrs);
    }
    return OpInterpUtil::Dispatch<Tensor>(*matmul_op_, {a, b}, attrs);
  }

 private:
  std::shared_ptr<OpExpr> matmul_op_;
  std::shared_ptr<OpExpr> batch_matmul_op_;
  std::shared_ptr<OpExpr> bcast_matmul_op_;
};

class BatchMatMulFunctor {
 public:
  BatchMatMulFunctor() {
    batch_matmul_op_ =
        CHECK_JUST(one::OpBuilder("batch_matmul").Input("a").Input("b").Output("out").Build());
  }
  Maybe<Tensor> operator()(const std::shared_ptr<one::Tensor>& a,
                           const std::shared_ptr<one::Tensor>& b, const bool& transpose_a,
                           const bool& transpose_b, const double& alpha) const {
    const auto& a_shape = a->shape();
    const auto& b_shape = b->shape();
    CHECK_GE_OR_RETURN(a_shape->NumAxes(), 3) << "Tensor a's dim should >= 3";
    CHECK_GE_OR_RETURN(b_shape->NumAxes(), 3) << "Tensor b's dim should >= 3";

    MutableAttrMap attrs;
    JUST(attrs.SetAttr<bool>("transpose_a", transpose_a));
    JUST(attrs.SetAttr<bool>("transpose_b", transpose_b));
    JUST(attrs.SetAttr<double>("alpha", alpha));
    return OpInterpUtil::Dispatch<Tensor>(*batch_matmul_op_, {a, b}, attrs);
  }

 private:
  std::shared_ptr<OpExpr> batch_matmul_op_;
};

class LayerNormFunctor {
 public:
  LayerNormFunctor() {
    op_ = CHECK_JUST(one::OpBuilder("layer_norm")
                         .Input("x")
                         .Output("y")
                         .Output("mean")
                         .Output("inv_variance")
                         .Build());
  }
  Maybe<Tensor> operator()(const std::shared_ptr<one::Tensor>& x, const int64_t& begin_norm_axis,
                           const int64_t& begin_params_axis, const double& epsilon) const {
    MutableAttrMap attrs;
    JUST(attrs.SetAttr<int64_t>("begin_norm_axis", begin_norm_axis));
    JUST(attrs.SetAttr<int64_t>("begin_params_axis", begin_params_axis));
    JUST(attrs.SetAttr<double>("epsilon", epsilon));
    JUST(attrs.SetAttr<bool>("center", false));
    JUST(attrs.SetAttr<bool>("scale", false));
    return OpInterpUtil::Dispatch<Tensor>(*op_, {x}, attrs);
  }

 private:
  std::shared_ptr<OpExpr> op_;
};

class LayerNormAffineFunctor {
 public:
  LayerNormAffineFunctor() {
    op_ = CHECK_JUST(one::OpBuilder("layer_norm")
                         .Input("x")
                         .Input("gamma")
                         .Input("beta")
                         .Output("y")
                         .Output("mean")
                         .Output("inv_variance")
                         .Output("normalized")
                         .Build());
  }
  Maybe<Tensor> operator()(const std::shared_ptr<one::Tensor>& x,
                           const std::shared_ptr<one::Tensor>& gamma,
                           const std::shared_ptr<one::Tensor>& beta, const int64_t& begin_norm_axis,
                           const int64_t& begin_params_axis, const double& epsilon) const {
    MutableAttrMap attrs;
    JUST(attrs.SetAttr<int64_t>("begin_norm_axis", begin_norm_axis));
    JUST(attrs.SetAttr<int64_t>("begin_params_axis", begin_params_axis));
    JUST(attrs.SetAttr<double>("epsilon", epsilon));
    JUST(attrs.SetAttr<bool>("center", true));
    JUST(attrs.SetAttr<bool>("scale", true));
    return OpInterpUtil::Dispatch<Tensor>(*op_, {x, gamma, beta}, attrs);
  }

 private:
  std::shared_ptr<OpExpr> op_;
};

class PoolNDFunctor {
 public:
  PoolNDFunctor() = default;
  virtual ~PoolNDFunctor() = default;
  Maybe<Tensor> operator()(const std::shared_ptr<one::Tensor>& x,
                           const std::vector<int32_t>& kernel_size,
                           const std::vector<int32_t>& strides, const std::string& padding,
                           const std::vector<int32_t>& padding_before,
                           const std::vector<int32_t>& padding_after,
                           const std::string& data_format, const bool& ceil_mode) const {
    MutableAttrMap attrs;
    JUST(attrs.SetAttr<std::vector<int32_t>>("pool_size", kernel_size));
    JUST(attrs.SetAttr<std::vector<int32_t>>("strides", strides));
    JUST(attrs.SetAttr<std::string>("padding", padding));
    JUST(attrs.SetAttr<std::vector<int32_t>>("padding_before", padding_before));
    JUST(attrs.SetAttr<std::vector<int32_t>>("padding_after", padding_after));
    JUST(attrs.SetAttr<std::string>("data_format", data_format));
    JUST(attrs.SetAttr<bool>("ceil_mode", ceil_mode));
    return OpInterpUtil::Dispatch<Tensor>(*op_, {x}, attrs);
  }

 protected:
  std::shared_ptr<OpExpr> op_;
};

class PoolingNDFunctor {
 public:
  PoolingNDFunctor() = default;
  virtual ~PoolingNDFunctor() = default;
  Maybe<TensorTuple> operator()(const std::shared_ptr<one::Tensor>& x,
                                const std::vector<int32_t>& kernel_size,
                                const Optional<std::vector<int32_t>>& stride,
                                const std::vector<int32_t>& padding,
                                const std::vector<int32_t>& dilation, const bool& return_indices,
                                const bool& ceil_mode, const std::string& data_format) const {
    MutableAttrMap attrs;
    JUST(attrs.SetAttr<std::string>("data_format", data_format));
    JUST(attrs.SetAttr<std::vector<int32_t>>("padding", padding));
    JUST(attrs.SetAttr<std::vector<int32_t>>("kernel_size", kernel_size));
    if (stride.has_value()) {
      JUST(attrs.SetAttr<std::vector<int32_t>>("stride", *JUST(stride)));
    } else {
      JUST(attrs.SetAttr<std::vector<int32_t>>(
          "stride", kernel_size));  // If stride is None, we set it as kernel_size to align Pytorch.
    }
    JUST(attrs.SetAttr<std::vector<int32_t>>("dilation", dilation));
    JUST(attrs.SetAttr<bool>("return_indices", return_indices));
    JUST(attrs.SetAttr<bool>("ceil_mode", ceil_mode));
    return OpInterpUtil::Dispatch<TensorTuple>(*op_, {x}, attrs);
  }

 protected:
  std::shared_ptr<OpExpr> op_;
};

class AvgPool2DFunctor : public PoolNDFunctor {
 public:
  AvgPool2DFunctor() {
    op_ = CHECK_JUST(one::OpBuilder("avg_pool_2d").Input("x").Output("y").Build());
  }
};

class MaxPool2DFunctor : public PoolNDFunctor {
 public:
  MaxPool2DFunctor() {
    op_ = CHECK_JUST(one::OpBuilder("max_pool_2d").Input("x").Output("y").Build());
  }
};

class Maxpool1DFunctor : public PoolingNDFunctor {
 public:
  Maxpool1DFunctor() {
    op_ = CHECK_JUST(one::OpBuilder("maxpool_1d").Input("x").Output("y").Output("indice").Build());
  }
};

class Maxpool2DFunctor : public PoolingNDFunctor {
 public:
  Maxpool2DFunctor() {
    op_ = CHECK_JUST(one::OpBuilder("maxpool_2d").Input("x").Output("y").Output("indice").Build());
  }
};

class Maxpool3DFunctor : public PoolingNDFunctor {
 public:
  Maxpool3DFunctor() {
    op_ = CHECK_JUST(one::OpBuilder("maxpool_3d").Input("x").Output("y").Output("indice").Build());
  }
};

class AdaptivePoolNDFunctor {
 public:
  AdaptivePoolNDFunctor() = default;
  virtual ~AdaptivePoolNDFunctor() = default;
  Maybe<Tensor> operator()(const std::shared_ptr<one::Tensor>& x,
                           const std::vector<int64_t>& output_size) const {
    MutableAttrMap attrs;
    JUST(attrs.SetAttr<std::vector<int64_t>>("output_size", output_size));
    return OpInterpUtil::Dispatch<Tensor>(*op_, {x}, attrs);
  }

 protected:
  std::shared_ptr<OpExpr> op_;
};

class AdaptiveAvgPool1DFunctor : public AdaptivePoolNDFunctor {
 public:
  AdaptiveAvgPool1DFunctor() {
    op_ = CHECK_JUST(one::OpBuilder("adaptive_avg_pool1d").Input("x").Output("y").Build());
  }
};

class AdaptiveAvgPool2DFunctor : public AdaptivePoolNDFunctor {
 public:
  AdaptiveAvgPool2DFunctor() {
    op_ = CHECK_JUST(one::OpBuilder("adaptive_avg_pool2d").Input("x").Output("y").Build());
  }
};

class AdaptiveAvgPool3DFunctor : public AdaptivePoolNDFunctor {
 public:
  AdaptiveAvgPool3DFunctor() {
    op_ = CHECK_JUST(one::OpBuilder("adaptive_avg_pool3d").Input("x").Output("y").Build());
  }
};
class SimpleLossFunctorBase {
 public:
  Maybe<Tensor> apply_reduction(const Maybe<Tensor>& x, const std::string& reduction) const {
    CHECK_OR_RETURN(reduction == "none" || reduction == "sum" || reduction == "mean")
        << "Reduction should be none, sum or mean.";
    if (reduction == "sum") { return functional::ReduceSum(JUST(x), {}, false); }
    if (reduction == "mean") { return functional::ReduceMean(JUST(x), {}, false); }
    return x;
  }

 protected:
  SimpleLossFunctorBase() = default;
  virtual ~SimpleLossFunctorBase() = default;
};

class L1LossFunctor : public SimpleLossFunctorBase {
 public:
  L1LossFunctor() {}
  Maybe<Tensor> operator()(const std::shared_ptr<one::Tensor>& input,
                           const std::shared_ptr<one::Tensor>& target,
                           const std::string& reduction) const {
    const auto out = sequence_function(functional::Sub).then(functional::Abs).call(input, target);
    return apply_reduction(out, reduction);
  }
};

class MseLossFunctor : public SimpleLossFunctorBase {
 public:
  MseLossFunctor() {}
  Maybe<Tensor> operator()(const std::shared_ptr<one::Tensor>& input,
                           const std::shared_ptr<one::Tensor>& target,
                           const std::string& reduction) const {
    const auto out =
        JUST(sequence_function(functional::Sub).then(functional::Square).call(input, target));
    return apply_reduction(out, reduction);
  }
};

class MarginRankingLossFunctor : public SimpleLossFunctorBase {
 public:
  Maybe<Tensor> operator()(const std::shared_ptr<one::Tensor>& input_1,
                           const std::shared_ptr<one::Tensor>& input_2,
                           const std::shared_ptr<one::Tensor>& target, const float margin,
                           const std::string& reduction) const {
    const auto out =
        JUST(sequence_function(functional::Sub)
                 .then(functional::Negative)
                 .then(std::bind(functional::Mul, target, std::placeholders::_1))
                 .then([&margin](const std::shared_ptr<one::Tensor>& x) {
                   return functional::ScalarAdd(x, Scalar(margin), true);
                 })
                 .then(std::bind(functional::Clamp, std::placeholders::_1, Scalar(0), NullOpt))
                 .call(input_1, input_2));
    return apply_reduction(out, reduction);
  }
};

class KLDivLossFunctor {
 public:
  KLDivLossFunctor() {
    op_ = CHECK_JUST(
        one::OpBuilder("kl_div_loss").Input("input").Input("target").Output("out").Build());
  }
  Maybe<Tensor> operator()(const std::shared_ptr<one::Tensor>& input,
                           const std::shared_ptr<one::Tensor>& target, const bool log_target,
                           const std::string& reduction) const {
    MutableAttrMap attrs;
    JUST(attrs.SetAttr<bool>("log_target", log_target));
    JUST(attrs.SetAttr<std::string>("reduction", reduction));
    return OpInterpUtil::Dispatch<Tensor>(*op_, {input, target}, attrs);
  }

 private:
  std::shared_ptr<OpExpr> op_;
};

class NllLossFunctor {
 public:
  NllLossFunctor() {
    op_ = CHECK_JUST(one::OpBuilder("nll")
                         .Input("input")
                         .Input("target")
                         .Output("out")
                         .Output("total_weight")
                         .Build());
    op_weight_ = CHECK_JUST(one::OpBuilder("nll")
                                .Input("input")
                                .Input("target")
                                .Input("weight")
                                .Output("out")
                                .Output("total_weight")
                                .Build());
  }
  Maybe<Tensor> operator()(const std::shared_ptr<one::Tensor>& input,
                           const std::shared_ptr<one::Tensor>& target,
                           const Optional<one::Tensor>& weight, const int64_t& ignore_index,
                           const std::string& reduction) const {
    const auto& input_shape = input->shape();
    const auto& target_shape = target->shape();
    CHECK_LE_OR_RETURN(input_shape->NumAxes(), 5);
    CHECK_EQ_OR_RETURN(input_shape->NumAxes() - 1, target_shape->NumAxes());

    MutableAttrMap attrs;
    JUST(attrs.SetAttr<int64_t>("ignore_index", ignore_index));
    JUST(attrs.SetAttr<std::string>("reduction", reduction));

    std::vector<int> input_perm(input_shape->dim_vec().size(), 0);
    input_perm[input_perm.size() - 1] = 1;
    for (size_t i = 1; i < input_perm.size() - 1; ++i) { input_perm[i] = i + 1; }

    const auto input_ = JUST(sequence_function(functional::Transpose)
                                 .then(std::bind(functional::Reshape, std::placeholders::_1,
                                                 Shape({-1, input_shape->At(1)})))
                                 .call(input, input_perm));
    auto target_ = JUST(functional::Flatten(target, 0, target_shape->NumAxes() - 1));

    std::shared_ptr<Tensor> result;
    if (weight) {
      result =
          JUST(OpInterpUtil::Dispatch<Tensor>(*op_weight_, {input_, target_, JUST(weight)}, attrs));
    } else {
      result = JUST(OpInterpUtil::Dispatch<Tensor>(*op_, {input_, target_}, attrs));
    }
    if (reduction == "none") { result = JUST(functional::Reshape(result, *target_shape)); }
    return result;
  }

 private:
  std::shared_ptr<OpExpr> op_;
  std::shared_ptr<OpExpr> op_weight_;
};

class BinaryCrossEntropyLossFunctor {
 public:
  BinaryCrossEntropyLossFunctor() {
    op_ = CHECK_JUST(one::OpBuilder("binary_cross_entropy")
                         .Input("input")
                         .Input("target")
                         .Output("out")
                         .Build());
    op_weight_ = CHECK_JUST(one::OpBuilder("binary_cross_entropy")
                                .Input("input")
                                .Input("target")
                                .Input("weight")
                                .Output("out")
                                .Build());
  }
  Maybe<Tensor> operator()(const std::shared_ptr<one::Tensor>& input,
                           const std::shared_ptr<one::Tensor>& target,
                           const Optional<one::Tensor>& weight,
                           const std::string& reduction) const {
    MutableAttrMap attrs;
    JUST(attrs.SetAttr<std::string>("reduction", reduction));
    if (weight) {
      return OpInterpUtil::Dispatch<Tensor>(*op_weight_, {input, target, JUST(weight)}, attrs);
    }
    return OpInterpUtil::Dispatch<Tensor>(*op_, {input, target}, attrs);
  }

 private:
  std::shared_ptr<OpExpr> op_;
  std::shared_ptr<OpExpr> op_weight_;
};

class BinaryCrossEntropyWithLogitsLossFunctor {
 public:
  BinaryCrossEntropyWithLogitsLossFunctor() {
    op_ = CHECK_JUST(one::OpBuilder("binary_cross_entropy_with_logits")
                         .Input("input")
                         .Input("target")
                         .Output("out")
                         .Build());
    op_weight_ = CHECK_JUST(one::OpBuilder("binary_cross_entropy_with_logits")
                                .Input("input")
                                .Input("target")
                                .Input("weight")
                                .Output("out")
                                .Build());
    op_pos_ = CHECK_JUST(one::OpBuilder("binary_cross_entropy_with_logits")
                             .Input("input")
                             .Input("target")
                             .Input("pos_weight")
                             .Output("out")
                             .Build());
    op_weight_pos_ = CHECK_JUST(one::OpBuilder("binary_cross_entropy_with_logits")
                                    .Input("input")
                                    .Input("target")
                                    .Input("weight")
                                    .Input("pos_weight")
                                    .Output("out")
                                    .Build());
  }
  Maybe<Tensor> operator()(const std::shared_ptr<one::Tensor>& input,
                           const std::shared_ptr<one::Tensor>& target,
                           const Optional<one::Tensor>& weight,
                           const Optional<one::Tensor>& pos_weight,
                           const std::string& reduction) const {
    MutableAttrMap attrs;
    JUST(attrs.SetAttr<std::string>("reduction", reduction));
    JUST(attrs.SetAttr<bool>("has_pos_weight", pos_weight.has_value()));
    if (weight) {
      if (pos_weight) {
        return OpInterpUtil::Dispatch<Tensor>(
            *op_weight_pos_, {input, target, JUST(weight), JUST(pos_weight)}, attrs);
      }
      return OpInterpUtil::Dispatch<Tensor>(*op_weight_, {input, target, JUST(weight)}, attrs);
    }
    if (pos_weight) {
      return OpInterpUtil::Dispatch<Tensor>(*op_pos_, {input, target, JUST(pos_weight)}, attrs);
    }
    return OpInterpUtil::Dispatch<Tensor>(*op_, {input, target}, attrs);
  }

 private:
  std::shared_ptr<OpExpr> op_;
  std::shared_ptr<OpExpr> op_weight_;
  std::shared_ptr<OpExpr> op_pos_;
  std::shared_ptr<OpExpr> op_weight_pos_;
};

class CrossEntropyFunctor {
 public:
  CrossEntropyFunctor() {
    op_log_softmax_ = CHECK_JUST(one::OpBuilder("log_softmax").Input("in").Output("prob").Build());
    op_nll_ = CHECK_JUST(one::OpBuilder("nll")
                             .Input("input")
                             .Input("target")
                             .Output("out")
                             .Output("total_weight")
                             .Build());
    op_nll_weight_ = CHECK_JUST(one::OpBuilder("nll")
                                    .Input("input")
                                    .Input("target")
                                    .Input("weight")
                                    .Output("out")
                                    .Output("total_weight")
                                    .Build());
  }
  Maybe<Tensor> operator()(const std::shared_ptr<one::Tensor>& input,
                           const std::shared_ptr<one::Tensor>& target,
                           const Optional<one::Tensor>& weight, const int64_t& ignore_index,
                           const std::string& reduction) const {
    const auto& input_shape = input->shape();
    const auto& target_shape = target->shape();
    MutableAttrMap attrs;
    JUST(attrs.SetAttr<int64_t>("ignore_index", ignore_index));
    JUST(attrs.SetAttr<std::string>("reduction", reduction));

    std::vector<int> input_perm(input_shape->dim_vec().size(), 0);
    input_perm[input_perm.size() - 1] = 1;
    for (size_t i = 1; i < input_perm.size() - 1; ++i) { input_perm[i] = i + 1; }

    const auto input_ = JUST(sequence_function(functional::Transpose)
                                 .then(std::bind(functional::Reshape, std::placeholders::_1,
                                                 Shape({-1, input_shape->At(1)})))
                                 .then([this](const std::shared_ptr<one::Tensor>& x) {
                                   return OpInterpUtil::Dispatch<Tensor>(*op_log_softmax_, {x});
                                 })
                                 .call(input, input_perm));

    const auto target_ = JUST(functional::Flatten(target, 0, target->shape()->NumAxes() - 1));

    std::shared_ptr<Tensor> result;
    if (weight) {
      result = JUST(
          OpInterpUtil::Dispatch<Tensor>(*op_nll_weight_, {input_, target_, JUST(weight)}, attrs));
    } else {
      result = JUST(OpInterpUtil::Dispatch<Tensor>(*op_nll_, {input_, target_}, attrs));
    }
    if (reduction == "none") { result = JUST(functional::Reshape(result, *target_shape)); }
    return result;
  }

 private:
  std::shared_ptr<OpExpr> op_log_softmax_;
  std::shared_ptr<OpExpr> op_nll_;
  std::shared_ptr<OpExpr> op_nll_weight_;
};

class SparseCrossEntropyFunctor {
 public:
  SparseCrossEntropyFunctor() {
    op_ = CHECK_JUST(one::OpBuilder("sparse_cross_entropy")
                         .Input("prediction")
                         .Input("label")
                         .Output("out")
                         .Build());
  }
  Maybe<Tensor> operator()(const std::shared_ptr<one::Tensor>& prediction,
                           const std::shared_ptr<one::Tensor>& label, const int64_t& depth) const {
    MutableAttrMap attrs;
    JUST(attrs.SetAttr<int64_t>("depth", depth));

    return OpInterpUtil::Dispatch<Tensor>(*op_, {prediction, label}, attrs);
  }

 private:
  std::shared_ptr<OpExpr> op_;
};

class SparseCrossEntropyMsFunctor {
 public:
  SparseCrossEntropyMsFunctor() {
    op_ = CHECK_JUST(one::OpBuilder("sparse_cross_entropy_ms")
                         .Input("prediction")
                         .Input("label")
                         .Output("out")
                         .Build());
  }
  Maybe<Tensor> operator()(const std::shared_ptr<one::Tensor>& prediction,
                           const std::shared_ptr<one::Tensor>& label, const int64_t& depth) const {
    MutableAttrMap attrs;
    JUST(attrs.SetAttr<int64_t>("depth", depth));

    return OpInterpUtil::Dispatch<Tensor>(*op_, {prediction, label}, attrs);
  }

 private:
  std::shared_ptr<OpExpr> op_;
};

class SparseSoftmaxCrossEntropyFunctor {
 public:
  SparseSoftmaxCrossEntropyFunctor() {
    // SparseSoftmaxCrossEntropy
    op_sparse_softmax_cross_entropy_ = CHECK_JUST(one::OpBuilder("sparse_softmax_cross_entropy")
                                                      .Input("prediction")
                                                      .Input("label")
                                                      .Output("prob")
                                                      .Output("out")
                                                      .Build());
    // lazy model SparseSoftmaxCrossEntropyMs
    op_sparse_softmax_cross_entropy_ms_ =
        CHECK_JUST(one::OpBuilder("sparse_softmax_cross_entropy_ms")
                       .Input("prediction")
                       .Input("label")
                       .Output("prob")
                       .Output("out")
                       .Build());
    // eager model SparseSoftmaxCrossEntropyMs
    op_reduce_max_device_stage_ = CHECK_JUST(one::OpBuilder("reduce_max_device_stage")
                                                 .Input("in")
                                                 .Output("out")
                                                 .Output("mask")
                                                 .Output("count")
                                                 .Build());
    op_reduce_max_global_stage_ = CHECK_JUST(one::OpBuilder("reduce_max_global_stage")
                                                 .Input("in")
                                                 .Input("device_count")
                                                 .Output("out")
                                                 .Output("mask")
                                                 .Build());
    op_sparse_cross_entropy_ms_ = CHECK_JUST(one::OpBuilder("sparse_cross_entropy_ms")
                                                 .Input("prediction")
                                                 .Input("label")
                                                 .Output("out")
                                                 .Build());
    op_broadcast_sub_ =
        CHECK_JUST(one::OpBuilder("broadcast_sub").Input("x").Input("y").Output("z").Build());
    op_broadcast_div_ =
        CHECK_JUST(one::OpBuilder("broadcast_div").Input("x").Input("y").Output("z").Build());
    op_reduce_sum_ = CHECK_JUST(
        one::OpBuilder("reduce_sum").Input("input_tensor").Output("output_tensor").Build());
    op_exp_ = CHECK_JUST(one::OpBuilder("exp").Input("x").Output("y").Build());
  }
  Maybe<Tensor> operator()(const std::shared_ptr<one::Tensor>& logits,
                           const std::shared_ptr<one::Tensor>& label) const {
    if (JUST(RunWithMsVersion(logits, label))) {
      if (LazyMode::is_enabled()) {
        return LazySparseSoftmaxCrossEntropyMsOperator(logits, label);
      } else {
        return EagerSparseSoftmaxCrossEntropyMsOperator(logits, label);
      }
    } else {
      return SparseSoftmaxCrossEntropyOperator(logits, label);
    }
  }

  Maybe<bool> RunWithMsVersion(const std::shared_ptr<one::Tensor>& logits,
                               const std::shared_ptr<one::Tensor>& label) const {
    if (!(logits->is_consistent() && label->is_consistent())) { return false; }

    if (logits->shape()->NumAxes() != 2) { return false; }

    const cfg::NdSbp& logits_nd_sbp = *(JUST(logits->nd_sbp()));
    const int32_t split_axis = logits->shape()->NumAxes() - 1;
    bool has_split_axis_parallel = false;
    for (int64_t i = 0; i < logits_nd_sbp.sbp_parallel_size(); ++i) {
      const auto& sbp = logits_nd_sbp.sbp_parallel(i);
      if (sbp.has_split_parallel() && sbp.split_parallel().axis() == split_axis) {
        has_split_axis_parallel = true;
      } else {
        if (sbp.has_partial_sum_parallel()) { return false; }
      }
    }
    if (!has_split_axis_parallel) { return false; }

    return true;
  }

  Maybe<Tensor> SparseSoftmaxCrossEntropyOperator(const std::shared_ptr<one::Tensor>& logits,
                                                  const std::shared_ptr<one::Tensor>& label) const {
    MutableAttrMap attrs;
    int64_t depth = logits->shape()->At(logits->shape()->NumAxes() - 1);
    JUST(attrs.SetAttr<int64_t>("depth", depth));
    const auto& result = JUST(OpInterpUtil::Dispatch<TensorTuple>(*op_sparse_softmax_cross_entropy_,
                                                                  {logits, label}, attrs));
    return result->at(1);
  }

  Maybe<Tensor> LazySparseSoftmaxCrossEntropyMsOperator(
      const std::shared_ptr<one::Tensor>& logits, const std::shared_ptr<one::Tensor>& label) const {
    MutableAttrMap attrs;
    int64_t depth = logits->shape()->At(logits->shape()->NumAxes() - 1);
    JUST(attrs.SetAttr<int64_t>("depth", depth));
    const auto& result = JUST(OpInterpUtil::Dispatch<TensorTuple>(
        *op_sparse_softmax_cross_entropy_ms_, {logits, label}, attrs));
    return result->at(1);
  }

  Maybe<Tensor> EagerSparseSoftmaxCrossEntropyMsOperator(
      const std::shared_ptr<one::Tensor>& logits, const std::shared_ptr<one::Tensor>& label) const {
    // op_reduce_max_device_stage_
    MutableAttrMap attrs;
    int64_t depth = logits->shape()->At(logits->shape()->NumAxes() - 1);
    int32_t axis = logits->shape()->NumAxes() - 1;
    JUST(attrs.SetAttr<std::vector<int32_t>>("axis", {axis}));
    const auto& max_device_stage =
        JUST(OpInterpUtil::Dispatch<TensorTuple>(*op_reduce_max_device_stage_, {logits}, attrs));
    std::shared_ptr<Tensor> max_global_stage_input0 = max_device_stage->at(0);
    std::shared_ptr<Tensor> max_global_stage_input1 = max_device_stage->at(2);

    const cfg::NdSbp& logits_nd_sbp = *(JUST(logits->nd_sbp()));
    std::vector<Symbol<cfg::SbpParallel>> s0b_sbp_parallels;
    std::vector<Symbol<cfg::SbpParallel>> s0s1_sbp_parallels;
    if (logits_nd_sbp.sbp_parallel_size() == 2) {
      cfg::SbpParallel sbp;
      sbp.mutable_broadcast_parallel();
      s0b_sbp_parallels.push_back(logits_nd_sbp.sbp_parallel(0));
      s0b_sbp_parallels.push_back(sbp);
      s0s1_sbp_parallels.push_back(logits_nd_sbp.sbp_parallel(0));
      s0s1_sbp_parallels.push_back(logits_nd_sbp.sbp_parallel(1));
      max_global_stage_input0 = JUST(functional::ToConsistent(
          max_device_stage->at(0), JUST(max_device_stage->at(0)->parallel_desc()),
          s0b_sbp_parallels, s0s1_sbp_parallels));
      max_global_stage_input1 = JUST(functional::ToConsistent(
          max_device_stage->at(2), JUST(max_device_stage->at(0)->parallel_desc()),
          s0b_sbp_parallels, s0s1_sbp_parallels));
    }
    // op_reduce_max_global_stage_
    attrs.clear();
    JUST(attrs.SetAttr<std::vector<int32_t>>("axis", {axis}));
    JUST(attrs.SetAttr<bool>("keepdims", true));
    const auto& max_global_stage = JUST(OpInterpUtil::Dispatch<TensorTuple>(
        *op_reduce_max_global_stage_, {max_global_stage_input0, max_global_stage_input1}, attrs));
    auto& broadcast_sub_input = max_global_stage->at(0);
    if (logits_nd_sbp.sbp_parallel_size() == 2) {
      broadcast_sub_input = JUST(functional::ToConsistent(
          broadcast_sub_input, JUST(max_device_stage->at(0)->parallel_desc()), s0b_sbp_parallels,
          s0b_sbp_parallels));
    }
    // op_broadcast_sub_
    attrs.clear();
    const auto& output_broadcast_sub = JUST(OpInterpUtil::Dispatch<TensorTuple>(
        *op_broadcast_sub_, {logits, broadcast_sub_input}, attrs));
    // op_exp_
    const auto& output_exp =
        JUST(OpInterpUtil::Dispatch<TensorTuple>(*op_exp_, {output_broadcast_sub->at(0)}, attrs));
    // op_reduce_sum_
    JUST(attrs.SetAttr<std::vector<int32_t>>("axis", {axis}));
    JUST(attrs.SetAttr<bool>("keepdims", true));
    const auto& output_reduce_sum =
        JUST(OpInterpUtil::Dispatch<TensorTuple>(*op_reduce_sum_, {output_exp->at(0)}, attrs));
    std::shared_ptr<Tensor> broadcast_div_input1 = output_reduce_sum->at(0);
    if (logits_nd_sbp.sbp_parallel_size() == 2) {
      std::vector<Symbol<cfg::SbpParallel>> empty_grad_sbp_parallels;
      broadcast_div_input1 = JUST(functional::ToConsistent(
          output_reduce_sum->at(0), JUST(output_reduce_sum->at(0)->parallel_desc()),
          s0b_sbp_parallels, s0b_sbp_parallels));
    }
    // op_broadcast_div_
    attrs.clear();
    const auto& predictions = JUST(OpInterpUtil::Dispatch<TensorTuple>(
        *op_broadcast_div_, {output_exp->at(0), broadcast_div_input1}, attrs));
    // op_sparse_cross_entropy_ms_
    JUST(attrs.SetAttr<int64_t>("depth", depth));
    const auto& output = JUST(OpInterpUtil::Dispatch<Tensor>(*op_sparse_cross_entropy_ms_,
                                                             {predictions->at(0), label}, attrs));
    return output;
  }

 private:
  // SparseSoftmaxCrossEntropy
  std::shared_ptr<OpExpr> op_sparse_softmax_cross_entropy_;
  // lazy model SparseSoftmaxCrossEntropyMs
  std::shared_ptr<OpExpr> op_sparse_softmax_cross_entropy_ms_;
  // SparseSoftmaxCrossEntropyMs
  std::shared_ptr<OpExpr> op_reduce_max_device_stage_;
  std::shared_ptr<OpExpr> op_reduce_max_global_stage_;
  std::shared_ptr<OpExpr> op_broadcast_sub_;
  std::shared_ptr<OpExpr> op_exp_;
  std::shared_ptr<OpExpr> op_reduce_sum_;
  std::shared_ptr<OpExpr> op_broadcast_div_;
  std::shared_ptr<OpExpr> op_sparse_cross_entropy_ms_;
};

class SoftmaxCrossEntropyFunctor {
 public:
  SoftmaxCrossEntropyFunctor() {
    op_ = CHECK_JUST(one::OpBuilder("softmax_cross_entropy")
                         .Input("prediction")
                         .Input("label")
                         .Output("out")
                         .Output("prob")
                         .Build());
  }

  Maybe<Tensor> operator()(const std::shared_ptr<one::Tensor>& logits,
                           const std::shared_ptr<one::Tensor>& label) const {
    return OpInterpUtil::Dispatch<Tensor>(*op_, {logits, label});
  }

 private:
  std::shared_ptr<OpExpr> op_;
};

class SoftmaxCrossEntropyGradFunctor {
 public:
  SoftmaxCrossEntropyGradFunctor() {
    op_ = CHECK_JUST(one::OpBuilder("softmax_cross_entropy_grad")
                         .Input("dy")
                         .Input("label")
                         .Input("prob")
                         .Output("prediction_diff")
                         .Build());
  }
  Maybe<Tensor> operator()(const std::shared_ptr<one::Tensor>& dy,
                           const std::shared_ptr<one::Tensor>& label,
                           const std::shared_ptr<one::Tensor>& prob) const {
    return OpInterpUtil::Dispatch<Tensor>(*op_, {dy, label, prob});
  }

 private:
  std::shared_ptr<OpExpr> op_;
};

class SmoothL1LossFunctor {
 public:
  SmoothL1LossFunctor() {
    op_ = CHECK_JUST(
        one::OpBuilder("smooth_l1_loss").Input("input").Input("target").Output("out").Build());
  }
  Maybe<Tensor> operator()(const std::shared_ptr<one::Tensor>& input,
                           const std::shared_ptr<one::Tensor>& target, const float& beta,
                           const std::string& reduction) const {
    MutableAttrMap attrs;
    JUST(attrs.SetAttr<float>("beta", beta));
    JUST(attrs.SetAttr<std::string>("reduction", reduction));
    return OpInterpUtil::Dispatch<Tensor>(*op_, {input, target}, attrs);
  }

 private:
  std::shared_ptr<OpExpr> op_;
};

class CombinedMarginLossFunctor {
 public:
  CombinedMarginLossFunctor() {
    op_ = CHECK_JUST(one::OpBuilder("combined_margin_loss")
                         .Input("x")
                         .Input("label")
                         .Output("y")
                         .Output("theta")
                         .Build());
  }
  Maybe<Tensor> operator()(const std::shared_ptr<one::Tensor>& x,
                           const std::shared_ptr<one::Tensor>& label, const float& m1,
                           const float& m2, const float& m3) const {
    MutableAttrMap attrs;
    JUST(attrs.SetAttr<float>("m1", m1));
    JUST(attrs.SetAttr<float>("m2", m2));
    JUST(attrs.SetAttr<float>("m3", m3));
    JUST(attrs.SetAttr<int64_t>("depth", x->shape()->At(1)));
    return OpInterpUtil::Dispatch<Tensor>(*op_, {x, label}, attrs);
  }

 private:
  std::shared_ptr<OpExpr> op_;
};

class CtcLossFunctor {
 public:
  CtcLossFunctor() {
    op_ = CHECK_JUST(one::OpBuilder("ctc_loss")
                         .Input("log_probs")
                         .Input("targets")
                         .Input("input_lengths")
                         .Input("target_lengths")
                         .Output("loss")
                         .Output("alpha")
                         .Build());
    op_xdivy_ = CHECK_JUST(one::OpBuilder("xdivy").Input("x").Input("y").Output("z").Build());
  }
  Maybe<Tensor> operator()(const std::shared_ptr<one::Tensor>& log_probs,
                           const std::shared_ptr<one::Tensor>& targets,
                           const std::shared_ptr<one::Tensor>& input_lengths,
                           const std::shared_ptr<one::Tensor>& target_lengths,
                           const int64_t& max_target_length, const int& blank,
                           const bool& zero_infinity, const std::string& reduction) const {
    MutableAttrMap attrs;
    JUST(attrs.SetAttr<int64_t>("max_target_length", max_target_length));
    JUST(attrs.SetAttr<int32_t>("blank", blank));
    JUST(attrs.SetAttr<bool>("zero_infinity", zero_infinity));
    auto out = JUST(OpInterpUtil::Dispatch<Tensor>(
        *op_, {log_probs, targets, input_lengths, target_lengths}, attrs));
    if (zero_infinity) {
      const auto create_constant = [&](const Scalar& scalar) -> Maybe<Tensor> {
        return functional::Constant(*out->shape(), scalar, out->dtype(), JUST(out->device()));
      };

      out = JUST(sequence_function(functional::Constant)
                     .then(std::bind(functional::BroadcastEqual, out, std::placeholders::_1))
                     .then(std::bind(functional::Where, std::placeholders::_1,
                                     JUST(create_constant(Scalar(0))), out))
                     .call(*out->shape(), Scalar(std::numeric_limits<double>::infinity()),
                           out->dtype(), JUST(out->device())));
    }
    CHECK_OR_RETURN([&]() -> bool {
      if ((reduction != "none") && (reduction != "sum") && (reduction != "mean")) return false;
      return true;
    }());
    if (reduction == "sum") { return functional::ReduceSum(out, {}, false); }
    if (reduction == "mean") {
      return sequence_function(functional::Clamp)
          .then(std::bind(functional::Cast, std::placeholders::_1, log_probs->dtype()))
          .then([&](const std::shared_ptr<one::Tensor>& x) {
            return OpInterpUtil::Dispatch<Tensor>(*op_xdivy_, {out, x});
          })
          .then(std::bind(functional::ReduceMean, std::placeholders::_1, std::vector<int32_t>({}),
                          false))
          .call(target_lengths, Scalar(1), NullOpt);
    }
    return out;
  }

 private:
  std::shared_ptr<OpExpr> op_;
  std::shared_ptr<OpExpr> op_xdivy_;
};

<<<<<<< HEAD

class RNNTlossFunctor {
 public:
  RNNTlossFunctor() {
    op_ = CHECK_JUST(one::OpBuilder("RNNTloss")
                         .Input("acts")
                         .Input("labels")
                         .Input("act_lens")
                         .Input("label_lens")
                         .Output("costs")
                         .Output("grads")
                         .Build());
  }
  Maybe<Tensor> operator()(const std::shared_ptr<one::Tensor>& acts,
                           const std::shared_ptr<one::Tensor>& labels,
                           const std::shared_ptr<one::Tensor>& act_lens,
                           const std::shared_ptr<one::Tensor>& label_lens,
                           const int32_t& blank_label, 
                           const int32_t& num_threads) const {
    CHECK_EQ_OR_RETURN(labels->dtype()->data_type() , DataType::kInt32)<<"labels must be int32";
    CHECK_EQ_OR_RETURN(act_lens->dtype()->data_type() , DataType::kInt32)<<"act_lens must be int32";
    CHECK_EQ_OR_RETURN(label_lens->dtype()->data_type(), DataType::kInt32)<<"label_lens must be int32";

    CHECK_EQ_OR_RETURN(acts->shape()->NumAxes(),4)<<"the dim of acts must be 4";
    CHECK_EQ_OR_RETURN(labels->shape()->NumAxes(),2)<<"the dim of labels must be 2";
    CHECK_EQ_OR_RETURN(act_lens->shape()->NumAxes(),1)<<"the dim of act_lens must be 1";
    CHECK_EQ_OR_RETURN(label_lens->shape()->NumAxes(),1)<<"the dim of label_lens must be 1";
 
    MutableAttrMap attrs;

    JUST(attrs.SetAttr<int32_t>("blank_label", blank_label));
    JUST(attrs.SetAttr<int32_t>("num_threads", num_threads));

    return OpInterpUtil::Dispatch<Tensor>(*op_, {acts, labels, act_lens, label_lens}, attrs);
  }

 private:
  std::shared_ptr<OpExpr> op_;
=======
class TripletMarginLossFunctor {
 public:
  TripletMarginLossFunctor() {}

  Maybe<Tensor> operator()(const std::shared_ptr<one::Tensor>& anchor,
                           const std::shared_ptr<one::Tensor>& positive,
                           const std::shared_ptr<one::Tensor>& negative, const float& margin,
                           const float& p, const float& eps, const bool& swap,
                           const std::string& reduction) const {
    int32_t dim_norm = anchor->ndim() - 1;
    std::vector<int32_t> dim(1, dim_norm);
    CHECK_OR_RETURN([&]() -> bool {
      if ((reduction != "none") && (reduction != "sum") && (reduction != "mean")) return false;
      return true;
    }());
    auto da_p = JUST(VectorNorm(JUST(ScalarAdd(eps, JUST(Sub(anchor, positive)))), p, dim, false,
                                anchor->dtype()));
    auto da_n = JUST(VectorNorm(JUST(ScalarAdd(eps, JUST(Sub(anchor, negative)))), p, dim, false,
                                anchor->dtype()));
    if (swap) {
      auto distance_swap = JUST(VectorNorm(JUST(ScalarAdd(eps, JUST(Sub(positive, negative)))), p,
                                           dim, false, positive->dtype()));
      da_n = JUST(Minimum(distance_swap, da_n));
    }
    auto triplet_loss =
        JUST(Clamp(JUST(ScalarAdd(JUST(Sub(da_p, da_n)), margin, false)), 0.0, NullOpt));
    int32_t ndim = triplet_loss->ndim() - 1;
    std::vector<int32_t> axis(1, ndim);

    if (reduction == "mean") {
      triplet_loss = JUST(ReduceMean(triplet_loss, axis, false));
    } else if (reduction == "sum") {
      triplet_loss = JUST(ReduceSum(triplet_loss, axis, false));
    }
    return triplet_loss;
  }
>>>>>>> 192c718e
};

class AffineGridFunctor {
 public:
  AffineGridFunctor() {
    op_ = CHECK_JUST(one::OpBuilder("affine_grid").Input("theta").Output("grid").Build());
  }
  Maybe<Tensor> operator()(const std::shared_ptr<one::Tensor>& theta, const Shape& size,
                           const bool& align_corners) const {
    MutableAttrMap attrs;
    JUST(attrs.SetAttr<Shape>("size", size));
    JUST(attrs.SetAttr<bool>("align_corners", align_corners));
    return OpInterpUtil::Dispatch<Tensor>(*op_, {theta}, attrs);
  }

 private:
  std::shared_ptr<OpExpr> op_;
};

class GridSampleFunctor {
 public:
  GridSampleFunctor() {
    op_ = CHECK_JUST(
        one::OpBuilder("grid_sample").Input("input").Input("grid").Output("output").Build());
  }
  Maybe<Tensor> operator()(const std::shared_ptr<one::Tensor>& input,
                           const std::shared_ptr<one::Tensor>& grid,
                           const std::string& interpolation_mode, const std::string& padding_mode,
                           const bool& align_corners) const {
    MutableAttrMap attrs;
    JUST(attrs.SetAttr<std::string>("interpolation_mode", interpolation_mode));
    JUST(attrs.SetAttr<std::string>("padding_mode", padding_mode));
    JUST(attrs.SetAttr<bool>("align_corners", align_corners));
    return OpInterpUtil::Dispatch<Tensor>(*op_, {input, grid}, attrs);
  }

 private:
  std::shared_ptr<OpExpr> op_;
};

class NormalizationFunctor {
 public:
  NormalizationFunctor() {
    norm_eval_op_ = CHECK_JUST(one::OpBuilder("normalization")
                                   .Input("x")
                                   .Input("moving_mean")
                                   .Input("moving_variance")
                                   .Input("gamma")
                                   .Input("beta")
                                   .Output("y")
                                   .Attr("training", false)
                                   .Build());
    norm_training_stats_op_ = CHECK_JUST(one::OpBuilder("normalization")
                                             .Input("x")
                                             .Input("moving_mean")
                                             .Input("moving_variance")
                                             .Input("gamma")
                                             .Input("beta")
                                             .Output("y")
                                             .Output("mean")
                                             .Output("inv_variance")
                                             .Attr("training", true)
                                             .Build());
    norm_training_no_stats_op_ = CHECK_JUST(one::OpBuilder("normalization")
                                                .Input("x")
                                                .Input("gamma")
                                                .Input("beta")
                                                .Output("y")
                                                .Output("mean")
                                                .Output("inv_variance")
                                                .Attr("training", true)
                                                .Build());
  }
  Maybe<Tensor> operator()(const std::shared_ptr<one::Tensor>& x,
                           const Optional<one::Tensor>& moving_mean,
                           const Optional<one::Tensor>& moving_variance,
                           const std::shared_ptr<one::Tensor>& gamma,
                           const std::shared_ptr<one::Tensor>& beta, const int32_t& axis,
                           const float& epsilon, const float& momentum,
                           const bool& training) const {
    MutableAttrMap attrs;
    JUST(attrs.SetAttr<int32_t>("axis", axis));
    JUST(attrs.SetAttr<float>("epsilon", epsilon));
    // convert torch momentum to tensorflow momentum
    JUST(attrs.SetAttr<float>("momentum", 1.0 - momentum));

    CHECK_OR_RETURN((moving_mean && moving_variance) || (!moving_mean && !moving_variance))
        << "Both moving_mean and moving_variance should be None or Tensor.";
    if (!training) {
      CHECK_OR_RETURN(moving_mean && moving_variance)
          << "Must have moving_mean and moving_variance in eval mode.";
      return OpInterpUtil::Dispatch<one::Tensor>(
          *norm_eval_op_, {x, JUST(moving_mean), JUST(moving_variance), gamma, beta}, attrs);
    }
    if (moving_mean) {
      return OpInterpUtil::Dispatch<one::Tensor>(
          *norm_training_stats_op_, {x, JUST(moving_mean), JUST(moving_variance), gamma, beta},
          attrs);
    }
    return OpInterpUtil::Dispatch<one::Tensor>(*norm_training_no_stats_op_, {x, gamma, beta},
                                               attrs);
  }

 private:
  std::shared_ptr<OpExpr> norm_eval_op_;
  std::shared_ptr<OpExpr> norm_training_stats_op_;
  std::shared_ptr<OpExpr> norm_training_no_stats_op_;
};

class NormalizationAddReluFunctor {
 public:
  NormalizationAddReluFunctor() {
    norm_eval_op_ = CHECK_JUST(one::OpBuilder("normalization_add_relu")
                                   .Input("x")
                                   .Input("moving_mean")
                                   .Input("moving_variance")
                                   .Input("gamma")
                                   .Input("beta")
                                   .Output("y")
                                   .Output("reserve_space")
                                   .Attr("training", false)
                                   .Build());
    norm_training_stats_op_ = CHECK_JUST(one::OpBuilder("normalization_add_relu")
                                             .Input("x")
                                             .Input("moving_mean")
                                             .Input("moving_variance")
                                             .Input("gamma")
                                             .Input("beta")
                                             .Output("y")
                                             .Output("reserve_space")
                                             .Output("mean")
                                             .Output("inv_variance")
                                             .Attr("training", true)
                                             .Build());
    norm_training_no_stats_op_ = CHECK_JUST(one::OpBuilder("normalization_add_relu")
                                                .Input("x")
                                                .Input("gamma")
                                                .Input("beta")
                                                .Output("y")
                                                .Output("reserve_space")
                                                .Output("mean")
                                                .Output("inv_variance")
                                                .Attr("training", true)
                                                .Build());

    addend_norm_eval_op_ = CHECK_JUST(one::OpBuilder("normalization_add_relu")
                                          .Input("x")
                                          .Input("addend")
                                          .Input("moving_mean")
                                          .Input("moving_variance")
                                          .Input("gamma")
                                          .Input("beta")
                                          .Output("y")
                                          .Output("reserve_space")
                                          .Attr("training", false)
                                          .Build());
    addend_norm_training_stats_op_ = CHECK_JUST(one::OpBuilder("normalization_add_relu")
                                                    .Input("x")
                                                    .Input("addend")
                                                    .Input("moving_mean")
                                                    .Input("moving_variance")
                                                    .Input("gamma")
                                                    .Input("beta")
                                                    .Output("y")
                                                    .Output("reserve_space")
                                                    .Output("mean")
                                                    .Output("inv_variance")
                                                    .Attr("training", true)
                                                    .Build());
    addend_norm_training_no_stats_op_ = CHECK_JUST(one::OpBuilder("normalization_add_relu")
                                                       .Input("x")
                                                       .Input("addend")
                                                       .Input("gamma")
                                                       .Input("beta")
                                                       .Output("y")
                                                       .Output("reserve_space")
                                                       .Output("mean")
                                                       .Output("inv_variance")
                                                       .Attr("training", true)
                                                       .Build());
  }
  Maybe<Tensor> operator()(const std::shared_ptr<one::Tensor>& x,
                           const Optional<one::Tensor>& addend,
                           const Optional<one::Tensor>& moving_mean,
                           const Optional<one::Tensor>& moving_variance,
                           const std::shared_ptr<one::Tensor>& gamma,
                           const std::shared_ptr<one::Tensor>& beta, const int32_t& axis,
                           const float& epsilon, const float& momentum,
                           const bool& is_training) const {
    MutableAttrMap attrs;
    JUST(attrs.SetAttr<int32_t>("axis", axis));
    JUST(attrs.SetAttr<float>("epsilon", epsilon));
    // convert torch momentum to tensorflow momentum
    JUST(attrs.SetAttr<float>("momentum", 1 - momentum));

    CHECK_OR_RETURN((moving_mean && moving_variance) || (!moving_mean && !moving_variance))
        << "Both moving_mean and moving_variance should be None or Tensor.";
    if (!is_training) {
      CHECK_OR_RETURN(moving_mean && moving_variance)
          << "Must have moving_mean and moving_variance in eval mode.";
      if (addend) {
        return OpInterpUtil::Dispatch<one::Tensor>(
            *addend_norm_eval_op_,
            {x, JUST(addend), JUST(moving_mean), JUST(moving_variance), gamma, beta}, attrs);
      } else {
        return OpInterpUtil::Dispatch<one::Tensor>(
            *norm_eval_op_, {x, JUST(moving_mean), JUST(moving_variance), gamma, beta}, attrs);
      }
    } else if (moving_mean) {
      if (addend) {
        return OpInterpUtil::Dispatch<one::Tensor>(
            *addend_norm_training_stats_op_,
            {x, JUST(addend), JUST(moving_mean), JUST(moving_variance), gamma, beta}, attrs);
      } else {
        return OpInterpUtil::Dispatch<one::Tensor>(
            *norm_training_stats_op_, {x, JUST(moving_mean), JUST(moving_variance), gamma, beta},
            attrs);
      }
    } else {
      if (addend) {
        return OpInterpUtil::Dispatch<one::Tensor>(*addend_norm_training_no_stats_op_,
                                                   {x, JUST(addend), gamma, beta}, attrs);
      } else {
        return OpInterpUtil::Dispatch<one::Tensor>(*norm_training_no_stats_op_, {x, gamma, beta},
                                                   attrs);
      }
    }
  }

 private:
  std::shared_ptr<OpExpr> norm_eval_op_;
  std::shared_ptr<OpExpr> norm_training_stats_op_;
  std::shared_ptr<OpExpr> norm_training_no_stats_op_;
  std::shared_ptr<OpExpr> addend_norm_eval_op_;
  std::shared_ptr<OpExpr> addend_norm_training_stats_op_;
  std::shared_ptr<OpExpr> addend_norm_training_no_stats_op_;
};

class PadFunctor {
 public:
  PadFunctor() {
    pad_ = CHECK_JUST(one::OpBuilder("pad").Input("x").Output("y").Build());
    reflect_pad_ = CHECK_JUST(one::OpBuilder("reflection_pad2d").Input("x").Output("y").Build());
    replicate_pad_ = CHECK_JUST(one::OpBuilder("replication_pad2d").Input("x").Output("y").Build());
  }
  Maybe<Tensor> operator()(const std::shared_ptr<one::Tensor>& x, const std::vector<int64_t>& pad,
                           const std::string& mode, const Scalar& value) const {
    const int64_t ndim = x->shape()->NumAxes();
    CHECK_LE_OR_RETURN(ndim, 5) << "Dimension of input tensor should less than or equal to 5";
    CHECK_LE_OR_RETURN(pad.size(), 2 * ndim)
        << "Pad size should less than or equal to input axes * 2.";
    MutableAttrMap attrs;
    JUST(attrs.SetAttr<std::vector<int64_t>>("padding", pad));
    if (mode == "constant") {
      CHECK_EQ_OR_RETURN(pad.size() % 2, 0)
          << "Length of pad must be even but instead it equals " << pad.size();
      if (IsFloatingDataType(x->dtype()->data_type())) {
        JUST(attrs.SetAttr<double>("floating_constant_value", JUST(value.As<double>())));
        JUST(attrs.SetAttr<int64_t>("integral_constant_value", 0));
      } else if (IsIntegralDataType(x->dtype()->data_type())) {
        JUST(attrs.SetAttr<double>("floating_constant_value", 0));
        JUST(attrs.SetAttr<int64_t>("integral_constant_value", JUST(value.As<int64_t>())));
      } else {
        UNIMPLEMENTED_THEN_RETURN() << "Data type should be floating or integral type.";
      }

      std::vector<int64_t> pad_before(ndim, 0);
      std::vector<int64_t> pad_after(ndim, 0);
      const int64_t pad_pair = pad.size() / 2;
      for (int64_t i = 0; i < pad_pair; ++i) {
        pad_before[ndim - i - 1] = pad[2 * i];
        pad_after[ndim - i - 1] = pad[2 * i + 1];
      }
      JUST(attrs.SetAttr<std::vector<int64_t>>("padding_before", pad_before));
      JUST(attrs.SetAttr<std::vector<int64_t>>("padding_after", pad_after));
      return OpInterpUtil::Dispatch<Tensor>(*pad_, {x}, attrs);

    } else if (mode == "reflect") {
      const int64_t pad_h = x->shape()->dim_vec().at(2);
      const int64_t pad_w = x->shape()->dim_vec().at(3);
      CHECK_OR_RETURN(pad[2] < pad_h && pad[3] < pad_h && pad[0] < pad_w && pad[1] < pad_w)
          << "padding size should be less than the corresponding input dimension!";
      return OpInterpUtil::Dispatch<Tensor>(*reflect_pad_, {x}, attrs);
    } else if (mode == "replicate") {
      return OpInterpUtil::Dispatch<Tensor>(*replicate_pad_, {x}, attrs);
    } else {
      UNIMPLEMENTED_THEN_RETURN() << "Pad mode is " << mode
                                  << ", but only constant, reflect and replicate are valid.";
    }
  }

 private:
  std::shared_ptr<OpExpr> pad_;
  std::shared_ptr<OpExpr> reflect_pad_;
  std::shared_ptr<OpExpr> replicate_pad_;
};

class DropoutFunctor {
 public:
  DropoutFunctor() {
    random_mask_like_op_ =
        CHECK_JUST(one::OpBuilder("random_mask_like").Input("like").Output("out").Build());
    dropout_op_ =
        CHECK_JUST(one::OpBuilder("dropout").Input("in").Input("mask").Output("out").Build());
  }
  Maybe<Tensor> operator()(const std::shared_ptr<one::Tensor>& a, const float& p,
                           const bool& training, const Optional<one::Generator>& generator) const {
    if (!training || p == 0.0) return a;

    const auto gen = generator.value_or(JUST(one::DefaultAutoGenerator()));
    MutableAttrMap random_mask_like_attrs;
    JUST(random_mask_like_attrs.SetAttr<float>("rate", p));
    JUST(random_mask_like_attrs.SetAttr<int64_t>("seed", gen->current_seed()));
    const auto& random_mask_like_state = std::make_shared<RandomMaskLikeKernelState>(gen);

    float scale = 1.0;
    if (p != 1.0) { scale = 1.0 / (1.0 - p); }
    MutableAttrMap dropout_attrs;
    JUST(dropout_attrs.SetAttr<float>("scale", scale));

    return SequenceFunction<Maybe<Tensor>()>([&]() -> Maybe<Tensor> {
             return OpInterpUtil::Dispatch<Tensor>(
                 *random_mask_like_op_, {a},
                 OpExprInterpContext(random_mask_like_attrs, random_mask_like_state));
           })
        .then([&](const std::shared_ptr<one::Tensor>& x) {
          return OpInterpUtil::Dispatch<Tensor>(*dropout_op_, {a, x}, dropout_attrs);
        })
        .call();
  }

 private:
  std::shared_ptr<OpExpr> random_mask_like_op_;
  std::shared_ptr<OpExpr> dropout_op_;
};

class DropoutGradFunctor {
 public:
  DropoutGradFunctor() {
    dropout_grad_op_ =
        CHECK_JUST(one::OpBuilder("dropout_grad").Input("dy").Input("mask").Output("dx").Build());
  }
  Maybe<Tensor> operator()(const std::shared_ptr<one::Tensor>& dy,
                           const std::shared_ptr<one::Tensor>& mask, const float& scale) const {
    MutableAttrMap dropout_grad_attrs;
    JUST(dropout_grad_attrs.SetAttr<float>("scale", scale));

    return OpInterpUtil::Dispatch<Tensor>(*dropout_grad_op_, {dy, mask}, dropout_grad_attrs);
  }

 private:
  std::shared_ptr<OpExpr> dropout_grad_op_;
};

class AvgPoolingNDFunctor {
 public:
  AvgPoolingNDFunctor() = default;
  virtual ~AvgPoolingNDFunctor() = default;
  Maybe<Tensor> operator()(const std::shared_ptr<one::Tensor>& x,
                           const std::vector<int32_t>& kernel_size,
                           const Optional<std::vector<int32_t>>& stride,
                           const std::vector<int32_t>& padding, const bool& ceil_mode,
                           const bool& count_include_pad, const int64_t& divisor_override,
                           const std::string& data_format) const {
    MutableAttrMap attrs;
    JUST(attrs.SetAttr<std::string>("data_format", data_format));
    JUST(attrs.SetAttr<std::vector<int32_t>>("padding", padding));
    JUST(attrs.SetAttr<std::vector<int32_t>>("kernel_size", kernel_size));
    if (stride.has_value()) {
      JUST(attrs.SetAttr<std::vector<int32_t>>("stride", *JUST(stride)));
    } else {
      JUST(attrs.SetAttr<std::vector<int32_t>>(
          "stride", kernel_size));  // If stride is None, we set it as kernel_size to align Pytorch.
    }
    JUST(attrs.SetAttr<bool>("ceil_mode", ceil_mode));
    JUST(attrs.SetAttr<bool>("count_include_pad", count_include_pad));
    JUST(attrs.SetAttr<int64_t>("divisor_override", divisor_override));
    return OpInterpUtil::Dispatch<Tensor>(*op_, {x}, attrs);
  }

 protected:
  std::shared_ptr<OpExpr> op_;
};

class Avgpool1DFunctor : public AvgPoolingNDFunctor {
 public:
  Avgpool1DFunctor() {
    op_ = CHECK_JUST(one::OpBuilder("avgpool_1d").Input("x").Output("y").Build());
  }
};

class Avgpool2DFunctor : public AvgPoolingNDFunctor {
 public:
  Avgpool2DFunctor() {
    op_ = CHECK_JUST(one::OpBuilder("avgpool_2d").Input("x").Output("y").Build());
  }
};

class Avgpool3DFunctor : public AvgPoolingNDFunctor {
 public:
  Avgpool3DFunctor() {
    op_ = CHECK_JUST(one::OpBuilder("avgpool_3d").Input("x").Output("y").Build());
  }
};

class UnfoldFunctor {
 public:
  UnfoldFunctor() {
    unfold_op_ = CHECK_JUST(one::OpBuilder("unfold").Input("x").Output("y").Build());
  }
  Maybe<Tensor> operator()(const std::shared_ptr<one::Tensor>& x, const std::string& data_format,
                           const std::vector<int32_t>& kernel_size,
                           const std::vector<int32_t>& dilation_rate,
                           const std::vector<int32_t>& padding,
                           const std::vector<int32_t>& strides) const {
    const auto& x_shape = x->shape();
    // Only Support 4d tensor now.
    CHECK_EQ_OR_RETURN(x_shape->NumAxes(), 4) << "Input Tensor dim should == 4";
    MutableAttrMap attrs;
    JUST(attrs.SetAttr<std::string>("data_format", data_format));
    JUST(attrs.SetAttr<std::vector<int32_t>>("kernel_size", kernel_size));
    JUST(attrs.SetAttr<std::vector<int32_t>>("dilation_rate", dilation_rate));
    JUST(attrs.SetAttr<std::vector<int32_t>>("padding", padding));
    JUST(attrs.SetAttr<std::vector<int32_t>>("strides", strides));

    return OpInterpUtil::Dispatch<Tensor>(*unfold_op_, {x}, attrs);
  }

 private:
  std::shared_ptr<OpExpr> unfold_op_;
};

class FoldFunctor {
 public:
  FoldFunctor() { fold_op_ = CHECK_JUST(one::OpBuilder("fold").Input("x").Output("y").Build()); }
  Maybe<Tensor> operator()(const std::shared_ptr<one::Tensor>& x, const std::string& data_format,
                           const std::vector<int32_t>& output_size,
                           const std::vector<int32_t>& kernel_size,
                           const std::vector<int32_t>& dilation_rate,
                           const std::vector<int32_t>& padding,
                           const std::vector<int32_t>& strides) const {
    const auto& x_shape = x->shape();
    // Only Support 3d tensor fold now. format is (N, C*K*K, L)
    CHECK_EQ_OR_RETURN(x_shape->NumAxes(), 3) << "Input Tensor dim should == 3";
    MutableAttrMap attrs;
    JUST(attrs.SetAttr<std::string>("data_format", data_format));
    JUST(attrs.SetAttr<std::vector<int32_t>>("output_size", output_size));
    JUST(attrs.SetAttr<std::vector<int32_t>>("kernel_size", kernel_size));
    JUST(attrs.SetAttr<std::vector<int32_t>>("dilation_rate", dilation_rate));
    JUST(attrs.SetAttr<std::vector<int32_t>>("padding", padding));
    JUST(attrs.SetAttr<std::vector<int32_t>>("strides", strides));

    return OpInterpUtil::Dispatch<Tensor>(*fold_op_, {x}, attrs);
  }

 private:
  std::shared_ptr<OpExpr> fold_op_;
};

Maybe<void> SyncAccessTensorWithTimeOut(
    const std::shared_ptr<Tensor>& tensor,
    const std::shared_ptr<std::function<void(uint64_t)>>& callback, const std::string& modifier) {
  return SpinCounter::SpinWait(1, [&](const std::shared_ptr<SpinCounter>& sc) -> Maybe<void> {
    return PhysicalRun([&](InstructionsBuilder* builder) -> Maybe<void> {
      return builder->SyncAccessBlobByCallback(JUST(tensor->AsMirroredTensor()), sc, callback,
                                               modifier);
    });
  });
}

class OneHotFunctor {
 public:
  OneHotFunctor() {
    one_hot_op_ = CHECK_JUST(one::OpBuilder("one_hot").Input("indices").Output("out").Build());
  }
  Maybe<Tensor> operator()(const std::shared_ptr<one::Tensor>& input, const int64_t& num_classes,
                           const Scalar& on_value, const Scalar& off_value) const {
    if (IsFloatingDataType(input->dtype()->data_type())) {
      OF_RUNTIME_ERROR() << "one_hot is only applicable to index tensor.";
    }
    MutableAttrMap attrs;
    if (input->is_consistent()) {
      OF_RUNTIME_ERROR() << "A consistent tensor can not be applied to onehot, and use "
                            "tensor.to_local() to convert it to local tensor first.";
    }
    if (num_classes == -1) {
      std::vector<int32_t> axis(input->ndim());
      std::iota(axis.begin(), axis.end(), 0);
      auto tensor_max = JUST(functional::ReduceMax(input, axis, false));

      int64_t max = 0;
      const auto& callback =
          std::make_shared<std::function<void(uint64_t)>>([&](uint64_t of_blob_ptr) {
            auto* of_blob = reinterpret_cast<OfBlob*>(of_blob_ptr);
            of_blob->AutoMemCopyTo<int64_t>(&max,
                                            1);  // copy 1 scalar(int64_t) tensor's value to max
          });
      JUST(SyncAccessTensorWithTimeOut(tensor_max, callback, "const"));
      JUST(attrs.SetAttr<int64_t>("depth", max + 1));

    } else {
      JUST(attrs.SetAttr<int64_t>("depth", num_classes));
    }
    bool is_on_value_double = on_value.IsFloatingPoint();
    bool is_off_value_double = off_value.IsFloatingPoint();
    if (is_on_value_double || is_off_value_double) {
      JUST(attrs.SetAttr<DataType>("dtype", kDouble));
      JUST(attrs.SetAttr<double>("floating_on_value", JUST(on_value.As<double>())));
      JUST(attrs.SetAttr<double>("floating_off_value", JUST(off_value.As<double>())));
      JUST(attrs.SetAttr<int64_t>("integer_on_value", 0));
      JUST(attrs.SetAttr<int64_t>("integer_off_value", 0));
    } else {
      JUST(attrs.SetAttr<DataType>("dtype", kInt64));
      JUST(attrs.SetAttr<double>("floating_on_value", 0));
      JUST(attrs.SetAttr<double>("floating_off_value", 0));
      JUST(attrs.SetAttr<int64_t>("integer_on_value", JUST(on_value.As<int64_t>())));
      JUST(attrs.SetAttr<int64_t>("integer_off_value", JUST(off_value.As<int64_t>())));
    }
    return OpInterpUtil::Dispatch<Tensor>(*one_hot_op_, {input}, attrs);
  }

 private:
  std::shared_ptr<OpExpr> one_hot_op_;
};

class L2NormalizeFunctor {
 public:
  L2NormalizeFunctor() {
    op_ = CHECK_JUST(
        one::OpBuilder("l2_normalize").Input("x").Output("y").Output("square_x_sum").Build());
  }
  Maybe<TensorTuple> operator()(const std::shared_ptr<one::Tensor>& input, const int32_t& axis,
                                const float& epsilon) const {
    MutableAttrMap attrs;
    JUST(attrs.SetAttr<int32_t>("axis", axis));
    JUST(attrs.SetAttr<float>("epsilon", epsilon));
    return OpInterpUtil::Dispatch<TensorTuple>(*op_, {input}, attrs);
  }

 private:
  std::shared_ptr<OpExpr> op_;
};

class FusedSelfAttentionFunctor {
 public:
  FusedSelfAttentionFunctor() {
    op_ = CHECK_JUST(one::OpBuilder("fused_self_attention_query_mul_key_and_value")
                         .Input("hidden_states")
                         .Output("query_mul_key")
                         .Output("value")
                         .Build());
  }
  Maybe<TensorTuple> operator()(const std::shared_ptr<one::Tensor>& hidden_states,
                                const int64_t& head_size, const float& alpha) const {
    MutableAttrMap attrs;
    JUST(attrs.SetAttr<int64_t>("head_size", head_size));
    JUST(attrs.SetAttr<float>("alpha", alpha));
    return OpInterpUtil::Dispatch<TensorTuple>(*op_, {hidden_states}, attrs);
  }

 private:
  std::shared_ptr<OpExpr> op_;
};

class FusedSelfAttentionGradFunctor {
 public:
  FusedSelfAttentionGradFunctor() {
    op_ = CHECK_JUST(one::OpBuilder("fused_self_attention_query_mul_key_and_value_grad")
                         .Input("query_mul_key_grad")
                         .Input("value_grad")
                         .Input("hidden_states")
                         .Output("hidden_states_grad")
                         .Build());
  }
  Maybe<Tensor> operator()(const std::shared_ptr<one::Tensor>& query_mul_key_grad,
                           const std::shared_ptr<one::Tensor>& value_grad,
                           const std::shared_ptr<one::Tensor>& hidden_states,
                           const float& alpha) const {
    MutableAttrMap attrs;
    JUST(attrs.SetAttr<float>("alpha", alpha));
    return OpInterpUtil::Dispatch<Tensor>(*op_, {query_mul_key_grad, value_grad, hidden_states},
                                          attrs);
  }

 private:
  std::shared_ptr<OpExpr> op_;
};

class L2NormalizeGradFunctor {
 public:
  L2NormalizeGradFunctor() {
    op_ = CHECK_JUST(one::OpBuilder("l2_normalize_grad")
                         .Input("dy")
                         .Input("y")
                         .Input("square_x_sum")
                         .Output("dx")
                         .Build());
  }
  Maybe<Tensor> operator()(const std::shared_ptr<one::Tensor>& dy,
                           const std::shared_ptr<one::Tensor>& y,
                           const std::shared_ptr<one::Tensor>& square_x_sum, const int32_t& axis,
                           const float& epsilon) const {
    MutableAttrMap attrs;
    JUST(attrs.SetAttr<int32_t>("axis", axis));
    JUST(attrs.SetAttr<float>("epsilon", epsilon));
    return OpInterpUtil::Dispatch<Tensor>(*op_, {dy, y, square_x_sum}, attrs);
  }

 private:
  std::shared_ptr<OpExpr> op_;
};

class FusedBiasAddGeluFunctor {
 public:
  FusedBiasAddGeluFunctor() {
    op_ = CHECK_JUST(
        one::OpBuilder("fused_bias_add_gelu").Input("a").Input("b").Output("out").Build());
  }
  Maybe<Tensor> operator()(const std::shared_ptr<one::Tensor>& a,
                           const std::shared_ptr<one::Tensor>& b, const int32_t& axis) const {
    MutableAttrMap attrs;
    JUST(attrs.SetAttr<int32_t>("axis", axis));
    return OpInterpUtil::Dispatch<Tensor>(*op_, {a, b}, attrs);
  }

 private:
  std::shared_ptr<OpExpr> op_;
};

class FusedBiasAddGeluGradFunctor {
 public:
  FusedBiasAddGeluGradFunctor() {
    op_ = CHECK_JUST(one::OpBuilder("fused_bias_add_gelu_grad")
                         .Input("a")
                         .Input("b")
                         .Input("dy")
                         .Output("dx")
                         .Build());
  }
  Maybe<Tensor> operator()(const std::shared_ptr<one::Tensor>& a,
                           const std::shared_ptr<one::Tensor>& b,
                           const std::shared_ptr<one::Tensor>& dy, const int32_t& axis) const {
    MutableAttrMap attrs;
    JUST(attrs.SetAttr<int32_t>("axis", axis));
    return OpInterpUtil::Dispatch<Tensor>(*op_, {a, b, dy}, attrs);
  }

 private:
  std::shared_ptr<OpExpr> op_;
};

class FusedBiasAddDropoutFunctor {
 public:
  FusedBiasAddDropoutFunctor() {
    random_mask_like_op_ =
        CHECK_JUST(one::OpBuilder("random_mask_like").Input("like").Output("out").Build());
    fused_bias_add_mask_scale_op_ = CHECK_JUST(one::OpBuilder("fused_bias_add_mask_scale")
                                                   .Input("a")
                                                   .Input("b")
                                                   .Input("mask")
                                                   .Output("out")
                                                   .Build());
  }
  Maybe<Tensor> operator()(const std::shared_ptr<one::Tensor>& a,
                           const std::shared_ptr<one::Tensor>& b, const float& p,
                           const int32_t& axis, const Optional<one::Generator>& generator) const {
    const auto gen = generator.value_or(JUST(one::DefaultAutoGenerator()));
    MutableAttrMap random_mask_like_attrs;
    JUST(random_mask_like_attrs.SetAttr<float>("rate", p));
    JUST(random_mask_like_attrs.SetAttr<int64_t>("seed", gen->current_seed()));
    const auto& random_mask_like_state = std::make_shared<RandomMaskLikeKernelState>(gen);

    float scale = 1.0;
    if (p != 1.0) { scale = 1.0 / (1.0 - p); }
    MutableAttrMap fused_bias_add_mask_attrs;
    JUST(fused_bias_add_mask_attrs.SetAttr<float>("scale", scale));
    JUST(fused_bias_add_mask_attrs.SetAttr<int32_t>("axis", axis));

    return SequenceFunction<Maybe<Tensor>()>([&]() -> Maybe<Tensor> {
             return OpInterpUtil::Dispatch<Tensor>(
                 *random_mask_like_op_, {a},
                 OpExprInterpContext(random_mask_like_attrs, random_mask_like_state));
           })
        .then([&](const std::shared_ptr<one::Tensor>& x) {
          return OpInterpUtil::Dispatch<Tensor>(*fused_bias_add_mask_scale_op_, {a, b, x},
                                                fused_bias_add_mask_attrs);
        })
        .call();
  }

 private:
  std::shared_ptr<OpExpr> random_mask_like_op_;
  std::shared_ptr<OpExpr> fused_bias_add_mask_scale_op_;
};

class FusedScaleTrilFunctor {
 public:
  FusedScaleTrilFunctor() {
    op_ = CHECK_JUST(one::OpBuilder("fused_scale_tril").Input("in").Output("out").Build());
  }

  Maybe<Tensor> operator()(const std::shared_ptr<one::Tensor>& x, const int64_t& diagonal,
                           const Scalar& fill_value, const Scalar& scale) const {
    MutableAttrMap attrs;
    JUST(attrs.SetAttr<int64_t>("diagonal", diagonal));
    bool is_fill_value_double = fill_value.IsFloatingPoint();
    bool is_scale_double = scale.IsFloatingPoint();
    if (is_fill_value_double) {
      JUST(attrs.SetAttr<double>("floating_fill_value", JUST(fill_value.As<double>())));
      JUST(attrs.SetAttr<int64_t>("integer_fill_value", 0));
      JUST(attrs.SetAttr<bool>("is_floating_fill_value", true));
    } else {
      JUST(attrs.SetAttr<double>("floating_fill_value", 0));
      JUST(attrs.SetAttr<int64_t>("integer_fill_value", JUST(fill_value.As<int64_t>())));
      JUST(attrs.SetAttr<bool>("is_floating_fill_value", false));
    }

    if (is_scale_double) {
      JUST(attrs.SetAttr<double>("floating_scale_value", JUST(scale.As<double>())));
      JUST(attrs.SetAttr<int64_t>("integer_scale_value", 0));
      JUST(attrs.SetAttr<bool>("is_floating_scale_value", true));
    } else {
      JUST(attrs.SetAttr<double>("floating_scale_value", 0));
      JUST(attrs.SetAttr<int64_t>("integer_scale_value", JUST(scale.As<int64_t>())));
      JUST(attrs.SetAttr<bool>("is_floating_scale_value", false));
    }
    return OpInterpUtil::Dispatch<Tensor>(*op_, {x}, attrs);
  }

 private:
  std::shared_ptr<OpExpr> op_;
};

class CtcGreedyDecoderFunctor {
 public:
  CtcGreedyDecoderFunctor() {
    op_ = CHECK_JUST(one::OpBuilder("ctc_greedy_decoder")
                         .Input("log_probs")
                         .Input("input_lengths")
                         .Output("decoded")
                         .Output("neg_sum_logits")
                         .Build());
  }
  Maybe<TensorTuple> operator()(const std::shared_ptr<one::Tensor>& log_probs,
                                const std::shared_ptr<one::Tensor>& input_lengths,
                                const bool& merge_repeated) const {
    MutableAttrMap attrs;
    JUST(attrs.SetAttr<bool>("merge_repeated", merge_repeated));
    return OpInterpUtil::Dispatch<TensorTuple>(*op_, {log_probs, input_lengths}, attrs);
  }

 private:
  std::shared_ptr<OpExpr> op_;
};

class PartialFCSampleFunctor {
 public:
  PartialFCSampleFunctor() {
    op_ = CHECK_JUST(one::OpBuilder("distributed_partial_fc_sample")
                         .Input("weight")
                         .Input("label")
                         .Output("mapped_label")
                         .Output("sampled_label")
                         .Output("sampled_weight")
                         .Build());
  }
  Maybe<TensorTuple> operator()(const std::shared_ptr<one::Tensor>& wegiht,
                                const std::shared_ptr<one::Tensor>& label,
                                const int64_t& num_sample) const {
    MutableAttrMap attrs;
    JUST(attrs.SetAttr<int64_t>("num_sample", num_sample));
    return OpInterpUtil::Dispatch<TensorTuple>(*op_, {wegiht, label}, attrs);
  }

 private:
  std::shared_ptr<OpExpr> op_;
};

class PariticalFCSampleDisableBoxing {
 public:
  PariticalFCSampleDisableBoxing() {
    op_ = CHECK_JUST(one::OpBuilder("distributed_partial_fc_sample_disable_boxing")
                         .Input("sampled_weight_diff")
                         .Input("sampled_label")
                         .Output("boxing_disabled_sampled_weight_diff")
                         .Output("boxing_disabled_sampled_label")
                         .Build());
  }
  Maybe<TensorTuple> operator()(const std::shared_ptr<one::Tensor>& sampled_weight_diff,
                                const std::shared_ptr<one::Tensor>& sampled_label) const {
    return OpInterpUtil::Dispatch<TensorTuple>(*op_, {sampled_weight_diff, sampled_label});
  }

 private:
  std::shared_ptr<OpExpr> op_;
};

}  // namespace impl

ONEFLOW_FUNCTION_LIBRARY(m) {
  m.add_functor<impl::BiasAddFunctor>("BiasAdd");
  m.add_functor<impl::Conv1dFunctor>("Conv1d");
  m.add_functor<impl::Conv2dFunctor>("Conv2d");
  m.add_functor<impl::Conv3dFunctor>("Conv3d");
  m.add_functor<impl::DeConv1dFunctor>("Deconv1d");
  m.add_functor<impl::DeConv3dFunctor>("Deconv3d");
  m.add_functor<impl::MatMulFunctor>("MatMul");
  m.add_functor<impl::BatchMatMulFunctor>("BatchMatMul");
  m.add_functor<impl::LayerNormFunctor>("LayerNorm");
  m.add_functor<impl::LayerNormAffineFunctor>("LayerNormAffine");
  m.add_functor<impl::AvgPool2DFunctor>("AvgPool2D");
  m.add_functor<impl::Maxpool1DFunctor>("Maxpool1D");
  m.add_functor<impl::Maxpool2DFunctor>("Maxpool2D");
  m.add_functor<impl::Maxpool3DFunctor>("Maxpool3D");
  m.add_functor<impl::MaxPool2DFunctor>("MaxPool2D");
  m.add_functor<impl::AdaptiveAvgPool1DFunctor>("AdaptiveAvgPool1D");
  m.add_functor<impl::AdaptiveAvgPool2DFunctor>("AdaptiveAvgPool2D");
  m.add_functor<impl::AdaptiveAvgPool3DFunctor>("AdaptiveAvgPool3D");
  m.add_functor<impl::L1LossFunctor>("L1Loss");
  m.add_functor<impl::MseLossFunctor>("MseLoss");
  m.add_functor<impl::KLDivLossFunctor>("KLDivLoss");
  m.add_functor<impl::NllLossFunctor>("NllLoss");
  m.add_functor<impl::BinaryCrossEntropyLossFunctor>("BinaryCrossEntropyLoss");
  m.add_functor<impl::BinaryCrossEntropyWithLogitsLossFunctor>("BinaryCrossEntropyWithLogitsLoss");
  m.add_functor<impl::SparseCrossEntropyFunctor>("SparseCrossEntropy");
  m.add_functor<impl::SparseCrossEntropyMsFunctor>("SparseCrossEntropyMs");
  m.add_functor<impl::CrossEntropyFunctor>("CrossEntropy");
  m.add_functor<impl::SparseSoftmaxCrossEntropyFunctor>("SparseSoftmaxCrossEntropy");
  m.add_functor<impl::SoftmaxCrossEntropyFunctor>("SoftmaxCrossEntropy");
  m.add_functor<impl::SoftmaxCrossEntropyGradFunctor>("SoftmaxCrossEntropyGrad");
  m.add_functor<impl::SmoothL1LossFunctor>("SmoothL1Loss");
  m.add_functor<impl::CombinedMarginLossFunctor>("CombinedMarginLoss");
  m.add_functor<impl::TripletMarginLossFunctor>("TripletMarginLoss");
  m.add_functor<impl::MarginRankingLossFunctor>("MarginRankingLoss");
  m.add_functor<impl::CtcLossFunctor>("CtcLoss");
  m.add_functor<impl::RNNTlossFunctor>("RNNTloss");
  m.add_functor<impl::AffineGridFunctor>("AffineGrid");
  m.add_functor<impl::GridSampleFunctor>("GridSample");
  m.add_functor<impl::NormalizationFunctor>("Normalization");
  m.add_functor<impl::NormalizationAddReluFunctor>("NormalizationAddRelu");
  m.add_functor<impl::PadFunctor>("Pad");
  m.add_functor<impl::DropoutFunctor>("Dropout");
  m.add_functor<impl::DropoutGradFunctor>("DropoutGrad");
  m.add_functor<impl::Avgpool1DFunctor>("Avgpool1D");
  m.add_functor<impl::Avgpool2DFunctor>("Avgpool2D");
  m.add_functor<impl::Avgpool3DFunctor>("Avgpool3D");
  m.add_functor<impl::UnfoldFunctor>("Unfold");
  m.add_functor<impl::FoldFunctor>("Fold");
  m.add_functor<impl::OneHotFunctor>("OneHot");
  m.add_functor<impl::FusedSelfAttentionFunctor>("FusedSelfAttention");
  m.add_functor<impl::FusedSelfAttentionGradFunctor>("FusedSelfAttentionGrad");
  m.add_functor<impl::L2NormalizeFunctor>("L2Normalize");
  m.add_functor<impl::L2NormalizeGradFunctor>("L2NormalizeGrad");
  m.add_functor<impl::FusedBiasAddGeluFunctor>("FusedBiasAddGelu");
  m.add_functor<impl::FusedBiasAddGeluGradFunctor>("FusedBiasAddGeluGrad");
  m.add_functor<impl::FusedBiasAddDropoutFunctor>("FusedBiasAddDropout");
  m.add_functor<impl::FusedScaleTrilFunctor>("FusedScaleTril");
  m.add_functor<impl::CtcGreedyDecoderFunctor>("CtcGreedyDecoder");
  m.add_functor<impl::PartialFCSampleFunctor>("DistributedPariticalFCSample");
  m.add_functor<impl::PariticalFCSampleDisableBoxing>("DistributedPariticalFCSampleDisableBoxing");
};

}  // namespace functional
}  // namespace one
}  // namespace oneflow<|MERGE_RESOLUTION|>--- conflicted
+++ resolved
@@ -1081,7 +1081,6 @@
   std::shared_ptr<OpExpr> op_xdivy_;
 };
 
-<<<<<<< HEAD
 
 class RNNTlossFunctor {
  public:
@@ -1120,7 +1119,8 @@
 
  private:
   std::shared_ptr<OpExpr> op_;
-=======
+};
+  
 class TripletMarginLossFunctor {
  public:
   TripletMarginLossFunctor() {}
@@ -1157,7 +1157,6 @@
     }
     return triplet_loss;
   }
->>>>>>> 192c718e
 };
 
 class AffineGridFunctor {
