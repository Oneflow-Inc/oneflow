/*
Copyright 2020 The OneFlow Authors. All rights reserved.

Licensed under the Apache License, Version 2.0 (the "License");
you may not use this file except in compliance with the License.
You may obtain a copy of the License at

    http://www.apache.org/licenses/LICENSE-2.0

Unless required by applicable law or agreed to in writing, software
distributed under the License is distributed on an "AS IS" BASIS,
WITHOUT WARRANTIES OR CONDITIONS OF ANY KIND, either express or implied.
See the License for the specific language governing permissions and
limitations under the License.
*/

#include "fmt/core.h"
#include "oneflow/core/framework/mutable_attr_map.h"
#include "oneflow/core/framework/op_builder.h"
#include "oneflow/core/framework/tensor_util.h"
#include "oneflow/core/functional/function_library.h"
#include "oneflow/core/functional/sequence_function.h"
#include "oneflow/core/functional/impl/common.h"
#include "oneflow/core/functional/impl/unary_functor.h"
#include "oneflow/core/kernel/kernel_util.h"
#include "oneflow/user/kernels/random_mask_like_kernel.h"
#include "oneflow/user/kernels/dropout_kernel.h"
#include "oneflow/core/common/container_util.h"
#include "oneflow/user/kernels/distributions/common.h"

namespace oneflow {
namespace one {
namespace functional {

namespace impl {

class BiasAddFunctor {
 public:
  BiasAddFunctor() {
    op_ = CHECK_JUST(one::OpBuilder("bias_add").Input("a").Input("b").Output("out").Build());
  }
  Maybe<Tensor> operator()(const std::shared_ptr<one::Tensor>& x,
                           const std::shared_ptr<one::Tensor>& bias, const int32_t& axis) const {
    int32_t axis_val = axis;
    if (axis_val < 0) {
      const int64_t num_axes = x->shape()->NumAxes();
      axis_val += num_axes;
    }
    CHECK_LT_OR_RETURN(axis_val, x->shape()->NumAxes())
        << Error::IndexError() << "Dimension out of range (expected to be in range of [-"
        << x->shape()->NumAxes() << "," << x->shape()->NumAxes() - 1 << "], but got " << axis_val
        << ")";
    CHECK_EQ_OR_RETURN(x->shape()->At(axis_val), bias->shape()->At(0))
        << Error::RuntimeError() << "The size of tensor x " << x->shape()->ToString()
        << " must match the size of tensor b " << bias->shape()->ToString() << " at dimension "
        << axis_val;
    auto& attrs = THREAD_CACHED_MUTABLE_ATTR_MAP("axis");
    attrs.SetAllAttrs(axis_val);
    return OpInterpUtil::Dispatch<Tensor>(*op_, {x, bias}, attrs);
  }

 private:
  std::shared_ptr<OpExpr> op_;
};

class ConvBaseFunctor {
 public:
  explicit ConvBaseFunctor(const int& num_spatial_dims) : num_spatial_dims_(num_spatial_dims) {
    bias_op_ = CHECK_JUST(one::OpBuilder("bias_add").Input("a").Input("b").Output("out").Build());
    enable_fused_conv_bias_ =
        ParseBooleanFromEnv("ONEFLOW_KERNEL_ENABLE_CUDNN_FUSED_CONV_BIAS", false);
  }
  virtual ~ConvBaseFunctor() = default;
  Maybe<Tensor> operator()(const std::shared_ptr<one::Tensor>& x,
                           const std::shared_ptr<one::Tensor>& weight,
                           const Optional<one::Tensor>& bias, const std::vector<int32_t>& stride,
                           const std::vector<int32_t>& padding,
                           const std::vector<int32_t>& dilation, const int32_t& groups,
                           const std::string& channel_pos) const {
    std::vector<int32_t> kernel_size_vec(num_spatial_dims_);
    int32_t channel_idx = 1;
    int32_t kernel_idx_offset = 2;
    if (channel_pos == "channels_last") {
      kernel_idx_offset = 1;
      channel_idx = kernel_idx_offset + num_spatial_dims_;
    }

    for (int i = 0; i < num_spatial_dims_; i++) {
      kernel_size_vec.at(i) = ((weight->shape())->At(i + kernel_idx_offset));
    }
    auto& conv_attrs =
        THREAD_CACHED_MUTABLE_ATTR_MAP("filters", "kernel_size", "padding_before", "strides",
                                       "dilation_rate", "groups", "data_format");
    conv_attrs.SetAllAttrs(static_cast<int32_t>(weight->shape()->At(0)), kernel_size_vec, padding,
                           stride, dilation, groups, channel_pos);
    if (bias && enable_fused_conv_bias_) {
      return OpInterpUtil::Dispatch<Tensor>(*conv_bias_op_, {x, weight, JUST(bias)}, conv_attrs);
    }
    const std::shared_ptr<one::Tensor>& conv_out =
        JUST(OpInterpUtil::Dispatch<Tensor>(*conv_op_, {x, weight}, conv_attrs));
    if (bias) {
      return functional::BiasAdd(conv_out, JUST(bias), channel_idx);
    } else {
      return conv_out;
    }
  }

 protected:
  std::shared_ptr<OpExpr> conv_op_;
  std::shared_ptr<OpExpr> bias_op_;
  std::shared_ptr<OpExpr> conv_bias_op_;
  int32_t num_spatial_dims_;
  bool enable_fused_conv_bias_;
};

class Conv1dFunctor : public ConvBaseFunctor {
 public:
  Conv1dFunctor() : ConvBaseFunctor(/*num_spatial_dims_=*/1) {
    conv_op_ =
        CHECK_JUST(one::OpBuilder("conv1d").Input("in").Input("weight").Output("out").Build());
    conv_bias_op_ = CHECK_JUST(
        one::OpBuilder("conv1d").Input("in").Input("weight").Input("bias").Output("out").Build());
  }
};

class Conv2dFunctor : public ConvBaseFunctor {
 public:
  Conv2dFunctor() : ConvBaseFunctor(/*num_spatial_dims_=*/2) {
    conv_op_ =
        CHECK_JUST(one::OpBuilder("conv2d").Input("in").Input("weight").Output("out").Build());
    conv_bias_op_ = CHECK_JUST(
        one::OpBuilder("conv2d").Input("in").Input("weight").Input("bias").Output("out").Build());
  }
};

class Conv3dFunctor : public ConvBaseFunctor {
 public:
  Conv3dFunctor() : ConvBaseFunctor(/*num_spatial_dims_=*/3) {
    conv_op_ =
        CHECK_JUST(one::OpBuilder("conv3d").Input("in").Input("weight").Output("out").Build());
    conv_bias_op_ = CHECK_JUST(
        one::OpBuilder("conv3d").Input("in").Input("weight").Input("bias").Output("out").Build());
  }
};

class DeConvBaseFunctor {
 public:
  explicit DeConvBaseFunctor(const int& num_spatial_dims) : num_spatial_dims_(num_spatial_dims) {
    bias_op_ = CHECK_JUST(one::OpBuilder("bias_add").Input("a").Input("b").Output("out").Build());
  }
  virtual ~DeConvBaseFunctor() = default;
  Maybe<Tensor> operator()(const std::shared_ptr<one::Tensor>& x,
                           const std::shared_ptr<one::Tensor>& weight,
                           const Optional<one::Tensor>& bias, const std::vector<int32_t>& stride,
                           const std::vector<int32_t>& padding,
                           const std::vector<int32_t>& output_padding, const int32_t& groups,
                           const std::vector<int32_t>& dilation,
                           const std::string& data_format) const {
    std::vector<int32_t> kernel_size_vec(num_spatial_dims_);
    int32_t kernel_idx_offset = 2;
    if (data_format == "channels_last") { kernel_idx_offset = 1; }
    for (int i = 0; i < num_spatial_dims_; i++) {
      kernel_size_vec[i] = ((weight->shape())->At(i + kernel_idx_offset));
    }

    auto& deconv_attrs =
        THREAD_CACHED_MUTABLE_ATTR_MAP("filters", "kernel_size", "padding_before", "output_padding",
                                       "strides", "dilation_rate", "groups", "data_format");
    deconv_attrs.SetAllAttrs(static_cast<int32_t>(weight->shape()->At(1) * groups), kernel_size_vec,
                             padding, output_padding, stride, dilation, groups, data_format);
    std::shared_ptr<one::Tensor> deconv_out =
        JUST(OpInterpUtil::Dispatch<Tensor>(*deconv_op_, {x, weight}, deconv_attrs));
    if (bias) {
      auto& bias_attrs = THREAD_CACHED_MUTABLE_ATTR_MAP("axis");
      bias_attrs.SetAllAttrs(static_cast<int32_t>(1));
      return OpInterpUtil::Dispatch<Tensor>(*bias_op_, {deconv_out, JUST(bias)}, bias_attrs);
    } else {
      return deconv_out;
    }
  }

 protected:
  std::shared_ptr<OpExpr> deconv_op_;
  std::shared_ptr<OpExpr> bias_op_;
  int32_t num_spatial_dims_;
};

class DeConv1dFunctor : public DeConvBaseFunctor {
 public:
  DeConv1dFunctor() : DeConvBaseFunctor(/*num_spatial_dims_=*/1) {
    deconv_op_ =
        CHECK_JUST(one::OpBuilder("deconv1d").Input("in").Input("weight").Output("out").Build());
  }
};

class DeConv2dFunctor : public DeConvBaseFunctor {
 public:
  DeConv2dFunctor() : DeConvBaseFunctor(/*num_spatial_dims_=*/2) {
    deconv_op_ =
        CHECK_JUST(one::OpBuilder("deconv2d").Input("in").Input("weight").Output("out").Build());
  }
};

class DeConv3dFunctor : public DeConvBaseFunctor {
 public:
  DeConv3dFunctor() : DeConvBaseFunctor(/*num_spatial_dims_=*/3) {
    deconv_op_ =
        CHECK_JUST(one::OpBuilder("deconv3d").Input("in").Input("weight").Output("out").Build());
  }
};

class EmbeddingReNormFunctor {
 public:
  EmbeddingReNormFunctor() {
    op_ = CHECK_JUST(
        one::OpBuilder("embedding_renorm").Input("in").Input("indices").Output("out").Build());
  }

  Maybe<Tensor> operator()(const std::shared_ptr<one::Tensor>& in,
                           const std::shared_ptr<one::Tensor>& indices, const double& max_norm,
                           const double& norm_type) const {
    CHECK_EQ_OR_RETURN(in->ndim(), 2)
        << Error::RuntimeError() << "The dimension of input should be 2.";
    std::shared_ptr<TensorTuple> outputs = std::make_shared<TensorTuple>(1);
    JUST(oneflow::VectorAt(*outputs, 0)) = in;

    auto& attrs = THREAD_CACHED_MUTABLE_ATTR_MAP("max_norm", "norm_type");
    attrs.SetAllAttrs(max_norm, norm_type);

    JUST(OpInterpUtil::Dispatch(*op_, {in, indices}, outputs.get(), attrs));
    return JUST(oneflow::VectorAt(*outputs, 0));
  }

 private:
  std::shared_ptr<OpExpr> op_;
};

class EmbeddingFunctor {
 public:
  EmbeddingFunctor() {
    op_ = CHECK_JUST(
        one::OpBuilder("embedding").Input("weight").Input("indices").Output("out").Build());
  }
  Maybe<Tensor> operator()(const std::shared_ptr<one::Tensor>& weight,
                           const std::shared_ptr<one::Tensor>& indices,
                           const Optional<int64_t>& padding_idx,
                           const bool& scale_grad_by_freq) const {
    CHECK_EQ_OR_RETURN(weight->ndim(), 2) << "The dimension of weight should be 2";
    int64_t new_padding_idx = -1;
    if (padding_idx.has_value()) { new_padding_idx = JUST(padding_idx); }
    auto& attrs = THREAD_CACHED_MUTABLE_ATTR_MAP("padding_idx", "scale_grad_by_freq");
    attrs.SetAllAttrs(new_padding_idx, scale_grad_by_freq);
    return OpInterpUtil::Dispatch<Tensor>(*op_, {weight, indices}, attrs);
  }

 private:
  std::shared_ptr<OpExpr> op_;
};

class MatMulNoBroadCastFunctor {
 public:
  Maybe<Tensor> operator()(const std::shared_ptr<one::Tensor>& input,
                           const std::shared_ptr<one::Tensor>& mat2) const {
    const auto& input_shape = input->shape();
    const auto& mat2_shape = mat2->shape();
    CHECK_EQ_OR_RETURN(input_shape->NumAxes(), 2)
        << Error::RuntimeError() << "self must be a matrix";
    CHECK_EQ_OR_RETURN(mat2_shape->NumAxes(), 2)
        << Error::RuntimeError() << "mat2 must be a matrix";
    CHECK_EQ_OR_RETURN(input_shape->at(1), mat2_shape->at(0))
        << Error::RuntimeError() << "mat1 and mat2 shapes cannot be multiplied ("
        << std::to_string(input_shape->at(0)) << "x" << std::to_string(input_shape->at(1))
        << " and " << std::to_string(mat2_shape->at(0)) << "x" << std::to_string(mat2_shape->at(1))
        << ")";
    return JUST(functional::MatMul(input, mat2, false, false, 1.0));
  }
};

class MatMulFunctor {
 public:
  MatMulFunctor() {
    matmul_op_ = CHECK_JUST(one::OpBuilder("matmul").Input("a").Input("b").Output("out").Build());
    batch_matmul_op_ =
        CHECK_JUST(one::OpBuilder("batch_matmul").Input("a").Input("b").Output("out").Build());
    bcast_matmul_op_ =
        CHECK_JUST(one::OpBuilder("broadcast_matmul").Input("a").Input("b").Output("out").Build());
  }
  Maybe<Tensor> operator()(const std::shared_ptr<one::Tensor>& a,
                           const std::shared_ptr<one::Tensor>& b, const bool& transpose_a,
                           const bool& transpose_b, const double& alpha) const {
    const auto& a_shape = a->shape();
    const auto& b_shape = b->shape();

    CHECK_GE_OR_RETURN(a_shape->NumAxes(), 1)
        << Error::RuntimeError() << "Tensor a's dim should >= 1";
    CHECK_GE_OR_RETURN(b_shape->NumAxes(), 1)
        << Error::RuntimeError() << "Tensor b's dim should >= 1";

    auto& attrs = THREAD_CACHED_MUTABLE_ATTR_MAP("transpose_a", "transpose_b", "alpha");
    attrs.SetAllAttrs(transpose_a, transpose_b, alpha);
    const int64_t a_num_axes = a_shape->NumAxes();
    const int64_t b_num_axes = b_shape->NumAxes();
    if (a_num_axes == 1 && b_num_axes == 2) { return VectorMatrixProduct(a, b); }
    if (a_num_axes == 2 && b_num_axes == 1) { return MatrixVectorProduct(a, b); }
    if (a_num_axes == 2 && b_num_axes == 2) {
      return OpInterpUtil::Dispatch<Tensor>(*matmul_op_, {a, b}, attrs);
    }
    if (a_num_axes == b_num_axes) {
      bool if_batch_matmul = true;
      for (int i = 0; i < a_num_axes - 2; ++i) {
        if (a_shape->At(i) != b_shape->At(i)) {
          if_batch_matmul = false;
          break;
        }
      }
      if (if_batch_matmul) {
        return OpInterpUtil::Dispatch<Tensor>(*batch_matmul_op_, {a, b}, attrs);
      }
    }
    return OpInterpUtil::Dispatch<Tensor>(*bcast_matmul_op_, {a, b}, attrs);
  }

 private:
  std::shared_ptr<OpExpr> matmul_op_;
  std::shared_ptr<OpExpr> batch_matmul_op_;
  std::shared_ptr<OpExpr> bcast_matmul_op_;
};

class BatchMatMulFunctor {
 public:
  BatchMatMulFunctor() {
    batch_matmul_op_ =
        CHECK_JUST(one::OpBuilder("batch_matmul").Input("a").Input("b").Output("out").Build());
  }
  Maybe<Tensor> operator()(const std::shared_ptr<one::Tensor>& a,
                           const std::shared_ptr<one::Tensor>& b, const bool& transpose_a,
                           const bool& transpose_b, const double& alpha) const {
    const auto& a_shape = a->shape();
    const auto& b_shape = b->shape();
    CHECK_EQ_OR_RETURN(a_shape->NumAxes(), 3)
        << Error::RuntimeError() << "Expected 3-dimensional tensor, but got " << a_shape->NumAxes()
        << "-dimensional tensor for argument #1";
    CHECK_EQ_OR_RETURN(b_shape->NumAxes(), 3)
        << Error::RuntimeError() << "Expected 3-dimensional tensor, but got " << b_shape->NumAxes()
        << "-dimensional tensor for argument #2";
    CHECK_EQ_OR_RETURN(a_shape->At(0), b_shape->At(0))
        << Error::RuntimeError() << "Batch dim not match, please check input!";
    const int64_t matmul_dim_a = transpose_a ? a_shape->At(1) : a_shape->At(2);
    const int64_t matmul_dim_b = transpose_b ? b_shape->At(2) : b_shape->At(1);
    CHECK_EQ_OR_RETURN(matmul_dim_a, matmul_dim_b)
        << Error::RuntimeError() << "Matmul dim not match, got " << matmul_dim_a << " of mat1 and "
        << matmul_dim_b << " of mat2, please check input!";
    auto& attrs = THREAD_CACHED_MUTABLE_ATTR_MAP("transpose_a", "transpose_b", "alpha");
    attrs.SetAllAttrs(transpose_a, transpose_b, alpha);
    return OpInterpUtil::Dispatch<Tensor>(*batch_matmul_op_, {a, b}, attrs);
  }

 private:
  std::shared_ptr<OpExpr> batch_matmul_op_;
};

class VectorMatrixProductFunctor {
 public:
  VectorMatrixProductFunctor() {
    vector_matrix_product_op_ = CHECK_JUST(
        one::OpBuilder("vector_matrix_product").Input("a").Input("b").Output("out").Build());
  }
  Maybe<Tensor> operator()(const std::shared_ptr<one::Tensor>& vec,
                           const std::shared_ptr<one::Tensor>& input) const {
    const auto& vec_shape = vec->shape();
    const auto& input_shape = input->shape();
    CHECK_OR_RETURN(input_shape->NumAxes() == 2 && vec_shape->NumAxes() == 1)
        << Error::RuntimeError() << "vector @ matrix expected, got "
        << "1, " << input_shape->NumAxes() << ", " << vec_shape->NumAxes();
    CHECK_EQ_OR_RETURN(vec_shape->at(0), input_shape->at(0))
        << Error::RuntimeError() << "size mismatch, got " << 1 << ", "
        << std::to_string(vec_shape->at(0)) << " x " << std::to_string(input_shape->at(0)) << ", "
        << std::to_string(input_shape->at(1));
    return OpInterpUtil::Dispatch<Tensor>(*vector_matrix_product_op_, {vec, input});
  }

 private:
  std::shared_ptr<OpExpr> vector_matrix_product_op_;
};

class TensorDotIntDimsFunctor {
 public:
  Maybe<Tensor> operator()(const std::shared_ptr<Tensor>& a, const std::shared_ptr<Tensor>& b,
                           const int32_t dims) const {
    CHECK_GE_OR_RETURN(dims, 0) << Error::RuntimeError()
                                << "tensordot expects dims >= 0, but got dims=" << dims;
    CHECK_LE_OR_RETURN(dims, a->ndim())
        << Error::RuntimeError() << "tensordot expects dims <= a.ndim which is " << a->ndim()
        << ", but got " << dims;
    CHECK_LE_OR_RETURN(dims, b->ndim())
        << Error::RuntimeError() << "tensordot expects dims <= b.ndim which is " << b->ndim()
        << ", but got " << dims;
    std::vector<int32_t> dot_dims_a(dims), dot_dims_b(dims);
    for (int32_t i = 0; i < dims; i++) {
      dot_dims_a[i] = a->ndim() - dims + i;
      dot_dims_b[i] = i;
    }
    return JUST(functional::TensorDot(a, b, dot_dims_a, dot_dims_b));
  }
};

class TensorDotFunctor {
 public:
  Maybe<Tensor> operator()(const std::shared_ptr<Tensor>& a, const std::shared_ptr<Tensor>& b,
                           const std::vector<int32_t>& dims_a,
                           const std::vector<int32_t>& dims_b) const {
    // dims_a and dims_b represent dim indices to calculate dot, and are copied to variables
    // dot_dims_a and dot_dims_b when they need to be modified
    CHECK_EQ_OR_RETURN(dims_a.size(), dims_b.size())
        << Error::RuntimeError() << "both dimension lists should have same length, got "
        << dims_a.size() << " and " << dims_b.size();

    // dims_a.size() == dims_b.size(), and specially treat if both are empty
    if (dims_a.empty()) {
      DimVector shape_sum(a->ndim() + b->ndim());
      for (int64_t i = 0; i < a->ndim(); i++) { shape_sum[i] = a->shape()->At(i); }
      for (int64_t i = 0; i < b->ndim(); i++) { shape_sum[i + a->ndim()] = b->shape()->At(i); }
      std::shared_ptr<Tensor> reshape_a = JUST(Reshape(a, Shape(DimVector{-1, 1})));
      std::shared_ptr<Tensor> reshape_b = JUST(Reshape(b, Shape(DimVector{1, -1})));
      return JUST(Reshape(JUST(functional::MatMul(reshape_a, reshape_b, false, false, 1.0)),
                          Shape(DimVector(shape_sum.begin(), shape_sum.end()))));
    }
    std::vector<int32_t> dot_dims_a(dims_a.begin(), dims_a.end());
    std::vector<int32_t> dot_dims_b(dims_b.begin(), dims_b.end());
    for (int64_t i = 0; i < dot_dims_a.size(); i++) {
      dot_dims_a[i] = JUST(maybe_wrap_dim(dot_dims_a[i], a->ndim()));
      dot_dims_b[i] = JUST(maybe_wrap_dim(dot_dims_b[i], b->ndim()));
    }
    std::vector<bool> if_dot_dims_a(a->ndim(), false);
    std::vector<bool> if_dot_dims_b(b->ndim(), false);
    for (const int32_t dim_idx : dot_dims_a) {
      CHECK_EQ_OR_RETURN(if_dot_dims_a[dim_idx], false)
          << Error::RuntimeError() << "dim " << dim_idx
          << " appears multiple times in the list of dims";
      if_dot_dims_a[dim_idx] = true;
    }
    for (const int32_t dim_idx : dot_dims_b) {
      CHECK_EQ_OR_RETURN(if_dot_dims_b[dim_idx], false)
          << Error::RuntimeError() << "dim " << dim_idx
          << " appears multiple times in the list of dims";
      if_dot_dims_b[dim_idx] = true;
    }

    std::vector<int32_t> broadcast_dims_a, broadcast_dims_b;
    for (int64_t i = 0; i < dot_dims_a.size(); i++) {
      int64_t size_a = a->shape()->At(dot_dims_a[i]);
      int64_t size_b = b->shape()->At(dot_dims_b[i]);
      if (size_a == 1 && size_b > 1) {
        broadcast_dims_b.emplace_back(dot_dims_b[i]);
      } else if (size_b == 1 && size_a > 1) {
        broadcast_dims_a.emplace_back(dot_dims_a[i]);
      } else {
        CHECK_EQ_OR_RETURN(size_a, size_b)
            << Error::RuntimeError() << "contracted dimensions need to match, but first has size "
            << size_a << " in dim " << dot_dims_a[i] << " and second has size " << size_b
            << " in dim " << dot_dims_b[i];
      }
    }

    // calculate ReduceSum for broadcasting of some axis
    std::shared_ptr<Tensor> reduced_sum_a = a;
    std::shared_ptr<Tensor> reduced_sum_b = b;
    if (!broadcast_dims_a.empty())
      reduced_sum_a = JUST(functional::ReduceSum(a, broadcast_dims_a, true));
    if (!broadcast_dims_b.empty())
      reduced_sum_b = JUST(functional::ReduceSum(b, broadcast_dims_b, true));

    // int64_t non_dot_size_a = 1, non_dot_size_b = 1;
    std::vector<int32_t> non_dot_shape_a, non_dot_shape_b;
    non_dot_shape_a.reserve(a->ndim() - dot_dims_a.size() + b->ndim() - dot_dims_b.size());
    non_dot_shape_b.reserve(b->ndim() - dot_dims_b.size());

    std::vector<int32_t> permuted_dims_a, permuted_dims_b;
    permuted_dims_a.reserve(a->ndim());
    permuted_dims_b.reserve(b->ndim());

    for (int32_t i = 0; i < a->ndim(); i++) {
      if (!if_dot_dims_a[i]) {
        permuted_dims_a.emplace_back(i);
        // non_dot_size_a *= reduced_sum_a->shape()->At(i);
        non_dot_shape_a.emplace_back(reduced_sum_a->shape()->At(i));
      }
    }

    for (const int32_t dim_idx : dot_dims_a) permuted_dims_a.emplace_back(dim_idx);
    for (const int32_t dim_idx : dot_dims_b) permuted_dims_b.emplace_back(dim_idx);

    for (int32_t i = 0; i < b->ndim(); i++) {
      if (!if_dot_dims_b[i]) {
        permuted_dims_b.emplace_back(i);
        // non_dot_size_b *= reduced_sum_b->shape()->At(i);
        non_dot_shape_b.emplace_back(reduced_sum_b->shape()->At(i));
      }
    }
    non_dot_shape_a.insert(non_dot_shape_a.end(), non_dot_shape_b.begin(), non_dot_shape_b.end());

    int64_t dot_size = 1;
    for (const int32_t dim_idx : dot_dims_a) dot_size *= reduced_sum_a->shape()->At(dim_idx);
    std::shared_ptr<Tensor> permuted_a = JUST(
        Reshape(JUST(Permute(reduced_sum_a, permuted_dims_a)), Shape(DimVector({-1, dot_size}))));
    std::shared_ptr<Tensor> permuted_b = JUST(
        Reshape(JUST(Permute(reduced_sum_b, permuted_dims_b)), Shape(DimVector({dot_size, -1}))));

    return Reshape(JUST(functional::MatMul(permuted_a, permuted_b, false, false, 1.0)),
                   Shape(DimVector({non_dot_shape_a.begin(), non_dot_shape_a.end()})));
  }
};

class FusedMLPFunctor {
 public:
  FusedMLPFunctor() {
#if CUDA_VERSION >= 11060
    fused_op_.resize(kMaxInputCount /*the maximum number of inputs*/);
    for (int n = 1; n < fused_op_.size(); ++n) {
      fused_op_[n] = CHECK_JUST(one::OpBuilder("cublas_fused_mlp")
                                    .Input("x")
                                    .Input("weights", n)
                                    .Input("biases", n)
                                    .Output("out")
                                    .Output("cublas_aux", n)
                                    .Output("hidden", n)
                                    .Build());
    }
#endif
  }
  Maybe<Tensor> operator()(const std::shared_ptr<one::Tensor>& x, const TensorTuple& weights,
                           const TensorTuple& biases, bool skip_final_activation) const {
    const int64_t weight_size = weights.size();
    const int64_t bias_size = biases.size();
    CHECK_GE_OR_RETURN(weight_size, 1)
        << Error::RuntimeError() << "The number of weights should be greater equal than 1. ";
    CHECK_EQ_OR_RETURN(weight_size, bias_size)
        << Error::RuntimeError() << "The number of weights should be equal to biases. ";
    int64_t n = 0, k = 0;
    /*
    x: (m, k)
    weight: (n, k) need transpose
    bias: (n)
    */
    const auto& x_shape = x->shape();
    k = x_shape->At(1);
    for (int64_t i = 0; i < weight_size; i++) {
      const auto& weight_shape = weights[i]->shape();
      const auto& bias_shape = biases[i]->shape();

      // TODO(): Support Fused batch/broadcast matmul.
      CHECK_EQ_OR_RETURN(weight_shape->NumAxes(), 2)
          << Error::RuntimeError() << "Weight's dim size should == 2";
      CHECK_EQ_OR_RETURN(bias_shape->NumAxes(), 1)
          << Error::RuntimeError() << "Bias's dim size should == 1";

      n = weight_shape->At(0);
      CHECK_EQ_OR_RETURN(bias_shape->At(0), n)
          << Error::RuntimeError() << "Bias's dim is not equal to weight's first dim. ";
      CHECK_EQ_OR_RETURN(weight_shape->At(1), k)
          << Error::RuntimeError() << "weight's second dim should be equal to input's second dim. ";

      // Set for next layer.
      k = n;
    }

#if CUDA_VERSION >= 11060
    DeviceType device_type{};
    if (x->is_global()) {
      device_type = JUST(x->parallel_desc())->device_type();
    } else {
      device_type = JUST(x->device())->enum_type();
    }

    if ((device_type == DeviceType::kCUDA) && (weight_size <= kMaxInputCount)
        && (!ParseBooleanFromEnv("ONEFLOW_FUNCTOR_DISABLE_FUSED_MLP", false))) {
      TensorTuple input(2 * weight_size + 1);
      input[0] = x;
      std::copy(weights.begin(), weights.end(), input.begin() + 1);
      std::copy(biases.begin(), biases.end(), input.begin() + 1 + weight_size);

      auto& attrs = THREAD_CACHED_MUTABLE_ATTR_MAP("skip_final_activation");
      attrs.SetAllAttrs(skip_final_activation);
      return OpInterpUtil::Dispatch<Tensor>(*fused_op_[weight_size], input, attrs);
    }
#endif  // CUDA_VERSION >= 11060

    // Fall back to Naive matmul + bias_add + relu
    std::shared_ptr<one::Tensor> out = x;
    for (int32_t layer_idx = 0; layer_idx < weight_size; layer_idx++) {
      out = JUST(
          functional::BiasAdd(JUST(functional::MatMul(out, weights[layer_idx], false, true, 1.0)),
                              biases[layer_idx], 1));
      if ((layer_idx != weight_size - 1) || (!skip_final_activation)) {
        /*
        When it is not last dense layer, or it is last dense layer and skip_final_activate=False,
        we add relu Layer.
        */
        out = JUST(functional::Relu(out, false));
      }
    }
    return out;
  }

 private:
#if CUDA_VERSION >= 11060
  std::vector<std::shared_ptr<OpExpr>> fused_op_;
#endif
};

class FusedMatmulBiasAddReluDropoutFunctor {
 public:
  FusedMatmulBiasAddReluDropoutFunctor() {
#if CUDA_VERSION >= 11060
    fused_op_.resize(kMaxInputCount /*the maximum number of inputs*/);
    for (int n = 1; n < fused_op_.size(); ++n) {
      fused_op_[n] = CHECK_JUST(one::OpBuilder("fused_matmul_bias_add_relu_dropout")
                                    .Input("x")
                                    .Input("weights", n)
                                    .Input("biases", n)
                                    .Output("out")
                                    .Output("cublas_aux", n)
                                    .Output("hidden", n)
                                    .Build());
    }
#endif
  }
  Maybe<Tensor> operator()(const std::shared_ptr<one::Tensor>& x, const TensorTuple& weights,
                           const TensorTuple& biases, bool skip_final_activation,
                           const std::vector<float>& dropout_rate_list,
                           const Optional<one::Generator>& generator) const {
    const int64_t weight_size = weights.size();
    const int64_t bias_size = biases.size();
    CHECK_GE_OR_RETURN(weight_size, 1)
        << Error::RuntimeError() << "The number of weights should be greater equal than 1. ";
    CHECK_EQ_OR_RETURN(weight_size, bias_size)
        << Error::RuntimeError() << "The number of weights should be equal to biases. ";
    CHECK_EQ_OR_RETURN(weight_size, dropout_rate_list.size())
        << Error::RuntimeError()
        << "The dropout rate list length should be equal to the number of weights. ";
    int64_t n = 0, k = 0;
    /*
    x: (m, k)
    weight: (n, k) need transpose
    bias: (n)
    */
    const auto& x_shape = x->shape();
    k = x_shape->At(1);
    const auto gen = generator.value_or(JUST(one::DefaultAutoGenerator()));
    const auto& dropout_state = std::make_shared<FusedDropoutKernelState>(gen);
    for (int64_t i = 0; i < weight_size; i++) {
      CHECK_GE_OR_RETURN(dropout_rate_list[i], 0.0f)
          << Error::RuntimeError() << "Dropout rate should be >= 0.0";

      const auto& weight_shape = weights[i]->shape();
      const auto& bias_shape = biases[i]->shape();
      // TODO(): Support Fused batch/broadcast matmul.
      CHECK_EQ_OR_RETURN(weight_shape->NumAxes(), 2) << "Weight's dim should == 2";
      CHECK_EQ_OR_RETURN(bias_shape->NumAxes(), 1) << "Bias's dim should == 1";

      n = weight_shape->At(0);
      CHECK_EQ_OR_RETURN(bias_shape->At(0), n) << "Bias's dim is not equal to weight's last dim. ";
      CHECK_EQ_OR_RETURN(weight_shape->At(1), k)
          << "weight's first dim should be equal to input's last dim. ";
      // Set for next layer.
      k = n;
    }

#if CUDA_VERSION >= 11060
    DeviceType device_type{};
    if (x->is_global()) {
      device_type = JUST(x->parallel_desc())->device_type();
    } else {
      device_type = JUST(x->device())->enum_type();
    }

    if ((device_type == DeviceType::kCUDA) && (weight_size <= kMaxInputCount)
        && (!ParseBooleanFromEnv("ONEFLOW_FUNCTOR_DISABLE_FUSED_MLP", false))) {
      TensorTuple input(2 * weight_size + 1);
      input[0] = x;
      std::copy(weights.begin(), weights.end(), input.begin() + 1);
      std::copy(biases.begin(), biases.end(), input.begin() + 1 + weight_size);
      auto& attrs = THREAD_CACHED_MUTABLE_ATTR_MAP("skip_final_activation", "dropout_rate_list");
      attrs.SetAllAttrs(skip_final_activation, dropout_rate_list);
      return OpInterpUtil::Dispatch<Tensor>(*fused_op_[weight_size], input,
                                            OpExprInterpContext(attrs, dropout_state));
    }
#endif  // CUDA_VERSION >= 11060

    // Fall back to Naive matmul + bias_add + relu + dropout
    std::shared_ptr<one::Tensor> out = x;
    for (int32_t layer_idx = 0; layer_idx < weight_size; layer_idx++) {
      out = JUST(
          functional::BiasAdd(JUST(functional::MatMul(out, weights[layer_idx], false, true, 1.0)),
                              biases[layer_idx], 1));
      if ((layer_idx != weight_size - 1) || !skip_final_activation) {
        out = JUST(functional::Relu(out, false));
        out = JUST(functional::Dropout(out, JUST(VectorAt(dropout_rate_list, layer_idx)),
                                       /*training=*/true,
                                       /*inplace=*/false,
                                       /*generator=*/gen, /*addend=*/NullOpt));
      } else {
        out = JUST(functional::Dropout(out, JUST(VectorAt(dropout_rate_list, layer_idx)),
                                       /*training=*/true,
                                       /*inplace=*/false,
                                       /*generator=*/gen, /*addend=*/NullOpt));
      }
    }
    return out;
  }

 private:
#if CUDA_VERSION >= 11060
  std::vector<std::shared_ptr<OpExpr>> fused_op_;
#endif
};

class LayerNormFunctor {
 public:
  LayerNormFunctor() {
    op_ = CHECK_JUST(one::OpBuilder("layer_norm")
                         .Input("x")
                         .Output("y")
                         .Output("mean")
                         .Output("inv_variance")
                         .Build());
  }
  Maybe<Tensor> operator()(const std::shared_ptr<one::Tensor>& x, const int64_t& begin_norm_axis,
                           const int64_t& begin_params_axis, const double& epsilon) const {
    auto& attrs = THREAD_CACHED_MUTABLE_ATTR_MAP("begin_norm_axis", "begin_params_axis", "epsilon",
                                                 "center", "scale");
    attrs.SetAllAttrs(begin_norm_axis, begin_params_axis, epsilon, false, false);
    return OpInterpUtil::Dispatch<Tensor>(*op_, {x}, attrs);
  }

 private:
  std::shared_ptr<OpExpr> op_;
};

class LayerNormAffineFunctor {
 public:
  LayerNormAffineFunctor() {
    op_ = CHECK_JUST(one::OpBuilder("layer_norm")
                         .Input("x")
                         .Input("gamma")
                         .Input("beta")
                         .Output("y")
                         .Output("mean")
                         .Output("inv_variance")
                         .Build());
  }
  Maybe<Tensor> operator()(const std::shared_ptr<one::Tensor>& x,
                           const std::shared_ptr<one::Tensor>& gamma,
                           const std::shared_ptr<one::Tensor>& beta, const int64_t& begin_norm_axis,
                           const int64_t& begin_params_axis, const double& epsilon) const {
    auto& attrs = THREAD_CACHED_MUTABLE_ATTR_MAP("begin_norm_axis", "begin_params_axis", "epsilon",
                                                 "center", "scale");
    attrs.SetAllAttrs(begin_norm_axis, begin_params_axis, epsilon, true, true);
    return OpInterpUtil::Dispatch<Tensor>(*op_, {x, gamma, beta}, attrs);
  }

 private:
  std::shared_ptr<OpExpr> op_;
};

class GroupNormFunctor {
 public:
  GroupNormFunctor() {
    op_ = CHECK_JUST(one::OpBuilder("group_norm")
                         .Input("x")
                         .Output("y")
                         .Output("mean")
                         .Output("inv_variance")
                         .Attr("affine", false)
                         .Build());
    affine_op_ = CHECK_JUST(one::OpBuilder("group_norm")
                                .Input("x")
                                .Input("gamma")
                                .Input("beta")
                                .Output("y")
                                .Output("mean")
                                .Output("inv_variance")
                                .Attr("affine", true)
                                .Build());
  }
  Maybe<Tensor> operator()(const std::shared_ptr<one::Tensor>& x,
                           const Optional<one::Tensor>& gamma, const Optional<one::Tensor>& beta,
                           const bool affine, const int32_t num_groups, const double& epsilon,
                           const std::string& data_format, const std::string& activation) const {
    auto& attrs =
        THREAD_CACHED_MUTABLE_ATTR_MAP("num_groups", "epsilon", "data_format", "activation");
    attrs.SetAllAttrs(num_groups, epsilon, data_format, activation);
    if (affine) {
      return OpInterpUtil::Dispatch<Tensor>(*affine_op_, {x, JUST(gamma), JUST(beta)}, attrs);
    } else {
      return OpInterpUtil::Dispatch<Tensor>(*op_, {x}, attrs);
    }
  }

 private:
  std::shared_ptr<OpExpr> op_;
  std::shared_ptr<OpExpr> affine_op_;
};

class PixelShuffleFunctor {
 public:
  PixelShuffleFunctor() {}
  Maybe<Tensor> operator()(const std::shared_ptr<one::Tensor>& x, const int64_t& h_upscale_factor,
                           const int64_t& w_upscale_factor) const {
    CHECK_OR_RETURN(x->ndim() == 4) << Error::RuntimeError() << "Only Accept 4D Tensor";
    const int64_t batch = x->shape()->At(0);
    const int64_t channel = x->shape()->At(1);
    const int64_t height = x->shape()->At(2);
    const int64_t width = x->shape()->At(3);
    std::shared_ptr<one::Tensor> out;
    CHECK_OR_RETURN(channel % (h_upscale_factor * w_upscale_factor) == 0)
        << Error::RuntimeError()
        << "The channels of input tensor must be divisible by (upscale_factor * upscale_factor) or "
           "(h_upscale_factor * w_upscale_factor)";
    const int64_t new_c = static_cast<int>(channel / (h_upscale_factor * w_upscale_factor));
    std::vector<int32_t> permute_vec = {0, 1, 4, 2, 5, 3};
    std::vector<int64_t> reshape_vec_1 = {batch, new_c, h_upscale_factor * w_upscale_factor, height,
                                          width};
    Shape reshape_1(DimVector(reshape_vec_1.begin(), reshape_vec_1.end()));
    std::vector<int64_t> reshape_vec_2 = {batch,  new_c, h_upscale_factor, w_upscale_factor,
                                          height, width};
    Shape reshape_2(DimVector(reshape_vec_2.begin(), reshape_vec_2.end()));
    std::vector<int64_t> reshape_vec_3 = {batch, new_c, height * h_upscale_factor,
                                          width * w_upscale_factor};
    Shape reshape_3(DimVector(reshape_vec_3.begin(), reshape_vec_3.end()));
    out = JUST(Reshape(x, reshape_1));
    out = JUST(Reshape(out, reshape_2));
    out = JUST(Permute(out, permute_vec));
    out = JUST(Reshape(out, reshape_3));
    return out;
  }
};

class TFPoolNDFunctor {
 public:
  TFPoolNDFunctor() = default;
  virtual ~TFPoolNDFunctor() = default;
  Maybe<Tensor> operator()(const std::shared_ptr<one::Tensor>& x,
                           const std::vector<int32_t>& kernel_size,
                           const std::vector<int32_t>& strides, const std::string& padding,
                           const std::vector<int32_t>& padding_before,
                           const std::vector<int32_t>& padding_after,
                           const std::string& data_format, const bool& ceil_mode) const {
    auto& attrs =
        THREAD_CACHED_MUTABLE_ATTR_MAP("pool_size", "strides", "padding", "padding_before",
                                       "padding_after", "data_format", "ceil_mode");
    attrs.SetAllAttrs(kernel_size, strides, padding, padding_before, padding_after, data_format,
                      ceil_mode);
    return OpInterpUtil::Dispatch<Tensor>(*op_, {x}, attrs);
  }

 protected:
  std::shared_ptr<OpExpr> op_;
};

class MaxPoolNDFunctor {
 public:
  MaxPoolNDFunctor() = default;
  virtual ~MaxPoolNDFunctor() = default;
  Maybe<TensorTuple> operator()(const std::shared_ptr<one::Tensor>& x,
                                const std::vector<int32_t>& kernel_size,
                                const Optional<std::vector<int32_t>>& stride,
                                const std::vector<int32_t>& padding,
                                const std::vector<int32_t>& dilation, const bool& return_indices,
                                const bool& ceil_mode, const std::string& data_format) const {
    if (x->ndim() == 4 && data_format == "channels_last") {
      if (!return_indices && dilation.at(0) == 1 && dilation.at(1) == 1) {
        // legacy tf style maxpool2d , use cudnn implementation
        // with high performance but do not support dilation/return_indices
        std::vector<int32_t> padding_before{padding.at(0), padding.at(1)};
        std::vector<int32_t> padding_after{padding.at(0), padding.at(1)};

        auto& attrs =
            THREAD_CACHED_MUTABLE_ATTR_MAP("pool_size", "strides", "padding", "padding_before",
                                           "padding_after", "data_format", "ceil_mode");
        attrs.SetAllAttrs(kernel_size, stride ? *JUST(stride) : kernel_size,
                          std::string("customized"), padding_before, padding_after, data_format,
                          ceil_mode);
        TensorTuple output;
        output.emplace_back(JUST(OpInterpUtil::Dispatch<Tensor>(*tf_maxpool_op_, {x}, attrs)));
        return output;
      }
    }

    auto& attrs = THREAD_CACHED_MUTABLE_ATTR_MAP("kernel_size", "padding", "stride", "dilation",
                                                 "data_format", "return_indices", "ceil_mode");
    // If stride is None, we set it as kernel_size to align Pytorch.
    attrs.SetAllAttrs(kernel_size, padding, stride ? *JUST(stride) : kernel_size, dilation,
                      data_format, return_indices, ceil_mode);
    return OpInterpUtil::Dispatch<TensorTuple>(*op_, {x}, attrs);
  }

 protected:
  std::shared_ptr<OpExpr> op_;
  std::shared_ptr<OpExpr> tf_maxpool_op_;
};

class TFAvgPool2DFunctor : public TFPoolNDFunctor {
 public:
  TFAvgPool2DFunctor() {
    op_ = CHECK_JUST(one::OpBuilder("tf_avg_pool_2d").Input("x").Output("y").Build());
  }
};

class MaxPool1DFunctor : public MaxPoolNDFunctor {
 public:
  MaxPool1DFunctor() {
    op_ = CHECK_JUST(one::OpBuilder("max_pool_1d").Input("x").Output("y").Output("indice").Build());
  }
};

class MaxPool2DFunctor : public MaxPoolNDFunctor {
 public:
  MaxPool2DFunctor() {
    op_ = CHECK_JUST(one::OpBuilder("max_pool_2d").Input("x").Output("y").Output("indice").Build());
    tf_maxpool_op_ = CHECK_JUST(one::OpBuilder("tf_max_pool_2d").Input("x").Output("y").Build());
  }
};

class MaxPool3DFunctor : public MaxPoolNDFunctor {
 public:
  MaxPool3DFunctor() {
    op_ = CHECK_JUST(one::OpBuilder("max_pool_3d").Input("x").Output("y").Output("indice").Build());
  }
};

template<int N>
class MaxUnpoolNDFunctor {
 public:
  MaxUnpoolNDFunctor()
      : op_(CHECK_JUST(one::OpBuilder(fmt::format("max_unpool_{}d", N))
                           .Input("x")
                           .Input("indices")
                           .Output("y")
                           .Build())){};
  Maybe<Tensor> operator()(const std::shared_ptr<one::Tensor>& x,
                           const std::shared_ptr<one::Tensor>& indices,
                           const std::vector<int32_t>& kernel_size,
                           const Optional<std::vector<int32_t>>& stride,
                           const std::vector<int32_t>& padding,
                           const Optional<Shape>& output_size) const {
    const auto fmt_error_msg = [](const std::string& name, int32_t num, bool check_element) {
      if (check_element) {
        return fmt::format("each element in `{}` must be greater than 0, got {}", name, num);
      }
      return fmt::format("`{}` must be an integer or a list of {} integers", name, N);
    };

    CHECK_EQ_OR_RETURN(kernel_size.size(), N) << fmt_error_msg("kernel_size", N, false);
    for (int32_t pool_dim : kernel_size) {
      CHECK_GT_OR_RETURN(pool_dim, 0) << fmt_error_msg("kernel_size", pool_dim, true);
    }

    if (stride) {
      CHECK_EQ_OR_RETURN(JUST(stride)->size(), N) << fmt_error_msg("stride", N, false);
      for (int32_t stride_dim : *JUST(stride)) {
        CHECK_GT_OR_RETURN(stride_dim, 0) << fmt_error_msg("stride", stride_dim, true);
      }
    }
    for (int32_t i = 0; i < padding.size(); i++) {
      CHECK_GE_OR_RETURN(kernel_size[i], 2 * padding[i])
          << "pad should be smaller than half of kernel size";
    }

    auto& attrs = THREAD_CACHED_MUTABLE_ATTR_MAP("kernel_size", "padding", "stride",
                                                 "has_output_size", "output_size");
    attrs.SetAllAttrs(kernel_size, padding, stride ? *JUST(stride) : kernel_size,
                      output_size.has_value(),
                      output_size.has_value() ? *JUST(output_size) : Shape());
    return OpInterpUtil::Dispatch<Tensor>(*op_, {x, indices}, attrs);
  }

 protected:
  std::shared_ptr<OpExpr> op_;
};

class AdaptivePoolNDFunctor {
 public:
  AdaptivePoolNDFunctor() = default;
  virtual ~AdaptivePoolNDFunctor() = default;
  Maybe<Tensor> operator()(const std::shared_ptr<one::Tensor>& x,
                           const std::vector<int64_t>& output_size) const {
    auto& attrs = THREAD_CACHED_MUTABLE_ATTR_MAP("output_size");
    attrs.SetAllAttrs(output_size);
    return OpInterpUtil::Dispatch<Tensor>(*op_, {x}, attrs);
  }

 protected:
  std::shared_ptr<OpExpr> op_;
};

class AdaptiveAvgPool1DFunctor : public AdaptivePoolNDFunctor {
 public:
  AdaptiveAvgPool1DFunctor() {
    op_ = CHECK_JUST(one::OpBuilder("adaptive_avg_pool1d").Input("x").Output("y").Build());
  }
};

class AdaptiveAvgPool2DFunctor : public AdaptivePoolNDFunctor {
 public:
  AdaptiveAvgPool2DFunctor() {
    op_ = CHECK_JUST(one::OpBuilder("adaptive_avg_pool2d").Input("x").Output("y").Build());
  }
};

class AdaptiveAvgPool3DFunctor : public AdaptivePoolNDFunctor {
 public:
  AdaptiveAvgPool3DFunctor() {
    op_ = CHECK_JUST(one::OpBuilder("adaptive_avg_pool3d").Input("x").Output("y").Build());
  }
};

class AdaptiveMaxPoolBaseFunctor {
 public:
  AdaptiveMaxPoolBaseFunctor() = default;
  virtual ~AdaptiveMaxPoolBaseFunctor() = default;
  Maybe<TensorTuple> operator()(const std::shared_ptr<one::Tensor>& x,
                                const std::vector<int64_t>& output_size) const {
    auto& attrs = THREAD_CACHED_MUTABLE_ATTR_MAP("output_size");
    attrs.SetAllAttrs(output_size);
    return OpInterpUtil::Dispatch<TensorTuple>(*op_, {x}, attrs);
  }

 protected:
  std::shared_ptr<OpExpr> op_;
};

class AdaptiveMaxPool1DFunctor : public AdaptiveMaxPoolBaseFunctor {
 public:
  AdaptiveMaxPool1DFunctor() {
    op_ = CHECK_JUST(
        one::OpBuilder("adaptive_max_pool1d").Input("x").Output("y").Output("index").Build());
  }
};

class AdaptiveMaxPool2DFunctor : public AdaptiveMaxPoolBaseFunctor {
 public:
  AdaptiveMaxPool2DFunctor() {
    op_ = CHECK_JUST(
        one::OpBuilder("adaptive_max_pool2d").Input("x").Output("y").Output("index").Build());
  }
};

class AdaptiveMaxPool3DFunctor : public AdaptiveMaxPoolBaseFunctor {
 public:
  AdaptiveMaxPool3DFunctor() {
    op_ = CHECK_JUST(
        one::OpBuilder("adaptive_max_pool3d").Input("x").Output("y").Output("index").Build());
  }
};
class LossFunctorBase {
 public:
  Maybe<Tensor> apply_reduction(const Maybe<Tensor>& x, const std::string& reduction) const {
    CHECK_OR_RETURN(reduction == "none" || reduction == "sum" || reduction == "mean")
        << Error::RuntimeError() << "Reduction should be none, sum or mean.";
    if (reduction == "sum") { return functional::ReduceSum(JUST(x), {}, false); }
    if (reduction == "mean") { return functional::ReduceMean(JUST(x), {}, false); }
    return x;
  }

 protected:
  LossFunctorBase() = default;
  virtual ~LossFunctorBase() = default;
};

class MseLossFunctor : public LossFunctorBase {
 public:
  MseLossFunctor() {}
  Maybe<Tensor> operator()(const std::shared_ptr<one::Tensor>& input,
                           const std::shared_ptr<one::Tensor>& target,
                           const std::string& reduction) const {
    const auto out = sequence_function(functional::Sub)
                         .then(functional::Square)
                         .call(input, target, /*alpha=*/1.0, /*inplace=*/false);
    return apply_reduction(out, reduction);
  }
};

class L1LossFunctor : public LossFunctorBase {
 public:
  L1LossFunctor() {}
  Maybe<Tensor> operator()(const std::shared_ptr<one::Tensor>& input,
                           const std::shared_ptr<one::Tensor>& target,
                           const std::string& reduction) const {
    const auto out = sequence_function(functional::Sub)
                         .then(functional::Abs)
                         .call(input, target, /*alpha=*/1.0, /*inplace=*/false);
    return apply_reduction(out, reduction);
  }
};

class SmoothL1LossFunctor : LossFunctorBase {
 public:
  SmoothL1LossFunctor() {
    op_ = CHECK_JUST(
        one::OpBuilder("smooth_l1_loss").Input("input").Input("target").Output("out").Build());
  }
  Maybe<Tensor> operator()(const std::shared_ptr<one::Tensor>& input,
                           const std::shared_ptr<one::Tensor>& target, const float& beta,
                           const std::string& reduction) const {
    auto& attrs = THREAD_CACHED_MUTABLE_ATTR_MAP("beta");
    attrs.SetAllAttrs(beta);
    return apply_reduction(OpInterpUtil::Dispatch<Tensor>(*op_, {input, target}, attrs), reduction);
  }

 private:
  std::shared_ptr<OpExpr> op_;
};

class KLDivLossFunctor : public LossFunctorBase {
 public:
  KLDivLossFunctor() {
    op_ = CHECK_JUST(
        one::OpBuilder("kl_div_loss").Input("input").Input("target").Output("out").Build());
  }
  Maybe<Tensor> operator()(const std::shared_ptr<one::Tensor>& input,
                           const std::shared_ptr<one::Tensor>& target, const bool log_target,
                           const std::string& reduction) const {
    auto& attrs = THREAD_CACHED_MUTABLE_ATTR_MAP("log_target");
    attrs.SetAllAttrs(log_target);
    if (reduction == "batchmean" && input->ndim() != 0) {
      const auto& result = JUST(
          apply_reduction(OpInterpUtil::Dispatch<Tensor>(*op_, {input, target}, attrs), "sum"));
      return ScalarDiv(result, input->shape()->At(0));
    } else {
      return apply_reduction(OpInterpUtil::Dispatch<Tensor>(*op_, {input, target}, attrs),
                             reduction);
    }
  }

 private:
  std::shared_ptr<OpExpr> op_;
};

class MarginRankingLossFunctor : public LossFunctorBase {
 public:
  Maybe<Tensor> operator()(const std::shared_ptr<one::Tensor>& input_1,
                           const std::shared_ptr<one::Tensor>& input_2,
                           const std::shared_ptr<one::Tensor>& target, const float margin,
                           const std::string& reduction) const {
    const auto out =
        sequence_function(functional::Sub)
            .then(functional::Negative)
            .then(std::bind(functional::Mul, target, std::placeholders::_1))
            .then([&margin](const std::shared_ptr<one::Tensor>& x) {
              return functional::ScalarAdd(x, Scalar(margin), /*alpha=*/1, /*inplace=*/true);
            })
            .then(std::bind(functional::Clamp, std::placeholders::_1, Scalar(0), NullOpt))
            .call(input_1, input_2, /*alpha=*/1.0, /*inplace=*/false);
    return apply_reduction(out, reduction);
  }
};

class BinaryCrossEntropyLossFunctor : public LossFunctorBase {
 public:
  BinaryCrossEntropyLossFunctor() {
    op_ = CHECK_JUST(one::OpBuilder("binary_cross_entropy")
                         .Input("input")
                         .Input("target")
                         .Output("out")
                         .Build());
    op_weight_ = CHECK_JUST(one::OpBuilder("binary_cross_entropy")
                                .Input("input")
                                .Input("target")
                                .Input("weight")
                                .Output("out")
                                .Build());
  }
  Maybe<Tensor> operator()(const std::shared_ptr<one::Tensor>& input,
                           const std::shared_ptr<one::Tensor>& target,
                           const Optional<one::Tensor>& weight,
                           const std::string& reduction) const {
    auto out = weight ? OpInterpUtil::Dispatch<Tensor>(*op_weight_, {input, target, JUST(weight)})
                      : OpInterpUtil::Dispatch<Tensor>(*op_, {input, target});
    return apply_reduction(out, reduction);
  }

 private:
  std::shared_ptr<OpExpr> op_;
  std::shared_ptr<OpExpr> op_weight_;
};

class BinaryCrossEntropyWithLogitsLossFunctor : public LossFunctorBase {
 public:
  BinaryCrossEntropyWithLogitsLossFunctor() {
    op_ = CHECK_JUST(one::OpBuilder("binary_cross_entropy_with_logits")
                         .Input("input")
                         .Input("target")
                         .Output("out")
                         .Build());
    op_weight_ = CHECK_JUST(one::OpBuilder("binary_cross_entropy_with_logits")
                                .Input("input")
                                .Input("target")
                                .Input("weight")
                                .Output("out")
                                .Build());
    op_pos_ = CHECK_JUST(one::OpBuilder("binary_cross_entropy_with_logits")
                             .Input("input")
                             .Input("target")
                             .Input("pos_weight")
                             .Output("out")
                             .Build());
    op_weight_pos_ = CHECK_JUST(one::OpBuilder("binary_cross_entropy_with_logits")
                                    .Input("input")
                                    .Input("target")
                                    .Input("weight")
                                    .Input("pos_weight")
                                    .Output("out")
                                    .Build());
    op_reduce_mean_ = CHECK_JUST(one::OpBuilder("binary_cross_entropy_with_logits_reduce_mean")
                                     .Input("input")
                                     .Input("target")
                                     .Output("out")
                                     .Build());
  }
  Maybe<Tensor> operator()(const std::shared_ptr<one::Tensor>& input,
                           const std::shared_ptr<one::Tensor>& target,
                           const Optional<one::Tensor>& weight,
                           const Optional<one::Tensor>& pos_weight,
                           const std::string& reduction) const {
    if (pos_weight) {
      const auto pos_weight_shape = JUST(pos_weight)->shape();
      // pos weight shape = (), (1,), (1,1)... or (input/target.shape[-1],)
      const bool is_pos_weight_shape_valid =
          (pos_weight_shape->elem_cnt() == 1)
          || (pos_weight_shape->NumAxes() == 1
              && pos_weight_shape->At(0) == target->shape()->back());

      CHECK_OR_RETURN(is_pos_weight_shape_valid)
          << Error::RuntimeError()
          << "pos_weight must be a vector with length equal to the number of classes.";
    }

    auto& attrs = THREAD_CACHED_MUTABLE_ATTR_MAP("has_pos_weight");
    attrs.SetAllAttrs(pos_weight.has_value());
    std::shared_ptr<Tensor> out;
    if (weight) {
      if (pos_weight) {
        out = JUST(OpInterpUtil::Dispatch<Tensor>(
            *op_weight_pos_, {input, target, JUST(weight), JUST(pos_weight)}, attrs));
      } else {
        out =
            JUST(OpInterpUtil::Dispatch<Tensor>(*op_weight_, {input, target, JUST(weight)}, attrs));
      }
    } else {
      if (pos_weight) {
        out = JUST(
            OpInterpUtil::Dispatch<Tensor>(*op_pos_, {input, target, JUST(pos_weight)}, attrs));
      } else {
        if (reduction == "mean") {
          return OpInterpUtil::Dispatch<Tensor>(*op_reduce_mean_, {input, target});
        }
        out = JUST(OpInterpUtil::Dispatch<Tensor>(*op_, {input, target}, attrs));
      }
    }
    return apply_reduction(out, reduction);
  }

 private:
  std::shared_ptr<OpExpr> op_;
  std::shared_ptr<OpExpr> op_weight_;
  std::shared_ptr<OpExpr> op_pos_;
  std::shared_ptr<OpExpr> op_weight_pos_;
  std::shared_ptr<OpExpr> op_reduce_mean_;
};

class NLLLossFunctor {
 public:
  NLLLossFunctor() {
    op_ = CHECK_JUST(one::OpBuilder("nll")
                         .Input("input")
                         .Input("target")
                         .Output("output")
                         .Output("out_weight")
                         .Build());

    op_weight_ = CHECK_JUST(one::OpBuilder("nll")
                                .Input("input")
                                .Input("target")
                                .Input("weight")
                                .Output("output")
                                .Output("out_weight")
                                .Build());
  }

  Maybe<Tensor> operator()(const std::shared_ptr<one::Tensor>& input,
                           const std::shared_ptr<one::Tensor>& target,
                           const Optional<one::Tensor>& weight, const int64_t& ignore_index,
                           const std::string& reduction) const {
    CHECK_OR_RETURN(reduction == "none" || reduction == "sum" || reduction == "mean")
        << Error::RuntimeError() << "Reduction should be none, sum or mean.";

    const auto& input_shape = input->shape();
    const int64_t K = input_shape->NumAxes();
    CHECK_GE_OR_RETURN(K, 2) << Error::RuntimeError() << "Expected 2 or more dimensions";
    const int64_t N = input_shape->At(0);
    const int64_t C = input_shape->At(1);

    const auto& target_shape = target->shape();
    CHECK_EQ_OR_RETURN(target_shape->NumAxes(), K - 1)
        << Error::RuntimeError() << "Expected target dimensions (" << K - 1
        << ") to match input dimensions (" << K << "), got " << target_shape->NumAxes();
    CHECK_EQ_OR_RETURN(target_shape->At(0), N)
        << Error::RuntimeError() << "Expected input batch_size (" << N
        << ") to match target batch_size (" << target_shape->At(0) << ")";

    std::shared_ptr<one::Tensor> input_;
    std::shared_ptr<one::Tensor> target_;
    if (K > 2) {
      DimVector idea_target_dim_vec;
      idea_target_dim_vec.push_back(N);
      for (int64_t i = 2; i < K; ++i) { idea_target_dim_vec.push_back(input_shape->At(i)); }
      Shape idea_target_shape(idea_target_dim_vec);
      CHECK_EQ_OR_RETURN(*target_shape, idea_target_shape)
          << Error::RuntimeError() << "Expected target shape " << idea_target_shape.ToString()
          << ", got " << target_shape->ToString();

      std::vector<int> perm(input_shape->dim_vec().size(), 0);
      perm[perm.size() - 1] = 1;
      for (size_t i = 1; i < perm.size() - 1; ++i) { perm[i] = i + 1; }

      input_ = JUST(sequence_function(functional::Transpose)
                        .then(std::bind(functional::Reshape, std::placeholders::_1, Shape({-1, C})))
                        .call(input, perm));
      target_ = JUST(functional::Flatten(target, 0, K - 2));
    } else {
      input_ = input;
      target_ = target;
    }

    auto& attrs = THREAD_CACHED_MUTABLE_ATTR_MAP("ignore_index");
    attrs.SetAllAttrs(ignore_index);

    std::shared_ptr<TensorTuple> nll_result;
    if (weight) {
      nll_result = JUST(
          OpInterpUtil::Dispatch<TensorTuple>(*op_weight_, {input_, target_, JUST(weight)}, attrs));
    } else {
      nll_result = JUST(OpInterpUtil::Dispatch<TensorTuple>(*op_, {input_, target_}, attrs));
    }
    auto output = JUST(VectorAt(*nll_result, 0));

    if (K > 2) { output = JUST(functional::Reshape(output, *target_shape)); }

    if (reduction == "none") { return output; }

    auto sum = JUST(functional::ReduceSum(output, {}, false));

    if (reduction == "sum") { return sum; }

    auto total_weight = JUST(functional::ReduceSum(JUST(VectorAt(*nll_result, 1)), {}, false));
    return functional::Div(sum, total_weight);
  }

 private:
  std::shared_ptr<OpExpr> op_;
  std::shared_ptr<OpExpr> op_weight_;
};

class CrossEntropyFunctor {
 public:
  CrossEntropyFunctor() {
    op_log_softmax_ = CHECK_JUST(one::OpBuilder("log_softmax").Input("in").Output("prob").Build());

    op_nll_ = CHECK_JUST(one::OpBuilder("nll")
                             .Input("input")
                             .Input("target")
                             .Output("output")
                             .Output("out_weight")
                             .Build());

    op_nll_weight_ = CHECK_JUST(one::OpBuilder("nll")
                                    .Input("input")
                                    .Input("target")
                                    .Input("weight")
                                    .Output("output")
                                    .Output("out_weight")
                                    .Build());
  }
  Maybe<Tensor> operator()(const std::shared_ptr<one::Tensor>& input,
                           const std::shared_ptr<one::Tensor>& target,
                           const Optional<one::Tensor>& weight, const int64_t& ignore_index,
                           const std::string& reduction, const double& label_smoothing) const {
    if (input->shape() == target->shape()) {
      CHECK_OR_RETURN(target->dtype()->is_floating_point())
          << "Expected floating point type for target with class probabilities, got "
          << target->dtype()->name();
      CHECK_LT_OR_RETURN(ignore_index, 0)
          << "ignore_index is not supported for floating point targe";
      return CrossEntropyProb(input, target, weight, reduction, label_smoothing);
    }
    if (label_smoothing > 0.0)
      return CrossEntropyLabelSmoothing(input, target, weight, ignore_index, reduction,
                                        label_smoothing);
    CHECK_OR_RETURN(reduction == "none" || reduction == "sum" || reduction == "mean")
        << Error::RuntimeError() << "Reduction should be none, sum or mean.";
    const auto& input_shape = input->shape();
    const auto& target_shape = target->shape();

    std::vector<int> input_perm(input_shape->dim_vec().size(), 0);
    input_perm[input_perm.size() - 1] = 1;
    for (size_t i = 1; i < input_perm.size() - 1; ++i) { input_perm[i] = i + 1; }

    const auto input_ = JUST(sequence_function(functional::Transpose)
                                 .then(std::bind(functional::Reshape, std::placeholders::_1,
                                                 Shape({-1, input_shape->At(1)})))
                                 .then([this](const std::shared_ptr<one::Tensor>& x) {
                                   return OpInterpUtil::Dispatch<Tensor>(*op_log_softmax_, {x});
                                 })
                                 .call(input, input_perm));

    const auto target_ = JUST(functional::Flatten(target, 0, target->shape()->NumAxes() - 1));

    auto& attrs = THREAD_CACHED_MUTABLE_ATTR_MAP("ignore_index");
    attrs.SetAllAttrs(ignore_index);

    std::shared_ptr<TensorTuple> nll_result;
    if (weight) {
      nll_result = JUST(OpInterpUtil::Dispatch<TensorTuple>(
          *op_nll_weight_, {input_, target_, JUST(weight)}, attrs));
    } else {
      nll_result = JUST(OpInterpUtil::Dispatch<TensorTuple>(*op_nll_, {input_, target_}, attrs));
    }

    auto output = JUST(VectorAt(*nll_result, 0));
    output = JUST(functional::Reshape(output, *target_shape));
    if (reduction == "none") { return output; }

    auto sum = JUST(functional::ReduceSum(output, {}, false));
    if (reduction == "sum") { return sum; }

    auto total_weight = JUST(functional::ReduceSum(JUST(VectorAt(*nll_result, 1)), {}, false));
    return functional::Div(sum, total_weight);
  }

 private:
  std::shared_ptr<OpExpr> op_log_softmax_;
  std::shared_ptr<OpExpr> op_nll_;
  std::shared_ptr<OpExpr> op_nll_weight_;
};

class CrossEntropyLabelSmoothingFunctor {
 public:
  CrossEntropyLabelSmoothingFunctor() {
    op_log_softmax_ = CHECK_JUST(one::OpBuilder("log_softmax").Input("in").Output("prob").Build());

    op_nll_ = CHECK_JUST(one::OpBuilder("nll")
                             .Input("input")
                             .Input("target")
                             .Output("output")
                             .Output("out_weight")
                             .Build());

    op_nll_weight_ = CHECK_JUST(one::OpBuilder("nll")
                                    .Input("input")
                                    .Input("target")
                                    .Input("weight")
                                    .Output("output")
                                    .Output("out_weight")
                                    .Build());
  }
  Maybe<Tensor> operator()(const std::shared_ptr<one::Tensor>& input,
                           const std::shared_ptr<one::Tensor>& target,
                           const Optional<one::Tensor>& weight, const int64_t& ignore_index,
                           const std::string& reduction, const double& label_smoothing) const {
    CHECK_OR_RETURN(reduction == "none" || reduction == "sum" || reduction == "mean")
        << Error::RuntimeError() << "Reduction should be none, sum or mean.";
    const auto& input_shape = input->shape();
    const auto& target_shape = target->shape();

    std::vector<int> input_perm(input_shape->dim_vec().size(), 0);
    input_perm[input_perm.size() - 1] = 1;
    for (size_t i = 1; i < input_perm.size() - 1; ++i) { input_perm[i] = i + 1; }
    CHECK_OR_RETURN(label_smoothing > 0.0 && label_smoothing <= 1.0)
        << "label_smoothing must be between 0.0 and 1.0. Got: " << label_smoothing;

    const auto& input_ = JUST(sequence_function(functional::Transpose)
                                  .then(std::bind(functional::Reshape, std::placeholders::_1,
                                                  Shape({-1, input_shape->At(1)})))
                                  .then([this](const std::shared_ptr<one::Tensor>& x) {
                                    return OpInterpUtil::Dispatch<Tensor>(*op_log_softmax_, {x});
                                  })
                                  .call(input, input_perm));
    const auto& target_ = JUST(functional::Flatten(target, 0, target->shape()->NumAxes() - 1));

    auto& attrs = THREAD_CACHED_MUTABLE_ATTR_MAP("ignore_index");
    attrs.SetAllAttrs(ignore_index);

    std::shared_ptr<TensorTuple> nll_result;
    if (weight) {
      nll_result = JUST(OpInterpUtil::Dispatch<TensorTuple>(
          *op_nll_weight_, {input_, target_, JUST(weight)}, attrs));
    } else {
      nll_result = JUST(OpInterpUtil::Dispatch<TensorTuple>(*op_nll_, {input_, target_}, attrs));
    }

    const auto& ignore_mask = JUST(Reshape(JUST(ScalarLogicalEqual(target_, ignore_index)), {-1}));

    // smooth_loss = (-(input_ * weight.reshape(1, -1)).sum(1) * ~ignore_mask).reshape_as(target)
    std::shared_ptr<Tensor> smooth_loss = input_;
    if (weight) {
      const auto& weight_2d = JUST(Reshape(JUST(weight), {1, -1}));
      smooth_loss = JUST(Mul(smooth_loss, weight_2d));
    }
    smooth_loss = JUST(Negative(JUST(ReduceSum(smooth_loss, {1}, false))));
    smooth_loss = JUST(MaskedFill(smooth_loss, ignore_mask, 0.0));
    smooth_loss = JUST(Reshape(smooth_loss, *target_shape));

    int64_t n_classes = input->shape()->At(1);
    auto nll_loss = JUST(VectorAt(*nll_result, 0));
    nll_loss = JUST(functional::Reshape(nll_loss, *target_shape));

    // loss = nll_loss * (1 - label_smoothing) + smooth_loss * label_smoothing / num_classes
    if (reduction == "none") {
      return JUST(Add(JUST(ScalarMul(nll_loss, 1 - label_smoothing, false)),
                      JUST(ScalarMul(smooth_loss, label_smoothing / n_classes, false)), 1, false));
    }

    const auto& nll_loss_sum = JUST(ReduceSum(nll_loss, {}, false));
    const auto& smooth_loss_sum = JUST(ReduceSum(smooth_loss, {}, false));
    const auto& cross_entropy_loss_sum =
        JUST(Add(JUST(ScalarMul(nll_loss_sum, 1 - label_smoothing, false)),
                 JUST(ScalarMul(smooth_loss_sum, label_smoothing / n_classes, false)), 1, false));
    if (reduction == "sum") { return cross_entropy_loss_sum; }

    const auto& total_weight = JUST(ReduceSum(JUST(VectorAt(*nll_result, 1)), {}, false));
    return Div(cross_entropy_loss_sum, total_weight);
  }

 private:
  std::shared_ptr<OpExpr> op_log_softmax_;
  std::shared_ptr<OpExpr> op_nll_;
  std::shared_ptr<OpExpr> op_nll_weight_;
};

class CrossEntropyProbFunctor : public LossFunctorBase {
 public:
  CrossEntropyProbFunctor() {
    op_log_softmax_ = CHECK_JUST(one::OpBuilder("log_softmax").Input("in").Output("prob").Build());
  }
  Maybe<Tensor> operator()(const std::shared_ptr<one::Tensor>& input,
                           const std::shared_ptr<one::Tensor>& target,
                           const Optional<one::Tensor>& weight, const std::string& reduction,
                           const double& label_smoothing) const {
    const auto& input_shape = input->shape();
    const auto& target_shape = target->shape();

    std::vector<int> input_perm(input_shape->NumAxes(), 0);
    input_perm[input_perm.size() - 1] = 1;
    for (size_t i = 1; i < input_perm.size() - 1; ++i) { input_perm[i] = i + 1; }

    const auto input_ = JUST(sequence_function(functional::Transpose)
                                 .then(std::bind(functional::Reshape, std::placeholders::_1,
                                                 Shape({-1, input_shape->At(1)})))
                                 .then([this](const std::shared_ptr<one::Tensor>& x) {
                                   return OpInterpUtil::Dispatch<Tensor>(*op_log_softmax_, {x});
                                 })
                                 .call(input, input_perm));
    std::shared_ptr<Tensor> target_ =
        JUST(sequence_function(functional::Transpose)
                 .then(std::bind(functional::Reshape, std::placeholders::_1,
                                 Shape({-1, target_shape->At(1)})))
                 .call(target, input_perm));
    if (label_smoothing > 0) {
      int32_t num_classes = input_->shape()->At(1);
      target_ =
          JUST(ScalarAdd(JUST(ScalarMul(target_, static_cast<double>(1) - label_smoothing, false)),
                         label_smoothing / static_cast<double>(num_classes), 1, false));
    }

    auto nll_result = JUST(Negative(JUST(Mul(input_, target_))));
    if (weight) {
      const auto& weight_expand = JUST(Unsqueeze(JUST(weight), 0));
      nll_result = JUST(Mul(nll_result, weight_expand));
    }
    DimVector target_reshape_(input->ndim() - 1);
    for (size_t i = 0; i < target_reshape_.size(); ++i) {
      target_reshape_[i] = input_shape->At(input_perm[i]);
    }
    nll_result = JUST(ReduceSum(nll_result, {-1}, false));
    nll_result = JUST(Reshape(nll_result, Shape(target_reshape_)));
    return apply_reduction(nll_result, reduction);
  }

 private:
  std::shared_ptr<OpExpr> op_log_softmax_;
};

class SparseCrossEntropyFunctor {
 public:
  SparseCrossEntropyFunctor() {
    op_ = CHECK_JUST(one::OpBuilder("sparse_cross_entropy")
                         .Input("prediction")
                         .Input("label")
                         .Output("out")
                         .Build());
  }
  Maybe<Tensor> operator()(const std::shared_ptr<one::Tensor>& prediction,
                           const std::shared_ptr<one::Tensor>& label, const int64_t& depth) const {
    auto& attrs = THREAD_CACHED_MUTABLE_ATTR_MAP("depth");
    attrs.SetAllAttrs(depth);

    return OpInterpUtil::Dispatch<Tensor>(*op_, {prediction, label}, attrs);
  }

 private:
  std::shared_ptr<OpExpr> op_;
};

class SparseCrossEntropyMsFunctor {
 public:
  SparseCrossEntropyMsFunctor() {
    op_ = CHECK_JUST(one::OpBuilder("sparse_cross_entropy_ms")
                         .Input("prediction")
                         .Input("label")
                         .Output("out")
                         .Build());
  }
  Maybe<Tensor> operator()(const std::shared_ptr<one::Tensor>& prediction,
                           const std::shared_ptr<one::Tensor>& label, const int64_t& depth) const {
    auto& attrs = THREAD_CACHED_MUTABLE_ATTR_MAP("depth");
    attrs.SetAllAttrs(depth);

    return OpInterpUtil::Dispatch<Tensor>(*op_, {prediction, label}, attrs);
  }

 private:
  std::shared_ptr<OpExpr> op_;
};

class SparseSoftmaxCrossEntropyFunctor {
 public:
  SparseSoftmaxCrossEntropyFunctor() {
    // SparseSoftmaxCrossEntropy
    op_sparse_softmax_cross_entropy_ = CHECK_JUST(one::OpBuilder("sparse_softmax_cross_entropy")
                                                      .Input("prediction")
                                                      .Input("label")
                                                      .Output("prob")
                                                      .Output("out")
                                                      .Build());
    // lazy model SparseSoftmaxCrossEntropyMs
    op_sparse_softmax_cross_entropy_ms_ =
        CHECK_JUST(one::OpBuilder("sparse_softmax_cross_entropy_ms")
                       .Input("prediction")
                       .Input("label")
                       .Output("prob")
                       .Output("out")
                       .Build());
    // eager model SparseSoftmaxCrossEntropyMs
    op_reduce_max_device_stage_ = CHECK_JUST(one::OpBuilder("reduce_max_device_stage")
                                                 .Input("in")
                                                 .Output("out")
                                                 .Output("mask")
                                                 .Output("count")
                                                 .Build());
    op_reduce_max_global_stage_ = CHECK_JUST(one::OpBuilder("reduce_max_global_stage")
                                                 .Input("in")
                                                 .Input("device_count")
                                                 .Output("out")
                                                 .Output("mask")
                                                 .Build());
    op_sparse_cross_entropy_ms_ = CHECK_JUST(one::OpBuilder("sparse_cross_entropy_ms")
                                                 .Input("prediction")
                                                 .Input("label")
                                                 .Output("out")
                                                 .Build());
    op_broadcast_sub_ =
        CHECK_JUST(one::OpBuilder("broadcast_sub").Input("x").Input("y").Output("z").Build());
    op_broadcast_div_ =
        CHECK_JUST(one::OpBuilder("broadcast_div").Input("x").Input("y").Output("z").Build());
    op_reduce_sum_ = CHECK_JUST(
        one::OpBuilder("reduce_sum").Input("input_tensor").Output("output_tensor").Build());
    op_exp_ = CHECK_JUST(one::OpBuilder("exp").Input("x").Output("y").Build());
  }
  Maybe<Tensor> operator()(const std::shared_ptr<one::Tensor>& logits,
                           const std::shared_ptr<one::Tensor>& label) const {
    if (JUST(RunWithMsVersion(logits, label))) {
      if (LazyMode::is_enabled()) {
        return LazySparseSoftmaxCrossEntropyMsOperator(logits, label);
      } else {
        return EagerSparseSoftmaxCrossEntropyMsOperator(logits, label);
      }
    } else {
      return SparseSoftmaxCrossEntropyOperator(logits, label);
    }
  }

  Maybe<bool> RunWithMsVersion(const std::shared_ptr<one::Tensor>& logits,
                               const std::shared_ptr<one::Tensor>& label) const {
    if (!(logits->is_global() && label->is_global())) { return false; }

    if (JUST(logits->parallel_desc())->parallel_num() == 1) { return false; }

    if (logits->shape()->NumAxes() != 2) { return false; }

    const NdSbp& logits_nd_sbp = *(JUST(logits->nd_sbp()));
    const int32_t split_axis = logits->shape()->NumAxes() - 1;
    bool has_split_axis_parallel = false;
    for (int64_t i = 0; i < logits_nd_sbp.sbp_parallel_size(); ++i) {
      const auto& sbp = logits_nd_sbp.sbp_parallel(i);
      if (sbp.has_split_parallel() && sbp.split_parallel().axis() == split_axis) {
        has_split_axis_parallel = true;
      } else {
        if (sbp.has_partial_sum_parallel()) { return false; }
      }
    }
    if (!has_split_axis_parallel) { return false; }

    return true;
  }

  Maybe<Tensor> SparseSoftmaxCrossEntropyOperator(const std::shared_ptr<one::Tensor>& logits,
                                                  const std::shared_ptr<one::Tensor>& label) const {
    int64_t depth = logits->shape()->At(logits->shape()->NumAxes() - 1);
    auto& attrs = THREAD_CACHED_MUTABLE_ATTR_MAP("depth");
    attrs.SetAllAttrs(depth);
    const auto& result = JUST(OpInterpUtil::Dispatch<TensorTuple>(*op_sparse_softmax_cross_entropy_,
                                                                  {logits, label}, attrs));
    return result->at(1);
  }

  Maybe<Tensor> LazySparseSoftmaxCrossEntropyMsOperator(
      const std::shared_ptr<one::Tensor>& logits, const std::shared_ptr<one::Tensor>& label) const {
    int64_t depth = logits->shape()->At(logits->shape()->NumAxes() - 1);
    auto& attrs = THREAD_CACHED_MUTABLE_ATTR_MAP("depth");
    attrs.SetAllAttrs(depth);
    const auto& result = JUST(OpInterpUtil::Dispatch<TensorTuple>(
        *op_sparse_softmax_cross_entropy_ms_, {logits, label}, attrs));
    return result->at(1);
  }

  Maybe<Tensor> EagerSparseSoftmaxCrossEntropyMsOperator(
      const std::shared_ptr<one::Tensor>& logits, const std::shared_ptr<one::Tensor>& label) const {
    // op_reduce_max_device_stage_
    int64_t depth = logits->shape()->At(logits->shape()->NumAxes() - 1);
    int32_t axis = logits->shape()->NumAxes() - 1;

    auto& attrs = THREAD_CACHED_MUTABLE_ATTR_MAP("axis");
    attrs.SetAllAttrs(std::vector<int32_t>{axis});
    const auto& max_device_stage =
        JUST(OpInterpUtil::Dispatch<TensorTuple>(*op_reduce_max_device_stage_, {logits}, attrs));
    std::shared_ptr<Tensor> max_global_stage_input0 = max_device_stage->at(0);
    std::shared_ptr<Tensor> max_global_stage_input1 = max_device_stage->at(2);

    const NdSbp& logits_nd_sbp = *(JUST(logits->nd_sbp()));
    std::vector<Symbol<SbpParallel>> new_sbp_parallels;
    std::vector<Symbol<SbpParallel>> s0s1_sbp_parallels;
    if (logits_nd_sbp.sbp_parallel_size() == 2) {
      for (int i = 0; i < logits_nd_sbp.sbp_parallel_size(); ++i) {
        const auto& sbp_parallel = logits_nd_sbp.sbp_parallel(i);
        if (sbp_parallel.has_split_parallel()) {
          const int64_t& split_axis = sbp_parallel.split_parallel().axis();
          if (split_axis == axis) {
            SbpParallel sbp;
            sbp.mutable_broadcast_parallel();
            new_sbp_parallels.emplace_back(sbp);
          } else {
            CHECK_EQ_OR_RETURN(split_axis, 0)
                << Error::RuntimeError() << "Split axis must equal to 0. ";
            new_sbp_parallels.emplace_back(sbp_parallel);
          }
        } else {
          new_sbp_parallels.emplace_back(sbp_parallel);
        }
      }

      s0s1_sbp_parallels.emplace_back(logits_nd_sbp.sbp_parallel(0));
      s0s1_sbp_parallels.emplace_back(logits_nd_sbp.sbp_parallel(1));
      max_global_stage_input0 = JUST(functional::ToGlobal(
          (*max_device_stage)[0], JUST((*max_device_stage)[0]->parallel_desc()), new_sbp_parallels,
          s0s1_sbp_parallels, /* check_meta */ false, /*copy=*/false));
      max_global_stage_input1 = JUST(functional::ToGlobal(
          (*max_device_stage)[2], JUST((*max_device_stage)[0]->parallel_desc()), new_sbp_parallels,
          s0s1_sbp_parallels, /* check_meta */ false, /*copy=*/false));
    }
    // op_reduce_max_global_stage_
    auto& reduce_max_global_attrs = THREAD_CACHED_MUTABLE_ATTR_MAP("axis", "keepdims");
    reduce_max_global_attrs.SetAllAttrs(std::vector<int32_t>{axis}, true);
    const auto& max_global_stage = JUST(OpInterpUtil::Dispatch<TensorTuple>(
        *op_reduce_max_global_stage_, {max_global_stage_input0, max_global_stage_input1},
        reduce_max_global_attrs));
    auto& broadcast_sub_input = max_global_stage->at(0);
    if (logits_nd_sbp.sbp_parallel_size() == 2) {
      broadcast_sub_input = JUST(functional::ToGlobal(
          broadcast_sub_input, JUST((*max_device_stage)[0]->parallel_desc()), new_sbp_parallels,
          new_sbp_parallels, /* check_meta */ false, /*copy=*/false));
    }
    // op_broadcast_sub_
    const auto& output_broadcast_sub = JUST(
        OpInterpUtil::Dispatch<TensorTuple>(*op_broadcast_sub_, {logits, broadcast_sub_input}));
    // op_exp_
    const auto& output_exp =
        JUST(OpInterpUtil::Dispatch<TensorTuple>(*op_exp_, {(*output_broadcast_sub)[0]}));
    // op_reduce_sum_
    auto& reduce_sum_attrs = THREAD_CACHED_MUTABLE_ATTR_MAP("axis", "keepdims");
    reduce_sum_attrs.SetAllAttrs(std::vector<int32_t>{axis}, true);
    const auto& output_reduce_sum = JUST(
        OpInterpUtil::Dispatch<TensorTuple>(*op_reduce_sum_, {(*output_exp)[0]}, reduce_sum_attrs));
    std::shared_ptr<Tensor> broadcast_div_input1 = output_reduce_sum->at(0);
    if (logits_nd_sbp.sbp_parallel_size() == 2) {
      std::vector<Symbol<SbpParallel>> empty_grad_sbp_parallels;
      broadcast_div_input1 = JUST(functional::ToGlobal(
          (*output_reduce_sum)[0], JUST((*output_reduce_sum)[0]->parallel_desc()),
          new_sbp_parallels, new_sbp_parallels, /* check_meta */ false, /*copy=*/false));
    }
    // op_broadcast_div_
    const auto& predictions = JUST(OpInterpUtil::Dispatch<TensorTuple>(
        *op_broadcast_div_, {(*output_exp)[0], broadcast_div_input1}));
    // op_sparse_cross_entropy_ms_
    auto& sparse_cross_entropy_ms_attrs = THREAD_CACHED_MUTABLE_ATTR_MAP("depth");
    sparse_cross_entropy_ms_attrs.SetAllAttrs(depth);
    const auto& output = JUST(OpInterpUtil::Dispatch<Tensor>(
        *op_sparse_cross_entropy_ms_, {(*predictions)[0], label}, sparse_cross_entropy_ms_attrs));
    return output;
  }

 private:
  // SparseSoftmaxCrossEntropy
  std::shared_ptr<OpExpr> op_sparse_softmax_cross_entropy_;
  // lazy model SparseSoftmaxCrossEntropyMs
  std::shared_ptr<OpExpr> op_sparse_softmax_cross_entropy_ms_;
  // SparseSoftmaxCrossEntropyMs
  std::shared_ptr<OpExpr> op_reduce_max_device_stage_;
  std::shared_ptr<OpExpr> op_reduce_max_global_stage_;
  std::shared_ptr<OpExpr> op_broadcast_sub_;
  std::shared_ptr<OpExpr> op_exp_;
  std::shared_ptr<OpExpr> op_reduce_sum_;
  std::shared_ptr<OpExpr> op_broadcast_div_;
  std::shared_ptr<OpExpr> op_sparse_cross_entropy_ms_;
};

class SoftmaxCrossEntropyFunctor {
 public:
  SoftmaxCrossEntropyFunctor() {
    op_ = CHECK_JUST(one::OpBuilder("softmax_cross_entropy")
                         .Input("prediction")
                         .Input("label")
                         .Output("out")
                         .Output("prob")
                         .Build());
  }

  Maybe<Tensor> operator()(const std::shared_ptr<one::Tensor>& logits,
                           const std::shared_ptr<one::Tensor>& label) const {
    return OpInterpUtil::Dispatch<Tensor>(*op_, {logits, label});
  }

 private:
  std::shared_ptr<OpExpr> op_;
};

class SoftmaxCrossEntropyGradFunctor {
 public:
  SoftmaxCrossEntropyGradFunctor() {
    op_ = CHECK_JUST(one::OpBuilder("softmax_cross_entropy_grad")
                         .Input("dy")
                         .Input("label")
                         .Input("prob")
                         .Output("prediction_diff")
                         .Build());
  }
  Maybe<Tensor> operator()(const std::shared_ptr<one::Tensor>& dy,
                           const std::shared_ptr<one::Tensor>& label,
                           const std::shared_ptr<one::Tensor>& prob) const {
    return OpInterpUtil::Dispatch<Tensor>(*op_, {dy, label, prob});
  }

 private:
  std::shared_ptr<OpExpr> op_;
};

class CombinedMarginLossFunctor {
 public:
  CombinedMarginLossFunctor() {
    op_ = CHECK_JUST(one::OpBuilder("combined_margin_loss")
                         .Input("x")
                         .Input("label")
                         .Output("y")
                         .Output("theta")
                         .Build());
  }
  Maybe<Tensor> operator()(const std::shared_ptr<one::Tensor>& x,
                           const std::shared_ptr<one::Tensor>& label, const float& m1,
                           const float& m2, const float& m3) const {
    auto& attrs = THREAD_CACHED_MUTABLE_ATTR_MAP("m1", "m2", "m3", "depth");
    attrs.SetAllAttrs(m1, m2, m3, x->shape()->At(1));
    return OpInterpUtil::Dispatch<Tensor>(*op_, {x, label}, attrs);
  }

 private:
  std::shared_ptr<OpExpr> op_;
};

class CtcLossFunctor {
 public:
  CtcLossFunctor() {
    op_ = CHECK_JUST(one::OpBuilder("ctc_loss")
                         .Input("log_probs")
                         .Input("targets")
                         .Input("input_lengths")
                         .Input("target_lengths")
                         .Output("loss")
                         .Output("alpha")
                         .Build());
    op_xdivy_ = CHECK_JUST(one::OpBuilder("xdivy").Input("x").Input("y").Output("z").Build());
  }
  Maybe<Tensor> operator()(const std::shared_ptr<one::Tensor>& log_probs,
                           const std::shared_ptr<one::Tensor>& targets,
                           const std::shared_ptr<one::Tensor>& input_lengths,
                           const std::shared_ptr<one::Tensor>& target_lengths,
                           const int64_t& max_target_length, const int64_t& blank,
                           const bool& zero_infinity, const std::string& reduction) const {
    auto& attrs = THREAD_CACHED_MUTABLE_ATTR_MAP("max_target_length", "blank", "zero_infinity");
    attrs.SetAllAttrs(max_target_length, blank, zero_infinity);
    std::shared_ptr<one::Tensor> out;
    if (targets->dtype()->data_type() == DataType::kInt32) {
      out = JUST(OpInterpUtil::Dispatch<Tensor>(
          *op_, {log_probs, targets, input_lengths, target_lengths}, attrs));
    } else {
      out = JUST(OpInterpUtil::Dispatch<Tensor>(
          *op_,
          {log_probs, JUST(functional::Cast(targets, DType::Int64(), false)), input_lengths,
           target_lengths},
          attrs));
    }
    if (zero_infinity) {
      if (out->is_local()) {
        const auto create_constant = [&](const Scalar& scalar) -> Maybe<Tensor> {
          return functional::Constant(*out->shape(), scalar, out->dtype(), JUST(out->device()));
        };

        out = JUST(sequence_function(functional::Constant)
                       .then(std::bind(functional::BroadcastEqual, out, std::placeholders::_1))
                       .then(std::bind(functional::Where, std::placeholders::_1,
                                       JUST(create_constant(Scalar(0))), out))
                       .call(*out->shape(), Scalar(std::numeric_limits<double>::infinity()),
                             out->dtype(), JUST(out->device())));
      } else {
        const auto& placement = JUST(out->parallel_desc());
        const auto& nd_sbp = *JUST(GetSbpList(JUST(out->nd_sbp())));
        const auto create_constant = [&](const Scalar& scalar) -> Maybe<Tensor> {
          return functional::GlobalConstant(*out->shape(), scalar, out->dtype(), placement, nd_sbp);
        };

        out = JUST(sequence_function(functional::GlobalConstant)
                       .then(std::bind(functional::BroadcastEqual, out, std::placeholders::_1))
                       .then(std::bind(functional::Where, std::placeholders::_1,
                                       JUST(create_constant(Scalar(0))), out))
                       .call(*out->shape(), Scalar(std::numeric_limits<double>::infinity()),
                             out->dtype(), placement, nd_sbp));
      }
    }
    CHECK_OR_RETURN([&]() -> bool {
      if ((reduction != "none") && (reduction != "sum") && (reduction != "mean")) return false;
      return true;
    }()) << Error::RuntimeError()
         << "Reduction should be none, sum or mean.";
    if (reduction == "sum") { return functional::ReduceSum(out, {}, false); }
    if (reduction == "mean") {
      return sequence_function(functional::Clamp)
          .then(std::bind(functional::Cast, std::placeholders::_1, log_probs->dtype(),
                          /*pin_memory=*/false))
          .then([&](const std::shared_ptr<one::Tensor>& x) {
            return OpInterpUtil::Dispatch<Tensor>(*op_xdivy_, {out, x});
          })
          .then(std::bind(functional::ReduceMean, std::placeholders::_1, std::vector<int32_t>({}),
                          false))
          .call(target_lengths, Scalar(1), NullOpt);
    }
    return out;
  }

 private:
  std::shared_ptr<OpExpr> op_;
  std::shared_ptr<OpExpr> op_xdivy_;
};

class TripletMarginLossFunctor {
 public:
  TripletMarginLossFunctor() {}

  Maybe<Tensor> operator()(const std::shared_ptr<one::Tensor>& anchor,
                           const std::shared_ptr<one::Tensor>& positive,
                           const std::shared_ptr<one::Tensor>& negative, const float& margin,
                           const float& p, const float& eps, const bool& swap,
                           const std::string& reduction) const {
    int32_t dim_norm = anchor->ndim() - 1;
    std::vector<int32_t> dim(1, dim_norm);
    CHECK_OR_RETURN([&]() -> bool {
      if ((reduction != "none") && (reduction != "sum") && (reduction != "mean")) return false;
      return true;
    }()) << Error::RuntimeError()
         << "Reduction should be none, sum or mean.";
    auto da_p = JUST(VectorNorm(
        JUST(ScalarAdd(eps, JUST(Sub(anchor, positive, /*alpha=*/1.0, /*inplace=*/false)),
                       /*alpha=*/1)),
        p, dim,
        /*keepdim=*/false, anchor->dtype()));
    auto da_n = JUST(VectorNorm(
        JUST(ScalarAdd(eps, JUST(Sub(anchor, negative, /*alpha=*/1.0, /*inplace=*/false)),
                       /*alpha=*/1)),
        p, dim,
        /*keepdim=*/false, anchor->dtype()));
    if (swap) {
      auto distance_swap = JUST(VectorNorm(
          JUST(ScalarAdd(eps, JUST(Sub(positive, negative, /*alpha=*/1.0, /*inplace=*/false)),
                         /*alpha=*/1)),
          p, dim,
          /*keepdim=*/false, positive->dtype()));
      da_n = JUST(Minimum(distance_swap, da_n));
    }
    auto triplet_loss =
        JUST(Clamp(JUST(ScalarAdd(JUST(Sub(da_p, da_n, /*alpha=*/1.0, /*inplace=*/false)), margin,
                                  /*alpha=*/1, /*inplace=*/false)),
                   /*min=*/0.0, NullOpt));
    int32_t ndim = triplet_loss->ndim() - 1;
    std::vector<int32_t> axis(1, ndim);

    if (reduction == "mean") {
      triplet_loss = JUST(ReduceMean(triplet_loss, axis, /*keepdim=*/false));
    } else if (reduction == "sum") {
      triplet_loss = JUST(ReduceSum(triplet_loss, axis, /*keepdim=*/false));
    }
    return triplet_loss;
  }
};

class AffineGridFunctor {
 public:
  AffineGridFunctor() {
    op_ = CHECK_JUST(one::OpBuilder("affine_grid").Input("theta").Output("grid").Build());
  }
  Maybe<Tensor> operator()(const std::shared_ptr<one::Tensor>& theta, const Shape& size,
                           const bool& align_corners) const {
    auto& attrs = THREAD_CACHED_MUTABLE_ATTR_MAP("size", "align_corners");
    attrs.SetAllAttrs(size, align_corners);
    return OpInterpUtil::Dispatch<Tensor>(*op_, {theta}, attrs);
  }

 private:
  std::shared_ptr<OpExpr> op_;
};

class GridSampleFunctor {
 public:
  GridSampleFunctor() {
    op_ = CHECK_JUST(
        one::OpBuilder("grid_sample").Input("input").Input("grid").Output("output").Build());
  }
  Maybe<Tensor> operator()(const std::shared_ptr<one::Tensor>& input,
                           const std::shared_ptr<one::Tensor>& grid,
                           const std::string& interpolation_mode, const std::string& padding_mode,
                           const bool& align_corners) const {
    auto& attrs =
        THREAD_CACHED_MUTABLE_ATTR_MAP("interpolation_mode", "padding_mode", "align_corners");
    attrs.SetAllAttrs(interpolation_mode, padding_mode, align_corners);
    return OpInterpUtil::Dispatch<Tensor>(*op_, {input, grid}, attrs);
  }

 private:
  std::shared_ptr<OpExpr> op_;
};

class NormalizationFunctor {
 public:
  NormalizationFunctor() {
    norm_eval_op_ = CHECK_JUST(one::OpBuilder("normalization")
                                   .Input("x")
                                   .Input("moving_mean")
                                   .Input("moving_variance")
                                   .Input("gamma")
                                   .Input("beta")
                                   .Output("y")
                                   .Attr("training", false)
                                   .Build());
    norm_training_stats_op_ = CHECK_JUST(one::OpBuilder("normalization")
                                             .Input("x")
                                             .Input("moving_mean")
                                             .Input("moving_variance")
                                             .Input("gamma")
                                             .Input("beta")
                                             .Output("y")
                                             .Output("mean")
                                             .Output("inv_variance")
                                             .Attr("training", true)
                                             .Build());
    norm_training_no_stats_op_ = CHECK_JUST(one::OpBuilder("normalization")
                                                .Input("x")
                                                .Input("gamma")
                                                .Input("beta")
                                                .Output("y")
                                                .Output("mean")
                                                .Output("inv_variance")
                                                .Attr("training", true)
                                                .Build());
    cast_op_ = CHECK_JUST(one::OpBuilder("cast").Input("in").Output("out").Build());
  }
  Maybe<Tensor> operator()(const std::shared_ptr<one::Tensor>& x,
                           const Optional<one::Tensor>& moving_mean,
                           const Optional<one::Tensor>& moving_variance,
                           const Optional<one::Tensor>& gamma, const Optional<one::Tensor>& beta,
                           const int32_t& axis, const float& epsilon, const float& momentum,
                           const bool& training) const {
    auto& attrs = THREAD_CACHED_MUTABLE_ATTR_MAP("axis", "epsilon", "momentum");
    // convert torch momentum to tensorflow momentum
    attrs.SetAllAttrs(axis, epsilon, static_cast<float>(1.0 - momentum));

    CHECK_OR_RETURN((moving_mean && moving_variance) || (!moving_mean && !moving_variance))
        << Error::RuntimeError()
        << "Both running_mean and running_variance should be None or Tensor.";

    std::shared_ptr<one::Tensor> gamma_val;
    std::shared_ptr<one::Tensor> beta_val;

    CHECK_GE_OR_RETURN(x->shape()->NumAxes(), 2)
        << Error::RuntimeError() << "NumAxes of x should be greater or equal than 2. ";
    if (gamma.has_value() && beta.has_value()) {
      gamma_val = JUST(gamma);
      beta_val = JUST(beta);
    } else {
      const Shape gamma_beta_shape = Shape({x->shape()->At(1)});
      gamma_val = JUST(functional::Constant(gamma_beta_shape, 1.0, x->dtype(), JUST(x->device())));
      beta_val = JUST(functional::Constant(gamma_beta_shape, 0.0, x->dtype(), JUST(x->device())));
    }

    if (gamma_val->dtype()->data_type() == DataType::kFloat16
        || gamma_val->dtype()->data_type() == DataType::kBFloat16) {
      gamma_val = JUST(functional::Cast(gamma_val, DType::Float(), /*pin_memory=*/false));
      beta_val = JUST(functional::Cast(beta_val, DType::Float(), /*pin_memory=*/false));
    }

    std::shared_ptr<one::Tensor> moving_mean_val;
    std::shared_ptr<one::Tensor> moving_variance_val;
    if (moving_mean) {
      if (JUST(moving_mean)->dtype()->data_type() == DataType::kFloat16
          || JUST(moving_mean)->dtype()->data_type() == DataType::kBFloat16) {
        moving_mean_val =
            JUST(functional::Cast(JUST(moving_mean), DType::Float(), /*pin_memory=*/false));
        moving_variance_val =
            JUST(functional::Cast(JUST(moving_variance), DType::Float(), /*pin_memory=*/false));
      } else {
        moving_mean_val = JUST(moving_mean);
        moving_variance_val = JUST(moving_variance);
      }
    }

    std::shared_ptr<one::Tensor> res;

    if (!training) {
      CHECK_OR_RETURN(moving_mean && moving_variance)
<<<<<<< HEAD
          << Error::RuntimeError() << "Must have running_mean and running_variance in eval mode.";
      return OpInterpUtil::Dispatch<one::Tensor>(
          *norm_eval_op_, {x, JUST(moving_mean), JUST(moving_variance), gamma_val, beta_val},
          attrs);
=======
          << Error::RuntimeError() << "Must have moving_mean and moving_variance in eval mode.";
      res = JUST(OpInterpUtil::Dispatch<one::Tensor>(
          *norm_eval_op_, {x, moving_mean_val, moving_variance_val, gamma_val, beta_val}, attrs));
    } else if (moving_mean) {
      res = JUST(OpInterpUtil::Dispatch<one::Tensor>(
          *norm_training_stats_op_, {x, moving_mean_val, moving_variance_val, gamma_val, beta_val},
          attrs));
    } else {
      res = JUST(OpInterpUtil::Dispatch<one::Tensor>(*norm_training_no_stats_op_,
                                                     {x, gamma_val, beta_val}, attrs));
>>>>>>> ad3bc856
    }

    if (moving_mean) {
      if (JUST(moving_mean)->dtype()->data_type() == DataType::kFloat16
          || JUST(moving_mean)->dtype()->data_type() == DataType::kBFloat16) {
        // For inplace update moving_mean and moving_variance
        JUST(CheckInplaceValid(JUST(moving_mean)));
        std::shared_ptr<TensorTuple> outputs = std::make_shared<TensorTuple>(1);
        outputs->at(0) = JUST(moving_mean);
        auto& attrs = THREAD_CACHED_MUTABLE_ATTR_MAP("dtype", "pin_memory");
        attrs.SetAllAttrs(JUST(moving_mean)->dtype()->data_type(), false);
        JUST(OpInterpUtil::Dispatch(*cast_op_, {moving_mean_val}, outputs.get(), attrs));
        JUST(CheckInplaceValid(JUST(moving_variance)));
        outputs->at(0) = JUST(moving_variance);
        JUST(OpInterpUtil::Dispatch(*cast_op_, {moving_variance_val}, outputs.get(), attrs));
      }
    }

    return res;
  }

 private:
  std::shared_ptr<OpExpr> norm_eval_op_;
  std::shared_ptr<OpExpr> norm_training_stats_op_;
  std::shared_ptr<OpExpr> norm_training_no_stats_op_;
  std::shared_ptr<OpExpr> cast_op_;
};

class NormalizationAddReluFunctor {
 public:
  NormalizationAddReluFunctor() {
    norm_eval_op_ = CHECK_JUST(one::OpBuilder("normalization")
                                   .Input("x")
                                   .Input("moving_mean")
                                   .Input("moving_variance")
                                   .Input("gamma")
                                   .Input("beta")
                                   .Output("y")
                                   .Attr("training", false)
                                   .Build());
    relu_op_ = CHECK_JUST(one::OpBuilder("relu").Input("x").Output("y").Build());
    add_op_ = CHECK_JUST(one::OpBuilder("add_n").Input("in", 2).Output("out").Build());
    fused_norm_training_stats_op_ = CHECK_JUST(one::OpBuilder("normalization_add_relu")
                                                   .Input("x")
                                                   .Input("moving_mean")
                                                   .Input("moving_variance")
                                                   .Input("gamma")
                                                   .Input("beta")
                                                   .Output("y")
                                                   .Output("reserve_space")
                                                   .Output("mean")
                                                   .Output("inv_variance")
                                                   .Attr("training", true)
                                                   .Build());
    fused_addend_norm_training_stats_op_ = CHECK_JUST(one::OpBuilder("normalization_add_relu")
                                                          .Input("x")
                                                          .Input("addend")
                                                          .Input("moving_mean")
                                                          .Input("moving_variance")
                                                          .Input("gamma")
                                                          .Input("beta")
                                                          .Output("y")
                                                          .Output("reserve_space")
                                                          .Output("mean")
                                                          .Output("inv_variance")
                                                          .Attr("training", true)
                                                          .Build());
    fused_norm_training_no_stats_op_ = CHECK_JUST(one::OpBuilder("normalization_add_relu")
                                                      .Input("x")
                                                      .Input("gamma")
                                                      .Input("beta")
                                                      .Output("y")
                                                      .Output("reserve_space")
                                                      .Output("mean")
                                                      .Output("inv_variance")
                                                      .Attr("training", true)
                                                      .Build());
    fused_addend_norm_training_no_stats_op_ = CHECK_JUST(one::OpBuilder("normalization_add_relu")
                                                             .Input("x")
                                                             .Input("addend")
                                                             .Input("gamma")
                                                             .Input("beta")
                                                             .Output("y")
                                                             .Output("reserve_space")
                                                             .Output("mean")
                                                             .Output("inv_variance")
                                                             .Attr("training", true)
                                                             .Build());
  }
  Maybe<Tensor> operator()(const std::shared_ptr<one::Tensor>& x,
                           const Optional<one::Tensor>& addend,
                           const Optional<one::Tensor>& moving_mean,
                           const Optional<one::Tensor>& moving_variance,
                           const std::shared_ptr<one::Tensor>& gamma,
                           const std::shared_ptr<one::Tensor>& beta, const int32_t& axis,
                           const float& epsilon, const float& momentum,
                           const bool& is_training) const {
    auto& attrs = THREAD_CACHED_MUTABLE_ATTR_MAP("axis", "epsilon", "momentum");
    // convert torch momentum to tensorflow momentum
    attrs.SetAllAttrs(axis, epsilon, static_cast<float>(1.0 - momentum));

    CHECK_OR_RETURN((moving_mean && moving_variance) || (!moving_mean && !moving_variance))
        << Error::RuntimeError()
        << "Both moving_mean and moving_variance should be None or Tensor.";
    if (!is_training) {
      CHECK_OR_RETURN(moving_mean && moving_variance)
          << Error::RuntimeError() << "Must have moving_mean and moving_variance in eval mode.";
      const auto& normalize_result = JUST(OpInterpUtil::Dispatch<one::Tensor>(
          *norm_eval_op_, {x, JUST(moving_mean), JUST(moving_variance), gamma, beta}, attrs));
      if (addend) {
        const auto& add_result =
            JUST(OpInterpUtil::Dispatch<one::Tensor>(*add_op_, {normalize_result, JUST(addend)}));
        return OpInterpUtil::Dispatch<one::Tensor>(*relu_op_, {add_result});
      } else {
        return OpInterpUtil::Dispatch<one::Tensor>(*relu_op_, {normalize_result});
      }
    } else if (moving_mean) {
      if (addend) {
        return OpInterpUtil::Dispatch<one::Tensor>(
            *fused_addend_norm_training_stats_op_,
            {x, JUST(addend), JUST(moving_mean), JUST(moving_variance), gamma, beta}, attrs);
      } else {
        return OpInterpUtil::Dispatch<one::Tensor>(
            *fused_norm_training_stats_op_,
            {x, JUST(moving_mean), JUST(moving_variance), gamma, beta}, attrs);
      }
    } else {
      if (addend) {
        return OpInterpUtil::Dispatch<one::Tensor>(*fused_addend_norm_training_no_stats_op_,
                                                   {x, JUST(addend), gamma, beta}, attrs);
      } else {
        return OpInterpUtil::Dispatch<one::Tensor>(*fused_norm_training_no_stats_op_,
                                                   {x, gamma, beta}, attrs);
      }
    }
  }

 private:
  std::shared_ptr<OpExpr> norm_eval_op_;
  std::shared_ptr<OpExpr> relu_op_;
  std::shared_ptr<OpExpr> add_op_;
  std::shared_ptr<OpExpr> fused_norm_training_stats_op_;
  std::shared_ptr<OpExpr> fused_addend_norm_training_stats_op_;
  std::shared_ptr<OpExpr> fused_norm_training_no_stats_op_;
  std::shared_ptr<OpExpr> fused_addend_norm_training_no_stats_op_;
};

class ConstantPadFunctor {
 public:
  ConstantPadFunctor() {
    constant_pad_ = CHECK_JUST(one::OpBuilder("pad").Input("x").Output("y").Build());
  }
  Maybe<Tensor> operator()(const std::shared_ptr<one::Tensor>& input,
                           const std::vector<int64_t>& pad, const Scalar& value) const {
    const int64_t ndim = input->shape()->NumAxes();
    const int64_t pad_size = pad.size();
    CHECK_LE_OR_RETURN(pad_size, 2 * ndim)
        << Error::RuntimeError() << "Pad size should less than or equal to input axes * 2.";
    CHECK_EQ_OR_RETURN(pad_size % 2, 0)
        << Error::RuntimeError() << "Length of pad must be even but instead it equals " << pad_size;

    std::vector<int64_t> pad_before(ndim, 0);
    std::vector<int64_t> pad_after(ndim, 0);
    const int64_t pad_pair = pad_size / 2;
    for (int64_t i = 0; i < pad_pair; ++i) {
      pad_before[ndim - i - 1] = pad[2 * i];
      pad_after[ndim - i - 1] = pad[2 * i + 1];
    }
    auto& attrs = THREAD_CACHED_MUTABLE_ATTR_MAP("padding", "floating_constant_value",
                                                 "integral_constant_value", "padding_before",
                                                 "padding_after");
    if (IsFloatingDataType(input->dtype()->data_type())
        || input->dtype()->data_type() == DataType::kFloat16) {
      attrs.SetAllAttrs(pad, value.As<double>(), static_cast<int64_t>(0), pad_before, pad_after);
    } else if (IsIntegralDataType(input->dtype()->data_type())) {
      attrs.SetAllAttrs(pad, static_cast<double>(0), value.As<int64_t>(), pad_before, pad_after);
    } else if (input->dtype() == DType::Bool()) {
      int64_t bool_value = value.As<int64_t>();
      CHECK_OR_RETURN(bool_value == 1 || bool_value == 0)
          << "value must be 1/0 or True/False for bool Tensor";
      attrs.SetAllAttrs(pad, static_cast<double>(0), value.As<int64_t>(), pad_before, pad_after);
    } else {
      UNIMPLEMENTED_THEN_RETURN() << "Data type should be floating, bool or integral type.";
    }
    return OpInterpUtil::Dispatch<Tensor>(*constant_pad_, {input}, attrs);
  }

 private:
  std::shared_ptr<OpExpr> constant_pad_;
};

class ReflectionPadFunctor {
 public:
  ReflectionPadFunctor() {
    reflect_pad1d_ = CHECK_JUST(one::OpBuilder("reflection_pad1d").Input("x").Output("y").Build());
    reflect_pad2d_ = CHECK_JUST(one::OpBuilder("reflection_pad2d").Input("x").Output("y").Build());
  }
  Maybe<Tensor> operator()(const std::shared_ptr<one::Tensor>& input,
                           const std::vector<int64_t>& pad) const {
    auto& attrs = THREAD_CACHED_MUTABLE_ATTR_MAP("padding");
    attrs.SetAllAttrs(pad);
    const int64_t pad_size = pad.size();
    const size_t ndim = input->ndim();
    CHECK_LE_OR_RETURN(pad_size, 2 * ndim)
        << Error::RuntimeError() << "Pad size should less than or equal to input axes * 2.";

    if (pad_size == 2) {
      // 2D/3D reflect padding
      CHECK_OR_RETURN((ndim == 2 && input->shape()->At(1) != 0)
                      || (ndim == 3 && input->shape()->At(1) != 0 && input->shape()->At(2) != 0))
          << "2D or 3D (batch mode) tensor expected for input, but got: " << ndim;
      const int64_t pad_left = pad[0];
      const int64_t pad_right = pad[1];
      const int64_t dim_w = (ndim == 3) ? 2 : 1;
      const int64_t input_width = input->shape()->At(dim_w);
      const int64_t output_w = input_width + pad_left + pad_right;
      CHECK_OR_RETURN(pad_left < input_width && pad_right < input_width)
          << "Padding size should be less than the corresponding input dimension, but got: "
             "padding ("
          << pad_left << ", " << pad_right << ") at dimension " << dim_w << " of input "
          << input->shape()->ToString();
      CHECK_OR_RETURN(output_w >= 1)
          << "input (W: " << input_width << ")is too small. Calculated output W: " << output_w;

      if (ndim == 2) {
        // for 2D input
        auto unsqueezed_input = JUST(functional::Unsqueeze(input, 0));
        auto unsqueezed_output =
            JUST(OpInterpUtil::Dispatch<Tensor>(*reflect_pad1d_, {unsqueezed_input}, attrs));
        return JUST(functional::Squeeze(unsqueezed_output, std::vector<int32_t>{0}));
      }
      return OpInterpUtil::Dispatch<Tensor>(*reflect_pad1d_, {input}, attrs);
    } else if (pad_size == 4) {
      // 3D/4D reflect padding
      bool valid_dims = input->shape()->At(1) != 0 && input->shape()->At(2) != 0;
      CHECK_OR_RETURN((ndim == 3 && valid_dims)
                      || (ndim == 4 && valid_dims && input->shape()->At(3) != 0))
          << "3D or 4D (batch mode) tensor expected for input, but got: " << ndim;

      int dim_h = 1;
      int dim_w = 2;
      if (ndim == 4) {
        dim_w++;
        dim_h++;
      }

      const int64_t pad_left = pad[0];
      const int64_t pad_right = pad[1];
      const int64_t pad_top = pad[2];
      const int64_t pad_bottom = pad[3];

      const int64_t input_h = input->shape()->At(dim_h);
      const int64_t input_w = input->shape()->At(dim_w);
      const int64_t output_h = input_h + pad_top + pad_bottom;
      const int64_t output_w = input_w + pad_left + pad_right;
      CHECK_OR_RETURN(pad_left < input_w && pad_right < input_w)
          << Error::RuntimeError()
          << "Padding size should be less than the corresponding input "
             "dimension, but got: padding ("
          << pad_left << ", " << pad_right << ") at dimension " << dim_w << " of input " << ndim;

      CHECK_OR_RETURN(pad_top < input_h && pad_bottom < input_h)
          << Error::RuntimeError()
          << "Padding size should be less than the corresponding input "
             "dimension, but got: padding ("
          << pad_top << ", " << pad_bottom << ") at dimension " << dim_h << " of input " << ndim;

      CHECK_OR_RETURN(output_w >= 1 || output_h >= 1)
          << Error::RuntimeError() << "input (H: " << input_h << ", W: " << input_w
          << ")is too small. Calculated output H: " << output_h << " W: " << output_w;

      if (ndim == 3) {
        // for 3D input
        auto unsqueezed_input = JUST(functional::Unsqueeze(input, 0));
        auto unsqueezed_output =
            JUST(OpInterpUtil::Dispatch<Tensor>(*reflect_pad2d_, {unsqueezed_input}, attrs));
        return JUST(functional::Squeeze(unsqueezed_output, std::vector<int32_t>{0}));
      }
      return OpInterpUtil::Dispatch<Tensor>(*reflect_pad2d_, {input}, attrs);
    } else if (pad_size == 6) {
      UNIMPLEMENTED_THEN_RETURN() << "5D reflect padding are not supported for now";
    } else {
      UNIMPLEMENTED_THEN_RETURN()
          << "Only 2D, 3D, 4D, 5D padding with non-constant padding are supported for now";
    }
  }

 private:
  std::shared_ptr<OpExpr> reflect_pad1d_;
  std::shared_ptr<OpExpr> reflect_pad2d_;
};

class ReplicationPadFunctor {
 public:
  ReplicationPadFunctor() {
    replicate_pad1d_ =
        CHECK_JUST(one::OpBuilder("replication_pad1d").Input("x").Output("y").Build());
    replicate_pad2d_ =
        CHECK_JUST(one::OpBuilder("replication_pad2d").Input("x").Output("y").Build());
  }
  Maybe<Tensor> operator()(const std::shared_ptr<one::Tensor>& input,
                           const std::vector<int64_t>& pad) const {
    auto& attrs = THREAD_CACHED_MUTABLE_ATTR_MAP("padding");
    attrs.SetAllAttrs(pad);
    const int64_t pad_size = pad.size();
    const size_t ndim = input->ndim();
    CHECK_LE_OR_RETURN(pad_size, 2 * ndim)
        << Error::RuntimeError() << "Pad size should less than or equal to input axes * 2.";
    if (pad_size == 2) {
      // 2D/3D replicate padding
      CHECK_OR_RETURN((ndim == 2 && input->shape()->At(0) != 0 && input->shape()->At(1) != 0)
                      || (ndim == 3 && input->shape()->At(1) != 0 && input->shape()->At(2) != 0))
          << "Expected 2D or 3D (batch mode) tensor with possibly 0 batch size and other "
             "non-zero dimensions for input, but got: "
          << ndim;
      const int64_t pad_left = pad[0];
      const int64_t pad_right = pad[1];
      const int64_t dim_w = (ndim == 3) ? 2 : 1;
      const int64_t input_width = input->shape()->At(dim_w);
      const int64_t output_w = input_width + pad_left + pad_right;
      CHECK_OR_RETURN(output_w >= 1)
          << "input (W: " << input_width << ")is too small. Calculated output W: " << output_w;

      if (ndim == 2) {
        // for 2D input
        auto unsqueezed_input = JUST(functional::Unsqueeze(input, 0));
        auto unsqueezed_output =
            JUST(OpInterpUtil::Dispatch<Tensor>(*replicate_pad1d_, {unsqueezed_input}, attrs));
        return JUST(functional::Squeeze(unsqueezed_output, std::vector<int32_t>{0}));
      }
      return OpInterpUtil::Dispatch<Tensor>(*replicate_pad1d_, {input}, attrs);
    } else if (pad_size == 4) {
      // 3D/4D replicate padding
      bool valid_dims = input->shape()->At(1) != 0 && input->shape()->At(2) != 0;
      CHECK_OR_RETURN((ndim == 3 && valid_dims)
                      || (ndim == 4 && valid_dims && input->shape()->At(3) != 0))
          << "3D or 4D (batch mode) tensor expected for input, but got: " << ndim;

      int dim_h = 1;
      int dim_w = 2;
      if (ndim == 4) {
        dim_w++;
        dim_h++;
      }

      const int64_t pad_left = pad[0];
      const int64_t pad_right = pad[1];
      const int64_t pad_top = pad[2];
      const int64_t pad_bottom = pad[3];

      const int64_t input_h = input->shape()->At(dim_h);
      const int64_t input_w = input->shape()->At(dim_w);
      const int64_t output_h = input_h + pad_top + pad_bottom;
      const int64_t output_w = input_w + pad_left + pad_right;
      CHECK_OR_RETURN(output_w >= 1 || output_h >= 1)
          << Error::RuntimeError() << "input (H: " << input_h << ", W: " << input_w
          << ")is too small. Calculated output H: " << output_h << " W: " << output_w;

      if (ndim == 3) {
        // for 3D input
        auto unsqueezed_input = JUST(functional::Unsqueeze(input, 0));
        auto unsqueezed_output =
            JUST(OpInterpUtil::Dispatch<Tensor>(*replicate_pad2d_, {unsqueezed_input}, attrs));
        return JUST(functional::Squeeze(unsqueezed_output, std::vector<int32_t>{0}));
      }
      return OpInterpUtil::Dispatch<Tensor>(*replicate_pad2d_, {input}, attrs);
    } else if (pad_size == 6) {
      UNIMPLEMENTED_THEN_RETURN() << "5D replicate padding are not supported for now";
    } else {
      UNIMPLEMENTED_THEN_RETURN()
          << "Only 2D, 3D, 4D, 5D padding with non-constant padding are supported for now";
    }
  }

 private:
  std::shared_ptr<OpExpr> replicate_pad1d_;
  std::shared_ptr<OpExpr> replicate_pad2d_;
};

class PadFunctor {
 public:
  Maybe<Tensor> operator()(const std::shared_ptr<one::Tensor>& input,
                           const std::vector<int64_t>& pad, const std::string& mode,
                           const Scalar& value) const {
    if (mode == "constant") {
      return functional::ConstantPad(input, pad, value);
    } else if (mode == "reflect") {
      return functional::ReflectionPad(input, pad);
    } else if (mode == "replicate") {
      return functional::ReplicationPad(input, pad);
    } else {
      UNIMPLEMENTED_THEN_RETURN() << "Pad mode is " << mode
                                  << ", but only constant, reflect and replicate are valid.";
    }
  }
};

class DropoutFunctor {
 public:
  DropoutFunctor() {
    dropout_op_ =
        CHECK_JUST(one::OpBuilder("dropout").Input("in").Output("out").Output("mask").Build());
    dropout_addend_op_ = CHECK_JUST(one::OpBuilder("dropout")
                                        .Input("in")
                                        .Input("_add_to_output")
                                        .Output("out")
                                        .Output("mask")
                                        .Build());
    add_op_ = CHECK_JUST(one::OpBuilder("add_n").Input("in", 2).Output("out").Build());
  }
  Maybe<Tensor> operator()(const std::shared_ptr<one::Tensor>& x, const float& p,
                           const bool& training, const bool& inplace,
                           const Optional<one::Generator>& generator,
                           const Optional<one::Tensor>& addend) const {
    auto outputs = std::make_shared<TensorTuple>(1);
    if (inplace) {
      JUST(CheckInplaceValid(x));
      (*outputs)[0] = x;
    }
    const auto gen = generator.value_or(JUST(one::DefaultAutoGenerator()));
    const auto& dropout_state = std::make_shared<FusedDropoutKernelState>(gen);
    auto& dropout_attrs = THREAD_CACHED_MUTABLE_ATTR_MAP("rate");
    dropout_attrs.SetAllAttrs(p);
    if (addend) {
      if ((!training) || p == 0.0) {
        JUST(OpInterpUtil::Dispatch(*add_op_, {x, JUST(addend)}, outputs.get()));
      } else {
        outputs->resize(2);
        JUST(OpInterpUtil::Dispatch(*dropout_addend_op_, {x, JUST(addend)}, outputs.get(),
                                    OpExprInterpContext(dropout_attrs, dropout_state)));
      }
    } else {
      if (!training || p == 0.0) {
        return x;
      } else {
        outputs->resize(2);
        JUST(OpInterpUtil::Dispatch(*dropout_op_, {x}, outputs.get(),
                                    OpExprInterpContext(dropout_attrs, dropout_state)));
      }
    }
    return (*outputs)[0];
  }

 private:
  std::shared_ptr<OpExpr> dropout_op_;
  std::shared_ptr<OpExpr> dropout_addend_op_;
  std::shared_ptr<OpExpr> add_op_;
};

namespace {
Maybe<Tensor> MakeFeatureNoise(const std::shared_ptr<one::Tensor>& x) {
  const int64_t ndim = x->ndim();
  CHECK_GE_OR_RETURN(ndim, 2) << Error::RuntimeError()
                              << "Feature dropout requires at least 2 dimensions in the input";
  std::vector<int64_t> sizes;
  sizes.reserve(ndim);
  sizes.push_back(x->shape()->At(0));
  sizes.push_back(x->shape()->At(1));
  for (int i = 2; i < ndim; i++) { sizes.push_back(1); }
  return JUST(Empty(Shape(sizes), x->dtype(), JUST(x->device()), false));
}

Maybe<Tensor> DropoutImpl(const std::shared_ptr<one::Tensor>& input, const float& p,
                          const bool& train) {
  CHECK_EQ_OR_RETURN(p >= 0 && p <= 1, true)
      << "dropout probability has to be between 0 and 1, but got " << p;
  if (p == 0 || !train || input->shape()->elem_cnt() == 0) { return input; }
  if (p == 1) {
    std::shared_ptr<Tensor> other =
        JUST(Constant(*input->shape(), Scalar(0.0), input->dtype(), JUST(input->device())));
    return InplaceMul(input, other);
  }
  std::shared_ptr<Tensor> noise = JUST(MakeFeatureNoise(input));
  noise =
      JUST(BernoulliProb(noise, 1.0 - p, noise->dtype(), JUST(one::DefaultAutoGenerator()), false));
  noise = JUST(InplaceScalarDiv(noise, Scalar(1.0 - p)));
  noise = JUST(InplaceMul(input, noise));
  return noise;
}
}  // namespace

class Dropout1dFunctor {
 public:
  Maybe<Tensor> operator()(const std::shared_ptr<one::Tensor>& input, const float& p,
                           const bool& training) const {
    CHECK_EQ_OR_RETURN(p < 0 || p > 1.0, true)
        << "dropout probability has to be between 0 and 1, but got " << p;
    const int input_dim = input->ndim();
    CHECK_EQ_OR_RETURN(input_dim != 2 && input_dim != 3, true)
        << "dropout1d: Expected 2D or 3D input, but received a {inp_dim}D input. "
           "Note that dropout1d exists to provide channel-wise dropout on inputs with 1 "
           "spatial dimension, a channel dimension, and an optional batch dimension "
           "(i.e. 2D or 3D inputs).";
    bool is_batched = (input_dim == 3);
    std::shared_ptr<one::Tensor> result;
    if (!is_batched) { result = JUST(Unsqueeze(input, 0)); }
    result = JUST(DropoutImpl(result, p, training));
    if (!is_batched) { result = JUST(Squeeze(result, std::vector<int32_t>{0})); }
    return result;
  }
};

class Dropout2dFunctor {
 public:
  Maybe<Tensor> operator()(const std::shared_ptr<one::Tensor>& input, const float& p,
                           const bool& training) const {
    CHECK_EQ_OR_RETURN(p < 0 || p > 1.0, true)
        << "dropout probability has to be between 0 and 1, but got " << p;
    const int input_dim = input->ndim();
    CHECK_EQ_OR_RETURN(input_dim != 3 && input_dim != 4, true)
        << "dropout2d: Received a {inp_dim}-D input to dropout2d, which is deprecated "
           "and will result in an error in a future release. To retain the behavior "
           "and silence this warning, please use dropout instead. Note that dropout2d "
           "exists to provide channel-wise dropout on inputs with 2 spatial dimensions, "
           "a channel dimension, and an optional batch dimension (i.e. 3D or 4D inputs).";
    CHECK_EQ_OR_RETURN(input_dim == 3, true)
        << "dropout2d: Received a 3D input to dropout2d and assuming that channel-wise "
           "1D dropout behavior is desired - input is interpreted as shape (N, C, L), where C "
           "is the channel dim. This behavior will change in a future release to interpret the "
           "input as one without a batch dimension, i.e. shape (C, H, W). To maintain the 1D "
           "channel-wise dropout behavior, please switch to using dropout1d instead.";
    return JUST(DropoutImpl(input, p, training));
  }
};

class Dropout3dFunctor {
 public:
  Maybe<Tensor> operator()(const std::shared_ptr<one::Tensor>& input, const float& p,
                           const bool& training) const {
    CHECK_EQ_OR_RETURN(p < 0 || p > 1.0, true)
        << "dropout probability has to be between 0 and 1, but got " << p;
    const int input_dim = input->ndim();
    CHECK_EQ_OR_RETURN(input_dim != 4 && input_dim != 5, true)
        << "dropout3d: Received a {inp_dim}-D input to dropout3d, which is deprecated "
           "and will result in an error in a future release. To retain the behavior "
           "and silence this warning, please use dropout instead. Note that dropout3d "
           "exists to provide channel-wise dropout on inputs with 3 spatial dimensions, "
           "a channel dimension, and an optional batch dimension (i.e. 4D or 5D inputs).";
    bool is_batched = (input_dim == 5);
    std::shared_ptr<one::Tensor> result;
    if (!is_batched) { result = JUST(Unsqueeze(input, 0)); }
    result = JUST(DropoutImpl(result, p, training));
    if (!is_batched) { result = JUST(Squeeze(result, std::vector<int32_t>{0})); }
    return result;
  }
};

class DropoutGradFunctor {
 public:
  DropoutGradFunctor() {
    dropout_grad_op_ =
        CHECK_JUST(one::OpBuilder("dropout_grad").Input("dy").Input("mask").Output("dx").Build());
  }
  Maybe<Tensor> operator()(const std::shared_ptr<one::Tensor>& dy,
                           const std::shared_ptr<one::Tensor>& mask, const float& scale) const {
    auto& dropout_grad_attrs = THREAD_CACHED_MUTABLE_ATTR_MAP("scale");
    dropout_grad_attrs.SetAllAttrs(scale);
    return OpInterpUtil::Dispatch<Tensor>(*dropout_grad_op_, {dy, mask}, dropout_grad_attrs);
  }

 private:
  std::shared_ptr<OpExpr> dropout_grad_op_;
};

class AvgPoolNDFunctor {
 public:
  AvgPoolNDFunctor() = default;
  virtual ~AvgPoolNDFunctor() = default;
  Maybe<Tensor> operator()(const std::shared_ptr<one::Tensor>& x,
                           const std::vector<int32_t>& kernel_size,
                           const Optional<std::vector<int32_t>>& stride,
                           const std::vector<int32_t>& padding, const bool& ceil_mode,
                           const bool& count_include_pad, const int32_t& divisor_override,
                           const std::string& data_format) const {
    auto& attrs =
        THREAD_CACHED_MUTABLE_ATTR_MAP("kernel_size", "padding", "stride", "data_format",
                                       "ceil_mode", "count_include_pad", "divisor_override");
    // If stride is None, we set it as kernel_size to align Pytorch.
    attrs.SetAllAttrs(kernel_size, padding, stride ? *JUST(stride) : kernel_size, data_format,
                      ceil_mode, count_include_pad, divisor_override);
    return OpInterpUtil::Dispatch<Tensor>(*op_, {x}, attrs);
  }

 protected:
  std::shared_ptr<OpExpr> op_;
};

class AvgPool1DFunctor : public AvgPoolNDFunctor {
 public:
  AvgPool1DFunctor() {
    op_ = CHECK_JUST(one::OpBuilder("avg_pool_1d").Input("x").Output("y").Build());
  }
};

class AvgPool2DFunctor : public AvgPoolNDFunctor {
 public:
  AvgPool2DFunctor() {
    op_ = CHECK_JUST(one::OpBuilder("avg_pool_2d").Input("x").Output("y").Build());
  }
};

class AvgPool3DFunctor : public AvgPoolNDFunctor {
 public:
  AvgPool3DFunctor() {
    op_ = CHECK_JUST(one::OpBuilder("avg_pool_3d").Input("x").Output("y").Build());
  }
};

class UnfoldFunctor {
 public:
  UnfoldFunctor() {
    unfold_op_ = CHECK_JUST(one::OpBuilder("unfold").Input("x").Output("y").Build());
  }
  Maybe<Tensor> operator()(const std::shared_ptr<one::Tensor>& x,
                           const std::vector<int32_t>& kernel_size,
                           const std::vector<int32_t>& dilation_rate,
                           const std::vector<int32_t>& padding, const std::vector<int32_t>& strides,
                           const std::string& data_format) const {
    const auto& x_shape = x->shape();
    // Only Support 4d tensor now.
    CHECK_EQ_OR_RETURN(x_shape->NumAxes(), 4)
        << Error::RuntimeError() << "Input Tensor dim should == 4";
    auto& attrs = THREAD_CACHED_MUTABLE_ATTR_MAP("kernel_size", "dilation_rate", "padding",
                                                 "strides", "data_format");
    attrs.SetAllAttrs(kernel_size, dilation_rate, padding, strides, data_format);
    return OpInterpUtil::Dispatch<Tensor>(*unfold_op_, {x}, attrs);
  }

 private:
  std::shared_ptr<OpExpr> unfold_op_;
};

class FoldFunctor {
 public:
  FoldFunctor() { fold_op_ = CHECK_JUST(one::OpBuilder("fold").Input("x").Output("y").Build()); }
  Maybe<Tensor> operator()(const std::shared_ptr<one::Tensor>& x,
                           const std::vector<int32_t>& output_size,
                           const std::vector<int32_t>& kernel_size,
                           const std::vector<int32_t>& dilation_rate,
                           const std::vector<int32_t>& padding, const std::vector<int32_t>& strides,
                           const std::string& data_format) const {
    const auto& x_shape = x->shape();
    // Only Support 3d tensor fold now. format is (N, C*K*K, L)
    CHECK_EQ_OR_RETURN(x_shape->NumAxes(), 3)
        << Error::RuntimeError() << "Input Tensor dim should == 3";
    auto& attrs = THREAD_CACHED_MUTABLE_ATTR_MAP("output_size", "kernel_size", "dilation_rate",
                                                 "padding", "strides", "data_format");
    attrs.SetAllAttrs(output_size, kernel_size, dilation_rate, padding, strides, data_format);
    return OpInterpUtil::Dispatch<Tensor>(*fold_op_, {x}, attrs);
  }

 private:
  std::shared_ptr<OpExpr> fold_op_;
};

class OneHotFunctor {
 public:
  OneHotFunctor() {
    one_hot_op_ = CHECK_JUST(one::OpBuilder("one_hot").Input("indices").Output("out").Build());
  }
  Maybe<Tensor> operator()(const std::shared_ptr<one::Tensor>& input, const int64_t& num_classes,
                           const Scalar& on_value, const Scalar& off_value) const {
    CHECK_OR_RETURN(!IsFloatingDataType(input->dtype()->data_type()))
        << Error::RuntimeError() << "one_hot is only applicable to index tensor.";
    auto& attrs =
        THREAD_CACHED_MUTABLE_ATTR_MAP("depth", "dtype", "floating_on_value", "floating_off_value",
                                       "integer_on_value", "integer_off_value");
    int64_t depth = num_classes;
    if (num_classes == -1) {
      std::vector<int32_t> axis(input->ndim());
      std::iota(axis.begin(), axis.end(), 0);
      auto tensor_max = JUST(functional::ReduceMax(input, axis, false));

      int64_t max = 0;
      const auto& callback = [&](ep::Stream* stream,
                                 const std::shared_ptr<vm::EagerBlobObject>& eager_blob_object) {
        SyncAutoMemcpy(stream, &max, eager_blob_object->dptr(), sizeof(max),
                       memory::MakeHostMemCase(), eager_blob_object->mem_case());
      };
      JUST(SyncAccessTensorWithTimeOut(tensor_max, callback, "const"));
      depth = max + 1;
    }
    // Refer to: https://github.com/Oneflow-Inc/oneflow/pull/5315/files#r755823506
    bool is_on_value_double = on_value.IsFloatingPoint();
    bool is_off_value_double = off_value.IsFloatingPoint();
    if (is_on_value_double || is_off_value_double) {
      attrs.SetAllAttrs(depth, kFloat, on_value.As<double>(), off_value.As<double>(),
                        static_cast<int64_t>(0), static_cast<int64_t>(0));
    } else {
      attrs.SetAllAttrs(depth, kInt64, static_cast<double>(0), static_cast<double>(0),
                        on_value.As<int64_t>(), off_value.As<int64_t>());
    }
    return OpInterpUtil::Dispatch<Tensor>(*one_hot_op_, {input}, attrs);
  }

 private:
  std::shared_ptr<OpExpr> one_hot_op_;
};

class PairwiseDistanceFunctor {
 public:
  Maybe<Tensor> operator()(const std::shared_ptr<Tensor>& x, const std::shared_ptr<Tensor>& y,
                           const float& p, const double& eps, bool keepdim) const {
    const int64_t xdim = x->ndim();
    const int64_t ydim = y->ndim();
    const int64_t output_dim = xdim > ydim ? xdim : ydim;
    const auto& sub = JUST(ScalarAdd(JUST(Sub(x, y, 1, false)), eps, 1, false));
    return ScalarNorm(sub, p, output_dim - 1, keepdim, NullOpt);
  }
};

class CosineSimilarityFunctor {
 public:
  Maybe<Tensor> operator()(const std::shared_ptr<one::Tensor>& x,
                           const std::shared_ptr<one::Tensor>& y, const int32_t& dim,
                           const double& eps) const {
    const auto& x_shape = *(x->shape());
    const auto& y_shape = *(y->shape());
    std::shared_ptr<one::Tensor> x_extend = x;
    std::shared_ptr<one::Tensor> y_extend = y;
    if (x_shape != y_shape) {
      Shape max_shape = Shape::Ones(std::max(x_shape.NumAxes(), y_shape.NumAxes()));
      for (int64_t i = max_shape.NumAxes() - 1; i >= 0; i--) {
        int64_t offset = max_shape.NumAxes() - 1 - i;
        int64_t dim_x = x_shape.NumAxes() - 1 - offset;
        int64_t dim_y = y_shape.NumAxes() - 1 - offset;
        int64_t size_x = (dim_x >= 0) ? x_shape.At(dim_x) : 1;
        int64_t size_y = (dim_y >= 0) ? y_shape.At(dim_y) : 1;
        if (!(size_x == size_y || size_x == 1 || size_y == 1)) {
          return Error::RuntimeError()
                 << "The size of tensor a (" << size_x << ") must match the size of tensor b ("
                 << size_y << ") at non-singleton dimension " << i;
        }
        max_shape.Set(i, std::max(size_x, size_y));
      }
      x_extend = JUST(Expand(x, max_shape));
      y_extend = JUST(Expand(y, max_shape));
    }
    TensorProcessor tensor_processor;
    JUST(tensor_processor.PromoteInputsToCommonDtype(true).AddInputs({x_extend, y_extend}).Apply());
    TensorTuple input_vec = JUST(tensor_processor.GetInputs());
    const auto common_dtype = JUST(oneflow::VectorAt(input_vec, 0))->dtype();
    if (!IsFloatingDataType(common_dtype->data_type())) {
      return Error::RuntimeError()
             << "expected common dtype to be floating point, yet common dtype is "
             << common_dtype->name();
    }
    auto& x_ = JUST(oneflow::VectorAt(input_vec, 0));
    auto& y_ = JUST(oneflow::VectorAt(input_vec, 1));
    std::shared_ptr<Tensor> w12 =
        JUST(functional::ReduceSum(JUST(functional::Mul(x_, y_)), {dim}, false));
    std::shared_ptr<Tensor> w1 =
        JUST(functional::ReduceSum(JUST(functional::Mul(x_, x_)), {dim}, false));
    std::shared_ptr<Tensor> w2 =
        JUST(functional::ReduceSum(JUST(functional::Mul(y_, y_)), {dim}, false));
    std::shared_ptr<Tensor> n12 = JUST(functional::Sqrt(
        JUST(functional::Clamp(JUST(functional::Mul(w1, w2)), Scalar(eps * eps), NullOpt))));
    return functional::Div(w12, n12);
  }
};

class L2NormalizeFunctor {
 public:
  L2NormalizeFunctor() {
    op_ = CHECK_JUST(
        one::OpBuilder("l2_normalize").Input("x").Output("y").Output("square_x_sum").Build());
  }
  Maybe<Tensor> operator()(const std::shared_ptr<one::Tensor>& input, const int32_t& axis,
                           const float& epsilon) const {
    const int32_t ndims = input->shape()->NumAxes();
    const int32_t final_dim = ndims - 1;

    auto axis_ = axis >= 0 ? axis : axis + ndims;
    CHECK_GE_OR_RETURN(axis_, 0) << Error::RuntimeError() << "Axis should >=0 but axis is " << axis_
                                 << " now.";
    CHECK_LE_OR_RETURN(axis_, final_dim) << Error::RuntimeError() << "Axis should < " << ndims
                                         << " but axis is " << axis_ << " now.";

    auto& attrs = THREAD_CACHED_MUTABLE_ATTR_MAP("epsilon", "axis");
    attrs.SetAllAttrs(epsilon, final_dim);

    if (axis_ == final_dim) { return OpInterpUtil::Dispatch<Tensor>(*op_, {input}, attrs); }

    std::vector<int> input_perm(input->shape()->dim_vec().size(), 0);
    for (size_t i = 0; i < input_perm.size(); ++i) { input_perm[i] = static_cast<int>(i); }
    std::swap(input_perm[final_dim], input_perm[static_cast<size_t>(axis_)]);

    const auto result = JUST(OpInterpUtil::Dispatch<TensorTuple>(
        *op_, {JUST(functional::Transpose(input, input_perm))}, attrs));
    return functional::Transpose((*result)[0], input_perm);
  }

 private:
  std::shared_ptr<OpExpr> op_;
};

class NormalizeFunctor {
 public:
  Maybe<Tensor> operator()(const std::shared_ptr<one::Tensor>& input, const float& p,
                           const int32_t& dim, const float& eps,
                           const bool& use_l2_norm_kernel) const {
    if (use_l2_norm_kernel && (std::fabs(p - 2.0f) < std::numeric_limits<float>::min())) {
      return functional::L2Normalize(input, dim, eps);
    }
    return SequenceFunction<Maybe<Tensor>(const std::shared_ptr<Tensor>&, const float&,
                                          const int32_t&)>(
               [](const auto& x, const float& p, const int32_t& dim) -> Maybe<Tensor> {
                 return functional::ScalarNorm(x, p, dim, true, NullOpt);
               })
        .then([&](const auto& x) { return functional::Clamp(x, eps, NullOpt); })
        .then([&](const auto& x) { return functional::Div(input, x); })
        .call(input, p, dim);
  }
};

class FusedSelfAttentionFunctor {
 public:
  FusedSelfAttentionFunctor() {
    op_ = CHECK_JUST(one::OpBuilder("fused_self_attention_query_mul_key_and_value")
                         .Input("hidden_states")
                         .Output("query_mul_key")
                         .Output("value")
                         .Build());
  }
  Maybe<TensorTuple> operator()(const std::shared_ptr<one::Tensor>& hidden_states,
                                const int64_t& head_size, const float& alpha) const {
    auto& attrs = THREAD_CACHED_MUTABLE_ATTR_MAP("head_size", "alpha");
    attrs.SetAllAttrs(head_size, alpha);
    return OpInterpUtil::Dispatch<TensorTuple>(*op_, {hidden_states}, attrs);
  }

 private:
  std::shared_ptr<OpExpr> op_;
};

class FusedSelfAttentionGradFunctor {
 public:
  FusedSelfAttentionGradFunctor() {
    op_ = CHECK_JUST(one::OpBuilder("fused_self_attention_query_mul_key_and_value_grad")
                         .Input("query_mul_key_grad")
                         .Input("value_grad")
                         .Input("hidden_states")
                         .Output("hidden_states_grad")
                         .Build());
  }
  Maybe<Tensor> operator()(const std::shared_ptr<one::Tensor>& query_mul_key_grad,
                           const std::shared_ptr<one::Tensor>& value_grad,
                           const std::shared_ptr<one::Tensor>& hidden_states,
                           const float& alpha) const {
    auto& attrs = THREAD_CACHED_MUTABLE_ATTR_MAP("alpha");
    attrs.SetAllAttrs(alpha);
    return OpInterpUtil::Dispatch<Tensor>(*op_, {query_mul_key_grad, value_grad, hidden_states},
                                          attrs);
  }

 private:
  std::shared_ptr<OpExpr> op_;
};

class FusedScaleTrilSoftmaxMaskScaleFunctor {
 public:
  FusedScaleTrilSoftmaxMaskScaleFunctor() {
    random_mask_like_op_ =
        CHECK_JUST(one::OpBuilder("random_mask_like").Input("like").Output("out").Build());
    fused_op_ = CHECK_JUST(one::OpBuilder("fused_tril_scale_softmax_mask_scale")
                               .Input("x")
                               .Input("mask")
                               .Output("y")
                               .Output("softmax_y")
                               .Build());
  }
  Maybe<TensorTuple> operator()(const std::shared_ptr<one::Tensor>& x, const float p,
                                const int64_t diagonal, const float tril_scale_value,
                                const float tril_fill_value,
                                const Optional<one::Generator>& generator) const {
    const auto gen = generator.value_or(JUST(one::DefaultAutoGenerator()));
    auto& random_mask_like_attrs = THREAD_CACHED_MUTABLE_ATTR_MAP("rate", "seed");
    random_mask_like_attrs.SetAllAttrs(p, static_cast<int64_t>(gen->current_seed()));
    const auto& random_mask_like_state = std::make_shared<RandomMaskLikeKernelState>(gen);

    const auto& mask = JUST(OpInterpUtil::Dispatch<Tensor>(
        *random_mask_like_op_, {x},
        OpExprInterpContext(random_mask_like_attrs, random_mask_like_state)));

    float mask_scale_value = 1.0;
    if (p != 1.0) { mask_scale_value = 1.0 / (1.0 - p); }
    auto& fused_attrs = THREAD_CACHED_MUTABLE_ATTR_MAP("diagonal", "tril_scale_value",
                                                       "mask_scale_value", "tril_fill_value");
    fused_attrs.SetAllAttrs(diagonal, tril_scale_value, mask_scale_value, tril_fill_value);
    return OpInterpUtil::Dispatch<TensorTuple>(*fused_op_, {x, mask}, fused_attrs);
  }

 private:
  std::shared_ptr<OpExpr> fused_op_;
  std::shared_ptr<OpExpr> random_mask_like_op_;
};

class L2NormalizeGradFunctor {
 public:
  L2NormalizeGradFunctor() {
    op_ = CHECK_JUST(one::OpBuilder("l2_normalize_grad")
                         .Input("dy")
                         .Input("y")
                         .Input("square_x_sum")
                         .Output("dx")
                         .Build());
  }
  Maybe<Tensor> operator()(const std::shared_ptr<one::Tensor>& dy,
                           const std::shared_ptr<one::Tensor>& y,
                           const std::shared_ptr<one::Tensor>& square_x_sum, const int32_t& axis,
                           const float& epsilon) const {
    auto& attrs = THREAD_CACHED_MUTABLE_ATTR_MAP("axis", "epsilon");
    attrs.SetAllAttrs(axis, epsilon);
    return OpInterpUtil::Dispatch<Tensor>(*op_, {dy, y, square_x_sum}, attrs);
  }

 private:
  std::shared_ptr<OpExpr> op_;
};

class FusedBiasAddGeluFunctor {
 public:
  FusedBiasAddGeluFunctor() {
    op_ = CHECK_JUST(
        one::OpBuilder("fused_bias_add_gelu").Input("a").Input("b").Output("out").Build());
  }
  Maybe<Tensor> operator()(const std::shared_ptr<one::Tensor>& a,
                           const std::shared_ptr<one::Tensor>& b, const int32_t& axis) const {
    auto& attrs = THREAD_CACHED_MUTABLE_ATTR_MAP("axis");
    attrs.SetAllAttrs(axis);
    return OpInterpUtil::Dispatch<Tensor>(*op_, {a, b}, attrs);
  }

 private:
  std::shared_ptr<OpExpr> op_;
};

class FusedBiasAddGeluGradFunctor {
 public:
  FusedBiasAddGeluGradFunctor() {
    op_ = CHECK_JUST(one::OpBuilder("fused_bias_add_gelu_grad")
                         .Input("a")
                         .Input("b")
                         .Input("dy")
                         .Output("dx")
                         .Build());
  }
  Maybe<Tensor> operator()(const std::shared_ptr<one::Tensor>& a,
                           const std::shared_ptr<one::Tensor>& b,
                           const std::shared_ptr<one::Tensor>& dy, const int32_t& axis) const {
    auto& attrs = THREAD_CACHED_MUTABLE_ATTR_MAP("axis");
    attrs.SetAllAttrs(axis);
    return OpInterpUtil::Dispatch<Tensor>(*op_, {a, b, dy}, attrs);
  }

 private:
  std::shared_ptr<OpExpr> op_;
};

class FusedBiasAddDropoutFunctor {
 public:
  FusedBiasAddDropoutFunctor() {
    random_mask_like_op_ =
        CHECK_JUST(one::OpBuilder("random_mask_like").Input("like").Output("out").Build());
    fused_bias_add_mask_scale_op_ = CHECK_JUST(one::OpBuilder("fused_bias_add_mask_scale")
                                                   .Input("a")
                                                   .Input("b")
                                                   .Input("mask")
                                                   .Output("out")
                                                   .Build());
  }
  Maybe<Tensor> operator()(const std::shared_ptr<one::Tensor>& a,
                           const std::shared_ptr<one::Tensor>& b, const float& p,
                           const int32_t& axis, const Optional<one::Generator>& generator) const {
    int32_t axis_val = axis;
    if (axis_val < 0) {
      const int64_t num_axes = a->shape()->NumAxes();
      axis_val += num_axes;
    }
    if (p > 0.0) {
      const auto gen = generator.value_or(JUST(one::DefaultAutoGenerator()));
      auto& random_mask_like_attrs = THREAD_CACHED_MUTABLE_ATTR_MAP("rate", "seed");
      random_mask_like_attrs.SetAllAttrs(p, static_cast<int64_t>(gen->current_seed()));
      const auto& random_mask_like_state = std::make_shared<RandomMaskLikeKernelState>(gen);

      float scale = 0.0;
      if (p != 1.0) { scale = 1.0 / (1.0 - p); }
      auto& fused_bias_add_mask_attrs = THREAD_CACHED_MUTABLE_ATTR_MAP("scale", "axis");
      fused_bias_add_mask_attrs.SetAllAttrs(scale, axis_val);

      return SequenceFunction<Maybe<Tensor>()>([&]() -> Maybe<Tensor> {
               return OpInterpUtil::Dispatch<Tensor>(
                   *random_mask_like_op_, {a},
                   OpExprInterpContext(random_mask_like_attrs, random_mask_like_state));
             })
          .then([&](const std::shared_ptr<one::Tensor>& x) {
            return OpInterpUtil::Dispatch<Tensor>(*fused_bias_add_mask_scale_op_, {a, b, x},
                                                  fused_bias_add_mask_attrs);
          })
          .call();
    } else {
      return functional::BiasAdd(a, b, axis_val);
    }
  }

 private:
  std::shared_ptr<OpExpr> random_mask_like_op_;
  std::shared_ptr<OpExpr> fused_bias_add_mask_scale_op_;
};

class FusedScaleTrilFunctor {
 public:
  FusedScaleTrilFunctor() {
    op_ = CHECK_JUST(one::OpBuilder("fused_scale_tril").Input("in").Output("out").Build());
  }

  Maybe<Tensor> operator()(const std::shared_ptr<one::Tensor>& x, const int64_t& diagonal,
                           const Scalar& fill_value, const Scalar& scale) const {
    auto& attrs = THREAD_CACHED_MUTABLE_ATTR_MAP(
        "diagonal", "floating_fill_value", "is_floating_fill_value", "integer_fill_value",
        "floating_scale_value", "is_floating_scale_value", "integer_scale_value");
    bool is_fill_value_double = fill_value.IsFloatingPoint();
    bool is_scale_double = scale.IsFloatingPoint();

    double floating_fill_value = 0;
    int64_t integer_fill_value = 0;
    if (is_fill_value_double) {
      floating_fill_value = fill_value.As<double>();
    } else {
      integer_fill_value = fill_value.As<int64_t>();
    }
    double floating_scale_value = 0;
    int64_t integer_scale_value = 0;
    if (is_scale_double) {
      floating_scale_value = scale.As<double>();
    } else {
      integer_scale_value = scale.As<int64_t>();
    }
    attrs.SetAllAttrs(diagonal, floating_fill_value, is_fill_value_double, integer_fill_value,
                      floating_scale_value, is_scale_double, integer_scale_value);
    return OpInterpUtil::Dispatch<Tensor>(*op_, {x}, attrs);
  }

 private:
  std::shared_ptr<OpExpr> op_;
};

class FusedScaleMaskSoftmaxFunctor {
 public:
  FusedScaleMaskSoftmaxFunctor() {
    op_ = CHECK_JUST(
        one::OpBuilder("fused_scale_mask_softmax").Input("x").Input("mask").Output("y").Build());
  }
  Maybe<Tensor> operator()(const std::shared_ptr<one::Tensor>& x,
                           const std::shared_ptr<one::Tensor>& mask, const float& fill_value,
                           const float& scale) const {
    auto& attrs = THREAD_CACHED_MUTABLE_ATTR_MAP("scale_value", "mask_fill_value");
    attrs.SetAllAttrs(scale, fill_value);
    return OpInterpUtil::Dispatch<Tensor>(*op_, {x, mask}, attrs);
  }

 private:
  std::shared_ptr<OpExpr> op_;
};

class FusedScaleMaskSoftmaxDropoutFunctor {
 public:
  FusedScaleMaskSoftmaxDropoutFunctor() {
    random_mask_like_op_ =
        CHECK_JUST(one::OpBuilder("random_mask_like").Input("like").Output("out").Build());
    fused_scale_mask_softmax_dropout_op_ =
        CHECK_JUST(one::OpBuilder("fused_scale_mask_softmax_dropout")
                       .Input("x")
                       .Input("mask")
                       .Input("dropout_mask")
                       .Output("y")
                       .Output("softmax_y")
                       .Build());
  }
  Maybe<TensorTuple> operator()(const std::shared_ptr<one::Tensor>& x,
                                const std::shared_ptr<one::Tensor>& mask, const float& fill_value,
                                const float& scale, const float& p, const bool& training,
                                const Optional<one::Generator>& generator) const {
    float rate = p;
    if (!training) rate = 0.0;
    const auto gen = generator.value_or(JUST(one::DefaultAutoGenerator()));
    auto& random_mask_like_attrs = THREAD_CACHED_MUTABLE_ATTR_MAP("rate", "seed");
    random_mask_like_attrs.SetAllAttrs(rate, static_cast<int64_t>(gen->current_seed()));
    const auto& random_mask_like_state = std::make_shared<RandomMaskLikeKernelState>(gen);

    const auto& dropout_mask = JUST(OpInterpUtil::Dispatch<Tensor>(
        *random_mask_like_op_, {x},
        OpExprInterpContext(random_mask_like_attrs, random_mask_like_state)));

    float dropout_scale = 0.0;
    if (rate != 1.0) { dropout_scale = 1.0 / (1.0 - rate); }
    auto& fused_scale_mask_softmax_dropout_attrs =
        THREAD_CACHED_MUTABLE_ATTR_MAP("scale_value", "mask_fill_value", "dropout_scale_value");
    fused_scale_mask_softmax_dropout_attrs.SetAllAttrs(scale, fill_value, dropout_scale);
    return OpInterpUtil::Dispatch<TensorTuple>(*fused_scale_mask_softmax_dropout_op_,
                                               {x, mask, dropout_mask},
                                               fused_scale_mask_softmax_dropout_attrs);
  }

 private:
  std::shared_ptr<OpExpr> random_mask_like_op_;
  std::shared_ptr<OpExpr> fused_scale_mask_softmax_dropout_op_;
};

// Equivalent to
// masked = (x + bias) * mask * scale_value
// unmask = (1 - mask).bool()
// masked.masked_fill_(unmask, mask_fill_value)
// softmax_y = softmax(masked, dim=-1)
// y = dropout(softmax_y, p)
class FusedBiasAddScaleMaskSoftmaxDropoutFunctor {
 public:
  FusedBiasAddScaleMaskSoftmaxDropoutFunctor() {
    random_mask_op_ =
        CHECK_JUST(one::OpBuilder("random_mask_like").Input("like").Output("out").Build());
    fused_op_ = CHECK_JUST(one::OpBuilder("fused_bias_add_scale_mask_softmax_dropout")
                               .Input("x")
                               .Input("bias")
                               .Input("mask")
                               .Input("dropout_mask")
                               .Output("y")
                               .Output("softmax_y")
                               .Build());
  }
  Maybe<TensorTuple> operator()(const std::shared_ptr<one::Tensor>& x,
                                const std::shared_ptr<one::Tensor>& bias,
                                const std::shared_ptr<one::Tensor>& mask, const float& fill_value,
                                const float& scale, const float& p, const bool& training,
                                const Optional<one::Generator>& generator) const {
    float rate = p;
    if (!training) rate = 0.0;
    const auto gen = generator.value_or(JUST(one::DefaultAutoGenerator()));
    auto& random_mask_like_attrs = THREAD_CACHED_MUTABLE_ATTR_MAP("rate", "seed");
    random_mask_like_attrs.SetAllAttrs(rate, static_cast<int64_t>(gen->current_seed()));
    const auto& random_mask_like_state = std::make_shared<RandomMaskLikeKernelState>(gen);

    const auto& dropout_mask = JUST(OpInterpUtil::Dispatch<Tensor>(
        *random_mask_op_, {x},
        OpExprInterpContext(random_mask_like_attrs, random_mask_like_state)));

    float dropout_scale = 0.0;
    if (rate != 1.0) { dropout_scale = 1.0 / (1.0 - rate); }
    auto& fused_scale_mask_softmax_dropout_attrs =
        THREAD_CACHED_MUTABLE_ATTR_MAP("scale_value", "mask_fill_value", "dropout_scale_value");
    fused_scale_mask_softmax_dropout_attrs.SetAllAttrs(scale, fill_value, dropout_scale);
    return OpInterpUtil::Dispatch<TensorTuple>(*fused_op_, {x, bias, mask, dropout_mask},
                                               fused_scale_mask_softmax_dropout_attrs);
  }

 private:
  std::shared_ptr<OpExpr> random_mask_op_;
  std::shared_ptr<OpExpr> fused_op_;
};

class CtcGreedyDecoderFunctor {
 public:
  CtcGreedyDecoderFunctor() {
    op_ = CHECK_JUST(one::OpBuilder("ctc_greedy_decoder")
                         .Input("log_probs")
                         .Input("input_lengths")
                         .Output("decoded")
                         .Output("neg_sum_logits")
                         .Build());
  }
  Maybe<TensorTuple> operator()(const std::shared_ptr<one::Tensor>& log_probs,
                                const std::shared_ptr<one::Tensor>& input_lengths,
                                const bool& merge_repeated) const {
    auto& attrs = THREAD_CACHED_MUTABLE_ATTR_MAP("merge_repeated");
    attrs.SetAllAttrs(merge_repeated);
    return OpInterpUtil::Dispatch<TensorTuple>(*op_, {log_probs, input_lengths}, attrs);
  }

 private:
  std::shared_ptr<OpExpr> op_;
};

class PariticalFCSampleDisableBoxing {
 public:
  PariticalFCSampleDisableBoxing() {
    op_ = CHECK_JUST(one::OpBuilder("distributed_partial_fc_sample_disable_boxing")
                         .Input("sampled_weight_diff")
                         .Input("sampled_label")
                         .Output("boxing_disabled_sampled_weight_diff")
                         .Output("boxing_disabled_sampled_label")
                         .Build());
  }
  Maybe<TensorTuple> operator()(const std::shared_ptr<one::Tensor>& sampled_weight_diff,
                                const std::shared_ptr<one::Tensor>& sampled_label) const {
    return OpInterpUtil::Dispatch<TensorTuple>(*op_, {sampled_weight_diff, sampled_label});
  }

 private:
  std::shared_ptr<OpExpr> op_;
};

class NmsFunctor {
 public:
  NmsFunctor() { op_ = CHECK_JUST(one::OpBuilder("nms").Input("in").Output("out").Build()); }

  Maybe<Tensor> operator()(const std::shared_ptr<one::Tensor>& x, const float& iou_threshold,
                           const int32_t& keep_n) const {
    auto& attrs = THREAD_CACHED_MUTABLE_ATTR_MAP("iou_threshold", "keep_n");
    attrs.SetAllAttrs(iou_threshold, keep_n);
    return OpInterpUtil::Dispatch<Tensor>(*op_, {x}, attrs);
  }

 private:
  std::shared_ptr<OpExpr> op_;
};

class RoiAlignFunctor {
 public:
  RoiAlignFunctor() {
    op_ = CHECK_JUST(one::OpBuilder("roi_align").Input("x").Input("rois").Output("y").Build());
  }

  Maybe<Tensor> operator()(const std::shared_ptr<one::Tensor>& x,
                           const std::shared_ptr<one::Tensor>& rois, const float& spatial_scale,
                           const int32_t& pooled_h, const int32_t& pooled_w,
                           const int32_t& sampling_ratio, const bool& aligned) const {
    auto& attrs = THREAD_CACHED_MUTABLE_ATTR_MAP("spatial_scale", "pooled_h", "pooled_w",
                                                 "sampling_ratio", "aligned");
    attrs.SetAllAttrs(spatial_scale, pooled_h, pooled_w, sampling_ratio, aligned);
    return OpInterpUtil::Dispatch<Tensor>(*op_, {x, rois}, attrs);
  }

 private:
  std::shared_ptr<OpExpr> op_;
};

class RoiAlignGradFunctor {
 public:
  RoiAlignGradFunctor() {
    op_ = CHECK_JUST(one::OpBuilder("roi_align_grad")
                         .Input("dy")
                         .Input("x_like")
                         .Input("rois")
                         .Output("dx")
                         .Build());
  }

  Maybe<Tensor> operator()(const std::shared_ptr<one::Tensor>& dy,
                           const std::shared_ptr<one::Tensor>& x_like,
                           const std::shared_ptr<one::Tensor>& rois, const float& spatial_scale,
                           const int32_t& pooled_h, const int32_t& pooled_w,
                           const int32_t& sampling_ratio, const bool& aligned) const {
    auto& attrs = THREAD_CACHED_MUTABLE_ATTR_MAP("spatial_scale", "pooled_h", "pooled_w",
                                                 "sampling_ratio", "aligned");
    attrs.SetAllAttrs(spatial_scale, pooled_h, pooled_w, sampling_ratio, aligned);
    return OpInterpUtil::Dispatch<Tensor>(*op_, {dy, x_like, rois}, attrs);
  }

 private:
  std::shared_ptr<OpExpr> op_;
};

class FusedDotFeatureInteractionFunctor {
 public:
  FusedDotFeatureInteractionFunctor() {
    ops_has_output_concat_.resize(kMaxInputCount);
    ops_no_output_concat_.resize(kMaxInputCount);
    for (int n = 0; n < ops_has_output_concat_.size(); ++n) {
      ops_has_output_concat_[n] = CHECK_JUST(one::OpBuilder("fused_dot_feature_interaction")
                                                 .Input("features", n + 1)
                                                 .Input("output_concat")
                                                 .Output("out")
                                                 .Build());
    }
    for (int n = 0; n < ops_no_output_concat_.size(); ++n) {
      ops_no_output_concat_[n] = CHECK_JUST(one::OpBuilder("fused_dot_feature_interaction")
                                                .Input("features", n + 1)
                                                .Output("out")
                                                .Build());
    }
  }

  Maybe<Tensor> operator()(const TensorTuple& features, const Optional<one::Tensor>& output_concat,
                           const bool& self_interaction, const int32_t& output_padding,
                           const std::string& pooling) const {
    const int64_t n_features = features.size();
    TensorTuple inputs;
    if (n_features > kMaxInputCount) {
      inputs.push_back(JUST(functional::Concat(features, 1)));
    } else {
      inputs = features;
    }
    CHECK_OR_RETURN(pooling == "sum" || pooling == "none")
        << Error::RuntimeError() << "pooling should be sum or none, but get " << pooling;

    auto& attrs = THREAD_CACHED_MUTABLE_ATTR_MAP("self_interaction", "output_padding", "pooling",
                                                 "has_output_concat");
    if (pooling == "sum") {
      CHECK_EQ_OR_RETURN(output_padding, 0)
          << Error::RuntimeError() << "output_padding should be equal to 0. ";
      CHECK_OR_RETURN(!output_concat) << Error::RuntimeError() << "output_concat should not exist";
      attrs.SetAllAttrs(self_interaction, output_padding, pooling, false);
      const std::shared_ptr<one::Tensor>& bi_interaction = JUST(OpInterpUtil::Dispatch<Tensor>(
          *JUST(oneflow::VectorAt(ops_no_output_concat_, n_features - 1)), inputs, attrs));
      std::vector<int32_t> reduce_axes_vec = {1};
      return functional::ReduceSum(bi_interaction, reduce_axes_vec, true);
    }
    if (output_concat) {
      attrs.SetAllAttrs(self_interaction, output_padding, pooling, true);
      inputs.push_back(JUST(output_concat));
      return OpInterpUtil::Dispatch<Tensor>(
          *JUST(oneflow::VectorAt(ops_has_output_concat_, n_features - 1)), inputs, attrs);
    } else {
      attrs.SetAllAttrs(self_interaction, output_padding, pooling, false);
      return OpInterpUtil::Dispatch<Tensor>(
          *JUST(oneflow::VectorAt(ops_no_output_concat_, n_features - 1)), inputs, attrs);
    }
  }

 private:
  std::vector<std::shared_ptr<OpExpr>> ops_has_output_concat_;
  std::vector<std::shared_ptr<OpExpr>> ops_no_output_concat_;
};

class FusedCrossFeatureInteractionFunctor {
 public:
  FusedCrossFeatureInteractionFunctor() {
    op_ = CHECK_JUST(one::OpBuilder("fused_cross_feature_interaction")
                         .Input("x")
                         .Input("weight")
                         .Input("x0")
                         .Input("bias")
                         .Output("out")
                         .Output("matmul_result")
                         .Build());
  }

  Maybe<Tensor> operator()(const std::shared_ptr<one::Tensor>& x,
                           const std::shared_ptr<one::Tensor>& weight,
                           const std::shared_ptr<one::Tensor>& x0,
                           const std::shared_ptr<one::Tensor>& bias,
                           const std::string& interaction_mode) const {
    if (interaction_mode != "vector" && interaction_mode != "matrix") {
      UNIMPLEMENTED_THEN_RETURN()
          << "Fused Cross Interaction mode only support `vector` and `matrix`. ";
    }
    auto& attrs = THREAD_CACHED_MUTABLE_ATTR_MAP("interaction_mode");
    attrs.SetAllAttrs(interaction_mode);
    return OpInterpUtil::Dispatch<Tensor>(*op_, {x, weight, x0, bias}, attrs);
  }

 private:
  std::shared_ptr<OpExpr> op_;
};

class OneEmbeddingIdShuffleFunctor {
 public:
  OneEmbeddingIdShuffleFunctor() {
    op_table_ids_has_in_out_ = CHECK_JUST(one::OpBuilder("id_shuffle")
                                              .Input("ids")
                                              .Input("table_ids")
                                              .Output("num_unique_matrix")
                                              .Output("inverse_unique_partition_indices")
                                              .Output("cur_rank_num_unique")
                                              .Output("cur_rank_unique_ids")
                                              .Output("cur_rank_unique_table_ids")
                                              .Output("cur_rank_inverse_indices")
                                              .Build());
    op_table_ids_no_in_has_out_ = CHECK_JUST(one::OpBuilder("id_shuffle")
                                                 .Input("ids")
                                                 .Output("num_unique_matrix")
                                                 .Output("inverse_unique_partition_indices")
                                                 .Output("cur_rank_num_unique")
                                                 .Output("cur_rank_unique_ids")
                                                 .Output("cur_rank_unique_table_ids")
                                                 .Output("cur_rank_inverse_indices")
                                                 .Build());
  }

  Maybe<TensorTuple> operator()(const std::shared_ptr<one::Tensor>& ids,
                                const Optional<one::Tensor>& table_ids, const int32_t& num_tables,
                                const std::string& embedding_name) const {
    auto& attrs = THREAD_CACHED_MUTABLE_ATTR_MAP("num_tables", "embedding_name");
    attrs.SetAllAttrs(num_tables, embedding_name);
    if (table_ids) {
      return OpInterpUtil::Dispatch<TensorTuple>(*op_table_ids_has_in_out_, {ids, JUST(table_ids)},
                                                 attrs);
    } else {
      return OpInterpUtil::Dispatch<TensorTuple>(*op_table_ids_no_in_has_out_, {ids}, attrs);
    }
  }

 private:
  std::shared_ptr<OpExpr> op_table_ids_has_in_out_;
  std::shared_ptr<OpExpr> op_table_ids_no_in_has_out_;
};

class OneEmbeddingEmbeddingShuffleFunctor {
 public:
  OneEmbeddingEmbeddingShuffleFunctor() {
    op_ = CHECK_JUST(one::OpBuilder("embedding_shuffle")
                         .Input("cur_rank_embeddings")
                         .Input("num_unique_matrix")
                         .Input("cur_rank_inverse_indices")
                         .Input("inverse_unique_partition_indices")
                         .Output("embeddings")
                         .Build());
  }

  Maybe<Tensor> operator()(const std::shared_ptr<one::Tensor>& cur_rank_embeddings,
                           const std::shared_ptr<one::Tensor>& num_unique_matrix,
                           const std::shared_ptr<one::Tensor>& cur_rank_inverse_indices,
                           const std::shared_ptr<one::Tensor>& inverse_unique_partition_indices,
                           const std::string& embedding_name) const {
    auto& attrs = THREAD_CACHED_MUTABLE_ATTR_MAP("embedding_size", "embedding_name");
    const int64_t num_axes = cur_rank_embeddings->shape()->NumAxes();
    attrs.SetAllAttrs(cur_rank_embeddings->shape()->At(num_axes - 1), embedding_name);
    return OpInterpUtil::Dispatch<Tensor>(
        *op_,
        {cur_rank_embeddings, num_unique_matrix, cur_rank_inverse_indices,
         inverse_unique_partition_indices},
        attrs);
  }

 private:
  std::shared_ptr<OpExpr> op_;
};

class OneEmbeddingEmbeddingGradientShuffleFunctor {
 public:
  OneEmbeddingEmbeddingGradientShuffleFunctor() {
    op_ = CHECK_JUST(one::OpBuilder("embedding_gradient_shuffle")
                         .Input("embedding_grad")
                         .Input("num_unique_matrix")
                         .Input("cur_rank_inverse_indices")
                         .Input("inverse_unique_partition_indices")
                         .Output("cur_rank_unique_embedding_grad")
                         .Build());
  }

  Maybe<Tensor> operator()(const std::shared_ptr<one::Tensor>& embedding_grad,
                           const std::shared_ptr<one::Tensor>& num_unique_matrix,
                           const std::shared_ptr<one::Tensor>& cur_rank_inverse_indices,
                           const std::shared_ptr<one::Tensor>& inverse_unique_partition_indices,
                           const std::string& embedding_name) const {
    auto& attrs = THREAD_CACHED_MUTABLE_ATTR_MAP("embedding_size", "embedding_name");
    const int64_t num_axes = embedding_grad->shape()->NumAxes();
    attrs.SetAllAttrs(embedding_grad->shape()->At(num_axes - 1), embedding_name);
    return OpInterpUtil::Dispatch<Tensor>(
        *op_,
        {embedding_grad, num_unique_matrix, cur_rank_inverse_indices,
         inverse_unique_partition_indices},
        attrs);
  }

 private:
  std::shared_ptr<OpExpr> op_;
};

class OneEmbeddingLookupFunctor {
 public:
  OneEmbeddingLookupFunctor() {
    op_ = CHECK_JUST(one::OpBuilder("embedding_lookup")
                         .Input("num_unique_ids")
                         .Input("unique_ids")
                         .Input("table_ids")
                         .Output("unique_values")
                         .Build());
  }

  Maybe<Tensor> operator()(const std::shared_ptr<one::Tensor>& num_unique_ids,
                           const std::shared_ptr<one::Tensor>& unique_ids,
                           const std::shared_ptr<one::Tensor>& table_ids,
                           const Symbol<DType>& dtype, const Symbol<DType>& embedding_dtype,
                           const int64_t line_size, const int64_t embedding_size,
                           const std::string& embedding_name, const std::string& embedding_tables,
                           const std::string& state_initializer, const int64_t seed) const {
    auto& attrs = THREAD_CACHED_MUTABLE_ATTR_MAP("dtype", "embedding_dtype", "line_size",
                                                 "embedding_size", "embedding_name",
                                                 "embedding_tables", "state_initializer", "seed");
    attrs.SetAllAttrs(dtype->data_type(), embedding_dtype->data_type(), line_size, embedding_size,
                      embedding_name, embedding_tables, state_initializer, seed);
    return OpInterpUtil::Dispatch<Tensor>(*op_, {num_unique_ids, unique_ids, table_ids}, attrs);
  }

 private:
  std::shared_ptr<OpExpr> op_;
};

class OneEmbeddingFusedLookupFunctor {
 public:
  OneEmbeddingFusedLookupFunctor() {
    op_has_table_ids_ = CHECK_JUST(one::OpBuilder("one_embedding_fused_lookup")
                                       .Input("shadow")
                                       .Input("ids")
                                       .Input("table_ids")
                                       .Output("embeddings")
                                       .Build());
    op_no_table_ids_ = CHECK_JUST(one::OpBuilder("one_embedding_fused_lookup")
                                      .Input("shadow")
                                      .Input("ids")
                                      .Output("embeddings")
                                      .Build());
  }

  Maybe<Tensor> operator()(const std::shared_ptr<one::Tensor>& shadow,
                           const std::shared_ptr<one::Tensor>& ids,
                           const Optional<one::Tensor>& table_ids, const Symbol<DType>& dtype,
                           const std::string& embedding_name, const int64_t line_size,
                           const int64_t embedding_size, const bool is_full_cache,
                           const int32_t num_tables, const std::string& embedding_tables,
                           const Optional<int64_t>& padding_idx, const int64_t seed) const {
    int64_t padding_idx_val = -1;
    bool has_padding_idx = false;
    if (padding_idx.has_value()) {
      padding_idx_val = JUST(padding_idx);
      has_padding_idx = true;
    }
    auto& attrs = THREAD_CACHED_MUTABLE_ATTR_MAP(
        "dtype", "embedding_name", "line_size", "embedding_size", "is_full_cache", "num_tables",
        "embedding_tables", "seed", "padding_idx", "has_padding_idx");
    attrs.SetAllAttrs(dtype->data_type(), embedding_name, line_size, embedding_size, is_full_cache,
                      num_tables, embedding_tables, seed, padding_idx_val, has_padding_idx);
    if (table_ids) {
      const auto& table_ids_shape = *(JUST(table_ids)->shape());
      const auto& ids_shape = *(ids->shape());
      auto broadcast_table_ids = JUST(table_ids);
      if (table_ids_shape != ids_shape) {
        CHECK_LE_OR_RETURN(table_ids_shape.NumAxes(), ids_shape.NumAxes())
            << "table_ids num_axes should be less equal to ids num_axes, but got table_ids "
               "num_axes "
            << table_ids_shape.NumAxes() << " and ids num_axes " << ids_shape.NumAxes();
        const int64_t left_extend_dims = ids_shape.NumAxes() - table_ids_shape.NumAxes();
        for (int64_t i = 0; i < table_ids_shape.NumAxes(); i++) {
          CHECK_EQ_OR_RETURN(table_ids_shape.at(i), ids_shape.at(left_extend_dims + i))
              << "when table_ids's shape not equals ids shape, table_ids must be able to be "
                 "broadcast to ids_shape "
                 "but got table_ids_shape: "
              << table_ids_shape.DebugStr() << ", ids_shape: " << ids_shape.DebugStr();
        }
        broadcast_table_ids =
            JUST(functional::BroadcastLike(JUST(table_ids), ids, std::vector<int32_t>{}));
      }
      return OpInterpUtil::Dispatch<Tensor>(*op_has_table_ids_, {shadow, ids, broadcast_table_ids},
                                            attrs);
    } else {
      return OpInterpUtil::Dispatch<Tensor>(*op_no_table_ids_, {shadow, ids}, attrs);
    }
  }

 private:
  std::shared_ptr<OpExpr> op_has_table_ids_;
  std::shared_ptr<OpExpr> op_no_table_ids_;
};

class OneEmbeddingFusedLookupGradFunctor {
 public:
  OneEmbeddingFusedLookupGradFunctor() {
    op_ = CHECK_JUST(one::OpBuilder("one_embedding_fused_lookup_grad")
                         .Input("ids")
                         .Input("embedding_grad")
                         .Build());
  }

  Maybe<void> operator()(const std::shared_ptr<one::Tensor>& ids,
                         const std::shared_ptr<one::Tensor>& embedding_grad,
                         const std::string& embedding_name, const int64_t line_size,
                         const int64_t embedding_size) const {
    auto& attrs = THREAD_CACHED_MUTABLE_ATTR_MAP("embedding_name", "line_size", "embedding_size");
    attrs.SetAllAttrs(embedding_name, line_size, embedding_size);
    JUST(OpInterpUtil::Dispatch<TensorTuple>(*op_, {ids, embedding_grad}, attrs));
    return Maybe<void>::Ok();
  }

 private:
  std::shared_ptr<OpExpr> op_;
};

class OneEmbeddingEmbeddingPutFunctor {
 public:
  OneEmbeddingEmbeddingPutFunctor() {
    op_ = CHECK_JUST(one::OpBuilder("embedding_put")
                         .Input("num_unique_ids")
                         .Input("unique_ids")
                         .Input("unique_embeddings")
                         .Build());
  }

  Maybe<void> operator()(const std::shared_ptr<one::Tensor>& num_unique_ids,
                         const std::shared_ptr<one::Tensor>& unique_ids,
                         const std::shared_ptr<one::Tensor>& unique_embeddings,
                         const std::string& embedding_name, const int64_t line_size) const {
    auto& attrs = THREAD_CACHED_MUTABLE_ATTR_MAP("embedding_name", "line_size");
    attrs.SetAllAttrs(embedding_name, line_size);
    JUST(OpInterpUtil::Dispatch<TensorTuple>(*op_, {num_unique_ids, unique_ids, unique_embeddings},
                                             attrs));
    return Maybe<void>::Ok();
  }

 private:
  std::shared_ptr<OpExpr> op_;
};

class OneEmbeddingUniqueKeyValuePairFunctor {
 public:
  OneEmbeddingUniqueKeyValuePairFunctor() {
    op_has_input_value_ = CHECK_JUST(one::OpBuilder("unique_key_value_pair")
                                         .Input("keys")
                                         .Input("values")
                                         .Output("num_unique")
                                         .Output("unique_keys")
                                         .Output("unique_values")
                                         .Output("inverse_indices")
                                         .Build());
    op_no_input_value_ = CHECK_JUST(one::OpBuilder("unique_key_value_pair")
                                        .Input("keys")
                                        .Output("num_unique")
                                        .Output("unique_keys")
                                        .Output("unique_values")
                                        .Output("inverse_indices")
                                        .Build());
  }

  Maybe<TensorTuple> operator()(const std::shared_ptr<one::Tensor>& keys,
                                const Optional<one::Tensor>& values, const int32_t num_tables,
                                const std::string& embedding_name) const {
    auto& attrs = THREAD_CACHED_MUTABLE_ATTR_MAP("num_tables", "embedding_name");
    attrs.SetAllAttrs(num_tables, embedding_name);
    if (values) {
      return OpInterpUtil::Dispatch<TensorTuple>(*op_has_input_value_, {keys, JUST(values)}, attrs);
    } else {
      return OpInterpUtil::Dispatch<TensorTuple>(*op_no_input_value_, {keys}, attrs);
    }
  }

 private:
  std::shared_ptr<OpExpr> op_has_input_value_;
  std::shared_ptr<OpExpr> op_no_input_value_;
};

class OneEmbeddingSgdUpdateFunctor {
 public:
  OneEmbeddingSgdUpdateFunctor() {
    // This functor is only used in one_embedding eager mode with lr passed by attr and no optional
    // input, we also define functor with all optional input just for unittest. when the optional
    // input learning_rate tensor has passed in, we think all optional input are not None and check
    // them.
    sgd_no_optional_input_op_ = CHECK_JUST(one::OpBuilder("one_embedding_sgd_update")
                                               .Input("num_unique_ids")
                                               .Input("unique_embeddings")
                                               .Input("embedding_grad")
                                               .Output("updated_unique_embeddings")
                                               .Build());
    momentum_no_optional_input_op_ = CHECK_JUST(one::OpBuilder("one_embedding_momentum_update")
                                                    .Input("num_unique_ids")
                                                    .Input("unique_embeddings")
                                                    .Input("embedding_grad")
                                                    .Output("updated_unique_embeddings")
                                                    .Build());
    // This functor is just for unittest
    sgd_op_ = CHECK_JUST(one::OpBuilder("one_embedding_sgd_update")
                             .Input("num_unique_ids")
                             .Input("unique_embeddings")
                             .Input("embedding_grad")
                             .Input("learning_rate")
                             .Input("down_scale_by_tensor")
                             .Input("skip_if")
                             .Output("updated_unique_embeddings")
                             .Build());
    momentum_op_ = CHECK_JUST(one::OpBuilder("one_embedding_momentum_update")
                                  .Input("num_unique_ids")
                                  .Input("unique_embeddings")
                                  .Input("embedding_grad")
                                  .Input("learning_rate")
                                  .Input("down_scale_by_tensor")
                                  .Input("skip_if")
                                  .Output("updated_unique_embeddings")
                                  .Build());
  }

  Maybe<Tensor> operator()(const std::shared_ptr<one::Tensor>& num_unique_ids,
                           const std::shared_ptr<one::Tensor>& unique_embeddings,
                           const std::shared_ptr<one::Tensor>& embedding_grad,
                           const Optional<one::Tensor>& learning_rate,
                           const Optional<one::Tensor>& down_scale_by_tensor,
                           const Optional<one::Tensor>& skip_if, const float learning_rate_val,
                           const double scale, const float weight_decay, const float momentum,
                           const int64_t line_size, const int64_t embedding_size,
                           const std::string& embedding_name) const {
    auto& attrs =
        THREAD_CACHED_MUTABLE_ATTR_MAP("learning_rate_val", "scale", "weight_decay", "line_size",
                                       "embedding_size", "embedding_name", "beta");
    if (momentum == 0) {
      attrs.SetAllAttrs(learning_rate_val, scale, weight_decay, line_size, embedding_size,
                        embedding_name, NullOpt);

      if (learning_rate) {
        CHECK(down_scale_by_tensor);
        CHECK(skip_if);
        return OpInterpUtil::Dispatch<Tensor>(
            *sgd_op_,
            {num_unique_ids, unique_embeddings, embedding_grad, JUST(learning_rate),
             JUST(down_scale_by_tensor), JUST(skip_if)},
            attrs);
      } else {
        CHECK(!down_scale_by_tensor);
        CHECK(!skip_if);
        return OpInterpUtil::Dispatch<Tensor>(
            *sgd_no_optional_input_op_, {num_unique_ids, unique_embeddings, embedding_grad}, attrs);
      }
    } else {
      attrs.SetAllAttrs(learning_rate_val, scale, weight_decay, line_size, embedding_size,
                        embedding_name, momentum);
      if (learning_rate) {
        CHECK(down_scale_by_tensor);
        CHECK(skip_if);
        return OpInterpUtil::Dispatch<Tensor>(
            *momentum_op_,
            {num_unique_ids, unique_embeddings, embedding_grad, JUST(learning_rate),
             JUST(down_scale_by_tensor), JUST(skip_if)},
            attrs);
      } else {
        CHECK(!down_scale_by_tensor);
        CHECK(!skip_if);
        return OpInterpUtil::Dispatch<Tensor>(*momentum_no_optional_input_op_,
                                              {num_unique_ids, unique_embeddings, embedding_grad},
                                              attrs);
      }
    }
  }

 private:
  std::shared_ptr<OpExpr> sgd_no_optional_input_op_;
  std::shared_ptr<OpExpr> sgd_op_;
  std::shared_ptr<OpExpr> momentum_no_optional_input_op_;
  std::shared_ptr<OpExpr> momentum_op_;
};

class OneEmbeddingAdamUpdateFunctor {
 public:
  OneEmbeddingAdamUpdateFunctor() {
    // This functor is only used in one_embedding eager mode with lr passed by attr and no optional
    // input, we also define functor with all optional input just for unittest. when the optional
    // input learning_rate tensor has passed in, we think all optional input are not None and check
    // them.
    no_optional_input_op_ = CHECK_JUST(one::OpBuilder("one_embedding_adam_update")
                                           .Input("num_unique_ids")
                                           .Input("unique_embeddings")
                                           .Input("embedding_grad")
                                           .Output("updated_unique_embeddings")
                                           .Build());
    // This functor is just for unittest
    no_bias_correction_op_ = CHECK_JUST(one::OpBuilder("one_embedding_adam_update")
                                            .Input("num_unique_ids")
                                            .Input("unique_embeddings")
                                            .Input("embedding_grad")
                                            .Input("learning_rate")
                                            .Input("down_scale_by_tensor")
                                            .Input("skip_if")
                                            .Output("updated_unique_embeddings")
                                            .Build());
    do_bias_correction_op_ = CHECK_JUST(one::OpBuilder("one_embedding_adam_update")
                                            .Input("num_unique_ids")
                                            .Input("unique_embeddings")
                                            .Input("embedding_grad")
                                            .Input("learning_rate")
                                            .Input("down_scale_by_tensor")
                                            .Input("skip_if")
                                            .Input("bias_correction1")
                                            .Input("bias_correction2")
                                            .Output("updated_unique_embeddings")
                                            .Build());
  }

  Maybe<Tensor> operator()(
      const std::shared_ptr<one::Tensor>& num_unique_ids,
      const std::shared_ptr<one::Tensor>& unique_embeddings,
      const std::shared_ptr<one::Tensor>& embedding_grad,
      const Optional<one::Tensor>& learning_rate, const Optional<one::Tensor>& down_scale_by_tensor,
      const Optional<one::Tensor>& skip_if, const Optional<one::Tensor>& bias_correction1,
      const Optional<one::Tensor>& bias_correction2, const float learning_rate_val,
      const double scale, const float weight_decay, const float beta1, const float beta2,
      const float& bias_correction1_val, const float& bias_correction2_val, const float epsilon,
      const bool do_bias_correction, const int64_t line_size, const int64_t embedding_size,
      const std::string& embedding_name) const {
    auto& attrs = THREAD_CACHED_MUTABLE_ATTR_MAP(
        "learning_rate_val", "scale", "weight_decay", "beta1", "beta2", "epsilon",
        "bias_correction1_val", "bias_correction2_val", "do_bias_correction", "line_size",
        "embedding_size", "embedding_name");
    attrs.SetAllAttrs(learning_rate_val, scale, weight_decay, beta1, beta2, epsilon,
                      bias_correction1_val, bias_correction2_val, do_bias_correction, line_size,
                      embedding_size, embedding_name);
    if (learning_rate) {
      CHECK(down_scale_by_tensor);
      CHECK(skip_if);
      if (do_bias_correction) {
        CHECK(bias_correction1);
        CHECK(bias_correction2);
        return OpInterpUtil::Dispatch<Tensor>(
            *do_bias_correction_op_,
            {num_unique_ids, unique_embeddings, embedding_grad, JUST(learning_rate),
             JUST(down_scale_by_tensor), JUST(skip_if), JUST(bias_correction1),
             JUST(bias_correction2)},
            attrs);
      } else {
        return OpInterpUtil::Dispatch<Tensor>(
            *no_bias_correction_op_,
            {num_unique_ids, unique_embeddings, embedding_grad, JUST(learning_rate),
             JUST(down_scale_by_tensor), JUST(skip_if)},
            attrs);
      }
    } else {
      CHECK(!down_scale_by_tensor);
      CHECK(!skip_if);
      CHECK(!bias_correction1);
      CHECK(!bias_correction2);
      return OpInterpUtil::Dispatch<Tensor>(
          *no_optional_input_op_, {num_unique_ids, unique_embeddings, embedding_grad}, attrs);
    }
  }

 private:
  std::shared_ptr<OpExpr> no_bias_correction_op_;
  std::shared_ptr<OpExpr> do_bias_correction_op_;
  std::shared_ptr<OpExpr> no_optional_input_op_;
};

class OneEmbeddingAdagradUpdateFunctor {
 public:
  OneEmbeddingAdagradUpdateFunctor() {
    // This functor is only used in one_embedding eager mode with lr passed by attr and no optional
    // input, we also define functor with all optional input just for unittest. when the optional
    // input learning_rate tensor has passed in, we think all optional input are not None and check
    // them.
    op_no_optional_input_ = CHECK_JUST(one::OpBuilder("one_embedding_adagrad_update")
                                           .Input("num_unique_ids")
                                           .Input("unique_embeddings")
                                           .Input("embedding_grad")
                                           .Output("updated_unique_embeddings")
                                           .Build());
    // This functor is just for unittest
    op_ = CHECK_JUST(one::OpBuilder("one_embedding_adagrad_update")
                         .Input("num_unique_ids")
                         .Input("unique_embeddings")
                         .Input("embedding_grad")
                         .Input("learning_rate")
                         .Input("down_scale_by_tensor")
                         .Input("skip_if")
                         .Input("train_step")
                         .Output("updated_unique_embeddings")
                         .Build());
  }

  Maybe<Tensor> operator()(const std::shared_ptr<one::Tensor>& num_unique_ids,
                           const std::shared_ptr<one::Tensor>& unique_embeddings,
                           const std::shared_ptr<one::Tensor>& embedding_grad,
                           const Optional<one::Tensor>& learning_rate,
                           const Optional<one::Tensor>& down_scale_by_tensor,
                           const Optional<one::Tensor>& skip_if,
                           const Optional<one::Tensor>& train_step, const int64_t train_step_val,
                           const float learning_rate_val, const double scale,
                           const float weight_decay, const float lr_decay, const float epsilon,
                           const int64_t line_size, const int64_t embedding_size,
                           const std::string& embedding_name) const {
    auto& attrs = THREAD_CACHED_MUTABLE_ATTR_MAP("train_step_val", "learning_rate_val", "scale",
                                                 "weight_decay", "lr_decay", "epsilon", "line_size",
                                                 "embedding_size", "embedding_name");
    attrs.SetAllAttrs(train_step_val, learning_rate_val, scale, weight_decay, lr_decay, epsilon,
                      line_size, embedding_size, embedding_name);
    if (learning_rate) {
      CHECK(down_scale_by_tensor);
      CHECK(skip_if);
      CHECK(train_step);
      return OpInterpUtil::Dispatch<Tensor>(
          *op_,
          {num_unique_ids, unique_embeddings, embedding_grad, JUST(learning_rate),
           JUST(down_scale_by_tensor), JUST(skip_if), JUST(train_step)},
          attrs);
    } else {
      CHECK(!down_scale_by_tensor);
      CHECK(!skip_if);
      CHECK(!train_step);
      return OpInterpUtil::Dispatch<Tensor>(
          *op_no_optional_input_, {num_unique_ids, unique_embeddings, embedding_grad}, attrs);
    }
  }

 private:
  std::shared_ptr<OpExpr> op_;
  std::shared_ptr<OpExpr> op_no_optional_input_;
};

class OneEmbeddingFtrlUpdateFunctor {
 public:
  OneEmbeddingFtrlUpdateFunctor() {
    // This functor is only used in one_embedding eager mode with lr passed by attr and no optional
    // input, we also define functor with all optional input just for unittest. when the optional
    // input learning_rate tensor has passed in, we think all optional input are not None and check
    // them.
    op_no_optional_input_ = CHECK_JUST(one::OpBuilder("one_embedding_ftrl_update")
                                           .Input("num_unique_ids")
                                           .Input("unique_embeddings")
                                           .Input("embedding_grad")
                                           .Output("updated_unique_embeddings")
                                           .Build());
    // This functor is just for unittest
    op_ = CHECK_JUST(one::OpBuilder("one_embedding_ftrl_update")
                         .Input("num_unique_ids")
                         .Input("unique_embeddings")
                         .Input("embedding_grad")
                         .Input("learning_rate")
                         .Input("down_scale_by_tensor")
                         .Input("skip_if")
                         .Output("updated_unique_embeddings")
                         .Build());
  }

  Maybe<Tensor> operator()(const std::shared_ptr<one::Tensor>& num_unique_ids,
                           const std::shared_ptr<one::Tensor>& unique_embeddings,
                           const std::shared_ptr<one::Tensor>& embedding_grad,
                           const Optional<one::Tensor>& learning_rate,
                           const Optional<one::Tensor>& down_scale_by_tensor,
                           const Optional<one::Tensor>& skip_if, const float learning_rate_val,
                           const double scale, const float weight_decay, const float lr_power,
                           const float lambda1, const float lambda2, const float beta,
                           const int64_t line_size, const int64_t embedding_size,
                           const std::string& embedding_name) const {
    auto& attrs = THREAD_CACHED_MUTABLE_ATTR_MAP("learning_rate_val", "scale", "weight_decay",
                                                 "lr_power", "lambda1", "lambda2", "beta",
                                                 "line_size", "embedding_size", "embedding_name");
    attrs.SetAllAttrs(learning_rate_val, scale, weight_decay, lr_power, lambda1, lambda2, beta,
                      line_size, embedding_size, embedding_name);
    if (learning_rate) {
      CHECK(down_scale_by_tensor);
      CHECK(skip_if);
      return OpInterpUtil::Dispatch<Tensor>(
          *op_,
          {num_unique_ids, unique_embeddings, embedding_grad, JUST(learning_rate),
           JUST(down_scale_by_tensor), JUST(skip_if)},
          attrs);
    } else {
      CHECK(!down_scale_by_tensor);
      CHECK(!skip_if);
      return OpInterpUtil::Dispatch<Tensor>(
          *op_no_optional_input_, {num_unique_ids, unique_embeddings, embedding_grad}, attrs);
    }
  }

 private:
  std::shared_ptr<OpExpr> op_;
  std::shared_ptr<OpExpr> op_no_optional_input_;
};

class DeformConv2dFunctor {
 public:
  DeformConv2dFunctor() {
    bias_op_ = CHECK_JUST(one::OpBuilder("bias_add").Input("a").Input("b").Output("out").Build());
    deformconv2d_op_ = CHECK_JUST(one::OpBuilder("deform_conv2d")
                                      .Input("input")
                                      .Input("weight")
                                      .Input("offset")
                                      .Input("mask")
                                      .Output("output")
                                      .Build());
  }

  Maybe<Tensor> operator()(const std::shared_ptr<one::Tensor>& input,
                           const std::shared_ptr<one::Tensor>& weight,
                           const std::shared_ptr<one::Tensor>& offset,
                           const std::shared_ptr<one::Tensor>& mask,
                           const Optional<one::Tensor>& bias, const int32_t& stride_h,
                           const int32_t& stride_w, const int32_t& pad_h, const int32_t& pad_w,
                           const int32_t& dilation_h, const int32_t& dilation_w,
                           const int32_t& groups, const int32_t& offset_groups,
                           const bool& use_mask) const {
    auto& attrs =
        THREAD_CACHED_MUTABLE_ATTR_MAP("stride_h", "stride_w", "pad_h", "pad_w", "dilation_h",
                                       "dilation_w", "groups", "offset_groups", "use_mask");
    attrs.SetAllAttrs(stride_h, stride_w, pad_h, pad_w, dilation_h, dilation_w, groups,
                      offset_groups, use_mask);
    const std::shared_ptr<one::Tensor>& deformconv2d_out = JUST(
        OpInterpUtil::Dispatch<Tensor>(*deformconv2d_op_, {input, weight, offset, mask}, attrs));
    if (bias) {
      auto bias_shape = JUST(bias)->shape();
      auto& bias_attrs = THREAD_CACHED_MUTABLE_ATTR_MAP("axis");
      bias_attrs.SetAllAttrs(static_cast<int32_t>(1));
      return OpInterpUtil::Dispatch<Tensor>(*bias_op_, {deformconv2d_out, JUST(bias)}, bias_attrs);
    }
    return deformconv2d_out;
  }

 private:
  std::shared_ptr<OpExpr> deformconv2d_op_;
  std::shared_ptr<OpExpr> bias_op_;
};

class RocAucScoreFunctor {
 public:
  RocAucScoreFunctor() {
    op_ = CHECK_JUST(
        one::OpBuilder("roc_auc_score").Input("label").Input("pred").Output("out").Build());
  }

  Maybe<Tensor> operator()(const std::shared_ptr<one::Tensor>& label,
                           const std::shared_ptr<one::Tensor>& pred) const {
    return OpInterpUtil::Dispatch<Tensor>(*op_, {label, pred});
  }

 private:
  std::shared_ptr<OpExpr> op_;
};

class MultiTensorSgdUpdateFunctor {
 public:
  MultiTensorSgdUpdateFunctor() {
    // This functor is just for unittest
    op_.resize(kMaxInputCount /*the maximum number of inputs*/);
    for (int n = 0; n < op_.size(); ++n) {
      op_[n] = CHECK_JUST(one::OpBuilder("multi_tensor_sgd_update")
                              .Input("model", n + 1)
                              .Input("model_diff", n + 1)
                              .Build());
    }
  }

  Maybe<void> operator()(const TensorTuple& model, const TensorTuple& model_diff,
                         const double& scale, const float& weight_decay,
                         const float& learning_rate_val) const {
    auto& attrs = THREAD_CACHED_MUTABLE_ATTR_MAP("scale", "weight_decay", "learning_rate_val");
    attrs.SetAllAttrs(scale, weight_decay, learning_rate_val);
    const int64_t weight_size = model.size();
    for (int i = 0; i < weight_size; i += kMaxInputCount) {
      size_t size = (i + kMaxInputCount) < weight_size ? kMaxInputCount : weight_size - i;
      TensorTuple input(2 * size);
      std::copy(model.begin() + i, model.begin() + i + size, input.begin());
      std::copy(model_diff.begin() + i, model_diff.begin() + i + size, input.begin() + size);
      JUST(OpInterpUtil::Dispatch<TensorTuple>(*op_[size - 1], input, attrs));
    }
    return Maybe<void>::Ok();
  }

 private:
  std::vector<std::shared_ptr<OpExpr>> op_;
};

class MultiTensorAdamUpdateFunctor {
 public:
  MultiTensorAdamUpdateFunctor() {
    // This functor is just for unittest
    op_.resize(kMaxInputCount /*the maximum number of inputs*/);
    for (int n = 0; n < op_.size(); ++n) {
      op_[n] = CHECK_JUST(one::OpBuilder("multi_tensor_adam_update")
                              .Input("model", n + 1)
                              .Input("model_diff", n + 1)
                              .Input("m", n + 1)
                              .Input("v", n + 1)
                              .Build());
    }
  }

  Maybe<void> operator()(const TensorTuple& model, const TensorTuple& model_diff,
                         const TensorTuple& m, const TensorTuple& v, const float& learning_rate_val,
                         const float& l2, const float& beta1, const float& beta2,
                         const float& bias_correction1_val, const float& bias_correction2_val,
                         const bool& do_bias_correction, const double& scale,
                         const float& weight_decay, const float& epsilon) const {
    auto& attrs = THREAD_CACHED_MUTABLE_ATTR_MAP(
        "scale", "weight_decay", "beta1", "beta2", "bias_correction1_val", "bias_correction2_val",
        "do_bias_correction", "learning_rate_val", "l2", "epsilon");
    attrs.SetAllAttrs(scale, weight_decay, beta1, beta2, bias_correction1_val, bias_correction2_val,
                      do_bias_correction, learning_rate_val, l2, epsilon);

    const int64_t weight_size = model.size();
    for (int i = 0; i < weight_size; i += kMaxInputCount) {
      size_t size = (i + kMaxInputCount) < weight_size ? kMaxInputCount : weight_size - i;
      TensorTuple input(4 * size);
      std::copy(model.begin() + i, model.begin() + i + size, input.begin());
      std::copy(model_diff.begin() + i, model_diff.begin() + i + size, input.begin() + size);
      std::copy(m.begin() + i, m.begin() + i + size, input.begin() + 2 * size);
      std::copy(v.begin() + i, v.begin() + i + size, input.begin() + 3 * size);
      JUST(OpInterpUtil::Dispatch<TensorTuple>(*op_[size - 1], input, attrs));
    }
    return Maybe<void>::Ok();
  }

 private:
  std::vector<std::shared_ptr<OpExpr>> op_;
};

class MatrixVectorProductFunctor {
 public:
  MatrixVectorProductFunctor() {
    matrix_vector_product_op_ = CHECK_JUST(
        one::OpBuilder("matrix_vector_product").Input("a").Input("b").Output("out").Build());
  }

  Maybe<Tensor> operator()(const std::shared_ptr<one::Tensor>& input,
                           const std::shared_ptr<one::Tensor>& vec) const {
    const auto& input_shape = input->shape();
    const auto& vec_shape = vec->shape();
    CHECK_OR_RETURN(input_shape->NumAxes() == 2 && vec_shape->NumAxes() == 1)
        << Error::RuntimeError() << "vector + matrix @ vector expected, got "
        << "1, " << input_shape->NumAxes() << ", " << vec_shape->NumAxes();
    CHECK_EQ_OR_RETURN(input_shape->at(1), vec_shape->at(0))
        << Error::RuntimeError() << "size mismatch, got " << std::to_string(input_shape->at(0))
        << ", " << std::to_string(input_shape->at(0)) << "x" << std::to_string(input_shape->at(1))
        << ", " << std::to_string(vec_shape->at(0));
    return OpInterpUtil::Dispatch<Tensor>(*matrix_vector_product_op_, {input, vec});
  }

 private:
  std::shared_ptr<OpExpr> matrix_vector_product_op_;
};

class BatchNormStatsFunctor {
 public:
  BatchNormStatsFunctor() {
    op_ = CHECK_JUST(
        one::OpBuilder("batch_norm_stats").Input("input").Output("mean").Output("invstd").Build());
  }

  Maybe<TensorTuple> operator()(const std::shared_ptr<one::Tensor>& input, const int& axis,
                                const float& eps) const {
    auto& attrs = THREAD_CACHED_MUTABLE_ATTR_MAP("axis", "eps");
    attrs.SetAllAttrs(axis, eps);
    return OpInterpUtil::Dispatch<one::TensorTuple>(*op_, {input}, attrs);
  }

 private:
  std::shared_ptr<OpExpr> op_;
};

class BatchNormGatherStatsWithCountsFunctor {
 public:
  BatchNormGatherStatsWithCountsFunctor() {
    op_with_running_mean_and_var_ = CHECK_JUST(one::OpBuilder("batch_norm_gather_stats_with_counts")
                                                   .Input("input")
                                                   .Input("mean")
                                                   .Input("invstd")
                                                   .Input("counts")
                                                   .Input("running_mean")
                                                   .Input("running_var")
                                                   .Output("global_mean")
                                                   .Output("global_invstd")
                                                   .Build());
    op_without_running_mean_and_var_ =
        CHECK_JUST(one::OpBuilder("batch_norm_gather_stats_with_counts")
                       .Input("input")
                       .Input("mean")
                       .Input("invstd")
                       .Input("counts")
                       .Output("global_mean")
                       .Output("global_invstd")
                       .Build());
  }

  Maybe<TensorTuple> operator()(const std::shared_ptr<one::Tensor>& input,
                                const std::shared_ptr<one::Tensor>& mean,
                                const std::shared_ptr<one::Tensor>& invstd,
                                const Optional<one::Tensor>& running_mean,
                                const Optional<one::Tensor>& running_var, const float& momentum,
                                const float& eps,
                                const std::shared_ptr<one::Tensor>& counts) const {
    CHECK_OR_RETURN((running_mean && running_var) || (!running_mean && !running_var))
        << Error::RuntimeError()
        << "Both running_mean and running_var should be None or Tensor at the same time.";

    auto& attrs = THREAD_CACHED_MUTABLE_ATTR_MAP("eps", "momentum");
    attrs.SetAllAttrs(eps, momentum);

    if (running_mean) {
      return OpInterpUtil::Dispatch<one::TensorTuple>(
          *op_with_running_mean_and_var_,
          {input, mean, invstd, counts, JUST(running_mean), JUST(running_var)}, attrs);
    }
    return OpInterpUtil::Dispatch<one::TensorTuple>(*op_without_running_mean_and_var_,
                                                    {input, mean, invstd, counts}, attrs);
  }

 private:
  std::shared_ptr<OpExpr> op_with_running_mean_and_var_;
  std::shared_ptr<OpExpr> op_without_running_mean_and_var_;
};

class BatchNormElemtFunctor {
 public:
  BatchNormElemtFunctor() {
    op_ = CHECK_JUST(one::OpBuilder("batch_norm_elemt")
                         .Input("input")
                         .Input("weight")
                         .Input("bias")
                         .Input("mean")
                         .Input("invstd")
                         .Output("output")
                         .Build());
  }

  Maybe<Tensor> operator()(const std::shared_ptr<one::Tensor>& input,
                           const std::shared_ptr<one::Tensor>& weight,
                           const std::shared_ptr<one::Tensor>& bias,
                           const std::shared_ptr<one::Tensor>& mean,
                           const std::shared_ptr<one::Tensor>& invstd, const int& axis,
                           const float& eps) const {
    auto& attrs = THREAD_CACHED_MUTABLE_ATTR_MAP("axis", "eps");
    attrs.SetAllAttrs(axis, eps);
    return OpInterpUtil::Dispatch<one::Tensor>(*op_, {input, weight, bias, mean, invstd}, attrs);
  }

 private:
  std::shared_ptr<OpExpr> op_;
};

class BatchNormBackwardReduceFunctor {
 public:
  BatchNormBackwardReduceFunctor() {
    op_ = CHECK_JUST(one::OpBuilder("batch_norm_backward_reduce")
                         .Input("grad_out")
                         .Input("input")
                         .Input("mean")
                         .Input("invstd")
                         .Output("sum_dy")
                         .Output("sum_dy_xmu")
                         .Output("grad_weight")
                         .Output("grad_bias")
                         .Build());
  }

  Maybe<TensorTuple> operator()(const std::shared_ptr<one::Tensor>& grad_out,
                                const std::shared_ptr<one::Tensor>& input,
                                const std::shared_ptr<one::Tensor>& mean,
                                const std::shared_ptr<one::Tensor>& invstd, const int& axis) const {
    auto& attrs = THREAD_CACHED_MUTABLE_ATTR_MAP("axis");
    attrs.SetAllAttrs(axis);
    return OpInterpUtil::Dispatch<one::TensorTuple>(*op_, {grad_out, input, mean, invstd}, attrs);
  }

 private:
  std::shared_ptr<OpExpr> op_;
};

class BatchNormBackwardElemtFunctor {
 public:
  BatchNormBackwardElemtFunctor() {
    op_ = CHECK_JUST(one::OpBuilder("batch_norm_backward_elemt")
                         .Input("grad_out")
                         .Input("input")
                         .Input("mean")
                         .Input("invstd")
                         .Input("weight")
                         .Input("sum_dy")
                         .Input("sum_dy_xmu")
                         .Input("count")
                         .Output("grad_in")
                         .Build());
  }

  Maybe<Tensor> operator()(const std::shared_ptr<one::Tensor>& grad_out,
                           const std::shared_ptr<one::Tensor>& input,
                           const std::shared_ptr<one::Tensor>& mean,
                           const std::shared_ptr<one::Tensor>& invstd,
                           const std::shared_ptr<one::Tensor>& weight,
                           const std::shared_ptr<one::Tensor>& sum_dy,
                           const std::shared_ptr<one::Tensor>& sum_dy_xmu,
                           const std::shared_ptr<one::Tensor>& count, const int& axis) const {
    auto& attrs = THREAD_CACHED_MUTABLE_ATTR_MAP("axis");
    attrs.SetAllAttrs(axis);
    return OpInterpUtil::Dispatch<one::Tensor>(
        *op_, {grad_out, input, mean, invstd, weight, sum_dy, sum_dy_xmu, count}, attrs);
  }

 private:
  std::shared_ptr<OpExpr> op_;
};

class FusedMultiHeadAttentionInferenceFunctor {
 public:
  FusedMultiHeadAttentionInferenceFunctor() {
    op_ = CHECK_JUST(one::OpBuilder("fused_multi_head_attention_inference")
                         .Input("query")
                         .Input("key")
                         .Input("value")
                         .Output("out")
                         .Build());
  }
  Maybe<Tensor> operator()(
      const std::shared_ptr<one::Tensor>& query, const std::shared_ptr<one::Tensor>& key,
      const std::shared_ptr<one::Tensor>& value, const int64_t& num_heads, const bool& causal,
      const int64_t& query_hidden_slice_start, const int64_t& query_hidden_slice_end,
      const int64_t& key_hidden_slice_start, const int64_t& key_hidden_slice_end,
      const int64_t& value_hidden_slice_start, const int64_t& value_hidden_slice_end) const {
    auto& attrs = THREAD_CACHED_MUTABLE_ATTR_MAP("num_heads", "causal", "query_hidden_slice_start",
                                                 "query_hidden_slice_end", "key_hidden_slice_start",
                                                 "key_hidden_slice_end", "value_hidden_slice_start",
                                                 "value_hidden_slice_end");
    attrs.SetAllAttrs(num_heads, causal, query_hidden_slice_start, query_hidden_slice_end,
                      key_hidden_slice_start, key_hidden_slice_end, value_hidden_slice_start,
                      value_hidden_slice_end);
    return OpInterpUtil::Dispatch<Tensor>(*op_, {query, key, value}, attrs);
  }

 private:
  std::shared_ptr<OpExpr> op_;
};

class FusedFastGeluMulFunctor {
 public:
  FusedFastGeluMulFunctor() {
    op_ = CHECK_JUST(one::OpBuilder("fused_fast_gelu_mul")
                         .Input("in")
                         .Input("multiplier")
                         .Output("out")
                         .Build());
  }
  Maybe<Tensor> operator()(const std::shared_ptr<one::Tensor>& x,
                           const std::shared_ptr<one::Tensor>& multiplier) const {
    return OpInterpUtil::Dispatch<Tensor>(*op_, {x, multiplier});
  }

 private:
  std::shared_ptr<OpExpr> op_;
};

class FusedFastGeluMulGradFunctor {
 public:
  FusedFastGeluMulGradFunctor() {
    op_ = CHECK_JUST(one::OpBuilder("fused_fast_gelu_mul_grad")
                         .Input("out_diff")
                         .Input("in")
                         .Input("multiplier")
                         .Output("in_diff")
                         .Output("multiplier_diff")
                         .Build());
  }
  Maybe<TensorTuple> operator()(const std::shared_ptr<one::Tensor>& dy,
                                const std::shared_ptr<one::Tensor>& x,
                                const std::shared_ptr<one::Tensor>& multiplier) const {
    return OpInterpUtil::Dispatch<TensorTuple>(*op_, {dy, x, multiplier});
  }

 private:
  std::shared_ptr<OpExpr> op_;
};

class GroupedMatmulBiasFunctor {
 public:
  GroupedMatmulBiasFunctor() {
    fused_op_.resize(kMaxInputCount /*the maximum number of inputs*/);
    for (int n = 1; n < fused_op_.size(); ++n) {
      fused_op_[n] = CHECK_JUST(one::OpBuilder("grouped_matmul_bias")
                                    .Input("xs", n)
                                    .Input("weights", n)
                                    .Input("biases", n)
                                    .Output("ys", n)
                                    .Build());
    }
  }
  Maybe<TensorTuple> operator()(const TensorTuple& xs, const TensorTuple& weights,
                                const TensorTuple& biases) const {
    const int64_t input_size = xs.size();
    const int64_t weight_size = weights.size();
    const int64_t bias_size = biases.size();
    CHECK_GE_OR_RETURN(input_size, 1)
        << Error::RuntimeError() << "The number of xs should be greater equal than 1.";
    CHECK_EQ_OR_RETURN(weight_size, input_size)
        << Error::RuntimeError() << "The number of weights should be equal to xs.";
    CHECK_EQ_OR_RETURN(bias_size, input_size)
        << Error::RuntimeError() << "The number of bias should be equal to xs.";
    for (int64_t i = 0; i < input_size; ++i) {
      const auto& input_shape = xs[i]->shape();
      const auto& weight_shape = weights[i]->shape();
      const auto& bias_shape = biases[i]->shape();
      CHECK_GE_OR_RETURN(input_shape->NumAxes(), 2)
          << Error::RuntimeError() << "x's dim size should greater equal than 2.";
      CHECK_EQ_OR_RETURN(weight_shape->NumAxes(), 2)
          << Error::RuntimeError() << "Weight's dim size should == 2";
      CHECK_EQ_OR_RETURN(bias_shape->NumAxes(), 1)
          << Error::RuntimeError() << "Bias's dim size should == 1";
      const int64_t k = input_shape->At(input_shape->NumAxes() - 1);
      CHECK_EQ_OR_RETURN(weight_shape->At(1), k)
          << Error::RuntimeError() << "weight's second dim should be equal to input's last dim. ";
      const int64_t n = weight_shape->At(0);
      CHECK_EQ_OR_RETURN(bias_shape->At(0), n)
          << Error::RuntimeError() << "Bias's dim is not equal to weight's first dim. ";
    }
    TensorTuple input(3 * input_size);
    std::copy(xs.begin(), xs.end(), input.begin() + 0 * input_size);
    std::copy(weights.begin(), weights.end(), input.begin() + 1 * input_size);
    std::copy(biases.begin(), biases.end(), input.begin() + 2 * input_size);
    return OpInterpUtil::Dispatch<TensorTuple>(*fused_op_[input_size], input);
  }

 private:
  std::vector<std::shared_ptr<OpExpr>> fused_op_;
};

class GroupedMatmulFunctor {
 public:
  GroupedMatmulFunctor() {
    fused_op_.resize(kMaxInputCount /*the maximum number of inputs*/);
    for (int n = 1; n < fused_op_.size(); ++n) {
      fused_op_[n] = CHECK_JUST(one::OpBuilder("grouped_matmul_bias")
                                    .Input("xs", n)
                                    .Input("weights", n)
                                    .Output("ys", n)
                                    .Build());
    }
  }
  Maybe<TensorTuple> operator()(const TensorTuple& xs, const TensorTuple& weights) const {
    const int64_t input_size = xs.size();
    const int64_t weight_size = weights.size();
    CHECK_GE_OR_RETURN(input_size, 1)
        << Error::RuntimeError() << "The number of xs should be greater equal than 1.";
    CHECK_EQ_OR_RETURN(weight_size, input_size)
        << Error::RuntimeError() << "The number of weights should be equal to xs.";
    for (int64_t i = 0; i < input_size; ++i) {
      const auto& input_shape = xs[i]->shape();
      const auto& weight_shape = weights[i]->shape();
      CHECK_GE_OR_RETURN(input_shape->NumAxes(), 2)
          << Error::RuntimeError() << "x's dim size should greater equal than 2.";
      CHECK_EQ_OR_RETURN(weight_shape->NumAxes(), 2)
          << Error::RuntimeError() << "Weight's dim size should == 2";
      const int64_t k = input_shape->At(input_shape->NumAxes() - 1);
      CHECK_EQ_OR_RETURN(weight_shape->At(1), k)
          << Error::RuntimeError() << "weight's second dim should be equal to input's last dim. ";
    }
    TensorTuple input(2 * input_size);
    std::copy(xs.begin(), xs.end(), input.begin() + 0 * input_size);
    std::copy(weights.begin(), weights.end(), input.begin() + 1 * input_size);
    return OpInterpUtil::Dispatch<TensorTuple>(*fused_op_[input_size], input);
  }

 private:
  std::vector<std::shared_ptr<OpExpr>> fused_op_;
};

}  // namespace impl

ONEFLOW_FUNCTION_LIBRARY(m) {
  m.add_functor<impl::BiasAddFunctor>("BiasAdd");
  m.add_functor<impl::Conv1dFunctor>("Conv1d");
  m.add_functor<impl::Conv2dFunctor>("Conv2d");
  m.add_functor<impl::Conv3dFunctor>("Conv3d");
  m.add_functor<impl::DeConv1dFunctor>("Deconv1d");
  m.add_functor<impl::DeConv2dFunctor>("Deconv2d");
  m.add_functor<impl::DeConv3dFunctor>("Deconv3d");
  m.add_functor<impl::EmbeddingReNormFunctor>("EmbeddingReNorm");
  m.add_functor<impl::EmbeddingFunctor>("Embedding");
  m.add_functor<impl::MatMulFunctor>("MatMul");
  m.add_functor<impl::MatMulNoBroadCastFunctor>("MatMulNoBroadCast");
  m.add_functor<impl::BatchMatMulFunctor>("BatchMatMul");
  m.add_functor<impl::MatrixVectorProductFunctor>("MatrixVectorProduct");
  m.add_functor<impl::VectorMatrixProductFunctor>("VectorMatrixProduct");
  m.add_functor<impl::TensorDotFunctor>("TensorDot");
  m.add_functor<impl::TensorDotIntDimsFunctor>("TensorDotIntDims");
  m.add_functor<impl::FusedMLPFunctor>("FusedMLP");
  m.add_functor<impl::FusedMatmulBiasAddReluDropoutFunctor>("FusedMatmulBiasAddReluDropout");
  m.add_functor<impl::LayerNormFunctor>("LayerNorm");
  m.add_functor<impl::LayerNormAffineFunctor>("LayerNormAffine");
  m.add_functor<impl::GroupNormFunctor>("GroupNorm");
  m.add_functor<impl::TFAvgPool2DFunctor>("TFAvgPool2D");
  m.add_functor<impl::MaxPool1DFunctor>("MaxPool1D");
  m.add_functor<impl::MaxPool2DFunctor>("MaxPool2D");
  m.add_functor<impl::MaxPool3DFunctor>("MaxPool3D");
  m.add_functor<impl::MaxUnpoolNDFunctor<1>>("MaxUnpool1D");
  m.add_functor<impl::MaxUnpoolNDFunctor<2>>("MaxUnpool2D");
  m.add_functor<impl::MaxUnpoolNDFunctor<3>>("MaxUnpool3D");
  m.add_functor<impl::AdaptiveAvgPool1DFunctor>("AdaptiveAvgPool1D");
  m.add_functor<impl::AdaptiveAvgPool2DFunctor>("AdaptiveAvgPool2D");
  m.add_functor<impl::AdaptiveAvgPool3DFunctor>("AdaptiveAvgPool3D");
  m.add_functor<impl::AdaptiveMaxPool1DFunctor>("AdaptiveMaxPool1D");
  m.add_functor<impl::AdaptiveMaxPool2DFunctor>("AdaptiveMaxPool2D");
  m.add_functor<impl::AdaptiveMaxPool3DFunctor>("AdaptiveMaxPool3D");
  m.add_functor<impl::L1LossFunctor>("L1Loss");
  m.add_functor<impl::MseLossFunctor>("MseLoss");
  m.add_functor<impl::KLDivLossFunctor>("KLDivLoss");
  m.add_functor<impl::NLLLossFunctor>("NLLLoss");
  m.add_functor<impl::BinaryCrossEntropyLossFunctor>("BinaryCrossEntropyLoss");
  m.add_functor<impl::BinaryCrossEntropyWithLogitsLossFunctor>("BinaryCrossEntropyWithLogitsLoss");
  m.add_functor<impl::SparseCrossEntropyFunctor>("SparseCrossEntropy");
  m.add_functor<impl::SparseCrossEntropyMsFunctor>("SparseCrossEntropyMs");
  m.add_functor<impl::CrossEntropyFunctor>("CrossEntropy");
  m.add_functor<impl::CrossEntropyLabelSmoothingFunctor>("CrossEntropyLabelSmoothing");
  m.add_functor<impl::CrossEntropyProbFunctor>("CrossEntropyProb");
  m.add_functor<impl::SparseSoftmaxCrossEntropyFunctor>("SparseSoftmaxCrossEntropy");
  m.add_functor<impl::SoftmaxCrossEntropyFunctor>("SoftmaxCrossEntropy");
  m.add_functor<impl::SoftmaxCrossEntropyGradFunctor>("SoftmaxCrossEntropyGrad");
  m.add_functor<impl::SmoothL1LossFunctor>("SmoothL1Loss");
  m.add_functor<impl::CombinedMarginLossFunctor>("CombinedMarginLoss");
  m.add_functor<impl::TripletMarginLossFunctor>("TripletMarginLoss");
  m.add_functor<impl::MarginRankingLossFunctor>("MarginRankingLoss");
  m.add_functor<impl::CtcLossFunctor>("CtcLoss");
  m.add_functor<impl::AffineGridFunctor>("AffineGrid");
  m.add_functor<impl::GridSampleFunctor>("GridSample");
  m.add_functor<impl::NormalizationFunctor>("Normalization");
  m.add_functor<impl::NormalizationAddReluFunctor>("NormalizationAddRelu");
  m.add_functor<impl::ConstantPadFunctor>("ConstantPad");
  m.add_functor<impl::ReflectionPadFunctor>("ReflectionPad");
  m.add_functor<impl::ReplicationPadFunctor>("ReplicationPad");
  m.add_functor<impl::PadFunctor>("Pad");
  m.add_functor<impl::DropoutFunctor>("Dropout");
  m.add_functor<impl::DropoutGradFunctor>("DropoutGrad");
  m.add_functor<impl::Dropout1dFunctor>("Dropout1d");
  m.add_functor<impl::Dropout2dFunctor>("Dropout2d");
  m.add_functor<impl::Dropout3dFunctor>("Dropout3d");
  m.add_functor<impl::PixelShuffleFunctor>("PixelShuffle");
  m.add_functor<impl::AvgPool1DFunctor>("AvgPool1D");
  m.add_functor<impl::AvgPool2DFunctor>("AvgPool2D");
  m.add_functor<impl::AvgPool3DFunctor>("AvgPool3D");
  m.add_functor<impl::UnfoldFunctor>("Unfold");
  m.add_functor<impl::FoldFunctor>("Fold");
  m.add_functor<impl::OneHotFunctor>("OneHot");
  m.add_functor<impl::FusedSelfAttentionFunctor>("FusedSelfAttention");
  m.add_functor<impl::FusedSelfAttentionGradFunctor>("FusedSelfAttentionGrad");
  m.add_functor<impl::PairwiseDistanceFunctor>("PairwiseDistance");
  m.add_functor<impl::CosineSimilarityFunctor>("CosineSimilarity");
  m.add_functor<impl::NormalizeFunctor>("Normalize");
  m.add_functor<impl::L2NormalizeFunctor>("L2Normalize");
  m.add_functor<impl::L2NormalizeGradFunctor>("L2NormalizeGrad");
  m.add_functor<impl::FusedBiasAddGeluFunctor>("FusedBiasAddGelu");
  m.add_functor<impl::FusedBiasAddGeluGradFunctor>("FusedBiasAddGeluGrad");
  m.add_functor<impl::FusedBiasAddDropoutFunctor>("FusedBiasAddDropout");
  m.add_functor<impl::FusedScaleMaskSoftmaxFunctor>("FusedScaleMaskSoftmax");
  m.add_functor<impl::FusedScaleMaskSoftmaxDropoutFunctor>("FusedScaleMaskSoftmaxDropout");
  m.add_functor<impl::FusedBiasAddScaleMaskSoftmaxDropoutFunctor>(
      "FusedBiasAddScaleMaskSoftmaxDropout");
  m.add_functor<impl::FusedScaleTrilSoftmaxMaskScaleFunctor>("FusedScaleTrilSoftmaxMaskScale");
  m.add_functor<impl::FusedScaleTrilFunctor>("FusedScaleTril");
  m.add_functor<impl::CtcGreedyDecoderFunctor>("CtcGreedyDecoder");
  m.add_functor<impl::PariticalFCSampleDisableBoxing>("DistributedPariticalFCSampleDisableBoxing");
  m.add_functor<impl::NmsFunctor>("Nms");
  m.add_functor<impl::RoiAlignFunctor>("RoiAlign");
  m.add_functor<impl::RoiAlignGradFunctor>("RoiAlignGrad");
  m.add_functor<impl::FusedDotFeatureInteractionFunctor>("FusedDotFeatureInteraction");
  m.add_functor<impl::FusedCrossFeatureInteractionFunctor>("FusedCrossFeatureInteraction");
  m.add_functor<impl::OneEmbeddingIdShuffleFunctor>("OneEmbeddingIdShuffle");
  m.add_functor<impl::OneEmbeddingEmbeddingShuffleFunctor>("OneEmbeddingEmbeddingShuffle");
  m.add_functor<impl::OneEmbeddingEmbeddingGradientShuffleFunctor>(
      "OneEmbeddingEmbeddingGradientShuffle");
  m.add_functor<impl::OneEmbeddingLookupFunctor>("OneEmbeddingLookup");
  m.add_functor<impl::OneEmbeddingFusedLookupFunctor>("OneEmbeddingFusedLookup");
  m.add_functor<impl::OneEmbeddingFusedLookupGradFunctor>("OneEmbeddingFusedLookupGrad");
  m.add_functor<impl::OneEmbeddingEmbeddingPutFunctor>("OneEmbeddingEmbeddingPut");
  m.add_functor<impl::OneEmbeddingUniqueKeyValuePairFunctor>("OneEmbeddingUniqueKeyValuePair");
  m.add_functor<impl::OneEmbeddingSgdUpdateFunctor>("OneEmbeddingSgdUpdate");
  m.add_functor<impl::OneEmbeddingAdamUpdateFunctor>("OneEmbeddingAdamUpdate");
  m.add_functor<impl::OneEmbeddingAdagradUpdateFunctor>("OneEmbeddingAdagradUpdate");
  m.add_functor<impl::OneEmbeddingFtrlUpdateFunctor>("OneEmbeddingFtrlUpdate");
  m.add_functor<impl::RocAucScoreFunctor>("RocAucScore");
  m.add_functor<impl::MultiTensorSgdUpdateFunctor>("MultiTensorSgdUpdate");
  m.add_functor<impl::MultiTensorAdamUpdateFunctor>("MultiTensorAdamUpdate");
  m.add_functor<impl::DeformConv2dFunctor>("DeformConv2d");
  m.add_functor<impl::BatchNormStatsFunctor>("BatchNormStats");
  m.add_functor<impl::BatchNormGatherStatsWithCountsFunctor>("BatchNormGatherStatsWithCounts");
  m.add_functor<impl::BatchNormElemtFunctor>("BatchNormElemt");
  m.add_functor<impl::BatchNormBackwardReduceFunctor>("BatchNormBackwardReduce");
  m.add_functor<impl::BatchNormBackwardElemtFunctor>("BatchNormBackwardElemt");
  m.add_functor<impl::FusedMultiHeadAttentionInferenceFunctor>("FusedMultiHeadAttentionInference");
  m.add_functor<impl::FusedFastGeluMulFunctor>("FusedFastGeluMul");
  m.add_functor<impl::FusedFastGeluMulGradFunctor>("FusedFastGeluMulGrad");
  m.add_functor<impl::GroupedMatmulBiasFunctor>("GroupedMatmulBias");
  m.add_functor<impl::GroupedMatmulFunctor>("GroupedMatmul");
}

}  // namespace functional
}  // namespace one
}  // namespace oneflow<|MERGE_RESOLUTION|>--- conflicted
+++ resolved
@@ -2153,12 +2153,6 @@
 
     if (!training) {
       CHECK_OR_RETURN(moving_mean && moving_variance)
-<<<<<<< HEAD
-          << Error::RuntimeError() << "Must have running_mean and running_variance in eval mode.";
-      return OpInterpUtil::Dispatch<one::Tensor>(
-          *norm_eval_op_, {x, JUST(moving_mean), JUST(moving_variance), gamma_val, beta_val},
-          attrs);
-=======
           << Error::RuntimeError() << "Must have moving_mean and moving_variance in eval mode.";
       res = JUST(OpInterpUtil::Dispatch<one::Tensor>(
           *norm_eval_op_, {x, moving_mean_val, moving_variance_val, gamma_val, beta_val}, attrs));
@@ -2169,7 +2163,6 @@
     } else {
       res = JUST(OpInterpUtil::Dispatch<one::Tensor>(*norm_training_no_stats_op_,
                                                      {x, gamma_val, beta_val}, attrs));
->>>>>>> ad3bc856
     }
 
     if (moving_mean) {
