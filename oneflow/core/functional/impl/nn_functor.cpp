/*
Copyright 2020 The OneFlow Authors. All rights reserved.

Licensed under the Apache License, Version 2.0 (the "License");
you may not use this file except in compliance with the License.
You may obtain a copy of the License at

    http://www.apache.org/licenses/LICENSE-2.0

Unless required by applicable law or agreed to in writing, software
distributed under the License is distributed on an "AS IS" BASIS,
WITHOUT WARRANTIES OR CONDITIONS OF ANY KIND, either express or implied.
See the License for the specific language governing permissions and
limitations under the License.
*/

#include "oneflow/core/common/optional.h"
#include "oneflow/core/common/scalar.h"
#include "oneflow/core/framework/attr_map.h"
#include "oneflow/core/framework/op_builder.h"
#include "oneflow/core/framework/op_expr.h"
#include "oneflow/core/framework/op_interpreter/op_interpreter_util.h"
#include "oneflow/core/framework/tensor.h"
#include "oneflow/core/framework/tensor_tuple.h"
#include "oneflow/core/framework/op_interpreter.h"
#include "oneflow/core/framework/random_generator.h"
#include "oneflow/core/functional/functional.h"
#include "oneflow/core/functional/function_library.h"
#include "oneflow/core/functional/sequence_function.h"
#include "oneflow/core/functional/impl/common.h"
#include "oneflow/core/functional/impl/unary_functor.h"
#include "oneflow/core/job/lazy_mode.h"
#include "oneflow/user/kernels/random_mask_like_kernel.h"
#include "oneflow/core/register/ofblob.h"
namespace oneflow {
namespace one {
namespace functional {

namespace impl {

class BiasAddFunctor {
 public:
  BiasAddFunctor() {
    op_ = CHECK_JUST(one::OpBuilder("bias_add").Input("a").Input("b").Output("out").Build());
  }
  Maybe<Tensor> operator()(const std::shared_ptr<one::Tensor>& x,
                           const std::shared_ptr<one::Tensor>& bias, const int32_t& axis) const {
    MutableAttrMap attrs;
    JUST(attrs.SetAttr<int32_t>("axis", axis));
    return OpInterpUtil::Dispatch<Tensor>(*op_, {x, bias}, attrs);
  }

 private:
  std::shared_ptr<OpExpr> op_;
};

class ConvBaseFunctor {
 public:
  explicit ConvBaseFunctor(const int& num_spatial_dims) : num_spatial_dims_(num_spatial_dims) {
    bias_op_ = CHECK_JUST(one::OpBuilder("bias_add").Input("a").Input("b").Output("out").Build());
  }
  virtual ~ConvBaseFunctor() = default;
  Maybe<Tensor> operator()(const std::shared_ptr<one::Tensor>& x,
                           const std::shared_ptr<one::Tensor>& weight,
                           const Optional<one::Tensor>& bias, const std::vector<int32_t>& stride,
                           const std::vector<int32_t>& padding,
                           const std::vector<int32_t>& dilation, const int32_t& groups) const {
    MutableAttrMap conv_attrs;
    std::vector<int32_t> kernel_size_vec(num_spatial_dims_);
    for (int i = 0; i < num_spatial_dims_; i++) {
      kernel_size_vec.at(i) = ((weight->shape())->At(i + 2));
    }
    JUST(conv_attrs.SetAttr<int32_t>("filters", (weight->shape())->At(0)));
    JUST(conv_attrs.SetAttr<std::vector<int32_t>>("padding_before", padding));
    JUST(conv_attrs.SetAttr<std::vector<int32_t>>("kernel_size", kernel_size_vec));
    JUST(conv_attrs.SetAttr<std::vector<int32_t>>("strides", stride));
    JUST(conv_attrs.SetAttr<std::vector<int32_t>>("dilation_rate", dilation));
    JUST(conv_attrs.SetAttr<int32_t>("groups", groups));
    JUST(conv_attrs.SetAttr<std::string>("data_format", std::string("channels_first")));
    const std::shared_ptr<one::Tensor>& conv_out =
        JUST(OpInterpUtil::Dispatch<Tensor>(*conv_op_, {x, weight}, conv_attrs));
    if (bias) {
      MutableAttrMap bias_attrs;
      JUST(bias_attrs.SetAttr<int32_t>("axis", 1));
      return OpInterpUtil::Dispatch<Tensor>(*bias_op_, {conv_out, JUST(bias)}, bias_attrs);
    } else {
      return conv_out;
    }
  }

 protected:
  std::shared_ptr<OpExpr> conv_op_;
  std::shared_ptr<OpExpr> bias_op_;
  int32_t num_spatial_dims_;
};

class Conv1dFunctor : public ConvBaseFunctor {
 public:
  Conv1dFunctor() : ConvBaseFunctor(/*num_spatial_dims_=*/1) {
    conv_op_ =
        CHECK_JUST(one::OpBuilder("conv1d").Input("in").Input("weight").Output("out").Build());
  }
};

class Conv2dFunctor : public ConvBaseFunctor {
 public:
  Conv2dFunctor() : ConvBaseFunctor(/*num_spatial_dims_=*/2) {
    conv_op_ =
        CHECK_JUST(one::OpBuilder("conv2d").Input("in").Input("weight").Output("out").Build());
  }
};

class Conv3dFunctor : public ConvBaseFunctor {
 public:
  Conv3dFunctor() : ConvBaseFunctor(/*num_spatial_dims_=*/3) {
    conv_op_ =
        CHECK_JUST(one::OpBuilder("conv3d").Input("in").Input("weight").Output("out").Build());
  }
};

class DeConvBaseFunctor {
 public:
  explicit DeConvBaseFunctor() {
    bias_op_ = CHECK_JUST(one::OpBuilder("bias_add").Input("a").Input("b").Output("out").Build());
  }
  virtual ~DeConvBaseFunctor() = default;
  Maybe<Tensor> operator()(const std::shared_ptr<one::Tensor>& x,
                           const std::shared_ptr<one::Tensor>& weight,
                           const Optional<one::Tensor>& bias, const int32_t& filters,
                           const std::vector<int32_t>& padding, const std::string& data_format,
                           const std::vector<int32_t>& kernel_size,
                           const std::vector<int32_t>& output_padding,
                           const std::vector<int32_t>& strides,
                           const std::vector<int32_t>& dilation, const int32_t& groups) const {
    MutableAttrMap deconv_attrs;
    JUST(deconv_attrs.SetAttr<int32_t>("filters", filters));
    JUST(deconv_attrs.SetAttr<std::vector<int32_t>>("padding_before", padding));
    JUST(deconv_attrs.SetAttr<std::vector<int32_t>>("kernel_size", kernel_size));
    JUST(deconv_attrs.SetAttr<std::vector<int32_t>>("output_padding", output_padding));
    JUST(deconv_attrs.SetAttr<std::vector<int32_t>>("strides", strides));
    JUST(deconv_attrs.SetAttr<std::vector<int32_t>>("dilation_rate", dilation));
    JUST(deconv_attrs.SetAttr<std::string>("data_format", data_format));
    std::shared_ptr<one::Tensor> deconv_out = nullptr;
    if (groups == 1) {
      deconv_out = JUST(OpInterpUtil::Dispatch<Tensor>(*deconv_op_, {x, weight}, deconv_attrs));
    } else {
      auto nc = x->dim(1) / groups;
      auto split_x = JUST(functional::Split(x, nc, 1));
      auto split_weight = JUST(functional::Split(weight, nc, 0));
      one::TensorTuple split_out;
      for (int i = 0; i < groups; i++) {
        const std::shared_ptr<one::Tensor>& deconv_i = JUST(OpInterpUtil::Dispatch<Tensor>(
            *deconv_op_, {split_x->at(i), split_weight->at(i)}, deconv_attrs));
<<<<<<< HEAD
        max_dim_size += deconv_i->dim(1);
        split_out.emplace_back(deconv_i);
=======
        split_out.push_back(deconv_i);
>>>>>>> 49327822
      }
      deconv_out = JUST(functional::Concat(split_out, 1));
    }

    if (bias) {
      MutableAttrMap bias_attrs;
      JUST(bias_attrs.SetAttr<int32_t>("axis", 1));
      return OpInterpUtil::Dispatch<Tensor>(*bias_op_, {deconv_out, JUST(bias)}, bias_attrs);
    } else {
      return deconv_out;
    }
  }

 protected:
  std::shared_ptr<OpExpr> deconv_op_;
  std::shared_ptr<OpExpr> bias_op_;
};

class DeConv1dFunctor : public DeConvBaseFunctor {
 public:
  DeConv1dFunctor() {
    deconv_op_ =
        CHECK_JUST(one::OpBuilder("deconv1d").Input("in").Input("weight").Output("out").Build());
  }
};

class DeConv3dFunctor : public DeConvBaseFunctor {
 public:
  DeConv3dFunctor() {
    deconv_op_ =
        CHECK_JUST(one::OpBuilder("deconv3d").Input("in").Input("weight").Output("out").Build());
  }
};

class MatMulFunctor {
 public:
  MatMulFunctor() {
    matmul_op_ = CHECK_JUST(one::OpBuilder("matmul").Input("a").Input("b").Output("out").Build());
    batch_matmul_op_ =
        CHECK_JUST(one::OpBuilder("batch_matmul").Input("a").Input("b").Output("out").Build());
    bcast_matmul_op_ =
        CHECK_JUST(one::OpBuilder("broadcast_matmul").Input("a").Input("b").Output("out").Build());
  }
  Maybe<Tensor> operator()(const std::shared_ptr<one::Tensor>& a,
                           const std::shared_ptr<one::Tensor>& b, const bool& transpose_a,
                           const bool& transpose_b, const double& alpha) const {
    const auto& a_shape = a->shape();
    const auto& b_shape = b->shape();

    // TODO(): Support 1-d tensor by dot.
    CHECK_GE_OR_RETURN(a_shape->NumAxes(), 2) << "Tensor a's dim should >= 2";
    CHECK_GE_OR_RETURN(b_shape->NumAxes(), 2) << "Tensor b's dim should >= 2";

    MutableAttrMap attrs;
    JUST(attrs.SetAttr<bool>("transpose_a", transpose_a));
    JUST(attrs.SetAttr<bool>("transpose_b", transpose_b));
    JUST(attrs.SetAttr<double>("alpha", alpha));
    if (a_shape->NumAxes() != b_shape->NumAxes()) {
      CHECK_EQ_OR_RETURN(b_shape->NumAxes(), 2)
          << "Not support number of dimensions of a being less than number of dimensions of b!";
      return OpInterpUtil::Dispatch<Tensor>(*bcast_matmul_op_, {a, b}, attrs);
    }
    if (a_shape->NumAxes() > 2) {
      return OpInterpUtil::Dispatch<Tensor>(*batch_matmul_op_, {a, b}, attrs);
    }
    return OpInterpUtil::Dispatch<Tensor>(*matmul_op_, {a, b}, attrs);
  }

 private:
  std::shared_ptr<OpExpr> matmul_op_;
  std::shared_ptr<OpExpr> batch_matmul_op_;
  std::shared_ptr<OpExpr> bcast_matmul_op_;
};

class BatchMatMulFunctor {
 public:
  BatchMatMulFunctor() {
    batch_matmul_op_ =
        CHECK_JUST(one::OpBuilder("batch_matmul").Input("a").Input("b").Output("out").Build());
  }
  Maybe<Tensor> operator()(const std::shared_ptr<one::Tensor>& a,
                           const std::shared_ptr<one::Tensor>& b, const bool& transpose_a,
                           const bool& transpose_b, const double& alpha) const {
    const auto& a_shape = a->shape();
    const auto& b_shape = b->shape();
    CHECK_GE_OR_RETURN(a_shape->NumAxes(), 3) << "Tensor a's dim should >= 3";
    CHECK_GE_OR_RETURN(b_shape->NumAxes(), 3) << "Tensor b's dim should >= 3";

    MutableAttrMap attrs;
    JUST(attrs.SetAttr<bool>("transpose_a", transpose_a));
    JUST(attrs.SetAttr<bool>("transpose_b", transpose_b));
    JUST(attrs.SetAttr<double>("alpha", alpha));
    return OpInterpUtil::Dispatch<Tensor>(*batch_matmul_op_, {a, b}, attrs);
  }

 private:
  std::shared_ptr<OpExpr> batch_matmul_op_;
};

class LayerNormFunctor {
 public:
  LayerNormFunctor() {
    op_ = CHECK_JUST(one::OpBuilder("layer_norm")
                         .Input("x")
                         .Output("y")
                         .Output("mean")
                         .Output("inv_variance")
                         .Build());
  }
  Maybe<Tensor> operator()(const std::shared_ptr<one::Tensor>& x, const int64_t& begin_norm_axis,
                           const int64_t& begin_params_axis, const double& epsilon) const {
    MutableAttrMap attrs;
    JUST(attrs.SetAttr<int64_t>("begin_norm_axis", begin_norm_axis));
    JUST(attrs.SetAttr<int64_t>("begin_params_axis", begin_params_axis));
    JUST(attrs.SetAttr<double>("epsilon", epsilon));
    JUST(attrs.SetAttr<bool>("center", false));
    JUST(attrs.SetAttr<bool>("scale", false));
    return OpInterpUtil::Dispatch<Tensor>(*op_, {x}, attrs);
  }

 private:
  std::shared_ptr<OpExpr> op_;
};

class LayerNormAffineFunctor {
 public:
  LayerNormAffineFunctor() {
    op_ = CHECK_JUST(one::OpBuilder("layer_norm")
                         .Input("x")
                         .Input("gamma")
                         .Input("beta")
                         .Output("y")
                         .Output("mean")
                         .Output("inv_variance")
                         .Output("normalized")
                         .Build());
  }
  Maybe<Tensor> operator()(const std::shared_ptr<one::Tensor>& x,
                           const std::shared_ptr<one::Tensor>& gamma,
                           const std::shared_ptr<one::Tensor>& beta, const int64_t& begin_norm_axis,
                           const int64_t& begin_params_axis, const double& epsilon) const {
    MutableAttrMap attrs;
    JUST(attrs.SetAttr<int64_t>("begin_norm_axis", begin_norm_axis));
    JUST(attrs.SetAttr<int64_t>("begin_params_axis", begin_params_axis));
    JUST(attrs.SetAttr<double>("epsilon", epsilon));
    JUST(attrs.SetAttr<bool>("center", true));
    JUST(attrs.SetAttr<bool>("scale", true));
    return OpInterpUtil::Dispatch<Tensor>(*op_, {x, gamma, beta}, attrs);
  }

 private:
  std::shared_ptr<OpExpr> op_;
};

class PoolNDFunctor {
 public:
  PoolNDFunctor() = default;
  virtual ~PoolNDFunctor() = default;
  Maybe<Tensor> operator()(const std::shared_ptr<one::Tensor>& x,
                           const std::vector<int32_t>& kernel_size,
                           const std::vector<int32_t>& strides, const std::string& padding,
                           const std::vector<int32_t>& padding_before,
                           const std::vector<int32_t>& padding_after,
                           const std::string& data_format, const bool& ceil_mode) const {
    MutableAttrMap attrs;
    JUST(attrs.SetAttr<std::vector<int32_t>>("pool_size", kernel_size));
    JUST(attrs.SetAttr<std::vector<int32_t>>("strides", strides));
    JUST(attrs.SetAttr<std::string>("padding", padding));
    JUST(attrs.SetAttr<std::vector<int32_t>>("padding_before", padding_before));
    JUST(attrs.SetAttr<std::vector<int32_t>>("padding_after", padding_after));
    JUST(attrs.SetAttr<std::string>("data_format", data_format));
    JUST(attrs.SetAttr<bool>("ceil_mode", ceil_mode));
    return OpInterpUtil::Dispatch<Tensor>(*op_, {x}, attrs);
  }

 protected:
  std::shared_ptr<OpExpr> op_;
};

class PoolingNDFunctor {
 public:
  PoolingNDFunctor() = default;
  virtual ~PoolingNDFunctor() = default;
  Maybe<TensorTuple> operator()(const std::shared_ptr<one::Tensor>& x,
                                const std::vector<int32_t>& kernel_size,
                                const Optional<std::vector<int32_t>>& stride,
                                const std::vector<int32_t>& padding,
                                const std::vector<int32_t>& dilation, const bool& return_indices,
                                const bool& ceil_mode, const std::string& data_format) const {
    MutableAttrMap attrs;
    JUST(attrs.SetAttr<std::string>("data_format", data_format));
    JUST(attrs.SetAttr<std::vector<int32_t>>("padding", padding));
    JUST(attrs.SetAttr<std::vector<int32_t>>("kernel_size", kernel_size));
    if (stride.has_value()) {
      JUST(attrs.SetAttr<std::vector<int32_t>>("stride", *JUST(stride)));
    } else {
      JUST(attrs.SetAttr<std::vector<int32_t>>(
          "stride", kernel_size));  // If stride is None, we set it as kernel_size to align Pytorch.
    }
    JUST(attrs.SetAttr<std::vector<int32_t>>("dilation", dilation));
    JUST(attrs.SetAttr<bool>("return_indices", return_indices));
    JUST(attrs.SetAttr<bool>("ceil_mode", ceil_mode));
    return OpInterpUtil::Dispatch<TensorTuple>(*op_, {x}, attrs);
  }

 protected:
  std::shared_ptr<OpExpr> op_;
};

class AvgPool2DFunctor : public PoolNDFunctor {
 public:
  AvgPool2DFunctor() {
    op_ = CHECK_JUST(one::OpBuilder("avg_pool_2d").Input("x").Output("y").Build());
  }
};

class MaxPool2DFunctor : public PoolNDFunctor {
 public:
  MaxPool2DFunctor() {
    op_ = CHECK_JUST(one::OpBuilder("max_pool_2d").Input("x").Output("y").Build());
  }
};

class Maxpool1DFunctor : public PoolingNDFunctor {
 public:
  Maxpool1DFunctor() {
    op_ = CHECK_JUST(one::OpBuilder("maxpool_1d").Input("x").Output("y").Output("indice").Build());
  }
};

class Maxpool2DFunctor : public PoolingNDFunctor {
 public:
  Maxpool2DFunctor() {
    op_ = CHECK_JUST(one::OpBuilder("maxpool_2d").Input("x").Output("y").Output("indice").Build());
  }
};

class Maxpool3DFunctor : public PoolingNDFunctor {
 public:
  Maxpool3DFunctor() {
    op_ = CHECK_JUST(one::OpBuilder("maxpool_3d").Input("x").Output("y").Output("indice").Build());
  }
};

class AdaptivePoolNDFunctor {
 public:
  AdaptivePoolNDFunctor() = default;
  virtual ~AdaptivePoolNDFunctor() = default;
  Maybe<Tensor> operator()(const std::shared_ptr<one::Tensor>& x,
                           const std::vector<int64_t>& output_size) const {
    MutableAttrMap attrs;
    JUST(attrs.SetAttr<std::vector<int64_t>>("output_size", output_size));
    return OpInterpUtil::Dispatch<Tensor>(*op_, {x}, attrs);
  }

 protected:
  std::shared_ptr<OpExpr> op_;
};

class AdaptiveAvgPool1DFunctor : public AdaptivePoolNDFunctor {
 public:
  AdaptiveAvgPool1DFunctor() {
    op_ = CHECK_JUST(one::OpBuilder("adaptive_avg_pool1d").Input("x").Output("y").Build());
  }
};

class AdaptiveAvgPool2DFunctor : public AdaptivePoolNDFunctor {
 public:
  AdaptiveAvgPool2DFunctor() {
    op_ = CHECK_JUST(one::OpBuilder("adaptive_avg_pool2d").Input("x").Output("y").Build());
  }
};

class AdaptiveAvgPool3DFunctor : public AdaptivePoolNDFunctor {
 public:
  AdaptiveAvgPool3DFunctor() {
    op_ = CHECK_JUST(one::OpBuilder("adaptive_avg_pool3d").Input("x").Output("y").Build());
  }
};
class SimpleLossFunctorBase {
 public:
  Maybe<Tensor> apply_reduction(const Maybe<Tensor>& x, const std::string& reduction) const {
    CHECK_OR_RETURN(reduction == "none" || reduction == "sum" || reduction == "mean")
        << "Reduction should be none, sum or mean.";
    if (reduction == "sum") { return functional::ReduceSum(JUST(x), {}, false); }
    if (reduction == "mean") { return functional::ReduceMean(JUST(x), {}, false); }
    return x;
  }

 protected:
  SimpleLossFunctorBase() = default;
  virtual ~SimpleLossFunctorBase() = default;
};

class L1LossFunctor : public SimpleLossFunctorBase {
 public:
  L1LossFunctor() {}
  Maybe<Tensor> operator()(const std::shared_ptr<one::Tensor>& input,
                           const std::shared_ptr<one::Tensor>& target,
                           const std::string& reduction) const {
    const auto out = sequence_function(functional::Sub).then(functional::Abs).call(input, target);
    return apply_reduction(out, reduction);
  }
};

class MseLossFunctor : public SimpleLossFunctorBase {
 public:
  MseLossFunctor() {}
  Maybe<Tensor> operator()(const std::shared_ptr<one::Tensor>& input,
                           const std::shared_ptr<one::Tensor>& target,
                           const std::string& reduction) const {
    const auto out =
        JUST(sequence_function(functional::Sub).then(functional::Square).call(input, target));
    return apply_reduction(out, reduction);
  }
};

class MarginRankingLossFunctor : public SimpleLossFunctorBase {
 public:
  Maybe<Tensor> operator()(const std::shared_ptr<one::Tensor>& input_1,
                           const std::shared_ptr<one::Tensor>& input_2,
                           const std::shared_ptr<one::Tensor>& target, const float margin,
                           const std::string& reduction) const {
    const auto out =
        JUST(sequence_function(functional::Sub)
                 .then(functional::Negative)
                 .then(std::bind(functional::Mul, target, std::placeholders::_1))
                 .then([&margin](const std::shared_ptr<one::Tensor>& x) {
                   return functional::ScalarAdd(x, Scalar(margin), true);
                 })
                 .then(std::bind(functional::Clamp, std::placeholders::_1, Scalar(0), NullOpt))
                 .call(input_1, input_2));
    return apply_reduction(out, reduction);
  }
};

class KLDivLossFunctor {
 public:
  KLDivLossFunctor() {
    op_ = CHECK_JUST(
        one::OpBuilder("kl_div_loss").Input("input").Input("target").Output("out").Build());
  }
  Maybe<Tensor> operator()(const std::shared_ptr<one::Tensor>& input,
                           const std::shared_ptr<one::Tensor>& target, const bool log_target,
                           const std::string& reduction) const {
    MutableAttrMap attrs;
    JUST(attrs.SetAttr<bool>("log_target", log_target));
    JUST(attrs.SetAttr<std::string>("reduction", reduction));
    return OpInterpUtil::Dispatch<Tensor>(*op_, {input, target}, attrs);
  }

 private:
  std::shared_ptr<OpExpr> op_;
};

class NllLossFunctor {
 public:
  NllLossFunctor() {
    op_ = CHECK_JUST(one::OpBuilder("nll")
                         .Input("input")
                         .Input("target")
                         .Output("out")
                         .Output("total_weight")
                         .Build());
    op_weight_ = CHECK_JUST(one::OpBuilder("nll")
                                .Input("input")
                                .Input("target")
                                .Input("weight")
                                .Output("out")
                                .Output("total_weight")
                                .Build());
  }
  Maybe<Tensor> operator()(const std::shared_ptr<one::Tensor>& input,
                           const std::shared_ptr<one::Tensor>& target,
                           const Optional<one::Tensor>& weight, const int64_t& ignore_index,
                           const std::string& reduction) const {
    const auto& input_shape = input->shape();
    const auto& target_shape = target->shape();
    CHECK_LE_OR_RETURN(input_shape->NumAxes(), 5);
    CHECK_EQ_OR_RETURN(input_shape->NumAxes() - 1, target_shape->NumAxes());

    MutableAttrMap attrs;
    JUST(attrs.SetAttr<int64_t>("ignore_index", ignore_index));
    JUST(attrs.SetAttr<std::string>("reduction", reduction));

    std::vector<int> input_perm(input_shape->dim_vec().size(), 0);
    input_perm[input_perm.size() - 1] = 1;
    for (size_t i = 1; i < input_perm.size() - 1; ++i) { input_perm[i] = i + 1; }

    const auto input_ = JUST(sequence_function(functional::Transpose)
                                 .then(std::bind(functional::Reshape, std::placeholders::_1,
                                                 Shape({-1, input_shape->At(1)})))
                                 .call(input, input_perm));
    auto target_ = JUST(functional::Flatten(target, 0, target_shape->NumAxes() - 1));

    std::shared_ptr<Tensor> result;
    if (weight) {
      result =
          JUST(OpInterpUtil::Dispatch<Tensor>(*op_weight_, {input_, target_, JUST(weight)}, attrs));
    } else {
      result = JUST(OpInterpUtil::Dispatch<Tensor>(*op_, {input_, target_}, attrs));
    }
    if (reduction == "none") { result = JUST(functional::Reshape(result, *target_shape)); }
    return result;
  }

 private:
  std::shared_ptr<OpExpr> op_;
  std::shared_ptr<OpExpr> op_weight_;
};

class BinaryCrossEntropyLossFunctor {
 public:
  BinaryCrossEntropyLossFunctor() {
    op_ = CHECK_JUST(one::OpBuilder("binary_cross_entropy")
                         .Input("input")
                         .Input("target")
                         .Output("out")
                         .Build());
    op_weight_ = CHECK_JUST(one::OpBuilder("binary_cross_entropy")
                                .Input("input")
                                .Input("target")
                                .Input("weight")
                                .Output("out")
                                .Build());
  }
  Maybe<Tensor> operator()(const std::shared_ptr<one::Tensor>& input,
                           const std::shared_ptr<one::Tensor>& target,
                           const Optional<one::Tensor>& weight,
                           const std::string& reduction) const {
    MutableAttrMap attrs;
    JUST(attrs.SetAttr<std::string>("reduction", reduction));
    if (weight) {
      return OpInterpUtil::Dispatch<Tensor>(*op_weight_, {input, target, JUST(weight)}, attrs);
    }
    return OpInterpUtil::Dispatch<Tensor>(*op_, {input, target}, attrs);
  }

 private:
  std::shared_ptr<OpExpr> op_;
  std::shared_ptr<OpExpr> op_weight_;
};

class BinaryCrossEntropyWithLogitsLossFunctor {
 public:
  BinaryCrossEntropyWithLogitsLossFunctor() {
    op_ = CHECK_JUST(one::OpBuilder("binary_cross_entropy_with_logits")
                         .Input("input")
                         .Input("target")
                         .Output("out")
                         .Build());
    op_weight_ = CHECK_JUST(one::OpBuilder("binary_cross_entropy_with_logits")
                                .Input("input")
                                .Input("target")
                                .Input("weight")
                                .Output("out")
                                .Build());
    op_pos_ = CHECK_JUST(one::OpBuilder("binary_cross_entropy_with_logits")
                             .Input("input")
                             .Input("target")
                             .Input("pos_weight")
                             .Output("out")
                             .Build());
    op_weight_pos_ = CHECK_JUST(one::OpBuilder("binary_cross_entropy_with_logits")
                                    .Input("input")
                                    .Input("target")
                                    .Input("weight")
                                    .Input("pos_weight")
                                    .Output("out")
                                    .Build());
  }
  Maybe<Tensor> operator()(const std::shared_ptr<one::Tensor>& input,
                           const std::shared_ptr<one::Tensor>& target,
                           const Optional<one::Tensor>& weight,
                           const Optional<one::Tensor>& pos_weight,
                           const std::string& reduction) const {
    MutableAttrMap attrs;
    JUST(attrs.SetAttr<std::string>("reduction", reduction));
    JUST(attrs.SetAttr<bool>("has_pos_weight", pos_weight.has_value()));
    if (weight) {
      if (pos_weight) {
        return OpInterpUtil::Dispatch<Tensor>(
            *op_weight_pos_, {input, target, JUST(weight), JUST(pos_weight)}, attrs);
      }
      return OpInterpUtil::Dispatch<Tensor>(*op_weight_, {input, target, JUST(weight)}, attrs);
    }
    if (pos_weight) {
      return OpInterpUtil::Dispatch<Tensor>(*op_pos_, {input, target, JUST(pos_weight)}, attrs);
    }
    return OpInterpUtil::Dispatch<Tensor>(*op_, {input, target}, attrs);
  }

 private:
  std::shared_ptr<OpExpr> op_;
  std::shared_ptr<OpExpr> op_weight_;
  std::shared_ptr<OpExpr> op_pos_;
  std::shared_ptr<OpExpr> op_weight_pos_;
};

class CrossEntropyFunctor {
 public:
  CrossEntropyFunctor() {
    op_log_softmax_ = CHECK_JUST(one::OpBuilder("log_softmax").Input("in").Output("prob").Build());
    op_nll_ = CHECK_JUST(one::OpBuilder("nll")
                             .Input("input")
                             .Input("target")
                             .Output("out")
                             .Output("total_weight")
                             .Build());
    op_nll_weight_ = CHECK_JUST(one::OpBuilder("nll")
                                    .Input("input")
                                    .Input("target")
                                    .Input("weight")
                                    .Output("out")
                                    .Output("total_weight")
                                    .Build());
  }
  Maybe<Tensor> operator()(const std::shared_ptr<one::Tensor>& input,
                           const std::shared_ptr<one::Tensor>& target,
                           const Optional<one::Tensor>& weight, const int64_t& ignore_index,
                           const std::string& reduction) const {
    const auto& input_shape = input->shape();
    const auto& target_shape = target->shape();
    MutableAttrMap attrs;
    JUST(attrs.SetAttr<int64_t>("ignore_index", ignore_index));
    JUST(attrs.SetAttr<std::string>("reduction", reduction));

    std::vector<int> input_perm(input_shape->dim_vec().size(), 0);
    input_perm[input_perm.size() - 1] = 1;
    for (size_t i = 1; i < input_perm.size() - 1; ++i) { input_perm[i] = i + 1; }

    const auto input_ = JUST(sequence_function(functional::Transpose)
                                 .then(std::bind(functional::Reshape, std::placeholders::_1,
                                                 Shape({-1, input_shape->At(1)})))
                                 .then([this](const std::shared_ptr<one::Tensor>& x) {
                                   return OpInterpUtil::Dispatch<Tensor>(*op_log_softmax_, {x});
                                 })
                                 .call(input, input_perm));

    const auto target_ = JUST(functional::Flatten(target, 0, target->shape()->NumAxes() - 1));

    std::shared_ptr<Tensor> result;
    if (weight) {
      result = JUST(
          OpInterpUtil::Dispatch<Tensor>(*op_nll_weight_, {input_, target_, JUST(weight)}, attrs));
    } else {
      result = JUST(OpInterpUtil::Dispatch<Tensor>(*op_nll_, {input_, target_}, attrs));
    }
    if (reduction == "none") { result = JUST(functional::Reshape(result, *target_shape)); }
    return result;
  }

 private:
  std::shared_ptr<OpExpr> op_log_softmax_;
  std::shared_ptr<OpExpr> op_nll_;
  std::shared_ptr<OpExpr> op_nll_weight_;
};

class SparseCrossEntropyFunctor {
 public:
  SparseCrossEntropyFunctor() {
    op_ = CHECK_JUST(one::OpBuilder("sparse_cross_entropy")
                         .Input("prediction")
                         .Input("label")
                         .Output("out")
                         .Build());
  }
  Maybe<Tensor> operator()(const std::shared_ptr<one::Tensor>& prediction,
                           const std::shared_ptr<one::Tensor>& label, const int64_t& depth) const {
    MutableAttrMap attrs;
    JUST(attrs.SetAttr<int64_t>("depth", depth));

    return OpInterpUtil::Dispatch<Tensor>(*op_, {prediction, label}, attrs);
  }

 private:
  std::shared_ptr<OpExpr> op_;
};

class SparseCrossEntropyMsFunctor {
 public:
  SparseCrossEntropyMsFunctor() {
    op_ = CHECK_JUST(one::OpBuilder("sparse_cross_entropy_ms")
                         .Input("prediction")
                         .Input("label")
                         .Output("out")
                         .Build());
  }
  Maybe<Tensor> operator()(const std::shared_ptr<one::Tensor>& prediction,
                           const std::shared_ptr<one::Tensor>& label, const int64_t& depth) const {
    MutableAttrMap attrs;
    JUST(attrs.SetAttr<int64_t>("depth", depth));

    return OpInterpUtil::Dispatch<Tensor>(*op_, {prediction, label}, attrs);
  }

 private:
  std::shared_ptr<OpExpr> op_;
};

class SparseSoftmaxCrossEntropyFunctor {
 public:
  SparseSoftmaxCrossEntropyFunctor() {
    // SparseSoftmaxCrossEntropy
    op_sparse_softmax_cross_entropy_ = CHECK_JUST(one::OpBuilder("sparse_softmax_cross_entropy")
                                                      .Input("prediction")
                                                      .Input("label")
                                                      .Output("prob")
                                                      .Output("out")
                                                      .Build());
    // lazy model SparseSoftmaxCrossEntropyMs
    op_sparse_softmax_cross_entropy_ms_ =
        CHECK_JUST(one::OpBuilder("sparse_softmax_cross_entropy_ms")
                       .Input("prediction")
                       .Input("label")
                       .Output("prob")
                       .Output("out")
                       .Build());
    // eager model SparseSoftmaxCrossEntropyMs
    op_reduce_max_device_stage_ = CHECK_JUST(one::OpBuilder("reduce_max_device_stage")
                                                 .Input("in")
                                                 .Output("out")
                                                 .Output("mask")
                                                 .Output("count")
                                                 .Build());
    op_reduce_max_global_stage_ = CHECK_JUST(one::OpBuilder("reduce_max_global_stage")
                                                 .Input("in")
                                                 .Input("device_count")
                                                 .Output("out")
                                                 .Output("mask")
                                                 .Build());
    op_sparse_cross_entropy_ms_ = CHECK_JUST(one::OpBuilder("sparse_cross_entropy_ms")
                                                 .Input("prediction")
                                                 .Input("label")
                                                 .Output("out")
                                                 .Build());
    op_broadcast_sub_ =
        CHECK_JUST(one::OpBuilder("broadcast_sub").Input("x").Input("y").Output("z").Build());
    op_broadcast_div_ =
        CHECK_JUST(one::OpBuilder("broadcast_div").Input("x").Input("y").Output("z").Build());
    op_reduce_sum_ = CHECK_JUST(
        one::OpBuilder("reduce_sum").Input("input_tensor").Output("output_tensor").Build());
    op_exp_ = CHECK_JUST(one::OpBuilder("exp").Input("x").Output("y").Build());
  }
  Maybe<Tensor> operator()(const std::shared_ptr<one::Tensor>& logits,
                           const std::shared_ptr<one::Tensor>& label) const {
    if (JUST(RunWithMsVersion(logits, label))) {
      if (LazyMode::is_enabled()) {
        return LazySparseSoftmaxCrossEntropyMsOperator(logits, label);
      } else {
        return EagerSparseSoftmaxCrossEntropyMsOperator(logits, label);
      }
    } else {
      return SparseSoftmaxCrossEntropyOperator(logits, label);
    }
  }

  Maybe<bool> RunWithMsVersion(const std::shared_ptr<one::Tensor>& logits,
                               const std::shared_ptr<one::Tensor>& label) const {
    if (!(logits->is_consistent() && label->is_consistent())) { return false; }

    if (logits->shape()->NumAxes() != 2) { return false; }

    const cfg::NdSbp& logits_nd_sbp = *(JUST(logits->nd_sbp()));
    const int32_t split_axis = logits->shape()->NumAxes() - 1;
    bool has_split_axis_parallel = false;
    for (int64_t i = 0; i < logits_nd_sbp.sbp_parallel_size(); ++i) {
      const auto& sbp = logits_nd_sbp.sbp_parallel(i);
      if (sbp.has_split_parallel() && sbp.split_parallel().axis() == split_axis) {
        has_split_axis_parallel = true;
      } else {
        if (sbp.has_partial_sum_parallel()) { return false; }
      }
    }
    if (!has_split_axis_parallel) { return false; }

    return true;
  }

  Maybe<Tensor> SparseSoftmaxCrossEntropyOperator(const std::shared_ptr<one::Tensor>& logits,
                                                  const std::shared_ptr<one::Tensor>& label) const {
    MutableAttrMap attrs;
    int64_t depth = logits->shape()->At(logits->shape()->NumAxes() - 1);
    JUST(attrs.SetAttr<int64_t>("depth", depth));
    const auto& result = JUST(OpInterpUtil::Dispatch<TensorTuple>(*op_sparse_softmax_cross_entropy_,
                                                                  {logits, label}, attrs));
    return result->at(1);
  }

  Maybe<Tensor> LazySparseSoftmaxCrossEntropyMsOperator(
      const std::shared_ptr<one::Tensor>& logits, const std::shared_ptr<one::Tensor>& label) const {
    MutableAttrMap attrs;
    int64_t depth = logits->shape()->At(logits->shape()->NumAxes() - 1);
    JUST(attrs.SetAttr<int64_t>("depth", depth));
    const auto& result = JUST(OpInterpUtil::Dispatch<TensorTuple>(
        *op_sparse_softmax_cross_entropy_ms_, {logits, label}, attrs));
    return result->at(1);
  }

  Maybe<Tensor> EagerSparseSoftmaxCrossEntropyMsOperator(
      const std::shared_ptr<one::Tensor>& logits, const std::shared_ptr<one::Tensor>& label) const {
    // op_reduce_max_device_stage_
    MutableAttrMap attrs;
    int64_t depth = logits->shape()->At(logits->shape()->NumAxes() - 1);
    int32_t axis = logits->shape()->NumAxes() - 1;
    JUST(attrs.SetAttr<std::vector<int32_t>>("axis", {axis}));
    const auto& max_device_stage =
        JUST(OpInterpUtil::Dispatch<TensorTuple>(*op_reduce_max_device_stage_, {logits}, attrs));
    std::shared_ptr<Tensor> max_global_stage_input0 = max_device_stage->at(0);
    std::shared_ptr<Tensor> max_global_stage_input1 = max_device_stage->at(2);

    const cfg::NdSbp& logits_nd_sbp = *(JUST(logits->nd_sbp()));
    std::vector<Symbol<cfg::SbpParallel>> s0b_sbp_parallels;
    std::vector<Symbol<cfg::SbpParallel>> s0s1_sbp_parallels;
    if (logits_nd_sbp.sbp_parallel_size() == 2) {
      cfg::SbpParallel sbp;
      sbp.mutable_broadcast_parallel();
      s0b_sbp_parallels.emplace_back(logits_nd_sbp.sbp_parallel(0));
      s0b_sbp_parallels.emplace_back(sbp);
      s0s1_sbp_parallels.emplace_back(logits_nd_sbp.sbp_parallel(0));
      s0s1_sbp_parallels.emplace_back(logits_nd_sbp.sbp_parallel(1));
      max_global_stage_input0 = JUST(functional::ToConsistent(
          max_device_stage->at(0), JUST(max_device_stage->at(0)->parallel_desc()),
          s0b_sbp_parallels, s0s1_sbp_parallels));
      max_global_stage_input1 = JUST(functional::ToConsistent(
          max_device_stage->at(2), JUST(max_device_stage->at(0)->parallel_desc()),
          s0b_sbp_parallels, s0s1_sbp_parallels));
    }
    // op_reduce_max_global_stage_
    attrs.clear();
    JUST(attrs.SetAttr<std::vector<int32_t>>("axis", {axis}));
    JUST(attrs.SetAttr<bool>("keepdims", true));
    const auto& max_global_stage = JUST(OpInterpUtil::Dispatch<TensorTuple>(
        *op_reduce_max_global_stage_, {max_global_stage_input0, max_global_stage_input1}, attrs));
    auto& broadcast_sub_input = max_global_stage->at(0);
    if (logits_nd_sbp.sbp_parallel_size() == 2) {
      broadcast_sub_input = JUST(functional::ToConsistent(
          broadcast_sub_input, JUST(max_device_stage->at(0)->parallel_desc()), s0b_sbp_parallels,
          s0b_sbp_parallels));
    }
    // op_broadcast_sub_
    attrs.clear();
    const auto& output_broadcast_sub = JUST(OpInterpUtil::Dispatch<TensorTuple>(
        *op_broadcast_sub_, {logits, broadcast_sub_input}, attrs));
    // op_exp_
    const auto& output_exp =
        JUST(OpInterpUtil::Dispatch<TensorTuple>(*op_exp_, {output_broadcast_sub->at(0)}, attrs));
    // op_reduce_sum_
    JUST(attrs.SetAttr<std::vector<int32_t>>("axis", {axis}));
    JUST(attrs.SetAttr<bool>("keepdims", true));
    const auto& output_reduce_sum =
        JUST(OpInterpUtil::Dispatch<TensorTuple>(*op_reduce_sum_, {output_exp->at(0)}, attrs));
    std::shared_ptr<Tensor> broadcast_div_input1 = output_reduce_sum->at(0);
    if (logits_nd_sbp.sbp_parallel_size() == 2) {
      std::vector<Symbol<cfg::SbpParallel>> empty_grad_sbp_parallels;
      broadcast_div_input1 = JUST(functional::ToConsistent(
          output_reduce_sum->at(0), JUST(output_reduce_sum->at(0)->parallel_desc()),
          s0b_sbp_parallels, s0b_sbp_parallels));
    }
    // op_broadcast_div_
    attrs.clear();
    const auto& predictions = JUST(OpInterpUtil::Dispatch<TensorTuple>(
        *op_broadcast_div_, {output_exp->at(0), broadcast_div_input1}, attrs));
    // op_sparse_cross_entropy_ms_
    JUST(attrs.SetAttr<int64_t>("depth", depth));
    const auto& output = JUST(OpInterpUtil::Dispatch<Tensor>(*op_sparse_cross_entropy_ms_,
                                                             {predictions->at(0), label}, attrs));
    return output;
  }

 private:
  // SparseSoftmaxCrossEntropy
  std::shared_ptr<OpExpr> op_sparse_softmax_cross_entropy_;
  // lazy model SparseSoftmaxCrossEntropyMs
  std::shared_ptr<OpExpr> op_sparse_softmax_cross_entropy_ms_;
  // SparseSoftmaxCrossEntropyMs
  std::shared_ptr<OpExpr> op_reduce_max_device_stage_;
  std::shared_ptr<OpExpr> op_reduce_max_global_stage_;
  std::shared_ptr<OpExpr> op_broadcast_sub_;
  std::shared_ptr<OpExpr> op_exp_;
  std::shared_ptr<OpExpr> op_reduce_sum_;
  std::shared_ptr<OpExpr> op_broadcast_div_;
  std::shared_ptr<OpExpr> op_sparse_cross_entropy_ms_;
};

class SoftmaxCrossEntropyFunctor {
 public:
  SoftmaxCrossEntropyFunctor() {
    op_ = CHECK_JUST(one::OpBuilder("softmax_cross_entropy")
                         .Input("prediction")
                         .Input("label")
                         .Output("out")
                         .Output("prob")
                         .Build());
  }

  Maybe<Tensor> operator()(const std::shared_ptr<one::Tensor>& logits,
                           const std::shared_ptr<one::Tensor>& label) const {
    return OpInterpUtil::Dispatch<Tensor>(*op_, {logits, label});
  }

 private:
  std::shared_ptr<OpExpr> op_;
};

class SoftmaxCrossEntropyGradFunctor {
 public:
  SoftmaxCrossEntropyGradFunctor() {
    op_ = CHECK_JUST(one::OpBuilder("softmax_cross_entropy_grad")
                         .Input("dy")
                         .Input("label")
                         .Input("prob")
                         .Output("prediction_diff")
                         .Build());
  }
  Maybe<Tensor> operator()(const std::shared_ptr<one::Tensor>& dy,
                           const std::shared_ptr<one::Tensor>& label,
                           const std::shared_ptr<one::Tensor>& prob) const {
    return OpInterpUtil::Dispatch<Tensor>(*op_, {dy, label, prob});
  }

 private:
  std::shared_ptr<OpExpr> op_;
};

class SmoothL1LossFunctor {
 public:
  SmoothL1LossFunctor() {
    op_ = CHECK_JUST(
        one::OpBuilder("smooth_l1_loss").Input("input").Input("target").Output("out").Build());
  }
  Maybe<Tensor> operator()(const std::shared_ptr<one::Tensor>& input,
                           const std::shared_ptr<one::Tensor>& target, const float& beta,
                           const std::string& reduction) const {
    MutableAttrMap attrs;
    JUST(attrs.SetAttr<float>("beta", beta));
    JUST(attrs.SetAttr<std::string>("reduction", reduction));
    return OpInterpUtil::Dispatch<Tensor>(*op_, {input, target}, attrs);
  }

 private:
  std::shared_ptr<OpExpr> op_;
};

class CombinedMarginLossFunctor {
 public:
  CombinedMarginLossFunctor() {
    op_ = CHECK_JUST(one::OpBuilder("combined_margin_loss")
                         .Input("x")
                         .Input("label")
                         .Output("y")
                         .Output("theta")
                         .Build());
  }
  Maybe<Tensor> operator()(const std::shared_ptr<one::Tensor>& x,
                           const std::shared_ptr<one::Tensor>& label, const float& m1,
                           const float& m2, const float& m3) const {
    MutableAttrMap attrs;
    JUST(attrs.SetAttr<float>("m1", m1));
    JUST(attrs.SetAttr<float>("m2", m2));
    JUST(attrs.SetAttr<float>("m3", m3));
    JUST(attrs.SetAttr<int64_t>("depth", x->shape()->At(1)));
    return OpInterpUtil::Dispatch<Tensor>(*op_, {x, label}, attrs);
  }

 private:
  std::shared_ptr<OpExpr> op_;
};

class CtcLossFunctor {
 public:
  CtcLossFunctor() {
    op_ = CHECK_JUST(one::OpBuilder("ctc_loss")
                         .Input("log_probs")
                         .Input("targets")
                         .Input("input_lengths")
                         .Input("target_lengths")
                         .Output("loss")
                         .Output("alpha")
                         .Build());
    op_xdivy_ = CHECK_JUST(one::OpBuilder("xdivy").Input("x").Input("y").Output("z").Build());
  }
  Maybe<Tensor> operator()(const std::shared_ptr<one::Tensor>& log_probs,
                           const std::shared_ptr<one::Tensor>& targets,
                           const std::shared_ptr<one::Tensor>& input_lengths,
                           const std::shared_ptr<one::Tensor>& target_lengths,
                           const int64_t& max_target_length, const int& blank,
                           const bool& zero_infinity, const std::string& reduction) const {
    MutableAttrMap attrs;
    JUST(attrs.SetAttr<int64_t>("max_target_length", max_target_length));
    JUST(attrs.SetAttr<int32_t>("blank", blank));
    JUST(attrs.SetAttr<bool>("zero_infinity", zero_infinity));
    auto out = JUST(OpInterpUtil::Dispatch<Tensor>(
        *op_, {log_probs, targets, input_lengths, target_lengths}, attrs));
    if (zero_infinity) {
      const auto create_constant = [&](const Scalar& scalar) -> Maybe<Tensor> {
        return functional::Constant(*out->shape(), scalar, out->dtype(), JUST(out->device()));
      };

      out = JUST(sequence_function(functional::Constant)
                     .then(std::bind(functional::BroadcastEqual, out, std::placeholders::_1))
                     .then(std::bind(functional::Where, std::placeholders::_1,
                                     JUST(create_constant(Scalar(0))), out))
                     .call(*out->shape(), Scalar(std::numeric_limits<double>::infinity()),
                           out->dtype(), JUST(out->device())));
    }
    CHECK_OR_RETURN([&]() -> bool {
      if ((reduction != "none") && (reduction != "sum") && (reduction != "mean")) return false;
      return true;
    }());
    if (reduction == "sum") { return functional::ReduceSum(out, {}, false); }
    if (reduction == "mean") {
      return sequence_function(functional::Clamp)
          .then(std::bind(functional::Cast, std::placeholders::_1, log_probs->dtype()))
          .then([&](const std::shared_ptr<one::Tensor>& x) {
            return OpInterpUtil::Dispatch<Tensor>(*op_xdivy_, {out, x});
          })
          .then(std::bind(functional::ReduceMean, std::placeholders::_1, std::vector<int32_t>({}),
                          false))
          .call(target_lengths, Scalar(1), NullOpt);
    }
    return out;
  }

 private:
  std::shared_ptr<OpExpr> op_;
  std::shared_ptr<OpExpr> op_xdivy_;
};

class TripletMarginLossFunctor {
 public:
  TripletMarginLossFunctor() {}

  Maybe<Tensor> operator()(const std::shared_ptr<one::Tensor>& anchor,
                           const std::shared_ptr<one::Tensor>& positive,
                           const std::shared_ptr<one::Tensor>& negative, const float& margin,
                           const float& p, const float& eps, const bool& swap,
                           const std::string& reduction) const {
    int32_t dim_norm = anchor->ndim() - 1;
    std::vector<int32_t> dim(1, dim_norm);
    CHECK_OR_RETURN([&]() -> bool {
      if ((reduction != "none") && (reduction != "sum") && (reduction != "mean")) return false;
      return true;
    }());
    auto da_p = JUST(VectorNorm(JUST(ScalarAdd(eps, JUST(Sub(anchor, positive)))), p, dim, false,
                                anchor->dtype()));
    auto da_n = JUST(VectorNorm(JUST(ScalarAdd(eps, JUST(Sub(anchor, negative)))), p, dim, false,
                                anchor->dtype()));
    if (swap) {
      auto distance_swap = JUST(VectorNorm(JUST(ScalarAdd(eps, JUST(Sub(positive, negative)))), p,
                                           dim, false, positive->dtype()));
      da_n = JUST(Minimum(distance_swap, da_n));
    }
    auto triplet_loss =
        JUST(Clamp(JUST(ScalarAdd(JUST(Sub(da_p, da_n)), margin, false)), 0.0, NullOpt));
    int32_t ndim = triplet_loss->ndim() - 1;
    std::vector<int32_t> axis(1, ndim);

    if (reduction == "mean") {
      triplet_loss = JUST(ReduceMean(triplet_loss, axis, false));
    } else if (reduction == "sum") {
      triplet_loss = JUST(ReduceSum(triplet_loss, axis, false));
    }
    return triplet_loss;
  }
};

class AffineGridFunctor {
 public:
  AffineGridFunctor() {
    op_ = CHECK_JUST(one::OpBuilder("affine_grid").Input("theta").Output("grid").Build());
  }
  Maybe<Tensor> operator()(const std::shared_ptr<one::Tensor>& theta, const Shape& size,
                           const bool& align_corners) const {
    MutableAttrMap attrs;
    JUST(attrs.SetAttr<Shape>("size", size));
    JUST(attrs.SetAttr<bool>("align_corners", align_corners));
    return OpInterpUtil::Dispatch<Tensor>(*op_, {theta}, attrs);
  }

 private:
  std::shared_ptr<OpExpr> op_;
};

class GridSampleFunctor {
 public:
  GridSampleFunctor() {
    op_ = CHECK_JUST(
        one::OpBuilder("grid_sample").Input("input").Input("grid").Output("output").Build());
  }
  Maybe<Tensor> operator()(const std::shared_ptr<one::Tensor>& input,
                           const std::shared_ptr<one::Tensor>& grid,
                           const std::string& interpolation_mode, const std::string& padding_mode,
                           const bool& align_corners) const {
    MutableAttrMap attrs;
    JUST(attrs.SetAttr<std::string>("interpolation_mode", interpolation_mode));
    JUST(attrs.SetAttr<std::string>("padding_mode", padding_mode));
    JUST(attrs.SetAttr<bool>("align_corners", align_corners));
    return OpInterpUtil::Dispatch<Tensor>(*op_, {input, grid}, attrs);
  }

 private:
  std::shared_ptr<OpExpr> op_;
};

class NormalizationFunctor {
 public:
  NormalizationFunctor() {
    norm_eval_op_ = CHECK_JUST(one::OpBuilder("normalization")
                                   .Input("x")
                                   .Input("moving_mean")
                                   .Input("moving_variance")
                                   .Input("gamma")
                                   .Input("beta")
                                   .Output("y")
                                   .Attr("training", false)
                                   .Build());
    norm_training_stats_op_ = CHECK_JUST(one::OpBuilder("normalization")
                                             .Input("x")
                                             .Input("moving_mean")
                                             .Input("moving_variance")
                                             .Input("gamma")
                                             .Input("beta")
                                             .Output("y")
                                             .Output("mean")
                                             .Output("inv_variance")
                                             .Attr("training", true)
                                             .Build());
    norm_training_no_stats_op_ = CHECK_JUST(one::OpBuilder("normalization")
                                                .Input("x")
                                                .Input("gamma")
                                                .Input("beta")
                                                .Output("y")
                                                .Output("mean")
                                                .Output("inv_variance")
                                                .Attr("training", true)
                                                .Build());
  }
  Maybe<Tensor> operator()(const std::shared_ptr<one::Tensor>& x,
                           const Optional<one::Tensor>& moving_mean,
                           const Optional<one::Tensor>& moving_variance,
                           const std::shared_ptr<one::Tensor>& gamma,
                           const std::shared_ptr<one::Tensor>& beta, const int32_t& axis,
                           const float& epsilon, const float& momentum,
                           const bool& training) const {
    MutableAttrMap attrs;
    JUST(attrs.SetAttr<int32_t>("axis", axis));
    JUST(attrs.SetAttr<float>("epsilon", epsilon));
    // convert torch momentum to tensorflow momentum
    JUST(attrs.SetAttr<float>("momentum", 1.0 - momentum));

    CHECK_OR_RETURN((moving_mean && moving_variance) || (!moving_mean && !moving_variance))
        << "Both moving_mean and moving_variance should be None or Tensor.";
    if (!training) {
      CHECK_OR_RETURN(moving_mean && moving_variance)
          << "Must have moving_mean and moving_variance in eval mode.";
      return OpInterpUtil::Dispatch<one::Tensor>(
          *norm_eval_op_, {x, JUST(moving_mean), JUST(moving_variance), gamma, beta}, attrs);
    }
    if (moving_mean) {
      return OpInterpUtil::Dispatch<one::Tensor>(
          *norm_training_stats_op_, {x, JUST(moving_mean), JUST(moving_variance), gamma, beta},
          attrs);
    }
    return OpInterpUtil::Dispatch<one::Tensor>(*norm_training_no_stats_op_, {x, gamma, beta},
                                               attrs);
  }

 private:
  std::shared_ptr<OpExpr> norm_eval_op_;
  std::shared_ptr<OpExpr> norm_training_stats_op_;
  std::shared_ptr<OpExpr> norm_training_no_stats_op_;
};

class NormalizationAddReluFunctor {
 public:
  NormalizationAddReluFunctor() {
    norm_eval_op_ = CHECK_JUST(one::OpBuilder("normalization_add_relu")
                                   .Input("x")
                                   .Input("moving_mean")
                                   .Input("moving_variance")
                                   .Input("gamma")
                                   .Input("beta")
                                   .Output("y")
                                   .Output("reserve_space")
                                   .Attr("training", false)
                                   .Build());
    norm_training_stats_op_ = CHECK_JUST(one::OpBuilder("normalization_add_relu")
                                             .Input("x")
                                             .Input("moving_mean")
                                             .Input("moving_variance")
                                             .Input("gamma")
                                             .Input("beta")
                                             .Output("y")
                                             .Output("reserve_space")
                                             .Output("mean")
                                             .Output("inv_variance")
                                             .Attr("training", true)
                                             .Build());
    norm_training_no_stats_op_ = CHECK_JUST(one::OpBuilder("normalization_add_relu")
                                                .Input("x")
                                                .Input("gamma")
                                                .Input("beta")
                                                .Output("y")
                                                .Output("reserve_space")
                                                .Output("mean")
                                                .Output("inv_variance")
                                                .Attr("training", true)
                                                .Build());

    addend_norm_eval_op_ = CHECK_JUST(one::OpBuilder("normalization_add_relu")
                                          .Input("x")
                                          .Input("addend")
                                          .Input("moving_mean")
                                          .Input("moving_variance")
                                          .Input("gamma")
                                          .Input("beta")
                                          .Output("y")
                                          .Output("reserve_space")
                                          .Attr("training", false)
                                          .Build());
    addend_norm_training_stats_op_ = CHECK_JUST(one::OpBuilder("normalization_add_relu")
                                                    .Input("x")
                                                    .Input("addend")
                                                    .Input("moving_mean")
                                                    .Input("moving_variance")
                                                    .Input("gamma")
                                                    .Input("beta")
                                                    .Output("y")
                                                    .Output("reserve_space")
                                                    .Output("mean")
                                                    .Output("inv_variance")
                                                    .Attr("training", true)
                                                    .Build());
    addend_norm_training_no_stats_op_ = CHECK_JUST(one::OpBuilder("normalization_add_relu")
                                                       .Input("x")
                                                       .Input("addend")
                                                       .Input("gamma")
                                                       .Input("beta")
                                                       .Output("y")
                                                       .Output("reserve_space")
                                                       .Output("mean")
                                                       .Output("inv_variance")
                                                       .Attr("training", true)
                                                       .Build());
  }
  Maybe<Tensor> operator()(const std::shared_ptr<one::Tensor>& x,
                           const Optional<one::Tensor>& addend,
                           const Optional<one::Tensor>& moving_mean,
                           const Optional<one::Tensor>& moving_variance,
                           const std::shared_ptr<one::Tensor>& gamma,
                           const std::shared_ptr<one::Tensor>& beta, const int32_t& axis,
                           const float& epsilon, const float& momentum,
                           const bool& is_training) const {
    MutableAttrMap attrs;
    JUST(attrs.SetAttr<int32_t>("axis", axis));
    JUST(attrs.SetAttr<float>("epsilon", epsilon));
    // convert torch momentum to tensorflow momentum
    JUST(attrs.SetAttr<float>("momentum", 1 - momentum));

    CHECK_OR_RETURN((moving_mean && moving_variance) || (!moving_mean && !moving_variance))
        << "Both moving_mean and moving_variance should be None or Tensor.";
    if (!is_training) {
      CHECK_OR_RETURN(moving_mean && moving_variance)
          << "Must have moving_mean and moving_variance in eval mode.";
      if (addend) {
        return OpInterpUtil::Dispatch<one::Tensor>(
            *addend_norm_eval_op_,
            {x, JUST(addend), JUST(moving_mean), JUST(moving_variance), gamma, beta}, attrs);
      } else {
        return OpInterpUtil::Dispatch<one::Tensor>(
            *norm_eval_op_, {x, JUST(moving_mean), JUST(moving_variance), gamma, beta}, attrs);
      }
    } else if (moving_mean) {
      if (addend) {
        return OpInterpUtil::Dispatch<one::Tensor>(
            *addend_norm_training_stats_op_,
            {x, JUST(addend), JUST(moving_mean), JUST(moving_variance), gamma, beta}, attrs);
      } else {
        return OpInterpUtil::Dispatch<one::Tensor>(
            *norm_training_stats_op_, {x, JUST(moving_mean), JUST(moving_variance), gamma, beta},
            attrs);
      }
    } else {
      if (addend) {
        return OpInterpUtil::Dispatch<one::Tensor>(*addend_norm_training_no_stats_op_,
                                                   {x, JUST(addend), gamma, beta}, attrs);
      } else {
        return OpInterpUtil::Dispatch<one::Tensor>(*norm_training_no_stats_op_, {x, gamma, beta},
                                                   attrs);
      }
    }
  }

 private:
  std::shared_ptr<OpExpr> norm_eval_op_;
  std::shared_ptr<OpExpr> norm_training_stats_op_;
  std::shared_ptr<OpExpr> norm_training_no_stats_op_;
  std::shared_ptr<OpExpr> addend_norm_eval_op_;
  std::shared_ptr<OpExpr> addend_norm_training_stats_op_;
  std::shared_ptr<OpExpr> addend_norm_training_no_stats_op_;
};

class PadFunctor {
 public:
  PadFunctor() {
    pad_ = CHECK_JUST(one::OpBuilder("pad").Input("x").Output("y").Build());
    reflect_pad_ = CHECK_JUST(one::OpBuilder("reflection_pad2d").Input("x").Output("y").Build());
    replicate_pad_ = CHECK_JUST(one::OpBuilder("replication_pad2d").Input("x").Output("y").Build());
  }
  Maybe<Tensor> operator()(const std::shared_ptr<one::Tensor>& x, const std::vector<int64_t>& pad,
                           const std::string& mode, const Scalar& value) const {
    const int64_t ndim = x->shape()->NumAxes();
    CHECK_LE_OR_RETURN(ndim, 5) << "Dimension of input tensor should less than or equal to 5";
    CHECK_LE_OR_RETURN(pad.size(), 2 * ndim)
        << "Pad size should less than or equal to input axes * 2.";
    MutableAttrMap attrs;
    JUST(attrs.SetAttr<std::vector<int64_t>>("padding", pad));
    if (mode == "constant") {
      CHECK_EQ_OR_RETURN(pad.size() % 2, 0)
          << "Length of pad must be even but instead it equals " << pad.size();
      if (IsFloatingDataType(x->dtype()->data_type())) {
        JUST(attrs.SetAttr<double>("floating_constant_value", JUST(value.As<double>())));
        JUST(attrs.SetAttr<int64_t>("integral_constant_value", 0));
      } else if (IsIntegralDataType(x->dtype()->data_type())) {
        JUST(attrs.SetAttr<double>("floating_constant_value", 0));
        JUST(attrs.SetAttr<int64_t>("integral_constant_value", JUST(value.As<int64_t>())));
      } else {
        UNIMPLEMENTED_THEN_RETURN() << "Data type should be floating or integral type.";
      }

      std::vector<int64_t> pad_before(ndim, 0);
      std::vector<int64_t> pad_after(ndim, 0);
      const int64_t pad_pair = pad.size() / 2;
      for (int64_t i = 0; i < pad_pair; ++i) {
        pad_before[ndim - i - 1] = pad[2 * i];
        pad_after[ndim - i - 1] = pad[2 * i + 1];
      }
      JUST(attrs.SetAttr<std::vector<int64_t>>("padding_before", pad_before));
      JUST(attrs.SetAttr<std::vector<int64_t>>("padding_after", pad_after));
      return OpInterpUtil::Dispatch<Tensor>(*pad_, {x}, attrs);

    } else if (mode == "reflect") {
      const int64_t pad_h = x->shape()->dim_vec().at(2);
      const int64_t pad_w = x->shape()->dim_vec().at(3);
      CHECK_OR_RETURN(pad[2] < pad_h && pad[3] < pad_h && pad[0] < pad_w && pad[1] < pad_w)
          << "padding size should be less than the corresponding input dimension!";
      return OpInterpUtil::Dispatch<Tensor>(*reflect_pad_, {x}, attrs);
    } else if (mode == "replicate") {
      return OpInterpUtil::Dispatch<Tensor>(*replicate_pad_, {x}, attrs);
    } else {
      UNIMPLEMENTED_THEN_RETURN() << "Pad mode is " << mode
                                  << ", but only constant, reflect and replicate are valid.";
    }
  }

 private:
  std::shared_ptr<OpExpr> pad_;
  std::shared_ptr<OpExpr> reflect_pad_;
  std::shared_ptr<OpExpr> replicate_pad_;
};

class DropoutFunctor {
 public:
  DropoutFunctor() {
    random_mask_like_op_ =
        CHECK_JUST(one::OpBuilder("random_mask_like").Input("like").Output("out").Build());
    dropout_op_ =
        CHECK_JUST(one::OpBuilder("dropout").Input("in").Input("mask").Output("out").Build());
  }
  Maybe<Tensor> operator()(const std::shared_ptr<one::Tensor>& a, const float& p,
                           const bool& training, const Optional<one::Generator>& generator) const {
    if (!training || p == 0.0) return a;

    const auto gen = generator.value_or(JUST(one::DefaultAutoGenerator()));
    MutableAttrMap random_mask_like_attrs;
    JUST(random_mask_like_attrs.SetAttr<float>("rate", p));
    JUST(random_mask_like_attrs.SetAttr<int64_t>("seed", gen->current_seed()));
    const auto& random_mask_like_state = std::make_shared<RandomMaskLikeKernelState>(gen);

    float scale = 1.0;
    if (p != 1.0) { scale = 1.0 / (1.0 - p); }
    MutableAttrMap dropout_attrs;
    JUST(dropout_attrs.SetAttr<float>("scale", scale));

    return SequenceFunction<Maybe<Tensor>()>([&]() -> Maybe<Tensor> {
             return OpInterpUtil::Dispatch<Tensor>(
                 *random_mask_like_op_, {a},
                 OpExprInterpContext(random_mask_like_attrs, random_mask_like_state));
           })
        .then([&](const std::shared_ptr<one::Tensor>& x) {
          return OpInterpUtil::Dispatch<Tensor>(*dropout_op_, {a, x}, dropout_attrs);
        })
        .call();
  }

 private:
  std::shared_ptr<OpExpr> random_mask_like_op_;
  std::shared_ptr<OpExpr> dropout_op_;
};

class DropoutGradFunctor {
 public:
  DropoutGradFunctor() {
    dropout_grad_op_ =
        CHECK_JUST(one::OpBuilder("dropout_grad").Input("dy").Input("mask").Output("dx").Build());
  }
  Maybe<Tensor> operator()(const std::shared_ptr<one::Tensor>& dy,
                           const std::shared_ptr<one::Tensor>& mask, const float& scale) const {
    MutableAttrMap dropout_grad_attrs;
    JUST(dropout_grad_attrs.SetAttr<float>("scale", scale));

    return OpInterpUtil::Dispatch<Tensor>(*dropout_grad_op_, {dy, mask}, dropout_grad_attrs);
  }

 private:
  std::shared_ptr<OpExpr> dropout_grad_op_;
};

class AvgPoolingNDFunctor {
 public:
  AvgPoolingNDFunctor() = default;
  virtual ~AvgPoolingNDFunctor() = default;
  Maybe<Tensor> operator()(const std::shared_ptr<one::Tensor>& x,
                           const std::vector<int32_t>& kernel_size,
                           const Optional<std::vector<int32_t>>& stride,
                           const std::vector<int32_t>& padding, const bool& ceil_mode,
                           const bool& count_include_pad, const int64_t& divisor_override,
                           const std::string& data_format) const {
    MutableAttrMap attrs;
    JUST(attrs.SetAttr<std::string>("data_format", data_format));
    JUST(attrs.SetAttr<std::vector<int32_t>>("padding", padding));
    JUST(attrs.SetAttr<std::vector<int32_t>>("kernel_size", kernel_size));
    if (stride.has_value()) {
      JUST(attrs.SetAttr<std::vector<int32_t>>("stride", *JUST(stride)));
    } else {
      JUST(attrs.SetAttr<std::vector<int32_t>>(
          "stride", kernel_size));  // If stride is None, we set it as kernel_size to align Pytorch.
    }
    JUST(attrs.SetAttr<bool>("ceil_mode", ceil_mode));
    JUST(attrs.SetAttr<bool>("count_include_pad", count_include_pad));
    JUST(attrs.SetAttr<int64_t>("divisor_override", divisor_override));
    return OpInterpUtil::Dispatch<Tensor>(*op_, {x}, attrs);
  }

 protected:
  std::shared_ptr<OpExpr> op_;
};

class Avgpool1DFunctor : public AvgPoolingNDFunctor {
 public:
  Avgpool1DFunctor() {
    op_ = CHECK_JUST(one::OpBuilder("avgpool_1d").Input("x").Output("y").Build());
  }
};

class Avgpool2DFunctor : public AvgPoolingNDFunctor {
 public:
  Avgpool2DFunctor() {
    op_ = CHECK_JUST(one::OpBuilder("avgpool_2d").Input("x").Output("y").Build());
  }
};

class Avgpool3DFunctor : public AvgPoolingNDFunctor {
 public:
  Avgpool3DFunctor() {
    op_ = CHECK_JUST(one::OpBuilder("avgpool_3d").Input("x").Output("y").Build());
  }
};

class UnfoldFunctor {
 public:
  UnfoldFunctor() {
    unfold_op_ = CHECK_JUST(one::OpBuilder("unfold").Input("x").Output("y").Build());
  }
  Maybe<Tensor> operator()(const std::shared_ptr<one::Tensor>& x, const std::string& data_format,
                           const std::vector<int32_t>& kernel_size,
                           const std::vector<int32_t>& dilation_rate,
                           const std::vector<int32_t>& padding,
                           const std::vector<int32_t>& strides) const {
    const auto& x_shape = x->shape();
    // Only Support 4d tensor now.
    CHECK_EQ_OR_RETURN(x_shape->NumAxes(), 4) << "Input Tensor dim should == 4";
    MutableAttrMap attrs;
    JUST(attrs.SetAttr<std::string>("data_format", data_format));
    JUST(attrs.SetAttr<std::vector<int32_t>>("kernel_size", kernel_size));
    JUST(attrs.SetAttr<std::vector<int32_t>>("dilation_rate", dilation_rate));
    JUST(attrs.SetAttr<std::vector<int32_t>>("padding", padding));
    JUST(attrs.SetAttr<std::vector<int32_t>>("strides", strides));

    return OpInterpUtil::Dispatch<Tensor>(*unfold_op_, {x}, attrs);
  }

 private:
  std::shared_ptr<OpExpr> unfold_op_;
};

class FoldFunctor {
 public:
  FoldFunctor() { fold_op_ = CHECK_JUST(one::OpBuilder("fold").Input("x").Output("y").Build()); }
  Maybe<Tensor> operator()(const std::shared_ptr<one::Tensor>& x, const std::string& data_format,
                           const std::vector<int32_t>& output_size,
                           const std::vector<int32_t>& kernel_size,
                           const std::vector<int32_t>& dilation_rate,
                           const std::vector<int32_t>& padding,
                           const std::vector<int32_t>& strides) const {
    const auto& x_shape = x->shape();
    // Only Support 3d tensor fold now. format is (N, C*K*K, L)
    CHECK_EQ_OR_RETURN(x_shape->NumAxes(), 3) << "Input Tensor dim should == 3";
    MutableAttrMap attrs;
    JUST(attrs.SetAttr<std::string>("data_format", data_format));
    JUST(attrs.SetAttr<std::vector<int32_t>>("output_size", output_size));
    JUST(attrs.SetAttr<std::vector<int32_t>>("kernel_size", kernel_size));
    JUST(attrs.SetAttr<std::vector<int32_t>>("dilation_rate", dilation_rate));
    JUST(attrs.SetAttr<std::vector<int32_t>>("padding", padding));
    JUST(attrs.SetAttr<std::vector<int32_t>>("strides", strides));

    return OpInterpUtil::Dispatch<Tensor>(*fold_op_, {x}, attrs);
  }

 private:
  std::shared_ptr<OpExpr> fold_op_;
};

Maybe<void> SyncAccessTensorWithTimeOut(
    const std::shared_ptr<Tensor>& tensor,
    const std::shared_ptr<std::function<void(uint64_t)>>& callback, const std::string& modifier) {
  return SpinCounter::SpinWait(1, [&](const std::shared_ptr<SpinCounter>& sc) -> Maybe<void> {
    return PhysicalRun([&](InstructionsBuilder* builder) -> Maybe<void> {
      return builder->SyncAccessBlobByCallback(JUST(tensor->AsMirroredTensor()), sc, callback,
                                               modifier);
    });
  });
}

class OneHotFunctor {
 public:
  OneHotFunctor() {
    one_hot_op_ = CHECK_JUST(one::OpBuilder("one_hot").Input("indices").Output("out").Build());
  }
  Maybe<Tensor> operator()(const std::shared_ptr<one::Tensor>& input, const int64_t& num_classes,
                           const Scalar& on_value, const Scalar& off_value) const {
    if (IsFloatingDataType(input->dtype()->data_type())) {
      OF_RUNTIME_ERROR() << "one_hot is only applicable to index tensor.";
    }
    MutableAttrMap attrs;
    if (num_classes == -1) {
      std::vector<int32_t> axis(input->ndim());
      std::iota(axis.begin(), axis.end(), 0);
      auto tensor_max = JUST(functional::ReduceMax(input, axis, false));

      int64_t max = 0;
      const auto& callback =
          std::make_shared<std::function<void(uint64_t)>>([&](uint64_t of_blob_ptr) {
            auto* of_blob = reinterpret_cast<OfBlob*>(of_blob_ptr);
            of_blob->AutoMemCopyTo<int64_t>(&max,
                                            1);  // copy 1 scalar(int64_t) tensor's value to max
          });
      JUST(SyncAccessTensorWithTimeOut(tensor_max, callback, "const"));
      JUST(attrs.SetAttr<int64_t>("depth", max + 1));

    } else {
      JUST(attrs.SetAttr<int64_t>("depth", num_classes));
    }
    bool is_on_value_double = on_value.IsFloatingPoint();
    bool is_off_value_double = off_value.IsFloatingPoint();
    if (is_on_value_double || is_off_value_double) {
      JUST(attrs.SetAttr<DataType>("dtype", kDouble));
      JUST(attrs.SetAttr<double>("floating_on_value", JUST(on_value.As<double>())));
      JUST(attrs.SetAttr<double>("floating_off_value", JUST(off_value.As<double>())));
      JUST(attrs.SetAttr<int64_t>("integer_on_value", 0));
      JUST(attrs.SetAttr<int64_t>("integer_off_value", 0));
    } else {
      JUST(attrs.SetAttr<DataType>("dtype", kInt64));
      JUST(attrs.SetAttr<double>("floating_on_value", 0));
      JUST(attrs.SetAttr<double>("floating_off_value", 0));
      JUST(attrs.SetAttr<int64_t>("integer_on_value", JUST(on_value.As<int64_t>())));
      JUST(attrs.SetAttr<int64_t>("integer_off_value", JUST(off_value.As<int64_t>())));
    }
    return OpInterpUtil::Dispatch<Tensor>(*one_hot_op_, {input}, attrs);
  }

 private:
  std::shared_ptr<OpExpr> one_hot_op_;
};

class L2NormalizeFunctor {
 public:
  L2NormalizeFunctor() {
    op_ = CHECK_JUST(
        one::OpBuilder("l2_normalize").Input("x").Output("y").Output("square_x_sum").Build());
  }
  Maybe<TensorTuple> operator()(const std::shared_ptr<one::Tensor>& input, const int32_t& axis,
                                const float& epsilon) const {
    MutableAttrMap attrs;
    JUST(attrs.SetAttr<int32_t>("axis", axis));
    JUST(attrs.SetAttr<float>("epsilon", epsilon));
    return OpInterpUtil::Dispatch<TensorTuple>(*op_, {input}, attrs);
  }

 private:
  std::shared_ptr<OpExpr> op_;
};

class FusedSelfAttentionFunctor {
 public:
  FusedSelfAttentionFunctor() {
    op_ = CHECK_JUST(one::OpBuilder("fused_self_attention_query_mul_key_and_value")
                         .Input("hidden_states")
                         .Output("query_mul_key")
                         .Output("value")
                         .Build());
  }
  Maybe<TensorTuple> operator()(const std::shared_ptr<one::Tensor>& hidden_states,
                                const int64_t& head_size, const float& alpha) const {
    MutableAttrMap attrs;
    JUST(attrs.SetAttr<int64_t>("head_size", head_size));
    JUST(attrs.SetAttr<float>("alpha", alpha));
    return OpInterpUtil::Dispatch<TensorTuple>(*op_, {hidden_states}, attrs);
  }

 private:
  std::shared_ptr<OpExpr> op_;
};

class FusedSelfAttentionGradFunctor {
 public:
  FusedSelfAttentionGradFunctor() {
    op_ = CHECK_JUST(one::OpBuilder("fused_self_attention_query_mul_key_and_value_grad")
                         .Input("query_mul_key_grad")
                         .Input("value_grad")
                         .Input("hidden_states")
                         .Output("hidden_states_grad")
                         .Build());
  }
  Maybe<Tensor> operator()(const std::shared_ptr<one::Tensor>& query_mul_key_grad,
                           const std::shared_ptr<one::Tensor>& value_grad,
                           const std::shared_ptr<one::Tensor>& hidden_states,
                           const float& alpha) const {
    MutableAttrMap attrs;
    JUST(attrs.SetAttr<float>("alpha", alpha));
    return OpInterpUtil::Dispatch<Tensor>(*op_, {query_mul_key_grad, value_grad, hidden_states},
                                          attrs);
  }

 private:
  std::shared_ptr<OpExpr> op_;
};

class FusedScaleTrilSoftmaxMaskScaleFunctor {
 public:
  FusedScaleTrilSoftmaxMaskScaleFunctor() {
    random_mask_like_op_ =
        CHECK_JUST(one::OpBuilder("random_mask_like").Input("like").Output("out").Build());
    fused_op_ = CHECK_JUST(one::OpBuilder("fused_tril_scale_softmax_mask_scale")
                               .Input("x")
                               .Input("mask")
                               .Output("y")
                               .Output("softmax_y")
                               .Build());
  }
  Maybe<TensorTuple> operator()(const std::shared_ptr<one::Tensor>& x, const float p,
                                const int64_t diagonal, const float tril_scale_value,
                                const Optional<one::Generator>& generator) const {
    const auto gen = generator.value_or(JUST(one::DefaultAutoGenerator()));
    MutableAttrMap random_mask_like_attrs;
    JUST(random_mask_like_attrs.SetAttr<float>("rate", p));
    JUST(random_mask_like_attrs.SetAttr<int64_t>("seed", gen->current_seed()));
    const auto& random_mask_like_state = std::make_shared<RandomMaskLikeKernelState>(gen);

    const auto& mask = JUST(OpInterpUtil::Dispatch<Tensor>(
        *random_mask_like_op_, {x},
        OpExprInterpContext(random_mask_like_attrs, random_mask_like_state)));

    float mask_scale_value = 1.0;
    if (p != 1.0) { mask_scale_value = 1.0 / (1.0 - p); }
    MutableAttrMap fused_attrs;
    JUST(fused_attrs.SetAttr<int64_t>("diagonal", diagonal));
    JUST(fused_attrs.SetAttr<float>("tril_scale_value", tril_scale_value));
    JUST(fused_attrs.SetAttr<float>("mask_scale_value", mask_scale_value));

    return OpInterpUtil::Dispatch<TensorTuple>(*fused_op_, {x, mask}, fused_attrs);
  }

 private:
  std::shared_ptr<OpExpr> fused_op_;
  std::shared_ptr<OpExpr> random_mask_like_op_;
};

class L2NormalizeGradFunctor {
 public:
  L2NormalizeGradFunctor() {
    op_ = CHECK_JUST(one::OpBuilder("l2_normalize_grad")
                         .Input("dy")
                         .Input("y")
                         .Input("square_x_sum")
                         .Output("dx")
                         .Build());
  }
  Maybe<Tensor> operator()(const std::shared_ptr<one::Tensor>& dy,
                           const std::shared_ptr<one::Tensor>& y,
                           const std::shared_ptr<one::Tensor>& square_x_sum, const int32_t& axis,
                           const float& epsilon) const {
    MutableAttrMap attrs;
    JUST(attrs.SetAttr<int32_t>("axis", axis));
    JUST(attrs.SetAttr<float>("epsilon", epsilon));
    return OpInterpUtil::Dispatch<Tensor>(*op_, {dy, y, square_x_sum}, attrs);
  }

 private:
  std::shared_ptr<OpExpr> op_;
};

class FusedBiasAddGeluFunctor {
 public:
  FusedBiasAddGeluFunctor() {
    op_ = CHECK_JUST(
        one::OpBuilder("fused_bias_add_gelu").Input("a").Input("b").Output("out").Build());
  }
  Maybe<Tensor> operator()(const std::shared_ptr<one::Tensor>& a,
                           const std::shared_ptr<one::Tensor>& b, const int32_t& axis) const {
    MutableAttrMap attrs;
    JUST(attrs.SetAttr<int32_t>("axis", axis));
    return OpInterpUtil::Dispatch<Tensor>(*op_, {a, b}, attrs);
  }

 private:
  std::shared_ptr<OpExpr> op_;
};

class FusedBiasAddGeluGradFunctor {
 public:
  FusedBiasAddGeluGradFunctor() {
    op_ = CHECK_JUST(one::OpBuilder("fused_bias_add_gelu_grad")
                         .Input("a")
                         .Input("b")
                         .Input("dy")
                         .Output("dx")
                         .Build());
  }
  Maybe<Tensor> operator()(const std::shared_ptr<one::Tensor>& a,
                           const std::shared_ptr<one::Tensor>& b,
                           const std::shared_ptr<one::Tensor>& dy, const int32_t& axis) const {
    MutableAttrMap attrs;
    JUST(attrs.SetAttr<int32_t>("axis", axis));
    return OpInterpUtil::Dispatch<Tensor>(*op_, {a, b, dy}, attrs);
  }

 private:
  std::shared_ptr<OpExpr> op_;
};

class FusedBiasAddDropoutFunctor {
 public:
  FusedBiasAddDropoutFunctor() {
    random_mask_like_op_ =
        CHECK_JUST(one::OpBuilder("random_mask_like").Input("like").Output("out").Build());
    fused_bias_add_mask_scale_op_ = CHECK_JUST(one::OpBuilder("fused_bias_add_mask_scale")
                                                   .Input("a")
                                                   .Input("b")
                                                   .Input("mask")
                                                   .Output("out")
                                                   .Build());
  }
  Maybe<Tensor> operator()(const std::shared_ptr<one::Tensor>& a,
                           const std::shared_ptr<one::Tensor>& b, const float& p,
                           const int32_t& axis, const Optional<one::Generator>& generator) const {
    const auto gen = generator.value_or(JUST(one::DefaultAutoGenerator()));
    MutableAttrMap random_mask_like_attrs;
    JUST(random_mask_like_attrs.SetAttr<float>("rate", p));
    JUST(random_mask_like_attrs.SetAttr<int64_t>("seed", gen->current_seed()));
    const auto& random_mask_like_state = std::make_shared<RandomMaskLikeKernelState>(gen);

    float scale = 1.0;
    if (p != 1.0) { scale = 1.0 / (1.0 - p); }
    MutableAttrMap fused_bias_add_mask_attrs;
    JUST(fused_bias_add_mask_attrs.SetAttr<float>("scale", scale));
    JUST(fused_bias_add_mask_attrs.SetAttr<int32_t>("axis", axis));

    return SequenceFunction<Maybe<Tensor>()>([&]() -> Maybe<Tensor> {
             return OpInterpUtil::Dispatch<Tensor>(
                 *random_mask_like_op_, {a},
                 OpExprInterpContext(random_mask_like_attrs, random_mask_like_state));
           })
        .then([&](const std::shared_ptr<one::Tensor>& x) {
          return OpInterpUtil::Dispatch<Tensor>(*fused_bias_add_mask_scale_op_, {a, b, x},
                                                fused_bias_add_mask_attrs);
        })
        .call();
  }

 private:
  std::shared_ptr<OpExpr> random_mask_like_op_;
  std::shared_ptr<OpExpr> fused_bias_add_mask_scale_op_;
};

class FusedScaleTrilFunctor {
 public:
  FusedScaleTrilFunctor() {
    op_ = CHECK_JUST(one::OpBuilder("fused_scale_tril").Input("in").Output("out").Build());
  }

  Maybe<Tensor> operator()(const std::shared_ptr<one::Tensor>& x, const int64_t& diagonal,
                           const Scalar& fill_value, const Scalar& scale) const {
    MutableAttrMap attrs;
    JUST(attrs.SetAttr<int64_t>("diagonal", diagonal));
    bool is_fill_value_double = fill_value.IsFloatingPoint();
    bool is_scale_double = scale.IsFloatingPoint();
    if (is_fill_value_double) {
      JUST(attrs.SetAttr<double>("floating_fill_value", JUST(fill_value.As<double>())));
      JUST(attrs.SetAttr<int64_t>("integer_fill_value", 0));
      JUST(attrs.SetAttr<bool>("is_floating_fill_value", true));
    } else {
      JUST(attrs.SetAttr<double>("floating_fill_value", 0));
      JUST(attrs.SetAttr<int64_t>("integer_fill_value", JUST(fill_value.As<int64_t>())));
      JUST(attrs.SetAttr<bool>("is_floating_fill_value", false));
    }

    if (is_scale_double) {
      JUST(attrs.SetAttr<double>("floating_scale_value", JUST(scale.As<double>())));
      JUST(attrs.SetAttr<int64_t>("integer_scale_value", 0));
      JUST(attrs.SetAttr<bool>("is_floating_scale_value", true));
    } else {
      JUST(attrs.SetAttr<double>("floating_scale_value", 0));
      JUST(attrs.SetAttr<int64_t>("integer_scale_value", JUST(scale.As<int64_t>())));
      JUST(attrs.SetAttr<bool>("is_floating_scale_value", false));
    }
    return OpInterpUtil::Dispatch<Tensor>(*op_, {x}, attrs);
  }

 private:
  std::shared_ptr<OpExpr> op_;
};

class FusedScaleMaskSoftmaxFunctor {
 public:
  FusedScaleMaskSoftmaxFunctor() {
    op_ = CHECK_JUST(
        one::OpBuilder("fused_scale_mask_softmax").Input("x").Input("mask").Output("y").Build());
  }
  Maybe<Tensor> operator()(const std::shared_ptr<one::Tensor>& x,
                           const std::shared_ptr<one::Tensor>& mask, const float& fill_value,
                           const float& scale) const {
    MutableAttrMap attrs_;
    JUST(attrs_.SetAttr<float>("scale_value", scale));
    JUST(attrs_.SetAttr<float>("mask_fill_value", fill_value));
    return OpInterpUtil::Dispatch<Tensor>(*op_, {x, mask}, attrs_);
  }

 private:
  std::shared_ptr<OpExpr> op_;
};

class FusedScaleMaskSoftmaxDropoutFunctor {
 public:
  FusedScaleMaskSoftmaxDropoutFunctor() {
    random_mask_like_op_ =
        CHECK_JUST(one::OpBuilder("random_mask_like").Input("like").Output("out").Build());
    fused_scale_mask_softmax_dropout_op_ =
        CHECK_JUST(one::OpBuilder("fused_scale_mask_softmax_dropout")
                       .Input("x")
                       .Input("mask")
                       .Input("dropout_mask")
                       .Output("y")
                       .Output("softmax_y")
                       .Build());
  }
  Maybe<TensorTuple> operator()(const std::shared_ptr<one::Tensor>& x,
                                const std::shared_ptr<one::Tensor>& mask, const float& fill_value,
                                const float& scale, const float& p, const bool& training,
                                const Optional<one::Generator>& generator) const {
    float rate = p;
    if (!training) rate = 0.0;
    const auto gen = generator.value_or(JUST(one::DefaultAutoGenerator()));
    MutableAttrMap random_mask_like_attrs;
    JUST(random_mask_like_attrs.SetAttr<float>("rate", rate));
    JUST(random_mask_like_attrs.SetAttr<int64_t>("seed", gen->current_seed()));
    const auto& random_mask_like_state = std::make_shared<RandomMaskLikeKernelState>(gen);

    const auto& dropout_mask = JUST(OpInterpUtil::Dispatch<Tensor>(
        *random_mask_like_op_, {x},
        OpExprInterpContext(random_mask_like_attrs, random_mask_like_state)));

    float dropout_scale = 1.0;
    if (rate != 1.0) { dropout_scale = 1.0 / (1.0 - rate); }
    MutableAttrMap fused_scale_mask_softmax_dropout_attrs;
    JUST(fused_scale_mask_softmax_dropout_attrs.SetAttr<float>("scale_value", scale));
    JUST(fused_scale_mask_softmax_dropout_attrs.SetAttr<float>("mask_fill_value", fill_value));
    JUST(fused_scale_mask_softmax_dropout_attrs.SetAttr<float>("dropout_scale_value",
                                                               dropout_scale));

    return OpInterpUtil::Dispatch<TensorTuple>(*fused_scale_mask_softmax_dropout_op_,
                                               {x, mask, dropout_mask},
                                               fused_scale_mask_softmax_dropout_attrs);
  }

 private:
  std::shared_ptr<OpExpr> random_mask_like_op_;
  std::shared_ptr<OpExpr> fused_scale_mask_softmax_dropout_op_;
};

class CtcGreedyDecoderFunctor {
 public:
  CtcGreedyDecoderFunctor() {
    op_ = CHECK_JUST(one::OpBuilder("ctc_greedy_decoder")
                         .Input("log_probs")
                         .Input("input_lengths")
                         .Output("decoded")
                         .Output("neg_sum_logits")
                         .Build());
  }
  Maybe<TensorTuple> operator()(const std::shared_ptr<one::Tensor>& log_probs,
                                const std::shared_ptr<one::Tensor>& input_lengths,
                                const bool& merge_repeated) const {
    MutableAttrMap attrs;
    JUST(attrs.SetAttr<bool>("merge_repeated", merge_repeated));
    return OpInterpUtil::Dispatch<TensorTuple>(*op_, {log_probs, input_lengths}, attrs);
  }

 private:
  std::shared_ptr<OpExpr> op_;
};

class PartialFCSampleFunctor {
 public:
  PartialFCSampleFunctor() {
    op_ = CHECK_JUST(one::OpBuilder("distributed_partial_fc_sample")
                         .Input("weight")
                         .Input("label")
                         .Output("mapped_label")
                         .Output("sampled_label")
                         .Output("sampled_weight")
                         .Build());
  }
  Maybe<TensorTuple> operator()(const std::shared_ptr<one::Tensor>& wegiht,
                                const std::shared_ptr<one::Tensor>& label,
                                const int64_t& num_sample) const {
    MutableAttrMap attrs;
    JUST(attrs.SetAttr<int64_t>("num_sample", num_sample));
    return OpInterpUtil::Dispatch<TensorTuple>(*op_, {wegiht, label}, attrs);
  }

 private:
  std::shared_ptr<OpExpr> op_;
};

class PariticalFCSampleDisableBoxing {
 public:
  PariticalFCSampleDisableBoxing() {
    op_ = CHECK_JUST(one::OpBuilder("distributed_partial_fc_sample_disable_boxing")
                         .Input("sampled_weight_diff")
                         .Input("sampled_label")
                         .Output("boxing_disabled_sampled_weight_diff")
                         .Output("boxing_disabled_sampled_label")
                         .Build());
  }
  Maybe<TensorTuple> operator()(const std::shared_ptr<one::Tensor>& sampled_weight_diff,
                                const std::shared_ptr<one::Tensor>& sampled_label) const {
    return OpInterpUtil::Dispatch<TensorTuple>(*op_, {sampled_weight_diff, sampled_label});
  }

 private:
  std::shared_ptr<OpExpr> op_;
};

class NmsFunctor {
 public:
  NmsFunctor() { op_ = CHECK_JUST(one::OpBuilder("nms").Input("in").Output("out").Build()); }

  Maybe<Tensor> operator()(const std::shared_ptr<one::Tensor>& x, const float& iou_threshold,
                           const int32_t& keep_n) const {
    MutableAttrMap attrs;
    JUST(attrs.SetAttr<float>("iou_threshold", iou_threshold));
    JUST(attrs.SetAttr<int32_t>("keep_n", keep_n));
    return OpInterpUtil::Dispatch<Tensor>(*op_, {x}, attrs);
  }

 private:
  std::shared_ptr<OpExpr> op_;
};

}  // namespace impl

ONEFLOW_FUNCTION_LIBRARY(m) {
  m.add_functor<impl::BiasAddFunctor>("BiasAdd");
  m.add_functor<impl::Conv1dFunctor>("Conv1d");
  m.add_functor<impl::Conv2dFunctor>("Conv2d");
  m.add_functor<impl::Conv3dFunctor>("Conv3d");
  m.add_functor<impl::DeConv1dFunctor>("Deconv1d");
  m.add_functor<impl::DeConv3dFunctor>("Deconv3d");
  m.add_functor<impl::MatMulFunctor>("MatMul");
  m.add_functor<impl::BatchMatMulFunctor>("BatchMatMul");
  m.add_functor<impl::LayerNormFunctor>("LayerNorm");
  m.add_functor<impl::LayerNormAffineFunctor>("LayerNormAffine");
  m.add_functor<impl::AvgPool2DFunctor>("AvgPool2D");
  m.add_functor<impl::Maxpool1DFunctor>("Maxpool1D");
  m.add_functor<impl::Maxpool2DFunctor>("Maxpool2D");
  m.add_functor<impl::Maxpool3DFunctor>("Maxpool3D");
  m.add_functor<impl::MaxPool2DFunctor>("MaxPool2D");
  m.add_functor<impl::AdaptiveAvgPool1DFunctor>("AdaptiveAvgPool1D");
  m.add_functor<impl::AdaptiveAvgPool2DFunctor>("AdaptiveAvgPool2D");
  m.add_functor<impl::AdaptiveAvgPool3DFunctor>("AdaptiveAvgPool3D");
  m.add_functor<impl::L1LossFunctor>("L1Loss");
  m.add_functor<impl::MseLossFunctor>("MseLoss");
  m.add_functor<impl::KLDivLossFunctor>("KLDivLoss");
  m.add_functor<impl::NllLossFunctor>("NllLoss");
  m.add_functor<impl::BinaryCrossEntropyLossFunctor>("BinaryCrossEntropyLoss");
  m.add_functor<impl::BinaryCrossEntropyWithLogitsLossFunctor>("BinaryCrossEntropyWithLogitsLoss");
  m.add_functor<impl::SparseCrossEntropyFunctor>("SparseCrossEntropy");
  m.add_functor<impl::SparseCrossEntropyMsFunctor>("SparseCrossEntropyMs");
  m.add_functor<impl::CrossEntropyFunctor>("CrossEntropy");
  m.add_functor<impl::SparseSoftmaxCrossEntropyFunctor>("SparseSoftmaxCrossEntropy");
  m.add_functor<impl::SoftmaxCrossEntropyFunctor>("SoftmaxCrossEntropy");
  m.add_functor<impl::SoftmaxCrossEntropyGradFunctor>("SoftmaxCrossEntropyGrad");
  m.add_functor<impl::SmoothL1LossFunctor>("SmoothL1Loss");
  m.add_functor<impl::CombinedMarginLossFunctor>("CombinedMarginLoss");
  m.add_functor<impl::TripletMarginLossFunctor>("TripletMarginLoss");
  m.add_functor<impl::MarginRankingLossFunctor>("MarginRankingLoss");
  m.add_functor<impl::CtcLossFunctor>("CtcLoss");
  m.add_functor<impl::AffineGridFunctor>("AffineGrid");
  m.add_functor<impl::GridSampleFunctor>("GridSample");
  m.add_functor<impl::NormalizationFunctor>("Normalization");
  m.add_functor<impl::NormalizationAddReluFunctor>("NormalizationAddRelu");
  m.add_functor<impl::PadFunctor>("Pad");
  m.add_functor<impl::DropoutFunctor>("Dropout");
  m.add_functor<impl::DropoutGradFunctor>("DropoutGrad");
  m.add_functor<impl::Avgpool1DFunctor>("Avgpool1D");
  m.add_functor<impl::Avgpool2DFunctor>("Avgpool2D");
  m.add_functor<impl::Avgpool3DFunctor>("Avgpool3D");
  m.add_functor<impl::UnfoldFunctor>("Unfold");
  m.add_functor<impl::FoldFunctor>("Fold");
  m.add_functor<impl::OneHotFunctor>("OneHot");
  m.add_functor<impl::FusedSelfAttentionFunctor>("FusedSelfAttention");
  m.add_functor<impl::FusedSelfAttentionGradFunctor>("FusedSelfAttentionGrad");
  m.add_functor<impl::L2NormalizeFunctor>("L2Normalize");
  m.add_functor<impl::L2NormalizeGradFunctor>("L2NormalizeGrad");
  m.add_functor<impl::FusedBiasAddGeluFunctor>("FusedBiasAddGelu");
  m.add_functor<impl::FusedBiasAddGeluGradFunctor>("FusedBiasAddGeluGrad");
  m.add_functor<impl::FusedBiasAddDropoutFunctor>("FusedBiasAddDropout");
  m.add_functor<impl::FusedScaleMaskSoftmaxFunctor>("FusedScaleMaskSoftmax");
  m.add_functor<impl::FusedScaleMaskSoftmaxDropoutFunctor>("FusedScaleMaskSoftmaxDropout");
  m.add_functor<impl::FusedScaleTrilSoftmaxMaskScaleFunctor>("FusedScaleTrilSoftmaxMaskScale");
  m.add_functor<impl::FusedScaleTrilFunctor>("FusedScaleTril");
  m.add_functor<impl::CtcGreedyDecoderFunctor>("CtcGreedyDecoder");
  m.add_functor<impl::PartialFCSampleFunctor>("DistributedPariticalFCSample");
  m.add_functor<impl::PariticalFCSampleDisableBoxing>("DistributedPariticalFCSampleDisableBoxing");
  m.add_functor<impl::NmsFunctor>("Nms");
};

}  // namespace functional
}  // namespace one
}  // namespace oneflow<|MERGE_RESOLUTION|>--- conflicted
+++ resolved
@@ -151,12 +151,7 @@
       for (int i = 0; i < groups; i++) {
         const std::shared_ptr<one::Tensor>& deconv_i = JUST(OpInterpUtil::Dispatch<Tensor>(
             *deconv_op_, {split_x->at(i), split_weight->at(i)}, deconv_attrs));
-<<<<<<< HEAD
-        max_dim_size += deconv_i->dim(1);
         split_out.emplace_back(deconv_i);
-=======
-        split_out.push_back(deconv_i);
->>>>>>> 49327822
       }
       deconv_out = JUST(functional::Concat(split_out, 1));
     }
