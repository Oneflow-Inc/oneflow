/*
Copyright 2020 The OneFlow Authors. All rights reserved.

Licensed under the Apache License, Version 2.0 (the "License");
you may not use this file except in compliance with the License.
You may obtain a copy of the License at

    http://www.apache.org/licenses/LICENSE-2.0

Unless required by applicable law or agreed to in writing, software
distributed under the License is distributed on an "AS IS" BASIS,
WITHOUT WARRANTIES OR CONDITIONS OF ANY KIND, either express or implied.
See the License for the specific language governing permissions and
limitations under the License.
*/

#include "fmt/core.h"
#include "oneflow/core/framework/mutable_attr_map.h"
#include "oneflow/core/framework/op_builder.h"
#include "oneflow/core/framework/tensor_util.h"
#include "oneflow/core/functional/function_library.h"
#include "oneflow/core/functional/sequence_function.h"
#include "oneflow/core/functional/impl/common.h"
#include "oneflow/core/functional/impl/unary_functor.h"
#include "oneflow/core/kernel/kernel_util.h"
#include "oneflow/user/kernels/random_mask_like_kernel.h"
#include "oneflow/user/kernels/dropout_kernel.h"
#include "oneflow/core/common/container_util.h"
#include "oneflow/user/kernels/distributions/common.h"

namespace oneflow {
namespace one {
namespace functional {

namespace impl {

class BiasAddFunctor {
 public:
  BiasAddFunctor() {
    op_ = CHECK_JUST(one::OpBuilder("bias_add").Input("a").Input("b").Output("out").Build());
  }
  Maybe<Tensor> operator()(const std::shared_ptr<one::Tensor>& x,
                           const std::shared_ptr<one::Tensor>& bias, const int32_t& axis) const {
    int32_t axis_val = axis;
    if (axis_val < 0) {
      const int64_t num_axes = x->shape()->NumAxes();
      axis_val += num_axes;
    }
    CHECK_LT_OR_RETURN(axis_val, x->shape()->NumAxes())
        << Error::IndexError() << "Dimension out of range (expected to be in range of [-"
        << x->shape()->NumAxes() << "," << x->shape()->NumAxes() - 1 << "], but got " << axis_val
        << ")";
    CHECK_EQ_OR_RETURN(x->shape()->At(axis_val), bias->shape()->At(0))
        << Error::RuntimeError() << "The size of tensor x " << x->shape()->ToString()
        << " must match the size of tensor b " << bias->shape()->ToString() << " at dimension "
        << axis_val;
    auto& attrs = THREAD_CACHED_MUTABLE_ATTR_MAP("axis");
    attrs.SetAllAttrs(axis_val);
    return OpInterpUtil::Dispatch<Tensor>(*op_, {x, bias}, attrs);
  }

 private:
  std::shared_ptr<OpExpr> op_;
};

class ConvBaseFunctor {
 public:
  explicit ConvBaseFunctor(const int& num_spatial_dims) : num_spatial_dims_(num_spatial_dims) {
    bias_op_ = CHECK_JUST(one::OpBuilder("bias_add").Input("a").Input("b").Output("out").Build());
    enable_fused_conv_bias_ =
        ParseBooleanFromEnv("ONEFLOW_KERNEL_ENABLE_CUDNN_FUSED_CONV_BIAS", false);
  }
  virtual ~ConvBaseFunctor() = default;
  Maybe<Tensor> operator()(const std::shared_ptr<one::Tensor>& x,
                           const std::shared_ptr<one::Tensor>& weight,
                           const Optional<one::Tensor>& bias, const std::vector<int32_t>& stride,
                           const std::vector<int32_t>& padding,
                           const std::vector<int32_t>& dilation, const int32_t& groups,
                           const std::string& channel_pos) const {
    std::vector<int32_t> kernel_size_vec(num_spatial_dims_);
    int32_t channel_idx = 1;
    int32_t kernel_idx_offset = 2;
    if (channel_pos == "channels_last") {
      kernel_idx_offset = 1;
      channel_idx = kernel_idx_offset + num_spatial_dims_;
    }

    for (int i = 0; i < num_spatial_dims_; i++) {
      kernel_size_vec.at(i) = ((weight->shape())->At(i + kernel_idx_offset));
    }
    auto& conv_attrs =
        THREAD_CACHED_MUTABLE_ATTR_MAP("filters", "kernel_size", "padding_before", "strides",
                                       "dilation_rate", "groups", "data_format");
    conv_attrs.SetAllAttrs(static_cast<int32_t>(weight->shape()->At(0)), kernel_size_vec, padding,
                           stride, dilation, groups, channel_pos);
    if (bias && enable_fused_conv_bias_) {
      return OpInterpUtil::Dispatch<Tensor>(*conv_bias_op_, {x, weight, JUST(bias)}, conv_attrs);
    }
    const std::shared_ptr<one::Tensor>& conv_out =
        JUST(OpInterpUtil::Dispatch<Tensor>(*conv_op_, {x, weight}, conv_attrs));
    if (bias) {
      return functional::BiasAdd(conv_out, JUST(bias), channel_idx);
    } else {
      return conv_out;
    }
  }

 protected:
  std::shared_ptr<OpExpr> conv_op_;
  std::shared_ptr<OpExpr> bias_op_;
  std::shared_ptr<OpExpr> conv_bias_op_;
  int32_t num_spatial_dims_;
  bool enable_fused_conv_bias_;
};

class Conv1dFunctor : public ConvBaseFunctor {
 public:
  Conv1dFunctor() : ConvBaseFunctor(/*num_spatial_dims_=*/1) {
    conv_op_ =
        CHECK_JUST(one::OpBuilder("conv1d").Input("in").Input("weight").Output("out").Build());
    conv_bias_op_ = CHECK_JUST(
        one::OpBuilder("conv1d").Input("in").Input("weight").Input("bias").Output("out").Build());
  }
};

class Conv2dFunctor : public ConvBaseFunctor {
 public:
  Conv2dFunctor() : ConvBaseFunctor(/*num_spatial_dims_=*/2) {
    conv_op_ =
        CHECK_JUST(one::OpBuilder("conv2d").Input("in").Input("weight").Output("out").Build());
    conv_bias_op_ = CHECK_JUST(
        one::OpBuilder("conv2d").Input("in").Input("weight").Input("bias").Output("out").Build());
  }
};

class Conv3dFunctor : public ConvBaseFunctor {
 public:
  Conv3dFunctor() : ConvBaseFunctor(/*num_spatial_dims_=*/3) {
    conv_op_ =
        CHECK_JUST(one::OpBuilder("conv3d").Input("in").Input("weight").Output("out").Build());
    conv_bias_op_ = CHECK_JUST(
        one::OpBuilder("conv3d").Input("in").Input("weight").Input("bias").Output("out").Build());
  }
};

class DeConvBaseFunctor {
 public:
  explicit DeConvBaseFunctor(const int& num_spatial_dims) : num_spatial_dims_(num_spatial_dims) {
    bias_op_ = CHECK_JUST(one::OpBuilder("bias_add").Input("a").Input("b").Output("out").Build());
  }
  virtual ~DeConvBaseFunctor() = default;
  Maybe<Tensor> operator()(const std::shared_ptr<one::Tensor>& x,
                           const std::shared_ptr<one::Tensor>& weight,
                           const Optional<one::Tensor>& bias, const std::vector<int32_t>& stride,
                           const std::vector<int32_t>& padding,
                           const std::vector<int32_t>& output_padding, const int32_t& groups,
                           const std::vector<int32_t>& dilation,
                           const std::string& data_format) const {
    std::vector<int32_t> kernel_size_vec(num_spatial_dims_);
    int32_t kernel_idx_offset = 2;
    if (data_format == "channels_last") { kernel_idx_offset = 1; }
    for (int i = 0; i < num_spatial_dims_; i++) {
      kernel_size_vec[i] = ((weight->shape())->At(i + kernel_idx_offset));
    }

    auto& deconv_attrs =
        THREAD_CACHED_MUTABLE_ATTR_MAP("filters", "kernel_size", "padding_before", "output_padding",
                                       "strides", "dilation_rate", "groups", "data_format");
    deconv_attrs.SetAllAttrs(static_cast<int32_t>(weight->shape()->At(1) * groups), kernel_size_vec,
                             padding, output_padding, stride, dilation, groups, data_format);
    std::shared_ptr<one::Tensor> deconv_out =
        JUST(OpInterpUtil::Dispatch<Tensor>(*deconv_op_, {x, weight}, deconv_attrs));
    if (bias) {
      auto& bias_attrs = THREAD_CACHED_MUTABLE_ATTR_MAP("axis");
      bias_attrs.SetAllAttrs(static_cast<int32_t>(1));
      return OpInterpUtil::Dispatch<Tensor>(*bias_op_, {deconv_out, JUST(bias)}, bias_attrs);
    } else {
      return deconv_out;
    }
  }

 protected:
  std::shared_ptr<OpExpr> deconv_op_;
  std::shared_ptr<OpExpr> bias_op_;
  int32_t num_spatial_dims_;
};

class DeConv1dFunctor : public DeConvBaseFunctor {
 public:
  DeConv1dFunctor() : DeConvBaseFunctor(/*num_spatial_dims_=*/1) {
    deconv_op_ =
        CHECK_JUST(one::OpBuilder("deconv1d").Input("in").Input("weight").Output("out").Build());
  }
};

class DeConv2dFunctor : public DeConvBaseFunctor {
 public:
  DeConv2dFunctor() : DeConvBaseFunctor(/*num_spatial_dims_=*/2) {
    deconv_op_ =
        CHECK_JUST(one::OpBuilder("deconv2d").Input("in").Input("weight").Output("out").Build());
  }
};

class DeConv3dFunctor : public DeConvBaseFunctor {
 public:
  DeConv3dFunctor() : DeConvBaseFunctor(/*num_spatial_dims_=*/3) {
    deconv_op_ =
        CHECK_JUST(one::OpBuilder("deconv3d").Input("in").Input("weight").Output("out").Build());
  }
};

class EmbeddingReNormFunctor {
 public:
  EmbeddingReNormFunctor() {
    op_ = CHECK_JUST(
        one::OpBuilder("embedding_renorm").Input("in").Input("indices").Output("out").Build());
  }

  Maybe<Tensor> operator()(const std::shared_ptr<one::Tensor>& in,
                           const std::shared_ptr<one::Tensor>& indices, const double& max_norm,
                           const double& norm_type) const {
    CHECK_EQ_OR_RETURN(in->ndim(), 2)
        << Error::RuntimeError() << "The dimension of input should be 2.";
    std::shared_ptr<TensorTuple> outputs = std::make_shared<TensorTuple>(1);
    JUST(oneflow::VectorAt(*outputs, 0)) = in;

    auto& attrs = THREAD_CACHED_MUTABLE_ATTR_MAP("max_norm", "norm_type");
    attrs.SetAllAttrs(max_norm, norm_type);

    JUST(OpInterpUtil::Dispatch(*op_, {in, indices}, outputs.get(), attrs));
    return JUST(oneflow::VectorAt(*outputs, 0));
  }

 private:
  std::shared_ptr<OpExpr> op_;
};

class EmbeddingFunctor {
 public:
  EmbeddingFunctor() {
    op_ = CHECK_JUST(
        one::OpBuilder("embedding").Input("weight").Input("indices").Output("out").Build());
  }
  Maybe<Tensor> operator()(const std::shared_ptr<one::Tensor>& weight,
                           const std::shared_ptr<one::Tensor>& indices,
                           const Optional<int64_t>& padding_idx,
                           const bool& scale_grad_by_freq) const {
    CHECK_EQ_OR_RETURN(weight->ndim(), 2) << "The dimension of weight should be 2";
    int64_t new_padding_idx = -1;
    if (padding_idx.has_value()) { new_padding_idx = JUST(padding_idx); }
    auto& attrs = THREAD_CACHED_MUTABLE_ATTR_MAP("padding_idx", "scale_grad_by_freq");
    attrs.SetAllAttrs(new_padding_idx, scale_grad_by_freq);
    return OpInterpUtil::Dispatch<Tensor>(*op_, {weight, indices}, attrs);
  }

 private:
  std::shared_ptr<OpExpr> op_;
};

class MatMulNoBroadCastFunctor {
 public:
  Maybe<Tensor> operator()(const std::shared_ptr<one::Tensor>& input,
                           const std::shared_ptr<one::Tensor>& mat2) const {
    const auto& input_shape = input->shape();
    const auto& mat2_shape = mat2->shape();
    CHECK_EQ_OR_RETURN(input_shape->NumAxes(), 2)
        << Error::RuntimeError() << "self must be a matrix";
    CHECK_EQ_OR_RETURN(mat2_shape->NumAxes(), 2)
        << Error::RuntimeError() << "mat2 must be a matrix";
    CHECK_EQ_OR_RETURN(input_shape->at(1), mat2_shape->at(0))
        << Error::RuntimeError() << "mat1 and mat2 shapes cannot be multiplied ("
        << std::to_string(input_shape->at(0)) << "x" << std::to_string(input_shape->at(1))
        << " and " << std::to_string(mat2_shape->at(0)) << "x" << std::to_string(mat2_shape->at(1))
        << ")";
    return JUST(functional::MatMul(input, mat2, false, false, 1.0));
  }
};

class MatMulFunctor {
 public:
  MatMulFunctor() {
    matmul_op_ = CHECK_JUST(one::OpBuilder("matmul").Input("a").Input("b").Output("out").Build());
    batch_matmul_op_ =
        CHECK_JUST(one::OpBuilder("batch_matmul").Input("a").Input("b").Output("out").Build());
    bcast_matmul_op_ =
        CHECK_JUST(one::OpBuilder("broadcast_matmul").Input("a").Input("b").Output("out").Build());
  }
  Maybe<Tensor> operator()(const std::shared_ptr<one::Tensor>& a,
                           const std::shared_ptr<one::Tensor>& b, const bool& transpose_a,
                           const bool& transpose_b, const double& alpha) const {
    const auto& a_shape = a->shape();
    const auto& b_shape = b->shape();
    CHECK_GE_OR_RETURN(a_shape->NumAxes(), 1)
        << Error::RuntimeError() << "Tensor a's dim should >= 1";
    CHECK_GE_OR_RETURN(b_shape->NumAxes(), 1)
        << Error::RuntimeError() << "Tensor b's dim should >= 1";

    DeviceType device_type{};
    if (a->is_global()) {
      device_type = JUST(a->parallel_desc())->device_type();
    } else {
      device_type = JUST(a->device())->enum_type();
    }
    std::shared_ptr<one::Tensor> cast_a = a;
    std::shared_ptr<one::Tensor> cast_b = b;
    std::shared_ptr<one::Tensor> result;
    if ((cast_a->dtype()->is_integer()) && (device_type == DeviceType::kCPU)) {
      cast_a = JUST(functional::Cast(a, JUST(DType::Get(DataType::kFloat)), /*pin_memory=*/false));
      cast_b = JUST(functional::Cast(b, JUST(DType::Get(DataType::kFloat)), /*pin_memory=*/false));
    }

    auto& attrs = THREAD_CACHED_MUTABLE_ATTR_MAP("transpose_a", "transpose_b", "alpha");
    attrs.SetAllAttrs(transpose_a, transpose_b, alpha);
    const int64_t a_num_axes = a_shape->NumAxes();
    const int64_t b_num_axes = b_shape->NumAxes();
    if (a_num_axes == 1 && b_num_axes == 2) {
      result = JUST(VectorMatrixProduct(cast_a, cast_b));
    } else if (a_num_axes == 2 && b_num_axes == 1) {
      result = JUST(MatrixVectorProduct(cast_a, cast_b));
    } else if (a_num_axes == 2 && b_num_axes == 2) {
      result = JUST(OpInterpUtil::Dispatch<Tensor>(*matmul_op_, {cast_a, cast_b}, attrs));
    } else if (a_num_axes == b_num_axes) {
      bool if_batch_matmul = true;
      for (int i = 0; i < a_num_axes - 2; ++i) {
        if (a_shape->At(i) != b_shape->At(i)) {
          if_batch_matmul = false;
          break;
        }
      }
      if (if_batch_matmul) {
        result = JUST(OpInterpUtil::Dispatch<Tensor>(*batch_matmul_op_, {cast_a, cast_b}, attrs));
      } else {
        result = JUST(OpInterpUtil::Dispatch<Tensor>(*bcast_matmul_op_, {cast_a, cast_b}, attrs));
      }
    } else {
      result = JUST(OpInterpUtil::Dispatch<Tensor>(*bcast_matmul_op_, {cast_a, cast_b}, attrs));
    }

    if ((a->dtype()->is_integer()) && (device_type == DeviceType::kCPU)) {
      return JUST(functional::Cast(result, a->dtype(), /*pin_memory=*/false));
    } else {
      return result;
    }
  }

 private:
  std::shared_ptr<OpExpr> matmul_op_;
  std::shared_ptr<OpExpr> batch_matmul_op_;
  std::shared_ptr<OpExpr> bcast_matmul_op_;
};

class BatchMatMulFunctor {
 public:
  BatchMatMulFunctor() {
    batch_matmul_op_ =
        CHECK_JUST(one::OpBuilder("batch_matmul").Input("a").Input("b").Output("out").Build());
  }
  Maybe<Tensor> operator()(const std::shared_ptr<one::Tensor>& a,
                           const std::shared_ptr<one::Tensor>& b, const bool& transpose_a,
                           const bool& transpose_b, const double& alpha) const {
    const auto& a_shape = a->shape();
    const auto& b_shape = b->shape();
    CHECK_EQ_OR_RETURN(a_shape->NumAxes(), 3)
        << Error::RuntimeError() << "Expected 3-dimensional tensor, but got " << a_shape->NumAxes()
        << "-dimensional tensor for argument #1";
    CHECK_EQ_OR_RETURN(b_shape->NumAxes(), 3)
        << Error::RuntimeError() << "Expected 3-dimensional tensor, but got " << b_shape->NumAxes()
        << "-dimensional tensor for argument #2";
    CHECK_EQ_OR_RETURN(a_shape->At(0), b_shape->At(0))
        << Error::RuntimeError() << "Batch dim not match, please check input!";
    const int64_t matmul_dim_a = transpose_a ? a_shape->At(1) : a_shape->At(2);
    const int64_t matmul_dim_b = transpose_b ? b_shape->At(2) : b_shape->At(1);
    CHECK_EQ_OR_RETURN(matmul_dim_a, matmul_dim_b)
        << Error::RuntimeError() << "Matmul dim not match, got " << matmul_dim_a << " of mat1 and "
        << matmul_dim_b << " of mat2, please check input!";
    auto& attrs = THREAD_CACHED_MUTABLE_ATTR_MAP("transpose_a", "transpose_b", "alpha");
    attrs.SetAllAttrs(transpose_a, transpose_b, alpha);

    DeviceType device_type{};
    if (a->is_global()) {
      device_type = JUST(a->parallel_desc())->device_type();
    } else {
      device_type = JUST(a->device())->enum_type();
    }
    std::shared_ptr<one::Tensor> cast_a = a;
    std::shared_ptr<one::Tensor> cast_b = b;
    if ((a->dtype()->is_integer()) && (device_type == DeviceType::kCPU)) {
      cast_a = JUST(functional::Cast(a, JUST(DType::Get(DataType::kFloat)), /*pin_memory=*/false));
      cast_b = JUST(functional::Cast(b, JUST(DType::Get(DataType::kFloat)), /*pin_memory=*/false));
    }

    auto result = JUST(OpInterpUtil::Dispatch<Tensor>(*batch_matmul_op_, {cast_a, cast_b}, attrs));
    if ((a->dtype()->is_integer()) && (device_type == DeviceType::kCPU)) {
      return JUST(functional::Cast(result, a->dtype(), /*pin_memory=*/false));
    } else {
      return result;
    }
  }

 private:
  std::shared_ptr<OpExpr> batch_matmul_op_;
};

class VectorMatrixProductFunctor {
 public:
  VectorMatrixProductFunctor() {
    vector_matrix_product_op_ = CHECK_JUST(
        one::OpBuilder("vector_matrix_product").Input("a").Input("b").Output("out").Build());
  }
  Maybe<Tensor> operator()(const std::shared_ptr<one::Tensor>& vec,
                           const std::shared_ptr<one::Tensor>& input) const {
    const auto& vec_shape = vec->shape();
    const auto& input_shape = input->shape();
    CHECK_OR_RETURN(input_shape->NumAxes() == 2 && vec_shape->NumAxes() == 1)
        << Error::RuntimeError() << "vector @ matrix expected, got "
        << "1, " << input_shape->NumAxes() << ", " << vec_shape->NumAxes();
    CHECK_EQ_OR_RETURN(vec_shape->at(0), input_shape->at(0))
        << Error::RuntimeError() << "size mismatch, got " << 1 << ", "
        << std::to_string(vec_shape->at(0)) << " x " << std::to_string(input_shape->at(0)) << ", "
        << std::to_string(input_shape->at(1));
    return OpInterpUtil::Dispatch<Tensor>(*vector_matrix_product_op_, {vec, input});
  }

 private:
  std::shared_ptr<OpExpr> vector_matrix_product_op_;
};

class TensorDotIntDimsFunctor {
 public:
  Maybe<Tensor> operator()(const std::shared_ptr<Tensor>& a, const std::shared_ptr<Tensor>& b,
                           const int32_t dims) const {
    CHECK_GE_OR_RETURN(dims, 0) << Error::RuntimeError()
                                << "tensordot expects dims >= 0, but got dims=" << dims;
    CHECK_LE_OR_RETURN(dims, a->ndim())
        << Error::RuntimeError() << "tensordot expects dims <= a.ndim which is " << a->ndim()
        << ", but got " << dims;
    CHECK_LE_OR_RETURN(dims, b->ndim())
        << Error::RuntimeError() << "tensordot expects dims <= b.ndim which is " << b->ndim()
        << ", but got " << dims;
    std::vector<int32_t> dot_dims_a(dims), dot_dims_b(dims);
    for (int32_t i = 0; i < dims; i++) {
      dot_dims_a[i] = a->ndim() - dims + i;
      dot_dims_b[i] = i;
    }
    return JUST(functional::TensorDot(a, b, dot_dims_a, dot_dims_b));
  }
};

class TensorDotFunctor {
 public:
  Maybe<Tensor> operator()(const std::shared_ptr<Tensor>& a, const std::shared_ptr<Tensor>& b,
                           const std::vector<int32_t>& dims_a,
                           const std::vector<int32_t>& dims_b) const {
    // dims_a and dims_b represent dim indices to calculate dot, and are copied to variables
    // dot_dims_a and dot_dims_b when they need to be modified
    CHECK_EQ_OR_RETURN(dims_a.size(), dims_b.size())
        << Error::RuntimeError() << "both dimension lists should have same length, got "
        << dims_a.size() << " and " << dims_b.size();

    // dims_a.size() == dims_b.size(), and specially treat if both are empty
    if (dims_a.empty()) {
      DimVector shape_sum(a->ndim() + b->ndim());
      for (int64_t i = 0; i < a->ndim(); i++) { shape_sum[i] = a->shape()->At(i); }
      for (int64_t i = 0; i < b->ndim(); i++) { shape_sum[i + a->ndim()] = b->shape()->At(i); }
      std::shared_ptr<Tensor> reshape_a = JUST(Reshape(a, Shape(DimVector{-1, 1})));
      std::shared_ptr<Tensor> reshape_b = JUST(Reshape(b, Shape(DimVector{1, -1})));
      return JUST(Reshape(JUST(functional::MatMul(reshape_a, reshape_b, false, false, 1.0)),
                          Shape(DimVector(shape_sum.begin(), shape_sum.end()))));
    }
    std::vector<int32_t> dot_dims_a(dims_a.begin(), dims_a.end());
    std::vector<int32_t> dot_dims_b(dims_b.begin(), dims_b.end());
    for (int64_t i = 0; i < dot_dims_a.size(); i++) {
      dot_dims_a[i] = JUST(maybe_wrap_dim(dot_dims_a[i], a->ndim()));
      dot_dims_b[i] = JUST(maybe_wrap_dim(dot_dims_b[i], b->ndim()));
    }
    std::vector<bool> if_dot_dims_a(a->ndim(), false);
    std::vector<bool> if_dot_dims_b(b->ndim(), false);
    for (const int32_t dim_idx : dot_dims_a) {
      CHECK_EQ_OR_RETURN(if_dot_dims_a[dim_idx], false)
          << Error::RuntimeError() << "dim " << dim_idx
          << " appears multiple times in the list of dims";
      if_dot_dims_a[dim_idx] = true;
    }
    for (const int32_t dim_idx : dot_dims_b) {
      CHECK_EQ_OR_RETURN(if_dot_dims_b[dim_idx], false)
          << Error::RuntimeError() << "dim " << dim_idx
          << " appears multiple times in the list of dims";
      if_dot_dims_b[dim_idx] = true;
    }

    std::vector<int32_t> broadcast_dims_a, broadcast_dims_b;
    for (int64_t i = 0; i < dot_dims_a.size(); i++) {
      int64_t size_a = a->shape()->At(dot_dims_a[i]);
      int64_t size_b = b->shape()->At(dot_dims_b[i]);
      if (size_a == 1 && size_b > 1) {
        broadcast_dims_b.emplace_back(dot_dims_b[i]);
      } else if (size_b == 1 && size_a > 1) {
        broadcast_dims_a.emplace_back(dot_dims_a[i]);
      } else {
        CHECK_EQ_OR_RETURN(size_a, size_b)
            << Error::RuntimeError() << "contracted dimensions need to match, but first has size "
            << size_a << " in dim " << dot_dims_a[i] << " and second has size " << size_b
            << " in dim " << dot_dims_b[i];
      }
    }

    // calculate ReduceSum for broadcasting of some axis
    std::shared_ptr<Tensor> reduced_sum_a = a;
    std::shared_ptr<Tensor> reduced_sum_b = b;
    if (!broadcast_dims_a.empty())
      reduced_sum_a = JUST(functional::ReduceSum(a, broadcast_dims_a, true));
    if (!broadcast_dims_b.empty())
      reduced_sum_b = JUST(functional::ReduceSum(b, broadcast_dims_b, true));

    // int64_t non_dot_size_a = 1, non_dot_size_b = 1;
    std::vector<int32_t> non_dot_shape_a, non_dot_shape_b;
    non_dot_shape_a.reserve(a->ndim() - dot_dims_a.size() + b->ndim() - dot_dims_b.size());
    non_dot_shape_b.reserve(b->ndim() - dot_dims_b.size());

    std::vector<int32_t> permuted_dims_a, permuted_dims_b;
    permuted_dims_a.reserve(a->ndim());
    permuted_dims_b.reserve(b->ndim());

    for (int32_t i = 0; i < a->ndim(); i++) {
      if (!if_dot_dims_a[i]) {
        permuted_dims_a.emplace_back(i);
        // non_dot_size_a *= reduced_sum_a->shape()->At(i);
        non_dot_shape_a.emplace_back(reduced_sum_a->shape()->At(i));
      }
    }

    for (const int32_t dim_idx : dot_dims_a) permuted_dims_a.emplace_back(dim_idx);
    for (const int32_t dim_idx : dot_dims_b) permuted_dims_b.emplace_back(dim_idx);

    for (int32_t i = 0; i < b->ndim(); i++) {
      if (!if_dot_dims_b[i]) {
        permuted_dims_b.emplace_back(i);
        // non_dot_size_b *= reduced_sum_b->shape()->At(i);
        non_dot_shape_b.emplace_back(reduced_sum_b->shape()->At(i));
      }
    }
    non_dot_shape_a.insert(non_dot_shape_a.end(), non_dot_shape_b.begin(), non_dot_shape_b.end());

    int64_t dot_size = 1;
    for (const int32_t dim_idx : dot_dims_a) dot_size *= reduced_sum_a->shape()->At(dim_idx);
    std::shared_ptr<Tensor> permuted_a = JUST(
        Reshape(JUST(Permute(reduced_sum_a, permuted_dims_a)), Shape(DimVector({-1, dot_size}))));
    std::shared_ptr<Tensor> permuted_b = JUST(
        Reshape(JUST(Permute(reduced_sum_b, permuted_dims_b)), Shape(DimVector({dot_size, -1}))));

    return Reshape(JUST(functional::MatMul(permuted_a, permuted_b, false, false, 1.0)),
                   Shape(DimVector({non_dot_shape_a.begin(), non_dot_shape_a.end()})));
  }
};

class FusedMLPFunctor {
 public:
  FusedMLPFunctor() {
#if CUDA_VERSION >= 11060
    fused_op_.resize(kMaxInputCount /*the maximum number of inputs*/);
    for (int n = 1; n < fused_op_.size(); ++n) {
      fused_op_[n] = CHECK_JUST(one::OpBuilder("cublas_fused_mlp")
                                    .Input("x")
                                    .Input("weights", n)
                                    .Input("biases", n)
                                    .Output("out")
                                    .Output("cublas_aux", n)
                                    .Output("hidden", n)
                                    .Build());
    }
#endif
  }
  Maybe<Tensor> operator()(const std::shared_ptr<one::Tensor>& x, const TensorTuple& weights,
                           const TensorTuple& biases, bool skip_final_activation) const {
    const int64_t weight_size = weights.size();
    const int64_t bias_size = biases.size();
    CHECK_GE_OR_RETURN(weight_size, 1)
        << Error::RuntimeError() << "The number of weights should be greater equal than 1. ";
    CHECK_EQ_OR_RETURN(weight_size, bias_size)
        << Error::RuntimeError() << "The number of weights should be equal to biases. ";
    int64_t n = 0, k = 0;
    /*
    x: (m, k)
    weight: (n, k) need transpose
    bias: (n)
    */
    const auto& x_shape = x->shape();
    k = x_shape->At(1);
    for (int64_t i = 0; i < weight_size; i++) {
      const auto& weight_shape = weights[i]->shape();
      const auto& bias_shape = biases[i]->shape();

      // TODO(): Support Fused batch/broadcast matmul.
      CHECK_EQ_OR_RETURN(weight_shape->NumAxes(), 2)
          << Error::RuntimeError() << "Weight's dim size should == 2";
      CHECK_EQ_OR_RETURN(bias_shape->NumAxes(), 1)
          << Error::RuntimeError() << "Bias's dim size should == 1";

      n = weight_shape->At(0);
      CHECK_EQ_OR_RETURN(bias_shape->At(0), n)
          << Error::RuntimeError() << "Bias's dim is not equal to weight's first dim. ";
      CHECK_EQ_OR_RETURN(weight_shape->At(1), k)
          << Error::RuntimeError() << "weight's second dim should be equal to input's second dim. ";

      // Set for next layer.
      k = n;
    }

#if CUDA_VERSION >= 11060
    DeviceType device_type{};
    if (x->is_global()) {
      device_type = JUST(x->parallel_desc())->device_type();
    } else {
      device_type = JUST(x->device())->enum_type();
    }

    if ((device_type == DeviceType::kCUDA) && (weight_size <= kMaxInputCount)
        && (!ParseBooleanFromEnv("ONEFLOW_FUNCTOR_DISABLE_FUSED_MLP", false))) {
      TensorTuple input(2 * weight_size + 1);
      input[0] = x;
      std::copy(weights.begin(), weights.end(), input.begin() + 1);
      std::copy(biases.begin(), biases.end(), input.begin() + 1 + weight_size);

      auto& attrs = THREAD_CACHED_MUTABLE_ATTR_MAP("skip_final_activation");
      attrs.SetAllAttrs(skip_final_activation);
      return OpInterpUtil::Dispatch<Tensor>(*fused_op_[weight_size], input, attrs);
    }
#endif  // CUDA_VERSION >= 11060

    // Fall back to Naive matmul + bias_add + relu
    std::shared_ptr<one::Tensor> out = x;
    for (int32_t layer_idx = 0; layer_idx < weight_size; layer_idx++) {
      out = JUST(
          functional::BiasAdd(JUST(functional::MatMul(out, weights[layer_idx], false, true, 1.0)),
                              biases[layer_idx], 1));
      if ((layer_idx != weight_size - 1) || (!skip_final_activation)) {
        /*
        When it is not last dense layer, or it is last dense layer and skip_final_activate=False,
        we add relu Layer.
        */
        out = JUST(functional::Relu(out, false));
      }
    }
    return out;
  }

 private:
#if CUDA_VERSION >= 11060
  std::vector<std::shared_ptr<OpExpr>> fused_op_;
#endif
};

class FusedMatmulBiasFunctor {
 public:
  FusedMatmulBiasFunctor() {
    _with_add_to_output_op = CHECK_JUST(one::OpBuilder("fused_matmul_bias")
                                            .Input("x")
                                            .Input("weight")
                                            .Input("bias")
                                            .Input("_add_to_output")
                                            .Output("out")
                                            .Build());
    _without_add_to_output_op = CHECK_JUST(one::OpBuilder("fused_matmul_bias")
                                               .Input("x")
                                               .Input("weight")
                                               .Input("bias")
                                               .Output("out")
                                               .Build());
  }
  Maybe<Tensor> operator()(const std::shared_ptr<one::Tensor>& x,
                           const std::shared_ptr<one::Tensor>& weight,
                           const std::shared_ptr<one::Tensor>& bias,
                           const Optional<one::Tensor>& _add_to_output) const {
    /*
    x: (m_i, ... m_0, k)
    weight: (n, k) need transpose
    bias: (n)
    */
    const auto& x_shape = x->shape();
    const int64_t k = x_shape->At(x->shape()->NumAxes() - 1);

    const auto& weight_shape = weight->shape();
    const auto& bias_shape = bias->shape();

    CHECK_EQ_OR_RETURN(weight_shape->NumAxes(), 2)
        << Error::RuntimeError() << "Weight's dim size should == 2";
    CHECK_EQ_OR_RETURN(bias_shape->NumAxes(), 1)
        << Error::RuntimeError() << "Bias's dim size should == 1";

    const int64_t n = weight_shape->At(0);
    CHECK_EQ_OR_RETURN(bias_shape->At(0), n)
        << Error::RuntimeError() << "Bias's dim is not equal to weight's first dim. ";
    CHECK_EQ_OR_RETURN(weight_shape->At(1), k)
        << Error::RuntimeError() << "weight's second dim should be equal to input's second dim. ";

#if CUDA_VERSION >= 10200
    DeviceType device_type{};
    if (x->is_global()) {
      device_type = JUST(x->parallel_desc())->device_type();
    } else {
      device_type = JUST(x->device())->enum_type();
    }

    if (device_type == DeviceType::kCUDA) {
      if (_add_to_output) {
        return OpInterpUtil::Dispatch<Tensor>(*_with_add_to_output_op,
                                              {x, weight, bias, JUST(_add_to_output)});
      }
      return OpInterpUtil::Dispatch<Tensor>(*_without_add_to_output_op, {x, weight, bias});
    }
#endif  // CUDA_VERSION >= 10200

    auto matmul_bias = JUST(functional::BiasAdd(
        JUST(functional::MatMul(x, weight, false, true, 1.0)), bias, x->shape()->NumAxes() - 1));
    if (_add_to_output) {
      return JUST(functional::Add({matmul_bias, JUST(_add_to_output)}, false));
    }
    return matmul_bias;
  }

 private:
  std::shared_ptr<OpExpr> _with_add_to_output_op;
  std::shared_ptr<OpExpr> _without_add_to_output_op;
};

class FusedMatmulBiasAddReluDropoutFunctor {
 public:
  FusedMatmulBiasAddReluDropoutFunctor() {
#if CUDA_VERSION >= 11060
    fused_op_.resize(kMaxInputCount /*the maximum number of inputs*/);
    for (int n = 1; n < fused_op_.size(); ++n) {
      fused_op_[n] = CHECK_JUST(one::OpBuilder("fused_matmul_bias_add_relu_dropout")
                                    .Input("x")
                                    .Input("weights", n)
                                    .Input("biases", n)
                                    .Output("out")
                                    .Output("cublas_aux", n)
                                    .Output("hidden", n)
                                    .Build());
    }
#endif
  }
  Maybe<Tensor> operator()(const std::shared_ptr<one::Tensor>& x, const TensorTuple& weights,
                           const TensorTuple& biases, bool skip_final_activation,
                           const std::vector<float>& dropout_rate_list,
                           const Optional<one::Generator>& generator) const {
    const int64_t weight_size = weights.size();
    const int64_t bias_size = biases.size();
    CHECK_GE_OR_RETURN(weight_size, 1)
        << Error::RuntimeError() << "The number of weights should be greater equal than 1. ";
    CHECK_EQ_OR_RETURN(weight_size, bias_size)
        << Error::RuntimeError() << "The number of weights should be equal to biases. ";
    CHECK_EQ_OR_RETURN(weight_size, dropout_rate_list.size())
        << Error::RuntimeError()
        << "The dropout rate list length should be equal to the number of weights. ";
    int64_t n = 0, k = 0;
    /*
    x: (m, k)
    weight: (n, k) need transpose
    bias: (n)
    */
    const auto& x_shape = x->shape();
    k = x_shape->At(1);
    const auto gen = generator.value_or(JUST(one::DefaultAutoGenerator()));
    const auto& dropout_state = std::make_shared<FusedDropoutKernelState>(gen);
    for (int64_t i = 0; i < weight_size; i++) {
      CHECK_GE_OR_RETURN(dropout_rate_list[i], 0.0f)
          << Error::RuntimeError() << "Dropout rate should be >= 0.0";

      const auto& weight_shape = weights[i]->shape();
      const auto& bias_shape = biases[i]->shape();
      // TODO(): Support Fused batch/broadcast matmul.
      CHECK_EQ_OR_RETURN(weight_shape->NumAxes(), 2) << "Weight's dim should == 2";
      CHECK_EQ_OR_RETURN(bias_shape->NumAxes(), 1) << "Bias's dim should == 1";

      n = weight_shape->At(0);
      CHECK_EQ_OR_RETURN(bias_shape->At(0), n) << "Bias's dim is not equal to weight's last dim. ";
      CHECK_EQ_OR_RETURN(weight_shape->At(1), k)
          << "weight's first dim should be equal to input's last dim. ";
      // Set for next layer.
      k = n;
    }

#if CUDA_VERSION >= 11060
    DeviceType device_type{};
    if (x->is_global()) {
      device_type = JUST(x->parallel_desc())->device_type();
    } else {
      device_type = JUST(x->device())->enum_type();
    }

    if ((device_type == DeviceType::kCUDA) && (weight_size <= kMaxInputCount)
        && (!ParseBooleanFromEnv("ONEFLOW_FUNCTOR_DISABLE_FUSED_MLP", false))) {
      TensorTuple input(2 * weight_size + 1);
      input[0] = x;
      std::copy(weights.begin(), weights.end(), input.begin() + 1);
      std::copy(biases.begin(), biases.end(), input.begin() + 1 + weight_size);
      auto& attrs = THREAD_CACHED_MUTABLE_ATTR_MAP("skip_final_activation", "dropout_rate_list");
      attrs.SetAllAttrs(skip_final_activation, dropout_rate_list);
      return OpInterpUtil::Dispatch<Tensor>(*fused_op_[weight_size], input,
                                            OpExprInterpContext(attrs, dropout_state));
    }
#endif  // CUDA_VERSION >= 11060

    // Fall back to Naive matmul + bias_add + relu + dropout
    std::shared_ptr<one::Tensor> out = x;
    for (int32_t layer_idx = 0; layer_idx < weight_size; layer_idx++) {
      out = JUST(
          functional::BiasAdd(JUST(functional::MatMul(out, weights[layer_idx], false, true, 1.0)),
                              biases[layer_idx], 1));
      if ((layer_idx != weight_size - 1) || !skip_final_activation) {
        out = JUST(functional::Relu(out, false));
        out = JUST(functional::Dropout(out, JUST(VectorAt(dropout_rate_list, layer_idx)),
                                       /*training=*/true,
                                       /*inplace=*/false,
                                       /*generator=*/gen, /*addend=*/NullOpt));
      } else {
        out = JUST(functional::Dropout(out, JUST(VectorAt(dropout_rate_list, layer_idx)),
                                       /*training=*/true,
                                       /*inplace=*/false,
                                       /*generator=*/gen, /*addend=*/NullOpt));
      }
    }
    return out;
  }

 private:
#if CUDA_VERSION >= 11060
  std::vector<std::shared_ptr<OpExpr>> fused_op_;
#endif
};

class LayerNormFunctor {
 public:
  LayerNormFunctor() {
    op_ = CHECK_JUST(one::OpBuilder("layer_norm")
                         .Input("x")
                         .Output("y")
                         .Output("mean")
                         .Output("inv_variance")
                         .Build());
  }
  Maybe<Tensor> operator()(const std::shared_ptr<one::Tensor>& x, const int64_t& begin_norm_axis,
                           const int64_t& begin_params_axis, const double& epsilon) const {
    auto& attrs = THREAD_CACHED_MUTABLE_ATTR_MAP("begin_norm_axis", "begin_params_axis", "epsilon",
                                                 "center", "scale");
    attrs.SetAllAttrs(begin_norm_axis, begin_params_axis, epsilon, false, false);
    return OpInterpUtil::Dispatch<Tensor>(*op_, {x}, attrs);
  }

 private:
  std::shared_ptr<OpExpr> op_;
};

class LayerNormAffineFunctor {
 public:
  LayerNormAffineFunctor() {
    op_ = CHECK_JUST(one::OpBuilder("layer_norm")
                         .Input("x")
                         .Input("gamma")
                         .Input("beta")
                         .Output("y")
                         .Output("mean")
                         .Output("inv_variance")
                         .Build());
  }
  Maybe<Tensor> operator()(const std::shared_ptr<one::Tensor>& x,
                           const std::shared_ptr<one::Tensor>& gamma,
                           const std::shared_ptr<one::Tensor>& beta, const int64_t& begin_norm_axis,
                           const int64_t& begin_params_axis, const double& epsilon) const {
    auto& attrs = THREAD_CACHED_MUTABLE_ATTR_MAP("begin_norm_axis", "begin_params_axis", "epsilon",
                                                 "center", "scale");
    attrs.SetAllAttrs(begin_norm_axis, begin_params_axis, epsilon, true, true);
    return OpInterpUtil::Dispatch<Tensor>(*op_, {x, gamma, beta}, attrs);
  }

 private:
  std::shared_ptr<OpExpr> op_;
};

class GroupNormFunctor {
 public:
  GroupNormFunctor() {
    op_ = CHECK_JUST(one::OpBuilder("group_norm")
                         .Input("x")
                         .Output("y")
                         .Output("mean")
                         .Output("inv_variance")
                         .Attr("affine", false)
                         .Build());
    affine_op_ = CHECK_JUST(one::OpBuilder("group_norm")
                                .Input("x")
                                .Input("gamma")
                                .Input("beta")
                                .Output("y")
                                .Output("mean")
                                .Output("inv_variance")
                                .Attr("affine", true)
                                .Build());
  }
  Maybe<Tensor> operator()(const std::shared_ptr<one::Tensor>& x,
                           const Optional<one::Tensor>& gamma, const Optional<one::Tensor>& beta,
                           const bool affine, const int32_t num_groups, const double& epsilon,
                           const std::string& data_format, const std::string& activation) const {
    auto& attrs =
        THREAD_CACHED_MUTABLE_ATTR_MAP("num_groups", "epsilon", "data_format", "activation");
    attrs.SetAllAttrs(num_groups, epsilon, data_format, activation);
    if (affine) {
      return OpInterpUtil::Dispatch<Tensor>(*affine_op_, {x, JUST(gamma), JUST(beta)}, attrs);
    } else {
      return OpInterpUtil::Dispatch<Tensor>(*op_, {x}, attrs);
    }
  }

 private:
  std::shared_ptr<OpExpr> op_;
  std::shared_ptr<OpExpr> affine_op_;
};

bool CheckNormShape(const Shape& x_shape, const Shape& normalized_shape) {
  if (x_shape.size() < normalized_shape.size()) { return false; }
  size_t b_ndim = x_shape.size() - normalized_shape.size();
  for (int i = 0; i < x_shape.size(); ++i) {
    if (i >= b_ndim) {
      if (x_shape[i] != normalized_shape[i - b_ndim]) { return false; }
    }
  }
  return true;
}

class RMSNormFunctor {
 public:
  RMSNormFunctor() {
    op_ = CHECK_JUST(one::OpBuilder("rms_norm").Input("x").Output("y").Output("inv_rms").Build());
    op_affine_ = CHECK_JUST(one::OpBuilder("rms_norm")
                                .Input("x")
                                .Input("weight")
                                .Output("y")
                                .Output("inv_rms")
                                .Build());
  }

  Maybe<Tensor> operator()(const std::shared_ptr<Tensor>& x, const Optional<one::Tensor>& weight,
                           const Shape& normalized_shape, const float epsilon) const {
    const Shape& x_shape = *x->shape();
    if (weight) {
      const Shape& w_shape = *JUST(weight)->shape();
      CHECK_EQ_OR_RETURN(w_shape, normalized_shape)
          << "Expected weight be the same shape with normalized_shape "
          << normalized_shape.ToString() << ", but got " << w_shape.ToString();
    }
    if (!CheckNormShape(x_shape, normalized_shape)) {
      auto shape_str_without_parentheses =
          x_shape.ToString().substr(1, x_shape.ToString().size() - 2);
      return Error::RuntimeError()
             << "Given normalized_shape=" << normalized_shape.ToString()
             << ", expected input with shape (*, " << shape_str_without_parentheses
             << "), but got input of " << x_shape.ToString();
    }

    auto& attrs = THREAD_CACHED_MUTABLE_ATTR_MAP("normalized_shape", "epsilon");
    attrs.SetAllAttrs(normalized_shape, epsilon);
    if (weight) {
      const DataType dtype = x->dtype()->data_type();
      if (JUST(weight)->dtype()->data_type() != dtype) {
        auto weight_cast = JUST(functional::Cast(JUST(weight), DType{dtype}, /*pin_memory=*/false));
        return OpInterpUtil::Dispatch<Tensor>(*op_affine_, {x, weight_cast}, attrs);
      }
      return OpInterpUtil::Dispatch<Tensor>(*op_affine_, {x, JUST(weight)}, attrs);
    }
    return OpInterpUtil::Dispatch<Tensor>(*op_, {x}, attrs);
  }

 private:
  std::shared_ptr<OpExpr> op_;
  std::shared_ptr<OpExpr> op_affine_;
};

class PixelShuffleFunctor {
 public:
  PixelShuffleFunctor() {}
  Maybe<Tensor> operator()(const std::shared_ptr<one::Tensor>& x, const int64_t& h_upscale_factor,
                           const int64_t& w_upscale_factor) const {
    CHECK_OR_RETURN(x->ndim() == 4) << Error::RuntimeError() << "Only Accept 4D Tensor";
    const int64_t batch = x->shape()->At(0);
    const int64_t channel = x->shape()->At(1);
    const int64_t height = x->shape()->At(2);
    const int64_t width = x->shape()->At(3);
    std::shared_ptr<one::Tensor> out;
    CHECK_OR_RETURN(channel % (h_upscale_factor * w_upscale_factor) == 0)
        << Error::RuntimeError()
        << "The channels of input tensor must be divisible by (upscale_factor * upscale_factor) or "
           "(h_upscale_factor * w_upscale_factor)";
    const int64_t new_c = static_cast<int>(channel / (h_upscale_factor * w_upscale_factor));
    std::vector<int32_t> permute_vec = {0, 1, 4, 2, 5, 3};
    std::vector<int64_t> reshape_vec_1 = {batch, new_c, h_upscale_factor * w_upscale_factor, height,
                                          width};
    Shape reshape_1(DimVector(reshape_vec_1.begin(), reshape_vec_1.end()));
    std::vector<int64_t> reshape_vec_2 = {batch,  new_c, h_upscale_factor, w_upscale_factor,
                                          height, width};
    Shape reshape_2(DimVector(reshape_vec_2.begin(), reshape_vec_2.end()));
    std::vector<int64_t> reshape_vec_3 = {batch, new_c, height * h_upscale_factor,
                                          width * w_upscale_factor};
    Shape reshape_3(DimVector(reshape_vec_3.begin(), reshape_vec_3.end()));
    out = JUST(Reshape(x, reshape_1));
    out = JUST(Reshape(out, reshape_2));
    out = JUST(Permute(out, permute_vec));
    out = JUST(Reshape(out, reshape_3));
    return out;
  }
};

class TFPoolNDFunctor {
 public:
  TFPoolNDFunctor() = default;
  virtual ~TFPoolNDFunctor() = default;
  Maybe<Tensor> operator()(const std::shared_ptr<one::Tensor>& x,
                           const std::vector<int32_t>& kernel_size,
                           const std::vector<int32_t>& strides, const std::string& padding,
                           const std::vector<int32_t>& padding_before,
                           const std::vector<int32_t>& padding_after,
                           const std::string& data_format, const bool& ceil_mode) const {
    auto& attrs =
        THREAD_CACHED_MUTABLE_ATTR_MAP("pool_size", "strides", "padding", "padding_before",
                                       "padding_after", "data_format", "ceil_mode");
    attrs.SetAllAttrs(kernel_size, strides, padding, padding_before, padding_after, data_format,
                      ceil_mode);
    return OpInterpUtil::Dispatch<Tensor>(*op_, {x}, attrs);
  }

 protected:
  std::shared_ptr<OpExpr> op_;
};

class MaxPoolNDFunctor {
 public:
  MaxPoolNDFunctor() = default;
  virtual ~MaxPoolNDFunctor() = default;
  Maybe<TensorTuple> operator()(const std::shared_ptr<one::Tensor>& x,
                                const std::vector<int32_t>& kernel_size,
                                const Optional<std::vector<int32_t>>& stride,
                                const std::vector<int32_t>& padding,
                                const std::vector<int32_t>& dilation, const bool& return_indices,
                                const bool& ceil_mode, const std::string& data_format) const {
    if (x->ndim() == 4 && data_format == "channels_last") {
      if (!return_indices && dilation.at(0) == 1 && dilation.at(1) == 1) {
        // legacy tf style maxpool2d , use cudnn implementation
        // with high performance but do not support dilation/return_indices
        std::vector<int32_t> padding_before{padding.at(0), padding.at(1)};
        std::vector<int32_t> padding_after{padding.at(0), padding.at(1)};

        auto& attrs =
            THREAD_CACHED_MUTABLE_ATTR_MAP("pool_size", "strides", "padding", "padding_before",
                                           "padding_after", "data_format", "ceil_mode");
        attrs.SetAllAttrs(kernel_size, stride ? *JUST(stride) : kernel_size,
                          std::string("customized"), padding_before, padding_after, data_format,
                          ceil_mode);
        TensorTuple output;
        output.emplace_back(JUST(OpInterpUtil::Dispatch<Tensor>(*tf_maxpool_op_, {x}, attrs)));
        return output;
      }
    }

    auto& attrs = THREAD_CACHED_MUTABLE_ATTR_MAP("kernel_size", "padding", "stride", "dilation",
                                                 "data_format", "return_indices", "ceil_mode");
    // If stride is None, we set it as kernel_size to align Pytorch.
    attrs.SetAllAttrs(kernel_size, padding, stride ? *JUST(stride) : kernel_size, dilation,
                      data_format, return_indices, ceil_mode);
    return OpInterpUtil::Dispatch<TensorTuple>(*op_, {x}, attrs);
  }

 protected:
  std::shared_ptr<OpExpr> op_;
  std::shared_ptr<OpExpr> tf_maxpool_op_;
};

class TFAvgPool2DFunctor : public TFPoolNDFunctor {
 public:
  TFAvgPool2DFunctor() {
    op_ = CHECK_JUST(one::OpBuilder("tf_avg_pool_2d").Input("x").Output("y").Build());
  }
};

class MaxPool1DFunctor : public MaxPoolNDFunctor {
 public:
  MaxPool1DFunctor() {
    op_ = CHECK_JUST(one::OpBuilder("max_pool_1d").Input("x").Output("y").Output("indice").Build());
  }
};

class MaxPool2DFunctor : public MaxPoolNDFunctor {
 public:
  MaxPool2DFunctor() {
    op_ = CHECK_JUST(one::OpBuilder("max_pool_2d").Input("x").Output("y").Output("indice").Build());
    tf_maxpool_op_ = CHECK_JUST(one::OpBuilder("tf_max_pool_2d").Input("x").Output("y").Build());
  }
};

class MaxPool3DFunctor : public MaxPoolNDFunctor {
 public:
  MaxPool3DFunctor() {
    op_ = CHECK_JUST(one::OpBuilder("max_pool_3d").Input("x").Output("y").Output("indice").Build());
  }
};

template<int N>
class MaxUnpoolNDFunctor {
 public:
  MaxUnpoolNDFunctor()
      : op_(CHECK_JUST(one::OpBuilder(fmt::format("max_unpool_{}d", N))
                           .Input("x")
                           .Input("indices")
                           .Output("y")
                           .Build())){};
  Maybe<Tensor> operator()(const std::shared_ptr<one::Tensor>& x,
                           const std::shared_ptr<one::Tensor>& indices,
                           const std::vector<int32_t>& kernel_size,
                           const Optional<std::vector<int32_t>>& stride,
                           const std::vector<int32_t>& padding,
                           const Optional<Shape>& output_size) const {
    const auto fmt_error_msg = [](const std::string& name, int32_t num, bool check_element) {
      if (check_element) {
        return fmt::format("each element in `{}` must be greater than 0, got {}", name, num);
      }
      return fmt::format("`{}` must be an integer or a list of {} integers", name, N);
    };

    CHECK_EQ_OR_RETURN(kernel_size.size(), N) << fmt_error_msg("kernel_size", N, false);
    for (int32_t pool_dim : kernel_size) {
      CHECK_GT_OR_RETURN(pool_dim, 0) << fmt_error_msg("kernel_size", pool_dim, true);
    }

    if (stride) {
      CHECK_EQ_OR_RETURN(JUST(stride)->size(), N) << fmt_error_msg("stride", N, false);
      for (int32_t stride_dim : *JUST(stride)) {
        CHECK_GT_OR_RETURN(stride_dim, 0) << fmt_error_msg("stride", stride_dim, true);
      }
    }
    for (int32_t i = 0; i < padding.size(); i++) {
      CHECK_GE_OR_RETURN(kernel_size[i], 2 * padding[i])
          << "pad should be smaller than half of kernel size";
    }

    auto& attrs = THREAD_CACHED_MUTABLE_ATTR_MAP("kernel_size", "padding", "stride",
                                                 "has_output_size", "output_size");
    attrs.SetAllAttrs(kernel_size, padding, stride ? *JUST(stride) : kernel_size,
                      output_size.has_value(),
                      output_size.has_value() ? *JUST(output_size) : Shape());
    return OpInterpUtil::Dispatch<Tensor>(*op_, {x, indices}, attrs);
  }

 protected:
  std::shared_ptr<OpExpr> op_;
};

class AdaptivePoolNDFunctor {
 public:
  AdaptivePoolNDFunctor() = default;
  virtual ~AdaptivePoolNDFunctor() = default;
  Maybe<Tensor> operator()(const std::shared_ptr<one::Tensor>& x,
                           const std::vector<int64_t>& output_size) const {
    auto& attrs = THREAD_CACHED_MUTABLE_ATTR_MAP("output_size");
    attrs.SetAllAttrs(output_size);
    return OpInterpUtil::Dispatch<Tensor>(*op_, {x}, attrs);
  }

 protected:
  std::shared_ptr<OpExpr> op_;
};

class AdaptiveAvgPool1DFunctor : public AdaptivePoolNDFunctor {
 public:
  AdaptiveAvgPool1DFunctor() {
    op_ = CHECK_JUST(one::OpBuilder("adaptive_avg_pool1d").Input("x").Output("y").Build());
  }
};

class AdaptiveAvgPool2DFunctor : public AdaptivePoolNDFunctor {
 public:
  AdaptiveAvgPool2DFunctor() {
    op_ = CHECK_JUST(one::OpBuilder("adaptive_avg_pool2d").Input("x").Output("y").Build());
  }
};

class AdaptiveAvgPool3DFunctor : public AdaptivePoolNDFunctor {
 public:
  AdaptiveAvgPool3DFunctor() {
    op_ = CHECK_JUST(one::OpBuilder("adaptive_avg_pool3d").Input("x").Output("y").Build());
  }
};

class AdaptiveMaxPoolBaseFunctor {
 public:
  AdaptiveMaxPoolBaseFunctor() = default;
  virtual ~AdaptiveMaxPoolBaseFunctor() = default;
  Maybe<TensorTuple> operator()(const std::shared_ptr<one::Tensor>& x,
                                const std::vector<int64_t>& output_size) const {
    auto& attrs = THREAD_CACHED_MUTABLE_ATTR_MAP("output_size");
    attrs.SetAllAttrs(output_size);
    return OpInterpUtil::Dispatch<TensorTuple>(*op_, {x}, attrs);
  }

 protected:
  std::shared_ptr<OpExpr> op_;
};

class AdaptiveMaxPool1DFunctor : public AdaptiveMaxPoolBaseFunctor {
 public:
  AdaptiveMaxPool1DFunctor() {
    op_ = CHECK_JUST(
        one::OpBuilder("adaptive_max_pool1d").Input("x").Output("y").Output("index").Build());
  }
};

class AdaptiveMaxPool2DFunctor : public AdaptiveMaxPoolBaseFunctor {
 public:
  AdaptiveMaxPool2DFunctor() {
    op_ = CHECK_JUST(
        one::OpBuilder("adaptive_max_pool2d").Input("x").Output("y").Output("index").Build());
  }
};

class AdaptiveMaxPool3DFunctor : public AdaptiveMaxPoolBaseFunctor {
 public:
  AdaptiveMaxPool3DFunctor() {
    op_ = CHECK_JUST(
        one::OpBuilder("adaptive_max_pool3d").Input("x").Output("y").Output("index").Build());
  }
};
class LossFunctorBase {
 public:
  Maybe<Tensor> apply_reduction(const Maybe<Tensor>& x, const std::string& reduction) const {
    CHECK_OR_RETURN(reduction == "none" || reduction == "sum" || reduction == "mean")
        << Error::RuntimeError() << "Reduction should be none, sum or mean.";
    if (reduction == "sum") { return functional::ReduceSum(JUST(x), {}, false); }
    if (reduction == "mean") { return functional::ReduceMean(JUST(x), {}, false); }
    return x;
  }

 protected:
  LossFunctorBase() = default;
  virtual ~LossFunctorBase() = default;
};

class MseLossFunctor : public LossFunctorBase {
 public:
  MseLossFunctor() {}
  Maybe<Tensor> operator()(const std::shared_ptr<one::Tensor>& input,
                           const std::shared_ptr<one::Tensor>& target,
                           const std::string& reduction) const {
    const auto out = sequence_function(functional::Sub)
                         .then(functional::Square)
                         .call(input, target, /*alpha=*/1.0, /*inplace=*/false);
    return apply_reduction(out, reduction);
  }
};

class L1LossFunctor : public LossFunctorBase {
 public:
  L1LossFunctor() {}
  Maybe<Tensor> operator()(const std::shared_ptr<one::Tensor>& input,
                           const std::shared_ptr<one::Tensor>& target,
                           const std::string& reduction) const {
    const auto out = sequence_function(functional::Sub)
                         .then(functional::Abs)
                         .call(input, target, /*alpha=*/1.0, /*inplace=*/false);
    return apply_reduction(out, reduction);
  }
};

class SmoothL1LossFunctor : LossFunctorBase {
 public:
  SmoothL1LossFunctor() {
    op_ = CHECK_JUST(
        one::OpBuilder("smooth_l1_loss").Input("input").Input("target").Output("out").Build());
  }
  Maybe<Tensor> operator()(const std::shared_ptr<one::Tensor>& input,
                           const std::shared_ptr<one::Tensor>& target, const float& beta,
                           const std::string& reduction) const {
    auto& attrs = THREAD_CACHED_MUTABLE_ATTR_MAP("beta");
    attrs.SetAllAttrs(beta);
    return apply_reduction(OpInterpUtil::Dispatch<Tensor>(*op_, {input, target}, attrs), reduction);
  }

 private:
  std::shared_ptr<OpExpr> op_;
};

class KLDivLossFunctor : public LossFunctorBase {
 public:
  KLDivLossFunctor() {
    op_ = CHECK_JUST(
        one::OpBuilder("kl_div_loss").Input("input").Input("target").Output("out").Build());
  }
  Maybe<Tensor> operator()(const std::shared_ptr<one::Tensor>& input,
                           const std::shared_ptr<one::Tensor>& target, const bool log_target,
                           const std::string& reduction) const {
    auto& attrs = THREAD_CACHED_MUTABLE_ATTR_MAP("log_target");
    attrs.SetAllAttrs(log_target);
    if (reduction == "batchmean" && input->ndim() != 0) {
      const auto& result = JUST(
          apply_reduction(OpInterpUtil::Dispatch<Tensor>(*op_, {input, target}, attrs), "sum"));
      return ScalarDiv(result, input->shape()->At(0));
    } else {
      return apply_reduction(OpInterpUtil::Dispatch<Tensor>(*op_, {input, target}, attrs),
                             reduction);
    }
  }

 private:
  std::shared_ptr<OpExpr> op_;
};

class MarginRankingLossFunctor : public LossFunctorBase {
 public:
  Maybe<Tensor> operator()(const std::shared_ptr<one::Tensor>& input_1,
                           const std::shared_ptr<one::Tensor>& input_2,
                           const std::shared_ptr<one::Tensor>& target, const float margin,
                           const std::string& reduction) const {
    const auto out =
        sequence_function(functional::Sub)
            .then(functional::Negative)
            .then(std::bind(functional::Mul, target, std::placeholders::_1))
            .then([&margin](const std::shared_ptr<one::Tensor>& x) {
              return functional::ScalarAdd(x, Scalar(margin), /*alpha=*/1, /*inplace=*/true);
            })
            .then(std::bind(functional::Clamp, std::placeholders::_1, Scalar(0), NullOpt))
            .call(input_1, input_2, /*alpha=*/1.0, /*inplace=*/false);
    return apply_reduction(out, reduction);
  }
};

class BinaryCrossEntropyLossFunctor : public LossFunctorBase {
 public:
  BinaryCrossEntropyLossFunctor() {
    op_ = CHECK_JUST(one::OpBuilder("binary_cross_entropy")
                         .Input("input")
                         .Input("target")
                         .Output("out")
                         .Build());
    op_weight_ = CHECK_JUST(one::OpBuilder("binary_cross_entropy")
                                .Input("input")
                                .Input("target")
                                .Input("weight")
                                .Output("out")
                                .Build());
  }
  Maybe<Tensor> operator()(const std::shared_ptr<one::Tensor>& input,
                           const std::shared_ptr<one::Tensor>& target,
                           const Optional<one::Tensor>& weight,
                           const std::string& reduction) const {
    auto out = weight ? OpInterpUtil::Dispatch<Tensor>(*op_weight_, {input, target, JUST(weight)})
                      : OpInterpUtil::Dispatch<Tensor>(*op_, {input, target});
    return apply_reduction(out, reduction);
  }

 private:
  std::shared_ptr<OpExpr> op_;
  std::shared_ptr<OpExpr> op_weight_;
};

class BinaryCrossEntropyWithLogitsLossFunctor : public LossFunctorBase {
 public:
  BinaryCrossEntropyWithLogitsLossFunctor() {
    op_ = CHECK_JUST(one::OpBuilder("binary_cross_entropy_with_logits")
                         .Input("input")
                         .Input("target")
                         .Output("out")
                         .Build());
    op_weight_ = CHECK_JUST(one::OpBuilder("binary_cross_entropy_with_logits")
                                .Input("input")
                                .Input("target")
                                .Input("weight")
                                .Output("out")
                                .Build());
    op_pos_ = CHECK_JUST(one::OpBuilder("binary_cross_entropy_with_logits")
                             .Input("input")
                             .Input("target")
                             .Input("pos_weight")
                             .Output("out")
                             .Build());
    op_weight_pos_ = CHECK_JUST(one::OpBuilder("binary_cross_entropy_with_logits")
                                    .Input("input")
                                    .Input("target")
                                    .Input("weight")
                                    .Input("pos_weight")
                                    .Output("out")
                                    .Build());
    op_reduce_mean_ = CHECK_JUST(one::OpBuilder("binary_cross_entropy_with_logits_reduce_mean")
                                     .Input("input")
                                     .Input("target")
                                     .Output("out")
                                     .Build());
  }
  Maybe<Tensor> operator()(const std::shared_ptr<one::Tensor>& input,
                           const std::shared_ptr<one::Tensor>& target,
                           const Optional<one::Tensor>& weight,
                           const Optional<one::Tensor>& pos_weight,
                           const std::string& reduction) const {
    if (pos_weight) {
      const auto pos_weight_shape = JUST(pos_weight)->shape();
      // pos weight shape = (), (1,), (1,1)... or (input/target.shape[-1],)
      const bool is_pos_weight_shape_valid =
          (pos_weight_shape->elem_cnt() == 1)
          || (pos_weight_shape->NumAxes() == 1
              && pos_weight_shape->At(0) == target->shape()->back());

      CHECK_OR_RETURN(is_pos_weight_shape_valid)
          << Error::RuntimeError()
          << "pos_weight must be a vector with length equal to the number of classes.";
    }

    auto& attrs = THREAD_CACHED_MUTABLE_ATTR_MAP("has_pos_weight");
    attrs.SetAllAttrs(pos_weight.has_value());
    std::shared_ptr<Tensor> out;
    if (weight) {
      if (pos_weight) {
        out = JUST(OpInterpUtil::Dispatch<Tensor>(
            *op_weight_pos_, {input, target, JUST(weight), JUST(pos_weight)}, attrs));
      } else {
        out =
            JUST(OpInterpUtil::Dispatch<Tensor>(*op_weight_, {input, target, JUST(weight)}, attrs));
      }
    } else {
      if (pos_weight) {
        out = JUST(
            OpInterpUtil::Dispatch<Tensor>(*op_pos_, {input, target, JUST(pos_weight)}, attrs));
      } else {
        if (reduction == "mean") {
          return OpInterpUtil::Dispatch<Tensor>(*op_reduce_mean_, {input, target});
        }
        out = JUST(OpInterpUtil::Dispatch<Tensor>(*op_, {input, target}, attrs));
      }
    }
    return apply_reduction(out, reduction);
  }

 private:
  std::shared_ptr<OpExpr> op_;
  std::shared_ptr<OpExpr> op_weight_;
  std::shared_ptr<OpExpr> op_pos_;
  std::shared_ptr<OpExpr> op_weight_pos_;
  std::shared_ptr<OpExpr> op_reduce_mean_;
};

class NLLLossFunctor {
 public:
  NLLLossFunctor() {
    op_ = CHECK_JUST(one::OpBuilder("nll")
                         .Input("input")
                         .Input("target")
                         .Output("output")
                         .Output("out_weight")
                         .Build());

    op_weight_ = CHECK_JUST(one::OpBuilder("nll")
                                .Input("input")
                                .Input("target")
                                .Input("weight")
                                .Output("output")
                                .Output("out_weight")
                                .Build());
  }

  Maybe<Tensor> operator()(const std::shared_ptr<one::Tensor>& input,
                           const std::shared_ptr<one::Tensor>& target,
                           const Optional<one::Tensor>& weight, const int64_t& ignore_index,
                           const std::string& reduction) const {
    CHECK_OR_RETURN(reduction == "none" || reduction == "sum" || reduction == "mean")
        << Error::RuntimeError() << "Reduction should be none, sum or mean.";

    const auto& input_shape = input->shape();
    const int64_t K = input_shape->NumAxes();
    CHECK_GE_OR_RETURN(K, 2) << Error::RuntimeError() << "Expected 2 or more dimensions";
    const int64_t N = input_shape->At(0);
    const int64_t C = input_shape->At(1);

    const auto& target_shape = target->shape();
    CHECK_EQ_OR_RETURN(target_shape->NumAxes(), K - 1)
        << Error::RuntimeError() << "Expected target dimensions (" << K - 1
        << ") to match input dimensions (" << K << "), got " << target_shape->NumAxes();
    CHECK_EQ_OR_RETURN(target_shape->At(0), N)
        << Error::RuntimeError() << "Expected input batch_size (" << N
        << ") to match target batch_size (" << target_shape->At(0) << ")";

    std::shared_ptr<one::Tensor> input_;
    std::shared_ptr<one::Tensor> target_;
    if (K > 2) {
      DimVector idea_target_dim_vec;
      idea_target_dim_vec.push_back(N);
      for (int64_t i = 2; i < K; ++i) { idea_target_dim_vec.push_back(input_shape->At(i)); }
      Shape idea_target_shape(idea_target_dim_vec);
      CHECK_EQ_OR_RETURN(*target_shape, idea_target_shape)
          << Error::RuntimeError() << "Expected target shape " << idea_target_shape.ToString()
          << ", got " << target_shape->ToString();

      std::vector<int> perm(input_shape->dim_vec().size(), 0);
      perm[perm.size() - 1] = 1;
      for (size_t i = 1; i < perm.size() - 1; ++i) { perm[i] = i + 1; }

      input_ = JUST(sequence_function(functional::Transpose)
                        .then(std::bind(functional::Reshape, std::placeholders::_1, Shape({-1, C})))
                        .call(input, perm));
      target_ = JUST(functional::Flatten(target, 0, K - 2));
    } else {
      input_ = input;
      target_ = target;
    }

    auto& attrs = THREAD_CACHED_MUTABLE_ATTR_MAP("ignore_index");
    attrs.SetAllAttrs(ignore_index);

    std::shared_ptr<TensorTuple> nll_result;
    if (weight) {
      nll_result = JUST(
          OpInterpUtil::Dispatch<TensorTuple>(*op_weight_, {input_, target_, JUST(weight)}, attrs));
    } else {
      nll_result = JUST(OpInterpUtil::Dispatch<TensorTuple>(*op_, {input_, target_}, attrs));
    }
    auto output = JUST(VectorAt(*nll_result, 0));

    if (K > 2) { output = JUST(functional::Reshape(output, *target_shape)); }

    if (reduction == "none") { return output; }

    auto sum = JUST(functional::ReduceSum(output, {}, false));

    if (reduction == "sum") { return sum; }

    auto total_weight = JUST(functional::ReduceSum(JUST(VectorAt(*nll_result, 1)), {}, false));
    return functional::Div(sum, total_weight);
  }

 private:
  std::shared_ptr<OpExpr> op_;
  std::shared_ptr<OpExpr> op_weight_;
};

class CrossEntropyFunctor {
 public:
  CrossEntropyFunctor() {
    op_log_softmax_ = CHECK_JUST(one::OpBuilder("log_softmax").Input("in").Output("prob").Build());

    op_nll_ = CHECK_JUST(one::OpBuilder("nll")
                             .Input("input")
                             .Input("target")
                             .Output("output")
                             .Output("out_weight")
                             .Build());

    op_nll_weight_ = CHECK_JUST(one::OpBuilder("nll")
                                    .Input("input")
                                    .Input("target")
                                    .Input("weight")
                                    .Output("output")
                                    .Output("out_weight")
                                    .Build());
  }
  Maybe<Tensor> operator()(const std::shared_ptr<one::Tensor>& input,
                           const std::shared_ptr<one::Tensor>& target,
                           const Optional<one::Tensor>& weight, const int64_t& ignore_index,
                           const std::string& reduction, const double& label_smoothing) const {
    if (input->shape() == target->shape()) {
      CHECK_OR_RETURN(target->dtype()->is_floating_point())
          << "Expected floating point type for target with class probabilities, got "
          << target->dtype()->name();
      CHECK_LT_OR_RETURN(ignore_index, 0)
          << "ignore_index is not supported for floating point targe";
      return CrossEntropyProb(input, target, weight, reduction, label_smoothing);
    }
    if (label_smoothing > 0.0)
      return CrossEntropyLabelSmoothing(input, target, weight, ignore_index, reduction,
                                        label_smoothing);
    CHECK_OR_RETURN(reduction == "none" || reduction == "sum" || reduction == "mean")
        << Error::RuntimeError() << "Reduction should be none, sum or mean.";
    const auto& input_shape = input->shape();
    const auto& target_shape = target->shape();

    std::vector<int> input_perm(input_shape->dim_vec().size(), 0);
    input_perm[input_perm.size() - 1] = 1;
    for (size_t i = 1; i < input_perm.size() - 1; ++i) { input_perm[i] = i + 1; }

    const auto input_ = JUST(sequence_function(functional::Transpose)
                                 .then(std::bind(functional::Reshape, std::placeholders::_1,
                                                 Shape({-1, input_shape->At(1)})))
                                 .then([this](const std::shared_ptr<one::Tensor>& x) {
                                   return OpInterpUtil::Dispatch<Tensor>(*op_log_softmax_, {x});
                                 })
                                 .call(input, input_perm));

    const auto target_ = JUST(functional::Flatten(target, 0, target->shape()->NumAxes() - 1));

    auto& attrs = THREAD_CACHED_MUTABLE_ATTR_MAP("ignore_index");
    attrs.SetAllAttrs(ignore_index);

    std::shared_ptr<TensorTuple> nll_result;
    if (weight) {
      nll_result = JUST(OpInterpUtil::Dispatch<TensorTuple>(
          *op_nll_weight_, {input_, target_, JUST(weight)}, attrs));
    } else {
      nll_result = JUST(OpInterpUtil::Dispatch<TensorTuple>(*op_nll_, {input_, target_}, attrs));
    }

    auto output = JUST(VectorAt(*nll_result, 0));
    output = JUST(functional::Reshape(output, *target_shape));
    if (reduction == "none") { return output; }

    auto sum = JUST(functional::ReduceSum(output, {}, false));
    if (reduction == "sum") { return sum; }

    auto total_weight = JUST(functional::ReduceSum(JUST(VectorAt(*nll_result, 1)), {}, false));
    return functional::Div(sum, total_weight);
  }

 private:
  std::shared_ptr<OpExpr> op_log_softmax_;
  std::shared_ptr<OpExpr> op_nll_;
  std::shared_ptr<OpExpr> op_nll_weight_;
};

class CrossEntropyLabelSmoothingFunctor {
 public:
  CrossEntropyLabelSmoothingFunctor() {
    op_log_softmax_ = CHECK_JUST(one::OpBuilder("log_softmax").Input("in").Output("prob").Build());

    op_nll_ = CHECK_JUST(one::OpBuilder("nll")
                             .Input("input")
                             .Input("target")
                             .Output("output")
                             .Output("out_weight")
                             .Build());

    op_nll_weight_ = CHECK_JUST(one::OpBuilder("nll")
                                    .Input("input")
                                    .Input("target")
                                    .Input("weight")
                                    .Output("output")
                                    .Output("out_weight")
                                    .Build());
  }
  Maybe<Tensor> operator()(const std::shared_ptr<one::Tensor>& input,
                           const std::shared_ptr<one::Tensor>& target,
                           const Optional<one::Tensor>& weight, const int64_t& ignore_index,
                           const std::string& reduction, const double& label_smoothing) const {
    CHECK_OR_RETURN(reduction == "none" || reduction == "sum" || reduction == "mean")
        << Error::RuntimeError() << "Reduction should be none, sum or mean.";
    const auto& input_shape = input->shape();
    const auto& target_shape = target->shape();

    std::vector<int> input_perm(input_shape->dim_vec().size(), 0);
    input_perm[input_perm.size() - 1] = 1;
    for (size_t i = 1; i < input_perm.size() - 1; ++i) { input_perm[i] = i + 1; }
    CHECK_OR_RETURN(label_smoothing > 0.0 && label_smoothing <= 1.0)
        << "label_smoothing must be between 0.0 and 1.0. Got: " << label_smoothing;

    const auto& input_ = JUST(sequence_function(functional::Transpose)
                                  .then(std::bind(functional::Reshape, std::placeholders::_1,
                                                  Shape({-1, input_shape->At(1)})))
                                  .then([this](const std::shared_ptr<one::Tensor>& x) {
                                    return OpInterpUtil::Dispatch<Tensor>(*op_log_softmax_, {x});
                                  })
                                  .call(input, input_perm));
    const auto& target_ = JUST(functional::Flatten(target, 0, target->shape()->NumAxes() - 1));

    auto& attrs = THREAD_CACHED_MUTABLE_ATTR_MAP("ignore_index");
    attrs.SetAllAttrs(ignore_index);

    std::shared_ptr<TensorTuple> nll_result;
    if (weight) {
      nll_result = JUST(OpInterpUtil::Dispatch<TensorTuple>(
          *op_nll_weight_, {input_, target_, JUST(weight)}, attrs));
    } else {
      nll_result = JUST(OpInterpUtil::Dispatch<TensorTuple>(*op_nll_, {input_, target_}, attrs));
    }

    const auto& ignore_mask = JUST(Reshape(JUST(ScalarLogicalEqual(target_, ignore_index)), {-1}));

    // smooth_loss = (-(input_ * weight.reshape(1, -1)).sum(1) * ~ignore_mask).reshape_as(target)
    std::shared_ptr<Tensor> smooth_loss = input_;
    if (weight) {
      const auto& weight_2d = JUST(Reshape(JUST(weight), {1, -1}));
      smooth_loss = JUST(Mul(smooth_loss, weight_2d));
    }
    smooth_loss = JUST(Negative(JUST(ReduceSum(smooth_loss, {1}, false))));
    smooth_loss = JUST(MaskedFill(smooth_loss, ignore_mask, 0.0));
    smooth_loss = JUST(Reshape(smooth_loss, *target_shape));

    int64_t n_classes = input->shape()->At(1);
    auto nll_loss = JUST(VectorAt(*nll_result, 0));
    nll_loss = JUST(functional::Reshape(nll_loss, *target_shape));

    // loss = nll_loss * (1 - label_smoothing) + smooth_loss * label_smoothing / num_classes
    if (reduction == "none") {
      return JUST(Add(JUST(ScalarMul(nll_loss, 1 - label_smoothing, false)),
                      JUST(ScalarMul(smooth_loss, label_smoothing / n_classes, false)), 1, false));
    }

    const auto& nll_loss_sum = JUST(ReduceSum(nll_loss, {}, false));
    const auto& smooth_loss_sum = JUST(ReduceSum(smooth_loss, {}, false));
    const auto& cross_entropy_loss_sum =
        JUST(Add(JUST(ScalarMul(nll_loss_sum, 1 - label_smoothing, false)),
                 JUST(ScalarMul(smooth_loss_sum, label_smoothing / n_classes, false)), 1, false));
    if (reduction == "sum") { return cross_entropy_loss_sum; }

    const auto& total_weight = JUST(ReduceSum(JUST(VectorAt(*nll_result, 1)), {}, false));
    return Div(cross_entropy_loss_sum, total_weight);
  }

 private:
  std::shared_ptr<OpExpr> op_log_softmax_;
  std::shared_ptr<OpExpr> op_nll_;
  std::shared_ptr<OpExpr> op_nll_weight_;
};

class CrossEntropyProbFunctor : public LossFunctorBase {
 public:
  CrossEntropyProbFunctor() {
    op_log_softmax_ = CHECK_JUST(one::OpBuilder("log_softmax").Input("in").Output("prob").Build());
  }
  Maybe<Tensor> operator()(const std::shared_ptr<one::Tensor>& input,
                           const std::shared_ptr<one::Tensor>& target,
                           const Optional<one::Tensor>& weight, const std::string& reduction,
                           const double& label_smoothing) const {
    const auto& input_shape = input->shape();
    const auto& target_shape = target->shape();

    std::vector<int> input_perm(input_shape->NumAxes(), 0);
    input_perm[input_perm.size() - 1] = 1;
    for (size_t i = 1; i < input_perm.size() - 1; ++i) { input_perm[i] = i + 1; }

    const auto input_ = JUST(sequence_function(functional::Transpose)
                                 .then(std::bind(functional::Reshape, std::placeholders::_1,
                                                 Shape({-1, input_shape->At(1)})))
                                 .then([this](const std::shared_ptr<one::Tensor>& x) {
                                   return OpInterpUtil::Dispatch<Tensor>(*op_log_softmax_, {x});
                                 })
                                 .call(input, input_perm));
    std::shared_ptr<Tensor> target_ =
        JUST(sequence_function(functional::Transpose)
                 .then(std::bind(functional::Reshape, std::placeholders::_1,
                                 Shape({-1, target_shape->At(1)})))
                 .call(target, input_perm));
    if (label_smoothing > 0) {
      int32_t num_classes = input_->shape()->At(1);
      target_ =
          JUST(ScalarAdd(JUST(ScalarMul(target_, static_cast<double>(1) - label_smoothing, false)),
                         label_smoothing / static_cast<double>(num_classes), 1, false));
    }

    auto nll_result = JUST(Negative(JUST(Mul(input_, target_))));
    if (weight) {
      const auto& weight_expand = JUST(Unsqueeze(JUST(weight), 0));
      nll_result = JUST(Mul(nll_result, weight_expand));
    }
    DimVector target_reshape_(input->ndim() - 1);
    for (size_t i = 0; i < target_reshape_.size(); ++i) {
      target_reshape_[i] = input_shape->At(input_perm[i]);
    }
    nll_result = JUST(ReduceSum(nll_result, {-1}, false));
    nll_result = JUST(Reshape(nll_result, Shape(target_reshape_)));
    return apply_reduction(nll_result, reduction);
  }

 private:
  std::shared_ptr<OpExpr> op_log_softmax_;
};

class SparseCrossEntropyFunctor {
 public:
  SparseCrossEntropyFunctor() {
    op_ = CHECK_JUST(one::OpBuilder("sparse_cross_entropy")
                         .Input("prediction")
                         .Input("label")
                         .Output("out")
                         .Build());
  }
  Maybe<Tensor> operator()(const std::shared_ptr<one::Tensor>& prediction,
                           const std::shared_ptr<one::Tensor>& label, const int64_t& depth) const {
    auto& attrs = THREAD_CACHED_MUTABLE_ATTR_MAP("depth");
    attrs.SetAllAttrs(depth);

    return OpInterpUtil::Dispatch<Tensor>(*op_, {prediction, label}, attrs);
  }

 private:
  std::shared_ptr<OpExpr> op_;
};

class SparseCrossEntropyMsFunctor {
 public:
  SparseCrossEntropyMsFunctor() {
    op_ = CHECK_JUST(one::OpBuilder("sparse_cross_entropy_ms")
                         .Input("prediction")
                         .Input("label")
                         .Output("out")
                         .Build());
  }
  Maybe<Tensor> operator()(const std::shared_ptr<one::Tensor>& prediction,
                           const std::shared_ptr<one::Tensor>& label, const int64_t& depth) const {
    auto& attrs = THREAD_CACHED_MUTABLE_ATTR_MAP("depth");
    attrs.SetAllAttrs(depth);

    return OpInterpUtil::Dispatch<Tensor>(*op_, {prediction, label}, attrs);
  }

 private:
  std::shared_ptr<OpExpr> op_;
};

class SparseSoftmaxCrossEntropyFunctor {
 public:
  SparseSoftmaxCrossEntropyFunctor() {
    // SparseSoftmaxCrossEntropy
    op_sparse_softmax_cross_entropy_ = CHECK_JUST(one::OpBuilder("sparse_softmax_cross_entropy")
                                                      .Input("prediction")
                                                      .Input("label")
                                                      .Output("prob")
                                                      .Output("out")
                                                      .Build());
    // lazy model SparseSoftmaxCrossEntropyMs
    op_sparse_softmax_cross_entropy_ms_ =
        CHECK_JUST(one::OpBuilder("sparse_softmax_cross_entropy_ms")
                       .Input("prediction")
                       .Input("label")
                       .Output("prob")
                       .Output("out")
                       .Build());
    // eager model SparseSoftmaxCrossEntropyMs
    op_reduce_max_device_stage_ = CHECK_JUST(one::OpBuilder("reduce_max_device_stage")
                                                 .Input("in")
                                                 .Output("out")
                                                 .Output("mask")
                                                 .Output("count")
                                                 .Build());
    op_reduce_max_global_stage_ = CHECK_JUST(one::OpBuilder("reduce_max_global_stage")
                                                 .Input("in")
                                                 .Input("device_count")
                                                 .Output("out")
                                                 .Output("mask")
                                                 .Build());
    op_sparse_cross_entropy_ms_ = CHECK_JUST(one::OpBuilder("sparse_cross_entropy_ms")
                                                 .Input("prediction")
                                                 .Input("label")
                                                 .Output("out")
                                                 .Build());
    op_broadcast_sub_ =
        CHECK_JUST(one::OpBuilder("broadcast_sub").Input("x").Input("y").Output("z").Build());
    op_broadcast_div_ =
        CHECK_JUST(one::OpBuilder("broadcast_div").Input("x").Input("y").Output("z").Build());
    op_reduce_sum_ = CHECK_JUST(
        one::OpBuilder("reduce_sum").Input("input_tensor").Output("output_tensor").Build());
    op_exp_ = CHECK_JUST(one::OpBuilder("exp").Input("x").Output("y").Build());
  }
  Maybe<Tensor> operator()(const std::shared_ptr<one::Tensor>& logits,
                           const std::shared_ptr<one::Tensor>& label) const {
    if (JUST(RunWithMsVersion(logits, label))) {
      if (LazyMode::is_enabled()) {
        return LazySparseSoftmaxCrossEntropyMsOperator(logits, label);
      } else {
        return EagerSparseSoftmaxCrossEntropyMsOperator(logits, label);
      }
    } else {
      return SparseSoftmaxCrossEntropyOperator(logits, label);
    }
  }

  Maybe<bool> RunWithMsVersion(const std::shared_ptr<one::Tensor>& logits,
                               const std::shared_ptr<one::Tensor>& label) const {
    if (!(logits->is_global() && label->is_global())) { return false; }

    if (JUST(logits->parallel_desc())->parallel_num() == 1) { return false; }

    if (logits->shape()->NumAxes() != 2) { return false; }

    const NdSbp& logits_nd_sbp = *(JUST(logits->nd_sbp()));
    const int32_t split_axis = logits->shape()->NumAxes() - 1;
    bool has_split_axis_parallel = false;
    for (int64_t i = 0; i < logits_nd_sbp.sbp_parallel_size(); ++i) {
      const auto& sbp = logits_nd_sbp.sbp_parallel(i);
      if (sbp.has_split_parallel() && sbp.split_parallel().axis() == split_axis) {
        has_split_axis_parallel = true;
      } else {
        if (sbp.has_partial_sum_parallel()) { return false; }
      }
    }
    if (!has_split_axis_parallel) { return false; }

    return true;
  }

  Maybe<Tensor> SparseSoftmaxCrossEntropyOperator(const std::shared_ptr<one::Tensor>& logits,
                                                  const std::shared_ptr<one::Tensor>& label) const {
    int64_t depth = logits->shape()->At(logits->shape()->NumAxes() - 1);
    auto& attrs = THREAD_CACHED_MUTABLE_ATTR_MAP("depth");
    attrs.SetAllAttrs(depth);
    const auto& result = JUST(OpInterpUtil::Dispatch<TensorTuple>(*op_sparse_softmax_cross_entropy_,
                                                                  {logits, label}, attrs));
    return result->at(1);
  }

  Maybe<Tensor> LazySparseSoftmaxCrossEntropyMsOperator(
      const std::shared_ptr<one::Tensor>& logits, const std::shared_ptr<one::Tensor>& label) const {
    int64_t depth = logits->shape()->At(logits->shape()->NumAxes() - 1);
    auto& attrs = THREAD_CACHED_MUTABLE_ATTR_MAP("depth");
    attrs.SetAllAttrs(depth);
    const auto& result = JUST(OpInterpUtil::Dispatch<TensorTuple>(
        *op_sparse_softmax_cross_entropy_ms_, {logits, label}, attrs));
    return result->at(1);
  }

  Maybe<Tensor> EagerSparseSoftmaxCrossEntropyMsOperator(
      const std::shared_ptr<one::Tensor>& logits, const std::shared_ptr<one::Tensor>& label) const {
    // op_reduce_max_device_stage_
    int64_t depth = logits->shape()->At(logits->shape()->NumAxes() - 1);
    int32_t axis = logits->shape()->NumAxes() - 1;

    auto& attrs = THREAD_CACHED_MUTABLE_ATTR_MAP("axis");
    attrs.SetAllAttrs(std::vector<int32_t>{axis});
    const auto& max_device_stage =
        JUST(OpInterpUtil::Dispatch<TensorTuple>(*op_reduce_max_device_stage_, {logits}, attrs));
    std::shared_ptr<Tensor> max_global_stage_input0 = max_device_stage->at(0);
    std::shared_ptr<Tensor> max_global_stage_input1 = max_device_stage->at(2);

    const NdSbp& logits_nd_sbp = *(JUST(logits->nd_sbp()));
    std::vector<Symbol<SbpParallel>> new_sbp_parallels;
    std::vector<Symbol<SbpParallel>> s0s1_sbp_parallels;
    if (logits_nd_sbp.sbp_parallel_size() == 2) {
      for (int i = 0; i < logits_nd_sbp.sbp_parallel_size(); ++i) {
        const auto& sbp_parallel = logits_nd_sbp.sbp_parallel(i);
        if (sbp_parallel.has_split_parallel()) {
          const int64_t& split_axis = sbp_parallel.split_parallel().axis();
          if (split_axis == axis) {
            SbpParallel sbp;
            sbp.mutable_broadcast_parallel();
            new_sbp_parallels.emplace_back(sbp);
          } else {
            CHECK_EQ_OR_RETURN(split_axis, 0)
                << Error::RuntimeError() << "Split axis must equal to 0. ";
            new_sbp_parallels.emplace_back(sbp_parallel);
          }
        } else {
          new_sbp_parallels.emplace_back(sbp_parallel);
        }
      }

      s0s1_sbp_parallels.emplace_back(logits_nd_sbp.sbp_parallel(0));
      s0s1_sbp_parallels.emplace_back(logits_nd_sbp.sbp_parallel(1));
      max_global_stage_input0 = JUST(functional::ToGlobal(
          (*max_device_stage)[0], JUST((*max_device_stage)[0]->parallel_desc()), new_sbp_parallels,
          s0s1_sbp_parallels, /* check_meta */ false, /*copy=*/false));
      max_global_stage_input1 = JUST(functional::ToGlobal(
          (*max_device_stage)[2], JUST((*max_device_stage)[0]->parallel_desc()), new_sbp_parallels,
          s0s1_sbp_parallels, /* check_meta */ false, /*copy=*/false));
    }
    // op_reduce_max_global_stage_
    auto& reduce_max_global_attrs = THREAD_CACHED_MUTABLE_ATTR_MAP("axis", "keepdims");
    reduce_max_global_attrs.SetAllAttrs(std::vector<int32_t>{axis}, true);
    const auto& max_global_stage = JUST(OpInterpUtil::Dispatch<TensorTuple>(
        *op_reduce_max_global_stage_, {max_global_stage_input0, max_global_stage_input1},
        reduce_max_global_attrs));
    auto& broadcast_sub_input = max_global_stage->at(0);
    if (logits_nd_sbp.sbp_parallel_size() == 2) {
      broadcast_sub_input = JUST(functional::ToGlobal(
          broadcast_sub_input, JUST((*max_device_stage)[0]->parallel_desc()), new_sbp_parallels,
          new_sbp_parallels, /* check_meta */ false, /*copy=*/false));
    }
    // op_broadcast_sub_
    const auto& output_broadcast_sub = JUST(
        OpInterpUtil::Dispatch<TensorTuple>(*op_broadcast_sub_, {logits, broadcast_sub_input}));
    // op_exp_
    const auto& output_exp =
        JUST(OpInterpUtil::Dispatch<TensorTuple>(*op_exp_, {(*output_broadcast_sub)[0]}));
    // op_reduce_sum_
    auto& reduce_sum_attrs = THREAD_CACHED_MUTABLE_ATTR_MAP("axis", "keepdims");
    reduce_sum_attrs.SetAllAttrs(std::vector<int32_t>{axis}, true);
    const auto& output_reduce_sum = JUST(
        OpInterpUtil::Dispatch<TensorTuple>(*op_reduce_sum_, {(*output_exp)[0]}, reduce_sum_attrs));
    std::shared_ptr<Tensor> broadcast_div_input1 = output_reduce_sum->at(0);
    if (logits_nd_sbp.sbp_parallel_size() == 2) {
      std::vector<Symbol<SbpParallel>> empty_grad_sbp_parallels;
      broadcast_div_input1 = JUST(functional::ToGlobal(
          (*output_reduce_sum)[0], JUST((*output_reduce_sum)[0]->parallel_desc()),
          new_sbp_parallels, new_sbp_parallels, /* check_meta */ false, /*copy=*/false));
    }
    // op_broadcast_div_
    const auto& predictions = JUST(OpInterpUtil::Dispatch<TensorTuple>(
        *op_broadcast_div_, {(*output_exp)[0], broadcast_div_input1}));
    // op_sparse_cross_entropy_ms_
    auto& sparse_cross_entropy_ms_attrs = THREAD_CACHED_MUTABLE_ATTR_MAP("depth");
    sparse_cross_entropy_ms_attrs.SetAllAttrs(depth);
    const auto& output = JUST(OpInterpUtil::Dispatch<Tensor>(
        *op_sparse_cross_entropy_ms_, {(*predictions)[0], label}, sparse_cross_entropy_ms_attrs));
    return output;
  }

 private:
  // SparseSoftmaxCrossEntropy
  std::shared_ptr<OpExpr> op_sparse_softmax_cross_entropy_;
  // lazy model SparseSoftmaxCrossEntropyMs
  std::shared_ptr<OpExpr> op_sparse_softmax_cross_entropy_ms_;
  // SparseSoftmaxCrossEntropyMs
  std::shared_ptr<OpExpr> op_reduce_max_device_stage_;
  std::shared_ptr<OpExpr> op_reduce_max_global_stage_;
  std::shared_ptr<OpExpr> op_broadcast_sub_;
  std::shared_ptr<OpExpr> op_exp_;
  std::shared_ptr<OpExpr> op_reduce_sum_;
  std::shared_ptr<OpExpr> op_broadcast_div_;
  std::shared_ptr<OpExpr> op_sparse_cross_entropy_ms_;
};

class SoftmaxCrossEntropyFunctor {
 public:
  SoftmaxCrossEntropyFunctor() {
    op_ = CHECK_JUST(one::OpBuilder("softmax_cross_entropy")
                         .Input("prediction")
                         .Input("label")
                         .Output("out")
                         .Output("prob")
                         .Build());
  }

  Maybe<Tensor> operator()(const std::shared_ptr<one::Tensor>& logits,
                           const std::shared_ptr<one::Tensor>& label) const {
    return OpInterpUtil::Dispatch<Tensor>(*op_, {logits, label});
  }

 private:
  std::shared_ptr<OpExpr> op_;
};

class SoftmaxCrossEntropyGradFunctor {
 public:
  SoftmaxCrossEntropyGradFunctor() {
    op_ = CHECK_JUST(one::OpBuilder("softmax_cross_entropy_grad")
                         .Input("dy")
                         .Input("label")
                         .Input("prob")
                         .Output("prediction_diff")
                         .Build());
  }
  Maybe<Tensor> operator()(const std::shared_ptr<one::Tensor>& dy,
                           const std::shared_ptr<one::Tensor>& label,
                           const std::shared_ptr<one::Tensor>& prob) const {
    return OpInterpUtil::Dispatch<Tensor>(*op_, {dy, label, prob});
  }

 private:
  std::shared_ptr<OpExpr> op_;
};

class CombinedMarginLossFunctor {
 public:
  CombinedMarginLossFunctor() {
    op_ = CHECK_JUST(one::OpBuilder("combined_margin_loss")
                         .Input("x")
                         .Input("label")
                         .Output("y")
                         .Output("theta")
                         .Build());
  }
  Maybe<Tensor> operator()(const std::shared_ptr<one::Tensor>& x,
                           const std::shared_ptr<one::Tensor>& label, const float& m1,
                           const float& m2, const float& m3) const {
    auto& attrs = THREAD_CACHED_MUTABLE_ATTR_MAP("m1", "m2", "m3", "depth");
    attrs.SetAllAttrs(m1, m2, m3, x->shape()->At(1));
    return OpInterpUtil::Dispatch<Tensor>(*op_, {x, label}, attrs);
  }

 private:
  std::shared_ptr<OpExpr> op_;
};

class CtcLossFunctor {
 public:
  CtcLossFunctor() {
    op_ = CHECK_JUST(one::OpBuilder("ctc_loss")
                         .Input("log_probs")
                         .Input("targets")
                         .Input("input_lengths")
                         .Input("target_lengths")
                         .Output("loss")
                         .Output("alpha")
                         .Build());
    op_xdivy_ = CHECK_JUST(one::OpBuilder("xdivy").Input("x").Input("y").Output("z").Build());
  }
  Maybe<Tensor> operator()(const std::shared_ptr<one::Tensor>& log_probs,
                           const std::shared_ptr<one::Tensor>& targets,
                           const std::shared_ptr<one::Tensor>& input_lengths,
                           const std::shared_ptr<one::Tensor>& target_lengths,
                           const int64_t& max_target_length, const int64_t& blank,
                           const bool& zero_infinity, const std::string& reduction) const {
    auto& attrs = THREAD_CACHED_MUTABLE_ATTR_MAP("max_target_length", "blank", "zero_infinity");
    attrs.SetAllAttrs(max_target_length, blank, zero_infinity);
    std::shared_ptr<one::Tensor> out;
    if (targets->dtype()->data_type() == DataType::kInt32) {
      out = JUST(OpInterpUtil::Dispatch<Tensor>(
          *op_, {log_probs, targets, input_lengths, target_lengths}, attrs));
    } else {
      out = JUST(OpInterpUtil::Dispatch<Tensor>(
          *op_,
          {log_probs, JUST(functional::Cast(targets, DType::Int64(), false)), input_lengths,
           target_lengths},
          attrs));
    }
    if (zero_infinity) {
      if (out->is_local()) {
        const auto create_constant = [&](const Scalar& scalar) -> Maybe<Tensor> {
          return functional::Constant(*out->shape(), scalar, out->dtype(), JUST(out->device()));
        };

        out = JUST(sequence_function(functional::Constant)
                       .then(std::bind(functional::BroadcastEqual, out, std::placeholders::_1))
                       .then(std::bind(functional::Where, std::placeholders::_1,
                                       JUST(create_constant(Scalar(0))), out))
                       .call(*out->shape(), Scalar(std::numeric_limits<double>::infinity()),
                             out->dtype(), JUST(out->device())));
      } else {
        const auto& placement = JUST(out->parallel_desc());
        const auto& nd_sbp = *JUST(GetSbpList(JUST(out->nd_sbp())));
        const auto create_constant = [&](const Scalar& scalar) -> Maybe<Tensor> {
          return functional::GlobalConstant(*out->shape(), scalar, out->dtype(), placement, nd_sbp);
        };

        out = JUST(sequence_function(functional::GlobalConstant)
                       .then(std::bind(functional::BroadcastEqual, out, std::placeholders::_1))
                       .then(std::bind(functional::Where, std::placeholders::_1,
                                       JUST(create_constant(Scalar(0))), out))
                       .call(*out->shape(), Scalar(std::numeric_limits<double>::infinity()),
                             out->dtype(), placement, nd_sbp));
      }
    }
    CHECK_OR_RETURN([&]() -> bool {
      if ((reduction != "none") && (reduction != "sum") && (reduction != "mean")) return false;
      return true;
    }()) << Error::RuntimeError()
         << "Reduction should be none, sum or mean.";
    if (reduction == "sum") { return functional::ReduceSum(out, {}, false); }
    if (reduction == "mean") {
      return sequence_function(functional::Clamp)
          .then(std::bind(functional::Cast, std::placeholders::_1, log_probs->dtype(),
                          /*pin_memory=*/false))
          .then([&](const std::shared_ptr<one::Tensor>& x) {
            return OpInterpUtil::Dispatch<Tensor>(*op_xdivy_, {out, x});
          })
          .then(std::bind(functional::ReduceMean, std::placeholders::_1, std::vector<int32_t>({}),
                          false))
          .call(target_lengths, Scalar(1), NullOpt);
    }
    return out;
  }

 private:
  std::shared_ptr<OpExpr> op_;
  std::shared_ptr<OpExpr> op_xdivy_;
};

class TripletMarginLossFunctor {
 public:
  TripletMarginLossFunctor() {}

  Maybe<Tensor> operator()(const std::shared_ptr<one::Tensor>& anchor,
                           const std::shared_ptr<one::Tensor>& positive,
                           const std::shared_ptr<one::Tensor>& negative, const float& margin,
                           const float& p, const float& eps, const bool& swap,
                           const std::string& reduction) const {
    int32_t dim_norm = anchor->ndim() - 1;
    std::vector<int32_t> dim(1, dim_norm);
    CHECK_OR_RETURN([&]() -> bool {
      if ((reduction != "none") && (reduction != "sum") && (reduction != "mean")) return false;
      return true;
    }()) << Error::RuntimeError()
         << "Reduction should be none, sum or mean.";
    auto da_p = JUST(VectorNorm(
        JUST(ScalarAdd(eps, JUST(Sub(anchor, positive, /*alpha=*/1.0, /*inplace=*/false)),
                       /*alpha=*/1)),
        p, dim,
        /*keepdim=*/false, anchor->dtype()));
    auto da_n = JUST(VectorNorm(
        JUST(ScalarAdd(eps, JUST(Sub(anchor, negative, /*alpha=*/1.0, /*inplace=*/false)),
                       /*alpha=*/1)),
        p, dim,
        /*keepdim=*/false, anchor->dtype()));
    if (swap) {
      auto distance_swap = JUST(VectorNorm(
          JUST(ScalarAdd(eps, JUST(Sub(positive, negative, /*alpha=*/1.0, /*inplace=*/false)),
                         /*alpha=*/1)),
          p, dim,
          /*keepdim=*/false, positive->dtype()));
      da_n = JUST(Minimum(distance_swap, da_n));
    }
    auto triplet_loss =
        JUST(Clamp(JUST(ScalarAdd(JUST(Sub(da_p, da_n, /*alpha=*/1.0, /*inplace=*/false)), margin,
                                  /*alpha=*/1, /*inplace=*/false)),
                   /*min=*/0.0, NullOpt));
    int32_t ndim = triplet_loss->ndim() - 1;
    std::vector<int32_t> axis(1, ndim);

    if (reduction == "mean") {
      triplet_loss = JUST(ReduceMean(triplet_loss, axis, /*keepdim=*/false));
    } else if (reduction == "sum") {
      triplet_loss = JUST(ReduceSum(triplet_loss, axis, /*keepdim=*/false));
    }
    return triplet_loss;
  }
};

class AffineGridFunctor {
 public:
  AffineGridFunctor() {
    op_ = CHECK_JUST(one::OpBuilder("affine_grid").Input("theta").Output("grid").Build());
  }
  Maybe<Tensor> operator()(const std::shared_ptr<one::Tensor>& theta, const Shape& size,
                           const bool& align_corners) const {
    auto& attrs = THREAD_CACHED_MUTABLE_ATTR_MAP("size", "align_corners");
    attrs.SetAllAttrs(size, align_corners);
    return OpInterpUtil::Dispatch<Tensor>(*op_, {theta}, attrs);
  }

 private:
  std::shared_ptr<OpExpr> op_;
};

class GridSampleFunctor {
 public:
  GridSampleFunctor() {
    op_ = CHECK_JUST(
        one::OpBuilder("grid_sample").Input("input").Input("grid").Output("output").Build());
  }
  Maybe<Tensor> operator()(const std::shared_ptr<one::Tensor>& input,
                           const std::shared_ptr<one::Tensor>& grid,
                           const std::string& interpolation_mode, const std::string& padding_mode,
                           const bool& align_corners) const {
    auto& attrs =
        THREAD_CACHED_MUTABLE_ATTR_MAP("interpolation_mode", "padding_mode", "align_corners");
    attrs.SetAllAttrs(interpolation_mode, padding_mode, align_corners);
    return OpInterpUtil::Dispatch<Tensor>(*op_, {input, grid}, attrs);
  }

 private:
  std::shared_ptr<OpExpr> op_;
};

class NormalizationFunctor {
 public:
  NormalizationFunctor() {
    norm_eval_op_ = CHECK_JUST(one::OpBuilder("normalization")
                                   .Input("x")
                                   .Input("moving_mean")
                                   .Input("moving_variance")
                                   .Input("gamma")
                                   .Input("beta")
                                   .Output("y")
                                   .Attr("training", false)
                                   .Build());
    norm_training_stats_op_ = CHECK_JUST(one::OpBuilder("normalization")
                                             .Input("x")
                                             .Input("moving_mean")
                                             .Input("moving_variance")
                                             .Input("gamma")
                                             .Input("beta")
                                             .Output("y")
                                             .Output("mean")
                                             .Output("inv_variance")
                                             .Attr("training", true)
                                             .Build());
    norm_training_no_stats_op_ = CHECK_JUST(one::OpBuilder("normalization")
                                                .Input("x")
                                                .Input("gamma")
                                                .Input("beta")
                                                .Output("y")
                                                .Output("mean")
                                                .Output("inv_variance")
                                                .Attr("training", true)
                                                .Build());
    cast_op_ = CHECK_JUST(one::OpBuilder("cast").Input("in").Output("out").Build());
  }
  Maybe<Tensor> operator()(const std::shared_ptr<one::Tensor>& x,
                           const Optional<one::Tensor>& moving_mean,
                           const Optional<one::Tensor>& moving_variance,
                           const Optional<one::Tensor>& gamma, const Optional<one::Tensor>& beta,
                           const int32_t& axis, const float& epsilon, const float& momentum,
                           const bool& training) const {
    auto& attrs = THREAD_CACHED_MUTABLE_ATTR_MAP("axis", "epsilon", "momentum");
    // convert torch momentum to tensorflow momentum
    attrs.SetAllAttrs(axis, epsilon, static_cast<float>(1.0 - momentum));

    CHECK_OR_RETURN((moving_mean && moving_variance) || (!moving_mean && !moving_variance))
        << Error::RuntimeError()
        << "Both running_mean and running_variance should be None or Tensor.";

    const DataType dtype = x->dtype()->data_type();

    std::shared_ptr<one::Tensor> gamma_val;
    std::shared_ptr<one::Tensor> beta_val;

    CHECK_GE_OR_RETURN(x->shape()->NumAxes(), 2)
        << Error::RuntimeError() << "NumAxes of x should be greater or equal than 2. ";
    if (gamma.has_value() && beta.has_value()) {
      gamma_val = JUST(gamma);
      beta_val = JUST(beta);
    } else {
      const Shape gamma_beta_shape = Shape({x->shape()->At(1)});
      gamma_val = JUST(functional::Constant(gamma_beta_shape, 1.0, x->dtype(), JUST(x->device())));
      beta_val = JUST(functional::Constant(gamma_beta_shape, 0.0, x->dtype(), JUST(x->device())));
    }

    const DataType gamma_dtype = gamma_val->dtype()->data_type();
    const DataType beta_dtype = beta_val->dtype()->data_type();
    CHECK_EQ_OR_RETURN(gamma_dtype, beta_dtype)
        << Error::RuntimeError() << "gamma and beta have different data types.";
    if (gamma_dtype != dtype) {
      gamma_val = JUST(functional::Cast(gamma_val, DType{dtype}, /*pin_memory=*/false));
      beta_val = JUST(functional::Cast(beta_val, DType{dtype}, /*pin_memory=*/false));
    }

    std::shared_ptr<one::Tensor> moving_mean_val;
    std::shared_ptr<one::Tensor> moving_variance_val;
    bool need_cast_moving_stats = false;
    if (moving_mean) {
      const DataType moving_mean_dtype = JUST(moving_mean)->dtype()->data_type();
      CHECK_EQ_OR_RETURN(JUST(moving_variance)->dtype()->data_type(), moving_mean_dtype)
          << Error::RuntimeError() << "moving_mean and moving_variance have different data types.";
      need_cast_moving_stats = (moving_mean_dtype != dtype);
      if (need_cast_moving_stats) {
        moving_mean_val =
            JUST(functional::Cast(JUST(moving_mean), DType{dtype}, /*pin_memory=*/false));
        moving_variance_val =
            JUST(functional::Cast(JUST(moving_variance), DType{dtype}, /*pin_memory=*/false));
      } else {
        moving_mean_val = JUST(moving_mean);
        moving_variance_val = JUST(moving_variance);
      }
    }

    std::shared_ptr<one::Tensor> res;

    if (!training) {
      CHECK_OR_RETURN(moving_mean && moving_variance)
          << Error::RuntimeError() << "Must have moving_mean and moving_variance in eval mode.";
      res = JUST(OpInterpUtil::Dispatch<one::Tensor>(
          *norm_eval_op_, {x, moving_mean_val, moving_variance_val, gamma_val, beta_val}, attrs));
    } else if (moving_mean) {
      res = JUST(OpInterpUtil::Dispatch<one::Tensor>(
          *norm_training_stats_op_, {x, moving_mean_val, moving_variance_val, gamma_val, beta_val},
          attrs));
    } else {
      res = JUST(OpInterpUtil::Dispatch<one::Tensor>(*norm_training_no_stats_op_,
                                                     {x, gamma_val, beta_val}, attrs));
    }

    if (need_cast_moving_stats) {
      // For inplace update moving_mean and moving_variance
      JUST(CheckInplaceValid(JUST(moving_mean)));
      std::shared_ptr<TensorTuple> outputs = std::make_shared<TensorTuple>(1);
      outputs->at(0) = JUST(moving_mean);
      auto& attrs = THREAD_CACHED_MUTABLE_ATTR_MAP("dtype", "pin_memory");
      attrs.SetAllAttrs(JUST(moving_mean)->dtype()->data_type(), false);
      JUST(OpInterpUtil::Dispatch(*cast_op_, {moving_mean_val}, outputs.get(), attrs));
      JUST(CheckInplaceValid(JUST(moving_variance)));
      outputs->at(0) = JUST(moving_variance);
      JUST(OpInterpUtil::Dispatch(*cast_op_, {moving_variance_val}, outputs.get(), attrs));
    }

    return res;
  }

 private:
  std::shared_ptr<OpExpr> norm_eval_op_;
  std::shared_ptr<OpExpr> norm_training_stats_op_;
  std::shared_ptr<OpExpr> norm_training_no_stats_op_;
  std::shared_ptr<OpExpr> cast_op_;
};

class NormalizationAddReluFunctor {
 public:
  NormalizationAddReluFunctor() {
    norm_eval_op_ = CHECK_JUST(one::OpBuilder("normalization")
                                   .Input("x")
                                   .Input("moving_mean")
                                   .Input("moving_variance")
                                   .Input("gamma")
                                   .Input("beta")
                                   .Output("y")
                                   .Attr("training", false)
                                   .Build());
    relu_op_ = CHECK_JUST(one::OpBuilder("relu").Input("x").Output("y").Build());
    add_op_ = CHECK_JUST(one::OpBuilder("add_n").Input("in", 2).Output("out").Build());
    fused_norm_training_stats_op_ = CHECK_JUST(one::OpBuilder("normalization_add_relu")
                                                   .Input("x")
                                                   .Input("moving_mean")
                                                   .Input("moving_variance")
                                                   .Input("gamma")
                                                   .Input("beta")
                                                   .Output("y")
                                                   .Output("reserve_space")
                                                   .Output("mean")
                                                   .Output("inv_variance")
                                                   .Attr("training", true)
                                                   .Build());
    fused_addend_norm_training_stats_op_ = CHECK_JUST(one::OpBuilder("normalization_add_relu")
                                                          .Input("x")
                                                          .Input("addend")
                                                          .Input("moving_mean")
                                                          .Input("moving_variance")
                                                          .Input("gamma")
                                                          .Input("beta")
                                                          .Output("y")
                                                          .Output("reserve_space")
                                                          .Output("mean")
                                                          .Output("inv_variance")
                                                          .Attr("training", true)
                                                          .Build());
    fused_norm_training_no_stats_op_ = CHECK_JUST(one::OpBuilder("normalization_add_relu")
                                                      .Input("x")
                                                      .Input("gamma")
                                                      .Input("beta")
                                                      .Output("y")
                                                      .Output("reserve_space")
                                                      .Output("mean")
                                                      .Output("inv_variance")
                                                      .Attr("training", true)
                                                      .Build());
    fused_addend_norm_training_no_stats_op_ = CHECK_JUST(one::OpBuilder("normalization_add_relu")
                                                             .Input("x")
                                                             .Input("addend")
                                                             .Input("gamma")
                                                             .Input("beta")
                                                             .Output("y")
                                                             .Output("reserve_space")
                                                             .Output("mean")
                                                             .Output("inv_variance")
                                                             .Attr("training", true)
                                                             .Build());
  }
  Maybe<Tensor> operator()(const std::shared_ptr<one::Tensor>& x,
                           const Optional<one::Tensor>& addend,
                           const Optional<one::Tensor>& moving_mean,
                           const Optional<one::Tensor>& moving_variance,
                           const std::shared_ptr<one::Tensor>& gamma,
                           const std::shared_ptr<one::Tensor>& beta, const int32_t& axis,
                           const float& epsilon, const float& momentum,
                           const bool& is_training) const {
    auto& attrs = THREAD_CACHED_MUTABLE_ATTR_MAP("axis", "epsilon", "momentum");
    // convert torch momentum to tensorflow momentum
    attrs.SetAllAttrs(axis, epsilon, static_cast<float>(1.0 - momentum));

    CHECK_OR_RETURN((moving_mean && moving_variance) || (!moving_mean && !moving_variance))
        << Error::RuntimeError()
        << "Both moving_mean and moving_variance should be None or Tensor.";
    if (!is_training) {
      CHECK_OR_RETURN(moving_mean && moving_variance)
          << Error::RuntimeError() << "Must have moving_mean and moving_variance in eval mode.";
      const auto& normalize_result = JUST(OpInterpUtil::Dispatch<one::Tensor>(
          *norm_eval_op_, {x, JUST(moving_mean), JUST(moving_variance), gamma, beta}, attrs));
      if (addend) {
        const auto& add_result =
            JUST(OpInterpUtil::Dispatch<one::Tensor>(*add_op_, {normalize_result, JUST(addend)}));
        return OpInterpUtil::Dispatch<one::Tensor>(*relu_op_, {add_result});
      } else {
        return OpInterpUtil::Dispatch<one::Tensor>(*relu_op_, {normalize_result});
      }
    } else if (moving_mean) {
      if (addend) {
        return OpInterpUtil::Dispatch<one::Tensor>(
            *fused_addend_norm_training_stats_op_,
            {x, JUST(addend), JUST(moving_mean), JUST(moving_variance), gamma, beta}, attrs);
      } else {
        return OpInterpUtil::Dispatch<one::Tensor>(
            *fused_norm_training_stats_op_,
            {x, JUST(moving_mean), JUST(moving_variance), gamma, beta}, attrs);
      }
    } else {
      if (addend) {
        return OpInterpUtil::Dispatch<one::Tensor>(*fused_addend_norm_training_no_stats_op_,
                                                   {x, JUST(addend), gamma, beta}, attrs);
      } else {
        return OpInterpUtil::Dispatch<one::Tensor>(*fused_norm_training_no_stats_op_,
                                                   {x, gamma, beta}, attrs);
      }
    }
  }

 private:
  std::shared_ptr<OpExpr> norm_eval_op_;
  std::shared_ptr<OpExpr> relu_op_;
  std::shared_ptr<OpExpr> add_op_;
  std::shared_ptr<OpExpr> fused_norm_training_stats_op_;
  std::shared_ptr<OpExpr> fused_addend_norm_training_stats_op_;
  std::shared_ptr<OpExpr> fused_norm_training_no_stats_op_;
  std::shared_ptr<OpExpr> fused_addend_norm_training_no_stats_op_;
};

class ConstantPadFunctor {
 public:
  ConstantPadFunctor() {
    constant_pad_ = CHECK_JUST(one::OpBuilder("pad").Input("x").Output("y").Build());
  }
  Maybe<Tensor> operator()(const std::shared_ptr<one::Tensor>& input,
                           const std::vector<int64_t>& pad, const Scalar& value) const {
    const int64_t ndim = input->shape()->NumAxes();
    const int64_t pad_size = pad.size();
    CHECK_LE_OR_RETURN(pad_size, 2 * ndim)
        << Error::RuntimeError() << "Pad size should less than or equal to input axes * 2.";
    CHECK_EQ_OR_RETURN(pad_size % 2, 0)
        << Error::RuntimeError() << "Length of pad must be even but instead it equals " << pad_size;

    std::vector<int64_t> pad_before(ndim, 0);
    std::vector<int64_t> pad_after(ndim, 0);
    const int64_t pad_pair = pad_size / 2;
    for (int64_t i = 0; i < pad_pair; ++i) {
      pad_before[ndim - i - 1] = pad[2 * i];
      pad_after[ndim - i - 1] = pad[2 * i + 1];
    }
    auto& attrs = THREAD_CACHED_MUTABLE_ATTR_MAP("padding", "floating_constant_value",
                                                 "integral_constant_value", "padding_before",
                                                 "padding_after");
    if (IsFloatingDataType(input->dtype()->data_type())
        || input->dtype()->data_type() == DataType::kFloat16) {
      attrs.SetAllAttrs(pad, value.As<double>(), static_cast<int64_t>(0), pad_before, pad_after);
    } else if (IsIntegralDataType(input->dtype()->data_type())) {
      attrs.SetAllAttrs(pad, static_cast<double>(0), value.As<int64_t>(), pad_before, pad_after);
    } else if (input->dtype() == DType::Bool()) {
      int64_t bool_value = value.As<int64_t>();
      CHECK_OR_RETURN(bool_value == 1 || bool_value == 0)
          << "value must be 1/0 or True/False for bool Tensor";
      attrs.SetAllAttrs(pad, static_cast<double>(0), value.As<int64_t>(), pad_before, pad_after);
    } else {
      UNIMPLEMENTED_THEN_RETURN() << "Data type should be floating, bool or integral type.";
    }
    return OpInterpUtil::Dispatch<Tensor>(*constant_pad_, {input}, attrs);
  }

 private:
  std::shared_ptr<OpExpr> constant_pad_;
};

class ReflectionPadFunctor {
 public:
  ReflectionPadFunctor() {
    reflect_pad1d_ = CHECK_JUST(one::OpBuilder("reflection_pad1d").Input("x").Output("y").Build());
    reflect_pad2d_ = CHECK_JUST(one::OpBuilder("reflection_pad2d").Input("x").Output("y").Build());
  }
  Maybe<Tensor> operator()(const std::shared_ptr<one::Tensor>& input,
                           const std::vector<int64_t>& pad) const {
    auto& attrs = THREAD_CACHED_MUTABLE_ATTR_MAP("padding");
    attrs.SetAllAttrs(pad);
    const int64_t pad_size = pad.size();
    const size_t ndim = input->ndim();
    CHECK_LE_OR_RETURN(pad_size, 2 * ndim)
        << Error::RuntimeError() << "Pad size should less than or equal to input axes * 2.";

    if (pad_size == 2) {
      // 2D/3D reflect padding
      CHECK_OR_RETURN((ndim == 2 && input->shape()->At(1) != 0)
                      || (ndim == 3 && input->shape()->At(1) != 0 && input->shape()->At(2) != 0))
          << "2D or 3D (batch mode) tensor expected for input, but got: " << ndim;
      const int64_t pad_left = pad[0];
      const int64_t pad_right = pad[1];
      const int64_t dim_w = (ndim == 3) ? 2 : 1;
      const int64_t input_width = input->shape()->At(dim_w);
      const int64_t output_w = input_width + pad_left + pad_right;
      CHECK_OR_RETURN(pad_left < input_width && pad_right < input_width)
          << "Padding size should be less than the corresponding input dimension, but got: "
             "padding ("
          << pad_left << ", " << pad_right << ") at dimension " << dim_w << " of input "
          << input->shape()->ToString();
      CHECK_OR_RETURN(output_w >= 1)
          << "input (W: " << input_width << ")is too small. Calculated output W: " << output_w;

      if (ndim == 2) {
        // for 2D input
        auto unsqueezed_input = JUST(functional::Unsqueeze(input, 0));
        auto unsqueezed_output =
            JUST(OpInterpUtil::Dispatch<Tensor>(*reflect_pad1d_, {unsqueezed_input}, attrs));
        return JUST(functional::Squeeze(unsqueezed_output, std::vector<int32_t>{0}));
      }
      return OpInterpUtil::Dispatch<Tensor>(*reflect_pad1d_, {input}, attrs);
    } else if (pad_size == 4) {
      // 3D/4D reflect padding
      bool valid_dims = input->shape()->At(1) != 0 && input->shape()->At(2) != 0;
      CHECK_OR_RETURN((ndim == 3 && valid_dims)
                      || (ndim == 4 && valid_dims && input->shape()->At(3) != 0))
          << "3D or 4D (batch mode) tensor expected for input, but got: " << ndim;

      int dim_h = 1;
      int dim_w = 2;
      if (ndim == 4) {
        dim_w++;
        dim_h++;
      }

      const int64_t pad_left = pad[0];
      const int64_t pad_right = pad[1];
      const int64_t pad_top = pad[2];
      const int64_t pad_bottom = pad[3];

      const int64_t input_h = input->shape()->At(dim_h);
      const int64_t input_w = input->shape()->At(dim_w);
      const int64_t output_h = input_h + pad_top + pad_bottom;
      const int64_t output_w = input_w + pad_left + pad_right;
      CHECK_OR_RETURN(pad_left < input_w && pad_right < input_w)
          << Error::RuntimeError()
          << "Padding size should be less than the corresponding input "
             "dimension, but got: padding ("
          << pad_left << ", " << pad_right << ") at dimension " << dim_w << " of input " << ndim;

      CHECK_OR_RETURN(pad_top < input_h && pad_bottom < input_h)
          << Error::RuntimeError()
          << "Padding size should be less than the corresponding input "
             "dimension, but got: padding ("
          << pad_top << ", " << pad_bottom << ") at dimension " << dim_h << " of input " << ndim;

      CHECK_OR_RETURN(output_w >= 1 || output_h >= 1)
          << Error::RuntimeError() << "input (H: " << input_h << ", W: " << input_w
          << ")is too small. Calculated output H: " << output_h << " W: " << output_w;

      if (ndim == 3) {
        // for 3D input
        auto unsqueezed_input = JUST(functional::Unsqueeze(input, 0));
        auto unsqueezed_output =
            JUST(OpInterpUtil::Dispatch<Tensor>(*reflect_pad2d_, {unsqueezed_input}, attrs));
        return JUST(functional::Squeeze(unsqueezed_output, std::vector<int32_t>{0}));
      }
      return OpInterpUtil::Dispatch<Tensor>(*reflect_pad2d_, {input}, attrs);
    } else if (pad_size == 6) {
      UNIMPLEMENTED_THEN_RETURN() << "5D reflect padding are not supported for now";
    } else {
      UNIMPLEMENTED_THEN_RETURN()
          << "Only 2D, 3D, 4D, 5D padding with non-constant padding are supported for now";
    }
  }

 private:
  std::shared_ptr<OpExpr> reflect_pad1d_;
  std::shared_ptr<OpExpr> reflect_pad2d_;
};

class ReplicationPadFunctor {
 public:
  ReplicationPadFunctor() {
    replicate_pad1d_ =
        CHECK_JUST(one::OpBuilder("replication_pad1d").Input("x").Output("y").Build());
    replicate_pad2d_ =
        CHECK_JUST(one::OpBuilder("replication_pad2d").Input("x").Output("y").Build());
  }
  Maybe<Tensor> operator()(const std::shared_ptr<one::Tensor>& input,
                           const std::vector<int64_t>& pad) const {
    auto& attrs = THREAD_CACHED_MUTABLE_ATTR_MAP("padding");
    attrs.SetAllAttrs(pad);
    const int64_t pad_size = pad.size();
    const size_t ndim = input->ndim();
    CHECK_LE_OR_RETURN(pad_size, 2 * ndim)
        << Error::RuntimeError() << "Pad size should less than or equal to input axes * 2.";
    if (pad_size == 2) {
      // 2D/3D replicate padding
      CHECK_OR_RETURN((ndim == 2 && input->shape()->At(0) != 0 && input->shape()->At(1) != 0)
                      || (ndim == 3 && input->shape()->At(1) != 0 && input->shape()->At(2) != 0))
          << "Expected 2D or 3D (batch mode) tensor with possibly 0 batch size and other "
             "non-zero dimensions for input, but got: "
          << ndim;
      const int64_t pad_left = pad[0];
      const int64_t pad_right = pad[1];
      const int64_t dim_w = (ndim == 3) ? 2 : 1;
      const int64_t input_width = input->shape()->At(dim_w);
      const int64_t output_w = input_width + pad_left + pad_right;
      CHECK_OR_RETURN(output_w >= 1)
          << "input (W: " << input_width << ")is too small. Calculated output W: " << output_w;

      if (ndim == 2) {
        // for 2D input
        auto unsqueezed_input = JUST(functional::Unsqueeze(input, 0));
        auto unsqueezed_output =
            JUST(OpInterpUtil::Dispatch<Tensor>(*replicate_pad1d_, {unsqueezed_input}, attrs));
        return JUST(functional::Squeeze(unsqueezed_output, std::vector<int32_t>{0}));
      }
      return OpInterpUtil::Dispatch<Tensor>(*replicate_pad1d_, {input}, attrs);
    } else if (pad_size == 4) {
      // 3D/4D replicate padding
      bool valid_dims = input->shape()->At(1) != 0 && input->shape()->At(2) != 0;
      CHECK_OR_RETURN((ndim == 3 && valid_dims)
                      || (ndim == 4 && valid_dims && input->shape()->At(3) != 0))
          << "3D or 4D (batch mode) tensor expected for input, but got: " << ndim;

      int dim_h = 1;
      int dim_w = 2;
      if (ndim == 4) {
        dim_w++;
        dim_h++;
      }

      const int64_t pad_left = pad[0];
      const int64_t pad_right = pad[1];
      const int64_t pad_top = pad[2];
      const int64_t pad_bottom = pad[3];

      const int64_t input_h = input->shape()->At(dim_h);
      const int64_t input_w = input->shape()->At(dim_w);
      const int64_t output_h = input_h + pad_top + pad_bottom;
      const int64_t output_w = input_w + pad_left + pad_right;
      CHECK_OR_RETURN(output_w >= 1 || output_h >= 1)
          << Error::RuntimeError() << "input (H: " << input_h << ", W: " << input_w
          << ")is too small. Calculated output H: " << output_h << " W: " << output_w;

      if (ndim == 3) {
        // for 3D input
        auto unsqueezed_input = JUST(functional::Unsqueeze(input, 0));
        auto unsqueezed_output =
            JUST(OpInterpUtil::Dispatch<Tensor>(*replicate_pad2d_, {unsqueezed_input}, attrs));
        return JUST(functional::Squeeze(unsqueezed_output, std::vector<int32_t>{0}));
      }
      return OpInterpUtil::Dispatch<Tensor>(*replicate_pad2d_, {input}, attrs);
    } else if (pad_size == 6) {
      UNIMPLEMENTED_THEN_RETURN() << "5D replicate padding are not supported for now";
    } else {
      UNIMPLEMENTED_THEN_RETURN()
          << "Only 2D, 3D, 4D, 5D padding with non-constant padding are supported for now";
    }
  }

 private:
  std::shared_ptr<OpExpr> replicate_pad1d_;
  std::shared_ptr<OpExpr> replicate_pad2d_;
};

class PadFunctor {
 public:
  Maybe<Tensor> operator()(const std::shared_ptr<one::Tensor>& input,
                           const std::vector<int64_t>& pad, const std::string& mode,
                           const Scalar& value) const {
    if (mode == "constant") {
      return functional::ConstantPad(input, pad, value);
    } else if (mode == "reflect") {
      return functional::ReflectionPad(input, pad);
    } else if (mode == "replicate") {
      return functional::ReplicationPad(input, pad);
    } else {
      UNIMPLEMENTED_THEN_RETURN() << "Pad mode is " << mode
                                  << ", but only constant, reflect and replicate are valid.";
    }
  }
};

class DropoutFunctor {
 public:
  DropoutFunctor() {
    dropout_op_ =
        CHECK_JUST(one::OpBuilder("dropout").Input("in").Output("out").Output("mask").Build());
    dropout_addend_op_ = CHECK_JUST(one::OpBuilder("dropout")
                                        .Input("in")
                                        .Input("_add_to_output")
                                        .Output("out")
                                        .Output("mask")
                                        .Build());
    add_op_ = CHECK_JUST(one::OpBuilder("add_n").Input("in", 2).Output("out").Build());
  }
  Maybe<Tensor> operator()(const std::shared_ptr<one::Tensor>& x, const float& p,
                           const bool& training, const bool& inplace,
                           const Optional<one::Generator>& generator,
                           const Optional<one::Tensor>& addend) const {
    auto outputs = std::make_shared<TensorTuple>(1);
    if (inplace) {
      JUST(CheckInplaceValid(x));
      (*outputs)[0] = x;
    }
    const auto gen = generator.value_or(JUST(one::DefaultAutoGenerator()));
    const auto& dropout_state = std::make_shared<FusedDropoutKernelState>(gen);
    auto& dropout_attrs = THREAD_CACHED_MUTABLE_ATTR_MAP("rate");
    dropout_attrs.SetAllAttrs(p);
    if (addend) {
      if ((!training) || p == 0.0) {
        JUST(OpInterpUtil::Dispatch(*add_op_, {x, JUST(addend)}, outputs.get()));
      } else {
        outputs->resize(2);
        JUST(OpInterpUtil::Dispatch(*dropout_addend_op_, {x, JUST(addend)}, outputs.get(),
                                    OpExprInterpContext(dropout_attrs, dropout_state)));
      }
    } else {
      if (!training || p == 0.0) {
        return x;
      } else {
        outputs->resize(2);
        JUST(OpInterpUtil::Dispatch(*dropout_op_, {x}, outputs.get(),
                                    OpExprInterpContext(dropout_attrs, dropout_state)));
      }
    }
    return (*outputs)[0];
  }

 private:
  std::shared_ptr<OpExpr> dropout_op_;
  std::shared_ptr<OpExpr> dropout_addend_op_;
  std::shared_ptr<OpExpr> add_op_;
};

namespace {
Maybe<Tensor> MakeFeatureNoise(const std::shared_ptr<one::Tensor>& x) {
  const int64_t ndim = x->ndim();
  CHECK_GE_OR_RETURN(ndim, 2) << Error::RuntimeError()
                              << "Feature dropout requires at least 2 dimensions in the input";
  std::vector<int64_t> sizes;
  sizes.reserve(ndim);
  sizes.push_back(x->shape()->At(0));
  sizes.push_back(x->shape()->At(1));
  for (int i = 2; i < ndim; i++) { sizes.push_back(1); }
  return JUST(Empty(Shape(sizes), x->dtype(), JUST(x->device()), false));
}

Maybe<Tensor> DropoutImpl(const std::shared_ptr<one::Tensor>& input, const float& p,
                          const bool& train) {
  CHECK_EQ_OR_RETURN(p >= 0 && p <= 1, true)
      << "dropout probability has to be between 0 and 1, but got " << p;
  if (p == 0 || !train || input->shape()->elem_cnt() == 0) { return input; }
  if (p == 1) {
    std::shared_ptr<Tensor> other =
        JUST(Constant(*input->shape(), Scalar(0.0), input->dtype(), JUST(input->device())));
    return InplaceMul(input, other);
  }
  std::shared_ptr<Tensor> noise = JUST(MakeFeatureNoise(input));
  noise =
      JUST(BernoulliProb(noise, 1.0 - p, noise->dtype(), JUST(one::DefaultAutoGenerator()), false));
  noise = JUST(InplaceScalarDiv(noise, Scalar(1.0 - p)));
  noise = JUST(InplaceMul(input, noise));
  return noise;
}
}  // namespace

class Dropout1dFunctor {
 public:
  Maybe<Tensor> operator()(const std::shared_ptr<one::Tensor>& input, const float& p,
                           const bool& training) const {
    CHECK_EQ_OR_RETURN(p < 0 || p > 1.0, true)
        << "dropout probability has to be between 0 and 1, but got " << p;
    const int input_dim = input->ndim();
    CHECK_EQ_OR_RETURN(input_dim != 2 && input_dim != 3, true)
        << "dropout1d: Expected 2D or 3D input, but received a {inp_dim}D input. "
           "Note that dropout1d exists to provide channel-wise dropout on inputs with 1 "
           "spatial dimension, a channel dimension, and an optional batch dimension "
           "(i.e. 2D or 3D inputs).";
    bool is_batched = (input_dim == 3);
    std::shared_ptr<one::Tensor> result;
    if (!is_batched) { result = JUST(Unsqueeze(input, 0)); }
    result = JUST(DropoutImpl(result, p, training));
    if (!is_batched) { result = JUST(Squeeze(result, std::vector<int32_t>{0})); }
    return result;
  }
};

class Dropout2dFunctor {
 public:
  Maybe<Tensor> operator()(const std::shared_ptr<one::Tensor>& input, const float& p,
                           const bool& training) const {
    CHECK_EQ_OR_RETURN(p < 0 || p > 1.0, true)
        << "dropout probability has to be between 0 and 1, but got " << p;
    const int input_dim = input->ndim();
    CHECK_EQ_OR_RETURN(input_dim != 3 && input_dim != 4, true)
        << "dropout2d: Received a {inp_dim}-D input to dropout2d, which is deprecated "
           "and will result in an error in a future release. To retain the behavior "
           "and silence this warning, please use dropout instead. Note that dropout2d "
           "exists to provide channel-wise dropout on inputs with 2 spatial dimensions, "
           "a channel dimension, and an optional batch dimension (i.e. 3D or 4D inputs).";
    CHECK_EQ_OR_RETURN(input_dim == 3, true)
        << "dropout2d: Received a 3D input to dropout2d and assuming that channel-wise "
           "1D dropout behavior is desired - input is interpreted as shape (N, C, L), where C "
           "is the channel dim. This behavior will change in a future release to interpret the "
           "input as one without a batch dimension, i.e. shape (C, H, W). To maintain the 1D "
           "channel-wise dropout behavior, please switch to using dropout1d instead.";
    return JUST(DropoutImpl(input, p, training));
  }
};

class Dropout3dFunctor {
 public:
  Maybe<Tensor> operator()(const std::shared_ptr<one::Tensor>& input, const float& p,
                           const bool& training) const {
    CHECK_EQ_OR_RETURN(p < 0 || p > 1.0, true)
        << "dropout probability has to be between 0 and 1, but got " << p;
    const int input_dim = input->ndim();
    CHECK_EQ_OR_RETURN(input_dim != 4 && input_dim != 5, true)
        << "dropout3d: Received a {inp_dim}-D input to dropout3d, which is deprecated "
           "and will result in an error in a future release. To retain the behavior "
           "and silence this warning, please use dropout instead. Note that dropout3d "
           "exists to provide channel-wise dropout on inputs with 3 spatial dimensions, "
           "a channel dimension, and an optional batch dimension (i.e. 4D or 5D inputs).";
    bool is_batched = (input_dim == 5);
    std::shared_ptr<one::Tensor> result;
    if (!is_batched) { result = JUST(Unsqueeze(input, 0)); }
    result = JUST(DropoutImpl(result, p, training));
    if (!is_batched) { result = JUST(Squeeze(result, std::vector<int32_t>{0})); }
    return result;
  }
};

class DropoutGradFunctor {
 public:
  DropoutGradFunctor() {
    dropout_grad_op_ =
        CHECK_JUST(one::OpBuilder("dropout_grad").Input("dy").Input("mask").Output("dx").Build());
  }
  Maybe<Tensor> operator()(const std::shared_ptr<one::Tensor>& dy,
                           const std::shared_ptr<one::Tensor>& mask, const float& scale) const {
    auto& dropout_grad_attrs = THREAD_CACHED_MUTABLE_ATTR_MAP("scale");
    dropout_grad_attrs.SetAllAttrs(scale);
    return OpInterpUtil::Dispatch<Tensor>(*dropout_grad_op_, {dy, mask}, dropout_grad_attrs);
  }

 private:
  std::shared_ptr<OpExpr> dropout_grad_op_;
};

class AvgPoolNDFunctor {
 public:
  AvgPoolNDFunctor() = default;
  virtual ~AvgPoolNDFunctor() = default;
  Maybe<Tensor> operator()(const std::shared_ptr<one::Tensor>& x,
                           const std::vector<int32_t>& kernel_size,
                           const Optional<std::vector<int32_t>>& stride,
                           const std::vector<int32_t>& padding, const bool& ceil_mode,
                           const bool& count_include_pad, const int32_t& divisor_override,
                           const std::string& data_format) const {
    auto& attrs =
        THREAD_CACHED_MUTABLE_ATTR_MAP("kernel_size", "padding", "stride", "data_format",
                                       "ceil_mode", "count_include_pad", "divisor_override");
    // If stride is None, we set it as kernel_size to align Pytorch.
    attrs.SetAllAttrs(kernel_size, padding, stride ? *JUST(stride) : kernel_size, data_format,
                      ceil_mode, count_include_pad, divisor_override);
    return OpInterpUtil::Dispatch<Tensor>(*op_, {x}, attrs);
  }

 protected:
  std::shared_ptr<OpExpr> op_;
};

class AvgPool1DFunctor : public AvgPoolNDFunctor {
 public:
  AvgPool1DFunctor() {
    op_ = CHECK_JUST(one::OpBuilder("avg_pool_1d").Input("x").Output("y").Build());
  }
};

class AvgPool2DFunctor : public AvgPoolNDFunctor {
 public:
  AvgPool2DFunctor() {
    op_ = CHECK_JUST(one::OpBuilder("avg_pool_2d").Input("x").Output("y").Build());
  }
};

class AvgPool3DFunctor : public AvgPoolNDFunctor {
 public:
  AvgPool3DFunctor() {
    op_ = CHECK_JUST(one::OpBuilder("avg_pool_3d").Input("x").Output("y").Build());
  }
};

class UnfoldFunctor {
 public:
  UnfoldFunctor() {
    unfold_op_ = CHECK_JUST(one::OpBuilder("unfold").Input("x").Output("y").Build());
  }
  Maybe<Tensor> operator()(const std::shared_ptr<one::Tensor>& x,
                           const std::vector<int32_t>& kernel_size,
                           const std::vector<int32_t>& dilation_rate,
                           const std::vector<int32_t>& padding, const std::vector<int32_t>& strides,
                           const std::string& data_format) const {
    const auto& x_shape = x->shape();
    // Only Support 4d tensor now.
    CHECK_EQ_OR_RETURN(x_shape->NumAxes(), 4)
        << Error::RuntimeError() << "Input Tensor dim should == 4";
    auto& attrs = THREAD_CACHED_MUTABLE_ATTR_MAP("kernel_size", "dilation_rate", "padding",
                                                 "strides", "data_format");
    attrs.SetAllAttrs(kernel_size, dilation_rate, padding, strides, data_format);
    return OpInterpUtil::Dispatch<Tensor>(*unfold_op_, {x}, attrs);
  }

 private:
  std::shared_ptr<OpExpr> unfold_op_;
};

class FoldFunctor {
 public:
  FoldFunctor() { fold_op_ = CHECK_JUST(one::OpBuilder("fold").Input("x").Output("y").Build()); }
  Maybe<Tensor> operator()(const std::shared_ptr<one::Tensor>& x,
                           const std::vector<int32_t>& output_size,
                           const std::vector<int32_t>& kernel_size,
                           const std::vector<int32_t>& dilation_rate,
                           const std::vector<int32_t>& padding, const std::vector<int32_t>& strides,
                           const std::string& data_format) const {
    const auto& x_shape = x->shape();
    // Only Support 3d tensor fold now. format is (N, C*K*K, L)
    CHECK_EQ_OR_RETURN(x_shape->NumAxes(), 3)
        << Error::RuntimeError() << "Input Tensor dim should == 3";
    auto& attrs = THREAD_CACHED_MUTABLE_ATTR_MAP("output_size", "kernel_size", "dilation_rate",
                                                 "padding", "strides", "data_format");
    attrs.SetAllAttrs(output_size, kernel_size, dilation_rate, padding, strides, data_format);
    return OpInterpUtil::Dispatch<Tensor>(*fold_op_, {x}, attrs);
  }

 private:
  std::shared_ptr<OpExpr> fold_op_;
};

class OneHotFunctor {
 public:
  OneHotFunctor() {
    one_hot_op_ = CHECK_JUST(one::OpBuilder("one_hot").Input("indices").Output("out").Build());
  }
  Maybe<Tensor> operator()(const std::shared_ptr<one::Tensor>& input, const int64_t& num_classes,
                           const Scalar& on_value, const Scalar& off_value) const {
    CHECK_OR_RETURN(!IsFloatingDataType(input->dtype()->data_type()))
        << Error::RuntimeError() << "one_hot is only applicable to index tensor.";
    auto& attrs =
        THREAD_CACHED_MUTABLE_ATTR_MAP("depth", "dtype", "floating_on_value", "floating_off_value",
                                       "integer_on_value", "integer_off_value");
    int64_t depth = num_classes;
    if (num_classes == -1) {
      std::vector<int32_t> axis(input->ndim());
      std::iota(axis.begin(), axis.end(), 0);
      auto tensor_max = JUST(functional::ReduceMax(input, axis, false));

      int64_t max = 0;
      const auto& callback = [&](ep::Stream* stream,
                                 const std::shared_ptr<vm::EagerBlobObject>& eager_blob_object) {
        SyncAutoMemcpy(stream, &max, eager_blob_object->dptr(), sizeof(max),
                       memory::MakeHostMemCase(), eager_blob_object->mem_case());
      };
      JUST(SyncAccessTensorWithTimeOut(tensor_max, callback, "const"));
      depth = max + 1;
    }
    // Refer to: https://github.com/Oneflow-Inc/oneflow/pull/5315/files#r755823506
    bool is_on_value_double = on_value.IsFloatingPoint();
    bool is_off_value_double = off_value.IsFloatingPoint();
    if (is_on_value_double || is_off_value_double) {
      attrs.SetAllAttrs(depth, kFloat, on_value.As<double>(), off_value.As<double>(),
                        static_cast<int64_t>(0), static_cast<int64_t>(0));
    } else {
      attrs.SetAllAttrs(depth, kInt64, static_cast<double>(0), static_cast<double>(0),
                        on_value.As<int64_t>(), off_value.As<int64_t>());
    }
    return OpInterpUtil::Dispatch<Tensor>(*one_hot_op_, {input}, attrs);
  }

 private:
  std::shared_ptr<OpExpr> one_hot_op_;
};

class PairwiseDistanceFunctor {
 public:
  Maybe<Tensor> operator()(const std::shared_ptr<Tensor>& x, const std::shared_ptr<Tensor>& y,
                           const float& p, const double& eps, bool keepdim) const {
    const int64_t xdim = x->ndim();
    const int64_t ydim = y->ndim();
    const int64_t output_dim = xdim > ydim ? xdim : ydim;
    const auto& sub = JUST(ScalarAdd(JUST(Sub(x, y, 1, false)), eps, 1, false));
    return ScalarNorm(sub, p, output_dim - 1, keepdim, NullOpt);
  }
};

class CosineSimilarityFunctor {
 public:
  Maybe<Tensor> operator()(const std::shared_ptr<one::Tensor>& x,
                           const std::shared_ptr<one::Tensor>& y, const int32_t& dim,
                           const double& eps) const {
    const auto& x_shape = *(x->shape());
    const auto& y_shape = *(y->shape());
    std::shared_ptr<one::Tensor> x_extend = x;
    std::shared_ptr<one::Tensor> y_extend = y;
    if (x_shape != y_shape) {
      Shape max_shape = Shape::Ones(std::max(x_shape.NumAxes(), y_shape.NumAxes()));
      for (int64_t i = max_shape.NumAxes() - 1; i >= 0; i--) {
        int64_t offset = max_shape.NumAxes() - 1 - i;
        int64_t dim_x = x_shape.NumAxes() - 1 - offset;
        int64_t dim_y = y_shape.NumAxes() - 1 - offset;
        int64_t size_x = (dim_x >= 0) ? x_shape.At(dim_x) : 1;
        int64_t size_y = (dim_y >= 0) ? y_shape.At(dim_y) : 1;
        if (!(size_x == size_y || size_x == 1 || size_y == 1)) {
          return Error::RuntimeError()
                 << "The size of tensor a (" << size_x << ") must match the size of tensor b ("
                 << size_y << ") at non-singleton dimension " << i;
        }
        max_shape.Set(i, std::max(size_x, size_y));
      }
      x_extend = JUST(Expand(x, max_shape));
      y_extend = JUST(Expand(y, max_shape));
    }
    TensorProcessor tensor_processor;
    JUST(tensor_processor.PromoteInputsToCommonDtype(true).AddInputs({x_extend, y_extend}).Apply());
    TensorTuple input_vec = JUST(tensor_processor.GetInputs());
    const auto common_dtype = JUST(oneflow::VectorAt(input_vec, 0))->dtype();
    if (!IsFloatingDataType(common_dtype->data_type())) {
      return Error::RuntimeError()
             << "expected common dtype to be floating point, yet common dtype is "
             << common_dtype->name();
    }
    auto& x_ = JUST(oneflow::VectorAt(input_vec, 0));
    auto& y_ = JUST(oneflow::VectorAt(input_vec, 1));
    std::shared_ptr<Tensor> w12 =
        JUST(functional::ReduceSum(JUST(functional::Mul(x_, y_)), {dim}, false));
    std::shared_ptr<Tensor> w1 =
        JUST(functional::ReduceSum(JUST(functional::Mul(x_, x_)), {dim}, false));
    std::shared_ptr<Tensor> w2 =
        JUST(functional::ReduceSum(JUST(functional::Mul(y_, y_)), {dim}, false));
    std::shared_ptr<Tensor> n12 = JUST(functional::Sqrt(
        JUST(functional::Clamp(JUST(functional::Mul(w1, w2)), Scalar(eps * eps), NullOpt))));
    return functional::Div(w12, n12);
  }
};

class L2NormalizeFunctor {
 public:
  L2NormalizeFunctor() {
    op_ = CHECK_JUST(
        one::OpBuilder("l2_normalize").Input("x").Output("y").Output("square_x_sum").Build());
  }
  Maybe<Tensor> operator()(const std::shared_ptr<one::Tensor>& input, const int32_t& axis,
                           const float& epsilon) const {
    const int32_t ndims = input->shape()->NumAxes();
    const int32_t final_dim = ndims - 1;

    auto axis_ = axis >= 0 ? axis : axis + ndims;
    CHECK_GE_OR_RETURN(axis_, 0) << Error::RuntimeError() << "Axis should >=0 but axis is " << axis_
                                 << " now.";
    CHECK_LE_OR_RETURN(axis_, final_dim) << Error::RuntimeError() << "Axis should < " << ndims
                                         << " but axis is " << axis_ << " now.";

    auto& attrs = THREAD_CACHED_MUTABLE_ATTR_MAP("epsilon", "axis");
    attrs.SetAllAttrs(epsilon, final_dim);

    if (axis_ == final_dim) { return OpInterpUtil::Dispatch<Tensor>(*op_, {input}, attrs); }

    std::vector<int> input_perm(input->shape()->dim_vec().size(), 0);
    for (size_t i = 0; i < input_perm.size(); ++i) { input_perm[i] = static_cast<int>(i); }
    std::swap(input_perm[final_dim], input_perm[static_cast<size_t>(axis_)]);

    const auto result = JUST(OpInterpUtil::Dispatch<TensorTuple>(
        *op_, {JUST(functional::Transpose(input, input_perm))}, attrs));
    return functional::Transpose((*result)[0], input_perm);
  }

 private:
  std::shared_ptr<OpExpr> op_;
};

class NormalizeFunctor {
 public:
  Maybe<Tensor> operator()(const std::shared_ptr<one::Tensor>& input, const float& p,
                           const int32_t& dim, const float& eps,
                           const bool& use_l2_norm_kernel) const {
    if (use_l2_norm_kernel && (std::fabs(p - 2.0f) < std::numeric_limits<float>::min())) {
      return functional::L2Normalize(input, dim, eps);
    }
    return SequenceFunction<Maybe<Tensor>(const std::shared_ptr<Tensor>&, const float&,
                                          const int32_t&)>(
               [](const auto& x, const float& p, const int32_t& dim) -> Maybe<Tensor> {
                 return functional::ScalarNorm(x, p, dim, true, NullOpt);
               })
        .then([&](const auto& x) { return functional::Clamp(x, eps, NullOpt); })
        .then([&](const auto& x) { return functional::Div(input, x); })
        .call(input, p, dim);
  }
};

class FusedSelfAttentionFunctor {
 public:
  FusedSelfAttentionFunctor() {
    op_ = CHECK_JUST(one::OpBuilder("fused_self_attention_query_mul_key_and_value")
                         .Input("hidden_states")
                         .Output("query_mul_key")
                         .Output("value")
                         .Build());
  }
  Maybe<TensorTuple> operator()(const std::shared_ptr<one::Tensor>& hidden_states,
                                const int64_t& head_size, const float& alpha) const {
    auto& attrs = THREAD_CACHED_MUTABLE_ATTR_MAP("head_size", "alpha");
    attrs.SetAllAttrs(head_size, alpha);
    return OpInterpUtil::Dispatch<TensorTuple>(*op_, {hidden_states}, attrs);
  }

 private:
  std::shared_ptr<OpExpr> op_;
};

class FusedSelfAttentionGradFunctor {
 public:
  FusedSelfAttentionGradFunctor() {
    op_ = CHECK_JUST(one::OpBuilder("fused_self_attention_query_mul_key_and_value_grad")
                         .Input("query_mul_key_grad")
                         .Input("value_grad")
                         .Input("hidden_states")
                         .Output("hidden_states_grad")
                         .Build());
  }
  Maybe<Tensor> operator()(const std::shared_ptr<one::Tensor>& query_mul_key_grad,
                           const std::shared_ptr<one::Tensor>& value_grad,
                           const std::shared_ptr<one::Tensor>& hidden_states,
                           const float& alpha) const {
    auto& attrs = THREAD_CACHED_MUTABLE_ATTR_MAP("alpha");
    attrs.SetAllAttrs(alpha);
    return OpInterpUtil::Dispatch<Tensor>(*op_, {query_mul_key_grad, value_grad, hidden_states},
                                          attrs);
  }

 private:
  std::shared_ptr<OpExpr> op_;
};

class FusedScaleTrilSoftmaxMaskScaleFunctor {
 public:
  FusedScaleTrilSoftmaxMaskScaleFunctor() {
    random_mask_like_op_ =
        CHECK_JUST(one::OpBuilder("random_mask_like").Input("like").Output("out").Build());
    fused_op_ = CHECK_JUST(one::OpBuilder("fused_tril_scale_softmax_mask_scale")
                               .Input("x")
                               .Input("mask")
                               .Output("y")
                               .Output("softmax_y")
                               .Build());
  }
  Maybe<TensorTuple> operator()(const std::shared_ptr<one::Tensor>& x, const float p,
                                const int64_t diagonal, const float tril_scale_value,
                                const float tril_fill_value,
                                const Optional<one::Generator>& generator) const {
    const auto gen = generator.value_or(JUST(one::DefaultAutoGenerator()));
    auto& random_mask_like_attrs = THREAD_CACHED_MUTABLE_ATTR_MAP("rate", "seed");
    random_mask_like_attrs.SetAllAttrs(p, static_cast<int64_t>(gen->current_seed()));
    const auto& random_mask_like_state = std::make_shared<RandomMaskLikeKernelState>(gen);

    const auto& mask = JUST(OpInterpUtil::Dispatch<Tensor>(
        *random_mask_like_op_, {x},
        OpExprInterpContext(random_mask_like_attrs, random_mask_like_state)));

    float mask_scale_value = 1.0;
    if (p != 1.0) { mask_scale_value = 1.0 / (1.0 - p); }
    auto& fused_attrs = THREAD_CACHED_MUTABLE_ATTR_MAP("diagonal", "tril_scale_value",
                                                       "mask_scale_value", "tril_fill_value");
    fused_attrs.SetAllAttrs(diagonal, tril_scale_value, mask_scale_value, tril_fill_value);
    return OpInterpUtil::Dispatch<TensorTuple>(*fused_op_, {x, mask}, fused_attrs);
  }

 private:
  std::shared_ptr<OpExpr> fused_op_;
  std::shared_ptr<OpExpr> random_mask_like_op_;
};

class L2NormalizeGradFunctor {
 public:
  L2NormalizeGradFunctor() {
    op_ = CHECK_JUST(one::OpBuilder("l2_normalize_grad")
                         .Input("dy")
                         .Input("y")
                         .Input("square_x_sum")
                         .Output("dx")
                         .Build());
  }
  Maybe<Tensor> operator()(const std::shared_ptr<one::Tensor>& dy,
                           const std::shared_ptr<one::Tensor>& y,
                           const std::shared_ptr<one::Tensor>& square_x_sum, const int32_t& axis,
                           const float& epsilon) const {
    auto& attrs = THREAD_CACHED_MUTABLE_ATTR_MAP("axis", "epsilon");
    attrs.SetAllAttrs(axis, epsilon);
    return OpInterpUtil::Dispatch<Tensor>(*op_, {dy, y, square_x_sum}, attrs);
  }

 private:
  std::shared_ptr<OpExpr> op_;
};

class FusedBiasAddGeluFunctor {
 public:
  FusedBiasAddGeluFunctor() {
    op_ = CHECK_JUST(
        one::OpBuilder("fused_bias_add_gelu").Input("a").Input("b").Output("out").Build());
  }
  Maybe<Tensor> operator()(const std::shared_ptr<one::Tensor>& a,
                           const std::shared_ptr<one::Tensor>& b, const int32_t& axis) const {
    auto& attrs = THREAD_CACHED_MUTABLE_ATTR_MAP("axis");
    attrs.SetAllAttrs(axis);
    return OpInterpUtil::Dispatch<Tensor>(*op_, {a, b}, attrs);
  }

 private:
  std::shared_ptr<OpExpr> op_;
};

class FusedBiasAddGeluGradFunctor {
 public:
  FusedBiasAddGeluGradFunctor() {
    op_ = CHECK_JUST(one::OpBuilder("fused_bias_add_gelu_grad")
                         .Input("a")
                         .Input("b")
                         .Input("dy")
                         .Output("dx")
                         .Build());
  }
  Maybe<Tensor> operator()(const std::shared_ptr<one::Tensor>& a,
                           const std::shared_ptr<one::Tensor>& b,
                           const std::shared_ptr<one::Tensor>& dy, const int32_t& axis) const {
    auto& attrs = THREAD_CACHED_MUTABLE_ATTR_MAP("axis");
    attrs.SetAllAttrs(axis);
    return OpInterpUtil::Dispatch<Tensor>(*op_, {a, b, dy}, attrs);
  }

 private:
  std::shared_ptr<OpExpr> op_;
};

class FusedBiasAddDropoutFunctor {
 public:
  FusedBiasAddDropoutFunctor() {
    random_mask_like_op_ =
        CHECK_JUST(one::OpBuilder("random_mask_like").Input("like").Output("out").Build());
    fused_bias_add_mask_scale_op_ = CHECK_JUST(one::OpBuilder("fused_bias_add_mask_scale")
                                                   .Input("a")
                                                   .Input("b")
                                                   .Input("mask")
                                                   .Output("out")
                                                   .Build());
  }
  Maybe<Tensor> operator()(const std::shared_ptr<one::Tensor>& a,
                           const std::shared_ptr<one::Tensor>& b, const float& p,
                           const int32_t& axis, const Optional<one::Generator>& generator) const {
    int32_t axis_val = axis;
    if (axis_val < 0) {
      const int64_t num_axes = a->shape()->NumAxes();
      axis_val += num_axes;
    }
    if (p > 0.0) {
      const auto gen = generator.value_or(JUST(one::DefaultAutoGenerator()));
      auto& random_mask_like_attrs = THREAD_CACHED_MUTABLE_ATTR_MAP("rate", "seed");
      random_mask_like_attrs.SetAllAttrs(p, static_cast<int64_t>(gen->current_seed()));
      const auto& random_mask_like_state = std::make_shared<RandomMaskLikeKernelState>(gen);

      float scale = 0.0;
      if (p != 1.0) { scale = 1.0 / (1.0 - p); }
      auto& fused_bias_add_mask_attrs = THREAD_CACHED_MUTABLE_ATTR_MAP("scale", "axis");
      fused_bias_add_mask_attrs.SetAllAttrs(scale, axis_val);

      return SequenceFunction<Maybe<Tensor>()>([&]() -> Maybe<Tensor> {
               return OpInterpUtil::Dispatch<Tensor>(
                   *random_mask_like_op_, {a},
                   OpExprInterpContext(random_mask_like_attrs, random_mask_like_state));
             })
          .then([&](const std::shared_ptr<one::Tensor>& x) {
            return OpInterpUtil::Dispatch<Tensor>(*fused_bias_add_mask_scale_op_, {a, b, x},
                                                  fused_bias_add_mask_attrs);
          })
          .call();
    } else {
      return functional::BiasAdd(a, b, axis_val);
    }
  }

 private:
  std::shared_ptr<OpExpr> random_mask_like_op_;
  std::shared_ptr<OpExpr> fused_bias_add_mask_scale_op_;
};

class FusedGluFunctor {
 public:
  FusedGluFunctor() {
    op_ = CHECK_JUST(one::OpBuilder("fused_glu")
                         .Input("x")
                         .Input("w")
                         .Input("b")
                         .Output("y")
                         .Output("matmul_wx")
                         .Build());

    split_op_ = CHECK_JUST(one::OpBuilder("fused_glu")
                               .Input("x")
                               .Input("w")
                               .Input("b")
                               .Input("v")
                               .Input("c")
                               .Output("y")
                               .Output("matmul_wx")
                               .Output("matmul_vx")
                               .Build());
  }

  Maybe<Tensor> operator()(const std::shared_ptr<one::Tensor>& x,
                           const std::shared_ptr<one::Tensor>& w,
                           const std::shared_ptr<one::Tensor>& b, const Optional<one::Tensor>& v,
                           const Optional<one::Tensor>& c, const std::string& activation) const {
    // check whether the user provide splited tensors
    bool is_split_mode = false;
    if (v && c) {
      is_split_mode = true;
    } else if (!v && !c) {
      is_split_mode = false;
    } else {
      return Error::RuntimeError() << "expected consistant existance of tensor v and c";
    }

    // obtain input shape
    const auto& x_shape = *(x->shape());
    const auto& w_shape = *(w->shape());
    const auto& b_shape = *(b->shape());

    // check number of axes of x, w and b
    CHECK_GE_OR_RETURN(x_shape.NumAxes(), 2)
        << "number of axes of \'x\' should have be greater than 1, yet get " << x_shape.NumAxes();
    CHECK_EQ_OR_RETURN(w_shape.NumAxes(), 2)
        << "number of axes of \'w\' should have be equal to 2, yet get " << w_shape.NumAxes();
    CHECK_EQ_OR_RETURN(b_shape.NumAxes(), 1)
        << "number of axes of \'b\' should have be equal to 1, yet get " << b_shape.NumAxes();

    // check input shapes of w and b
    size_t x_num_axes = x_shape.NumAxes();
    CHECK_EQ_OR_RETURN(w_shape.At(1), x_shape.At(x_num_axes - 1))
        << "dimension 1 of \'w\'(" << w_shape.At(1)
        << ") is not consistant with the last dimension of \'x\'(" << x_shape.At(x_num_axes - 1)
        << ")";
    CHECK_EQ_OR_RETURN(b_shape.At(0), w_shape.At(0))
        << "dimension 0 of \'b\'(" << b_shape.At(0)
        << ") is not consistant with dimension 0 of \'w\'(" << w_shape.At(0) << ")";
    if (!is_split_mode) {
      CHECK_EQ_OR_RETURN(w_shape.At(1) % 2, 0) << "dimension 1 of \'w\' is not divisible by 2";
    }

    // check both dimensions and input shapes of v and c (optional)
    if (is_split_mode) {
      const auto& v_shape = *(JUST(v)->shape());
      const auto& c_shape = *(JUST(c)->shape());

      CHECK_EQ_OR_RETURN(v_shape.NumAxes(), 2)
          << "number of axes of \'v\' should have be equal to 2, yet get " << v_shape.NumAxes();
      CHECK_EQ_OR_RETURN(c_shape.NumAxes(), 1)
          << "number of axes of \'c\' should have be equal to 1, yet get " << c_shape.NumAxes();

      CHECK_OR_RETURN(v_shape == w_shape) << "the shape of \'v\' is not consistant with \'w\'";
      CHECK_OR_RETURN(c_shape == b_shape) << "the shape of \'c\' is not consistant with \'b\'";
    }

    // set activation attribute
    auto& attrs = THREAD_CACHED_MUTABLE_ATTR_MAP("activation");
    attrs.SetAllAttrs(activation);

    // dispatch corresponding operator
    if (is_split_mode) {
      return OpInterpUtil::Dispatch<one::Tensor>(*split_op_, {x, w, b, JUST(v), JUST(c)}, attrs);
    } else {
      return OpInterpUtil::Dispatch<one::Tensor>(*op_, {x, w, b}, attrs);
    }
  }

 private:
  std::shared_ptr<OpExpr> op_;
  std::shared_ptr<OpExpr> split_op_;
};

class FusedScaleTrilFunctor {
 public:
  FusedScaleTrilFunctor() {
    op_ = CHECK_JUST(one::OpBuilder("fused_scale_tril").Input("in").Output("out").Build());
  }

  Maybe<Tensor> operator()(const std::shared_ptr<one::Tensor>& x, const int64_t& diagonal,
                           const Scalar& fill_value, const Scalar& scale) const {
    auto& attrs = THREAD_CACHED_MUTABLE_ATTR_MAP(
        "diagonal", "floating_fill_value", "is_floating_fill_value", "integer_fill_value",
        "floating_scale_value", "is_floating_scale_value", "integer_scale_value");
    bool is_fill_value_double = fill_value.IsFloatingPoint();
    bool is_scale_double = scale.IsFloatingPoint();

    double floating_fill_value = 0;
    int64_t integer_fill_value = 0;
    if (is_fill_value_double) {
      floating_fill_value = fill_value.As<double>();
    } else {
      integer_fill_value = fill_value.As<int64_t>();
    }
    double floating_scale_value = 0;
    int64_t integer_scale_value = 0;
    if (is_scale_double) {
      floating_scale_value = scale.As<double>();
    } else {
      integer_scale_value = scale.As<int64_t>();
    }
    attrs.SetAllAttrs(diagonal, floating_fill_value, is_fill_value_double, integer_fill_value,
                      floating_scale_value, is_scale_double, integer_scale_value);
    return OpInterpUtil::Dispatch<Tensor>(*op_, {x}, attrs);
  }

 private:
  std::shared_ptr<OpExpr> op_;
};

class FusedScaleMaskSoftmaxFunctor {
 public:
  FusedScaleMaskSoftmaxFunctor() {
    op_ = CHECK_JUST(
        one::OpBuilder("fused_scale_mask_softmax").Input("x").Input("mask").Output("y").Build());
  }
  Maybe<Tensor> operator()(const std::shared_ptr<one::Tensor>& x,
                           const std::shared_ptr<one::Tensor>& mask, const float& fill_value,
                           const float& scale) const {
    auto& attrs = THREAD_CACHED_MUTABLE_ATTR_MAP("scale_value", "mask_fill_value");
    attrs.SetAllAttrs(scale, fill_value);
    return OpInterpUtil::Dispatch<Tensor>(*op_, {x, mask}, attrs);
  }

 private:
  std::shared_ptr<OpExpr> op_;
};

class FusedScaleMaskSoftmaxDropoutFunctor {
 public:
  FusedScaleMaskSoftmaxDropoutFunctor() {
    random_mask_like_op_ =
        CHECK_JUST(one::OpBuilder("random_mask_like").Input("like").Output("out").Build());
    fused_scale_mask_softmax_dropout_op_ =
        CHECK_JUST(one::OpBuilder("fused_scale_mask_softmax_dropout")
                       .Input("x")
                       .Input("mask")
                       .Input("dropout_mask")
                       .Output("y")
                       .Output("softmax_y")
                       .Build());
  }
  Maybe<TensorTuple> operator()(const std::shared_ptr<one::Tensor>& x,
                                const std::shared_ptr<one::Tensor>& mask, const float& fill_value,
                                const float& scale, const float& p, const bool& training,
                                const Optional<one::Generator>& generator) const {
    float rate = p;
    if (!training) rate = 0.0;
    const auto gen = generator.value_or(JUST(one::DefaultAutoGenerator()));
    auto& random_mask_like_attrs = THREAD_CACHED_MUTABLE_ATTR_MAP("rate", "seed");
    random_mask_like_attrs.SetAllAttrs(rate, static_cast<int64_t>(gen->current_seed()));
    const auto& random_mask_like_state = std::make_shared<RandomMaskLikeKernelState>(gen);

    const auto& dropout_mask = JUST(OpInterpUtil::Dispatch<Tensor>(
        *random_mask_like_op_, {x},
        OpExprInterpContext(random_mask_like_attrs, random_mask_like_state)));

    float dropout_scale = 0.0;
    if (rate != 1.0) { dropout_scale = 1.0 / (1.0 - rate); }
    auto& fused_scale_mask_softmax_dropout_attrs =
        THREAD_CACHED_MUTABLE_ATTR_MAP("scale_value", "mask_fill_value", "dropout_scale_value");
    fused_scale_mask_softmax_dropout_attrs.SetAllAttrs(scale, fill_value, dropout_scale);
    return OpInterpUtil::Dispatch<TensorTuple>(*fused_scale_mask_softmax_dropout_op_,
                                               {x, mask, dropout_mask},
                                               fused_scale_mask_softmax_dropout_attrs);
  }

 private:
  std::shared_ptr<OpExpr> random_mask_like_op_;
  std::shared_ptr<OpExpr> fused_scale_mask_softmax_dropout_op_;
};

// Equivalent to
// masked = (x + bias) * mask * scale_value
// unmask = (1 - mask).bool()
// masked.masked_fill_(unmask, mask_fill_value)
// softmax_y = softmax(masked, dim=-1)
// y = dropout(softmax_y, p)
class FusedBiasAddScaleMaskSoftmaxDropoutFunctor {
 public:
  FusedBiasAddScaleMaskSoftmaxDropoutFunctor() {
    random_mask_op_ =
        CHECK_JUST(one::OpBuilder("random_mask_like").Input("like").Output("out").Build());
    fused_op_ = CHECK_JUST(one::OpBuilder("fused_bias_add_scale_mask_softmax_dropout")
                               .Input("x")
                               .Input("bias")
                               .Input("mask")
                               .Input("dropout_mask")
                               .Output("y")
                               .Output("softmax_y")
                               .Build());
  }
  Maybe<TensorTuple> operator()(const std::shared_ptr<one::Tensor>& x,
                                const std::shared_ptr<one::Tensor>& bias,
                                const std::shared_ptr<one::Tensor>& mask, const float& fill_value,
                                const float& scale, const float& p, const bool& training,
                                const Optional<one::Generator>& generator) const {
    float rate = p;
    if (!training) rate = 0.0;
    const auto gen = generator.value_or(JUST(one::DefaultAutoGenerator()));
    auto& random_mask_like_attrs = THREAD_CACHED_MUTABLE_ATTR_MAP("rate", "seed");
    random_mask_like_attrs.SetAllAttrs(rate, static_cast<int64_t>(gen->current_seed()));
    const auto& random_mask_like_state = std::make_shared<RandomMaskLikeKernelState>(gen);

    const auto& dropout_mask = JUST(OpInterpUtil::Dispatch<Tensor>(
        *random_mask_op_, {x},
        OpExprInterpContext(random_mask_like_attrs, random_mask_like_state)));

    float dropout_scale = 0.0;
    if (rate != 1.0) { dropout_scale = 1.0 / (1.0 - rate); }
    auto& fused_scale_mask_softmax_dropout_attrs =
        THREAD_CACHED_MUTABLE_ATTR_MAP("scale_value", "mask_fill_value", "dropout_scale_value");
    fused_scale_mask_softmax_dropout_attrs.SetAllAttrs(scale, fill_value, dropout_scale);
    return OpInterpUtil::Dispatch<TensorTuple>(*fused_op_, {x, bias, mask, dropout_mask},
                                               fused_scale_mask_softmax_dropout_attrs);
  }

 private:
  std::shared_ptr<OpExpr> random_mask_op_;
  std::shared_ptr<OpExpr> fused_op_;
};

class CtcGreedyDecoderFunctor {
 public:
  CtcGreedyDecoderFunctor() {
    op_ = CHECK_JUST(one::OpBuilder("ctc_greedy_decoder")
                         .Input("log_probs")
                         .Input("input_lengths")
                         .Output("decoded")
                         .Output("neg_sum_logits")
                         .Build());
  }
  Maybe<TensorTuple> operator()(const std::shared_ptr<one::Tensor>& log_probs,
                                const std::shared_ptr<one::Tensor>& input_lengths,
                                const bool& merge_repeated) const {
    auto& attrs = THREAD_CACHED_MUTABLE_ATTR_MAP("merge_repeated");
    attrs.SetAllAttrs(merge_repeated);
    return OpInterpUtil::Dispatch<TensorTuple>(*op_, {log_probs, input_lengths}, attrs);
  }

 private:
  std::shared_ptr<OpExpr> op_;
};

class PariticalFCSampleDisableBoxing {
 public:
  PariticalFCSampleDisableBoxing() {
    op_ = CHECK_JUST(one::OpBuilder("distributed_partial_fc_sample_disable_boxing")
                         .Input("sampled_weight_diff")
                         .Input("sampled_label")
                         .Output("boxing_disabled_sampled_weight_diff")
                         .Output("boxing_disabled_sampled_label")
                         .Build());
  }
  Maybe<TensorTuple> operator()(const std::shared_ptr<one::Tensor>& sampled_weight_diff,
                                const std::shared_ptr<one::Tensor>& sampled_label) const {
    return OpInterpUtil::Dispatch<TensorTuple>(*op_, {sampled_weight_diff, sampled_label});
  }

 private:
  std::shared_ptr<OpExpr> op_;
};

class NmsFunctor {
 public:
  NmsFunctor() { op_ = CHECK_JUST(one::OpBuilder("nms").Input("in").Output("out").Build()); }

  Maybe<Tensor> operator()(const std::shared_ptr<one::Tensor>& x, const float& iou_threshold,
                           const int32_t& keep_n) const {
    auto& attrs = THREAD_CACHED_MUTABLE_ATTR_MAP("iou_threshold", "keep_n");
    attrs.SetAllAttrs(iou_threshold, keep_n);
    return OpInterpUtil::Dispatch<Tensor>(*op_, {x}, attrs);
  }

 private:
  std::shared_ptr<OpExpr> op_;
};

class RoiAlignFunctor {
 public:
  RoiAlignFunctor() {
    op_ = CHECK_JUST(one::OpBuilder("roi_align").Input("x").Input("rois").Output("y").Build());
  }

  Maybe<Tensor> operator()(const std::shared_ptr<one::Tensor>& x,
                           const std::shared_ptr<one::Tensor>& rois, const float& spatial_scale,
                           const int32_t& pooled_h, const int32_t& pooled_w,
                           const int32_t& sampling_ratio, const bool& aligned) const {
    auto& attrs = THREAD_CACHED_MUTABLE_ATTR_MAP("spatial_scale", "pooled_h", "pooled_w",
                                                 "sampling_ratio", "aligned");
    attrs.SetAllAttrs(spatial_scale, pooled_h, pooled_w, sampling_ratio, aligned);
    return OpInterpUtil::Dispatch<Tensor>(*op_, {x, rois}, attrs);
  }

 private:
  std::shared_ptr<OpExpr> op_;
};

class RoiAlignGradFunctor {
 public:
  RoiAlignGradFunctor() {
    op_ = CHECK_JUST(one::OpBuilder("roi_align_grad")
                         .Input("dy")
                         .Input("x_like")
                         .Input("rois")
                         .Output("dx")
                         .Build());
  }

  Maybe<Tensor> operator()(const std::shared_ptr<one::Tensor>& dy,
                           const std::shared_ptr<one::Tensor>& x_like,
                           const std::shared_ptr<one::Tensor>& rois, const float& spatial_scale,
                           const int32_t& pooled_h, const int32_t& pooled_w,
                           const int32_t& sampling_ratio, const bool& aligned) const {
    auto& attrs = THREAD_CACHED_MUTABLE_ATTR_MAP("spatial_scale", "pooled_h", "pooled_w",
                                                 "sampling_ratio", "aligned");
    attrs.SetAllAttrs(spatial_scale, pooled_h, pooled_w, sampling_ratio, aligned);
    return OpInterpUtil::Dispatch<Tensor>(*op_, {dy, x_like, rois}, attrs);
  }

 private:
  std::shared_ptr<OpExpr> op_;
};

class FusedDotFeatureInteractionFunctor {
 public:
  FusedDotFeatureInteractionFunctor() {
    ops_has_output_concat_.resize(kMaxInputCount);
    ops_no_output_concat_.resize(kMaxInputCount);
    for (int n = 0; n < ops_has_output_concat_.size(); ++n) {
      ops_has_output_concat_[n] = CHECK_JUST(one::OpBuilder("fused_dot_feature_interaction")
                                                 .Input("features", n + 1)
                                                 .Input("output_concat")
                                                 .Output("out")
                                                 .Build());
    }
    for (int n = 0; n < ops_no_output_concat_.size(); ++n) {
      ops_no_output_concat_[n] = CHECK_JUST(one::OpBuilder("fused_dot_feature_interaction")
                                                .Input("features", n + 1)
                                                .Output("out")
                                                .Build());
    }
  }

  Maybe<Tensor> operator()(const TensorTuple& features, const Optional<one::Tensor>& output_concat,
                           const bool& self_interaction, const int32_t& output_padding,
                           const std::string& pooling) const {
    const int64_t n_features = features.size();
    TensorTuple inputs;
    if (n_features > kMaxInputCount) {
      inputs.push_back(JUST(functional::Concat(features, 1)));
    } else {
      inputs = features;
    }
    CHECK_OR_RETURN(pooling == "sum" || pooling == "none")
        << Error::RuntimeError() << "pooling should be sum or none, but get " << pooling;

    auto& attrs = THREAD_CACHED_MUTABLE_ATTR_MAP("self_interaction", "output_padding", "pooling",
                                                 "has_output_concat");
    if (pooling == "sum") {
      CHECK_EQ_OR_RETURN(output_padding, 0)
          << Error::RuntimeError() << "output_padding should be equal to 0. ";
      CHECK_OR_RETURN(!output_concat) << Error::RuntimeError() << "output_concat should not exist";
      attrs.SetAllAttrs(self_interaction, output_padding, pooling, false);
      const std::shared_ptr<one::Tensor>& bi_interaction = JUST(OpInterpUtil::Dispatch<Tensor>(
          *JUST(oneflow::VectorAt(ops_no_output_concat_, n_features - 1)), inputs, attrs));
      std::vector<int32_t> reduce_axes_vec = {1};
      return functional::ReduceSum(bi_interaction, reduce_axes_vec, true);
    }
    if (output_concat) {
      attrs.SetAllAttrs(self_interaction, output_padding, pooling, true);
      inputs.push_back(JUST(output_concat));
      return OpInterpUtil::Dispatch<Tensor>(
          *JUST(oneflow::VectorAt(ops_has_output_concat_, n_features - 1)), inputs, attrs);
    } else {
      attrs.SetAllAttrs(self_interaction, output_padding, pooling, false);
      return OpInterpUtil::Dispatch<Tensor>(
          *JUST(oneflow::VectorAt(ops_no_output_concat_, n_features - 1)), inputs, attrs);
    }
  }

 private:
  std::vector<std::shared_ptr<OpExpr>> ops_has_output_concat_;
  std::vector<std::shared_ptr<OpExpr>> ops_no_output_concat_;
};

class FusedCrossFeatureInteractionFunctor {
 public:
  FusedCrossFeatureInteractionFunctor() {
    op_ = CHECK_JUST(one::OpBuilder("fused_cross_feature_interaction")
                         .Input("x")
                         .Input("weight")
                         .Input("x0")
                         .Input("bias")
                         .Output("out")
                         .Output("matmul_result")
                         .Build());
  }

  Maybe<Tensor> operator()(const std::shared_ptr<one::Tensor>& x,
                           const std::shared_ptr<one::Tensor>& weight,
                           const std::shared_ptr<one::Tensor>& x0,
                           const std::shared_ptr<one::Tensor>& bias,
                           const std::string& interaction_mode) const {
    if (interaction_mode != "vector" && interaction_mode != "matrix") {
      UNIMPLEMENTED_THEN_RETURN()
          << "Fused Cross Interaction mode only support `vector` and `matrix`. ";
    }
    auto& attrs = THREAD_CACHED_MUTABLE_ATTR_MAP("interaction_mode");
    attrs.SetAllAttrs(interaction_mode);
    return OpInterpUtil::Dispatch<Tensor>(*op_, {x, weight, x0, bias}, attrs);
  }

 private:
  std::shared_ptr<OpExpr> op_;
};

class OneEmbeddingIdShuffleFunctor {
 public:
  OneEmbeddingIdShuffleFunctor() {
    op_table_ids_has_in_out_ = CHECK_JUST(one::OpBuilder("id_shuffle")
                                              .Input("ids")
                                              .Input("table_ids")
                                              .Output("num_unique_matrix")
                                              .Output("inverse_unique_partition_indices")
                                              .Output("cur_rank_num_unique")
                                              .Output("cur_rank_unique_ids")
                                              .Output("cur_rank_unique_table_ids")
                                              .Output("cur_rank_inverse_indices")
                                              .Build());
    op_table_ids_no_in_has_out_ = CHECK_JUST(one::OpBuilder("id_shuffle")
                                                 .Input("ids")
                                                 .Output("num_unique_matrix")
                                                 .Output("inverse_unique_partition_indices")
                                                 .Output("cur_rank_num_unique")
                                                 .Output("cur_rank_unique_ids")
                                                 .Output("cur_rank_unique_table_ids")
                                                 .Output("cur_rank_inverse_indices")
                                                 .Build());
  }

  Maybe<TensorTuple> operator()(const std::shared_ptr<one::Tensor>& ids,
                                const Optional<one::Tensor>& table_ids, const int32_t& num_tables,
                                const std::string& embedding_name) const {
    auto& attrs = THREAD_CACHED_MUTABLE_ATTR_MAP("num_tables", "embedding_name");
    attrs.SetAllAttrs(num_tables, embedding_name);
    if (table_ids) {
      return OpInterpUtil::Dispatch<TensorTuple>(*op_table_ids_has_in_out_, {ids, JUST(table_ids)},
                                                 attrs);
    } else {
      return OpInterpUtil::Dispatch<TensorTuple>(*op_table_ids_no_in_has_out_, {ids}, attrs);
    }
  }

 private:
  std::shared_ptr<OpExpr> op_table_ids_has_in_out_;
  std::shared_ptr<OpExpr> op_table_ids_no_in_has_out_;
};

class OneEmbeddingEmbeddingShuffleFunctor {
 public:
  OneEmbeddingEmbeddingShuffleFunctor() {
    op_ = CHECK_JUST(one::OpBuilder("embedding_shuffle")
                         .Input("cur_rank_embeddings")
                         .Input("num_unique_matrix")
                         .Input("cur_rank_inverse_indices")
                         .Input("inverse_unique_partition_indices")
                         .Output("embeddings")
                         .Build());
  }

  Maybe<Tensor> operator()(const std::shared_ptr<one::Tensor>& cur_rank_embeddings,
                           const std::shared_ptr<one::Tensor>& num_unique_matrix,
                           const std::shared_ptr<one::Tensor>& cur_rank_inverse_indices,
                           const std::shared_ptr<one::Tensor>& inverse_unique_partition_indices,
                           const std::string& embedding_name) const {
    auto& attrs = THREAD_CACHED_MUTABLE_ATTR_MAP("embedding_size", "embedding_name");
    const int64_t num_axes = cur_rank_embeddings->shape()->NumAxes();
    attrs.SetAllAttrs(cur_rank_embeddings->shape()->At(num_axes - 1), embedding_name);
    return OpInterpUtil::Dispatch<Tensor>(
        *op_,
        {cur_rank_embeddings, num_unique_matrix, cur_rank_inverse_indices,
         inverse_unique_partition_indices},
        attrs);
  }

 private:
  std::shared_ptr<OpExpr> op_;
};

class OneEmbeddingEmbeddingGradientShuffleFunctor {
 public:
  OneEmbeddingEmbeddingGradientShuffleFunctor() {
    op_ = CHECK_JUST(one::OpBuilder("embedding_gradient_shuffle")
                         .Input("embedding_grad")
                         .Input("num_unique_matrix")
                         .Input("cur_rank_inverse_indices")
                         .Input("inverse_unique_partition_indices")
                         .Output("cur_rank_unique_embedding_grad")
                         .Build());
  }

  Maybe<Tensor> operator()(const std::shared_ptr<one::Tensor>& embedding_grad,
                           const std::shared_ptr<one::Tensor>& num_unique_matrix,
                           const std::shared_ptr<one::Tensor>& cur_rank_inverse_indices,
                           const std::shared_ptr<one::Tensor>& inverse_unique_partition_indices,
                           const std::string& embedding_name) const {
    auto& attrs = THREAD_CACHED_MUTABLE_ATTR_MAP("embedding_size", "embedding_name");
    const int64_t num_axes = embedding_grad->shape()->NumAxes();
    attrs.SetAllAttrs(embedding_grad->shape()->At(num_axes - 1), embedding_name);
    return OpInterpUtil::Dispatch<Tensor>(
        *op_,
        {embedding_grad, num_unique_matrix, cur_rank_inverse_indices,
         inverse_unique_partition_indices},
        attrs);
  }

 private:
  std::shared_ptr<OpExpr> op_;
};

class OneEmbeddingLookupFunctor {
 public:
  OneEmbeddingLookupFunctor() {
    op_ = CHECK_JUST(one::OpBuilder("embedding_lookup")
                         .Input("num_unique_ids")
                         .Input("unique_ids")
                         .Input("table_ids")
                         .Output("unique_values")
                         .Build());
  }

  Maybe<Tensor> operator()(const std::shared_ptr<one::Tensor>& num_unique_ids,
                           const std::shared_ptr<one::Tensor>& unique_ids,
                           const std::shared_ptr<one::Tensor>& table_ids,
                           const Symbol<DType>& dtype, const Symbol<DType>& embedding_dtype,
                           const int64_t line_size, const int64_t embedding_size,
                           const std::string& embedding_name, const std::string& embedding_tables,
                           const std::string& state_initializer, const int64_t seed) const {
    auto& attrs = THREAD_CACHED_MUTABLE_ATTR_MAP("dtype", "embedding_dtype", "line_size",
                                                 "embedding_size", "embedding_name",
                                                 "embedding_tables", "state_initializer", "seed");
    attrs.SetAllAttrs(dtype->data_type(), embedding_dtype->data_type(), line_size, embedding_size,
                      embedding_name, embedding_tables, state_initializer, seed);
    return OpInterpUtil::Dispatch<Tensor>(*op_, {num_unique_ids, unique_ids, table_ids}, attrs);
  }

 private:
  std::shared_ptr<OpExpr> op_;
};

class OneEmbeddingFusedLookupFunctor {
 public:
  OneEmbeddingFusedLookupFunctor() {
    op_has_table_ids_ = CHECK_JUST(one::OpBuilder("one_embedding_fused_lookup")
                                       .Input("shadow")
                                       .Input("ids")
                                       .Input("table_ids")
                                       .Output("embeddings")
                                       .Build());
    op_no_table_ids_ = CHECK_JUST(one::OpBuilder("one_embedding_fused_lookup")
                                      .Input("shadow")
                                      .Input("ids")
                                      .Output("embeddings")
                                      .Build());
  }

  Maybe<Tensor> operator()(const std::shared_ptr<one::Tensor>& shadow,
                           const std::shared_ptr<one::Tensor>& ids,
                           const Optional<one::Tensor>& table_ids, const Symbol<DType>& dtype,
                           const std::string& embedding_name, const int64_t line_size,
                           const int64_t embedding_size, const bool is_full_cache,
                           const int32_t num_tables, const std::string& embedding_tables,
                           const Optional<int64_t>& padding_idx, const int64_t seed) const {
    int64_t padding_idx_val = -1;
    bool has_padding_idx = false;
    if (padding_idx.has_value()) {
      padding_idx_val = JUST(padding_idx);
      has_padding_idx = true;
    }
    auto& attrs = THREAD_CACHED_MUTABLE_ATTR_MAP(
        "dtype", "embedding_name", "line_size", "embedding_size", "is_full_cache", "num_tables",
        "embedding_tables", "seed", "padding_idx", "has_padding_idx");
    attrs.SetAllAttrs(dtype->data_type(), embedding_name, line_size, embedding_size, is_full_cache,
                      num_tables, embedding_tables, seed, padding_idx_val, has_padding_idx);
    if (table_ids) {
      const auto& table_ids_shape = *(JUST(table_ids)->shape());
      const auto& ids_shape = *(ids->shape());
      auto broadcast_table_ids = JUST(table_ids);
      if (table_ids_shape != ids_shape) {
        CHECK_LE_OR_RETURN(table_ids_shape.NumAxes(), ids_shape.NumAxes())
            << "table_ids num_axes should be less equal to ids num_axes, but got table_ids "
               "num_axes "
            << table_ids_shape.NumAxes() << " and ids num_axes " << ids_shape.NumAxes();
        const int64_t left_extend_dims = ids_shape.NumAxes() - table_ids_shape.NumAxes();
        for (int64_t i = 0; i < table_ids_shape.NumAxes(); i++) {
          CHECK_EQ_OR_RETURN(table_ids_shape.at(i), ids_shape.at(left_extend_dims + i))
              << "when table_ids's shape not equals ids shape, table_ids must be able to be "
                 "broadcast to ids_shape "
                 "but got table_ids_shape: "
              << table_ids_shape.DebugStr() << ", ids_shape: " << ids_shape.DebugStr();
        }
        broadcast_table_ids =
            JUST(functional::BroadcastLike(JUST(table_ids), ids, std::vector<int32_t>{}));
      }
      return OpInterpUtil::Dispatch<Tensor>(*op_has_table_ids_, {shadow, ids, broadcast_table_ids},
                                            attrs);
    } else {
      return OpInterpUtil::Dispatch<Tensor>(*op_no_table_ids_, {shadow, ids}, attrs);
    }
  }

 private:
  std::shared_ptr<OpExpr> op_has_table_ids_;
  std::shared_ptr<OpExpr> op_no_table_ids_;
};

class OneEmbeddingFusedLookupGradFunctor {
 public:
  OneEmbeddingFusedLookupGradFunctor() {
    op_ = CHECK_JUST(one::OpBuilder("one_embedding_fused_lookup_grad")
                         .Input("ids")
                         .Input("embedding_grad")
                         .Build());
  }

  Maybe<void> operator()(const std::shared_ptr<one::Tensor>& ids,
                         const std::shared_ptr<one::Tensor>& embedding_grad,
                         const std::string& embedding_name, const int64_t line_size,
                         const int64_t embedding_size) const {
    auto& attrs = THREAD_CACHED_MUTABLE_ATTR_MAP("embedding_name", "line_size", "embedding_size");
    attrs.SetAllAttrs(embedding_name, line_size, embedding_size);
    JUST(OpInterpUtil::Dispatch<TensorTuple>(*op_, {ids, embedding_grad}, attrs));
    return Maybe<void>::Ok();
  }

 private:
  std::shared_ptr<OpExpr> op_;
};

class OneEmbeddingEmbeddingPutFunctor {
 public:
  OneEmbeddingEmbeddingPutFunctor() {
    op_ = CHECK_JUST(one::OpBuilder("embedding_put")
                         .Input("num_unique_ids")
                         .Input("unique_ids")
                         .Input("unique_embeddings")
                         .Build());
  }

  Maybe<void> operator()(const std::shared_ptr<one::Tensor>& num_unique_ids,
                         const std::shared_ptr<one::Tensor>& unique_ids,
                         const std::shared_ptr<one::Tensor>& unique_embeddings,
                         const std::string& embedding_name, const int64_t line_size) const {
    auto& attrs = THREAD_CACHED_MUTABLE_ATTR_MAP("embedding_name", "line_size");
    attrs.SetAllAttrs(embedding_name, line_size);
    JUST(OpInterpUtil::Dispatch<TensorTuple>(*op_, {num_unique_ids, unique_ids, unique_embeddings},
                                             attrs));
    return Maybe<void>::Ok();
  }

 private:
  std::shared_ptr<OpExpr> op_;
};

class OneEmbeddingUniqueKeyValuePairFunctor {
 public:
  OneEmbeddingUniqueKeyValuePairFunctor() {
    op_has_input_value_ = CHECK_JUST(one::OpBuilder("unique_key_value_pair")
                                         .Input("keys")
                                         .Input("values")
                                         .Output("num_unique")
                                         .Output("unique_keys")
                                         .Output("unique_values")
                                         .Output("inverse_indices")
                                         .Build());
    op_no_input_value_ = CHECK_JUST(one::OpBuilder("unique_key_value_pair")
                                        .Input("keys")
                                        .Output("num_unique")
                                        .Output("unique_keys")
                                        .Output("unique_values")
                                        .Output("inverse_indices")
                                        .Build());
  }

  Maybe<TensorTuple> operator()(const std::shared_ptr<one::Tensor>& keys,
                                const Optional<one::Tensor>& values, const int32_t num_tables,
                                const std::string& embedding_name) const {
    auto& attrs = THREAD_CACHED_MUTABLE_ATTR_MAP("num_tables", "embedding_name");
    attrs.SetAllAttrs(num_tables, embedding_name);
    if (values) {
      return OpInterpUtil::Dispatch<TensorTuple>(*op_has_input_value_, {keys, JUST(values)}, attrs);
    } else {
      return OpInterpUtil::Dispatch<TensorTuple>(*op_no_input_value_, {keys}, attrs);
    }
  }

 private:
  std::shared_ptr<OpExpr> op_has_input_value_;
  std::shared_ptr<OpExpr> op_no_input_value_;
};

class OneEmbeddingSgdUpdateFunctor {
 public:
  OneEmbeddingSgdUpdateFunctor() {
    // This functor is only used in one_embedding eager mode with lr passed by attr and no optional
    // input, we also define functor with all optional input just for unittest. when the optional
    // input learning_rate tensor has passed in, we think all optional input are not None and check
    // them.
    sgd_no_optional_input_op_ = CHECK_JUST(one::OpBuilder("one_embedding_sgd_update")
                                               .Input("num_unique_ids")
                                               .Input("unique_embeddings")
                                               .Input("embedding_grad")
                                               .Output("updated_unique_embeddings")
                                               .Build());
    momentum_no_optional_input_op_ = CHECK_JUST(one::OpBuilder("one_embedding_momentum_update")
                                                    .Input("num_unique_ids")
                                                    .Input("unique_embeddings")
                                                    .Input("embedding_grad")
                                                    .Output("updated_unique_embeddings")
                                                    .Build());
    // This functor is just for unittest
    sgd_op_ = CHECK_JUST(one::OpBuilder("one_embedding_sgd_update")
                             .Input("num_unique_ids")
                             .Input("unique_embeddings")
                             .Input("embedding_grad")
                             .Input("learning_rate")
                             .Input("down_scale_by_tensor")
                             .Input("skip_if")
                             .Output("updated_unique_embeddings")
                             .Build());
    momentum_op_ = CHECK_JUST(one::OpBuilder("one_embedding_momentum_update")
                                  .Input("num_unique_ids")
                                  .Input("unique_embeddings")
                                  .Input("embedding_grad")
                                  .Input("learning_rate")
                                  .Input("down_scale_by_tensor")
                                  .Input("skip_if")
                                  .Output("updated_unique_embeddings")
                                  .Build());
  }

  Maybe<Tensor> operator()(const std::shared_ptr<one::Tensor>& num_unique_ids,
                           const std::shared_ptr<one::Tensor>& unique_embeddings,
                           const std::shared_ptr<one::Tensor>& embedding_grad,
                           const Optional<one::Tensor>& learning_rate,
                           const Optional<one::Tensor>& down_scale_by_tensor,
                           const Optional<one::Tensor>& skip_if, const float learning_rate_val,
                           const double scale, const float weight_decay, const float momentum,
                           const int64_t line_size, const int64_t embedding_size,
                           const std::string& embedding_name) const {
    auto& attrs =
        THREAD_CACHED_MUTABLE_ATTR_MAP("learning_rate_val", "scale", "weight_decay", "line_size",
                                       "embedding_size", "embedding_name", "beta");
    if (momentum == 0) {
      attrs.SetAllAttrs(learning_rate_val, scale, weight_decay, line_size, embedding_size,
                        embedding_name, NullOpt);

      if (learning_rate) {
        CHECK(down_scale_by_tensor);
        CHECK(skip_if);
        return OpInterpUtil::Dispatch<Tensor>(
            *sgd_op_,
            {num_unique_ids, unique_embeddings, embedding_grad, JUST(learning_rate),
             JUST(down_scale_by_tensor), JUST(skip_if)},
            attrs);
      } else {
        CHECK(!down_scale_by_tensor);
        CHECK(!skip_if);
        return OpInterpUtil::Dispatch<Tensor>(
            *sgd_no_optional_input_op_, {num_unique_ids, unique_embeddings, embedding_grad}, attrs);
      }
    } else {
      attrs.SetAllAttrs(learning_rate_val, scale, weight_decay, line_size, embedding_size,
                        embedding_name, momentum);
      if (learning_rate) {
        CHECK(down_scale_by_tensor);
        CHECK(skip_if);
        return OpInterpUtil::Dispatch<Tensor>(
            *momentum_op_,
            {num_unique_ids, unique_embeddings, embedding_grad, JUST(learning_rate),
             JUST(down_scale_by_tensor), JUST(skip_if)},
            attrs);
      } else {
        CHECK(!down_scale_by_tensor);
        CHECK(!skip_if);
        return OpInterpUtil::Dispatch<Tensor>(*momentum_no_optional_input_op_,
                                              {num_unique_ids, unique_embeddings, embedding_grad},
                                              attrs);
      }
    }
  }

 private:
  std::shared_ptr<OpExpr> sgd_no_optional_input_op_;
  std::shared_ptr<OpExpr> sgd_op_;
  std::shared_ptr<OpExpr> momentum_no_optional_input_op_;
  std::shared_ptr<OpExpr> momentum_op_;
};

class OneEmbeddingAdamUpdateFunctor {
 public:
  OneEmbeddingAdamUpdateFunctor() {
    // This functor is only used in one_embedding eager mode with lr passed by attr and no optional
    // input, we also define functor with all optional input just for unittest. when the optional
    // input learning_rate tensor has passed in, we think all optional input are not None and check
    // them.
    no_optional_input_op_ = CHECK_JUST(one::OpBuilder("one_embedding_adam_update")
                                           .Input("num_unique_ids")
                                           .Input("unique_embeddings")
                                           .Input("embedding_grad")
                                           .Output("updated_unique_embeddings")
                                           .Build());
    // This functor is just for unittest
    no_bias_correction_op_ = CHECK_JUST(one::OpBuilder("one_embedding_adam_update")
                                            .Input("num_unique_ids")
                                            .Input("unique_embeddings")
                                            .Input("embedding_grad")
                                            .Input("learning_rate")
                                            .Input("down_scale_by_tensor")
                                            .Input("skip_if")
                                            .Output("updated_unique_embeddings")
                                            .Build());
    do_bias_correction_op_ = CHECK_JUST(one::OpBuilder("one_embedding_adam_update")
                                            .Input("num_unique_ids")
                                            .Input("unique_embeddings")
                                            .Input("embedding_grad")
                                            .Input("learning_rate")
                                            .Input("down_scale_by_tensor")
                                            .Input("skip_if")
                                            .Input("bias_correction1")
                                            .Input("bias_correction2")
                                            .Output("updated_unique_embeddings")
                                            .Build());
  }

  Maybe<Tensor> operator()(
      const std::shared_ptr<one::Tensor>& num_unique_ids,
      const std::shared_ptr<one::Tensor>& unique_embeddings,
      const std::shared_ptr<one::Tensor>& embedding_grad,
      const Optional<one::Tensor>& learning_rate, const Optional<one::Tensor>& down_scale_by_tensor,
      const Optional<one::Tensor>& skip_if, const Optional<one::Tensor>& bias_correction1,
      const Optional<one::Tensor>& bias_correction2, const float learning_rate_val,
      const double scale, const float weight_decay, const float beta1, const float beta2,
      const float& bias_correction1_val, const float& bias_correction2_val, const float epsilon,
      const bool do_bias_correction, const int64_t line_size, const int64_t embedding_size,
      const std::string& embedding_name) const {
    auto& attrs = THREAD_CACHED_MUTABLE_ATTR_MAP(
        "learning_rate_val", "scale", "weight_decay", "beta1", "beta2", "epsilon",
        "bias_correction1_val", "bias_correction2_val", "do_bias_correction", "line_size",
        "embedding_size", "embedding_name");
    attrs.SetAllAttrs(learning_rate_val, scale, weight_decay, beta1, beta2, epsilon,
                      bias_correction1_val, bias_correction2_val, do_bias_correction, line_size,
                      embedding_size, embedding_name);
    if (learning_rate) {
      CHECK(down_scale_by_tensor);
      CHECK(skip_if);
      if (do_bias_correction) {
        CHECK(bias_correction1);
        CHECK(bias_correction2);
        return OpInterpUtil::Dispatch<Tensor>(
            *do_bias_correction_op_,
            {num_unique_ids, unique_embeddings, embedding_grad, JUST(learning_rate),
             JUST(down_scale_by_tensor), JUST(skip_if), JUST(bias_correction1),
             JUST(bias_correction2)},
            attrs);
      } else {
        return OpInterpUtil::Dispatch<Tensor>(
            *no_bias_correction_op_,
            {num_unique_ids, unique_embeddings, embedding_grad, JUST(learning_rate),
             JUST(down_scale_by_tensor), JUST(skip_if)},
            attrs);
      }
    } else {
      CHECK(!down_scale_by_tensor);
      CHECK(!skip_if);
      CHECK(!bias_correction1);
      CHECK(!bias_correction2);
      return OpInterpUtil::Dispatch<Tensor>(
          *no_optional_input_op_, {num_unique_ids, unique_embeddings, embedding_grad}, attrs);
    }
  }

 private:
  std::shared_ptr<OpExpr> no_bias_correction_op_;
  std::shared_ptr<OpExpr> do_bias_correction_op_;
  std::shared_ptr<OpExpr> no_optional_input_op_;
};

class OneEmbeddingAdagradUpdateFunctor {
 public:
  OneEmbeddingAdagradUpdateFunctor() {
    // This functor is only used in one_embedding eager mode with lr passed by attr and no optional
    // input, we also define functor with all optional input just for unittest. when the optional
    // input learning_rate tensor has passed in, we think all optional input are not None and check
    // them.
    op_no_optional_input_ = CHECK_JUST(one::OpBuilder("one_embedding_adagrad_update")
                                           .Input("num_unique_ids")
                                           .Input("unique_embeddings")
                                           .Input("embedding_grad")
                                           .Output("updated_unique_embeddings")
                                           .Build());
    // This functor is just for unittest
    op_ = CHECK_JUST(one::OpBuilder("one_embedding_adagrad_update")
                         .Input("num_unique_ids")
                         .Input("unique_embeddings")
                         .Input("embedding_grad")
                         .Input("learning_rate")
                         .Input("down_scale_by_tensor")
                         .Input("skip_if")
                         .Input("train_step")
                         .Output("updated_unique_embeddings")
                         .Build());
  }

  Maybe<Tensor> operator()(const std::shared_ptr<one::Tensor>& num_unique_ids,
                           const std::shared_ptr<one::Tensor>& unique_embeddings,
                           const std::shared_ptr<one::Tensor>& embedding_grad,
                           const Optional<one::Tensor>& learning_rate,
                           const Optional<one::Tensor>& down_scale_by_tensor,
                           const Optional<one::Tensor>& skip_if,
                           const Optional<one::Tensor>& train_step, const int64_t train_step_val,
                           const float learning_rate_val, const double scale,
                           const float weight_decay, const float lr_decay, const float epsilon,
                           const int64_t line_size, const int64_t embedding_size,
                           const std::string& embedding_name) const {
    auto& attrs = THREAD_CACHED_MUTABLE_ATTR_MAP("train_step_val", "learning_rate_val", "scale",
                                                 "weight_decay", "lr_decay", "epsilon", "line_size",
                                                 "embedding_size", "embedding_name");
    attrs.SetAllAttrs(train_step_val, learning_rate_val, scale, weight_decay, lr_decay, epsilon,
                      line_size, embedding_size, embedding_name);
    if (learning_rate) {
      CHECK(down_scale_by_tensor);
      CHECK(skip_if);
      CHECK(train_step);
      return OpInterpUtil::Dispatch<Tensor>(
          *op_,
          {num_unique_ids, unique_embeddings, embedding_grad, JUST(learning_rate),
           JUST(down_scale_by_tensor), JUST(skip_if), JUST(train_step)},
          attrs);
    } else {
      CHECK(!down_scale_by_tensor);
      CHECK(!skip_if);
      CHECK(!train_step);
      return OpInterpUtil::Dispatch<Tensor>(
          *op_no_optional_input_, {num_unique_ids, unique_embeddings, embedding_grad}, attrs);
    }
  }

 private:
  std::shared_ptr<OpExpr> op_;
  std::shared_ptr<OpExpr> op_no_optional_input_;
};

class OneEmbeddingFtrlUpdateFunctor {
 public:
  OneEmbeddingFtrlUpdateFunctor() {
    // This functor is only used in one_embedding eager mode with lr passed by attr and no optional
    // input, we also define functor with all optional input just for unittest. when the optional
    // input learning_rate tensor has passed in, we think all optional input are not None and check
    // them.
    op_no_optional_input_ = CHECK_JUST(one::OpBuilder("one_embedding_ftrl_update")
                                           .Input("num_unique_ids")
                                           .Input("unique_embeddings")
                                           .Input("embedding_grad")
                                           .Output("updated_unique_embeddings")
                                           .Build());
    // This functor is just for unittest
    op_ = CHECK_JUST(one::OpBuilder("one_embedding_ftrl_update")
                         .Input("num_unique_ids")
                         .Input("unique_embeddings")
                         .Input("embedding_grad")
                         .Input("learning_rate")
                         .Input("down_scale_by_tensor")
                         .Input("skip_if")
                         .Output("updated_unique_embeddings")
                         .Build());
  }

  Maybe<Tensor> operator()(const std::shared_ptr<one::Tensor>& num_unique_ids,
                           const std::shared_ptr<one::Tensor>& unique_embeddings,
                           const std::shared_ptr<one::Tensor>& embedding_grad,
                           const Optional<one::Tensor>& learning_rate,
                           const Optional<one::Tensor>& down_scale_by_tensor,
                           const Optional<one::Tensor>& skip_if, const float learning_rate_val,
                           const double scale, const float weight_decay, const float lr_power,
                           const float lambda1, const float lambda2, const float beta,
                           const int64_t line_size, const int64_t embedding_size,
                           const std::string& embedding_name) const {
    auto& attrs = THREAD_CACHED_MUTABLE_ATTR_MAP("learning_rate_val", "scale", "weight_decay",
                                                 "lr_power", "lambda1", "lambda2", "beta",
                                                 "line_size", "embedding_size", "embedding_name");
    attrs.SetAllAttrs(learning_rate_val, scale, weight_decay, lr_power, lambda1, lambda2, beta,
                      line_size, embedding_size, embedding_name);
    if (learning_rate) {
      CHECK(down_scale_by_tensor);
      CHECK(skip_if);
      return OpInterpUtil::Dispatch<Tensor>(
          *op_,
          {num_unique_ids, unique_embeddings, embedding_grad, JUST(learning_rate),
           JUST(down_scale_by_tensor), JUST(skip_if)},
          attrs);
    } else {
      CHECK(!down_scale_by_tensor);
      CHECK(!skip_if);
      return OpInterpUtil::Dispatch<Tensor>(
          *op_no_optional_input_, {num_unique_ids, unique_embeddings, embedding_grad}, attrs);
    }
  }

 private:
  std::shared_ptr<OpExpr> op_;
  std::shared_ptr<OpExpr> op_no_optional_input_;
};

class DeformConv2dFunctor {
 public:
  DeformConv2dFunctor() {
    bias_op_ = CHECK_JUST(one::OpBuilder("bias_add").Input("a").Input("b").Output("out").Build());
    deformconv2d_op_ = CHECK_JUST(one::OpBuilder("deform_conv2d")
                                      .Input("input")
                                      .Input("weight")
                                      .Input("offset")
                                      .Input("mask")
                                      .Output("output")
                                      .Build());
  }

  Maybe<Tensor> operator()(const std::shared_ptr<one::Tensor>& input,
                           const std::shared_ptr<one::Tensor>& weight,
                           const std::shared_ptr<one::Tensor>& offset,
                           const std::shared_ptr<one::Tensor>& mask,
                           const Optional<one::Tensor>& bias, const int32_t& stride_h,
                           const int32_t& stride_w, const int32_t& pad_h, const int32_t& pad_w,
                           const int32_t& dilation_h, const int32_t& dilation_w,
                           const int32_t& groups, const int32_t& offset_groups,
                           const bool& use_mask) const {
    auto& attrs =
        THREAD_CACHED_MUTABLE_ATTR_MAP("stride_h", "stride_w", "pad_h", "pad_w", "dilation_h",
                                       "dilation_w", "groups", "offset_groups", "use_mask");
    attrs.SetAllAttrs(stride_h, stride_w, pad_h, pad_w, dilation_h, dilation_w, groups,
                      offset_groups, use_mask);
    const std::shared_ptr<one::Tensor>& deformconv2d_out = JUST(
        OpInterpUtil::Dispatch<Tensor>(*deformconv2d_op_, {input, weight, offset, mask}, attrs));
    if (bias) {
      auto bias_shape = JUST(bias)->shape();
      auto& bias_attrs = THREAD_CACHED_MUTABLE_ATTR_MAP("axis");
      bias_attrs.SetAllAttrs(static_cast<int32_t>(1));
      return OpInterpUtil::Dispatch<Tensor>(*bias_op_, {deformconv2d_out, JUST(bias)}, bias_attrs);
    }
    return deformconv2d_out;
  }

 private:
  std::shared_ptr<OpExpr> deformconv2d_op_;
  std::shared_ptr<OpExpr> bias_op_;
};

class RocAucScoreFunctor {
 public:
  RocAucScoreFunctor() {
    op_ = CHECK_JUST(
        one::OpBuilder("roc_auc_score").Input("label").Input("pred").Output("out").Build());
  }

  Maybe<Tensor> operator()(const std::shared_ptr<one::Tensor>& label,
                           const std::shared_ptr<one::Tensor>& pred) const {
    return OpInterpUtil::Dispatch<Tensor>(*op_, {label, pred});
  }

 private:
  std::shared_ptr<OpExpr> op_;
};

class MultiTensorSgdUpdateFunctor {
 public:
  MultiTensorSgdUpdateFunctor() {
    op_.resize(kMaxInputCount /*the maximum number of inputs*/);
    for (int n = 0; n < op_.size(); ++n) {
      op_[n] = CHECK_JUST(one::OpBuilder("multi_tensor_sgd_update")
                              .Input("model", n + 1)
                              .Input("model_diff", n + 1)
                              .Build());
    }
  }

  Maybe<void> operator()(const TensorTuple& model, const TensorTuple& model_diff,
                         const double& scale, const float& weight_decay,
                         const float& learning_rate_val) const {
    auto& attrs = THREAD_CACHED_MUTABLE_ATTR_MAP("scale", "weight_decay", "learning_rate_val");
    attrs.SetAllAttrs(scale, weight_decay, learning_rate_val);
    const int64_t weight_size = model.size();
    for (int i = 0; i < weight_size; i += kMaxInputCount) {
      size_t size = (i + kMaxInputCount) < weight_size ? kMaxInputCount : weight_size - i;
      TensorTuple input(2 * size);
      std::copy(model.begin() + i, model.begin() + i + size, input.begin());
      std::copy(model_diff.begin() + i, model_diff.begin() + i + size, input.begin() + size);
      JUST(OpInterpUtil::Dispatch<TensorTuple>(*op_[size - 1], input, attrs));
    }
    return Maybe<void>::Ok();
  }

 private:
  std::vector<std::shared_ptr<OpExpr>> op_;
};

class MultiTensorMomentumUpdateFunctor {
 public:
  MultiTensorMomentumUpdateFunctor() {
    op_.resize(kMaxInputCount /*the maximum number of inputs*/);
    for (int n = 0; n < op_.size(); ++n) {
      op_[n] = CHECK_JUST(one::OpBuilder("multi_tensor_momentum_update")
                              .Input("model", n + 1)
                              .Input("model_diff", n + 1)
                              .Input("momentum_buf", n + 1)
                              .Build());
    }
  }

  Maybe<void> operator()(const TensorTuple& model, const TensorTuple& model_diff,
                         const TensorTuple& momentum_buf, const double& scale,
                         const float& weight_decay, const float& learning_rate_val,
                         const float& momentum, const float& dampening, const bool& nesterov,
                         const bool& maximize) const {
    auto& attrs = THREAD_CACHED_MUTABLE_ATTR_MAP("scale", "weight_decay", "learning_rate_val",
                                                 "momentum", "dampening", "nesterov", "maximize");
    attrs.SetAllAttrs(scale, weight_decay, learning_rate_val, momentum, dampening, nesterov,
                      maximize);
    const int64_t weight_size = model.size();
    for (int i = 0; i < weight_size; i += kMaxInputCount) {
      size_t size = (i + kMaxInputCount) < weight_size ? kMaxInputCount : weight_size - i;
      TensorTuple input(3 * size);
      std::copy(model.begin() + i, model.begin() + i + size, input.begin());
      std::copy(model_diff.begin() + i, model_diff.begin() + i + size, input.begin() + size);
      std::copy(momentum_buf.begin() + i, momentum_buf.begin() + i + size,
                input.begin() + 2 * size);
      JUST(OpInterpUtil::Dispatch<TensorTuple>(*op_[size - 1], input, attrs));
    }
    return Maybe<void>::Ok();
  }

 private:
  std::vector<std::shared_ptr<OpExpr>> op_;
};

class MultiTensorAdamUpdateFunctor {
 public:
  MultiTensorAdamUpdateFunctor() {
    op_.resize(kMaxInputCount /*the maximum number of inputs*/);
    for (int n = 0; n < op_.size(); ++n) {
      op_[n] = CHECK_JUST(one::OpBuilder("multi_tensor_adam_update")
                              .Input("model", n + 1)
                              .Input("model_diff", n + 1)
                              .Input("m", n + 1)
                              .Input("v", n + 1)
                              .Build());
    }
  }

  Maybe<void> operator()(const TensorTuple& model, const TensorTuple& model_diff,
                         const TensorTuple& m, const TensorTuple& v, const float& learning_rate_val,
                         const float& l2, const float& beta1, const float& beta2,
                         const float& bias_correction1_val, const float& bias_correction2_val,
                         const bool& do_bias_correction, const double& scale,
                         const float& weight_decay, const float& epsilon) const {
    auto& attrs = THREAD_CACHED_MUTABLE_ATTR_MAP(
        "scale", "weight_decay", "beta1", "beta2", "bias_correction1_val", "bias_correction2_val",
        "do_bias_correction", "learning_rate_val", "l2", "epsilon");
    attrs.SetAllAttrs(scale, weight_decay, beta1, beta2, bias_correction1_val, bias_correction2_val,
                      do_bias_correction, learning_rate_val, l2, epsilon);

    const int64_t weight_size = model.size();
    for (int i = 0; i < weight_size; i += kMaxInputCount) {
      size_t size = (i + kMaxInputCount) < weight_size ? kMaxInputCount : weight_size - i;
      TensorTuple input(4 * size);
      std::copy(model.begin() + i, model.begin() + i + size, input.begin());
      std::copy(model_diff.begin() + i, model_diff.begin() + i + size, input.begin() + size);
      std::copy(m.begin() + i, m.begin() + i + size, input.begin() + 2 * size);
      std::copy(v.begin() + i, v.begin() + i + size, input.begin() + 3 * size);
      JUST(OpInterpUtil::Dispatch<TensorTuple>(*op_[size - 1], input, attrs));
    }
    return Maybe<void>::Ok();
  }

 private:
  std::vector<std::shared_ptr<OpExpr>> op_;
};

class MatrixVectorProductFunctor {
 public:
  MatrixVectorProductFunctor() {
    matrix_vector_product_op_ = CHECK_JUST(
        one::OpBuilder("matrix_vector_product").Input("a").Input("b").Output("out").Build());
  }

  Maybe<Tensor> operator()(const std::shared_ptr<one::Tensor>& input,
                           const std::shared_ptr<one::Tensor>& vec) const {
    const auto& input_shape = input->shape();
    const auto& vec_shape = vec->shape();
    CHECK_OR_RETURN(input_shape->NumAxes() == 2 && vec_shape->NumAxes() == 1)
        << Error::RuntimeError() << "vector + matrix @ vector expected, got "
        << "1, " << input_shape->NumAxes() << ", " << vec_shape->NumAxes();
    CHECK_EQ_OR_RETURN(input_shape->at(1), vec_shape->at(0))
        << Error::RuntimeError() << "size mismatch, got " << std::to_string(input_shape->at(0))
        << ", " << std::to_string(input_shape->at(0)) << "x" << std::to_string(input_shape->at(1))
        << ", " << std::to_string(vec_shape->at(0));
    return OpInterpUtil::Dispatch<Tensor>(*matrix_vector_product_op_, {input, vec});
  }

 private:
  std::shared_ptr<OpExpr> matrix_vector_product_op_;
};

class BatchNormStatsFunctor {
 public:
  BatchNormStatsFunctor() {
    op_ = CHECK_JUST(
        one::OpBuilder("batch_norm_stats").Input("input").Output("mean").Output("invstd").Build());
  }

  Maybe<TensorTuple> operator()(const std::shared_ptr<one::Tensor>& input, const int& axis,
                                const float& eps) const {
    auto& attrs = THREAD_CACHED_MUTABLE_ATTR_MAP("axis", "eps");
    attrs.SetAllAttrs(axis, eps);
    return OpInterpUtil::Dispatch<one::TensorTuple>(*op_, {input}, attrs);
  }

 private:
  std::shared_ptr<OpExpr> op_;
};

class BatchNormGatherStatsWithCountsFunctor {
 public:
  BatchNormGatherStatsWithCountsFunctor() {
    op_with_running_mean_and_var_ = CHECK_JUST(one::OpBuilder("batch_norm_gather_stats_with_counts")
                                                   .Input("input")
                                                   .Input("mean")
                                                   .Input("invstd")
                                                   .Input("counts")
                                                   .Input("running_mean")
                                                   .Input("running_var")
                                                   .Output("global_mean")
                                                   .Output("global_invstd")
                                                   .Build());
    op_without_running_mean_and_var_ =
        CHECK_JUST(one::OpBuilder("batch_norm_gather_stats_with_counts")
                       .Input("input")
                       .Input("mean")
                       .Input("invstd")
                       .Input("counts")
                       .Output("global_mean")
                       .Output("global_invstd")
                       .Build());
  }

  Maybe<TensorTuple> operator()(const std::shared_ptr<one::Tensor>& input,
                                const std::shared_ptr<one::Tensor>& mean,
                                const std::shared_ptr<one::Tensor>& invstd,
                                const Optional<one::Tensor>& running_mean,
                                const Optional<one::Tensor>& running_var, const float& momentum,
                                const float& eps,
                                const std::shared_ptr<one::Tensor>& counts) const {
    CHECK_OR_RETURN((running_mean && running_var) || (!running_mean && !running_var))
        << Error::RuntimeError()
        << "Both running_mean and running_var should be None or Tensor at the same time.";

    auto& attrs = THREAD_CACHED_MUTABLE_ATTR_MAP("eps", "momentum");
    attrs.SetAllAttrs(eps, momentum);

    if (running_mean) {
      return OpInterpUtil::Dispatch<one::TensorTuple>(
          *op_with_running_mean_and_var_,
          {input, mean, invstd, counts, JUST(running_mean), JUST(running_var)}, attrs);
    }
    return OpInterpUtil::Dispatch<one::TensorTuple>(*op_without_running_mean_and_var_,
                                                    {input, mean, invstd, counts}, attrs);
  }

 private:
  std::shared_ptr<OpExpr> op_with_running_mean_and_var_;
  std::shared_ptr<OpExpr> op_without_running_mean_and_var_;
};

class BatchNormElemtFunctor {
 public:
  BatchNormElemtFunctor() {
    op_ = CHECK_JUST(one::OpBuilder("batch_norm_elemt")
                         .Input("input")
                         .Input("weight")
                         .Input("bias")
                         .Input("mean")
                         .Input("invstd")
                         .Output("output")
                         .Build());
  }

  Maybe<Tensor> operator()(const std::shared_ptr<one::Tensor>& input,
                           const std::shared_ptr<one::Tensor>& weight,
                           const std::shared_ptr<one::Tensor>& bias,
                           const std::shared_ptr<one::Tensor>& mean,
                           const std::shared_ptr<one::Tensor>& invstd, const int& axis,
                           const float& eps) const {
    auto& attrs = THREAD_CACHED_MUTABLE_ATTR_MAP("axis", "eps");
    attrs.SetAllAttrs(axis, eps);
    return OpInterpUtil::Dispatch<one::Tensor>(*op_, {input, weight, bias, mean, invstd}, attrs);
  }

 private:
  std::shared_ptr<OpExpr> op_;
};

class BatchNormBackwardReduceFunctor {
 public:
  BatchNormBackwardReduceFunctor() {
    op_ = CHECK_JUST(one::OpBuilder("batch_norm_backward_reduce")
                         .Input("grad_out")
                         .Input("input")
                         .Input("mean")
                         .Input("invstd")
                         .Output("sum_dy")
                         .Output("sum_dy_xmu")
                         .Output("grad_weight")
                         .Output("grad_bias")
                         .Build());
  }

  Maybe<TensorTuple> operator()(const std::shared_ptr<one::Tensor>& grad_out,
                                const std::shared_ptr<one::Tensor>& input,
                                const std::shared_ptr<one::Tensor>& mean,
                                const std::shared_ptr<one::Tensor>& invstd, const int& axis) const {
    auto& attrs = THREAD_CACHED_MUTABLE_ATTR_MAP("axis");
    attrs.SetAllAttrs(axis);
    return OpInterpUtil::Dispatch<one::TensorTuple>(*op_, {grad_out, input, mean, invstd}, attrs);
  }

 private:
  std::shared_ptr<OpExpr> op_;
};

class BatchNormBackwardElemtFunctor {
 public:
  BatchNormBackwardElemtFunctor() {
    op_ = CHECK_JUST(one::OpBuilder("batch_norm_backward_elemt")
                         .Input("grad_out")
                         .Input("input")
                         .Input("mean")
                         .Input("invstd")
                         .Input("weight")
                         .Input("sum_dy")
                         .Input("sum_dy_xmu")
                         .Input("count")
                         .Output("grad_in")
                         .Build());
  }

  Maybe<Tensor> operator()(const std::shared_ptr<one::Tensor>& grad_out,
                           const std::shared_ptr<one::Tensor>& input,
                           const std::shared_ptr<one::Tensor>& mean,
                           const std::shared_ptr<one::Tensor>& invstd,
                           const std::shared_ptr<one::Tensor>& weight,
                           const std::shared_ptr<one::Tensor>& sum_dy,
                           const std::shared_ptr<one::Tensor>& sum_dy_xmu,
                           const std::shared_ptr<one::Tensor>& count, const int& axis) const {
    auto& attrs = THREAD_CACHED_MUTABLE_ATTR_MAP("axis");
    attrs.SetAllAttrs(axis);
    return OpInterpUtil::Dispatch<one::Tensor>(
        *op_, {grad_out, input, mean, invstd, weight, sum_dy, sum_dy_xmu, count}, attrs);
  }

 private:
  std::shared_ptr<OpExpr> op_;
};

class FusedMultiHeadAttentionInferenceFunctor {
 public:
  FusedMultiHeadAttentionInferenceFunctor() {
    op_ = CHECK_JUST(one::OpBuilder("fused_multi_head_attention_inference")
                         .Input("query")
                         .Input("key")
                         .Input("value")
                         .Output("out")
                         .Build());
  }
  Maybe<Tensor> operator()(
      const std::shared_ptr<one::Tensor>& query, const std::shared_ptr<one::Tensor>& key,
      const std::shared_ptr<one::Tensor>& value, const int64_t& num_heads, const bool& causal,
      const int64_t& query_hidden_slice_start, const int64_t& query_hidden_slice_end,
      const int64_t& key_hidden_slice_start, const int64_t& key_hidden_slice_end,
      const int64_t& value_hidden_slice_start, const int64_t& value_hidden_slice_end) const {
    auto& attrs = THREAD_CACHED_MUTABLE_ATTR_MAP("num_heads", "causal", "query_hidden_slice_start",
                                                 "query_hidden_slice_end", "key_hidden_slice_start",
                                                 "key_hidden_slice_end", "value_hidden_slice_start",
                                                 "value_hidden_slice_end");
    attrs.SetAllAttrs(num_heads, causal, query_hidden_slice_start, query_hidden_slice_end,
                      key_hidden_slice_start, key_hidden_slice_end, value_hidden_slice_start,
                      value_hidden_slice_end);
    return OpInterpUtil::Dispatch<Tensor>(*op_, {query, key, value}, attrs);
  }

 private:
  std::shared_ptr<OpExpr> op_;
};

class FusedFastGeluMulFunctor {
 public:
  FusedFastGeluMulFunctor() {
    op_ = CHECK_JUST(one::OpBuilder("fused_fast_gelu_mul")
                         .Input("in")
                         .Input("multiplier")
                         .Output("out")
                         .Build());
  }
  Maybe<Tensor> operator()(const std::shared_ptr<one::Tensor>& x,
                           const std::shared_ptr<one::Tensor>& multiplier) const {
    return OpInterpUtil::Dispatch<Tensor>(*op_, {x, multiplier});
  }

 private:
  std::shared_ptr<OpExpr> op_;
};

class FusedFastGeluMulGradFunctor {
 public:
  FusedFastGeluMulGradFunctor() {
    op_ = CHECK_JUST(one::OpBuilder("fused_fast_gelu_mul_grad")
                         .Input("out_diff")
                         .Input("in")
                         .Input("multiplier")
                         .Output("in_diff")
                         .Output("multiplier_diff")
                         .Build());
  }
  Maybe<TensorTuple> operator()(const std::shared_ptr<one::Tensor>& dy,
                                const std::shared_ptr<one::Tensor>& x,
                                const std::shared_ptr<one::Tensor>& multiplier) const {
    return OpInterpUtil::Dispatch<TensorTuple>(*op_, {dy, x, multiplier});
  }

 private:
  std::shared_ptr<OpExpr> op_;
};

class GroupedMatmulBiasFunctor {
 public:
  GroupedMatmulBiasFunctor() {
    fused_op_.resize(kMaxInputCount /*the maximum number of inputs*/);
    for (int n = 1; n < fused_op_.size(); ++n) {
      fused_op_[n] = CHECK_JUST(one::OpBuilder("grouped_matmul_bias")
                                    .Input("xs", n)
                                    .Input("weights", n)
                                    .Input("biases", n)
                                    .Output("ys", n)
                                    .Build());
    }
  }
  Maybe<TensorTuple> operator()(const TensorTuple& xs, const TensorTuple& weights,
                                const TensorTuple& biases) const {
    const int64_t input_size = xs.size();
    const int64_t weight_size = weights.size();
    const int64_t bias_size = biases.size();
    CHECK_GE_OR_RETURN(input_size, 1)
        << Error::RuntimeError() << "The number of xs should be greater equal than 1.";
    CHECK_EQ_OR_RETURN(weight_size, input_size)
        << Error::RuntimeError() << "The number of weights should be equal to xs.";
    CHECK_EQ_OR_RETURN(bias_size, input_size)
        << Error::RuntimeError() << "The number of bias should be equal to xs.";
    for (int64_t i = 0; i < input_size; ++i) {
      const auto& input_shape = xs[i]->shape();
      const auto& weight_shape = weights[i]->shape();
      const auto& bias_shape = biases[i]->shape();
      CHECK_GE_OR_RETURN(input_shape->NumAxes(), 2)
          << Error::RuntimeError() << "x's dim size should greater equal than 2.";
      CHECK_EQ_OR_RETURN(weight_shape->NumAxes(), 2)
          << Error::RuntimeError() << "Weight's dim size should == 2";
      CHECK_EQ_OR_RETURN(bias_shape->NumAxes(), 1)
          << Error::RuntimeError() << "Bias's dim size should == 1";
      const int64_t k = input_shape->At(input_shape->NumAxes() - 1);
      CHECK_EQ_OR_RETURN(weight_shape->At(1), k)
          << Error::RuntimeError() << "weight's second dim should be equal to input's last dim. ";
      const int64_t n = weight_shape->At(0);
      CHECK_EQ_OR_RETURN(bias_shape->At(0), n)
          << Error::RuntimeError() << "Bias's dim is not equal to weight's first dim. ";
    }
    TensorTuple input(3 * input_size);
    std::copy(xs.begin(), xs.end(), input.begin() + 0 * input_size);
    std::copy(weights.begin(), weights.end(), input.begin() + 1 * input_size);
    std::copy(biases.begin(), biases.end(), input.begin() + 2 * input_size);
    return OpInterpUtil::Dispatch<TensorTuple>(*fused_op_[input_size], input);
  }

 private:
  std::vector<std::shared_ptr<OpExpr>> fused_op_;
};

class GroupedMatmulFunctor {
 public:
  GroupedMatmulFunctor() {
    fused_op_.resize(kMaxInputCount /*the maximum number of inputs*/);
    for (int n = 1; n < fused_op_.size(); ++n) {
      fused_op_[n] = CHECK_JUST(one::OpBuilder("grouped_matmul_bias")
                                    .Input("xs", n)
                                    .Input("weights", n)
                                    .Output("ys", n)
                                    .Build());
    }
  }
  Maybe<TensorTuple> operator()(const TensorTuple& xs, const TensorTuple& weights) const {
    const int64_t input_size = xs.size();
    const int64_t weight_size = weights.size();
    CHECK_GE_OR_RETURN(input_size, 1)
        << Error::RuntimeError() << "The number of xs should be greater equal than 1.";
    CHECK_EQ_OR_RETURN(weight_size, input_size)
        << Error::RuntimeError() << "The number of weights should be equal to xs.";
    for (int64_t i = 0; i < input_size; ++i) {
      const auto& input_shape = xs[i]->shape();
      const auto& weight_shape = weights[i]->shape();
      CHECK_GE_OR_RETURN(input_shape->NumAxes(), 2)
          << Error::RuntimeError() << "x's dim size should greater equal than 2.";
      CHECK_EQ_OR_RETURN(weight_shape->NumAxes(), 2)
          << Error::RuntimeError() << "Weight's dim size should == 2";
      const int64_t k = input_shape->At(input_shape->NumAxes() - 1);
      CHECK_EQ_OR_RETURN(weight_shape->At(1), k)
          << Error::RuntimeError() << "weight's second dim should be equal to input's last dim. ";
    }
    TensorTuple input(2 * input_size);
    std::copy(xs.begin(), xs.end(), input.begin() + 0 * input_size);
    std::copy(weights.begin(), weights.end(), input.begin() + 1 * input_size);
    return OpInterpUtil::Dispatch<TensorTuple>(*fused_op_[input_size], input);
  }

 private:
  std::vector<std::shared_ptr<OpExpr>> fused_op_;
};

<<<<<<< HEAD
class FusedClipGradFunctor {
 public:
  FusedClipGradFunctor() {
    op_ = CHECK_JUST(one::OpBuilder("fused_clip_grad").Input("grad").Build());
  }

  Maybe<void> operator()(const std::shared_ptr<one::Tensor>& grad,
                         const float& max_norm, const float& norm_type) const {
    auto& attrs = THREAD_CACHED_MUTABLE_ATTR_MAP("max_norm", "norm_type");
    attrs.SetAllAttrs(max_norm, norm_type);
    JUST(OpInterpUtil::Dispatch<Tensor>(*op_, {grad}, attrs));
=======
class MultiTensorYoloV5WeightUpdateFunctor {
 public:
  MultiTensorYoloV5WeightUpdateFunctor() {
    op_.resize(kMaxInputCount /*the maximum number of inputs*/);
    for (int n = 0; n < op_.size(); ++n) {
      op_[n] = CHECK_JUST(one::OpBuilder("multi_tensor_yolov5_weight_update")
                              .Input("model", n + 1)
                              .Input("model_update", n + 1)
                              .Build());
    }
  }

  Maybe<void> operator()(const TensorTuple& model, const TensorTuple& model_update,
                         const float& d) const {
    auto& attrs = THREAD_CACHED_MUTABLE_ATTR_MAP("d");
    attrs.SetAllAttrs(d);
    const int64_t weight_size = model.size();
    for (int i = 0; i < weight_size; i += kMaxInputCount) {
      size_t size = (i + kMaxInputCount) < weight_size ? kMaxInputCount : weight_size - i;
      TensorTuple input(size * 2);
      std::copy(model.begin() + i, model.begin() + i + size, input.begin());
      std::copy(model_update.begin() + i, model_update.begin() + i + size,
                input.begin() + 1 * size);
      JUST(OpInterpUtil::Dispatch<TensorTuple>(*op_[size - 1], input, attrs));
    }
>>>>>>> 48786e91
    return Maybe<void>::Ok();
  }

 private:
<<<<<<< HEAD
  std::shared_ptr<OpExpr> op_;
=======
  std::vector<std::shared_ptr<OpExpr>> op_;
>>>>>>> 48786e91
};

}  // namespace impl

ONEFLOW_FUNCTION_LIBRARY(m) {
  m.add_functor<impl::BiasAddFunctor>("BiasAdd");
  m.add_functor<impl::Conv1dFunctor>("Conv1d");
  m.add_functor<impl::Conv2dFunctor>("Conv2d");
  m.add_functor<impl::Conv3dFunctor>("Conv3d");
  m.add_functor<impl::DeConv1dFunctor>("Deconv1d");
  m.add_functor<impl::DeConv2dFunctor>("Deconv2d");
  m.add_functor<impl::DeConv3dFunctor>("Deconv3d");
  m.add_functor<impl::EmbeddingReNormFunctor>("EmbeddingReNorm");
  m.add_functor<impl::EmbeddingFunctor>("Embedding");
  m.add_functor<impl::MatMulFunctor>("MatMul");
  m.add_functor<impl::MatMulNoBroadCastFunctor>("MatMulNoBroadCast");
  m.add_functor<impl::BatchMatMulFunctor>("BatchMatMul");
  m.add_functor<impl::MatrixVectorProductFunctor>("MatrixVectorProduct");
  m.add_functor<impl::VectorMatrixProductFunctor>("VectorMatrixProduct");
  m.add_functor<impl::TensorDotFunctor>("TensorDot");
  m.add_functor<impl::TensorDotIntDimsFunctor>("TensorDotIntDims");
  m.add_functor<impl::FusedMLPFunctor>("FusedMLP");
  m.add_functor<impl::FusedMatmulBiasFunctor>("FusedMatmulBias");
  m.add_functor<impl::FusedMatmulBiasAddReluDropoutFunctor>("FusedMatmulBiasAddReluDropout");
  m.add_functor<impl::LayerNormFunctor>("LayerNorm");
  m.add_functor<impl::LayerNormAffineFunctor>("LayerNormAffine");
  m.add_functor<impl::GroupNormFunctor>("GroupNorm");
  m.add_functor<impl::TFAvgPool2DFunctor>("TFAvgPool2D");
  m.add_functor<impl::MaxPool1DFunctor>("MaxPool1D");
  m.add_functor<impl::MaxPool2DFunctor>("MaxPool2D");
  m.add_functor<impl::MaxPool3DFunctor>("MaxPool3D");
  m.add_functor<impl::MaxUnpoolNDFunctor<1>>("MaxUnpool1D");
  m.add_functor<impl::MaxUnpoolNDFunctor<2>>("MaxUnpool2D");
  m.add_functor<impl::MaxUnpoolNDFunctor<3>>("MaxUnpool3D");
  m.add_functor<impl::AdaptiveAvgPool1DFunctor>("AdaptiveAvgPool1D");
  m.add_functor<impl::AdaptiveAvgPool2DFunctor>("AdaptiveAvgPool2D");
  m.add_functor<impl::AdaptiveAvgPool3DFunctor>("AdaptiveAvgPool3D");
  m.add_functor<impl::AdaptiveMaxPool1DFunctor>("AdaptiveMaxPool1D");
  m.add_functor<impl::AdaptiveMaxPool2DFunctor>("AdaptiveMaxPool2D");
  m.add_functor<impl::AdaptiveMaxPool3DFunctor>("AdaptiveMaxPool3D");
  m.add_functor<impl::L1LossFunctor>("L1Loss");
  m.add_functor<impl::MseLossFunctor>("MseLoss");
  m.add_functor<impl::KLDivLossFunctor>("KLDivLoss");
  m.add_functor<impl::NLLLossFunctor>("NLLLoss");
  m.add_functor<impl::BinaryCrossEntropyLossFunctor>("BinaryCrossEntropyLoss");
  m.add_functor<impl::BinaryCrossEntropyWithLogitsLossFunctor>("BinaryCrossEntropyWithLogitsLoss");
  m.add_functor<impl::SparseCrossEntropyFunctor>("SparseCrossEntropy");
  m.add_functor<impl::SparseCrossEntropyMsFunctor>("SparseCrossEntropyMs");
  m.add_functor<impl::CrossEntropyFunctor>("CrossEntropy");
  m.add_functor<impl::CrossEntropyLabelSmoothingFunctor>("CrossEntropyLabelSmoothing");
  m.add_functor<impl::CrossEntropyProbFunctor>("CrossEntropyProb");
  m.add_functor<impl::SparseSoftmaxCrossEntropyFunctor>("SparseSoftmaxCrossEntropy");
  m.add_functor<impl::SoftmaxCrossEntropyFunctor>("SoftmaxCrossEntropy");
  m.add_functor<impl::SoftmaxCrossEntropyGradFunctor>("SoftmaxCrossEntropyGrad");
  m.add_functor<impl::SmoothL1LossFunctor>("SmoothL1Loss");
  m.add_functor<impl::CombinedMarginLossFunctor>("CombinedMarginLoss");
  m.add_functor<impl::TripletMarginLossFunctor>("TripletMarginLoss");
  m.add_functor<impl::MarginRankingLossFunctor>("MarginRankingLoss");
  m.add_functor<impl::CtcLossFunctor>("CtcLoss");
  m.add_functor<impl::AffineGridFunctor>("AffineGrid");
  m.add_functor<impl::GridSampleFunctor>("GridSample");
  m.add_functor<impl::NormalizationFunctor>("Normalization");
  m.add_functor<impl::NormalizationAddReluFunctor>("NormalizationAddRelu");
  m.add_functor<impl::ConstantPadFunctor>("ConstantPad");
  m.add_functor<impl::ReflectionPadFunctor>("ReflectionPad");
  m.add_functor<impl::ReplicationPadFunctor>("ReplicationPad");
  m.add_functor<impl::PadFunctor>("Pad");
  m.add_functor<impl::DropoutFunctor>("Dropout");
  m.add_functor<impl::DropoutGradFunctor>("DropoutGrad");
  m.add_functor<impl::Dropout1dFunctor>("Dropout1d");
  m.add_functor<impl::Dropout2dFunctor>("Dropout2d");
  m.add_functor<impl::Dropout3dFunctor>("Dropout3d");
  m.add_functor<impl::PixelShuffleFunctor>("PixelShuffle");
  m.add_functor<impl::AvgPool1DFunctor>("AvgPool1D");
  m.add_functor<impl::AvgPool2DFunctor>("AvgPool2D");
  m.add_functor<impl::AvgPool3DFunctor>("AvgPool3D");
  m.add_functor<impl::UnfoldFunctor>("Unfold");
  m.add_functor<impl::FoldFunctor>("Fold");
  m.add_functor<impl::OneHotFunctor>("OneHot");
  m.add_functor<impl::FusedSelfAttentionFunctor>("FusedSelfAttention");
  m.add_functor<impl::FusedSelfAttentionGradFunctor>("FusedSelfAttentionGrad");
  m.add_functor<impl::PairwiseDistanceFunctor>("PairwiseDistance");
  m.add_functor<impl::CosineSimilarityFunctor>("CosineSimilarity");
  m.add_functor<impl::NormalizeFunctor>("Normalize");
  m.add_functor<impl::L2NormalizeFunctor>("L2Normalize");
  m.add_functor<impl::L2NormalizeGradFunctor>("L2NormalizeGrad");
  m.add_functor<impl::FusedBiasAddGeluFunctor>("FusedBiasAddGelu");
  m.add_functor<impl::FusedBiasAddGeluGradFunctor>("FusedBiasAddGeluGrad");
  m.add_functor<impl::FusedGluFunctor>("FusedGlu");
  m.add_functor<impl::FusedBiasAddDropoutFunctor>("FusedBiasAddDropout");
  m.add_functor<impl::FusedScaleMaskSoftmaxFunctor>("FusedScaleMaskSoftmax");
  m.add_functor<impl::FusedScaleMaskSoftmaxDropoutFunctor>("FusedScaleMaskSoftmaxDropout");
  m.add_functor<impl::FusedBiasAddScaleMaskSoftmaxDropoutFunctor>(
      "FusedBiasAddScaleMaskSoftmaxDropout");
  m.add_functor<impl::FusedScaleTrilSoftmaxMaskScaleFunctor>("FusedScaleTrilSoftmaxMaskScale");
  m.add_functor<impl::FusedScaleTrilFunctor>("FusedScaleTril");
  m.add_functor<impl::CtcGreedyDecoderFunctor>("CtcGreedyDecoder");
  m.add_functor<impl::PariticalFCSampleDisableBoxing>("DistributedPariticalFCSampleDisableBoxing");
  m.add_functor<impl::NmsFunctor>("Nms");
  m.add_functor<impl::RoiAlignFunctor>("RoiAlign");
  m.add_functor<impl::RoiAlignGradFunctor>("RoiAlignGrad");
  m.add_functor<impl::FusedDotFeatureInteractionFunctor>("FusedDotFeatureInteraction");
  m.add_functor<impl::FusedCrossFeatureInteractionFunctor>("FusedCrossFeatureInteraction");
  m.add_functor<impl::OneEmbeddingIdShuffleFunctor>("OneEmbeddingIdShuffle");
  m.add_functor<impl::OneEmbeddingEmbeddingShuffleFunctor>("OneEmbeddingEmbeddingShuffle");
  m.add_functor<impl::OneEmbeddingEmbeddingGradientShuffleFunctor>(
      "OneEmbeddingEmbeddingGradientShuffle");
  m.add_functor<impl::OneEmbeddingLookupFunctor>("OneEmbeddingLookup");
  m.add_functor<impl::OneEmbeddingFusedLookupFunctor>("OneEmbeddingFusedLookup");
  m.add_functor<impl::OneEmbeddingFusedLookupGradFunctor>("OneEmbeddingFusedLookupGrad");
  m.add_functor<impl::OneEmbeddingEmbeddingPutFunctor>("OneEmbeddingEmbeddingPut");
  m.add_functor<impl::OneEmbeddingUniqueKeyValuePairFunctor>("OneEmbeddingUniqueKeyValuePair");
  m.add_functor<impl::OneEmbeddingSgdUpdateFunctor>("OneEmbeddingSgdUpdate");
  m.add_functor<impl::OneEmbeddingAdamUpdateFunctor>("OneEmbeddingAdamUpdate");
  m.add_functor<impl::OneEmbeddingAdagradUpdateFunctor>("OneEmbeddingAdagradUpdate");
  m.add_functor<impl::OneEmbeddingFtrlUpdateFunctor>("OneEmbeddingFtrlUpdate");
  m.add_functor<impl::RocAucScoreFunctor>("RocAucScore");
  m.add_functor<impl::MultiTensorSgdUpdateFunctor>("MultiTensorSgdUpdate");
  m.add_functor<impl::MultiTensorMomentumUpdateFunctor>("MultiTensorMomentumUpdate");
  m.add_functor<impl::MultiTensorAdamUpdateFunctor>("MultiTensorAdamUpdate");
  m.add_functor<impl::DeformConv2dFunctor>("DeformConv2d");
  m.add_functor<impl::BatchNormStatsFunctor>("BatchNormStats");
  m.add_functor<impl::BatchNormGatherStatsWithCountsFunctor>("BatchNormGatherStatsWithCounts");
  m.add_functor<impl::BatchNormElemtFunctor>("BatchNormElemt");
  m.add_functor<impl::BatchNormBackwardReduceFunctor>("BatchNormBackwardReduce");
  m.add_functor<impl::BatchNormBackwardElemtFunctor>("BatchNormBackwardElemt");
  m.add_functor<impl::FusedMultiHeadAttentionInferenceFunctor>("FusedMultiHeadAttentionInference");
  m.add_functor<impl::FusedFastGeluMulFunctor>("FusedFastGeluMul");
  m.add_functor<impl::FusedFastGeluMulGradFunctor>("FusedFastGeluMulGrad");
  m.add_functor<impl::GroupedMatmulBiasFunctor>("GroupedMatmulBias");
  m.add_functor<impl::GroupedMatmulFunctor>("GroupedMatmul");
<<<<<<< HEAD
  m.add_functor<impl::FusedClipGradFunctor>("FusedClipGrad");
=======
  m.add_functor<impl::RMSNormFunctor>("RMSNorm");
  m.add_functor<impl::MultiTensorYoloV5WeightUpdateFunctor>("MultiTensorYoloV5WeightUpdate");
>>>>>>> 48786e91
}

}  // namespace functional
}  // namespace one
}  // namespace oneflow<|MERGE_RESOLUTION|>--- conflicted
+++ resolved
@@ -4908,19 +4908,6 @@
   std::vector<std::shared_ptr<OpExpr>> fused_op_;
 };
 
-<<<<<<< HEAD
-class FusedClipGradFunctor {
- public:
-  FusedClipGradFunctor() {
-    op_ = CHECK_JUST(one::OpBuilder("fused_clip_grad").Input("grad").Build());
-  }
-
-  Maybe<void> operator()(const std::shared_ptr<one::Tensor>& grad,
-                         const float& max_norm, const float& norm_type) const {
-    auto& attrs = THREAD_CACHED_MUTABLE_ATTR_MAP("max_norm", "norm_type");
-    attrs.SetAllAttrs(max_norm, norm_type);
-    JUST(OpInterpUtil::Dispatch<Tensor>(*op_, {grad}, attrs));
-=======
 class MultiTensorYoloV5WeightUpdateFunctor {
  public:
   MultiTensorYoloV5WeightUpdateFunctor() {
@@ -4946,16 +4933,29 @@
                 input.begin() + 1 * size);
       JUST(OpInterpUtil::Dispatch<TensorTuple>(*op_[size - 1], input, attrs));
     }
->>>>>>> 48786e91
     return Maybe<void>::Ok();
   }
 
  private:
-<<<<<<< HEAD
-  std::shared_ptr<OpExpr> op_;
-=======
   std::vector<std::shared_ptr<OpExpr>> op_;
->>>>>>> 48786e91
+};
+
+class FusedClipGradFunctor {
+ public:
+  FusedClipGradFunctor() {
+    op_ = CHECK_JUST(one::OpBuilder("fused_clip_grad").Input("grad").Build());
+  }
+
+  Maybe<void> operator()(const std::shared_ptr<one::Tensor>& grad,
+                         const float& max_norm, const float& norm_type) const {
+    auto& attrs = THREAD_CACHED_MUTABLE_ATTR_MAP("max_norm", "norm_type");
+    attrs.SetAllAttrs(max_norm, norm_type);
+    JUST(OpInterpUtil::Dispatch<Tensor>(*op_, {grad}, attrs));
+    return Maybe<void>::Ok();
+  }
+
+ private:
+  std::shared_ptr<OpExpr> op_;
 };
 
 }  // namespace impl
@@ -5087,12 +5087,9 @@
   m.add_functor<impl::FusedFastGeluMulGradFunctor>("FusedFastGeluMulGrad");
   m.add_functor<impl::GroupedMatmulBiasFunctor>("GroupedMatmulBias");
   m.add_functor<impl::GroupedMatmulFunctor>("GroupedMatmul");
-<<<<<<< HEAD
-  m.add_functor<impl::FusedClipGradFunctor>("FusedClipGrad");
-=======
   m.add_functor<impl::RMSNormFunctor>("RMSNorm");
   m.add_functor<impl::MultiTensorYoloV5WeightUpdateFunctor>("MultiTensorYoloV5WeightUpdate");
->>>>>>> 48786e91
+  m.add_functor<impl::FusedClipGradFunctor>("FusedClipGrad");
 }
 
 }  // namespace functional
