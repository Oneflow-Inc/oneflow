/*
Copyright 2020 The OneFlow Authors. All rights reserved.

Licensed under the Apache License, Version 2.0 (the "License");
you may not use this file except in compliance with the License.
You may obtain a copy of the License at

    http://www.apache.org/licenses/LICENSE-2.0

Unless required by applicable law or agreed to in writing, software
distributed under the License is distributed on an "AS IS" BASIS,
WITHOUT WARRANTIES OR CONDITIONS OF ANY KIND, either express or implied.
See the License for the specific language governing permissions and
limitations under the License.
*/

#include "oneflow/core/common/data_type.pb.h"
#include "oneflow/core/common/optional.h"
#include "oneflow/core/common/scalar.h"
#include "oneflow/core/framework/attr_map.h"
#include "oneflow/core/framework/op_builder.h"
#include "oneflow/core/framework/op_expr.h"
#include "oneflow/core/framework/op_interpreter/op_interpreter_util.h"
#include "oneflow/core/framework/tensor.h"
#include "oneflow/core/framework/tensor_tuple.h"
#include "oneflow/core/framework/tensor_util.h"
#include "oneflow/core/framework/op_interpreter.h"
#include "oneflow/core/framework/random_generator.h"
#include "oneflow/core/functional/functional.h"
#include "oneflow/core/functional/function_library.h"
#include "oneflow/core/functional/sequence_function.h"
#include "oneflow/core/functional/impl/common.h"
#include "oneflow/core/functional/impl/unary_functor.h"
#include "oneflow/core/job/lazy_mode.h"
#include "oneflow/user/kernels/random_mask_like_kernel.h"
#include "oneflow/user/kernels/dropout_kernel.h"
#include "oneflow/core/register/ofblob.h"
#include "oneflow/core/common/container_util.h"

namespace oneflow {
namespace one {
namespace functional {

namespace impl {

class BiasAddFunctor {
 public:
  BiasAddFunctor() {
    op_ = CHECK_JUST(one::OpBuilder("bias_add").Input("a").Input("b").Output("out").Build());
  }
  Maybe<Tensor> operator()(const std::shared_ptr<one::Tensor>& x,
                           const std::shared_ptr<one::Tensor>& bias, const int32_t& axis) const {
    MutableAttrMap attrs;
    int32_t axis_val = axis;
    if (axis_val < 0) {
      const int64_t num_axes = x->shape()->NumAxes();
      axis_val += num_axes;
    }
    JUST(attrs.SetAttr<int32_t>("axis", axis_val));
    return OpInterpUtil::Dispatch<Tensor>(*op_, {x, bias}, attrs);
  }

 private:
  std::shared_ptr<OpExpr> op_;
};

class ConvBaseFunctor {
 public:
  explicit ConvBaseFunctor(const int& num_spatial_dims) : num_spatial_dims_(num_spatial_dims) {
    bias_op_ = CHECK_JUST(one::OpBuilder("bias_add").Input("a").Input("b").Output("out").Build());
  }
  virtual ~ConvBaseFunctor() = default;
  Maybe<Tensor> operator()(const std::shared_ptr<one::Tensor>& x,
                           const std::shared_ptr<one::Tensor>& weight,
                           const Optional<one::Tensor>& bias, const std::vector<int32_t>& stride,
                           const std::vector<int32_t>& padding,
                           const std::vector<int32_t>& dilation, const int32_t& groups,
                           const std::string& channel_pos) const {
    MutableAttrMap conv_attrs;
    std::vector<int32_t> kernel_size_vec(num_spatial_dims_);
    int32_t kernel_idx_offset = 2;
    if (channel_pos == "channels_last") { kernel_idx_offset = 1; }

    for (int i = 0; i < num_spatial_dims_; i++) {
      kernel_size_vec.at(i) = ((weight->shape())->At(i + kernel_idx_offset));
    }
    JUST(conv_attrs.SetAttr<int32_t>("filters", (weight->shape())->At(0)));
    JUST(conv_attrs.SetAttr<std::vector<int32_t>>("padding_before", padding));
    JUST(conv_attrs.SetAttr<std::vector<int32_t>>("kernel_size", kernel_size_vec));
    JUST(conv_attrs.SetAttr<std::vector<int32_t>>("strides", stride));
    JUST(conv_attrs.SetAttr<std::vector<int32_t>>("dilation_rate", dilation));
    JUST(conv_attrs.SetAttr<int32_t>("groups", groups));
    JUST(conv_attrs.SetAttr<std::string>("data_format", channel_pos));
    const std::shared_ptr<one::Tensor>& conv_out =
        JUST(OpInterpUtil::Dispatch<Tensor>(*conv_op_, {x, weight}, conv_attrs));
    if (bias) {
      MutableAttrMap bias_attrs;
      JUST(bias_attrs.SetAttr<int32_t>("axis", 1));
      return OpInterpUtil::Dispatch<Tensor>(*bias_op_, {conv_out, JUST(bias)}, bias_attrs);
    } else {
      return conv_out;
    }
  }

 protected:
  std::shared_ptr<OpExpr> conv_op_;
  std::shared_ptr<OpExpr> bias_op_;
  int32_t num_spatial_dims_;
};

class Conv1dFunctor : public ConvBaseFunctor {
 public:
  Conv1dFunctor() : ConvBaseFunctor(/*num_spatial_dims_=*/1) {
    conv_op_ =
        CHECK_JUST(one::OpBuilder("conv1d").Input("in").Input("weight").Output("out").Build());
  }
};

class Conv2dFunctor : public ConvBaseFunctor {
 public:
  Conv2dFunctor() : ConvBaseFunctor(/*num_spatial_dims_=*/2) {
    conv_op_ =
        CHECK_JUST(one::OpBuilder("conv2d").Input("in").Input("weight").Output("out").Build());
  }
};

class Conv3dFunctor : public ConvBaseFunctor {
 public:
  Conv3dFunctor() : ConvBaseFunctor(/*num_spatial_dims_=*/3) {
    conv_op_ =
        CHECK_JUST(one::OpBuilder("conv3d").Input("in").Input("weight").Output("out").Build());
  }
};

class DeConvBaseFunctor {
 public:
  explicit DeConvBaseFunctor() {
    bias_op_ = CHECK_JUST(one::OpBuilder("bias_add").Input("a").Input("b").Output("out").Build());
  }
  virtual ~DeConvBaseFunctor() = default;
  Maybe<Tensor> operator()(const std::shared_ptr<one::Tensor>& x,
                           const std::shared_ptr<one::Tensor>& weight,
                           const Optional<one::Tensor>& bias, const int32_t& filters,
                           const std::vector<int32_t>& padding, const std::string& data_format,
                           const std::vector<int32_t>& kernel_size,
                           const std::vector<int32_t>& output_padding,
                           const std::vector<int32_t>& strides,
                           const std::vector<int32_t>& dilation, const int32_t& groups) const {
    MutableAttrMap deconv_attrs;
    JUST(deconv_attrs.SetAttr<int32_t>("filters", filters));
    JUST(deconv_attrs.SetAttr<std::vector<int32_t>>("padding_before", padding));
    JUST(deconv_attrs.SetAttr<std::vector<int32_t>>("kernel_size", kernel_size));
    JUST(deconv_attrs.SetAttr<std::vector<int32_t>>("output_padding", output_padding));
    JUST(deconv_attrs.SetAttr<std::vector<int32_t>>("strides", strides));
    JUST(deconv_attrs.SetAttr<std::vector<int32_t>>("dilation_rate", dilation));
    JUST(deconv_attrs.SetAttr<int32_t>("groups", groups));
    JUST(deconv_attrs.SetAttr<std::string>("data_format", data_format));
    std::shared_ptr<one::Tensor> deconv_out = nullptr;
    deconv_out = JUST(OpInterpUtil::Dispatch<Tensor>(*deconv_op_, {x, weight}, deconv_attrs));
    if (bias) {
      MutableAttrMap bias_attrs;
      JUST(bias_attrs.SetAttr<int32_t>("axis", 1));
      return OpInterpUtil::Dispatch<Tensor>(*bias_op_, {deconv_out, JUST(bias)}, bias_attrs);
    } else {
      return deconv_out;
    }
  }

 protected:
  std::shared_ptr<OpExpr> deconv_op_;
  std::shared_ptr<OpExpr> bias_op_;
};

class DeConv1dFunctor : public DeConvBaseFunctor {
 public:
  DeConv1dFunctor() {
    deconv_op_ =
        CHECK_JUST(one::OpBuilder("deconv1d").Input("in").Input("weight").Output("out").Build());
  }
};

class DeConv2dFunctor : public DeConvBaseFunctor {
 public:
  DeConv2dFunctor() {
    deconv_op_ =
        CHECK_JUST(one::OpBuilder("deconv2d").Input("in").Input("weight").Output("out").Build());
  }
};

class DeConv3dFunctor : public DeConvBaseFunctor {
 public:
  DeConv3dFunctor() {
    deconv_op_ =
        CHECK_JUST(one::OpBuilder("deconv3d").Input("in").Input("weight").Output("out").Build());
  }
};

class MatMulFunctor {
 public:
  MatMulFunctor() {
    matmul_op_ = CHECK_JUST(one::OpBuilder("matmul").Input("a").Input("b").Output("out").Build());
    batch_matmul_op_ =
        CHECK_JUST(one::OpBuilder("batch_matmul").Input("a").Input("b").Output("out").Build());
    bcast_matmul_op_ =
        CHECK_JUST(one::OpBuilder("broadcast_matmul").Input("a").Input("b").Output("out").Build());
  }
  Maybe<Tensor> operator()(const std::shared_ptr<one::Tensor>& a,
                           const std::shared_ptr<one::Tensor>& b, const bool& transpose_a,
                           const bool& transpose_b, const double& alpha) const {
    const auto& a_shape = a->shape();
    const auto& b_shape = b->shape();

    // TODO(): Support 1-d tensor by dot.
    CHECK_GE_OR_RETURN(a_shape->NumAxes(), 2) << "Tensor a's dim should >= 2";
    CHECK_GE_OR_RETURN(b_shape->NumAxes(), 2) << "Tensor b's dim should >= 2";

    MutableAttrMap attrs;
    JUST(attrs.SetAttr<bool>("transpose_a", transpose_a));
    JUST(attrs.SetAttr<bool>("transpose_b", transpose_b));
    JUST(attrs.SetAttr<double>("alpha", alpha));
    if (a_shape->NumAxes() != b_shape->NumAxes()) {
      CHECK_EQ_OR_RETURN(b_shape->NumAxes(), 2)
          << "Not support number of dimensions of a being less than number of dimensions of b!";
      return OpInterpUtil::Dispatch<Tensor>(*bcast_matmul_op_, {a, b}, attrs);
    }
    if (a_shape->NumAxes() > 2) {
      return OpInterpUtil::Dispatch<Tensor>(*batch_matmul_op_, {a, b}, attrs);
    }
    return OpInterpUtil::Dispatch<Tensor>(*matmul_op_, {a, b}, attrs);
  }

 private:
  std::shared_ptr<OpExpr> matmul_op_;
  std::shared_ptr<OpExpr> batch_matmul_op_;
  std::shared_ptr<OpExpr> bcast_matmul_op_;
};

class BatchMatMulFunctor {
 public:
  BatchMatMulFunctor() {
    batch_matmul_op_ =
        CHECK_JUST(one::OpBuilder("batch_matmul").Input("a").Input("b").Output("out").Build());
  }
  Maybe<Tensor> operator()(const std::shared_ptr<one::Tensor>& a,
                           const std::shared_ptr<one::Tensor>& b, const bool& transpose_a,
                           const bool& transpose_b, const double& alpha) const {
    const auto& a_shape = a->shape();
    const auto& b_shape = b->shape();
    CHECK_GE_OR_RETURN(a_shape->NumAxes(), 3) << "Tensor a's dim should >= 3";
    CHECK_GE_OR_RETURN(b_shape->NumAxes(), 3) << "Tensor b's dim should >= 3";
    CHECK_GE_OR_RETURN(a_shape->At(0), b_shape->At(0))
        << "batch dim not match, please check input!";
    CHECK_GE_OR_RETURN(a_shape->At(2), b_shape->At(1))
        << "matmul dim not match, please check input!";
    MutableAttrMap attrs;
    JUST(attrs.SetAttr<bool>("transpose_a", transpose_a));
    JUST(attrs.SetAttr<bool>("transpose_b", transpose_b));
    JUST(attrs.SetAttr<double>("alpha", alpha));
    return OpInterpUtil::Dispatch<Tensor>(*batch_matmul_op_, {a, b}, attrs);
  }

 private:
  std::shared_ptr<OpExpr> batch_matmul_op_;
};

class LayerNormFunctor {
 public:
  LayerNormFunctor() {
    op_ = CHECK_JUST(one::OpBuilder("layer_norm")
                         .Input("x")
                         .Output("y")
                         .Output("mean")
                         .Output("inv_variance")
                         .Build());
  }
  Maybe<Tensor> operator()(const std::shared_ptr<one::Tensor>& x, const int64_t& begin_norm_axis,
                           const int64_t& begin_params_axis, const double& epsilon) const {
    MutableAttrMap attrs;
    JUST(attrs.SetAttr<int64_t>("begin_norm_axis", begin_norm_axis));
    JUST(attrs.SetAttr<int64_t>("begin_params_axis", begin_params_axis));
    JUST(attrs.SetAttr<double>("epsilon", epsilon));
    JUST(attrs.SetAttr<bool>("center", false));
    JUST(attrs.SetAttr<bool>("scale", false));
    return OpInterpUtil::Dispatch<Tensor>(*op_, {x}, attrs);
  }

 private:
  std::shared_ptr<OpExpr> op_;
};

class LayerNormAffineFunctor {
 public:
  LayerNormAffineFunctor() {
    op_ = CHECK_JUST(one::OpBuilder("layer_norm")
                         .Input("x")
                         .Input("gamma")
                         .Input("beta")
                         .Output("y")
                         .Output("mean")
                         .Output("inv_variance")
                         .Build());
  }
  Maybe<Tensor> operator()(const std::shared_ptr<one::Tensor>& x,
                           const std::shared_ptr<one::Tensor>& gamma,
                           const std::shared_ptr<one::Tensor>& beta, const int64_t& begin_norm_axis,
                           const int64_t& begin_params_axis, const double& epsilon) const {
    MutableAttrMap attrs;
    JUST(attrs.SetAttr<int64_t>("begin_norm_axis", begin_norm_axis));
    JUST(attrs.SetAttr<int64_t>("begin_params_axis", begin_params_axis));
    JUST(attrs.SetAttr<double>("epsilon", epsilon));
    JUST(attrs.SetAttr<bool>("center", true));
    JUST(attrs.SetAttr<bool>("scale", true));
    return OpInterpUtil::Dispatch<Tensor>(*op_, {x, gamma, beta}, attrs);
  }

 private:
  std::shared_ptr<OpExpr> op_;
};

class PoolNDFunctor {
 public:
  PoolNDFunctor() = default;
  virtual ~PoolNDFunctor() = default;
  Maybe<Tensor> operator()(const std::shared_ptr<one::Tensor>& x,
                           const std::vector<int32_t>& kernel_size,
                           const std::vector<int32_t>& strides, const std::string& padding,
                           const std::vector<int32_t>& padding_before,
                           const std::vector<int32_t>& padding_after,
                           const std::string& data_format, const bool& ceil_mode) const {
    MutableAttrMap attrs;
    JUST(attrs.SetAttr<std::vector<int32_t>>("pool_size", kernel_size));
    JUST(attrs.SetAttr<std::vector<int32_t>>("strides", strides));
    JUST(attrs.SetAttr<std::string>("padding", padding));
    JUST(attrs.SetAttr<std::vector<int32_t>>("padding_before", padding_before));
    JUST(attrs.SetAttr<std::vector<int32_t>>("padding_after", padding_after));
    JUST(attrs.SetAttr<std::string>("data_format", data_format));
    JUST(attrs.SetAttr<bool>("ceil_mode", ceil_mode));
    return OpInterpUtil::Dispatch<Tensor>(*op_, {x}, attrs);
  }

 protected:
  std::shared_ptr<OpExpr> op_;
};

class PoolingNDFunctor {
 public:
  PoolingNDFunctor() = default;
  virtual ~PoolingNDFunctor() = default;
  Maybe<TensorTuple> operator()(const std::shared_ptr<one::Tensor>& x,
                                const std::vector<int32_t>& kernel_size,
                                const Optional<std::vector<int32_t>>& stride,
                                const std::vector<int32_t>& padding,
                                const std::vector<int32_t>& dilation, const bool& return_indices,
                                const bool& ceil_mode, const std::string& data_format) const {
    if (x->ndim() == 4 && data_format == "channels_last") {
      if (!return_indices && dilation.at(0) == 1 && dilation.at(1) == 1) {
        // legacy tf style maxpool2d , use cudnn implementation
        // with high performance but do not support dilation/return_indices
        MutableAttrMap attrs;
        std::vector<int32_t> padding_before{padding.at(0), padding.at(1)};
        std::vector<int32_t> padding_after{padding.at(0), padding.at(1)};

        JUST(attrs.SetAttr<std::vector<int32_t>>("pool_size", kernel_size));
        if (stride.has_value()) {
          JUST(attrs.SetAttr<std::vector<int32_t>>("strides", *JUST(stride)));
        } else {
          JUST(attrs.SetAttr<std::vector<int32_t>>("strides", kernel_size));
        }
        JUST(attrs.SetAttr<std::string>("padding", "customized"));
        JUST(attrs.SetAttr<std::vector<int32_t>>("padding_before", padding_before));
        JUST(attrs.SetAttr<std::vector<int32_t>>("padding_after", padding_after));
        JUST(attrs.SetAttr<std::string>("data_format", data_format));
        JUST(attrs.SetAttr<bool>("ceil_mode", ceil_mode));
        TensorTuple output;
        output.emplace_back(JUST(OpInterpUtil::Dispatch<Tensor>(*tf_maxpool_op_, {x}, attrs)));
        return output;
      }
    }

    MutableAttrMap attrs;
    JUST(attrs.SetAttr<std::string>("data_format", data_format));
    JUST(attrs.SetAttr<std::vector<int32_t>>("padding", padding));
    JUST(attrs.SetAttr<std::vector<int32_t>>("kernel_size", kernel_size));
    if (stride.has_value()) {
      JUST(attrs.SetAttr<std::vector<int32_t>>("stride", *JUST(stride)));
    } else {
      JUST(attrs.SetAttr<std::vector<int32_t>>(
          "stride", kernel_size));  // If stride is None, we set it as kernel_size to align Pytorch.
    }
    JUST(attrs.SetAttr<std::vector<int32_t>>("dilation", dilation));
    JUST(attrs.SetAttr<bool>("return_indices", return_indices));
    JUST(attrs.SetAttr<bool>("ceil_mode", ceil_mode));
    return OpInterpUtil::Dispatch<TensorTuple>(*op_, {x}, attrs);
  }

 protected:
  std::shared_ptr<OpExpr> op_;
  std::shared_ptr<OpExpr> tf_maxpool_op_;
};

class TFAvgPool2DFunctor : public PoolNDFunctor {
 public:
  TFAvgPool2DFunctor() {
    op_ = CHECK_JUST(one::OpBuilder("tf_avg_pool_2d").Input("x").Output("y").Build());
  }
};

class Maxpool1DFunctor : public PoolingNDFunctor {
 public:
  Maxpool1DFunctor() {
    op_ = CHECK_JUST(one::OpBuilder("maxpool_1d").Input("x").Output("y").Output("indice").Build());
  }
};

class Maxpool2DFunctor : public PoolingNDFunctor {
 public:
  Maxpool2DFunctor() {
    op_ = CHECK_JUST(one::OpBuilder("maxpool_2d").Input("x").Output("y").Output("indice").Build());
    tf_maxpool_op_ = CHECK_JUST(one::OpBuilder("tf_max_pool_2d").Input("x").Output("y").Build());
  }
};

class Maxpool3DFunctor : public PoolingNDFunctor {
 public:
  Maxpool3DFunctor() {
    op_ = CHECK_JUST(one::OpBuilder("maxpool_3d").Input("x").Output("y").Output("indice").Build());
  }
};

class AdaptivePoolNDFunctor {
 public:
  AdaptivePoolNDFunctor() = default;
  virtual ~AdaptivePoolNDFunctor() = default;
  Maybe<Tensor> operator()(const std::shared_ptr<one::Tensor>& x,
                           const std::vector<int64_t>& output_size) const {
    MutableAttrMap attrs;
    JUST(attrs.SetAttr<std::vector<int64_t>>("output_size", output_size));
    return OpInterpUtil::Dispatch<Tensor>(*op_, {x}, attrs);
  }

 protected:
  std::shared_ptr<OpExpr> op_;
};

class AdaptiveAvgPool1DFunctor : public AdaptivePoolNDFunctor {
 public:
  AdaptiveAvgPool1DFunctor() {
    op_ = CHECK_JUST(one::OpBuilder("adaptive_avg_pool1d").Input("x").Output("y").Build());
  }
};

class AdaptiveAvgPool2DFunctor : public AdaptivePoolNDFunctor {
 public:
  AdaptiveAvgPool2DFunctor() {
    op_ = CHECK_JUST(one::OpBuilder("adaptive_avg_pool2d").Input("x").Output("y").Build());
  }
};

class AdaptiveAvgPool3DFunctor : public AdaptivePoolNDFunctor {
 public:
  AdaptiveAvgPool3DFunctor() {
    op_ = CHECK_JUST(one::OpBuilder("adaptive_avg_pool3d").Input("x").Output("y").Build());
  }
};

class LossFunctorBase {
 public:
  Maybe<Tensor> apply_reduction(const Maybe<Tensor>& x, const std::string& reduction) const {
    CHECK_OR_RETURN(reduction == "none" || reduction == "sum" || reduction == "mean")
        << "Reduction should be none, sum or mean.";
    if (reduction == "sum") { return functional::ReduceSum(JUST(x), {}, false); }
    if (reduction == "mean") { return functional::ReduceMean(JUST(x), {}, false); }
    return x;
  }

 protected:
  LossFunctorBase() = default;
  virtual ~LossFunctorBase() = default;
};

class MseLossFunctor : public LossFunctorBase {
 public:
  MseLossFunctor() {}
  Maybe<Tensor> operator()(const std::shared_ptr<one::Tensor>& input,
                           const std::shared_ptr<one::Tensor>& target,
                           const std::string& reduction) const {
    const auto out = sequence_function(functional::Sub)
                         .then(functional::Square)
                         .call(input, target, /*inplace=*/false);
    return apply_reduction(out, reduction);
  }
};

class L1LossFunctor : public LossFunctorBase {
 public:
  L1LossFunctor() {}
  Maybe<Tensor> operator()(const std::shared_ptr<one::Tensor>& input,
                           const std::shared_ptr<one::Tensor>& target,
                           const std::string& reduction) const {
    const auto out = sequence_function(functional::Sub)
                         .then(functional::Abs)
                         .call(input, target, /*inplace=*/false);
    return apply_reduction(out, reduction);
  }
};

class SmoothL1LossFunctor : LossFunctorBase {
 public:
  SmoothL1LossFunctor() {
    op_ = CHECK_JUST(
        one::OpBuilder("smooth_l1_loss").Input("input").Input("target").Output("out").Build());
  }
  Maybe<Tensor> operator()(const std::shared_ptr<one::Tensor>& input,
                           const std::shared_ptr<one::Tensor>& target, const float& beta,
                           const std::string& reduction) const {
    MutableAttrMap attrs;
    JUST(attrs.SetAttr<float>("beta", beta));
    return apply_reduction(OpInterpUtil::Dispatch<Tensor>(*op_, {input, target}, attrs), reduction);
  }

 private:
  std::shared_ptr<OpExpr> op_;
};

class KLDivLossFunctor : public LossFunctorBase {
 public:
  KLDivLossFunctor() {
    op_ = CHECK_JUST(
        one::OpBuilder("kl_div_loss").Input("input").Input("target").Output("out").Build());
  }
  Maybe<Tensor> operator()(const std::shared_ptr<one::Tensor>& input,
                           const std::shared_ptr<one::Tensor>& target, const bool log_target,
                           const std::string& reduction) const {
    MutableAttrMap attrs;
    JUST(attrs.SetAttr<bool>("log_target", log_target));
    return apply_reduction(OpInterpUtil::Dispatch<Tensor>(*op_, {input, target}, attrs), reduction);
  }

 private:
  std::shared_ptr<OpExpr> op_;
};

class MarginRankingLossFunctor : public LossFunctorBase {
 public:
  Maybe<Tensor> operator()(const std::shared_ptr<one::Tensor>& input_1,
                           const std::shared_ptr<one::Tensor>& input_2,
                           const std::shared_ptr<one::Tensor>& target, const float margin,
                           const std::string& reduction) const {
    const auto out =
        sequence_function(functional::Sub)
            .then(functional::Negative)
            .then(std::bind(functional::Mul, target, std::placeholders::_1))
            .then([&margin](const std::shared_ptr<one::Tensor>& x) {
              return functional::ScalarAdd(x, Scalar(margin), /*alpha=*/1, /*inplace=*/true);
            })
            .then(std::bind(functional::Clamp, std::placeholders::_1, Scalar(0), NullOpt))
            .call(input_1, input_2, /*inplace=*/false);
    return apply_reduction(out, reduction);
  }
};

class BinaryCrossEntropyLossFunctor : public LossFunctorBase {
 public:
  BinaryCrossEntropyLossFunctor() {
    op_ = CHECK_JUST(one::OpBuilder("binary_cross_entropy")
                         .Input("input")
                         .Input("target")
                         .Output("out")
                         .Build());
    op_weight_ = CHECK_JUST(one::OpBuilder("binary_cross_entropy")
                                .Input("input")
                                .Input("target")
                                .Input("weight")
                                .Output("out")
                                .Build());
  }
  Maybe<Tensor> operator()(const std::shared_ptr<one::Tensor>& input,
                           const std::shared_ptr<one::Tensor>& target,
                           const Optional<one::Tensor>& weight,
                           const std::string& reduction) const {
    MutableAttrMap attrs;
    auto out =
        weight ? OpInterpUtil::Dispatch<Tensor>(*op_weight_, {input, target, JUST(weight)}, attrs)
               : OpInterpUtil::Dispatch<Tensor>(*op_, {input, target}, attrs);
    return apply_reduction(out, reduction);
  }

 private:
  std::shared_ptr<OpExpr> op_;
  std::shared_ptr<OpExpr> op_weight_;
};

class BinaryCrossEntropyWithLogitsLossFunctor : public LossFunctorBase {
 public:
  BinaryCrossEntropyWithLogitsLossFunctor() {
    op_ = CHECK_JUST(one::OpBuilder("binary_cross_entropy_with_logits")
                         .Input("input")
                         .Input("target")
                         .Output("out")
                         .Build());
    op_weight_ = CHECK_JUST(one::OpBuilder("binary_cross_entropy_with_logits")
                                .Input("input")
                                .Input("target")
                                .Input("weight")
                                .Output("out")
                                .Build());
    op_pos_ = CHECK_JUST(one::OpBuilder("binary_cross_entropy_with_logits")
                             .Input("input")
                             .Input("target")
                             .Input("pos_weight")
                             .Output("out")
                             .Build());
    op_weight_pos_ = CHECK_JUST(one::OpBuilder("binary_cross_entropy_with_logits")
                                    .Input("input")
                                    .Input("target")
                                    .Input("weight")
                                    .Input("pos_weight")
                                    .Output("out")
                                    .Build());
  }
  Maybe<Tensor> operator()(const std::shared_ptr<one::Tensor>& input,
                           const std::shared_ptr<one::Tensor>& target,
                           const Optional<one::Tensor>& weight,
                           const Optional<one::Tensor>& pos_weight,
                           const std::string& reduction) const {
    MutableAttrMap attrs;
    JUST(attrs.SetAttr<bool>("has_pos_weight", pos_weight.has_value()));

    std::shared_ptr<Tensor> out;
    if (weight) {
      if (pos_weight) {
        out = JUST(OpInterpUtil::Dispatch<Tensor>(
            *op_weight_pos_, {input, target, JUST(weight), JUST(pos_weight)}, attrs));
      } else {
        out =
            JUST(OpInterpUtil::Dispatch<Tensor>(*op_weight_, {input, target, JUST(weight)}, attrs));
      }
    } else {
      if (pos_weight) {
        out = JUST(
            OpInterpUtil::Dispatch<Tensor>(*op_pos_, {input, target, JUST(pos_weight)}, attrs));
      } else {
        out = JUST(OpInterpUtil::Dispatch<Tensor>(*op_, {input, target}, attrs));
      }
    }
    return apply_reduction(out, reduction);
  }

 private:
  std::shared_ptr<OpExpr> op_;
  std::shared_ptr<OpExpr> op_weight_;
  std::shared_ptr<OpExpr> op_pos_;
  std::shared_ptr<OpExpr> op_weight_pos_;
};

class NllLossFunctor {
 public:
  NllLossFunctor() {
    op_ = CHECK_JUST(one::OpBuilder("nll")
                         .Input("input")
                         .Input("target")
                         .Output("out")
                         .Output("total_weight")
                         .Build());
    op_weight_ = CHECK_JUST(one::OpBuilder("nll")
                                .Input("input")
                                .Input("target")
                                .Input("weight")
                                .Output("out")
                                .Output("total_weight")
                                .Build());
  }
  Maybe<Tensor> operator()(const std::shared_ptr<one::Tensor>& input,
                           const std::shared_ptr<one::Tensor>& target,
                           const Optional<one::Tensor>& weight, const int64_t& ignore_index,
                           const std::string& reduction) const {
    CHECK_OR_RETURN(reduction == "none" || reduction == "sum" || reduction == "mean")
        << "Reduction should be none, sum or mean.";

    const auto& input_shape = input->shape();
    const auto& target_shape = target->shape();
    CHECK_LE_OR_RETURN(input_shape->NumAxes(), 5);
    CHECK_EQ_OR_RETURN(input_shape->NumAxes() - 1, target_shape->NumAxes());

    MutableAttrMap attrs;
    JUST(attrs.SetAttr<int64_t>("ignore_index", ignore_index));

    std::vector<int> input_perm(input_shape->dim_vec().size(), 0);
    input_perm[input_perm.size() - 1] = 1;
    for (size_t i = 1; i < input_perm.size() - 1; ++i) { input_perm[i] = i + 1; }

    const auto input_ = JUST(sequence_function(functional::Transpose)
                                 .then(std::bind(functional::Reshape, std::placeholders::_1,
                                                 Shape({-1, input_shape->At(1)})))
                                 .call(input, input_perm));
    auto target_ = JUST(functional::Flatten(target, 0, target_shape->NumAxes() - 1));

    std::shared_ptr<TensorTuple> kernel_result;
    std::shared_ptr<Tensor> result;
    if (weight) {
      kernel_result = JUST(
          OpInterpUtil::Dispatch<TensorTuple>(*op_weight_, {input_, target_, JUST(weight)}, attrs));
    } else {
      kernel_result = JUST(OpInterpUtil::Dispatch<TensorTuple>(*op_, {input_, target_}, attrs));
    }
    result = JUST(functional::Reshape(kernel_result->at(0), *target_shape));
    if (reduction == "none") { return result; }

    result = JUST(functional::ReduceSum(result, {}, false));

    if (reduction == "sum") { return result; }

    return functional::Div(result, kernel_result->at(1));
  }

 private:
  std::shared_ptr<OpExpr> op_;
  std::shared_ptr<OpExpr> op_weight_;
};

class CrossEntropyFunctor {
 public:
  CrossEntropyFunctor() {
    op_log_softmax_ = CHECK_JUST(one::OpBuilder("log_softmax").Input("in").Output("prob").Build());
    op_nll_ = CHECK_JUST(one::OpBuilder("nll")
                             .Input("input")
                             .Input("target")
                             .Output("out")
                             .Output("total_weight")
                             .Build());
    op_nll_weight_ = CHECK_JUST(one::OpBuilder("nll")
                                    .Input("input")
                                    .Input("target")
                                    .Input("weight")
                                    .Output("out")
                                    .Output("total_weight")
                                    .Build());
  }
  Maybe<Tensor> operator()(const std::shared_ptr<one::Tensor>& input,
                           const std::shared_ptr<one::Tensor>& target,
                           const Optional<one::Tensor>& weight, const int64_t& ignore_index,
                           const std::string& reduction) const {
    CHECK_OR_RETURN(reduction == "none" || reduction == "sum" || reduction == "mean")
        << "Reduction should be none, sum or mean.";
    const auto& input_shape = input->shape();
    const auto& target_shape = target->shape();
    MutableAttrMap attrs;
    JUST(attrs.SetAttr<int64_t>("ignore_index", ignore_index));

    std::vector<int> input_perm(input_shape->dim_vec().size(), 0);
    input_perm[input_perm.size() - 1] = 1;
    for (size_t i = 1; i < input_perm.size() - 1; ++i) { input_perm[i] = i + 1; }

    const auto input_ = JUST(sequence_function(functional::Transpose)
                                 .then(std::bind(functional::Reshape, std::placeholders::_1,
                                                 Shape({-1, input_shape->At(1)})))
                                 .then([this](const std::shared_ptr<one::Tensor>& x) {
                                   return OpInterpUtil::Dispatch<Tensor>(*op_log_softmax_, {x});
                                 })
                                 .call(input, input_perm));

    const auto target_ = JUST(functional::Flatten(target, 0, target->shape()->NumAxes() - 1));

    std::shared_ptr<TensorTuple> kernel_result;
    std::shared_ptr<Tensor> result;
    if (weight) {
      kernel_result = JUST(OpInterpUtil::Dispatch<TensorTuple>(
          *op_nll_weight_, {input_, target_, JUST(weight)}, attrs));
    } else {
      kernel_result = JUST(OpInterpUtil::Dispatch<TensorTuple>(*op_nll_, {input_, target_}, attrs));
    }
    result = JUST(functional::Reshape(kernel_result->at(0), *target_shape));
    if (reduction == "none") { return result; }

    result = JUST(functional::ReduceSum(result, {}, false));
    if (reduction == "sum") { return result; }

    return functional::Div(result, kernel_result->at(1));
  }

 private:
  std::shared_ptr<OpExpr> op_log_softmax_;
  std::shared_ptr<OpExpr> op_nll_;
  std::shared_ptr<OpExpr> op_nll_weight_;
};

class SparseCrossEntropyFunctor {
 public:
  SparseCrossEntropyFunctor() {
    op_ = CHECK_JUST(one::OpBuilder("sparse_cross_entropy")
                         .Input("prediction")
                         .Input("label")
                         .Output("out")
                         .Build());
  }
  Maybe<Tensor> operator()(const std::shared_ptr<one::Tensor>& prediction,
                           const std::shared_ptr<one::Tensor>& label, const int64_t& depth) const {
    MutableAttrMap attrs;
    JUST(attrs.SetAttr<int64_t>("depth", depth));

    return OpInterpUtil::Dispatch<Tensor>(*op_, {prediction, label}, attrs);
  }

 private:
  std::shared_ptr<OpExpr> op_;
};

class SparseCrossEntropyMsFunctor {
 public:
  SparseCrossEntropyMsFunctor() {
    op_ = CHECK_JUST(one::OpBuilder("sparse_cross_entropy_ms")
                         .Input("prediction")
                         .Input("label")
                         .Output("out")
                         .Build());
  }
  Maybe<Tensor> operator()(const std::shared_ptr<one::Tensor>& prediction,
                           const std::shared_ptr<one::Tensor>& label, const int64_t& depth) const {
    MutableAttrMap attrs;
    JUST(attrs.SetAttr<int64_t>("depth", depth));

    return OpInterpUtil::Dispatch<Tensor>(*op_, {prediction, label}, attrs);
  }

 private:
  std::shared_ptr<OpExpr> op_;
};

class SparseSoftmaxCrossEntropyFunctor {
 public:
  SparseSoftmaxCrossEntropyFunctor() {
    // SparseSoftmaxCrossEntropy
    op_sparse_softmax_cross_entropy_ = CHECK_JUST(one::OpBuilder("sparse_softmax_cross_entropy")
                                                      .Input("prediction")
                                                      .Input("label")
                                                      .Output("prob")
                                                      .Output("out")
                                                      .Build());
    // lazy model SparseSoftmaxCrossEntropyMs
    op_sparse_softmax_cross_entropy_ms_ =
        CHECK_JUST(one::OpBuilder("sparse_softmax_cross_entropy_ms")
                       .Input("prediction")
                       .Input("label")
                       .Output("prob")
                       .Output("out")
                       .Build());
    // eager model SparseSoftmaxCrossEntropyMs
    op_reduce_max_device_stage_ = CHECK_JUST(one::OpBuilder("reduce_max_device_stage")
                                                 .Input("in")
                                                 .Output("out")
                                                 .Output("mask")
                                                 .Output("count")
                                                 .Build());
    op_reduce_max_global_stage_ = CHECK_JUST(one::OpBuilder("reduce_max_global_stage")
                                                 .Input("in")
                                                 .Input("device_count")
                                                 .Output("out")
                                                 .Output("mask")
                                                 .Build());
    op_sparse_cross_entropy_ms_ = CHECK_JUST(one::OpBuilder("sparse_cross_entropy_ms")
                                                 .Input("prediction")
                                                 .Input("label")
                                                 .Output("out")
                                                 .Build());
    op_broadcast_sub_ =
        CHECK_JUST(one::OpBuilder("broadcast_sub").Input("x").Input("y").Output("z").Build());
    op_broadcast_div_ =
        CHECK_JUST(one::OpBuilder("broadcast_div").Input("x").Input("y").Output("z").Build());
    op_reduce_sum_ = CHECK_JUST(
        one::OpBuilder("reduce_sum").Input("input_tensor").Output("output_tensor").Build());
    op_exp_ = CHECK_JUST(one::OpBuilder("exp").Input("x").Output("y").Build());
  }
  Maybe<Tensor> operator()(const std::shared_ptr<one::Tensor>& logits,
                           const std::shared_ptr<one::Tensor>& label) const {
    if (JUST(RunWithMsVersion(logits, label))) {
      if (LazyMode::is_enabled()) {
        return LazySparseSoftmaxCrossEntropyMsOperator(logits, label);
      } else {
        return EagerSparseSoftmaxCrossEntropyMsOperator(logits, label);
      }
    } else {
      return SparseSoftmaxCrossEntropyOperator(logits, label);
    }
  }

  Maybe<bool> RunWithMsVersion(const std::shared_ptr<one::Tensor>& logits,
                               const std::shared_ptr<one::Tensor>& label) const {
    if (!(logits->is_consistent() && label->is_consistent())) { return false; }

    if (logits->shape()->NumAxes() != 2) { return false; }

    const NdSbp& logits_nd_sbp = *(JUST(logits->nd_sbp()));
    const int32_t split_axis = logits->shape()->NumAxes() - 1;
    bool has_split_axis_parallel = false;
    for (int64_t i = 0; i < logits_nd_sbp.sbp_parallel_size(); ++i) {
      const auto& sbp = logits_nd_sbp.sbp_parallel(i);
      if (sbp.has_split_parallel() && sbp.split_parallel().axis() == split_axis) {
        has_split_axis_parallel = true;
      } else {
        if (sbp.has_partial_sum_parallel()) { return false; }
      }
    }
    if (!has_split_axis_parallel) { return false; }

    return true;
  }

  Maybe<Tensor> SparseSoftmaxCrossEntropyOperator(const std::shared_ptr<one::Tensor>& logits,
                                                  const std::shared_ptr<one::Tensor>& label) const {
    MutableAttrMap attrs;
    int64_t depth = logits->shape()->At(logits->shape()->NumAxes() - 1);
    JUST(attrs.SetAttr<int64_t>("depth", depth));
    const auto& result = JUST(OpInterpUtil::Dispatch<TensorTuple>(*op_sparse_softmax_cross_entropy_,
                                                                  {logits, label}, attrs));
    return result->at(1);
  }

  Maybe<Tensor> LazySparseSoftmaxCrossEntropyMsOperator(
      const std::shared_ptr<one::Tensor>& logits, const std::shared_ptr<one::Tensor>& label) const {
    MutableAttrMap attrs;
    int64_t depth = logits->shape()->At(logits->shape()->NumAxes() - 1);
    JUST(attrs.SetAttr<int64_t>("depth", depth));
    const auto& result = JUST(OpInterpUtil::Dispatch<TensorTuple>(
        *op_sparse_softmax_cross_entropy_ms_, {logits, label}, attrs));
    return result->at(1);
  }

  Maybe<Tensor> EagerSparseSoftmaxCrossEntropyMsOperator(
      const std::shared_ptr<one::Tensor>& logits, const std::shared_ptr<one::Tensor>& label) const {
    // op_reduce_max_device_stage_
    MutableAttrMap attrs;
    int64_t depth = logits->shape()->At(logits->shape()->NumAxes() - 1);
    int32_t axis = logits->shape()->NumAxes() - 1;
    JUST(attrs.SetAttr<std::vector<int32_t>>("axis", {axis}));
    const auto& max_device_stage =
        JUST(OpInterpUtil::Dispatch<TensorTuple>(*op_reduce_max_device_stage_, {logits}, attrs));
    std::shared_ptr<Tensor> max_global_stage_input0 = max_device_stage->at(0);
    std::shared_ptr<Tensor> max_global_stage_input1 = max_device_stage->at(2);

    const NdSbp& logits_nd_sbp = *(JUST(logits->nd_sbp()));
    std::vector<Symbol<SbpParallel>> s0b_sbp_parallels;
    std::vector<Symbol<SbpParallel>> s0s1_sbp_parallels;
    if (logits_nd_sbp.sbp_parallel_size() == 2) {
      SbpParallel sbp;
      sbp.mutable_broadcast_parallel();
      s0b_sbp_parallels.emplace_back(logits_nd_sbp.sbp_parallel(0));
      s0b_sbp_parallels.emplace_back(sbp);
      s0s1_sbp_parallels.emplace_back(logits_nd_sbp.sbp_parallel(0));
      s0s1_sbp_parallels.emplace_back(logits_nd_sbp.sbp_parallel(1));
      max_global_stage_input0 = JUST(functional::ToConsistent(
          max_device_stage->at(0), JUST(max_device_stage->at(0)->parallel_desc()),
          s0b_sbp_parallels, s0s1_sbp_parallels));
      max_global_stage_input1 = JUST(functional::ToConsistent(
          max_device_stage->at(2), JUST(max_device_stage->at(0)->parallel_desc()),
          s0b_sbp_parallels, s0s1_sbp_parallels));
    }
    // op_reduce_max_global_stage_
    attrs.clear();
    JUST(attrs.SetAttr<std::vector<int32_t>>("axis", {axis}));
    JUST(attrs.SetAttr<bool>("keepdims", true));
    const auto& max_global_stage = JUST(OpInterpUtil::Dispatch<TensorTuple>(
        *op_reduce_max_global_stage_, {max_global_stage_input0, max_global_stage_input1}, attrs));
    auto& broadcast_sub_input = max_global_stage->at(0);
    if (logits_nd_sbp.sbp_parallel_size() == 2) {
      broadcast_sub_input = JUST(functional::ToConsistent(
          broadcast_sub_input, JUST(max_device_stage->at(0)->parallel_desc()), s0b_sbp_parallels,
          s0b_sbp_parallels));
    }
    // op_broadcast_sub_
    attrs.clear();
    const auto& output_broadcast_sub = JUST(OpInterpUtil::Dispatch<TensorTuple>(
        *op_broadcast_sub_, {logits, broadcast_sub_input}, attrs));
    // op_exp_
    const auto& output_exp =
        JUST(OpInterpUtil::Dispatch<TensorTuple>(*op_exp_, {output_broadcast_sub->at(0)}, attrs));
    // op_reduce_sum_
    JUST(attrs.SetAttr<std::vector<int32_t>>("axis", {axis}));
    JUST(attrs.SetAttr<bool>("keepdims", true));
    const auto& output_reduce_sum =
        JUST(OpInterpUtil::Dispatch<TensorTuple>(*op_reduce_sum_, {output_exp->at(0)}, attrs));
    std::shared_ptr<Tensor> broadcast_div_input1 = output_reduce_sum->at(0);
    if (logits_nd_sbp.sbp_parallel_size() == 2) {
      std::vector<Symbol<SbpParallel>> empty_grad_sbp_parallels;
      broadcast_div_input1 = JUST(functional::ToConsistent(
          output_reduce_sum->at(0), JUST(output_reduce_sum->at(0)->parallel_desc()),
          s0b_sbp_parallels, s0b_sbp_parallels));
    }
    // op_broadcast_div_
    attrs.clear();
    const auto& predictions = JUST(OpInterpUtil::Dispatch<TensorTuple>(
        *op_broadcast_div_, {output_exp->at(0), broadcast_div_input1}, attrs));
    // op_sparse_cross_entropy_ms_
    JUST(attrs.SetAttr<int64_t>("depth", depth));
    const auto& output = JUST(OpInterpUtil::Dispatch<Tensor>(*op_sparse_cross_entropy_ms_,
                                                             {predictions->at(0), label}, attrs));
    return output;
  }

 private:
  // SparseSoftmaxCrossEntropy
  std::shared_ptr<OpExpr> op_sparse_softmax_cross_entropy_;
  // lazy model SparseSoftmaxCrossEntropyMs
  std::shared_ptr<OpExpr> op_sparse_softmax_cross_entropy_ms_;
  // SparseSoftmaxCrossEntropyMs
  std::shared_ptr<OpExpr> op_reduce_max_device_stage_;
  std::shared_ptr<OpExpr> op_reduce_max_global_stage_;
  std::shared_ptr<OpExpr> op_broadcast_sub_;
  std::shared_ptr<OpExpr> op_exp_;
  std::shared_ptr<OpExpr> op_reduce_sum_;
  std::shared_ptr<OpExpr> op_broadcast_div_;
  std::shared_ptr<OpExpr> op_sparse_cross_entropy_ms_;
};

class SoftmaxCrossEntropyFunctor {
 public:
  SoftmaxCrossEntropyFunctor() {
    op_ = CHECK_JUST(one::OpBuilder("softmax_cross_entropy")
                         .Input("prediction")
                         .Input("label")
                         .Output("out")
                         .Output("prob")
                         .Build());
  }

  Maybe<Tensor> operator()(const std::shared_ptr<one::Tensor>& logits,
                           const std::shared_ptr<one::Tensor>& label) const {
    return OpInterpUtil::Dispatch<Tensor>(*op_, {logits, label});
  }

 private:
  std::shared_ptr<OpExpr> op_;
};

class SoftmaxCrossEntropyGradFunctor {
 public:
  SoftmaxCrossEntropyGradFunctor() {
    op_ = CHECK_JUST(one::OpBuilder("softmax_cross_entropy_grad")
                         .Input("dy")
                         .Input("label")
                         .Input("prob")
                         .Output("prediction_diff")
                         .Build());
  }
  Maybe<Tensor> operator()(const std::shared_ptr<one::Tensor>& dy,
                           const std::shared_ptr<one::Tensor>& label,
                           const std::shared_ptr<one::Tensor>& prob) const {
    return OpInterpUtil::Dispatch<Tensor>(*op_, {dy, label, prob});
  }

 private:
  std::shared_ptr<OpExpr> op_;
};

class CombinedMarginLossFunctor {
 public:
  CombinedMarginLossFunctor() {
    op_ = CHECK_JUST(one::OpBuilder("combined_margin_loss")
                         .Input("x")
                         .Input("label")
                         .Output("y")
                         .Output("theta")
                         .Build());
  }
  Maybe<Tensor> operator()(const std::shared_ptr<one::Tensor>& x,
                           const std::shared_ptr<one::Tensor>& label, const float& m1,
                           const float& m2, const float& m3) const {
    MutableAttrMap attrs;
    JUST(attrs.SetAttr<float>("m1", m1));
    JUST(attrs.SetAttr<float>("m2", m2));
    JUST(attrs.SetAttr<float>("m3", m3));
    JUST(attrs.SetAttr<int64_t>("depth", x->shape()->At(1)));
    return OpInterpUtil::Dispatch<Tensor>(*op_, {x, label}, attrs);
  }

 private:
  std::shared_ptr<OpExpr> op_;
};

class CtcLossFunctor {
 public:
  CtcLossFunctor() {
    op_ = CHECK_JUST(one::OpBuilder("ctc_loss")
                         .Input("log_probs")
                         .Input("targets")
                         .Input("input_lengths")
                         .Input("target_lengths")
                         .Output("loss")
                         .Output("alpha")
                         .Build());
    op_xdivy_ = CHECK_JUST(one::OpBuilder("xdivy").Input("x").Input("y").Output("z").Build());
  }
  Maybe<Tensor> operator()(const std::shared_ptr<one::Tensor>& log_probs,
                           const std::shared_ptr<one::Tensor>& targets,
                           const std::shared_ptr<one::Tensor>& input_lengths,
                           const std::shared_ptr<one::Tensor>& target_lengths,
                           const int64_t& max_target_length, const int& blank,
                           const bool& zero_infinity, const std::string& reduction) const {
    MutableAttrMap attrs;
    JUST(attrs.SetAttr<int64_t>("max_target_length", max_target_length));
    JUST(attrs.SetAttr<int32_t>("blank", blank));
    JUST(attrs.SetAttr<bool>("zero_infinity", zero_infinity));
    auto out = JUST(OpInterpUtil::Dispatch<Tensor>(
        *op_, {log_probs, targets, input_lengths, target_lengths}, attrs));
    if (zero_infinity) {
      const auto create_constant = [&](const Scalar& scalar) -> Maybe<Tensor> {
        return functional::Constant(*out->shape(), scalar, out->dtype(), JUST(out->device()));
      };

      out = JUST(sequence_function(functional::Constant)
                     .then(std::bind(functional::BroadcastEqual, out, std::placeholders::_1))
                     .then(std::bind(functional::Where, std::placeholders::_1,
                                     JUST(create_constant(Scalar(0))), out))
                     .call(*out->shape(), Scalar(std::numeric_limits<double>::infinity()),
                           out->dtype(), JUST(out->device())));
    }
    CHECK_OR_RETURN([&]() -> bool {
      if ((reduction != "none") && (reduction != "sum") && (reduction != "mean")) return false;
      return true;
    }());
    if (reduction == "sum") { return functional::ReduceSum(out, {}, false); }
    if (reduction == "mean") {
      return sequence_function(functional::Clamp)
          .then(std::bind(functional::Cast, std::placeholders::_1, log_probs->dtype()))
          .then([&](const std::shared_ptr<one::Tensor>& x) {
            return OpInterpUtil::Dispatch<Tensor>(*op_xdivy_, {out, x});
          })
          .then(std::bind(functional::ReduceMean, std::placeholders::_1, std::vector<int32_t>({}),
                          false))
          .call(target_lengths, Scalar(1), NullOpt);
    }
    return out;
  }

 private:
  std::shared_ptr<OpExpr> op_;
  std::shared_ptr<OpExpr> op_xdivy_;
};

class TripletMarginLossFunctor {
 public:
  TripletMarginLossFunctor() {}

  Maybe<Tensor> operator()(const std::shared_ptr<one::Tensor>& anchor,
                           const std::shared_ptr<one::Tensor>& positive,
                           const std::shared_ptr<one::Tensor>& negative, const float& margin,
                           const float& p, const float& eps, const bool& swap,
                           const std::string& reduction) const {
    int32_t dim_norm = anchor->ndim() - 1;
    std::vector<int32_t> dim(1, dim_norm);
    CHECK_OR_RETURN([&]() -> bool {
      if ((reduction != "none") && (reduction != "sum") && (reduction != "mean")) return false;
      return true;
    }());
    auto da_p = JUST(VectorNorm(
        JUST(ScalarAdd(eps, JUST(Sub(anchor, positive, /*inplace=*/false)), /*alpha=*/1)), p, dim,
        /*keepdim=*/false, anchor->dtype()));
    auto da_n = JUST(VectorNorm(
        JUST(ScalarAdd(eps, JUST(Sub(anchor, negative, /*inplace=*/false)), /*alpha=*/1)), p, dim,
        /*keepdim=*/false, anchor->dtype()));
    if (swap) {
      auto distance_swap = JUST(VectorNorm(
          JUST(ScalarAdd(eps, JUST(Sub(positive, negative, /*inplace=*/false)), /*alpha=*/1)), p,
          dim,
          /*keepdim=*/false, positive->dtype()));
      da_n = JUST(Minimum(distance_swap, da_n));
    }
    auto triplet_loss = JUST(Clamp(JUST(ScalarAdd(JUST(Sub(da_p, da_n, /*inplace=*/false)), margin,
                                                  /*alpha=*/1, /*inplace=*/false)),
                                   /*min=*/0.0, NullOpt));
    int32_t ndim = triplet_loss->ndim() - 1;
    std::vector<int32_t> axis(1, ndim);

    if (reduction == "mean") {
      triplet_loss = JUST(ReduceMean(triplet_loss, axis, /*keepdim=*/false));
    } else if (reduction == "sum") {
      triplet_loss = JUST(ReduceSum(triplet_loss, axis, /*keepdim=*/false));
    }
    return triplet_loss;
  }
};

class AffineGridFunctor {
 public:
  AffineGridFunctor() {
    op_ = CHECK_JUST(one::OpBuilder("affine_grid").Input("theta").Output("grid").Build());
  }
  Maybe<Tensor> operator()(const std::shared_ptr<one::Tensor>& theta, const Shape& size,
                           const bool& align_corners) const {
    MutableAttrMap attrs;
    JUST(attrs.SetAttr<Shape>("size", size));
    JUST(attrs.SetAttr<bool>("align_corners", align_corners));
    return OpInterpUtil::Dispatch<Tensor>(*op_, {theta}, attrs);
  }

 private:
  std::shared_ptr<OpExpr> op_;
};

class GridSampleFunctor {
 public:
  GridSampleFunctor() {
    op_ = CHECK_JUST(
        one::OpBuilder("grid_sample").Input("input").Input("grid").Output("output").Build());
  }
  Maybe<Tensor> operator()(const std::shared_ptr<one::Tensor>& input,
                           const std::shared_ptr<one::Tensor>& grid,
                           const std::string& interpolation_mode, const std::string& padding_mode,
                           const bool& align_corners) const {
    MutableAttrMap attrs;
    JUST(attrs.SetAttr<std::string>("interpolation_mode", interpolation_mode));
    JUST(attrs.SetAttr<std::string>("padding_mode", padding_mode));
    JUST(attrs.SetAttr<bool>("align_corners", align_corners));
    return OpInterpUtil::Dispatch<Tensor>(*op_, {input, grid}, attrs);
  }

 private:
  std::shared_ptr<OpExpr> op_;
};

class NormalizationFunctor {
 public:
  NormalizationFunctor() {
    norm_eval_op_ = CHECK_JUST(one::OpBuilder("normalization")
                                   .Input("x")
                                   .Input("moving_mean")
                                   .Input("moving_variance")
                                   .Input("gamma")
                                   .Input("beta")
                                   .Output("y")
                                   .Attr("training", false)
                                   .Build());
    norm_training_stats_op_ = CHECK_JUST(one::OpBuilder("normalization")
                                             .Input("x")
                                             .Input("moving_mean")
                                             .Input("moving_variance")
                                             .Input("gamma")
                                             .Input("beta")
                                             .Output("y")
                                             .Output("mean")
                                             .Output("inv_variance")
                                             .Attr("training", true)
                                             .Build());
    norm_training_no_stats_op_ = CHECK_JUST(one::OpBuilder("normalization")
                                                .Input("x")
                                                .Input("gamma")
                                                .Input("beta")
                                                .Output("y")
                                                .Output("mean")
                                                .Output("inv_variance")
                                                .Attr("training", true)
                                                .Build());
  }
  Maybe<Tensor> operator()(const std::shared_ptr<one::Tensor>& x,
                           const Optional<one::Tensor>& moving_mean,
                           const Optional<one::Tensor>& moving_variance,
                           const std::shared_ptr<one::Tensor>& gamma,
                           const std::shared_ptr<one::Tensor>& beta, const int32_t& axis,
                           const float& epsilon, const float& momentum,
                           const bool& training) const {
    MutableAttrMap attrs;
    JUST(attrs.SetAttr<int32_t>("axis", axis));
    JUST(attrs.SetAttr<float>("epsilon", epsilon));
    // convert torch momentum to tensorflow momentum
    JUST(attrs.SetAttr<float>("momentum", 1.0 - momentum));

    CHECK_OR_RETURN((moving_mean && moving_variance) || (!moving_mean && !moving_variance))
        << "Both moving_mean and moving_variance should be None or Tensor.";
    if (!training) {
      CHECK_OR_RETURN(moving_mean && moving_variance)
          << "Must have moving_mean and moving_variance in eval mode.";
      return OpInterpUtil::Dispatch<one::Tensor>(
          *norm_eval_op_, {x, JUST(moving_mean), JUST(moving_variance), gamma, beta}, attrs);
    }
    if (moving_mean) {
      return OpInterpUtil::Dispatch<one::Tensor>(
          *norm_training_stats_op_, {x, JUST(moving_mean), JUST(moving_variance), gamma, beta},
          attrs);
    }
    return OpInterpUtil::Dispatch<one::Tensor>(*norm_training_no_stats_op_, {x, gamma, beta},
                                               attrs);
  }

 private:
  std::shared_ptr<OpExpr> norm_eval_op_;
  std::shared_ptr<OpExpr> norm_training_stats_op_;
  std::shared_ptr<OpExpr> norm_training_no_stats_op_;
};

class NormalizationAddReluFunctor {
 public:
  NormalizationAddReluFunctor() {
    norm_eval_op_ = CHECK_JUST(one::OpBuilder("normalization")
                                   .Input("x")
                                   .Input("moving_mean")
                                   .Input("moving_variance")
                                   .Input("gamma")
                                   .Input("beta")
                                   .Output("y")
                                   .Attr("training", false)
                                   .Build());
    relu_op_ = CHECK_JUST(one::OpBuilder("relu").Input("x").Output("y").Build());
    add_op_ = CHECK_JUST(one::OpBuilder("add_n").Input("in", 2).Output("out").Build());
    fused_norm_training_stats_op_ = CHECK_JUST(one::OpBuilder("normalization_add_relu")
                                                   .Input("x")
                                                   .Input("moving_mean")
                                                   .Input("moving_variance")
                                                   .Input("gamma")
                                                   .Input("beta")
                                                   .Output("y")
                                                   .Output("reserve_space")
                                                   .Output("mean")
                                                   .Output("inv_variance")
                                                   .Attr("training", true)
                                                   .Build());
    fused_addend_norm_training_stats_op_ = CHECK_JUST(one::OpBuilder("normalization_add_relu")
                                                          .Input("x")
                                                          .Input("addend")
                                                          .Input("moving_mean")
                                                          .Input("moving_variance")
                                                          .Input("gamma")
                                                          .Input("beta")
                                                          .Output("y")
                                                          .Output("reserve_space")
                                                          .Output("mean")
                                                          .Output("inv_variance")
                                                          .Attr("training", true)
                                                          .Build());
    fused_norm_training_no_stats_op_ = CHECK_JUST(one::OpBuilder("normalization_add_relu")
                                                      .Input("x")
                                                      .Input("gamma")
                                                      .Input("beta")
                                                      .Output("y")
                                                      .Output("reserve_space")
                                                      .Output("mean")
                                                      .Output("inv_variance")
                                                      .Attr("training", true)
                                                      .Build());
    fused_addend_norm_training_no_stats_op_ = CHECK_JUST(one::OpBuilder("normalization_add_relu")
                                                             .Input("x")
                                                             .Input("addend")
                                                             .Input("gamma")
                                                             .Input("beta")
                                                             .Output("y")
                                                             .Output("reserve_space")
                                                             .Output("mean")
                                                             .Output("inv_variance")
                                                             .Attr("training", true)
                                                             .Build());
  }
  Maybe<Tensor> operator()(const std::shared_ptr<one::Tensor>& x,
                           const Optional<one::Tensor>& addend,
                           const Optional<one::Tensor>& moving_mean,
                           const Optional<one::Tensor>& moving_variance,
                           const std::shared_ptr<one::Tensor>& gamma,
                           const std::shared_ptr<one::Tensor>& beta, const int32_t& axis,
                           const float& epsilon, const float& momentum,
                           const bool& is_training) const {
    MutableAttrMap attrs;
    JUST(attrs.SetAttr<int32_t>("axis", axis));
    JUST(attrs.SetAttr<float>("epsilon", epsilon));
    // convert torch momentum to tensorflow momentum
    JUST(attrs.SetAttr<float>("momentum", 1.0f - momentum));

    CHECK_OR_RETURN((moving_mean && moving_variance) || (!moving_mean && !moving_variance))
        << "Both moving_mean and moving_variance should be None or Tensor.";
    if (!is_training) {
      CHECK_OR_RETURN(moving_mean && moving_variance)
          << "Must have moving_mean and moving_variance in eval mode.";
      const auto& normalize_result = JUST(OpInterpUtil::Dispatch<one::Tensor>(
          *norm_eval_op_, {x, JUST(moving_mean), JUST(moving_variance), gamma, beta}, attrs));
      if (addend) {
        const auto& add_result =
            JUST(OpInterpUtil::Dispatch<one::Tensor>(*add_op_, {normalize_result, JUST(addend)}));
        return OpInterpUtil::Dispatch<one::Tensor>(*relu_op_, {add_result});
      } else {
        return OpInterpUtil::Dispatch<one::Tensor>(*relu_op_, {normalize_result});
      }
    } else if (moving_mean) {
      if (addend) {
        return OpInterpUtil::Dispatch<one::Tensor>(
            *fused_addend_norm_training_stats_op_,
            {x, JUST(addend), JUST(moving_mean), JUST(moving_variance), gamma, beta}, attrs);
      } else {
        return OpInterpUtil::Dispatch<one::Tensor>(
            *fused_norm_training_stats_op_,
            {x, JUST(moving_mean), JUST(moving_variance), gamma, beta}, attrs);
      }
    } else {
      if (addend) {
        return OpInterpUtil::Dispatch<one::Tensor>(*fused_addend_norm_training_no_stats_op_,
                                                   {x, JUST(addend), gamma, beta}, attrs);
      } else {
        return OpInterpUtil::Dispatch<one::Tensor>(*fused_norm_training_no_stats_op_,
                                                   {x, gamma, beta}, attrs);
      }
    }
  }

 private:
  std::shared_ptr<OpExpr> norm_eval_op_;
  std::shared_ptr<OpExpr> relu_op_;
  std::shared_ptr<OpExpr> add_op_;
  std::shared_ptr<OpExpr> fused_norm_training_stats_op_;
  std::shared_ptr<OpExpr> fused_addend_norm_training_stats_op_;
  std::shared_ptr<OpExpr> fused_norm_training_no_stats_op_;
  std::shared_ptr<OpExpr> fused_addend_norm_training_no_stats_op_;
};

class PadFunctor {
 public:
  PadFunctor() {
    pad_ = CHECK_JUST(one::OpBuilder("pad").Input("x").Output("y").Build());
    reflect_pad_ = CHECK_JUST(one::OpBuilder("reflection_pad2d").Input("x").Output("y").Build());
    replicate_pad_ = CHECK_JUST(one::OpBuilder("replication_pad2d").Input("x").Output("y").Build());
  }
  Maybe<Tensor> operator()(const std::shared_ptr<one::Tensor>& x, const std::vector<int64_t>& pad,
                           const std::string& mode, const Scalar& value) const {
    const int64_t ndim = x->shape()->NumAxes();
    CHECK_LE_OR_RETURN(ndim, 5) << "Dimension of input tensor should less than or equal to 5";
    CHECK_LE_OR_RETURN(pad.size(), 2 * ndim)
        << "Pad size should less than or equal to input axes * 2.";
    MutableAttrMap attrs;
    JUST(attrs.SetAttr<std::vector<int64_t>>("padding", pad));
    if (mode == "constant") {
      CHECK_EQ_OR_RETURN(pad.size() % 2, 0)
          << "Length of pad must be even but instead it equals " << pad.size();
      if (IsFloatingDataType(x->dtype()->data_type())) {
        JUST(attrs.SetAttr<double>("floating_constant_value", JUST(value.As<double>())));
        JUST(attrs.SetAttr<int64_t>("integral_constant_value", 0));
      } else if (IsIntegralDataType(x->dtype()->data_type())) {
        JUST(attrs.SetAttr<double>("floating_constant_value", 0));
        JUST(attrs.SetAttr<int64_t>("integral_constant_value", JUST(value.As<int64_t>())));
      } else {
        UNIMPLEMENTED_THEN_RETURN() << "Data type should be floating or integral type.";
      }

      std::vector<int64_t> pad_before(ndim, 0);
      std::vector<int64_t> pad_after(ndim, 0);
      const int64_t pad_pair = pad.size() / 2;
      for (int64_t i = 0; i < pad_pair; ++i) {
        pad_before[ndim - i - 1] = pad[2 * i];
        pad_after[ndim - i - 1] = pad[2 * i + 1];
      }
      JUST(attrs.SetAttr<std::vector<int64_t>>("padding_before", pad_before));
      JUST(attrs.SetAttr<std::vector<int64_t>>("padding_after", pad_after));
      return OpInterpUtil::Dispatch<Tensor>(*pad_, {x}, attrs);

    } else if (mode == "reflect") {
      const int64_t pad_h = x->shape()->dim_vec().at(2);
      const int64_t pad_w = x->shape()->dim_vec().at(3);
      CHECK_OR_RETURN(pad[2] < pad_h && pad[3] < pad_h && pad[0] < pad_w && pad[1] < pad_w)
          << "padding size should be less than the corresponding input dimension!";
      return OpInterpUtil::Dispatch<Tensor>(*reflect_pad_, {x}, attrs);
    } else if (mode == "replicate") {
      return OpInterpUtil::Dispatch<Tensor>(*replicate_pad_, {x}, attrs);
    } else {
      UNIMPLEMENTED_THEN_RETURN() << "Pad mode is " << mode
                                  << ", but only constant, reflect and replicate are valid.";
    }
  }

 private:
  std::shared_ptr<OpExpr> pad_;
  std::shared_ptr<OpExpr> reflect_pad_;
  std::shared_ptr<OpExpr> replicate_pad_;
};

class DropoutFunctor {
 public:
  DropoutFunctor() {
    dropout_op_ =
        CHECK_JUST(one::OpBuilder("dropout").Input("in").Output("out").Output("mask").Build());
    dropout_addend_op_ = CHECK_JUST(one::OpBuilder("dropout")
                                        .Input("in")
                                        .Input("_add_to_output")
                                        .Output("out")
                                        .Output("mask")
                                        .Build());
    add_op_ = CHECK_JUST(one::OpBuilder("add_n").Input("in", 2).Output("out").Build());
  }
  Maybe<Tensor> operator()(const std::shared_ptr<one::Tensor>& x, const float& p,
                           const bool& training, const Optional<one::Generator>& generator,
                           const Optional<one::Tensor>& addend) const {
    const auto gen = generator.value_or(JUST(one::DefaultAutoGenerator()));
    const auto& dropout_state = std::make_shared<FusedDropoutKernelState>(gen);
    MutableAttrMap dropout_attrs;
    JUST(dropout_attrs.SetAttr<float>("rate", p));
    if (addend) {
      if ((!training) || p == 0.0) {
        return OpInterpUtil::Dispatch<Tensor>(*add_op_, {x, JUST(addend)});
      } else {
        return OpInterpUtil::Dispatch<Tensor>(*dropout_addend_op_, {x, JUST(addend)},
                                              OpExprInterpContext(dropout_attrs, dropout_state));
      }
    } else {
      if (!training || p == 0.0) {
        return x;
      } else {
        return OpInterpUtil::Dispatch<Tensor>(*dropout_op_, {x},
                                              OpExprInterpContext(dropout_attrs, dropout_state));
      }
    }
  }

 private:
  std::shared_ptr<OpExpr> dropout_op_;
  std::shared_ptr<OpExpr> dropout_addend_op_;
  std::shared_ptr<OpExpr> add_op_;
};

class DropoutGradFunctor {
 public:
  DropoutGradFunctor() {
    dropout_grad_op_ =
        CHECK_JUST(one::OpBuilder("dropout_grad").Input("dy").Input("mask").Output("dx").Build());
  }
  Maybe<Tensor> operator()(const std::shared_ptr<one::Tensor>& dy,
                           const std::shared_ptr<one::Tensor>& mask, const float& scale) const {
    MutableAttrMap dropout_grad_attrs;
    JUST(dropout_grad_attrs.SetAttr<float>("scale", scale));
    return OpInterpUtil::Dispatch<Tensor>(*dropout_grad_op_, {dy, mask}, dropout_grad_attrs);
  }

 private:
  std::shared_ptr<OpExpr> dropout_grad_op_;
};

class AvgPoolingNDFunctor {
 public:
  AvgPoolingNDFunctor() = default;
  virtual ~AvgPoolingNDFunctor() = default;
  Maybe<Tensor> operator()(const std::shared_ptr<one::Tensor>& x,
                           const std::vector<int32_t>& kernel_size,
                           const Optional<std::vector<int32_t>>& stride,
                           const std::vector<int32_t>& padding, const bool& ceil_mode,
                           const bool& count_include_pad, const int64_t& divisor_override,
                           const std::string& data_format) const {
    MutableAttrMap attrs;
    JUST(attrs.SetAttr<std::string>("data_format", data_format));
    JUST(attrs.SetAttr<std::vector<int32_t>>("padding", padding));
    JUST(attrs.SetAttr<std::vector<int32_t>>("kernel_size", kernel_size));
    if (stride.has_value()) {
      JUST(attrs.SetAttr<std::vector<int32_t>>("stride", *JUST(stride)));
    } else {
      JUST(attrs.SetAttr<std::vector<int32_t>>(
          "stride", kernel_size));  // If stride is None, we set it as kernel_size to align Pytorch.
    }
    JUST(attrs.SetAttr<bool>("ceil_mode", ceil_mode));
    JUST(attrs.SetAttr<bool>("count_include_pad", count_include_pad));
    JUST(attrs.SetAttr<int64_t>("divisor_override", divisor_override));
    return OpInterpUtil::Dispatch<Tensor>(*op_, {x}, attrs);
  }

 protected:
  std::shared_ptr<OpExpr> op_;
};

class Avgpool1DFunctor : public AvgPoolingNDFunctor {
 public:
  Avgpool1DFunctor() {
    op_ = CHECK_JUST(one::OpBuilder("avgpool_1d").Input("x").Output("y").Build());
  }
};

class Avgpool2DFunctor : public AvgPoolingNDFunctor {
 public:
  Avgpool2DFunctor() {
    op_ = CHECK_JUST(one::OpBuilder("avgpool_2d").Input("x").Output("y").Build());
  }
};

class Avgpool3DFunctor : public AvgPoolingNDFunctor {
 public:
  Avgpool3DFunctor() {
    op_ = CHECK_JUST(one::OpBuilder("avgpool_3d").Input("x").Output("y").Build());
  }
};

class UnfoldFunctor {
 public:
  UnfoldFunctor() {
    unfold_op_ = CHECK_JUST(one::OpBuilder("unfold").Input("x").Output("y").Build());
  }
  Maybe<Tensor> operator()(const std::shared_ptr<one::Tensor>& x, const std::string& data_format,
                           const std::vector<int32_t>& kernel_size,
                           const std::vector<int32_t>& dilation_rate,
                           const std::vector<int32_t>& padding,
                           const std::vector<int32_t>& strides) const {
    const auto& x_shape = x->shape();
    // Only Support 4d tensor now.
    CHECK_EQ_OR_RETURN(x_shape->NumAxes(), 4) << "Input Tensor dim should == 4";
    MutableAttrMap attrs;
    JUST(attrs.SetAttr<std::string>("data_format", data_format));
    JUST(attrs.SetAttr<std::vector<int32_t>>("kernel_size", kernel_size));
    JUST(attrs.SetAttr<std::vector<int32_t>>("dilation_rate", dilation_rate));
    JUST(attrs.SetAttr<std::vector<int32_t>>("padding", padding));
    JUST(attrs.SetAttr<std::vector<int32_t>>("strides", strides));

    return OpInterpUtil::Dispatch<Tensor>(*unfold_op_, {x}, attrs);
  }

 private:
  std::shared_ptr<OpExpr> unfold_op_;
};

class FoldFunctor {
 public:
  FoldFunctor() { fold_op_ = CHECK_JUST(one::OpBuilder("fold").Input("x").Output("y").Build()); }
  Maybe<Tensor> operator()(const std::shared_ptr<one::Tensor>& x, const std::string& data_format,
                           const std::vector<int32_t>& output_size,
                           const std::vector<int32_t>& kernel_size,
                           const std::vector<int32_t>& dilation_rate,
                           const std::vector<int32_t>& padding,
                           const std::vector<int32_t>& strides) const {
    const auto& x_shape = x->shape();
    // Only Support 3d tensor fold now. format is (N, C*K*K, L)
    CHECK_EQ_OR_RETURN(x_shape->NumAxes(), 3) << "Input Tensor dim should == 3";
    MutableAttrMap attrs;
    JUST(attrs.SetAttr<std::string>("data_format", data_format));
    JUST(attrs.SetAttr<std::vector<int32_t>>("output_size", output_size));
    JUST(attrs.SetAttr<std::vector<int32_t>>("kernel_size", kernel_size));
    JUST(attrs.SetAttr<std::vector<int32_t>>("dilation_rate", dilation_rate));
    JUST(attrs.SetAttr<std::vector<int32_t>>("padding", padding));
    JUST(attrs.SetAttr<std::vector<int32_t>>("strides", strides));

    return OpInterpUtil::Dispatch<Tensor>(*fold_op_, {x}, attrs);
  }

 private:
  std::shared_ptr<OpExpr> fold_op_;
};

class OneHotFunctor {
 public:
  OneHotFunctor() {
    one_hot_op_ = CHECK_JUST(one::OpBuilder("one_hot").Input("indices").Output("out").Build());
  }
  Maybe<Tensor> operator()(const std::shared_ptr<one::Tensor>& input, const int64_t& num_classes,
                           const Scalar& on_value, const Scalar& off_value) const {
    if (IsFloatingDataType(input->dtype()->data_type())) {
      OF_RUNTIME_ERROR() << "one_hot is only applicable to index tensor.";
    }
    MutableAttrMap attrs;
    if (num_classes == -1) {
      std::vector<int32_t> axis(input->ndim());
      std::iota(axis.begin(), axis.end(), 0);
      auto tensor_max = JUST(functional::ReduceMax(input, axis, false));

      int64_t max = 0;
      const auto& callback = [&](uint64_t of_blob_ptr) {
        auto* of_blob = reinterpret_cast<OfBlob*>(of_blob_ptr);
        of_blob->AutoMemCopyTo<int64_t>(&max, 1);  // copy 1 scalar(int64_t) tensor's value to max
      };
      JUST(SyncAccessTensorWithTimeOut(tensor_max, callback, "const"));
      JUST(attrs.SetAttr<int64_t>("depth", max + 1));

    } else {
      JUST(attrs.SetAttr<int64_t>("depth", num_classes));
    }
    // Refer to: https://github.com/Oneflow-Inc/oneflow/pull/5315/files#r755823506
    bool is_on_value_double = on_value.IsFloatingPoint();
    bool is_off_value_double = off_value.IsFloatingPoint();
    if (is_on_value_double || is_off_value_double) {
      JUST(attrs.SetAttr<DataType>("dtype", kFloat));
      JUST(attrs.SetAttr<double>("floating_on_value", JUST(on_value.As<double>())));
      JUST(attrs.SetAttr<double>("floating_off_value", JUST(off_value.As<double>())));
      JUST(attrs.SetAttr<int64_t>("integer_on_value", 0));
      JUST(attrs.SetAttr<int64_t>("integer_off_value", 0));
    } else {
      JUST(attrs.SetAttr<DataType>("dtype", kInt64));
      JUST(attrs.SetAttr<double>("floating_on_value", 0));
      JUST(attrs.SetAttr<double>("floating_off_value", 0));
      JUST(attrs.SetAttr<int64_t>("integer_on_value", JUST(on_value.As<int64_t>())));
      JUST(attrs.SetAttr<int64_t>("integer_off_value", JUST(off_value.As<int64_t>())));
    }
    return OpInterpUtil::Dispatch<Tensor>(*one_hot_op_, {input}, attrs);
  }

 private:
  std::shared_ptr<OpExpr> one_hot_op_;
};

class L2NormalizeFunctor {
 public:
  L2NormalizeFunctor() {
    op_ = CHECK_JUST(
        one::OpBuilder("l2_normalize").Input("x").Output("y").Output("square_x_sum").Build());
  }
  Maybe<Tensor> operator()(const std::shared_ptr<one::Tensor>& input, const int32_t& axis,
                           const float& epsilon) const {
    const auto ndims = input->shape()->NumAxes();
    const auto final_dim = ndims - 1;

    auto axis_ = axis >= 0 ? axis : axis + ndims;
    CHECK_GE_OR_RETURN(axis_, 0) << "Axis should >=0 but axis is " << axis_ << " now.";
    CHECK_LE_OR_RETURN(axis_, final_dim)
        << "Axis should <" << ndims << " but axis is " << axis_ << " now.";

    MutableAttrMap attrs;
    JUST(attrs.SetAttr<float>("epsilon", epsilon));
    JUST(attrs.SetAttr<int32_t>("axis", final_dim));

    if (axis_ == final_dim) { return OpInterpUtil::Dispatch<Tensor>(*op_, {input}, attrs); }

    std::vector<int> input_perm(input->shape()->dim_vec().size(), 0);
    for (size_t i = 0; i < input_perm.size(); ++i) { input_perm[i] = static_cast<int>(i); }
    std::swap(input_perm[final_dim], input_perm[static_cast<size_t>(axis_)]);

    const auto result = JUST(OpInterpUtil::Dispatch<TensorTuple>(
        *op_, {JUST(functional::Transpose(input, input_perm))}, attrs));
    return functional::Transpose(result->at(0), input_perm);
  }

 private:
  std::shared_ptr<OpExpr> op_;
};

class NormalizeFunctor {
 public:
  Maybe<Tensor> operator()(const std::shared_ptr<one::Tensor>& input, const float& p,
                           const int32_t& dim, const float& eps,
                           const bool& use_l2_norm_kernel) const {
    if (use_l2_norm_kernel && (std::fabs(p - 2.0f) < std::numeric_limits<float>::min())) {
      return functional::L2Normalize(input, dim, eps);
    }
    return SequenceFunction<Maybe<Tensor>(const std::shared_ptr<Tensor>&, const float&,
                                          const int32_t&)>(
               [](const auto& x, const float& p, const int32_t& dim) -> Maybe<Tensor> {
                 return functional::ScalarNorm(x, p, dim, true, NullOpt);
               })
        .then([&](const auto& x) { return functional::Clamp(x, eps, NullOpt); })
        .then([&](const auto& x) { return functional::Div(input, x); })
        .call(input, p, dim);
  }
};

class FusedSelfAttentionFunctor {
 public:
  FusedSelfAttentionFunctor() {
    op_ = CHECK_JUST(one::OpBuilder("fused_self_attention_query_mul_key_and_value")
                         .Input("hidden_states")
                         .Output("query_mul_key")
                         .Output("value")
                         .Build());
  }
  Maybe<TensorTuple> operator()(const std::shared_ptr<one::Tensor>& hidden_states,
                                const int64_t& head_size, const float& alpha) const {
    MutableAttrMap attrs;
    JUST(attrs.SetAttr<int64_t>("head_size", head_size));
    JUST(attrs.SetAttr<float>("alpha", alpha));
    return OpInterpUtil::Dispatch<TensorTuple>(*op_, {hidden_states}, attrs);
  }

 private:
  std::shared_ptr<OpExpr> op_;
};

class FusedSelfAttentionGradFunctor {
 public:
  FusedSelfAttentionGradFunctor() {
    op_ = CHECK_JUST(one::OpBuilder("fused_self_attention_query_mul_key_and_value_grad")
                         .Input("query_mul_key_grad")
                         .Input("value_grad")
                         .Input("hidden_states")
                         .Output("hidden_states_grad")
                         .Build());
  }
  Maybe<Tensor> operator()(const std::shared_ptr<one::Tensor>& query_mul_key_grad,
                           const std::shared_ptr<one::Tensor>& value_grad,
                           const std::shared_ptr<one::Tensor>& hidden_states,
                           const float& alpha) const {
    MutableAttrMap attrs;
    JUST(attrs.SetAttr<float>("alpha", alpha));
    return OpInterpUtil::Dispatch<Tensor>(*op_, {query_mul_key_grad, value_grad, hidden_states},
                                          attrs);
  }

 private:
  std::shared_ptr<OpExpr> op_;
};

class FusedScaleTrilSoftmaxMaskScaleFunctor {
 public:
  FusedScaleTrilSoftmaxMaskScaleFunctor() {
    random_mask_like_op_ =
        CHECK_JUST(one::OpBuilder("random_mask_like").Input("like").Output("out").Build());
    fused_op_ = CHECK_JUST(one::OpBuilder("fused_tril_scale_softmax_mask_scale")
                               .Input("x")
                               .Input("mask")
                               .Output("y")
                               .Output("softmax_y")
                               .Build());
  }
  Maybe<TensorTuple> operator()(const std::shared_ptr<one::Tensor>& x, const float p,
                                const int64_t diagonal, const float tril_scale_value,
                                const Optional<one::Generator>& generator) const {
    const auto gen = generator.value_or(JUST(one::DefaultAutoGenerator()));
    MutableAttrMap random_mask_like_attrs;
    JUST(random_mask_like_attrs.SetAttr<float>("rate", p));
    JUST(random_mask_like_attrs.SetAttr<int64_t>("seed", gen->current_seed()));
    const auto& random_mask_like_state = std::make_shared<RandomMaskLikeKernelState>(gen);

    const auto& mask = JUST(OpInterpUtil::Dispatch<Tensor>(
        *random_mask_like_op_, {x},
        OpExprInterpContext(random_mask_like_attrs, random_mask_like_state)));

    float mask_scale_value = 1.0;
    if (p != 1.0) { mask_scale_value = 1.0 / (1.0 - p); }
    MutableAttrMap fused_attrs;
    JUST(fused_attrs.SetAttr<int64_t>("diagonal", diagonal));
    JUST(fused_attrs.SetAttr<float>("tril_scale_value", tril_scale_value));
    JUST(fused_attrs.SetAttr<float>("mask_scale_value", mask_scale_value));

    return OpInterpUtil::Dispatch<TensorTuple>(*fused_op_, {x, mask}, fused_attrs);
  }

 private:
  std::shared_ptr<OpExpr> fused_op_;
  std::shared_ptr<OpExpr> random_mask_like_op_;
};

class L2NormalizeGradFunctor {
 public:
  L2NormalizeGradFunctor() {
    op_ = CHECK_JUST(one::OpBuilder("l2_normalize_grad")
                         .Input("dy")
                         .Input("y")
                         .Input("square_x_sum")
                         .Output("dx")
                         .Build());
  }
  Maybe<Tensor> operator()(const std::shared_ptr<one::Tensor>& dy,
                           const std::shared_ptr<one::Tensor>& y,
                           const std::shared_ptr<one::Tensor>& square_x_sum, const int32_t& axis,
                           const float& epsilon) const {
    MutableAttrMap attrs;
    JUST(attrs.SetAttr<int32_t>("axis", axis));
    JUST(attrs.SetAttr<float>("epsilon", epsilon));
    return OpInterpUtil::Dispatch<Tensor>(*op_, {dy, y, square_x_sum}, attrs);
  }

 private:
  std::shared_ptr<OpExpr> op_;
};

class FusedBiasAddGeluFunctor {
 public:
  FusedBiasAddGeluFunctor() {
    op_ = CHECK_JUST(
        one::OpBuilder("fused_bias_add_gelu").Input("a").Input("b").Output("out").Build());
  }
  Maybe<Tensor> operator()(const std::shared_ptr<one::Tensor>& a,
                           const std::shared_ptr<one::Tensor>& b, const int32_t& axis) const {
    MutableAttrMap attrs;
    JUST(attrs.SetAttr<int32_t>("axis", axis));
    return OpInterpUtil::Dispatch<Tensor>(*op_, {a, b}, attrs);
  }

 private:
  std::shared_ptr<OpExpr> op_;
};

class FusedBiasAddGeluGradFunctor {
 public:
  FusedBiasAddGeluGradFunctor() {
    op_ = CHECK_JUST(one::OpBuilder("fused_bias_add_gelu_grad")
                         .Input("a")
                         .Input("b")
                         .Input("dy")
                         .Output("dx")
                         .Build());
  }
  Maybe<Tensor> operator()(const std::shared_ptr<one::Tensor>& a,
                           const std::shared_ptr<one::Tensor>& b,
                           const std::shared_ptr<one::Tensor>& dy, const int32_t& axis) const {
    MutableAttrMap attrs;
    JUST(attrs.SetAttr<int32_t>("axis", axis));
    return OpInterpUtil::Dispatch<Tensor>(*op_, {a, b, dy}, attrs);
  }

 private:
  std::shared_ptr<OpExpr> op_;
};

class FusedBiasAddDropoutFunctor {
 public:
  FusedBiasAddDropoutFunctor() {
    random_mask_like_op_ =
        CHECK_JUST(one::OpBuilder("random_mask_like").Input("like").Output("out").Build());
    fused_bias_add_mask_scale_op_ = CHECK_JUST(one::OpBuilder("fused_bias_add_mask_scale")
                                                   .Input("a")
                                                   .Input("b")
                                                   .Input("mask")
                                                   .Output("out")
                                                   .Build());
  }
  Maybe<Tensor> operator()(const std::shared_ptr<one::Tensor>& a,
                           const std::shared_ptr<one::Tensor>& b, const float& p,
                           const int32_t& axis, const Optional<one::Generator>& generator) const {
    const auto gen = generator.value_or(JUST(one::DefaultAutoGenerator()));
    MutableAttrMap random_mask_like_attrs;
    JUST(random_mask_like_attrs.SetAttr<float>("rate", p));
    JUST(random_mask_like_attrs.SetAttr<int64_t>("seed", gen->current_seed()));
    const auto& random_mask_like_state = std::make_shared<RandomMaskLikeKernelState>(gen);

    float scale = 0.0;
    if (p != 1.0) { scale = 1.0 / (1.0 - p); }
    MutableAttrMap fused_bias_add_mask_attrs;
    JUST(fused_bias_add_mask_attrs.SetAttr<float>("scale", scale));
    int32_t axis_val = axis;
    if (axis_val < 0) {
      const int64_t num_axes = a->shape()->NumAxes();
      axis_val += num_axes;
    }
    JUST(fused_bias_add_mask_attrs.SetAttr<int32_t>("axis", axis_val));
    if (p > 0.0) {
      return SequenceFunction<Maybe<Tensor>()>([&]() -> Maybe<Tensor> {
               return OpInterpUtil::Dispatch<Tensor>(
                   *random_mask_like_op_, {a},
                   OpExprInterpContext(random_mask_like_attrs, random_mask_like_state));
             })
          .then([&](const std::shared_ptr<one::Tensor>& x) {
            return OpInterpUtil::Dispatch<Tensor>(*fused_bias_add_mask_scale_op_, {a, b, x},
                                                  fused_bias_add_mask_attrs);
          })
          .call();
    } else {
      return functional::BiasAdd(a, b, axis_val);
    }
  }

 private:
  std::shared_ptr<OpExpr> random_mask_like_op_;
  std::shared_ptr<OpExpr> fused_bias_add_mask_scale_op_;
};

class FusedScaleTrilFunctor {
 public:
  FusedScaleTrilFunctor() {
    op_ = CHECK_JUST(one::OpBuilder("fused_scale_tril").Input("in").Output("out").Build());
  }

  Maybe<Tensor> operator()(const std::shared_ptr<one::Tensor>& x, const int64_t& diagonal,
                           const Scalar& fill_value, const Scalar& scale) const {
    MutableAttrMap attrs;
    JUST(attrs.SetAttr<int64_t>("diagonal", diagonal));
    bool is_fill_value_double = fill_value.IsFloatingPoint();
    bool is_scale_double = scale.IsFloatingPoint();
    if (is_fill_value_double) {
      JUST(attrs.SetAttr<double>("floating_fill_value", JUST(fill_value.As<double>())));
      JUST(attrs.SetAttr<int64_t>("integer_fill_value", 0));
      JUST(attrs.SetAttr<bool>("is_floating_fill_value", true));
    } else {
      JUST(attrs.SetAttr<double>("floating_fill_value", 0));
      JUST(attrs.SetAttr<int64_t>("integer_fill_value", JUST(fill_value.As<int64_t>())));
      JUST(attrs.SetAttr<bool>("is_floating_fill_value", false));
    }

    if (is_scale_double) {
      JUST(attrs.SetAttr<double>("floating_scale_value", JUST(scale.As<double>())));
      JUST(attrs.SetAttr<int64_t>("integer_scale_value", 0));
      JUST(attrs.SetAttr<bool>("is_floating_scale_value", true));
    } else {
      JUST(attrs.SetAttr<double>("floating_scale_value", 0));
      JUST(attrs.SetAttr<int64_t>("integer_scale_value", JUST(scale.As<int64_t>())));
      JUST(attrs.SetAttr<bool>("is_floating_scale_value", false));
    }
    return OpInterpUtil::Dispatch<Tensor>(*op_, {x}, attrs);
  }

 private:
  std::shared_ptr<OpExpr> op_;
};

class FusedScaleMaskSoftmaxFunctor {
 public:
  FusedScaleMaskSoftmaxFunctor() {
    op_ = CHECK_JUST(
        one::OpBuilder("fused_scale_mask_softmax").Input("x").Input("mask").Output("y").Build());
  }
  Maybe<Tensor> operator()(const std::shared_ptr<one::Tensor>& x,
                           const std::shared_ptr<one::Tensor>& mask, const float& fill_value,
                           const float& scale) const {
    MutableAttrMap attrs_;
    JUST(attrs_.SetAttr<float>("scale_value", scale));
    JUST(attrs_.SetAttr<float>("mask_fill_value", fill_value));
    return OpInterpUtil::Dispatch<Tensor>(*op_, {x, mask}, attrs_);
  }

 private:
  std::shared_ptr<OpExpr> op_;
};

class FusedScaleMaskSoftmaxDropoutFunctor {
 public:
  FusedScaleMaskSoftmaxDropoutFunctor() {
    random_mask_like_op_ =
        CHECK_JUST(one::OpBuilder("random_mask_like").Input("like").Output("out").Build());
    fused_scale_mask_softmax_dropout_op_ =
        CHECK_JUST(one::OpBuilder("fused_scale_mask_softmax_dropout")
                       .Input("x")
                       .Input("mask")
                       .Input("dropout_mask")
                       .Output("y")
                       .Output("softmax_y")
                       .Build());
  }
  Maybe<TensorTuple> operator()(const std::shared_ptr<one::Tensor>& x,
                                const std::shared_ptr<one::Tensor>& mask, const float& fill_value,
                                const float& scale, const float& p, const bool& training,
                                const Optional<one::Generator>& generator) const {
    float rate = p;
    if (!training) rate = 0.0;
    const auto gen = generator.value_or(JUST(one::DefaultAutoGenerator()));
    MutableAttrMap random_mask_like_attrs;
    JUST(random_mask_like_attrs.SetAttr<float>("rate", rate));
    JUST(random_mask_like_attrs.SetAttr<int64_t>("seed", gen->current_seed()));
    const auto& random_mask_like_state = std::make_shared<RandomMaskLikeKernelState>(gen);

    const auto& dropout_mask = JUST(OpInterpUtil::Dispatch<Tensor>(
        *random_mask_like_op_, {x},
        OpExprInterpContext(random_mask_like_attrs, random_mask_like_state)));

    float dropout_scale = 0.0;
    if (rate != 1.0) { dropout_scale = 1.0 / (1.0 - rate); }
    MutableAttrMap fused_scale_mask_softmax_dropout_attrs;
    JUST(fused_scale_mask_softmax_dropout_attrs.SetAttr<float>("scale_value", scale));
    JUST(fused_scale_mask_softmax_dropout_attrs.SetAttr<float>("mask_fill_value", fill_value));
    JUST(fused_scale_mask_softmax_dropout_attrs.SetAttr<float>("dropout_scale_value",
                                                               dropout_scale));

    return OpInterpUtil::Dispatch<TensorTuple>(*fused_scale_mask_softmax_dropout_op_,
                                               {x, mask, dropout_mask},
                                               fused_scale_mask_softmax_dropout_attrs);
  }

 private:
  std::shared_ptr<OpExpr> random_mask_like_op_;
  std::shared_ptr<OpExpr> fused_scale_mask_softmax_dropout_op_;
};

class CtcGreedyDecoderFunctor {
 public:
  CtcGreedyDecoderFunctor() {
    op_ = CHECK_JUST(one::OpBuilder("ctc_greedy_decoder")
                         .Input("log_probs")
                         .Input("input_lengths")
                         .Output("decoded")
                         .Output("neg_sum_logits")
                         .Build());
  }
  Maybe<TensorTuple> operator()(const std::shared_ptr<one::Tensor>& log_probs,
                                const std::shared_ptr<one::Tensor>& input_lengths,
                                const bool& merge_repeated) const {
    MutableAttrMap attrs;
    JUST(attrs.SetAttr<bool>("merge_repeated", merge_repeated));
    return OpInterpUtil::Dispatch<TensorTuple>(*op_, {log_probs, input_lengths}, attrs);
  }

 private:
  std::shared_ptr<OpExpr> op_;
};

class PartialFCSampleFunctor {
 public:
  PartialFCSampleFunctor() {
    op_ = CHECK_JUST(one::OpBuilder("distributed_partial_fc_sample")
                         .Input("weight")
                         .Input("label")
                         .Output("mapped_label")
                         .Output("sampled_label")
                         .Output("sampled_weight")
                         .Build());
  }
  Maybe<TensorTuple> operator()(const std::shared_ptr<one::Tensor>& wegiht,
                                const std::shared_ptr<one::Tensor>& label,
                                const int64_t& num_sample) const {
    MutableAttrMap attrs;
    JUST(attrs.SetAttr<int64_t>("num_sample", num_sample));
    return OpInterpUtil::Dispatch<TensorTuple>(*op_, {wegiht, label}, attrs);
  }

 private:
  std::shared_ptr<OpExpr> op_;
};

class PariticalFCSampleDisableBoxing {
 public:
  PariticalFCSampleDisableBoxing() {
    op_ = CHECK_JUST(one::OpBuilder("distributed_partial_fc_sample_disable_boxing")
                         .Input("sampled_weight_diff")
                         .Input("sampled_label")
                         .Output("boxing_disabled_sampled_weight_diff")
                         .Output("boxing_disabled_sampled_label")
                         .Build());
  }
  Maybe<TensorTuple> operator()(const std::shared_ptr<one::Tensor>& sampled_weight_diff,
                                const std::shared_ptr<one::Tensor>& sampled_label) const {
    return OpInterpUtil::Dispatch<TensorTuple>(*op_, {sampled_weight_diff, sampled_label});
  }

 private:
  std::shared_ptr<OpExpr> op_;
};

class NmsFunctor {
 public:
  NmsFunctor() { op_ = CHECK_JUST(one::OpBuilder("nms").Input("in").Output("out").Build()); }

  Maybe<Tensor> operator()(const std::shared_ptr<one::Tensor>& x, const float& iou_threshold,
                           const int32_t& keep_n) const {
    MutableAttrMap attrs;
    JUST(attrs.SetAttr<float>("iou_threshold", iou_threshold));
    JUST(attrs.SetAttr<int32_t>("keep_n", keep_n));
    return OpInterpUtil::Dispatch<Tensor>(*op_, {x}, attrs);
  }

 private:
  std::shared_ptr<OpExpr> op_;
};

class RoiAlignFunctor {
 public:
  RoiAlignFunctor() {
    op_ = CHECK_JUST(one::OpBuilder("roi_align").Input("x").Input("rois").Output("y").Build());
  }

  Maybe<Tensor> operator()(const std::shared_ptr<one::Tensor>& x,
                           const std::shared_ptr<one::Tensor>& rois, const float& spatial_scale,
                           const int32_t& pooled_h, const int32_t& pooled_w,
                           const int32_t& sampling_ratio, const bool& aligned) const {
    MutableAttrMap attrs;
    JUST(attrs.SetAttr<float>("spatial_scale", spatial_scale));
    JUST(attrs.SetAttr<int32_t>("pooled_h", pooled_h));
    JUST(attrs.SetAttr<int32_t>("pooled_w", pooled_w));
    JUST(attrs.SetAttr<int32_t>("sampling_ratio", sampling_ratio));
    JUST(attrs.SetAttr<bool>("aligned", aligned));
    return OpInterpUtil::Dispatch<Tensor>(*op_, {x, rois}, attrs);
  }

 private:
  std::shared_ptr<OpExpr> op_;
};

class RoiAlignGradFunctor {
 public:
  RoiAlignGradFunctor() {
    op_ = CHECK_JUST(one::OpBuilder("roi_align_grad")
                         .Input("dy")
                         .Input("x_like")
                         .Input("rois")
                         .Output("dx")
                         .Build());
  }

  Maybe<Tensor> operator()(const std::shared_ptr<one::Tensor>& dy,
                           const std::shared_ptr<one::Tensor>& x_like,
                           const std::shared_ptr<one::Tensor>& rois, const float& spatial_scale,
                           const int32_t& pooled_h, const int32_t& pooled_w,
                           const int32_t& sampling_ratio, const bool& aligned) const {
    MutableAttrMap attrs;
    JUST(attrs.SetAttr<float>("spatial_scale", spatial_scale));
    JUST(attrs.SetAttr<int32_t>("pooled_h", pooled_h));
    JUST(attrs.SetAttr<int32_t>("pooled_w", pooled_w));
    JUST(attrs.SetAttr<int32_t>("sampling_ratio", sampling_ratio));
    JUST(attrs.SetAttr<bool>("aligned", aligned));
    return OpInterpUtil::Dispatch<Tensor>(*op_, {dy, x_like, rois}, attrs);
  }

 private:
  std::shared_ptr<OpExpr> op_;
};

<<<<<<< HEAD
class EmbeddingLookupFunctor {
 public:
  EmbeddingLookupFunctor() {
    op_ = CHECK_JUST(one::OpBuilder("embedding_lookup_placeholder")
                         .Input("shadow")
                         .Input("ids")
                         .Input("column_ids")
                         .Output("embeddings")
                         .Build());
  }

  Maybe<Tensor> operator()(const std::shared_ptr<one::Tensor>& shadow,
                           const std::shared_ptr<one::Tensor>& ids,
                           const std::shared_ptr<one::Tensor>& column_ids,
                           const Symbol<DType>& dtype, const std::string& embedding_options) const {
    MutableAttrMap attrs;
    JUST(attrs.SetAttr<DataType>("dtype", dtype->data_type()));
    JUST(attrs.SetAttr<std::string>("embedding_options", embedding_options));
    return OpInterpUtil::Dispatch<Tensor>(*op_, {shadow, ids, column_ids}, attrs);
  }

 private:
  std::shared_ptr<OpExpr> op_;
};

class FusedInteractionFunctor {
 public:
  FusedInteractionFunctor() {
    op_ = CHECK_JUST(one::OpBuilder("fused_interaction")
                         .Input("dense_feature")
                         .Input("sparse_feature")
                         .Output("out")
                         .Output("concat_out")
                         .Build());
  }

  Maybe<Tensor> operator()(const std::shared_ptr<one::Tensor>& dense_feature,
                           const std::shared_ptr<one::Tensor>& sparse_feature) const {
    return OpInterpUtil::Dispatch<Tensor>(*op_, {dense_feature, sparse_feature});
  }

 private:
  std::shared_ptr<OpExpr> op_;
=======
class FusedDotFeatureInteractionFunctor {
 public:
  FusedDotFeatureInteractionFunctor() {
    ops_has_output_concat_.resize(kMaxInputCount);
    ops_no_output_concat_.resize(kMaxInputCount);
    for (int n = 0; n < ops_has_output_concat_.size(); ++n) {
      ops_has_output_concat_[n] = CHECK_JUST(one::OpBuilder("fused_dot_feature_interaction")
                                                 .Input("features", n + 1)
                                                 .Input("output_concat")
                                                 .Output("out")
                                                 .Output("padded_concated_features")
                                                 .Build());
    }
    for (int n = 0; n < ops_no_output_concat_.size(); ++n) {
      ops_no_output_concat_[n] = CHECK_JUST(one::OpBuilder("fused_dot_feature_interaction")
                                                .Input("features", n + 1)
                                                .Output("out")
                                                .Output("padded_concated_features")
                                                .Build());
    }
  }

  Maybe<Tensor> operator()(const TensorTuple& features, const Optional<one::Tensor>& output_concat,
                           const bool& self_interaction, const int32_t& output_padding) const {
    MutableAttrMap attrs;
    JUST(attrs.SetAttr<bool>("self_interaction", self_interaction));
    JUST(attrs.SetAttr<int32_t>("output_padding", output_padding));
    const int64_t n_features = features.size();
    CHECK_LE_OR_RETURN(n_features, kMaxInputCount);
    if (output_concat) {
      JUST(attrs.SetAttr<bool>("has_output_concat", true));
      TensorTuple inputs(n_features + 1);
      for (int64_t i = 0; i < n_features; ++i) { inputs[i] = JUST(oneflow::VectorAt(features, i)); }
      inputs[n_features] = JUST(output_concat);
      return OpInterpUtil::Dispatch<Tensor>(
          *JUST(oneflow::VectorAt(ops_has_output_concat_, n_features - 1)), inputs, attrs);
    } else {
      JUST(attrs.SetAttr<bool>("has_output_concat", false));
      return OpInterpUtil::Dispatch<Tensor>(
          *JUST(oneflow::VectorAt(ops_no_output_concat_, n_features - 1)), features, attrs);
    }
  }

 private:
  std::vector<std::shared_ptr<OpExpr>> ops_has_output_concat_;
  std::vector<std::shared_ptr<OpExpr>> ops_no_output_concat_;
>>>>>>> 4c230037
};

}  // namespace impl

ONEFLOW_FUNCTION_LIBRARY(m) {
  m.add_functor<impl::BiasAddFunctor>("BiasAdd");
  m.add_functor<impl::Conv1dFunctor>("Conv1d");
  m.add_functor<impl::Conv2dFunctor>("Conv2d");
  m.add_functor<impl::Conv3dFunctor>("Conv3d");
  m.add_functor<impl::DeConv1dFunctor>("Deconv1d");
  m.add_functor<impl::DeConv2dFunctor>("Deconv2d");
  m.add_functor<impl::DeConv3dFunctor>("Deconv3d");
  m.add_functor<impl::MatMulFunctor>("MatMul");
  m.add_functor<impl::BatchMatMulFunctor>("BatchMatMul");
  m.add_functor<impl::LayerNormFunctor>("LayerNorm");
  m.add_functor<impl::LayerNormAffineFunctor>("LayerNormAffine");
  m.add_functor<impl::TFAvgPool2DFunctor>("AvgPool2D");
  m.add_functor<impl::Maxpool1DFunctor>("Maxpool1D");
  m.add_functor<impl::Maxpool2DFunctor>("Maxpool2D");
  m.add_functor<impl::Maxpool3DFunctor>("Maxpool3D");
  m.add_functor<impl::AdaptiveAvgPool1DFunctor>("AdaptiveAvgPool1D");
  m.add_functor<impl::AdaptiveAvgPool2DFunctor>("AdaptiveAvgPool2D");
  m.add_functor<impl::AdaptiveAvgPool3DFunctor>("AdaptiveAvgPool3D");
  m.add_functor<impl::L1LossFunctor>("L1Loss");
  m.add_functor<impl::MseLossFunctor>("MseLoss");
  m.add_functor<impl::KLDivLossFunctor>("KLDivLoss");
  m.add_functor<impl::NllLossFunctor>("NllLoss");
  m.add_functor<impl::BinaryCrossEntropyLossFunctor>("BinaryCrossEntropyLoss");
  m.add_functor<impl::BinaryCrossEntropyWithLogitsLossFunctor>("BinaryCrossEntropyWithLogitsLoss");
  m.add_functor<impl::SparseCrossEntropyFunctor>("SparseCrossEntropy");
  m.add_functor<impl::SparseCrossEntropyMsFunctor>("SparseCrossEntropyMs");
  m.add_functor<impl::CrossEntropyFunctor>("CrossEntropy");
  m.add_functor<impl::SparseSoftmaxCrossEntropyFunctor>("SparseSoftmaxCrossEntropy");
  m.add_functor<impl::SoftmaxCrossEntropyFunctor>("SoftmaxCrossEntropy");
  m.add_functor<impl::SoftmaxCrossEntropyGradFunctor>("SoftmaxCrossEntropyGrad");
  m.add_functor<impl::SmoothL1LossFunctor>("SmoothL1Loss");
  m.add_functor<impl::CombinedMarginLossFunctor>("CombinedMarginLoss");
  m.add_functor<impl::TripletMarginLossFunctor>("TripletMarginLoss");
  m.add_functor<impl::MarginRankingLossFunctor>("MarginRankingLoss");
  m.add_functor<impl::CtcLossFunctor>("CtcLoss");
  m.add_functor<impl::AffineGridFunctor>("AffineGrid");
  m.add_functor<impl::GridSampleFunctor>("GridSample");
  m.add_functor<impl::NormalizationFunctor>("Normalization");
  m.add_functor<impl::NormalizationAddReluFunctor>("NormalizationAddRelu");
  m.add_functor<impl::PadFunctor>("Pad");
  m.add_functor<impl::DropoutFunctor>("Dropout");
  m.add_functor<impl::DropoutGradFunctor>("DropoutGrad");
  m.add_functor<impl::Avgpool1DFunctor>("Avgpool1D");
  m.add_functor<impl::Avgpool2DFunctor>("Avgpool2D");
  m.add_functor<impl::Avgpool3DFunctor>("Avgpool3D");
  m.add_functor<impl::UnfoldFunctor>("Unfold");
  m.add_functor<impl::FoldFunctor>("Fold");
  m.add_functor<impl::OneHotFunctor>("OneHot");
  m.add_functor<impl::FusedSelfAttentionFunctor>("FusedSelfAttention");
  m.add_functor<impl::FusedSelfAttentionGradFunctor>("FusedSelfAttentionGrad");
  m.add_functor<impl::NormalizeFunctor>("Normalize");
  m.add_functor<impl::L2NormalizeFunctor>("L2Normalize");
  m.add_functor<impl::L2NormalizeGradFunctor>("L2NormalizeGrad");
  m.add_functor<impl::FusedBiasAddGeluFunctor>("FusedBiasAddGelu");
  m.add_functor<impl::FusedBiasAddGeluGradFunctor>("FusedBiasAddGeluGrad");
  m.add_functor<impl::FusedBiasAddDropoutFunctor>("FusedBiasAddDropout");
  m.add_functor<impl::FusedScaleMaskSoftmaxFunctor>("FusedScaleMaskSoftmax");
  m.add_functor<impl::FusedScaleMaskSoftmaxDropoutFunctor>("FusedScaleMaskSoftmaxDropout");
  m.add_functor<impl::FusedScaleTrilSoftmaxMaskScaleFunctor>("FusedScaleTrilSoftmaxMaskScale");
  m.add_functor<impl::FusedScaleTrilFunctor>("FusedScaleTril");
  m.add_functor<impl::CtcGreedyDecoderFunctor>("CtcGreedyDecoder");
  m.add_functor<impl::PartialFCSampleFunctor>("DistributedPariticalFCSample");
  m.add_functor<impl::PariticalFCSampleDisableBoxing>("DistributedPariticalFCSampleDisableBoxing");
  m.add_functor<impl::NmsFunctor>("Nms");
  m.add_functor<impl::RoiAlignFunctor>("RoiAlign");
  m.add_functor<impl::RoiAlignGradFunctor>("RoiAlignGrad");
<<<<<<< HEAD
  m.add_functor<impl::EmbeddingLookupFunctor>("OneEmbeddingLookup");
  m.add_functor<impl::FusedInteractionFunctor>("FusedInteraction");
=======
  m.add_functor<impl::FusedDotFeatureInteractionFunctor>("FusedDotFeatureInteraction");
>>>>>>> 4c230037
};

}  // namespace functional
}  // namespace one
}  // namespace oneflow<|MERGE_RESOLUTION|>--- conflicted
+++ resolved
@@ -2171,7 +2171,6 @@
   std::shared_ptr<OpExpr> op_;
 };
 
-<<<<<<< HEAD
 class EmbeddingLookupFunctor {
  public:
   EmbeddingLookupFunctor() {
@@ -2197,25 +2196,6 @@
   std::shared_ptr<OpExpr> op_;
 };
 
-class FusedInteractionFunctor {
- public:
-  FusedInteractionFunctor() {
-    op_ = CHECK_JUST(one::OpBuilder("fused_interaction")
-                         .Input("dense_feature")
-                         .Input("sparse_feature")
-                         .Output("out")
-                         .Output("concat_out")
-                         .Build());
-  }
-
-  Maybe<Tensor> operator()(const std::shared_ptr<one::Tensor>& dense_feature,
-                           const std::shared_ptr<one::Tensor>& sparse_feature) const {
-    return OpInterpUtil::Dispatch<Tensor>(*op_, {dense_feature, sparse_feature});
-  }
-
- private:
-  std::shared_ptr<OpExpr> op_;
-=======
 class FusedDotFeatureInteractionFunctor {
  public:
   FusedDotFeatureInteractionFunctor() {
@@ -2262,7 +2242,6 @@
  private:
   std::vector<std::shared_ptr<OpExpr>> ops_has_output_concat_;
   std::vector<std::shared_ptr<OpExpr>> ops_no_output_concat_;
->>>>>>> 4c230037
 };
 
 }  // namespace impl
@@ -2334,12 +2313,8 @@
   m.add_functor<impl::NmsFunctor>("Nms");
   m.add_functor<impl::RoiAlignFunctor>("RoiAlign");
   m.add_functor<impl::RoiAlignGradFunctor>("RoiAlignGrad");
-<<<<<<< HEAD
   m.add_functor<impl::EmbeddingLookupFunctor>("OneEmbeddingLookup");
-  m.add_functor<impl::FusedInteractionFunctor>("FusedInteraction");
-=======
   m.add_functor<impl::FusedDotFeatureInteractionFunctor>("FusedDotFeatureInteraction");
->>>>>>> 4c230037
 };
 
 }  // namespace functional
