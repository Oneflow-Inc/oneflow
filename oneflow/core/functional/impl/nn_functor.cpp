/*
Copyright 2020 The OneFlow Authors. All rights reserved.

Licensed under the Apache License, Version 2.0 (the "License");
you may not use this file except in compliance with the License.
You may obtain a copy of the License at

    http://www.apache.org/licenses/LICENSE-2.0

Unless required by applicable law or agreed to in writing, software
distributed under the License is distributed on an "AS IS" BASIS,
WITHOUT WARRANTIES OR CONDITIONS OF ANY KIND, either express or implied.
See the License for the specific language governing permissions and
limitations under the License.
*/

#include "oneflow/core/common/optional.h"
#include "oneflow/core/common/scalar.h"
#include "oneflow/core/framework/attr_map.h"
#include "oneflow/core/framework/op_builder.h"
#include "oneflow/core/framework/op_expr.h"
#include "oneflow/core/framework/op_interpreter/op_interpreter_util.h"
#include "oneflow/core/framework/tensor.h"
#include "oneflow/core/framework/tensor_tuple.h"
#include "oneflow/core/framework/op_interpreter.h"
#include "oneflow/core/framework/random_generator.h"
#include "oneflow/core/functional/functional.h"
#include "oneflow/core/functional/function_library.h"
#include "oneflow/core/functional/impl/common.h"
#include "oneflow/core/functional/impl/unary_functor.h"
#include "oneflow/user/kernels/random_mask_like_kernel.h"

namespace oneflow {
namespace one {
namespace functional {

namespace impl {

class BiasAddFunctor {
 public:
  BiasAddFunctor() {
    op_ = CHECK_JUST(one::OpBuilder("bias_add").Input("a").Input("b").Output("out").Build());
  }
  Maybe<Tensor> operator()(const std::shared_ptr<one::Tensor>& x,
                           const std::shared_ptr<one::Tensor>& bias, const int32_t& axis) const {
    MutableAttrMap attrs;
    JUST(attrs.SetAttr<int32_t>("axis", axis));
    return OpInterpUtil::Dispatch<Tensor>(*op_, {x, bias}, attrs);
  }

 private:
  std::shared_ptr<OpExpr> op_;
};

class ConvBaseFunctor {
 public:
  explicit ConvBaseFunctor(const int& num_spatial_dims) : num_spatial_dims_(num_spatial_dims) {
    bias_op_ = CHECK_JUST(one::OpBuilder("bias_add").Input("a").Input("b").Output("out").Build());
  }
  virtual ~ConvBaseFunctor() = default;
  Maybe<Tensor> operator()(const std::shared_ptr<one::Tensor>& x,
                           const std::shared_ptr<one::Tensor>& weight,
                           const Optional<one::Tensor>& bias, const std::vector<int32_t>& stride,
                           const std::vector<int32_t>& padding,
                           const std::vector<int32_t>& dilation, const int32_t& groups) const {
    MutableAttrMap conv_attrs;
    std::vector<int32_t> kernel_size_vec(num_spatial_dims_);
    for (int i = 0; i < num_spatial_dims_; i++) {
      kernel_size_vec.at(i) = ((weight->shape())->At(i + 2));
    }
    JUST(conv_attrs.SetAttr<int32_t>("filters", (weight->shape())->At(0)));
    JUST(conv_attrs.SetAttr<std::vector<int32_t>>("padding_before", padding));
    JUST(conv_attrs.SetAttr<std::vector<int32_t>>("kernel_size", kernel_size_vec));
    JUST(conv_attrs.SetAttr<std::vector<int32_t>>("strides", stride));
    JUST(conv_attrs.SetAttr<std::vector<int32_t>>("dilation_rate", dilation));
    JUST(conv_attrs.SetAttr<int32_t>("groups", groups));
    JUST(conv_attrs.SetAttr<std::string>("data_format", std::string("channels_first")));
    const std::shared_ptr<one::Tensor>& conv_out =
        JUST(OpInterpUtil::Dispatch<Tensor>(*conv_op_, {x, weight}, conv_attrs));
    if (bias) {
      MutableAttrMap bias_attrs;
      JUST(bias_attrs.SetAttr<int32_t>("axis", 1));
      return OpInterpUtil::Dispatch<Tensor>(*bias_op_, {conv_out, JUST(bias)}, bias_attrs);
    } else {
      return conv_out;
    }
  }

 protected:
  std::shared_ptr<OpExpr> conv_op_;
  std::shared_ptr<OpExpr> bias_op_;
  int32_t num_spatial_dims_;
};

class Conv1dFunctor : public ConvBaseFunctor {
 public:
  Conv1dFunctor() : ConvBaseFunctor(/*num_spatial_dims_=*/1) {
    conv_op_ =
        CHECK_JUST(one::OpBuilder("conv1d").Input("in").Input("weight").Output("out").Build());
  }
};

class Conv2dFunctor : public ConvBaseFunctor {
 public:
  Conv2dFunctor() : ConvBaseFunctor(/*num_spatial_dims_=*/2) {
    conv_op_ =
        CHECK_JUST(one::OpBuilder("conv2d").Input("in").Input("weight").Output("out").Build());
  }
};

class Conv3dFunctor : public ConvBaseFunctor {
 public:
  Conv3dFunctor() : ConvBaseFunctor(/*num_spatial_dims_=*/3) {
    conv_op_ =
        CHECK_JUST(one::OpBuilder("conv3d").Input("in").Input("weight").Output("out").Build());
  }
};

class MatMulFunctor {
 public:
  MatMulFunctor() {
    matmul_op_ = CHECK_JUST(one::OpBuilder("matmul").Input("a").Input("b").Output("out").Build());
    batch_matmul_op_ =
        CHECK_JUST(one::OpBuilder("batch_matmul").Input("a").Input("b").Output("out").Build());
    bcast_matmul_op_ =
        CHECK_JUST(one::OpBuilder("broadcast_matmul").Input("a").Input("b").Output("out").Build());
  }
  Maybe<Tensor> operator()(const std::shared_ptr<one::Tensor>& a,
                           const std::shared_ptr<one::Tensor>& b, const bool& transpose_a,
                           const bool& transpose_b, const double& alpha) const {
    const auto& a_shape = a->shape();
    const auto& b_shape = b->shape();

    // TODO(): Support 1-d tensor by dot.
    CHECK_GE_OR_RETURN(a_shape->NumAxes(), 2) << "Tensor a's dim should >= 2";
    CHECK_GE_OR_RETURN(b_shape->NumAxes(), 2) << "Tensor b's dim should >= 2";

    MutableAttrMap attrs;
    JUST(attrs.SetAttr<bool>("transpose_a", transpose_a));
    JUST(attrs.SetAttr<bool>("transpose_b", transpose_b));
    JUST(attrs.SetAttr<double>("alpha", alpha));
    if (a_shape->NumAxes() != b_shape->NumAxes()) {
      CHECK_EQ_OR_RETURN(b_shape->NumAxes(), 2)
          << "Not support number of dimensions of a being less than number of dimensions of b!";
      return OpInterpUtil::Dispatch<Tensor>(*bcast_matmul_op_, {a, b}, attrs);
    }
    if (a_shape->NumAxes() > 2) {
      return OpInterpUtil::Dispatch<Tensor>(*batch_matmul_op_, {a, b}, attrs);
    }
    return OpInterpUtil::Dispatch<Tensor>(*matmul_op_, {a, b}, attrs);
  }

 private:
  std::shared_ptr<OpExpr> matmul_op_;
  std::shared_ptr<OpExpr> batch_matmul_op_;
  std::shared_ptr<OpExpr> bcast_matmul_op_;
};

class BatchMatMulFunctor {
 public:
  BatchMatMulFunctor() {
    batch_matmul_op_ =
        CHECK_JUST(one::OpBuilder("batch_matmul").Input("a").Input("b").Output("out").Build());
  }
  Maybe<Tensor> operator()(const std::shared_ptr<one::Tensor>& a,
                           const std::shared_ptr<one::Tensor>& b, const bool& transpose_a,
                           const bool& transpose_b, const double& alpha) const {
    const auto& a_shape = a->shape();
    const auto& b_shape = b->shape();
    CHECK_GE_OR_RETURN(a_shape->NumAxes(), 3) << "Tensor a's dim should >= 3";
    CHECK_GE_OR_RETURN(b_shape->NumAxes(), 3) << "Tensor b's dim should >= 3";

    MutableAttrMap attrs;
    JUST(attrs.SetAttr<bool>("transpose_a", transpose_a));
    JUST(attrs.SetAttr<bool>("transpose_b", transpose_b));
    JUST(attrs.SetAttr<double>("alpha", alpha));
    return OpInterpUtil::Dispatch<Tensor>(*batch_matmul_op_, {a, b}, attrs);
  }

 private:
  std::shared_ptr<OpExpr> batch_matmul_op_;
};

class LayerNormFunctor {
 public:
  LayerNormFunctor() {
    op_ = CHECK_JUST(one::OpBuilder("layer_norm")
                         .Input("x")
                         .Output("y")
                         .Output("mean")
                         .Output("inv_variance")
                         .Build());
  }
  Maybe<Tensor> operator()(const std::shared_ptr<one::Tensor>& x, const int64_t& begin_norm_axis,
                           const int64_t& begin_params_axis, const double& epsilon) const {
    MutableAttrMap attrs;
    JUST(attrs.SetAttr<int64_t>("begin_norm_axis", begin_norm_axis));
    JUST(attrs.SetAttr<int64_t>("begin_params_axis", begin_params_axis));
    JUST(attrs.SetAttr<double>("epsilon", epsilon));
    JUST(attrs.SetAttr<bool>("center", false));
    JUST(attrs.SetAttr<bool>("scale", false));
    return OpInterpUtil::Dispatch<Tensor>(*op_, {x}, attrs);
  }

 private:
  std::shared_ptr<OpExpr> op_;
};

class LayerNormAffineFunctor {
 public:
  LayerNormAffineFunctor() {
    op_ = CHECK_JUST(one::OpBuilder("layer_norm")
                         .Input("x")
                         .Input("gamma")
                         .Input("beta")
                         .Output("y")
                         .Output("mean")
                         .Output("inv_variance")
                         .Output("normalized")
                         .Build());
  }
  Maybe<Tensor> operator()(const std::shared_ptr<one::Tensor>& x,
                           const std::shared_ptr<one::Tensor>& gamma,
                           const std::shared_ptr<one::Tensor>& beta, const int64_t& begin_norm_axis,
                           const int64_t& begin_params_axis, const double& epsilon) const {
    MutableAttrMap attrs;
    JUST(attrs.SetAttr<int64_t>("begin_norm_axis", begin_norm_axis));
    JUST(attrs.SetAttr<int64_t>("begin_params_axis", begin_params_axis));
    JUST(attrs.SetAttr<double>("epsilon", epsilon));
    JUST(attrs.SetAttr<bool>("center", true));
    JUST(attrs.SetAttr<bool>("scale", true));
    return OpInterpUtil::Dispatch<Tensor>(*op_, {x, gamma, beta}, attrs);
  }

 private:
  std::shared_ptr<OpExpr> op_;
};

class PoolNDFunctor {
 public:
  PoolNDFunctor() = default;
  virtual ~PoolNDFunctor() = default;
  Maybe<Tensor> operator()(const std::shared_ptr<one::Tensor>& x,
                           const std::vector<int32_t>& kernel_size,
                           const std::vector<int32_t>& strides, const std::string& padding,
                           const std::vector<int32_t>& padding_before,
                           const std::vector<int32_t>& padding_after,
                           const std::string& data_format, const bool& ceil_mode) const {
    MutableAttrMap attrs;
    JUST(attrs.SetAttr<std::vector<int32_t>>("pool_size", kernel_size));
    JUST(attrs.SetAttr<std::vector<int32_t>>("strides", strides));
    JUST(attrs.SetAttr<std::string>("padding", padding));
    JUST(attrs.SetAttr<std::vector<int32_t>>("padding_before", padding_before));
    JUST(attrs.SetAttr<std::vector<int32_t>>("padding_after", padding_after));
    JUST(attrs.SetAttr<std::string>("data_format", data_format));
    JUST(attrs.SetAttr<bool>("ceil_mode", ceil_mode));
    return OpInterpUtil::Dispatch<Tensor>(*op_, {x}, attrs);
  }

 protected:
  std::shared_ptr<OpExpr> op_;
};

class PoolingNDFunctor {
 public:
  PoolingNDFunctor() = default;
  virtual ~PoolingNDFunctor() = default;
  Maybe<TensorTuple> operator()(const std::shared_ptr<one::Tensor>& x,
                                const std::vector<int32_t>& kernel_size,
                                const Optional<std::vector<int32_t>>& stride,
                                const std::vector<int32_t>& padding,
                                const std::vector<int32_t>& dilation, const bool& return_indices,
                                const bool& ceil_mode, const std::string& data_format) const {
    MutableAttrMap attrs;
    JUST(attrs.SetAttr<std::string>("data_format", data_format));
    JUST(attrs.SetAttr<std::vector<int32_t>>("padding", padding));
    JUST(attrs.SetAttr<std::vector<int32_t>>("kernel_size", kernel_size));
    if (stride.has_value()) {
      JUST(attrs.SetAttr<std::vector<int32_t>>("stride", *JUST(stride)));
    } else {
      JUST(attrs.SetAttr<std::vector<int32_t>>(
          "stride", kernel_size));  // If stride is None, we set it as kernel_size to align Pytorch.
    }
    JUST(attrs.SetAttr<std::vector<int32_t>>("dilation", dilation));
    JUST(attrs.SetAttr<bool>("return_indices", return_indices));
    JUST(attrs.SetAttr<bool>("ceil_mode", ceil_mode));
    return OpInterpUtil::Dispatch<TensorTuple>(*op_, {x}, attrs);
  }

 protected:
  std::shared_ptr<OpExpr> op_;
};

class AvgPool2DFunctor : public PoolNDFunctor {
 public:
  AvgPool2DFunctor() {
    op_ = CHECK_JUST(one::OpBuilder("avg_pool_2d").Input("x").Output("y").Build());
  }
};

class MaxPool2DFunctor : public PoolNDFunctor {
 public:
  MaxPool2DFunctor() {
    op_ = CHECK_JUST(one::OpBuilder("max_pool_2d").Input("x").Output("y").Build());
  }
};

class Maxpool1DFunctor : public PoolingNDFunctor {
 public:
  Maxpool1DFunctor() {
    op_ = CHECK_JUST(one::OpBuilder("maxpool_1d").Input("x").Output("y").Output("indice").Build());
  }
};

class Maxpool2DFunctor : public PoolingNDFunctor {
 public:
  Maxpool2DFunctor() {
    op_ = CHECK_JUST(one::OpBuilder("maxpool_2d").Input("x").Output("y").Output("indice").Build());
  }
};

class Maxpool3DFunctor : public PoolingNDFunctor {
 public:
  Maxpool3DFunctor() {
    op_ = CHECK_JUST(one::OpBuilder("maxpool_3d").Input("x").Output("y").Output("indice").Build());
  }
};

class AdaptivePoolNDFunctor {
 public:
  AdaptivePoolNDFunctor() = default;
  virtual ~AdaptivePoolNDFunctor() = default;
  Maybe<Tensor> operator()(const std::shared_ptr<one::Tensor>& x,
                           const std::vector<int64_t>& output_size) const {
    MutableAttrMap attrs;
    JUST(attrs.SetAttr<std::vector<int64_t>>("output_size", output_size));
    return OpInterpUtil::Dispatch<Tensor>(*op_, {x}, attrs);
  }

 protected:
  std::shared_ptr<OpExpr> op_;
};

class AdaptiveAvgPool1DFunctor : public AdaptivePoolNDFunctor {
 public:
  AdaptiveAvgPool1DFunctor() {
    op_ = CHECK_JUST(one::OpBuilder("adaptive_avg_pool1d").Input("x").Output("y").Build());
  }
};

class AdaptiveAvgPool2DFunctor : public AdaptivePoolNDFunctor {
 public:
  AdaptiveAvgPool2DFunctor() {
    op_ = CHECK_JUST(one::OpBuilder("adaptive_avg_pool2d").Input("x").Output("y").Build());
  }
};

class AdaptiveAvgPool3DFunctor : public AdaptivePoolNDFunctor {
 public:
  AdaptiveAvgPool3DFunctor() {
    op_ = CHECK_JUST(one::OpBuilder("adaptive_avg_pool3d").Input("x").Output("y").Build());
  }
};

class L1LossFunctor {
 public:
  L1LossFunctor() {}
  Maybe<Tensor> operator()(const std::shared_ptr<one::Tensor>& input,
                           const std::shared_ptr<one::Tensor>& target,
                           const std::string& reduction) const {
    auto out = JUST(functional::Abs(JUST(functional::Sub(input, target))));
    CHECK_OR_RETURN([&]() -> bool {
      if ((reduction != "none") && (reduction != "sum") && (reduction != "mean")) return false;
      return true;
    }());
    if (reduction == "sum") { return functional::ReduceSum(out, {}, false); }
    if (reduction == "mean") { return functional::ReduceMean(out, {}, false); }
    return out;
  }
};

class MseLossFunctor {
 public:
  MseLossFunctor() {}
  Maybe<Tensor> operator()(const std::shared_ptr<one::Tensor>& input,
                           const std::shared_ptr<one::Tensor>& target,
                           const std::string& reduction) const {
    auto out = JUST(functional::Square(JUST(functional::Sub(input, target))));
    CHECK_OR_RETURN([&]() -> bool {
      if ((reduction != "none") && (reduction != "sum") && (reduction != "mean")) return false;
      return true;
    }());
    if (reduction == "sum") { return functional::ReduceSum(out, {}, false); }
    if (reduction == "mean") { return functional::ReduceMean(out, {}, false); }
    return out;
  }
};

class KLDivLossFunctor {
 public:
  KLDivLossFunctor() {
    op_ = CHECK_JUST(
        one::OpBuilder("kl_div_loss").Input("input").Input("target").Output("out").Build());
  }
  Maybe<Tensor> operator()(const std::shared_ptr<one::Tensor>& input,
                           const std::shared_ptr<one::Tensor>& target, const bool log_target,
                           const std::string& reduction) const {
    MutableAttrMap attrs;
    JUST(attrs.SetAttr<bool>("log_target", log_target));
    JUST(attrs.SetAttr<std::string>("reduction", reduction));
    return OpInterpUtil::Dispatch<Tensor>(*op_, {input, target}, attrs);
  }

 private:
  std::shared_ptr<OpExpr> op_;
};

class NllLossFunctor {
 public:
  NllLossFunctor() {
    op_ = CHECK_JUST(one::OpBuilder("nll")
                         .Input("input")
                         .Input("target")
                         .Output("out")
                         .Output("total_weight")
                         .Build());
    op_weight_ = CHECK_JUST(one::OpBuilder("nll")
                                .Input("input")
                                .Input("target")
                                .Input("weight")
                                .Output("out")
                                .Output("total_weight")
                                .Build());
  }
  Maybe<Tensor> operator()(const std::shared_ptr<one::Tensor>& input,
                           const std::shared_ptr<one::Tensor>& target,
                           const Optional<one::Tensor>& weight, const int64_t& ignore_index,
                           const std::string& reduction) const {
    const auto& input_shape = input->shape();
    const auto& target_shape = target->shape();
    CHECK_LE_OR_RETURN(input_shape->NumAxes(), 5);
    CHECK_EQ_OR_RETURN(input_shape->NumAxes() - 1, target_shape->NumAxes());

    MutableAttrMap attrs;
    JUST(attrs.SetAttr<int64_t>("ignore_index", ignore_index));
    JUST(attrs.SetAttr<std::string>("reduction", reduction));

    std::vector<int> input_perm(input_shape->dim_vec().size(), 0);
    input_perm[input_perm.size() - 1] = 1;
    for (size_t i = 1; i < input_perm.size() - 1; ++i) { input_perm[i] = i + 1; }
    auto input_ = JUST(functional::Transpose(input, input_perm));
    input_ =
        JUST(functional::Reshape(input_, {-1, input_->shape()->At(input_shape->NumAxes() - 1)}));
    auto target_ = JUST(functional::Flatten(target, 0, target_shape->NumAxes() - 1));

    std::shared_ptr<Tensor> result;
    if (weight) {
      result =
          JUST(OpInterpUtil::Dispatch<Tensor>(*op_weight_, {input_, target_, JUST(weight)}, attrs));
    } else {
      result = JUST(OpInterpUtil::Dispatch<Tensor>(*op_, {input_, target_}, attrs));
    }
    if (reduction == "none") { result = JUST(functional::Reshape(result, *target_shape)); }
    return result;
  }

 private:
  std::shared_ptr<OpExpr> op_;
  std::shared_ptr<OpExpr> op_weight_;
};

class BinaryCrossEntropyLossFunctor {
 public:
  BinaryCrossEntropyLossFunctor() {
    op_ = CHECK_JUST(one::OpBuilder("binary_cross_entropy")
                         .Input("input")
                         .Input("target")
                         .Output("out")
                         .Build());
    op_weight_ = CHECK_JUST(one::OpBuilder("binary_cross_entropy")
                                .Input("input")
                                .Input("target")
                                .Input("weight")
                                .Output("out")
                                .Build());
  }
  Maybe<Tensor> operator()(const std::shared_ptr<one::Tensor>& input,
                           const std::shared_ptr<one::Tensor>& target,
                           const Optional<one::Tensor>& weight,
                           const std::string& reduction) const {
    MutableAttrMap attrs;
    JUST(attrs.SetAttr<std::string>("reduction", reduction));
    if (weight) {
      return OpInterpUtil::Dispatch<Tensor>(*op_weight_, {input, target, JUST(weight)}, attrs);
    }
    return OpInterpUtil::Dispatch<Tensor>(*op_, {input, target}, attrs);
  }

 private:
  std::shared_ptr<OpExpr> op_;
  std::shared_ptr<OpExpr> op_weight_;
};

class BinaryCrossEntropyWithLogitsLossFunctor {
 public:
  BinaryCrossEntropyWithLogitsLossFunctor() {
    op_ = CHECK_JUST(one::OpBuilder("binary_cross_entropy_with_logits")
                         .Input("input")
                         .Input("target")
                         .Output("out")
                         .Build());
    op_weight_ = CHECK_JUST(one::OpBuilder("binary_cross_entropy_with_logits")
                                .Input("input")
                                .Input("target")
                                .Input("weight")
                                .Output("out")
                                .Build());
    op_pos_ = CHECK_JUST(one::OpBuilder("binary_cross_entropy_with_logits")
                             .Input("input")
                             .Input("target")
                             .Input("pos_weight")
                             .Output("out")
                             .Build());
    op_weight_pos_ = CHECK_JUST(one::OpBuilder("binary_cross_entropy_with_logits")
                                    .Input("input")
                                    .Input("target")
                                    .Input("weight")
                                    .Input("pos_weight")
                                    .Output("out")
                                    .Build());
  }
  Maybe<Tensor> operator()(const std::shared_ptr<one::Tensor>& input,
                           const std::shared_ptr<one::Tensor>& target,
                           const Optional<one::Tensor>& weight,
                           const Optional<one::Tensor>& pos_weight,
                           const std::string& reduction) const {
    MutableAttrMap attrs;
    JUST(attrs.SetAttr<std::string>("reduction", reduction));
    JUST(attrs.SetAttr<bool>("has_pos_weight", pos_weight.has_value()));
    if (weight) {
      if (pos_weight) {
        return OpInterpUtil::Dispatch<Tensor>(
            *op_weight_pos_, {input, target, JUST(weight), JUST(pos_weight)}, attrs);
      }
      return OpInterpUtil::Dispatch<Tensor>(*op_weight_, {input, target, JUST(weight)}, attrs);
    }
    if (pos_weight) {
      return OpInterpUtil::Dispatch<Tensor>(*op_pos_, {input, target, JUST(pos_weight)}, attrs);
    }
    return OpInterpUtil::Dispatch<Tensor>(*op_, {input, target}, attrs);
  }

 private:
  std::shared_ptr<OpExpr> op_;
  std::shared_ptr<OpExpr> op_weight_;
  std::shared_ptr<OpExpr> op_pos_;
  std::shared_ptr<OpExpr> op_weight_pos_;
};

<<<<<<< HEAD
class CrossEntropyFunctor {
 public:
  CrossEntropyFunctor() {
    op_log_softmax_ = CHECK_JUST(one::OpBuilder("log_softmax").Input("in").Output("prob").Build());
    op_nll_ = CHECK_JUST(one::OpBuilder("nll")
                             .Input("input")
                             .Input("target")
                             .Output("out")
                             .Output("total_weight")
                             .Build());
    op_nll_weight_ = CHECK_JUST(one::OpBuilder("nll")
                                    .Input("input")
                                    .Input("target")
                                    .Input("weight")
                                    .Output("out")
                                    .Output("total_weight")
                                    .Build());
  }
  Maybe<Tensor> operator()(const std::shared_ptr<one::Tensor>& input,
                           const std::shared_ptr<one::Tensor>& target,
                           const Optional<one::Tensor>& weight, const int64_t& ignore_index,
                           const std::string& reduction) const {
    MutableAttrMap attrs;
    JUST(attrs.SetAttr<int64_t>("ignore_index", ignore_index));
    JUST(attrs.SetAttr<std::string>("reduction", reduction));

    std::vector<int> input_perm(input->shape()->dim_vec().size(), 0);
    input_perm[input_perm.size() - 1] = 1;
    for (size_t i = 1; i < input_perm.size() - 1; ++i) { input_perm[i] = i + 1; }
    auto input_ = JUST(functional::Transpose(input, input_perm));
    input_ =
        JUST(functional::Reshape(input_, {-1, input_->shape()->At(input->shape()->NumAxes() - 1)}));
    const auto target_shape = target->shape();
    auto target_ = JUST(functional::Flatten(target, 0, target->shape()->NumAxes() - 1));

    input_ = JUST(OpInterpUtil::Dispatch<Tensor>(*op_log_softmax_, {input_}));

    std::shared_ptr<Tensor> result;
    if (weight) {
      result = JUST(
          OpInterpUtil::Dispatch<Tensor>(*op_nll_weight_, {input_, target_, JUST(weight)}, attrs));
    } else {
      result = JUST(OpInterpUtil::Dispatch<Tensor>(*op_nll_, {input_, target_}, attrs));
    }
    if (reduction == "none") { result = JUST(functional::Reshape(result, *target_shape)); }
    return result;
  }

 private:
  std::shared_ptr<OpExpr> op_log_softmax_;
  std::shared_ptr<OpExpr> op_nll_;
  std::shared_ptr<OpExpr> op_nll_weight_;
};

=======
>>>>>>> 5c949e6a
class SparseSoftmaxCrossEntropyFunctor {
 public:
  SparseSoftmaxCrossEntropyFunctor() {
    op_ = CHECK_JUST(one::OpBuilder("sparse_softmax_cross_entropy")
                         .Input("prediction")
                         .Input("label")
                         .Output("out")
                         .Output("prob")
                         .Build());
  }
  Maybe<Tensor> operator()(const std::shared_ptr<one::Tensor>& logits,
                           const std::shared_ptr<one::Tensor>& label, const int64_t& depth) const {
    MutableAttrMap attrs;
    JUST(attrs.SetAttr<int64_t>("depth", depth));
    return OpInterpUtil::Dispatch<Tensor>(*op_, {logits, label}, attrs);
  }

 private:
  std::shared_ptr<OpExpr> op_;
};

class SparseSoftmaxCrossEntropyMsFunctor {
 public:
  SparseSoftmaxCrossEntropyMsFunctor() {
    op_ = CHECK_JUST(one::OpBuilder("sparse_softmax_cross_entropy_ms")
                         .Input("prediction")
                         .Input("label")
                         .Output("out")
                         .Output("prob")
                         .Build());
  }
  Maybe<Tensor> operator()(const std::shared_ptr<one::Tensor>& logits,
                           const std::shared_ptr<one::Tensor>& label, const int64_t& depth) const {
    MutableAttrMap attrs;
    JUST(attrs.SetAttr<int64_t>("depth", depth));
    return OpInterpUtil::Dispatch<Tensor>(*op_, {logits, label}, attrs);
  }

 private:
  std::shared_ptr<OpExpr> op_;
};

class SoftmaxCrossEntropyFunctor {
 public:
  SoftmaxCrossEntropyFunctor() {
    op_ = CHECK_JUST(one::OpBuilder("softmax_cross_entropy")
                         .Input("prediction")
                         .Input("label")
                         .Output("out")
                         .Output("prob")
                         .Build());
  }

  Maybe<Tensor> operator()(const std::shared_ptr<one::Tensor>& logits,
                           const std::shared_ptr<one::Tensor>& label) const {
    return OpInterpUtil::Dispatch<Tensor>(*op_, {logits, label});
  }

 private:
  std::shared_ptr<OpExpr> op_;
};

class SoftmaxCrossEntropyGradFunctor {
 public:
  SoftmaxCrossEntropyGradFunctor() {
    op_ = CHECK_JUST(one::OpBuilder("softmax_cross_entropy_grad")
                         .Input("dy")
                         .Input("label")
                         .Input("prob")
                         .Output("prediction_diff")
                         .Build());
  }
  Maybe<Tensor> operator()(const std::shared_ptr<one::Tensor>& dy,
                           const std::shared_ptr<one::Tensor>& label,
                           const std::shared_ptr<one::Tensor>& prob) const {
    return OpInterpUtil::Dispatch<Tensor>(*op_, {dy, label, prob});
  }

 private:
  std::shared_ptr<OpExpr> op_;
};

class SmoothL1LossFunctor {
 public:
  SmoothL1LossFunctor() {
    op_ = CHECK_JUST(
        one::OpBuilder("smooth_l1_loss").Input("input").Input("target").Output("out").Build());
  }
  Maybe<Tensor> operator()(const std::shared_ptr<one::Tensor>& input,
                           const std::shared_ptr<one::Tensor>& target, const float& beta,
                           const std::string& reduction) const {
    MutableAttrMap attrs;
    JUST(attrs.SetAttr<float>("beta", beta));
    JUST(attrs.SetAttr<std::string>("reduction", reduction));
    return OpInterpUtil::Dispatch<Tensor>(*op_, {input, target}, attrs);
  }

 private:
  std::shared_ptr<OpExpr> op_;
};

class CombinedMarginLossFunctor {
 public:
  CombinedMarginLossFunctor() {
    op_ = CHECK_JUST(one::OpBuilder("combined_margin_loss")
                         .Input("x")
                         .Input("label")
                         .Output("y")
                         .Output("theta")
                         .Build());
  }
  Maybe<Tensor> operator()(const std::shared_ptr<one::Tensor>& x,
                           const std::shared_ptr<one::Tensor>& label, const float& m1,
                           const float& m2, const float& m3) const {
    MutableAttrMap attrs;
    JUST(attrs.SetAttr<float>("m1", m1));
    JUST(attrs.SetAttr<float>("m2", m2));
    JUST(attrs.SetAttr<float>("m3", m3));
    JUST(attrs.SetAttr<int64_t>("depth", x->shape()->At(1)));
    return OpInterpUtil::Dispatch<Tensor>(*op_, {x, label}, attrs);
  }

 private:
  std::shared_ptr<OpExpr> op_;
};

class MarginRankingLossFunctor {
 public:
  Maybe<Tensor> operator()(const std::shared_ptr<one::Tensor>& input_1,
                           const std::shared_ptr<one::Tensor>& input_2,
                           const std::shared_ptr<one::Tensor>& target, const float margin,
                           const std::string& reduction) const {
    const auto out = JUST(functional::Clamp(
        JUST(functional::ScalarAdd(
            JUST(functional::Mul(
                target, JUST(functional::Negative(JUST(functional::Sub(input_1, input_2)))))),
            Scalar(margin), true)),
        Scalar(0), NullOpt));
    CHECK_OR_RETURN([&]() -> bool {
      if ((reduction != "none") && (reduction != "sum") && (reduction != "mean")) return false;
      return true;
    }());
    if (reduction == "sum") { return functional::ReduceSum(out, {}, false); }
    if (reduction == "mean") { return functional::ReduceMean(out, {}, false); }
    return out;
  }
};

class CtcLossFunctor {
 public:
  CtcLossFunctor() {
    op_ = CHECK_JUST(one::OpBuilder("ctc_loss")
                         .Input("log_probs")
                         .Input("targets")
                         .Input("input_lengths")
                         .Input("target_lengths")
                         .Output("loss")
                         .Output("alpha")
                         .Build());
    op_xdivy_ = CHECK_JUST(one::OpBuilder("xdivy").Input("x").Input("y").Output("z").Build());
  }
  Maybe<Tensor> operator()(const std::shared_ptr<one::Tensor>& log_probs,
                           const std::shared_ptr<one::Tensor>& targets,
                           const std::shared_ptr<one::Tensor>& input_lengths,
                           const std::shared_ptr<one::Tensor>& target_lengths, const int blank,
                           const bool zero_infinity, const std::string& reduction) const {
    MutableAttrMap attrs;
    JUST(attrs.SetAttr<int32_t>("blank", blank));
    JUST(attrs.SetAttr<bool>("zero_infinity", zero_infinity));
    auto out = JUST(OpInterpUtil::Dispatch<Tensor>(
        *op_, {log_probs, targets, input_lengths, target_lengths}, attrs));
    if (zero_infinity) {
      const auto create_constant = [&](const Scalar& scalar) -> Maybe<Tensor> {
        return functional::Constant(*out->shape(), scalar, out->dtype(), JUST(out->device()));
      };
      const auto eq_out = JUST(functional::BroadcastEqual(
          out, JUST(create_constant(Scalar(std::numeric_limits<double>::infinity())))));

      out = JUST(functional::Where(eq_out, JUST(create_constant(Scalar(0))), out));
    }
    CHECK_OR_RETURN([&]() -> bool {
      if ((reduction != "none") && (reduction != "sum") && (reduction != "mean")) return false;
      return true;
    }());
    if (reduction == "sum") { return functional::ReduceSum(out, {}, false); }
    if (reduction == "mean") {
      return functional::ReduceMean(
          JUST(OpInterpUtil::Dispatch<Tensor>(
              *op_xdivy_, {out, JUST(functional::Cast(
                                    JUST(functional::Clamp(target_lengths, Scalar(1), NullOpt)),
                                    log_probs->dtype()))})),
          {}, false);
    }
    return out;
  }

 private:
  std::shared_ptr<OpExpr> op_;
  std::shared_ptr<OpExpr> op_xdivy_;
};

class AffineGridFunctor {
 public:
  AffineGridFunctor() {
    op_ = CHECK_JUST(one::OpBuilder("affine_grid").Input("theta").Output("grid").Build());
  }
  Maybe<Tensor> operator()(const std::shared_ptr<one::Tensor>& theta, const Shape& size,
                           const bool& align_corners) const {
    MutableAttrMap attrs;
    JUST(attrs.SetAttr<Shape>("size", size));
    JUST(attrs.SetAttr<bool>("align_corners", align_corners));
    return OpInterpUtil::Dispatch<Tensor>(*op_, {theta}, attrs);
  }

 private:
  std::shared_ptr<OpExpr> op_;
};

class GridSampleFunctor {
 public:
  GridSampleFunctor() {
    op_ = CHECK_JUST(
        one::OpBuilder("grid_sample").Input("input").Input("grid").Output("output").Build());
  }
  Maybe<Tensor> operator()(const std::shared_ptr<one::Tensor>& input,
                           const std::shared_ptr<one::Tensor>& grid,
                           const std::string& interpolation_mode, const std::string& padding_mode,
                           const bool& align_corners) const {
    MutableAttrMap attrs;
    JUST(attrs.SetAttr<std::string>("interpolation_mode", interpolation_mode));
    JUST(attrs.SetAttr<std::string>("padding_mode", padding_mode));
    JUST(attrs.SetAttr<bool>("align_corners", align_corners));
    return OpInterpUtil::Dispatch<Tensor>(*op_, {input, grid}, attrs);
  }

 private:
  std::shared_ptr<OpExpr> op_;
};

class NormalizationFunctor {
 public:
  NormalizationFunctor() {
    norm_eval_op_ = CHECK_JUST(one::OpBuilder("normalization")
                                   .Input("x")
                                   .Input("moving_mean")
                                   .Input("moving_variance")
                                   .Input("gamma")
                                   .Input("beta")
                                   .Output("y")
                                   .Attr("training", false)
                                   .Build());
    norm_training_stats_op_ = CHECK_JUST(one::OpBuilder("normalization")
                                             .Input("x")
                                             .Input("moving_mean")
                                             .Input("moving_variance")
                                             .Input("gamma")
                                             .Input("beta")
                                             .Output("y")
                                             .Output("mean")
                                             .Output("inv_variance")
                                             .Attr("training", true)
                                             .Build());
    norm_training_no_stats_op_ = CHECK_JUST(one::OpBuilder("normalization")
                                                .Input("x")
                                                .Input("gamma")
                                                .Input("beta")
                                                .Output("y")
                                                .Output("mean")
                                                .Output("inv_variance")
                                                .Attr("training", true)
                                                .Build());
  }
  Maybe<Tensor> operator()(const std::shared_ptr<one::Tensor>& x,
                           const Optional<one::Tensor>& moving_mean,
                           const Optional<one::Tensor>& moving_variance,
                           const std::shared_ptr<one::Tensor>& gamma,
                           const std::shared_ptr<one::Tensor>& beta, const int32_t& axis,
                           const float& epsilon, const float& momentum,
                           const bool& training) const {
    MutableAttrMap attrs;
    JUST(attrs.SetAttr<int32_t>("axis", axis));
    JUST(attrs.SetAttr<float>("epsilon", epsilon));
    // convert torch momentum to tensorflow momentum
    JUST(attrs.SetAttr<float>("momentum", 1.0 - momentum));

    CHECK_OR_RETURN((moving_mean && moving_variance) || (!moving_mean && !moving_variance))
        << "Both moving_mean and moving_variance should be None or Tensor.";
    if (!training) {
      CHECK_OR_RETURN(moving_mean && moving_variance)
          << "Must have moving_mean and moving_variance in eval mode.";
      return OpInterpUtil::Dispatch<one::Tensor>(
          *norm_eval_op_, {x, JUST(moving_mean), JUST(moving_variance), gamma, beta}, attrs);
    }
    if (moving_mean) {
      return OpInterpUtil::Dispatch<one::Tensor>(
          *norm_training_stats_op_, {x, JUST(moving_mean), JUST(moving_variance), gamma, beta},
          attrs);
    }
    return OpInterpUtil::Dispatch<one::Tensor>(*norm_training_no_stats_op_, {x, gamma, beta},
                                               attrs);
  }

 private:
  std::shared_ptr<OpExpr> norm_eval_op_;
  std::shared_ptr<OpExpr> norm_training_stats_op_;
  std::shared_ptr<OpExpr> norm_training_no_stats_op_;
};

class NormalizationAddReluFunctor {
 public:
  NormalizationAddReluFunctor() {
    norm_eval_op_ = CHECK_JUST(one::OpBuilder("normalization_add_relu")
                                   .Input("x")
                                   .Input("moving_mean")
                                   .Input("moving_variance")
                                   .Input("gamma")
                                   .Input("beta")
                                   .Output("y")
                                   .Output("reserve_space")
                                   .Attr("training", false)
                                   .Build());
    norm_training_stats_op_ = CHECK_JUST(one::OpBuilder("normalization_add_relu")
                                             .Input("x")
                                             .Input("moving_mean")
                                             .Input("moving_variance")
                                             .Input("gamma")
                                             .Input("beta")
                                             .Output("y")
                                             .Output("reserve_space")
                                             .Output("mean")
                                             .Output("inv_variance")
                                             .Attr("training", true)
                                             .Build());
    norm_training_no_stats_op_ = CHECK_JUST(one::OpBuilder("normalization_add_relu")
                                                .Input("x")
                                                .Input("gamma")
                                                .Input("beta")
                                                .Output("y")
                                                .Output("reserve_space")
                                                .Output("mean")
                                                .Output("inv_variance")
                                                .Attr("training", true)
                                                .Build());

    addend_norm_eval_op_ = CHECK_JUST(one::OpBuilder("normalization_add_relu")
                                          .Input("x")
                                          .Input("addend")
                                          .Input("moving_mean")
                                          .Input("moving_variance")
                                          .Input("gamma")
                                          .Input("beta")
                                          .Output("y")
                                          .Output("reserve_space")
                                          .Attr("training", false)
                                          .Build());
    addend_norm_training_stats_op_ = CHECK_JUST(one::OpBuilder("normalization_add_relu")
                                                    .Input("x")
                                                    .Input("addend")
                                                    .Input("moving_mean")
                                                    .Input("moving_variance")
                                                    .Input("gamma")
                                                    .Input("beta")
                                                    .Output("y")
                                                    .Output("reserve_space")
                                                    .Output("mean")
                                                    .Output("inv_variance")
                                                    .Attr("training", true)
                                                    .Build());
    addend_norm_training_no_stats_op_ = CHECK_JUST(one::OpBuilder("normalization_add_relu")
                                                       .Input("x")
                                                       .Input("addend")
                                                       .Input("gamma")
                                                       .Input("beta")
                                                       .Output("y")
                                                       .Output("reserve_space")
                                                       .Output("mean")
                                                       .Output("inv_variance")
                                                       .Attr("training", true)
                                                       .Build());
  }
  Maybe<Tensor> operator()(const std::shared_ptr<one::Tensor>& x,
                           const Optional<one::Tensor>& addend,
                           const Optional<one::Tensor>& moving_mean,
                           const Optional<one::Tensor>& moving_variance,
                           const std::shared_ptr<one::Tensor>& gamma,
                           const std::shared_ptr<one::Tensor>& beta, const int32_t& axis,
                           const float& epsilon, const float& momentum,
                           const bool& is_training) const {
    MutableAttrMap attrs;
    JUST(attrs.SetAttr<int32_t>("axis", axis));
    JUST(attrs.SetAttr<float>("epsilon", epsilon));
    // convert torch momentum to tensorflow momentum
    JUST(attrs.SetAttr<float>("momentum", 1 - momentum));

    CHECK_OR_RETURN((moving_mean && moving_variance) || (!moving_mean && !moving_variance))
        << "Both moving_mean and moving_variance should be None or Tensor.";
    if (!is_training) {
      CHECK_OR_RETURN(moving_mean && moving_variance)
          << "Must have moving_mean and moving_variance in eval mode.";
      if (addend) {
        return OpInterpUtil::Dispatch<one::Tensor>(
            *addend_norm_eval_op_,
            {x, JUST(addend), JUST(moving_mean), JUST(moving_variance), gamma, beta}, attrs);
      } else {
        return OpInterpUtil::Dispatch<one::Tensor>(
            *norm_eval_op_, {x, JUST(moving_mean), JUST(moving_variance), gamma, beta}, attrs);
      }
    } else if (moving_mean) {
      if (addend) {
        return OpInterpUtil::Dispatch<one::Tensor>(
            *addend_norm_training_stats_op_,
            {x, JUST(addend), JUST(moving_mean), JUST(moving_variance), gamma, beta}, attrs);
      } else {
        return OpInterpUtil::Dispatch<one::Tensor>(
            *norm_training_stats_op_, {x, JUST(moving_mean), JUST(moving_variance), gamma, beta},
            attrs);
      }
    } else {
      if (addend) {
        return OpInterpUtil::Dispatch<one::Tensor>(*addend_norm_training_no_stats_op_,
                                                   {x, JUST(addend), gamma, beta}, attrs);
      } else {
        return OpInterpUtil::Dispatch<one::Tensor>(*norm_training_no_stats_op_, {x, gamma, beta},
                                                   attrs);
      }
    }
  }

 private:
  std::shared_ptr<OpExpr> norm_eval_op_;
  std::shared_ptr<OpExpr> norm_training_stats_op_;
  std::shared_ptr<OpExpr> norm_training_no_stats_op_;
  std::shared_ptr<OpExpr> addend_norm_eval_op_;
  std::shared_ptr<OpExpr> addend_norm_training_stats_op_;
  std::shared_ptr<OpExpr> addend_norm_training_no_stats_op_;
};

class PadFunctor {
 public:
  PadFunctor() {
    pad_ = CHECK_JUST(one::OpBuilder("pad").Input("x").Output("y").Build());
    reflect_pad_ = CHECK_JUST(one::OpBuilder("reflection_pad2d").Input("x").Output("y").Build());
    replicate_pad_ = CHECK_JUST(one::OpBuilder("replication_pad2d").Input("x").Output("y").Build());
  }
  Maybe<Tensor> operator()(const std::shared_ptr<one::Tensor>& x, const std::vector<int64_t>& pad,
                           const std::string& mode, const Scalar& value) const {
    const int64_t ndim = x->shape()->NumAxes();
    CHECK_LE_OR_RETURN(ndim, 5) << "Dimension of input tensor should less than or equal to 5";
    CHECK_LE_OR_RETURN(pad.size(), 2 * ndim)
        << "Pad size should less than or equal to input axes * 2.";
    MutableAttrMap attrs;
    JUST(attrs.SetAttr<std::vector<int64_t>>("padding", pad));
    if (mode == "constant") {
      CHECK_EQ_OR_RETURN(pad.size() % 2, 0)
          << "Length of pad must be even but instead it equals " << pad.size();
      if (IsFloatingDataType(x->dtype()->data_type())) {
        JUST(attrs.SetAttr<double>("floating_constant_value", JUST(value.As<double>())));
        JUST(attrs.SetAttr<int64_t>("integral_constant_value", 0));
      } else if (IsIntegralDataType(x->dtype()->data_type())) {
        JUST(attrs.SetAttr<double>("floating_constant_value", 0));
        JUST(attrs.SetAttr<int64_t>("integral_constant_value", JUST(value.As<int64_t>())));
      } else {
        UNIMPLEMENTED_THEN_RETURN() << "Data type should be floating or integral type.";
      }

      std::vector<int64_t> pad_before(ndim, 0);
      std::vector<int64_t> pad_after(ndim, 0);
      const int64_t pad_pair = pad.size() / 2;
      for (int64_t i = 0; i < pad_pair; ++i) {
        pad_before[ndim - i - 1] = pad[2 * i];
        pad_after[ndim - i - 1] = pad[2 * i + 1];
      }
      JUST(attrs.SetAttr<std::vector<int64_t>>("padding_before", pad_before));
      JUST(attrs.SetAttr<std::vector<int64_t>>("padding_after", pad_after));
      return OpInterpUtil::Dispatch<Tensor>(*pad_, {x}, attrs);

    } else if (mode == "reflect") {
      return OpInterpUtil::Dispatch<Tensor>(*reflect_pad_, {x}, attrs);
    } else if (mode == "replicate") {
      return OpInterpUtil::Dispatch<Tensor>(*replicate_pad_, {x}, attrs);
    } else {
      UNIMPLEMENTED_THEN_RETURN() << "Pad mode is " << mode
                                  << ", but only constant, reflect and replicate are valid.";
    }
  }

 private:
  std::shared_ptr<OpExpr> pad_;
  std::shared_ptr<OpExpr> reflect_pad_;
  std::shared_ptr<OpExpr> replicate_pad_;
};

class DropoutFunctor {
 public:
  DropoutFunctor() {
    random_mask_like_op_ =
        CHECK_JUST(one::OpBuilder("random_mask_like").Input("like").Output("out").Build());
    dropout_op_ =
        CHECK_JUST(one::OpBuilder("dropout").Input("in").Input("mask").Output("out").Build());
  }
  Maybe<Tensor> operator()(const std::shared_ptr<one::Tensor>& x, const float& p,
                           const bool& training, const Optional<one::Generator>& generator) const {
    if (!training || p == 0.0) return x;

    MutableAttrMap random_mask_like_attrs;
    JUST(random_mask_like_attrs.SetAttr<float>("rate", p));

    std::shared_ptr<one::Generator> gen;
    if (!generator) {
      gen = JUST(one::DefaultAutoGenerator());
    } else {
      gen = JUST(generator);
    }

    JUST(random_mask_like_attrs.SetAttr<int64_t>("seed", gen->current_seed()));
    const auto& random_mask_like_state = std::make_shared<RandomMaskLikeKernelState>(gen);

    const auto& mask = JUST(OpInterpUtil::Dispatch<Tensor>(
        *random_mask_like_op_, {x},
        OpExprInterpContext(random_mask_like_attrs, random_mask_like_state)));
    float scale = 1.0;
    if (p != 1.0) { scale = 1.0 / (1.0 - p); }
    MutableAttrMap dropout_attrs;
    JUST(dropout_attrs.SetAttr<float>("scale", scale));
    return OpInterpUtil::Dispatch<Tensor>(*dropout_op_, {x, mask}, dropout_attrs);
  }

 private:
  std::shared_ptr<OpExpr> random_mask_like_op_;
  std::shared_ptr<OpExpr> dropout_op_;
};

class DropoutGradFunctor {
 public:
  DropoutGradFunctor() {
    dropout_grad_op_ =
        CHECK_JUST(one::OpBuilder("dropout_grad").Input("dy").Input("mask").Output("dx").Build());
  }
  Maybe<Tensor> operator()(const std::shared_ptr<one::Tensor>& dy,
                           const std::shared_ptr<one::Tensor>& mask, const float& scale) const {
    MutableAttrMap dropout_grad_attrs;
    JUST(dropout_grad_attrs.SetAttr<float>("scale", scale));

    return OpInterpUtil::Dispatch<Tensor>(*dropout_grad_op_, {dy, mask}, dropout_grad_attrs);
  }

 private:
  std::shared_ptr<OpExpr> dropout_grad_op_;
};

class AvgPoolingNDFunctor {
 public:
  AvgPoolingNDFunctor() = default;
  virtual ~AvgPoolingNDFunctor() = default;
  Maybe<Tensor> operator()(const std::shared_ptr<one::Tensor>& x,
                           const std::vector<int32_t>& kernel_size,
                           const Optional<std::vector<int32_t>>& stride,
                           const std::vector<int32_t>& padding, const bool& ceil_mode,
                           const bool& count_include_pad, const int64_t& divisor_override,
                           const std::string& data_format) const {
    MutableAttrMap attrs;
    JUST(attrs.SetAttr<std::string>("data_format", data_format));
    JUST(attrs.SetAttr<std::vector<int32_t>>("padding", padding));
    JUST(attrs.SetAttr<std::vector<int32_t>>("kernel_size", kernel_size));
    if (stride.has_value()) {
      JUST(attrs.SetAttr<std::vector<int32_t>>("stride", *JUST(stride)));
    } else {
      JUST(attrs.SetAttr<std::vector<int32_t>>(
          "stride", kernel_size));  // If stride is None, we set it as kernel_size to align Pytorch.
    }
    JUST(attrs.SetAttr<bool>("ceil_mode", ceil_mode));
    JUST(attrs.SetAttr<bool>("count_include_pad", count_include_pad));
    JUST(attrs.SetAttr<int64_t>("divisor_override", divisor_override));
    return OpInterpUtil::Dispatch<Tensor>(*op_, {x}, attrs);
  }

 protected:
  std::shared_ptr<OpExpr> op_;
};

class Avgpool1DFunctor : public AvgPoolingNDFunctor {
 public:
  Avgpool1DFunctor() {
    op_ = CHECK_JUST(one::OpBuilder("avgpool_1d").Input("x").Output("y").Build());
  }
};

class Avgpool2DFunctor : public AvgPoolingNDFunctor {
 public:
  Avgpool2DFunctor() {
    op_ = CHECK_JUST(one::OpBuilder("avgpool_2d").Input("x").Output("y").Build());
  }
};

class Avgpool3DFunctor : public AvgPoolingNDFunctor {
 public:
  Avgpool3DFunctor() {
    op_ = CHECK_JUST(one::OpBuilder("avgpool_3d").Input("x").Output("y").Build());
  }
};

class UnfoldFunctor {
 public:
  UnfoldFunctor() {
    unfold_op_ = CHECK_JUST(one::OpBuilder("unfold").Input("x").Output("y").Build());
  }
  Maybe<Tensor> operator()(const std::shared_ptr<one::Tensor>& x, const std::string& data_format,
                           const std::vector<int32_t>& kernel_size,
                           const std::vector<int32_t>& dilation_rate,
                           const std::vector<int32_t>& padding,
                           const std::vector<int32_t>& strides) const {
    const auto& x_shape = x->shape();
    // Only Support 4d tensor now.
    CHECK_EQ_OR_RETURN(x_shape->NumAxes(), 4) << "Input Tensor dim should == 4";
    MutableAttrMap attrs;
    JUST(attrs.SetAttr<std::string>("data_format", data_format));
    JUST(attrs.SetAttr<std::vector<int32_t>>("kernel_size", kernel_size));
    JUST(attrs.SetAttr<std::vector<int32_t>>("dilation_rate", dilation_rate));
    JUST(attrs.SetAttr<std::vector<int32_t>>("padding", padding));
    JUST(attrs.SetAttr<std::vector<int32_t>>("strides", strides));

    return OpInterpUtil::Dispatch<Tensor>(*unfold_op_, {x}, attrs);
  }

 private:
  std::shared_ptr<OpExpr> unfold_op_;
};

class FoldFunctor {
 public:
  FoldFunctor() { fold_op_ = CHECK_JUST(one::OpBuilder("fold").Input("x").Output("y").Build()); }
  Maybe<Tensor> operator()(const std::shared_ptr<one::Tensor>& x, const std::string& data_format,
                           const std::vector<int32_t>& output_size,
                           const std::vector<int32_t>& kernel_size,
                           const std::vector<int32_t>& dilation_rate,
                           const std::vector<int32_t>& padding,
                           const std::vector<int32_t>& strides) const {
    const auto& x_shape = x->shape();
    // Only Support 3d tensor fold now. format is (N, C*K*K, L)
    CHECK_EQ_OR_RETURN(x_shape->NumAxes(), 3) << "Input Tensor dim should == 3";
    MutableAttrMap attrs;
    JUST(attrs.SetAttr<std::string>("data_format", data_format));
    JUST(attrs.SetAttr<std::vector<int32_t>>("output_size", output_size));
    JUST(attrs.SetAttr<std::vector<int32_t>>("kernel_size", kernel_size));
    JUST(attrs.SetAttr<std::vector<int32_t>>("dilation_rate", dilation_rate));
    JUST(attrs.SetAttr<std::vector<int32_t>>("padding", padding));
    JUST(attrs.SetAttr<std::vector<int32_t>>("strides", strides));

    return OpInterpUtil::Dispatch<Tensor>(*fold_op_, {x}, attrs);
  }

 private:
  std::shared_ptr<OpExpr> fold_op_;
};

class OneHotFunctor {
 public:
  OneHotFunctor() {
    one_hot_op_ = CHECK_JUST(one::OpBuilder("one_hot").Input("indices").Output("out").Build());
  }
  Maybe<Tensor> operator()(const std::shared_ptr<one::Tensor>& x, const int64_t& num_classes,
                           const Scalar& on_value, const Scalar& off_value) const {
    MutableAttrMap attrs;
    JUST(attrs.SetAttr<int64_t>("depth", num_classes));
    bool is_on_value_double = on_value.IsFloatingPoint();
    bool is_off_value_double = off_value.IsFloatingPoint();
    if (is_on_value_double || is_off_value_double) {
      JUST(attrs.SetAttr<DataType>("dtype", kDouble));
      JUST(attrs.SetAttr<double>("floating_on_value", JUST(on_value.As<double>())));
      JUST(attrs.SetAttr<double>("floating_off_value", JUST(off_value.As<double>())));
      JUST(attrs.SetAttr<int64_t>("integer_on_value", 0));
      JUST(attrs.SetAttr<int64_t>("integer_off_value", 0));
    } else {
      JUST(attrs.SetAttr<DataType>("dtype", kInt64));
      JUST(attrs.SetAttr<double>("floating_on_value", 0));
      JUST(attrs.SetAttr<double>("floating_off_value", 0));
      JUST(attrs.SetAttr<int64_t>("integer_on_value", JUST(on_value.As<int64_t>())));
      JUST(attrs.SetAttr<int64_t>("integer_off_value", JUST(off_value.As<int64_t>())));
    }
    return OpInterpUtil::Dispatch<Tensor>(*one_hot_op_, {x}, attrs);
  }

 private:
  std::shared_ptr<OpExpr> one_hot_op_;
};

class L2NormalizeFunctor {
 public:
  L2NormalizeFunctor() {
    op_ = CHECK_JUST(
        one::OpBuilder("l2_normalize").Input("x").Output("y").Output("square_x_sum").Build());
  }
  Maybe<TensorTuple> operator()(const std::shared_ptr<one::Tensor>& input, const int32_t& axis,
                                const float& epsilon) const {
    MutableAttrMap attrs;
    JUST(attrs.SetAttr<int32_t>("axis", axis));
    JUST(attrs.SetAttr<float>("epsilon", epsilon));
    return OpInterpUtil::Dispatch<TensorTuple>(*op_, {input}, attrs);
  }

 private:
  std::shared_ptr<OpExpr> op_;
};

class FusedSelfAttentionFunctor {
 public:
  FusedSelfAttentionFunctor() {
    op_ = CHECK_JUST(one::OpBuilder("fused_self_attention_query_mul_key_and_value")
                         .Input("hidden_states")
                         .Output("query_mul_key")
                         .Output("value")
                         .Build());
  }
  Maybe<TensorTuple> operator()(const std::shared_ptr<one::Tensor>& hidden_states,
                                const int64_t& head_size, const float& alpha) const {
    MutableAttrMap attrs;
    JUST(attrs.SetAttr<int64_t>("head_size", head_size));
    JUST(attrs.SetAttr<float>("alpha", alpha));
    return OpInterpUtil::Dispatch<TensorTuple>(*op_, {hidden_states}, attrs);
  }

 private:
  std::shared_ptr<OpExpr> op_;
};

class FusedSelfAttentionGradFunctor {
 public:
  FusedSelfAttentionGradFunctor() {
    op_ = CHECK_JUST(one::OpBuilder("fused_self_attention_query_mul_key_and_value_grad")
                         .Input("query_mul_key_grad")
                         .Input("value_grad")
                         .Input("hidden_states")
                         .Output("hidden_states_grad")
                         .Build());
  }
  Maybe<Tensor> operator()(const std::shared_ptr<one::Tensor>& query_mul_key_grad,
                           const std::shared_ptr<one::Tensor>& value_grad,
                           const std::shared_ptr<one::Tensor>& hidden_states,
                           const float& alpha) const {
    MutableAttrMap attrs;
    JUST(attrs.SetAttr<float>("alpha", alpha));
    return OpInterpUtil::Dispatch<Tensor>(*op_, {query_mul_key_grad, value_grad, hidden_states},
                                          attrs);
  }

 private:
  std::shared_ptr<OpExpr> op_;
};

class L2NormalizeGradFunctor {
 public:
  L2NormalizeGradFunctor() {
    op_ = CHECK_JUST(one::OpBuilder("l2_normalize_grad")
                         .Input("dy")
                         .Input("y")
                         .Input("square_x_sum")
                         .Output("dx")
                         .Build());
  }
  Maybe<Tensor> operator()(const std::shared_ptr<one::Tensor>& dy,
                           const std::shared_ptr<one::Tensor>& y,
                           const std::shared_ptr<one::Tensor>& square_x_sum, const int32_t& axis,
                           const float& epsilon) const {
    MutableAttrMap attrs;
    JUST(attrs.SetAttr<int32_t>("axis", axis));
    JUST(attrs.SetAttr<float>("epsilon", epsilon));
    return OpInterpUtil::Dispatch<Tensor>(*op_, {dy, y, square_x_sum}, attrs);
  }

 private:
  std::shared_ptr<OpExpr> op_;
};

class FusedBiasAddGeluFunctor {
 public:
  FusedBiasAddGeluFunctor() {
    op_ = CHECK_JUST(
        one::OpBuilder("fused_bias_add_gelu").Input("a").Input("b").Output("out").Build());
  }
  Maybe<Tensor> operator()(const std::shared_ptr<one::Tensor>& a,
                           const std::shared_ptr<one::Tensor>& b, const int32_t& axis) const {
    MutableAttrMap attrs;
    JUST(attrs.SetAttr<int32_t>("axis", axis));
    return OpInterpUtil::Dispatch<Tensor>(*op_, {a, b}, attrs);
  }

 private:
  std::shared_ptr<OpExpr> op_;
};

class FusedBiasAddGeluGradFunctor {
 public:
  FusedBiasAddGeluGradFunctor() {
    op_ = CHECK_JUST(one::OpBuilder("fused_bias_add_gelu_grad")
                         .Input("a")
                         .Input("b")
                         .Input("dy")
                         .Output("dx")
                         .Build());
  }
  Maybe<Tensor> operator()(const std::shared_ptr<one::Tensor>& a,
                           const std::shared_ptr<one::Tensor>& b,
                           const std::shared_ptr<one::Tensor>& dy, const int32_t& axis) const {
    MutableAttrMap attrs;
    JUST(attrs.SetAttr<int32_t>("axis", axis));
    return OpInterpUtil::Dispatch<Tensor>(*op_, {a, b, dy}, attrs);
  }

 private:
  std::shared_ptr<OpExpr> op_;
};

class FusedBiasAddDropoutFunctor {
 public:
  FusedBiasAddDropoutFunctor() {
    random_mask_like_op_ =
        CHECK_JUST(one::OpBuilder("random_mask_like").Input("like").Output("out").Build());
    fused_bias_add_mask_scale_op_ = CHECK_JUST(one::OpBuilder("fused_bias_add_mask_scale")
                                                   .Input("a")
                                                   .Input("b")
                                                   .Input("mask")
                                                   .Output("out")
                                                   .Build());
  }
  Maybe<Tensor> operator()(const std::shared_ptr<one::Tensor>& a,
                           const std::shared_ptr<one::Tensor>& b, const float& p,
                           const int32_t& axis, const Optional<one::Generator>& generator) const {
    MutableAttrMap random_mask_like_attrs;
    JUST(random_mask_like_attrs.SetAttr<float>("rate", p));
    std::shared_ptr<one::Generator> gen;
    if (!generator) {
      gen = JUST(one::DefaultAutoGenerator());
    } else {
      gen = JUST(generator);
    }
    JUST(random_mask_like_attrs.SetAttr<int64_t>("seed", gen->current_seed()));
    const auto& random_mask_like_state = std::make_shared<RandomMaskLikeKernelState>(gen);
    const auto& mask = JUST(OpInterpUtil::Dispatch<Tensor>(
        *random_mask_like_op_, {a},
        OpExprInterpContext(random_mask_like_attrs, random_mask_like_state)));
    float scale = 1.0;
    if (p != 1.0) { scale = 1.0 / (1.0 - p); }
    MutableAttrMap fused_bias_add_mask_attrs;
    JUST(fused_bias_add_mask_attrs.SetAttr<float>("scale", scale));
    JUST(fused_bias_add_mask_attrs.SetAttr<int32_t>("axis", axis));
    return OpInterpUtil::Dispatch<Tensor>(*fused_bias_add_mask_scale_op_, {a, b, mask},
                                          fused_bias_add_mask_attrs);
  }

 private:
  std::shared_ptr<OpExpr> random_mask_like_op_;
  std::shared_ptr<OpExpr> fused_bias_add_mask_scale_op_;
};

class FusedScaleTrilFunctor {
 public:
  FusedScaleTrilFunctor() {
    op_ = CHECK_JUST(one::OpBuilder("fused_scale_tril").Input("in").Output("out").Build());
  }

  Maybe<Tensor> operator()(const std::shared_ptr<one::Tensor>& x, const int64_t& diagonal,
                           const Scalar& fill_value, const Scalar& scale) const {
    MutableAttrMap attrs;
    JUST(attrs.SetAttr<int64_t>("diagonal", diagonal));
    bool is_fill_value_double = fill_value.IsFloatingPoint();
    bool is_scale_double = scale.IsFloatingPoint();
    if (is_fill_value_double) {
      JUST(attrs.SetAttr<double>("floating_fill_value", JUST(fill_value.As<double>())));
      JUST(attrs.SetAttr<int64_t>("integer_fill_value", 0));
      JUST(attrs.SetAttr<bool>("is_floating_fill_value", true));
    } else {
      JUST(attrs.SetAttr<double>("floating_fill_value", 0));
      JUST(attrs.SetAttr<int64_t>("integer_fill_value", JUST(fill_value.As<int64_t>())));
      JUST(attrs.SetAttr<bool>("is_floating_fill_value", false));
    }

    if (is_scale_double) {
      JUST(attrs.SetAttr<double>("floating_scale_value", JUST(scale.As<double>())));
      JUST(attrs.SetAttr<int64_t>("integer_scale_value", 0));
      JUST(attrs.SetAttr<bool>("is_floating_scale_value", true));
    } else {
      JUST(attrs.SetAttr<double>("floating_scale_value", 0));
      JUST(attrs.SetAttr<int64_t>("integer_scale_value", JUST(scale.As<int64_t>())));
      JUST(attrs.SetAttr<bool>("is_floating_scale_value", false));
    }
    return OpInterpUtil::Dispatch<Tensor>(*op_, {x}, attrs);
  }

 private:
  std::shared_ptr<OpExpr> op_;
};

class CtcGreedyDecoderFunctor {
 public:
  CtcGreedyDecoderFunctor() {
    op_ = CHECK_JUST(one::OpBuilder("ctc_greedy_decoder")
                         .Input("log_probs")
                         .Input("input_lengths")
                         .Output("decoded")
                         .Output("neg_sum_logits")
                         .Build());
  }
  Maybe<TensorTuple> operator()(const std::shared_ptr<one::Tensor>& log_probs,
                                const std::shared_ptr<one::Tensor>& input_lengths,
                                const bool& merge_repeated) const {
    MutableAttrMap attrs;
    JUST(attrs.SetAttr<bool>("merge_repeated", merge_repeated));
    return OpInterpUtil::Dispatch<TensorTuple>(*op_, {log_probs, input_lengths}, attrs);
  }

 private:
  std::shared_ptr<OpExpr> op_;
};

}  // namespace impl

ONEFLOW_FUNCTION_LIBRARY(m) {
  m.add_functor<impl::BiasAddFunctor>("BiasAdd");
  m.add_functor<impl::Conv1dFunctor>("Conv1d");
  m.add_functor<impl::Conv2dFunctor>("Conv2d");
  m.add_functor<impl::Conv3dFunctor>("Conv3d");
  m.add_functor<impl::MatMulFunctor>("MatMul");
  m.add_functor<impl::BatchMatMulFunctor>("BatchMatMul");
  m.add_functor<impl::LayerNormFunctor>("LayerNorm");
  m.add_functor<impl::LayerNormAffineFunctor>("LayerNormAffine");
  m.add_functor<impl::AvgPool2DFunctor>("AvgPool2D");
  m.add_functor<impl::Maxpool1DFunctor>("Maxpool1D");
  m.add_functor<impl::Maxpool2DFunctor>("Maxpool2D");
  m.add_functor<impl::Maxpool3DFunctor>("Maxpool3D");
  m.add_functor<impl::MaxPool2DFunctor>("MaxPool2D");
  m.add_functor<impl::AdaptiveAvgPool1DFunctor>("AdaptiveAvgPool1D");
  m.add_functor<impl::AdaptiveAvgPool2DFunctor>("AdaptiveAvgPool2D");
  m.add_functor<impl::AdaptiveAvgPool3DFunctor>("AdaptiveAvgPool3D");
  m.add_functor<impl::L1LossFunctor>("L1Loss");
  m.add_functor<impl::MseLossFunctor>("MseLoss");
  m.add_functor<impl::KLDivLossFunctor>("KLDivLoss");
  m.add_functor<impl::NllLossFunctor>("NllLoss");
  m.add_functor<impl::BinaryCrossEntropyLossFunctor>("BinaryCrossEntropyLoss");
  m.add_functor<impl::BinaryCrossEntropyWithLogitsLossFunctor>("BinaryCrossEntropyWithLogitsLoss");
  m.add_functor<impl::CrossEntropyFunctor>("CrossEntropy");
  m.add_functor<impl::SparseSoftmaxCrossEntropyFunctor>("SparseSoftmaxCrossEntropy");
  m.add_functor<impl::SparseSoftmaxCrossEntropyMsFunctor>("SparseSoftmaxCrossEntropyMs");
  m.add_functor<impl::SoftmaxCrossEntropyFunctor>("SoftmaxCrossEntropy");
  m.add_functor<impl::SoftmaxCrossEntropyGradFunctor>("SoftmaxCrossEntropyGrad");
  m.add_functor<impl::SmoothL1LossFunctor>("SmoothL1Loss");
  m.add_functor<impl::CombinedMarginLossFunctor>("CombinedMarginLoss");
  m.add_functor<impl::MarginRankingLossFunctor>("MarginRankingLoss");
  m.add_functor<impl::CtcLossFunctor>("CtcLoss");
  m.add_functor<impl::AffineGridFunctor>("AffineGrid");
  m.add_functor<impl::GridSampleFunctor>("GridSample");
  m.add_functor<impl::NormalizationFunctor>("Normalization");
  m.add_functor<impl::NormalizationAddReluFunctor>("NormalizationAddRelu");
  m.add_functor<impl::PadFunctor>("Pad");
  m.add_functor<impl::DropoutFunctor>("Dropout");
  m.add_functor<impl::DropoutGradFunctor>("DropoutGrad");
  m.add_functor<impl::Avgpool1DFunctor>("Avgpool1D");
  m.add_functor<impl::Avgpool2DFunctor>("Avgpool2D");
  m.add_functor<impl::Avgpool3DFunctor>("Avgpool3D");
  m.add_functor<impl::UnfoldFunctor>("Unfold");
  m.add_functor<impl::FoldFunctor>("Fold");
  m.add_functor<impl::OneHotFunctor>("OneHot");
  m.add_functor<impl::FusedSelfAttentionFunctor>("FusedSelfAttention");
  m.add_functor<impl::FusedSelfAttentionGradFunctor>("FusedSelfAttentionGrad");
  m.add_functor<impl::L2NormalizeFunctor>("L2Normalize");
  m.add_functor<impl::L2NormalizeGradFunctor>("L2NormalizeGrad");
  m.add_functor<impl::FusedBiasAddGeluFunctor>("FusedBiasAddGelu");
  m.add_functor<impl::FusedBiasAddGeluGradFunctor>("FusedBiasAddGeluGrad");
  m.add_functor<impl::FusedBiasAddDropoutFunctor>("FusedBiasAddDropout");
  m.add_functor<impl::FusedScaleTrilFunctor>("FusedScaleTril");
  m.add_functor<impl::CtcGreedyDecoderFunctor>("CtcGreedyDecoder");
};

}  // namespace functional
}  // namespace one
}  // namespace oneflow<|MERGE_RESOLUTION|>--- conflicted
+++ resolved
@@ -557,7 +557,6 @@
   std::shared_ptr<OpExpr> op_weight_pos_;
 };
 
-<<<<<<< HEAD
 class CrossEntropyFunctor {
  public:
   CrossEntropyFunctor() {
@@ -612,8 +611,6 @@
   std::shared_ptr<OpExpr> op_nll_weight_;
 };
 
-=======
->>>>>>> 5c949e6a
 class SparseSoftmaxCrossEntropyFunctor {
  public:
   SparseSoftmaxCrossEntropyFunctor() {
