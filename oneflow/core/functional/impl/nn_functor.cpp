/*
Copyright 2020 The OneFlow Authors. All rights reserved.

Licensed under the Apache License, Version 2.0 (the "License");
you may not use this file except in compliance with the License.
You may obtain a copy of the License at

    http://www.apache.org/licenses/LICENSE-2.0

Unless required by applicable law or agreed to in writing, software
distributed under the License is distributed on an "AS IS" BASIS,
WITHOUT WARRANTIES OR CONDITIONS OF ANY KIND, either express or implied.
See the License for the specific language governing permissions and
limitations under the License.
*/

#include "fmt/core.h"
#include "oneflow/core/framework/mutable_attr_map.h"
#include "oneflow/core/framework/op_builder.h"
#include "oneflow/core/framework/tensor_util.h"
#include "oneflow/core/functional/function_library.h"
#include "oneflow/core/functional/sequence_function.h"
#include "oneflow/core/functional/impl/common.h"
#include "oneflow/core/functional/impl/unary_functor.h"
#include "oneflow/core/kernel/kernel_util.h"
#include "oneflow/user/kernels/random_mask_like_kernel.h"
#include "oneflow/user/kernels/dropout_kernel.h"
#include "oneflow/core/common/container_util.h"
#include "oneflow/user/kernels/distributions/common.h"

namespace oneflow {
namespace one {
namespace functional {

namespace impl {

class BiasAddFunctor {
 public:
  BiasAddFunctor() {
    op_ = CHECK_JUST(one::OpBuilder("bias_add").Input("a").Input("b").Output("out").Build());
  }
  Maybe<Tensor> operator()(const std::shared_ptr<one::Tensor>& x,
                           const std::shared_ptr<one::Tensor>& bias, const int32_t& axis) const {
    int32_t axis_val = axis;
    if (axis_val < 0) {
      const int64_t num_axes = x->shape()->NumAxes();
      axis_val += num_axes;
    }
    CHECK_LT_OR_RETURN(axis_val, x->shape()->NumAxes())
        << Error::IndexError() << "Dimension out of range (expected to be in range of [-"
        << x->shape()->NumAxes() << "," << x->shape()->NumAxes() - 1 << "], but got " << axis_val
        << ")";
    CHECK_EQ_OR_RETURN(x->shape()->At(axis_val), bias->shape()->At(0))
        << Error::RuntimeError() << "The size of tensor x " << x->shape()->ToString()
        << " must match the size of tensor b " << bias->shape()->ToString() << " at dimension "
        << axis_val;
    auto& attrs = THREAD_CACHED_MUTABLE_ATTR_MAP("axis");
    attrs.SetAllAttrs(axis_val);
    return OpInterpUtil::Dispatch<Tensor>(*op_, {x, bias}, attrs);
  }

 private:
  std::shared_ptr<OpExpr> op_;
};

class ConvBaseFunctor {
 public:
  explicit ConvBaseFunctor(const int& num_spatial_dims) : num_spatial_dims_(num_spatial_dims) {
    bias_op_ = CHECK_JUST(one::OpBuilder("bias_add").Input("a").Input("b").Output("out").Build());
    enable_fused_conv_bias_ =
        ParseBooleanFromEnv("ONEFLOW_KERNEL_ENABLE_CUDNN_FUSED_CONV_BIAS", false);
  }
  virtual ~ConvBaseFunctor() = default;
  Maybe<Tensor> operator()(const std::shared_ptr<one::Tensor>& x,
                           const std::shared_ptr<one::Tensor>& weight,
                           const Optional<one::Tensor>& bias, const std::vector<int32_t>& stride,
                           const std::vector<int32_t>& padding,
                           const std::vector<int32_t>& dilation, const int32_t& groups,
                           const std::string& channel_pos) const {
    std::vector<int32_t> kernel_size_vec(num_spatial_dims_);
    int32_t channel_idx = 1;
    int32_t kernel_idx_offset = 2;
    if (channel_pos == "channels_last") {
      kernel_idx_offset = 1;
      channel_idx = kernel_idx_offset + num_spatial_dims_;
    }

    for (int i = 0; i < num_spatial_dims_; i++) {
      kernel_size_vec.at(i) = ((weight->shape())->At(i + kernel_idx_offset));
    }
    auto& conv_attrs =
        THREAD_CACHED_MUTABLE_ATTR_MAP("filters", "kernel_size", "padding_before", "strides",
                                       "dilation_rate", "groups", "data_format");
    conv_attrs.SetAllAttrs(static_cast<int32_t>(weight->shape()->At(0)), kernel_size_vec, padding,
                           stride, dilation, groups, channel_pos);
    if (bias && enable_fused_conv_bias_) {
      return OpInterpUtil::Dispatch<Tensor>(*conv_bias_op_, {x, weight, JUST(bias)}, conv_attrs);
    }
    const std::shared_ptr<one::Tensor>& conv_out =
        JUST(OpInterpUtil::Dispatch<Tensor>(*conv_op_, {x, weight}, conv_attrs));
    if (bias) {
      return functional::BiasAdd(conv_out, JUST(bias), channel_idx);
    } else {
      return conv_out;
    }
  }

 protected:
  std::shared_ptr<OpExpr> conv_op_;
  std::shared_ptr<OpExpr> bias_op_;
  std::shared_ptr<OpExpr> conv_bias_op_;
  int32_t num_spatial_dims_;
  bool enable_fused_conv_bias_;
};

class Conv1dFunctor : public ConvBaseFunctor {
 public:
  Conv1dFunctor() : ConvBaseFunctor(/*num_spatial_dims_=*/1) {
    conv_op_ =
        CHECK_JUST(one::OpBuilder("conv1d").Input("in").Input("weight").Output("out").Build());
    conv_bias_op_ = CHECK_JUST(
        one::OpBuilder("conv1d").Input("in").Input("weight").Input("bias").Output("out").Build());
  }
};

class Conv2dFunctor : public ConvBaseFunctor {
 public:
  Conv2dFunctor() : ConvBaseFunctor(/*num_spatial_dims_=*/2) {
    conv_op_ =
        CHECK_JUST(one::OpBuilder("conv2d").Input("in").Input("weight").Output("out").Build());
    conv_bias_op_ = CHECK_JUST(
        one::OpBuilder("conv2d").Input("in").Input("weight").Input("bias").Output("out").Build());
  }
};

class Conv3dFunctor : public ConvBaseFunctor {
 public:
  Conv3dFunctor() : ConvBaseFunctor(/*num_spatial_dims_=*/3) {
    conv_op_ =
        CHECK_JUST(one::OpBuilder("conv3d").Input("in").Input("weight").Output("out").Build());
    conv_bias_op_ = CHECK_JUST(
        one::OpBuilder("conv3d").Input("in").Input("weight").Input("bias").Output("out").Build());
  }
};

class DeConvBaseFunctor {
 public:
  explicit DeConvBaseFunctor(const int& num_spatial_dims) : num_spatial_dims_(num_spatial_dims) {
    bias_op_ = CHECK_JUST(one::OpBuilder("bias_add").Input("a").Input("b").Output("out").Build());
  }
  virtual ~DeConvBaseFunctor() = default;
  Maybe<Tensor> operator()(const std::shared_ptr<one::Tensor>& x,
                           const std::shared_ptr<one::Tensor>& weight,
                           const Optional<one::Tensor>& bias, const std::vector<int32_t>& stride,
                           const std::vector<int32_t>& padding,
                           const std::vector<int32_t>& output_padding, const int32_t& groups,
                           const std::vector<int32_t>& dilation,
                           const std::string& data_format) const {
    std::vector<int32_t> kernel_size_vec(num_spatial_dims_);
    int32_t kernel_idx_offset = 2;
    if (data_format == "channels_last") { kernel_idx_offset = 1; }
    for (int i = 0; i < num_spatial_dims_; i++) {
      kernel_size_vec[i] = ((weight->shape())->At(i + kernel_idx_offset));
    }

    auto& deconv_attrs =
        THREAD_CACHED_MUTABLE_ATTR_MAP("filters", "kernel_size", "padding_before", "output_padding",
                                       "strides", "dilation_rate", "groups", "data_format");
    deconv_attrs.SetAllAttrs(static_cast<int32_t>(weight->shape()->At(1) * groups), kernel_size_vec,
                             padding, output_padding, stride, dilation, groups, data_format);
    std::shared_ptr<one::Tensor> deconv_out =
        JUST(OpInterpUtil::Dispatch<Tensor>(*deconv_op_, {x, weight}, deconv_attrs));
    if (bias) {
      auto& bias_attrs = THREAD_CACHED_MUTABLE_ATTR_MAP("axis");
      bias_attrs.SetAllAttrs(static_cast<int32_t>(1));
      return OpInterpUtil::Dispatch<Tensor>(*bias_op_, {deconv_out, JUST(bias)}, bias_attrs);
    } else {
      return deconv_out;
    }
  }

 protected:
  std::shared_ptr<OpExpr> deconv_op_;
  std::shared_ptr<OpExpr> bias_op_;
  int32_t num_spatial_dims_;
};

class DeConv1dFunctor : public DeConvBaseFunctor {
 public:
  DeConv1dFunctor() : DeConvBaseFunctor(/*num_spatial_dims_=*/1) {
    deconv_op_ =
        CHECK_JUST(one::OpBuilder("deconv1d").Input("in").Input("weight").Output("out").Build());
  }
};

class DeConv2dFunctor : public DeConvBaseFunctor {
 public:
  DeConv2dFunctor() : DeConvBaseFunctor(/*num_spatial_dims_=*/2) {
    deconv_op_ =
        CHECK_JUST(one::OpBuilder("deconv2d").Input("in").Input("weight").Output("out").Build());
  }
};

class DeConv3dFunctor : public DeConvBaseFunctor {
 public:
  DeConv3dFunctor() : DeConvBaseFunctor(/*num_spatial_dims_=*/3) {
    deconv_op_ =
        CHECK_JUST(one::OpBuilder("deconv3d").Input("in").Input("weight").Output("out").Build());
  }
};

class EmbeddingReNormFunctor {
 public:
  EmbeddingReNormFunctor() {
    op_ = CHECK_JUST(
        one::OpBuilder("embedding_renorm").Input("in").Input("indices").Output("out").Build());
  }

  Maybe<Tensor> operator()(const std::shared_ptr<one::Tensor>& in,
                           const std::shared_ptr<one::Tensor>& indices, const double& max_norm,
                           const double& norm_type) const {
    CHECK_EQ_OR_RETURN(in->ndim(), 2)
        << Error::RuntimeError() << "The dimension of input should be 2.";
    std::shared_ptr<TensorTuple> outputs = std::make_shared<TensorTuple>(1);
    JUST(oneflow::VectorAt(*outputs, 0)) = in;

    auto& attrs = THREAD_CACHED_MUTABLE_ATTR_MAP("max_norm", "norm_type");
    attrs.SetAllAttrs(max_norm, norm_type);

    JUST(OpInterpUtil::Dispatch(*op_, {in, indices}, outputs.get(), attrs));
    return JUST(oneflow::VectorAt(*outputs, 0));
  }

 private:
  std::shared_ptr<OpExpr> op_;
};

class EmbeddingFunctor {
 public:
  EmbeddingFunctor() {
    op_ = CHECK_JUST(
        one::OpBuilder("embedding").Input("weight").Input("indices").Output("out").Build());
  }
  Maybe<Tensor> operator()(const std::shared_ptr<one::Tensor>& weight,
                           const std::shared_ptr<one::Tensor>& indices,
                           const Optional<int64_t>& padding_idx,
                           const bool& scale_grad_by_freq) const {
    CHECK_EQ_OR_RETURN(weight->ndim(), 2) << "The dimension of weight should be 2";
    int64_t new_padding_idx = -1;
    if (padding_idx.has_value()) { new_padding_idx = JUST(padding_idx); }
    auto& attrs = THREAD_CACHED_MUTABLE_ATTR_MAP("padding_idx", "scale_grad_by_freq");
    attrs.SetAllAttrs(new_padding_idx, scale_grad_by_freq);
    return OpInterpUtil::Dispatch<Tensor>(*op_, {weight, indices}, attrs);
  }

 private:
  std::shared_ptr<OpExpr> op_;
};

class MatMulNoBroadCastFunctor {
 public:
  Maybe<Tensor> operator()(const std::shared_ptr<one::Tensor>& input,
                           const std::shared_ptr<one::Tensor>& mat2) const {
    const auto& input_shape = input->shape();
    const auto& mat2_shape = mat2->shape();
    CHECK_EQ_OR_RETURN(input_shape->NumAxes(), 2)
        << Error::RuntimeError() << "self must be a matrix";
    CHECK_EQ_OR_RETURN(mat2_shape->NumAxes(), 2)
        << Error::RuntimeError() << "mat2 must be a matrix";
    CHECK_EQ_OR_RETURN(input_shape->at(1), mat2_shape->at(0))
        << Error::RuntimeError() << "mat1 and mat2 shapes cannot be multiplied ("
        << std::to_string(input_shape->at(0)) << "x" << std::to_string(input_shape->at(1))
        << " and " << std::to_string(mat2_shape->at(0)) << "x" << std::to_string(mat2_shape->at(1))
        << ")";
    return JUST(functional::MatMul(input, mat2, false, false, 1.0));
  }
};

class MatMulFunctor {
 public:
  MatMulFunctor() {
    matmul_op_ = CHECK_JUST(one::OpBuilder("matmul").Input("a").Input("b").Output("out").Build());
    batch_matmul_op_ =
        CHECK_JUST(one::OpBuilder("batch_matmul").Input("a").Input("b").Output("out").Build());
    bcast_matmul_op_ =
        CHECK_JUST(one::OpBuilder("broadcast_matmul").Input("a").Input("b").Output("out").Build());
  }
  Maybe<Tensor> operator()(const std::shared_ptr<one::Tensor>& a,
                           const std::shared_ptr<one::Tensor>& b, const bool& transpose_a,
                           const bool& transpose_b, const double& alpha) const {
    const auto& a_shape = a->shape();
    const auto& b_shape = b->shape();

    CHECK_GE_OR_RETURN(a_shape->NumAxes(), 1)
        << Error::RuntimeError() << "Tensor a's dim should >= 1";
    CHECK_GE_OR_RETURN(b_shape->NumAxes(), 1)
        << Error::RuntimeError() << "Tensor b's dim should >= 1";

    auto& attrs = THREAD_CACHED_MUTABLE_ATTR_MAP("transpose_a", "transpose_b", "alpha");
    attrs.SetAllAttrs(transpose_a, transpose_b, alpha);
    const int64_t a_num_axes = a_shape->NumAxes();
    const int64_t b_num_axes = b_shape->NumAxes();
    if (a_num_axes == 1 && b_num_axes == 2) { return VectorMatrixProduct(a, b); }
    if (a_num_axes == 2 && b_num_axes == 1) { return MatrixVectorProduct(a, b); }
    if (a_num_axes == 2 && b_num_axes == 2) {
      return OpInterpUtil::Dispatch<Tensor>(*matmul_op_, {a, b}, attrs);
    }
    if (a_num_axes == b_num_axes) {
      bool if_batch_matmul = true;
      for (int i = 0; i < a_num_axes - 2; ++i) {
        if (a_shape->At(i) != b_shape->At(i)) {
          if_batch_matmul = false;
          break;
        }
      }
      if (if_batch_matmul) {
        return OpInterpUtil::Dispatch<Tensor>(*batch_matmul_op_, {a, b}, attrs);
      }
    }
    return OpInterpUtil::Dispatch<Tensor>(*bcast_matmul_op_, {a, b}, attrs);
  }

 private:
  std::shared_ptr<OpExpr> matmul_op_;
  std::shared_ptr<OpExpr> batch_matmul_op_;
  std::shared_ptr<OpExpr> bcast_matmul_op_;
};

class BatchMatMulFunctor {
 public:
  BatchMatMulFunctor() {
    batch_matmul_op_ =
        CHECK_JUST(one::OpBuilder("batch_matmul").Input("a").Input("b").Output("out").Build());
  }
  Maybe<Tensor> operator()(const std::shared_ptr<one::Tensor>& a,
                           const std::shared_ptr<one::Tensor>& b, const bool& transpose_a,
                           const bool& transpose_b, const double& alpha) const {
    const auto& a_shape = a->shape();
    const auto& b_shape = b->shape();
    CHECK_EQ_OR_RETURN(a_shape->NumAxes(), 3)
        << Error::RuntimeError() << "Expected 3-dimensional tensor, but got " << a_shape->NumAxes()
        << "-dimensional tensor for argument #1";
    CHECK_EQ_OR_RETURN(b_shape->NumAxes(), 3)
        << Error::RuntimeError() << "Expected 3-dimensional tensor, but got " << b_shape->NumAxes()
        << "-dimensional tensor for argument #2";
    CHECK_EQ_OR_RETURN(a_shape->At(0), b_shape->At(0))
        << Error::RuntimeError() << "Batch dim not match, please check input!";
    const int64_t matmul_dim_a = transpose_a ? a_shape->At(1) : a_shape->At(2);
    const int64_t matmul_dim_b = transpose_b ? b_shape->At(2) : b_shape->At(1);
    CHECK_EQ_OR_RETURN(matmul_dim_a, matmul_dim_b)
        << Error::RuntimeError() << "Matmul dim not match, got " << matmul_dim_a << " of mat1 and "
        << matmul_dim_b << " of mat2, please check input!";
    auto& attrs = THREAD_CACHED_MUTABLE_ATTR_MAP("transpose_a", "transpose_b", "alpha");
    attrs.SetAllAttrs(transpose_a, transpose_b, alpha);
    return OpInterpUtil::Dispatch<Tensor>(*batch_matmul_op_, {a, b}, attrs);
  }

 private:
  std::shared_ptr<OpExpr> batch_matmul_op_;
};

class VectorMatrixProductFunctor {
 public:
  VectorMatrixProductFunctor() {
    vector_matrix_product_op_ = CHECK_JUST(
        one::OpBuilder("vector_matrix_product").Input("a").Input("b").Output("out").Build());
  }
  Maybe<Tensor> operator()(const std::shared_ptr<one::Tensor>& vec,
                           const std::shared_ptr<one::Tensor>& input) const {
    const auto& vec_shape = vec->shape();
    const auto& input_shape = input->shape();
    CHECK_OR_RETURN(input_shape->NumAxes() == 2 && vec_shape->NumAxes() == 1)
        << Error::RuntimeError() << "vector @ matrix expected, got "
        << "1, " << input_shape->NumAxes() << ", " << vec_shape->NumAxes();
    CHECK_EQ_OR_RETURN(vec_shape->at(0), input_shape->at(0))
        << Error::RuntimeError() << "size mismatch, got " << 1 << ", "
        << std::to_string(vec_shape->at(0)) << " x " << std::to_string(input_shape->at(0)) << ", "
        << std::to_string(input_shape->at(1));
    return OpInterpUtil::Dispatch<Tensor>(*vector_matrix_product_op_, {vec, input});
  }

 private:
  std::shared_ptr<OpExpr> vector_matrix_product_op_;
};

class TensorDotIntDimsFunctor {
 public:
  Maybe<Tensor> operator()(const std::shared_ptr<Tensor>& a, const std::shared_ptr<Tensor>& b,
                           const int32_t dims) const {
    CHECK_GE_OR_RETURN(dims, 0) << Error::RuntimeError()
                                << "tensordot expects dims >= 0, but got dims=" << dims;
    CHECK_LE_OR_RETURN(dims, a->ndim())
        << Error::RuntimeError() << "tensordot expects dims <= a.ndim which is " << a->ndim()
        << ", but got " << dims;
    CHECK_LE_OR_RETURN(dims, b->ndim())
        << Error::RuntimeError() << "tensordot expects dims <= b.ndim which is " << b->ndim()
        << ", but got " << dims;
    std::vector<int32_t> dot_dims_a(dims), dot_dims_b(dims);
    for (int32_t i = 0; i < dims; i++) {
      dot_dims_a[i] = a->ndim() - dims + i;
      dot_dims_b[i] = i;
    }
    return JUST(functional::TensorDot(a, b, dot_dims_a, dot_dims_b));
  }
};

class TensorDotFunctor {
 public:
  Maybe<Tensor> operator()(const std::shared_ptr<Tensor>& a, const std::shared_ptr<Tensor>& b,
                           const std::vector<int32_t>& dims_a,
                           const std::vector<int32_t>& dims_b) const {
    // dims_a and dims_b represent dim indices to calculate dot, and are copied to variables
    // dot_dims_a and dot_dims_b when they need to be modified
    CHECK_EQ_OR_RETURN(dims_a.size(), dims_b.size())
        << Error::RuntimeError() << "both dimension lists should have same length, got "
        << dims_a.size() << " and " << dims_b.size();

    // dims_a.size() == dims_b.size(), and specially treat if both are empty
    if (dims_a.empty()) {
      DimVector shape_sum(a->ndim() + b->ndim());
      for (int64_t i = 0; i < a->ndim(); i++) { shape_sum[i] = a->shape()->At(i); }
      for (int64_t i = 0; i < b->ndim(); i++) { shape_sum[i + a->ndim()] = b->shape()->At(i); }
      std::shared_ptr<Tensor> reshape_a = JUST(Reshape(a, Shape(DimVector{-1, 1})));
      std::shared_ptr<Tensor> reshape_b = JUST(Reshape(b, Shape(DimVector{1, -1})));
      return JUST(Reshape(JUST(functional::MatMul(reshape_a, reshape_b, false, false, 1.0)),
                          Shape(DimVector(shape_sum.begin(), shape_sum.end()))));
    }
    std::vector<int32_t> dot_dims_a(dims_a.begin(), dims_a.end());
    std::vector<int32_t> dot_dims_b(dims_b.begin(), dims_b.end());
    for (int64_t i = 0; i < dot_dims_a.size(); i++) {
      dot_dims_a[i] = JUST(maybe_wrap_dim(dot_dims_a[i], a->ndim()));
      dot_dims_b[i] = JUST(maybe_wrap_dim(dot_dims_b[i], b->ndim()));
    }
    std::vector<bool> if_dot_dims_a(a->ndim(), false);
    std::vector<bool> if_dot_dims_b(b->ndim(), false);
    for (const int32_t dim_idx : dot_dims_a) {
      CHECK_EQ_OR_RETURN(if_dot_dims_a[dim_idx], false)
          << Error::RuntimeError() << "dim " << dim_idx
          << " appears multiple times in the list of dims";
      if_dot_dims_a[dim_idx] = true;
    }
    for (const int32_t dim_idx : dot_dims_b) {
      CHECK_EQ_OR_RETURN(if_dot_dims_b[dim_idx], false)
          << Error::RuntimeError() << "dim " << dim_idx
          << " appears multiple times in the list of dims";
      if_dot_dims_b[dim_idx] = true;
    }

    std::vector<int32_t> broadcast_dims_a, broadcast_dims_b;
    for (int64_t i = 0; i < dot_dims_a.size(); i++) {
      int64_t size_a = a->shape()->At(dot_dims_a[i]);
      int64_t size_b = b->shape()->At(dot_dims_b[i]);
      if (size_a == 1 && size_b > 1) {
        broadcast_dims_b.emplace_back(dot_dims_b[i]);
      } else if (size_b == 1 && size_a > 1) {
        broadcast_dims_a.emplace_back(dot_dims_a[i]);
      } else {
        CHECK_EQ_OR_RETURN(size_a, size_b)
            << Error::RuntimeError() << "contracted dimensions need to match, but first has size "
            << size_a << " in dim " << dot_dims_a[i] << " and second has size " << size_b
            << " in dim " << dot_dims_b[i];
      }
    }

    // calculate ReduceSum for broadcasting of some axis
    std::shared_ptr<Tensor> reduced_sum_a = a;
    std::shared_ptr<Tensor> reduced_sum_b = b;
    if (!broadcast_dims_a.empty())
      reduced_sum_a = JUST(functional::ReduceSum(a, broadcast_dims_a, true));
    if (!broadcast_dims_b.empty())
      reduced_sum_b = JUST(functional::ReduceSum(b, broadcast_dims_b, true));

    // int64_t non_dot_size_a = 1, non_dot_size_b = 1;
    std::vector<int32_t> non_dot_shape_a, non_dot_shape_b;
    non_dot_shape_a.reserve(a->ndim() - dot_dims_a.size() + b->ndim() - dot_dims_b.size());
    non_dot_shape_b.reserve(b->ndim() - dot_dims_b.size());

    std::vector<int32_t> permuted_dims_a, permuted_dims_b;
    permuted_dims_a.reserve(a->ndim());
    permuted_dims_b.reserve(b->ndim());

    for (int32_t i = 0; i < a->ndim(); i++) {
      if (!if_dot_dims_a[i]) {
        permuted_dims_a.emplace_back(i);
        // non_dot_size_a *= reduced_sum_a->shape()->At(i);
        non_dot_shape_a.emplace_back(reduced_sum_a->shape()->At(i));
      }
    }

    for (const int32_t dim_idx : dot_dims_a) permuted_dims_a.emplace_back(dim_idx);
    for (const int32_t dim_idx : dot_dims_b) permuted_dims_b.emplace_back(dim_idx);

    for (int32_t i = 0; i < b->ndim(); i++) {
      if (!if_dot_dims_b[i]) {
        permuted_dims_b.emplace_back(i);
        // non_dot_size_b *= reduced_sum_b->shape()->At(i);
        non_dot_shape_b.emplace_back(reduced_sum_b->shape()->At(i));
      }
    }
    non_dot_shape_a.insert(non_dot_shape_a.end(), non_dot_shape_b.begin(), non_dot_shape_b.end());

    int64_t dot_size = 1;
    for (const int32_t dim_idx : dot_dims_a) dot_size *= reduced_sum_a->shape()->At(dim_idx);
    std::shared_ptr<Tensor> permuted_a = JUST(
        Reshape(JUST(Permute(reduced_sum_a, permuted_dims_a)), Shape(DimVector({-1, dot_size}))));
    std::shared_ptr<Tensor> permuted_b = JUST(
        Reshape(JUST(Permute(reduced_sum_b, permuted_dims_b)), Shape(DimVector({dot_size, -1}))));

    return Reshape(JUST(functional::MatMul(permuted_a, permuted_b, false, false, 1.0)),
                   Shape(DimVector({non_dot_shape_a.begin(), non_dot_shape_a.end()})));
  }
};

class FusedMLPFunctor {
 public:
  FusedMLPFunctor() {
#if CUDA_VERSION >= 11060
    fused_op_.resize(kMaxInputCount /*the maximum number of inputs*/);
    for (int n = 1; n < fused_op_.size(); ++n) {
      fused_op_[n] = CHECK_JUST(one::OpBuilder("cublas_fused_mlp")
                                    .Input("x")
                                    .Input("weights", n)
                                    .Input("biases", n)
                                    .Output("out")
                                    .Output("cublas_aux", n)
                                    .Output("hidden", n)
                                    .Build());
    }
#endif
  }
  Maybe<Tensor> operator()(const std::shared_ptr<one::Tensor>& x, const TensorTuple& weights,
                           const TensorTuple& biases, bool skip_final_activation) const {
    const int64_t weight_size = weights.size();
    const int64_t bias_size = biases.size();
    CHECK_GE_OR_RETURN(weight_size, 1)
        << Error::RuntimeError() << "The number of weights should be greater equal than 1. ";
    CHECK_EQ_OR_RETURN(weight_size, bias_size)
        << Error::RuntimeError() << "The number of weights should be equal to biases. ";
    int64_t n = 0, k = 0;
    /*
    x: (m, k)
    weight: (n, k) need transpose
    bias: (n)
    */
    const auto& x_shape = x->shape();
    k = x_shape->At(x_shape->NumAxes() - 1);
    for (int64_t i = 0; i < weight_size; i++) {
      const auto& weight_shape = weights[i]->shape();
      const auto& bias_shape = biases[i]->shape();

      // TODO(): Support Fused batch/broadcast matmul.
      CHECK_GE_OR_RETURN(weight_shape->NumAxes(), 2)
          << Error::RuntimeError() << "Weight's dim size should >= 2";
      CHECK_EQ_OR_RETURN(bias_shape->NumAxes(), 1)
          << Error::RuntimeError() << "Bias's dim size should == 1";

      n = weight_shape->At(0);
      CHECK_EQ_OR_RETURN(bias_shape->At(0), n)
          << Error::RuntimeError() << "Bias's dim is not equal to weight's first dim. ";
      CHECK_EQ_OR_RETURN(weight_shape->At(1), k)
          << Error::RuntimeError() << "weight's second dim should be equal to input's second dim. ";

      // Set for next layer.
      k = n;
    }

#if CUDA_VERSION >= 11060
    DeviceType device_type{};
    if (x->is_global()) {
      device_type = JUST(x->parallel_desc())->device_type();
    } else {
      device_type = JUST(x->device())->enum_type();
    }

    if ((device_type == DeviceType::kCUDA) && (weight_size <= kMaxInputCount)
        && (!ParseBooleanFromEnv("ONEFLOW_FUNCTOR_DISABLE_FUSED_MLP", false))) {
      TensorTuple input(2 * weight_size + 1);
      input[0] = x;
      std::copy(weights.begin(), weights.end(), input.begin() + 1);
      std::copy(biases.begin(), biases.end(), input.begin() + 1 + weight_size);

      auto& attrs = THREAD_CACHED_MUTABLE_ATTR_MAP("skip_final_activation");
      attrs.SetAllAttrs(skip_final_activation);
      return OpInterpUtil::Dispatch<Tensor>(*fused_op_[weight_size], input, attrs);
    }
#endif  // CUDA_VERSION >= 11060

    // Fall back to Naive matmul + bias_add + relu
    std::shared_ptr<one::Tensor> out = x;
    for (int32_t layer_idx = 0; layer_idx < weight_size; layer_idx++) {
      out = JUST(
          functional::BiasAdd(JUST(functional::MatMul(out, weights[layer_idx], false, true, 1.0)),
                              biases[layer_idx], x->shape()->NumAxes() - 1));
      if ((layer_idx != weight_size - 1) || (!skip_final_activation)) {
        /*
        When it is not last dense layer, or it is last dense layer and skip_final_activate=False,
        we add relu Layer.
        */
        out = JUST(functional::Relu(out, false));
      }
    }
    return out;
  }

 private:
#if CUDA_VERSION >= 11060
  std::vector<std::shared_ptr<OpExpr>> fused_op_;
#endif
};

class FusedMatmulBiasAddReluDropoutFunctor {
 public:
  FusedMatmulBiasAddReluDropoutFunctor() {
#if CUDA_VERSION >= 11060
    fused_op_.resize(kMaxInputCount /*the maximum number of inputs*/);
    for (int n = 1; n < fused_op_.size(); ++n) {
      fused_op_[n] = CHECK_JUST(one::OpBuilder("fused_matmul_bias_add_relu_dropout")
                                    .Input("x")
                                    .Input("weights", n)
                                    .Input("biases", n)
                                    .Output("out")
                                    .Output("cublas_aux", n)
                                    .Output("hidden", n)
                                    .Build());
    }
#endif
  }
  Maybe<Tensor> operator()(const std::shared_ptr<one::Tensor>& x, const TensorTuple& weights,
                           const TensorTuple& biases, bool skip_final_activation,
                           const std::vector<float>& dropout_rate_list,
                           const Optional<one::Generator>& generator) const {
    const int64_t weight_size = weights.size();
    const int64_t bias_size = biases.size();
    CHECK_GE_OR_RETURN(weight_size, 1)
        << Error::RuntimeError() << "The number of weights should be greater equal than 1. ";
    CHECK_EQ_OR_RETURN(weight_size, bias_size)
        << Error::RuntimeError() << "The number of weights should be equal to biases. ";
    CHECK_EQ_OR_RETURN(weight_size, dropout_rate_list.size())
        << Error::RuntimeError()
        << "The dropout rate list length should be equal to the number of weights. ";
    int64_t n = 0, k = 0;
    /*
    x: (m, k)
    weight: (n, k) need transpose
    bias: (n)
    */
    const auto& x_shape = x->shape();
    k = x_shape->At(1);
    const auto gen = generator.value_or(JUST(one::DefaultAutoGenerator()));
    const auto& dropout_state = std::make_shared<FusedDropoutKernelState>(gen);
    for (int64_t i = 0; i < weight_size; i++) {
      CHECK_GE_OR_RETURN(dropout_rate_list[i], 0.0f)
          << Error::RuntimeError() << "Dropout rate should be >= 0.0";

      const auto& weight_shape = weights[i]->shape();
      const auto& bias_shape = biases[i]->shape();
      // TODO(): Support Fused batch/broadcast matmul.
      CHECK_EQ_OR_RETURN(weight_shape->NumAxes(), 2) << "Weight's dim should == 2";
      CHECK_EQ_OR_RETURN(bias_shape->NumAxes(), 1) << "Bias's dim should == 1";

      n = weight_shape->At(0);
      CHECK_EQ_OR_RETURN(bias_shape->At(0), n) << "Bias's dim is not equal to weight's last dim. ";
      CHECK_EQ_OR_RETURN(weight_shape->At(1), k)
          << "weight's first dim should be equal to input's last dim. ";
      // Set for next layer.
      k = n;
    }

#if CUDA_VERSION >= 11060
    DeviceType device_type{};
    if (x->is_global()) {
      device_type = JUST(x->parallel_desc())->device_type();
    } else {
      device_type = JUST(x->device())->enum_type();
    }

    if ((device_type == DeviceType::kCUDA) && (weight_size <= kMaxInputCount)
        && (!ParseBooleanFromEnv("ONEFLOW_FUNCTOR_DISABLE_FUSED_MLP", false))) {
      TensorTuple input(2 * weight_size + 1);
      input[0] = x;
      std::copy(weights.begin(), weights.end(), input.begin() + 1);
      std::copy(biases.begin(), biases.end(), input.begin() + 1 + weight_size);
      auto& attrs = THREAD_CACHED_MUTABLE_ATTR_MAP("skip_final_activation", "dropout_rate_list");
      attrs.SetAllAttrs(skip_final_activation, dropout_rate_list);
      return OpInterpUtil::Dispatch<Tensor>(*fused_op_[weight_size], input,
                                            OpExprInterpContext(attrs, dropout_state));
    }
#endif  // CUDA_VERSION >= 11060

    // Fall back to Naive matmul + bias_add + relu + dropout
    std::shared_ptr<one::Tensor> out = x;
    for (int32_t layer_idx = 0; layer_idx < weight_size; layer_idx++) {
      out = JUST(
          functional::BiasAdd(JUST(functional::MatMul(out, weights[layer_idx], false, true, 1.0)),
                              biases[layer_idx], 1));
      if ((layer_idx != weight_size - 1) || !skip_final_activation) {
        out = JUST(functional::Relu(out, false));
        out = JUST(functional::Dropout(out, JUST(VectorAt(dropout_rate_list, layer_idx)),
                                       /*training=*/true,
                                       /*inplace=*/false,
                                       /*generator=*/gen, /*addend=*/NullOpt));
      } else {
        out = JUST(functional::Dropout(out, JUST(VectorAt(dropout_rate_list, layer_idx)),
                                       /*training=*/true,
                                       /*inplace=*/false,
                                       /*generator=*/gen, /*addend=*/NullOpt));
      }
    }
    return out;
  }

 private:
#if CUDA_VERSION >= 11060
  std::vector<std::shared_ptr<OpExpr>> fused_op_;
#endif
};

class LayerNormFunctor {
 public:
  LayerNormFunctor() {
    op_ = CHECK_JUST(one::OpBuilder("layer_norm")
                         .Input("x")
                         .Output("y")
                         .Output("mean")
                         .Output("inv_variance")
                         .Build());
  }
  Maybe<Tensor> operator()(const std::shared_ptr<one::Tensor>& x, const int64_t& begin_norm_axis,
                           const int64_t& begin_params_axis, const double& epsilon) const {
    auto& attrs = THREAD_CACHED_MUTABLE_ATTR_MAP("begin_norm_axis", "begin_params_axis", "epsilon",
                                                 "center", "scale");
    attrs.SetAllAttrs(begin_norm_axis, begin_params_axis, epsilon, false, false);
    return OpInterpUtil::Dispatch<Tensor>(*op_, {x}, attrs);
  }

 private:
  std::shared_ptr<OpExpr> op_;
};

class LayerNormAffineFunctor {
 public:
  LayerNormAffineFunctor() {
    op_ = CHECK_JUST(one::OpBuilder("layer_norm")
                         .Input("x")
                         .Input("gamma")
                         .Input("beta")
                         .Output("y")
                         .Output("mean")
                         .Output("inv_variance")
                         .Build());
  }
  Maybe<Tensor> operator()(const std::shared_ptr<one::Tensor>& x,
                           const std::shared_ptr<one::Tensor>& gamma,
                           const std::shared_ptr<one::Tensor>& beta, const int64_t& begin_norm_axis,
                           const int64_t& begin_params_axis, const double& epsilon) const {
    auto& attrs = THREAD_CACHED_MUTABLE_ATTR_MAP("begin_norm_axis", "begin_params_axis", "epsilon",
                                                 "center", "scale");
    attrs.SetAllAttrs(begin_norm_axis, begin_params_axis, epsilon, true, true);
    return OpInterpUtil::Dispatch<Tensor>(*op_, {x, gamma, beta}, attrs);
  }

 private:
  std::shared_ptr<OpExpr> op_;
};

class GroupNormFunctor {
 public:
  GroupNormFunctor() {
    op_ = CHECK_JUST(one::OpBuilder("group_norm")
                         .Input("x")
                         .Output("y")
                         .Output("mean")
                         .Output("inv_variance")
                         .Attr("affine", false)
                         .Build());
    affine_op_ = CHECK_JUST(one::OpBuilder("group_norm")
                                .Input("x")
                                .Input("gamma")
                                .Input("beta")
                                .Output("y")
                                .Output("mean")
                                .Output("inv_variance")
                                .Attr("affine", true)
                                .Build());
  }
  Maybe<Tensor> operator()(const std::shared_ptr<one::Tensor>& x,
                           const Optional<one::Tensor>& gamma, const Optional<one::Tensor>& beta,
                           const bool affine, const int32_t num_groups, const double& epsilon,
                           const std::string& data_format, const std::string& activation) const {
    auto& attrs =
        THREAD_CACHED_MUTABLE_ATTR_MAP("num_groups", "epsilon", "data_format", "activation");
    attrs.SetAllAttrs(num_groups, epsilon, data_format, activation);
    if (affine) {
      return OpInterpUtil::Dispatch<Tensor>(*affine_op_, {x, JUST(gamma), JUST(beta)}, attrs);
    } else {
      return OpInterpUtil::Dispatch<Tensor>(*op_, {x}, attrs);
    }
  }

 private:
  std::shared_ptr<OpExpr> op_;
  std::shared_ptr<OpExpr> affine_op_;
};

class PixelShuffleFunctor {
 public:
  PixelShuffleFunctor() {}
  Maybe<Tensor> operator()(const std::shared_ptr<one::Tensor>& x, const int64_t& h_upscale_factor,
                           const int64_t& w_upscale_factor) const {
    CHECK_OR_RETURN(x->ndim() == 4) << Error::RuntimeError() << "Only Accept 4D Tensor";
    const int64_t batch = x->shape()->At(0);
    const int64_t channel = x->shape()->At(1);
    const int64_t height = x->shape()->At(2);
    const int64_t width = x->shape()->At(3);
    std::shared_ptr<one::Tensor> out;
    CHECK_OR_RETURN(channel % (h_upscale_factor * w_upscale_factor) == 0)
        << Error::RuntimeError()
        << "The channels of input tensor must be divisible by (upscale_factor * upscale_factor) or "
           "(h_upscale_factor * w_upscale_factor)";
    const int64_t new_c = static_cast<int>(channel / (h_upscale_factor * w_upscale_factor));
    std::vector<int32_t> permute_vec = {0, 1, 4, 2, 5, 3};
    std::vector<int64_t> reshape_vec_1 = {batch, new_c, h_upscale_factor * w_upscale_factor, height,
                                          width};
    Shape reshape_1(DimVector(reshape_vec_1.begin(), reshape_vec_1.end()));
    std::vector<int64_t> reshape_vec_2 = {batch,  new_c, h_upscale_factor, w_upscale_factor,
                                          height, width};
    Shape reshape_2(DimVector(reshape_vec_2.begin(), reshape_vec_2.end()));
    std::vector<int64_t> reshape_vec_3 = {batch, new_c, height * h_upscale_factor,
                                          width * w_upscale_factor};
    Shape reshape_3(DimVector(reshape_vec_3.begin(), reshape_vec_3.end()));
    out = JUST(Reshape(x, reshape_1));
    out = JUST(Reshape(out, reshape_2));
    out = JUST(Permute(out, permute_vec));
    out = JUST(Reshape(out, reshape_3));
    return out;
  }
};

class TFPoolNDFunctor {
 public:
  TFPoolNDFunctor() = default;
  virtual ~TFPoolNDFunctor() = default;
  Maybe<Tensor> operator()(const std::shared_ptr<one::Tensor>& x,
                           const std::vector<int32_t>& kernel_size,
                           const std::vector<int32_t>& strides, const std::string& padding,
                           const std::vector<int32_t>& padding_before,
                           const std::vector<int32_t>& padding_after,
                           const std::string& data_format, const bool& ceil_mode) const {
    auto& attrs =
        THREAD_CACHED_MUTABLE_ATTR_MAP("pool_size", "strides", "padding", "padding_before",
                                       "padding_after", "data_format", "ceil_mode");
    attrs.SetAllAttrs(kernel_size, strides, padding, padding_before, padding_after, data_format,
                      ceil_mode);
    return OpInterpUtil::Dispatch<Tensor>(*op_, {x}, attrs);
  }

 protected:
  std::shared_ptr<OpExpr> op_;
};

class MaxPoolNDFunctor {
 public:
  MaxPoolNDFunctor() = default;
  virtual ~MaxPoolNDFunctor() = default;
  Maybe<TensorTuple> operator()(const std::shared_ptr<one::Tensor>& x,
                                const std::vector<int32_t>& kernel_size,
                                const Optional<std::vector<int32_t>>& stride,
                                const std::vector<int32_t>& padding,
                                const std::vector<int32_t>& dilation, const bool& return_indices,
                                const bool& ceil_mode, const std::string& data_format) const {
    if (x->ndim() == 4 && data_format == "channels_last") {
      if (!return_indices && dilation.at(0) == 1 && dilation.at(1) == 1) {
        // legacy tf style maxpool2d , use cudnn implementation
        // with high performance but do not support dilation/return_indices
        std::vector<int32_t> padding_before{padding.at(0), padding.at(1)};
        std::vector<int32_t> padding_after{padding.at(0), padding.at(1)};

        auto& attrs =
            THREAD_CACHED_MUTABLE_ATTR_MAP("pool_size", "strides", "padding", "padding_before",
                                           "padding_after", "data_format", "ceil_mode");
        attrs.SetAllAttrs(kernel_size, stride ? *JUST(stride) : kernel_size,
                          std::string("customized"), padding_before, padding_after, data_format,
                          ceil_mode);
        TensorTuple output;
        output.emplace_back(JUST(OpInterpUtil::Dispatch<Tensor>(*tf_maxpool_op_, {x}, attrs)));
        return output;
      }
    }

    auto& attrs = THREAD_CACHED_MUTABLE_ATTR_MAP("kernel_size", "padding", "stride", "dilation",
                                                 "data_format", "return_indices", "ceil_mode");
    // If stride is None, we set it as kernel_size to align Pytorch.
    attrs.SetAllAttrs(kernel_size, padding, stride ? *JUST(stride) : kernel_size, dilation,
                      data_format, return_indices, ceil_mode);
    return OpInterpUtil::Dispatch<TensorTuple>(*op_, {x}, attrs);
  }

 protected:
  std::shared_ptr<OpExpr> op_;
  std::shared_ptr<OpExpr> tf_maxpool_op_;
};

class TFAvgPool2DFunctor : public TFPoolNDFunctor {
 public:
  TFAvgPool2DFunctor() {
    op_ = CHECK_JUST(one::OpBuilder("tf_avg_pool_2d").Input("x").Output("y").Build());
  }
};

class MaxPool1DFunctor : public MaxPoolNDFunctor {
 public:
  MaxPool1DFunctor() {
    op_ = CHECK_JUST(one::OpBuilder("max_pool_1d").Input("x").Output("y").Output("indice").Build());
  }
};

class MaxPool2DFunctor : public MaxPoolNDFunctor {
 public:
  MaxPool2DFunctor() {
    op_ = CHECK_JUST(one::OpBuilder("max_pool_2d").Input("x").Output("y").Output("indice").Build());
    tf_maxpool_op_ = CHECK_JUST(one::OpBuilder("tf_max_pool_2d").Input("x").Output("y").Build());
  }
};

class MaxPool3DFunctor : public MaxPoolNDFunctor {
 public:
  MaxPool3DFunctor() {
    op_ = CHECK_JUST(one::OpBuilder("max_pool_3d").Input("x").Output("y").Output("indice").Build());
  }
};

template<int N>
class MaxUnpoolNDFunctor {
 public:
  MaxUnpoolNDFunctor()
      : op_(CHECK_JUST(one::OpBuilder(fmt::format("max_unpool_{}d", N))
                           .Input("x")
                           .Input("indices")
                           .Output("y")
                           .Build())){};
  Maybe<Tensor> operator()(const std::shared_ptr<one::Tensor>& x,
                           const std::shared_ptr<one::Tensor>& indices,
                           const std::vector<int32_t>& kernel_size,
                           const Optional<std::vector<int32_t>>& stride,
                           const std::vector<int32_t>& padding,
                           const Optional<Shape>& output_size) const {
    const auto fmt_error_msg = [](const std::string& name, int32_t num, bool check_element) {
      if (check_element) {
        return fmt::format("each element in `{}` must be greater than 0, got {}", name, num);
      }
      return fmt::format("`{}` must be an integer or a list of {} integers", name, N);
    };

    CHECK_EQ_OR_RETURN(kernel_size.size(), N) << fmt_error_msg("kernel_size", N, false);
    for (int32_t pool_dim : kernel_size) {
      CHECK_GT_OR_RETURN(pool_dim, 0) << fmt_error_msg("kernel_size", pool_dim, true);
    }

    if (stride) {
      CHECK_EQ_OR_RETURN(JUST(stride)->size(), N) << fmt_error_msg("stride", N, false);
      for (int32_t stride_dim : *JUST(stride)) {
        CHECK_GT_OR_RETURN(stride_dim, 0) << fmt_error_msg("stride", stride_dim, true);
      }
    }
    for (int32_t i = 0; i < padding.size(); i++) {
      CHECK_GE_OR_RETURN(kernel_size[i], 2 * padding[i])
          << "pad should be smaller than half of kernel size";
    }

    auto& attrs = THREAD_CACHED_MUTABLE_ATTR_MAP("kernel_size", "padding", "stride",
                                                 "has_output_size", "output_size");
    attrs.SetAllAttrs(kernel_size, padding, stride ? *JUST(stride) : kernel_size,
                      output_size.has_value(),
                      output_size.has_value() ? *JUST(output_size) : Shape());
    return OpInterpUtil::Dispatch<Tensor>(*op_, {x, indices}, attrs);
  }

 protected:
  std::shared_ptr<OpExpr> op_;
};

class AdaptivePoolNDFunctor {
 public:
  AdaptivePoolNDFunctor() = default;
  virtual ~AdaptivePoolNDFunctor() = default;
  Maybe<Tensor> operator()(const std::shared_ptr<one::Tensor>& x,
                           const std::vector<int64_t>& output_size) const {
    auto& attrs = THREAD_CACHED_MUTABLE_ATTR_MAP("output_size");
    attrs.SetAllAttrs(output_size);
    return OpInterpUtil::Dispatch<Tensor>(*op_, {x}, attrs);
  }

 protected:
  std::shared_ptr<OpExpr> op_;
};

class AdaptiveAvgPool1DFunctor : public AdaptivePoolNDFunctor {
 public:
  AdaptiveAvgPool1DFunctor() {
    op_ = CHECK_JUST(one::OpBuilder("adaptive_avg_pool1d").Input("x").Output("y").Build());
  }
};

class AdaptiveAvgPool2DFunctor : public AdaptivePoolNDFunctor {
 public:
  AdaptiveAvgPool2DFunctor() {
    op_ = CHECK_JUST(one::OpBuilder("adaptive_avg_pool2d").Input("x").Output("y").Build());
  }
};

class AdaptiveAvgPool3DFunctor : public AdaptivePoolNDFunctor {
 public:
  AdaptiveAvgPool3DFunctor() {
    op_ = CHECK_JUST(one::OpBuilder("adaptive_avg_pool3d").Input("x").Output("y").Build());
  }
};

class AdaptiveMaxPoolBaseFunctor {
 public:
  AdaptiveMaxPoolBaseFunctor() = default;
  virtual ~AdaptiveMaxPoolBaseFunctor() = default;
  Maybe<TensorTuple> operator()(const std::shared_ptr<one::Tensor>& x,
                                const std::vector<int64_t>& output_size) const {
    auto& attrs = THREAD_CACHED_MUTABLE_ATTR_MAP("output_size");
    attrs.SetAllAttrs(output_size);
    return OpInterpUtil::Dispatch<TensorTuple>(*op_, {x}, attrs);
  }

 protected:
  std::shared_ptr<OpExpr> op_;
};

class AdaptiveMaxPool1DFunctor : public AdaptiveMaxPoolBaseFunctor {
 public:
  AdaptiveMaxPool1DFunctor() {
    op_ = CHECK_JUST(
        one::OpBuilder("adaptive_max_pool1d").Input("x").Output("y").Output("index").Build());
  }
};

class AdaptiveMaxPool2DFunctor : public AdaptiveMaxPoolBaseFunctor {
 public:
  AdaptiveMaxPool2DFunctor() {
    op_ = CHECK_JUST(
        one::OpBuilder("adaptive_max_pool2d").Input("x").Output("y").Output("index").Build());
  }
};

class AdaptiveMaxPool3DFunctor : public AdaptiveMaxPoolBaseFunctor {
 public:
  AdaptiveMaxPool3DFunctor() {
    op_ = CHECK_JUST(
        one::OpBuilder("adaptive_max_pool3d").Input("x").Output("y").Output("index").Build());
  }
};
class LossFunctorBase {
 public:
  Maybe<Tensor> apply_reduction(const Maybe<Tensor>& x, const std::string& reduction) const {
    CHECK_OR_RETURN(reduction == "none" || reduction == "sum" || reduction == "mean")
        << Error::RuntimeError() << "Reduction should be none, sum or mean.";
    if (reduction == "sum") { return functional::ReduceSum(JUST(x), {}, false); }
    if (reduction == "mean") { return functional::ReduceMean(JUST(x), {}, false); }
    return x;
  }

 protected:
  LossFunctorBase() = default;
  virtual ~LossFunctorBase() = default;
};

class MseLossFunctor : public LossFunctorBase {
 public:
  MseLossFunctor() {}
  Maybe<Tensor> operator()(const std::shared_ptr<one::Tensor>& input,
                           const std::shared_ptr<one::Tensor>& target,
                           const std::string& reduction) const {
    const auto out = sequence_function(functional::Sub)
                         .then(functional::Square)
                         .call(input, target, /*alpha=*/1.0, /*inplace=*/false);
    return apply_reduction(out, reduction);
  }
};

class L1LossFunctor : public LossFunctorBase {
 public:
  L1LossFunctor() {}
  Maybe<Tensor> operator()(const std::shared_ptr<one::Tensor>& input,
                           const std::shared_ptr<one::Tensor>& target,
                           const std::string& reduction) const {
    const auto out = sequence_function(functional::Sub)
                         .then(functional::Abs)
                         .call(input, target, /*alpha=*/1.0, /*inplace=*/false);
    return apply_reduction(out, reduction);
  }
};

class SmoothL1LossFunctor : LossFunctorBase {
 public:
  SmoothL1LossFunctor() {
    op_ = CHECK_JUST(
        one::OpBuilder("smooth_l1_loss").Input("input").Input("target").Output("out").Build());
  }
  Maybe<Tensor> operator()(const std::shared_ptr<one::Tensor>& input,
                           const std::shared_ptr<one::Tensor>& target, const float& beta,
                           const std::string& reduction) const {
    auto& attrs = THREAD_CACHED_MUTABLE_ATTR_MAP("beta");
    attrs.SetAllAttrs(beta);
    return apply_reduction(OpInterpUtil::Dispatch<Tensor>(*op_, {input, target}, attrs), reduction);
  }

 private:
  std::shared_ptr<OpExpr> op_;
};

class KLDivLossFunctor : public LossFunctorBase {
 public:
  KLDivLossFunctor() {
    op_ = CHECK_JUST(
        one::OpBuilder("kl_div_loss").Input("input").Input("target").Output("out").Build());
  }
  Maybe<Tensor> operator()(const std::shared_ptr<one::Tensor>& input,
                           const std::shared_ptr<one::Tensor>& target, const bool log_target,
                           const std::string& reduction) const {
    auto& attrs = THREAD_CACHED_MUTABLE_ATTR_MAP("log_target");
    attrs.SetAllAttrs(log_target);
    if (reduction == "batchmean" && input->ndim() != 0) {
      const auto& result = JUST(
          apply_reduction(OpInterpUtil::Dispatch<Tensor>(*op_, {input, target}, attrs), "sum"));
      return ScalarDiv(result, input->shape()->At(0));
    } else {
      return apply_reduction(OpInterpUtil::Dispatch<Tensor>(*op_, {input, target}, attrs),
                             reduction);
    }
  }

 private:
  std::shared_ptr<OpExpr> op_;
};

class MarginRankingLossFunctor : public LossFunctorBase {
 public:
  Maybe<Tensor> operator()(const std::shared_ptr<one::Tensor>& input_1,
                           const std::shared_ptr<one::Tensor>& input_2,
                           const std::shared_ptr<one::Tensor>& target, const float margin,
                           const std::string& reduction) const {
    const auto out =
        sequence_function(functional::Sub)
            .then(functional::Negative)
            .then(std::bind(functional::Mul, target, std::placeholders::_1))
            .then([&margin](const std::shared_ptr<one::Tensor>& x) {
              return functional::ScalarAdd(x, Scalar(margin), /*alpha=*/1, /*inplace=*/true);
            })
            .then(std::bind(functional::Clamp, std::placeholders::_1, Scalar(0), NullOpt))
            .call(input_1, input_2, /*alpha=*/1.0, /*inplace=*/false);
    return apply_reduction(out, reduction);
  }
};

class BinaryCrossEntropyLossFunctor : public LossFunctorBase {
 public:
  BinaryCrossEntropyLossFunctor() {
    op_ = CHECK_JUST(one::OpBuilder("binary_cross_entropy")
                         .Input("input")
                         .Input("target")
                         .Output("out")
                         .Build());
    op_weight_ = CHECK_JUST(one::OpBuilder("binary_cross_entropy")
                                .Input("input")
                                .Input("target")
                                .Input("weight")
                                .Output("out")
                                .Build());
  }
  Maybe<Tensor> operator()(const std::shared_ptr<one::Tensor>& input,
                           const std::shared_ptr<one::Tensor>& target,
                           const Optional<one::Tensor>& weight,
                           const std::string& reduction) const {
    auto out = weight ? OpInterpUtil::Dispatch<Tensor>(*op_weight_, {input, target, JUST(weight)})
                      : OpInterpUtil::Dispatch<Tensor>(*op_, {input, target});
    return apply_reduction(out, reduction);
  }

 private:
  std::shared_ptr<OpExpr> op_;
  std::shared_ptr<OpExpr> op_weight_;
};

class BinaryCrossEntropyWithLogitsLossFunctor : public LossFunctorBase {
 public:
  BinaryCrossEntropyWithLogitsLossFunctor() {
    op_ = CHECK_JUST(one::OpBuilder("binary_cross_entropy_with_logits")
                         .Input("input")
                         .Input("target")
                         .Output("out")
                         .Build());
    op_weight_ = CHECK_JUST(one::OpBuilder("binary_cross_entropy_with_logits")
                                .Input("input")
                                .Input("target")
                                .Input("weight")
                                .Output("out")
                                .Build());
    op_pos_ = CHECK_JUST(one::OpBuilder("binary_cross_entropy_with_logits")
                             .Input("input")
                             .Input("target")
                             .Input("pos_weight")
                             .Output("out")
                             .Build());
    op_weight_pos_ = CHECK_JUST(one::OpBuilder("binary_cross_entropy_with_logits")
                                    .Input("input")
                                    .Input("target")
                                    .Input("weight")
                                    .Input("pos_weight")
                                    .Output("out")
                                    .Build());
    op_reduce_mean_ = CHECK_JUST(one::OpBuilder("binary_cross_entropy_with_logits_reduce_mean")
                                     .Input("input")
                                     .Input("target")
                                     .Output("out")
                                     .Build());
  }
  Maybe<Tensor> operator()(const std::shared_ptr<one::Tensor>& input,
                           const std::shared_ptr<one::Tensor>& target,
                           const Optional<one::Tensor>& weight,
                           const Optional<one::Tensor>& pos_weight,
                           const std::string& reduction) const {
    if (pos_weight) {
      const auto pos_weight_shape = JUST(pos_weight)->shape();
      // pos weight shape = (), (1,), (1,1)... or (input/target.shape[-1],)
      const bool is_pos_weight_shape_valid =
          (pos_weight_shape->elem_cnt() == 1)
          || (pos_weight_shape->NumAxes() == 1
              && pos_weight_shape->At(0) == target->shape()->back());

      CHECK_OR_RETURN(is_pos_weight_shape_valid)
          << Error::RuntimeError()
          << "pos_weight must be a vector with length equal to the number of classes.";
    }

    auto& attrs = THREAD_CACHED_MUTABLE_ATTR_MAP("has_pos_weight");
    attrs.SetAllAttrs(pos_weight.has_value());
    std::shared_ptr<Tensor> out;
    if (weight) {
      if (pos_weight) {
        out = JUST(OpInterpUtil::Dispatch<Tensor>(
            *op_weight_pos_, {input, target, JUST(weight), JUST(pos_weight)}, attrs));
      } else {
        out =
            JUST(OpInterpUtil::Dispatch<Tensor>(*op_weight_, {input, target, JUST(weight)}, attrs));
      }
    } else {
      if (pos_weight) {
        out = JUST(
            OpInterpUtil::Dispatch<Tensor>(*op_pos_, {input, target, JUST(pos_weight)}, attrs));
      } else {
        if (reduction == "mean") {
          return OpInterpUtil::Dispatch<Tensor>(*op_reduce_mean_, {input, target});
        }
        out = JUST(OpInterpUtil::Dispatch<Tensor>(*op_, {input, target}, attrs));
      }
    }
    return apply_reduction(out, reduction);
  }

 private:
  std::shared_ptr<OpExpr> op_;
  std::shared_ptr<OpExpr> op_weight_;
  std::shared_ptr<OpExpr> op_pos_;
  std::shared_ptr<OpExpr> op_weight_pos_;
  std::shared_ptr<OpExpr> op_reduce_mean_;
};

class NLLLossFunctor {
 public:
  NLLLossFunctor() {
    op_ = CHECK_JUST(one::OpBuilder("nll")
                         .Input("input")
                         .Input("target")
                         .Output("output")
                         .Output("out_weight")
                         .Build());

    op_weight_ = CHECK_JUST(one::OpBuilder("nll")
                                .Input("input")
                                .Input("target")
                                .Input("weight")
                                .Output("output")
                                .Output("out_weight")
                                .Build());
  }

  Maybe<Tensor> operator()(const std::shared_ptr<one::Tensor>& input,
                           const std::shared_ptr<one::Tensor>& target,
                           const Optional<one::Tensor>& weight, const int64_t& ignore_index,
                           const std::string& reduction) const {
    CHECK_OR_RETURN(reduction == "none" || reduction == "sum" || reduction == "mean")
        << Error::RuntimeError() << "Reduction should be none, sum or mean.";

    const auto& input_shape = input->shape();
    const int64_t K = input_shape->NumAxes();
    CHECK_GE_OR_RETURN(K, 2) << Error::RuntimeError() << "Expected 2 or more dimensions";
    const int64_t N = input_shape->At(0);
    const int64_t C = input_shape->At(1);

    const auto& target_shape = target->shape();
    CHECK_EQ_OR_RETURN(target_shape->NumAxes(), K - 1)
        << Error::RuntimeError() << "Expected target dimensions (" << K - 1
        << ") to match input dimensions (" << K << "), got " << target_shape->NumAxes();
    CHECK_EQ_OR_RETURN(target_shape->At(0), N)
        << Error::RuntimeError() << "Expected input batch_size (" << N
        << ") to match target batch_size (" << target_shape->At(0) << ")";

    std::shared_ptr<one::Tensor> input_;
    std::shared_ptr<one::Tensor> target_;
    if (K > 2) {
      DimVector idea_target_dim_vec;
      idea_target_dim_vec.push_back(N);
      for (int64_t i = 2; i < K; ++i) { idea_target_dim_vec.push_back(input_shape->At(i)); }
      Shape idea_target_shape(idea_target_dim_vec);
      CHECK_EQ_OR_RETURN(*target_shape, idea_target_shape)
          << Error::RuntimeError() << "Expected target shape " << idea_target_shape.ToString()
          << ", got " << target_shape->ToString();

      std::vector<int> perm(input_shape->dim_vec().size(), 0);
      perm[perm.size() - 1] = 1;
      for (size_t i = 1; i < perm.size() - 1; ++i) { perm[i] = i + 1; }

      input_ = JUST(sequence_function(functional::Transpose)
                        .then(std::bind(functional::Reshape, std::placeholders::_1, Shape({-1, C})))
                        .call(input, perm));
      target_ = JUST(functional::Flatten(target, 0, K - 2));
    } else {
      input_ = input;
      target_ = target;
    }

    auto& attrs = THREAD_CACHED_MUTABLE_ATTR_MAP("ignore_index");
    attrs.SetAllAttrs(ignore_index);

    std::shared_ptr<TensorTuple> nll_result;
    if (weight) {
      nll_result = JUST(
          OpInterpUtil::Dispatch<TensorTuple>(*op_weight_, {input_, target_, JUST(weight)}, attrs));
    } else {
      nll_result = JUST(OpInterpUtil::Dispatch<TensorTuple>(*op_, {input_, target_}, attrs));
    }
    auto output = JUST(VectorAt(*nll_result, 0));

    if (K > 2) { output = JUST(functional::Reshape(output, *target_shape)); }

    if (reduction == "none") { return output; }

    auto sum = JUST(functional::ReduceSum(output, {}, false));

    if (reduction == "sum") { return sum; }

    auto total_weight = JUST(functional::ReduceSum(JUST(VectorAt(*nll_result, 1)), {}, false));
    return functional::Div(sum, total_weight);
  }

 private:
  std::shared_ptr<OpExpr> op_;
  std::shared_ptr<OpExpr> op_weight_;
};

class CrossEntropyFunctor {
 public:
  CrossEntropyFunctor() {
    op_log_softmax_ = CHECK_JUST(one::OpBuilder("log_softmax").Input("in").Output("prob").Build());

    op_nll_ = CHECK_JUST(one::OpBuilder("nll")
                             .Input("input")
                             .Input("target")
                             .Output("output")
                             .Output("out_weight")
                             .Build());

    op_nll_weight_ = CHECK_JUST(one::OpBuilder("nll")
                                    .Input("input")
                                    .Input("target")
                                    .Input("weight")
                                    .Output("output")
                                    .Output("out_weight")
                                    .Build());
  }
  Maybe<Tensor> operator()(const std::shared_ptr<one::Tensor>& input,
                           const std::shared_ptr<one::Tensor>& target,
                           const Optional<one::Tensor>& weight, const int64_t& ignore_index,
                           const std::string& reduction, const double& label_smoothing) const {
    if (input->shape() == target->shape()) {
      CHECK_OR_RETURN(target->dtype()->is_floating_point())
          << "Expected floating point type for target with class probabilities, got "
          << target->dtype()->name();
      CHECK_LT_OR_RETURN(ignore_index, 0)
          << "ignore_index is not supported for floating point targe";
      return CrossEntropyProb(input, target, weight, reduction, label_smoothing);
    }
    if (label_smoothing > 0.0)
      return CrossEntropyLabelSmoothing(input, target, weight, ignore_index, reduction,
                                        label_smoothing);
    CHECK_OR_RETURN(reduction == "none" || reduction == "sum" || reduction == "mean")
        << Error::RuntimeError() << "Reduction should be none, sum or mean.";
    const auto& input_shape = input->shape();
    const auto& target_shape = target->shape();

    std::vector<int> input_perm(input_shape->dim_vec().size(), 0);
    input_perm[input_perm.size() - 1] = 1;
    for (size_t i = 1; i < input_perm.size() - 1; ++i) { input_perm[i] = i + 1; }

    const auto input_ = JUST(sequence_function(functional::Transpose)
                                 .then(std::bind(functional::Reshape, std::placeholders::_1,
                                                 Shape({-1, input_shape->At(1)})))
                                 .then([this](const std::shared_ptr<one::Tensor>& x) {
                                   return OpInterpUtil::Dispatch<Tensor>(*op_log_softmax_, {x});
                                 })
                                 .call(input, input_perm));

    const auto target_ = JUST(functional::Flatten(target, 0, target->shape()->NumAxes() - 1));

    auto& attrs = THREAD_CACHED_MUTABLE_ATTR_MAP("ignore_index");
    attrs.SetAllAttrs(ignore_index);

    std::shared_ptr<TensorTuple> nll_result;
    if (weight) {
      nll_result = JUST(OpInterpUtil::Dispatch<TensorTuple>(
          *op_nll_weight_, {input_, target_, JUST(weight)}, attrs));
    } else {
      nll_result = JUST(OpInterpUtil::Dispatch<TensorTuple>(*op_nll_, {input_, target_}, attrs));
    }

    auto output = JUST(VectorAt(*nll_result, 0));
    output = JUST(functional::Reshape(output, *target_shape));
    if (reduction == "none") { return output; }

    auto sum = JUST(functional::ReduceSum(output, {}, false));
    if (reduction == "sum") { return sum; }

    auto total_weight = JUST(functional::ReduceSum(JUST(VectorAt(*nll_result, 1)), {}, false));
    return functional::Div(sum, total_weight);
  }

 private:
  std::shared_ptr<OpExpr> op_log_softmax_;
  std::shared_ptr<OpExpr> op_nll_;
  std::shared_ptr<OpExpr> op_nll_weight_;
};

class CrossEntropyLabelSmoothingFunctor {
 public:
  CrossEntropyLabelSmoothingFunctor() {
    op_log_softmax_ = CHECK_JUST(one::OpBuilder("log_softmax").Input("in").Output("prob").Build());

    op_nll_ = CHECK_JUST(one::OpBuilder("nll")
                             .Input("input")
                             .Input("target")
                             .Output("output")
                             .Output("out_weight")
                             .Build());

    op_nll_weight_ = CHECK_JUST(one::OpBuilder("nll")
                                    .Input("input")
                                    .Input("target")
                                    .Input("weight")
                                    .Output("output")
                                    .Output("out_weight")
                                    .Build());
  }
  Maybe<Tensor> operator()(const std::shared_ptr<one::Tensor>& input,
                           const std::shared_ptr<one::Tensor>& target,
                           const Optional<one::Tensor>& weight, const int64_t& ignore_index,
                           const std::string& reduction, const double& label_smoothing) const {
    CHECK_OR_RETURN(reduction == "none" || reduction == "sum" || reduction == "mean")
        << Error::RuntimeError() << "Reduction should be none, sum or mean.";
    const auto& input_shape = input->shape();
    const auto& target_shape = target->shape();

    std::vector<int> input_perm(input_shape->dim_vec().size(), 0);
    input_perm[input_perm.size() - 1] = 1;
    for (size_t i = 1; i < input_perm.size() - 1; ++i) { input_perm[i] = i + 1; }
    CHECK_OR_RETURN(label_smoothing > 0.0 && label_smoothing <= 1.0)
        << "label_smoothing must be between 0.0 and 1.0. Got: " << label_smoothing;

    const auto& input_ = JUST(sequence_function(functional::Transpose)
                                  .then(std::bind(functional::Reshape, std::placeholders::_1,
                                                  Shape({-1, input_shape->At(1)})))
                                  .then([this](const std::shared_ptr<one::Tensor>& x) {
                                    return OpInterpUtil::Dispatch<Tensor>(*op_log_softmax_, {x});
                                  })
                                  .call(input, input_perm));
    const auto& target_ = JUST(functional::Flatten(target, 0, target->shape()->NumAxes() - 1));

    auto& attrs = THREAD_CACHED_MUTABLE_ATTR_MAP("ignore_index");
    attrs.SetAllAttrs(ignore_index);

    std::shared_ptr<TensorTuple> nll_result;
    if (weight) {
      nll_result = JUST(OpInterpUtil::Dispatch<TensorTuple>(
          *op_nll_weight_, {input_, target_, JUST(weight)}, attrs));
    } else {
      nll_result = JUST(OpInterpUtil::Dispatch<TensorTuple>(*op_nll_, {input_, target_}, attrs));
    }

    const auto& ignore_mask = JUST(Reshape(JUST(ScalarLogicalEqual(target_, ignore_index)), {-1}));

    // smooth_loss = (-(input_ * weight.reshape(1, -1)).sum(1) * ~ignore_mask).reshape_as(target)
    std::shared_ptr<Tensor> smooth_loss = input_;
    if (weight) {
      const auto& weight_2d = JUST(Reshape(JUST(weight), {1, -1}));
      smooth_loss = JUST(Mul(smooth_loss, weight_2d));
    }
    smooth_loss = JUST(Negative(JUST(ReduceSum(smooth_loss, {1}, false))));
    smooth_loss = JUST(MaskedFill(smooth_loss, ignore_mask, 0.0));
    smooth_loss = JUST(Reshape(smooth_loss, *target_shape));

    int64_t n_classes = input->shape()->At(1);
    auto nll_loss = JUST(VectorAt(*nll_result, 0));
    nll_loss = JUST(functional::Reshape(nll_loss, *target_shape));

    // loss = nll_loss * (1 - label_smoothing) + smooth_loss * label_smoothing / num_classes
    if (reduction == "none") {
      return JUST(Add(JUST(ScalarMul(nll_loss, 1 - label_smoothing, false)),
                      JUST(ScalarMul(smooth_loss, label_smoothing / n_classes, false)), 1, false));
    }

    const auto& nll_loss_sum = JUST(ReduceSum(nll_loss, {}, false));
    const auto& smooth_loss_sum = JUST(ReduceSum(smooth_loss, {}, false));
    const auto& cross_entropy_loss_sum =
        JUST(Add(JUST(ScalarMul(nll_loss_sum, 1 - label_smoothing, false)),
                 JUST(ScalarMul(smooth_loss_sum, label_smoothing / n_classes, false)), 1, false));
    if (reduction == "sum") { return cross_entropy_loss_sum; }

    const auto& total_weight = JUST(ReduceSum(JUST(VectorAt(*nll_result, 1)), {}, false));
    return Div(cross_entropy_loss_sum, total_weight);
  }

 private:
  std::shared_ptr<OpExpr> op_log_softmax_;
  std::shared_ptr<OpExpr> op_nll_;
  std::shared_ptr<OpExpr> op_nll_weight_;
};

class CrossEntropyProbFunctor : public LossFunctorBase {
 public:
  CrossEntropyProbFunctor() {
    op_log_softmax_ = CHECK_JUST(one::OpBuilder("log_softmax").Input("in").Output("prob").Build());
  }
  Maybe<Tensor> operator()(const std::shared_ptr<one::Tensor>& input,
                           const std::shared_ptr<one::Tensor>& target,
                           const Optional<one::Tensor>& weight, const std::string& reduction,
                           const double& label_smoothing) const {
    const auto& input_shape = input->shape();
    const auto& target_shape = target->shape();

    std::vector<int> input_perm(input_shape->NumAxes(), 0);
    input_perm[input_perm.size() - 1] = 1;
    for (size_t i = 1; i < input_perm.size() - 1; ++i) { input_perm[i] = i + 1; }

    const auto input_ = JUST(sequence_function(functional::Transpose)
                                 .then(std::bind(functional::Reshape, std::placeholders::_1,
                                                 Shape({-1, input_shape->At(1)})))
                                 .then([this](const std::shared_ptr<one::Tensor>& x) {
                                   return OpInterpUtil::Dispatch<Tensor>(*op_log_softmax_, {x});
                                 })
                                 .call(input, input_perm));
    std::shared_ptr<Tensor> target_ =
        JUST(sequence_function(functional::Transpose)
                 .then(std::bind(functional::Reshape, std::placeholders::_1,
                                 Shape({-1, target_shape->At(1)})))
                 .call(target, input_perm));
    if (label_smoothing > 0) {
      int32_t num_classes = input_->shape()->At(1);
      target_ =
          JUST(ScalarAdd(JUST(ScalarMul(target_, static_cast<double>(1) - label_smoothing, false)),
                         label_smoothing / static_cast<double>(num_classes), 1, false));
    }

    auto nll_result = JUST(Negative(JUST(Mul(input_, target_))));
    if (weight) {
      const auto& weight_expand = JUST(Unsqueeze(JUST(weight), 0));
      nll_result = JUST(Mul(nll_result, weight_expand));
    }
    DimVector target_reshape_(input->ndim() - 1);
    for (size_t i = 0; i < target_reshape_.size(); ++i) {
      target_reshape_[i] = input_shape->At(input_perm[i]);
    }
    nll_result = JUST(ReduceSum(nll_result, {-1}, false));
    nll_result = JUST(Reshape(nll_result, Shape(target_reshape_)));
    return apply_reduction(nll_result, reduction);
  }

 private:
  std::shared_ptr<OpExpr> op_log_softmax_;
};

class SparseCrossEntropyFunctor {
 public:
  SparseCrossEntropyFunctor() {
    op_ = CHECK_JUST(one::OpBuilder("sparse_cross_entropy")
                         .Input("prediction")
                         .Input("label")
                         .Output("out")
                         .Build());
  }
  Maybe<Tensor> operator()(const std::shared_ptr<one::Tensor>& prediction,
                           const std::shared_ptr<one::Tensor>& label, const int64_t& depth) const {
    auto& attrs = THREAD_CACHED_MUTABLE_ATTR_MAP("depth");
    attrs.SetAllAttrs(depth);

    return OpInterpUtil::Dispatch<Tensor>(*op_, {prediction, label}, attrs);
  }

 private:
  std::shared_ptr<OpExpr> op_;
};

class SparseCrossEntropyMsFunctor {
 public:
  SparseCrossEntropyMsFunctor() {
    op_ = CHECK_JUST(one::OpBuilder("sparse_cross_entropy_ms")
                         .Input("prediction")
                         .Input("label")
                         .Output("out")
                         .Build());
  }
  Maybe<Tensor> operator()(const std::shared_ptr<one::Tensor>& prediction,
                           const std::shared_ptr<one::Tensor>& label, const int64_t& depth) const {
    auto& attrs = THREAD_CACHED_MUTABLE_ATTR_MAP("depth");
    attrs.SetAllAttrs(depth);

    return OpInterpUtil::Dispatch<Tensor>(*op_, {prediction, label}, attrs);
  }

 private:
  std::shared_ptr<OpExpr> op_;
};

class SparseSoftmaxCrossEntropyFunctor {
 public:
  SparseSoftmaxCrossEntropyFunctor() {
    // SparseSoftmaxCrossEntropy
    op_sparse_softmax_cross_entropy_ = CHECK_JUST(one::OpBuilder("sparse_softmax_cross_entropy")
                                                      .Input("prediction")
                                                      .Input("label")
                                                      .Output("prob")
                                                      .Output("out")
                                                      .Build());
    // lazy model SparseSoftmaxCrossEntropyMs
    op_sparse_softmax_cross_entropy_ms_ =
        CHECK_JUST(one::OpBuilder("sparse_softmax_cross_entropy_ms")
                       .Input("prediction")
                       .Input("label")
                       .Output("prob")
                       .Output("out")
                       .Build());
    // eager model SparseSoftmaxCrossEntropyMs
    op_reduce_max_device_stage_ = CHECK_JUST(one::OpBuilder("reduce_max_device_stage")
                                                 .Input("in")
                                                 .Output("out")
                                                 .Output("mask")
                                                 .Output("count")
                                                 .Build());
    op_reduce_max_global_stage_ = CHECK_JUST(one::OpBuilder("reduce_max_global_stage")
                                                 .Input("in")
                                                 .Input("device_count")
                                                 .Output("out")
                                                 .Output("mask")
                                                 .Build());
    op_sparse_cross_entropy_ms_ = CHECK_JUST(one::OpBuilder("sparse_cross_entropy_ms")
                                                 .Input("prediction")
                                                 .Input("label")
                                                 .Output("out")
                                                 .Build());
    op_broadcast_sub_ =
        CHECK_JUST(one::OpBuilder("broadcast_sub").Input("x").Input("y").Output("z").Build());
    op_broadcast_div_ =
        CHECK_JUST(one::OpBuilder("broadcast_div").Input("x").Input("y").Output("z").Build());
    op_reduce_sum_ = CHECK_JUST(
        one::OpBuilder("reduce_sum").Input("input_tensor").Output("output_tensor").Build());
    op_exp_ = CHECK_JUST(one::OpBuilder("exp").Input("x").Output("y").Build());
  }
  Maybe<Tensor> operator()(const std::shared_ptr<one::Tensor>& logits,
                           const std::shared_ptr<one::Tensor>& label) const {
    if (JUST(RunWithMsVersion(logits, label))) {
      if (LazyMode::is_enabled()) {
        return LazySparseSoftmaxCrossEntropyMsOperator(logits, label);
      } else {
        return EagerSparseSoftmaxCrossEntropyMsOperator(logits, label);
      }
    } else {
      return SparseSoftmaxCrossEntropyOperator(logits, label);
    }
  }

  Maybe<bool> RunWithMsVersion(const std::shared_ptr<one::Tensor>& logits,
                               const std::shared_ptr<one::Tensor>& label) const {
    if (!(logits->is_global() && label->is_global())) { return false; }

    if (JUST(logits->parallel_desc())->parallel_num() == 1) { return false; }

    if (logits->shape()->NumAxes() != 2) { return false; }

    const NdSbp& logits_nd_sbp = *(JUST(logits->nd_sbp()));
    const int32_t split_axis = logits->shape()->NumAxes() - 1;
    bool has_split_axis_parallel = false;
    for (int64_t i = 0; i < logits_nd_sbp.sbp_parallel_size(); ++i) {
      const auto& sbp = logits_nd_sbp.sbp_parallel(i);
      if (sbp.has_split_parallel() && sbp.split_parallel().axis() == split_axis) {
        has_split_axis_parallel = true;
      } else {
        if (sbp.has_partial_sum_parallel()) { return false; }
      }
    }
    if (!has_split_axis_parallel) { return false; }

    return true;
  }

  Maybe<Tensor> SparseSoftmaxCrossEntropyOperator(const std::shared_ptr<one::Tensor>& logits,
                                                  const std::shared_ptr<one::Tensor>& label) const {
    int64_t depth = logits->shape()->At(logits->shape()->NumAxes() - 1);
    auto& attrs = THREAD_CACHED_MUTABLE_ATTR_MAP("depth");
    attrs.SetAllAttrs(depth);
    const auto& result = JUST(OpInterpUtil::Dispatch<TensorTuple>(*op_sparse_softmax_cross_entropy_,
                                                                  {logits, label}, attrs));
    return result->at(1);
  }

  Maybe<Tensor> LazySparseSoftmaxCrossEntropyMsOperator(
      const std::shared_ptr<one::Tensor>& logits, const std::shared_ptr<one::Tensor>& label) const {
    int64_t depth = logits->shape()->At(logits->shape()->NumAxes() - 1);
    auto& attrs = THREAD_CACHED_MUTABLE_ATTR_MAP("depth");
    attrs.SetAllAttrs(depth);
    const auto& result = JUST(OpInterpUtil::Dispatch<TensorTuple>(
        *op_sparse_softmax_cross_entropy_ms_, {logits, label}, attrs));
    return result->at(1);
  }

  Maybe<Tensor> EagerSparseSoftmaxCrossEntropyMsOperator(
      const std::shared_ptr<one::Tensor>& logits, const std::shared_ptr<one::Tensor>& label) const {
    // op_reduce_max_device_stage_
    int64_t depth = logits->shape()->At(logits->shape()->NumAxes() - 1);
    int32_t axis = logits->shape()->NumAxes() - 1;

    auto& attrs = THREAD_CACHED_MUTABLE_ATTR_MAP("axis");
    attrs.SetAllAttrs(std::vector<int32_t>{axis});
    const auto& max_device_stage =
        JUST(OpInterpUtil::Dispatch<TensorTuple>(*op_reduce_max_device_stage_, {logits}, attrs));
    std::shared_ptr<Tensor> max_global_stage_input0 = max_device_stage->at(0);
    std::shared_ptr<Tensor> max_global_stage_input1 = max_device_stage->at(2);

    const NdSbp& logits_nd_sbp = *(JUST(logits->nd_sbp()));
    std::vector<Symbol<SbpParallel>> new_sbp_parallels;
    std::vector<Symbol<SbpParallel>> s0s1_sbp_parallels;
    if (logits_nd_sbp.sbp_parallel_size() == 2) {
      for (int i = 0; i < logits_nd_sbp.sbp_parallel_size(); ++i) {
        const auto& sbp_parallel = logits_nd_sbp.sbp_parallel(i);
        if (sbp_parallel.has_split_parallel()) {
          const int64_t& split_axis = sbp_parallel.split_parallel().axis();
          if (split_axis == axis) {
            SbpParallel sbp;
            sbp.mutable_broadcast_parallel();
            new_sbp_parallels.emplace_back(sbp);
          } else {
            CHECK_EQ_OR_RETURN(split_axis, 0)
                << Error::RuntimeError() << "Split axis must equal to 0. ";
            new_sbp_parallels.emplace_back(sbp_parallel);
          }
        } else {
          new_sbp_parallels.emplace_back(sbp_parallel);
        }
      }

      s0s1_sbp_parallels.emplace_back(logits_nd_sbp.sbp_parallel(0));
      s0s1_sbp_parallels.emplace_back(logits_nd_sbp.sbp_parallel(1));
      max_global_stage_input0 = JUST(functional::ToGlobal(
          (*max_device_stage)[0], JUST((*max_device_stage)[0]->parallel_desc()), new_sbp_parallels,
          s0s1_sbp_parallels, /* check_meta */ false, /*copy=*/false));
      max_global_stage_input1 = JUST(functional::ToGlobal(
          (*max_device_stage)[2], JUST((*max_device_stage)[0]->parallel_desc()), new_sbp_parallels,
          s0s1_sbp_parallels, /* check_meta */ false, /*copy=*/false));
    }
    // op_reduce_max_global_stage_
    auto& reduce_max_global_attrs = THREAD_CACHED_MUTABLE_ATTR_MAP("axis", "keepdims");
    reduce_max_global_attrs.SetAllAttrs(std::vector<int32_t>{axis}, true);
    const auto& max_global_stage = JUST(OpInterpUtil::Dispatch<TensorTuple>(
        *op_reduce_max_global_stage_, {max_global_stage_input0, max_global_stage_input1},
        reduce_max_global_attrs));
    auto& broadcast_sub_input = max_global_stage->at(0);
    if (logits_nd_sbp.sbp_parallel_size() == 2) {
      broadcast_sub_input = JUST(functional::ToGlobal(
          broadcast_sub_input, JUST((*max_device_stage)[0]->parallel_desc()), new_sbp_parallels,
          new_sbp_parallels, /* check_meta */ false, /*copy=*/false));
    }
    // op_broadcast_sub_
    const auto& output_broadcast_sub = JUST(
        OpInterpUtil::Dispatch<TensorTuple>(*op_broadcast_sub_, {logits, broadcast_sub_input}));
    // op_exp_
    const auto& output_exp =
        JUST(OpInterpUtil::Dispatch<TensorTuple>(*op_exp_, {(*output_broadcast_sub)[0]}));
    // op_reduce_sum_
    auto& reduce_sum_attrs = THREAD_CACHED_MUTABLE_ATTR_MAP("axis", "keepdims");
    reduce_sum_attrs.SetAllAttrs(std::vector<int32_t>{axis}, true);
    const auto& output_reduce_sum = JUST(
        OpInterpUtil::Dispatch<TensorTuple>(*op_reduce_sum_, {(*output_exp)[0]}, reduce_sum_attrs));
    std::shared_ptr<Tensor> broadcast_div_input1 = output_reduce_sum->at(0);
    if (logits_nd_sbp.sbp_parallel_size() == 2) {
      std::vector<Symbol<SbpParallel>> empty_grad_sbp_parallels;
      broadcast_div_input1 = JUST(functional::ToGlobal(
          (*output_reduce_sum)[0], JUST((*output_reduce_sum)[0]->parallel_desc()),
          new_sbp_parallels, new_sbp_parallels, /* check_meta */ false, /*copy=*/false));
    }
    // op_broadcast_div_
    const auto& predictions = JUST(OpInterpUtil::Dispatch<TensorTuple>(
        *op_broadcast_div_, {(*output_exp)[0], broadcast_div_input1}));
    // op_sparse_cross_entropy_ms_
    auto& sparse_cross_entropy_ms_attrs = THREAD_CACHED_MUTABLE_ATTR_MAP("depth");
    sparse_cross_entropy_ms_attrs.SetAllAttrs(depth);
    const auto& output = JUST(OpInterpUtil::Dispatch<Tensor>(
        *op_sparse_cross_entropy_ms_, {(*predictions)[0], label}, sparse_cross_entropy_ms_attrs));
    return output;
  }

 private:
  // SparseSoftmaxCrossEntropy
  std::shared_ptr<OpExpr> op_sparse_softmax_cross_entropy_;
  // lazy model SparseSoftmaxCrossEntropyMs
  std::shared_ptr<OpExpr> op_sparse_softmax_cross_entropy_ms_;
  // SparseSoftmaxCrossEntropyMs
  std::shared_ptr<OpExpr> op_reduce_max_device_stage_;
  std::shared_ptr<OpExpr> op_reduce_max_global_stage_;
  std::shared_ptr<OpExpr> op_broadcast_sub_;
  std::shared_ptr<OpExpr> op_exp_;
  std::shared_ptr<OpExpr> op_reduce_sum_;
  std::shared_ptr<OpExpr> op_broadcast_div_;
  std::shared_ptr<OpExpr> op_sparse_cross_entropy_ms_;
};

class SoftmaxCrossEntropyFunctor {
 public:
  SoftmaxCrossEntropyFunctor() {
    op_ = CHECK_JUST(one::OpBuilder("softmax_cross_entropy")
                         .Input("prediction")
                         .Input("label")
                         .Output("out")
                         .Output("prob")
                         .Build());
  }

  Maybe<Tensor> operator()(const std::shared_ptr<one::Tensor>& logits,
                           const std::shared_ptr<one::Tensor>& label) const {
    return OpInterpUtil::Dispatch<Tensor>(*op_, {logits, label});
  }

 private:
  std::shared_ptr<OpExpr> op_;
};

class SoftmaxCrossEntropyGradFunctor {
 public:
  SoftmaxCrossEntropyGradFunctor() {
    op_ = CHECK_JUST(one::OpBuilder("softmax_cross_entropy_grad")
                         .Input("dy")
                         .Input("label")
                         .Input("prob")
                         .Output("prediction_diff")
                         .Build());
  }
  Maybe<Tensor> operator()(const std::shared_ptr<one::Tensor>& dy,
                           const std::shared_ptr<one::Tensor>& label,
                           const std::shared_ptr<one::Tensor>& prob) const {
    return OpInterpUtil::Dispatch<Tensor>(*op_, {dy, label, prob});
  }

 private:
  std::shared_ptr<OpExpr> op_;
};

class CombinedMarginLossFunctor {
 public:
  CombinedMarginLossFunctor() {
    op_ = CHECK_JUST(one::OpBuilder("combined_margin_loss")
                         .Input("x")
                         .Input("label")
                         .Output("y")
                         .Output("theta")
                         .Build());
  }
  Maybe<Tensor> operator()(const std::shared_ptr<one::Tensor>& x,
                           const std::shared_ptr<one::Tensor>& label, const float& m1,
                           const float& m2, const float& m3) const {
    auto& attrs = THREAD_CACHED_MUTABLE_ATTR_MAP("m1", "m2", "m3", "depth");
    attrs.SetAllAttrs(m1, m2, m3, x->shape()->At(1));
    return OpInterpUtil::Dispatch<Tensor>(*op_, {x, label}, attrs);
  }

 private:
  std::shared_ptr<OpExpr> op_;
};

class CtcLossFunctor {
 public:
  CtcLossFunctor() {
    op_ = CHECK_JUST(one::OpBuilder("ctc_loss")
                         .Input("log_probs")
                         .Input("targets")
                         .Input("input_lengths")
                         .Input("target_lengths")
                         .Output("loss")
                         .Output("alpha")
                         .Build());
    op_xdivy_ = CHECK_JUST(one::OpBuilder("xdivy").Input("x").Input("y").Output("z").Build());
  }
  Maybe<Tensor> operator()(const std::shared_ptr<one::Tensor>& log_probs,
                           const std::shared_ptr<one::Tensor>& targets,
                           const std::shared_ptr<one::Tensor>& input_lengths,
                           const std::shared_ptr<one::Tensor>& target_lengths,
                           const int64_t& max_target_length, const int64_t& blank,
                           const bool& zero_infinity, const std::string& reduction) const {
    auto& attrs = THREAD_CACHED_MUTABLE_ATTR_MAP("max_target_length", "blank", "zero_infinity");
    attrs.SetAllAttrs(max_target_length, blank, zero_infinity);
    std::shared_ptr<one::Tensor> out;
    if (targets->dtype()->data_type() == DataType::kInt32) {
      out = JUST(OpInterpUtil::Dispatch<Tensor>(
          *op_, {log_probs, targets, input_lengths, target_lengths}, attrs));
    } else {
      out = JUST(OpInterpUtil::Dispatch<Tensor>(
          *op_,
          {log_probs, JUST(functional::Cast(targets, DType::Int64(), false)), input_lengths,
           target_lengths},
          attrs));
    }
    if (zero_infinity) {
      if (out->is_local()) {
        const auto create_constant = [&](const Scalar& scalar) -> Maybe<Tensor> {
          return functional::Constant(*out->shape(), scalar, out->dtype(), JUST(out->device()));
        };

        out = JUST(sequence_function(functional::Constant)
                       .then(std::bind(functional::BroadcastEqual, out, std::placeholders::_1))
                       .then(std::bind(functional::Where, std::placeholders::_1,
                                       JUST(create_constant(Scalar(0))), out))
                       .call(*out->shape(), Scalar(std::numeric_limits<double>::infinity()),
                             out->dtype(), JUST(out->device())));
      } else {
        const auto& placement = JUST(out->parallel_desc());
        const auto& nd_sbp = *JUST(GetSbpList(JUST(out->nd_sbp())));
        const auto create_constant = [&](const Scalar& scalar) -> Maybe<Tensor> {
          return functional::GlobalConstant(*out->shape(), scalar, out->dtype(), placement, nd_sbp);
        };

        out = JUST(sequence_function(functional::GlobalConstant)
                       .then(std::bind(functional::BroadcastEqual, out, std::placeholders::_1))
                       .then(std::bind(functional::Where, std::placeholders::_1,
                                       JUST(create_constant(Scalar(0))), out))
                       .call(*out->shape(), Scalar(std::numeric_limits<double>::infinity()),
                             out->dtype(), placement, nd_sbp));
      }
    }
    CHECK_OR_RETURN([&]() -> bool {
      if ((reduction != "none") && (reduction != "sum") && (reduction != "mean")) return false;
      return true;
    }()) << Error::RuntimeError()
         << "Reduction should be none, sum or mean.";
    if (reduction == "sum") { return functional::ReduceSum(out, {}, false); }
    if (reduction == "mean") {
      return sequence_function(functional::Clamp)
          .then(std::bind(functional::Cast, std::placeholders::_1, log_probs->dtype(),
                          /*pin_memory=*/false))
          .then([&](const std::shared_ptr<one::Tensor>& x) {
            return OpInterpUtil::Dispatch<Tensor>(*op_xdivy_, {out, x});
          })
          .then(std::bind(functional::ReduceMean, std::placeholders::_1, std::vector<int32_t>({}),
                          false))
          .call(target_lengths, Scalar(1), NullOpt);
    }
    return out;
  }

 private:
  std::shared_ptr<OpExpr> op_;
  std::shared_ptr<OpExpr> op_xdivy_;
};

class TripletMarginLossFunctor {
 public:
  TripletMarginLossFunctor() {}

  Maybe<Tensor> operator()(const std::shared_ptr<one::Tensor>& anchor,
                           const std::shared_ptr<one::Tensor>& positive,
                           const std::shared_ptr<one::Tensor>& negative, const float& margin,
                           const float& p, const float& eps, const bool& swap,
                           const std::string& reduction) const {
    int32_t dim_norm = anchor->ndim() - 1;
    std::vector<int32_t> dim(1, dim_norm);
    CHECK_OR_RETURN([&]() -> bool {
      if ((reduction != "none") && (reduction != "sum") && (reduction != "mean")) return false;
      return true;
    }()) << Error::RuntimeError()
         << "Reduction should be none, sum or mean.";
    auto da_p = JUST(VectorNorm(
        JUST(ScalarAdd(eps, JUST(Sub(anchor, positive, /*alpha=*/1.0, /*inplace=*/false)),
                       /*alpha=*/1)),
        p, dim,
        /*keepdim=*/false, anchor->dtype()));
    auto da_n = JUST(VectorNorm(
        JUST(ScalarAdd(eps, JUST(Sub(anchor, negative, /*alpha=*/1.0, /*inplace=*/false)),
                       /*alpha=*/1)),
        p, dim,
        /*keepdim=*/false, anchor->dtype()));
    if (swap) {
      auto distance_swap = JUST(VectorNorm(
          JUST(ScalarAdd(eps, JUST(Sub(positive, negative, /*alpha=*/1.0, /*inplace=*/false)),
                         /*alpha=*/1)),
          p, dim,
          /*keepdim=*/false, positive->dtype()));
      da_n = JUST(Minimum(distance_swap, da_n));
    }
    auto triplet_loss =
        JUST(Clamp(JUST(ScalarAdd(JUST(Sub(da_p, da_n, /*alpha=*/1.0, /*inplace=*/false)), margin,
                                  /*alpha=*/1, /*inplace=*/false)),
                   /*min=*/0.0, NullOpt));
    int32_t ndim = triplet_loss->ndim() - 1;
    std::vector<int32_t> axis(1, ndim);

    if (reduction == "mean") {
      triplet_loss = JUST(ReduceMean(triplet_loss, axis, /*keepdim=*/false));
    } else if (reduction == "sum") {
      triplet_loss = JUST(ReduceSum(triplet_loss, axis, /*keepdim=*/false));
    }
    return triplet_loss;
  }
};

class AffineGridFunctor {
 public:
  AffineGridFunctor() {
    op_ = CHECK_JUST(one::OpBuilder("affine_grid").Input("theta").Output("grid").Build());
  }
  Maybe<Tensor> operator()(const std::shared_ptr<one::Tensor>& theta, const Shape& size,
                           const bool& align_corners) const {
    auto& attrs = THREAD_CACHED_MUTABLE_ATTR_MAP("size", "align_corners");
    attrs.SetAllAttrs(size, align_corners);
    return OpInterpUtil::Dispatch<Tensor>(*op_, {theta}, attrs);
  }

 private:
  std::shared_ptr<OpExpr> op_;
};

class GridSampleFunctor {
 public:
  GridSampleFunctor() {
    op_ = CHECK_JUST(
        one::OpBuilder("grid_sample").Input("input").Input("grid").Output("output").Build());
  }
  Maybe<Tensor> operator()(const std::shared_ptr<one::Tensor>& input,
                           const std::shared_ptr<one::Tensor>& grid,
                           const std::string& interpolation_mode, const std::string& padding_mode,
                           const bool& align_corners) const {
    auto& attrs =
        THREAD_CACHED_MUTABLE_ATTR_MAP("interpolation_mode", "padding_mode", "align_corners");
    attrs.SetAllAttrs(interpolation_mode, padding_mode, align_corners);
    return OpInterpUtil::Dispatch<Tensor>(*op_, {input, grid}, attrs);
  }

 private:
  std::shared_ptr<OpExpr> op_;
};

class NormalizationFunctor {
 public:
  NormalizationFunctor() {
    norm_eval_op_ = CHECK_JUST(one::OpBuilder("normalization")
                                   .Input("x")
                                   .Input("moving_mean")
                                   .Input("moving_variance")
                                   .Input("gamma")
                                   .Input("beta")
                                   .Output("y")
                                   .Attr("training", false)
                                   .Build());
    norm_training_stats_op_ = CHECK_JUST(one::OpBuilder("normalization")
                                             .Input("x")
                                             .Input("moving_mean")
                                             .Input("moving_variance")
                                             .Input("gamma")
                                             .Input("beta")
                                             .Output("y")
                                             .Output("mean")
                                             .Output("inv_variance")
                                             .Attr("training", true)
                                             .Build());
    norm_training_no_stats_op_ = CHECK_JUST(one::OpBuilder("normalization")
                                                .Input("x")
                                                .Input("gamma")
                                                .Input("beta")
                                                .Output("y")
                                                .Output("mean")
                                                .Output("inv_variance")
                                                .Attr("training", true)
                                                .Build());
    cast_op_ = CHECK_JUST(one::OpBuilder("cast").Input("in").Output("out").Build());
  }
  Maybe<Tensor> operator()(const std::shared_ptr<one::Tensor>& x,
                           const Optional<one::Tensor>& moving_mean,
                           const Optional<one::Tensor>& moving_variance,
                           const Optional<one::Tensor>& gamma, const Optional<one::Tensor>& beta,
                           const int32_t& axis, const float& epsilon, const float& momentum,
                           const bool& training) const {
    auto& attrs = THREAD_CACHED_MUTABLE_ATTR_MAP("axis", "epsilon", "momentum");
    // convert torch momentum to tensorflow momentum
    attrs.SetAllAttrs(axis, epsilon, static_cast<float>(1.0 - momentum));

    CHECK_OR_RETURN((moving_mean && moving_variance) || (!moving_mean && !moving_variance))
        << Error::RuntimeError()
        << "Both moving_mean and moving_variance should be None or Tensor.";

    std::shared_ptr<one::Tensor> gamma_val;
    std::shared_ptr<one::Tensor> beta_val;

    CHECK_GE_OR_RETURN(x->shape()->NumAxes(), 2)
        << Error::RuntimeError() << "NumAxes of x should be greater or equal than 2. ";
    if (gamma.has_value() && beta.has_value()) {
      gamma_val = JUST(gamma);
      beta_val = JUST(beta);
    } else {
      const Shape gamma_beta_shape = Shape({x->shape()->At(1)});
      gamma_val = JUST(functional::Constant(gamma_beta_shape, 1.0, x->dtype(), JUST(x->device())));
      beta_val = JUST(functional::Constant(gamma_beta_shape, 0.0, x->dtype(), JUST(x->device())));
    }

    if (gamma_val->dtype()->data_type() == DataType::kFloat16
        || gamma_val->dtype()->data_type() == DataType::kBFloat16) {
      gamma_val = JUST(functional::Cast(gamma_val, DType::Float(), /*pin_memory=*/false));
      beta_val = JUST(functional::Cast(beta_val, DType::Float(), /*pin_memory=*/false));
    }

    std::shared_ptr<one::Tensor> moving_mean_val;
    std::shared_ptr<one::Tensor> moving_variance_val;
    if (moving_mean) {
      if (JUST(moving_mean)->dtype()->data_type() == DataType::kFloat16
          || JUST(moving_mean)->dtype()->data_type() == DataType::kBFloat16) {
        moving_mean_val =
            JUST(functional::Cast(JUST(moving_mean), DType::Float(), /*pin_memory=*/false));
        moving_variance_val =
            JUST(functional::Cast(JUST(moving_variance), DType::Float(), /*pin_memory=*/false));
      } else {
        moving_mean_val = JUST(moving_mean);
        moving_variance_val = JUST(moving_variance);
      }
    }

    std::shared_ptr<one::Tensor> res;

    if (!training) {
      CHECK_OR_RETURN(moving_mean && moving_variance)
          << Error::RuntimeError() << "Must have moving_mean and moving_variance in eval mode.";
      res = JUST(OpInterpUtil::Dispatch<one::Tensor>(
          *norm_eval_op_, {x, moving_mean_val, moving_variance_val, gamma_val, beta_val}, attrs));
    } else if (moving_mean) {
      res = JUST(OpInterpUtil::Dispatch<one::Tensor>(
          *norm_training_stats_op_, {x, moving_mean_val, moving_variance_val, gamma_val, beta_val},
          attrs));
    } else {
      res = JUST(OpInterpUtil::Dispatch<one::Tensor>(*norm_training_no_stats_op_,
                                                     {x, gamma_val, beta_val}, attrs));
    }

    if (moving_mean) {
      if (JUST(moving_mean)->dtype()->data_type() == DataType::kFloat16
          || JUST(moving_mean)->dtype()->data_type() == DataType::kBFloat16) {
        // For inplace update moving_mean and moving_variance
        JUST(CheckInplaceValid(JUST(moving_mean)));
        std::shared_ptr<TensorTuple> outputs = std::make_shared<TensorTuple>(1);
        outputs->at(0) = JUST(moving_mean);
        auto& attrs = THREAD_CACHED_MUTABLE_ATTR_MAP("dtype", "pin_memory");
        attrs.SetAllAttrs(JUST(moving_mean)->dtype()->data_type(), false);
        JUST(OpInterpUtil::Dispatch(*cast_op_, {moving_mean_val}, outputs.get(), attrs));
        JUST(CheckInplaceValid(JUST(moving_variance)));
        outputs->at(0) = JUST(moving_variance);
        JUST(OpInterpUtil::Dispatch(*cast_op_, {moving_variance_val}, outputs.get(), attrs));
      }
    }

    return res;
  }

 private:
  std::shared_ptr<OpExpr> norm_eval_op_;
  std::shared_ptr<OpExpr> norm_training_stats_op_;
  std::shared_ptr<OpExpr> norm_training_no_stats_op_;
  std::shared_ptr<OpExpr> cast_op_;
};

class NormalizationAddReluFunctor {
 public:
  NormalizationAddReluFunctor() {
    norm_eval_op_ = CHECK_JUST(one::OpBuilder("normalization")
                                   .Input("x")
                                   .Input("moving_mean")
                                   .Input("moving_variance")
                                   .Input("gamma")
                                   .Input("beta")
                                   .Output("y")
                                   .Attr("training", false)
                                   .Build());
    relu_op_ = CHECK_JUST(one::OpBuilder("relu").Input("x").Output("y").Build());
    add_op_ = CHECK_JUST(one::OpBuilder("add_n").Input("in", 2).Output("out").Build());
    fused_norm_training_stats_op_ = CHECK_JUST(one::OpBuilder("normalization_add_relu")
                                                   .Input("x")
                                                   .Input("moving_mean")
                                                   .Input("moving_variance")
                                                   .Input("gamma")
                                                   .Input("beta")
                                                   .Output("y")
                                                   .Output("reserve_space")
                                                   .Output("mean")
                                                   .Output("inv_variance")
                                                   .Attr("training", true)
                                                   .Build());
    fused_addend_norm_training_stats_op_ = CHECK_JUST(one::OpBuilder("normalization_add_relu")
                                                          .Input("x")
                                                          .Input("addend")
                                                          .Input("moving_mean")
                                                          .Input("moving_variance")
                                                          .Input("gamma")
                                                          .Input("beta")
                                                          .Output("y")
                                                          .Output("reserve_space")
                                                          .Output("mean")
                                                          .Output("inv_variance")
                                                          .Attr("training", true)
                                                          .Build());
    fused_norm_training_no_stats_op_ = CHECK_JUST(one::OpBuilder("normalization_add_relu")
                                                      .Input("x")
                                                      .Input("gamma")
                                                      .Input("beta")
                                                      .Output("y")
                                                      .Output("reserve_space")
                                                      .Output("mean")
                                                      .Output("inv_variance")
                                                      .Attr("training", true)
                                                      .Build());
    fused_addend_norm_training_no_stats_op_ = CHECK_JUST(one::OpBuilder("normalization_add_relu")
                                                             .Input("x")
                                                             .Input("addend")
                                                             .Input("gamma")
                                                             .Input("beta")
                                                             .Output("y")
                                                             .Output("reserve_space")
                                                             .Output("mean")
                                                             .Output("inv_variance")
                                                             .Attr("training", true)
                                                             .Build());
  }
  Maybe<Tensor> operator()(const std::shared_ptr<one::Tensor>& x,
                           const Optional<one::Tensor>& addend,
                           const Optional<one::Tensor>& moving_mean,
                           const Optional<one::Tensor>& moving_variance,
                           const std::shared_ptr<one::Tensor>& gamma,
                           const std::shared_ptr<one::Tensor>& beta, const int32_t& axis,
                           const float& epsilon, const float& momentum,
                           const bool& is_training) const {
    auto& attrs = THREAD_CACHED_MUTABLE_ATTR_MAP("axis", "epsilon", "momentum");
    // convert torch momentum to tensorflow momentum
    attrs.SetAllAttrs(axis, epsilon, static_cast<float>(1.0 - momentum));

    CHECK_OR_RETURN((moving_mean && moving_variance) || (!moving_mean && !moving_variance))
        << Error::RuntimeError()
        << "Both moving_mean and moving_variance should be None or Tensor.";
    if (!is_training) {
      CHECK_OR_RETURN(moving_mean && moving_variance)
          << Error::RuntimeError() << "Must have moving_mean and moving_variance in eval mode.";
      const auto& normalize_result = JUST(OpInterpUtil::Dispatch<one::Tensor>(
          *norm_eval_op_, {x, JUST(moving_mean), JUST(moving_variance), gamma, beta}, attrs));
      if (addend) {
        const auto& add_result =
            JUST(OpInterpUtil::Dispatch<one::Tensor>(*add_op_, {normalize_result, JUST(addend)}));
        return OpInterpUtil::Dispatch<one::Tensor>(*relu_op_, {add_result});
      } else {
        return OpInterpUtil::Dispatch<one::Tensor>(*relu_op_, {normalize_result});
      }
    } else if (moving_mean) {
      if (addend) {
        return OpInterpUtil::Dispatch<one::Tensor>(
            *fused_addend_norm_training_stats_op_,
            {x, JUST(addend), JUST(moving_mean), JUST(moving_variance), gamma, beta}, attrs);
      } else {
        return OpInterpUtil::Dispatch<one::Tensor>(
            *fused_norm_training_stats_op_,
            {x, JUST(moving_mean), JUST(moving_variance), gamma, beta}, attrs);
      }
    } else {
      if (addend) {
        return OpInterpUtil::Dispatch<one::Tensor>(*fused_addend_norm_training_no_stats_op_,
                                                   {x, JUST(addend), gamma, beta}, attrs);
      } else {
        return OpInterpUtil::Dispatch<one::Tensor>(*fused_norm_training_no_stats_op_,
                                                   {x, gamma, beta}, attrs);
      }
    }
  }

 private:
  std::shared_ptr<OpExpr> norm_eval_op_;
  std::shared_ptr<OpExpr> relu_op_;
  std::shared_ptr<OpExpr> add_op_;
  std::shared_ptr<OpExpr> fused_norm_training_stats_op_;
  std::shared_ptr<OpExpr> fused_addend_norm_training_stats_op_;
  std::shared_ptr<OpExpr> fused_norm_training_no_stats_op_;
  std::shared_ptr<OpExpr> fused_addend_norm_training_no_stats_op_;
};

class ConstantPadFunctor {
 public:
  ConstantPadFunctor() {
    constant_pad_ = CHECK_JUST(one::OpBuilder("pad").Input("x").Output("y").Build());
  }
  Maybe<Tensor> operator()(const std::shared_ptr<one::Tensor>& input,
                           const std::vector<int64_t>& pad, const Scalar& value) const {
    const int64_t ndim = input->shape()->NumAxes();
    const int64_t pad_size = pad.size();
    CHECK_LE_OR_RETURN(pad_size, 2 * ndim)
        << Error::RuntimeError() << "Pad size should less than or equal to input axes * 2.";
    CHECK_EQ_OR_RETURN(pad_size % 2, 0)
        << Error::RuntimeError() << "Length of pad must be even but instead it equals " << pad_size;

    std::vector<int64_t> pad_before(ndim, 0);
    std::vector<int64_t> pad_after(ndim, 0);
    const int64_t pad_pair = pad_size / 2;
    for (int64_t i = 0; i < pad_pair; ++i) {
      pad_before[ndim - i - 1] = pad[2 * i];
      pad_after[ndim - i - 1] = pad[2 * i + 1];
    }
    auto& attrs = THREAD_CACHED_MUTABLE_ATTR_MAP("padding", "floating_constant_value",
                                                 "integral_constant_value", "padding_before",
                                                 "padding_after");
    if (IsFloatingDataType(input->dtype()->data_type())
        || input->dtype()->data_type() == DataType::kFloat16) {
      attrs.SetAllAttrs(pad, value.As<double>(), static_cast<int64_t>(0), pad_before, pad_after);
    } else if (IsIntegralDataType(input->dtype()->data_type())) {
      attrs.SetAllAttrs(pad, static_cast<double>(0), value.As<int64_t>(), pad_before, pad_after);
    } else if (input->dtype() == DType::Bool()) {
      int64_t bool_value = value.As<int64_t>();
      CHECK_OR_RETURN(bool_value == 1 || bool_value == 0)
          << "value must be 1/0 or True/False for bool Tensor";
      attrs.SetAllAttrs(pad, static_cast<double>(0), value.As<int64_t>(), pad_before, pad_after);
    } else {
      UNIMPLEMENTED_THEN_RETURN() << "Data type should be floating, bool or integral type.";
    }
    return OpInterpUtil::Dispatch<Tensor>(*constant_pad_, {input}, attrs);
  }

 private:
  std::shared_ptr<OpExpr> constant_pad_;
};

class ReflectionPadFunctor {
 public:
  ReflectionPadFunctor() {
    reflect_pad1d_ = CHECK_JUST(one::OpBuilder("reflection_pad1d").Input("x").Output("y").Build());
    reflect_pad2d_ = CHECK_JUST(one::OpBuilder("reflection_pad2d").Input("x").Output("y").Build());
  }
  Maybe<Tensor> operator()(const std::shared_ptr<one::Tensor>& input,
                           const std::vector<int64_t>& pad) const {
    auto& attrs = THREAD_CACHED_MUTABLE_ATTR_MAP("padding");
    attrs.SetAllAttrs(pad);
    const int64_t pad_size = pad.size();
    const size_t ndim = input->ndim();
    CHECK_LE_OR_RETURN(pad_size, 2 * ndim)
        << Error::RuntimeError() << "Pad size should less than or equal to input axes * 2.";

    if (pad_size == 2) {
      // 2D/3D reflect padding
      CHECK_OR_RETURN((ndim == 2 && input->shape()->At(1) != 0)
                      || (ndim == 3 && input->shape()->At(1) != 0 && input->shape()->At(2) != 0))
          << "2D or 3D (batch mode) tensor expected for input, but got: " << ndim;
      const int64_t pad_left = pad[0];
      const int64_t pad_right = pad[1];
      const int64_t dim_w = (ndim == 3) ? 2 : 1;
      const int64_t input_width = input->shape()->At(dim_w);
      const int64_t output_w = input_width + pad_left + pad_right;
      CHECK_OR_RETURN(pad_left < input_width && pad_right < input_width)
          << "Padding size should be less than the corresponding input dimension, but got: "
             "padding ("
          << pad_left << ", " << pad_right << ") at dimension " << dim_w << " of input "
          << input->shape()->ToString();
      CHECK_OR_RETURN(output_w >= 1)
          << "input (W: " << input_width << ")is too small. Calculated output W: " << output_w;

      if (ndim == 2) {
        // for 2D input
        auto unsqueezed_input = JUST(functional::Unsqueeze(input, 0));
        auto unsqueezed_output =
            JUST(OpInterpUtil::Dispatch<Tensor>(*reflect_pad1d_, {unsqueezed_input}, attrs));
        return JUST(functional::Squeeze(unsqueezed_output, std::vector<int32_t>{0}));
      }
      return OpInterpUtil::Dispatch<Tensor>(*reflect_pad1d_, {input}, attrs);
    } else if (pad_size == 4) {
      // 3D/4D reflect padding
      bool valid_dims = input->shape()->At(1) != 0 && input->shape()->At(2) != 0;
      CHECK_OR_RETURN((ndim == 3 && valid_dims)
                      || (ndim == 4 && valid_dims && input->shape()->At(3) != 0))
          << "3D or 4D (batch mode) tensor expected for input, but got: " << ndim;

      int dim_h = 1;
      int dim_w = 2;
      if (ndim == 4) {
        dim_w++;
        dim_h++;
      }

      const int64_t pad_left = pad[0];
      const int64_t pad_right = pad[1];
      const int64_t pad_top = pad[2];
      const int64_t pad_bottom = pad[3];

      const int64_t input_h = input->shape()->At(dim_h);
      const int64_t input_w = input->shape()->At(dim_w);
      const int64_t output_h = input_h + pad_top + pad_bottom;
      const int64_t output_w = input_w + pad_left + pad_right;
      CHECK_OR_RETURN(pad_left < input_w && pad_right < input_w)
          << Error::RuntimeError()
          << "Padding size should be less than the corresponding input "
             "dimension, but got: padding ("
          << pad_left << ", " << pad_right << ") at dimension " << dim_w << " of input " << ndim;

      CHECK_OR_RETURN(pad_top < input_h && pad_bottom < input_h)
          << Error::RuntimeError()
          << "Padding size should be less than the corresponding input "
             "dimension, but got: padding ("
          << pad_top << ", " << pad_bottom << ") at dimension " << dim_h << " of input " << ndim;

      CHECK_OR_RETURN(output_w >= 1 || output_h >= 1)
          << Error::RuntimeError() << "input (H: " << input_h << ", W: " << input_w
          << ")is too small. Calculated output H: " << output_h << " W: " << output_w;

      if (ndim == 3) {
        // for 3D input
        auto unsqueezed_input = JUST(functional::Unsqueeze(input, 0));
        auto unsqueezed_output =
            JUST(OpInterpUtil::Dispatch<Tensor>(*reflect_pad2d_, {unsqueezed_input}, attrs));
        return JUST(functional::Squeeze(unsqueezed_output, std::vector<int32_t>{0}));
      }
      return OpInterpUtil::Dispatch<Tensor>(*reflect_pad2d_, {input}, attrs);
    } else if (pad_size == 6) {
      UNIMPLEMENTED_THEN_RETURN() << "5D reflect padding are not supported for now";
    } else {
      UNIMPLEMENTED_THEN_RETURN()
          << "Only 2D, 3D, 4D, 5D padding with non-constant padding are supported for now";
    }
  }

 private:
  std::shared_ptr<OpExpr> reflect_pad1d_;
  std::shared_ptr<OpExpr> reflect_pad2d_;
};

class ReplicationPadFunctor {
 public:
  ReplicationPadFunctor() {
    replicate_pad1d_ =
        CHECK_JUST(one::OpBuilder("replication_pad1d").Input("x").Output("y").Build());
    replicate_pad2d_ =
        CHECK_JUST(one::OpBuilder("replication_pad2d").Input("x").Output("y").Build());
  }
  Maybe<Tensor> operator()(const std::shared_ptr<one::Tensor>& input,
                           const std::vector<int64_t>& pad) const {
    auto& attrs = THREAD_CACHED_MUTABLE_ATTR_MAP("padding");
    attrs.SetAllAttrs(pad);
    const int64_t pad_size = pad.size();
    const size_t ndim = input->ndim();
    CHECK_LE_OR_RETURN(pad_size, 2 * ndim)
        << Error::RuntimeError() << "Pad size should less than or equal to input axes * 2.";
    if (pad_size == 2) {
      // 2D/3D replicate padding
      CHECK_OR_RETURN((ndim == 2 && input->shape()->At(0) != 0 && input->shape()->At(1) != 0)
                      || (ndim == 3 && input->shape()->At(1) != 0 && input->shape()->At(2) != 0))
          << "Expected 2D or 3D (batch mode) tensor with possibly 0 batch size and other "
             "non-zero dimensions for input, but got: "
          << ndim;
      const int64_t pad_left = pad[0];
      const int64_t pad_right = pad[1];
      const int64_t dim_w = (ndim == 3) ? 2 : 1;
      const int64_t input_width = input->shape()->At(dim_w);
      const int64_t output_w = input_width + pad_left + pad_right;
      CHECK_OR_RETURN(output_w >= 1)
          << "input (W: " << input_width << ")is too small. Calculated output W: " << output_w;

      if (ndim == 2) {
        // for 2D input
        auto unsqueezed_input = JUST(functional::Unsqueeze(input, 0));
        auto unsqueezed_output =
            JUST(OpInterpUtil::Dispatch<Tensor>(*replicate_pad1d_, {unsqueezed_input}, attrs));
        return JUST(functional::Squeeze(unsqueezed_output, std::vector<int32_t>{0}));
      }
      return OpInterpUtil::Dispatch<Tensor>(*replicate_pad1d_, {input}, attrs);
    } else if (pad_size == 4) {
      // 3D/4D replicate padding
      bool valid_dims = input->shape()->At(1) != 0 && input->shape()->At(2) != 0;
      CHECK_OR_RETURN((ndim == 3 && valid_dims)
                      || (ndim == 4 && valid_dims && input->shape()->At(3) != 0))
          << "3D or 4D (batch mode) tensor expected for input, but got: " << ndim;

      int dim_h = 1;
      int dim_w = 2;
      if (ndim == 4) {
        dim_w++;
        dim_h++;
      }

      const int64_t pad_left = pad[0];
      const int64_t pad_right = pad[1];
      const int64_t pad_top = pad[2];
      const int64_t pad_bottom = pad[3];

      const int64_t input_h = input->shape()->At(dim_h);
      const int64_t input_w = input->shape()->At(dim_w);
      const int64_t output_h = input_h + pad_top + pad_bottom;
      const int64_t output_w = input_w + pad_left + pad_right;
      CHECK_OR_RETURN(output_w >= 1 || output_h >= 1)
          << Error::RuntimeError() << "input (H: " << input_h << ", W: " << input_w
          << ")is too small. Calculated output H: " << output_h << " W: " << output_w;

      if (ndim == 3) {
        // for 3D input
        auto unsqueezed_input = JUST(functional::Unsqueeze(input, 0));
        auto unsqueezed_output =
            JUST(OpInterpUtil::Dispatch<Tensor>(*replicate_pad2d_, {unsqueezed_input}, attrs));
        return JUST(functional::Squeeze(unsqueezed_output, std::vector<int32_t>{0}));
      }
      return OpInterpUtil::Dispatch<Tensor>(*replicate_pad2d_, {input}, attrs);
    } else if (pad_size == 6) {
      UNIMPLEMENTED_THEN_RETURN() << "5D replicate padding are not supported for now";
    } else {
      UNIMPLEMENTED_THEN_RETURN()
          << "Only 2D, 3D, 4D, 5D padding with non-constant padding are supported for now";
    }
  }

 private:
  std::shared_ptr<OpExpr> replicate_pad1d_;
  std::shared_ptr<OpExpr> replicate_pad2d_;
};

class PadFunctor {
 public:
  Maybe<Tensor> operator()(const std::shared_ptr<one::Tensor>& input,
                           const std::vector<int64_t>& pad, const std::string& mode,
                           const Scalar& value) const {
    if (mode == "constant") {
      return functional::ConstantPad(input, pad, value);
    } else if (mode == "reflect") {
      return functional::ReflectionPad(input, pad);
    } else if (mode == "replicate") {
      return functional::ReplicationPad(input, pad);
    } else {
      UNIMPLEMENTED_THEN_RETURN() << "Pad mode is " << mode
                                  << ", but only constant, reflect and replicate are valid.";
    }
  }
};

class DropoutFunctor {
 public:
  DropoutFunctor() {
    dropout_op_ =
        CHECK_JUST(one::OpBuilder("dropout").Input("in").Output("out").Output("mask").Build());
    dropout_addend_op_ = CHECK_JUST(one::OpBuilder("dropout")
                                        .Input("in")
                                        .Input("_add_to_output")
                                        .Output("out")
                                        .Output("mask")
                                        .Build());
    add_op_ = CHECK_JUST(one::OpBuilder("add_n").Input("in", 2).Output("out").Build());
  }
  Maybe<Tensor> operator()(const std::shared_ptr<one::Tensor>& x, const float& p,
                           const bool& training, const bool& inplace,
                           const Optional<one::Generator>& generator,
                           const Optional<one::Tensor>& addend) const {
    auto outputs = std::make_shared<TensorTuple>(1);
    if (inplace) {
      JUST(CheckInplaceValid(x));
      (*outputs)[0] = x;
    }
    const auto gen = generator.value_or(JUST(one::DefaultAutoGenerator()));
    const auto& dropout_state = std::make_shared<FusedDropoutKernelState>(gen);
    auto& dropout_attrs = THREAD_CACHED_MUTABLE_ATTR_MAP("rate");
    dropout_attrs.SetAllAttrs(p);
    if (addend) {
      if ((!training) || p == 0.0) {
        JUST(OpInterpUtil::Dispatch(*add_op_, {x, JUST(addend)}, outputs.get()));
      } else {
        outputs->resize(2);
        JUST(OpInterpUtil::Dispatch(*dropout_addend_op_, {x, JUST(addend)}, outputs.get(),
                                    OpExprInterpContext(dropout_attrs, dropout_state)));
      }
    } else {
      if (!training || p == 0.0) {
        return x;
      } else {
        outputs->resize(2);
        JUST(OpInterpUtil::Dispatch(*dropout_op_, {x}, outputs.get(),
                                    OpExprInterpContext(dropout_attrs, dropout_state)));
      }
    }
    return (*outputs)[0];
  }

 private:
  std::shared_ptr<OpExpr> dropout_op_;
  std::shared_ptr<OpExpr> dropout_addend_op_;
  std::shared_ptr<OpExpr> add_op_;
};

namespace {
Maybe<Tensor> MakeFeatureNoise(const std::shared_ptr<one::Tensor>& x) {
  const int64_t ndim = x->ndim();
  CHECK_GE_OR_RETURN(ndim, 2) << Error::RuntimeError()
                              << "Feature dropout requires at least 2 dimensions in the input";
  std::vector<int64_t> sizes;
  sizes.reserve(ndim);
  sizes.push_back(x->shape()->At(0));
  sizes.push_back(x->shape()->At(1));
  for (int i = 2; i < ndim; i++) { sizes.push_back(1); }
  return JUST(Empty(Shape(sizes), x->dtype(), JUST(x->device()), false));
}

Maybe<Tensor> DropoutImpl(const std::shared_ptr<one::Tensor>& input, const float& p,
                          const bool& train) {
  CHECK_EQ_OR_RETURN(p >= 0 && p <= 1, true)
      << "dropout probability has to be between 0 and 1, but got " << p;
  if (p == 0 || !train || input->shape()->elem_cnt() == 0) { return input; }
  if (p == 1) {
    std::shared_ptr<Tensor> other =
        JUST(Constant(*input->shape(), Scalar(0.0), input->dtype(), JUST(input->device())));
    return InplaceMul(input, other);
  }
  std::shared_ptr<Tensor> noise = JUST(MakeFeatureNoise(input));
  noise =
      JUST(BernoulliProb(noise, 1.0 - p, noise->dtype(), JUST(one::DefaultAutoGenerator()), false));
  noise = JUST(InplaceScalarDiv(noise, Scalar(1.0 - p)));
  noise = JUST(InplaceMul(input, noise));
  return noise;
}
}  // namespace

class Dropout1dFunctor {
 public:
  Maybe<Tensor> operator()(const std::shared_ptr<one::Tensor>& input, const float& p,
                           const bool& training) const {
    CHECK_EQ_OR_RETURN(p < 0 || p > 1.0, true)
        << "dropout probability has to be between 0 and 1, but got " << p;
    const int input_dim = input->ndim();
    CHECK_EQ_OR_RETURN(input_dim != 2 && input_dim != 3, true)
        << "dropout1d: Expected 2D or 3D input, but received a {inp_dim}D input. "
           "Note that dropout1d exists to provide channel-wise dropout on inputs with 1 "
           "spatial dimension, a channel dimension, and an optional batch dimension "
           "(i.e. 2D or 3D inputs).";
    bool is_batched = (input_dim == 3);
    std::shared_ptr<one::Tensor> result;
    if (!is_batched) { result = JUST(Unsqueeze(input, 0)); }
    result = JUST(DropoutImpl(result, p, training));
    if (!is_batched) { result = JUST(Squeeze(result, std::vector<int32_t>{0})); }
    return result;
  }
};

class Dropout2dFunctor {
 public:
  Maybe<Tensor> operator()(const std::shared_ptr<one::Tensor>& input, const float& p,
                           const bool& training) const {
    CHECK_EQ_OR_RETURN(p < 0 || p > 1.0, true)
        << "dropout probability has to be between 0 and 1, but got " << p;
    const int input_dim = input->ndim();
    CHECK_EQ_OR_RETURN(input_dim != 3 && input_dim != 4, true)
        << "dropout2d: Received a {inp_dim}-D input to dropout2d, which is deprecated "
           "and will result in an error in a future release. To retain the behavior "
           "and silence this warning, please use dropout instead. Note that dropout2d "
           "exists to provide channel-wise dropout on inputs with 2 spatial dimensions, "
           "a channel dimension, and an optional batch dimension (i.e. 3D or 4D inputs).";
    CHECK_EQ_OR_RETURN(input_dim == 3, true)
        << "dropout2d: Received a 3D input to dropout2d and assuming that channel-wise "
           "1D dropout behavior is desired - input is interpreted as shape (N, C, L), where C "
           "is the channel dim. This behavior will change in a future release to interpret the "
           "input as one without a batch dimension, i.e. shape (C, H, W). To maintain the 1D "
           "channel-wise dropout behavior, please switch to using dropout1d instead.";
    return JUST(DropoutImpl(input, p, training));
  }
};

class Dropout3dFunctor {
 public:
  Maybe<Tensor> operator()(const std::shared_ptr<one::Tensor>& input, const float& p,
                           const bool& training) const {
    CHECK_EQ_OR_RETURN(p < 0 || p > 1.0, true)
        << "dropout probability has to be between 0 and 1, but got " << p;
    const int input_dim = input->ndim();
    CHECK_EQ_OR_RETURN(input_dim != 4 && input_dim != 5, true)
        << "dropout3d: Received a {inp_dim}-D input to dropout3d, which is deprecated "
           "and will result in an error in a future release. To retain the behavior "
           "and silence this warning, please use dropout instead. Note that dropout3d "
           "exists to provide channel-wise dropout on inputs with 3 spatial dimensions, "
           "a channel dimension, and an optional batch dimension (i.e. 4D or 5D inputs).";
    bool is_batched = (input_dim == 5);
    std::shared_ptr<one::Tensor> result;
    if (!is_batched) { result = JUST(Unsqueeze(input, 0)); }
    result = JUST(DropoutImpl(result, p, training));
    if (!is_batched) { result = JUST(Squeeze(result, std::vector<int32_t>{0})); }
    return result;
  }
};

class DropoutGradFunctor {
 public:
  DropoutGradFunctor() {
    dropout_grad_op_ =
        CHECK_JUST(one::OpBuilder("dropout_grad").Input("dy").Input("mask").Output("dx").Build());
  }
  Maybe<Tensor> operator()(const std::shared_ptr<one::Tensor>& dy,
                           const std::shared_ptr<one::Tensor>& mask, const float& scale) const {
    auto& dropout_grad_attrs = THREAD_CACHED_MUTABLE_ATTR_MAP("scale");
    dropout_grad_attrs.SetAllAttrs(scale);
    return OpInterpUtil::Dispatch<Tensor>(*dropout_grad_op_, {dy, mask}, dropout_grad_attrs);
  }

 private:
  std::shared_ptr<OpExpr> dropout_grad_op_;
};

class AvgPoolNDFunctor {
 public:
  AvgPoolNDFunctor() = default;
  virtual ~AvgPoolNDFunctor() = default;
  Maybe<Tensor> operator()(const std::shared_ptr<one::Tensor>& x,
                           const std::vector<int32_t>& kernel_size,
                           const Optional<std::vector<int32_t>>& stride,
                           const std::vector<int32_t>& padding, const bool& ceil_mode,
                           const bool& count_include_pad, const int32_t& divisor_override,
                           const std::string& data_format) const {
    auto& attrs =
        THREAD_CACHED_MUTABLE_ATTR_MAP("kernel_size", "padding", "stride", "data_format",
                                       "ceil_mode", "count_include_pad", "divisor_override");
    // If stride is None, we set it as kernel_size to align Pytorch.
    attrs.SetAllAttrs(kernel_size, padding, stride ? *JUST(stride) : kernel_size, data_format,
                      ceil_mode, count_include_pad, divisor_override);
    return OpInterpUtil::Dispatch<Tensor>(*op_, {x}, attrs);
  }

 protected:
  std::shared_ptr<OpExpr> op_;
};

class AvgPool1DFunctor : public AvgPoolNDFunctor {
 public:
  AvgPool1DFunctor() {
    op_ = CHECK_JUST(one::OpBuilder("avg_pool_1d").Input("x").Output("y").Build());
  }
};

class AvgPool2DFunctor : public AvgPoolNDFunctor {
 public:
  AvgPool2DFunctor() {
    op_ = CHECK_JUST(one::OpBuilder("avg_pool_2d").Input("x").Output("y").Build());
  }
};

class AvgPool3DFunctor : public AvgPoolNDFunctor {
 public:
  AvgPool3DFunctor() {
    op_ = CHECK_JUST(one::OpBuilder("avg_pool_3d").Input("x").Output("y").Build());
  }
};

class UnfoldFunctor {
 public:
  UnfoldFunctor() {
    unfold_op_ = CHECK_JUST(one::OpBuilder("unfold").Input("x").Output("y").Build());
  }
  Maybe<Tensor> operator()(const std::shared_ptr<one::Tensor>& x,
                           const std::vector<int32_t>& kernel_size,
                           const std::vector<int32_t>& dilation_rate,
                           const std::vector<int32_t>& padding, const std::vector<int32_t>& strides,
                           const std::string& data_format) const {
    const auto& x_shape = x->shape();
    // Only Support 4d tensor now.
    CHECK_EQ_OR_RETURN(x_shape->NumAxes(), 4)
        << Error::RuntimeError() << "Input Tensor dim should == 4";
    auto& attrs = THREAD_CACHED_MUTABLE_ATTR_MAP("kernel_size", "dilation_rate", "padding",
                                                 "strides", "data_format");
    attrs.SetAllAttrs(kernel_size, dilation_rate, padding, strides, data_format);
    return OpInterpUtil::Dispatch<Tensor>(*unfold_op_, {x}, attrs);
  }

 private:
  std::shared_ptr<OpExpr> unfold_op_;
};

class FoldFunctor {
 public:
  FoldFunctor() { fold_op_ = CHECK_JUST(one::OpBuilder("fold").Input("x").Output("y").Build()); }
  Maybe<Tensor> operator()(const std::shared_ptr<one::Tensor>& x,
                           const std::vector<int32_t>& output_size,
                           const std::vector<int32_t>& kernel_size,
                           const std::vector<int32_t>& dilation_rate,
                           const std::vector<int32_t>& padding, const std::vector<int32_t>& strides,
                           const std::string& data_format) const {
    const auto& x_shape = x->shape();
    // Only Support 3d tensor fold now. format is (N, C*K*K, L)
    CHECK_EQ_OR_RETURN(x_shape->NumAxes(), 3)
        << Error::RuntimeError() << "Input Tensor dim should == 3";
    auto& attrs = THREAD_CACHED_MUTABLE_ATTR_MAP("output_size", "kernel_size", "dilation_rate",
                                                 "padding", "strides", "data_format");
    attrs.SetAllAttrs(output_size, kernel_size, dilation_rate, padding, strides, data_format);
    return OpInterpUtil::Dispatch<Tensor>(*fold_op_, {x}, attrs);
  }

 private:
  std::shared_ptr<OpExpr> fold_op_;
};

class OneHotFunctor {
 public:
  OneHotFunctor() {
    one_hot_op_ = CHECK_JUST(one::OpBuilder("one_hot").Input("indices").Output("out").Build());
  }
  Maybe<Tensor> operator()(const std::shared_ptr<one::Tensor>& input, const int64_t& num_classes,
                           const Scalar& on_value, const Scalar& off_value) const {
    CHECK_OR_RETURN(!IsFloatingDataType(input->dtype()->data_type()))
        << Error::RuntimeError() << "one_hot is only applicable to index tensor.";
    auto& attrs =
        THREAD_CACHED_MUTABLE_ATTR_MAP("depth", "dtype", "floating_on_value", "floating_off_value",
                                       "integer_on_value", "integer_off_value");
    int64_t depth = num_classes;
    if (num_classes == -1) {
      std::vector<int32_t> axis(input->ndim());
      std::iota(axis.begin(), axis.end(), 0);
      auto tensor_max = JUST(functional::ReduceMax(input, axis, false));

      int64_t max = 0;
      const auto& callback = [&](ep::Stream* stream,
                                 const std::shared_ptr<vm::EagerBlobObject>& eager_blob_object) {
        SyncAutoMemcpy(stream, &max, eager_blob_object->dptr(), sizeof(max),
                       memory::MakeHostMemCase(), eager_blob_object->mem_case());
      };
      JUST(SyncAccessTensorWithTimeOut(tensor_max, callback, "const"));
      depth = max + 1;
    }
    // Refer to: https://github.com/Oneflow-Inc/oneflow/pull/5315/files#r755823506
    bool is_on_value_double = on_value.IsFloatingPoint();
    bool is_off_value_double = off_value.IsFloatingPoint();
    if (is_on_value_double || is_off_value_double) {
      attrs.SetAllAttrs(depth, kFloat, on_value.As<double>(), off_value.As<double>(),
                        static_cast<int64_t>(0), static_cast<int64_t>(0));
    } else {
      attrs.SetAllAttrs(depth, kInt64, static_cast<double>(0), static_cast<double>(0),
                        on_value.As<int64_t>(), off_value.As<int64_t>());
    }
    return OpInterpUtil::Dispatch<Tensor>(*one_hot_op_, {input}, attrs);
  }

 private:
  std::shared_ptr<OpExpr> one_hot_op_;
};

class PairwiseDistanceFunctor {
 public:
  Maybe<Tensor> operator()(const std::shared_ptr<Tensor>& x, const std::shared_ptr<Tensor>& y,
                           const float& p, const double& eps, bool keepdim) const {
    const int64_t xdim = x->ndim();
    const int64_t ydim = y->ndim();
    const int64_t output_dim = xdim > ydim ? xdim : ydim;
    const auto& sub = JUST(ScalarAdd(JUST(Sub(x, y, 1, false)), eps, 1, false));
    return ScalarNorm(sub, p, output_dim - 1, keepdim, NullOpt);
  }
};

class CosineSimilarityFunctor {
 public:
  Maybe<Tensor> operator()(const std::shared_ptr<one::Tensor>& x,
                           const std::shared_ptr<one::Tensor>& y, const int32_t& dim,
                           const double& eps) const {
    const auto& x_shape = *(x->shape());
    const auto& y_shape = *(y->shape());
    std::shared_ptr<one::Tensor> x_extend = x;
    std::shared_ptr<one::Tensor> y_extend = y;
    if (x_shape != y_shape) {
      Shape max_shape = Shape::Ones(std::max(x_shape.NumAxes(), y_shape.NumAxes()));
      for (int64_t i = max_shape.NumAxes() - 1; i >= 0; i--) {
        int64_t offset = max_shape.NumAxes() - 1 - i;
        int64_t dim_x = x_shape.NumAxes() - 1 - offset;
        int64_t dim_y = y_shape.NumAxes() - 1 - offset;
        int64_t size_x = (dim_x >= 0) ? x_shape.At(dim_x) : 1;
        int64_t size_y = (dim_y >= 0) ? y_shape.At(dim_y) : 1;
        if (!(size_x == size_y || size_x == 1 || size_y == 1)) {
          return Error::RuntimeError()
                 << "The size of tensor a (" << size_x << ") must match the size of tensor b ("
                 << size_y << ") at non-singleton dimension " << i;
        }
        max_shape.Set(i, std::max(size_x, size_y));
      }
      x_extend = JUST(Expand(x, max_shape));
      y_extend = JUST(Expand(y, max_shape));
    }
    TensorProcessor tensor_processor;
    JUST(tensor_processor.PromoteInputsToCommonDtype(true).AddInputs({x_extend, y_extend}).Apply());
    TensorTuple input_vec = JUST(tensor_processor.GetInputs());
    const auto common_dtype = JUST(oneflow::VectorAt(input_vec, 0))->dtype();
    if (!IsFloatingDataType(common_dtype->data_type())) {
      return Error::RuntimeError()
             << "expected common dtype to be floating point, yet common dtype is "
             << common_dtype->name();
    }
    auto& x_ = JUST(oneflow::VectorAt(input_vec, 0));
    auto& y_ = JUST(oneflow::VectorAt(input_vec, 1));
    std::shared_ptr<Tensor> w12 =
        JUST(functional::ReduceSum(JUST(functional::Mul(x_, y_)), {dim}, false));
    std::shared_ptr<Tensor> w1 =
        JUST(functional::ReduceSum(JUST(functional::Mul(x_, x_)), {dim}, false));
    std::shared_ptr<Tensor> w2 =
        JUST(functional::ReduceSum(JUST(functional::Mul(y_, y_)), {dim}, false));
    std::shared_ptr<Tensor> n12 = JUST(functional::Sqrt(
        JUST(functional::Clamp(JUST(functional::Mul(w1, w2)), Scalar(eps * eps), NullOpt))));
    return functional::Div(w12, n12);
  }
};

class L2NormalizeFunctor {
 public:
  L2NormalizeFunctor() {
    op_ = CHECK_JUST(
        one::OpBuilder("l2_normalize").Input("x").Output("y").Output("square_x_sum").Build());
  }
  Maybe<Tensor> operator()(const std::shared_ptr<one::Tensor>& input, const int32_t& axis,
                           const float& epsilon) const {
    const int32_t ndims = input->shape()->NumAxes();
    const int32_t final_dim = ndims - 1;

    auto axis_ = axis >= 0 ? axis : axis + ndims;
    CHECK_GE_OR_RETURN(axis_, 0) << Error::RuntimeError() << "Axis should >=0 but axis is " << axis_
                                 << " now.";
    CHECK_LE_OR_RETURN(axis_, final_dim) << Error::RuntimeError() << "Axis should < " << ndims
                                         << " but axis is " << axis_ << " now.";

    auto& attrs = THREAD_CACHED_MUTABLE_ATTR_MAP("epsilon", "axis");
    attrs.SetAllAttrs(epsilon, final_dim);

    if (axis_ == final_dim) { return OpInterpUtil::Dispatch<Tensor>(*op_, {input}, attrs); }

    std::vector<int> input_perm(input->shape()->dim_vec().size(), 0);
    for (size_t i = 0; i < input_perm.size(); ++i) { input_perm[i] = static_cast<int>(i); }
    std::swap(input_perm[final_dim], input_perm[static_cast<size_t>(axis_)]);

    const auto result = JUST(OpInterpUtil::Dispatch<TensorTuple>(
        *op_, {JUST(functional::Transpose(input, input_perm))}, attrs));
    return functional::Transpose((*result)[0], input_perm);
  }

 private:
  std::shared_ptr<OpExpr> op_;
};

class NormalizeFunctor {
 public:
  Maybe<Tensor> operator()(const std::shared_ptr<one::Tensor>& input, const float& p,
                           const int32_t& dim, const float& eps,
                           const bool& use_l2_norm_kernel) const {
    if (use_l2_norm_kernel && (std::fabs(p - 2.0f) < std::numeric_limits<float>::min())) {
      return functional::L2Normalize(input, dim, eps);
    }
    return SequenceFunction<Maybe<Tensor>(const std::shared_ptr<Tensor>&, const float&,
                                          const int32_t&)>(
               [](const auto& x, const float& p, const int32_t& dim) -> Maybe<Tensor> {
                 return functional::ScalarNorm(x, p, dim, true, NullOpt);
               })
        .then([&](const auto& x) { return functional::Clamp(x, eps, NullOpt); })
        .then([&](const auto& x) { return functional::Div(input, x); })
        .call(input, p, dim);
  }
};

class FusedSelfAttentionFunctor {
 public:
  FusedSelfAttentionFunctor() {
    op_ = CHECK_JUST(one::OpBuilder("fused_self_attention_query_mul_key_and_value")
                         .Input("hidden_states")
                         .Output("query_mul_key")
                         .Output("value")
                         .Build());
  }
  Maybe<TensorTuple> operator()(const std::shared_ptr<one::Tensor>& hidden_states,
                                const int64_t& head_size, const float& alpha) const {
    auto& attrs = THREAD_CACHED_MUTABLE_ATTR_MAP("head_size", "alpha");
    attrs.SetAllAttrs(head_size, alpha);
    return OpInterpUtil::Dispatch<TensorTuple>(*op_, {hidden_states}, attrs);
  }

 private:
  std::shared_ptr<OpExpr> op_;
};

class FusedSelfAttentionGradFunctor {
 public:
  FusedSelfAttentionGradFunctor() {
    op_ = CHECK_JUST(one::OpBuilder("fused_self_attention_query_mul_key_and_value_grad")
                         .Input("query_mul_key_grad")
                         .Input("value_grad")
                         .Input("hidden_states")
                         .Output("hidden_states_grad")
                         .Build());
  }
  Maybe<Tensor> operator()(const std::shared_ptr<one::Tensor>& query_mul_key_grad,
                           const std::shared_ptr<one::Tensor>& value_grad,
                           const std::shared_ptr<one::Tensor>& hidden_states,
                           const float& alpha) const {
    auto& attrs = THREAD_CACHED_MUTABLE_ATTR_MAP("alpha");
    attrs.SetAllAttrs(alpha);
    return OpInterpUtil::Dispatch<Tensor>(*op_, {query_mul_key_grad, value_grad, hidden_states},
                                          attrs);
  }

 private:
  std::shared_ptr<OpExpr> op_;
};

class FusedScaleTrilSoftmaxMaskScaleFunctor {
 public:
  FusedScaleTrilSoftmaxMaskScaleFunctor() {
    random_mask_like_op_ =
        CHECK_JUST(one::OpBuilder("random_mask_like").Input("like").Output("out").Build());
    fused_op_ = CHECK_JUST(one::OpBuilder("fused_tril_scale_softmax_mask_scale")
                               .Input("x")
                               .Input("mask")
                               .Output("y")
                               .Output("softmax_y")
                               .Build());
  }
  Maybe<TensorTuple> operator()(const std::shared_ptr<one::Tensor>& x, const float p,
                                const int64_t diagonal, const float tril_scale_value,
                                const float tril_fill_value,
                                const Optional<one::Generator>& generator) const {
    const auto gen = generator.value_or(JUST(one::DefaultAutoGenerator()));
    auto& random_mask_like_attrs = THREAD_CACHED_MUTABLE_ATTR_MAP("rate", "seed");
    random_mask_like_attrs.SetAllAttrs(p, static_cast<int64_t>(gen->current_seed()));
    const auto& random_mask_like_state = std::make_shared<RandomMaskLikeKernelState>(gen);

    const auto& mask = JUST(OpInterpUtil::Dispatch<Tensor>(
        *random_mask_like_op_, {x},
        OpExprInterpContext(random_mask_like_attrs, random_mask_like_state)));

    float mask_scale_value = 1.0;
    if (p != 1.0) { mask_scale_value = 1.0 / (1.0 - p); }
    auto& fused_attrs = THREAD_CACHED_MUTABLE_ATTR_MAP("diagonal", "tril_scale_value",
                                                       "mask_scale_value", "tril_fill_value");
    fused_attrs.SetAllAttrs(diagonal, tril_scale_value, mask_scale_value, tril_fill_value);
    return OpInterpUtil::Dispatch<TensorTuple>(*fused_op_, {x, mask}, fused_attrs);
  }

 private:
  std::shared_ptr<OpExpr> fused_op_;
  std::shared_ptr<OpExpr> random_mask_like_op_;
};

class L2NormalizeGradFunctor {
 public:
  L2NormalizeGradFunctor() {
    op_ = CHECK_JUST(one::OpBuilder("l2_normalize_grad")
                         .Input("dy")
                         .Input("y")
                         .Input("square_x_sum")
                         .Output("dx")
                         .Build());
  }
  Maybe<Tensor> operator()(const std::shared_ptr<one::Tensor>& dy,
                           const std::shared_ptr<one::Tensor>& y,
                           const std::shared_ptr<one::Tensor>& square_x_sum, const int32_t& axis,
                           const float& epsilon) const {
    auto& attrs = THREAD_CACHED_MUTABLE_ATTR_MAP("axis", "epsilon");
    attrs.SetAllAttrs(axis, epsilon);
    return OpInterpUtil::Dispatch<Tensor>(*op_, {dy, y, square_x_sum}, attrs);
  }

 private:
  std::shared_ptr<OpExpr> op_;
};

class FusedBiasAddGeluFunctor {
 public:
  FusedBiasAddGeluFunctor() {
    op_ = CHECK_JUST(
        one::OpBuilder("fused_bias_add_gelu").Input("a").Input("b").Output("out").Build());
  }
  Maybe<Tensor> operator()(const std::shared_ptr<one::Tensor>& a,
                           const std::shared_ptr<one::Tensor>& b, const int32_t& axis) const {
    auto& attrs = THREAD_CACHED_MUTABLE_ATTR_MAP("axis");
    attrs.SetAllAttrs(axis);
    return OpInterpUtil::Dispatch<Tensor>(*op_, {a, b}, attrs);
  }

 private:
  std::shared_ptr<OpExpr> op_;
};

class FusedBiasAddGeluGradFunctor {
 public:
  FusedBiasAddGeluGradFunctor() {
    op_ = CHECK_JUST(one::OpBuilder("fused_bias_add_gelu_grad")
                         .Input("a")
                         .Input("b")
                         .Input("dy")
                         .Output("dx")
                         .Build());
  }
  Maybe<Tensor> operator()(const std::shared_ptr<one::Tensor>& a,
                           const std::shared_ptr<one::Tensor>& b,
                           const std::shared_ptr<one::Tensor>& dy, const int32_t& axis) const {
    auto& attrs = THREAD_CACHED_MUTABLE_ATTR_MAP("axis");
    attrs.SetAllAttrs(axis);
    return OpInterpUtil::Dispatch<Tensor>(*op_, {a, b, dy}, attrs);
  }

 private:
  std::shared_ptr<OpExpr> op_;
};

class FusedBiasAddDropoutFunctor {
 public:
  FusedBiasAddDropoutFunctor() {
    random_mask_like_op_ =
        CHECK_JUST(one::OpBuilder("random_mask_like").Input("like").Output("out").Build());
    fused_bias_add_mask_scale_op_ = CHECK_JUST(one::OpBuilder("fused_bias_add_mask_scale")
                                                   .Input("a")
                                                   .Input("b")
                                                   .Input("mask")
                                                   .Output("out")
                                                   .Build());
  }
  Maybe<Tensor> operator()(const std::shared_ptr<one::Tensor>& a,
                           const std::shared_ptr<one::Tensor>& b, const float& p,
                           const int32_t& axis, const Optional<one::Generator>& generator) const {
    int32_t axis_val = axis;
    if (axis_val < 0) {
      const int64_t num_axes = a->shape()->NumAxes();
      axis_val += num_axes;
    }
    if (p > 0.0) {
      const auto gen = generator.value_or(JUST(one::DefaultAutoGenerator()));
      auto& random_mask_like_attrs = THREAD_CACHED_MUTABLE_ATTR_MAP("rate", "seed");
      random_mask_like_attrs.SetAllAttrs(p, static_cast<int64_t>(gen->current_seed()));
      const auto& random_mask_like_state = std::make_shared<RandomMaskLikeKernelState>(gen);

      float scale = 0.0;
      if (p != 1.0) { scale = 1.0 / (1.0 - p); }
      auto& fused_bias_add_mask_attrs = THREAD_CACHED_MUTABLE_ATTR_MAP("scale", "axis");
      fused_bias_add_mask_attrs.SetAllAttrs(scale, axis_val);

      return SequenceFunction<Maybe<Tensor>()>([&]() -> Maybe<Tensor> {
               return OpInterpUtil::Dispatch<Tensor>(
                   *random_mask_like_op_, {a},
                   OpExprInterpContext(random_mask_like_attrs, random_mask_like_state));
             })
          .then([&](const std::shared_ptr<one::Tensor>& x) {
            return OpInterpUtil::Dispatch<Tensor>(*fused_bias_add_mask_scale_op_, {a, b, x},
                                                  fused_bias_add_mask_attrs);
          })
          .call();
    } else {
      return functional::BiasAdd(a, b, axis_val);
    }
  }

 private:
  std::shared_ptr<OpExpr> random_mask_like_op_;
  std::shared_ptr<OpExpr> fused_bias_add_mask_scale_op_;
};

class FusedGegluFunctor {
 public:
  FusedGegluFunctor() {
    op_ = CHECK_JUST(one::OpBuilder("fused_geglu")
                         .Input("in")
                         .Input("weight")
                         .Input("bias")
                         .Output("out")
                         .Output("matmul_out")
                         .Build());
  }

  Maybe<Tensor> operator()(const std::shared_ptr<one::Tensor>& in,
                           const std::shared_ptr<one::Tensor>& w,
                           const std::shared_ptr<one::Tensor>& b) const {
    return OpInterpUtil::Dispatch<one::Tensor>(*op_, {in, w, b});
  }

 private:
  std::shared_ptr<OpExpr> op_;
};

class FusedScaleTrilFunctor {
 public:
  FusedScaleTrilFunctor() {
    op_ = CHECK_JUST(one::OpBuilder("fused_scale_tril").Input("in").Output("out").Build());
  }

  Maybe<Tensor> operator()(const std::shared_ptr<one::Tensor>& x, const int64_t& diagonal,
                           const Scalar& fill_value, const Scalar& scale) const {
    auto& attrs = THREAD_CACHED_MUTABLE_ATTR_MAP(
        "diagonal", "floating_fill_value", "is_floating_fill_value", "integer_fill_value",
        "floating_scale_value", "is_floating_scale_value", "integer_scale_value");
    bool is_fill_value_double = fill_value.IsFloatingPoint();
    bool is_scale_double = scale.IsFloatingPoint();

    double floating_fill_value = 0;
    int64_t integer_fill_value = 0;
    if (is_fill_value_double) {
      floating_fill_value = fill_value.As<double>();
    } else {
      integer_fill_value = fill_value.As<int64_t>();
    }
    double floating_scale_value = 0;
    int64_t integer_scale_value = 0;
    if (is_scale_double) {
      floating_scale_value = scale.As<double>();
    } else {
      integer_scale_value = scale.As<int64_t>();
    }
    attrs.SetAllAttrs(diagonal, floating_fill_value, is_fill_value_double, integer_fill_value,
                      floating_scale_value, is_scale_double, integer_scale_value);
    return OpInterpUtil::Dispatch<Tensor>(*op_, {x}, attrs);
  }

 private:
  std::shared_ptr<OpExpr> op_;
};

class FusedScaleMaskSoftmaxFunctor {
 public:
  FusedScaleMaskSoftmaxFunctor() {
    op_ = CHECK_JUST(
        one::OpBuilder("fused_scale_mask_softmax").Input("x").Input("mask").Output("y").Build());
  }
  Maybe<Tensor> operator()(const std::shared_ptr<one::Tensor>& x,
                           const std::shared_ptr<one::Tensor>& mask, const float& fill_value,
                           const float& scale) const {
    auto& attrs = THREAD_CACHED_MUTABLE_ATTR_MAP("scale_value", "mask_fill_value");
    attrs.SetAllAttrs(scale, fill_value);
    return OpInterpUtil::Dispatch<Tensor>(*op_, {x, mask}, attrs);
  }

 private:
  std::shared_ptr<OpExpr> op_;
};

class FusedScaleMaskSoftmaxDropoutFunctor {
 public:
  FusedScaleMaskSoftmaxDropoutFunctor() {
    random_mask_like_op_ =
        CHECK_JUST(one::OpBuilder("random_mask_like").Input("like").Output("out").Build());
    fused_scale_mask_softmax_dropout_op_ =
        CHECK_JUST(one::OpBuilder("fused_scale_mask_softmax_dropout")
                       .Input("x")
                       .Input("mask")
                       .Input("dropout_mask")
                       .Output("y")
                       .Output("softmax_y")
                       .Build());
  }
  Maybe<TensorTuple> operator()(const std::shared_ptr<one::Tensor>& x,
                                const std::shared_ptr<one::Tensor>& mask, const float& fill_value,
                                const float& scale, const float& p, const bool& training,
                                const Optional<one::Generator>& generator) const {
    float rate = p;
    if (!training) rate = 0.0;
    const auto gen = generator.value_or(JUST(one::DefaultAutoGenerator()));
    auto& random_mask_like_attrs = THREAD_CACHED_MUTABLE_ATTR_MAP("rate", "seed");
    random_mask_like_attrs.SetAllAttrs(rate, static_cast<int64_t>(gen->current_seed()));
    const auto& random_mask_like_state = std::make_shared<RandomMaskLikeKernelState>(gen);

    const auto& dropout_mask = JUST(OpInterpUtil::Dispatch<Tensor>(
        *random_mask_like_op_, {x},
        OpExprInterpContext(random_mask_like_attrs, random_mask_like_state)));

    float dropout_scale = 0.0;
    if (rate != 1.0) { dropout_scale = 1.0 / (1.0 - rate); }
    auto& fused_scale_mask_softmax_dropout_attrs =
        THREAD_CACHED_MUTABLE_ATTR_MAP("scale_value", "mask_fill_value", "dropout_scale_value");
    fused_scale_mask_softmax_dropout_attrs.SetAllAttrs(scale, fill_value, dropout_scale);
    return OpInterpUtil::Dispatch<TensorTuple>(*fused_scale_mask_softmax_dropout_op_,
                                               {x, mask, dropout_mask},
                                               fused_scale_mask_softmax_dropout_attrs);
  }

 private:
  std::shared_ptr<OpExpr> random_mask_like_op_;
  std::shared_ptr<OpExpr> fused_scale_mask_softmax_dropout_op_;
};

// Equivalent to
// masked = (x + bias) * mask * scale_value
// unmask = (1 - mask).bool()
// masked.masked_fill_(unmask, mask_fill_value)
// softmax_y = softmax(masked, dim=-1)
// y = dropout(softmax_y, p)
class FusedBiasAddScaleMaskSoftmaxDropoutFunctor {
 public:
  FusedBiasAddScaleMaskSoftmaxDropoutFunctor() {
    random_mask_op_ =
        CHECK_JUST(one::OpBuilder("random_mask_like").Input("like").Output("out").Build());
    fused_op_ = CHECK_JUST(one::OpBuilder("fused_bias_add_scale_mask_softmax_dropout")
                               .Input("x")
                               .Input("bias")
                               .Input("mask")
                               .Input("dropout_mask")
                               .Output("y")
                               .Output("softmax_y")
                               .Build());
  }
  Maybe<TensorTuple> operator()(const std::shared_ptr<one::Tensor>& x,
                                const std::shared_ptr<one::Tensor>& bias,
                                const std::shared_ptr<one::Tensor>& mask, const float& fill_value,
                                const float& scale, const float& p, const bool& training,
                                const Optional<one::Generator>& generator) const {
    float rate = p;
    if (!training) rate = 0.0;
    const auto gen = generator.value_or(JUST(one::DefaultAutoGenerator()));
    auto& random_mask_like_attrs = THREAD_CACHED_MUTABLE_ATTR_MAP("rate", "seed");
    random_mask_like_attrs.SetAllAttrs(rate, static_cast<int64_t>(gen->current_seed()));
    const auto& random_mask_like_state = std::make_shared<RandomMaskLikeKernelState>(gen);

    const auto& dropout_mask = JUST(OpInterpUtil::Dispatch<Tensor>(
        *random_mask_op_, {x},
        OpExprInterpContext(random_mask_like_attrs, random_mask_like_state)));

    float dropout_scale = 0.0;
    if (rate != 1.0) { dropout_scale = 1.0 / (1.0 - rate); }
    auto& fused_scale_mask_softmax_dropout_attrs =
        THREAD_CACHED_MUTABLE_ATTR_MAP("scale_value", "mask_fill_value", "dropout_scale_value");
    fused_scale_mask_softmax_dropout_attrs.SetAllAttrs(scale, fill_value, dropout_scale);
    return OpInterpUtil::Dispatch<TensorTuple>(*fused_op_, {x, bias, mask, dropout_mask},
                                               fused_scale_mask_softmax_dropout_attrs);
  }

 private:
  std::shared_ptr<OpExpr> random_mask_op_;
  std::shared_ptr<OpExpr> fused_op_;
};

class CtcGreedyDecoderFunctor {
 public:
  CtcGreedyDecoderFunctor() {
    op_ = CHECK_JUST(one::OpBuilder("ctc_greedy_decoder")
                         .Input("log_probs")
                         .Input("input_lengths")
                         .Output("decoded")
                         .Output("neg_sum_logits")
                         .Build());
  }
  Maybe<TensorTuple> operator()(const std::shared_ptr<one::Tensor>& log_probs,
                                const std::shared_ptr<one::Tensor>& input_lengths,
                                const bool& merge_repeated) const {
    auto& attrs = THREAD_CACHED_MUTABLE_ATTR_MAP("merge_repeated");
    attrs.SetAllAttrs(merge_repeated);
    return OpInterpUtil::Dispatch<TensorTuple>(*op_, {log_probs, input_lengths}, attrs);
  }

 private:
  std::shared_ptr<OpExpr> op_;
};

class PariticalFCSampleDisableBoxing {
 public:
  PariticalFCSampleDisableBoxing() {
    op_ = CHECK_JUST(one::OpBuilder("distributed_partial_fc_sample_disable_boxing")
                         .Input("sampled_weight_diff")
                         .Input("sampled_label")
                         .Output("boxing_disabled_sampled_weight_diff")
                         .Output("boxing_disabled_sampled_label")
                         .Build());
  }
  Maybe<TensorTuple> operator()(const std::shared_ptr<one::Tensor>& sampled_weight_diff,
                                const std::shared_ptr<one::Tensor>& sampled_label) const {
    return OpInterpUtil::Dispatch<TensorTuple>(*op_, {sampled_weight_diff, sampled_label});
  }

 private:
  std::shared_ptr<OpExpr> op_;
};

class NmsFunctor {
 public:
  NmsFunctor() { op_ = CHECK_JUST(one::OpBuilder("nms").Input("in").Output("out").Build()); }

  Maybe<Tensor> operator()(const std::shared_ptr<one::Tensor>& x, const float& iou_threshold,
                           const int32_t& keep_n) const {
    auto& attrs = THREAD_CACHED_MUTABLE_ATTR_MAP("iou_threshold", "keep_n");
    attrs.SetAllAttrs(iou_threshold, keep_n);
    return OpInterpUtil::Dispatch<Tensor>(*op_, {x}, attrs);
  }

 private:
  std::shared_ptr<OpExpr> op_;
};

class RoiAlignFunctor {
 public:
  RoiAlignFunctor() {
    op_ = CHECK_JUST(one::OpBuilder("roi_align").Input("x").Input("rois").Output("y").Build());
  }

  Maybe<Tensor> operator()(const std::shared_ptr<one::Tensor>& x,
                           const std::shared_ptr<one::Tensor>& rois, const float& spatial_scale,
                           const int32_t& pooled_h, const int32_t& pooled_w,
                           const int32_t& sampling_ratio, const bool& aligned) const {
    auto& attrs = THREAD_CACHED_MUTABLE_ATTR_MAP("spatial_scale", "pooled_h", "pooled_w",
                                                 "sampling_ratio", "aligned");
    attrs.SetAllAttrs(spatial_scale, pooled_h, pooled_w, sampling_ratio, aligned);
    return OpInterpUtil::Dispatch<Tensor>(*op_, {x, rois}, attrs);
  }

 private:
  std::shared_ptr<OpExpr> op_;
};

class RoiAlignGradFunctor {
 public:
  RoiAlignGradFunctor() {
    op_ = CHECK_JUST(one::OpBuilder("roi_align_grad")
                         .Input("dy")
                         .Input("x_like")
                         .Input("rois")
                         .Output("dx")
                         .Build());
  }

  Maybe<Tensor> operator()(const std::shared_ptr<one::Tensor>& dy,
                           const std::shared_ptr<one::Tensor>& x_like,
                           const std::shared_ptr<one::Tensor>& rois, const float& spatial_scale,
                           const int32_t& pooled_h, const int32_t& pooled_w,
                           const int32_t& sampling_ratio, const bool& aligned) const {
    auto& attrs = THREAD_CACHED_MUTABLE_ATTR_MAP("spatial_scale", "pooled_h", "pooled_w",
                                                 "sampling_ratio", "aligned");
    attrs.SetAllAttrs(spatial_scale, pooled_h, pooled_w, sampling_ratio, aligned);
    return OpInterpUtil::Dispatch<Tensor>(*op_, {dy, x_like, rois}, attrs);
  }

 private:
  std::shared_ptr<OpExpr> op_;
};

class FusedDotFeatureInteractionFunctor {
 public:
  FusedDotFeatureInteractionFunctor() {
    ops_has_output_concat_.resize(kMaxInputCount);
    ops_no_output_concat_.resize(kMaxInputCount);
    for (int n = 0; n < ops_has_output_concat_.size(); ++n) {
      ops_has_output_concat_[n] = CHECK_JUST(one::OpBuilder("fused_dot_feature_interaction")
                                                 .Input("features", n + 1)
                                                 .Input("output_concat")
                                                 .Output("out")
                                                 .Build());
    }
    for (int n = 0; n < ops_no_output_concat_.size(); ++n) {
      ops_no_output_concat_[n] = CHECK_JUST(one::OpBuilder("fused_dot_feature_interaction")
                                                .Input("features", n + 1)
                                                .Output("out")
                                                .Build());
    }
  }

  Maybe<Tensor> operator()(const TensorTuple& features, const Optional<one::Tensor>& output_concat,
                           const bool& self_interaction, const int32_t& output_padding,
                           const std::string& pooling) const {
    const int64_t n_features = features.size();
    TensorTuple inputs;
    if (n_features > kMaxInputCount) {
      inputs.push_back(JUST(functional::Concat(features, 1)));
    } else {
      inputs = features;
    }
    CHECK_OR_RETURN(pooling == "sum" || pooling == "none")
        << Error::RuntimeError() << "pooling should be sum or none, but get " << pooling;

    auto& attrs = THREAD_CACHED_MUTABLE_ATTR_MAP("self_interaction", "output_padding", "pooling",
                                                 "has_output_concat");
    if (pooling == "sum") {
      CHECK_EQ_OR_RETURN(output_padding, 0)
          << Error::RuntimeError() << "output_padding should be equal to 0. ";
      CHECK_OR_RETURN(!output_concat) << Error::RuntimeError() << "output_concat should not exist";
      attrs.SetAllAttrs(self_interaction, output_padding, pooling, false);
      const std::shared_ptr<one::Tensor>& bi_interaction = JUST(OpInterpUtil::Dispatch<Tensor>(
          *JUST(oneflow::VectorAt(ops_no_output_concat_, n_features - 1)), inputs, attrs));
      std::vector<int32_t> reduce_axes_vec = {1};
      return functional::ReduceSum(bi_interaction, reduce_axes_vec, true);
    }
    if (output_concat) {
      attrs.SetAllAttrs(self_interaction, output_padding, pooling, true);
      inputs.push_back(JUST(output_concat));
      return OpInterpUtil::Dispatch<Tensor>(
          *JUST(oneflow::VectorAt(ops_has_output_concat_, n_features - 1)), inputs, attrs);
    } else {
      attrs.SetAllAttrs(self_interaction, output_padding, pooling, false);
      return OpInterpUtil::Dispatch<Tensor>(
          *JUST(oneflow::VectorAt(ops_no_output_concat_, n_features - 1)), inputs, attrs);
    }
  }

 private:
  std::vector<std::shared_ptr<OpExpr>> ops_has_output_concat_;
  std::vector<std::shared_ptr<OpExpr>> ops_no_output_concat_;
};

class FusedCrossFeatureInteractionFunctor {
 public:
  FusedCrossFeatureInteractionFunctor() {
    op_ = CHECK_JUST(one::OpBuilder("fused_cross_feature_interaction")
                         .Input("x")
                         .Input("weight")
                         .Input("x0")
                         .Input("bias")
                         .Output("out")
                         .Output("matmul_result")
                         .Build());
  }

  Maybe<Tensor> operator()(const std::shared_ptr<one::Tensor>& x,
                           const std::shared_ptr<one::Tensor>& weight,
                           const std::shared_ptr<one::Tensor>& x0,
                           const std::shared_ptr<one::Tensor>& bias,
                           const std::string& interaction_mode) const {
    if (interaction_mode != "vector" && interaction_mode != "matrix") {
      UNIMPLEMENTED_THEN_RETURN()
          << "Fused Cross Interaction mode only support `vector` and `matrix`. ";
    }
    auto& attrs = THREAD_CACHED_MUTABLE_ATTR_MAP("interaction_mode");
    attrs.SetAllAttrs(interaction_mode);
    return OpInterpUtil::Dispatch<Tensor>(*op_, {x, weight, x0, bias}, attrs);
  }

 private:
  std::shared_ptr<OpExpr> op_;
};

class OneEmbeddingIdShuffleFunctor {
 public:
  OneEmbeddingIdShuffleFunctor() {
    op_table_ids_has_in_out_ = CHECK_JUST(one::OpBuilder("id_shuffle")
                                              .Input("ids")
                                              .Input("table_ids")
                                              .Output("num_unique_matrix")
                                              .Output("inverse_unique_partition_indices")
                                              .Output("cur_rank_num_unique")
                                              .Output("cur_rank_unique_ids")
                                              .Output("cur_rank_unique_table_ids")
                                              .Output("cur_rank_inverse_indices")
                                              .Build());
    op_table_ids_no_in_has_out_ = CHECK_JUST(one::OpBuilder("id_shuffle")
                                                 .Input("ids")
                                                 .Output("num_unique_matrix")
                                                 .Output("inverse_unique_partition_indices")
                                                 .Output("cur_rank_num_unique")
                                                 .Output("cur_rank_unique_ids")
                                                 .Output("cur_rank_unique_table_ids")
                                                 .Output("cur_rank_inverse_indices")
                                                 .Build());
  }

  Maybe<TensorTuple> operator()(const std::shared_ptr<one::Tensor>& ids,
                                const Optional<one::Tensor>& table_ids, const int32_t& num_tables,
                                const std::string& embedding_name) const {
    auto& attrs = THREAD_CACHED_MUTABLE_ATTR_MAP("num_tables", "embedding_name");
    attrs.SetAllAttrs(num_tables, embedding_name);
    if (table_ids) {
      return OpInterpUtil::Dispatch<TensorTuple>(*op_table_ids_has_in_out_, {ids, JUST(table_ids)},
                                                 attrs);
    } else {
      return OpInterpUtil::Dispatch<TensorTuple>(*op_table_ids_no_in_has_out_, {ids}, attrs);
    }
  }

 private:
  std::shared_ptr<OpExpr> op_table_ids_has_in_out_;
  std::shared_ptr<OpExpr> op_table_ids_no_in_has_out_;
};

class OneEmbeddingEmbeddingShuffleFunctor {
 public:
  OneEmbeddingEmbeddingShuffleFunctor() {
    op_ = CHECK_JUST(one::OpBuilder("embedding_shuffle")
                         .Input("cur_rank_embeddings")
                         .Input("num_unique_matrix")
                         .Input("cur_rank_inverse_indices")
                         .Input("inverse_unique_partition_indices")
                         .Output("embeddings")
                         .Build());
  }

  Maybe<Tensor> operator()(const std::shared_ptr<one::Tensor>& cur_rank_embeddings,
                           const std::shared_ptr<one::Tensor>& num_unique_matrix,
                           const std::shared_ptr<one::Tensor>& cur_rank_inverse_indices,
                           const std::shared_ptr<one::Tensor>& inverse_unique_partition_indices,
                           const std::string& embedding_name) const {
    auto& attrs = THREAD_CACHED_MUTABLE_ATTR_MAP("embedding_size", "embedding_name");
    const int64_t num_axes = cur_rank_embeddings->shape()->NumAxes();
    attrs.SetAllAttrs(cur_rank_embeddings->shape()->At(num_axes - 1), embedding_name);
    return OpInterpUtil::Dispatch<Tensor>(
        *op_,
        {cur_rank_embeddings, num_unique_matrix, cur_rank_inverse_indices,
         inverse_unique_partition_indices},
        attrs);
  }

 private:
  std::shared_ptr<OpExpr> op_;
};

class OneEmbeddingEmbeddingGradientShuffleFunctor {
 public:
  OneEmbeddingEmbeddingGradientShuffleFunctor() {
    op_ = CHECK_JUST(one::OpBuilder("embedding_gradient_shuffle")
                         .Input("embedding_grad")
                         .Input("num_unique_matrix")
                         .Input("cur_rank_inverse_indices")
                         .Input("inverse_unique_partition_indices")
                         .Output("cur_rank_unique_embedding_grad")
                         .Build());
  }

  Maybe<Tensor> operator()(const std::shared_ptr<one::Tensor>& embedding_grad,
                           const std::shared_ptr<one::Tensor>& num_unique_matrix,
                           const std::shared_ptr<one::Tensor>& cur_rank_inverse_indices,
                           const std::shared_ptr<one::Tensor>& inverse_unique_partition_indices,
                           const std::string& embedding_name) const {
    auto& attrs = THREAD_CACHED_MUTABLE_ATTR_MAP("embedding_size", "embedding_name");
    const int64_t num_axes = embedding_grad->shape()->NumAxes();
    attrs.SetAllAttrs(embedding_grad->shape()->At(num_axes - 1), embedding_name);
    return OpInterpUtil::Dispatch<Tensor>(
        *op_,
        {embedding_grad, num_unique_matrix, cur_rank_inverse_indices,
         inverse_unique_partition_indices},
        attrs);
  }

 private:
  std::shared_ptr<OpExpr> op_;
};

class OneEmbeddingLookupFunctor {
 public:
  OneEmbeddingLookupFunctor() {
    op_ = CHECK_JUST(one::OpBuilder("embedding_lookup")
                         .Input("num_unique_ids")
                         .Input("unique_ids")
                         .Input("table_ids")
                         .Output("unique_values")
                         .Build());
  }

  Maybe<Tensor> operator()(const std::shared_ptr<one::Tensor>& num_unique_ids,
                           const std::shared_ptr<one::Tensor>& unique_ids,
                           const std::shared_ptr<one::Tensor>& table_ids,
                           const Symbol<DType>& dtype, const Symbol<DType>& embedding_dtype,
                           const int64_t line_size, const int64_t embedding_size,
                           const std::string& embedding_name, const std::string& embedding_tables,
                           const std::string& state_initializer, const int64_t seed) const {
    auto& attrs = THREAD_CACHED_MUTABLE_ATTR_MAP("dtype", "embedding_dtype", "line_size",
                                                 "embedding_size", "embedding_name",
                                                 "embedding_tables", "state_initializer", "seed");
    attrs.SetAllAttrs(dtype->data_type(), embedding_dtype->data_type(), line_size, embedding_size,
                      embedding_name, embedding_tables, state_initializer, seed);
    return OpInterpUtil::Dispatch<Tensor>(*op_, {num_unique_ids, unique_ids, table_ids}, attrs);
  }

 private:
  std::shared_ptr<OpExpr> op_;
};

class OneEmbeddingFusedLookupFunctor {
 public:
  OneEmbeddingFusedLookupFunctor() {
    op_has_table_ids_ = CHECK_JUST(one::OpBuilder("one_embedding_fused_lookup")
                                       .Input("shadow")
                                       .Input("ids")
                                       .Input("table_ids")
                                       .Output("embeddings")
                                       .Build());
    op_no_table_ids_ = CHECK_JUST(one::OpBuilder("one_embedding_fused_lookup")
                                      .Input("shadow")
                                      .Input("ids")
                                      .Output("embeddings")
                                      .Build());
  }

  Maybe<Tensor> operator()(const std::shared_ptr<one::Tensor>& shadow,
                           const std::shared_ptr<one::Tensor>& ids,
                           const Optional<one::Tensor>& table_ids, const Symbol<DType>& dtype,
                           const std::string& embedding_name, const int64_t line_size,
                           const int64_t embedding_size, const bool is_full_cache,
                           const int32_t num_tables, const std::string& embedding_tables,
                           const Optional<int64_t>& padding_idx, const int64_t seed) const {
    int64_t padding_idx_val = -1;
    bool has_padding_idx = false;
    if (padding_idx.has_value()) {
      padding_idx_val = JUST(padding_idx);
      has_padding_idx = true;
    }
    auto& attrs = THREAD_CACHED_MUTABLE_ATTR_MAP(
        "dtype", "embedding_name", "line_size", "embedding_size", "is_full_cache", "num_tables",
        "embedding_tables", "seed", "padding_idx", "has_padding_idx");
    attrs.SetAllAttrs(dtype->data_type(), embedding_name, line_size, embedding_size, is_full_cache,
                      num_tables, embedding_tables, seed, padding_idx_val, has_padding_idx);
    if (table_ids) {
      const auto& table_ids_shape = *(JUST(table_ids)->shape());
      const auto& ids_shape = *(ids->shape());
      auto broadcast_table_ids = JUST(table_ids);
      if (table_ids_shape != ids_shape) {
        CHECK_LE_OR_RETURN(table_ids_shape.NumAxes(), ids_shape.NumAxes())
            << "table_ids num_axes should be less equal to ids num_axes, but got table_ids "
               "num_axes "
            << table_ids_shape.NumAxes() << " and ids num_axes " << ids_shape.NumAxes();
        const int64_t left_extend_dims = ids_shape.NumAxes() - table_ids_shape.NumAxes();
        for (int64_t i = 0; i < table_ids_shape.NumAxes(); i++) {
          CHECK_EQ_OR_RETURN(table_ids_shape.at(i), ids_shape.at(left_extend_dims + i))
              << "when table_ids's shape not equals ids shape, table_ids must be able to be "
                 "broadcast to ids_shape "
                 "but got table_ids_shape: "
              << table_ids_shape.DebugStr() << ", ids_shape: " << ids_shape.DebugStr();
        }
        broadcast_table_ids =
            JUST(functional::BroadcastLike(JUST(table_ids), ids, std::vector<int32_t>{}));
      }
      return OpInterpUtil::Dispatch<Tensor>(*op_has_table_ids_, {shadow, ids, broadcast_table_ids},
                                            attrs);
    } else {
      return OpInterpUtil::Dispatch<Tensor>(*op_no_table_ids_, {shadow, ids}, attrs);
    }
  }

 private:
  std::shared_ptr<OpExpr> op_has_table_ids_;
  std::shared_ptr<OpExpr> op_no_table_ids_;
};

class OneEmbeddingFusedLookupGradFunctor {
 public:
  OneEmbeddingFusedLookupGradFunctor() {
    op_ = CHECK_JUST(one::OpBuilder("one_embedding_fused_lookup_grad")
                         .Input("ids")
                         .Input("embedding_grad")
                         .Build());
  }

  Maybe<void> operator()(const std::shared_ptr<one::Tensor>& ids,
                         const std::shared_ptr<one::Tensor>& embedding_grad,
                         const std::string& embedding_name, const int64_t line_size,
                         const int64_t embedding_size) const {
    auto& attrs = THREAD_CACHED_MUTABLE_ATTR_MAP("embedding_name", "line_size", "embedding_size");
    attrs.SetAllAttrs(embedding_name, line_size, embedding_size);
    JUST(OpInterpUtil::Dispatch<TensorTuple>(*op_, {ids, embedding_grad}, attrs));
    return Maybe<void>::Ok();
  }

 private:
  std::shared_ptr<OpExpr> op_;
};

class OneEmbeddingEmbeddingPutFunctor {
 public:
  OneEmbeddingEmbeddingPutFunctor() {
    op_ = CHECK_JUST(one::OpBuilder("embedding_put")
                         .Input("num_unique_ids")
                         .Input("unique_ids")
                         .Input("unique_embeddings")
                         .Build());
  }

  Maybe<void> operator()(const std::shared_ptr<one::Tensor>& num_unique_ids,
                         const std::shared_ptr<one::Tensor>& unique_ids,
                         const std::shared_ptr<one::Tensor>& unique_embeddings,
                         const std::string& embedding_name, const int64_t line_size) const {
    auto& attrs = THREAD_CACHED_MUTABLE_ATTR_MAP("embedding_name", "line_size");
    attrs.SetAllAttrs(embedding_name, line_size);
    JUST(OpInterpUtil::Dispatch<TensorTuple>(*op_, {num_unique_ids, unique_ids, unique_embeddings},
                                             attrs));
    return Maybe<void>::Ok();
  }

 private:
  std::shared_ptr<OpExpr> op_;
};

class OneEmbeddingUniqueKeyValuePairFunctor {
 public:
  OneEmbeddingUniqueKeyValuePairFunctor() {
    op_has_input_value_ = CHECK_JUST(one::OpBuilder("unique_key_value_pair")
                                         .Input("keys")
                                         .Input("values")
                                         .Output("num_unique")
                                         .Output("unique_keys")
                                         .Output("unique_values")
                                         .Output("inverse_indices")
                                         .Build());
    op_no_input_value_ = CHECK_JUST(one::OpBuilder("unique_key_value_pair")
                                        .Input("keys")
                                        .Output("num_unique")
                                        .Output("unique_keys")
                                        .Output("unique_values")
                                        .Output("inverse_indices")
                                        .Build());
  }

  Maybe<TensorTuple> operator()(const std::shared_ptr<one::Tensor>& keys,
                                const Optional<one::Tensor>& values, const int32_t num_tables,
                                const std::string& embedding_name) const {
    auto& attrs = THREAD_CACHED_MUTABLE_ATTR_MAP("num_tables", "embedding_name");
    attrs.SetAllAttrs(num_tables, embedding_name);
    if (values) {
      return OpInterpUtil::Dispatch<TensorTuple>(*op_has_input_value_, {keys, JUST(values)}, attrs);
    } else {
      return OpInterpUtil::Dispatch<TensorTuple>(*op_no_input_value_, {keys}, attrs);
    }
  }

 private:
  std::shared_ptr<OpExpr> op_has_input_value_;
  std::shared_ptr<OpExpr> op_no_input_value_;
};

class OneEmbeddingSgdUpdateFunctor {
 public:
  OneEmbeddingSgdUpdateFunctor() {
    // This functor is only used in one_embedding eager mode with lr passed by attr and no optional
    // input, we also define functor with all optional input just for unittest. when the optional
    // input learning_rate tensor has passed in, we think all optional input are not None and check
    // them.
    sgd_no_optional_input_op_ = CHECK_JUST(one::OpBuilder("one_embedding_sgd_update")
                                               .Input("num_unique_ids")
                                               .Input("unique_embeddings")
                                               .Input("embedding_grad")
                                               .Output("updated_unique_embeddings")
                                               .Build());
    momentum_no_optional_input_op_ = CHECK_JUST(one::OpBuilder("one_embedding_momentum_update")
                                                    .Input("num_unique_ids")
                                                    .Input("unique_embeddings")
                                                    .Input("embedding_grad")
                                                    .Output("updated_unique_embeddings")
                                                    .Build());
    // This functor is just for unittest
    sgd_op_ = CHECK_JUST(one::OpBuilder("one_embedding_sgd_update")
                             .Input("num_unique_ids")
                             .Input("unique_embeddings")
                             .Input("embedding_grad")
                             .Input("learning_rate")
                             .Input("down_scale_by_tensor")
                             .Input("skip_if")
                             .Output("updated_unique_embeddings")
                             .Build());
    momentum_op_ = CHECK_JUST(one::OpBuilder("one_embedding_momentum_update")
                                  .Input("num_unique_ids")
                                  .Input("unique_embeddings")
                                  .Input("embedding_grad")
                                  .Input("learning_rate")
                                  .Input("down_scale_by_tensor")
                                  .Input("skip_if")
                                  .Output("updated_unique_embeddings")
                                  .Build());
  }

  Maybe<Tensor> operator()(const std::shared_ptr<one::Tensor>& num_unique_ids,
                           const std::shared_ptr<one::Tensor>& unique_embeddings,
                           const std::shared_ptr<one::Tensor>& embedding_grad,
                           const Optional<one::Tensor>& learning_rate,
                           const Optional<one::Tensor>& down_scale_by_tensor,
                           const Optional<one::Tensor>& skip_if, const float learning_rate_val,
                           const double scale, const float weight_decay, const float momentum,
                           const int64_t line_size, const int64_t embedding_size,
                           const std::string& embedding_name) const {
    auto& attrs =
        THREAD_CACHED_MUTABLE_ATTR_MAP("learning_rate_val", "scale", "weight_decay", "line_size",
                                       "embedding_size", "embedding_name", "beta");
    if (momentum == 0) {
      attrs.SetAllAttrs(learning_rate_val, scale, weight_decay, line_size, embedding_size,
                        embedding_name, NullOpt);

      if (learning_rate) {
        CHECK(down_scale_by_tensor);
        CHECK(skip_if);
        return OpInterpUtil::Dispatch<Tensor>(
            *sgd_op_,
            {num_unique_ids, unique_embeddings, embedding_grad, JUST(learning_rate),
             JUST(down_scale_by_tensor), JUST(skip_if)},
            attrs);
      } else {
        CHECK(!down_scale_by_tensor);
        CHECK(!skip_if);
        return OpInterpUtil::Dispatch<Tensor>(
            *sgd_no_optional_input_op_, {num_unique_ids, unique_embeddings, embedding_grad}, attrs);
      }
    } else {
      attrs.SetAllAttrs(learning_rate_val, scale, weight_decay, line_size, embedding_size,
                        embedding_name, momentum);
      if (learning_rate) {
        CHECK(down_scale_by_tensor);
        CHECK(skip_if);
        return OpInterpUtil::Dispatch<Tensor>(
            *momentum_op_,
            {num_unique_ids, unique_embeddings, embedding_grad, JUST(learning_rate),
             JUST(down_scale_by_tensor), JUST(skip_if)},
            attrs);
      } else {
        CHECK(!down_scale_by_tensor);
        CHECK(!skip_if);
        return OpInterpUtil::Dispatch<Tensor>(*momentum_no_optional_input_op_,
                                              {num_unique_ids, unique_embeddings, embedding_grad},
                                              attrs);
      }
    }
  }

 private:
  std::shared_ptr<OpExpr> sgd_no_optional_input_op_;
  std::shared_ptr<OpExpr> sgd_op_;
  std::shared_ptr<OpExpr> momentum_no_optional_input_op_;
  std::shared_ptr<OpExpr> momentum_op_;
};

class OneEmbeddingAdamUpdateFunctor {
 public:
  OneEmbeddingAdamUpdateFunctor() {
    // This functor is only used in one_embedding eager mode with lr passed by attr and no optional
    // input, we also define functor with all optional input just for unittest. when the optional
    // input learning_rate tensor has passed in, we think all optional input are not None and check
    // them.
    no_optional_input_op_ = CHECK_JUST(one::OpBuilder("one_embedding_adam_update")
                                           .Input("num_unique_ids")
                                           .Input("unique_embeddings")
                                           .Input("embedding_grad")
                                           .Output("updated_unique_embeddings")
                                           .Build());
    // This functor is just for unittest
    no_bias_correction_op_ = CHECK_JUST(one::OpBuilder("one_embedding_adam_update")
                                            .Input("num_unique_ids")
                                            .Input("unique_embeddings")
                                            .Input("embedding_grad")
                                            .Input("learning_rate")
                                            .Input("down_scale_by_tensor")
                                            .Input("skip_if")
                                            .Output("updated_unique_embeddings")
                                            .Build());
    do_bias_correction_op_ = CHECK_JUST(one::OpBuilder("one_embedding_adam_update")
                                            .Input("num_unique_ids")
                                            .Input("unique_embeddings")
                                            .Input("embedding_grad")
                                            .Input("learning_rate")
                                            .Input("down_scale_by_tensor")
                                            .Input("skip_if")
                                            .Input("bias_correction1")
                                            .Input("bias_correction2")
                                            .Output("updated_unique_embeddings")
                                            .Build());
  }

  Maybe<Tensor> operator()(
      const std::shared_ptr<one::Tensor>& num_unique_ids,
      const std::shared_ptr<one::Tensor>& unique_embeddings,
      const std::shared_ptr<one::Tensor>& embedding_grad,
      const Optional<one::Tensor>& learning_rate, const Optional<one::Tensor>& down_scale_by_tensor,
      const Optional<one::Tensor>& skip_if, const Optional<one::Tensor>& bias_correction1,
      const Optional<one::Tensor>& bias_correction2, const float learning_rate_val,
      const double scale, const float weight_decay, const float beta1, const float beta2,
      const float& bias_correction1_val, const float& bias_correction2_val, const float epsilon,
      const bool do_bias_correction, const int64_t line_size, const int64_t embedding_size,
      const std::string& embedding_name) const {
    auto& attrs = THREAD_CACHED_MUTABLE_ATTR_MAP(
        "learning_rate_val", "scale", "weight_decay", "beta1", "beta2", "epsilon",
        "bias_correction1_val", "bias_correction2_val", "do_bias_correction", "line_size",
        "embedding_size", "embedding_name");
    attrs.SetAllAttrs(learning_rate_val, scale, weight_decay, beta1, beta2, epsilon,
                      bias_correction1_val, bias_correction2_val, do_bias_correction, line_size,
                      embedding_size, embedding_name);
    if (learning_rate) {
      CHECK(down_scale_by_tensor);
      CHECK(skip_if);
      if (do_bias_correction) {
        CHECK(bias_correction1);
        CHECK(bias_correction2);
        return OpInterpUtil::Dispatch<Tensor>(
            *do_bias_correction_op_,
            {num_unique_ids, unique_embeddings, embedding_grad, JUST(learning_rate),
             JUST(down_scale_by_tensor), JUST(skip_if), JUST(bias_correction1),
             JUST(bias_correction2)},
            attrs);
      } else {
        return OpInterpUtil::Dispatch<Tensor>(
            *no_bias_correction_op_,
            {num_unique_ids, unique_embeddings, embedding_grad, JUST(learning_rate),
             JUST(down_scale_by_tensor), JUST(skip_if)},
            attrs);
      }
    } else {
      CHECK(!down_scale_by_tensor);
      CHECK(!skip_if);
      CHECK(!bias_correction1);
      CHECK(!bias_correction2);
      return OpInterpUtil::Dispatch<Tensor>(
          *no_optional_input_op_, {num_unique_ids, unique_embeddings, embedding_grad}, attrs);
    }
  }

 private:
  std::shared_ptr<OpExpr> no_bias_correction_op_;
  std::shared_ptr<OpExpr> do_bias_correction_op_;
  std::shared_ptr<OpExpr> no_optional_input_op_;
};

class OneEmbeddingAdagradUpdateFunctor {
 public:
  OneEmbeddingAdagradUpdateFunctor() {
    // This functor is only used in one_embedding eager mode with lr passed by attr and no optional
    // input, we also define functor with all optional input just for unittest. when the optional
    // input learning_rate tensor has passed in, we think all optional input are not None and check
    // them.
    op_no_optional_input_ = CHECK_JUST(one::OpBuilder("one_embedding_adagrad_update")
                                           .Input("num_unique_ids")
                                           .Input("unique_embeddings")
                                           .Input("embedding_grad")
                                           .Output("updated_unique_embeddings")
                                           .Build());
    // This functor is just for unittest
    op_ = CHECK_JUST(one::OpBuilder("one_embedding_adagrad_update")
                         .Input("num_unique_ids")
                         .Input("unique_embeddings")
                         .Input("embedding_grad")
                         .Input("learning_rate")
                         .Input("down_scale_by_tensor")
                         .Input("skip_if")
                         .Input("train_step")
                         .Output("updated_unique_embeddings")
                         .Build());
  }

  Maybe<Tensor> operator()(const std::shared_ptr<one::Tensor>& num_unique_ids,
                           const std::shared_ptr<one::Tensor>& unique_embeddings,
                           const std::shared_ptr<one::Tensor>& embedding_grad,
                           const Optional<one::Tensor>& learning_rate,
                           const Optional<one::Tensor>& down_scale_by_tensor,
                           const Optional<one::Tensor>& skip_if,
                           const Optional<one::Tensor>& train_step, const int64_t train_step_val,
                           const float learning_rate_val, const double scale,
                           const float weight_decay, const float lr_decay, const float epsilon,
                           const int64_t line_size, const int64_t embedding_size,
                           const std::string& embedding_name) const {
    auto& attrs = THREAD_CACHED_MUTABLE_ATTR_MAP("train_step_val", "learning_rate_val", "scale",
                                                 "weight_decay", "lr_decay", "epsilon", "line_size",
                                                 "embedding_size", "embedding_name");
    attrs.SetAllAttrs(train_step_val, learning_rate_val, scale, weight_decay, lr_decay, epsilon,
                      line_size, embedding_size, embedding_name);
    if (learning_rate) {
      CHECK(down_scale_by_tensor);
      CHECK(skip_if);
      CHECK(train_step);
      return OpInterpUtil::Dispatch<Tensor>(
          *op_,
          {num_unique_ids, unique_embeddings, embedding_grad, JUST(learning_rate),
           JUST(down_scale_by_tensor), JUST(skip_if), JUST(train_step)},
          attrs);
    } else {
      CHECK(!down_scale_by_tensor);
      CHECK(!skip_if);
      CHECK(!train_step);
      return OpInterpUtil::Dispatch<Tensor>(
          *op_no_optional_input_, {num_unique_ids, unique_embeddings, embedding_grad}, attrs);
    }
  }

 private:
  std::shared_ptr<OpExpr> op_;
  std::shared_ptr<OpExpr> op_no_optional_input_;
};

class OneEmbeddingFtrlUpdateFunctor {
 public:
  OneEmbeddingFtrlUpdateFunctor() {
    // This functor is only used in one_embedding eager mode with lr passed by attr and no optional
    // input, we also define functor with all optional input just for unittest. when the optional
    // input learning_rate tensor has passed in, we think all optional input are not None and check
    // them.
    op_no_optional_input_ = CHECK_JUST(one::OpBuilder("one_embedding_ftrl_update")
                                           .Input("num_unique_ids")
                                           .Input("unique_embeddings")
                                           .Input("embedding_grad")
                                           .Output("updated_unique_embeddings")
                                           .Build());
    // This functor is just for unittest
    op_ = CHECK_JUST(one::OpBuilder("one_embedding_ftrl_update")
                         .Input("num_unique_ids")
                         .Input("unique_embeddings")
                         .Input("embedding_grad")
                         .Input("learning_rate")
                         .Input("down_scale_by_tensor")
                         .Input("skip_if")
                         .Output("updated_unique_embeddings")
                         .Build());
  }

  Maybe<Tensor> operator()(const std::shared_ptr<one::Tensor>& num_unique_ids,
                           const std::shared_ptr<one::Tensor>& unique_embeddings,
                           const std::shared_ptr<one::Tensor>& embedding_grad,
                           const Optional<one::Tensor>& learning_rate,
                           const Optional<one::Tensor>& down_scale_by_tensor,
                           const Optional<one::Tensor>& skip_if, const float learning_rate_val,
                           const double scale, const float weight_decay, const float lr_power,
                           const float lambda1, const float lambda2, const float beta,
                           const int64_t line_size, const int64_t embedding_size,
                           const std::string& embedding_name) const {
    auto& attrs = THREAD_CACHED_MUTABLE_ATTR_MAP("learning_rate_val", "scale", "weight_decay",
                                                 "lr_power", "lambda1", "lambda2", "beta",
                                                 "line_size", "embedding_size", "embedding_name");
    attrs.SetAllAttrs(learning_rate_val, scale, weight_decay, lr_power, lambda1, lambda2, beta,
                      line_size, embedding_size, embedding_name);
    if (learning_rate) {
      CHECK(down_scale_by_tensor);
      CHECK(skip_if);
      return OpInterpUtil::Dispatch<Tensor>(
          *op_,
          {num_unique_ids, unique_embeddings, embedding_grad, JUST(learning_rate),
           JUST(down_scale_by_tensor), JUST(skip_if)},
          attrs);
    } else {
      CHECK(!down_scale_by_tensor);
      CHECK(!skip_if);
      return OpInterpUtil::Dispatch<Tensor>(
          *op_no_optional_input_, {num_unique_ids, unique_embeddings, embedding_grad}, attrs);
    }
  }

 private:
  std::shared_ptr<OpExpr> op_;
  std::shared_ptr<OpExpr> op_no_optional_input_;
};

class DeformConv2dFunctor {
 public:
  DeformConv2dFunctor() {
    bias_op_ = CHECK_JUST(one::OpBuilder("bias_add").Input("a").Input("b").Output("out").Build());
    deformconv2d_op_ = CHECK_JUST(one::OpBuilder("deform_conv2d")
                                      .Input("input")
                                      .Input("weight")
                                      .Input("offset")
                                      .Input("mask")
                                      .Output("output")
                                      .Build());
  }

  Maybe<Tensor> operator()(const std::shared_ptr<one::Tensor>& input,
                           const std::shared_ptr<one::Tensor>& weight,
                           const std::shared_ptr<one::Tensor>& offset,
                           const std::shared_ptr<one::Tensor>& mask,
                           const Optional<one::Tensor>& bias, const int32_t& stride_h,
                           const int32_t& stride_w, const int32_t& pad_h, const int32_t& pad_w,
                           const int32_t& dilation_h, const int32_t& dilation_w,
                           const int32_t& groups, const int32_t& offset_groups,
                           const bool& use_mask) const {
    auto& attrs =
        THREAD_CACHED_MUTABLE_ATTR_MAP("stride_h", "stride_w", "pad_h", "pad_w", "dilation_h",
                                       "dilation_w", "groups", "offset_groups", "use_mask");
    attrs.SetAllAttrs(stride_h, stride_w, pad_h, pad_w, dilation_h, dilation_w, groups,
                      offset_groups, use_mask);
    const std::shared_ptr<one::Tensor>& deformconv2d_out = JUST(
        OpInterpUtil::Dispatch<Tensor>(*deformconv2d_op_, {input, weight, offset, mask}, attrs));
    if (bias) {
      auto bias_shape = JUST(bias)->shape();
      auto& bias_attrs = THREAD_CACHED_MUTABLE_ATTR_MAP("axis");
      bias_attrs.SetAllAttrs(static_cast<int32_t>(1));
      return OpInterpUtil::Dispatch<Tensor>(*bias_op_, {deformconv2d_out, JUST(bias)}, bias_attrs);
    }
    return deformconv2d_out;
  }

 private:
  std::shared_ptr<OpExpr> deformconv2d_op_;
  std::shared_ptr<OpExpr> bias_op_;
};

class RocAucScoreFunctor {
 public:
  RocAucScoreFunctor() {
    op_ = CHECK_JUST(
        one::OpBuilder("roc_auc_score").Input("label").Input("pred").Output("out").Build());
  }

  Maybe<Tensor> operator()(const std::shared_ptr<one::Tensor>& label,
                           const std::shared_ptr<one::Tensor>& pred) const {
    return OpInterpUtil::Dispatch<Tensor>(*op_, {label, pred});
  }

 private:
  std::shared_ptr<OpExpr> op_;
};

class MultiTensorSgdUpdateFunctor {
 public:
  MultiTensorSgdUpdateFunctor() {
    // This functor is just for unittest
    op_.resize(kMaxInputCount /*the maximum number of inputs*/);
    for (int n = 0; n < op_.size(); ++n) {
      op_[n] = CHECK_JUST(one::OpBuilder("multi_tensor_sgd_update")
                              .Input("model", n + 1)
                              .Input("model_diff", n + 1)
                              .Build());
    }
  }

  Maybe<void> operator()(const TensorTuple& model, const TensorTuple& model_diff,
                         const double& scale, const float& weight_decay,
                         const float& learning_rate_val) const {
    auto& attrs = THREAD_CACHED_MUTABLE_ATTR_MAP("scale", "weight_decay", "learning_rate_val");
    attrs.SetAllAttrs(scale, weight_decay, learning_rate_val);
    const int64_t weight_size = model.size();
    for (int i = 0; i < weight_size; i += kMaxInputCount) {
      size_t size = (i + kMaxInputCount) < weight_size ? kMaxInputCount : weight_size - i;
      TensorTuple input(2 * size);
      std::copy(model.begin() + i, model.begin() + i + size, input.begin());
      std::copy(model_diff.begin() + i, model_diff.begin() + i + size, input.begin() + size);
      JUST(OpInterpUtil::Dispatch<TensorTuple>(*op_[size - 1], input, attrs));
    }
    return Maybe<void>::Ok();
  }

 private:
  std::vector<std::shared_ptr<OpExpr>> op_;
};

class MultiTensorAdamUpdateFunctor {
 public:
  MultiTensorAdamUpdateFunctor() {
    // This functor is just for unittest
    op_.resize(kMaxInputCount /*the maximum number of inputs*/);
    for (int n = 0; n < op_.size(); ++n) {
      op_[n] = CHECK_JUST(one::OpBuilder("multi_tensor_adam_update")
                              .Input("model", n + 1)
                              .Input("model_diff", n + 1)
                              .Input("m", n + 1)
                              .Input("v", n + 1)
                              .Build());
    }
  }

  Maybe<void> operator()(const TensorTuple& model, const TensorTuple& model_diff,
                         const TensorTuple& m, const TensorTuple& v, const float& learning_rate_val,
                         const float& l2, const float& beta1, const float& beta2,
                         const float& bias_correction1_val, const float& bias_correction2_val,
                         const bool& do_bias_correction, const double& scale,
                         const float& weight_decay, const float& epsilon) const {
    auto& attrs = THREAD_CACHED_MUTABLE_ATTR_MAP(
        "scale", "weight_decay", "beta1", "beta2", "bias_correction1_val", "bias_correction2_val",
        "do_bias_correction", "learning_rate_val", "l2", "epsilon");
    attrs.SetAllAttrs(scale, weight_decay, beta1, beta2, bias_correction1_val, bias_correction2_val,
                      do_bias_correction, learning_rate_val, l2, epsilon);

    const int64_t weight_size = model.size();
    for (int i = 0; i < weight_size; i += kMaxInputCount) {
      size_t size = (i + kMaxInputCount) < weight_size ? kMaxInputCount : weight_size - i;
      TensorTuple input(4 * size);
      std::copy(model.begin() + i, model.begin() + i + size, input.begin());
      std::copy(model_diff.begin() + i, model_diff.begin() + i + size, input.begin() + size);
      std::copy(m.begin() + i, m.begin() + i + size, input.begin() + 2 * size);
      std::copy(v.begin() + i, v.begin() + i + size, input.begin() + 3 * size);
      JUST(OpInterpUtil::Dispatch<TensorTuple>(*op_[size - 1], input, attrs));
    }
    return Maybe<void>::Ok();
  }

 private:
  std::vector<std::shared_ptr<OpExpr>> op_;
};

class MatrixVectorProductFunctor {
 public:
  MatrixVectorProductFunctor() {
    matrix_vector_product_op_ = CHECK_JUST(
        one::OpBuilder("matrix_vector_product").Input("a").Input("b").Output("out").Build());
  }

  Maybe<Tensor> operator()(const std::shared_ptr<one::Tensor>& input,
                           const std::shared_ptr<one::Tensor>& vec) const {
    const auto& input_shape = input->shape();
    const auto& vec_shape = vec->shape();
    CHECK_OR_RETURN(input_shape->NumAxes() == 2 && vec_shape->NumAxes() == 1)
        << Error::RuntimeError() << "vector + matrix @ vector expected, got "
        << "1, " << input_shape->NumAxes() << ", " << vec_shape->NumAxes();
    CHECK_EQ_OR_RETURN(input_shape->at(1), vec_shape->at(0))
        << Error::RuntimeError() << "size mismatch, got " << std::to_string(input_shape->at(0))
        << ", " << std::to_string(input_shape->at(0)) << "x" << std::to_string(input_shape->at(1))
        << ", " << std::to_string(vec_shape->at(0));
    return OpInterpUtil::Dispatch<Tensor>(*matrix_vector_product_op_, {input, vec});
  }

 private:
  std::shared_ptr<OpExpr> matrix_vector_product_op_;
};

class BatchNormStatsFunctor {
 public:
  BatchNormStatsFunctor() {
    op_ = CHECK_JUST(
        one::OpBuilder("batch_norm_stats").Input("input").Output("mean").Output("invstd").Build());
  }

  Maybe<TensorTuple> operator()(const std::shared_ptr<one::Tensor>& input, const int& axis,
                                const float& eps) const {
    auto& attrs = THREAD_CACHED_MUTABLE_ATTR_MAP("axis", "eps");
    attrs.SetAllAttrs(axis, eps);
    return OpInterpUtil::Dispatch<one::TensorTuple>(*op_, {input}, attrs);
  }

 private:
  std::shared_ptr<OpExpr> op_;
};

class BatchNormGatherStatsWithCountsFunctor {
 public:
  BatchNormGatherStatsWithCountsFunctor() {
    op_with_running_mean_and_var_ = CHECK_JUST(one::OpBuilder("batch_norm_gather_stats_with_counts")
                                                   .Input("input")
                                                   .Input("mean")
                                                   .Input("invstd")
                                                   .Input("counts")
                                                   .Input("running_mean")
                                                   .Input("running_var")
                                                   .Output("global_mean")
                                                   .Output("global_invstd")
                                                   .Build());
    op_without_running_mean_and_var_ =
        CHECK_JUST(one::OpBuilder("batch_norm_gather_stats_with_counts")
                       .Input("input")
                       .Input("mean")
                       .Input("invstd")
                       .Input("counts")
                       .Output("global_mean")
                       .Output("global_invstd")
                       .Build());
  }

  Maybe<TensorTuple> operator()(const std::shared_ptr<one::Tensor>& input,
                                const std::shared_ptr<one::Tensor>& mean,
                                const std::shared_ptr<one::Tensor>& invstd,
                                const Optional<one::Tensor>& running_mean,
                                const Optional<one::Tensor>& running_var, const float& momentum,
                                const float& eps,
                                const std::shared_ptr<one::Tensor>& counts) const {
    CHECK_OR_RETURN((running_mean && running_var) || (!running_mean && !running_var))
        << Error::RuntimeError()
        << "Both running_mean and running_var should be None or Tensor at the same time.";

    auto& attrs = THREAD_CACHED_MUTABLE_ATTR_MAP("eps", "momentum");
    attrs.SetAllAttrs(eps, momentum);

    if (running_mean) {
      return OpInterpUtil::Dispatch<one::TensorTuple>(
          *op_with_running_mean_and_var_,
          {input, mean, invstd, counts, JUST(running_mean), JUST(running_var)}, attrs);
    }
    return OpInterpUtil::Dispatch<one::TensorTuple>(*op_without_running_mean_and_var_,
                                                    {input, mean, invstd, counts}, attrs);
  }

 private:
  std::shared_ptr<OpExpr> op_with_running_mean_and_var_;
  std::shared_ptr<OpExpr> op_without_running_mean_and_var_;
};

class BatchNormElemtFunctor {
 public:
  BatchNormElemtFunctor() {
    op_ = CHECK_JUST(one::OpBuilder("batch_norm_elemt")
                         .Input("input")
                         .Input("weight")
                         .Input("bias")
                         .Input("mean")
                         .Input("invstd")
                         .Output("output")
                         .Build());
  }

  Maybe<Tensor> operator()(const std::shared_ptr<one::Tensor>& input,
                           const std::shared_ptr<one::Tensor>& weight,
                           const std::shared_ptr<one::Tensor>& bias,
                           const std::shared_ptr<one::Tensor>& mean,
                           const std::shared_ptr<one::Tensor>& invstd, const int& axis,
                           const float& eps) const {
    auto& attrs = THREAD_CACHED_MUTABLE_ATTR_MAP("axis", "eps");
    attrs.SetAllAttrs(axis, eps);
    return OpInterpUtil::Dispatch<one::Tensor>(*op_, {input, weight, bias, mean, invstd}, attrs);
  }

 private:
  std::shared_ptr<OpExpr> op_;
};

class BatchNormBackwardReduceFunctor {
 public:
  BatchNormBackwardReduceFunctor() {
    op_ = CHECK_JUST(one::OpBuilder("batch_norm_backward_reduce")
                         .Input("grad_out")
                         .Input("input")
                         .Input("mean")
                         .Input("invstd")
                         .Output("sum_dy")
                         .Output("sum_dy_xmu")
                         .Output("grad_weight")
                         .Output("grad_bias")
                         .Build());
  }

  Maybe<TensorTuple> operator()(const std::shared_ptr<one::Tensor>& grad_out,
                                const std::shared_ptr<one::Tensor>& input,
                                const std::shared_ptr<one::Tensor>& mean,
                                const std::shared_ptr<one::Tensor>& invstd, const int& axis) const {
    auto& attrs = THREAD_CACHED_MUTABLE_ATTR_MAP("axis");
    attrs.SetAllAttrs(axis);
    return OpInterpUtil::Dispatch<one::TensorTuple>(*op_, {grad_out, input, mean, invstd}, attrs);
  }

 private:
  std::shared_ptr<OpExpr> op_;
};

class BatchNormBackwardElemtFunctor {
 public:
  BatchNormBackwardElemtFunctor() {
    op_ = CHECK_JUST(one::OpBuilder("batch_norm_backward_elemt")
                         .Input("grad_out")
                         .Input("input")
                         .Input("mean")
                         .Input("invstd")
                         .Input("weight")
                         .Input("sum_dy")
                         .Input("sum_dy_xmu")
                         .Input("count")
                         .Output("grad_in")
                         .Build());
  }

  Maybe<Tensor> operator()(const std::shared_ptr<one::Tensor>& grad_out,
                           const std::shared_ptr<one::Tensor>& input,
                           const std::shared_ptr<one::Tensor>& mean,
                           const std::shared_ptr<one::Tensor>& invstd,
                           const std::shared_ptr<one::Tensor>& weight,
                           const std::shared_ptr<one::Tensor>& sum_dy,
                           const std::shared_ptr<one::Tensor>& sum_dy_xmu,
                           const std::shared_ptr<one::Tensor>& count, const int& axis) const {
    auto& attrs = THREAD_CACHED_MUTABLE_ATTR_MAP("axis");
    attrs.SetAllAttrs(axis);
    return OpInterpUtil::Dispatch<one::Tensor>(
        *op_, {grad_out, input, mean, invstd, weight, sum_dy, sum_dy_xmu, count}, attrs);
  }

 private:
  std::shared_ptr<OpExpr> op_;
};

class FusedMultiHeadAttentionInferenceFunctor {
 public:
  FusedMultiHeadAttentionInferenceFunctor() {
    op_ = CHECK_JUST(one::OpBuilder("fused_multi_head_attention_inference")
                         .Input("query")
                         .Input("key")
                         .Input("value")
                         .Output("out")
                         .Build());
  }
  Maybe<Tensor> operator()(
      const std::shared_ptr<one::Tensor>& query, const std::shared_ptr<one::Tensor>& key,
      const std::shared_ptr<one::Tensor>& value, const int64_t& num_heads, const bool& causal,
      const int64_t& query_hidden_slice_start, const int64_t& query_hidden_slice_end,
      const int64_t& key_hidden_slice_start, const int64_t& key_hidden_slice_end,
      const int64_t& value_hidden_slice_start, const int64_t& value_hidden_slice_end) const {
    auto& attrs = THREAD_CACHED_MUTABLE_ATTR_MAP("num_heads", "causal", "query_hidden_slice_start",
                                                 "query_hidden_slice_end", "key_hidden_slice_start",
                                                 "key_hidden_slice_end", "value_hidden_slice_start",
                                                 "value_hidden_slice_end");
    attrs.SetAllAttrs(num_heads, causal, query_hidden_slice_start, query_hidden_slice_end,
                      key_hidden_slice_start, key_hidden_slice_end, value_hidden_slice_start,
                      value_hidden_slice_end);
    return OpInterpUtil::Dispatch<Tensor>(*op_, {query, key, value}, attrs);
  }

 private:
  std::shared_ptr<OpExpr> op_;
};

class FusedFastGeluMulFunctor {
 public:
  FusedFastGeluMulFunctor() {
    op_ = CHECK_JUST(one::OpBuilder("fused_fast_gelu_mul")
                         .Input("in")
                         .Input("multiplier")
                         .Output("out")
                         .Build());
  }
  Maybe<Tensor> operator()(const std::shared_ptr<one::Tensor>& x,
                           const std::shared_ptr<one::Tensor>& multiplier) const {
    return OpInterpUtil::Dispatch<Tensor>(*op_, {x, multiplier});
  }

 private:
  std::shared_ptr<OpExpr> op_;
};

class FusedFastGeluMulGradFunctor {
 public:
  FusedFastGeluMulGradFunctor() {
    op_ = CHECK_JUST(one::OpBuilder("fused_fast_gelu_mul_grad")
                         .Input("out_diff")
                         .Input("in")
                         .Input("multiplier")
                         .Output("in_diff")
                         .Output("multiplier_diff")
                         .Build());
  }
  Maybe<TensorTuple> operator()(const std::shared_ptr<one::Tensor>& dy,
                                const std::shared_ptr<one::Tensor>& x,
                                const std::shared_ptr<one::Tensor>& multiplier) const {
    return OpInterpUtil::Dispatch<TensorTuple>(*op_, {dy, x, multiplier});
  }

 private:
  std::shared_ptr<OpExpr> op_;
};

class GroupedMatmulBiasFunctor {
 public:
  GroupedMatmulBiasFunctor() {
    fused_op_.resize(kMaxInputCount /*the maximum number of inputs*/);
    for (int n = 1; n < fused_op_.size(); ++n) {
      fused_op_[n] = CHECK_JUST(one::OpBuilder("grouped_matmul_bias")
                                    .Input("xs", n)
                                    .Input("weights", n)
                                    .Input("biases", n)
                                    .Output("ys", n)
                                    .Build());
    }
  }
  Maybe<TensorTuple> operator()(const TensorTuple& xs, const TensorTuple& weights,
                                const TensorTuple& biases) const {
    const int64_t input_size = xs.size();
    const int64_t weight_size = weights.size();
    const int64_t bias_size = biases.size();
    CHECK_GE_OR_RETURN(input_size, 1)
        << Error::RuntimeError() << "The number of xs should be greater equal than 1.";
    CHECK_EQ_OR_RETURN(weight_size, input_size)
        << Error::RuntimeError() << "The number of weights should be equal to xs.";
    CHECK_EQ_OR_RETURN(bias_size, input_size)
        << Error::RuntimeError() << "The number of bias should be equal to xs.";
    for (int64_t i = 0; i < input_size; ++i) {
      const auto& input_shape = xs[i]->shape();
      const auto& weight_shape = weights[i]->shape();
      const auto& bias_shape = biases[i]->shape();
      CHECK_GE_OR_RETURN(input_shape->NumAxes(), 2)
          << Error::RuntimeError() << "x's dim size should greater equal than 2.";
      CHECK_EQ_OR_RETURN(weight_shape->NumAxes(), 2)
          << Error::RuntimeError() << "Weight's dim size should == 2";
      CHECK_EQ_OR_RETURN(bias_shape->NumAxes(), 1)
          << Error::RuntimeError() << "Bias's dim size should == 1";
      const int64_t k = input_shape->At(input_shape->NumAxes() - 1);
      CHECK_EQ_OR_RETURN(weight_shape->At(1), k)
          << Error::RuntimeError() << "weight's second dim should be equal to input's last dim. ";
      const int64_t n = weight_shape->At(0);
      CHECK_EQ_OR_RETURN(bias_shape->At(0), n)
          << Error::RuntimeError() << "Bias's dim is not equal to weight's first dim. ";
    }
    TensorTuple input(3 * input_size);
    std::copy(xs.begin(), xs.end(), input.begin() + 0 * input_size);
    std::copy(weights.begin(), weights.end(), input.begin() + 1 * input_size);
    std::copy(biases.begin(), biases.end(), input.begin() + 2 * input_size);
    return OpInterpUtil::Dispatch<TensorTuple>(*fused_op_[input_size], input);
  }

 private:
  std::vector<std::shared_ptr<OpExpr>> fused_op_;
};

class GroupedMatmulFunctor {
 public:
  GroupedMatmulFunctor() {
    fused_op_.resize(kMaxInputCount /*the maximum number of inputs*/);
    for (int n = 1; n < fused_op_.size(); ++n) {
      fused_op_[n] = CHECK_JUST(one::OpBuilder("grouped_matmul_bias")
                                    .Input("xs", n)
                                    .Input("weights", n)
                                    .Output("ys", n)
                                    .Build());
    }
  }
  Maybe<TensorTuple> operator()(const TensorTuple& xs, const TensorTuple& weights) const {
    const int64_t input_size = xs.size();
    const int64_t weight_size = weights.size();
    CHECK_GE_OR_RETURN(input_size, 1)
        << Error::RuntimeError() << "The number of xs should be greater equal than 1.";
    CHECK_EQ_OR_RETURN(weight_size, input_size)
        << Error::RuntimeError() << "The number of weights should be equal to xs.";
    for (int64_t i = 0; i < input_size; ++i) {
      const auto& input_shape = xs[i]->shape();
      const auto& weight_shape = weights[i]->shape();
      CHECK_GE_OR_RETURN(input_shape->NumAxes(), 2)
          << Error::RuntimeError() << "x's dim size should greater equal than 2.";
      CHECK_EQ_OR_RETURN(weight_shape->NumAxes(), 2)
          << Error::RuntimeError() << "Weight's dim size should == 2";
      const int64_t k = input_shape->At(input_shape->NumAxes() - 1);
      CHECK_EQ_OR_RETURN(weight_shape->At(1), k)
          << Error::RuntimeError() << "weight's second dim should be equal to input's last dim. ";
    }
    TensorTuple input(2 * input_size);
    std::copy(xs.begin(), xs.end(), input.begin() + 0 * input_size);
    std::copy(weights.begin(), weights.end(), input.begin() + 1 * input_size);
    return OpInterpUtil::Dispatch<TensorTuple>(*fused_op_[input_size], input);
  }

 private:
  std::vector<std::shared_ptr<OpExpr>> fused_op_;
};

<<<<<<< HEAD

=======
>>>>>>> d40f214f
}  // namespace impl

ONEFLOW_FUNCTION_LIBRARY(m) {
  m.add_functor<impl::BiasAddFunctor>("BiasAdd");
  m.add_functor<impl::Conv1dFunctor>("Conv1d");
  m.add_functor<impl::Conv2dFunctor>("Conv2d");
  m.add_functor<impl::Conv3dFunctor>("Conv3d");
  m.add_functor<impl::DeConv1dFunctor>("Deconv1d");
  m.add_functor<impl::DeConv2dFunctor>("Deconv2d");
  m.add_functor<impl::DeConv3dFunctor>("Deconv3d");
  m.add_functor<impl::EmbeddingReNormFunctor>("EmbeddingReNorm");
  m.add_functor<impl::EmbeddingFunctor>("Embedding");
  m.add_functor<impl::MatMulFunctor>("MatMul");
  m.add_functor<impl::MatMulNoBroadCastFunctor>("MatMulNoBroadCast");
  m.add_functor<impl::BatchMatMulFunctor>("BatchMatMul");
  m.add_functor<impl::MatrixVectorProductFunctor>("MatrixVectorProduct");
  m.add_functor<impl::VectorMatrixProductFunctor>("VectorMatrixProduct");
  m.add_functor<impl::TensorDotFunctor>("TensorDot");
  m.add_functor<impl::TensorDotIntDimsFunctor>("TensorDotIntDims");
  m.add_functor<impl::FusedMLPFunctor>("FusedMLP");
  m.add_functor<impl::FusedMatmulBiasAddReluDropoutFunctor>("FusedMatmulBiasAddReluDropout");
  m.add_functor<impl::LayerNormFunctor>("LayerNorm");
  m.add_functor<impl::LayerNormAffineFunctor>("LayerNormAffine");
  m.add_functor<impl::GroupNormFunctor>("GroupNorm");
  m.add_functor<impl::TFAvgPool2DFunctor>("TFAvgPool2D");
  m.add_functor<impl::MaxPool1DFunctor>("MaxPool1D");
  m.add_functor<impl::MaxPool2DFunctor>("MaxPool2D");
  m.add_functor<impl::MaxPool3DFunctor>("MaxPool3D");
  m.add_functor<impl::MaxUnpoolNDFunctor<1>>("MaxUnpool1D");
  m.add_functor<impl::MaxUnpoolNDFunctor<2>>("MaxUnpool2D");
  m.add_functor<impl::MaxUnpoolNDFunctor<3>>("MaxUnpool3D");
  m.add_functor<impl::AdaptiveAvgPool1DFunctor>("AdaptiveAvgPool1D");
  m.add_functor<impl::AdaptiveAvgPool2DFunctor>("AdaptiveAvgPool2D");
  m.add_functor<impl::AdaptiveAvgPool3DFunctor>("AdaptiveAvgPool3D");
  m.add_functor<impl::AdaptiveMaxPool1DFunctor>("AdaptiveMaxPool1D");
  m.add_functor<impl::AdaptiveMaxPool2DFunctor>("AdaptiveMaxPool2D");
  m.add_functor<impl::AdaptiveMaxPool3DFunctor>("AdaptiveMaxPool3D");
  m.add_functor<impl::L1LossFunctor>("L1Loss");
  m.add_functor<impl::MseLossFunctor>("MseLoss");
  m.add_functor<impl::KLDivLossFunctor>("KLDivLoss");
  m.add_functor<impl::NLLLossFunctor>("NLLLoss");
  m.add_functor<impl::BinaryCrossEntropyLossFunctor>("BinaryCrossEntropyLoss");
  m.add_functor<impl::BinaryCrossEntropyWithLogitsLossFunctor>("BinaryCrossEntropyWithLogitsLoss");
  m.add_functor<impl::SparseCrossEntropyFunctor>("SparseCrossEntropy");
  m.add_functor<impl::SparseCrossEntropyMsFunctor>("SparseCrossEntropyMs");
  m.add_functor<impl::CrossEntropyFunctor>("CrossEntropy");
  m.add_functor<impl::CrossEntropyLabelSmoothingFunctor>("CrossEntropyLabelSmoothing");
  m.add_functor<impl::CrossEntropyProbFunctor>("CrossEntropyProb");
  m.add_functor<impl::SparseSoftmaxCrossEntropyFunctor>("SparseSoftmaxCrossEntropy");
  m.add_functor<impl::SoftmaxCrossEntropyFunctor>("SoftmaxCrossEntropy");
  m.add_functor<impl::SoftmaxCrossEntropyGradFunctor>("SoftmaxCrossEntropyGrad");
  m.add_functor<impl::SmoothL1LossFunctor>("SmoothL1Loss");
  m.add_functor<impl::CombinedMarginLossFunctor>("CombinedMarginLoss");
  m.add_functor<impl::TripletMarginLossFunctor>("TripletMarginLoss");
  m.add_functor<impl::MarginRankingLossFunctor>("MarginRankingLoss");
  m.add_functor<impl::CtcLossFunctor>("CtcLoss");
  m.add_functor<impl::AffineGridFunctor>("AffineGrid");
  m.add_functor<impl::GridSampleFunctor>("GridSample");
  m.add_functor<impl::NormalizationFunctor>("Normalization");
  m.add_functor<impl::NormalizationAddReluFunctor>("NormalizationAddRelu");
  m.add_functor<impl::ConstantPadFunctor>("ConstantPad");
  m.add_functor<impl::ReflectionPadFunctor>("ReflectionPad");
  m.add_functor<impl::ReplicationPadFunctor>("ReplicationPad");
  m.add_functor<impl::PadFunctor>("Pad");
  m.add_functor<impl::DropoutFunctor>("Dropout");
  m.add_functor<impl::DropoutGradFunctor>("DropoutGrad");
  m.add_functor<impl::Dropout1dFunctor>("Dropout1d");
  m.add_functor<impl::Dropout2dFunctor>("Dropout2d");
  m.add_functor<impl::Dropout3dFunctor>("Dropout3d");
  m.add_functor<impl::PixelShuffleFunctor>("PixelShuffle");
  m.add_functor<impl::AvgPool1DFunctor>("AvgPool1D");
  m.add_functor<impl::AvgPool2DFunctor>("AvgPool2D");
  m.add_functor<impl::AvgPool3DFunctor>("AvgPool3D");
  m.add_functor<impl::UnfoldFunctor>("Unfold");
  m.add_functor<impl::FoldFunctor>("Fold");
  m.add_functor<impl::OneHotFunctor>("OneHot");
  m.add_functor<impl::FusedSelfAttentionFunctor>("FusedSelfAttention");
  m.add_functor<impl::FusedSelfAttentionGradFunctor>("FusedSelfAttentionGrad");
  m.add_functor<impl::PairwiseDistanceFunctor>("PairwiseDistance");
  m.add_functor<impl::CosineSimilarityFunctor>("CosineSimilarity");
  m.add_functor<impl::NormalizeFunctor>("Normalize");
  m.add_functor<impl::L2NormalizeFunctor>("L2Normalize");
  m.add_functor<impl::L2NormalizeGradFunctor>("L2NormalizeGrad");
  m.add_functor<impl::FusedBiasAddGeluFunctor>("FusedBiasAddGelu");
  m.add_functor<impl::FusedBiasAddGeluGradFunctor>("FusedBiasAddGeluGrad");
  m.add_functor<impl::FusedGegluFunctor>("FusedGeglu");
  m.add_functor<impl::FusedBiasAddDropoutFunctor>("FusedBiasAddDropout");
  m.add_functor<impl::FusedScaleMaskSoftmaxFunctor>("FusedScaleMaskSoftmax");
  m.add_functor<impl::FusedScaleMaskSoftmaxDropoutFunctor>("FusedScaleMaskSoftmaxDropout");
  m.add_functor<impl::FusedBiasAddScaleMaskSoftmaxDropoutFunctor>(
      "FusedBiasAddScaleMaskSoftmaxDropout");
  m.add_functor<impl::FusedScaleTrilSoftmaxMaskScaleFunctor>("FusedScaleTrilSoftmaxMaskScale");
  m.add_functor<impl::FusedScaleTrilFunctor>("FusedScaleTril");
  m.add_functor<impl::CtcGreedyDecoderFunctor>("CtcGreedyDecoder");
  m.add_functor<impl::PariticalFCSampleDisableBoxing>("DistributedPariticalFCSampleDisableBoxing");
  m.add_functor<impl::NmsFunctor>("Nms");
  m.add_functor<impl::RoiAlignFunctor>("RoiAlign");
  m.add_functor<impl::RoiAlignGradFunctor>("RoiAlignGrad");
  m.add_functor<impl::FusedDotFeatureInteractionFunctor>("FusedDotFeatureInteraction");
  m.add_functor<impl::FusedCrossFeatureInteractionFunctor>("FusedCrossFeatureInteraction");
  m.add_functor<impl::OneEmbeddingIdShuffleFunctor>("OneEmbeddingIdShuffle");
  m.add_functor<impl::OneEmbeddingEmbeddingShuffleFunctor>("OneEmbeddingEmbeddingShuffle");
  m.add_functor<impl::OneEmbeddingEmbeddingGradientShuffleFunctor>(
      "OneEmbeddingEmbeddingGradientShuffle");
  m.add_functor<impl::OneEmbeddingLookupFunctor>("OneEmbeddingLookup");
  m.add_functor<impl::OneEmbeddingFusedLookupFunctor>("OneEmbeddingFusedLookup");
  m.add_functor<impl::OneEmbeddingFusedLookupGradFunctor>("OneEmbeddingFusedLookupGrad");
  m.add_functor<impl::OneEmbeddingEmbeddingPutFunctor>("OneEmbeddingEmbeddingPut");
  m.add_functor<impl::OneEmbeddingUniqueKeyValuePairFunctor>("OneEmbeddingUniqueKeyValuePair");
  m.add_functor<impl::OneEmbeddingSgdUpdateFunctor>("OneEmbeddingSgdUpdate");
  m.add_functor<impl::OneEmbeddingAdamUpdateFunctor>("OneEmbeddingAdamUpdate");
  m.add_functor<impl::OneEmbeddingAdagradUpdateFunctor>("OneEmbeddingAdagradUpdate");
  m.add_functor<impl::OneEmbeddingFtrlUpdateFunctor>("OneEmbeddingFtrlUpdate");
  m.add_functor<impl::RocAucScoreFunctor>("RocAucScore");
  m.add_functor<impl::MultiTensorSgdUpdateFunctor>("MultiTensorSgdUpdate");
  m.add_functor<impl::MultiTensorAdamUpdateFunctor>("MultiTensorAdamUpdate");
  m.add_functor<impl::DeformConv2dFunctor>("DeformConv2d");
  m.add_functor<impl::BatchNormStatsFunctor>("BatchNormStats");
  m.add_functor<impl::BatchNormGatherStatsWithCountsFunctor>("BatchNormGatherStatsWithCounts");
  m.add_functor<impl::BatchNormElemtFunctor>("BatchNormElemt");
  m.add_functor<impl::BatchNormBackwardReduceFunctor>("BatchNormBackwardReduce");
  m.add_functor<impl::BatchNormBackwardElemtFunctor>("BatchNormBackwardElemt");
  m.add_functor<impl::FusedMultiHeadAttentionInferenceFunctor>("FusedMultiHeadAttentionInference");
  m.add_functor<impl::FusedFastGeluMulFunctor>("FusedFastGeluMul");
  m.add_functor<impl::FusedFastGeluMulGradFunctor>("FusedFastGeluMulGrad");
  m.add_functor<impl::GroupedMatmulBiasFunctor>("GroupedMatmulBias");
  m.add_functor<impl::GroupedMatmulFunctor>("GroupedMatmul");
}

}  // namespace functional
}  // namespace one
}  // namespace oneflow<|MERGE_RESOLUTION|>--- conflicted
+++ resolved
@@ -4619,10 +4619,6 @@
   std::vector<std::shared_ptr<OpExpr>> fused_op_;
 };
 
-<<<<<<< HEAD
-
-=======
->>>>>>> d40f214f
 }  // namespace impl
 
 ONEFLOW_FUNCTION_LIBRARY(m) {
