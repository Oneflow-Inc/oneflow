/*
Copyright 2020 The OneFlow Authors. All rights reserved.

Licensed under the Apache License, Version 2.0 (the "License");
you may not use this file except in compliance with the License.
You may obtain a copy of the License at

    http://www.apache.org/licenses/LICENSE-2.0

Unless required by applicable law or agreed to in writing, software
distributed under the License is distributed on an "AS IS" BASIS,
WITHOUT WARRANTIES OR CONDITIONS OF ANY KIND, either express or implied.
See the License for the specific language governing permissions and
limitations under the License.
*/

#include "oneflow/core/framework/mutable_attr_map.h"
#include "oneflow/core/framework/op_builder.h"
#include "oneflow/core/framework/tensor_util.h"
#include "oneflow/core/functional/function_library.h"
#include "oneflow/core/functional/sequence_function.h"
#include "oneflow/core/functional/impl/common.h"
#include "oneflow/core/functional/impl/unary_functor.h"
#include "oneflow/core/kernel/kernel_util.h"
#include "oneflow/user/kernels/random_mask_like_kernel.h"
#include "oneflow/user/kernels/dropout_kernel.h"
#include "oneflow/core/common/container_util.h"
#include "oneflow/user/kernels/distributions/common.h"

namespace oneflow {
namespace one {
namespace functional {

namespace impl {

class BiasAddFunctor {
 public:
  BiasAddFunctor() {
    op_ = CHECK_JUST(one::OpBuilder("bias_add").Input("a").Input("b").Output("out").Build());
  }
  Maybe<Tensor> operator()(const std::shared_ptr<one::Tensor>& x,
                           const std::shared_ptr<one::Tensor>& bias, const int32_t& axis) const {
    int32_t axis_val = axis;
    if (axis_val < 0) {
      const int64_t num_axes = x->shape()->NumAxes();
      axis_val += num_axes;
    }
    CHECK_LT_OR_RETURN(axis_val, x->shape()->NumAxes())
        << Error::IndexError() << "Dimension out of range (expected to be in range of [-"
        << x->shape()->NumAxes() << "," << x->shape()->NumAxes() - 1 << "], but got " << axis_val
        << ")";
    CHECK_EQ_OR_RETURN(x->shape()->At(axis_val), bias->shape()->At(0))
        << Error::RuntimeError() << "The size of tensor x " << x->shape()->ToString()
        << " must match the size of tensor b " << bias->shape()->ToString() << " at dimension "
        << axis_val;
    auto& attrs = THREAD_CACHED_MUTABLE_ATTR_MAP("axis");
    attrs.SetAllAttrs(axis_val);
    return OpInterpUtil::Dispatch<Tensor>(*op_, {x, bias}, attrs);
  }

 private:
  std::shared_ptr<OpExpr> op_;
};

class ConvBaseFunctor {
 public:
  explicit ConvBaseFunctor(const int& num_spatial_dims) : num_spatial_dims_(num_spatial_dims) {
    bias_op_ = CHECK_JUST(one::OpBuilder("bias_add").Input("a").Input("b").Output("out").Build());
  }
  virtual ~ConvBaseFunctor() = default;
  Maybe<Tensor> operator()(const std::shared_ptr<one::Tensor>& x,
                           const std::shared_ptr<one::Tensor>& weight,
                           const Optional<one::Tensor>& bias, const std::vector<int32_t>& stride,
                           const std::vector<int32_t>& padding,
                           const std::vector<int32_t>& dilation, const int32_t& groups,
                           const std::string& channel_pos) const {
    std::vector<int32_t> kernel_size_vec(num_spatial_dims_);
    int32_t channel_idx = 1;
    int32_t kernel_idx_offset = 2;
    if (channel_pos == "channels_last") {
      kernel_idx_offset = 1;
      channel_idx = kernel_idx_offset + num_spatial_dims_;
    }

    for (int i = 0; i < num_spatial_dims_; i++) {
      kernel_size_vec.at(i) = ((weight->shape())->At(i + kernel_idx_offset));
    }
    auto& conv_attrs =
        THREAD_CACHED_MUTABLE_ATTR_MAP("filters", "kernel_size", "padding_before", "strides",
                                       "dilation_rate", "groups", "data_format");
    conv_attrs.SetAllAttrs(static_cast<int32_t>(weight->shape()->At(0)), kernel_size_vec, padding,
                           stride, dilation, groups, channel_pos);
    const std::shared_ptr<one::Tensor>& conv_out =
        JUST(OpInterpUtil::Dispatch<Tensor>(*conv_op_, {x, weight}, conv_attrs));
    if (bias) {
      return functional::BiasAdd(conv_out, JUST(bias), channel_idx);
    } else {
      return conv_out;
    }
  }

 protected:
  std::shared_ptr<OpExpr> conv_op_;
  std::shared_ptr<OpExpr> bias_op_;
  int32_t num_spatial_dims_;
};

class Conv1dFunctor : public ConvBaseFunctor {
 public:
  Conv1dFunctor() : ConvBaseFunctor(/*num_spatial_dims_=*/1) {
    conv_op_ =
        CHECK_JUST(one::OpBuilder("conv1d").Input("in").Input("weight").Output("out").Build());
  }
};

class Conv2dFunctor : public ConvBaseFunctor {
 public:
  Conv2dFunctor() : ConvBaseFunctor(/*num_spatial_dims_=*/2) {
    conv_op_ =
        CHECK_JUST(one::OpBuilder("conv2d").Input("in").Input("weight").Output("out").Build());
  }
};

class Conv3dFunctor : public ConvBaseFunctor {
 public:
  Conv3dFunctor() : ConvBaseFunctor(/*num_spatial_dims_=*/3) {
    conv_op_ =
        CHECK_JUST(one::OpBuilder("conv3d").Input("in").Input("weight").Output("out").Build());
  }
};

class DeConvBaseFunctor {
 public:
  explicit DeConvBaseFunctor(const int& num_spatial_dims) : num_spatial_dims_(num_spatial_dims) {
    bias_op_ = CHECK_JUST(one::OpBuilder("bias_add").Input("a").Input("b").Output("out").Build());
  }
  virtual ~DeConvBaseFunctor() = default;
  Maybe<Tensor> operator()(const std::shared_ptr<one::Tensor>& x,
                           const std::shared_ptr<one::Tensor>& weight,
                           const Optional<one::Tensor>& bias, const std::vector<int32_t>& stride,
                           const std::vector<int32_t>& padding,
                           const std::vector<int32_t>& output_padding, const int32_t& groups,
                           const std::vector<int32_t>& dilation,
                           const std::string& data_format) const {
    std::vector<int32_t> kernel_size_vec(num_spatial_dims_);
    int32_t kernel_idx_offset = 2;
    if (data_format == "channels_last") { kernel_idx_offset = 1; }
    for (int i = 0; i < num_spatial_dims_; i++) {
      kernel_size_vec[i] = ((weight->shape())->At(i + kernel_idx_offset));
    }

    auto& deconv_attrs =
        THREAD_CACHED_MUTABLE_ATTR_MAP("filters", "kernel_size", "padding_before", "output_padding",
                                       "strides", "dilation_rate", "groups", "data_format");
    deconv_attrs.SetAllAttrs(static_cast<int32_t>(weight->shape()->At(1) * groups), kernel_size_vec,
                             padding, output_padding, stride, dilation, groups, data_format);
    std::shared_ptr<one::Tensor> deconv_out =
        JUST(OpInterpUtil::Dispatch<Tensor>(*deconv_op_, {x, weight}, deconv_attrs));
    if (bias) {
      auto& bias_attrs = THREAD_CACHED_MUTABLE_ATTR_MAP("axis");
      bias_attrs.SetAllAttrs(static_cast<int32_t>(1));
      return OpInterpUtil::Dispatch<Tensor>(*bias_op_, {deconv_out, JUST(bias)}, bias_attrs);
    } else {
      return deconv_out;
    }
  }

 protected:
  std::shared_ptr<OpExpr> deconv_op_;
  std::shared_ptr<OpExpr> bias_op_;
  int32_t num_spatial_dims_;
};

class DeConv1dFunctor : public DeConvBaseFunctor {
 public:
  DeConv1dFunctor() : DeConvBaseFunctor(/*num_spatial_dims_=*/1) {
    deconv_op_ =
        CHECK_JUST(one::OpBuilder("deconv1d").Input("in").Input("weight").Output("out").Build());
  }
};

class DeConv2dFunctor : public DeConvBaseFunctor {
 public:
  DeConv2dFunctor() : DeConvBaseFunctor(/*num_spatial_dims_=*/2) {
    deconv_op_ =
        CHECK_JUST(one::OpBuilder("deconv2d").Input("in").Input("weight").Output("out").Build());
  }
};

class DeConv3dFunctor : public DeConvBaseFunctor {
 public:
  DeConv3dFunctor() : DeConvBaseFunctor(/*num_spatial_dims_=*/3) {
    deconv_op_ =
        CHECK_JUST(one::OpBuilder("deconv3d").Input("in").Input("weight").Output("out").Build());
  }
};

class EmbeddingReNormFunctor {
 public:
  EmbeddingReNormFunctor() {
    op_ = CHECK_JUST(
        one::OpBuilder("embedding_renorm").Input("in").Input("indices").Output("out").Build());
  }

  Maybe<Tensor> operator()(const std::shared_ptr<one::Tensor>& in,
                           const std::shared_ptr<one::Tensor>& indices, const double& max_norm,
                           const double& norm_type) const {
    CHECK_EQ_OR_RETURN(in->ndim(), 2)
        << Error::RuntimeError() << "The dimension of input should be 2.";
    std::shared_ptr<TensorTuple> outputs = std::make_shared<TensorTuple>(1);
    JUST(oneflow::VectorAt(*outputs, 0)) = in;

    auto& attrs = THREAD_CACHED_MUTABLE_ATTR_MAP("max_norm", "norm_type");
    attrs.SetAllAttrs(max_norm, norm_type);

    JUST(OpInterpUtil::Dispatch(*op_, {in, indices}, outputs.get(), attrs));
    return JUST(oneflow::VectorAt(*outputs, 0));
  }

 private:
  std::shared_ptr<OpExpr> op_;
};

class EmbeddingFunctor {
 public:
  EmbeddingFunctor() {
    op_ = CHECK_JUST(
        one::OpBuilder("embedding").Input("weight").Input("indices").Output("out").Build());
  }
  Maybe<Tensor> operator()(const std::shared_ptr<one::Tensor>& weight,
                           const std::shared_ptr<one::Tensor>& indices,
                           const Optional<int64_t>& padding_idx,
                           const bool& scale_grad_by_freq) const {
    CHECK_EQ_OR_RETURN(weight->ndim(), 2) << "The dimension of weight should be 2";
    int64_t new_padding_idx = -1;
    if (padding_idx.has_value()) { new_padding_idx = JUST(padding_idx); }
    auto& attrs = THREAD_CACHED_MUTABLE_ATTR_MAP("padding_idx", "scale_grad_by_freq");
    attrs.SetAllAttrs(new_padding_idx, scale_grad_by_freq);
    return OpInterpUtil::Dispatch<Tensor>(*op_, {weight, indices}, attrs);
  }

 private:
  std::shared_ptr<OpExpr> op_;
};

class MatMulNoBroadCastFunctor {
 public:
  Maybe<Tensor> operator()(const std::shared_ptr<one::Tensor>& input,
                           const std::shared_ptr<one::Tensor>& mat2) const {
    const auto& input_shape = input->shape();
    const auto& mat2_shape = mat2->shape();
    CHECK_EQ_OR_RETURN(input_shape->NumAxes(), 2)
        << Error::RuntimeError() << "self must be a matrix";
    CHECK_EQ_OR_RETURN(mat2_shape->NumAxes(), 2)
        << Error::RuntimeError() << "mat2 must be a matrix";
    CHECK_EQ_OR_RETURN(input_shape->at(1), mat2_shape->at(0))
        << Error::RuntimeError() << "mat1 and mat2 shapes cannot be multiplied ("
        << std::to_string(input_shape->at(0)) << "x" << std::to_string(input_shape->at(1))
        << " and " << std::to_string(mat2_shape->at(0)) << "x" << std::to_string(mat2_shape->at(1))
        << ")";
    return JUST(functional::MatMul(input, mat2, false, false, 1.0));
  }
};

class MatMulFunctor {
 public:
  MatMulFunctor() {
    matmul_op_ = CHECK_JUST(one::OpBuilder("matmul").Input("a").Input("b").Output("out").Build());
    batch_matmul_op_ =
        CHECK_JUST(one::OpBuilder("batch_matmul").Input("a").Input("b").Output("out").Build());
    bcast_matmul_op_ =
        CHECK_JUST(one::OpBuilder("broadcast_matmul").Input("a").Input("b").Output("out").Build());
  }
  Maybe<Tensor> operator()(const std::shared_ptr<one::Tensor>& a,
                           const std::shared_ptr<one::Tensor>& b, const bool& transpose_a,
                           const bool& transpose_b, const double& alpha) const {
    const auto& a_shape = a->shape();
    const auto& b_shape = b->shape();

    CHECK_GE_OR_RETURN(a_shape->NumAxes(), 1)
        << Error::RuntimeError() << "Tensor a's dim should >= 1";
    CHECK_GE_OR_RETURN(b_shape->NumAxes(), 1)
        << Error::RuntimeError() << "Tensor b's dim should >= 1";

    auto& attrs = THREAD_CACHED_MUTABLE_ATTR_MAP("transpose_a", "transpose_b", "alpha");
    attrs.SetAllAttrs(transpose_a, transpose_b, alpha);
    const int64_t a_num_axes = a_shape->NumAxes();
    const int64_t b_num_axes = b_shape->NumAxes();
    if (a_num_axes == 1 && b_num_axes == 2) { return VectorMatrixProduct(a, b); }
    if (a_num_axes == 2 && b_num_axes == 1) { return MatrixVectorProduct(a, b); }
    if (a_num_axes == 2 && b_num_axes == 2) {
      return OpInterpUtil::Dispatch<Tensor>(*matmul_op_, {a, b}, attrs);
    }
    if (a_num_axes == b_num_axes) {
      bool if_batch_matmul = true;
      for (int i = 0; i < a_num_axes - 2; ++i) {
        if (a_shape->At(i) != b_shape->At(i)) {
          if_batch_matmul = false;
          break;
        }
      }
      if (if_batch_matmul) {
        return OpInterpUtil::Dispatch<Tensor>(*batch_matmul_op_, {a, b}, attrs);
      }
    }
    return OpInterpUtil::Dispatch<Tensor>(*bcast_matmul_op_, {a, b}, attrs);
  }

 private:
  std::shared_ptr<OpExpr> matmul_op_;
  std::shared_ptr<OpExpr> batch_matmul_op_;
  std::shared_ptr<OpExpr> bcast_matmul_op_;
};

class BatchMatMulFunctor {
 public:
  BatchMatMulFunctor() {
    batch_matmul_op_ =
        CHECK_JUST(one::OpBuilder("batch_matmul").Input("a").Input("b").Output("out").Build());
  }
  Maybe<Tensor> operator()(const std::shared_ptr<one::Tensor>& a,
                           const std::shared_ptr<one::Tensor>& b, const bool& transpose_a,
                           const bool& transpose_b, const double& alpha) const {
    const auto& a_shape = a->shape();
    const auto& b_shape = b->shape();
    CHECK_EQ_OR_RETURN(a_shape->NumAxes(), 3)
        << Error::RuntimeError() << "Expected 3-dimensional tensor, but got " << a_shape->NumAxes()
        << "-dimensional tensor for argument #1";
    CHECK_EQ_OR_RETURN(b_shape->NumAxes(), 3)
        << Error::RuntimeError() << "Expected 3-dimensional tensor, but got " << b_shape->NumAxes()
        << "-dimensional tensor for argument #2";
    CHECK_EQ_OR_RETURN(a_shape->At(0), b_shape->At(0))
        << Error::RuntimeError() << "Batch dim not match, please check input!";
    CHECK_EQ_OR_RETURN(a_shape->At(2), b_shape->At(1))
        << Error::RuntimeError() << "Matmul dim not match, please check input!";
    auto& attrs = THREAD_CACHED_MUTABLE_ATTR_MAP("transpose_a", "transpose_b", "alpha");
    attrs.SetAllAttrs(transpose_a, transpose_b, alpha);
    return OpInterpUtil::Dispatch<Tensor>(*batch_matmul_op_, {a, b}, attrs);
  }

 private:
  std::shared_ptr<OpExpr> batch_matmul_op_;
};

class VectorMatrixProductFunctor {
 public:
  VectorMatrixProductFunctor() {
    vector_matrix_product_op_ = CHECK_JUST(
        one::OpBuilder("vector_matrix_product").Input("a").Input("b").Output("out").Build());
  }
  Maybe<Tensor> operator()(const std::shared_ptr<one::Tensor>& vec,
                           const std::shared_ptr<one::Tensor>& input) const {
    const auto& vec_shape = vec->shape();
    const auto& input_shape = input->shape();
    CHECK_OR_RETURN(input_shape->NumAxes() == 2 && vec_shape->NumAxes() == 1)
        << Error::RuntimeError() << "vector @ matrix expected, got "
        << "1, " << input_shape->NumAxes() << ", " << vec_shape->NumAxes();
    CHECK_EQ_OR_RETURN(vec_shape->at(0), input_shape->at(0))
        << Error::RuntimeError() << "size mismatch, got " << 1 << ", "
        << std::to_string(vec_shape->at(0)) << " x " << std::to_string(input_shape->at(0)) << ", "
        << std::to_string(input_shape->at(1));
    return OpInterpUtil::Dispatch<Tensor>(*vector_matrix_product_op_, {vec, input});
  }

 private:
  std::shared_ptr<OpExpr> vector_matrix_product_op_;
};

class TensorDotIntDimsFunctor {
 public:
  Maybe<Tensor> operator()(const std::shared_ptr<Tensor>& a, const std::shared_ptr<Tensor>& b,
                           const int32_t dims) const {
    CHECK_GE_OR_RETURN(dims, 0) << Error::RuntimeError()
                                << "tensordot expects dims >= 0, but got dims=" << dims;
    CHECK_LE_OR_RETURN(dims, a->ndim())
        << Error::RuntimeError() << "tensordot expects dims <= a.ndim which is " << a->ndim()
        << ", but got " << dims;
    CHECK_LE_OR_RETURN(dims, b->ndim())
        << Error::RuntimeError() << "tensordot expects dims <= b.ndim which is " << b->ndim()
        << ", but got " << dims;
    std::vector<int32_t> dot_dims_a(dims), dot_dims_b(dims);
    for (int32_t i = 0; i < dims; i++) {
      dot_dims_a[i] = a->ndim() - dims + i;
      dot_dims_b[i] = i;
    }
    return JUST(functional::TensorDot(a, b, dot_dims_a, dot_dims_b));
  }
};

class TensorDotFunctor {
 public:
  Maybe<Tensor> operator()(const std::shared_ptr<Tensor>& a, const std::shared_ptr<Tensor>& b,
                           const std::vector<int32_t>& dims_a,
                           const std::vector<int32_t>& dims_b) const {
    // dims_a and dims_b represent dim indices to calculate dot, and are copied to variables
    // dot_dims_a and dot_dims_b when they need to be modified
    CHECK_EQ_OR_RETURN(dims_a.size(), dims_b.size())
        << Error::RuntimeError() << "both dimension lists should have same length, got "
        << dims_a.size() << " and " << dims_b.size();

    // dims_a.size() == dims_b.size(), and specially treat if both are empty
    if (dims_a.empty()) {
      DimVector shape_sum(a->ndim() + b->ndim());
      for (int64_t i = 0; i < a->ndim(); i++) { shape_sum[i] = a->shape()->At(i); }
      for (int64_t i = 0; i < b->ndim(); i++) { shape_sum[i + a->ndim()] = b->shape()->At(i); }
      std::shared_ptr<Tensor> reshape_a = JUST(Reshape(a, Shape(DimVector{-1, 1})));
      std::shared_ptr<Tensor> reshape_b = JUST(Reshape(b, Shape(DimVector{1, -1})));
      return JUST(Reshape(JUST(functional::MatMul(reshape_a, reshape_b, false, false, 1.0)),
                          Shape(DimVector(shape_sum.begin(), shape_sum.end()))));
    }
    std::vector<int32_t> dot_dims_a(dims_a.begin(), dims_a.end());
    std::vector<int32_t> dot_dims_b(dims_b.begin(), dims_b.end());
    for (int64_t i = 0; i < dot_dims_a.size(); i++) {
      dot_dims_a[i] = JUST(maybe_wrap_dim(dot_dims_a[i], a->ndim()));
      dot_dims_b[i] = JUST(maybe_wrap_dim(dot_dims_b[i], b->ndim()));
    }
    std::vector<bool> if_dot_dims_a(a->ndim(), false);
    std::vector<bool> if_dot_dims_b(b->ndim(), false);
    for (const int32_t dim_idx : dot_dims_a) {
      CHECK_EQ_OR_RETURN(if_dot_dims_a[dim_idx], false)
          << Error::RuntimeError() << "dim " << dim_idx
          << " appears multiple times in the list of dims";
      if_dot_dims_a[dim_idx] = true;
    }
    for (const int32_t dim_idx : dot_dims_b) {
      CHECK_EQ_OR_RETURN(if_dot_dims_b[dim_idx], false)
          << Error::RuntimeError() << "dim " << dim_idx
          << " appears multiple times in the list of dims";
      if_dot_dims_b[dim_idx] = true;
    }

    std::vector<int32_t> broadcast_dims_a, broadcast_dims_b;
    for (int64_t i = 0; i < dot_dims_a.size(); i++) {
      int64_t size_a = a->shape()->At(dot_dims_a[i]);
      int64_t size_b = b->shape()->At(dot_dims_b[i]);
      if (size_a == 1 && size_b > 1) {
        broadcast_dims_b.emplace_back(dot_dims_b[i]);
      } else if (size_b == 1 && size_a > 1) {
        broadcast_dims_a.emplace_back(dot_dims_a[i]);
      } else {
        CHECK_EQ_OR_RETURN(size_a, size_b)
            << Error::RuntimeError() << "contracted dimensions need to match, but first has size "
            << size_a << " in dim " << dot_dims_a[i] << " and second has size " << size_b
            << " in dim " << dot_dims_b[i];
      }
    }

    // calculate ReduceSum for broadcasting of some axis
    std::shared_ptr<Tensor> reduced_sum_a = a;
    std::shared_ptr<Tensor> reduced_sum_b = b;
    if (!broadcast_dims_a.empty())
      reduced_sum_a = JUST(functional::ReduceSum(a, broadcast_dims_a, true));
    if (!broadcast_dims_b.empty())
      reduced_sum_b = JUST(functional::ReduceSum(b, broadcast_dims_b, true));

    // int64_t non_dot_size_a = 1, non_dot_size_b = 1;
    std::vector<int32_t> non_dot_shape_a, non_dot_shape_b;
    non_dot_shape_a.reserve(a->ndim() - dot_dims_a.size() + b->ndim() - dot_dims_b.size());
    non_dot_shape_b.reserve(b->ndim() - dot_dims_b.size());

    std::vector<int32_t> permuted_dims_a, permuted_dims_b;
    permuted_dims_a.reserve(a->ndim());
    permuted_dims_b.reserve(b->ndim());

    for (int32_t i = 0; i < a->ndim(); i++) {
      if (!if_dot_dims_a[i]) {
        permuted_dims_a.emplace_back(i);
        // non_dot_size_a *= reduced_sum_a->shape()->At(i);
        non_dot_shape_a.emplace_back(reduced_sum_a->shape()->At(i));
      }
    }

    for (const int32_t dim_idx : dot_dims_a) permuted_dims_a.emplace_back(dim_idx);
    for (const int32_t dim_idx : dot_dims_b) permuted_dims_b.emplace_back(dim_idx);

    for (int32_t i = 0; i < b->ndim(); i++) {
      if (!if_dot_dims_b[i]) {
        permuted_dims_b.emplace_back(i);
        // non_dot_size_b *= reduced_sum_b->shape()->At(i);
        non_dot_shape_b.emplace_back(reduced_sum_b->shape()->At(i));
      }
    }
    non_dot_shape_a.insert(non_dot_shape_a.end(), non_dot_shape_b.begin(), non_dot_shape_b.end());

    int64_t dot_size = 1;
    for (const int32_t dim_idx : dot_dims_a) dot_size *= reduced_sum_a->shape()->At(dim_idx);
    std::shared_ptr<Tensor> permuted_a = JUST(
        Reshape(JUST(Permute(reduced_sum_a, permuted_dims_a)), Shape(DimVector({-1, dot_size}))));
    std::shared_ptr<Tensor> permuted_b = JUST(
        Reshape(JUST(Permute(reduced_sum_b, permuted_dims_b)), Shape(DimVector({dot_size, -1}))));

    return Reshape(JUST(functional::MatMul(permuted_a, permuted_b, false, false, 1.0)),
                   Shape(DimVector({non_dot_shape_a.begin(), non_dot_shape_a.end()})));
  }
};

class FusedMLPFunctor {
 public:
  FusedMLPFunctor() {
#if CUDA_VERSION >= 11060
    fused_op_.resize(kMaxInputCount /*the maximum number of inputs*/);
    for (int n = 1; n < fused_op_.size(); ++n) {
      fused_op_[n] = CHECK_JUST(one::OpBuilder("cublas_fused_mlp")
                                    .Input("x")
                                    .Input("weights", n)
                                    .Input("biases", n)
                                    .Output("out")
                                    .Output("cublas_aux", n)
                                    .Output("hidden", n)
                                    .Build());
    }
#endif
  }
  Maybe<Tensor> operator()(const std::shared_ptr<one::Tensor>& x, const TensorTuple& weights,
                           const TensorTuple& biases, bool skip_final_activation) const {
    const int64_t weight_size = weights.size();
    const int64_t bias_size = biases.size();
    CHECK_GE_OR_RETURN(weight_size, 1)
        << Error::RuntimeError() << "The number of weights should be greater equal than 1. ";
    CHECK_EQ_OR_RETURN(weight_size, bias_size)
        << Error::RuntimeError() << "The number of weights should be equal to biases. ";
    int64_t n = 0, k = 0;
    /*
    x: (m, k)
    weight: (n, k) need transpose
    bias: (n)
    */
    const auto& x_shape = x->shape();
    k = x_shape->At(1);
    for (int64_t i = 0; i < weight_size; i++) {
      const auto& weight_shape = weights[i]->shape();
      const auto& bias_shape = biases[i]->shape();

      // TODO(): Support Fused batch/broadcast matmul.
      CHECK_EQ_OR_RETURN(weight_shape->NumAxes(), 2)
          << Error::RuntimeError() << "Weight's dim size should == 2";
      CHECK_EQ_OR_RETURN(bias_shape->NumAxes(), 1)
          << Error::RuntimeError() << "Bias's dim size should == 1";

      n = weight_shape->At(0);
      CHECK_EQ_OR_RETURN(bias_shape->At(0), n)
          << Error::RuntimeError() << "Bias's dim is not equal to weight's first dim. ";
      CHECK_EQ_OR_RETURN(weight_shape->At(1), k)
          << Error::RuntimeError() << "weight's second dim should be equal to input's second dim. ";

      // Set for next layer.
      k = n;
    }

#if CUDA_VERSION >= 11060
    DeviceType device_type{};
    if (x->is_global()) {
      device_type = JUST(x->parallel_desc())->device_type();
    } else {
      device_type = JUST(x->device())->enum_type();
    }

    if ((device_type == DeviceType::kCUDA) && (weight_size <= kMaxInputCount)
        && (!ParseBooleanFromEnv("ONEFLOW_FUNCTOR_DISABLE_FUSED_MLP", false))) {
      TensorTuple input(2 * weight_size + 1);
      input[0] = x;
      std::copy(weights.begin(), weights.end(), input.begin() + 1);
      std::copy(biases.begin(), biases.end(), input.begin() + 1 + weight_size);

      auto& attrs = THREAD_CACHED_MUTABLE_ATTR_MAP("skip_final_activation");
      attrs.SetAllAttrs(skip_final_activation);
      return OpInterpUtil::Dispatch<Tensor>(*fused_op_[weight_size], input, attrs);
    }
#endif  // CUDA_VERSION >= 11060

    // Fall back to Naive matmul + bias_add + relu
    std::shared_ptr<one::Tensor> out = x;
    for (int32_t layer_idx = 0; layer_idx < weight_size; layer_idx++) {
      out = JUST(
          functional::BiasAdd(JUST(functional::MatMul(out, weights[layer_idx], false, true, 1.0)),
                              biases[layer_idx], 1));
      if ((layer_idx != weight_size - 1) || (!skip_final_activation)) {
        /*
        When it is not last dense layer, or it is last dense layer and skip_final_activate=False,
        we add relu Layer.
        */
        out = JUST(functional::Relu(out, false));
      }
    }
    return out;
  }

 private:
#if CUDA_VERSION >= 11060
  std::vector<std::shared_ptr<OpExpr>> fused_op_;
#endif
};

class FusedMatmulBiasAddReluDropoutFunctor {
 public:
  FusedMatmulBiasAddReluDropoutFunctor() {
#if CUDA_VERSION >= 11060
    fused_op_.resize(kMaxInputCount /*the maximum number of inputs*/);
    for (int n = 1; n < fused_op_.size(); ++n) {
      fused_op_[n] = CHECK_JUST(one::OpBuilder("fused_matmul_bias_add_relu_dropout")
                                    .Input("x")
                                    .Input("weights", n)
                                    .Input("biases", n)
                                    .Output("out")
                                    .Output("cublas_aux", n)
                                    .Output("hidden", n)
                                    .Build());
    }
#endif
  }
  Maybe<Tensor> operator()(const std::shared_ptr<one::Tensor>& x, const TensorTuple& weights,
                           const TensorTuple& biases, bool skip_final_activation,
                           const std::vector<float>& dropout_rate_list,
                           const Optional<one::Generator>& generator) const {
    const int64_t weight_size = weights.size();
    const int64_t bias_size = biases.size();
    CHECK_GE_OR_RETURN(weight_size, 1)
        << Error::RuntimeError() << "The number of weights should be greater equal than 1. ";
    CHECK_EQ_OR_RETURN(weight_size, bias_size)
        << Error::RuntimeError() << "The number of weights should be equal to biases. ";
    CHECK_EQ_OR_RETURN(weight_size, dropout_rate_list.size())
        << Error::RuntimeError()
        << "The dropout rate list length should be equal to the number of weights. ";
    int64_t n = 0, k = 0;
    /*
    x: (m, k)
    weight: (n, k) need transpose
    bias: (n)
    */
    const auto& x_shape = x->shape();
    k = x_shape->At(1);
    const auto gen = generator.value_or(JUST(one::DefaultAutoGenerator()));
    const auto& dropout_state = std::make_shared<FusedDropoutKernelState>(gen);
    for (int64_t i = 0; i < weight_size; i++) {
      CHECK_GE_OR_RETURN(dropout_rate_list[i], 0.0f)
          << Error::RuntimeError() << "Dropout rate should be >= 0.0";

      const auto& weight_shape = weights[i]->shape();
      const auto& bias_shape = biases[i]->shape();
      // TODO(): Support Fused batch/broadcast matmul.
      CHECK_EQ_OR_RETURN(weight_shape->NumAxes(), 2) << "Weight's dim should == 2";
      CHECK_EQ_OR_RETURN(bias_shape->NumAxes(), 1) << "Bias's dim should == 1";

      n = weight_shape->At(0);
      CHECK_EQ_OR_RETURN(bias_shape->At(0), n) << "Bias's dim is not equal to weight's last dim. ";
      CHECK_EQ_OR_RETURN(weight_shape->At(1), k)
          << "weight's first dim should be equal to input's last dim. ";
      // Set for next layer.
      k = n;
    }

#if CUDA_VERSION >= 11060
    DeviceType device_type{};
    if (x->is_global()) {
      device_type = JUST(x->parallel_desc())->device_type();
    } else {
      device_type = JUST(x->device())->enum_type();
    }

    if ((device_type == DeviceType::kCUDA) && (weight_size <= kMaxInputCount)
        && (!ParseBooleanFromEnv("ONEFLOW_FUNCTOR_DISABLE_FUSED_MLP", false))) {
      TensorTuple input(2 * weight_size + 1);
      input[0] = x;
      std::copy(weights.begin(), weights.end(), input.begin() + 1);
      std::copy(biases.begin(), biases.end(), input.begin() + 1 + weight_size);
      auto& attrs = THREAD_CACHED_MUTABLE_ATTR_MAP("skip_final_activation", "dropout_rate_list");
      attrs.SetAllAttrs(skip_final_activation, dropout_rate_list);
      return OpInterpUtil::Dispatch<Tensor>(*fused_op_[weight_size], input,
                                            OpExprInterpContext(attrs, dropout_state));
    }
#endif  // CUDA_VERSION >= 11060

    // Fall back to Naive matmul + bias_add + relu + dropout
    std::shared_ptr<one::Tensor> out = x;
    for (int32_t layer_idx = 0; layer_idx < weight_size; layer_idx++) {
      out = JUST(
          functional::BiasAdd(JUST(functional::MatMul(out, weights[layer_idx], false, true, 1.0)),
                              biases[layer_idx], 1));
      if ((layer_idx != weight_size - 1) || !skip_final_activation) {
        out = JUST(functional::Relu(out, false));
        out = JUST(functional::Dropout(out, JUST(VectorAt(dropout_rate_list, layer_idx)),
                                       /*training=*/true,
                                       /*inplace=*/false,
                                       /*generator=*/gen, /*addend=*/NullOpt));
      } else {
        out = JUST(functional::Dropout(out, JUST(VectorAt(dropout_rate_list, layer_idx)),
                                       /*training=*/true,
                                       /*inplace=*/false,
                                       /*generator=*/gen, /*addend=*/NullOpt));
      }
    }
    return out;
  }

 private:
#if CUDA_VERSION >= 11060
  std::vector<std::shared_ptr<OpExpr>> fused_op_;
#endif
};

class LayerNormFunctor {
 public:
  LayerNormFunctor() {
    op_ = CHECK_JUST(one::OpBuilder("layer_norm")
                         .Input("x")
                         .Output("y")
                         .Output("mean")
                         .Output("inv_variance")
                         .Build());
  }
  Maybe<Tensor> operator()(const std::shared_ptr<one::Tensor>& x, const int64_t& begin_norm_axis,
                           const int64_t& begin_params_axis, const double& epsilon) const {
    auto& attrs = THREAD_CACHED_MUTABLE_ATTR_MAP("begin_norm_axis", "begin_params_axis", "epsilon",
                                                 "center", "scale");
    attrs.SetAllAttrs(begin_norm_axis, begin_params_axis, epsilon, false, false);
    return OpInterpUtil::Dispatch<Tensor>(*op_, {x}, attrs);
  }

 private:
  std::shared_ptr<OpExpr> op_;
};

class LayerNormAffineFunctor {
 public:
  LayerNormAffineFunctor() {
    op_ = CHECK_JUST(one::OpBuilder("layer_norm")
                         .Input("x")
                         .Input("gamma")
                         .Input("beta")
                         .Output("y")
                         .Output("mean")
                         .Output("inv_variance")
                         .Build());
  }
  Maybe<Tensor> operator()(const std::shared_ptr<one::Tensor>& x,
                           const std::shared_ptr<one::Tensor>& gamma,
                           const std::shared_ptr<one::Tensor>& beta, const int64_t& begin_norm_axis,
                           const int64_t& begin_params_axis, const double& epsilon) const {
    auto& attrs = THREAD_CACHED_MUTABLE_ATTR_MAP("begin_norm_axis", "begin_params_axis", "epsilon",
                                                 "center", "scale");
    attrs.SetAllAttrs(begin_norm_axis, begin_params_axis, epsilon, true, true);
    return OpInterpUtil::Dispatch<Tensor>(*op_, {x, gamma, beta}, attrs);
  }

 private:
  std::shared_ptr<OpExpr> op_;
};

class PixelShuffleFunctor {
 public:
  PixelShuffleFunctor() {}
  Maybe<Tensor> operator()(const std::shared_ptr<one::Tensor>& x, const int64_t& h_upscale_factor,
                           const int64_t& w_upscale_factor) const {
    CHECK_OR_RETURN(x->ndim() == 4) << Error::RuntimeError() << "Only Accept 4D Tensor";
    const int64_t batch = x->shape()->At(0);
    const int64_t channel = x->shape()->At(1);
    const int64_t height = x->shape()->At(2);
    const int64_t width = x->shape()->At(3);
    std::shared_ptr<one::Tensor> out;
    CHECK_OR_RETURN(channel % (h_upscale_factor * w_upscale_factor) == 0)
        << Error::RuntimeError()
        << "The channels of input tensor must be divisible by (upscale_factor * upscale_factor) or "
           "(h_upscale_factor * w_upscale_factor)";
    const int64_t new_c = static_cast<int>(channel / (h_upscale_factor * w_upscale_factor));
    std::vector<int32_t> permute_vec = {0, 1, 4, 2, 5, 3};
    std::vector<int64_t> reshape_vec_1 = {batch, new_c, h_upscale_factor * w_upscale_factor, height,
                                          width};
    Shape reshape_1(DimVector(reshape_vec_1.begin(), reshape_vec_1.end()));
    std::vector<int64_t> reshape_vec_2 = {batch,  new_c, h_upscale_factor, w_upscale_factor,
                                          height, width};
    Shape reshape_2(DimVector(reshape_vec_2.begin(), reshape_vec_2.end()));
    std::vector<int64_t> reshape_vec_3 = {batch, new_c, height * h_upscale_factor,
                                          width * w_upscale_factor};
    Shape reshape_3(DimVector(reshape_vec_3.begin(), reshape_vec_3.end()));
    out = JUST(Reshape(x, reshape_1));
    out = JUST(Reshape(out, reshape_2));
    out = JUST(Permute(out, permute_vec));
    out = JUST(Reshape(out, reshape_3));
    return out;
  }
};

class TFPoolNDFunctor {
 public:
  TFPoolNDFunctor() = default;
  virtual ~TFPoolNDFunctor() = default;
  Maybe<Tensor> operator()(const std::shared_ptr<one::Tensor>& x,
                           const std::vector<int32_t>& kernel_size,
                           const std::vector<int32_t>& strides, const std::string& padding,
                           const std::vector<int32_t>& padding_before,
                           const std::vector<int32_t>& padding_after,
                           const std::string& data_format, const bool& ceil_mode) const {
    auto& attrs =
        THREAD_CACHED_MUTABLE_ATTR_MAP("pool_size", "strides", "padding", "padding_before",
                                       "padding_after", "data_format", "ceil_mode");
    attrs.SetAllAttrs(kernel_size, strides, padding, padding_before, padding_after, data_format,
                      ceil_mode);
    return OpInterpUtil::Dispatch<Tensor>(*op_, {x}, attrs);
  }

 protected:
  std::shared_ptr<OpExpr> op_;
};

class MaxPoolNDFunctor {
 public:
  MaxPoolNDFunctor() = default;
  virtual ~MaxPoolNDFunctor() = default;
  Maybe<TensorTuple> operator()(const std::shared_ptr<one::Tensor>& x,
                                const std::vector<int32_t>& kernel_size,
                                const Optional<std::vector<int32_t>>& stride,
                                const std::vector<int32_t>& padding,
                                const std::vector<int32_t>& dilation, const bool& return_indices,
                                const bool& ceil_mode, const std::string& data_format) const {
    if (x->ndim() == 4 && data_format == "channels_last") {
      if (!return_indices && dilation.at(0) == 1 && dilation.at(1) == 1) {
        // legacy tf style maxpool2d , use cudnn implementation
        // with high performance but do not support dilation/return_indices
        std::vector<int32_t> padding_before{padding.at(0), padding.at(1)};
        std::vector<int32_t> padding_after{padding.at(0), padding.at(1)};

        auto& attrs =
            THREAD_CACHED_MUTABLE_ATTR_MAP("pool_size", "strides", "padding", "padding_before",
                                           "padding_after", "data_format", "ceil_mode");
        attrs.SetAllAttrs(kernel_size, stride ? *JUST(stride) : kernel_size,
                          std::string("customized"), padding_before, padding_after, data_format,
                          ceil_mode);
        TensorTuple output;
        output.emplace_back(JUST(OpInterpUtil::Dispatch<Tensor>(*tf_maxpool_op_, {x}, attrs)));
        return output;
      }
    }

    auto& attrs = THREAD_CACHED_MUTABLE_ATTR_MAP("kernel_size", "padding", "stride", "dilation",
                                                 "data_format", "return_indices", "ceil_mode");
    // If stride is None, we set it as kernel_size to align Pytorch.
    attrs.SetAllAttrs(kernel_size, padding, stride ? *JUST(stride) : kernel_size, dilation,
                      data_format, return_indices, ceil_mode);
    return OpInterpUtil::Dispatch<TensorTuple>(*op_, {x}, attrs);
  }

 protected:
  std::shared_ptr<OpExpr> op_;
  std::shared_ptr<OpExpr> tf_maxpool_op_;
};

class TFAvgPool2DFunctor : public TFPoolNDFunctor {
 public:
  TFAvgPool2DFunctor() {
    op_ = CHECK_JUST(one::OpBuilder("tf_avg_pool_2d").Input("x").Output("y").Build());
  }
};

class MaxPool1DFunctor : public MaxPoolNDFunctor {
 public:
  MaxPool1DFunctor() {
    op_ = CHECK_JUST(one::OpBuilder("max_pool_1d").Input("x").Output("y").Output("indice").Build());
  }
};

class MaxPool2DFunctor : public MaxPoolNDFunctor {
 public:
  MaxPool2DFunctor() {
    op_ = CHECK_JUST(one::OpBuilder("max_pool_2d").Input("x").Output("y").Output("indice").Build());
    tf_maxpool_op_ = CHECK_JUST(one::OpBuilder("tf_max_pool_2d").Input("x").Output("y").Build());
  }
};

class MaxPool3DFunctor : public MaxPoolNDFunctor {
 public:
  MaxPool3DFunctor() {
    op_ = CHECK_JUST(one::OpBuilder("max_pool_3d").Input("x").Output("y").Output("indice").Build());
  }
};

class AdaptivePoolNDFunctor {
 public:
  AdaptivePoolNDFunctor() = default;
  virtual ~AdaptivePoolNDFunctor() = default;
  Maybe<Tensor> operator()(const std::shared_ptr<one::Tensor>& x,
                           const std::vector<int64_t>& output_size) const {
    auto& attrs = THREAD_CACHED_MUTABLE_ATTR_MAP("output_size");
    attrs.SetAllAttrs(output_size);
    return OpInterpUtil::Dispatch<Tensor>(*op_, {x}, attrs);
  }

 protected:
  std::shared_ptr<OpExpr> op_;
};

class AdaptiveAvgPool1DFunctor : public AdaptivePoolNDFunctor {
 public:
  AdaptiveAvgPool1DFunctor() {
    op_ = CHECK_JUST(one::OpBuilder("adaptive_avg_pool1d").Input("x").Output("y").Build());
  }
};

class AdaptiveAvgPool2DFunctor : public AdaptivePoolNDFunctor {
 public:
  AdaptiveAvgPool2DFunctor() {
    op_ = CHECK_JUST(one::OpBuilder("adaptive_avg_pool2d").Input("x").Output("y").Build());
  }
};

class AdaptiveAvgPool3DFunctor : public AdaptivePoolNDFunctor {
 public:
  AdaptiveAvgPool3DFunctor() {
    op_ = CHECK_JUST(one::OpBuilder("adaptive_avg_pool3d").Input("x").Output("y").Build());
  }
};

class LossFunctorBase {
 public:
  Maybe<Tensor> apply_reduction(const Maybe<Tensor>& x, const std::string& reduction) const {
    CHECK_OR_RETURN(reduction == "none" || reduction == "sum" || reduction == "mean")
        << Error::RuntimeError() << "Reduction should be none, sum or mean.";
    if (reduction == "sum") { return functional::ReduceSum(JUST(x), {}, false); }
    if (reduction == "mean") { return functional::ReduceMean(JUST(x), {}, false); }
    return x;
  }

 protected:
  LossFunctorBase() = default;
  virtual ~LossFunctorBase() = default;
};

class MseLossFunctor : public LossFunctorBase {
 public:
  MseLossFunctor() {}
  Maybe<Tensor> operator()(const std::shared_ptr<one::Tensor>& input,
                           const std::shared_ptr<one::Tensor>& target,
                           const std::string& reduction) const {
    const auto out = sequence_function(functional::Sub)
                         .then(functional::Square)
                         .call(input, target, /*alpha=*/1.0, /*inplace=*/false);
    return apply_reduction(out, reduction);
  }
};

class L1LossFunctor : public LossFunctorBase {
 public:
  L1LossFunctor() {}
  Maybe<Tensor> operator()(const std::shared_ptr<one::Tensor>& input,
                           const std::shared_ptr<one::Tensor>& target,
                           const std::string& reduction) const {
    const auto out = sequence_function(functional::Sub)
                         .then(functional::Abs)
                         .call(input, target, /*alpha=*/1.0, /*inplace=*/false);
    return apply_reduction(out, reduction);
  }
};

class SmoothL1LossFunctor : LossFunctorBase {
 public:
  SmoothL1LossFunctor() {
    op_ = CHECK_JUST(
        one::OpBuilder("smooth_l1_loss").Input("input").Input("target").Output("out").Build());
  }
  Maybe<Tensor> operator()(const std::shared_ptr<one::Tensor>& input,
                           const std::shared_ptr<one::Tensor>& target, const float& beta,
                           const std::string& reduction) const {
    auto& attrs = THREAD_CACHED_MUTABLE_ATTR_MAP("beta");
    attrs.SetAllAttrs(beta);
    return apply_reduction(OpInterpUtil::Dispatch<Tensor>(*op_, {input, target}, attrs), reduction);
  }

 private:
  std::shared_ptr<OpExpr> op_;
};

class KLDivLossFunctor : public LossFunctorBase {
 public:
  KLDivLossFunctor() {
    op_ = CHECK_JUST(
        one::OpBuilder("kl_div_loss").Input("input").Input("target").Output("out").Build());
  }
  Maybe<Tensor> operator()(const std::shared_ptr<one::Tensor>& input,
                           const std::shared_ptr<one::Tensor>& target, const bool log_target,
                           const std::string& reduction) const {
    auto& attrs = THREAD_CACHED_MUTABLE_ATTR_MAP("log_target");
    attrs.SetAllAttrs(log_target);
    if (reduction == "batchmean" && input->ndim() != 0) {
      const auto& result = JUST(
          apply_reduction(OpInterpUtil::Dispatch<Tensor>(*op_, {input, target}, attrs), "sum"));
      return ScalarDiv(result, input->shape()->At(0));
    } else {
      return apply_reduction(OpInterpUtil::Dispatch<Tensor>(*op_, {input, target}, attrs),
                             reduction);
    }
  }

 private:
  std::shared_ptr<OpExpr> op_;
};

class MarginRankingLossFunctor : public LossFunctorBase {
 public:
  Maybe<Tensor> operator()(const std::shared_ptr<one::Tensor>& input_1,
                           const std::shared_ptr<one::Tensor>& input_2,
                           const std::shared_ptr<one::Tensor>& target, const float margin,
                           const std::string& reduction) const {
    const auto out =
        sequence_function(functional::Sub)
            .then(functional::Negative)
            .then(std::bind(functional::Mul, target, std::placeholders::_1))
            .then([&margin](const std::shared_ptr<one::Tensor>& x) {
              return functional::ScalarAdd(x, Scalar(margin), /*alpha=*/1, /*inplace=*/true);
            })
            .then(std::bind(functional::Clamp, std::placeholders::_1, Scalar(0), NullOpt))
            .call(input_1, input_2, /*alpha=*/1.0, /*inplace=*/false);
    return apply_reduction(out, reduction);
  }
};

class BinaryCrossEntropyLossFunctor : public LossFunctorBase {
 public:
  BinaryCrossEntropyLossFunctor() {
    op_ = CHECK_JUST(one::OpBuilder("binary_cross_entropy")
                         .Input("input")
                         .Input("target")
                         .Output("out")
                         .Build());
    op_weight_ = CHECK_JUST(one::OpBuilder("binary_cross_entropy")
                                .Input("input")
                                .Input("target")
                                .Input("weight")
                                .Output("out")
                                .Build());
  }
  Maybe<Tensor> operator()(const std::shared_ptr<one::Tensor>& input,
                           const std::shared_ptr<one::Tensor>& target,
                           const Optional<one::Tensor>& weight,
                           const std::string& reduction) const {
    auto out = weight ? OpInterpUtil::Dispatch<Tensor>(*op_weight_, {input, target, JUST(weight)})
                      : OpInterpUtil::Dispatch<Tensor>(*op_, {input, target});
    return apply_reduction(out, reduction);
  }

 private:
  std::shared_ptr<OpExpr> op_;
  std::shared_ptr<OpExpr> op_weight_;
};

class BinaryCrossEntropyWithLogitsLossFunctor : public LossFunctorBase {
 public:
  BinaryCrossEntropyWithLogitsLossFunctor() {
    op_ = CHECK_JUST(one::OpBuilder("binary_cross_entropy_with_logits")
                         .Input("input")
                         .Input("target")
                         .Output("out")
                         .Build());
    op_weight_ = CHECK_JUST(one::OpBuilder("binary_cross_entropy_with_logits")
                                .Input("input")
                                .Input("target")
                                .Input("weight")
                                .Output("out")
                                .Build());
    op_pos_ = CHECK_JUST(one::OpBuilder("binary_cross_entropy_with_logits")
                             .Input("input")
                             .Input("target")
                             .Input("pos_weight")
                             .Output("out")
                             .Build());
    op_weight_pos_ = CHECK_JUST(one::OpBuilder("binary_cross_entropy_with_logits")
                                    .Input("input")
                                    .Input("target")
                                    .Input("weight")
                                    .Input("pos_weight")
                                    .Output("out")
                                    .Build());
    op_reduce_mean_ = CHECK_JUST(one::OpBuilder("binary_cross_entropy_with_logits_reduce_mean")
                                     .Input("input")
                                     .Input("target")
                                     .Output("out")
                                     .Build());
  }
  Maybe<Tensor> operator()(const std::shared_ptr<one::Tensor>& input,
                           const std::shared_ptr<one::Tensor>& target,
                           const Optional<one::Tensor>& weight,
                           const Optional<one::Tensor>& pos_weight,
                           const std::string& reduction) const {
    if (pos_weight) {
      const auto pos_weight_shape = JUST(pos_weight)->shape();
      // pos weight shape = (), (1,), (1,1)... or (input/target.shape[-1],)
      const bool is_pos_weight_shape_valid =
          (pos_weight_shape->elem_cnt() == 1)
          || (pos_weight_shape->NumAxes() == 1
              && pos_weight_shape->At(0) == target->shape()->back());

      CHECK_OR_RETURN(is_pos_weight_shape_valid)
          << Error::RuntimeError()
          << "pos_weight must be a vector with length equal to the number of classes.";
    }

    auto& attrs = THREAD_CACHED_MUTABLE_ATTR_MAP("has_pos_weight");
    attrs.SetAllAttrs(pos_weight.has_value());
    std::shared_ptr<Tensor> out;
    if (weight) {
      if (pos_weight) {
        out = JUST(OpInterpUtil::Dispatch<Tensor>(
            *op_weight_pos_, {input, target, JUST(weight), JUST(pos_weight)}, attrs));
      } else {
        out =
            JUST(OpInterpUtil::Dispatch<Tensor>(*op_weight_, {input, target, JUST(weight)}, attrs));
      }
    } else {
      if (pos_weight) {
        out = JUST(
            OpInterpUtil::Dispatch<Tensor>(*op_pos_, {input, target, JUST(pos_weight)}, attrs));
      } else {
        if (reduction == "mean") {
          return OpInterpUtil::Dispatch<Tensor>(*op_reduce_mean_, {input, target});
        }
        out = JUST(OpInterpUtil::Dispatch<Tensor>(*op_, {input, target}, attrs));
      }
    }
    return apply_reduction(out, reduction);
  }

 private:
  std::shared_ptr<OpExpr> op_;
  std::shared_ptr<OpExpr> op_weight_;
  std::shared_ptr<OpExpr> op_pos_;
  std::shared_ptr<OpExpr> op_weight_pos_;
  std::shared_ptr<OpExpr> op_reduce_mean_;
};

class NLLLossFunctor {
 public:
  NLLLossFunctor() {
    op_ = CHECK_JUST(one::OpBuilder("nll")
                         .Input("input")
                         .Input("target")
                         .Output("output")
                         .Output("out_weight")
                         .Build());

    op_weight_ = CHECK_JUST(one::OpBuilder("nll")
                                .Input("input")
                                .Input("target")
                                .Input("weight")
                                .Output("output")
                                .Output("out_weight")
                                .Build());
  }

  Maybe<Tensor> operator()(const std::shared_ptr<one::Tensor>& input,
                           const std::shared_ptr<one::Tensor>& target,
                           const Optional<one::Tensor>& weight, const int64_t& ignore_index,
                           const std::string& reduction) const {
    CHECK_OR_RETURN(reduction == "none" || reduction == "sum" || reduction == "mean")
        << Error::RuntimeError() << "Reduction should be none, sum or mean.";

    const auto& input_shape = input->shape();
    const int64_t K = input_shape->NumAxes();
    CHECK_GE_OR_RETURN(K, 2) << Error::RuntimeError() << "Expected 2 or more dimensions";
    const int64_t N = input_shape->At(0);
    const int64_t C = input_shape->At(1);

    const auto& target_shape = target->shape();
    CHECK_EQ_OR_RETURN(target_shape->NumAxes(), K - 1)
        << Error::RuntimeError() << "Expected target dimensions (" << K - 1
        << ") to match input dimensions (" << K << "), got " << target_shape->NumAxes();
    CHECK_EQ_OR_RETURN(target_shape->At(0), N)
        << Error::RuntimeError() << "Expected input batch_size (" << N
        << ") to match target batch_size (" << target_shape->At(0) << ")";

    std::shared_ptr<one::Tensor> input_;
    std::shared_ptr<one::Tensor> target_;
    if (K > 2) {
      DimVector idea_target_dim_vec;
      idea_target_dim_vec.push_back(N);
      for (int64_t i = 2; i < K; ++i) { idea_target_dim_vec.push_back(input_shape->At(i)); }
      Shape idea_target_shape(idea_target_dim_vec);
      CHECK_EQ_OR_RETURN(*target_shape, idea_target_shape)
          << Error::RuntimeError() << "Expected target shape " << idea_target_shape.ToString()
          << ", got " << target_shape->ToString();

      std::vector<int> perm(input_shape->dim_vec().size(), 0);
      perm[perm.size() - 1] = 1;
      for (size_t i = 1; i < perm.size() - 1; ++i) { perm[i] = i + 1; }

      input_ = JUST(sequence_function(functional::Transpose)
                        .then(std::bind(functional::Reshape, std::placeholders::_1, Shape({-1, C})))
                        .call(input, perm));
      target_ = JUST(functional::Flatten(target, 0, K - 2));
    } else {
      input_ = input;
      target_ = target;
    }

    auto& attrs = THREAD_CACHED_MUTABLE_ATTR_MAP("ignore_index");
    attrs.SetAllAttrs(ignore_index);

    std::shared_ptr<TensorTuple> nll_result;
    if (weight) {
      nll_result = JUST(
          OpInterpUtil::Dispatch<TensorTuple>(*op_weight_, {input_, target_, JUST(weight)}, attrs));
    } else {
      nll_result = JUST(OpInterpUtil::Dispatch<TensorTuple>(*op_, {input_, target_}, attrs));
    }
    auto output = JUST(VectorAt(*nll_result, 0));

    if (K > 2) { output = JUST(functional::Reshape(output, *target_shape)); }

    if (reduction == "none") { return output; }

    auto sum = JUST(functional::ReduceSum(output, {}, false));

    if (reduction == "sum") { return sum; }

    auto total_weight = JUST(functional::ReduceSum(JUST(VectorAt(*nll_result, 1)), {}, false));
    return functional::Div(sum, total_weight);
  }

 private:
  std::shared_ptr<OpExpr> op_;
  std::shared_ptr<OpExpr> op_weight_;
};

class CrossEntropyFunctor {
 public:
  CrossEntropyFunctor() {
    op_log_softmax_ = CHECK_JUST(one::OpBuilder("log_softmax").Input("in").Output("prob").Build());

    op_nll_ = CHECK_JUST(one::OpBuilder("nll")
                             .Input("input")
                             .Input("target")
                             .Output("output")
                             .Output("out_weight")
                             .Build());

    op_nll_weight_ = CHECK_JUST(one::OpBuilder("nll")
                                    .Input("input")
                                    .Input("target")
                                    .Input("weight")
                                    .Output("output")
                                    .Output("out_weight")
                                    .Build());
  }
  Maybe<Tensor> operator()(const std::shared_ptr<one::Tensor>& input,
                           const std::shared_ptr<one::Tensor>& target,
                           const Optional<one::Tensor>& weight, const int64_t& ignore_index,
                           const std::string& reduction, const double& label_smoothing) const {
    if (input->shape() == target->shape()) {
      CHECK_OR_RETURN(target->dtype()->is_floating_point())
          << "Expected floating point type for target with class probabilities, got "
          << target->dtype()->name();
      CHECK_LT_OR_RETURN(ignore_index, 0)
          << "ignore_index is not supported for floating point targe";
      return CrossEntropyProb(input, target, weight, reduction, label_smoothing);
    }
    if (label_smoothing > 0.0)
      return CrossEntropyLabelSmoothing(input, target, weight, ignore_index, reduction,
                                        label_smoothing);
    CHECK_OR_RETURN(reduction == "none" || reduction == "sum" || reduction == "mean")
        << Error::RuntimeError() << "Reduction should be none, sum or mean.";
    const auto& input_shape = input->shape();
    const auto& target_shape = target->shape();

    std::vector<int> input_perm(input_shape->dim_vec().size(), 0);
    input_perm[input_perm.size() - 1] = 1;
    for (size_t i = 1; i < input_perm.size() - 1; ++i) { input_perm[i] = i + 1; }

    const auto input_ = JUST(sequence_function(functional::Transpose)
                                 .then(std::bind(functional::Reshape, std::placeholders::_1,
                                                 Shape({-1, input_shape->At(1)})))
                                 .then([this](const std::shared_ptr<one::Tensor>& x) {
                                   return OpInterpUtil::Dispatch<Tensor>(*op_log_softmax_, {x});
                                 })
                                 .call(input, input_perm));

    const auto target_ = JUST(functional::Flatten(target, 0, target->shape()->NumAxes() - 1));

    auto& attrs = THREAD_CACHED_MUTABLE_ATTR_MAP("ignore_index");
    attrs.SetAllAttrs(ignore_index);

    std::shared_ptr<TensorTuple> nll_result;
    if (weight) {
      nll_result = JUST(OpInterpUtil::Dispatch<TensorTuple>(
          *op_nll_weight_, {input_, target_, JUST(weight)}, attrs));
    } else {
      nll_result = JUST(OpInterpUtil::Dispatch<TensorTuple>(*op_nll_, {input_, target_}, attrs));
    }

    auto output = JUST(VectorAt(*nll_result, 0));
    output = JUST(functional::Reshape(output, *target_shape));
    if (reduction == "none") { return output; }

    auto sum = JUST(functional::ReduceSum(output, {}, false));
    if (reduction == "sum") { return sum; }

    auto total_weight = JUST(functional::ReduceSum(JUST(VectorAt(*nll_result, 1)), {}, false));
    return functional::Div(sum, total_weight);
  }

 private:
  std::shared_ptr<OpExpr> op_log_softmax_;
  std::shared_ptr<OpExpr> op_nll_;
  std::shared_ptr<OpExpr> op_nll_weight_;
};

class CrossEntropyLabelSmoothingFunctor {
 public:
  CrossEntropyLabelSmoothingFunctor() {
    op_log_softmax_ = CHECK_JUST(one::OpBuilder("log_softmax").Input("in").Output("prob").Build());

    op_nll_ = CHECK_JUST(one::OpBuilder("nll")
                             .Input("input")
                             .Input("target")
                             .Output("output")
                             .Output("out_weight")
                             .Build());

    op_nll_weight_ = CHECK_JUST(one::OpBuilder("nll")
                                    .Input("input")
                                    .Input("target")
                                    .Input("weight")
                                    .Output("output")
                                    .Output("out_weight")
                                    .Build());
  }
  Maybe<Tensor> operator()(const std::shared_ptr<one::Tensor>& input,
                           const std::shared_ptr<one::Tensor>& target,
                           const Optional<one::Tensor>& weight, const int64_t& ignore_index,
                           const std::string& reduction, const double& label_smoothing) const {
    CHECK_OR_RETURN(reduction == "none" || reduction == "sum" || reduction == "mean")
        << Error::RuntimeError() << "Reduction should be none, sum or mean.";
    const auto& input_shape = input->shape();
    const auto& target_shape = target->shape();

    std::vector<int> input_perm(input_shape->dim_vec().size(), 0);
    input_perm[input_perm.size() - 1] = 1;
    for (size_t i = 1; i < input_perm.size() - 1; ++i) { input_perm[i] = i + 1; }
    CHECK_OR_RETURN(label_smoothing > 0.0 && label_smoothing <= 1.0)
        << "label_smoothing must be between 0.0 and 1.0. Got: " << label_smoothing;

    const auto& input_ = JUST(sequence_function(functional::Transpose)
                                  .then(std::bind(functional::Reshape, std::placeholders::_1,
                                                  Shape({-1, input_shape->At(1)})))
                                  .then([this](const std::shared_ptr<one::Tensor>& x) {
                                    return OpInterpUtil::Dispatch<Tensor>(*op_log_softmax_, {x});
                                  })
                                  .call(input, input_perm));
    const auto& target_ = JUST(functional::Flatten(target, 0, target->shape()->NumAxes() - 1));

    auto& attrs = THREAD_CACHED_MUTABLE_ATTR_MAP("ignore_index");
    attrs.SetAllAttrs(ignore_index);

    std::shared_ptr<TensorTuple> nll_result;
    if (weight) {
      nll_result = JUST(OpInterpUtil::Dispatch<TensorTuple>(
          *op_nll_weight_, {input_, target_, JUST(weight)}, attrs));
    } else {
      nll_result = JUST(OpInterpUtil::Dispatch<TensorTuple>(*op_nll_, {input_, target_}, attrs));
    }

    const auto& ignore_mask = JUST(Reshape(JUST(ScalarLogicalEqual(target_, ignore_index)), {-1}));

    // smooth_loss = (-(input_ * weight.reshape(1, -1)).sum(1) * ~ignore_mask).reshape_as(target)
    std::shared_ptr<Tensor> smooth_loss = input_;
    if (weight) {
      const auto& weight_2d = JUST(Reshape(JUST(weight), {1, -1}));
      smooth_loss = JUST(Mul(smooth_loss, weight_2d));
    }
    smooth_loss = JUST(Negative(JUST(ReduceSum(smooth_loss, {1}, false))));
    smooth_loss = JUST(MaskedFill(smooth_loss, ignore_mask, 0.0));
    smooth_loss = JUST(Reshape(smooth_loss, *target_shape));

    int64_t n_classes = input->shape()->At(1);
    auto nll_loss = JUST(VectorAt(*nll_result, 0));
    nll_loss = JUST(functional::Reshape(nll_loss, *target_shape));

    // loss = nll_loss * (1 - label_smoothing) + smooth_loss * label_smoothing / num_classes
    if (reduction == "none") {
      return JUST(Add(JUST(ScalarMul(nll_loss, 1 - label_smoothing, false)),
                      JUST(ScalarMul(smooth_loss, label_smoothing / n_classes, false)), 1, false));
    }

    const auto& nll_loss_sum = JUST(ReduceSum(nll_loss, {}, false));
    const auto& smooth_loss_sum = JUST(ReduceSum(smooth_loss, {}, false));
    const auto& cross_entropy_loss_sum =
        JUST(Add(JUST(ScalarMul(nll_loss_sum, 1 - label_smoothing, false)),
                 JUST(ScalarMul(smooth_loss_sum, label_smoothing / n_classes, false)), 1, false));
    if (reduction == "sum") { return cross_entropy_loss_sum; }

    const auto& total_weight = JUST(ReduceSum(JUST(VectorAt(*nll_result, 1)), {}, false));
    return Div(cross_entropy_loss_sum, total_weight);
  }

 private:
  std::shared_ptr<OpExpr> op_log_softmax_;
  std::shared_ptr<OpExpr> op_nll_;
  std::shared_ptr<OpExpr> op_nll_weight_;
};

class CrossEntropyProbFunctor : public LossFunctorBase {
 public:
  CrossEntropyProbFunctor() {
    op_log_softmax_ = CHECK_JUST(one::OpBuilder("log_softmax").Input("in").Output("prob").Build());
  }
  Maybe<Tensor> operator()(const std::shared_ptr<one::Tensor>& input,
                           const std::shared_ptr<one::Tensor>& target,
                           const Optional<one::Tensor>& weight, const std::string& reduction,
                           const double& label_smoothing) const {
    const auto& input_shape = input->shape();
    const auto& target_shape = target->shape();

    std::vector<int> input_perm(input_shape->NumAxes(), 0);
    input_perm[input_perm.size() - 1] = 1;
    for (size_t i = 1; i < input_perm.size() - 1; ++i) { input_perm[i] = i + 1; }

    const auto input_ = JUST(sequence_function(functional::Transpose)
                                 .then(std::bind(functional::Reshape, std::placeholders::_1,
                                                 Shape({-1, input_shape->At(1)})))
                                 .then([this](const std::shared_ptr<one::Tensor>& x) {
                                   return OpInterpUtil::Dispatch<Tensor>(*op_log_softmax_, {x});
                                 })
                                 .call(input, input_perm));
    std::shared_ptr<Tensor> target_ =
        JUST(sequence_function(functional::Transpose)
                 .then(std::bind(functional::Reshape, std::placeholders::_1,
                                 Shape({-1, target_shape->At(1)})))
                 .call(target, input_perm));
    if (label_smoothing > 0) {
      int32_t num_classes = input_->shape()->At(1);
      target_ =
          JUST(ScalarAdd(JUST(ScalarMul(target_, static_cast<double>(1) - label_smoothing, false)),
                         label_smoothing / static_cast<double>(num_classes), 1, false));
    }

    auto nll_result = JUST(Negative(JUST(Mul(input_, target_))));
    if (weight) {
      const auto& weight_expand = JUST(Unsqueeze(JUST(weight), 0));
      nll_result = JUST(Mul(nll_result, weight_expand));
    }
    DimVector target_reshape_(input->ndim() - 1);
    for (size_t i = 0; i < target_reshape_.size(); ++i) {
      target_reshape_[i] = input_shape->At(input_perm[i]);
    }
    nll_result = JUST(ReduceSum(nll_result, {-1}, false));
    nll_result = JUST(Reshape(nll_result, Shape(target_reshape_)));
    return apply_reduction(nll_result, reduction);
  }

 private:
  std::shared_ptr<OpExpr> op_log_softmax_;
};

class SparseCrossEntropyFunctor {
 public:
  SparseCrossEntropyFunctor() {
    op_ = CHECK_JUST(one::OpBuilder("sparse_cross_entropy")
                         .Input("prediction")
                         .Input("label")
                         .Output("out")
                         .Build());
  }
  Maybe<Tensor> operator()(const std::shared_ptr<one::Tensor>& prediction,
                           const std::shared_ptr<one::Tensor>& label, const int64_t& depth) const {
    auto& attrs = THREAD_CACHED_MUTABLE_ATTR_MAP("depth");
    attrs.SetAllAttrs(depth);

    return OpInterpUtil::Dispatch<Tensor>(*op_, {prediction, label}, attrs);
  }

 private:
  std::shared_ptr<OpExpr> op_;
};

class SparseCrossEntropyMsFunctor {
 public:
  SparseCrossEntropyMsFunctor() {
    op_ = CHECK_JUST(one::OpBuilder("sparse_cross_entropy_ms")
                         .Input("prediction")
                         .Input("label")
                         .Output("out")
                         .Build());
  }
  Maybe<Tensor> operator()(const std::shared_ptr<one::Tensor>& prediction,
                           const std::shared_ptr<one::Tensor>& label, const int64_t& depth) const {
    auto& attrs = THREAD_CACHED_MUTABLE_ATTR_MAP("depth");
    attrs.SetAllAttrs(depth);

    return OpInterpUtil::Dispatch<Tensor>(*op_, {prediction, label}, attrs);
  }

 private:
  std::shared_ptr<OpExpr> op_;
};

class SparseSoftmaxCrossEntropyFunctor {
 public:
  SparseSoftmaxCrossEntropyFunctor() {
    // SparseSoftmaxCrossEntropy
    op_sparse_softmax_cross_entropy_ = CHECK_JUST(one::OpBuilder("sparse_softmax_cross_entropy")
                                                      .Input("prediction")
                                                      .Input("label")
                                                      .Output("prob")
                                                      .Output("out")
                                                      .Build());
    // lazy model SparseSoftmaxCrossEntropyMs
    op_sparse_softmax_cross_entropy_ms_ =
        CHECK_JUST(one::OpBuilder("sparse_softmax_cross_entropy_ms")
                       .Input("prediction")
                       .Input("label")
                       .Output("prob")
                       .Output("out")
                       .Build());
    // eager model SparseSoftmaxCrossEntropyMs
    op_reduce_max_device_stage_ = CHECK_JUST(one::OpBuilder("reduce_max_device_stage")
                                                 .Input("in")
                                                 .Output("out")
                                                 .Output("mask")
                                                 .Output("count")
                                                 .Build());
    op_reduce_max_global_stage_ = CHECK_JUST(one::OpBuilder("reduce_max_global_stage")
                                                 .Input("in")
                                                 .Input("device_count")
                                                 .Output("out")
                                                 .Output("mask")
                                                 .Build());
    op_sparse_cross_entropy_ms_ = CHECK_JUST(one::OpBuilder("sparse_cross_entropy_ms")
                                                 .Input("prediction")
                                                 .Input("label")
                                                 .Output("out")
                                                 .Build());
    op_broadcast_sub_ =
        CHECK_JUST(one::OpBuilder("broadcast_sub").Input("x").Input("y").Output("z").Build());
    op_broadcast_div_ =
        CHECK_JUST(one::OpBuilder("broadcast_div").Input("x").Input("y").Output("z").Build());
    op_reduce_sum_ = CHECK_JUST(
        one::OpBuilder("reduce_sum").Input("input_tensor").Output("output_tensor").Build());
    op_exp_ = CHECK_JUST(one::OpBuilder("exp").Input("x").Output("y").Build());
  }
  Maybe<Tensor> operator()(const std::shared_ptr<one::Tensor>& logits,
                           const std::shared_ptr<one::Tensor>& label) const {
    if (JUST(RunWithMsVersion(logits, label))) {
      if (LazyMode::is_enabled()) {
        return LazySparseSoftmaxCrossEntropyMsOperator(logits, label);
      } else {
        return EagerSparseSoftmaxCrossEntropyMsOperator(logits, label);
      }
    } else {
      return SparseSoftmaxCrossEntropyOperator(logits, label);
    }
  }

  Maybe<bool> RunWithMsVersion(const std::shared_ptr<one::Tensor>& logits,
                               const std::shared_ptr<one::Tensor>& label) const {
    if (!(logits->is_global() && label->is_global())) { return false; }

    if (JUST(logits->parallel_desc())->parallel_num() == 1) { return false; }

    if (logits->shape()->NumAxes() != 2) { return false; }

    const NdSbp& logits_nd_sbp = *(JUST(logits->nd_sbp()));
    const int32_t split_axis = logits->shape()->NumAxes() - 1;
    bool has_split_axis_parallel = false;
    for (int64_t i = 0; i < logits_nd_sbp.sbp_parallel_size(); ++i) {
      const auto& sbp = logits_nd_sbp.sbp_parallel(i);
      if (sbp.has_split_parallel() && sbp.split_parallel().axis() == split_axis) {
        has_split_axis_parallel = true;
      } else {
        if (sbp.has_partial_sum_parallel()) { return false; }
      }
    }
    if (!has_split_axis_parallel) { return false; }

    return true;
  }

  Maybe<Tensor> SparseSoftmaxCrossEntropyOperator(const std::shared_ptr<one::Tensor>& logits,
                                                  const std::shared_ptr<one::Tensor>& label) const {
    int64_t depth = logits->shape()->At(logits->shape()->NumAxes() - 1);
    auto& attrs = THREAD_CACHED_MUTABLE_ATTR_MAP("depth");
    attrs.SetAllAttrs(depth);
    const auto& result = JUST(OpInterpUtil::Dispatch<TensorTuple>(*op_sparse_softmax_cross_entropy_,
                                                                  {logits, label}, attrs));
    return result->at(1);
  }

  Maybe<Tensor> LazySparseSoftmaxCrossEntropyMsOperator(
      const std::shared_ptr<one::Tensor>& logits, const std::shared_ptr<one::Tensor>& label) const {
    int64_t depth = logits->shape()->At(logits->shape()->NumAxes() - 1);
    auto& attrs = THREAD_CACHED_MUTABLE_ATTR_MAP("depth");
    attrs.SetAllAttrs(depth);
    const auto& result = JUST(OpInterpUtil::Dispatch<TensorTuple>(
        *op_sparse_softmax_cross_entropy_ms_, {logits, label}, attrs));
    return result->at(1);
  }

  Maybe<Tensor> EagerSparseSoftmaxCrossEntropyMsOperator(
      const std::shared_ptr<one::Tensor>& logits, const std::shared_ptr<one::Tensor>& label) const {
    // op_reduce_max_device_stage_
    int64_t depth = logits->shape()->At(logits->shape()->NumAxes() - 1);
    int32_t axis = logits->shape()->NumAxes() - 1;

    auto& attrs = THREAD_CACHED_MUTABLE_ATTR_MAP("axis");
    attrs.SetAllAttrs(std::vector<int32_t>{axis});
    const auto& max_device_stage =
        JUST(OpInterpUtil::Dispatch<TensorTuple>(*op_reduce_max_device_stage_, {logits}, attrs));
    std::shared_ptr<Tensor> max_global_stage_input0 = max_device_stage->at(0);
    std::shared_ptr<Tensor> max_global_stage_input1 = max_device_stage->at(2);

    const NdSbp& logits_nd_sbp = *(JUST(logits->nd_sbp()));
    std::vector<Symbol<SbpParallel>> new_sbp_parallels;
    std::vector<Symbol<SbpParallel>> s0s1_sbp_parallels;
    if (logits_nd_sbp.sbp_parallel_size() == 2) {
      for (int i = 0; i < logits_nd_sbp.sbp_parallel_size(); ++i) {
        const auto& sbp_parallel = logits_nd_sbp.sbp_parallel(i);
        if (sbp_parallel.has_split_parallel()) {
          const int64_t& split_axis = sbp_parallel.split_parallel().axis();
          if (split_axis == axis) {
            SbpParallel sbp;
            sbp.mutable_broadcast_parallel();
            new_sbp_parallels.emplace_back(sbp);
          } else {
            CHECK_EQ_OR_RETURN(split_axis, 0)
                << Error::RuntimeError() << "Split axis must equal to 0. ";
            new_sbp_parallels.emplace_back(sbp_parallel);
          }
        } else {
          new_sbp_parallels.emplace_back(sbp_parallel);
        }
      }

      s0s1_sbp_parallels.emplace_back(logits_nd_sbp.sbp_parallel(0));
      s0s1_sbp_parallels.emplace_back(logits_nd_sbp.sbp_parallel(1));
      max_global_stage_input0 = JUST(functional::ToGlobal(
          (*max_device_stage)[0], JUST((*max_device_stage)[0]->parallel_desc()), new_sbp_parallels,
          s0s1_sbp_parallels, /* check_meta */ false, /*copy=*/false));
      max_global_stage_input1 = JUST(functional::ToGlobal(
          (*max_device_stage)[2], JUST((*max_device_stage)[0]->parallel_desc()), new_sbp_parallels,
          s0s1_sbp_parallels, /* check_meta */ false, /*copy=*/false));
    }
    // op_reduce_max_global_stage_
    auto& reduce_max_global_attrs = THREAD_CACHED_MUTABLE_ATTR_MAP("axis", "keepdims");
    reduce_max_global_attrs.SetAllAttrs(std::vector<int32_t>{axis}, true);
    const auto& max_global_stage = JUST(OpInterpUtil::Dispatch<TensorTuple>(
        *op_reduce_max_global_stage_, {max_global_stage_input0, max_global_stage_input1},
        reduce_max_global_attrs));
    auto& broadcast_sub_input = max_global_stage->at(0);
    if (logits_nd_sbp.sbp_parallel_size() == 2) {
      broadcast_sub_input = JUST(functional::ToGlobal(
          broadcast_sub_input, JUST((*max_device_stage)[0]->parallel_desc()), new_sbp_parallels,
          new_sbp_parallels, /* check_meta */ false, /*copy=*/false));
    }
    // op_broadcast_sub_
    const auto& output_broadcast_sub = JUST(
        OpInterpUtil::Dispatch<TensorTuple>(*op_broadcast_sub_, {logits, broadcast_sub_input}));
    // op_exp_
    const auto& output_exp =
        JUST(OpInterpUtil::Dispatch<TensorTuple>(*op_exp_, {(*output_broadcast_sub)[0]}));
    // op_reduce_sum_
    auto& reduce_sum_attrs = THREAD_CACHED_MUTABLE_ATTR_MAP("axis", "keepdims");
    reduce_sum_attrs.SetAllAttrs(std::vector<int32_t>{axis}, true);
    const auto& output_reduce_sum = JUST(
        OpInterpUtil::Dispatch<TensorTuple>(*op_reduce_sum_, {(*output_exp)[0]}, reduce_sum_attrs));
    std::shared_ptr<Tensor> broadcast_div_input1 = output_reduce_sum->at(0);
    if (logits_nd_sbp.sbp_parallel_size() == 2) {
      std::vector<Symbol<SbpParallel>> empty_grad_sbp_parallels;
      broadcast_div_input1 = JUST(functional::ToGlobal(
          (*output_reduce_sum)[0], JUST((*output_reduce_sum)[0]->parallel_desc()),
          new_sbp_parallels, new_sbp_parallels, /* check_meta */ false, /*copy=*/false));
    }
    // op_broadcast_div_
    const auto& predictions = JUST(OpInterpUtil::Dispatch<TensorTuple>(
        *op_broadcast_div_, {(*output_exp)[0], broadcast_div_input1}));
    // op_sparse_cross_entropy_ms_
    auto& sparse_cross_entropy_ms_attrs = THREAD_CACHED_MUTABLE_ATTR_MAP("depth");
    sparse_cross_entropy_ms_attrs.SetAllAttrs(depth);
    const auto& output = JUST(OpInterpUtil::Dispatch<Tensor>(
        *op_sparse_cross_entropy_ms_, {(*predictions)[0], label}, sparse_cross_entropy_ms_attrs));
    return output;
  }

 private:
  // SparseSoftmaxCrossEntropy
  std::shared_ptr<OpExpr> op_sparse_softmax_cross_entropy_;
  // lazy model SparseSoftmaxCrossEntropyMs
  std::shared_ptr<OpExpr> op_sparse_softmax_cross_entropy_ms_;
  // SparseSoftmaxCrossEntropyMs
  std::shared_ptr<OpExpr> op_reduce_max_device_stage_;
  std::shared_ptr<OpExpr> op_reduce_max_global_stage_;
  std::shared_ptr<OpExpr> op_broadcast_sub_;
  std::shared_ptr<OpExpr> op_exp_;
  std::shared_ptr<OpExpr> op_reduce_sum_;
  std::shared_ptr<OpExpr> op_broadcast_div_;
  std::shared_ptr<OpExpr> op_sparse_cross_entropy_ms_;
};

class SoftmaxCrossEntropyFunctor {
 public:
  SoftmaxCrossEntropyFunctor() {
    op_ = CHECK_JUST(one::OpBuilder("softmax_cross_entropy")
                         .Input("prediction")
                         .Input("label")
                         .Output("out")
                         .Output("prob")
                         .Build());
  }

  Maybe<Tensor> operator()(const std::shared_ptr<one::Tensor>& logits,
                           const std::shared_ptr<one::Tensor>& label) const {
    return OpInterpUtil::Dispatch<Tensor>(*op_, {logits, label});
  }

 private:
  std::shared_ptr<OpExpr> op_;
};

class SoftmaxCrossEntropyGradFunctor {
 public:
  SoftmaxCrossEntropyGradFunctor() {
    op_ = CHECK_JUST(one::OpBuilder("softmax_cross_entropy_grad")
                         .Input("dy")
                         .Input("label")
                         .Input("prob")
                         .Output("prediction_diff")
                         .Build());
  }
  Maybe<Tensor> operator()(const std::shared_ptr<one::Tensor>& dy,
                           const std::shared_ptr<one::Tensor>& label,
                           const std::shared_ptr<one::Tensor>& prob) const {
    return OpInterpUtil::Dispatch<Tensor>(*op_, {dy, label, prob});
  }

 private:
  std::shared_ptr<OpExpr> op_;
};

class CombinedMarginLossFunctor {
 public:
  CombinedMarginLossFunctor() {
    op_ = CHECK_JUST(one::OpBuilder("combined_margin_loss")
                         .Input("x")
                         .Input("label")
                         .Output("y")
                         .Output("theta")
                         .Build());
  }
  Maybe<Tensor> operator()(const std::shared_ptr<one::Tensor>& x,
                           const std::shared_ptr<one::Tensor>& label, const float& m1,
                           const float& m2, const float& m3) const {
    auto& attrs = THREAD_CACHED_MUTABLE_ATTR_MAP("m1", "m2", "m3", "depth");
    attrs.SetAllAttrs(m1, m2, m3, x->shape()->At(1));
    return OpInterpUtil::Dispatch<Tensor>(*op_, {x, label}, attrs);
  }

 private:
  std::shared_ptr<OpExpr> op_;
};

class CtcLossFunctor {
 public:
  CtcLossFunctor() {
    op_ = CHECK_JUST(one::OpBuilder("ctc_loss")
                         .Input("log_probs")
                         .Input("targets")
                         .Input("input_lengths")
                         .Input("target_lengths")
                         .Output("loss")
                         .Output("alpha")
                         .Build());
    op_xdivy_ = CHECK_JUST(one::OpBuilder("xdivy").Input("x").Input("y").Output("z").Build());
  }
  Maybe<Tensor> operator()(const std::shared_ptr<one::Tensor>& log_probs,
                           const std::shared_ptr<one::Tensor>& targets,
                           const std::shared_ptr<one::Tensor>& input_lengths,
                           const std::shared_ptr<one::Tensor>& target_lengths,
                           const int64_t& max_target_length, const int& blank,
                           const bool& zero_infinity, const std::string& reduction) const {
    auto& attrs = THREAD_CACHED_MUTABLE_ATTR_MAP("max_target_length", "blank", "zero_infinity");
    attrs.SetAllAttrs(max_target_length, blank, zero_infinity);
    auto out = JUST(OpInterpUtil::Dispatch<Tensor>(
        *op_, {log_probs, targets, input_lengths, target_lengths}, attrs));
    if (zero_infinity) {
      if (out->is_local()) {
        const auto create_constant = [&](const Scalar& scalar) -> Maybe<Tensor> {
          return functional::Constant(*out->shape(), scalar, out->dtype(), JUST(out->device()));
        };

        out = JUST(sequence_function(functional::Constant)
                       .then(std::bind(functional::BroadcastEqual, out, std::placeholders::_1))
                       .then(std::bind(functional::Where, std::placeholders::_1,
                                       JUST(create_constant(Scalar(0))), out))
                       .call(*out->shape(), Scalar(std::numeric_limits<double>::infinity()),
                             out->dtype(), JUST(out->device())));
      } else {
        const auto& placement = JUST(out->parallel_desc());
        const auto& nd_sbp = *JUST(GetSbpList(JUST(out->nd_sbp())));
        const auto create_constant = [&](const Scalar& scalar) -> Maybe<Tensor> {
          return functional::GlobalConstant(*out->shape(), scalar, out->dtype(), placement, nd_sbp);
        };

        out = JUST(sequence_function(functional::GlobalConstant)
                       .then(std::bind(functional::BroadcastEqual, out, std::placeholders::_1))
                       .then(std::bind(functional::Where, std::placeholders::_1,
                                       JUST(create_constant(Scalar(0))), out))
                       .call(*out->shape(), Scalar(std::numeric_limits<double>::infinity()),
                             out->dtype(), placement, nd_sbp));
      }
    }
    CHECK_OR_RETURN([&]() -> bool {
      if ((reduction != "none") && (reduction != "sum") && (reduction != "mean")) return false;
      return true;
    }()) << Error::RuntimeError()
         << "Reduction should be none, sum or mean.";
    if (reduction == "sum") { return functional::ReduceSum(out, {}, false); }
    if (reduction == "mean") {
      return sequence_function(functional::Clamp)
          .then(std::bind(functional::Cast, std::placeholders::_1, log_probs->dtype(),
                          /*pin_memory=*/false))
          .then([&](const std::shared_ptr<one::Tensor>& x) {
            return OpInterpUtil::Dispatch<Tensor>(*op_xdivy_, {out, x});
          })
          .then(std::bind(functional::ReduceMean, std::placeholders::_1, std::vector<int32_t>({}),
                          false))
          .call(target_lengths, Scalar(1), NullOpt);
    }
    return out;
  }

 private:
  std::shared_ptr<OpExpr> op_;
  std::shared_ptr<OpExpr> op_xdivy_;
};

class TripletMarginLossFunctor {
 public:
  TripletMarginLossFunctor() {}

  Maybe<Tensor> operator()(const std::shared_ptr<one::Tensor>& anchor,
                           const std::shared_ptr<one::Tensor>& positive,
                           const std::shared_ptr<one::Tensor>& negative, const float& margin,
                           const float& p, const float& eps, const bool& swap,
                           const std::string& reduction) const {
    int32_t dim_norm = anchor->ndim() - 1;
    std::vector<int32_t> dim(1, dim_norm);
    CHECK_OR_RETURN([&]() -> bool {
      if ((reduction != "none") && (reduction != "sum") && (reduction != "mean")) return false;
      return true;
    }()) << Error::RuntimeError()
         << "Reduction should be none, sum or mean.";
    auto da_p = JUST(VectorNorm(
        JUST(ScalarAdd(eps, JUST(Sub(anchor, positive, /*alpha=*/1.0, /*inplace=*/false)),
                       /*alpha=*/1)),
        p, dim,
        /*keepdim=*/false, anchor->dtype()));
    auto da_n = JUST(VectorNorm(
        JUST(ScalarAdd(eps, JUST(Sub(anchor, negative, /*alpha=*/1.0, /*inplace=*/false)),
                       /*alpha=*/1)),
        p, dim,
        /*keepdim=*/false, anchor->dtype()));
    if (swap) {
      auto distance_swap = JUST(VectorNorm(
          JUST(ScalarAdd(eps, JUST(Sub(positive, negative, /*alpha=*/1.0, /*inplace=*/false)),
                         /*alpha=*/1)),
          p, dim,
          /*keepdim=*/false, positive->dtype()));
      da_n = JUST(Minimum(distance_swap, da_n));
    }
    auto triplet_loss =
        JUST(Clamp(JUST(ScalarAdd(JUST(Sub(da_p, da_n, /*alpha=*/1.0, /*inplace=*/false)), margin,
                                  /*alpha=*/1, /*inplace=*/false)),
                   /*min=*/0.0, NullOpt));
    int32_t ndim = triplet_loss->ndim() - 1;
    std::vector<int32_t> axis(1, ndim);

    if (reduction == "mean") {
      triplet_loss = JUST(ReduceMean(triplet_loss, axis, /*keepdim=*/false));
    } else if (reduction == "sum") {
      triplet_loss = JUST(ReduceSum(triplet_loss, axis, /*keepdim=*/false));
    }
    return triplet_loss;
  }
};

class AffineGridFunctor {
 public:
  AffineGridFunctor() {
    op_ = CHECK_JUST(one::OpBuilder("affine_grid").Input("theta").Output("grid").Build());
  }
  Maybe<Tensor> operator()(const std::shared_ptr<one::Tensor>& theta, const Shape& size,
                           const bool& align_corners) const {
    auto& attrs = THREAD_CACHED_MUTABLE_ATTR_MAP("size", "align_corners");
    attrs.SetAllAttrs(size, align_corners);
    return OpInterpUtil::Dispatch<Tensor>(*op_, {theta}, attrs);
  }

 private:
  std::shared_ptr<OpExpr> op_;
};

class GridSampleFunctor {
 public:
  GridSampleFunctor() {
    op_ = CHECK_JUST(
        one::OpBuilder("grid_sample").Input("input").Input("grid").Output("output").Build());
  }
  Maybe<Tensor> operator()(const std::shared_ptr<one::Tensor>& input,
                           const std::shared_ptr<one::Tensor>& grid,
                           const std::string& interpolation_mode, const std::string& padding_mode,
                           const bool& align_corners) const {
    auto& attrs =
        THREAD_CACHED_MUTABLE_ATTR_MAP("interpolation_mode", "padding_mode", "align_corners");
    attrs.SetAllAttrs(interpolation_mode, padding_mode, align_corners);
    return OpInterpUtil::Dispatch<Tensor>(*op_, {input, grid}, attrs);
  }

 private:
  std::shared_ptr<OpExpr> op_;
};

class NormalFunctor {
 public:
  NormalFunctor() { op_ = CHECK_JUST(one::OpBuilder("normal").Output("out").Build()); }
  Maybe<Tensor> operator()(const float& mean, const float& std, const Shape& shape,
                           const Optional<one::Tensor>& out,
                           const Optional<Symbol<DType>>& optional_dtype,
                           const Optional<Symbol<Device>>& optional_device,
                           const Optional<one::Generator>& optional_generator,
                           const bool& requires_grad) const {
    Symbol<DType> dtype = DType::Float();
    if (optional_dtype.has_value()) {
      dtype = JUST(optional_dtype);
      if (dtype->data_type() != DataType::kFloat && dtype->data_type() != DataType::kDouble) {
        OF_UNIMPLEMENTED() << "Only support float and double in normal().";
      }
    }
    Symbol<Device> device = JUST(Device::New("cpu"));
    if (optional_device.has_value()) { device = JUST(optional_device); }

    if (out.has_value()) {
      auto out_tensor = JUST(out);
      Symbol<DType> output_tensor_dtype = out_tensor->dtype();
      if (optional_dtype.has_value()) {
        CHECK_OR_RETURN(output_tensor_dtype == dtype)
            << Error::RuntimeError() << "data type " << dtype->name()
            << " does not match data type of out parameter " << output_tensor_dtype->name();
      }
      dtype = output_tensor_dtype;
      Symbol<Device> out_tensor_device = JUST(out_tensor->device());
      if (optional_device.has_value()) {
        CHECK_OR_RETURN(out_tensor_device == JUST(optional_device))
            << Error::RuntimeError() << "device type " << device->ToString()
            << " does not match device type of out parameter " << out_tensor_device->ToString();
      }
      device = out_tensor_device;
    }
    const auto gen = optional_generator.value_or(JUST(one::DefaultAutoGenerator()));
    auto& attrs = THREAD_CACHED_MUTABLE_ATTR_MAP("mean", "std", "shape", "dtype", "seed");
    attrs.SetAllAttrs(static_cast<double>(mean), static_cast<double>(std), shape,
                      dtype->data_type(), static_cast<int64_t>(gen->current_seed()));

    const auto& distribution_state = std::make_shared<DistributionKernelState>(gen);
    OpExprInterpContext ctx(attrs, distribution_state);
    ctx.device = device;
    if (out.has_value()) {
      std::shared_ptr<TensorTuple> outputs = std::make_shared<TensorTuple>(1);
      (*outputs)[0] = JUST(out);
      JUST(OpInterpUtil::Dispatch(*op_, {}, outputs.get(), ctx));
      return (*outputs)[0];
    }

    auto result = JUST(OpInterpUtil::Dispatch<Tensor>(*op_, {}, ctx));
    JUST(result->set_requires_grad(requires_grad));
    return result;
  }

 private:
  std::shared_ptr<OpExpr> op_;
};

class Normal2Functor {
 public:
  Maybe<Tensor> operator()(const float& mean, const float& std, const int32_t& shape,
                           const Optional<one::Tensor>& out,
                           const Optional<Symbol<DType>>& optional_dtype,
                           const Optional<Symbol<Device>>& optional_device,
                           const Optional<one::Generator>& optional_generator,
                           const bool& requires_grad) const {
    const Shape size = Shape({shape});
    return Normal(mean, std, size, out, optional_dtype, optional_device, optional_generator,
                  requires_grad);
  }
};

class GlobalNormalFunctor {
 public:
  GlobalNormalFunctor() { op_ = CHECK_JUST(one::OpBuilder("normal").Output("out").Build()); }
  Maybe<Tensor> operator()(const float& mean, const float& std, const Shape& shape,
                           const Optional<one::Tensor>& out, const Symbol<ParallelDesc>& placement,
                           const std::vector<Symbol<SbpParallel>>& sbp_tuple,
                           const Optional<Symbol<DType>>& optional_dtype,
                           const Optional<one::Generator>& optional_generator,
                           const bool& requires_grad) const {
    JUST(CheckDeviceIdsIsValid(placement));

    Symbol<DType> dtype = DType::Float();
    if (optional_dtype.has_value()) {
      dtype = JUST(optional_dtype);
      if (dtype->data_type() != DataType::kFloat && dtype->data_type() != DataType::kDouble) {
        OF_UNIMPLEMENTED() << "Only support float and double in normal().";
      }
    }

    if (out.has_value()) {
      auto out_tensor = JUST(out);
      Symbol<DType> output_tensor_dtype = out_tensor->dtype();
      if (optional_dtype.has_value()) {
        CHECK_OR_RETURN(output_tensor_dtype == dtype)
            << Error::RuntimeError() << "data type " << dtype->name()
            << " does not match data type of out parameter (" << output_tensor_dtype->name();
      }
      dtype = output_tensor_dtype;
    }

    const auto gen = optional_generator.value_or(JUST(one::DefaultAutoGenerator()));
    auto& attrs = THREAD_CACHED_MUTABLE_ATTR_MAP("mean", "std", "shape", "dtype", "seed", "nd_sbp");

    const auto& distribution_state = std::make_shared<DistributionKernelState>(gen);
    const auto& nd_sbp = JUST(GetNdSbp(sbp_tuple));

    if (LazyMode::is_enabled()) {
      attrs.SetAllAttrs(static_cast<double>(mean), static_cast<double>(std), shape,
                        dtype->data_type(), static_cast<int64_t>(gen->current_seed()),
                        *JUST(GetNdSbpStrList(nd_sbp)));
    } else {
      attrs.SetAllAttrs(static_cast<double>(mean), static_cast<double>(std), shape,
                        dtype->data_type(), static_cast<int64_t>(gen->current_seed()), NullOpt);
    }
    if (out.has_value()) {
      std::shared_ptr<TensorTuple> outputs = std::make_shared<TensorTuple>(1);
      (*outputs)[0] = JUST(out);
      JUST(OpInterpUtil::Dispatch(
          *op_, {}, outputs.get(),
          OpExprInterpContext(attrs, placement, nd_sbp, distribution_state)));
      return (*outputs)[0];
    }

    auto result = JUST(OpInterpUtil::Dispatch<Tensor>(
        *op_, {}, OpExprInterpContext(attrs, placement, nd_sbp, distribution_state)));
    JUST(result->set_requires_grad(requires_grad));
    return result;
  }

 private:
  std::shared_ptr<OpExpr> op_;
};

class GlobalNormal2Functor {
 public:
  Maybe<Tensor> operator()(const float& mean, const float& std, const int32_t& shape,
                           const Optional<one::Tensor>& out, const Symbol<ParallelDesc>& placement,
                           const std::vector<Symbol<SbpParallel>>& sbp_tuple,
                           const Optional<Symbol<DType>>& optional_dtype,
                           const Optional<one::Generator>& optional_generator,
                           const bool& requires_grad) const {
    const Shape size = Shape({shape});
    return GlobalNormal(mean, std, size, out, placement, sbp_tuple, optional_dtype,
                        optional_generator, requires_grad);
  }
};

class NormalizationFunctor {
 public:
  NormalizationFunctor() {
    norm_eval_op_ = CHECK_JUST(one::OpBuilder("normalization")
                                   .Input("x")
                                   .Input("moving_mean")
                                   .Input("moving_variance")
                                   .Input("gamma")
                                   .Input("beta")
                                   .Output("y")
                                   .Attr("training", false)
                                   .Build());
    norm_training_stats_op_ = CHECK_JUST(one::OpBuilder("normalization")
                                             .Input("x")
                                             .Input("moving_mean")
                                             .Input("moving_variance")
                                             .Input("gamma")
                                             .Input("beta")
                                             .Output("y")
                                             .Output("mean")
                                             .Output("inv_variance")
                                             .Attr("training", true)
                                             .Build());
    norm_training_no_stats_op_ = CHECK_JUST(one::OpBuilder("normalization")
                                                .Input("x")
                                                .Input("gamma")
                                                .Input("beta")
                                                .Output("y")
                                                .Output("mean")
                                                .Output("inv_variance")
                                                .Attr("training", true)
                                                .Build());
  }
  Maybe<Tensor> operator()(const std::shared_ptr<one::Tensor>& x,
                           const Optional<one::Tensor>& moving_mean,
                           const Optional<one::Tensor>& moving_variance,
                           const Optional<one::Tensor>& gamma, const Optional<one::Tensor>& beta,
                           const int32_t& axis, const float& epsilon, const float& momentum,
                           const bool& training) const {
    auto& attrs = THREAD_CACHED_MUTABLE_ATTR_MAP("axis", "epsilon", "momentum");
    // convert torch momentum to tensorflow momentum
    attrs.SetAllAttrs(axis, epsilon, static_cast<float>(1.0 - momentum));

    CHECK_OR_RETURN((moving_mean && moving_variance) || (!moving_mean && !moving_variance))
        << Error::RuntimeError()
        << "Both moving_mean and moving_variance should be None or Tensor.";

    std::shared_ptr<one::Tensor> gamma_val;
    std::shared_ptr<one::Tensor> beta_val;

    CHECK_GE_OR_RETURN(x->shape()->NumAxes(), 2)
        << Error::RuntimeError() << "NumAxes of x should be greater or equal than 2. ";
    if (gamma.has_value() && beta.has_value()) {
      gamma_val = JUST(gamma);
      beta_val = JUST(beta);
    } else {
      const Shape gamma_beta_shape = Shape({x->shape()->At(1)});
      gamma_val = JUST(functional::Constant(gamma_beta_shape, 1.0, x->dtype(), JUST(x->device())));
      beta_val = JUST(functional::Constant(gamma_beta_shape, 0.0, x->dtype(), JUST(x->device())));
    }

    if (!training) {
      CHECK_OR_RETURN(moving_mean && moving_variance)
          << Error::RuntimeError() << "Must have moving_mean and moving_variance in eval mode.";
      return OpInterpUtil::Dispatch<one::Tensor>(
          *norm_eval_op_, {x, JUST(moving_mean), JUST(moving_variance), gamma_val, beta_val},
          attrs);
    }
    if (moving_mean) {
      return OpInterpUtil::Dispatch<one::Tensor>(
          *norm_training_stats_op_,
          {x, JUST(moving_mean), JUST(moving_variance), gamma_val, beta_val}, attrs);
    }
    return OpInterpUtil::Dispatch<one::Tensor>(*norm_training_no_stats_op_,
                                               {x, gamma_val, beta_val}, attrs);
  }

 private:
  std::shared_ptr<OpExpr> norm_eval_op_;
  std::shared_ptr<OpExpr> norm_training_stats_op_;
  std::shared_ptr<OpExpr> norm_training_no_stats_op_;
};

class NormalizationAddReluFunctor {
 public:
  NormalizationAddReluFunctor() {
    norm_eval_op_ = CHECK_JUST(one::OpBuilder("normalization")
                                   .Input("x")
                                   .Input("moving_mean")
                                   .Input("moving_variance")
                                   .Input("gamma")
                                   .Input("beta")
                                   .Output("y")
                                   .Attr("training", false)
                                   .Build());
    relu_op_ = CHECK_JUST(one::OpBuilder("relu").Input("x").Output("y").Build());
    add_op_ = CHECK_JUST(one::OpBuilder("add_n").Input("in", 2).Output("out").Build());
    fused_norm_training_stats_op_ = CHECK_JUST(one::OpBuilder("normalization_add_relu")
                                                   .Input("x")
                                                   .Input("moving_mean")
                                                   .Input("moving_variance")
                                                   .Input("gamma")
                                                   .Input("beta")
                                                   .Output("y")
                                                   .Output("reserve_space")
                                                   .Output("mean")
                                                   .Output("inv_variance")
                                                   .Attr("training", true)
                                                   .Build());
    fused_addend_norm_training_stats_op_ = CHECK_JUST(one::OpBuilder("normalization_add_relu")
                                                          .Input("x")
                                                          .Input("addend")
                                                          .Input("moving_mean")
                                                          .Input("moving_variance")
                                                          .Input("gamma")
                                                          .Input("beta")
                                                          .Output("y")
                                                          .Output("reserve_space")
                                                          .Output("mean")
                                                          .Output("inv_variance")
                                                          .Attr("training", true)
                                                          .Build());
    fused_norm_training_no_stats_op_ = CHECK_JUST(one::OpBuilder("normalization_add_relu")
                                                      .Input("x")
                                                      .Input("gamma")
                                                      .Input("beta")
                                                      .Output("y")
                                                      .Output("reserve_space")
                                                      .Output("mean")
                                                      .Output("inv_variance")
                                                      .Attr("training", true)
                                                      .Build());
    fused_addend_norm_training_no_stats_op_ = CHECK_JUST(one::OpBuilder("normalization_add_relu")
                                                             .Input("x")
                                                             .Input("addend")
                                                             .Input("gamma")
                                                             .Input("beta")
                                                             .Output("y")
                                                             .Output("reserve_space")
                                                             .Output("mean")
                                                             .Output("inv_variance")
                                                             .Attr("training", true)
                                                             .Build());
  }
  Maybe<Tensor> operator()(const std::shared_ptr<one::Tensor>& x,
                           const Optional<one::Tensor>& addend,
                           const Optional<one::Tensor>& moving_mean,
                           const Optional<one::Tensor>& moving_variance,
                           const std::shared_ptr<one::Tensor>& gamma,
                           const std::shared_ptr<one::Tensor>& beta, const int32_t& axis,
                           const float& epsilon, const float& momentum,
                           const bool& is_training) const {
    auto& attrs = THREAD_CACHED_MUTABLE_ATTR_MAP("axis", "epsilon", "momentum");
    // convert torch momentum to tensorflow momentum
    attrs.SetAllAttrs(axis, epsilon, static_cast<float>(1.0 - momentum));

    CHECK_OR_RETURN((moving_mean && moving_variance) || (!moving_mean && !moving_variance))
        << Error::RuntimeError()
        << "Both moving_mean and moving_variance should be None or Tensor.";
    if (!is_training) {
      CHECK_OR_RETURN(moving_mean && moving_variance)
          << Error::RuntimeError() << "Must have moving_mean and moving_variance in eval mode.";
      const auto& normalize_result = JUST(OpInterpUtil::Dispatch<one::Tensor>(
          *norm_eval_op_, {x, JUST(moving_mean), JUST(moving_variance), gamma, beta}, attrs));
      if (addend) {
        const auto& add_result =
            JUST(OpInterpUtil::Dispatch<one::Tensor>(*add_op_, {normalize_result, JUST(addend)}));
        return OpInterpUtil::Dispatch<one::Tensor>(*relu_op_, {add_result});
      } else {
        return OpInterpUtil::Dispatch<one::Tensor>(*relu_op_, {normalize_result});
      }
    } else if (moving_mean) {
      if (addend) {
        return OpInterpUtil::Dispatch<one::Tensor>(
            *fused_addend_norm_training_stats_op_,
            {x, JUST(addend), JUST(moving_mean), JUST(moving_variance), gamma, beta}, attrs);
      } else {
        return OpInterpUtil::Dispatch<one::Tensor>(
            *fused_norm_training_stats_op_,
            {x, JUST(moving_mean), JUST(moving_variance), gamma, beta}, attrs);
      }
    } else {
      if (addend) {
        return OpInterpUtil::Dispatch<one::Tensor>(*fused_addend_norm_training_no_stats_op_,
                                                   {x, JUST(addend), gamma, beta}, attrs);
      } else {
        return OpInterpUtil::Dispatch<one::Tensor>(*fused_norm_training_no_stats_op_,
                                                   {x, gamma, beta}, attrs);
      }
    }
  }

 private:
  std::shared_ptr<OpExpr> norm_eval_op_;
  std::shared_ptr<OpExpr> relu_op_;
  std::shared_ptr<OpExpr> add_op_;
  std::shared_ptr<OpExpr> fused_norm_training_stats_op_;
  std::shared_ptr<OpExpr> fused_addend_norm_training_stats_op_;
  std::shared_ptr<OpExpr> fused_norm_training_no_stats_op_;
  std::shared_ptr<OpExpr> fused_addend_norm_training_no_stats_op_;
};

class ConstantPadFunctor {
 public:
  ConstantPadFunctor() {
    constant_pad_ = CHECK_JUST(one::OpBuilder("pad").Input("x").Output("y").Build());
  }
  Maybe<Tensor> operator()(const std::shared_ptr<one::Tensor>& input,
                           const std::vector<int64_t>& pad, const Scalar& value) const {
    const int64_t ndim = input->shape()->NumAxes();
    const int64_t pad_size = pad.size();
    CHECK_LE_OR_RETURN(pad_size, 2 * ndim)
        << Error::RuntimeError() << "Pad size should less than or equal to input axes * 2.";
    CHECK_EQ_OR_RETURN(pad_size % 2, 0)
        << Error::RuntimeError() << "Length of pad must be even but instead it equals " << pad_size;

    std::vector<int64_t> pad_before(ndim, 0);
    std::vector<int64_t> pad_after(ndim, 0);
    const int64_t pad_pair = pad_size / 2;
    for (int64_t i = 0; i < pad_pair; ++i) {
      pad_before[ndim - i - 1] = pad[2 * i];
      pad_after[ndim - i - 1] = pad[2 * i + 1];
    }
    auto& attrs = THREAD_CACHED_MUTABLE_ATTR_MAP("padding", "floating_constant_value",
                                                 "integral_constant_value", "padding_before",
                                                 "padding_after");
    if (IsFloatingDataType(input->dtype()->data_type())
        || input->dtype()->data_type() == DataType::kFloat16) {
      attrs.SetAllAttrs(pad, value.As<double>(), static_cast<int64_t>(0), pad_before, pad_after);
    } else if (IsIntegralDataType(input->dtype()->data_type())) {
      attrs.SetAllAttrs(pad, static_cast<double>(0), value.As<int64_t>(), pad_before, pad_after);
    } else {
      UNIMPLEMENTED_THEN_RETURN() << "Data type should be floating or integral type.";
    }
    return OpInterpUtil::Dispatch<Tensor>(*constant_pad_, {input}, attrs);
  }

 private:
  std::shared_ptr<OpExpr> constant_pad_;
};

class ReflectionPadFunctor {
 public:
  ReflectionPadFunctor() {
    reflect_pad1d_ = CHECK_JUST(one::OpBuilder("reflection_pad1d").Input("x").Output("y").Build());
    reflect_pad2d_ = CHECK_JUST(one::OpBuilder("reflection_pad2d").Input("x").Output("y").Build());
  }
  Maybe<Tensor> operator()(const std::shared_ptr<one::Tensor>& input,
                           const std::vector<int64_t>& pad) const {
    auto& attrs = THREAD_CACHED_MUTABLE_ATTR_MAP("padding");
    attrs.SetAllAttrs(pad);
    const int64_t pad_size = pad.size();
    const size_t ndim = input->ndim();
    CHECK_LE_OR_RETURN(pad_size, 2 * ndim)
        << Error::RuntimeError() << "Pad size should less than or equal to input axes * 2.";

    if (pad_size == 2) {
      // 2D/3D reflect padding
      CHECK_OR_RETURN((ndim == 2 && input->shape()->At(1) != 0)
                      || (ndim == 3 && input->shape()->At(1) != 0 && input->shape()->At(2) != 0))
          << "2D or 3D (batch mode) tensor expected for input, but got: " << ndim;
      const int64_t pad_left = pad[0];
      const int64_t pad_right = pad[1];
      const int64_t dim_w = (ndim == 3) ? 2 : 1;
      const int64_t input_width = input->shape()->At(dim_w);
      const int64_t output_w = input_width + pad_left + pad_right;
      CHECK_OR_RETURN(pad_left < input_width && pad_right < input_width)
          << "Padding size should be less than the corresponding input dimension, but got: "
             "padding ("
          << pad_left << ", " << pad_right << ") at dimension " << dim_w << " of input "
          << input->shape()->ToString();
      CHECK_OR_RETURN(output_w >= 1)
          << "input (W: " << input_width << ")is too small. Calculated output W: " << output_w;

      if (ndim == 2) {
        // for 2D input
        auto unsqueezed_input = JUST(functional::Unsqueeze(input, 0));
        auto unsqueezed_output =
            JUST(OpInterpUtil::Dispatch<Tensor>(*reflect_pad1d_, {unsqueezed_input}, attrs));
        return JUST(functional::Squeeze(unsqueezed_output, std::vector<int32_t>{0}));
      }
      return OpInterpUtil::Dispatch<Tensor>(*reflect_pad1d_, {input}, attrs);
    } else if (pad_size == 4) {
      // 3D/4D reflect padding
      bool valid_dims = input->shape()->At(1) != 0 && input->shape()->At(2) != 0;
      CHECK_OR_RETURN((ndim == 3 && valid_dims)
                      || (ndim == 4 && valid_dims && input->shape()->At(3) != 0))
          << "3D or 4D (batch mode) tensor expected for input, but got: " << ndim;

      int dim_h = 1;
      int dim_w = 2;
      if (ndim == 4) {
        dim_w++;
        dim_h++;
      }

      const int64_t pad_left = pad[0];
      const int64_t pad_right = pad[1];
      const int64_t pad_top = pad[2];
      const int64_t pad_bottom = pad[3];

      const int64_t input_h = input->shape()->At(dim_h);
      const int64_t input_w = input->shape()->At(dim_w);
      const int64_t output_h = input_h + pad_top + pad_bottom;
      const int64_t output_w = input_w + pad_left + pad_right;
      CHECK_OR_RETURN(pad_left < input_w && pad_right < input_w)
          << Error::RuntimeError()
          << "Padding size should be less than the corresponding input "
             "dimension, but got: padding ("
          << pad_left << ", " << pad_right << ") at dimension " << dim_w << " of input " << ndim;

      CHECK_OR_RETURN(pad_top < input_h && pad_bottom < input_h)
          << Error::RuntimeError()
          << "Padding size should be less than the corresponding input "
             "dimension, but got: padding ("
          << pad_top << ", " << pad_bottom << ") at dimension " << dim_h << " of input " << ndim;

      CHECK_OR_RETURN(output_w >= 1 || output_h >= 1)
          << Error::RuntimeError() << "input (H: " << input_h << ", W: " << input_w
          << ")is too small. Calculated output H: " << output_h << " W: " << output_w;

      if (ndim == 3) {
        // for 3D input
        auto unsqueezed_input = JUST(functional::Unsqueeze(input, 0));
        auto unsqueezed_output =
            JUST(OpInterpUtil::Dispatch<Tensor>(*reflect_pad2d_, {unsqueezed_input}, attrs));
        return JUST(functional::Squeeze(unsqueezed_output, std::vector<int32_t>{0}));
      }
      return OpInterpUtil::Dispatch<Tensor>(*reflect_pad2d_, {input}, attrs);
    } else if (pad_size == 6) {
      UNIMPLEMENTED_THEN_RETURN() << "5D reflect padding are not supported for now";
    } else {
      UNIMPLEMENTED_THEN_RETURN()
          << "Only 2D, 3D, 4D, 5D padding with non-constant padding are supported for now";
    }
  }

 private:
  std::shared_ptr<OpExpr> reflect_pad1d_;
  std::shared_ptr<OpExpr> reflect_pad2d_;
};

class ReplicationPadFunctor {
 public:
  ReplicationPadFunctor() {
    replicate_pad1d_ =
        CHECK_JUST(one::OpBuilder("replication_pad1d").Input("x").Output("y").Build());
    replicate_pad2d_ =
        CHECK_JUST(one::OpBuilder("replication_pad2d").Input("x").Output("y").Build());
  }
  Maybe<Tensor> operator()(const std::shared_ptr<one::Tensor>& input,
                           const std::vector<int64_t>& pad) const {
    auto& attrs = THREAD_CACHED_MUTABLE_ATTR_MAP("padding");
    attrs.SetAllAttrs(pad);
    const int64_t pad_size = pad.size();
    const size_t ndim = input->ndim();
    CHECK_LE_OR_RETURN(pad_size, 2 * ndim)
        << Error::RuntimeError() << "Pad size should less than or equal to input axes * 2.";
    if (pad_size == 2) {
      // 2D/3D replicate padding
      CHECK_OR_RETURN((ndim == 2 && input->shape()->At(0) != 0 && input->shape()->At(1) != 0)
                      || (ndim == 3 && input->shape()->At(1) != 0 && input->shape()->At(2) != 0))
          << "Expected 2D or 3D (batch mode) tensor with possibly 0 batch size and other "
             "non-zero dimensions for input, but got: "
          << ndim;
      const int64_t pad_left = pad[0];
      const int64_t pad_right = pad[1];
      const int64_t dim_w = (ndim == 3) ? 2 : 1;
      const int64_t input_width = input->shape()->At(dim_w);
      const int64_t output_w = input_width + pad_left + pad_right;
      CHECK_OR_RETURN(output_w >= 1)
          << "input (W: " << input_width << ")is too small. Calculated output W: " << output_w;

      if (ndim == 2) {
        // for 2D input
        auto unsqueezed_input = JUST(functional::Unsqueeze(input, 0));
        auto unsqueezed_output =
            JUST(OpInterpUtil::Dispatch<Tensor>(*replicate_pad1d_, {unsqueezed_input}, attrs));
        return JUST(functional::Squeeze(unsqueezed_output, std::vector<int32_t>{0}));
      }
      return OpInterpUtil::Dispatch<Tensor>(*replicate_pad1d_, {input}, attrs);
    } else if (pad_size == 4) {
      // 3D/4D replicate padding
      bool valid_dims = input->shape()->At(1) != 0 && input->shape()->At(2) != 0;
      CHECK_OR_RETURN((ndim == 3 && valid_dims)
                      || (ndim == 4 && valid_dims && input->shape()->At(3) != 0))
          << "3D or 4D (batch mode) tensor expected for input, but got: " << ndim;

      int dim_h = 1;
      int dim_w = 2;
      if (ndim == 4) {
        dim_w++;
        dim_h++;
      }

      const int64_t pad_left = pad[0];
      const int64_t pad_right = pad[1];
      const int64_t pad_top = pad[2];
      const int64_t pad_bottom = pad[3];

      const int64_t input_h = input->shape()->At(dim_h);
      const int64_t input_w = input->shape()->At(dim_w);
      const int64_t output_h = input_h + pad_top + pad_bottom;
      const int64_t output_w = input_w + pad_left + pad_right;
      CHECK_OR_RETURN(output_w >= 1 || output_h >= 1)
          << Error::RuntimeError() << "input (H: " << input_h << ", W: " << input_w
          << ")is too small. Calculated output H: " << output_h << " W: " << output_w;

      if (ndim == 3) {
        // for 3D input
        auto unsqueezed_input = JUST(functional::Unsqueeze(input, 0));
        auto unsqueezed_output =
            JUST(OpInterpUtil::Dispatch<Tensor>(*replicate_pad2d_, {unsqueezed_input}, attrs));
        return JUST(functional::Squeeze(unsqueezed_output, std::vector<int32_t>{0}));
      }
      return OpInterpUtil::Dispatch<Tensor>(*replicate_pad2d_, {input}, attrs);
    } else if (pad_size == 6) {
      UNIMPLEMENTED_THEN_RETURN() << "5D replicate padding are not supported for now";
    } else {
      UNIMPLEMENTED_THEN_RETURN()
          << "Only 2D, 3D, 4D, 5D padding with non-constant padding are supported for now";
    }
  }

 private:
  std::shared_ptr<OpExpr> replicate_pad1d_;
  std::shared_ptr<OpExpr> replicate_pad2d_;
};

class PadFunctor {
 public:
  Maybe<Tensor> operator()(const std::shared_ptr<one::Tensor>& input,
                           const std::vector<int64_t>& pad, const std::string& mode,
                           const Scalar& value) const {
    if (mode == "constant") {
      return functional::ConstantPad(input, pad, value);
    } else if (mode == "reflect") {
      return functional::ReflectionPad(input, pad);
    } else if (mode == "replicate") {
      return functional::ReplicationPad(input, pad);
    } else {
      UNIMPLEMENTED_THEN_RETURN() << "Pad mode is " << mode
                                  << ", but only constant, reflect and replicate are valid.";
    }
  }
};

class DropoutFunctor {
 public:
  DropoutFunctor() {
    dropout_op_ =
        CHECK_JUST(one::OpBuilder("dropout").Input("in").Output("out").Output("mask").Build());
    dropout_addend_op_ = CHECK_JUST(one::OpBuilder("dropout")
                                        .Input("in")
                                        .Input("_add_to_output")
                                        .Output("out")
                                        .Output("mask")
                                        .Build());
    add_op_ = CHECK_JUST(one::OpBuilder("add_n").Input("in", 2).Output("out").Build());
  }
  Maybe<Tensor> operator()(const std::shared_ptr<one::Tensor>& x, const float& p,
                           const bool& training, const bool& inplace,
                           const Optional<one::Generator>& generator,
                           const Optional<one::Tensor>& addend) const {
    auto outputs = std::make_shared<TensorTuple>(1);
    if (inplace) {
      JUST(CheckInplaceValid(x));
      (*outputs)[0] = x;
    }
    const auto gen = generator.value_or(JUST(one::DefaultAutoGenerator()));
    const auto& dropout_state = std::make_shared<FusedDropoutKernelState>(gen);
    auto& dropout_attrs = THREAD_CACHED_MUTABLE_ATTR_MAP("rate");
    dropout_attrs.SetAllAttrs(p);
    if (addend) {
      if ((!training) || p == 0.0) {
        JUST(OpInterpUtil::Dispatch(*add_op_, {x, JUST(addend)}, outputs.get()));
      } else {
        outputs->resize(2);
        JUST(OpInterpUtil::Dispatch(*dropout_addend_op_, {x, JUST(addend)}, outputs.get(),
                                    OpExprInterpContext(dropout_attrs, dropout_state)));
      }
    } else {
      if (!training || p == 0.0) {
        return x;
      } else {
        outputs->resize(2);
        JUST(OpInterpUtil::Dispatch(*dropout_op_, {x}, outputs.get(),
                                    OpExprInterpContext(dropout_attrs, dropout_state)));
      }
    }
    return (*outputs)[0];
  }

 private:
  std::shared_ptr<OpExpr> dropout_op_;
  std::shared_ptr<OpExpr> dropout_addend_op_;
  std::shared_ptr<OpExpr> add_op_;
};

namespace {
Maybe<Tensor> MakeFeatureNoise(const std::shared_ptr<one::Tensor>& x) {
  const int64_t ndim = x->ndim();
  CHECK_GE_OR_RETURN(ndim, 2) << Error::RuntimeError()
                              << "Feature dropout requires at least 2 dimensions in the input";
  std::vector<int64_t> sizes;
  sizes.reserve(ndim);
  sizes.push_back(x->shape()->At(0));
  sizes.push_back(x->shape()->At(1));
  for (int i = 2; i < ndim; i++) { sizes.push_back(1); }
  return JUST(Empty(Shape(sizes), x->dtype(), JUST(x->device()), false));
}

Maybe<Tensor> DropoutImpl(const std::shared_ptr<one::Tensor>& input, const float& p,
                          const bool& train) {
  CHECK_EQ_OR_RETURN(p >= 0 && p <= 1, true)
      << "dropout probability has to be between 0 and 1, but got " << p;
  if (p == 0 || !train || input->shape()->elem_cnt() == 0) { return input; }
  if (p == 1) {
    std::shared_ptr<Tensor> other =
        JUST(Constant(*input->shape(), Scalar(0.0), input->dtype(), JUST(input->device())));
    return InplaceMul(input, other);
  }
  std::shared_ptr<Tensor> noise = JUST(MakeFeatureNoise(input));
  noise = JUST(BernoulliProb(noise, 1.0 - p, noise->dtype(), JUST(one::DefaultAutoGenerator())));
  noise = JUST(InplaceScalarDiv(noise, Scalar(1.0 - p)));
  noise = JUST(InplaceMul(input, noise));
  return noise;
}
}  // namespace

class Dropout1dFunctor {
 public:
  Maybe<Tensor> operator()(const std::shared_ptr<one::Tensor>& input, const float& p,
                           const bool& training) const {
    CHECK_EQ_OR_RETURN(p < 0 || p > 1.0, true)
        << "dropout probability has to be between 0 and 1, but got " << p;
    const int input_dim = input->ndim();
    CHECK_EQ_OR_RETURN(input_dim != 2 && input_dim != 3, true)
        << "dropout1d: Expected 2D or 3D input, but received a {inp_dim}D input. "
           "Note that dropout1d exists to provide channel-wise dropout on inputs with 1 "
           "spatial dimension, a channel dimension, and an optional batch dimension "
           "(i.e. 2D or 3D inputs).";
    bool is_batched = (input_dim == 3);
    std::shared_ptr<one::Tensor> result;
    if (!is_batched) { result = JUST(Unsqueeze(input, 0)); }
    result = JUST(DropoutImpl(result, p, training));
    if (!is_batched) { result = JUST(Squeeze(result, std::vector<int32_t>{0})); }
    return result;
  }
};

class Dropout2dFunctor {
 public:
  Maybe<Tensor> operator()(const std::shared_ptr<one::Tensor>& input, const float& p,
                           const bool& training) const {
    CHECK_EQ_OR_RETURN(p < 0 || p > 1.0, true)
        << "dropout probability has to be between 0 and 1, but got " << p;
    const int input_dim = input->ndim();
    CHECK_EQ_OR_RETURN(input_dim != 3 && input_dim != 4, true)
        << "dropout2d: Received a {inp_dim}-D input to dropout2d, which is deprecated "
           "and will result in an error in a future release. To retain the behavior "
           "and silence this warning, please use dropout instead. Note that dropout2d "
           "exists to provide channel-wise dropout on inputs with 2 spatial dimensions, "
           "a channel dimension, and an optional batch dimension (i.e. 3D or 4D inputs).";
    CHECK_EQ_OR_RETURN(input_dim == 3, true)
        << "dropout2d: Received a 3D input to dropout2d and assuming that channel-wise "
           "1D dropout behavior is desired - input is interpreted as shape (N, C, L), where C "
           "is the channel dim. This behavior will change in a future release to interpret the "
           "input as one without a batch dimension, i.e. shape (C, H, W). To maintain the 1D "
           "channel-wise dropout behavior, please switch to using dropout1d instead.";
    return JUST(DropoutImpl(input, p, training));
  }
};

class Dropout3dFunctor {
 public:
  Maybe<Tensor> operator()(const std::shared_ptr<one::Tensor>& input, const float& p,
                           const bool& training) const {
    CHECK_EQ_OR_RETURN(p < 0 || p > 1.0, true)
        << "dropout probability has to be between 0 and 1, but got " << p;
    const int input_dim = input->ndim();
    CHECK_EQ_OR_RETURN(input_dim != 4 && input_dim != 5, true)
        << "dropout3d: Received a {inp_dim}-D input to dropout3d, which is deprecated "
           "and will result in an error in a future release. To retain the behavior "
           "and silence this warning, please use dropout instead. Note that dropout3d "
           "exists to provide channel-wise dropout on inputs with 3 spatial dimensions, "
           "a channel dimension, and an optional batch dimension (i.e. 4D or 5D inputs).";
    bool is_batched = (input_dim == 5);
    std::shared_ptr<one::Tensor> result;
    if (!is_batched) { result = JUST(Unsqueeze(input, 0)); }
    result = JUST(DropoutImpl(result, p, training));
    if (!is_batched) { result = JUST(Squeeze(result, std::vector<int32_t>{0})); }
    return result;
  }
};

class DropoutGradFunctor {
 public:
  DropoutGradFunctor() {
    dropout_grad_op_ =
        CHECK_JUST(one::OpBuilder("dropout_grad").Input("dy").Input("mask").Output("dx").Build());
  }
  Maybe<Tensor> operator()(const std::shared_ptr<one::Tensor>& dy,
                           const std::shared_ptr<one::Tensor>& mask, const float& scale) const {
    auto& dropout_grad_attrs = THREAD_CACHED_MUTABLE_ATTR_MAP("scale");
    dropout_grad_attrs.SetAllAttrs(scale);
    return OpInterpUtil::Dispatch<Tensor>(*dropout_grad_op_, {dy, mask}, dropout_grad_attrs);
  }

 private:
  std::shared_ptr<OpExpr> dropout_grad_op_;
};

class AvgPoolNDFunctor {
 public:
  AvgPoolNDFunctor() = default;
  virtual ~AvgPoolNDFunctor() = default;
  Maybe<Tensor> operator()(const std::shared_ptr<one::Tensor>& x,
                           const std::vector<int32_t>& kernel_size,
                           const Optional<std::vector<int32_t>>& stride,
                           const std::vector<int32_t>& padding, const bool& ceil_mode,
                           const bool& count_include_pad, const int32_t& divisor_override,
                           const std::string& data_format) const {
    auto& attrs =
        THREAD_CACHED_MUTABLE_ATTR_MAP("kernel_size", "padding", "stride", "data_format",
                                       "ceil_mode", "count_include_pad", "divisor_override");
    // If stride is None, we set it as kernel_size to align Pytorch.
    attrs.SetAllAttrs(kernel_size, padding, stride ? *JUST(stride) : kernel_size, data_format,
                      ceil_mode, count_include_pad, divisor_override);
    return OpInterpUtil::Dispatch<Tensor>(*op_, {x}, attrs);
  }

 protected:
  std::shared_ptr<OpExpr> op_;
};

class AvgPool1DFunctor : public AvgPoolNDFunctor {
 public:
  AvgPool1DFunctor() {
    op_ = CHECK_JUST(one::OpBuilder("avg_pool_1d").Input("x").Output("y").Build());
  }
};

class AvgPool2DFunctor : public AvgPoolNDFunctor {
 public:
  AvgPool2DFunctor() {
    op_ = CHECK_JUST(one::OpBuilder("avg_pool_2d").Input("x").Output("y").Build());
  }
};

class AvgPool3DFunctor : public AvgPoolNDFunctor {
 public:
  AvgPool3DFunctor() {
    op_ = CHECK_JUST(one::OpBuilder("avg_pool_3d").Input("x").Output("y").Build());
  }
};

class UnfoldFunctor {
 public:
  UnfoldFunctor() {
    unfold_op_ = CHECK_JUST(one::OpBuilder("unfold").Input("x").Output("y").Build());
  }
  Maybe<Tensor> operator()(const std::shared_ptr<one::Tensor>& x,
                           const std::vector<int32_t>& kernel_size,
                           const std::vector<int32_t>& dilation_rate,
                           const std::vector<int32_t>& padding, const std::vector<int32_t>& strides,
                           const std::string& data_format) const {
    const auto& x_shape = x->shape();
    // Only Support 4d tensor now.
    CHECK_EQ_OR_RETURN(x_shape->NumAxes(), 4)
        << Error::RuntimeError() << "Input Tensor dim should == 4";
    auto& attrs = THREAD_CACHED_MUTABLE_ATTR_MAP("kernel_size", "dilation_rate", "padding",
                                                 "strides", "data_format");
    attrs.SetAllAttrs(kernel_size, dilation_rate, padding, strides, data_format);
    return OpInterpUtil::Dispatch<Tensor>(*unfold_op_, {x}, attrs);
  }

 private:
  std::shared_ptr<OpExpr> unfold_op_;
};

class FoldFunctor {
 public:
  FoldFunctor() { fold_op_ = CHECK_JUST(one::OpBuilder("fold").Input("x").Output("y").Build()); }
  Maybe<Tensor> operator()(const std::shared_ptr<one::Tensor>& x,
                           const std::vector<int32_t>& output_size,
                           const std::vector<int32_t>& kernel_size,
                           const std::vector<int32_t>& dilation_rate,
                           const std::vector<int32_t>& padding, const std::vector<int32_t>& strides,
                           const std::string& data_format) const {
    const auto& x_shape = x->shape();
    // Only Support 3d tensor fold now. format is (N, C*K*K, L)
    CHECK_EQ_OR_RETURN(x_shape->NumAxes(), 3)
        << Error::RuntimeError() << "Input Tensor dim should == 3";
    auto& attrs = THREAD_CACHED_MUTABLE_ATTR_MAP("output_size", "kernel_size", "dilation_rate",
                                                 "padding", "strides", "data_format");
    attrs.SetAllAttrs(output_size, kernel_size, dilation_rate, padding, strides, data_format);
    return OpInterpUtil::Dispatch<Tensor>(*fold_op_, {x}, attrs);
  }

 private:
  std::shared_ptr<OpExpr> fold_op_;
};

class OneHotFunctor {
 public:
  OneHotFunctor() {
    one_hot_op_ = CHECK_JUST(one::OpBuilder("one_hot").Input("indices").Output("out").Build());
  }
  Maybe<Tensor> operator()(const std::shared_ptr<one::Tensor>& input, const int64_t& num_classes,
                           const Scalar& on_value, const Scalar& off_value) const {
    CHECK_OR_RETURN(!IsFloatingDataType(input->dtype()->data_type()))
        << Error::RuntimeError() << "one_hot is only applicable to index tensor.";
    auto& attrs =
        THREAD_CACHED_MUTABLE_ATTR_MAP("depth", "dtype", "floating_on_value", "floating_off_value",
                                       "integer_on_value", "integer_off_value");
    int64_t depth = num_classes;
    if (num_classes == -1) {
      std::vector<int32_t> axis(input->ndim());
      std::iota(axis.begin(), axis.end(), 0);
      auto tensor_max = JUST(functional::ReduceMax(input, axis, false));

      int64_t max = 0;
      const auto& callback = [&](ep::Stream* stream,
                                 const std::shared_ptr<vm::EagerBlobObject>& eager_blob_object) {
        SyncAutoMemcpy(stream, &max, eager_blob_object->dptr(), sizeof(max),
                       memory::MakeHostMemCase(), eager_blob_object->mem_case());
      };
      JUST(SyncAccessTensorWithTimeOut(tensor_max, callback, "const"));
      depth = max + 1;
    }
    // Refer to: https://github.com/Oneflow-Inc/oneflow/pull/5315/files#r755823506
    bool is_on_value_double = on_value.IsFloatingPoint();
    bool is_off_value_double = off_value.IsFloatingPoint();
    if (is_on_value_double || is_off_value_double) {
      attrs.SetAllAttrs(depth, kFloat, on_value.As<double>(), off_value.As<double>(),
                        static_cast<int64_t>(0), static_cast<int64_t>(0));
    } else {
      attrs.SetAllAttrs(depth, kInt64, static_cast<double>(0), static_cast<double>(0),
                        on_value.As<int64_t>(), off_value.As<int64_t>());
    }
    return OpInterpUtil::Dispatch<Tensor>(*one_hot_op_, {input}, attrs);
  }

 private:
  std::shared_ptr<OpExpr> one_hot_op_;
};

class PairwiseDistanceFunctor {
 public:
  Maybe<Tensor> operator()(const std::shared_ptr<Tensor>& x, const std::shared_ptr<Tensor>& y,
                           const float& p, const double& eps, bool keepdim) const {
    const int64_t xdim = x->ndim();
    const int64_t ydim = y->ndim();
    const int64_t output_dim = xdim > ydim ? xdim : ydim;
    const auto& sub = JUST(ScalarAdd(JUST(Sub(x, y, 1, false)), eps, 1, false));
    return ScalarNorm(sub, p, output_dim - 1, keepdim, NullOpt);
  }
};

class CosineSimilarityFunctor {
 public:
  Maybe<Tensor> operator()(const std::shared_ptr<one::Tensor>& x,
                           const std::shared_ptr<one::Tensor>& y, const int32_t& dim,
                           const double& eps) const {
    const auto& x_shape = *(x->shape());
    const auto& y_shape = *(y->shape());
    std::shared_ptr<one::Tensor> x_extend = x;
    std::shared_ptr<one::Tensor> y_extend = y;
    if (x_shape != y_shape) {
      Shape max_shape = Shape::Ones(std::max(x_shape.NumAxes(), y_shape.NumAxes()));
      for (int64_t i = max_shape.NumAxes() - 1; i >= 0; i--) {
        int64_t offset = max_shape.NumAxes() - 1 - i;
        int64_t dim_x = x_shape.NumAxes() - 1 - offset;
        int64_t dim_y = y_shape.NumAxes() - 1 - offset;
        int64_t size_x = (dim_x >= 0) ? x_shape.At(dim_x) : 1;
        int64_t size_y = (dim_y >= 0) ? y_shape.At(dim_y) : 1;
        if (!(size_x == size_y || size_x == 1 || size_y == 1)) {
          return Error::RuntimeError()
                 << "The size of tensor a (" << size_x << ") must match the size of tensor b ("
                 << size_y << ") at non-singleton dimension " << i;
        }
        max_shape.Set(i, std::max(size_x, size_y));
      }
      x_extend = JUST(Expand(x, max_shape));
      y_extend = JUST(Expand(y, max_shape));
    }
    TensorProcessor tensor_processor;
    JUST(tensor_processor.PromoteInputsToCommonDtype(true).AddInputs({x_extend, y_extend}).Apply());
    TensorTuple input_vec = JUST(tensor_processor.GetInputs());
    const auto common_dtype = JUST(oneflow::VectorAt(input_vec, 0))->dtype();
    if (!IsFloatingDataType(common_dtype->data_type())) {
      return Error::RuntimeError()
             << "expected common dtype to be floating point, yet common dtype is "
             << common_dtype->name();
    }
    auto& x_ = JUST(oneflow::VectorAt(input_vec, 0));
    auto& y_ = JUST(oneflow::VectorAt(input_vec, 1));
    std::shared_ptr<Tensor> w12 =
        JUST(functional::ReduceSum(JUST(functional::Mul(x_, y_)), {dim}, false));
    std::shared_ptr<Tensor> w1 =
        JUST(functional::ReduceSum(JUST(functional::Mul(x_, x_)), {dim}, false));
    std::shared_ptr<Tensor> w2 =
        JUST(functional::ReduceSum(JUST(functional::Mul(y_, y_)), {dim}, false));
    std::shared_ptr<Tensor> n12 = JUST(functional::Sqrt(
        JUST(functional::Clamp(JUST(functional::Mul(w1, w2)), Scalar(eps * eps), NullOpt))));
    return functional::Div(w12, n12);
  }
};

class L2NormalizeFunctor {
 public:
  L2NormalizeFunctor() {
    op_ = CHECK_JUST(
        one::OpBuilder("l2_normalize").Input("x").Output("y").Output("square_x_sum").Build());
  }
  Maybe<Tensor> operator()(const std::shared_ptr<one::Tensor>& input, const int32_t& axis,
                           const float& epsilon) const {
    const int32_t ndims = input->shape()->NumAxes();
    const int32_t final_dim = ndims - 1;

    auto axis_ = axis >= 0 ? axis : axis + ndims;
    CHECK_GE_OR_RETURN(axis_, 0) << Error::RuntimeError() << "Axis should >=0 but axis is " << axis_
                                 << " now.";
    CHECK_LE_OR_RETURN(axis_, final_dim) << Error::RuntimeError() << "Axis should < " << ndims
                                         << " but axis is " << axis_ << " now.";

    auto& attrs = THREAD_CACHED_MUTABLE_ATTR_MAP("epsilon", "axis");
    attrs.SetAllAttrs(epsilon, final_dim);

    if (axis_ == final_dim) { return OpInterpUtil::Dispatch<Tensor>(*op_, {input}, attrs); }

    std::vector<int> input_perm(input->shape()->dim_vec().size(), 0);
    for (size_t i = 0; i < input_perm.size(); ++i) { input_perm[i] = static_cast<int>(i); }
    std::swap(input_perm[final_dim], input_perm[static_cast<size_t>(axis_)]);

    const auto result = JUST(OpInterpUtil::Dispatch<TensorTuple>(
        *op_, {JUST(functional::Transpose(input, input_perm))}, attrs));
    return functional::Transpose((*result)[0], input_perm);
  }

 private:
  std::shared_ptr<OpExpr> op_;
};

class NormalizeFunctor {
 public:
  Maybe<Tensor> operator()(const std::shared_ptr<one::Tensor>& input, const float& p,
                           const int32_t& dim, const float& eps,
                           const bool& use_l2_norm_kernel) const {
    if (use_l2_norm_kernel && (std::fabs(p - 2.0f) < std::numeric_limits<float>::min())) {
      return functional::L2Normalize(input, dim, eps);
    }
    return SequenceFunction<Maybe<Tensor>(const std::shared_ptr<Tensor>&, const float&,
                                          const int32_t&)>(
               [](const auto& x, const float& p, const int32_t& dim) -> Maybe<Tensor> {
                 return functional::ScalarNorm(x, p, dim, true, NullOpt);
               })
        .then([&](const auto& x) { return functional::Clamp(x, eps, NullOpt); })
        .then([&](const auto& x) { return functional::Div(input, x); })
        .call(input, p, dim);
  }
};

class FusedSelfAttentionFunctor {
 public:
  FusedSelfAttentionFunctor() {
    op_ = CHECK_JUST(one::OpBuilder("fused_self_attention_query_mul_key_and_value")
                         .Input("hidden_states")
                         .Output("query_mul_key")
                         .Output("value")
                         .Build());
  }
  Maybe<TensorTuple> operator()(const std::shared_ptr<one::Tensor>& hidden_states,
                                const int64_t& head_size, const float& alpha) const {
    auto& attrs = THREAD_CACHED_MUTABLE_ATTR_MAP("head_size", "alpha");
    attrs.SetAllAttrs(head_size, alpha);
    return OpInterpUtil::Dispatch<TensorTuple>(*op_, {hidden_states}, attrs);
  }

 private:
  std::shared_ptr<OpExpr> op_;
};

class FusedSelfAttentionGradFunctor {
 public:
  FusedSelfAttentionGradFunctor() {
    op_ = CHECK_JUST(one::OpBuilder("fused_self_attention_query_mul_key_and_value_grad")
                         .Input("query_mul_key_grad")
                         .Input("value_grad")
                         .Input("hidden_states")
                         .Output("hidden_states_grad")
                         .Build());
  }
  Maybe<Tensor> operator()(const std::shared_ptr<one::Tensor>& query_mul_key_grad,
                           const std::shared_ptr<one::Tensor>& value_grad,
                           const std::shared_ptr<one::Tensor>& hidden_states,
                           const float& alpha) const {
    auto& attrs = THREAD_CACHED_MUTABLE_ATTR_MAP("alpha");
    attrs.SetAllAttrs(alpha);
    return OpInterpUtil::Dispatch<Tensor>(*op_, {query_mul_key_grad, value_grad, hidden_states},
                                          attrs);
  }

 private:
  std::shared_ptr<OpExpr> op_;
};

class FusedScaleTrilSoftmaxMaskScaleFunctor {
 public:
  FusedScaleTrilSoftmaxMaskScaleFunctor() {
    random_mask_like_op_ =
        CHECK_JUST(one::OpBuilder("random_mask_like").Input("like").Output("out").Build());
    fused_op_ = CHECK_JUST(one::OpBuilder("fused_tril_scale_softmax_mask_scale")
                               .Input("x")
                               .Input("mask")
                               .Output("y")
                               .Output("softmax_y")
                               .Build());
  }
  Maybe<TensorTuple> operator()(const std::shared_ptr<one::Tensor>& x, const float p,
                                const int64_t diagonal, const float tril_scale_value,
                                const float tril_fill_value,
                                const Optional<one::Generator>& generator) const {
    const auto gen = generator.value_or(JUST(one::DefaultAutoGenerator()));
    auto& random_mask_like_attrs = THREAD_CACHED_MUTABLE_ATTR_MAP("rate", "seed");
    random_mask_like_attrs.SetAllAttrs(p, static_cast<int64_t>(gen->current_seed()));
    const auto& random_mask_like_state = std::make_shared<RandomMaskLikeKernelState>(gen);

    const auto& mask = JUST(OpInterpUtil::Dispatch<Tensor>(
        *random_mask_like_op_, {x},
        OpExprInterpContext(random_mask_like_attrs, random_mask_like_state)));

    float mask_scale_value = 1.0;
    if (p != 1.0) { mask_scale_value = 1.0 / (1.0 - p); }
    auto& fused_attrs = THREAD_CACHED_MUTABLE_ATTR_MAP("diagonal", "tril_scale_value",
                                                       "mask_scale_value", "tril_fill_value");
    fused_attrs.SetAllAttrs(diagonal, tril_scale_value, mask_scale_value, tril_fill_value);
    return OpInterpUtil::Dispatch<TensorTuple>(*fused_op_, {x, mask}, fused_attrs);
  }

 private:
  std::shared_ptr<OpExpr> fused_op_;
  std::shared_ptr<OpExpr> random_mask_like_op_;
};

class L2NormalizeGradFunctor {
 public:
  L2NormalizeGradFunctor() {
    op_ = CHECK_JUST(one::OpBuilder("l2_normalize_grad")
                         .Input("dy")
                         .Input("y")
                         .Input("square_x_sum")
                         .Output("dx")
                         .Build());
  }
  Maybe<Tensor> operator()(const std::shared_ptr<one::Tensor>& dy,
                           const std::shared_ptr<one::Tensor>& y,
                           const std::shared_ptr<one::Tensor>& square_x_sum, const int32_t& axis,
                           const float& epsilon) const {
    auto& attrs = THREAD_CACHED_MUTABLE_ATTR_MAP("axis", "epsilon");
    attrs.SetAllAttrs(axis, epsilon);
    return OpInterpUtil::Dispatch<Tensor>(*op_, {dy, y, square_x_sum}, attrs);
  }

 private:
  std::shared_ptr<OpExpr> op_;
};

class FusedBiasAddGeluFunctor {
 public:
  FusedBiasAddGeluFunctor() {
    op_ = CHECK_JUST(
        one::OpBuilder("fused_bias_add_gelu").Input("a").Input("b").Output("out").Build());
  }
  Maybe<Tensor> operator()(const std::shared_ptr<one::Tensor>& a,
                           const std::shared_ptr<one::Tensor>& b, const int32_t& axis) const {
    auto& attrs = THREAD_CACHED_MUTABLE_ATTR_MAP("axis");
    attrs.SetAllAttrs(axis);
    return OpInterpUtil::Dispatch<Tensor>(*op_, {a, b}, attrs);
  }

 private:
  std::shared_ptr<OpExpr> op_;
};

class FusedBiasAddGeluGradFunctor {
 public:
  FusedBiasAddGeluGradFunctor() {
    op_ = CHECK_JUST(one::OpBuilder("fused_bias_add_gelu_grad")
                         .Input("a")
                         .Input("b")
                         .Input("dy")
                         .Output("dx")
                         .Build());
  }
  Maybe<Tensor> operator()(const std::shared_ptr<one::Tensor>& a,
                           const std::shared_ptr<one::Tensor>& b,
                           const std::shared_ptr<one::Tensor>& dy, const int32_t& axis) const {
    auto& attrs = THREAD_CACHED_MUTABLE_ATTR_MAP("axis");
    attrs.SetAllAttrs(axis);
    return OpInterpUtil::Dispatch<Tensor>(*op_, {a, b, dy}, attrs);
  }

 private:
  std::shared_ptr<OpExpr> op_;
};

class FusedBiasAddDropoutFunctor {
 public:
  FusedBiasAddDropoutFunctor() {
    random_mask_like_op_ =
        CHECK_JUST(one::OpBuilder("random_mask_like").Input("like").Output("out").Build());
    fused_bias_add_mask_scale_op_ = CHECK_JUST(one::OpBuilder("fused_bias_add_mask_scale")
                                                   .Input("a")
                                                   .Input("b")
                                                   .Input("mask")
                                                   .Output("out")
                                                   .Build());
  }
  Maybe<Tensor> operator()(const std::shared_ptr<one::Tensor>& a,
                           const std::shared_ptr<one::Tensor>& b, const float& p,
                           const int32_t& axis, const Optional<one::Generator>& generator) const {
    int32_t axis_val = axis;
    if (axis_val < 0) {
      const int64_t num_axes = a->shape()->NumAxes();
      axis_val += num_axes;
    }
    if (p > 0.0) {
      const auto gen = generator.value_or(JUST(one::DefaultAutoGenerator()));
      auto& random_mask_like_attrs = THREAD_CACHED_MUTABLE_ATTR_MAP("rate", "seed");
      random_mask_like_attrs.SetAllAttrs(p, static_cast<int64_t>(gen->current_seed()));
      const auto& random_mask_like_state = std::make_shared<RandomMaskLikeKernelState>(gen);

      float scale = 0.0;
      if (p != 1.0) { scale = 1.0 / (1.0 - p); }
      auto& fused_bias_add_mask_attrs = THREAD_CACHED_MUTABLE_ATTR_MAP("scale", "axis");
      fused_bias_add_mask_attrs.SetAllAttrs(scale, axis_val);

      return SequenceFunction<Maybe<Tensor>()>([&]() -> Maybe<Tensor> {
               return OpInterpUtil::Dispatch<Tensor>(
                   *random_mask_like_op_, {a},
                   OpExprInterpContext(random_mask_like_attrs, random_mask_like_state));
             })
          .then([&](const std::shared_ptr<one::Tensor>& x) {
            return OpInterpUtil::Dispatch<Tensor>(*fused_bias_add_mask_scale_op_, {a, b, x},
                                                  fused_bias_add_mask_attrs);
          })
          .call();
    } else {
      return functional::BiasAdd(a, b, axis_val);
    }
  }

 private:
  std::shared_ptr<OpExpr> random_mask_like_op_;
  std::shared_ptr<OpExpr> fused_bias_add_mask_scale_op_;
};

class FusedScaleTrilFunctor {
 public:
  FusedScaleTrilFunctor() {
    op_ = CHECK_JUST(one::OpBuilder("fused_scale_tril").Input("in").Output("out").Build());
  }

  Maybe<Tensor> operator()(const std::shared_ptr<one::Tensor>& x, const int64_t& diagonal,
                           const Scalar& fill_value, const Scalar& scale) const {
    auto& attrs = THREAD_CACHED_MUTABLE_ATTR_MAP(
        "diagonal", "floating_fill_value", "is_floating_fill_value", "integer_fill_value",
        "floating_scale_value", "is_floating_scale_value", "integer_scale_value");
    bool is_fill_value_double = fill_value.IsFloatingPoint();
    bool is_scale_double = scale.IsFloatingPoint();

    double floating_fill_value = 0;
    int64_t integer_fill_value = 0;
    if (is_fill_value_double) {
      floating_fill_value = fill_value.As<double>();
    } else {
      integer_fill_value = fill_value.As<int64_t>();
    }
    double floating_scale_value = 0;
    int64_t integer_scale_value = 0;
    if (is_scale_double) {
      floating_scale_value = scale.As<double>();
    } else {
      integer_scale_value = scale.As<int64_t>();
    }
    attrs.SetAllAttrs(diagonal, floating_fill_value, is_fill_value_double, integer_fill_value,
                      floating_scale_value, is_scale_double, integer_scale_value);
    return OpInterpUtil::Dispatch<Tensor>(*op_, {x}, attrs);
  }

 private:
  std::shared_ptr<OpExpr> op_;
};

class FusedScaleMaskSoftmaxFunctor {
 public:
  FusedScaleMaskSoftmaxFunctor() {
    op_ = CHECK_JUST(
        one::OpBuilder("fused_scale_mask_softmax").Input("x").Input("mask").Output("y").Build());
  }
  Maybe<Tensor> operator()(const std::shared_ptr<one::Tensor>& x,
                           const std::shared_ptr<one::Tensor>& mask, const float& fill_value,
                           const float& scale) const {
    auto& attrs = THREAD_CACHED_MUTABLE_ATTR_MAP("scale_value", "mask_fill_value");
    attrs.SetAllAttrs(scale, fill_value);
    return OpInterpUtil::Dispatch<Tensor>(*op_, {x, mask}, attrs);
  }

 private:
  std::shared_ptr<OpExpr> op_;
};

class FusedScaleMaskSoftmaxDropoutFunctor {
 public:
  FusedScaleMaskSoftmaxDropoutFunctor() {
    random_mask_like_op_ =
        CHECK_JUST(one::OpBuilder("random_mask_like").Input("like").Output("out").Build());
    fused_scale_mask_softmax_dropout_op_ =
        CHECK_JUST(one::OpBuilder("fused_scale_mask_softmax_dropout")
                       .Input("x")
                       .Input("mask")
                       .Input("dropout_mask")
                       .Output("y")
                       .Output("softmax_y")
                       .Build());
  }
  Maybe<TensorTuple> operator()(const std::shared_ptr<one::Tensor>& x,
                                const std::shared_ptr<one::Tensor>& mask, const float& fill_value,
                                const float& scale, const float& p, const bool& training,
                                const Optional<one::Generator>& generator) const {
    float rate = p;
    if (!training) rate = 0.0;
    const auto gen = generator.value_or(JUST(one::DefaultAutoGenerator()));
    auto& random_mask_like_attrs = THREAD_CACHED_MUTABLE_ATTR_MAP("rate", "seed");
    random_mask_like_attrs.SetAllAttrs(rate, static_cast<int64_t>(gen->current_seed()));
    const auto& random_mask_like_state = std::make_shared<RandomMaskLikeKernelState>(gen);

    const auto& dropout_mask = JUST(OpInterpUtil::Dispatch<Tensor>(
        *random_mask_like_op_, {x},
        OpExprInterpContext(random_mask_like_attrs, random_mask_like_state)));

    float dropout_scale = 0.0;
    if (rate != 1.0) { dropout_scale = 1.0 / (1.0 - rate); }
    auto& fused_scale_mask_softmax_dropout_attrs =
        THREAD_CACHED_MUTABLE_ATTR_MAP("scale_value", "mask_fill_value", "dropout_scale_value");
    fused_scale_mask_softmax_dropout_attrs.SetAllAttrs(scale, fill_value, dropout_scale);
    return OpInterpUtil::Dispatch<TensorTuple>(*fused_scale_mask_softmax_dropout_op_,
                                               {x, mask, dropout_mask},
                                               fused_scale_mask_softmax_dropout_attrs);
  }

 private:
  std::shared_ptr<OpExpr> random_mask_like_op_;
  std::shared_ptr<OpExpr> fused_scale_mask_softmax_dropout_op_;
};

class CtcGreedyDecoderFunctor {
 public:
  CtcGreedyDecoderFunctor() {
    op_ = CHECK_JUST(one::OpBuilder("ctc_greedy_decoder")
                         .Input("log_probs")
                         .Input("input_lengths")
                         .Output("decoded")
                         .Output("neg_sum_logits")
                         .Build());
  }
  Maybe<TensorTuple> operator()(const std::shared_ptr<one::Tensor>& log_probs,
                                const std::shared_ptr<one::Tensor>& input_lengths,
                                const bool& merge_repeated) const {
    auto& attrs = THREAD_CACHED_MUTABLE_ATTR_MAP("merge_repeated");
    attrs.SetAllAttrs(merge_repeated);
    return OpInterpUtil::Dispatch<TensorTuple>(*op_, {log_probs, input_lengths}, attrs);
  }

 private:
  std::shared_ptr<OpExpr> op_;
};

class PariticalFCSampleDisableBoxing {
 public:
  PariticalFCSampleDisableBoxing() {
    op_ = CHECK_JUST(one::OpBuilder("distributed_partial_fc_sample_disable_boxing")
                         .Input("sampled_weight_diff")
                         .Input("sampled_label")
                         .Output("boxing_disabled_sampled_weight_diff")
                         .Output("boxing_disabled_sampled_label")
                         .Build());
  }
  Maybe<TensorTuple> operator()(const std::shared_ptr<one::Tensor>& sampled_weight_diff,
                                const std::shared_ptr<one::Tensor>& sampled_label) const {
    return OpInterpUtil::Dispatch<TensorTuple>(*op_, {sampled_weight_diff, sampled_label});
  }

 private:
  std::shared_ptr<OpExpr> op_;
};

class NmsFunctor {
 public:
  NmsFunctor() { op_ = CHECK_JUST(one::OpBuilder("nms").Input("in").Output("out").Build()); }

  Maybe<Tensor> operator()(const std::shared_ptr<one::Tensor>& x, const float& iou_threshold,
                           const int32_t& keep_n) const {
    auto& attrs = THREAD_CACHED_MUTABLE_ATTR_MAP("iou_threshold", "keep_n");
    attrs.SetAllAttrs(iou_threshold, keep_n);
    return OpInterpUtil::Dispatch<Tensor>(*op_, {x}, attrs);
  }

 private:
  std::shared_ptr<OpExpr> op_;
};

class RoiAlignFunctor {
 public:
  RoiAlignFunctor() {
    op_ = CHECK_JUST(one::OpBuilder("roi_align").Input("x").Input("rois").Output("y").Build());
  }

  Maybe<Tensor> operator()(const std::shared_ptr<one::Tensor>& x,
                           const std::shared_ptr<one::Tensor>& rois, const float& spatial_scale,
                           const int32_t& pooled_h, const int32_t& pooled_w,
                           const int32_t& sampling_ratio, const bool& aligned) const {
    auto& attrs = THREAD_CACHED_MUTABLE_ATTR_MAP("spatial_scale", "pooled_h", "pooled_w",
                                                 "sampling_ratio", "aligned");
    attrs.SetAllAttrs(spatial_scale, pooled_h, pooled_w, sampling_ratio, aligned);
    return OpInterpUtil::Dispatch<Tensor>(*op_, {x, rois}, attrs);
  }

 private:
  std::shared_ptr<OpExpr> op_;
};

class RoiAlignGradFunctor {
 public:
  RoiAlignGradFunctor() {
    op_ = CHECK_JUST(one::OpBuilder("roi_align_grad")
                         .Input("dy")
                         .Input("x_like")
                         .Input("rois")
                         .Output("dx")
                         .Build());
  }

  Maybe<Tensor> operator()(const std::shared_ptr<one::Tensor>& dy,
                           const std::shared_ptr<one::Tensor>& x_like,
                           const std::shared_ptr<one::Tensor>& rois, const float& spatial_scale,
                           const int32_t& pooled_h, const int32_t& pooled_w,
                           const int32_t& sampling_ratio, const bool& aligned) const {
    auto& attrs = THREAD_CACHED_MUTABLE_ATTR_MAP("spatial_scale", "pooled_h", "pooled_w",
                                                 "sampling_ratio", "aligned");
    attrs.SetAllAttrs(spatial_scale, pooled_h, pooled_w, sampling_ratio, aligned);
    return OpInterpUtil::Dispatch<Tensor>(*op_, {dy, x_like, rois}, attrs);
  }

 private:
  std::shared_ptr<OpExpr> op_;
};

class FusedDotFeatureInteractionFunctor {
 public:
  FusedDotFeatureInteractionFunctor() {
    ops_has_output_concat_.resize(kMaxInputCount);
    ops_no_output_concat_.resize(kMaxInputCount);
    for (int n = 0; n < ops_has_output_concat_.size(); ++n) {
      ops_has_output_concat_[n] = CHECK_JUST(one::OpBuilder("fused_dot_feature_interaction")
                                                 .Input("features", n + 1)
                                                 .Input("output_concat")
                                                 .Output("out")
                                                 .Build());
    }
    for (int n = 0; n < ops_no_output_concat_.size(); ++n) {
      ops_no_output_concat_[n] = CHECK_JUST(one::OpBuilder("fused_dot_feature_interaction")
                                                .Input("features", n + 1)
                                                .Output("out")
                                                .Build());
    }
  }

  Maybe<Tensor> operator()(const TensorTuple& features, const Optional<one::Tensor>& output_concat,
                           const bool& self_interaction, const int32_t& output_padding,
                           const std::string& pooling) const {
    const int64_t n_features = features.size();
    TensorTuple inputs;
    if (n_features > kMaxInputCount) {
      inputs.push_back(JUST(functional::Concat(features, 1)));
    } else {
      inputs = features;
    }
    CHECK_OR_RETURN(pooling == "sum" || pooling == "none")
        << Error::RuntimeError() << "pooling should be sum or none, but get " << pooling;

    auto& attrs = THREAD_CACHED_MUTABLE_ATTR_MAP("self_interaction", "output_padding", "pooling",
                                                 "has_output_concat");
    if (pooling == "sum") {
      CHECK_EQ_OR_RETURN(output_padding, 0)
          << Error::RuntimeError() << "output_padding should be equal to 0. ";
      CHECK_OR_RETURN(!output_concat) << Error::RuntimeError() << "output_concat should not exist";
      attrs.SetAllAttrs(self_interaction, output_padding, pooling, false);
      const std::shared_ptr<one::Tensor>& bi_interaction = JUST(OpInterpUtil::Dispatch<Tensor>(
          *JUST(oneflow::VectorAt(ops_no_output_concat_, n_features - 1)), inputs, attrs));
      std::vector<int32_t> reduce_axes_vec = {1};
      return functional::ReduceSum(bi_interaction, reduce_axes_vec, true);
    }
    if (output_concat) {
      attrs.SetAllAttrs(self_interaction, output_padding, pooling, true);
      inputs.push_back(JUST(output_concat));
      return OpInterpUtil::Dispatch<Tensor>(
          *JUST(oneflow::VectorAt(ops_has_output_concat_, n_features - 1)), inputs, attrs);
    } else {
      attrs.SetAllAttrs(self_interaction, output_padding, pooling, false);
      return OpInterpUtil::Dispatch<Tensor>(
          *JUST(oneflow::VectorAt(ops_no_output_concat_, n_features - 1)), inputs, attrs);
    }
  }

 private:
  std::vector<std::shared_ptr<OpExpr>> ops_has_output_concat_;
  std::vector<std::shared_ptr<OpExpr>> ops_no_output_concat_;
};

class FusedCrossFeatureInteractionFunctor {
 public:
  FusedCrossFeatureInteractionFunctor() {
    op_ = CHECK_JUST(one::OpBuilder("fused_cross_feature_interaction")
                         .Input("x")
                         .Input("weight")
                         .Input("x0")
                         .Input("bias")
                         .Output("out")
                         .Output("matmul_result")
                         .Build());
  }

  Maybe<Tensor> operator()(const std::shared_ptr<one::Tensor>& x,
                           const std::shared_ptr<one::Tensor>& weight,
                           const std::shared_ptr<one::Tensor>& x0,
                           const std::shared_ptr<one::Tensor>& bias,
                           const std::string& interaction_mode) const {
    if (interaction_mode != "vector" && interaction_mode != "matrix") {
      UNIMPLEMENTED_THEN_RETURN()
          << "Fused Cross Interaction mode only support `vector` and `matrix`. ";
    }
    auto& attrs = THREAD_CACHED_MUTABLE_ATTR_MAP("interaction_mode");
    attrs.SetAllAttrs(interaction_mode);
    return OpInterpUtil::Dispatch<Tensor>(*op_, {x, weight, x0, bias}, attrs);
  }

 private:
  std::shared_ptr<OpExpr> op_;
};

class OneEmbeddingIdShuffleFunctor {
 public:
  OneEmbeddingIdShuffleFunctor() {
    op_table_ids_has_in_out_ = CHECK_JUST(one::OpBuilder("id_shuffle")
                                              .Input("ids")
                                              .Input("table_ids")
                                              .Output("num_unique_matrix")
                                              .Output("inverse_unique_partition_indices")
                                              .Output("cur_rank_num_unique")
                                              .Output("cur_rank_unique_ids")
                                              .Output("cur_rank_unique_table_ids")
                                              .Output("cur_rank_inverse_indices")
                                              .Build());
    op_table_ids_no_in_has_out_ = CHECK_JUST(one::OpBuilder("id_shuffle")
                                                 .Input("ids")
                                                 .Output("num_unique_matrix")
                                                 .Output("inverse_unique_partition_indices")
                                                 .Output("cur_rank_num_unique")
                                                 .Output("cur_rank_unique_ids")
                                                 .Output("cur_rank_unique_table_ids")
                                                 .Output("cur_rank_inverse_indices")
                                                 .Build());
  }

  Maybe<TensorTuple> operator()(const std::shared_ptr<one::Tensor>& ids,
                                const Optional<one::Tensor>& table_ids, const int32_t& num_tables,
                                const std::string& embedding_name) const {
    auto& attrs = THREAD_CACHED_MUTABLE_ATTR_MAP("num_tables", "embedding_name");
    attrs.SetAllAttrs(num_tables, embedding_name);
    if (table_ids) {
      return OpInterpUtil::Dispatch<TensorTuple>(*op_table_ids_has_in_out_, {ids, JUST(table_ids)},
                                                 attrs);
    } else {
      return OpInterpUtil::Dispatch<TensorTuple>(*op_table_ids_no_in_has_out_, {ids}, attrs);
    }
  }

 private:
  std::shared_ptr<OpExpr> op_table_ids_has_in_out_;
  std::shared_ptr<OpExpr> op_table_ids_no_in_has_out_;
};

class OneEmbeddingEmbeddingShuffleFunctor {
 public:
  OneEmbeddingEmbeddingShuffleFunctor() {
    op_ = CHECK_JUST(one::OpBuilder("embedding_shuffle")
                         .Input("cur_rank_embeddings")
                         .Input("num_unique_matrix")
                         .Input("cur_rank_inverse_indices")
                         .Input("inverse_unique_partition_indices")
                         .Output("embeddings")
                         .Build());
  }

  Maybe<Tensor> operator()(const std::shared_ptr<one::Tensor>& cur_rank_embeddings,
                           const std::shared_ptr<one::Tensor>& num_unique_matrix,
                           const std::shared_ptr<one::Tensor>& cur_rank_inverse_indices,
                           const std::shared_ptr<one::Tensor>& inverse_unique_partition_indices,
                           const std::string& embedding_name) const {
    auto& attrs = THREAD_CACHED_MUTABLE_ATTR_MAP("embedding_size", "embedding_name");
    const int64_t num_axes = cur_rank_embeddings->shape()->NumAxes();
    attrs.SetAllAttrs(cur_rank_embeddings->shape()->At(num_axes - 1), embedding_name);
    return OpInterpUtil::Dispatch<Tensor>(
        *op_,
        {cur_rank_embeddings, num_unique_matrix, cur_rank_inverse_indices,
         inverse_unique_partition_indices},
        attrs);
  }

 private:
  std::shared_ptr<OpExpr> op_;
};

class OneEmbeddingEmbeddingGradientShuffleFunctor {
 public:
  OneEmbeddingEmbeddingGradientShuffleFunctor() {
    op_ = CHECK_JUST(one::OpBuilder("embedding_gradient_shuffle")
                         .Input("embedding_grad")
                         .Input("num_unique_matrix")
                         .Input("cur_rank_inverse_indices")
                         .Input("inverse_unique_partition_indices")
                         .Output("cur_rank_unique_embedding_grad")
                         .Build());
  }

  Maybe<Tensor> operator()(const std::shared_ptr<one::Tensor>& embedding_grad,
                           const std::shared_ptr<one::Tensor>& num_unique_matrix,
                           const std::shared_ptr<one::Tensor>& cur_rank_inverse_indices,
                           const std::shared_ptr<one::Tensor>& inverse_unique_partition_indices,
                           const std::string& embedding_name) const {
    auto& attrs = THREAD_CACHED_MUTABLE_ATTR_MAP("embedding_size", "embedding_name");
    const int64_t num_axes = embedding_grad->shape()->NumAxes();
    attrs.SetAllAttrs(embedding_grad->shape()->At(num_axes - 1), embedding_name);
    return OpInterpUtil::Dispatch<Tensor>(
        *op_,
        {embedding_grad, num_unique_matrix, cur_rank_inverse_indices,
         inverse_unique_partition_indices},
        attrs);
  }

 private:
  std::shared_ptr<OpExpr> op_;
};

class OneEmbeddingLookupFunctor {
 public:
  OneEmbeddingLookupFunctor() {
    op_has_table_ids_ = CHECK_JUST(one::OpBuilder("embedding_lookup_placeholder")
                                       .Input("shadow")
                                       .Input("ids")
                                       .Input("table_ids")
                                       .Output("embeddings")
                                       .Build());
    op_no_table_ids_ = CHECK_JUST(one::OpBuilder("embedding_lookup_placeholder")
                                      .Input("shadow")
                                      .Input("ids")
                                      .Output("embeddings")
                                      .Build());
  }

  Maybe<Tensor> operator()(const std::shared_ptr<one::Tensor>& shadow,
                           const std::shared_ptr<one::Tensor>& ids,
                           const Optional<one::Tensor>& table_ids, const Symbol<DType>& dtype,
<<<<<<< HEAD
                           const int64_t embedding_size, const int32_t num_tables,
                           const std::string& embedding_tables,
                           const std::string& key_value_store_options,
                           const Optional<int64_t>& padding_idx) const {
    int64_t padding_idx_val = -1;
    bool has_padding_idx = false;
    if (padding_idx.has_value()) {
      padding_idx_val = JUST(padding_idx);
      has_padding_idx = true;
    }
    auto& attrs =
        THREAD_CACHED_MUTABLE_ATTR_MAP("dtype", "embedding_size", "num_tables", "embedding_tables",
                                       "key_value_store_options", "padding_idx", "has_padding_idx");
    attrs.SetAllAttrs(dtype->data_type(), embedding_size, num_tables, embedding_tables,
                      key_value_store_options, padding_idx_val, has_padding_idx);
=======
                           const std::string& embedding_name, const int64_t line_size,
                           const int64_t embedding_size, const bool is_full_cache,
                           const int32_t num_tables, const std::string& embedding_tables,
                           const int64_t seed) const {
    auto& attrs =
        THREAD_CACHED_MUTABLE_ATTR_MAP("dtype", "embedding_name", "line_size", "embedding_size",
                                       "is_full_cache", "num_tables", "embedding_tables", "seed");
    attrs.SetAllAttrs(dtype->data_type(), embedding_name, line_size, embedding_size, is_full_cache,
                      num_tables, embedding_tables, seed);
>>>>>>> 493f1bdf
    if (table_ids) {
      return OpInterpUtil::Dispatch<Tensor>(*op_has_table_ids_, {shadow, ids, JUST(table_ids)},
                                            attrs);
    } else {
      return OpInterpUtil::Dispatch<Tensor>(*op_no_table_ids_, {shadow, ids}, attrs);
    }
  }

 private:
  std::shared_ptr<OpExpr> op_has_table_ids_;
  std::shared_ptr<OpExpr> op_no_table_ids_;
};

class OneEmbeddingLookupGradFunctor {
 public:
  OneEmbeddingLookupGradFunctor() {
    op_ = CHECK_JUST(one::OpBuilder("embedding_update_placeholder")
                         .Input("ids")
                         .Input("embedding_grad")
                         .Build());
  }

  Maybe<void> operator()(const std::shared_ptr<one::Tensor>& ids,
                         const std::shared_ptr<one::Tensor>& embedding_grad,
                         const std::string& embedding_name, const int64_t line_size,
                         const int64_t embedding_size) const {
    auto& attrs = THREAD_CACHED_MUTABLE_ATTR_MAP("embedding_name", "line_size", "embedding_size");
    attrs.SetAllAttrs(embedding_name, line_size, embedding_size);
    JUST(OpInterpUtil::Dispatch<TensorTuple>(*op_, {ids, embedding_grad}, attrs));
    return Maybe<void>::Ok();
  }

 private:
  std::shared_ptr<OpExpr> op_;
};

class OneEmbeddingUniqueKeyValuePairFunctor {
 public:
  OneEmbeddingUniqueKeyValuePairFunctor() {
    op_has_input_value_ = CHECK_JUST(one::OpBuilder("unique_key_value_pair")
                                         .Input("keys")
                                         .Input("values")
                                         .Output("num_unique")
                                         .Output("unique_keys")
                                         .Output("unique_values")
                                         .Output("inverse_indices")
                                         .Build());
    op_no_input_value_ = CHECK_JUST(one::OpBuilder("unique_key_value_pair")
                                        .Input("keys")
                                        .Output("num_unique")
                                        .Output("unique_keys")
                                        .Output("unique_values")
                                        .Output("inverse_indices")
                                        .Build());
  }

  Maybe<TensorTuple> operator()(const std::shared_ptr<one::Tensor>& keys,
                                const Optional<one::Tensor>& values,
                                const int32_t num_tables) const {
    auto& attrs = THREAD_CACHED_MUTABLE_ATTR_MAP("num_tables");
    attrs.SetAllAttrs(num_tables);
    if (values) {
      return OpInterpUtil::Dispatch<TensorTuple>(*op_has_input_value_, {keys, JUST(values)}, attrs);
    } else {
      return OpInterpUtil::Dispatch<TensorTuple>(*op_no_input_value_, {keys}, attrs);
    }
  }

 private:
  std::shared_ptr<OpExpr> op_has_input_value_;
  std::shared_ptr<OpExpr> op_no_input_value_;
};

class OneEmbeddingSgdUpdateFunctor {
 public:
  OneEmbeddingSgdUpdateFunctor() {
    // This functor is just for unittest
    sgd_op_ = CHECK_JUST(one::OpBuilder("sgd_embedding_update")
                             .Input("num_unique_ids")
                             .Input("unique_embeddings")
                             .Input("embedding_grad")
                             .Input("learning_rate")
                             .Input("down_scale_by_tensor")
                             .Input("skip_if")
                             .Output("updated_unique_embeddings")
                             .Build());
    momentum_op_ = CHECK_JUST(one::OpBuilder("momentum_embedding_update")
                                  .Input("num_unique_ids")
                                  .Input("unique_embeddings")
                                  .Input("embedding_grad")
                                  .Input("learning_rate")
                                  .Input("down_scale_by_tensor")
                                  .Input("skip_if")
                                  .Output("updated_unique_embeddings")
                                  .Build());
  }

  Maybe<Tensor> operator()(const std::shared_ptr<one::Tensor>& num_unique_ids,
                           const std::shared_ptr<one::Tensor>& unique_embeddings,
                           const std::shared_ptr<one::Tensor>& embedding_grad,
                           const std::shared_ptr<one::Tensor>& learning_rate,
                           const std::shared_ptr<one::Tensor>& down_scale_by_tensor,
                           const std::shared_ptr<one::Tensor>& skip_if, const double scale,
                           const float weight_decay, const float momentum, const int64_t line_size,
                           const int64_t embedding_size) const {
    auto& attrs = THREAD_CACHED_MUTABLE_ATTR_MAP("scale", "weight_decay", "line_size",
                                                 "embedding_size", "beta");
    if (momentum == 0) {
      attrs.SetAllAttrs(scale, weight_decay, line_size, embedding_size, NullOpt);
      return OpInterpUtil::Dispatch<Tensor>(*sgd_op_,
                                            {num_unique_ids, unique_embeddings, embedding_grad,
                                             learning_rate, down_scale_by_tensor, skip_if},
                                            attrs);
    } else {
      attrs.SetAllAttrs(scale, weight_decay, line_size, embedding_size, momentum);
      return OpInterpUtil::Dispatch<Tensor>(*momentum_op_,
                                            {num_unique_ids, unique_embeddings, embedding_grad,
                                             learning_rate, down_scale_by_tensor, skip_if},
                                            attrs);
    }
  }

 private:
  std::shared_ptr<OpExpr> sgd_op_;
  std::shared_ptr<OpExpr> momentum_op_;
};

class OneEmbeddingAdamUpdateFunctor {
 public:
  OneEmbeddingAdamUpdateFunctor() {
    // This functor is just for unittest
    no_bias_correction_op_ = CHECK_JUST(one::OpBuilder("adam_embedding_update")
                                            .Input("num_unique_ids")
                                            .Input("unique_embeddings")
                                            .Input("embedding_grad")
                                            .Input("learning_rate")
                                            .Input("down_scale_by_tensor")
                                            .Input("skip_if")
                                            .Output("updated_unique_embeddings")
                                            .Build());
    do_bias_correction_op_ = CHECK_JUST(one::OpBuilder("adam_embedding_update")
                                            .Input("num_unique_ids")
                                            .Input("unique_embeddings")
                                            .Input("embedding_grad")
                                            .Input("learning_rate")
                                            .Input("down_scale_by_tensor")
                                            .Input("skip_if")
                                            .Input("bias_correction1")
                                            .Input("bias_correction2")
                                            .Output("updated_unique_embeddings")
                                            .Build());
  }

  Maybe<Tensor> operator()(const std::shared_ptr<one::Tensor>& num_unique_ids,
                           const std::shared_ptr<one::Tensor>& unique_embeddings,
                           const std::shared_ptr<one::Tensor>& embedding_grad,
                           const std::shared_ptr<one::Tensor>& learning_rate,
                           const std::shared_ptr<one::Tensor>& down_scale_by_tensor,
                           const std::shared_ptr<one::Tensor>& skip_if,
                           const Optional<one::Tensor>& bias_correction1,
                           const Optional<one::Tensor>& bias_correction2, const double scale,
                           const float weight_decay, const float beta1, const float beta2,
                           const float epsilon, const bool do_bias_correction,
                           const int64_t line_size, const int64_t embedding_size) const {
    auto& attrs =
        THREAD_CACHED_MUTABLE_ATTR_MAP("scale", "weight_decay", "beta1", "beta2", "epsilon",
                                       "do_bias_correction", "line_size", "embedding_size");
    attrs.SetAllAttrs(scale, weight_decay, beta1, beta2, epsilon, do_bias_correction, line_size,
                      embedding_size);
    if (do_bias_correction) {
      CHECK(bias_correction1);
      CHECK(bias_correction2);
      return OpInterpUtil::Dispatch<Tensor>(
          *do_bias_correction_op_,
          {num_unique_ids, unique_embeddings, embedding_grad, learning_rate, down_scale_by_tensor,
           skip_if, JUST(bias_correction1), JUST(bias_correction2)},
          attrs);
    } else {
      return OpInterpUtil::Dispatch<Tensor>(*no_bias_correction_op_,
                                            {num_unique_ids, unique_embeddings, embedding_grad,
                                             learning_rate, down_scale_by_tensor, skip_if},
                                            attrs);
    }
  }

 private:
  std::shared_ptr<OpExpr> no_bias_correction_op_;
  std::shared_ptr<OpExpr> do_bias_correction_op_;
};

class OneEmbeddingAdagradUpdateFunctor {
 public:
  OneEmbeddingAdagradUpdateFunctor() {
    // This functor is just for unittest
    op_ = CHECK_JUST(one::OpBuilder("adagrad_embedding_update")
                         .Input("num_unique_ids")
                         .Input("unique_embeddings")
                         .Input("embedding_grad")
                         .Input("learning_rate")
                         .Input("down_scale_by_tensor")
                         .Input("skip_if")
                         .Input("train_step")
                         .Output("updated_unique_embeddings")
                         .Build());
  }

  Maybe<Tensor> operator()(const std::shared_ptr<one::Tensor>& num_unique_ids,
                           const std::shared_ptr<one::Tensor>& unique_embeddings,
                           const std::shared_ptr<one::Tensor>& embedding_grad,
                           const std::shared_ptr<one::Tensor>& learning_rate,
                           const std::shared_ptr<one::Tensor>& down_scale_by_tensor,
                           const std::shared_ptr<one::Tensor>& skip_if,
                           const std::shared_ptr<one::Tensor>& train_step, const double scale,
                           const float weight_decay, const float lr_decay, const float epsilon,
                           const int64_t line_size, const int64_t embedding_size) const {
    auto& attrs = THREAD_CACHED_MUTABLE_ATTR_MAP("scale", "weight_decay", "lr_decay", "epsilon",
                                                 "line_size", "embedding_size");
    attrs.SetAllAttrs(scale, weight_decay, lr_decay, epsilon, line_size, embedding_size);
    return OpInterpUtil::Dispatch<Tensor>(
        *op_,
        {num_unique_ids, unique_embeddings, embedding_grad, learning_rate, down_scale_by_tensor,
         skip_if, train_step},
        attrs);
  }

 private:
  std::shared_ptr<OpExpr> op_;
};

class OneEmbeddingFtrlUpdateFunctor {
 public:
  OneEmbeddingFtrlUpdateFunctor() {
    // This functor is just for unittest
    op_ = CHECK_JUST(one::OpBuilder("ftrl_embedding_update")
                         .Input("num_unique_ids")
                         .Input("unique_embeddings")
                         .Input("embedding_grad")
                         .Input("learning_rate")
                         .Input("down_scale_by_tensor")
                         .Input("skip_if")
                         .Output("updated_unique_embeddings")
                         .Build());
  }

  Maybe<Tensor> operator()(const std::shared_ptr<one::Tensor>& num_unique_ids,
                           const std::shared_ptr<one::Tensor>& unique_embeddings,
                           const std::shared_ptr<one::Tensor>& embedding_grad,
                           const std::shared_ptr<one::Tensor>& learning_rate,
                           const std::shared_ptr<one::Tensor>& down_scale_by_tensor,
                           const std::shared_ptr<one::Tensor>& skip_if, const double scale,
                           const float weight_decay, const float lr_power, const float lambda1,
                           const float lambda2, const float beta, const int64_t line_size,
                           const int64_t embedding_size) const {
    auto& attrs = THREAD_CACHED_MUTABLE_ATTR_MAP("scale", "weight_decay", "lr_power", "lambda1",
                                                 "lambda2", "beta", "line_size", "embedding_size");
    attrs.SetAllAttrs(scale, weight_decay, lr_power, lambda1, lambda2, beta, line_size,
                      embedding_size);
    return OpInterpUtil::Dispatch<Tensor>(*op_,
                                          {num_unique_ids, unique_embeddings, embedding_grad,
                                           learning_rate, down_scale_by_tensor, skip_if},
                                          attrs);
  }

 private:
  std::shared_ptr<OpExpr> op_;
};

class RocAucScoreFunctor {
 public:
  RocAucScoreFunctor() {
    op_ = CHECK_JUST(
        one::OpBuilder("roc_auc_score").Input("label").Input("pred").Output("out").Build());
  }

  Maybe<Tensor> operator()(const std::shared_ptr<one::Tensor>& label,
                           const std::shared_ptr<one::Tensor>& pred) const {
    return OpInterpUtil::Dispatch<Tensor>(*op_, {label, pred});
  }

 private:
  std::shared_ptr<OpExpr> op_;
};

class MultiTensorSgdUpdateFunctor {
 public:
  MultiTensorSgdUpdateFunctor() {
    // This functor is just for unittest
    op_.resize(kMaxInputCount /*the maximum number of inputs*/);
    for (int n = 0; n < op_.size(); ++n) {
      op_[n] = CHECK_JUST(one::OpBuilder("multi_tensor_sgd_update")
                              .Input("model", n + 1)
                              .Input("model_diff", n + 1)
                              .Input("learning_rate")
                              .Build());
    }
  }

  Maybe<void> operator()(const TensorTuple& model, const TensorTuple& model_diff,
                         const std::shared_ptr<one::Tensor>& learning_rate, const double& scale,
                         const float& weight_decay) const {
    auto& attrs = THREAD_CACHED_MUTABLE_ATTR_MAP("scale", "weight_decay");
    attrs.SetAllAttrs(scale, weight_decay);
    const int64_t weight_size = model.size();
    for (int i = 0; i < weight_size; i += kMaxInputCount) {
      size_t size = (i + kMaxInputCount) < weight_size ? kMaxInputCount : weight_size - i;
      TensorTuple input(2 * size + 1);
      std::copy(model.begin() + i, model.begin() + i + size, input.begin());
      std::copy(model_diff.begin() + i, model_diff.begin() + size, input.begin() + size);
      input[2 * size] = learning_rate;
      JUST(OpInterpUtil::Dispatch<TensorTuple>(*op_[size - 1], input, attrs));
    }
    return Maybe<void>::Ok();
  }

 private:
  std::vector<std::shared_ptr<OpExpr>> op_;
};

class MultiTensorAdamUpdateFunctor {
 public:
  MultiTensorAdamUpdateFunctor() {
    // This functor is just for unittest
    op_.resize(kMaxInputCount /*the maximum number of inputs*/);
    for (int n = 0; n < op_.size(); ++n) {
      op_[n] = CHECK_JUST(one::OpBuilder("multi_tensor_adam_update")
                              .Input("model", n + 1)
                              .Input("model_diff", n + 1)
                              .Input("m", n + 1)
                              .Input("v", n + 1)
                              .Input("learning_rate")
                              .Build());
    }
  }

  Maybe<void> operator()(const TensorTuple& model, const TensorTuple& model_diff,
                         const TensorTuple& m, const TensorTuple& v,
                         const std::shared_ptr<one::Tensor>& learning_rate, const float& beta1,
                         const float& beta2, const float& bias_correction1_val,
                         const float& bias_correction2_val, const bool& do_bias_correction,
                         const double& scale, const float& weight_decay) const {
    auto& attrs = THREAD_CACHED_MUTABLE_ATTR_MAP("scale", "weight_decay", "beta1", "beta2",
                                                 "bias_correction1_val", "bias_correction2_val",
                                                 "do_bias_correction");
    attrs.SetAllAttrs(scale, weight_decay, beta1, beta2, bias_correction1_val, bias_correction2_val,
                      do_bias_correction);

    const int64_t weight_size = model.size();
    for (int i = 0; i < weight_size; i += kMaxInputCount) {
      size_t size = (i + kMaxInputCount) < weight_size ? kMaxInputCount : weight_size - i;
      TensorTuple input(4 * size + 1);
      std::copy(model.begin() + i, model.begin() + i + size, input.begin());
      std::copy(model_diff.begin() + i, model_diff.begin() + i + size, input.begin() + size);
      std::copy(m.begin() + i, m.begin() + i + size, input.begin() + 2 * size);
      std::copy(v.begin() + i, v.begin() + i + size, input.begin() + 3 * size);
      input[4 * size] = learning_rate;
      JUST(OpInterpUtil::Dispatch<TensorTuple>(*op_[size - 1], input, attrs));
    }
    return Maybe<void>::Ok();
  }

 private:
  std::vector<std::shared_ptr<OpExpr>> op_;
};

class MatrixVectorProductFunctor {
 public:
  MatrixVectorProductFunctor() {
    matrix_vector_product_op_ = CHECK_JUST(
        one::OpBuilder("matrix_vector_product").Input("a").Input("b").Output("out").Build());
  }

  Maybe<Tensor> operator()(const std::shared_ptr<one::Tensor>& input,
                           const std::shared_ptr<one::Tensor>& vec) const {
    const auto& input_shape = input->shape();
    const auto& vec_shape = vec->shape();
    CHECK_OR_RETURN(input_shape->NumAxes() == 2 && vec_shape->NumAxes() == 1)
        << Error::RuntimeError() << "vector + matrix @ vector expected, got "
        << "1, " << input_shape->NumAxes() << ", " << vec_shape->NumAxes();
    CHECK_EQ_OR_RETURN(input_shape->at(1), vec_shape->at(0))
        << Error::RuntimeError() << "size mismatch, got " << std::to_string(input_shape->at(0))
        << ", " << std::to_string(input_shape->at(0)) << "x" << std::to_string(input_shape->at(1))
        << ", " << std::to_string(vec_shape->at(0));
    return OpInterpUtil::Dispatch<Tensor>(*matrix_vector_product_op_, {input, vec});
  }

 private:
  std::shared_ptr<OpExpr> matrix_vector_product_op_;
};

class BatchNormStatsFunctor {
 public:
  BatchNormStatsFunctor() {
    op_ = CHECK_JUST(
        one::OpBuilder("batch_norm_stats").Input("input").Output("mean").Output("invstd").Build());
  }

  Maybe<TensorTuple> operator()(const std::shared_ptr<one::Tensor>& input, const int& axis,
                                const float& eps) const {
    auto& attrs = THREAD_CACHED_MUTABLE_ATTR_MAP("axis", "eps");
    attrs.SetAllAttrs(axis, eps);
    return OpInterpUtil::Dispatch<one::TensorTuple>(*op_, {input}, attrs);
  }

 private:
  std::shared_ptr<OpExpr> op_;
};

class BatchNormGatherStatsWithCountsFunctor {
 public:
  BatchNormGatherStatsWithCountsFunctor() {
    op_with_running_mean_and_var_ = CHECK_JUST(one::OpBuilder("batch_norm_gather_stats_with_counts")
                                                   .Input("input")
                                                   .Input("mean")
                                                   .Input("invstd")
                                                   .Input("counts")
                                                   .Input("running_mean")
                                                   .Input("running_var")
                                                   .Output("global_mean")
                                                   .Output("global_invstd")
                                                   .Build());
    op_without_running_mean_and_var_ =
        CHECK_JUST(one::OpBuilder("batch_norm_gather_stats_with_counts")
                       .Input("input")
                       .Input("mean")
                       .Input("invstd")
                       .Input("counts")
                       .Output("global_mean")
                       .Output("global_invstd")
                       .Build());
  }

  Maybe<TensorTuple> operator()(const std::shared_ptr<one::Tensor>& input,
                                const std::shared_ptr<one::Tensor>& mean,
                                const std::shared_ptr<one::Tensor>& invstd,
                                const Optional<one::Tensor>& running_mean,
                                const Optional<one::Tensor>& running_var, const float& momentum,
                                const float& eps,
                                const std::shared_ptr<one::Tensor>& counts) const {
    CHECK_OR_RETURN((running_mean && running_var) || (!running_mean && !running_var))
        << Error::RuntimeError()
        << "Both running_mean and running_var should be None or Tensor at the same time.";

    auto& attrs = THREAD_CACHED_MUTABLE_ATTR_MAP("eps", "momentum");
    attrs.SetAllAttrs(eps, momentum);

    if (running_mean) {
      return OpInterpUtil::Dispatch<one::TensorTuple>(
          *op_with_running_mean_and_var_,
          {input, mean, invstd, counts, JUST(running_mean), JUST(running_var)}, attrs);
    }
    return OpInterpUtil::Dispatch<one::TensorTuple>(*op_without_running_mean_and_var_,
                                                    {input, mean, invstd, counts}, attrs);
  }

 private:
  std::shared_ptr<OpExpr> op_with_running_mean_and_var_;
  std::shared_ptr<OpExpr> op_without_running_mean_and_var_;
};

class BatchNormElemtFunctor {
 public:
  BatchNormElemtFunctor() {
    op_ = CHECK_JUST(one::OpBuilder("batch_norm_elemt")
                         .Input("input")
                         .Input("weight")
                         .Input("bias")
                         .Input("mean")
                         .Input("invstd")
                         .Output("output")
                         .Build());
  }

  Maybe<Tensor> operator()(const std::shared_ptr<one::Tensor>& input,
                           const std::shared_ptr<one::Tensor>& weight,
                           const std::shared_ptr<one::Tensor>& bias,
                           const std::shared_ptr<one::Tensor>& mean,
                           const std::shared_ptr<one::Tensor>& invstd, const int& axis,
                           const float& eps) const {
    auto& attrs = THREAD_CACHED_MUTABLE_ATTR_MAP("axis", "eps");
    attrs.SetAllAttrs(axis, eps);
    return OpInterpUtil::Dispatch<one::Tensor>(*op_, {input, weight, bias, mean, invstd}, attrs);
  }

 private:
  std::shared_ptr<OpExpr> op_;
};

class BatchNormBackwardReduceFunctor {
 public:
  BatchNormBackwardReduceFunctor() {
    op_ = CHECK_JUST(one::OpBuilder("batch_norm_backward_reduce")
                         .Input("grad_out")
                         .Input("input")
                         .Input("mean")
                         .Input("invstd")
                         .Output("sum_dy")
                         .Output("sum_dy_xmu")
                         .Output("grad_weight")
                         .Output("grad_bias")
                         .Build());
  }

  Maybe<TensorTuple> operator()(const std::shared_ptr<one::Tensor>& grad_out,
                                const std::shared_ptr<one::Tensor>& input,
                                const std::shared_ptr<one::Tensor>& mean,
                                const std::shared_ptr<one::Tensor>& invstd, const int& axis) const {
    auto& attrs = THREAD_CACHED_MUTABLE_ATTR_MAP("axis");
    attrs.SetAllAttrs(axis);
    return OpInterpUtil::Dispatch<one::TensorTuple>(*op_, {grad_out, input, mean, invstd}, attrs);
  }

 private:
  std::shared_ptr<OpExpr> op_;
};

class BatchNormBackwardElemtFunctor {
 public:
  BatchNormBackwardElemtFunctor() {
    op_ = CHECK_JUST(one::OpBuilder("batch_norm_backward_elemt")
                         .Input("grad_out")
                         .Input("input")
                         .Input("mean")
                         .Input("invstd")
                         .Input("weight")
                         .Input("sum_dy")
                         .Input("sum_dy_xmu")
                         .Input("count")
                         .Output("grad_in")
                         .Build());
  }

  Maybe<Tensor> operator()(const std::shared_ptr<one::Tensor>& grad_out,
                           const std::shared_ptr<one::Tensor>& input,
                           const std::shared_ptr<one::Tensor>& mean,
                           const std::shared_ptr<one::Tensor>& invstd,
                           const std::shared_ptr<one::Tensor>& weight,
                           const std::shared_ptr<one::Tensor>& sum_dy,
                           const std::shared_ptr<one::Tensor>& sum_dy_xmu,
                           const std::shared_ptr<one::Tensor>& count, const int& axis) const {
    auto& attrs = THREAD_CACHED_MUTABLE_ATTR_MAP("axis");
    attrs.SetAllAttrs(axis);
    return OpInterpUtil::Dispatch<one::Tensor>(
        *op_, {grad_out, input, mean, invstd, weight, sum_dy, sum_dy_xmu, count}, attrs);
  }

 private:
  std::shared_ptr<OpExpr> op_;
};

}  // namespace impl

ONEFLOW_FUNCTION_LIBRARY(m) {
  m.add_functor<impl::BiasAddFunctor>("BiasAdd");
  m.add_functor<impl::Conv1dFunctor>("Conv1d");
  m.add_functor<impl::Conv2dFunctor>("Conv2d");
  m.add_functor<impl::Conv3dFunctor>("Conv3d");
  m.add_functor<impl::DeConv1dFunctor>("Deconv1d");
  m.add_functor<impl::DeConv2dFunctor>("Deconv2d");
  m.add_functor<impl::DeConv3dFunctor>("Deconv3d");
  m.add_functor<impl::EmbeddingReNormFunctor>("EmbeddingReNorm");
  m.add_functor<impl::EmbeddingFunctor>("Embedding");
  m.add_functor<impl::MatMulFunctor>("MatMul");
  m.add_functor<impl::MatMulNoBroadCastFunctor>("MatMulNoBroadCast");
  m.add_functor<impl::BatchMatMulFunctor>("BatchMatMul");
  m.add_functor<impl::MatrixVectorProductFunctor>("MatrixVectorProduct");
  m.add_functor<impl::VectorMatrixProductFunctor>("VectorMatrixProduct");
  m.add_functor<impl::TensorDotFunctor>("TensorDot");
  m.add_functor<impl::TensorDotIntDimsFunctor>("TensorDotIntDims");
  m.add_functor<impl::FusedMLPFunctor>("FusedMLP");
  m.add_functor<impl::FusedMatmulBiasAddReluDropoutFunctor>("FusedMatmulBiasAddReluDropout");
  m.add_functor<impl::LayerNormFunctor>("LayerNorm");
  m.add_functor<impl::LayerNormAffineFunctor>("LayerNormAffine");
  m.add_functor<impl::TFAvgPool2DFunctor>("TFAvgPool2D");
  m.add_functor<impl::MaxPool1DFunctor>("MaxPool1D");
  m.add_functor<impl::MaxPool2DFunctor>("MaxPool2D");
  m.add_functor<impl::MaxPool3DFunctor>("MaxPool3D");
  m.add_functor<impl::AdaptiveAvgPool1DFunctor>("AdaptiveAvgPool1D");
  m.add_functor<impl::AdaptiveAvgPool2DFunctor>("AdaptiveAvgPool2D");
  m.add_functor<impl::AdaptiveAvgPool3DFunctor>("AdaptiveAvgPool3D");
  m.add_functor<impl::L1LossFunctor>("L1Loss");
  m.add_functor<impl::MseLossFunctor>("MseLoss");
  m.add_functor<impl::KLDivLossFunctor>("KLDivLoss");
  m.add_functor<impl::NLLLossFunctor>("NLLLoss");
  m.add_functor<impl::BinaryCrossEntropyLossFunctor>("BinaryCrossEntropyLoss");
  m.add_functor<impl::BinaryCrossEntropyWithLogitsLossFunctor>("BinaryCrossEntropyWithLogitsLoss");
  m.add_functor<impl::SparseCrossEntropyFunctor>("SparseCrossEntropy");
  m.add_functor<impl::SparseCrossEntropyMsFunctor>("SparseCrossEntropyMs");
  m.add_functor<impl::CrossEntropyFunctor>("CrossEntropy");
  m.add_functor<impl::CrossEntropyLabelSmoothingFunctor>("CrossEntropyLabelSmoothing");
  m.add_functor<impl::CrossEntropyProbFunctor>("CrossEntropyProb");
  m.add_functor<impl::SparseSoftmaxCrossEntropyFunctor>("SparseSoftmaxCrossEntropy");
  m.add_functor<impl::SoftmaxCrossEntropyFunctor>("SoftmaxCrossEntropy");
  m.add_functor<impl::SoftmaxCrossEntropyGradFunctor>("SoftmaxCrossEntropyGrad");
  m.add_functor<impl::SmoothL1LossFunctor>("SmoothL1Loss");
  m.add_functor<impl::CombinedMarginLossFunctor>("CombinedMarginLoss");
  m.add_functor<impl::TripletMarginLossFunctor>("TripletMarginLoss");
  m.add_functor<impl::MarginRankingLossFunctor>("MarginRankingLoss");
  m.add_functor<impl::CtcLossFunctor>("CtcLoss");
  m.add_functor<impl::AffineGridFunctor>("AffineGrid");
  m.add_functor<impl::GridSampleFunctor>("GridSample");
  m.add_functor<impl::NormalizationFunctor>("Normalization");
  m.add_functor<impl::NormalizationAddReluFunctor>("NormalizationAddRelu");
  m.add_functor<impl::ConstantPadFunctor>("ConstantPad");
  m.add_functor<impl::ReflectionPadFunctor>("ReflectionPad");
  m.add_functor<impl::ReplicationPadFunctor>("ReplicationPad");
  m.add_functor<impl::PadFunctor>("Pad");
  m.add_functor<impl::DropoutFunctor>("Dropout");
  m.add_functor<impl::DropoutGradFunctor>("DropoutGrad");
  m.add_functor<impl::Dropout1dFunctor>("Dropout1d");
  m.add_functor<impl::Dropout2dFunctor>("Dropout2d");
  m.add_functor<impl::Dropout3dFunctor>("Dropout3d");
  m.add_functor<impl::PixelShuffleFunctor>("PixelShuffle");
  m.add_functor<impl::AvgPool1DFunctor>("AvgPool1D");
  m.add_functor<impl::AvgPool2DFunctor>("AvgPool2D");
  m.add_functor<impl::AvgPool3DFunctor>("AvgPool3D");
  m.add_functor<impl::UnfoldFunctor>("Unfold");
  m.add_functor<impl::FoldFunctor>("Fold");
  m.add_functor<impl::OneHotFunctor>("OneHot");
  m.add_functor<impl::FusedSelfAttentionFunctor>("FusedSelfAttention");
  m.add_functor<impl::FusedSelfAttentionGradFunctor>("FusedSelfAttentionGrad");
  m.add_functor<impl::PairwiseDistanceFunctor>("PairwiseDistance");
  m.add_functor<impl::CosineSimilarityFunctor>("CosineSimilarity");
  m.add_functor<impl::NormalizeFunctor>("Normalize");
  m.add_functor<impl::L2NormalizeFunctor>("L2Normalize");
  m.add_functor<impl::L2NormalizeGradFunctor>("L2NormalizeGrad");
  m.add_functor<impl::FusedBiasAddGeluFunctor>("FusedBiasAddGelu");
  m.add_functor<impl::FusedBiasAddGeluGradFunctor>("FusedBiasAddGeluGrad");
  m.add_functor<impl::FusedBiasAddDropoutFunctor>("FusedBiasAddDropout");
  m.add_functor<impl::FusedScaleMaskSoftmaxFunctor>("FusedScaleMaskSoftmax");
  m.add_functor<impl::FusedScaleMaskSoftmaxDropoutFunctor>("FusedScaleMaskSoftmaxDropout");
  m.add_functor<impl::FusedScaleTrilSoftmaxMaskScaleFunctor>("FusedScaleTrilSoftmaxMaskScale");
  m.add_functor<impl::FusedScaleTrilFunctor>("FusedScaleTril");
  m.add_functor<impl::CtcGreedyDecoderFunctor>("CtcGreedyDecoder");
  m.add_functor<impl::PariticalFCSampleDisableBoxing>("DistributedPariticalFCSampleDisableBoxing");
  m.add_functor<impl::NmsFunctor>("Nms");
  m.add_functor<impl::RoiAlignFunctor>("RoiAlign");
  m.add_functor<impl::RoiAlignGradFunctor>("RoiAlignGrad");
  m.add_functor<impl::FusedDotFeatureInteractionFunctor>("FusedDotFeatureInteraction");
  m.add_functor<impl::FusedCrossFeatureInteractionFunctor>("FusedCrossFeatureInteraction");
  m.add_functor<impl::OneEmbeddingIdShuffleFunctor>("OneEmbeddingIdShuffle");
  m.add_functor<impl::OneEmbeddingEmbeddingShuffleFunctor>("OneEmbeddingEmbeddingShuffle");
  m.add_functor<impl::OneEmbeddingEmbeddingGradientShuffleFunctor>(
      "OneEmbeddingEmbeddingGradientShuffle");
  m.add_functor<impl::OneEmbeddingLookupFunctor>("OneEmbeddingLookup");
  m.add_functor<impl::OneEmbeddingLookupGradFunctor>("OneEmbeddingLookupGrad");
  m.add_functor<impl::OneEmbeddingUniqueKeyValuePairFunctor>("OneEmbeddingUniqueKeyValuePair");
  m.add_functor<impl::NormalFunctor>("Normal");
  m.add_functor<impl::Normal2Functor>("Normal2");
  m.add_functor<impl::GlobalNormalFunctor>("GlobalNormal");
  m.add_functor<impl::GlobalNormal2Functor>("GlobalNormal2");
  m.add_functor<impl::OneEmbeddingSgdUpdateFunctor>("OneEmbeddingSgdUpdate");
  m.add_functor<impl::OneEmbeddingAdamUpdateFunctor>("OneEmbeddingAdamUpdate");
  m.add_functor<impl::OneEmbeddingAdagradUpdateFunctor>("OneEmbeddingAdagradUpdate");
  m.add_functor<impl::OneEmbeddingFtrlUpdateFunctor>("OneEmbeddingFtrlUpdate");
  m.add_functor<impl::RocAucScoreFunctor>("RocAucScore");
  m.add_functor<impl::MultiTensorSgdUpdateFunctor>("MultiTensorSgdUpdate");
  m.add_functor<impl::MultiTensorAdamUpdateFunctor>("MultiTensorAdamUpdate");
  m.add_functor<impl::BatchNormStatsFunctor>("BatchNormStats");
  m.add_functor<impl::BatchNormGatherStatsWithCountsFunctor>("BatchNormGatherStatsWithCounts");
  m.add_functor<impl::BatchNormElemtFunctor>("BatchNormElemt");
  m.add_functor<impl::BatchNormBackwardReduceFunctor>("BatchNormBackwardReduce");
  m.add_functor<impl::BatchNormBackwardElemtFunctor>("BatchNormBackwardElemt");
}

}  // namespace functional
}  // namespace one
}  // namespace oneflow<|MERGE_RESOLUTION|>--- conflicted
+++ resolved
@@ -3540,11 +3540,10 @@
   Maybe<Tensor> operator()(const std::shared_ptr<one::Tensor>& shadow,
                            const std::shared_ptr<one::Tensor>& ids,
                            const Optional<one::Tensor>& table_ids, const Symbol<DType>& dtype,
-<<<<<<< HEAD
-                           const int64_t embedding_size, const int32_t num_tables,
-                           const std::string& embedding_tables,
-                           const std::string& key_value_store_options,
-                           const Optional<int64_t>& padding_idx) const {
+                           const std::string& embedding_name, const int64_t line_size,
+                           const int64_t embedding_size, const bool is_full_cache,
+                           const int32_t num_tables, const std::string& embedding_tables,
+                           const int64_t seed, const Optional<int64_t>& padding_idx) const {
     int64_t padding_idx_val = -1;
     bool has_padding_idx = false;
     if (padding_idx.has_value()) {
@@ -3552,21 +3551,10 @@
       has_padding_idx = true;
     }
     auto& attrs =
-        THREAD_CACHED_MUTABLE_ATTR_MAP("dtype", "embedding_size", "num_tables", "embedding_tables",
-                                       "key_value_store_options", "padding_idx", "has_padding_idx");
-    attrs.SetAllAttrs(dtype->data_type(), embedding_size, num_tables, embedding_tables,
-                      key_value_store_options, padding_idx_val, has_padding_idx);
-=======
-                           const std::string& embedding_name, const int64_t line_size,
-                           const int64_t embedding_size, const bool is_full_cache,
-                           const int32_t num_tables, const std::string& embedding_tables,
-                           const int64_t seed) const {
-    auto& attrs =
         THREAD_CACHED_MUTABLE_ATTR_MAP("dtype", "embedding_name", "line_size", "embedding_size",
-                                       "is_full_cache", "num_tables", "embedding_tables", "seed");
+                                       "is_full_cache", "num_tables", "embedding_tables", "seed", "padding_idx", "has_padding_idx");
     attrs.SetAllAttrs(dtype->data_type(), embedding_name, line_size, embedding_size, is_full_cache,
-                      num_tables, embedding_tables, seed);
->>>>>>> 493f1bdf
+                      num_tables, embedding_tables, seed, padding_idx_val, has_padding_idx);
     if (table_ids) {
       return OpInterpUtil::Dispatch<Tensor>(*op_has_table_ids_, {shadow, ids, JUST(table_ids)},
                                             attrs);
