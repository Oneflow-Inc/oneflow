--- conflicted
+++ resolved
@@ -2449,18 +2449,11 @@
   ConstantPadFunctor() {
     constant_pad_ = CHECK_JUST(one::OpBuilder("pad").Input("x").Output("y").Build());
   }
-<<<<<<< HEAD
-  struct PadAttr {
-    Maybe<AttrMap> operator()(const std::vector<int64_t>& pad) {
-      MutableAttrMap attrs;
-      JUST(attrs.SetAttr<std::vector<int64_t>>("padding", pad));
-      return AttrMap(attrs);
-    }
-  };
   struct ConstantPadAttr {
     Maybe<AttrMap> operator()(DataType in_dtype, int64_t ndim, const std::vector<int64_t>& pad,
                               const Scalar& value) {
       MutableAttrMap attrs;
+      JUST(attrs.SetAttr<std::vector<int64_t>>("padding", pad));
       const int64_t pad_size = pad.size();
       if (IsFloatingDataType(in_dtype) || in_dtype == DataType::kFloat16) {
         JUST(attrs.SetAttr<double>("floating_constant_value", value.As<double>()));
@@ -2486,198 +2479,16 @@
   };
 
   Maybe<Tensor> operator()(const std::shared_ptr<one::Tensor>& input,
-                           const std::vector<int64_t>& pad, const std::string& mode,
-                           const Scalar& value) const {
-    const int64_t ndim = input->shape()->NumAxes();
-    const int64_t pad_size = pad.size();
-    CHECK_LE_OR_RETURN(pad_size, 2 * ndim)
-        << Error::RuntimeError() << "Pad size should less than or equal to input axes * 2.";
-    constexpr auto* GetAttrs = CACHED_FUNCTOR_PTR(PadAttr);
-    const auto pad_attrs = *JUST(GetAttrs(pad));
-    if (mode == "constant") {
-      CHECK_EQ_OR_RETURN(pad_size % 2, 0)
-          << Error::RuntimeError() << "Length of pad must be even but instead it equals "
-          << pad_size;
-      constexpr auto* GetAttrs = CACHED_FUNCTOR_PTR(ConstantPadAttr);
-      const auto attrs = *JUST(GetAttrs(input->dtype()->data_type(), ndim, pad, value));
-      return OpInterpUtil::Dispatch<Tensor>(*pad_, {input}, attrs);
-    } else if (mode == "reflect") {
-      if (pad_size == 2) {
-        // 2D/3D reflect padding
-        CHECK_OR_RETURN((ndim == 2 && input->shape()->At(1) != 0)
-                        || (ndim == 3 && input->shape()->At(1) != 0 && input->shape()->At(2) != 0))
-            << "2D or 3D (batch mode) tensor expected for input, but got: " << ndim;
-        const int64_t pad_left = pad[0];
-        const int64_t pad_right = pad[1];
-        const int64_t dim_w = (ndim == 3) ? 2 : 1;
-        const int64_t input_width = input->shape()->At(dim_w);
-        const int64_t output_w = input_width + pad_left + pad_right;
-        CHECK_OR_RETURN(pad_left < input_width && pad_right < input_width)
-            << "Padding size should be less than the corresponding input dimension, but got: "
-               "padding ("
-            << pad_left << ", " << pad_right << ") at dimension " << dim_w << " of input "
-            << input->shape()->ToString();
-        CHECK_OR_RETURN(output_w >= 1)
-            << "input (W: " << input_width << ")is too small. Calculated output W: " << output_w;
-
-        if (ndim == 2) {
-          // for 2D input
-          auto unsqueezed_input = JUST(functional::Unsqueeze(input, 0));
-          auto unsqueezed_output =
-              JUST(OpInterpUtil::Dispatch<Tensor>(*reflect_pad1d_, {unsqueezed_input}, pad_attrs));
-          return JUST(functional::Squeeze(unsqueezed_output, std::vector<int32_t>{0}));
-        }
-        return OpInterpUtil::Dispatch<Tensor>(*reflect_pad1d_, {input}, pad_attrs);
-      } else if (pad_size == 4) {
-        // 3D/4D reflect padding
-        bool valid_dims = input->shape()->At(1) != 0 && input->shape()->At(2) != 0;
-        CHECK_OR_RETURN((ndim == 3 && valid_dims)
-                        || (ndim == 4 && valid_dims && input->shape()->At(3) != 0))
-            << "3D or 4D (batch mode) tensor expected for input, but got: " << ndim;
-
-        int dim_h = 1;
-        int dim_w = 2;
-        if (ndim == 4) {
-          dim_w++;
-          dim_h++;
-        }
-
-        const int64_t pad_left = pad[0];
-        const int64_t pad_right = pad[1];
-        const int64_t pad_top = pad[2];
-        const int64_t pad_bottom = pad[3];
-
-        const int64_t input_h = input->shape()->At(dim_h);
-        const int64_t input_w = input->shape()->At(dim_w);
-        const int64_t output_h = input_h + pad_top + pad_bottom;
-        const int64_t output_w = input_w + pad_left + pad_right;
-        CHECK_OR_RETURN(pad_left < input_w && pad_right < input_w)
-            << Error::RuntimeError()
-            << "Padding size should be less than the corresponding input "
-               "dimension, but got: padding ("
-            << pad_left << ", " << pad_right << ") at dimension " << dim_w << " of input " << ndim;
-
-        CHECK_OR_RETURN(pad_top < input_h && pad_bottom < input_h)
-            << Error::RuntimeError()
-            << "Padding size should be less than the corresponding input "
-               "dimension, but got: padding ("
-            << pad_top << ", " << pad_bottom << ") at dimension " << dim_h << " of input " << ndim;
-
-        CHECK_OR_RETURN(output_w >= 1 || output_h >= 1)
-            << Error::RuntimeError() << "input (H: " << input_h << ", W: " << input_w
-            << ")is too small. Calculated output H: " << output_h << " W: " << output_w;
-
-        if (ndim == 3) {
-          // for 3D input
-          auto unsqueezed_input = JUST(functional::Unsqueeze(input, 0));
-          auto unsqueezed_output =
-              JUST(OpInterpUtil::Dispatch<Tensor>(*reflect_pad2d_, {unsqueezed_input}, pad_attrs));
-          return JUST(functional::Squeeze(unsqueezed_output, std::vector<int32_t>{0}));
-        }
-        return OpInterpUtil::Dispatch<Tensor>(*reflect_pad2d_, {input}, pad_attrs);
-      } else if (pad_size == 6) {
-        UNIMPLEMENTED_THEN_RETURN() << "5D reflect padding are not supported for now";
-      } else {
-        UNIMPLEMENTED_THEN_RETURN()
-            << "Only 2D, 3D, 4D, 5D padding with non-constant padding are supported for now";
-      }
-
-    } else if (mode == "replicate") {
-      if (pad_size == 2) {
-        // 2D/3D replicate padding
-        CHECK_OR_RETURN((ndim == 2 && input->shape()->At(0) != 0 && input->shape()->At(1) != 0)
-                        || (ndim == 3 && input->shape()->At(1) != 0 && input->shape()->At(2) != 0))
-            << "Expected 2D or 3D (batch mode) tensor with possibly 0 batch size and other "
-               "non-zero dimensions for input, but got: "
-            << ndim;
-        const int64_t pad_left = pad[0];
-        const int64_t pad_right = pad[1];
-        const int64_t dim_w = (ndim == 3) ? 2 : 1;
-        const int64_t input_width = input->shape()->At(dim_w);
-        const int64_t output_w = input_width + pad_left + pad_right;
-        CHECK_OR_RETURN(output_w >= 1)
-            << "input (W: " << input_width << ")is too small. Calculated output W: " << output_w;
-
-        if (ndim == 2) {
-          // for 2D input
-          auto unsqueezed_input = JUST(functional::Unsqueeze(input, 0));
-          auto unsqueezed_output = JUST(
-              OpInterpUtil::Dispatch<Tensor>(*replicate_pad1d_, {unsqueezed_input}, pad_attrs));
-          return JUST(functional::Squeeze(unsqueezed_output, std::vector<int32_t>{0}));
-        }
-        return OpInterpUtil::Dispatch<Tensor>(*replicate_pad1d_, {input}, pad_attrs);
-      } else if (pad_size == 4) {
-        // 3D/4D replicate padding
-        bool valid_dims = input->shape()->At(1) != 0 && input->shape()->At(2) != 0;
-        CHECK_OR_RETURN((ndim == 3 && valid_dims)
-                        || (ndim == 4 && valid_dims && input->shape()->At(3) != 0))
-            << "3D or 4D (batch mode) tensor expected for input, but got: " << ndim;
-
-        int dim_h = 1;
-        int dim_w = 2;
-        if (ndim == 4) {
-          dim_w++;
-          dim_h++;
-        }
-
-        const int64_t pad_left = pad[0];
-        const int64_t pad_right = pad[1];
-        const int64_t pad_top = pad[2];
-        const int64_t pad_bottom = pad[3];
-
-        const int64_t input_h = input->shape()->At(dim_h);
-        const int64_t input_w = input->shape()->At(dim_w);
-        const int64_t output_h = input_h + pad_top + pad_bottom;
-        const int64_t output_w = input_w + pad_left + pad_right;
-        CHECK_OR_RETURN(output_w >= 1 || output_h >= 1)
-            << Error::RuntimeError() << "input (H: " << input_h << ", W: " << input_w
-            << ")is too small. Calculated output H: " << output_h << " W: " << output_w;
-
-        if (ndim == 3) {
-          // for 3D input
-          auto unsqueezed_input = JUST(functional::Unsqueeze(input, 0));
-          auto unsqueezed_output = JUST(
-              OpInterpUtil::Dispatch<Tensor>(*replicate_pad2d_, {unsqueezed_input}, pad_attrs));
-          return JUST(functional::Squeeze(unsqueezed_output, std::vector<int32_t>{0}));
-        }
-        return OpInterpUtil::Dispatch<Tensor>(*replicate_pad2d_, {input}, pad_attrs);
-      } else if (pad_size == 6) {
-        UNIMPLEMENTED_THEN_RETURN() << "5D replicate padding are not supported for now";
-      } else {
-        UNIMPLEMENTED_THEN_RETURN()
-            << "Only 2D, 3D, 4D, 5D padding with non-constant padding are supported for now";
-=======
-  Maybe<Tensor> operator()(const std::shared_ptr<one::Tensor>& input,
                            const std::vector<int64_t>& pad, const Scalar& value) const {
     const int64_t ndim = input->shape()->NumAxes();
     const int64_t pad_size = pad.size();
     CHECK_LE_OR_RETURN(pad_size, 2 * ndim)
         << Error::RuntimeError() << "Pad size should less than or equal to input axes * 2.";
 
-    MutableAttrMap attrs;
-    JUST(attrs.SetAttr<std::vector<int64_t>>("padding", pad));
     CHECK_EQ_OR_RETURN(pad_size % 2, 0)
         << Error::RuntimeError() << "Length of pad must be even but instead it equals " << pad_size;
-    if (IsFloatingDataType(input->dtype()->data_type())
-        || input->dtype()->data_type() == DataType::kFloat16) {
-      JUST(attrs.SetAttr<double>("floating_constant_value", value.As<double>()));
-      JUST(attrs.SetAttr<int64_t>("integral_constant_value", 0));
-    } else if (IsIntegralDataType(input->dtype()->data_type())) {
-      JUST(attrs.SetAttr<double>("floating_constant_value", 0));
-      JUST(attrs.SetAttr<int64_t>("integral_constant_value", value.As<int64_t>()));
-    } else {
-      UNIMPLEMENTED_THEN_RETURN() << "Data type should be floating or integral type.";
-    }
-
-    std::vector<int64_t> pad_before(ndim, 0);
-    std::vector<int64_t> pad_after(ndim, 0);
-    const int64_t pad_pair = pad_size / 2;
-    for (int64_t i = 0; i < pad_pair; ++i) {
-      pad_before[ndim - i - 1] = pad[2 * i];
-      pad_after[ndim - i - 1] = pad[2 * i + 1];
-    }
-    JUST(attrs.SetAttr<std::vector<int64_t>>("padding_before", pad_before));
-    JUST(attrs.SetAttr<std::vector<int64_t>>("padding_after", pad_after));
+    constexpr auto* GetAttrs = CACHED_FUNCTOR_PTR(ConstantPadAttr);
+    const auto attrs = *JUST(GetAttrs(input->dtype()->data_type(), ndim, pad, value));
     return OpInterpUtil::Dispatch<Tensor>(*constant_pad_, {input}, attrs);
   }
 
@@ -2691,10 +2502,17 @@
     reflect_pad1d_ = CHECK_JUST(one::OpBuilder("reflection_pad1d").Input("x").Output("y").Build());
     reflect_pad2d_ = CHECK_JUST(one::OpBuilder("reflection_pad2d").Input("x").Output("y").Build());
   }
+  struct PadAttr {
+    Maybe<AttrMap> operator()(const std::vector<int64_t>& pad) {
+      MutableAttrMap attrs;
+      JUST(attrs.SetAttr<std::vector<int64_t>>("padding", pad));
+      return AttrMap(attrs);
+    }
+  };
   Maybe<Tensor> operator()(const std::shared_ptr<one::Tensor>& input,
                            const std::vector<int64_t>& pad) const {
-    MutableAttrMap attrs;
-    JUST(attrs.SetAttr<std::vector<int64_t>>("padding", pad));
+    constexpr auto* GetAttrs = CACHED_FUNCTOR_PTR(PadAttr);
+    const auto attrs = *JUST(GetAttrs(pad));
     const int64_t pad_size = pad.size();
     const size_t ndim = input->ndim();
     CHECK_LE_OR_RETURN(pad_size, 2 * ndim)
@@ -2738,7 +2556,6 @@
       if (ndim == 4) {
         dim_w++;
         dim_h++;
->>>>>>> d690538b
       }
 
       const int64_t pad_left = pad[0];
@@ -2795,10 +2612,17 @@
     replicate_pad2d_ =
         CHECK_JUST(one::OpBuilder("replication_pad2d").Input("x").Output("y").Build());
   }
+  struct PadAttr {
+    Maybe<AttrMap> operator()(const std::vector<int64_t>& pad) {
+      MutableAttrMap attrs;
+      JUST(attrs.SetAttr<std::vector<int64_t>>("padding", pad));
+      return AttrMap(attrs);
+    }
+  };
   Maybe<Tensor> operator()(const std::shared_ptr<one::Tensor>& input,
                            const std::vector<int64_t>& pad) const {
-    MutableAttrMap attrs;
-    JUST(attrs.SetAttr<std::vector<int64_t>>("padding", pad));
+    constexpr auto* GetAttrs = CACHED_FUNCTOR_PTR(PadAttr);
+    const auto attrs = *JUST(GetAttrs(pad));
     const int64_t pad_size = pad.size();
     const size_t ndim = input->ndim();
     CHECK_LE_OR_RETURN(pad_size, 2 * ndim)
