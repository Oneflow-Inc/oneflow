--- conflicted
+++ resolved
@@ -148,13 +148,8 @@
       one::TensorTuple split_out;
       for (int i = 0; i < groups; i++) {
         const std::shared_ptr<one::Tensor>& deconv_i = JUST(OpInterpUtil::Dispatch<Tensor>(
-<<<<<<< HEAD
             *deconv_op_, {split_x->at(i), split_weight->at(i)}, ctx));
-        split_out.push_back(deconv_i);
-=======
-            *deconv_op_, {split_x->at(i), split_weight->at(i)}, deconv_attrs));
         split_out.emplace_back(deconv_i);
->>>>>>> 1c1d2d3f
       }
       deconv_out = JUST(functional::Concat(split_out, 1));
     }
@@ -241,24 +236,16 @@
     const auto& b_shape = b->shape();
     CHECK_GE_OR_RETURN(a_shape->NumAxes(), 3) << "Tensor a's dim should >= 3";
     CHECK_GE_OR_RETURN(b_shape->NumAxes(), 3) << "Tensor b's dim should >= 3";
-<<<<<<< HEAD
+    CHECK_GE_OR_RETURN(a_shape->At(0), b_shape->At(0))
+        << "batch dim not match, please check input!";
+    CHECK_GE_OR_RETURN(a_shape->At(2), b_shape->At(1))
+        << "matmul dim not match, please check input!";
 
     auto ctx = std::make_shared<BatchMatmulOpInterpCtxImpl<schema::BatchMatmulOp>>();
     ctx->set_transpose_a(transpose_a);
     ctx->set_transpose_b(transpose_b);
     ctx->set_alpha(alpha);
     return OpInterpUtil::Dispatch<Tensor>(*batch_matmul_op_, {a, b}, ctx);
-=======
-    CHECK_GE_OR_RETURN(a_shape->At(0), b_shape->At(0))
-        << "batch dim not match, please check input!";
-    CHECK_GE_OR_RETURN(a_shape->At(2), b_shape->At(1))
-        << "matmul dim not match, please check input!";
-    MutableAttrMap attrs;
-    JUST(attrs.SetAttr<bool>("transpose_a", transpose_a));
-    JUST(attrs.SetAttr<bool>("transpose_b", transpose_b));
-    JUST(attrs.SetAttr<double>("alpha", alpha));
-    return OpInterpUtil::Dispatch<Tensor>(*batch_matmul_op_, {a, b}, attrs);
->>>>>>> 1c1d2d3f
   }
 
  private:
@@ -501,9 +488,9 @@
   Maybe<Tensor> operator()(const std::shared_ptr<one::Tensor>& input,
                            const std::shared_ptr<one::Tensor>& target, const float& beta,
                            const std::string& reduction) const {
-    MutableAttrMap attrs;
-    JUST(attrs.SetAttr<float>("beta", beta));
-    return apply_reduction(OpInterpUtil::Dispatch<Tensor>(*op_, {input, target}, attrs), reduction);
+    auto ctx = std::make_shared<SmoothL1LossOpInterpCtxImpl<schema::SmoothL1LossOp>>();
+    ctx->set_beta(beta);
+    return apply_reduction(OpInterpUtil::Dispatch<Tensor>(*op_, {input, target}, ctx), reduction);
   }
 
  private:
@@ -519,16 +506,9 @@
   Maybe<Tensor> operator()(const std::shared_ptr<one::Tensor>& input,
                            const std::shared_ptr<one::Tensor>& target, const bool log_target,
                            const std::string& reduction) const {
-<<<<<<< HEAD
     auto ctx = std::make_shared<KlDivLossOpInterpCtxImpl<schema::KlDivLossOp>>();
     ctx->set_log_target(log_target);
-    ctx->set_reduction(reduction);
-    return OpInterpUtil::Dispatch<Tensor>(*op_, {input, target}, ctx);
-=======
-    MutableAttrMap attrs;
-    JUST(attrs.SetAttr<bool>("log_target", log_target));
-    return apply_reduction(OpInterpUtil::Dispatch<Tensor>(*op_, {input, target}, attrs), reduction);
->>>>>>> 1c1d2d3f
+    return apply_reduction(OpInterpUtil::Dispatch<Tensor>(*op_, {input, target}, ctx), reduction);
   }
 
  private:
@@ -541,36 +521,6 @@
                            const std::shared_ptr<one::Tensor>& input_2,
                            const std::shared_ptr<one::Tensor>& target, const float margin,
                            const std::string& reduction) const {
-<<<<<<< HEAD
-    const auto& input_shape = input->shape();
-    const auto& target_shape = target->shape();
-    CHECK_LE_OR_RETURN(input_shape->NumAxes(), 5);
-    CHECK_EQ_OR_RETURN(input_shape->NumAxes() - 1, target_shape->NumAxes());
-
-    auto ctx = std::make_shared<NllOpInterpCtxImpl<schema::NllOp>>();
-    ctx->set_ignore_index(ignore_index);
-    ctx->set_reduction(reduction);
-
-    std::vector<int> input_perm(input_shape->dim_vec().size(), 0);
-    input_perm[input_perm.size() - 1] = 1;
-    for (size_t i = 1; i < input_perm.size() - 1; ++i) { input_perm[i] = i + 1; }
-
-    const auto input_ = JUST(sequence_function(functional::Transpose)
-                                 .then(std::bind(functional::Reshape, std::placeholders::_1,
-                                                 Shape({-1, input_shape->At(1)})))
-                                 .call(input, input_perm));
-    auto target_ = JUST(functional::Flatten(target, 0, target_shape->NumAxes() - 1));
-
-    std::shared_ptr<Tensor> result;
-    if (weight) {
-      result =
-          JUST(OpInterpUtil::Dispatch<Tensor>(*op_weight_, {input_, target_, JUST(weight)}, ctx));
-    } else {
-      result = JUST(OpInterpUtil::Dispatch<Tensor>(*op_, {input_, target_}, ctx));
-    }
-    if (reduction == "none") { result = JUST(functional::Reshape(result, *target_shape)); }
-    return result;
-=======
     const auto out =
         sequence_function(functional::Sub)
             .then(functional::Negative)
@@ -581,7 +531,6 @@
             .then(std::bind(functional::Clamp, std::placeholders::_1, Scalar(0), NullOpt))
             .call(input_1, input_2);
     return apply_reduction(out, reduction);
->>>>>>> 1c1d2d3f
   }
 };
 
@@ -604,20 +553,11 @@
                            const std::shared_ptr<one::Tensor>& target,
                            const Optional<one::Tensor>& weight,
                            const std::string& reduction) const {
-<<<<<<< HEAD
     auto ctx = std::make_shared<BinaryCrossEntropyOpInterpCtxImpl<schema::BinaryCrossEntropyOp>>();
-    ctx->set_reduction(reduction);
-    if (weight) {
-      return OpInterpUtil::Dispatch<Tensor>(*op_weight_, {input, target, JUST(weight)}, ctx);
-    }
-    return OpInterpUtil::Dispatch<Tensor>(*op_, {input, target}, ctx);
-=======
-    MutableAttrMap attrs;
-    auto out =
-        weight ? OpInterpUtil::Dispatch<Tensor>(*op_weight_, {input, target, JUST(weight)}, attrs)
-               : OpInterpUtil::Dispatch<Tensor>(*op_, {input, target}, attrs);
+    auto out = weight
+                   ? OpInterpUtil::Dispatch<Tensor>(*op_weight_, {input, target, JUST(weight)}, ctx)
+                   : OpInterpUtil::Dispatch<Tensor>(*op_, {input, target}, ctx);
     return apply_reduction(out, reduction);
->>>>>>> 1c1d2d3f
   }
 
  private:
@@ -658,45 +598,26 @@
                            const Optional<one::Tensor>& weight,
                            const Optional<one::Tensor>& pos_weight,
                            const std::string& reduction) const {
-<<<<<<< HEAD
     auto ctx = std::make_shared<
         BinaryCrossEntropyWithLogitsOpInterpCtxImpl<schema::BinaryCrossEntropyWithLogitsOp>>();
-    ctx->set_reduction(reduction);
     ctx->set_has_pos_weight(pos_weight.has_value());
-    if (weight) {
-      if (pos_weight) {
-        return OpInterpUtil::Dispatch<Tensor>(*op_weight_pos_,
-                                              {input, target, JUST(weight), JUST(pos_weight)}, ctx);
-      }
-      return OpInterpUtil::Dispatch<Tensor>(*op_weight_, {input, target, JUST(weight)}, ctx);
-    }
-    if (pos_weight) {
-      return OpInterpUtil::Dispatch<Tensor>(*op_pos_, {input, target, JUST(pos_weight)}, ctx);
-    }
-    return OpInterpUtil::Dispatch<Tensor>(*op_, {input, target}, ctx);
-=======
-    MutableAttrMap attrs;
-    JUST(attrs.SetAttr<bool>("has_pos_weight", pos_weight.has_value()));
-
     std::shared_ptr<Tensor> out;
     if (weight) {
       if (pos_weight) {
         out = JUST(OpInterpUtil::Dispatch<Tensor>(
-            *op_weight_pos_, {input, target, JUST(weight), JUST(pos_weight)}, attrs));
+            *op_weight_pos_, {input, target, JUST(weight), JUST(pos_weight)}, ctx));
       } else {
-        out =
-            JUST(OpInterpUtil::Dispatch<Tensor>(*op_weight_, {input, target, JUST(weight)}, attrs));
+        out = JUST(OpInterpUtil::Dispatch<Tensor>(*op_weight_, {input, target, JUST(weight)}, ctx));
       }
     } else {
       if (pos_weight) {
-        out = JUST(
-            OpInterpUtil::Dispatch<Tensor>(*op_pos_, {input, target, JUST(pos_weight)}, attrs));
+        out =
+            JUST(OpInterpUtil::Dispatch<Tensor>(*op_pos_, {input, target, JUST(pos_weight)}, ctx));
       } else {
-        out = JUST(OpInterpUtil::Dispatch<Tensor>(*op_, {input, target}, attrs));
+        out = JUST(OpInterpUtil::Dispatch<Tensor>(*op_, {input, target}, ctx));
       }
     }
     return apply_reduction(out, reduction);
->>>>>>> 1c1d2d3f
   }
 
  private:
@@ -735,9 +656,6 @@
     CHECK_LE_OR_RETURN(input_shape->NumAxes(), 5);
     CHECK_EQ_OR_RETURN(input_shape->NumAxes() - 1, target_shape->NumAxes());
 
-    MutableAttrMap attrs;
-    JUST(attrs.SetAttr<int64_t>("ignore_index", ignore_index));
-
     std::vector<int> input_perm(input_shape->dim_vec().size(), 0);
     input_perm[input_perm.size() - 1] = 1;
     for (size_t i = 1; i < input_perm.size() - 1; ++i) { input_perm[i] = i + 1; }
@@ -750,11 +668,13 @@
 
     std::shared_ptr<TensorTuple> kernel_result;
     std::shared_ptr<Tensor> result;
+    auto ctx = std::make_shared<NllOpInterpCtxImpl<schema::NllOp>>();
+    ctx->set_ignore_index(ignore_index);
     if (weight) {
       kernel_result = JUST(
-          OpInterpUtil::Dispatch<TensorTuple>(*op_weight_, {input_, target_, JUST(weight)}, attrs));
+          OpInterpUtil::Dispatch<TensorTuple>(*op_weight_, {input_, target_, JUST(weight)}, ctx));
     } else {
-      kernel_result = JUST(OpInterpUtil::Dispatch<TensorTuple>(*op_, {input_, target_}, attrs));
+      kernel_result = JUST(OpInterpUtil::Dispatch<TensorTuple>(*op_, {input_, target_}, ctx));
     }
     result = JUST(functional::Reshape(kernel_result->at(0), *target_shape));
     if (reduction == "none") { return result; }
@@ -797,12 +717,6 @@
         << "Reduction should be none, sum or mean.";
     const auto& input_shape = input->shape();
     const auto& target_shape = target->shape();
-<<<<<<< HEAD
-=======
-    MutableAttrMap attrs;
-    JUST(attrs.SetAttr<int64_t>("ignore_index", ignore_index));
-
->>>>>>> 1c1d2d3f
     std::vector<int> input_perm(input_shape->dim_vec().size(), 0);
     input_perm[input_perm.size() - 1] = 1;
     for (size_t i = 1; i < input_perm.size() - 1; ++i) { input_perm[i] = i + 1; }
@@ -816,27 +730,16 @@
                                  .call(input, input_perm));
 
     const auto target_ = JUST(functional::Flatten(target, 0, target->shape()->NumAxes() - 1));
-<<<<<<< HEAD
-=======
 
     std::shared_ptr<TensorTuple> kernel_result;
->>>>>>> 1c1d2d3f
     std::shared_ptr<Tensor> result;
     auto ctx = std::make_shared<NllOpInterpCtxImpl<schema::NllOp>>();
     ctx->set_ignore_index(ignore_index);
-    ctx->set_reduction(reduction);
     if (weight) {
-<<<<<<< HEAD
-      result = JUST(
-          OpInterpUtil::Dispatch<Tensor>(*op_nll_weight_, {input_, target_, JUST(weight)}, ctx));
+      kernel_result = JUST(OpInterpUtil::Dispatch<TensorTuple>(
+          *op_nll_weight_, {input_, target_, JUST(weight)}, ctx));
     } else {
-      result = JUST(OpInterpUtil::Dispatch<Tensor>(*op_nll_, {input_, target_}, ctx));
-=======
-      kernel_result = JUST(OpInterpUtil::Dispatch<TensorTuple>(
-          *op_nll_weight_, {input_, target_, JUST(weight)}, attrs));
-    } else {
-      kernel_result = JUST(OpInterpUtil::Dispatch<TensorTuple>(*op_nll_, {input_, target_}, attrs));
->>>>>>> 1c1d2d3f
+      kernel_result = JUST(OpInterpUtil::Dispatch<TensorTuple>(*op_nll_, {input_, target_}, ctx));
     }
     result = JUST(functional::Reshape(kernel_result->at(0), *target_shape));
     if (reduction == "none") { return result; }
@@ -1091,28 +994,6 @@
   std::shared_ptr<OpExpr> op_;
 };
 
-<<<<<<< HEAD
-class SmoothL1LossFunctor {
- public:
-  SmoothL1LossFunctor() {
-    op_ = CHECK_JUST(
-        one::OpBuilder("smooth_l1_loss").Input("input").Input("target").Output("out").Build());
-  }
-  Maybe<Tensor> operator()(const std::shared_ptr<one::Tensor>& input,
-                           const std::shared_ptr<one::Tensor>& target, const float& beta,
-                           const std::string& reduction) const {
-    auto ctx = std::make_shared<SmoothL1LossOpInterpCtxImpl<schema::SmoothL1LossOp>>();
-    ctx->set_beta(beta);
-    ctx->set_reduction(reduction);
-    return OpInterpUtil::Dispatch<Tensor>(*op_, {input, target}, ctx);
-  }
-
- private:
-  std::shared_ptr<OpExpr> op_;
-};
-
-=======
->>>>>>> 1c1d2d3f
 class CombinedMarginLossFunctor {
  public:
   CombinedMarginLossFunctor() {
@@ -1419,7 +1300,7 @@
       const auto& normalize_result = JUST(OpInterpUtil::Dispatch<one::Tensor>(
           *norm_eval_op_, {x, JUST(moving_mean), JUST(moving_variance), gamma, beta}, ctx));
       if (addend) {
-        return Relu(JUST(Add(normalize_result, JUST(addend), /*inplace=*/false)),
+        return Relu(JUST(Add(normalize_result, JUST(addend), /*alpha=*/1.f, /*inplace=*/false)),
                     /*inplace=*/false);
       } else {
         return Relu(normalize_result, /*inplace=*/false);
@@ -1542,45 +1423,23 @@
                            const Optional<one::Tensor>& addend, const float& p,
                            const bool& training, const Optional<one::Generator>& generator) const {
     const auto gen = generator.value_or(JUST(one::DefaultAutoGenerator()));
-<<<<<<< HEAD
-    const auto& random_mask_like_state = std::make_shared<RandomMaskLikeKernelState>(gen);
-    auto mask_ctx = std::make_shared<RandomMaskLikeOpInterpCtxImpl<schema::RandomMaskLikeOp>>();
-    mask_ctx->set_rate(p);
-    mask_ctx->set_seed(gen->current_seed());
-    mask_ctx->state = random_mask_like_state;
-
-    float scale = 1.0;
-    if (p != 1.0) { scale = 1.0 / (1.0 - p); }
+    const auto& dropout_state = std::make_shared<FusedDropoutKernelState>(gen);
     auto ctx = std::make_shared<DropoutOpInterpCtxImpl<schema::DropoutOp>>();
-    ctx->set_scale(scale);
-
-    return SequenceFunction<Maybe<Tensor>()>([&]() -> Maybe<Tensor> {
-             return OpInterpUtil::Dispatch<Tensor>(*random_mask_like_op_, {a}, mask_ctx);
-           })
-        .then([&](const std::shared_ptr<one::Tensor>& x) {
-          return OpInterpUtil::Dispatch<Tensor>(*dropout_op_, {a, x}, ctx);
-        })
-        .call();
-=======
-    const auto& dropout_state = std::make_shared<FusedDropoutKernelState>(gen);
-    MutableAttrMap dropout_attrs;
-    JUST(dropout_attrs.SetAttr<float>("rate", p));
+    ctx->set_rate(p);
+    ctx->state = dropout_state;
     if (addend) {
       if ((!training) || p == 0.0) {
-        return OpInterpUtil::Dispatch<Tensor>(*add_op_, {x, JUST(addend)});
+        return OpInterpUtil::Dispatch<Tensor>(*add_op_, {x, JUST(addend)}, ctx);
       } else {
-        return OpInterpUtil::Dispatch<Tensor>(*dropout_addend_op_, {x, JUST(addend)},
-                                              OpExprInterpContext(dropout_attrs, dropout_state));
+        return OpInterpUtil::Dispatch<Tensor>(*dropout_addend_op_, {x, JUST(addend)}, ctx);
       }
     } else {
       if (!training || p == 0.0) {
         return x;
       } else {
-        return OpInterpUtil::Dispatch<Tensor>(*dropout_op_, {x},
-                                              OpExprInterpContext(dropout_attrs, dropout_state));
+        return OpInterpUtil::Dispatch<Tensor>(*dropout_op_, {x}, ctx);
       }
     }
->>>>>>> 1c1d2d3f
   }
 
  private:
@@ -1597,15 +1456,9 @@
   }
   Maybe<Tensor> operator()(const std::shared_ptr<one::Tensor>& dy,
                            const std::shared_ptr<one::Tensor>& mask, const float& scale) const {
-<<<<<<< HEAD
     auto ctx = std::make_shared<DropoutGradOpInterpCtxImpl<schema::DropoutGradOp>>();
     ctx->set_scale(scale);
     return OpInterpUtil::Dispatch<Tensor>(*dropout_grad_op_, {dy, mask}, ctx);
-=======
-    MutableAttrMap dropout_grad_attrs;
-    JUST(dropout_grad_attrs.SetAttr<float>("scale", scale));
-    return OpInterpUtil::Dispatch<Tensor>(*dropout_grad_op_, {dy, mask}, dropout_grad_attrs);
->>>>>>> 1c1d2d3f
   }
 
  private:
@@ -2182,13 +2035,13 @@
                            const std::shared_ptr<one::Tensor>& rois, const float& spatial_scale,
                            const int32_t& pooled_h, const int32_t& pooled_w,
                            const int32_t& sampling_ratio, const bool& aligned) const {
-    MutableAttrMap attrs;
-    JUST(attrs.SetAttr<float>("spatial_scale", spatial_scale));
-    JUST(attrs.SetAttr<int32_t>("pooled_h", pooled_h));
-    JUST(attrs.SetAttr<int32_t>("pooled_w", pooled_w));
-    JUST(attrs.SetAttr<int32_t>("sampling_ratio", sampling_ratio));
-    JUST(attrs.SetAttr<bool>("aligned", aligned));
-    return OpInterpUtil::Dispatch<Tensor>(*op_, {x, rois}, attrs);
+    auto ctx = std::make_shared<RoiAlignOpInterpCtxImpl<schema::RoiAlignOp>>();
+    ctx->set_spatial_scale(spatial_scale);
+    ctx->set_pooled_h(pooled_h);
+    ctx->set_pooled_w(pooled_w);
+    ctx->set_sampling_ratio(sampling_ratio);
+    ctx->set_aligned(aligned);
+    return OpInterpUtil::Dispatch<Tensor>(*op_, {x, rois}, ctx);
   }
 
  private:
@@ -2211,13 +2064,13 @@
                            const std::shared_ptr<one::Tensor>& rois, const float& spatial_scale,
                            const int32_t& pooled_h, const int32_t& pooled_w,
                            const int32_t& sampling_ratio, const bool& aligned) const {
-    MutableAttrMap attrs;
-    JUST(attrs.SetAttr<float>("spatial_scale", spatial_scale));
-    JUST(attrs.SetAttr<int32_t>("pooled_h", pooled_h));
-    JUST(attrs.SetAttr<int32_t>("pooled_w", pooled_w));
-    JUST(attrs.SetAttr<int32_t>("sampling_ratio", sampling_ratio));
-    JUST(attrs.SetAttr<bool>("aligned", aligned));
-    return OpInterpUtil::Dispatch<Tensor>(*op_, {dy, x_like, rois}, attrs);
+    auto ctx = std::make_shared<RoiAlignGradOpInterpCtxImpl<schema::RoiAlignGradOp>>();
+    ctx->set_spatial_scale(spatial_scale);
+    ctx->set_pooled_h(pooled_h);
+    ctx->set_pooled_w(pooled_w);
+    ctx->set_sampling_ratio(sampling_ratio);
+    ctx->set_aligned(aligned);
+    return OpInterpUtil::Dispatch<Tensor>(*op_, {dy, x_like, rois}, ctx);
   }
 
  private:
