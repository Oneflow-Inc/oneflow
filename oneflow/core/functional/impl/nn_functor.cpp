--- conflicted
+++ resolved
@@ -4181,14 +4181,9 @@
     }
   }
 
-<<<<<<< HEAD
-  Maybe<void> operator()(const TensorTuple& model, const TensorTuple& model_diff, const double& scale,
-                         const float& weight_decay, const float& learning_rate_val) const {
-=======
   Maybe<void> operator()(const TensorTuple& model, const TensorTuple& model_diff,
                          const double& scale, const float& weight_decay,
                          const float& learning_rate_val) const {
->>>>>>> 295cb601
     auto& attrs = THREAD_CACHED_MUTABLE_ATTR_MAP("scale", "weight_decay", "learning_rate_val");
     attrs.SetAllAttrs(scale, weight_decay, learning_rate_val);
     const int64_t weight_size = model.size();
@@ -4222,16 +4217,6 @@
   }
 
   Maybe<void> operator()(const TensorTuple& model, const TensorTuple& model_diff,
-<<<<<<< HEAD
-                         const TensorTuple& m, const TensorTuple& v,
-                         const float& learning_rate_val, const float& l2, const float& beta1,
-                         const float& beta2, const float& bias_correction1_val,
-                         const float& bias_correction2_val, const bool& do_bias_correction,
-                         const double& scale, const float& weight_decay, const float& epsilon) const {
-    auto& attrs = THREAD_CACHED_MUTABLE_ATTR_MAP("scale", "weight_decay", "beta1", "beta2",
-                                                 "bias_correction1_val", "bias_correction2_val",
-                                                 "do_bias_correction", "learning_rate_val", "l2", "epsilon");
-=======
                          const TensorTuple& m, const TensorTuple& v, const float& learning_rate_val,
                          const float& l2, const float& beta1, const float& beta2,
                          const float& bias_correction1_val, const float& bias_correction2_val,
@@ -4240,7 +4225,6 @@
     auto& attrs = THREAD_CACHED_MUTABLE_ATTR_MAP(
         "scale", "weight_decay", "beta1", "beta2", "bias_correction1_val", "bias_correction2_val",
         "do_bias_correction", "learning_rate_val", "l2", "epsilon");
->>>>>>> 295cb601
     attrs.SetAllAttrs(scale, weight_decay, beta1, beta2, bias_correction1_val, bias_correction2_val,
                       do_bias_correction, learning_rate_val, l2, epsilon);
 
