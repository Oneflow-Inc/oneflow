--- conflicted
+++ resolved
@@ -47,7 +47,6 @@
   std::shared_ptr<OpExpr> op_;
 };
 
-<<<<<<< HEAD
 class Conv2DFunctor {
  public:
   Conv2DFunctor() {
@@ -75,8 +74,6 @@
   std::shared_ptr<OpExpr> op_;
 };
 
-=======
->>>>>>> 52cc09d5
 class MatMulBaseFunctor {
  public:
   MatMulBaseFunctor() = default;
@@ -147,13 +144,8 @@
   LayerNormAffineFunctor() {
     op_ = CHECK_JUST(one::OpBuilder("layer_norm")
                          .Input("x")
-<<<<<<< HEAD
-                         .Input("beta")
-                         .Input("gamma")
-=======
                          .Input("gamma")
                          .Input("beta")
->>>>>>> 52cc09d5
                          .Output("y")
                          .Output("mean")
                          .Output("inv_variance")
@@ -161,34 +153,22 @@
                          .Build());
   }
   Maybe<Tensor> operator()(const std::shared_ptr<one::Tensor>& x,
-<<<<<<< HEAD
-                           const std::shared_ptr<one::Tensor>& beta,
-                           const std::shared_ptr<one::Tensor>& gamma,
-                           const int64_t& begin_norm_axis, const int64_t& begin_params_axis,
-                           const double& epsilon) const {
-=======
                            const std::shared_ptr<one::Tensor>& gamma,
                            const std::shared_ptr<one::Tensor>& beta, const int64_t& begin_norm_axis,
                            const int64_t& begin_params_axis, const double& epsilon) const {
->>>>>>> 52cc09d5
     MutableAttrMap attrs;
     JUST(attrs.SetAttr<int64_t>("begin_norm_axis", begin_norm_axis));
     JUST(attrs.SetAttr<int64_t>("begin_params_axis", begin_params_axis));
     JUST(attrs.SetAttr<double>("epsilon", epsilon));
     JUST(attrs.SetAttr<bool>("center", true));
     JUST(attrs.SetAttr<bool>("scale", true));
-<<<<<<< HEAD
-    return OpInterpUtil::Dispatch<Tensor>(*op_, {x, beta, gamma}, attrs);
-=======
     return OpInterpUtil::Dispatch<Tensor>(*op_, {x, gamma, beta}, attrs);
->>>>>>> 52cc09d5
-  }
-
- private:
-  std::shared_ptr<OpExpr> op_;
-};
-
-<<<<<<< HEAD
+  }
+
+ private:
+  std::shared_ptr<OpExpr> op_;
+};
+
 class PoolNDFunctor {
  public:
   PoolNDFunctor() = default;
@@ -228,8 +208,6 @@
   }
 };
 
-=======
->>>>>>> 52cc09d5
 class SparseSoftmaxCrossEntropyFunctor {
  public:
   SparseSoftmaxCrossEntropyFunctor() {
@@ -305,20 +283,14 @@
 
 ONEFLOW_FUNCTION_LIBRARY(m) {
   m.add_functor<impl::BiasAddFunctor>("BiasAdd");
-<<<<<<< HEAD
   m.add_functor<impl::Conv2DFunctor>("Conv2D");
-=======
->>>>>>> 52cc09d5
   m.add_functor<impl::MatMulFunctor>("MatMul");
   m.add_functor<impl::BatchMatMulFunctor>("BatchMatMul");
   m.add_functor<impl::BroadcastMatMulFunctor>("BroadcastMatMul");
   m.add_functor<impl::LayerNormFunctor>("LayerNorm");
   m.add_functor<impl::LayerNormAffineFunctor>("LayerNormAffine");
-<<<<<<< HEAD
   m.add_functor<impl::AvgPool2DFunctor>("AvgPool2D");
   m.add_functor<impl::MaxPool2DFunctor>("MaxPool2D");
-=======
->>>>>>> 52cc09d5
   m.add_functor<impl::SparseSoftmaxCrossEntropyFunctor>("SparseSoftmaxCrossEntropy");
   m.add_functor<impl::NormalizationFunctor>("Normalization");
 };
