--- conflicted
+++ resolved
@@ -47,20 +47,14 @@
   }
   Maybe<Tensor> operator()(const std::shared_ptr<one::Tensor>& x,
                            const std::shared_ptr<one::Tensor>& bias, const int32_t& axis) const {
-<<<<<<< HEAD
-    auto ctx = std::make_shared<schema::BiasAddOp>();
-    ctx->set_axis(axis);
-    return OpInterpUtil::Dispatch<Tensor>(*op_, {x, bias}, ctx);
-=======
-    MutableAttrMap attrs;
     int32_t axis_val = axis;
     if (axis_val < 0) {
       const int64_t num_axes = x->shape()->NumAxes();
       axis_val += num_axes;
     }
-    JUST(attrs.SetAttr<int32_t>("axis", axis_val));
-    return OpInterpUtil::Dispatch<Tensor>(*op_, {x, bias}, attrs);
->>>>>>> 955150e3
+    auto ctx = std::make_shared<schema::BiasAddOp>();
+    ctx->set_axis(axis_val);
+    return OpInterpUtil::Dispatch<Tensor>(*op_, {x, bias}, ctx);
   }
 
  private:
@@ -1242,11 +1236,6 @@
                                    .Input("beta")
                                    .Output("y")
                                    .Build());
-<<<<<<< HEAD
-=======
-    relu_op_ = CHECK_JUST(one::OpBuilder("relu").Input("x").Output("y").Build());
-    add_op_ = CHECK_JUST(one::OpBuilder("add_n").Input("in", 2).Output("out").Build());
->>>>>>> 955150e3
     fused_norm_training_stats_op_ = CHECK_JUST(one::OpBuilder("normalization_add_relu")
                                                    .Input("x")
                                                    .Input("moving_mean")
@@ -1318,8 +1307,7 @@
         return Relu(normalize_result, /*inplace=*/false);
       }
     }
-    auto ctx = std::make_shared<
- schema::NormalizationAddReluBaseOp>();
+    auto ctx = std::make_shared<schema::NormalizationAddReluOp>();
     ctx->set_epsilon(epsilon);
     ctx->set_axis(axis);
     // convert torch momentum to tensorflow momentum
@@ -1429,7 +1417,6 @@
                                         .Output("out")
                                         .Output("mask")
                                         .Build());
-    add_op_ = CHECK_JUST(one::OpBuilder("add_n").Input("in", 2).Output("out").Build());
   }
   Maybe<Tensor> operator()(const std::shared_ptr<one::Tensor>& x,
                            const Optional<one::Tensor>& addend, const float& p,
@@ -1438,12 +1425,11 @@
     const auto& dropout_state = std::make_shared<FusedDropoutKernelState>(gen);
     auto ctx = std::make_shared<schema::DropoutOp>();
     ctx->set_rate(p);
-    ctx->state = dropout_state;
     if (addend) {
       if ((!training) || p == 0.0) {
-        return OpInterpUtil::Dispatch<Tensor>(*add_op_, {x, JUST(addend)}, ctx);
+        return functional::Add(x, JUST(addend), /*alpha=*/1.f, /*inplace=*/false);
       } else {
-        return OpInterpUtil::Dispatch<Tensor>(*dropout_addend_op_, {x, JUST(addend)}, ctx);
+        return OpInterpUtil::Dispatch<Tensor>(*dropout_addend_op_, {x, JUST(addend)}, OpExprInterpContext(ctx, dropout_state));
       }
     } else {
       if (!training || p == 0.0) {
@@ -1457,7 +1443,6 @@
  private:
   std::shared_ptr<OpExpr> dropout_op_;
   std::shared_ptr<OpExpr> dropout_addend_op_;
-  std::shared_ptr<OpExpr> add_op_;
 };
 
 class DropoutGradFunctor {
@@ -1639,32 +1624,22 @@
     op_ = CHECK_JUST(
         one::OpBuilder("l2_normalize").Input("x").Output("y").Output("square_x_sum").Build());
   }
-<<<<<<< HEAD
-  Maybe<TensorTuple> operator()(const std::shared_ptr<one::Tensor>& input, const int32_t& axis,
-                                const float& epsilon) const {
-    auto ctx = std::make_shared<schema::L2NormalizeOp>();
-    ctx->set_axis(axis);
-    ctx->set_epsilon(epsilon);
-    return OpInterpUtil::Dispatch<TensorTuple>(*op_, {input}, ctx);
-=======
   Maybe<Tensor> operator()(const std::shared_ptr<one::Tensor>& input, const int32_t& axis,
                            const float& epsilon) const {
-    MutableAttrMap attrs;
-    JUST(attrs.SetAttr<int32_t>("axis", 0));
-    JUST(attrs.SetAttr<float>("epsilon", epsilon));
-
+    auto ctx = std::make_shared<schema::L2NormalizeOp>();
+    ctx->set_axis(0);
+    ctx->set_epsilon(epsilon);
     if (axis != 0) {
       std::vector<int> input_perm(input->shape()->dim_vec().size(), 0);
       for (size_t i = 0; i < input_perm.size(); ++i) { input_perm[i] = static_cast<int>(i); }
       std::swap(input_perm[0], input_perm[static_cast<size_t>(axis)]);
 
       const auto result = JUST(OpInterpUtil::Dispatch<TensorTuple>(
-          *op_, {JUST(functional::Transpose(input, input_perm))}, attrs));
+          *op_, {JUST(functional::Transpose(input, input_perm))}, ctx));
       return functional::Transpose(result->at(0), input_perm);
     }
 
-    return OpInterpUtil::Dispatch<Tensor>(*op_, {input}, attrs);
->>>>>>> 955150e3
+    return OpInterpUtil::Dispatch<Tensor>(*op_, {input}, ctx);
   }
 
  private:
@@ -1751,8 +1726,7 @@
     auto mask_ctx = std::make_shared<schema::RandomMaskLikeOp>();
     mask_ctx->set_rate(p);
     mask_ctx->set_seed(gen->current_seed());
-    mask_ctx->state = random_mask_like_state;
-    const auto& mask = JUST(OpInterpUtil::Dispatch<Tensor>(*random_mask_like_op_, {x}, mask_ctx));
+    const auto& mask = JUST(OpInterpUtil::Dispatch<Tensor>(*random_mask_like_op_, {x}, OpExprInterpContext(mask_ctx, random_mask_like_state)));
 
     float mask_scale_value = 1.0;
     if (p != 1.0) { mask_scale_value = 1.0 / (1.0 - p); }
@@ -1848,51 +1822,33 @@
   Maybe<Tensor> operator()(const std::shared_ptr<one::Tensor>& a,
                            const std::shared_ptr<one::Tensor>& b, const float& p,
                            const int32_t& axis, const Optional<one::Generator>& generator) const {
-    const auto gen = generator.value_or(JUST(one::DefaultAutoGenerator()));
-    const auto& random_mask_like_state = std::make_shared<RandomMaskLikeKernelState>(gen);
-    auto mask_ctx = std::make_shared<schema::RandomMaskLikeOp>();
-    mask_ctx->set_rate(p);
-    mask_ctx->set_seed(gen->current_seed());
-    mask_ctx->state = random_mask_like_state;
-
-    float scale = 0.0;
-    if (p != 1.0) { scale = 1.0 / (1.0 - p); }
-<<<<<<< HEAD
-    auto ctx =
-        std::make_shared<schema::FusedBiasAddMaskScaleOp>();
-    ctx->set_scale(scale);
-    ctx->set_axis(axis);
-    return SequenceFunction<Maybe<Tensor>()>([&]() -> Maybe<Tensor> {
-             return OpInterpUtil::Dispatch<Tensor>(*random_mask_like_op_, {a}, mask_ctx);
-           })
-        .then([&](const std::shared_ptr<one::Tensor>& x) {
-          return OpInterpUtil::Dispatch<Tensor>(*fused_bias_add_mask_scale_op_, {a, b, x}, ctx);
-        })
-        .call();
-=======
-    MutableAttrMap fused_bias_add_mask_attrs;
-    JUST(fused_bias_add_mask_attrs.SetAttr<float>("scale", scale));
     int32_t axis_val = axis;
     if (axis_val < 0) {
       const int64_t num_axes = a->shape()->NumAxes();
       axis_val += num_axes;
     }
-    JUST(fused_bias_add_mask_attrs.SetAttr<int32_t>("axis", axis_val));
     if (p >= 0.0) {
+      float scale = 0.0;
+      if (p != 1.0) { scale = 1.0 / (1.0 - p); }
+      const auto gen = generator.value_or(JUST(one::DefaultAutoGenerator()));
+      const auto& random_mask_like_state = std::make_shared<RandomMaskLikeKernelState>(gen);
+      auto mask_ctx = std::make_shared<schema::RandomMaskLikeOp>();
+      mask_ctx->set_rate(p);
+      mask_ctx->set_seed(gen->current_seed());
+      auto ctx =
+          std::make_shared<schema::FusedBiasAddMaskScaleOp>();
+      ctx->set_scale(scale);
+      ctx->set_axis(axis_val);
       return SequenceFunction<Maybe<Tensor>()>([&]() -> Maybe<Tensor> {
-               return OpInterpUtil::Dispatch<Tensor>(
-                   *random_mask_like_op_, {a},
-                   OpExprInterpContext(random_mask_like_attrs, random_mask_like_state));
+               return OpInterpUtil::Dispatch<Tensor>(*random_mask_like_op_, {a}, OpExprInterpContext(mask_ctx, random_mask_like_state));
              })
           .then([&](const std::shared_ptr<one::Tensor>& x) {
-            return OpInterpUtil::Dispatch<Tensor>(*fused_bias_add_mask_scale_op_, {a, b, x},
-                                                  fused_bias_add_mask_attrs);
+            return OpInterpUtil::Dispatch<Tensor>(*fused_bias_add_mask_scale_op_, {a, b, x}, ctx);
           })
           .call();
     } else {
       return functional::BiasAdd(a, b, axis_val);
     }
->>>>>>> 955150e3
   }
 
  private:
@@ -1983,9 +1939,8 @@
     auto mask_ctx = std::make_shared<schema::RandomMaskLikeOp>();
     mask_ctx->set_rate(rate);
     mask_ctx->set_seed(gen->current_seed());
-    mask_ctx->state = random_mask_like_state;
     const auto& dropout_mask =
-        JUST(OpInterpUtil::Dispatch<Tensor>(*random_mask_like_op_, {x}, mask_ctx));
+        JUST(OpInterpUtil::Dispatch<Tensor>(*random_mask_like_op_, {x}, OpExprInterpContext(mask_ctx, random_mask_like_state)));
 
     float dropout_scale = 0.0;
     if (rate != 1.0) { dropout_scale = 1.0 / (1.0 - rate); }
