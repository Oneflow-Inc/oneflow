--- conflicted
+++ resolved
@@ -844,8 +844,6 @@
   std::shared_ptr<OpExpr> affine_op_;
 };
 
-<<<<<<< HEAD
-=======
 bool CheckNormShape(const Shape& x_shape, const Shape& normalized_shape) {
   if (x_shape.size() < normalized_shape.size()) { return false; }
   size_t b_ndim = x_shape.size() - normalized_shape.size();
@@ -905,7 +903,6 @@
   std::shared_ptr<OpExpr> op_affine_;
 };
 
->>>>>>> 22d0ea63
 class PixelShuffleFunctor {
  public:
   PixelShuffleFunctor() {}
@@ -2234,12 +2231,6 @@
       beta_val = JUST(functional::Constant(gamma_beta_shape, 0.0, x->dtype(), JUST(x->device())));
     }
 
-<<<<<<< HEAD
-    if (gamma_val->dtype()->data_type() == DataType::kFloat16
-        || gamma_val->dtype()->data_type() == DataType::kBFloat16) {
-      gamma_val = JUST(functional::Cast(gamma_val, DType::Float(), /*pin_memory=*/false));
-      beta_val = JUST(functional::Cast(beta_val, DType::Float(), /*pin_memory=*/false));
-=======
     const DataType gamma_dtype = gamma_val->dtype()->data_type();
     const DataType beta_dtype = beta_val->dtype()->data_type();
     CHECK_EQ_OR_RETURN(gamma_dtype, beta_dtype)
@@ -2247,20 +2238,10 @@
     if (gamma_dtype != dtype) {
       gamma_val = JUST(functional::Cast(gamma_val, DType{dtype}, /*pin_memory=*/false));
       beta_val = JUST(functional::Cast(beta_val, DType{dtype}, /*pin_memory=*/false));
->>>>>>> 22d0ea63
     }
 
     std::shared_ptr<one::Tensor> moving_mean_val;
     std::shared_ptr<one::Tensor> moving_variance_val;
-<<<<<<< HEAD
-    if (moving_mean) {
-      if (JUST(moving_mean)->dtype()->data_type() == DataType::kFloat16
-          || JUST(moving_mean)->dtype()->data_type() == DataType::kBFloat16) {
-        moving_mean_val =
-            JUST(functional::Cast(JUST(moving_mean), DType::Float(), /*pin_memory=*/false));
-        moving_variance_val =
-            JUST(functional::Cast(JUST(moving_variance), DType::Float(), /*pin_memory=*/false));
-=======
     bool need_cast_moving_stats = false;
     if (moving_mean) {
       const DataType moving_mean_dtype = JUST(moving_mean)->dtype()->data_type();
@@ -2272,7 +2253,6 @@
             JUST(functional::Cast(JUST(moving_mean), DType{dtype}, /*pin_memory=*/false));
         moving_variance_val =
             JUST(functional::Cast(JUST(moving_variance), DType{dtype}, /*pin_memory=*/false));
->>>>>>> 22d0ea63
       } else {
         moving_mean_val = JUST(moving_mean);
         moving_variance_val = JUST(moving_variance);
@@ -2295,22 +2275,6 @@
                                                      {x, gamma_val, beta_val}, attrs));
     }
 
-<<<<<<< HEAD
-    if (moving_mean) {
-      if (JUST(moving_mean)->dtype()->data_type() == DataType::kFloat16
-          || JUST(moving_mean)->dtype()->data_type() == DataType::kBFloat16) {
-        // For inplace update moving_mean and moving_variance
-        JUST(CheckInplaceValid(JUST(moving_mean)));
-        std::shared_ptr<TensorTuple> outputs = std::make_shared<TensorTuple>(1);
-        outputs->at(0) = JUST(moving_mean);
-        auto& attrs = THREAD_CACHED_MUTABLE_ATTR_MAP("dtype", "pin_memory");
-        attrs.SetAllAttrs(JUST(moving_mean)->dtype()->data_type(), false);
-        JUST(OpInterpUtil::Dispatch(*cast_op_, {moving_mean_val}, outputs.get(), attrs));
-        JUST(CheckInplaceValid(JUST(moving_variance)));
-        outputs->at(0) = JUST(moving_variance);
-        JUST(OpInterpUtil::Dispatch(*cast_op_, {moving_variance_val}, outputs.get(), attrs));
-      }
-=======
     if (need_cast_moving_stats) {
       // For inplace update moving_mean and moving_variance
       JUST(CheckInplaceValid(JUST(moving_mean)));
@@ -2322,7 +2286,6 @@
       JUST(CheckInplaceValid(JUST(moving_variance)));
       outputs->at(0) = JUST(moving_variance);
       JUST(OpInterpUtil::Dispatch(*cast_op_, {moving_variance_val}, outputs.get(), attrs));
->>>>>>> 22d0ea63
     }
 
     return res;
@@ -4867,10 +4830,7 @@
   m.add_functor<impl::FusedFastGeluMulGradFunctor>("FusedFastGeluMulGrad");
   m.add_functor<impl::GroupedMatmulBiasFunctor>("GroupedMatmulBias");
   m.add_functor<impl::GroupedMatmulFunctor>("GroupedMatmul");
-<<<<<<< HEAD
-=======
   m.add_functor<impl::RMSNormFunctor>("RMSNorm");
->>>>>>> 22d0ea63
 }
 
 }  // namespace functional
