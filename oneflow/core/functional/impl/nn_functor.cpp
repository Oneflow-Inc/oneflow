/*
Copyright 2020 The OneFlow Authors. All rights reserved.

Licensed under the Apache License, Version 2.0 (the "License");
you may not use this file except in compliance with the License.
You may obtain a copy of the License at

    http://www.apache.org/licenses/LICENSE-2.0

Unless required by applicable law or agreed to in writing, software
distributed under the License is distributed on an "AS IS" BASIS,
WITHOUT WARRANTIES OR CONDITIONS OF ANY KIND, either express or implied.
See the License for the specific language governing permissions and
limitations under the License.
*/

#include "oneflow/core/common/data_type.pb.h"
#include "oneflow/core/common/optional.h"
#include "oneflow/core/common/scalar.h"
#include "oneflow/core/framework/attr_map.h"
#include "oneflow/core/framework/op_builder.h"
#include "oneflow/core/framework/op_expr.h"
#include "oneflow/core/framework/op_interpreter/op_interpreter_util.h"
#include "oneflow/core/framework/tensor.h"
#include "oneflow/core/framework/tensor_tuple.h"
#include "oneflow/core/framework/tensor_util.h"
#include "oneflow/core/framework/op_interpreter.h"
#include "oneflow/core/framework/random_generator.h"
#include "oneflow/core/functional/functional.h"
#include "oneflow/core/functional/function_library.h"
#include "oneflow/core/functional/sequence_function.h"
#include "oneflow/core/functional/impl/common.h"
#include "oneflow/core/functional/impl/unary_functor.h"
#include "oneflow/core/job/lazy_mode.h"
#include "oneflow/user/kernels/random_mask_like_kernel.h"
#include "oneflow/user/kernels/dropout_kernel.h"
#include "oneflow/core/register/ofblob.h"
namespace oneflow {
namespace one {
namespace functional {

namespace impl {

class BiasAddFunctor {
 public:
  BiasAddFunctor() {
    op_ = CHECK_JUST(one::OpBuilder("bias_add").Input("a").Input("b").Output("out").Build());
  }
  Maybe<Tensor> operator()(const std::shared_ptr<one::Tensor>& x,
                           const std::shared_ptr<one::Tensor>& bias, const int32_t& axis) const {
    MutableAttrMap attrs;
    int32_t axis_val = axis;
    if (axis_val < 0) {
      const int64_t num_axes = x->shape()->NumAxes();
      axis_val += num_axes;
    }
    JUST(attrs.SetAttr<int32_t>("axis", axis_val));
    return OpInterpUtil::Dispatch<Tensor>(*op_, {x, bias}, attrs);
  }

 private:
  std::shared_ptr<OpExpr> op_;
};

class ConvBaseFunctor {
 public:
  explicit ConvBaseFunctor(const int& num_spatial_dims) : num_spatial_dims_(num_spatial_dims) {
    bias_op_ = CHECK_JUST(one::OpBuilder("bias_add").Input("a").Input("b").Output("out").Build());
  }
  virtual ~ConvBaseFunctor() = default;
  Maybe<Tensor> operator()(const std::shared_ptr<one::Tensor>& x,
                           const std::shared_ptr<one::Tensor>& weight,
                           const Optional<one::Tensor>& bias, const std::vector<int32_t>& stride,
                           const std::vector<int32_t>& padding,
                           const std::vector<int32_t>& dilation, const int32_t& groups,
                           const std::string& channel_pos) const {
    MutableAttrMap conv_attrs;
    std::vector<int32_t> kernel_size_vec(num_spatial_dims_);
    int32_t kernel_idx_offset = 2;
    if (channel_pos == "channels_last") { kernel_idx_offset = 1; }

    for (int i = 0; i < num_spatial_dims_; i++) {
      kernel_size_vec.at(i) = ((weight->shape())->At(i + kernel_idx_offset));
    }
    JUST(conv_attrs.SetAttr<int32_t>("filters", (weight->shape())->At(0)));
    JUST(conv_attrs.SetAttr<std::vector<int32_t>>("padding_before", padding));
    JUST(conv_attrs.SetAttr<std::vector<int32_t>>("kernel_size", kernel_size_vec));
    JUST(conv_attrs.SetAttr<std::vector<int32_t>>("strides", stride));
    JUST(conv_attrs.SetAttr<std::vector<int32_t>>("dilation_rate", dilation));
    JUST(conv_attrs.SetAttr<int32_t>("groups", groups));
    JUST(conv_attrs.SetAttr<std::string>("data_format", channel_pos));
    const std::shared_ptr<one::Tensor>& conv_out =
        JUST(OpInterpUtil::Dispatch<Tensor>(*conv_op_, {x, weight}, conv_attrs));
    if (bias) {
      MutableAttrMap bias_attrs;
      JUST(bias_attrs.SetAttr<int32_t>("axis", 1));
      return OpInterpUtil::Dispatch<Tensor>(
          *bias_op_, {conv_out->contiguous(), JUST(bias)->contiguous()}, bias_attrs);
    } else {
      return conv_out;
    }
  }

 protected:
  std::shared_ptr<OpExpr> conv_op_;
  std::shared_ptr<OpExpr> bias_op_;
  int32_t num_spatial_dims_;
};

class Conv1dFunctor : public ConvBaseFunctor {
 public:
  Conv1dFunctor() : ConvBaseFunctor(/*num_spatial_dims_=*/1) {
    conv_op_ =
        CHECK_JUST(one::OpBuilder("conv1d").Input("in").Input("weight").Output("out").Build());
  }
};

class Conv2dFunctor : public ConvBaseFunctor {
 public:
  Conv2dFunctor() : ConvBaseFunctor(/*num_spatial_dims_=*/2) {
    conv_op_ =
        CHECK_JUST(one::OpBuilder("conv2d").Input("in").Input("weight").Output("out").Build());
  }
};

class Conv3dFunctor : public ConvBaseFunctor {
 public:
  Conv3dFunctor() : ConvBaseFunctor(/*num_spatial_dims_=*/3) {
    conv_op_ =
        CHECK_JUST(one::OpBuilder("conv3d").Input("in").Input("weight").Output("out").Build());
  }
};

class DeConvBaseFunctor {
 public:
  explicit DeConvBaseFunctor() {
    bias_op_ = CHECK_JUST(one::OpBuilder("bias_add").Input("a").Input("b").Output("out").Build());
  }
  virtual ~DeConvBaseFunctor() = default;
  Maybe<Tensor> operator()(const std::shared_ptr<one::Tensor>& x,
                           const std::shared_ptr<one::Tensor>& weight,
                           const Optional<one::Tensor>& bias, const int32_t& filters,
                           const std::vector<int32_t>& padding, const std::string& data_format,
                           const std::vector<int32_t>& kernel_size,
                           const std::vector<int32_t>& output_padding,
                           const std::vector<int32_t>& strides,
                           const std::vector<int32_t>& dilation, const int32_t& groups) const {
    MutableAttrMap deconv_attrs;
    JUST(deconv_attrs.SetAttr<int32_t>("filters", filters));
    JUST(deconv_attrs.SetAttr<std::vector<int32_t>>("padding_before", padding));
    JUST(deconv_attrs.SetAttr<std::vector<int32_t>>("kernel_size", kernel_size));
    JUST(deconv_attrs.SetAttr<std::vector<int32_t>>("output_padding", output_padding));
    JUST(deconv_attrs.SetAttr<std::vector<int32_t>>("strides", strides));
    JUST(deconv_attrs.SetAttr<std::vector<int32_t>>("dilation_rate", dilation));
    JUST(deconv_attrs.SetAttr<int32_t>("groups", groups));
    JUST(deconv_attrs.SetAttr<std::string>("data_format", data_format));
    std::shared_ptr<one::Tensor> deconv_out = nullptr;
    deconv_out = JUST(OpInterpUtil::Dispatch<Tensor>(
        *deconv_op_, {x->contiguous(), weight->contiguous()}, deconv_attrs));
    if (bias) {
      MutableAttrMap bias_attrs;
      JUST(bias_attrs.SetAttr<int32_t>("axis", 1));
      return OpInterpUtil::Dispatch<Tensor>(*bias_op_, {deconv_out->contiguous(), JUST(bias)},
                                            bias_attrs);
    } else {
      return deconv_out;
    }
  }

 protected:
  std::shared_ptr<OpExpr> deconv_op_;
  std::shared_ptr<OpExpr> bias_op_;
};

class DeConv1dFunctor : public DeConvBaseFunctor {
 public:
  DeConv1dFunctor() {
    deconv_op_ =
        CHECK_JUST(one::OpBuilder("deconv1d").Input("in").Input("weight").Output("out").Build());
  }
};

class DeConv2dFunctor : public DeConvBaseFunctor {
 public:
  DeConv2dFunctor() {
    deconv_op_ =
        CHECK_JUST(one::OpBuilder("deconv2d").Input("in").Input("weight").Output("out").Build());
  }
};

class DeConv3dFunctor : public DeConvBaseFunctor {
 public:
  DeConv3dFunctor() {
    deconv_op_ =
        CHECK_JUST(one::OpBuilder("deconv3d").Input("in").Input("weight").Output("out").Build());
  }
};

class MatMulFunctor {
 public:
  MatMulFunctor() {
    matmul_op_ = CHECK_JUST(one::OpBuilder("matmul").Input("a").Input("b").Output("out").Build());
    batch_matmul_op_ =
        CHECK_JUST(one::OpBuilder("batch_matmul").Input("a").Input("b").Output("out").Build());
    bcast_matmul_op_ =
        CHECK_JUST(one::OpBuilder("broadcast_matmul").Input("a").Input("b").Output("out").Build());
  }
  Maybe<Tensor> operator()(const std::shared_ptr<one::Tensor>& a,
                           const std::shared_ptr<one::Tensor>& b, const bool& transpose_a,
                           const bool& transpose_b, const double& alpha) const {
    const auto& a_shape = a->shape();
    const auto& b_shape = b->shape();

    // TODO(): Support 1-d tensor by dot.
    CHECK_GE_OR_RETURN(a_shape->NumAxes(), 2) << "Tensor a's dim should >= 2";
    CHECK_GE_OR_RETURN(b_shape->NumAxes(), 2) << "Tensor b's dim should >= 2";

    MutableAttrMap attrs;
    JUST(attrs.SetAttr<bool>("transpose_a", transpose_a));
    JUST(attrs.SetAttr<bool>("transpose_b", transpose_b));
    JUST(attrs.SetAttr<double>("alpha", alpha));
    if (a_shape->NumAxes() != b_shape->NumAxes()) {
      CHECK_EQ_OR_RETURN(b_shape->NumAxes(), 2)
          << "Not support number of dimensions of a being less than number of dimensions of b!";
      return OpInterpUtil::Dispatch<Tensor>(*bcast_matmul_op_, {a->contiguous(), b->contiguous()},
                                            attrs);
    }
    if (a_shape->NumAxes() > 2) {
      return OpInterpUtil::Dispatch<Tensor>(*batch_matmul_op_, {a->contiguous(), b->contiguous()},
                                            attrs);
    }
    return OpInterpUtil::Dispatch<Tensor>(*matmul_op_, {a->contiguous(), b->contiguous()}, attrs);
  }

 private:
  std::shared_ptr<OpExpr> matmul_op_;
  std::shared_ptr<OpExpr> batch_matmul_op_;
  std::shared_ptr<OpExpr> bcast_matmul_op_;
};

class BatchMatMulFunctor {
 public:
  BatchMatMulFunctor() {
    batch_matmul_op_ =
        CHECK_JUST(one::OpBuilder("batch_matmul").Input("a").Input("b").Output("out").Build());
  }
  Maybe<Tensor> operator()(const std::shared_ptr<one::Tensor>& a,
                           const std::shared_ptr<one::Tensor>& b, const bool& transpose_a,
                           const bool& transpose_b, const double& alpha) const {
    const auto& a_shape = a->shape();
    const auto& b_shape = b->shape();
    CHECK_GE_OR_RETURN(a_shape->NumAxes(), 3) << "Tensor a's dim should >= 3";
    CHECK_GE_OR_RETURN(b_shape->NumAxes(), 3) << "Tensor b's dim should >= 3";
    CHECK_GE_OR_RETURN(a_shape->At(0), b_shape->At(0))
        << "batch dim not match, please check input!";
    CHECK_GE_OR_RETURN(a_shape->At(2), b_shape->At(1))
        << "matmul dim not match, please check input!";
    MutableAttrMap attrs;
    JUST(attrs.SetAttr<bool>("transpose_a", transpose_a));
    JUST(attrs.SetAttr<bool>("transpose_b", transpose_b));
    JUST(attrs.SetAttr<double>("alpha", alpha));
    return OpInterpUtil::Dispatch<Tensor>(*batch_matmul_op_, {a->contiguous(), b->contiguous()},
                                          attrs);
  }

 private:
  std::shared_ptr<OpExpr> batch_matmul_op_;
};

class LayerNormFunctor {
 public:
  LayerNormFunctor() {
    op_ = CHECK_JUST(one::OpBuilder("layer_norm")
                         .Input("x")
                         .Output("y")
                         .Output("mean")
                         .Output("inv_variance")
                         .Build());
  }
  Maybe<Tensor> operator()(const std::shared_ptr<one::Tensor>& x, const int64_t& begin_norm_axis,
                           const int64_t& begin_params_axis, const double& epsilon) const {
    MutableAttrMap attrs;
    JUST(attrs.SetAttr<int64_t>("begin_norm_axis", begin_norm_axis));
    JUST(attrs.SetAttr<int64_t>("begin_params_axis", begin_params_axis));
    JUST(attrs.SetAttr<double>("epsilon", epsilon));
    JUST(attrs.SetAttr<bool>("center", false));
    JUST(attrs.SetAttr<bool>("scale", false));
    return OpInterpUtil::Dispatch<Tensor>(*op_, {x->contiguous()}, attrs);
  }

 private:
  std::shared_ptr<OpExpr> op_;
};

class LayerNormAffineFunctor {
 public:
  LayerNormAffineFunctor() {
    op_ = CHECK_JUST(one::OpBuilder("layer_norm")
                         .Input("x")
                         .Input("gamma")
                         .Input("beta")
                         .Output("y")
                         .Output("mean")
                         .Output("inv_variance")
                         .Build());
  }
  Maybe<Tensor> operator()(const std::shared_ptr<one::Tensor>& x,
                           const std::shared_ptr<one::Tensor>& gamma,
                           const std::shared_ptr<one::Tensor>& beta, const int64_t& begin_norm_axis,
                           const int64_t& begin_params_axis, const double& epsilon) const {
    MutableAttrMap attrs;
    JUST(attrs.SetAttr<int64_t>("begin_norm_axis", begin_norm_axis));
    JUST(attrs.SetAttr<int64_t>("begin_params_axis", begin_params_axis));
    JUST(attrs.SetAttr<double>("epsilon", epsilon));
    JUST(attrs.SetAttr<bool>("center", true));
    JUST(attrs.SetAttr<bool>("scale", true));
    return OpInterpUtil::Dispatch<Tensor>(
        *op_, {x->contiguous(), gamma->contiguous(), beta->contiguous()}, attrs);
  }

 private:
  std::shared_ptr<OpExpr> op_;
};

class PoolNDFunctor {
 public:
  PoolNDFunctor() = default;
  virtual ~PoolNDFunctor() = default;
  Maybe<Tensor> operator()(const std::shared_ptr<one::Tensor>& x,
                           const std::vector<int32_t>& kernel_size,
                           const std::vector<int32_t>& strides, const std::string& padding,
                           const std::vector<int32_t>& padding_before,
                           const std::vector<int32_t>& padding_after,
                           const std::string& data_format, const bool& ceil_mode) const {
    MutableAttrMap attrs;
    JUST(attrs.SetAttr<std::vector<int32_t>>("pool_size", kernel_size));
    JUST(attrs.SetAttr<std::vector<int32_t>>("strides", strides));
    JUST(attrs.SetAttr<std::string>("padding", padding));
    JUST(attrs.SetAttr<std::vector<int32_t>>("padding_before", padding_before));
    JUST(attrs.SetAttr<std::vector<int32_t>>("padding_after", padding_after));
    JUST(attrs.SetAttr<std::string>("data_format", data_format));
    JUST(attrs.SetAttr<bool>("ceil_mode", ceil_mode));
    return OpInterpUtil::Dispatch<Tensor>(*op_, {x->contiguous()}, attrs);
  }

 protected:
  std::shared_ptr<OpExpr> op_;
};

class PoolingNDFunctor {
 public:
  PoolingNDFunctor() = default;
  virtual ~PoolingNDFunctor() = default;
  Maybe<TensorTuple> operator()(const std::shared_ptr<one::Tensor>& x,
                                const std::vector<int32_t>& kernel_size,
                                const Optional<std::vector<int32_t>>& stride,
                                const std::vector<int32_t>& padding,
                                const std::vector<int32_t>& dilation, const bool& return_indices,
                                const bool& ceil_mode, const std::string& data_format) const {
    if (x->ndim() == 4 && data_format == "channels_last") {
      if (!return_indices && dilation.at(0) == 1 && dilation.at(1) == 1) {
        // legacy tf style maxpool2d , use cudnn implementation
        // with high performance but do not support dilation/return_indices
        MutableAttrMap attrs;
        std::vector<int32_t> padding_before{padding.at(0), padding.at(1)};
        std::vector<int32_t> padding_after{padding.at(0), padding.at(1)};

        JUST(attrs.SetAttr<std::vector<int32_t>>("pool_size", kernel_size));
        if (stride.has_value()) {
          JUST(attrs.SetAttr<std::vector<int32_t>>("strides", *JUST(stride)));
        } else {
          JUST(attrs.SetAttr<std::vector<int32_t>>("strides", kernel_size));
        }
        JUST(attrs.SetAttr<std::string>("padding", "customized"));
        JUST(attrs.SetAttr<std::vector<int32_t>>("padding_before", padding_before));
        JUST(attrs.SetAttr<std::vector<int32_t>>("padding_after", padding_after));
        JUST(attrs.SetAttr<std::string>("data_format", data_format));
        JUST(attrs.SetAttr<bool>("ceil_mode", ceil_mode));
        TensorTuple output;
        output.emplace_back(JUST(OpInterpUtil::Dispatch<Tensor>(*tf_maxpool_op_, {x}, attrs)));
        return output;
      }
    }

    MutableAttrMap attrs;
    JUST(attrs.SetAttr<std::string>("data_format", data_format));
    JUST(attrs.SetAttr<std::vector<int32_t>>("padding", padding));
    JUST(attrs.SetAttr<std::vector<int32_t>>("kernel_size", kernel_size));
    if (stride.has_value()) {
      JUST(attrs.SetAttr<std::vector<int32_t>>("stride", *JUST(stride)));
    } else {
      JUST(attrs.SetAttr<std::vector<int32_t>>(
          "stride", kernel_size));  // If stride is None, we set it as kernel_size to align Pytorch.
    }
    JUST(attrs.SetAttr<std::vector<int32_t>>("dilation", dilation));
    JUST(attrs.SetAttr<bool>("return_indices", return_indices));
    JUST(attrs.SetAttr<bool>("ceil_mode", ceil_mode));
    return OpInterpUtil::Dispatch<TensorTuple>(*op_, {x->contiguous()}, attrs);
  }

 protected:
  std::shared_ptr<OpExpr> op_;
  std::shared_ptr<OpExpr> tf_maxpool_op_;
};

class TFAvgPool2DFunctor : public PoolNDFunctor {
 public:
  TFAvgPool2DFunctor() {
    op_ = CHECK_JUST(one::OpBuilder("tf_avg_pool_2d").Input("x").Output("y").Build());
  }
};

class Maxpool1DFunctor : public PoolingNDFunctor {
 public:
  Maxpool1DFunctor() {
    op_ = CHECK_JUST(one::OpBuilder("maxpool_1d").Input("x").Output("y").Output("indice").Build());
  }
};

class Maxpool2DFunctor : public PoolingNDFunctor {
 public:
  Maxpool2DFunctor() {
    op_ = CHECK_JUST(one::OpBuilder("maxpool_2d").Input("x").Output("y").Output("indice").Build());
    tf_maxpool_op_ = CHECK_JUST(one::OpBuilder("tf_max_pool_2d").Input("x").Output("y").Build());
  }
};

class Maxpool3DFunctor : public PoolingNDFunctor {
 public:
  Maxpool3DFunctor() {
    op_ = CHECK_JUST(one::OpBuilder("maxpool_3d").Input("x").Output("y").Output("indice").Build());
  }
};

class AdaptivePoolNDFunctor {
 public:
  AdaptivePoolNDFunctor() = default;
  virtual ~AdaptivePoolNDFunctor() = default;
  Maybe<Tensor> operator()(const std::shared_ptr<one::Tensor>& x,
                           const std::vector<int64_t>& output_size) const {
    MutableAttrMap attrs;
    JUST(attrs.SetAttr<std::vector<int64_t>>("output_size", output_size));
    return OpInterpUtil::Dispatch<Tensor>(*op_, {x->contiguous()}, attrs);
  }

 protected:
  std::shared_ptr<OpExpr> op_;
};

class AdaptiveAvgPool1DFunctor : public AdaptivePoolNDFunctor {
 public:
  AdaptiveAvgPool1DFunctor() {
    op_ = CHECK_JUST(one::OpBuilder("adaptive_avg_pool1d").Input("x").Output("y").Build());
  }
};

class AdaptiveAvgPool2DFunctor : public AdaptivePoolNDFunctor {
 public:
  AdaptiveAvgPool2DFunctor() {
    op_ = CHECK_JUST(one::OpBuilder("adaptive_avg_pool2d").Input("x").Output("y").Build());
  }
};

class AdaptiveAvgPool3DFunctor : public AdaptivePoolNDFunctor {
 public:
  AdaptiveAvgPool3DFunctor() {
    op_ = CHECK_JUST(one::OpBuilder("adaptive_avg_pool3d").Input("x").Output("y").Build());
  }
};

class LossFunctorBase {
 public:
  Maybe<Tensor> apply_reduction(const Maybe<Tensor>& x, const std::string& reduction) const {
    CHECK_OR_RETURN(reduction == "none" || reduction == "sum" || reduction == "mean")
        << "Reduction should be none, sum or mean.";
    if (reduction == "sum") { return functional::ReduceSum(JUST(x), {}, false); }
    if (reduction == "mean") { return functional::ReduceMean(JUST(x), {}, false); }
    return x;
  }

 protected:
  LossFunctorBase() = default;
  virtual ~LossFunctorBase() = default;
};

class MseLossFunctor : public LossFunctorBase {
 public:
  MseLossFunctor() {}
  Maybe<Tensor> operator()(const std::shared_ptr<one::Tensor>& input,
                           const std::shared_ptr<one::Tensor>& target,
                           const std::string& reduction) const {
    const auto out = sequence_function(functional::Sub)
                         .then(functional::Square)
<<<<<<< HEAD
                         .call(input->contiguous(), target->contiguous());
=======
                         .call(input, target, /*inplace=*/false);
>>>>>>> f8bc4da8
    return apply_reduction(out, reduction);
  }
};

class L1LossFunctor : public LossFunctorBase {
 public:
  L1LossFunctor() {}
  Maybe<Tensor> operator()(const std::shared_ptr<one::Tensor>& input,
                           const std::shared_ptr<one::Tensor>& target,
                           const std::string& reduction) const {
    const auto out = sequence_function(functional::Sub)
                         .then(functional::Abs)
<<<<<<< HEAD
                         .call(input->contiguous(), target->contiguous());
=======
                         .call(input, target, /*inplace=*/false);
>>>>>>> f8bc4da8
    return apply_reduction(out, reduction);
  }
};

class SmoothL1LossFunctor : LossFunctorBase {
 public:
  SmoothL1LossFunctor() {
    op_ = CHECK_JUST(
        one::OpBuilder("smooth_l1_loss").Input("input").Input("target").Output("out").Build());
  }
  Maybe<Tensor> operator()(const std::shared_ptr<one::Tensor>& input,
                           const std::shared_ptr<one::Tensor>& target, const float& beta,
                           const std::string& reduction) const {
    MutableAttrMap attrs;
    JUST(attrs.SetAttr<float>("beta", beta));
    return apply_reduction(
        OpInterpUtil::Dispatch<Tensor>(*op_, {input->contiguous(), target->contiguous()}, attrs),
        reduction);
  }

 private:
  std::shared_ptr<OpExpr> op_;
};

class KLDivLossFunctor : public LossFunctorBase {
 public:
  KLDivLossFunctor() {
    op_ = CHECK_JUST(
        one::OpBuilder("kl_div_loss").Input("input").Input("target").Output("out").Build());
  }
  Maybe<Tensor> operator()(const std::shared_ptr<one::Tensor>& input,
                           const std::shared_ptr<one::Tensor>& target, const bool log_target,
                           const std::string& reduction) const {
    MutableAttrMap attrs;
    JUST(attrs.SetAttr<bool>("log_target", log_target));
    return apply_reduction(
        OpInterpUtil::Dispatch<Tensor>(*op_, {input->contiguous(), target->contiguous()}, attrs),
        reduction);
  }

 private:
  std::shared_ptr<OpExpr> op_;
};

class MarginRankingLossFunctor : public LossFunctorBase {
 public:
  Maybe<Tensor> operator()(const std::shared_ptr<one::Tensor>& input_1,
                           const std::shared_ptr<one::Tensor>& input_2,
                           const std::shared_ptr<one::Tensor>& target, const float margin,
                           const std::string& reduction) const {
    const auto out =
        sequence_function(functional::Sub)
            .then(functional::Negative)
            .then(std::bind(functional::Mul, target, std::placeholders::_1))
            .then([&margin](const std::shared_ptr<one::Tensor>& x) {
              return functional::ScalarAdd(x, Scalar(margin), /*alpha=*/1, /*inplace=*/true);
            })
            .then(std::bind(functional::Clamp, std::placeholders::_1, Scalar(0), NullOpt))
<<<<<<< HEAD
            .call(input_1->contiguous(), input_2->contiguous());
=======
            .call(input_1, input_2, /*inplace=*/false);
>>>>>>> f8bc4da8
    return apply_reduction(out, reduction);
  }
};

class BinaryCrossEntropyLossFunctor : public LossFunctorBase {
 public:
  BinaryCrossEntropyLossFunctor() {
    op_ = CHECK_JUST(one::OpBuilder("binary_cross_entropy")
                         .Input("input")
                         .Input("target")
                         .Output("out")
                         .Build());
    op_weight_ = CHECK_JUST(one::OpBuilder("binary_cross_entropy")
                                .Input("input")
                                .Input("target")
                                .Input("weight")
                                .Output("out")
                                .Build());
  }
  Maybe<Tensor> operator()(const std::shared_ptr<one::Tensor>& input,
                           const std::shared_ptr<one::Tensor>& target,
                           const Optional<one::Tensor>& weight,
                           const std::string& reduction) const {
    MutableAttrMap attrs;
    auto out =
        weight ? OpInterpUtil::Dispatch<Tensor>(
            *op_weight_,
            {input->contiguous(), target->contiguous(), JUST(ToContiguous(JUST(weight)))}, attrs)
               : OpInterpUtil::Dispatch<Tensor>(*op_, {input->contiguous(), target->contiguous()},
                                                attrs);
    return apply_reduction(out, reduction);
  }

 private:
  std::shared_ptr<OpExpr> op_;
  std::shared_ptr<OpExpr> op_weight_;
};

class BinaryCrossEntropyWithLogitsLossFunctor : public LossFunctorBase {
 public:
  BinaryCrossEntropyWithLogitsLossFunctor() {
    op_ = CHECK_JUST(one::OpBuilder("binary_cross_entropy_with_logits")
                         .Input("input")
                         .Input("target")
                         .Output("out")
                         .Build());
    op_weight_ = CHECK_JUST(one::OpBuilder("binary_cross_entropy_with_logits")
                                .Input("input")
                                .Input("target")
                                .Input("weight")
                                .Output("out")
                                .Build());
    op_pos_ = CHECK_JUST(one::OpBuilder("binary_cross_entropy_with_logits")
                             .Input("input")
                             .Input("target")
                             .Input("pos_weight")
                             .Output("out")
                             .Build());
    op_weight_pos_ = CHECK_JUST(one::OpBuilder("binary_cross_entropy_with_logits")
                                    .Input("input")
                                    .Input("target")
                                    .Input("weight")
                                    .Input("pos_weight")
                                    .Output("out")
                                    .Build());
  }
  Maybe<Tensor> operator()(const std::shared_ptr<one::Tensor>& input,
                           const std::shared_ptr<one::Tensor>& target,
                           const Optional<one::Tensor>& weight,
                           const Optional<one::Tensor>& pos_weight,
                           const std::string& reduction) const {
    MutableAttrMap attrs;
    JUST(attrs.SetAttr<bool>("has_pos_weight", pos_weight.has_value()));

    std::shared_ptr<Tensor> out;
    if (weight) {
      if (pos_weight) {
        out = JUST(OpInterpUtil::Dispatch<Tensor>(
            *op_weight_pos_,
            {input->contiguous(), target->contiguous(), JUST(ToContiguous(JUST(weight))),
             JUST(ToContiguous(JUST(pos_weight)))},
            attrs));
      } else {
        out = JUST(OpInterpUtil::Dispatch<Tensor>(
            *op_weight_,
            {input->contiguous(), target->contiguous(), JUST(ToContiguous(JUST(weight)))}, attrs));
      }
    } else {
      if (pos_weight) {
        out = JUST(OpInterpUtil::Dispatch<Tensor>(
            *op_pos_,
            {input->contiguous(), target->contiguous(), JUST(ToContiguous(JUST(pos_weight)))},
            attrs));
      } else {
        out = JUST(OpInterpUtil::Dispatch<Tensor>(*op_, {input->contiguous(), target->contiguous()},
                                                  attrs));
      }
    }
    return apply_reduction(out, reduction);
  }

 private:
  std::shared_ptr<OpExpr> op_;
  std::shared_ptr<OpExpr> op_weight_;
  std::shared_ptr<OpExpr> op_pos_;
  std::shared_ptr<OpExpr> op_weight_pos_;
};

class NllLossFunctor {
 public:
  NllLossFunctor() {
    op_ = CHECK_JUST(one::OpBuilder("nll")
                         .Input("input")
                         .Input("target")
                         .Output("out")
                         .Output("total_weight")
                         .Build());
    op_weight_ = CHECK_JUST(one::OpBuilder("nll")
                                .Input("input")
                                .Input("target")
                                .Input("weight")
                                .Output("out")
                                .Output("total_weight")
                                .Build());
  }
  Maybe<Tensor> operator()(const std::shared_ptr<one::Tensor>& input,
                           const std::shared_ptr<one::Tensor>& target,
                           const Optional<one::Tensor>& weight, const int64_t& ignore_index,
                           const std::string& reduction) const {
    CHECK_OR_RETURN(reduction == "none" || reduction == "sum" || reduction == "mean")
        << "Reduction should be none, sum or mean.";

    const auto& input_shape = input->shape();
    const auto& target_shape = target->shape();
    CHECK_LE_OR_RETURN(input_shape->NumAxes(), 5);
    CHECK_EQ_OR_RETURN(input_shape->NumAxes() - 1, target_shape->NumAxes());

    MutableAttrMap attrs;
    JUST(attrs.SetAttr<int64_t>("ignore_index", ignore_index));

    std::vector<int> input_perm(input_shape->dim_vec().size(), 0);
    input_perm[input_perm.size() - 1] = 1;
    for (size_t i = 1; i < input_perm.size() - 1; ++i) { input_perm[i] = i + 1; }

    const auto input_ = JUST(sequence_function(functional::Transpose)
                                 .then(std::bind(functional::Reshape, std::placeholders::_1,
                                                 Shape({-1, input_shape->At(1)})))
                                 .call(input->contiguous(), input_perm));
    auto target_ = JUST(functional::Flatten(target, 0, target_shape->NumAxes() - 1));

    std::shared_ptr<TensorTuple> kernel_result;
    std::shared_ptr<Tensor> result;
    if (weight) {
      kernel_result = JUST(OpInterpUtil::Dispatch<TensorTuple>(
          *op_weight_,
          {input_->contiguous(), target_->contiguous(), JUST(ToContiguous(JUST(weight)))}, attrs));
    } else {
      kernel_result = JUST(OpInterpUtil::Dispatch<TensorTuple>(
          *op_, {input_->contiguous(), target_->contiguous()}, attrs));
    }
    result = JUST(functional::Reshape(kernel_result->at(0), *target_shape));
    if (reduction == "none") { return JUST(ToContiguous(result)); }

    result = JUST(functional::ReduceSum(result->contiguous(), {}, false));

    if (reduction == "sum") { return result; }

    return functional::Div(result, kernel_result->at(1));
  }

 private:
  std::shared_ptr<OpExpr> op_;
  std::shared_ptr<OpExpr> op_weight_;
};

class CrossEntropyFunctor {
 public:
  CrossEntropyFunctor() {
    op_log_softmax_ = CHECK_JUST(one::OpBuilder("log_softmax").Input("in").Output("prob").Build());
    op_nll_ = CHECK_JUST(one::OpBuilder("nll")
                             .Input("input")
                             .Input("target")
                             .Output("out")
                             .Output("total_weight")
                             .Build());
    op_nll_weight_ = CHECK_JUST(one::OpBuilder("nll")
                                    .Input("input")
                                    .Input("target")
                                    .Input("weight")
                                    .Output("out")
                                    .Output("total_weight")
                                    .Build());
  }
  Maybe<Tensor> operator()(const std::shared_ptr<one::Tensor>& input,
                           const std::shared_ptr<one::Tensor>& target,
                           const Optional<one::Tensor>& weight, const int64_t& ignore_index,
                           const std::string& reduction) const {
    CHECK_OR_RETURN(reduction == "none" || reduction == "sum" || reduction == "mean")
        << "Reduction should be none, sum or mean.";
    const auto& input_shape = input->shape();
    const auto& target_shape = target->shape();
    MutableAttrMap attrs;
    JUST(attrs.SetAttr<int64_t>("ignore_index", ignore_index));

    std::vector<int> input_perm(input_shape->dim_vec().size(), 0);
    input_perm[input_perm.size() - 1] = 1;
    for (size_t i = 1; i < input_perm.size() - 1; ++i) { input_perm[i] = i + 1; }

    const auto input_ =
        JUST(sequence_function(functional::Transpose)
                 .then(std::bind(functional::Reshape, std::placeholders::_1,
                                 Shape({-1, input_shape->At(1)})))
                 .then([this](const std::shared_ptr<one::Tensor>& x) {
                   return OpInterpUtil::Dispatch<Tensor>(*op_log_softmax_, {x->contiguous()});
                 })
                 .call(input->contiguous(), input_perm));

    const auto target_ = JUST(functional::Flatten(target, 0, target->shape()->NumAxes() - 1));

    std::shared_ptr<TensorTuple> kernel_result;
    std::shared_ptr<Tensor> result;
    if (weight) {
      kernel_result = JUST(OpInterpUtil::Dispatch<TensorTuple>(
          *op_nll_weight_,
          {input_->contiguous(), target_->contiguous(), JUST(ToContiguous(JUST(weight)))}, attrs));
    } else {
      kernel_result = JUST(OpInterpUtil::Dispatch<TensorTuple>(
          *op_nll_, {input_->contiguous(), target_->contiguous()}, attrs));
    }
    result = JUST(functional::Reshape(kernel_result->at(0), *target_shape))->contiguous();
    if (reduction == "none") { return result; }

    result = JUST(functional::ReduceSum(result, {}, false));
    if (reduction == "sum") { return result; }

    return functional::Div(result, kernel_result->at(1));
  }

 private:
  std::shared_ptr<OpExpr> op_log_softmax_;
  std::shared_ptr<OpExpr> op_nll_;
  std::shared_ptr<OpExpr> op_nll_weight_;
};

class SparseCrossEntropyFunctor {
 public:
  SparseCrossEntropyFunctor() {
    op_ = CHECK_JUST(one::OpBuilder("sparse_cross_entropy")
                         .Input("prediction")
                         .Input("label")
                         .Output("out")
                         .Build());
  }
  Maybe<Tensor> operator()(const std::shared_ptr<one::Tensor>& prediction,
                           const std::shared_ptr<one::Tensor>& label, const int64_t& depth) const {
    MutableAttrMap attrs;
    JUST(attrs.SetAttr<int64_t>("depth", depth));

    return OpInterpUtil::Dispatch<Tensor>(*op_, {prediction->contiguous(), label->contiguous()},
                                          attrs);
  }

 private:
  std::shared_ptr<OpExpr> op_;
};

class SparseCrossEntropyMsFunctor {
 public:
  SparseCrossEntropyMsFunctor() {
    op_ = CHECK_JUST(one::OpBuilder("sparse_cross_entropy_ms")
                         .Input("prediction")
                         .Input("label")
                         .Output("out")
                         .Build());
  }
  Maybe<Tensor> operator()(const std::shared_ptr<one::Tensor>& prediction,
                           const std::shared_ptr<one::Tensor>& label, const int64_t& depth) const {
    MutableAttrMap attrs;
    JUST(attrs.SetAttr<int64_t>("depth", depth));

    return OpInterpUtil::Dispatch<Tensor>(*op_, {prediction->contiguous(), label->contiguous()},
                                          attrs);
  }

 private:
  std::shared_ptr<OpExpr> op_;
};

class SparseSoftmaxCrossEntropyFunctor {
 public:
  SparseSoftmaxCrossEntropyFunctor() {
    // SparseSoftmaxCrossEntropy
    op_sparse_softmax_cross_entropy_ = CHECK_JUST(one::OpBuilder("sparse_softmax_cross_entropy")
                                                      .Input("prediction")
                                                      .Input("label")
                                                      .Output("prob")
                                                      .Output("out")
                                                      .Build());
    // lazy model SparseSoftmaxCrossEntropyMs
    op_sparse_softmax_cross_entropy_ms_ =
        CHECK_JUST(one::OpBuilder("sparse_softmax_cross_entropy_ms")
                       .Input("prediction")
                       .Input("label")
                       .Output("prob")
                       .Output("out")
                       .Build());
    // eager model SparseSoftmaxCrossEntropyMs
    op_reduce_max_device_stage_ = CHECK_JUST(one::OpBuilder("reduce_max_device_stage")
                                                 .Input("in")
                                                 .Output("out")
                                                 .Output("mask")
                                                 .Output("count")
                                                 .Build());
    op_reduce_max_global_stage_ = CHECK_JUST(one::OpBuilder("reduce_max_global_stage")
                                                 .Input("in")
                                                 .Input("device_count")
                                                 .Output("out")
                                                 .Output("mask")
                                                 .Build());
    op_sparse_cross_entropy_ms_ = CHECK_JUST(one::OpBuilder("sparse_cross_entropy_ms")
                                                 .Input("prediction")
                                                 .Input("label")
                                                 .Output("out")
                                                 .Build());
    op_broadcast_sub_ =
        CHECK_JUST(one::OpBuilder("broadcast_sub").Input("x").Input("y").Output("z").Build());
    op_broadcast_div_ =
        CHECK_JUST(one::OpBuilder("broadcast_div").Input("x").Input("y").Output("z").Build());
    op_reduce_sum_ = CHECK_JUST(
        one::OpBuilder("reduce_sum").Input("input_tensor").Output("output_tensor").Build());
    op_exp_ = CHECK_JUST(one::OpBuilder("exp").Input("x").Output("y").Build());
  }
  Maybe<Tensor> operator()(const std::shared_ptr<one::Tensor>& logits,
                           const std::shared_ptr<one::Tensor>& label) const {
    if (JUST(RunWithMsVersion(logits, label))) {
      if (LazyMode::is_enabled()) {
        return LazySparseSoftmaxCrossEntropyMsOperator(logits, label);
      } else {
        return EagerSparseSoftmaxCrossEntropyMsOperator(logits, label);
      }
    } else {
      return SparseSoftmaxCrossEntropyOperator(logits, label);
    }
  }

  Maybe<bool> RunWithMsVersion(const std::shared_ptr<one::Tensor>& logits,
                               const std::shared_ptr<one::Tensor>& label) const {
    if (!(logits->is_consistent() && label->is_consistent())) { return false; }

    if (logits->shape()->NumAxes() != 2) { return false; }

    const cfg::NdSbp& logits_nd_sbp = *(JUST(logits->nd_sbp()));
    const int32_t split_axis = logits->shape()->NumAxes() - 1;
    bool has_split_axis_parallel = false;
    for (int64_t i = 0; i < logits_nd_sbp.sbp_parallel_size(); ++i) {
      const auto& sbp = logits_nd_sbp.sbp_parallel(i);
      if (sbp.has_split_parallel() && sbp.split_parallel().axis() == split_axis) {
        has_split_axis_parallel = true;
      } else {
        if (sbp.has_partial_sum_parallel()) { return false; }
      }
    }
    if (!has_split_axis_parallel) { return false; }

    return true;
  }

  Maybe<Tensor> SparseSoftmaxCrossEntropyOperator(const std::shared_ptr<one::Tensor>& logits,
                                                  const std::shared_ptr<one::Tensor>& label) const {
    MutableAttrMap attrs;
    int64_t depth = logits->shape()->At(logits->shape()->NumAxes() - 1);
    JUST(attrs.SetAttr<int64_t>("depth", depth));
    const auto& result = JUST(OpInterpUtil::Dispatch<TensorTuple>(
        *op_sparse_softmax_cross_entropy_, {logits->contiguous(), label->contiguous()}, attrs));
    return result->at(1);
  }

  Maybe<Tensor> LazySparseSoftmaxCrossEntropyMsOperator(
      const std::shared_ptr<one::Tensor>& logits, const std::shared_ptr<one::Tensor>& label) const {
    MutableAttrMap attrs;
    int64_t depth = logits->shape()->At(logits->shape()->NumAxes() - 1);
    JUST(attrs.SetAttr<int64_t>("depth", depth));
    const auto& result = JUST(OpInterpUtil::Dispatch<TensorTuple>(
        *op_sparse_softmax_cross_entropy_ms_, {logits->contiguous(), label->contiguous()}, attrs));
    return result->at(1);
  }

  Maybe<Tensor> EagerSparseSoftmaxCrossEntropyMsOperator(
      const std::shared_ptr<one::Tensor>& logits, const std::shared_ptr<one::Tensor>& label) const {
    // op_reduce_max_device_stage_
    MutableAttrMap attrs;
    int64_t depth = logits->shape()->At(logits->shape()->NumAxes() - 1);
    int32_t axis = logits->shape()->NumAxes() - 1;
    JUST(attrs.SetAttr<std::vector<int32_t>>("axis", {axis}));
    const auto& max_device_stage = JUST(OpInterpUtil::Dispatch<TensorTuple>(
        *op_reduce_max_device_stage_, {logits->contiguous()}, attrs));
    std::shared_ptr<Tensor> max_global_stage_input0 = max_device_stage->at(0);
    std::shared_ptr<Tensor> max_global_stage_input1 = max_device_stage->at(2);

    const cfg::NdSbp& logits_nd_sbp = *(JUST(logits->nd_sbp()));
    std::vector<Symbol<cfg::SbpParallel>> s0b_sbp_parallels;
    std::vector<Symbol<cfg::SbpParallel>> s0s1_sbp_parallels;
    if (logits_nd_sbp.sbp_parallel_size() == 2) {
      cfg::SbpParallel sbp;
      sbp.mutable_broadcast_parallel();
      s0b_sbp_parallels.emplace_back(logits_nd_sbp.sbp_parallel(0));
      s0b_sbp_parallels.emplace_back(sbp);
      s0s1_sbp_parallels.emplace_back(logits_nd_sbp.sbp_parallel(0));
      s0s1_sbp_parallels.emplace_back(logits_nd_sbp.sbp_parallel(1));
      max_global_stage_input0 = JUST(functional::ToConsistent(
          max_device_stage->at(0), JUST(max_device_stage->at(0)->parallel_desc()),
          s0b_sbp_parallels, s0s1_sbp_parallels));
      max_global_stage_input1 = JUST(functional::ToConsistent(
          max_device_stage->at(2), JUST(max_device_stage->at(0)->parallel_desc()),
          s0b_sbp_parallels, s0s1_sbp_parallels));
    }
    // op_reduce_max_global_stage_
    attrs.clear();
    JUST(attrs.SetAttr<std::vector<int32_t>>("axis", {axis}));
    JUST(attrs.SetAttr<bool>("keepdims", true));
    const auto& max_global_stage = JUST(OpInterpUtil::Dispatch<TensorTuple>(
        *op_reduce_max_global_stage_,
        {max_global_stage_input0->contiguous(), max_global_stage_input1->contiguous()}, attrs));
    auto& broadcast_sub_input = max_global_stage->at(0);
    if (logits_nd_sbp.sbp_parallel_size() == 2) {
      broadcast_sub_input = JUST(functional::ToConsistent(
          broadcast_sub_input, JUST(max_device_stage->at(0)->parallel_desc()), s0b_sbp_parallels,
          s0b_sbp_parallels));
    }
    // op_broadcast_sub_
    attrs.clear();
    const auto& output_broadcast_sub = JUST(OpInterpUtil::Dispatch<TensorTuple>(
        *op_broadcast_sub_, {logits->contiguous(), broadcast_sub_input->contiguous()}, attrs));
    // op_exp_
    const auto& output_exp = JUST(OpInterpUtil::Dispatch<TensorTuple>(
        *op_exp_, {output_broadcast_sub->at(0)->contiguous()}, attrs));
    // op_reduce_sum_
    JUST(attrs.SetAttr<std::vector<int32_t>>("axis", {axis}));
    JUST(attrs.SetAttr<bool>("keepdims", true));
    const auto& output_reduce_sum = JUST(OpInterpUtil::Dispatch<TensorTuple>(
        *op_reduce_sum_, {output_exp->at(0)->contiguous()}, attrs));
    std::shared_ptr<Tensor> broadcast_div_input1 = output_reduce_sum->at(0);
    if (logits_nd_sbp.sbp_parallel_size() == 2) {
      std::vector<Symbol<cfg::SbpParallel>> empty_grad_sbp_parallels;
      broadcast_div_input1 = JUST(functional::ToConsistent(
          output_reduce_sum->at(0), JUST(output_reduce_sum->at(0)->parallel_desc()),
          s0b_sbp_parallels, s0b_sbp_parallels));
    }
    // op_broadcast_div_
    attrs.clear();
    const auto& predictions = JUST(OpInterpUtil::Dispatch<TensorTuple>(
        *op_broadcast_div_, {output_exp->at(0)->contiguous(), broadcast_div_input1->contiguous()},
        attrs));
    // op_sparse_cross_entropy_ms_
    JUST(attrs.SetAttr<int64_t>("depth", depth));
    const auto& output = JUST(OpInterpUtil::Dispatch<Tensor>(
        *op_sparse_cross_entropy_ms_, {predictions->at(0)->contiguous(), label->contiguous()},
        attrs));
    return output;
  }

 private:
  // SparseSoftmaxCrossEntropy
  std::shared_ptr<OpExpr> op_sparse_softmax_cross_entropy_;
  // lazy model SparseSoftmaxCrossEntropyMs
  std::shared_ptr<OpExpr> op_sparse_softmax_cross_entropy_ms_;
  // SparseSoftmaxCrossEntropyMs
  std::shared_ptr<OpExpr> op_reduce_max_device_stage_;
  std::shared_ptr<OpExpr> op_reduce_max_global_stage_;
  std::shared_ptr<OpExpr> op_broadcast_sub_;
  std::shared_ptr<OpExpr> op_exp_;
  std::shared_ptr<OpExpr> op_reduce_sum_;
  std::shared_ptr<OpExpr> op_broadcast_div_;
  std::shared_ptr<OpExpr> op_sparse_cross_entropy_ms_;
};

class SoftmaxCrossEntropyFunctor {
 public:
  SoftmaxCrossEntropyFunctor() {
    op_ = CHECK_JUST(one::OpBuilder("softmax_cross_entropy")
                         .Input("prediction")
                         .Input("label")
                         .Output("out")
                         .Output("prob")
                         .Build());
  }

  Maybe<Tensor> operator()(const std::shared_ptr<one::Tensor>& logits,
                           const std::shared_ptr<one::Tensor>& label) const {
    return OpInterpUtil::Dispatch<Tensor>(*op_, {logits->contiguous(), label->contiguous()});
  }

 private:
  std::shared_ptr<OpExpr> op_;
};

class SoftmaxCrossEntropyGradFunctor {
 public:
  SoftmaxCrossEntropyGradFunctor() {
    op_ = CHECK_JUST(one::OpBuilder("softmax_cross_entropy_grad")
                         .Input("dy")
                         .Input("label")
                         .Input("prob")
                         .Output("prediction_diff")
                         .Build());
  }
  Maybe<Tensor> operator()(const std::shared_ptr<one::Tensor>& dy,
                           const std::shared_ptr<one::Tensor>& label,
                           const std::shared_ptr<one::Tensor>& prob) const {
    return OpInterpUtil::Dispatch<Tensor>(
        *op_, {dy->contiguous(), label->contiguous(), prob->contiguous()});
  }

 private:
  std::shared_ptr<OpExpr> op_;
};

class CombinedMarginLossFunctor {
 public:
  CombinedMarginLossFunctor() {
    op_ = CHECK_JUST(one::OpBuilder("combined_margin_loss")
                         .Input("x")
                         .Input("label")
                         .Output("y")
                         .Output("theta")
                         .Build());
  }
  Maybe<Tensor> operator()(const std::shared_ptr<one::Tensor>& x,
                           const std::shared_ptr<one::Tensor>& label, const float& m1,
                           const float& m2, const float& m3) const {
    MutableAttrMap attrs;
    JUST(attrs.SetAttr<float>("m1", m1));
    JUST(attrs.SetAttr<float>("m2", m2));
    JUST(attrs.SetAttr<float>("m3", m3));
    JUST(attrs.SetAttr<int64_t>("depth", x->shape()->At(1)));
    return OpInterpUtil::Dispatch<Tensor>(*op_, {x->contiguous(), label->contiguous()}, attrs);
  }

 private:
  std::shared_ptr<OpExpr> op_;
};

class CtcLossFunctor {
 public:
  CtcLossFunctor() {
    op_ = CHECK_JUST(one::OpBuilder("ctc_loss")
                         .Input("log_probs")
                         .Input("targets")
                         .Input("input_lengths")
                         .Input("target_lengths")
                         .Output("loss")
                         .Output("alpha")
                         .Build());
    op_xdivy_ = CHECK_JUST(one::OpBuilder("xdivy").Input("x").Input("y").Output("z").Build());
  }
  Maybe<Tensor> operator()(const std::shared_ptr<one::Tensor>& log_probs,
                           const std::shared_ptr<one::Tensor>& targets,
                           const std::shared_ptr<one::Tensor>& input_lengths,
                           const std::shared_ptr<one::Tensor>& target_lengths,
                           const int64_t& max_target_length, const int& blank,
                           const bool& zero_infinity, const std::string& reduction) const {
    MutableAttrMap attrs;
    JUST(attrs.SetAttr<int64_t>("max_target_length", max_target_length));
    JUST(attrs.SetAttr<int32_t>("blank", blank));
    JUST(attrs.SetAttr<bool>("zero_infinity", zero_infinity));
    auto out = JUST(OpInterpUtil::Dispatch<Tensor>(
        *op_, {log_probs, targets, input_lengths, target_lengths}, attrs));
    if (zero_infinity) {
      const auto create_constant = [&](const Scalar& scalar) -> Maybe<Tensor> {
        return functional::Constant(*out->shape(), scalar, out->dtype(), JUST(out->device()));
      };

      out = JUST(sequence_function(functional::Constant)
                     .then(std::bind(functional::BroadcastEqual, out, std::placeholders::_1))
                     .then(std::bind(functional::Where, std::placeholders::_1,
                                     JUST(create_constant(Scalar(0))), out))
                     .call(*out->shape(), Scalar(std::numeric_limits<double>::infinity()),
                           out->dtype(), JUST(out->device())));
    }
    CHECK_OR_RETURN([&]() -> bool {
      if ((reduction != "none") && (reduction != "sum") && (reduction != "mean")) return false;
      return true;
    }());
    if (reduction == "sum") { return functional::ReduceSum(out, {}, false); }
    if (reduction == "mean") {
      return sequence_function(functional::Clamp)
          .then(std::bind(functional::Cast, std::placeholders::_1, log_probs->dtype()))
          .then([&](const std::shared_ptr<one::Tensor>& x) {
            return OpInterpUtil::Dispatch<Tensor>(*op_xdivy_, {out->contiguous(), x->contiguous()});
          })
          .then(std::bind(functional::ReduceMean, std::placeholders::_1, std::vector<int32_t>({}),
                          false))
          .call(target_lengths, Scalar(1), NullOpt);
    }
    return out;
  }

 private:
  std::shared_ptr<OpExpr> op_;
  std::shared_ptr<OpExpr> op_xdivy_;
};

class TripletMarginLossFunctor {
 public:
  TripletMarginLossFunctor() {}

  Maybe<Tensor> operator()(const std::shared_ptr<one::Tensor>& anchor,
                           const std::shared_ptr<one::Tensor>& positive,
                           const std::shared_ptr<one::Tensor>& negative, const float& margin,
                           const float& p, const float& eps, const bool& swap,
                           const std::string& reduction) const {
    int32_t dim_norm = anchor->ndim() - 1;
    std::vector<int32_t> dim(1, dim_norm);
    CHECK_OR_RETURN([&]() -> bool {
      if ((reduction != "none") && (reduction != "sum") && (reduction != "mean")) return false;
      return true;
    }());
    auto da_p = JUST(VectorNorm(
        JUST(ScalarAdd(eps, JUST(Sub(anchor, positive, /*inplace=*/false)), /*alpha=*/1)), p, dim,
        /*keepdim=*/false, anchor->dtype()));
    auto da_n = JUST(VectorNorm(
        JUST(ScalarAdd(eps, JUST(Sub(anchor, negative, /*inplace=*/false)), /*alpha=*/1)), p, dim,
        /*keepdim=*/false, anchor->dtype()));
    if (swap) {
      auto distance_swap = JUST(VectorNorm(
          JUST(ScalarAdd(eps, JUST(Sub(positive, negative, /*inplace=*/false)), /*alpha=*/1)), p,
          dim,
          /*keepdim=*/false, positive->dtype()));
      da_n = JUST(Minimum(distance_swap, da_n));
    }
    auto triplet_loss = JUST(Clamp(JUST(ScalarAdd(JUST(Sub(da_p, da_n, /*inplace=*/false)), margin,
                                                  /*alpha=*/1, /*inplace=*/false)),
                                   /*min=*/0.0, NullOpt));
    int32_t ndim = triplet_loss->ndim() - 1;
    std::vector<int32_t> axis(1, ndim);

    if (reduction == "mean") {
      triplet_loss = JUST(ReduceMean(triplet_loss, axis, /*keepdim=*/false));
    } else if (reduction == "sum") {
      triplet_loss = JUST(ReduceSum(triplet_loss, axis, /*keepdim=*/false));
    }
    return triplet_loss;
  }
};

class AffineGridFunctor {
 public:
  AffineGridFunctor() {
    op_ = CHECK_JUST(one::OpBuilder("affine_grid").Input("theta").Output("grid").Build());
  }
  Maybe<Tensor> operator()(const std::shared_ptr<one::Tensor>& theta, const Shape& size,
                           const bool& align_corners) const {
    MutableAttrMap attrs;
    JUST(attrs.SetAttr<Shape>("size", size));
    JUST(attrs.SetAttr<bool>("align_corners", align_corners));
    return OpInterpUtil::Dispatch<Tensor>(*op_, {theta}, attrs);
  }

 private:
  std::shared_ptr<OpExpr> op_;
};

class GridSampleFunctor {
 public:
  GridSampleFunctor() {
    op_ = CHECK_JUST(
        one::OpBuilder("grid_sample").Input("input").Input("grid").Output("output").Build());
  }
  Maybe<Tensor> operator()(const std::shared_ptr<one::Tensor>& input,
                           const std::shared_ptr<one::Tensor>& grid,
                           const std::string& interpolation_mode, const std::string& padding_mode,
                           const bool& align_corners) const {
    MutableAttrMap attrs;
    JUST(attrs.SetAttr<std::string>("interpolation_mode", interpolation_mode));
    JUST(attrs.SetAttr<std::string>("padding_mode", padding_mode));
    JUST(attrs.SetAttr<bool>("align_corners", align_corners));
    return OpInterpUtil::Dispatch<Tensor>(*op_, {input, grid}, attrs);
  }

 private:
  std::shared_ptr<OpExpr> op_;
};

class NormalizationFunctor {
 public:
  NormalizationFunctor() {
    norm_eval_op_ = CHECK_JUST(one::OpBuilder("normalization")
                                   .Input("x")
                                   .Input("moving_mean")
                                   .Input("moving_variance")
                                   .Input("gamma")
                                   .Input("beta")
                                   .Output("y")
                                   .Attr("training", false)
                                   .Build());
    norm_training_stats_op_ = CHECK_JUST(one::OpBuilder("normalization")
                                             .Input("x")
                                             .Input("moving_mean")
                                             .Input("moving_variance")
                                             .Input("gamma")
                                             .Input("beta")
                                             .Output("y")
                                             .Output("mean")
                                             .Output("inv_variance")
                                             .Attr("training", true)
                                             .Build());
    norm_training_no_stats_op_ = CHECK_JUST(one::OpBuilder("normalization")
                                                .Input("x")
                                                .Input("gamma")
                                                .Input("beta")
                                                .Output("y")
                                                .Output("mean")
                                                .Output("inv_variance")
                                                .Attr("training", true)
                                                .Build());
  }
  Maybe<Tensor> operator()(const std::shared_ptr<one::Tensor>& x,
                           const Optional<one::Tensor>& moving_mean,
                           const Optional<one::Tensor>& moving_variance,
                           const std::shared_ptr<one::Tensor>& gamma,
                           const std::shared_ptr<one::Tensor>& beta, const int32_t& axis,
                           const float& epsilon, const float& momentum,
                           const bool& training) const {
    MutableAttrMap attrs;
    JUST(attrs.SetAttr<int32_t>("axis", axis));
    JUST(attrs.SetAttr<float>("epsilon", epsilon));
    // convert torch momentum to tensorflow momentum
    JUST(attrs.SetAttr<float>("momentum", 1.0 - momentum));

    CHECK_OR_RETURN((moving_mean && moving_variance) || (!moving_mean && !moving_variance))
        << "Both moving_mean and moving_variance should be None or Tensor.";
    if (!training) {
      CHECK_OR_RETURN(moving_mean && moving_variance)
          << "Must have moving_mean and moving_variance in eval mode.";
      return OpInterpUtil::Dispatch<one::Tensor>(
          *norm_eval_op_,
          {x->contiguous(), JUST(moving_mean)->contiguous(), JUST(moving_variance)->contiguous(),
           gamma->contiguous(), beta->contiguous()},
          attrs);
    }
    if (moving_mean) {
      return OpInterpUtil::Dispatch<one::Tensor>(
          *norm_training_stats_op_,
          {x->contiguous(), JUST(moving_mean)->contiguous(), JUST(moving_variance)->contiguous(),
           gamma->contiguous(), beta->contiguous()},
          attrs);
    }
    return OpInterpUtil::Dispatch<one::Tensor>(
        *norm_training_no_stats_op_, {x->contiguous(), gamma->contiguous(), beta->contiguous()},
        attrs);
  }

 private:
  std::shared_ptr<OpExpr> norm_eval_op_;
  std::shared_ptr<OpExpr> norm_training_stats_op_;
  std::shared_ptr<OpExpr> norm_training_no_stats_op_;
};

class NormalizationAddReluFunctor {
 public:
  NormalizationAddReluFunctor() {
    norm_eval_op_ = CHECK_JUST(one::OpBuilder("normalization")
                                   .Input("x")
                                   .Input("moving_mean")
                                   .Input("moving_variance")
                                   .Input("gamma")
                                   .Input("beta")
                                   .Output("y")
                                   .Attr("training", false)
                                   .Build());
    relu_op_ = CHECK_JUST(one::OpBuilder("relu").Input("x").Output("y").Build());
    add_op_ = CHECK_JUST(one::OpBuilder("add_n").Input("in", 2).Output("out").Build());
    fused_norm_training_stats_op_ = CHECK_JUST(one::OpBuilder("normalization_add_relu")
                                                   .Input("x")
                                                   .Input("moving_mean")
                                                   .Input("moving_variance")
                                                   .Input("gamma")
                                                   .Input("beta")
                                                   .Output("y")
                                                   .Output("reserve_space")
                                                   .Output("mean")
                                                   .Output("inv_variance")
                                                   .Attr("training", true)
                                                   .Build());
    fused_addend_norm_training_stats_op_ = CHECK_JUST(one::OpBuilder("normalization_add_relu")
                                                          .Input("x")
                                                          .Input("addend")
                                                          .Input("moving_mean")
                                                          .Input("moving_variance")
                                                          .Input("gamma")
                                                          .Input("beta")
                                                          .Output("y")
                                                          .Output("reserve_space")
                                                          .Output("mean")
                                                          .Output("inv_variance")
                                                          .Attr("training", true)
                                                          .Build());
    fused_norm_training_no_stats_op_ = CHECK_JUST(one::OpBuilder("normalization_add_relu")
                                                      .Input("x")
                                                      .Input("gamma")
                                                      .Input("beta")
                                                      .Output("y")
                                                      .Output("reserve_space")
                                                      .Output("mean")
                                                      .Output("inv_variance")
                                                      .Attr("training", true)
                                                      .Build());
    fused_addend_norm_training_no_stats_op_ = CHECK_JUST(one::OpBuilder("normalization_add_relu")
                                                             .Input("x")
                                                             .Input("addend")
                                                             .Input("gamma")
                                                             .Input("beta")
                                                             .Output("y")
                                                             .Output("reserve_space")
                                                             .Output("mean")
                                                             .Output("inv_variance")
                                                             .Attr("training", true)
                                                             .Build());
  }
  Maybe<Tensor> operator()(const std::shared_ptr<one::Tensor>& x,
                           const Optional<one::Tensor>& addend,
                           const Optional<one::Tensor>& moving_mean,
                           const Optional<one::Tensor>& moving_variance,
                           const std::shared_ptr<one::Tensor>& gamma,
                           const std::shared_ptr<one::Tensor>& beta, const int32_t& axis,
                           const float& epsilon, const float& momentum,
                           const bool& is_training) const {
    MutableAttrMap attrs;
    JUST(attrs.SetAttr<int32_t>("axis", axis));
    JUST(attrs.SetAttr<float>("epsilon", epsilon));
    // convert torch momentum to tensorflow momentum
    JUST(attrs.SetAttr<float>("momentum", 1.0f - momentum));

    CHECK_OR_RETURN((moving_mean && moving_variance) || (!moving_mean && !moving_variance))
        << "Both moving_mean and moving_variance should be None or Tensor.";
    if (!is_training) {
      CHECK_OR_RETURN(moving_mean && moving_variance)
          << "Must have moving_mean and moving_variance in eval mode.";
      const auto& normalize_result = JUST(OpInterpUtil::Dispatch<one::Tensor>(
          *norm_eval_op_,
          {x->contiguous(), JUST(moving_mean)->contiguous(), JUST(moving_variance)->contiguous(),
           gamma->contiguous(), beta->contiguous()},
          attrs));
      if (addend) {
        const auto& add_result = JUST(OpInterpUtil::Dispatch<one::Tensor>(
            *add_op_, {normalize_result->contiguous(), JUST(addend)->contiguous()}));
        return OpInterpUtil::Dispatch<one::Tensor>(*relu_op_, {add_result->contiguous()});
      } else {
        return OpInterpUtil::Dispatch<one::Tensor>(*relu_op_, {normalize_result->contiguous()});
      }
    } else if (moving_mean) {
      if (addend) {
        return OpInterpUtil::Dispatch<one::Tensor>(
            *fused_addend_norm_training_stats_op_,
            {x->contiguous(), JUST(addend)->contiguous(), JUST(moving_mean)->contiguous(),
             JUST(moving_variance)->contiguous(), gamma->contiguous(), beta->contiguous()},
            attrs);
      } else {
        return OpInterpUtil::Dispatch<one::Tensor>(
            *fused_norm_training_stats_op_,
            {x->contiguous(), JUST(moving_mean)->contiguous(), JUST(moving_variance)->contiguous(),
             gamma->contiguous(), beta->contiguous()},
            attrs);
      }
    } else {
      if (addend) {
        return OpInterpUtil::Dispatch<one::Tensor>(
            *fused_addend_norm_training_no_stats_op_,
            {x->contiguous(), JUST(addend)->contiguous(), gamma->contiguous(), beta->contiguous()},
            attrs);
      } else {
        return OpInterpUtil::Dispatch<one::Tensor>(
            *fused_norm_training_no_stats_op_,
            {x->contiguous(), gamma->contiguous(), beta->contiguous()}, attrs);
      }
    }
  }

 private:
  std::shared_ptr<OpExpr> norm_eval_op_;
  std::shared_ptr<OpExpr> relu_op_;
  std::shared_ptr<OpExpr> add_op_;
  std::shared_ptr<OpExpr> fused_norm_training_stats_op_;
  std::shared_ptr<OpExpr> fused_addend_norm_training_stats_op_;
  std::shared_ptr<OpExpr> fused_norm_training_no_stats_op_;
  std::shared_ptr<OpExpr> fused_addend_norm_training_no_stats_op_;
};

class PadFunctor {
 public:
  PadFunctor() {
    pad_ = CHECK_JUST(one::OpBuilder("pad").Input("x").Output("y").Build());
    reflect_pad_ = CHECK_JUST(one::OpBuilder("reflection_pad2d").Input("x").Output("y").Build());
    replicate_pad_ = CHECK_JUST(one::OpBuilder("replication_pad2d").Input("x").Output("y").Build());
  }
  Maybe<Tensor> operator()(const std::shared_ptr<one::Tensor>& x, const std::vector<int64_t>& pad,
                           const std::string& mode, const Scalar& value) const {
    const int64_t ndim = x->shape()->NumAxes();
    CHECK_LE_OR_RETURN(ndim, 5) << "Dimension of input tensor should less than or equal to 5";
    CHECK_LE_OR_RETURN(pad.size(), 2 * ndim)
        << "Pad size should less than or equal to input axes * 2.";
    MutableAttrMap attrs;
    JUST(attrs.SetAttr<std::vector<int64_t>>("padding", pad));
    if (mode == "constant") {
      CHECK_EQ_OR_RETURN(pad.size() % 2, 0)
          << "Length of pad must be even but instead it equals " << pad.size();
      if (IsFloatingDataType(x->dtype()->data_type())) {
        JUST(attrs.SetAttr<double>("floating_constant_value", JUST(value.As<double>())));
        JUST(attrs.SetAttr<int64_t>("integral_constant_value", 0));
      } else if (IsIntegralDataType(x->dtype()->data_type())) {
        JUST(attrs.SetAttr<double>("floating_constant_value", 0));
        JUST(attrs.SetAttr<int64_t>("integral_constant_value", JUST(value.As<int64_t>())));
      } else {
        UNIMPLEMENTED_THEN_RETURN() << "Data type should be floating or integral type.";
      }

      std::vector<int64_t> pad_before(ndim, 0);
      std::vector<int64_t> pad_after(ndim, 0);
      const int64_t pad_pair = pad.size() / 2;
      for (int64_t i = 0; i < pad_pair; ++i) {
        pad_before[ndim - i - 1] = pad[2 * i];
        pad_after[ndim - i - 1] = pad[2 * i + 1];
      }
      JUST(attrs.SetAttr<std::vector<int64_t>>("padding_before", pad_before));
      JUST(attrs.SetAttr<std::vector<int64_t>>("padding_after", pad_after));
      return OpInterpUtil::Dispatch<Tensor>(*pad_, {x->contiguous()}, attrs);

    } else if (mode == "reflect") {
      const int64_t pad_h = x->shape()->dim_vec().at(2);
      const int64_t pad_w = x->shape()->dim_vec().at(3);
      CHECK_OR_RETURN(pad[2] < pad_h && pad[3] < pad_h && pad[0] < pad_w && pad[1] < pad_w)
          << "padding size should be less than the corresponding input dimension!";
      return OpInterpUtil::Dispatch<Tensor>(*reflect_pad_, {x->contiguous()}, attrs);
    } else if (mode == "replicate") {
      return OpInterpUtil::Dispatch<Tensor>(*replicate_pad_, {x->contiguous()}, attrs);
    } else {
      UNIMPLEMENTED_THEN_RETURN() << "Pad mode is " << mode
                                  << ", but only constant, reflect and replicate are valid.";
    }
  }

 private:
  std::shared_ptr<OpExpr> pad_;
  std::shared_ptr<OpExpr> reflect_pad_;
  std::shared_ptr<OpExpr> replicate_pad_;
};

class DropoutFunctor {
 public:
  DropoutFunctor() {
    dropout_op_ =
        CHECK_JUST(one::OpBuilder("dropout").Input("in").Output("out").Output("mask").Build());
    dropout_addend_op_ = CHECK_JUST(one::OpBuilder("dropout")
                                        .Input("in")
                                        .Input("_add_to_output")
                                        .Output("out")
                                        .Output("mask")
                                        .Build());
    add_op_ = CHECK_JUST(one::OpBuilder("add_n").Input("in", 2).Output("out").Build());
  }
  Maybe<Tensor> operator()(const std::shared_ptr<one::Tensor>& x, const float& p,
                           const bool& training, const Optional<one::Generator>& generator,
                           const Optional<one::Tensor>& addend) const {
    const auto gen = generator.value_or(JUST(one::DefaultAutoGenerator()));
    const auto& dropout_state = std::make_shared<FusedDropoutKernelState>(gen);
    MutableAttrMap dropout_attrs;
    JUST(dropout_attrs.SetAttr<float>("rate", p));
    if (addend) {
      if ((!training) || p == 0.0) {
        return OpInterpUtil::Dispatch<Tensor>(*add_op_,
                                              {x->contiguous(), JUST(addend)->contiguous()});
      } else {
        return OpInterpUtil::Dispatch<Tensor>(*dropout_addend_op_,
                                              {x->contiguous(), JUST(addend)->contiguous()},
                                              OpExprInterpContext(dropout_attrs, dropout_state));
      }
    } else {
      if (!training || p == 0.0) {
        return x;
      } else {
        return OpInterpUtil::Dispatch<Tensor>(*dropout_op_, {x->contiguous()},
                                              OpExprInterpContext(dropout_attrs, dropout_state));
      }
    }
  }

 private:
  std::shared_ptr<OpExpr> dropout_op_;
  std::shared_ptr<OpExpr> dropout_addend_op_;
  std::shared_ptr<OpExpr> add_op_;
};

class DropoutGradFunctor {
 public:
  DropoutGradFunctor() {
    dropout_grad_op_ =
        CHECK_JUST(one::OpBuilder("dropout_grad").Input("dy").Input("mask").Output("dx").Build());
  }
  Maybe<Tensor> operator()(const std::shared_ptr<one::Tensor>& dy,
                           const std::shared_ptr<one::Tensor>& mask, const float& scale) const {
    MutableAttrMap dropout_grad_attrs;
    JUST(dropout_grad_attrs.SetAttr<float>("scale", scale));
    return OpInterpUtil::Dispatch<Tensor>(*dropout_grad_op_, {dy->contiguous(), mask->contiguous()},
                                          dropout_grad_attrs);
  }

 private:
  std::shared_ptr<OpExpr> dropout_grad_op_;
};

class AvgPoolingNDFunctor {
 public:
  AvgPoolingNDFunctor() = default;
  virtual ~AvgPoolingNDFunctor() = default;
  Maybe<Tensor> operator()(const std::shared_ptr<one::Tensor>& x,
                           const std::vector<int32_t>& kernel_size,
                           const Optional<std::vector<int32_t>>& stride,
                           const std::vector<int32_t>& padding, const bool& ceil_mode,
                           const bool& count_include_pad, const int64_t& divisor_override,
                           const std::string& data_format) const {
    MutableAttrMap attrs;
    JUST(attrs.SetAttr<std::string>("data_format", data_format));
    JUST(attrs.SetAttr<std::vector<int32_t>>("padding", padding));
    JUST(attrs.SetAttr<std::vector<int32_t>>("kernel_size", kernel_size));
    if (stride.has_value()) {
      JUST(attrs.SetAttr<std::vector<int32_t>>("stride", *JUST(stride)));
    } else {
      JUST(attrs.SetAttr<std::vector<int32_t>>(
          "stride", kernel_size));  // If stride is None, we set it as kernel_size to align Pytorch.
    }
    JUST(attrs.SetAttr<bool>("ceil_mode", ceil_mode));
    JUST(attrs.SetAttr<bool>("count_include_pad", count_include_pad));
    JUST(attrs.SetAttr<int64_t>("divisor_override", divisor_override));
    return OpInterpUtil::Dispatch<Tensor>(*op_, {x->contiguous()}, attrs);
  }

 protected:
  std::shared_ptr<OpExpr> op_;
};

class Avgpool1DFunctor : public AvgPoolingNDFunctor {
 public:
  Avgpool1DFunctor() {
    op_ = CHECK_JUST(one::OpBuilder("avgpool_1d").Input("x").Output("y").Build());
  }
};

class Avgpool2DFunctor : public AvgPoolingNDFunctor {
 public:
  Avgpool2DFunctor() {
    op_ = CHECK_JUST(one::OpBuilder("avgpool_2d").Input("x").Output("y").Build());
  }
};

class Avgpool3DFunctor : public AvgPoolingNDFunctor {
 public:
  Avgpool3DFunctor() {
    op_ = CHECK_JUST(one::OpBuilder("avgpool_3d").Input("x").Output("y").Build());
  }
};

class UnfoldFunctor {
 public:
  UnfoldFunctor() {
    unfold_op_ = CHECK_JUST(one::OpBuilder("unfold").Input("x").Output("y").Build());
  }
  Maybe<Tensor> operator()(const std::shared_ptr<one::Tensor>& x, const std::string& data_format,
                           const std::vector<int32_t>& kernel_size,
                           const std::vector<int32_t>& dilation_rate,
                           const std::vector<int32_t>& padding,
                           const std::vector<int32_t>& strides) const {
    const auto& x_shape = x->shape();
    // Only Support 4d tensor now.
    CHECK_EQ_OR_RETURN(x_shape->NumAxes(), 4) << "Input Tensor dim should == 4";
    MutableAttrMap attrs;
    JUST(attrs.SetAttr<std::string>("data_format", data_format));
    JUST(attrs.SetAttr<std::vector<int32_t>>("kernel_size", kernel_size));
    JUST(attrs.SetAttr<std::vector<int32_t>>("dilation_rate", dilation_rate));
    JUST(attrs.SetAttr<std::vector<int32_t>>("padding", padding));
    JUST(attrs.SetAttr<std::vector<int32_t>>("strides", strides));

    return OpInterpUtil::Dispatch<Tensor>(*unfold_op_, {x->contiguous()}, attrs);
  }

 private:
  std::shared_ptr<OpExpr> unfold_op_;
};

class FoldFunctor {
 public:
  FoldFunctor() { fold_op_ = CHECK_JUST(one::OpBuilder("fold").Input("x").Output("y").Build()); }
  Maybe<Tensor> operator()(const std::shared_ptr<one::Tensor>& x, const std::string& data_format,
                           const std::vector<int32_t>& output_size,
                           const std::vector<int32_t>& kernel_size,
                           const std::vector<int32_t>& dilation_rate,
                           const std::vector<int32_t>& padding,
                           const std::vector<int32_t>& strides) const {
    const auto& x_shape = x->shape();
    // Only Support 3d tensor fold now. format is (N, C*K*K, L)
    CHECK_EQ_OR_RETURN(x_shape->NumAxes(), 3) << "Input Tensor dim should == 3";
    MutableAttrMap attrs;
    JUST(attrs.SetAttr<std::string>("data_format", data_format));
    JUST(attrs.SetAttr<std::vector<int32_t>>("output_size", output_size));
    JUST(attrs.SetAttr<std::vector<int32_t>>("kernel_size", kernel_size));
    JUST(attrs.SetAttr<std::vector<int32_t>>("dilation_rate", dilation_rate));
    JUST(attrs.SetAttr<std::vector<int32_t>>("padding", padding));
    JUST(attrs.SetAttr<std::vector<int32_t>>("strides", strides));

    return OpInterpUtil::Dispatch<Tensor>(*fold_op_, {x->contiguous()}, attrs);
  }

 private:
  std::shared_ptr<OpExpr> fold_op_;
};

class OneHotFunctor {
 public:
  OneHotFunctor() {
    one_hot_op_ = CHECK_JUST(one::OpBuilder("one_hot").Input("indices").Output("out").Build());
  }
  Maybe<Tensor> operator()(const std::shared_ptr<one::Tensor>& input, const int64_t& num_classes,
                           const Scalar& on_value, const Scalar& off_value) const {
    if (IsFloatingDataType(input->dtype()->data_type())) {
      OF_RUNTIME_ERROR() << "one_hot is only applicable to index tensor.";
    }
    MutableAttrMap attrs;
    if (num_classes == -1) {
      std::vector<int32_t> axis(input->ndim());
      std::iota(axis.begin(), axis.end(), 0);
      auto tensor_max = JUST(functional::ReduceMax(input, axis, false));

      int64_t max = 0;
      const auto& callback =
          std::make_shared<std::function<void(uint64_t)>>([&](uint64_t of_blob_ptr) {
            auto* of_blob = reinterpret_cast<OfBlob*>(of_blob_ptr);
            of_blob->AutoMemCopyTo<int64_t>(&max,
                                            1);  // copy 1 scalar(int64_t) tensor's value to max
          });
      JUST(SyncAccessTensorWithTimeOut(tensor_max, callback, "const"));
      JUST(attrs.SetAttr<int64_t>("depth", max + 1));

    } else {
      JUST(attrs.SetAttr<int64_t>("depth", num_classes));
    }
    // Refer to: https://github.com/Oneflow-Inc/oneflow/pull/5315/files#r755823506
    bool is_on_value_double = on_value.IsFloatingPoint();
    bool is_off_value_double = off_value.IsFloatingPoint();
    if (is_on_value_double || is_off_value_double) {
      JUST(attrs.SetAttr<DataType>("dtype", kFloat));
      JUST(attrs.SetAttr<double>("floating_on_value", JUST(on_value.As<double>())));
      JUST(attrs.SetAttr<double>("floating_off_value", JUST(off_value.As<double>())));
      JUST(attrs.SetAttr<int64_t>("integer_on_value", 0));
      JUST(attrs.SetAttr<int64_t>("integer_off_value", 0));
    } else {
      JUST(attrs.SetAttr<DataType>("dtype", kInt64));
      JUST(attrs.SetAttr<double>("floating_on_value", 0));
      JUST(attrs.SetAttr<double>("floating_off_value", 0));
      JUST(attrs.SetAttr<int64_t>("integer_on_value", JUST(on_value.As<int64_t>())));
      JUST(attrs.SetAttr<int64_t>("integer_off_value", JUST(off_value.As<int64_t>())));
    }
    return OpInterpUtil::Dispatch<Tensor>(*one_hot_op_, {input->contiguous()}, attrs);
  }

 private:
  std::shared_ptr<OpExpr> one_hot_op_;
};

class L2NormalizeFunctor {
 public:
  L2NormalizeFunctor() {
    op_ = CHECK_JUST(
        one::OpBuilder("l2_normalize").Input("x").Output("y").Output("square_x_sum").Build());
  }
  Maybe<Tensor> operator()(const std::shared_ptr<one::Tensor>& input, const int32_t& axis,
                           const float& epsilon) const {
    const auto ndims = input->shape()->NumAxes();
    const auto final_dim = ndims - 1;

    auto axis_ = axis >= 0 ? axis : axis + ndims;
    CHECK_GE_OR_RETURN(axis_, 0) << "Axis should >=0 but axis is " << axis_ << " now.";
    CHECK_LE_OR_RETURN(axis_, final_dim)
        << "Axis should <" << ndims << " but axis is " << axis_ << " now.";

    MutableAttrMap attrs;
    JUST(attrs.SetAttr<float>("epsilon", epsilon));
    JUST(attrs.SetAttr<int32_t>("axis", final_dim));

    if (axis_ == final_dim) { return OpInterpUtil::Dispatch<Tensor>(*op_, {input}, attrs); }

    std::vector<int> input_perm(input->shape()->dim_vec().size(), 0);
    for (size_t i = 0; i < input_perm.size(); ++i) { input_perm[i] = static_cast<int>(i); }
    std::swap(input_perm[final_dim], input_perm[static_cast<size_t>(axis_)]);

    const auto result = JUST(OpInterpUtil::Dispatch<TensorTuple>(
        *op_, {JUST(functional::Transpose(input, input_perm))->contiguous()}, attrs));
    return JUST(functional::Transpose(result->at(0), input_perm))->contiguous();
  }

 private:
  std::shared_ptr<OpExpr> op_;
};

class NormalizeFunctor {
 public:
  Maybe<Tensor> operator()(const std::shared_ptr<one::Tensor>& input, const float& p,
                           const int32_t& dim, const float& eps,
                           const bool& use_l2_norm_kernel) const {
    if (use_l2_norm_kernel && (std::fabs(p - 2.0f) < std::numeric_limits<float>::min())) {
      return functional::L2Normalize(input, dim, eps);
    }
    return SequenceFunction<Maybe<Tensor>(const std::shared_ptr<Tensor>&, const float&,
                                          const int32_t&)>(
               [](const auto& x, const float& p, const int32_t& dim) -> Maybe<Tensor> {
                 return functional::ScalarNorm(x, p, dim, true, NullOpt);
               })
        .then([&](const auto& x) { return functional::Clamp(x, eps, NullOpt); })
        .then([&](const auto& x) { return functional::Div(input, x); })
        .call(input->contiguous(), p, dim);
  }
};

class FusedSelfAttentionFunctor {
 public:
  FusedSelfAttentionFunctor() {
    op_ = CHECK_JUST(one::OpBuilder("fused_self_attention_query_mul_key_and_value")
                         .Input("hidden_states")
                         .Output("query_mul_key")
                         .Output("value")
                         .Build());
  }
  Maybe<TensorTuple> operator()(const std::shared_ptr<one::Tensor>& hidden_states,
                                const int64_t& head_size, const float& alpha) const {
    MutableAttrMap attrs;
    JUST(attrs.SetAttr<int64_t>("head_size", head_size));
    JUST(attrs.SetAttr<float>("alpha", alpha));
    return OpInterpUtil::Dispatch<TensorTuple>(*op_, {hidden_states->contiguous()}, attrs);
  }

 private:
  std::shared_ptr<OpExpr> op_;
};

class FusedSelfAttentionGradFunctor {
 public:
  FusedSelfAttentionGradFunctor() {
    op_ = CHECK_JUST(one::OpBuilder("fused_self_attention_query_mul_key_and_value_grad")
                         .Input("query_mul_key_grad")
                         .Input("value_grad")
                         .Input("hidden_states")
                         .Output("hidden_states_grad")
                         .Build());
  }
  Maybe<Tensor> operator()(const std::shared_ptr<one::Tensor>& query_mul_key_grad,
                           const std::shared_ptr<one::Tensor>& value_grad,
                           const std::shared_ptr<one::Tensor>& hidden_states,
                           const float& alpha) const {
    MutableAttrMap attrs;
    JUST(attrs.SetAttr<float>("alpha", alpha));
    return OpInterpUtil::Dispatch<Tensor>(
        *op_,
        {query_mul_key_grad->contiguous(), value_grad->contiguous(), hidden_states->contiguous()},
        attrs);
  }

 private:
  std::shared_ptr<OpExpr> op_;
};

class FusedScaleTrilSoftmaxMaskScaleFunctor {
 public:
  FusedScaleTrilSoftmaxMaskScaleFunctor() {
    random_mask_like_op_ =
        CHECK_JUST(one::OpBuilder("random_mask_like").Input("like").Output("out").Build());
    fused_op_ = CHECK_JUST(one::OpBuilder("fused_tril_scale_softmax_mask_scale")
                               .Input("x")
                               .Input("mask")
                               .Output("y")
                               .Output("softmax_y")
                               .Build());
  }
  Maybe<TensorTuple> operator()(const std::shared_ptr<one::Tensor>& x, const float p,
                                const int64_t diagonal, const float tril_scale_value,
                                const Optional<one::Generator>& generator) const {
    const auto gen = generator.value_or(JUST(one::DefaultAutoGenerator()));
    MutableAttrMap random_mask_like_attrs;
    JUST(random_mask_like_attrs.SetAttr<float>("rate", p));
    JUST(random_mask_like_attrs.SetAttr<int64_t>("seed", gen->current_seed()));
    const auto& random_mask_like_state = std::make_shared<RandomMaskLikeKernelState>(gen);

    const auto& mask = JUST(OpInterpUtil::Dispatch<Tensor>(
        *random_mask_like_op_, {x->contiguous()},
        OpExprInterpContext(random_mask_like_attrs, random_mask_like_state)));

    float mask_scale_value = 1.0;
    if (p != 1.0) { mask_scale_value = 1.0 / (1.0 - p); }
    MutableAttrMap fused_attrs;
    JUST(fused_attrs.SetAttr<int64_t>("diagonal", diagonal));
    JUST(fused_attrs.SetAttr<float>("tril_scale_value", tril_scale_value));
    JUST(fused_attrs.SetAttr<float>("mask_scale_value", mask_scale_value));

    return OpInterpUtil::Dispatch<TensorTuple>(*fused_op_, {x->contiguous(), mask->contiguous()},
                                               fused_attrs);
  }

 private:
  std::shared_ptr<OpExpr> fused_op_;
  std::shared_ptr<OpExpr> random_mask_like_op_;
};

class L2NormalizeGradFunctor {
 public:
  L2NormalizeGradFunctor() {
    op_ = CHECK_JUST(one::OpBuilder("l2_normalize_grad")
                         .Input("dy")
                         .Input("y")
                         .Input("square_x_sum")
                         .Output("dx")
                         .Build());
  }
  Maybe<Tensor> operator()(const std::shared_ptr<one::Tensor>& dy,
                           const std::shared_ptr<one::Tensor>& y,
                           const std::shared_ptr<one::Tensor>& square_x_sum, const int32_t& axis,
                           const float& epsilon) const {
    MutableAttrMap attrs;
    JUST(attrs.SetAttr<int32_t>("axis", axis));
    JUST(attrs.SetAttr<float>("epsilon", epsilon));
    return OpInterpUtil::Dispatch<Tensor>(
        *op_, {dy->contiguous(), y->contiguous(), square_x_sum->contiguous()}, attrs);
  }

 private:
  std::shared_ptr<OpExpr> op_;
};

class FusedBiasAddGeluFunctor {
 public:
  FusedBiasAddGeluFunctor() {
    op_ = CHECK_JUST(
        one::OpBuilder("fused_bias_add_gelu").Input("a").Input("b").Output("out").Build());
  }
  Maybe<Tensor> operator()(const std::shared_ptr<one::Tensor>& a,
                           const std::shared_ptr<one::Tensor>& b, const int32_t& axis) const {
    MutableAttrMap attrs;
    JUST(attrs.SetAttr<int32_t>("axis", axis));
    return OpInterpUtil::Dispatch<Tensor>(*op_, {a->contiguous(), b->contiguous()}, attrs);
  }

 private:
  std::shared_ptr<OpExpr> op_;
};

class FusedBiasAddGeluGradFunctor {
 public:
  FusedBiasAddGeluGradFunctor() {
    op_ = CHECK_JUST(one::OpBuilder("fused_bias_add_gelu_grad")
                         .Input("a")
                         .Input("b")
                         .Input("dy")
                         .Output("dx")
                         .Build());
  }
  Maybe<Tensor> operator()(const std::shared_ptr<one::Tensor>& a,
                           const std::shared_ptr<one::Tensor>& b,
                           const std::shared_ptr<one::Tensor>& dy, const int32_t& axis) const {
    MutableAttrMap attrs;
    JUST(attrs.SetAttr<int32_t>("axis", axis));
    return OpInterpUtil::Dispatch<Tensor>(
        *op_, {a->contiguous(), b->contiguous(), dy->contiguous()}, attrs);
  }

 private:
  std::shared_ptr<OpExpr> op_;
};

class FusedBiasAddDropoutFunctor {
 public:
  FusedBiasAddDropoutFunctor() {
    random_mask_like_op_ =
        CHECK_JUST(one::OpBuilder("random_mask_like").Input("like").Output("out").Build());
    fused_bias_add_mask_scale_op_ = CHECK_JUST(one::OpBuilder("fused_bias_add_mask_scale")
                                                   .Input("a")
                                                   .Input("b")
                                                   .Input("mask")
                                                   .Output("out")
                                                   .Build());
  }
  Maybe<Tensor> operator()(const std::shared_ptr<one::Tensor>& a,
                           const std::shared_ptr<one::Tensor>& b, const float& p,
                           const int32_t& axis, const Optional<one::Generator>& generator) const {
    const auto gen = generator.value_or(JUST(one::DefaultAutoGenerator()));
    MutableAttrMap random_mask_like_attrs;
    JUST(random_mask_like_attrs.SetAttr<float>("rate", p));
    JUST(random_mask_like_attrs.SetAttr<int64_t>("seed", gen->current_seed()));
    const auto& random_mask_like_state = std::make_shared<RandomMaskLikeKernelState>(gen);

    float scale = 0.0;
    if (p != 1.0) { scale = 1.0 / (1.0 - p); }
    MutableAttrMap fused_bias_add_mask_attrs;
    JUST(fused_bias_add_mask_attrs.SetAttr<float>("scale", scale));
    int32_t axis_val = axis;
    if (axis_val < 0) {
      const int64_t num_axes = a->shape()->NumAxes();
      axis_val += num_axes;
    }
    JUST(fused_bias_add_mask_attrs.SetAttr<int32_t>("axis", axis_val));
    if (p > 0.0) {
      return SequenceFunction<Maybe<Tensor>()>([&]() -> Maybe<Tensor> {
               return OpInterpUtil::Dispatch<Tensor>(
                   *random_mask_like_op_, {a->contiguous()},
                   OpExprInterpContext(random_mask_like_attrs, random_mask_like_state));
             })
          .then([&](const std::shared_ptr<one::Tensor>& x) {
            return OpInterpUtil::Dispatch<Tensor>(
                *fused_bias_add_mask_scale_op_, {a->contiguous(), b->contiguous(), x->contiguous()},
                fused_bias_add_mask_attrs);
          })
          .call();
    } else {
      return functional::BiasAdd(a, b, axis_val);
    }
  }

 private:
  std::shared_ptr<OpExpr> random_mask_like_op_;
  std::shared_ptr<OpExpr> fused_bias_add_mask_scale_op_;
};

class FusedScaleTrilFunctor {
 public:
  FusedScaleTrilFunctor() {
    op_ = CHECK_JUST(one::OpBuilder("fused_scale_tril").Input("in").Output("out").Build());
  }

  Maybe<Tensor> operator()(const std::shared_ptr<one::Tensor>& x, const int64_t& diagonal,
                           const Scalar& fill_value, const Scalar& scale) const {
    MutableAttrMap attrs;
    JUST(attrs.SetAttr<int64_t>("diagonal", diagonal));
    bool is_fill_value_double = fill_value.IsFloatingPoint();
    bool is_scale_double = scale.IsFloatingPoint();
    if (is_fill_value_double) {
      JUST(attrs.SetAttr<double>("floating_fill_value", JUST(fill_value.As<double>())));
      JUST(attrs.SetAttr<int64_t>("integer_fill_value", 0));
      JUST(attrs.SetAttr<bool>("is_floating_fill_value", true));
    } else {
      JUST(attrs.SetAttr<double>("floating_fill_value", 0));
      JUST(attrs.SetAttr<int64_t>("integer_fill_value", JUST(fill_value.As<int64_t>())));
      JUST(attrs.SetAttr<bool>("is_floating_fill_value", false));
    }

    if (is_scale_double) {
      JUST(attrs.SetAttr<double>("floating_scale_value", JUST(scale.As<double>())));
      JUST(attrs.SetAttr<int64_t>("integer_scale_value", 0));
      JUST(attrs.SetAttr<bool>("is_floating_scale_value", true));
    } else {
      JUST(attrs.SetAttr<double>("floating_scale_value", 0));
      JUST(attrs.SetAttr<int64_t>("integer_scale_value", JUST(scale.As<int64_t>())));
      JUST(attrs.SetAttr<bool>("is_floating_scale_value", false));
    }
    return OpInterpUtil::Dispatch<Tensor>(*op_, {x->contiguous()}, attrs);
  }

 private:
  std::shared_ptr<OpExpr> op_;
};

class FusedScaleMaskSoftmaxFunctor {
 public:
  FusedScaleMaskSoftmaxFunctor() {
    op_ = CHECK_JUST(
        one::OpBuilder("fused_scale_mask_softmax").Input("x").Input("mask").Output("y").Build());
  }
  Maybe<Tensor> operator()(const std::shared_ptr<one::Tensor>& x,
                           const std::shared_ptr<one::Tensor>& mask, const float& fill_value,
                           const float& scale) const {
    MutableAttrMap attrs_;
    JUST(attrs_.SetAttr<float>("scale_value", scale));
    JUST(attrs_.SetAttr<float>("mask_fill_value", fill_value));
    return OpInterpUtil::Dispatch<Tensor>(*op_, {x->contiguous(), mask->contiguous()}, attrs_);
  }

 private:
  std::shared_ptr<OpExpr> op_;
};

class FusedScaleMaskSoftmaxDropoutFunctor {
 public:
  FusedScaleMaskSoftmaxDropoutFunctor() {
    random_mask_like_op_ =
        CHECK_JUST(one::OpBuilder("random_mask_like").Input("like").Output("out").Build());
    fused_scale_mask_softmax_dropout_op_ =
        CHECK_JUST(one::OpBuilder("fused_scale_mask_softmax_dropout")
                       .Input("x")
                       .Input("mask")
                       .Input("dropout_mask")
                       .Output("y")
                       .Output("softmax_y")
                       .Build());
  }
  Maybe<TensorTuple> operator()(const std::shared_ptr<one::Tensor>& x,
                                const std::shared_ptr<one::Tensor>& mask, const float& fill_value,
                                const float& scale, const float& p, const bool& training,
                                const Optional<one::Generator>& generator) const {
    float rate = p;
    if (!training) rate = 0.0;
    const auto gen = generator.value_or(JUST(one::DefaultAutoGenerator()));
    MutableAttrMap random_mask_like_attrs;
    JUST(random_mask_like_attrs.SetAttr<float>("rate", rate));
    JUST(random_mask_like_attrs.SetAttr<int64_t>("seed", gen->current_seed()));
    const auto& random_mask_like_state = std::make_shared<RandomMaskLikeKernelState>(gen);

    const auto& dropout_mask = JUST(OpInterpUtil::Dispatch<Tensor>(
        *random_mask_like_op_, {x->contiguous()},
        OpExprInterpContext(random_mask_like_attrs, random_mask_like_state)));

    float dropout_scale = 0.0;
    if (rate != 1.0) { dropout_scale = 1.0 / (1.0 - rate); }
    MutableAttrMap fused_scale_mask_softmax_dropout_attrs;
    JUST(fused_scale_mask_softmax_dropout_attrs.SetAttr<float>("scale_value", scale));
    JUST(fused_scale_mask_softmax_dropout_attrs.SetAttr<float>("mask_fill_value", fill_value));
    JUST(fused_scale_mask_softmax_dropout_attrs.SetAttr<float>("dropout_scale_value",
                                                               dropout_scale));

    return OpInterpUtil::Dispatch<TensorTuple>(
        *fused_scale_mask_softmax_dropout_op_,
        {x->contiguous(), mask->contiguous(), dropout_mask->contiguous()},
        fused_scale_mask_softmax_dropout_attrs);
  }

 private:
  std::shared_ptr<OpExpr> random_mask_like_op_;
  std::shared_ptr<OpExpr> fused_scale_mask_softmax_dropout_op_;
};

class CtcGreedyDecoderFunctor {
 public:
  CtcGreedyDecoderFunctor() {
    op_ = CHECK_JUST(one::OpBuilder("ctc_greedy_decoder")
                         .Input("log_probs")
                         .Input("input_lengths")
                         .Output("decoded")
                         .Output("neg_sum_logits")
                         .Build());
  }
  Maybe<TensorTuple> operator()(const std::shared_ptr<one::Tensor>& log_probs,
                                const std::shared_ptr<one::Tensor>& input_lengths,
                                const bool& merge_repeated) const {
    MutableAttrMap attrs;
    JUST(attrs.SetAttr<bool>("merge_repeated", merge_repeated));
    return OpInterpUtil::Dispatch<TensorTuple>(
        *op_, {log_probs->contiguous(), input_lengths->contiguous()}, attrs);
  }

 private:
  std::shared_ptr<OpExpr> op_;
};

class PartialFCSampleFunctor {
 public:
  PartialFCSampleFunctor() {
    op_ = CHECK_JUST(one::OpBuilder("distributed_partial_fc_sample")
                         .Input("weight")
                         .Input("label")
                         .Output("mapped_label")
                         .Output("sampled_label")
                         .Output("sampled_weight")
                         .Build());
  }
  Maybe<TensorTuple> operator()(const std::shared_ptr<one::Tensor>& wegiht,
                                const std::shared_ptr<one::Tensor>& label,
                                const int64_t& num_sample) const {
    MutableAttrMap attrs;
    JUST(attrs.SetAttr<int64_t>("num_sample", num_sample));
    return OpInterpUtil::Dispatch<TensorTuple>(*op_, {wegiht->contiguous(), label->contiguous()},
                                               attrs);
  }

 private:
  std::shared_ptr<OpExpr> op_;
};

class PariticalFCSampleDisableBoxing {
 public:
  PariticalFCSampleDisableBoxing() {
    op_ = CHECK_JUST(one::OpBuilder("distributed_partial_fc_sample_disable_boxing")
                         .Input("sampled_weight_diff")
                         .Input("sampled_label")
                         .Output("boxing_disabled_sampled_weight_diff")
                         .Output("boxing_disabled_sampled_label")
                         .Build());
  }
  Maybe<TensorTuple> operator()(const std::shared_ptr<one::Tensor>& sampled_weight_diff,
                                const std::shared_ptr<one::Tensor>& sampled_label) const {
    return OpInterpUtil::Dispatch<TensorTuple>(
        *op_, {sampled_weight_diff->contiguous(), sampled_label->contiguous()});
  }

 private:
  std::shared_ptr<OpExpr> op_;
};

class NmsFunctor {
 public:
  NmsFunctor() { op_ = CHECK_JUST(one::OpBuilder("nms").Input("in").Output("out").Build()); }

  Maybe<Tensor> operator()(const std::shared_ptr<one::Tensor>& x, const float& iou_threshold,
                           const int32_t& keep_n) const {
    MutableAttrMap attrs;
    JUST(attrs.SetAttr<float>("iou_threshold", iou_threshold));
    JUST(attrs.SetAttr<int32_t>("keep_n", keep_n));
    return OpInterpUtil::Dispatch<Tensor>(*op_, {x->contiguous()}, attrs);
  }

 private:
  std::shared_ptr<OpExpr> op_;
};

class RoiAlignFunctor {
 public:
  RoiAlignFunctor() {
    op_ = CHECK_JUST(one::OpBuilder("roi_align").Input("x").Input("rois").Output("y").Build());
  }

  Maybe<Tensor> operator()(const std::shared_ptr<one::Tensor>& x,
                           const std::shared_ptr<one::Tensor>& rois, const float& spatial_scale,
                           const int32_t& pooled_h, const int32_t& pooled_w,
                           const int32_t& sampling_ratio, const bool& aligned) const {
    MutableAttrMap attrs;
    JUST(attrs.SetAttr<float>("spatial_scale", spatial_scale));
    JUST(attrs.SetAttr<int32_t>("pooled_h", pooled_h));
    JUST(attrs.SetAttr<int32_t>("pooled_w", pooled_w));
    JUST(attrs.SetAttr<int32_t>("sampling_ratio", sampling_ratio));
    JUST(attrs.SetAttr<bool>("aligned", aligned));
    return OpInterpUtil::Dispatch<Tensor>(*op_, {x->contiguous(), rois->contiguous()}, attrs);
  }

 private:
  std::shared_ptr<OpExpr> op_;
};

class RoiAlignGradFunctor {
 public:
  RoiAlignGradFunctor() {
    op_ = CHECK_JUST(one::OpBuilder("roi_align_grad")
                         .Input("dy")
                         .Input("x_like")
                         .Input("rois")
                         .Output("dx")
                         .Build());
  }

  Maybe<Tensor> operator()(const std::shared_ptr<one::Tensor>& dy,
                           const std::shared_ptr<one::Tensor>& x_like,
                           const std::shared_ptr<one::Tensor>& rois, const float& spatial_scale,
                           const int32_t& pooled_h, const int32_t& pooled_w,
                           const int32_t& sampling_ratio, const bool& aligned) const {
    MutableAttrMap attrs;
    JUST(attrs.SetAttr<float>("spatial_scale", spatial_scale));
    JUST(attrs.SetAttr<int32_t>("pooled_h", pooled_h));
    JUST(attrs.SetAttr<int32_t>("pooled_w", pooled_w));
    JUST(attrs.SetAttr<int32_t>("sampling_ratio", sampling_ratio));
    JUST(attrs.SetAttr<bool>("aligned", aligned));
    return OpInterpUtil::Dispatch<Tensor>(
        *op_, {dy->contiguous(), x_like->contiguous(), rois->contiguous()}, attrs);
  }

 private:
  std::shared_ptr<OpExpr> op_;
};

}  // namespace impl

ONEFLOW_FUNCTION_LIBRARY(m) {
  m.add_functor<impl::BiasAddFunctor>("BiasAdd");
  m.add_functor<impl::Conv1dFunctor>("Conv1d");
  m.add_functor<impl::Conv2dFunctor>("Conv2d");
  m.add_functor<impl::Conv3dFunctor>("Conv3d");
  m.add_functor<impl::DeConv1dFunctor>("Deconv1d");
  m.add_functor<impl::DeConv2dFunctor>("Deconv2d");
  m.add_functor<impl::DeConv3dFunctor>("Deconv3d");
  m.add_functor<impl::MatMulFunctor>("MatMul");
  m.add_functor<impl::BatchMatMulFunctor>("BatchMatMul");
  m.add_functor<impl::LayerNormFunctor>("LayerNorm");
  m.add_functor<impl::LayerNormAffineFunctor>("LayerNormAffine");
  m.add_functor<impl::TFAvgPool2DFunctor>("AvgPool2D");
  m.add_functor<impl::Maxpool1DFunctor>("Maxpool1D");
  m.add_functor<impl::Maxpool2DFunctor>("Maxpool2D");
  m.add_functor<impl::Maxpool3DFunctor>("Maxpool3D");
  m.add_functor<impl::AdaptiveAvgPool1DFunctor>("AdaptiveAvgPool1D");
  m.add_functor<impl::AdaptiveAvgPool2DFunctor>("AdaptiveAvgPool2D");
  m.add_functor<impl::AdaptiveAvgPool3DFunctor>("AdaptiveAvgPool3D");
  m.add_functor<impl::L1LossFunctor>("L1Loss");
  m.add_functor<impl::MseLossFunctor>("MseLoss");
  m.add_functor<impl::KLDivLossFunctor>("KLDivLoss");
  m.add_functor<impl::NllLossFunctor>("NllLoss");
  m.add_functor<impl::BinaryCrossEntropyLossFunctor>("BinaryCrossEntropyLoss");
  m.add_functor<impl::BinaryCrossEntropyWithLogitsLossFunctor>("BinaryCrossEntropyWithLogitsLoss");
  m.add_functor<impl::SparseCrossEntropyFunctor>("SparseCrossEntropy");
  m.add_functor<impl::SparseCrossEntropyMsFunctor>("SparseCrossEntropyMs");
  m.add_functor<impl::CrossEntropyFunctor>("CrossEntropy");
  m.add_functor<impl::SparseSoftmaxCrossEntropyFunctor>("SparseSoftmaxCrossEntropy");
  m.add_functor<impl::SoftmaxCrossEntropyFunctor>("SoftmaxCrossEntropy");
  m.add_functor<impl::SoftmaxCrossEntropyGradFunctor>("SoftmaxCrossEntropyGrad");
  m.add_functor<impl::SmoothL1LossFunctor>("SmoothL1Loss");
  m.add_functor<impl::CombinedMarginLossFunctor>("CombinedMarginLoss");
  m.add_functor<impl::TripletMarginLossFunctor>("TripletMarginLoss");
  m.add_functor<impl::MarginRankingLossFunctor>("MarginRankingLoss");
  m.add_functor<impl::CtcLossFunctor>("CtcLoss");
  m.add_functor<impl::AffineGridFunctor>("AffineGrid");
  m.add_functor<impl::GridSampleFunctor>("GridSample");
  m.add_functor<impl::NormalizationFunctor>("Normalization");
  m.add_functor<impl::NormalizationAddReluFunctor>("NormalizationAddRelu");
  m.add_functor<impl::PadFunctor>("Pad");
  m.add_functor<impl::DropoutFunctor>("Dropout");
  m.add_functor<impl::DropoutGradFunctor>("DropoutGrad");
  m.add_functor<impl::Avgpool1DFunctor>("Avgpool1D");
  m.add_functor<impl::Avgpool2DFunctor>("Avgpool2D");
  m.add_functor<impl::Avgpool3DFunctor>("Avgpool3D");
  m.add_functor<impl::UnfoldFunctor>("Unfold");
  m.add_functor<impl::FoldFunctor>("Fold");
  m.add_functor<impl::OneHotFunctor>("OneHot");
  m.add_functor<impl::FusedSelfAttentionFunctor>("FusedSelfAttention");
  m.add_functor<impl::FusedSelfAttentionGradFunctor>("FusedSelfAttentionGrad");
  m.add_functor<impl::NormalizeFunctor>("Normalize");
  m.add_functor<impl::L2NormalizeFunctor>("L2Normalize");
  m.add_functor<impl::L2NormalizeGradFunctor>("L2NormalizeGrad");
  m.add_functor<impl::FusedBiasAddGeluFunctor>("FusedBiasAddGelu");
  m.add_functor<impl::FusedBiasAddGeluGradFunctor>("FusedBiasAddGeluGrad");
  m.add_functor<impl::FusedBiasAddDropoutFunctor>("FusedBiasAddDropout");
  m.add_functor<impl::FusedScaleMaskSoftmaxFunctor>("FusedScaleMaskSoftmax");
  m.add_functor<impl::FusedScaleMaskSoftmaxDropoutFunctor>("FusedScaleMaskSoftmaxDropout");
  m.add_functor<impl::FusedScaleTrilSoftmaxMaskScaleFunctor>("FusedScaleTrilSoftmaxMaskScale");
  m.add_functor<impl::FusedScaleTrilFunctor>("FusedScaleTril");
  m.add_functor<impl::CtcGreedyDecoderFunctor>("CtcGreedyDecoder");
  m.add_functor<impl::PartialFCSampleFunctor>("DistributedPariticalFCSample");
  m.add_functor<impl::PariticalFCSampleDisableBoxing>("DistributedPariticalFCSampleDisableBoxing");
  m.add_functor<impl::NmsFunctor>("Nms");
  m.add_functor<impl::RoiAlignFunctor>("RoiAlign");
  m.add_functor<impl::RoiAlignGradFunctor>("RoiAlignGrad");
};

}  // namespace functional
}  // namespace one
}  // namespace oneflow<|MERGE_RESOLUTION|>--- conflicted
+++ resolved
@@ -491,11 +491,7 @@
                            const std::string& reduction) const {
     const auto out = sequence_function(functional::Sub)
                          .then(functional::Square)
-<<<<<<< HEAD
-                         .call(input->contiguous(), target->contiguous());
-=======
-                         .call(input, target, /*inplace=*/false);
->>>>>>> f8bc4da8
+                         .call(input->contiguous(), target->contiguous(), /*inplace=*/false);
     return apply_reduction(out, reduction);
   }
 };
@@ -508,11 +504,7 @@
                            const std::string& reduction) const {
     const auto out = sequence_function(functional::Sub)
                          .then(functional::Abs)
-<<<<<<< HEAD
-                         .call(input->contiguous(), target->contiguous());
-=======
-                         .call(input, target, /*inplace=*/false);
->>>>>>> f8bc4da8
+                         .call(input->contiguous(), target->contiguous(), /*inplace=*/false);
     return apply_reduction(out, reduction);
   }
 };
@@ -571,11 +563,7 @@
               return functional::ScalarAdd(x, Scalar(margin), /*alpha=*/1, /*inplace=*/true);
             })
             .then(std::bind(functional::Clamp, std::placeholders::_1, Scalar(0), NullOpt))
-<<<<<<< HEAD
-            .call(input_1->contiguous(), input_2->contiguous());
-=======
-            .call(input_1, input_2, /*inplace=*/false);
->>>>>>> f8bc4da8
+            .call(input_1->contiguous(), input_2->contiguous(), /*inplace=*/false);
     return apply_reduction(out, reduction);
   }
 };
