/*
Copyright 2020 The OneFlow Authors. All rights reserved.

Licensed under the Apache License, Version 2.0 (the "License");
you may not use this file except in compliance with the License.
You may obtain a copy of the License at

    http://www.apache.org/licenses/LICENSE-2.0

Unless required by applicable law or agreed to in writing, software
distributed under the License is distributed on an "AS IS" BASIS,
WITHOUT WARRANTIES OR CONDITIONS OF ANY KIND, either express or implied.
See the License for the specific language governing permissions and
limitations under the License.
*/

#include "oneflow/core/common/optional.h"
#include "oneflow/core/common/scalar.h"
#include "oneflow/core/framework/attr_map.h"
#include "oneflow/core/framework/op_builder.h"
#include "oneflow/core/framework/op_expr.h"
#include "oneflow/core/framework/op_interpreter/op_interpreter_util.h"
#include "oneflow/core/framework/tensor.h"
#include "oneflow/core/framework/tensor_tuple.h"
#include "oneflow/core/framework/op_interpreter.h"
#include "oneflow/core/framework/random_generator.h"
#include "oneflow/core/functional/function_library.h"
#include "oneflow/core/functional/impl/common.h"
#include "oneflow/core/functional/impl/unary_functor.h"
#include "oneflow/user/kernels/random_mask_like_kernel.h"

namespace oneflow {
namespace one {
namespace functional {

namespace impl {

class BiasAddFunctor {
 public:
  BiasAddFunctor() {
    op_ = CHECK_JUST(one::OpBuilder("bias_add").Input("a").Input("b").Output("out").Build());
  }
  Maybe<Tensor> operator()(const std::shared_ptr<one::Tensor>& x,
                           const std::shared_ptr<one::Tensor>& bias, const int32_t& axis) const {
    MutableAttrMap attrs;
    JUST(attrs.SetAttr<int32_t>("axis", axis));
    return OpInterpUtil::Dispatch<Tensor>(*op_, {x, bias}, attrs);
  }

 private:
  std::shared_ptr<OpExpr> op_;
};

class ConvBaseFunctor {
 public:
  explicit ConvBaseFunctor(const int& num_spatial_dims) : num_spatial_dims_(num_spatial_dims) {
    bias_op_ = CHECK_JUST(one::OpBuilder("bias_add").Input("a").Input("b").Output("out").Build());
  }
  virtual ~ConvBaseFunctor() = default;
  Maybe<Tensor> operator()(const std::shared_ptr<one::Tensor>& x,
                           const std::shared_ptr<one::Tensor>& weight,
                           const Optional<one::Tensor>& bias, const std::vector<int32_t>& stride,
                           const std::vector<int32_t>& padding,
                           const std::vector<int32_t>& dilation, const int32_t& groups) const {
    MutableAttrMap conv_attrs;
    std::vector<int32_t> kernel_size_vec(num_spatial_dims_);
    for (int i = 0; i < num_spatial_dims_; i++) {
      kernel_size_vec.at(i) = ((weight->shape())->At(i + 2));
    }
    JUST(conv_attrs.SetAttr<int32_t>("filters", (weight->shape())->At(0)));
    JUST(conv_attrs.SetAttr<std::vector<int32_t>>("padding_before", padding));
    JUST(conv_attrs.SetAttr<std::vector<int32_t>>("kernel_size", kernel_size_vec));
    JUST(conv_attrs.SetAttr<std::vector<int32_t>>("strides", stride));
    JUST(conv_attrs.SetAttr<std::vector<int32_t>>("dilation_rate", dilation));
    JUST(conv_attrs.SetAttr<int32_t>("groups", groups));
    JUST(conv_attrs.SetAttr<std::string>("data_format", std::string("channels_first")));
    const std::shared_ptr<one::Tensor>& conv_out =
        JUST(OpInterpUtil::Dispatch<Tensor>(*conv_op_, {x, weight}, conv_attrs));
    if (bias) {
      MutableAttrMap bias_attrs;
      JUST(bias_attrs.SetAttr<int32_t>("axis", 1));
      return OpInterpUtil::Dispatch<Tensor>(*bias_op_, {conv_out, JUST(bias)}, bias_attrs);
    } else {
      return conv_out;
    }
  }

 protected:
  std::shared_ptr<OpExpr> conv_op_;
  std::shared_ptr<OpExpr> bias_op_;
  int32_t num_spatial_dims_;
};

class Conv1dFunctor : public ConvBaseFunctor {
 public:
  Conv1dFunctor() : ConvBaseFunctor(/*num_spatial_dims_=*/1) {
    conv_op_ =
        CHECK_JUST(one::OpBuilder("conv1d").Input("in").Input("weight").Output("out").Build());
  }
};

class Conv2dFunctor : public ConvBaseFunctor {
 public:
  Conv2dFunctor() : ConvBaseFunctor(/*num_spatial_dims_=*/2) {
    conv_op_ =
        CHECK_JUST(one::OpBuilder("conv2d").Input("in").Input("weight").Output("out").Build());
  }
};

class Conv3dFunctor : public ConvBaseFunctor {
 public:
  Conv3dFunctor() : ConvBaseFunctor(/*num_spatial_dims_=*/3) {
    conv_op_ =
        CHECK_JUST(one::OpBuilder("conv3d").Input("in").Input("weight").Output("out").Build());
  }
};

class MatMulFunctor {
 public:
  MatMulFunctor() {
    matmul_op_ = CHECK_JUST(one::OpBuilder("matmul").Input("a").Input("b").Output("out").Build());
    batch_matmul_op_ =
        CHECK_JUST(one::OpBuilder("batch_matmul").Input("a").Input("b").Output("out").Build());
    bcast_matmul_op_ =
        CHECK_JUST(one::OpBuilder("broadcast_matmul").Input("a").Input("b").Output("out").Build());
  }
  Maybe<Tensor> operator()(const std::shared_ptr<one::Tensor>& a,
                           const std::shared_ptr<one::Tensor>& b, const bool& transpose_a,
                           const bool& transpose_b, const double& alpha) const {
    const auto& a_shape = a->shape();
    const auto& b_shape = b->shape();

    // TODO(): Support 1-d tensor by dot.
    CHECK_GE_OR_RETURN(a_shape->NumAxes(), 2) << "Tensor a's dim should >= 2";
    CHECK_GE_OR_RETURN(b_shape->NumAxes(), 2) << "Tensor b's dim should >= 2";

    MutableAttrMap attrs;
    JUST(attrs.SetAttr<bool>("transpose_a", transpose_a));
    JUST(attrs.SetAttr<bool>("transpose_b", transpose_b));
    JUST(attrs.SetAttr<double>("alpha", alpha));
    if (a_shape->NumAxes() != b_shape->NumAxes()) {
      CHECK_EQ_OR_RETURN(b_shape->NumAxes(), 2)
          << "Not support number of dimensions of a being less than number of dimensions of b!";
      return OpInterpUtil::Dispatch<Tensor>(*bcast_matmul_op_, {a, b}, attrs);
    }
    if (a_shape->NumAxes() > 2) {
      return OpInterpUtil::Dispatch<Tensor>(*batch_matmul_op_, {a, b}, attrs);
    }
    return OpInterpUtil::Dispatch<Tensor>(*matmul_op_, {a, b}, attrs);
  }

 private:
  std::shared_ptr<OpExpr> matmul_op_;
  std::shared_ptr<OpExpr> batch_matmul_op_;
  std::shared_ptr<OpExpr> bcast_matmul_op_;
};

class BatchMatMulFunctor {
 public:
  BatchMatMulFunctor() {
    batch_matmul_op_ =
        CHECK_JUST(one::OpBuilder("batch_matmul").Input("a").Input("b").Output("out").Build());
  }
  Maybe<Tensor> operator()(const std::shared_ptr<one::Tensor>& a,
                           const std::shared_ptr<one::Tensor>& b, const bool& transpose_a,
                           const bool& transpose_b, const double& alpha) const {
    const auto& a_shape = a->shape();
    const auto& b_shape = b->shape();
    CHECK_GE_OR_RETURN(a_shape->NumAxes(), 3) << "Tensor a's dim should >= 3";
    CHECK_GE_OR_RETURN(b_shape->NumAxes(), 3) << "Tensor b's dim should >= 3";

    MutableAttrMap attrs;
    JUST(attrs.SetAttr<bool>("transpose_a", transpose_a));
    JUST(attrs.SetAttr<bool>("transpose_b", transpose_b));
    JUST(attrs.SetAttr<double>("alpha", alpha));
    return OpInterpUtil::Dispatch<Tensor>(*batch_matmul_op_, {a, b}, attrs);
  }

 private:
  std::shared_ptr<OpExpr> batch_matmul_op_;
};

class LayerNormFunctor {
 public:
  LayerNormFunctor() {
    op_ = CHECK_JUST(one::OpBuilder("layer_norm")
                         .Input("x")
                         .Output("y")
                         .Output("mean")
                         .Output("inv_variance")
                         .Build());
  }
  Maybe<Tensor> operator()(const std::shared_ptr<one::Tensor>& x, const int64_t& begin_norm_axis,
                           const int64_t& begin_params_axis, const double& epsilon) const {
    MutableAttrMap attrs;
    JUST(attrs.SetAttr<int64_t>("begin_norm_axis", begin_norm_axis));
    JUST(attrs.SetAttr<int64_t>("begin_params_axis", begin_params_axis));
    JUST(attrs.SetAttr<double>("epsilon", epsilon));
    JUST(attrs.SetAttr<bool>("center", false));
    JUST(attrs.SetAttr<bool>("scale", false));
    return OpInterpUtil::Dispatch<Tensor>(*op_, {x}, attrs);
  }

 private:
  std::shared_ptr<OpExpr> op_;
};

class LayerNormAffineFunctor {
 public:
  LayerNormAffineFunctor() {
    op_ = CHECK_JUST(one::OpBuilder("layer_norm")
                         .Input("x")
                         .Input("gamma")
                         .Input("beta")
                         .Output("y")
                         .Output("mean")
                         .Output("inv_variance")
                         .Output("normalized")
                         .Build());
  }
  Maybe<Tensor> operator()(const std::shared_ptr<one::Tensor>& x,
                           const std::shared_ptr<one::Tensor>& gamma,
                           const std::shared_ptr<one::Tensor>& beta, const int64_t& begin_norm_axis,
                           const int64_t& begin_params_axis, const double& epsilon) const {
    MutableAttrMap attrs;
    JUST(attrs.SetAttr<int64_t>("begin_norm_axis", begin_norm_axis));
    JUST(attrs.SetAttr<int64_t>("begin_params_axis", begin_params_axis));
    JUST(attrs.SetAttr<double>("epsilon", epsilon));
    JUST(attrs.SetAttr<bool>("center", true));
    JUST(attrs.SetAttr<bool>("scale", true));
    return OpInterpUtil::Dispatch<Tensor>(*op_, {x, gamma, beta}, attrs);
  }

 private:
  std::shared_ptr<OpExpr> op_;
};

class PoolNDFunctor {
 public:
  PoolNDFunctor() = default;
  virtual ~PoolNDFunctor() = default;
  Maybe<Tensor> operator()(const std::shared_ptr<one::Tensor>& x,
                           const std::vector<int32_t>& kernel_size,
                           const std::vector<int32_t>& strides, const std::string& padding,
                           const std::vector<int32_t>& padding_before,
                           const std::vector<int32_t>& padding_after,
                           const std::string& data_format, const bool& ceil_mode) const {
    MutableAttrMap attrs;
    JUST(attrs.SetAttr<std::vector<int32_t>>("pool_size", kernel_size));
    JUST(attrs.SetAttr<std::vector<int32_t>>("strides", strides));
    JUST(attrs.SetAttr<std::string>("padding", padding));
    JUST(attrs.SetAttr<std::vector<int32_t>>("padding_before", padding_before));
    JUST(attrs.SetAttr<std::vector<int32_t>>("padding_after", padding_after));
    JUST(attrs.SetAttr<std::string>("data_format", data_format));
    JUST(attrs.SetAttr<bool>("ceil_mode", ceil_mode));
    return OpInterpUtil::Dispatch<Tensor>(*op_, {x}, attrs);
  }

 protected:
  std::shared_ptr<OpExpr> op_;
};

class PoolingNDFunctor {
 public:
  PoolingNDFunctor() = default;
  virtual ~PoolingNDFunctor() = default;
  Maybe<TensorTuple> operator()(const std::shared_ptr<one::Tensor>& x,
                                const std::vector<int32_t>& kernel_size,
                                const Optional<std::vector<int32_t>>& stride,
                                const std::vector<int32_t>& padding,
                                const std::vector<int32_t>& dilation, const bool& return_indices,
                                const bool& ceil_mode, const std::string& data_format) const {
    MutableAttrMap attrs;
    JUST(attrs.SetAttr<std::string>("data_format", data_format));
    JUST(attrs.SetAttr<std::vector<int32_t>>("padding", padding));
    JUST(attrs.SetAttr<std::vector<int32_t>>("kernel_size", kernel_size));
    if (stride.has_value()) {
      JUST(attrs.SetAttr<std::vector<int32_t>>("stride", *JUST(stride)));
    } else {
      JUST(attrs.SetAttr<std::vector<int32_t>>(
          "stride", kernel_size));  // If stride is None, we set it as kernel_size to align Pytorch.
    }
    JUST(attrs.SetAttr<std::vector<int32_t>>("dilation", dilation));
    JUST(attrs.SetAttr<bool>("return_indices", return_indices));
    JUST(attrs.SetAttr<bool>("ceil_mode", ceil_mode));
    return OpInterpUtil::Dispatch<TensorTuple>(*op_, {x}, attrs);
  }

 protected:
  std::shared_ptr<OpExpr> op_;
};

class AvgPool2DFunctor : public PoolNDFunctor {
 public:
  AvgPool2DFunctor() {
    op_ = CHECK_JUST(one::OpBuilder("avg_pool_2d").Input("x").Output("y").Build());
  }
};

class MaxPool2DFunctor : public PoolNDFunctor {
 public:
  MaxPool2DFunctor() {
    op_ = CHECK_JUST(one::OpBuilder("max_pool_2d").Input("x").Output("y").Build());
  }
};

class Maxpool1DFunctor : public PoolingNDFunctor {
 public:
  Maxpool1DFunctor() {
    op_ = CHECK_JUST(one::OpBuilder("maxpool_1d").Input("x").Output("y").Output("indice").Build());
  }
};

class Maxpool2DFunctor : public PoolingNDFunctor {
 public:
  Maxpool2DFunctor() {
    op_ = CHECK_JUST(one::OpBuilder("maxpool_2d").Input("x").Output("y").Output("indice").Build());
  }
};

class Maxpool3DFunctor : public PoolingNDFunctor {
 public:
  Maxpool3DFunctor() {
    op_ = CHECK_JUST(one::OpBuilder("maxpool_3d").Input("x").Output("y").Output("indice").Build());
  }
};

class AdaptivePoolNDFunctor {
 public:
  AdaptivePoolNDFunctor() = default;
  virtual ~AdaptivePoolNDFunctor() = default;
  Maybe<Tensor> operator()(const std::shared_ptr<one::Tensor>& x,
                           const std::vector<int64_t>& output_size) const {
    MutableAttrMap attrs;
    JUST(attrs.SetAttr<std::vector<int64_t>>("output_size", output_size));
    return OpInterpUtil::Dispatch<Tensor>(*op_, {x}, attrs);
  }

 protected:
  std::shared_ptr<OpExpr> op_;
};

class AdaptiveAvgPool1DFunctor : public AdaptivePoolNDFunctor {
 public:
  AdaptiveAvgPool1DFunctor() {
    op_ = CHECK_JUST(one::OpBuilder("adaptive_avg_pool1d").Input("x").Output("y").Build());
  }
};

class AdaptiveAvgPool2DFunctor : public AdaptivePoolNDFunctor {
 public:
  AdaptiveAvgPool2DFunctor() {
    op_ = CHECK_JUST(one::OpBuilder("adaptive_avg_pool2d").Input("x").Output("y").Build());
  }
};

class AdaptiveAvgPool3DFunctor : public AdaptivePoolNDFunctor {
 public:
  AdaptiveAvgPool3DFunctor() {
    op_ = CHECK_JUST(one::OpBuilder("adaptive_avg_pool3d").Input("x").Output("y").Build());
  }
};

class SparseSoftmaxCrossEntropyFunctor {
 public:
  SparseSoftmaxCrossEntropyFunctor() {
    op_ = CHECK_JUST(one::OpBuilder("sparse_softmax_cross_entropy")
                         .Input("prediction")
                         .Input("label")
                         .Output("out")
                         .Output("prob")
                         .Build());
  }
  Maybe<Tensor> operator()(const std::shared_ptr<one::Tensor>& logits,
                           const std::shared_ptr<one::Tensor>& label, const int64_t& depth) const {
    MutableAttrMap attrs;
    JUST(attrs.SetAttr<int64_t>("depth", depth));
    return OpInterpUtil::Dispatch<Tensor>(*op_, {logits, label}, attrs);
  }

 private:
  std::shared_ptr<OpExpr> op_;
};

class SoftmaxCrossEntropyFunctor {
 public:
  SoftmaxCrossEntropyFunctor() {
    op_ = CHECK_JUST(one::OpBuilder("softmax_cross_entropy")
                         .Input("prediction")
                         .Input("label")
                         .Output("out")
                         .Output("prob")
                         .Build());
  }

  Maybe<Tensor> operator()(const std::shared_ptr<one::Tensor>& logits,
                           const std::shared_ptr<one::Tensor>& label) const {
    return OpInterpUtil::Dispatch<Tensor>(*op_, {logits, label});
  }

 private:
  std::shared_ptr<OpExpr> op_;
};

class SoftmaxCrossEntropyGradFunctor {
 public:
  SoftmaxCrossEntropyGradFunctor() {
    op_ = CHECK_JUST(one::OpBuilder("softmax_cross_entropy_grad")
                         .Input("dy")
                         .Input("label")
                         .Input("prob")
                         .Output("prediction_diff")
                         .Build());
  }
  Maybe<Tensor> operator()(const std::shared_ptr<one::Tensor>& dy,
                           const std::shared_ptr<one::Tensor>& label,
                           const std::shared_ptr<one::Tensor>& prob) const {
    return OpInterpUtil::Dispatch<Tensor>(*op_, {dy, label, prob});
  }

 private:
  std::shared_ptr<OpExpr> op_;
};

class SmoothL1LossFunctor {
 public:
  SmoothL1LossFunctor() {
    op_ = CHECK_JUST(
        one::OpBuilder("smooth_l1_loss").Input("prediction").Input("label").Output("loss").Build());
  }
  Maybe<Tensor> operator()(const std::shared_ptr<one::Tensor>& logits,
                           const std::shared_ptr<one::Tensor>& label, const float& beta) const {
    MutableAttrMap attrs;
    JUST(attrs.SetAttr<float>("beta", beta));
    return OpInterpUtil::Dispatch<Tensor>(*op_, {logits, label}, attrs);
  }

 private:
  std::shared_ptr<OpExpr> op_;
};

class CombinedMarginLossFunctor {
 public:
  CombinedMarginLossFunctor() {
    op_ = CHECK_JUST(one::OpBuilder("combined_margin_loss")
                         .Input("x")
                         .Input("label")
                         .Output("y")
                         .Output("theta")
                         .Build());
  }
  Maybe<TensorTuple> operator()(const std::shared_ptr<one::Tensor>& x,
                                const std::shared_ptr<one::Tensor>& label, const float& m1,
                                const float& m2, const float& m3, const int64_t& depth) const {
    MutableAttrMap attrs;
    JUST(attrs.SetAttr<float>("m1", m1));
    JUST(attrs.SetAttr<float>("m2", m2));
    JUST(attrs.SetAttr<float>("m3", m3));
    JUST(attrs.SetAttr<int64_t>("depth", depth));
    return OpInterpUtil::Dispatch<TensorTuple>(*op_, {x, label}, attrs);
  }

 private:
  std::shared_ptr<OpExpr> op_;
};

class AffineGridFunctor {
 public:
  AffineGridFunctor() {
    op_ = CHECK_JUST(one::OpBuilder("affine_grid").Input("theta").Output("grid").Build());
  }
  Maybe<Tensor> operator()(const std::shared_ptr<one::Tensor>& theta, const Shape& size,
                           const bool& align_corners) const {
    MutableAttrMap attrs;
    JUST(attrs.SetAttr<Shape>("size", size));
    JUST(attrs.SetAttr<bool>("align_corners", align_corners));
    return OpInterpUtil::Dispatch<Tensor>(*op_, {theta}, attrs);
  }

 private:
  std::shared_ptr<OpExpr> op_;
};

class GridSampleFunctor {
 public:
  GridSampleFunctor() {
    op_ = CHECK_JUST(
        one::OpBuilder("grid_sample").Input("input").Input("grid").Output("output").Build());
  }
  Maybe<Tensor> operator()(const std::shared_ptr<one::Tensor>& input,
                           const std::shared_ptr<one::Tensor>& grid,
                           const std::string& interpolation_mode, const std::string& padding_mode,
                           const bool& align_corners) const {
    MutableAttrMap attrs;
    JUST(attrs.SetAttr<std::string>("interpolation_mode", interpolation_mode));
    JUST(attrs.SetAttr<std::string>("padding_mode", padding_mode));
    JUST(attrs.SetAttr<bool>("align_corners", align_corners));
    return OpInterpUtil::Dispatch<Tensor>(*op_, {input, grid}, attrs);
  }

 private:
  std::shared_ptr<OpExpr> op_;
};

class NormalizationFunctor {
 public:
  NormalizationFunctor() {
    norm_eval_op_ = CHECK_JUST(one::OpBuilder("normalization")
                                   .Input("x")
                                   .Input("moving_mean")
                                   .Input("moving_variance")
                                   .Input("gamma")
                                   .Input("beta")
                                   .Output("y")
                                   .Attr("training", false)
                                   .Build());
    norm_training_stats_op_ = CHECK_JUST(one::OpBuilder("normalization")
                                             .Input("x")
                                             .Input("moving_mean")
                                             .Input("moving_variance")
                                             .Input("gamma")
                                             .Input("beta")
                                             .Output("y")
                                             .Output("mean")
                                             .Output("inv_variance")
                                             .Attr("training", true)
                                             .Build());
    norm_training_no_stats_op_ = CHECK_JUST(one::OpBuilder("normalization")
                                                .Input("x")
                                                .Input("gamma")
                                                .Input("beta")
                                                .Output("y")
                                                .Output("mean")
                                                .Output("inv_variance")
                                                .Attr("training", true)
                                                .Build());
  }
  Maybe<Tensor> operator()(const std::shared_ptr<one::Tensor>& x,
                           const Optional<one::Tensor>& moving_mean,
                           const Optional<one::Tensor>& moving_variance,
                           const std::shared_ptr<one::Tensor>& gamma,
                           const std::shared_ptr<one::Tensor>& beta, const int32_t& axis,
                           const float& epsilon, const float& momentum,
                           const bool& training) const {
    MutableAttrMap attrs;
    JUST(attrs.SetAttr<int32_t>("axis", axis));
    JUST(attrs.SetAttr<float>("epsilon", epsilon));
    // convert torch momentum to tensorflow momentum
    JUST(attrs.SetAttr<float>("momentum", 1.0 - momentum));

    CHECK_OR_RETURN((moving_mean && moving_variance) || (!moving_mean && !moving_variance))
        << "Both moving_mean and moving_variance should be None or Tensor.";
    if (!training) {
      CHECK_OR_RETURN(moving_mean && moving_variance)
          << "Must have moving_mean and moving_variance in eval mode.";
      return OpInterpUtil::Dispatch<one::Tensor>(
          *norm_eval_op_, {x, JUST(moving_mean), JUST(moving_variance), gamma, beta}, attrs);
    }
    if (moving_mean) {
      return OpInterpUtil::Dispatch<one::Tensor>(
          *norm_training_stats_op_, {x, JUST(moving_mean), JUST(moving_variance), gamma, beta},
          attrs);
    }
    return OpInterpUtil::Dispatch<one::Tensor>(*norm_training_no_stats_op_, {x, gamma, beta},
                                               attrs);
  }

 private:
  std::shared_ptr<OpExpr> norm_eval_op_;
  std::shared_ptr<OpExpr> norm_training_stats_op_;
  std::shared_ptr<OpExpr> norm_training_no_stats_op_;
};

class NormalizationAddReluFunctor {
 public:
  NormalizationAddReluFunctor() {
    norm_eval_op_ = CHECK_JUST(one::OpBuilder("normalization_add_relu")
                                   .Input("x")
                                   .Input("moving_mean")
                                   .Input("moving_variance")
                                   .Input("gamma")
                                   .Input("beta")
                                   .Output("y")
                                   .Output("reserve_space")
                                   .Attr("training", false)
                                   .Build());
    norm_training_stats_op_ = CHECK_JUST(one::OpBuilder("normalization_add_relu")
                                             .Input("x")
                                             .Input("moving_mean")
                                             .Input("moving_variance")
                                             .Input("gamma")
                                             .Input("beta")
                                             .Output("y")
                                             .Output("reserve_space")
                                             .Output("mean")
                                             .Output("inv_variance")
                                             .Attr("training", true)
                                             .Build());
    norm_training_no_stats_op_ = CHECK_JUST(one::OpBuilder("normalization_add_relu")
                                                .Input("x")
                                                .Input("gamma")
                                                .Input("beta")
                                                .Output("y")
                                                .Output("reserve_space")
                                                .Output("mean")
                                                .Output("inv_variance")
                                                .Attr("training", true)
                                                .Build());

    addend_norm_eval_op_ = CHECK_JUST(one::OpBuilder("normalization_add_relu")
                                          .Input("x")
                                          .Input("addend")
                                          .Input("moving_mean")
                                          .Input("moving_variance")
                                          .Input("gamma")
                                          .Input("beta")
                                          .Output("y")
                                          .Output("reserve_space")
                                          .Attr("training", false)
                                          .Build());
    addend_norm_training_stats_op_ = CHECK_JUST(one::OpBuilder("normalization_add_relu")
                                                    .Input("x")
                                                    .Input("addend")
                                                    .Input("moving_mean")
                                                    .Input("moving_variance")
                                                    .Input("gamma")
                                                    .Input("beta")
                                                    .Output("y")
                                                    .Output("reserve_space")
                                                    .Output("mean")
                                                    .Output("inv_variance")
                                                    .Attr("training", true)
                                                    .Build());
    addend_norm_training_no_stats_op_ = CHECK_JUST(one::OpBuilder("normalization_add_relu")
                                                       .Input("x")
                                                       .Input("addend")
                                                       .Input("gamma")
                                                       .Input("beta")
                                                       .Output("y")
                                                       .Output("reserve_space")
                                                       .Output("mean")
                                                       .Output("inv_variance")
                                                       .Attr("training", true)
                                                       .Build());
  }
  Maybe<Tensor> operator()(const std::shared_ptr<one::Tensor>& x,
                           const Optional<one::Tensor>& addend,
                           const Optional<one::Tensor>& moving_mean,
                           const Optional<one::Tensor>& moving_variance,
                           const std::shared_ptr<one::Tensor>& gamma,
                           const std::shared_ptr<one::Tensor>& beta, const int32_t& axis,
                           const float& epsilon, const float& momentum,
                           const bool& is_training) const {
    MutableAttrMap attrs;
    JUST(attrs.SetAttr<int32_t>("axis", axis));
    JUST(attrs.SetAttr<float>("epsilon", epsilon));
    // convert torch momentum to tensorflow momentum
    JUST(attrs.SetAttr<float>("momentum", 1 - momentum));

    CHECK_OR_RETURN((moving_mean && moving_variance) || (!moving_mean && !moving_variance))
        << "Both moving_mean and moving_variance should be None or Tensor.";
    if (!is_training) {
      CHECK_OR_RETURN(moving_mean && moving_variance)
          << "Must have moving_mean and moving_variance in eval mode.";
      if (addend) {
        return OpInterpUtil::Dispatch<one::Tensor>(
            *addend_norm_eval_op_,
            {x, JUST(addend), JUST(moving_mean), JUST(moving_variance), gamma, beta}, attrs);
      } else {
        return OpInterpUtil::Dispatch<one::Tensor>(
            *norm_eval_op_, {x, JUST(moving_mean), JUST(moving_variance), gamma, beta}, attrs);
      }
    } else if (moving_mean) {
      if (addend) {
        return OpInterpUtil::Dispatch<one::Tensor>(
            *addend_norm_training_stats_op_,
            {x, JUST(addend), JUST(moving_mean), JUST(moving_variance), gamma, beta}, attrs);
      } else {
        return OpInterpUtil::Dispatch<one::Tensor>(
            *norm_training_stats_op_, {x, JUST(moving_mean), JUST(moving_variance), gamma, beta},
            attrs);
      }
    } else {
      if (addend) {
        return OpInterpUtil::Dispatch<one::Tensor>(*addend_norm_training_no_stats_op_,
                                                   {x, JUST(addend), gamma, beta}, attrs);
      } else {
        return OpInterpUtil::Dispatch<one::Tensor>(*norm_training_no_stats_op_, {x, gamma, beta},
                                                   attrs);
      }
    }
  }

 private:
  std::shared_ptr<OpExpr> norm_eval_op_;
  std::shared_ptr<OpExpr> norm_training_stats_op_;
  std::shared_ptr<OpExpr> norm_training_no_stats_op_;
  std::shared_ptr<OpExpr> addend_norm_eval_op_;
  std::shared_ptr<OpExpr> addend_norm_training_stats_op_;
  std::shared_ptr<OpExpr> addend_norm_training_no_stats_op_;
};

class PadFunctor {
 public:
  PadFunctor() {
    pad_ = CHECK_JUST(one::OpBuilder("pad").Input("x").Output("y").Build());
    reflect_pad_ = CHECK_JUST(one::OpBuilder("reflection_pad2d").Input("x").Output("y").Build());
    replicate_pad_ = CHECK_JUST(one::OpBuilder("replication_pad2d").Input("x").Output("y").Build());
  }
  Maybe<Tensor> operator()(const std::shared_ptr<one::Tensor>& x, const std::vector<int64_t>& pad,
                           const std::string& mode, const Scalar& value) const {
    const int64_t ndim = x->shape()->NumAxes();
    CHECK_LE_OR_RETURN(ndim, 5) << "Dimension of input tensor should less than or equal to 5";
    CHECK_LE_OR_RETURN(pad.size(), 2 * ndim)
        << "Pad size should less than or equal to input axes * 2.";
    MutableAttrMap attrs;
    JUST(attrs.SetAttr<std::vector<int64_t>>("padding", pad));
    if (mode == "constant") {
      CHECK_EQ_OR_RETURN(pad.size() % 2, 0)
          << "Length of pad must be even but instead it equals " << pad.size();
      if (IsFloatingDataType(x->dtype()->data_type())) {
        JUST(attrs.SetAttr<double>("floating_constant_value", JUST(value.As<double>())));
        JUST(attrs.SetAttr<int64_t>("integral_constant_value", 0));
      } else if (IsIntegralDataType(x->dtype()->data_type())) {
        JUST(attrs.SetAttr<double>("floating_constant_value", 0));
        JUST(attrs.SetAttr<int64_t>("integral_constant_value", JUST(value.As<int64_t>())));
      } else {
        UNIMPLEMENTED_THEN_RETURN() << "Data type should be floating or integral type.";
      }

      std::vector<int64_t> pad_before(ndim, 0);
      std::vector<int64_t> pad_after(ndim, 0);
      const int64_t pad_pair = pad.size() / 2;
      for (int64_t i = 0; i < pad_pair; ++i) {
        pad_before[ndim - i - 1] = pad[2 * i];
        pad_after[ndim - i - 1] = pad[2 * i + 1];
      }
      JUST(attrs.SetAttr<std::vector<int64_t>>("padding_before", pad_before));
      JUST(attrs.SetAttr<std::vector<int64_t>>("padding_after", pad_after));
      return OpInterpUtil::Dispatch<Tensor>(*pad_, {x}, attrs);

    } else if (mode == "reflect") {
      return OpInterpUtil::Dispatch<Tensor>(*reflect_pad_, {x}, attrs);
    } else if (mode == "replicate") {
      return OpInterpUtil::Dispatch<Tensor>(*replicate_pad_, {x}, attrs);
    } else {
      UNIMPLEMENTED_THEN_RETURN() << "Pad mode is " << mode
                                  << ", but only constant, reflect and replicate are valid.";
    }
  }

 private:
  std::shared_ptr<OpExpr> pad_;
  std::shared_ptr<OpExpr> reflect_pad_;
  std::shared_ptr<OpExpr> replicate_pad_;
};

class DropoutFunctor {
 public:
  DropoutFunctor() {
    random_mask_like_op_ =
        CHECK_JUST(one::OpBuilder("random_mask_like").Input("like").Output("out").Build());
    dropout_op_ =
        CHECK_JUST(one::OpBuilder("dropout").Input("in").Input("mask").Output("out").Build());
  }
  Maybe<Tensor> operator()(const std::shared_ptr<one::Tensor>& x, const float& p,
<<<<<<< HEAD
                           const Optional<one::Generator>& generator, const bool& training) const {
=======
                           const bool& training, const Optional<one::Generator>& generator) const {
>>>>>>> 9537f4f0
    if (!training || p == 0.0) return x;

    MutableAttrMap random_mask_like_attrs;
    JUST(random_mask_like_attrs.SetAttr<float>("rate", p));

    std::shared_ptr<one::Generator> gen;
    if (!generator) {
      gen = JUST(one::DefaultAutoGenerator());
    } else {
      gen = JUST(generator);
    }

    JUST(random_mask_like_attrs.SetAttr<int64_t>("seed", gen->current_seed()));
    const auto& random_mask_like_state = std::make_shared<RandomMaskLikeKernelState>(gen);

    const auto& mask = JUST(OpInterpUtil::Dispatch<Tensor>(
        *random_mask_like_op_, {x},
        OpExprInterpContext(random_mask_like_attrs, random_mask_like_state)));
    float scale = 1.0;
    if (p != 1.0) { scale = 1.0 / (1.0 - p); }
    MutableAttrMap dropout_attrs;
    JUST(dropout_attrs.SetAttr<float>("scale", scale));
    return OpInterpUtil::Dispatch<Tensor>(*dropout_op_, {x, mask}, dropout_attrs);
  }

 private:
  std::shared_ptr<OpExpr> random_mask_like_op_;
  std::shared_ptr<OpExpr> dropout_op_;
};

class DropoutGradFunctor {
 public:
  DropoutGradFunctor() {
    dropout_grad_op_ =
        CHECK_JUST(one::OpBuilder("dropout_grad").Input("dy").Input("mask").Output("dx").Build());
  }
  Maybe<Tensor> operator()(const std::shared_ptr<one::Tensor>& dy,
                           const std::shared_ptr<one::Tensor>& mask, const float& scale) const {
    MutableAttrMap dropout_grad_attrs;
    JUST(dropout_grad_attrs.SetAttr<float>("scale", scale));

    return OpInterpUtil::Dispatch<Tensor>(*dropout_grad_op_, {dy, mask}, dropout_grad_attrs);
  }

 private:
  std::shared_ptr<OpExpr> dropout_grad_op_;
};

class AvgPoolingNDFunctor {
 public:
  AvgPoolingNDFunctor() = default;
  virtual ~AvgPoolingNDFunctor() = default;
  Maybe<Tensor> operator()(const std::shared_ptr<one::Tensor>& x,
                           const std::vector<int32_t>& kernel_size,
                           const Optional<std::vector<int32_t>>& stride,
                           const std::vector<int32_t>& padding, const bool& ceil_mode,
                           const bool& count_include_pad, const int64_t& divisor_override,
                           const std::string& data_format) const {
    MutableAttrMap attrs;
    JUST(attrs.SetAttr<std::string>("data_format", data_format));
    JUST(attrs.SetAttr<std::vector<int32_t>>("padding", padding));
    JUST(attrs.SetAttr<std::vector<int32_t>>("kernel_size", kernel_size));
    if (stride.has_value()) {
      JUST(attrs.SetAttr<std::vector<int32_t>>("stride", *JUST(stride)));
    } else {
      JUST(attrs.SetAttr<std::vector<int32_t>>(
          "stride", kernel_size));  // If stride is None, we set it as kernel_size to align Pytorch.
    }
    JUST(attrs.SetAttr<bool>("ceil_mode", ceil_mode));
    JUST(attrs.SetAttr<bool>("count_include_pad", count_include_pad));
    JUST(attrs.SetAttr<int64_t>("divisor_override", divisor_override));
    return OpInterpUtil::Dispatch<Tensor>(*op_, {x}, attrs);
  }

 protected:
  std::shared_ptr<OpExpr> op_;
};

class Avgpool1DFunctor : public AvgPoolingNDFunctor {
 public:
  Avgpool1DFunctor() {
    op_ = CHECK_JUST(one::OpBuilder("avgpool_1d").Input("x").Output("y").Build());
  }
};

class Avgpool2DFunctor : public AvgPoolingNDFunctor {
 public:
  Avgpool2DFunctor() {
    op_ = CHECK_JUST(one::OpBuilder("avgpool_2d").Input("x").Output("y").Build());
  }
};

class Avgpool3DFunctor : public AvgPoolingNDFunctor {
 public:
  Avgpool3DFunctor() {
    op_ = CHECK_JUST(one::OpBuilder("avgpool_3d").Input("x").Output("y").Build());
  }
};

class UnfoldFunctor {
 public:
  UnfoldFunctor() {
    unfold_op_ = CHECK_JUST(one::OpBuilder("unfold").Input("x").Output("y").Build());
  }
  Maybe<Tensor> operator()(const std::shared_ptr<one::Tensor>& x, const std::string& data_format,
                           const std::vector<int32_t>& kernel_size,
                           const std::vector<int32_t>& dilation_rate,
                           const std::vector<int32_t>& padding,
                           const std::vector<int32_t>& strides) const {
    const auto& x_shape = x->shape();
    // Only Support 4d tensor now.
    CHECK_EQ_OR_RETURN(x_shape->NumAxes(), 4) << "Input Tensor dim should == 4";
    MutableAttrMap attrs;
    JUST(attrs.SetAttr<std::string>("data_format", data_format));
    JUST(attrs.SetAttr<std::vector<int32_t>>("kernel_size", kernel_size));
    JUST(attrs.SetAttr<std::vector<int32_t>>("dilation_rate", dilation_rate));
    JUST(attrs.SetAttr<std::vector<int32_t>>("padding", padding));
    JUST(attrs.SetAttr<std::vector<int32_t>>("strides", strides));

    return OpInterpUtil::Dispatch<Tensor>(*unfold_op_, {x}, attrs);
  }

 private:
  std::shared_ptr<OpExpr> unfold_op_;
};

class FoldFunctor {
 public:
  FoldFunctor() { fold_op_ = CHECK_JUST(one::OpBuilder("fold").Input("x").Output("y").Build()); }
  Maybe<Tensor> operator()(const std::shared_ptr<one::Tensor>& x, const std::string& data_format,
                           const std::vector<int32_t>& output_size,
                           const std::vector<int32_t>& kernel_size,
                           const std::vector<int32_t>& dilation_rate,
                           const std::vector<int32_t>& padding,
                           const std::vector<int32_t>& strides) const {
    const auto& x_shape = x->shape();
    // Only Support 3d tensor fold now. format is (N, C*K*K, L)
    CHECK_EQ_OR_RETURN(x_shape->NumAxes(), 3) << "Input Tensor dim should == 3";
    MutableAttrMap attrs;
    JUST(attrs.SetAttr<std::string>("data_format", data_format));
    JUST(attrs.SetAttr<std::vector<int32_t>>("output_size", output_size));
    JUST(attrs.SetAttr<std::vector<int32_t>>("kernel_size", kernel_size));
    JUST(attrs.SetAttr<std::vector<int32_t>>("dilation_rate", dilation_rate));
    JUST(attrs.SetAttr<std::vector<int32_t>>("padding", padding));
    JUST(attrs.SetAttr<std::vector<int32_t>>("strides", strides));

    return OpInterpUtil::Dispatch<Tensor>(*fold_op_, {x}, attrs);
  }

 private:
  std::shared_ptr<OpExpr> fold_op_;
};

class OneHotFunctor {
 public:
  OneHotFunctor() {
    one_hot_op_ = CHECK_JUST(one::OpBuilder("one_hot").Input("indices").Output("out").Build());
  }
  Maybe<Tensor> operator()(const std::shared_ptr<one::Tensor>& x, const int64_t& num_classes,
                           const Scalar& on_value, const Scalar& off_value) const {
    MutableAttrMap attrs;
    JUST(attrs.SetAttr<int64_t>("depth", num_classes));
    bool is_on_value_double = on_value.IsFloatingPoint();
    bool is_off_value_double = off_value.IsFloatingPoint();
    if (is_on_value_double || is_off_value_double) {
      JUST(attrs.SetAttr<DataType>("dtype", kDouble));
      JUST(attrs.SetAttr<double>("floating_on_value", JUST(on_value.As<double>())));
      JUST(attrs.SetAttr<double>("floating_off_value", JUST(off_value.As<double>())));
      JUST(attrs.SetAttr<int64_t>("integer_on_value", 0));
      JUST(attrs.SetAttr<int64_t>("integer_off_value", 0));
    } else {
      JUST(attrs.SetAttr<DataType>("dtype", kInt64));
      JUST(attrs.SetAttr<double>("floating_on_value", 0));
      JUST(attrs.SetAttr<double>("floating_off_value", 0));
      JUST(attrs.SetAttr<int64_t>("integer_on_value", JUST(on_value.As<int64_t>())));
      JUST(attrs.SetAttr<int64_t>("integer_off_value", JUST(off_value.As<int64_t>())));
    }
    return OpInterpUtil::Dispatch<Tensor>(*one_hot_op_, {x}, attrs);
  }

 private:
  std::shared_ptr<OpExpr> one_hot_op_;
};

class L2NormalizeFunctor {
 public:
  L2NormalizeFunctor() {
    op_ = CHECK_JUST(
        one::OpBuilder("l2_normalize").Input("x").Output("y").Output("square_x_sum").Build());
  }
  Maybe<TensorTuple> operator()(const std::shared_ptr<one::Tensor>& input, const int32_t& axis,
                                const float& epsilon) const {
    MutableAttrMap attrs;
    JUST(attrs.SetAttr<int32_t>("axis", axis));
    JUST(attrs.SetAttr<float>("epsilon", epsilon));
    return OpInterpUtil::Dispatch<TensorTuple>(*op_, {input}, attrs);
  }

 private:
  std::shared_ptr<OpExpr> op_;
};

class FusedSelfAttentionFunctor {
 public:
  FusedSelfAttentionFunctor() {
    op_ = CHECK_JUST(one::OpBuilder("fused_self_attention_query_mul_key_and_value")
                         .Input("hidden_states")
                         .Output("query_mul_key")
                         .Output("value")
                         .Build());
  }
  Maybe<TensorTuple> operator()(const std::shared_ptr<one::Tensor>& hidden_states,
                                const int64_t& head_size, const float& alpha) const {
    MutableAttrMap attrs;
    JUST(attrs.SetAttr<int64_t>("head_size", head_size));
    JUST(attrs.SetAttr<float>("alpha", alpha));
    return OpInterpUtil::Dispatch<TensorTuple>(*op_, {hidden_states}, attrs);
  }

 private:
  std::shared_ptr<OpExpr> op_;
};

class FusedSelfAttentionGradFunctor {
 public:
  FusedSelfAttentionGradFunctor() {
    op_ = CHECK_JUST(one::OpBuilder("fused_self_attention_query_mul_key_and_value_grad")
                         .Input("query_mul_key_grad")
                         .Input("value_grad")
                         .Input("hidden_states")
                         .Output("hidden_states_grad")
                         .Build());
  }
  Maybe<Tensor> operator()(const std::shared_ptr<one::Tensor>& query_mul_key_grad,
                           const std::shared_ptr<one::Tensor>& value_grad,
                           const std::shared_ptr<one::Tensor>& hidden_states,
                           const float& alpha) const {
    MutableAttrMap attrs;
    JUST(attrs.SetAttr<float>("alpha", alpha));
    return OpInterpUtil::Dispatch<Tensor>(*op_, {query_mul_key_grad, value_grad, hidden_states},
                                          attrs);
  }

 private:
  std::shared_ptr<OpExpr> op_;
};

class L2NormalizeGradFunctor {
 public:
  L2NormalizeGradFunctor() {
    op_ = CHECK_JUST(one::OpBuilder("l2_normalize_grad")
                         .Input("dy")
                         .Input("y")
                         .Input("square_x_sum")
                         .Output("dx")
                         .Build());
  }
  Maybe<Tensor> operator()(const std::shared_ptr<one::Tensor>& dy,
                           const std::shared_ptr<one::Tensor>& y,
                           const std::shared_ptr<one::Tensor>& square_x_sum, const int32_t& axis,
                           const float& epsilon) const {
    MutableAttrMap attrs;
    JUST(attrs.SetAttr<int32_t>("axis", axis));
    JUST(attrs.SetAttr<float>("epsilon", epsilon));
    return OpInterpUtil::Dispatch<Tensor>(*op_, {dy, y, square_x_sum}, attrs);
  }

 private:
  std::shared_ptr<OpExpr> op_;
};

class FusedBiasAddGeluFunctor {
 public:
  FusedBiasAddGeluFunctor() {
    op_ = CHECK_JUST(
        one::OpBuilder("fused_bias_add_gelu").Input("a").Input("b").Output("out").Build());
  }
  Maybe<Tensor> operator()(const std::shared_ptr<one::Tensor>& a,
                           const std::shared_ptr<one::Tensor>& b, const int32_t& axis) const {
    MutableAttrMap attrs;
    JUST(attrs.SetAttr<int32_t>("axis", axis));
    return OpInterpUtil::Dispatch<Tensor>(*op_, {a, b}, attrs);
  }

 private:
  std::shared_ptr<OpExpr> op_;
};

class FusedBiasAddGeluGradFunctor {
 public:
  FusedBiasAddGeluGradFunctor() {
    op_ = CHECK_JUST(one::OpBuilder("fused_bias_add_gelu_grad")
                         .Input("a")
                         .Input("b")
                         .Input("dy")
                         .Output("dx")
                         .Build());
  }
  Maybe<Tensor> operator()(const std::shared_ptr<one::Tensor>& a,
                           const std::shared_ptr<one::Tensor>& b,
                           const std::shared_ptr<one::Tensor>& dy, const int32_t& axis) const {
    MutableAttrMap attrs;
    JUST(attrs.SetAttr<int32_t>("axis", axis));
    return OpInterpUtil::Dispatch<Tensor>(*op_, {a, b, dy}, attrs);
  }

 private:
  std::shared_ptr<OpExpr> op_;
};

class FusedBiasAddDropoutFunctor {
 public:
  FusedBiasAddDropoutFunctor() {
    random_mask_like_op_ =
        CHECK_JUST(one::OpBuilder("random_mask_like").Input("like").Output("out").Build());
    fused_bias_add_mask_scale_op_ = CHECK_JUST(one::OpBuilder("fused_bias_add_mask_scale")
                                                   .Input("a")
                                                   .Input("b")
                                                   .Input("mask")
                                                   .Output("out")
                                                   .Build());
  }
  Maybe<Tensor> operator()(const std::shared_ptr<one::Tensor>& a,
                           const std::shared_ptr<one::Tensor>& b, const float& p,
                           const int32_t& axis, const Optional<one::Generator>& generator) const {
    MutableAttrMap random_mask_like_attrs;
    JUST(random_mask_like_attrs.SetAttr<float>("rate", p));
    std::shared_ptr<one::Generator> gen;
    if (!generator) {
      gen = JUST(one::DefaultAutoGenerator());
    } else {
      gen = JUST(generator);
    }
    JUST(random_mask_like_attrs.SetAttr<int64_t>("seed", gen->current_seed()));
    const auto& random_mask_like_state = std::make_shared<RandomMaskLikeKernelState>(gen);
    const auto& mask = JUST(OpInterpUtil::Dispatch<Tensor>(
        *random_mask_like_op_, {a},
        OpExprInterpContext(random_mask_like_attrs, random_mask_like_state)));
    float scale = 1.0;
    if (p != 1.0) { scale = 1.0 / (1.0 - p); }
    MutableAttrMap fused_bias_add_mask_attrs;
    JUST(fused_bias_add_mask_attrs.SetAttr<float>("scale", scale));
    JUST(fused_bias_add_mask_attrs.SetAttr<int32_t>("axis", axis));
    return OpInterpUtil::Dispatch<Tensor>(*fused_bias_add_mask_scale_op_, {a, b, mask},
                                          fused_bias_add_mask_attrs);
  }

 private:
  std::shared_ptr<OpExpr> random_mask_like_op_;
  std::shared_ptr<OpExpr> fused_bias_add_mask_scale_op_;
};

class FusedScaleTrilFunctor {
 public:
  FusedScaleTrilFunctor() {
    op_ = CHECK_JUST(one::OpBuilder("fused_scale_tril").Input("in").Output("out").Build());
  }

  Maybe<Tensor> operator()(const std::shared_ptr<one::Tensor>& x, const int64_t& diagonal,
                           const Scalar& fill_value, const Scalar& scale) const {
    MutableAttrMap attrs;
    JUST(attrs.SetAttr<int64_t>("diagonal", diagonal));
    bool is_fill_value_double = fill_value.IsFloatingPoint();
    bool is_scale_double = scale.IsFloatingPoint();
    if (is_fill_value_double) {
      JUST(attrs.SetAttr<double>("floating_fill_value", JUST(fill_value.As<double>())));
      JUST(attrs.SetAttr<int64_t>("integer_fill_value", 0));
      JUST(attrs.SetAttr<bool>("is_floating_fill_value", true));
    } else {
      JUST(attrs.SetAttr<double>("floating_fill_value", 0));
      JUST(attrs.SetAttr<int64_t>("integer_fill_value", JUST(fill_value.As<int64_t>())));
      JUST(attrs.SetAttr<bool>("is_floating_fill_value", false));
    }

    if (is_scale_double) {
      JUST(attrs.SetAttr<double>("floating_scale_value", JUST(scale.As<double>())));
      JUST(attrs.SetAttr<int64_t>("integer_scale_value", 0));
      JUST(attrs.SetAttr<bool>("is_floating_scale_value", true));
    } else {
      JUST(attrs.SetAttr<double>("floating_scale_value", 0));
      JUST(attrs.SetAttr<int64_t>("integer_scale_value", JUST(scale.As<int64_t>())));
      JUST(attrs.SetAttr<bool>("is_floating_scale_value", false));
    }
    return OpInterpUtil::Dispatch<Tensor>(*op_, {x}, attrs);
  }

 private:
  std::shared_ptr<OpExpr> op_;
};

}  // namespace impl

ONEFLOW_FUNCTION_LIBRARY(m) {
  m.add_functor<impl::BiasAddFunctor>("BiasAdd");
  m.add_functor<impl::Conv1dFunctor>("Conv1d");
  m.add_functor<impl::Conv2dFunctor>("Conv2d");
  m.add_functor<impl::Conv3dFunctor>("Conv3d");
  m.add_functor<impl::MatMulFunctor>("MatMul");
  m.add_functor<impl::BatchMatMulFunctor>("BatchMatMul");
  m.add_functor<impl::LayerNormFunctor>("LayerNorm");
  m.add_functor<impl::LayerNormAffineFunctor>("LayerNormAffine");
  m.add_functor<impl::AvgPool2DFunctor>("AvgPool2D");
  m.add_functor<impl::Maxpool1DFunctor>("Maxpool1D");
  m.add_functor<impl::Maxpool2DFunctor>("Maxpool2D");
  m.add_functor<impl::Maxpool3DFunctor>("Maxpool3D");
  m.add_functor<impl::MaxPool2DFunctor>("MaxPool2D");
  m.add_functor<impl::AdaptiveAvgPool1DFunctor>("AdaptiveAvgPool1D");
  m.add_functor<impl::AdaptiveAvgPool2DFunctor>("AdaptiveAvgPool2D");
  m.add_functor<impl::AdaptiveAvgPool3DFunctor>("AdaptiveAvgPool3D");
  m.add_functor<impl::SparseSoftmaxCrossEntropyFunctor>("SparseSoftmaxCrossEntropy");
  m.add_functor<impl::SoftmaxCrossEntropyFunctor>("SoftmaxCrossEntropy");
  m.add_functor<impl::SoftmaxCrossEntropyGradFunctor>("SoftmaxCrossEntropyGrad");
  m.add_functor<impl::SmoothL1LossFunctor>("SmoothL1Loss");
  m.add_functor<impl::CombinedMarginLossFunctor>("CombinedMarginLoss");
  m.add_functor<impl::AffineGridFunctor>("AffineGrid");
  m.add_functor<impl::GridSampleFunctor>("GridSample");
  m.add_functor<impl::NormalizationFunctor>("Normalization");
  m.add_functor<impl::NormalizationAddReluFunctor>("NormalizationAddRelu");
  m.add_functor<impl::PadFunctor>("Pad");
  m.add_functor<impl::DropoutFunctor>("Dropout");
  m.add_functor<impl::DropoutGradFunctor>("DropoutGrad");
  m.add_functor<impl::Avgpool1DFunctor>("Avgpool1D");
  m.add_functor<impl::Avgpool2DFunctor>("Avgpool2D");
  m.add_functor<impl::Avgpool3DFunctor>("Avgpool3D");
  m.add_functor<impl::UnfoldFunctor>("Unfold");
  m.add_functor<impl::FoldFunctor>("Fold");
  m.add_functor<impl::OneHotFunctor>("OneHot");
  m.add_functor<impl::FusedSelfAttentionFunctor>("FusedSelfAttention");
  m.add_functor<impl::FusedSelfAttentionGradFunctor>("FusedSelfAttentionGrad");
  m.add_functor<impl::L2NormalizeFunctor>("L2Normalize");
  m.add_functor<impl::L2NormalizeGradFunctor>("L2NormalizeGrad");
  m.add_functor<impl::FusedBiasAddGeluFunctor>("FusedBiasAddGelu");
  m.add_functor<impl::FusedBiasAddGeluGradFunctor>("FusedBiasAddGeluGrad");
  m.add_functor<impl::FusedBiasAddDropoutFunctor>("FusedBiasAddDropout");
  m.add_functor<impl::FusedScaleTrilFunctor>("FusedScaleTril");
};

}  // namespace functional
}  // namespace one
}  // namespace oneflow<|MERGE_RESOLUTION|>--- conflicted
+++ resolved
@@ -764,11 +764,7 @@
         CHECK_JUST(one::OpBuilder("dropout").Input("in").Input("mask").Output("out").Build());
   }
   Maybe<Tensor> operator()(const std::shared_ptr<one::Tensor>& x, const float& p,
-<<<<<<< HEAD
-                           const Optional<one::Generator>& generator, const bool& training) const {
-=======
                            const bool& training, const Optional<one::Generator>& generator) const {
->>>>>>> 9537f4f0
     if (!training || p == 0.0) return x;
 
     MutableAttrMap random_mask_like_attrs;
