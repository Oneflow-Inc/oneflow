/*
Copyright 2020 The OneFlow Authors. All rights reserved.

Licensed under the Apache License, Version 2.0 (the "License");
you may not use this file except in compliance with the License.
You may obtain a copy of the License at

    http://www.apache.org/licenses/LICENSE-2.0

Unless required by applicable law or agreed to in writing, software
distributed under the License is distributed on an "AS IS" BASIS,
WITHOUT WARRANTIES OR CONDITIONS OF ANY KIND, either express or implied.
See the License for the specific language governing permissions and
limitations under the License.
*/

#include "oneflow/core/common/optional.h"
#include "oneflow/core/framework/attr_map.h"
#include "oneflow/core/framework/op_builder.h"
#include "oneflow/core/framework/op_expr.h"
#include "oneflow/core/framework/op_interpreter/op_interpreter_util.h"
#include "oneflow/core/framework/tensor.h"
#include "oneflow/core/framework/tensor_tuple.h"
#include "oneflow/core/functional/function_library.h"
#include "oneflow/core/functional/impl/common.h"
#include "oneflow/core/functional/impl/unary_functor.h"
#include "oneflow/core/functional/scalar.h"

namespace oneflow {
namespace one {
namespace functional {

namespace impl {

class BiasAddFunctor {
 public:
  BiasAddFunctor() {
    op_ = CHECK_JUST(one::OpBuilder("bias_add").Input("a").Input("b").Output("out").Build());
  }
  Maybe<Tensor> operator()(const std::shared_ptr<one::Tensor>& x,
                           const std::shared_ptr<one::Tensor>& bias, const int32_t& axis) const {
    MutableAttrMap attrs;
    JUST(attrs.SetAttr<int32_t>("axis", axis));
    return OpInterpUtil::Dispatch<Tensor>(*op_, {x, bias}, attrs);
  }

 private:
  std::shared_ptr<OpExpr> op_;
};

<<<<<<< HEAD
class ConvBaseFunctor {
 public:
  explicit ConvBaseFunctor(const int& num_spatial_dims) : num_spatial_dims_(num_spatial_dims) {
=======
class Conv2dFunctor {
 public:
  Conv2dFunctor() {
    conv_op_ =
        CHECK_JUST(one::OpBuilder("conv2d").Input("in").Input("weight").Output("out").Build());
>>>>>>> 928216b3
    bias_op_ = CHECK_JUST(one::OpBuilder("bias_add").Input("a").Input("b").Output("out").Build());
  }
  virtual ~ConvBaseFunctor() = default;
  Maybe<Tensor> operator()(const std::shared_ptr<one::Tensor>& x,
                           const std::shared_ptr<one::Tensor>& weight,
                           const Optional<one::Tensor>& bias, const std::vector<int32_t>& stride,
                           const std::vector<int32_t>& padding,
                           const std::vector<int32_t>& dilation, const int32_t& groups) const {
    MutableAttrMap conv_attrs;
    std::vector<int32_t> kernel_size_vec(num_spatial_dims_);
    for (int i = 0; i < num_spatial_dims_; i++) {
      kernel_size_vec.push_back((weight->shape())->At(i + 2));
    }
    JUST(conv_attrs.SetAttr<int32_t>("filters", (weight->shape())->At(0)));
    JUST(conv_attrs.SetAttr<std::vector<int32_t>>("padding_before", padding));
    JUST(conv_attrs.SetAttr<std::vector<int32_t>>("kernel_size", kernel_size_vec));
    JUST(conv_attrs.SetAttr<std::vector<int32_t>>("strides", stride));
    JUST(conv_attrs.SetAttr<std::vector<int32_t>>("dilation_rate", dilation));
    JUST(conv_attrs.SetAttr<int32_t>("groups", groups));
    JUST(conv_attrs.SetAttr<std::string>("data_format", std::string("channels_first")));
    const std::shared_ptr<one::Tensor>& conv_out =
        JUST(OpInterpUtil::Dispatch<Tensor>(*conv_op_, {x, weight}, conv_attrs));
    if (bias) {
      MutableAttrMap bias_attrs;
      JUST(bias_attrs.SetAttr<int32_t>("axis", 1));
      return OpInterpUtil::Dispatch<Tensor>(*bias_op_, {conv_out, JUST(bias.value())}, bias_attrs);
    } else {
      return conv_out;
    }
  }

 protected:
  std::shared_ptr<OpExpr> conv_op_;
  std::shared_ptr<OpExpr> bias_op_;
  int32_t num_spatial_dims_;
};

class Conv1dFunctor : public ConvBaseFunctor {
 public:
  Conv1dFunctor() : ConvBaseFunctor(/*num_spatial_dims_=*/1) {
    conv_op_ =
        CHECK_JUST(one::OpBuilder("conv1d").Input("in").Input("weight").Output("out").Build());
  }
};

class Conv2dFunctor : public ConvBaseFunctor {
 public:
  Conv2dFunctor() : ConvBaseFunctor(/*num_spatial_dims_=*/2) {
    conv_op_ =
        CHECK_JUST(one::OpBuilder("conv2d").Input("in").Input("weight").Output("out").Build());
  }
};

class MatMulBaseFunctor {
 public:
  MatMulBaseFunctor() = default;
  virtual ~MatMulBaseFunctor() = default;
  Maybe<Tensor> operator()(const std::shared_ptr<one::Tensor>& a,
                           const std::shared_ptr<one::Tensor>& b, const bool& transpose_a,
                           const bool& transpose_b, const double& alpha) const {
    MutableAttrMap attrs;
    JUST(attrs.SetAttr<bool>("transpose_a", transpose_a));
    JUST(attrs.SetAttr<bool>("transpose_b", transpose_b));
    JUST(attrs.SetAttr<double>("alpha", alpha));
    return OpInterpUtil::Dispatch<Tensor>(*op_, {a, b}, attrs);
  }

 protected:
  std::shared_ptr<OpExpr> op_;
};

class MatMulFunctor : public MatMulBaseFunctor {
 public:
  MatMulFunctor() {
    op_ = CHECK_JUST(one::OpBuilder("matmul").Input("a").Input("b").Output("out").Build());
  }
};

class BatchMatMulFunctor : public MatMulBaseFunctor {
 public:
  BatchMatMulFunctor() {
    op_ = CHECK_JUST(one::OpBuilder("batch_matmul").Input("a").Input("b").Output("out").Build());
  }
};

class BroadcastMatMulFunctor : public MatMulBaseFunctor {
 public:
  BroadcastMatMulFunctor() {
    op_ =
        CHECK_JUST(one::OpBuilder("broadcast_matmul").Input("a").Input("b").Output("out").Build());
  }
};

class LayerNormFunctor {
 public:
  LayerNormFunctor() {
    op_ = CHECK_JUST(one::OpBuilder("layer_norm")
                         .Input("x")
                         .Output("y")
                         .Output("mean")
                         .Output("inv_variance")
                         .Build());
  }
  Maybe<Tensor> operator()(const std::shared_ptr<one::Tensor>& x, const int64_t& begin_norm_axis,
                           const int64_t& begin_params_axis, const double& epsilon) const {
    MutableAttrMap attrs;
    JUST(attrs.SetAttr<int64_t>("begin_norm_axis", begin_norm_axis));
    JUST(attrs.SetAttr<int64_t>("begin_params_axis", begin_params_axis));
    JUST(attrs.SetAttr<double>("epsilon", epsilon));
    JUST(attrs.SetAttr<bool>("center", false));
    JUST(attrs.SetAttr<bool>("scale", false));
    return OpInterpUtil::Dispatch<Tensor>(*op_, {x}, attrs);
  }

 private:
  std::shared_ptr<OpExpr> op_;
};

class LayerNormAffineFunctor {
 public:
  LayerNormAffineFunctor() {
    op_ = CHECK_JUST(one::OpBuilder("layer_norm")
                         .Input("x")
                         .Input("gamma")
                         .Input("beta")
                         .Output("y")
                         .Output("mean")
                         .Output("inv_variance")
                         .Output("normalized")
                         .Build());
  }
  Maybe<Tensor> operator()(const std::shared_ptr<one::Tensor>& x,
                           const std::shared_ptr<one::Tensor>& gamma,
                           const std::shared_ptr<one::Tensor>& beta, const int64_t& begin_norm_axis,
                           const int64_t& begin_params_axis, const double& epsilon) const {
    MutableAttrMap attrs;
    JUST(attrs.SetAttr<int64_t>("begin_norm_axis", begin_norm_axis));
    JUST(attrs.SetAttr<int64_t>("begin_params_axis", begin_params_axis));
    JUST(attrs.SetAttr<double>("epsilon", epsilon));
    JUST(attrs.SetAttr<bool>("center", true));
    JUST(attrs.SetAttr<bool>("scale", true));
    return OpInterpUtil::Dispatch<Tensor>(*op_, {x, gamma, beta}, attrs);
  }

 private:
  std::shared_ptr<OpExpr> op_;
};

class PoolNDFunctor {
 public:
  PoolNDFunctor() = default;
  virtual ~PoolNDFunctor() = default;
  Maybe<Tensor> operator()(const std::shared_ptr<one::Tensor>& x,
                           const std::vector<int32_t>& kernel_size,
                           const std::vector<int32_t>& strides, const std::string& padding,
                           const std::vector<int32_t>& padding_before,
                           const std::vector<int32_t>& padding_after,
                           const std::string& data_format, const bool& ceil_mode) const {
    MutableAttrMap attrs;
    JUST(attrs.SetAttr<std::vector<int32_t>>("pool_size", kernel_size));
    JUST(attrs.SetAttr<std::vector<int32_t>>("strides", strides));
    JUST(attrs.SetAttr<std::string>("padding", padding));
    JUST(attrs.SetAttr<std::vector<int32_t>>("padding_before", padding_before));
    JUST(attrs.SetAttr<std::vector<int32_t>>("padding_after", padding_after));
    JUST(attrs.SetAttr<std::string>("data_format", data_format));
    JUST(attrs.SetAttr<bool>("ceil_mode", ceil_mode));
    return OpInterpUtil::Dispatch<Tensor>(*op_, {x}, attrs);
  }

 protected:
  std::shared_ptr<OpExpr> op_;
};

class AvgPool2DFunctor : public PoolNDFunctor {
 public:
  AvgPool2DFunctor() {
    op_ = CHECK_JUST(one::OpBuilder("avg_pool_2d").Input("x").Output("y").Build());
  }
};

class MaxPool2DFunctor : public PoolNDFunctor {
 public:
  MaxPool2DFunctor() {
    op_ = CHECK_JUST(one::OpBuilder("max_pool_2d").Input("x").Output("y").Build());
  }
};

class SparseSoftmaxCrossEntropyFunctor {
 public:
  SparseSoftmaxCrossEntropyFunctor() {
    op_ = CHECK_JUST(one::OpBuilder("sparse_softmax_cross_entropy")
                         .Input("prediction")
                         .Input("label")
                         .Output("out")
                         .Output("prob")
                         .Build());
  }
  Maybe<Tensor> operator()(const std::shared_ptr<one::Tensor>& logits,
                           const std::shared_ptr<one::Tensor>& label, const int64_t& depth) const {
    MutableAttrMap attrs;
    JUST(attrs.SetAttr<int64_t>("depth", depth));
    return OpInterpUtil::Dispatch<Tensor>(*op_, {logits, label}, attrs);
  }

 private:
  std::shared_ptr<OpExpr> op_;
};

class NormalizationFunctor {
 public:
  NormalizationFunctor() {
    norm_eval_op_ = CHECK_JUST(one::OpBuilder("normalization")
                                   .Input("x")
                                   .Input("moving_mean")
                                   .Input("moving_variance")
                                   .Input("gamma")
                                   .Input("beta")
                                   .Output("y")
                                   .Attr("training", false)
                                   .Build());
    norm_training_op_ = CHECK_JUST(one::OpBuilder("normalization")
                                       .Input("x")
                                       .Input("moving_mean")
                                       .Input("moving_variance")
                                       .Input("gamma")
                                       .Input("beta")
                                       .Output("y")
                                       .Output("mean")
                                       .Output("inv_variance")
                                       .Attr("training", true)
                                       .Build());
  }
  Maybe<Tensor> operator()(const std::shared_ptr<one::Tensor>& x,
                           const std::shared_ptr<one::Tensor>& moving_mean,
                           const std::shared_ptr<one::Tensor>& moving_variance,
                           const std::shared_ptr<one::Tensor>& gamma,
                           const std::shared_ptr<one::Tensor>& beta, const int32_t& axis,
                           const float& epsilon, const float& momentum,
                           const bool& is_training) const {
    MutableAttrMap attrs;
    JUST(attrs.SetAttr<int32_t>("axis", axis));
    JUST(attrs.SetAttr<float>("epsilon", epsilon));
    JUST(attrs.SetAttr<float>("momentum", momentum));
    std::shared_ptr<OpExpr> op;
    if (is_training) {
      op = norm_training_op_;
    } else {
      op = norm_eval_op_;
    }
    return OpInterpUtil::Dispatch<one::Tensor>(*op, {x, moving_mean, moving_variance, gamma, beta},
                                               attrs);
  }

 private:
  std::shared_ptr<OpExpr> norm_eval_op_;
  std::shared_ptr<OpExpr> norm_training_op_;
};

class PadFunctor {
 public:
  PadFunctor() {
    constant_pad_ = CHECK_JUST(one::OpBuilder("constant_pad2d").Input("x").Output("y").Build());
    reflect_pad_ = CHECK_JUST(one::OpBuilder("reflection_pad2d").Input("x").Output("y").Build());
    replicate_pad_ = CHECK_JUST(one::OpBuilder("replication_pad2d").Input("x").Output("y").Build());
  }
  Maybe<Tensor> operator()(const std::shared_ptr<one::Tensor>& x, const std::vector<int64_t>& pad,
                           const std::string& mode, const Scalar& value) const {
    size_t padding_size = 2 * x->shape()->NumAxes();
    CHECK_LE_OR_RETURN(pad.size(), padding_size)
        << "Pad size should less than or equal to input axes * 2.";
    MutableAttrMap attrs;
    JUST(attrs.SetAttr<std::vector<int64_t>>("padding", pad));
    if (mode == "constant") {
      if (IsFloatingDataType(x->dtype())) {
        JUST(attrs.SetAttr<double>("floating_value", JUST(value.As<double>())));
        JUST(attrs.SetAttr<int64_t>("integral_value", 0));
      } else if (IsIntegralDataType(x->dtype())) {
        JUST(attrs.SetAttr<double>("floating_value", 0));
        JUST(attrs.SetAttr<int64_t>("integral_value", JUST(value.As<int64_t>())));
      } else {
        UNIMPLEMENTED_THEN_RETURN() << "Data type should be floating or integral type.";
      }
      return OpInterpUtil::Dispatch<Tensor>(*constant_pad_, {x}, attrs);
    } else if (mode == "reflect") {
      return OpInterpUtil::Dispatch<Tensor>(*reflect_pad_, {x}, attrs);
    } else if (mode == "replicate") {
      return OpInterpUtil::Dispatch<Tensor>(*replicate_pad_, {x}, attrs);
    } else {
      UNIMPLEMENTED_THEN_RETURN() << "Pad mode is " << mode
                                  << ", but only constant, reflect and replicate are valid.";
    }
  }

 private:
  std::shared_ptr<OpExpr> constant_pad_;
  std::shared_ptr<OpExpr> reflect_pad_;
  std::shared_ptr<OpExpr> replicate_pad_;
};

}  // namespace impl

ONEFLOW_FUNCTION_LIBRARY(m) {
  m.add_functor<impl::BiasAddFunctor>("BiasAdd");
<<<<<<< HEAD
  m.add_functor<impl::Conv1dFunctor>("Conv1d");
=======
>>>>>>> 928216b3
  m.add_functor<impl::Conv2dFunctor>("Conv2d");
  m.add_functor<impl::MatMulFunctor>("MatMul");
  m.add_functor<impl::BatchMatMulFunctor>("BatchMatMul");
  m.add_functor<impl::BroadcastMatMulFunctor>("BroadcastMatMul");
  m.add_functor<impl::LayerNormFunctor>("LayerNorm");
  m.add_functor<impl::LayerNormAffineFunctor>("LayerNormAffine");
  m.add_functor<impl::AvgPool2DFunctor>("AvgPool2D");
  m.add_functor<impl::MaxPool2DFunctor>("MaxPool2D");
  m.add_functor<impl::SparseSoftmaxCrossEntropyFunctor>("SparseSoftmaxCrossEntropy");
  m.add_functor<impl::NormalizationFunctor>("Normalization");
  m.add_functor<impl::PadFunctor>("Pad");
};

}  // namespace functional
}  // namespace one
}  // namespace oneflow<|MERGE_RESOLUTION|>--- conflicted
+++ resolved
@@ -48,17 +48,9 @@
   std::shared_ptr<OpExpr> op_;
 };
 
-<<<<<<< HEAD
 class ConvBaseFunctor {
  public:
   explicit ConvBaseFunctor(const int& num_spatial_dims) : num_spatial_dims_(num_spatial_dims) {
-=======
-class Conv2dFunctor {
- public:
-  Conv2dFunctor() {
-    conv_op_ =
-        CHECK_JUST(one::OpBuilder("conv2d").Input("in").Input("weight").Output("out").Build());
->>>>>>> 928216b3
     bias_op_ = CHECK_JUST(one::OpBuilder("bias_add").Input("a").Input("b").Output("out").Build());
   }
   virtual ~ConvBaseFunctor() = default;
@@ -362,10 +354,7 @@
 
 ONEFLOW_FUNCTION_LIBRARY(m) {
   m.add_functor<impl::BiasAddFunctor>("BiasAdd");
-<<<<<<< HEAD
   m.add_functor<impl::Conv1dFunctor>("Conv1d");
-=======
->>>>>>> 928216b3
   m.add_functor<impl::Conv2dFunctor>("Conv2d");
   m.add_functor<impl::MatMulFunctor>("MatMul");
   m.add_functor<impl::BatchMatMulFunctor>("BatchMatMul");
