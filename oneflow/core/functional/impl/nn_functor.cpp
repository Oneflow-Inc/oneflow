--- conflicted
+++ resolved
@@ -1091,17 +1091,10 @@
       s0s1_sbp_parallels.emplace_back(logits_nd_sbp.sbp_parallel(1));
       max_global_stage_input0 = JUST(functional::ToConsistent(
           max_device_stage->at(0), JUST(max_device_stage->at(0)->parallel_desc()),
-<<<<<<< HEAD
-          s0b_sbp_parallels, s0s1_sbp_parallels, /* is_balanced */ false));
+          new_sbp_parallels, s0s1_sbp_parallels, /* is_balanced */ false));
       max_global_stage_input1 = JUST(functional::ToConsistent(
           max_device_stage->at(2), JUST(max_device_stage->at(0)->parallel_desc()),
-          s0b_sbp_parallels, s0s1_sbp_parallels, /* is_balanced */ false));
-=======
-          new_sbp_parallels, s0s1_sbp_parallels));
-      max_global_stage_input1 = JUST(functional::ToConsistent(
-          max_device_stage->at(2), JUST(max_device_stage->at(0)->parallel_desc()),
-          new_sbp_parallels, s0s1_sbp_parallels));
->>>>>>> c688b544
+          new_sbp_parallels, s0s1_sbp_parallels,  /* is_balanced */ false));
     }
     // op_reduce_max_global_stage_
     attrs.clear();
@@ -1112,13 +1105,8 @@
     auto& broadcast_sub_input = max_global_stage->at(0);
     if (logits_nd_sbp.sbp_parallel_size() == 2) {
       broadcast_sub_input = JUST(functional::ToConsistent(
-<<<<<<< HEAD
-          broadcast_sub_input, JUST(max_device_stage->at(0)->parallel_desc()), s0b_sbp_parallels,
-          s0b_sbp_parallels, /* is_balanced */ false));
-=======
           broadcast_sub_input, JUST(max_device_stage->at(0)->parallel_desc()), new_sbp_parallels,
-          new_sbp_parallels));
->>>>>>> c688b544
+          new_sbp_parallels, /* is_balanced */ false));
     }
     // op_broadcast_sub_
     attrs.clear();
@@ -1137,11 +1125,7 @@
       std::vector<Symbol<SbpParallel>> empty_grad_sbp_parallels;
       broadcast_div_input1 = JUST(functional::ToConsistent(
           output_reduce_sum->at(0), JUST(output_reduce_sum->at(0)->parallel_desc()),
-<<<<<<< HEAD
-          s0b_sbp_parallels, s0b_sbp_parallels, /* is_balanced */ false));
-=======
-          new_sbp_parallels, new_sbp_parallels));
->>>>>>> c688b544
+          new_sbp_parallels, new_sbp_parallels, /* is_balanced */ false));
     }
     // op_broadcast_div_
     attrs.clear();
