--- conflicted
+++ resolved
@@ -2765,77 +2765,6 @@
 class NormalizationAddReluFunctor {
  public:
   NormalizationAddReluFunctor() {
-<<<<<<< HEAD
-    norm_eval_op_ = CHECK_JUST(one::OpBuilder("normalization")
-                                   .Input("x")
-                                   .Input("moving_mean")
-                                   .Input("moving_variance")
-                                   .Input("gamma")
-                                   .Input("beta")
-                                   .Output("y")
-                                   .Attr("training", false)
-                                   .Build());
-    relu_op_ = CHECK_JUST(one::OpBuilder("relu").Input("x").Output("y").Build());
-    add_op_ = CHECK_JUST(one::OpBuilder("add_n").Input("in", 2).Output("out").Build());
-    fused_norm_relu_op_ = CHECK_JUST(one::OpBuilder("normalization_relu")
-                                         .Input("x")
-                                         .Input("moving_mean")
-                                         .Input("moving_variance")
-                                         .Input("gamma")
-                                         .Input("beta")
-                                         .Output("y")
-                                         .Output("reserve_space")
-                                         .Output("mean")
-                                         .Output("inv_variance")
-                                         .Attr("training", false)
-                                         .Build());
-    fused_norm_training_stats_op_ = CHECK_JUST(one::OpBuilder("normalization_add_relu")
-                                                   .Input("x")
-                                                   .Input("moving_mean")
-                                                   .Input("moving_variance")
-                                                   .Input("gamma")
-                                                   .Input("beta")
-                                                   .Output("y")
-                                                   .Output("reserve_space")
-                                                   .Output("mean")
-                                                   .Output("inv_variance")
-                                                   .Attr("training", true)
-                                                   .Build());
-    fused_addend_norm_training_stats_op_ = CHECK_JUST(one::OpBuilder("normalization_add_relu")
-                                                          .Input("x")
-                                                          .Input("addend")
-                                                          .Input("moving_mean")
-                                                          .Input("moving_variance")
-                                                          .Input("gamma")
-                                                          .Input("beta")
-                                                          .Output("y")
-                                                          .Output("reserve_space")
-                                                          .Output("mean")
-                                                          .Output("inv_variance")
-                                                          .Attr("training", true)
-                                                          .Build());
-    fused_norm_training_no_stats_op_ = CHECK_JUST(one::OpBuilder("normalization_add_relu")
-                                                      .Input("x")
-                                                      .Input("gamma")
-                                                      .Input("beta")
-                                                      .Output("y")
-                                                      .Output("reserve_space")
-                                                      .Output("mean")
-                                                      .Output("inv_variance")
-                                                      .Attr("training", true)
-                                                      .Build());
-    fused_addend_norm_training_no_stats_op_ = CHECK_JUST(one::OpBuilder("normalization_add_relu")
-                                                             .Input("x")
-                                                             .Input("addend")
-                                                             .Input("gamma")
-                                                             .Input("beta")
-                                                             .Output("y")
-                                                             .Output("reserve_space")
-                                                             .Output("mean")
-                                                             .Output("inv_variance")
-                                                             .Attr("training", true)
-                                                             .Build());
-=======
     fused_norm_training_stats_op_ =
         CHECK_JUST(BuildFusedNormalizationOp(/*stats=*/true, /*addend=*/false, /*training=*/true));
     fused_addend_norm_training_stats_op_ =
@@ -2861,7 +2790,6 @@
     op_builder.Input("gamma").Input("beta");
     if (training) { op_builder.Output("mean").Output("inv_variance"); }
     return op_builder.Build();
->>>>>>> a09f9c3b
   }
 
   Maybe<Tensor> operator()(const std::shared_ptr<one::Tensor>& x,
@@ -2882,32 +2810,6 @@
     if (!is_training) {
       CHECK_OR_RETURN(moving_mean && moving_variance)
           << Error::RuntimeError() << "Must have moving_mean and moving_variance in eval mode.";
-<<<<<<< HEAD
-      DeviceType device_type = JUST(x->device())->enum_type();
-      if (device_type == kMLU) {
-        if (addend) {
-          auto& new_attrs =
-              THREAD_CACHED_MUTABLE_ATTR_MAP("axis", "epsilon", "momentum", "training");
-          new_attrs.SetAllAttrs(axis, epsilon, static_cast<float>(1.0 - momentum), false);
-          return OpInterpUtil::Dispatch<one::Tensor>(
-              *fused_addend_norm_training_stats_op_,
-              {x, JUST(addend), JUST(moving_mean), JUST(moving_variance), gamma, beta}, new_attrs);
-        } else {
-          return OpInterpUtil::Dispatch<one::Tensor>(
-              *fused_norm_relu_op_, {x, JUST(moving_mean), JUST(moving_variance), gamma, beta},
-              attrs);
-        }
-      } else {
-        const auto& normalize_result = JUST(OpInterpUtil::Dispatch<one::Tensor>(
-            *norm_eval_op_, {x, JUST(moving_mean), JUST(moving_variance), gamma, beta}, attrs));
-        if (addend) {
-          const auto& add_result =
-              JUST(OpInterpUtil::Dispatch<one::Tensor>(*add_op_, {normalize_result, JUST(addend)}));
-          return OpInterpUtil::Dispatch<one::Tensor>(*relu_op_, {add_result});
-        } else {
-          return OpInterpUtil::Dispatch<one::Tensor>(*relu_op_, {normalize_result});
-        }
-=======
       if (addend) {
         return OpInterpUtil::Dispatch<one::Tensor>(
             *fused_addend_norm_eval_stats_op_,
@@ -2916,7 +2818,6 @@
         return OpInterpUtil::Dispatch<one::Tensor>(
             *fused_norm_eval_stats_op_, {x, JUST(moving_mean), JUST(moving_variance), gamma, beta},
             attrs);
->>>>>>> a09f9c3b
       }
 
     } else if (moving_mean) {
