/*
Copyright 2020 The OneFlow Authors. All rights reserved.

Licensed under the Apache License, Version 2.0 (the "License");
you may not use this file except in compliance with the License.
You may obtain a copy of the License at

    http://www.apache.org/licenses/LICENSE-2.0

Unless required by applicable law or agreed to in writing, software
distributed under the License is distributed on an "AS IS" BASIS,
WITHOUT WARRANTIES OR CONDITIONS OF ANY KIND, either express or implied.
See the License for the specific language governing permissions and
limitations under the License.
*/

#include "oneflow/core/common/optional.h"
#include "oneflow/core/framework/attr_map.h"
#include "oneflow/core/framework/op_builder.h"
#include "oneflow/core/framework/op_expr.h"
#include "oneflow/core/framework/op_interpreter/op_interpreter_util.h"
#include "oneflow/core/framework/tensor.h"
#include "oneflow/core/framework/tensor_tuple.h"
#include "oneflow/core/framework/op_interpreter.h"
#include "oneflow/core/framework/random_generator.h"
#include "oneflow/core/functional/function_library.h"
#include "oneflow/core/functional/impl/common.h"
#include "oneflow/core/functional/impl/unary_functor.h"
#include "oneflow/core/functional/scalar.h"
#include "oneflow/user/kernels/random_mask_like_kernel.h"

namespace oneflow {
namespace one {
namespace functional {

namespace impl {

class BiasAddFunctor {
 public:
  BiasAddFunctor() {
    op_ = CHECK_JUST(one::OpBuilder("bias_add").Input("a").Input("b").Output("out").Build());
  }
  Maybe<Tensor> operator()(const std::shared_ptr<one::Tensor>& x,
                           const std::shared_ptr<one::Tensor>& bias, const int32_t& axis) const {
    MutableAttrMap attrs;
    JUST(attrs.SetAttr<int32_t>("axis", axis));
    return OpInterpUtil::Dispatch<Tensor>(*op_, {x, bias}, attrs);
  }

 private:
  std::shared_ptr<OpExpr> op_;
};

class ConvBaseFunctor {
 public:
  explicit ConvBaseFunctor(const int& num_spatial_dims) : num_spatial_dims_(num_spatial_dims) {
    bias_op_ = CHECK_JUST(one::OpBuilder("bias_add").Input("a").Input("b").Output("out").Build());
  }
  virtual ~ConvBaseFunctor() = default;
  Maybe<Tensor> operator()(const std::shared_ptr<one::Tensor>& x,
                           const std::shared_ptr<one::Tensor>& weight,
                           const Optional<one::Tensor>& bias, const std::vector<int32_t>& stride,
                           const std::vector<int32_t>& padding,
                           const std::vector<int32_t>& dilation, const int32_t& groups) const {
    MutableAttrMap conv_attrs;
    std::vector<int32_t> kernel_size_vec(num_spatial_dims_);
    for (int i = 0; i < num_spatial_dims_; i++) {
      kernel_size_vec.at(i) = ((weight->shape())->At(i + 2));
    }
    JUST(conv_attrs.SetAttr<int32_t>("filters", (weight->shape())->At(0)));
    JUST(conv_attrs.SetAttr<std::vector<int32_t>>("padding_before", padding));
    JUST(conv_attrs.SetAttr<std::vector<int32_t>>("kernel_size", kernel_size_vec));
    JUST(conv_attrs.SetAttr<std::vector<int32_t>>("strides", stride));
    JUST(conv_attrs.SetAttr<std::vector<int32_t>>("dilation_rate", dilation));
    JUST(conv_attrs.SetAttr<int32_t>("groups", groups));
    JUST(conv_attrs.SetAttr<std::string>("data_format", std::string("channels_first")));
    const std::shared_ptr<one::Tensor>& conv_out =
        JUST(OpInterpUtil::Dispatch<Tensor>(*conv_op_, {x, weight}, conv_attrs));
    if (bias) {
      MutableAttrMap bias_attrs;
      JUST(bias_attrs.SetAttr<int32_t>("axis", 1));
      return OpInterpUtil::Dispatch<Tensor>(*bias_op_, {conv_out, JUST(bias.value())}, bias_attrs);
    } else {
      return conv_out;
    }
  }

 protected:
  std::shared_ptr<OpExpr> conv_op_;
  std::shared_ptr<OpExpr> bias_op_;
  int32_t num_spatial_dims_;
};

class Conv1dFunctor : public ConvBaseFunctor {
 public:
  Conv1dFunctor() : ConvBaseFunctor(/*num_spatial_dims_=*/1) {
    conv_op_ =
        CHECK_JUST(one::OpBuilder("conv1d").Input("in").Input("weight").Output("out").Build());
  }
};

class Conv2dFunctor : public ConvBaseFunctor {
 public:
  Conv2dFunctor() : ConvBaseFunctor(/*num_spatial_dims_=*/2) {
    conv_op_ =
        CHECK_JUST(one::OpBuilder("conv2d").Input("in").Input("weight").Output("out").Build());
  }
};

class Conv3dFunctor : public ConvBaseFunctor {
 public:
  Conv3dFunctor() : ConvBaseFunctor(/*num_spatial_dims_=*/3) {
    conv_op_ =
        CHECK_JUST(one::OpBuilder("conv3d").Input("in").Input("weight").Output("out").Build());
  }
};

class MatMulFunctor {
 public:
  MatMulFunctor() {
    matmul_op_ = CHECK_JUST(one::OpBuilder("matmul").Input("a").Input("b").Output("out").Build());
    batch_matmul_op_ =
        CHECK_JUST(one::OpBuilder("batch_matmul").Input("a").Input("b").Output("out").Build());
    bcast_matmul_op_ =
        CHECK_JUST(one::OpBuilder("broadcast_matmul").Input("a").Input("b").Output("out").Build());
  }
  Maybe<Tensor> operator()(const std::shared_ptr<one::Tensor>& a,
                           const std::shared_ptr<one::Tensor>& b, const bool& transpose_a,
                           const bool& transpose_b, const double& alpha) const {
    const auto& a_shape = a->shape();
    const auto& b_shape = b->shape();

    // TODO(): Support 1-d tensor by dot.
    CHECK_GE_OR_RETURN(a_shape->NumAxes(), 2) << "Tensor a's dim should >= 2";
    CHECK_GE_OR_RETURN(b_shape->NumAxes(), 2) << "Tensor b's dim should >= 2";

    MutableAttrMap attrs;
    JUST(attrs.SetAttr<bool>("transpose_a", transpose_a));
    JUST(attrs.SetAttr<bool>("transpose_b", transpose_b));
    JUST(attrs.SetAttr<double>("alpha", alpha));
    if (a_shape->NumAxes() != b_shape->NumAxes()) {
      CHECK_EQ_OR_RETURN(b_shape->NumAxes(), 2)
          << "Not support number of dimensions of a being less than number of dimensions of b!";
      return OpInterpUtil::Dispatch<Tensor>(*bcast_matmul_op_, {a, b}, attrs);
    }
    if (a_shape->NumAxes() > 2) {
      return OpInterpUtil::Dispatch<Tensor>(*batch_matmul_op_, {a, b}, attrs);
    }
    return OpInterpUtil::Dispatch<Tensor>(*matmul_op_, {a, b}, attrs);
  }

 private:
  std::shared_ptr<OpExpr> matmul_op_;
  std::shared_ptr<OpExpr> batch_matmul_op_;
  std::shared_ptr<OpExpr> bcast_matmul_op_;
};

class BatchMatMulFunctor {
 public:
  BatchMatMulFunctor() {
    batch_matmul_op_ =
        CHECK_JUST(one::OpBuilder("batch_matmul").Input("a").Input("b").Output("out").Build());
  }
  Maybe<Tensor> operator()(const std::shared_ptr<one::Tensor>& a,
                           const std::shared_ptr<one::Tensor>& b, const bool& transpose_a,
                           const bool& transpose_b, const double& alpha) const {
    const auto& a_shape = a->shape();
    const auto& b_shape = b->shape();
    CHECK_GE_OR_RETURN(a_shape->NumAxes(), 3) << "Tensor a's dim should >= 3";
    CHECK_GE_OR_RETURN(b_shape->NumAxes(), 3) << "Tensor b's dim should >= 3";

    MutableAttrMap attrs;
    JUST(attrs.SetAttr<bool>("transpose_a", transpose_a));
    JUST(attrs.SetAttr<bool>("transpose_b", transpose_b));
    JUST(attrs.SetAttr<double>("alpha", alpha));
    return OpInterpUtil::Dispatch<Tensor>(*batch_matmul_op_, {a, b}, attrs);
  }

 private:
  std::shared_ptr<OpExpr> batch_matmul_op_;
};

class LayerNormFunctor {
 public:
  LayerNormFunctor() {
    op_ = CHECK_JUST(one::OpBuilder("layer_norm")
                         .Input("x")
                         .Output("y")
                         .Output("mean")
                         .Output("inv_variance")
                         .Build());
  }
  Maybe<Tensor> operator()(const std::shared_ptr<one::Tensor>& x, const int64_t& begin_norm_axis,
                           const int64_t& begin_params_axis, const double& epsilon) const {
    MutableAttrMap attrs;
    JUST(attrs.SetAttr<int64_t>("begin_norm_axis", begin_norm_axis));
    JUST(attrs.SetAttr<int64_t>("begin_params_axis", begin_params_axis));
    JUST(attrs.SetAttr<double>("epsilon", epsilon));
    JUST(attrs.SetAttr<bool>("center", false));
    JUST(attrs.SetAttr<bool>("scale", false));
    return OpInterpUtil::Dispatch<Tensor>(*op_, {x}, attrs);
  }

 private:
  std::shared_ptr<OpExpr> op_;
};

class LayerNormAffineFunctor {
 public:
  LayerNormAffineFunctor() {
    op_ = CHECK_JUST(one::OpBuilder("layer_norm")
                         .Input("x")
                         .Input("gamma")
                         .Input("beta")
                         .Output("y")
                         .Output("mean")
                         .Output("inv_variance")
                         .Output("normalized")
                         .Build());
  }
  Maybe<Tensor> operator()(const std::shared_ptr<one::Tensor>& x,
                           const std::shared_ptr<one::Tensor>& gamma,
                           const std::shared_ptr<one::Tensor>& beta, const int64_t& begin_norm_axis,
                           const int64_t& begin_params_axis, const double& epsilon) const {
    MutableAttrMap attrs;
    JUST(attrs.SetAttr<int64_t>("begin_norm_axis", begin_norm_axis));
    JUST(attrs.SetAttr<int64_t>("begin_params_axis", begin_params_axis));
    JUST(attrs.SetAttr<double>("epsilon", epsilon));
    JUST(attrs.SetAttr<bool>("center", true));
    JUST(attrs.SetAttr<bool>("scale", true));
    return OpInterpUtil::Dispatch<Tensor>(*op_, {x, gamma, beta}, attrs);
  }

 private:
  std::shared_ptr<OpExpr> op_;
};

class PoolNDFunctor {
 public:
  PoolNDFunctor() = default;
  virtual ~PoolNDFunctor() = default;
  Maybe<Tensor> operator()(const std::shared_ptr<one::Tensor>& x,
                           const std::vector<int32_t>& kernel_size,
                           const std::vector<int32_t>& strides, const std::string& padding,
                           const std::vector<int32_t>& padding_before,
                           const std::vector<int32_t>& padding_after,
                           const std::string& data_format, const bool& ceil_mode) const {
    MutableAttrMap attrs;
    JUST(attrs.SetAttr<std::vector<int32_t>>("pool_size", kernel_size));
    JUST(attrs.SetAttr<std::vector<int32_t>>("strides", strides));
    JUST(attrs.SetAttr<std::string>("padding", padding));
    JUST(attrs.SetAttr<std::vector<int32_t>>("padding_before", padding_before));
    JUST(attrs.SetAttr<std::vector<int32_t>>("padding_after", padding_after));
    JUST(attrs.SetAttr<std::string>("data_format", data_format));
    JUST(attrs.SetAttr<bool>("ceil_mode", ceil_mode));
    return OpInterpUtil::Dispatch<Tensor>(*op_, {x}, attrs);
  }

 protected:
  std::shared_ptr<OpExpr> op_;
};

class PoolingNDFunctor {
 public:
  PoolingNDFunctor() = default;
  virtual ~PoolingNDFunctor() = default;
  Maybe<TensorTuple> operator()(const std::shared_ptr<one::Tensor>& x,
                                const std::string& data_format, const std::vector<int32_t>& padding,
                                const std::vector<int32_t>& kernel_size,
                                const std::vector<int32_t>& stride,
                                const std::vector<int32_t>& dilation, const bool& return_indices,
                                const bool& ceil_mode) const {
    MutableAttrMap attrs;
    JUST(attrs.SetAttr<std::string>("data_format", data_format));
    JUST(attrs.SetAttr<std::vector<int32_t>>("padding", padding));
    JUST(attrs.SetAttr<std::vector<int32_t>>("kernel_size", kernel_size));
    JUST(attrs.SetAttr<std::vector<int32_t>>("stride", stride));
    JUST(attrs.SetAttr<std::vector<int32_t>>("dilation", dilation));
    JUST(attrs.SetAttr<bool>("return_indices", return_indices));
    JUST(attrs.SetAttr<bool>("ceil_mode", ceil_mode));
    return OpInterpUtil::Dispatch<TensorTuple>(*op_, {x}, attrs);
  }

 protected:
  std::shared_ptr<OpExpr> op_;
};

class AvgPool2DFunctor : public PoolNDFunctor {
 public:
  AvgPool2DFunctor() {
    op_ = CHECK_JUST(one::OpBuilder("avg_pool_2d").Input("x").Output("y").Build());
  }
};

class MaxPool2DFunctor : public PoolNDFunctor {
 public:
  MaxPool2DFunctor() {
    op_ = CHECK_JUST(one::OpBuilder("max_pool_2d").Input("x").Output("y").Build());
  }
};

class Maxpool1DFunctor : public PoolingNDFunctor {
 public:
  Maxpool1DFunctor() {
    op_ = CHECK_JUST(one::OpBuilder("maxpool_1d").Input("x").Output("y").Output("indice").Build());
  }
};

class Maxpool2DFunctor : public PoolingNDFunctor {
 public:
  Maxpool2DFunctor() {
    op_ = CHECK_JUST(one::OpBuilder("maxpool_2d").Input("x").Output("y").Output("indice").Build());
  }
};

class Maxpool3DFunctor : public PoolingNDFunctor {
 public:
  Maxpool3DFunctor() {
    op_ = CHECK_JUST(one::OpBuilder("maxpool_3d").Input("x").Output("y").Output("indice").Build());
  }
};

class AdaptivePoolNDFunctor {
 public:
  AdaptivePoolNDFunctor() = default;
  virtual ~AdaptivePoolNDFunctor() = default;
  Maybe<Tensor> operator()(const std::shared_ptr<one::Tensor>& x,
                           const std::vector<int64_t>& output_size) const {
    MutableAttrMap attrs;
    JUST(attrs.SetAttr<std::vector<int64_t>>("output_size", output_size));
    return OpInterpUtil::Dispatch<Tensor>(*op_, {x}, attrs);
  }

 protected:
  std::shared_ptr<OpExpr> op_;
};

class AdaptiveAvgPool1DFunctor : public AdaptivePoolNDFunctor {
 public:
  AdaptiveAvgPool1DFunctor() {
    op_ = CHECK_JUST(one::OpBuilder("adaptive_avg_pool1d").Input("x").Output("y").Build());
  }
};

class AdaptiveAvgPool2DFunctor : public AdaptivePoolNDFunctor {
 public:
  AdaptiveAvgPool2DFunctor() {
    op_ = CHECK_JUST(one::OpBuilder("adaptive_avg_pool2d").Input("x").Output("y").Build());
  }
};

class AdaptiveAvgPool3DFunctor : public AdaptivePoolNDFunctor {
 public:
  AdaptiveAvgPool3DFunctor() {
    op_ = CHECK_JUST(one::OpBuilder("adaptive_avg_pool3d").Input("x").Output("y").Build());
  }
};

class SparseSoftmaxCrossEntropyFunctor {
 public:
  SparseSoftmaxCrossEntropyFunctor() {
    op_ = CHECK_JUST(one::OpBuilder("sparse_softmax_cross_entropy")
                         .Input("prediction")
                         .Input("label")
                         .Output("out")
                         .Output("prob")
                         .Build());
  }
  Maybe<Tensor> operator()(const std::shared_ptr<one::Tensor>& logits,
                           const std::shared_ptr<one::Tensor>& label, const int64_t& depth) const {
    MutableAttrMap attrs;
    JUST(attrs.SetAttr<int64_t>("depth", depth));
    return OpInterpUtil::Dispatch<Tensor>(*op_, {logits, label}, attrs);
  }

 private:
  std::shared_ptr<OpExpr> op_;
};

class SoftmaxCrossEntropyFunctor {
 public:
  SoftmaxCrossEntropyFunctor() {
    op_ = CHECK_JUST(one::OpBuilder("softmax_cross_entropy")
                         .Input("prediction")
                         .Input("label")
                         .Output("out")
                         .Output("prob")
                         .Build());
  }

  Maybe<Tensor> operator()(const std::shared_ptr<one::Tensor>& logits,
                           const std::shared_ptr<one::Tensor>& label) const {
    return OpInterpUtil::Dispatch<Tensor>(*op_, {logits, label});
  }

 private:
  std::shared_ptr<OpExpr> op_;
};

class SoftmaxCrossEntropyGradFunctor {
 public:
  SoftmaxCrossEntropyGradFunctor() {
    op_ = CHECK_JUST(one::OpBuilder("softmax_cross_entropy_grad")
                         .Input("dy")
                         .Input("label")
                         .Input("prob")
                         .Output("prediction_diff")
                         .Build());
  }
  Maybe<Tensor> operator()(const std::shared_ptr<one::Tensor>& dy,
                           const std::shared_ptr<one::Tensor>& label,
                           const std::shared_ptr<one::Tensor>& prob) const {
    return OpInterpUtil::Dispatch<Tensor>(*op_, {dy, label, prob});
  }

 private:
  std::shared_ptr<OpExpr> op_;
};

class SmoothL1LossFunctor {
 public:
  SmoothL1LossFunctor() {
    op_ = CHECK_JUST(
        one::OpBuilder("smooth_l1_loss").Input("prediction").Input("label").Output("loss").Build());
  }
  Maybe<Tensor> operator()(const std::shared_ptr<one::Tensor>& logits,
                           const std::shared_ptr<one::Tensor>& label, const float& beta) const {
    MutableAttrMap attrs;
    JUST(attrs.SetAttr<float>("beta", beta));
    return OpInterpUtil::Dispatch<Tensor>(*op_, {logits, label}, attrs);
  }

 private:
  std::shared_ptr<OpExpr> op_;
};

class CombinedMarginLossFunctor {
 public:
  CombinedMarginLossFunctor() {
    op_ = CHECK_JUST(one::OpBuilder("combined_margin_loss")
                         .Input("x")
                         .Input("label")
                         .Output("y")
                         .Output("theta")
                         .Build());
  }
  Maybe<TensorTuple> operator()(const std::shared_ptr<one::Tensor>& x,
                                const std::shared_ptr<one::Tensor>& label, const float& m1,
                                const float& m2, const float& m3, const int64_t& depth) const {
    MutableAttrMap attrs;
    JUST(attrs.SetAttr<float>("m1", m1));
    JUST(attrs.SetAttr<float>("m2", m2));
    JUST(attrs.SetAttr<float>("m3", m3));
    JUST(attrs.SetAttr<int64_t>("depth", depth));
    return OpInterpUtil::Dispatch<TensorTuple>(*op_, {x, label}, attrs);
  }

 private:
  std::shared_ptr<OpExpr> op_;
};

class NormalizationFunctor {
 public:
  NormalizationFunctor() {
    norm_eval_op_ = CHECK_JUST(one::OpBuilder("normalization")
                                   .Input("x")
                                   .Input("moving_mean")
                                   .Input("moving_variance")
                                   .Input("gamma")
                                   .Input("beta")
                                   .Output("y")
                                   .Attr("training", false)
                                   .Build());
    norm_training_stats_op_ = CHECK_JUST(one::OpBuilder("normalization")
                                             .Input("x")
                                             .Input("moving_mean")
                                             .Input("moving_variance")
                                             .Input("gamma")
                                             .Input("beta")
                                             .Output("y")
                                             .Output("mean")
                                             .Output("inv_variance")
                                             .Attr("training", true)
                                             .Build());
    norm_training_no_stats_op_ = CHECK_JUST(one::OpBuilder("normalization")
                                                .Input("x")
                                                .Input("gamma")
                                                .Input("beta")
                                                .Output("y")
                                                .Output("mean")
                                                .Output("inv_variance")
                                                .Attr("training", true)
                                                .Build());
  }
  Maybe<Tensor> operator()(const std::shared_ptr<one::Tensor>& x,
                           const Optional<one::Tensor>& moving_mean,
                           const Optional<one::Tensor>& moving_variance,
                           const std::shared_ptr<one::Tensor>& gamma,
                           const std::shared_ptr<one::Tensor>& beta, const int32_t& axis,
                           const float& epsilon, const float& momentum,
                           const bool& is_training) const {
    MutableAttrMap attrs;
    JUST(attrs.SetAttr<int32_t>("axis", axis));
    JUST(attrs.SetAttr<float>("epsilon", epsilon));
<<<<<<< HEAD
=======
    // convert torch momentum to tensorflow momentum
>>>>>>> de3df884
    JUST(attrs.SetAttr<float>("momentum", 1.0 - momentum));

    CHECK_OR_RETURN((moving_mean && moving_variance) || (!moving_mean && !moving_variance))
        << "Both moving_mean and moving_variance should be None or Tensor.";
    if (!is_training) {
      CHECK_OR_RETURN(moving_mean && moving_variance)
          << "Must have moving_mean and moving_variance in eval mode.";
      return OpInterpUtil::Dispatch<one::Tensor>(
          *norm_eval_op_,
          {x, JUST(moving_mean.value()), JUST(moving_variance.value()), gamma, beta}, attrs);
    }
    if (moving_mean) {
      return OpInterpUtil::Dispatch<one::Tensor>(
          *norm_training_stats_op_,
          {x, JUST(moving_mean.value()), JUST(moving_variance.value()), gamma, beta}, attrs);
    }
    return OpInterpUtil::Dispatch<one::Tensor>(*norm_training_no_stats_op_, {x, gamma, beta},
                                               attrs);
  }

 private:
  std::shared_ptr<OpExpr> norm_eval_op_;
  std::shared_ptr<OpExpr> norm_training_stats_op_;
  std::shared_ptr<OpExpr> norm_training_no_stats_op_;
};

class PadFunctor {
 public:
  PadFunctor() {
    constant_pad_1d_ = CHECK_JUST(one::OpBuilder("constant_pad1d").Input("x").Output("y").Build());
    constant_pad_2d_ = CHECK_JUST(one::OpBuilder("constant_pad2d").Input("x").Output("y").Build());
    constant_pad_3d_ = CHECK_JUST(one::OpBuilder("constant_pad3d").Input("x").Output("y").Build());
    reflect_pad_ = CHECK_JUST(one::OpBuilder("reflection_pad2d").Input("x").Output("y").Build());
    replicate_pad_ = CHECK_JUST(one::OpBuilder("replication_pad2d").Input("x").Output("y").Build());
  }
  Maybe<Tensor> operator()(const std::shared_ptr<one::Tensor>& x, const std::vector<int64_t>& pad,
                           const std::string& mode, const Scalar& value) const {
    size_t padding_size = 2 * x->shape()->NumAxes();
    CHECK_LE_OR_RETURN(pad.size(), padding_size)
        << "Pad size should less than or equal to input axes * 2.";
    MutableAttrMap attrs;
    JUST(attrs.SetAttr<std::vector<int64_t>>("padding", pad));
    if (mode == "constant") {
      if (IsFloatingDataType(x->dtype()->data_type())) {
        JUST(attrs.SetAttr<double>("floating_value", JUST(value.As<double>())));
        JUST(attrs.SetAttr<int64_t>("integral_value", 0));
      } else if (IsIntegralDataType(x->dtype()->data_type())) {
        JUST(attrs.SetAttr<double>("floating_value", 0));
        JUST(attrs.SetAttr<int64_t>("integral_value", JUST(value.As<int64_t>())));
      } else {
        UNIMPLEMENTED_THEN_RETURN() << "Data type should be floating or integral type.";
      }
      switch (x->shape()->NumAxes()) {
        case 3: return OpInterpUtil::Dispatch<Tensor>(*constant_pad_1d_, {x}, attrs);
        case 4: return OpInterpUtil::Dispatch<Tensor>(*constant_pad_2d_, {x}, attrs);
        case 5: return OpInterpUtil::Dispatch<Tensor>(*constant_pad_3d_, {x}, attrs);
        default:
          UNIMPLEMENTED_THEN_RETURN() << "Pad mode is " << mode << ", but " << x->shape()->NumAxes()
                                      << "d-tensor is not support yet! ";
      }

    } else if (mode == "reflect") {
      return OpInterpUtil::Dispatch<Tensor>(*reflect_pad_, {x}, attrs);
    } else if (mode == "replicate") {
      return OpInterpUtil::Dispatch<Tensor>(*replicate_pad_, {x}, attrs);
    } else {
      UNIMPLEMENTED_THEN_RETURN() << "Pad mode is " << mode
                                  << ", but only constant, reflect and replicate are valid.";
    }
  }

 private:
  std::shared_ptr<OpExpr> constant_pad_1d_;
  std::shared_ptr<OpExpr> constant_pad_2d_;
  std::shared_ptr<OpExpr> constant_pad_3d_;
  std::shared_ptr<OpExpr> reflect_pad_;
  std::shared_ptr<OpExpr> replicate_pad_;
};

class DropoutFunctor {
 public:
  DropoutFunctor() {
    random_mask_like_op_ =
        CHECK_JUST(one::OpBuilder("random_mask_like").Input("like").Output("out").Build());
    dropout_op_ =
        CHECK_JUST(one::OpBuilder("dropout").Input("in").Input("mask").Output("out").Build());
  }
  Maybe<Tensor> operator()(const std::shared_ptr<one::Tensor>& x, const float& p,
                           const Optional<one::Generator>& generator) const {
    MutableAttrMap random_mask_like_attrs;
    JUST(random_mask_like_attrs.SetAttr<float>("rate", p));

    std::shared_ptr<one::Generator> gen;
    if (!generator) {
      gen = JUST(one::DefaultAutoGenerator());
    } else {
      gen = JUST(generator.value());
    }

    JUST(random_mask_like_attrs.SetAttr<int64_t>("seed", gen->current_seed()));
    const auto& random_mask_like_state = std::make_shared<RandomMaskLikeKernelState>(gen);

    const auto& mask = JUST(OpInterpUtil::Dispatch<Tensor>(
        *random_mask_like_op_, {x},
        OpExprInterpContext(random_mask_like_attrs, random_mask_like_state)));
    float scale = 1.0;
    if (p != 1.0) { scale = 1.0 / (1.0 - p); }
    MutableAttrMap dropout_attrs;
    JUST(dropout_attrs.SetAttr<float>("scale", scale));
    return OpInterpUtil::Dispatch<Tensor>(*dropout_op_, {x, mask}, dropout_attrs);
  }

 private:
  std::shared_ptr<OpExpr> random_mask_like_op_;
  std::shared_ptr<OpExpr> dropout_op_;
};

class DropoutGradFunctor {
 public:
  DropoutGradFunctor() {
    dropout_grad_op_ =
        CHECK_JUST(one::OpBuilder("dropout_grad").Input("dy").Input("mask").Output("dx").Build());
  }
  Maybe<Tensor> operator()(const std::shared_ptr<one::Tensor>& dy,
                           const std::shared_ptr<one::Tensor>& mask, const float& scale) const {
    MutableAttrMap dropout_grad_attrs;
    JUST(dropout_grad_attrs.SetAttr<float>("scale", scale));

    return OpInterpUtil::Dispatch<Tensor>(*dropout_grad_op_, {dy, mask}, dropout_grad_attrs);
  }

 private:
  std::shared_ptr<OpExpr> dropout_grad_op_;
};

class AvgPoolingNDFunctor {
 public:
  AvgPoolingNDFunctor() = default;
  virtual ~AvgPoolingNDFunctor() = default;
  Maybe<Tensor> operator()(const std::shared_ptr<one::Tensor>& x, const std::string& data_format,
                           const std::vector<int32_t>& padding,
                           const std::vector<int32_t>& kernel_size,
                           const std::vector<int32_t>& stride, const bool& ceil_mode,
                           const bool& count_include_pad, const int64_t& divisor_override) const {
    MutableAttrMap attrs;
    JUST(attrs.SetAttr<std::string>("data_format", data_format));
    JUST(attrs.SetAttr<std::vector<int32_t>>("padding", padding));
    JUST(attrs.SetAttr<std::vector<int32_t>>("kernel_size", kernel_size));
    JUST(attrs.SetAttr<std::vector<int32_t>>("stride", stride));
    JUST(attrs.SetAttr<bool>("ceil_mode", ceil_mode));
    JUST(attrs.SetAttr<bool>("count_include_pad", count_include_pad));
    JUST(attrs.SetAttr<int64_t>("divisor_override", divisor_override));
    return OpInterpUtil::Dispatch<Tensor>(*op_, {x}, attrs);
  }

 protected:
  std::shared_ptr<OpExpr> op_;
};

class Avgpool1DFunctor : public AvgPoolingNDFunctor {
 public:
  Avgpool1DFunctor() {
    op_ = CHECK_JUST(one::OpBuilder("avgpool_1d").Input("x").Output("y").Build());
  }
};

class Avgpool2DFunctor : public AvgPoolingNDFunctor {
 public:
  Avgpool2DFunctor() {
    op_ = CHECK_JUST(one::OpBuilder("avgpool_2d").Input("x").Output("y").Build());
  }
};

class Avgpool3DFunctor : public AvgPoolingNDFunctor {
 public:
  Avgpool3DFunctor() {
    op_ = CHECK_JUST(one::OpBuilder("avgpool_3d").Input("x").Output("y").Build());
  }
};

class UnfoldFunctor {
 public:
  UnfoldFunctor() {
    unfold_op_ = CHECK_JUST(one::OpBuilder("unfold").Input("x").Output("y").Build());
  }
  Maybe<Tensor> operator()(const std::shared_ptr<one::Tensor>& x, const std::string& data_format,
                           const std::vector<int32_t>& kernel_size,
                           const std::vector<int32_t>& dilation_rate,
                           const std::vector<int32_t>& padding,
                           const std::vector<int32_t>& strides) const {
    const auto& x_shape = x->shape();
    // Only Support 4d tensor now.
    CHECK_EQ_OR_RETURN(x_shape->NumAxes(), 4) << "Input Tensor dim should == 4";
    MutableAttrMap attrs;
    JUST(attrs.SetAttr<std::string>("data_format", data_format));
    JUST(attrs.SetAttr<std::vector<int32_t>>("kernel_size", kernel_size));
    JUST(attrs.SetAttr<std::vector<int32_t>>("dilation_rate", dilation_rate));
    JUST(attrs.SetAttr<std::vector<int32_t>>("padding", padding));
    JUST(attrs.SetAttr<std::vector<int32_t>>("strides", strides));

    return OpInterpUtil::Dispatch<Tensor>(*unfold_op_, {x}, attrs);
  }

 private:
  std::shared_ptr<OpExpr> unfold_op_;
};

class FoldFunctor {
 public:
  FoldFunctor() { fold_op_ = CHECK_JUST(one::OpBuilder("fold").Input("x").Output("y").Build()); }
  Maybe<Tensor> operator()(const std::shared_ptr<one::Tensor>& x, const std::string& data_format,
                           const std::vector<int32_t>& output_size,
                           const std::vector<int32_t>& kernel_size,
                           const std::vector<int32_t>& dilation_rate,
                           const std::vector<int32_t>& padding,
                           const std::vector<int32_t>& strides) const {
    const auto& x_shape = x->shape();
    // Only Support 3d tensor fold now. format is (N, C*K*K, L)
    CHECK_EQ_OR_RETURN(x_shape->NumAxes(), 3) << "Input Tensor dim should == 3";
    MutableAttrMap attrs;
    JUST(attrs.SetAttr<std::string>("data_format", data_format));
    JUST(attrs.SetAttr<std::vector<int32_t>>("output_size", output_size));
    JUST(attrs.SetAttr<std::vector<int32_t>>("kernel_size", kernel_size));
    JUST(attrs.SetAttr<std::vector<int32_t>>("dilation_rate", dilation_rate));
    JUST(attrs.SetAttr<std::vector<int32_t>>("padding", padding));
    JUST(attrs.SetAttr<std::vector<int32_t>>("strides", strides));

    return OpInterpUtil::Dispatch<Tensor>(*fold_op_, {x}, attrs);
  }

 private:
  std::shared_ptr<OpExpr> fold_op_;
};

class OneHotFunctor {
 public:
  OneHotFunctor() {
    one_hot_op_ = CHECK_JUST(one::OpBuilder("one_hot").Input("indices").Output("out").Build());
  }
  Maybe<Tensor> operator()(const std::shared_ptr<one::Tensor>& x, const int64_t& num_classes,
                           const Scalar& on_value, const Scalar& off_value) const {
    MutableAttrMap attrs;
    JUST(attrs.SetAttr<int64_t>("depth", num_classes));
    bool is_on_value_double = on_value.IsFloatingPoint();
    bool is_off_value_double = off_value.IsFloatingPoint();
    if (is_on_value_double || is_off_value_double) {
      JUST(attrs.SetAttr<DataType>("dtype", kDouble));
      JUST(attrs.SetAttr<double>("floating_on_value", JUST(on_value.As<double>())));
      JUST(attrs.SetAttr<double>("floating_off_value", JUST(off_value.As<double>())));
      JUST(attrs.SetAttr<int64_t>("integer_on_value", 0));
      JUST(attrs.SetAttr<int64_t>("integer_off_value", 0));
    } else {
      JUST(attrs.SetAttr<DataType>("dtype", kInt64));
      JUST(attrs.SetAttr<double>("floating_on_value", 0));
      JUST(attrs.SetAttr<double>("floating_off_value", 0));
      JUST(attrs.SetAttr<int64_t>("integer_on_value", JUST(on_value.As<int64_t>())));
      JUST(attrs.SetAttr<int64_t>("integer_off_value", JUST(off_value.As<int64_t>())));
    }
    return OpInterpUtil::Dispatch<Tensor>(*one_hot_op_, {x}, attrs);
  }

 private:
  std::shared_ptr<OpExpr> one_hot_op_;
};

class L2NormalizeFunctor {
 public:
  L2NormalizeFunctor() {
    op_ = CHECK_JUST(
        one::OpBuilder("l2_normalize").Input("x").Output("y").Output("square_x_sum").Build());
  }
  Maybe<TensorTuple> operator()(const std::shared_ptr<one::Tensor>& input, const int32_t& axis,
                                const float& epsilon) const {
    MutableAttrMap attrs;
    JUST(attrs.SetAttr<int32_t>("axis", axis));
    JUST(attrs.SetAttr<float>("epsilon", epsilon));
    return OpInterpUtil::Dispatch<TensorTuple>(*op_, {input}, attrs);
  }

 private:
  std::shared_ptr<OpExpr> op_;
};

class FusedSelfAttentionFunctor {
 public:
  FusedSelfAttentionFunctor() {
    op_ = CHECK_JUST(one::OpBuilder("fused_self_attention_query_mul_key_and_value")
                         .Input("hidden_states")
                         .Output("query_mul_key")
                         .Output("value")
                         .Build());
  }
  Maybe<TensorTuple> operator()(const std::shared_ptr<one::Tensor>& hidden_states,
                                const int64_t& head_size, const float& alpha) const {
    MutableAttrMap attrs;
    JUST(attrs.SetAttr<int64_t>("head_size", head_size));
    JUST(attrs.SetAttr<float>("alpha", alpha));
    return OpInterpUtil::Dispatch<TensorTuple>(*op_, {hidden_states}, attrs);
  }

 private:
  std::shared_ptr<OpExpr> op_;
};

class FusedSelfAttentionGradFunctor {
 public:
  FusedSelfAttentionGradFunctor() {
    op_ = CHECK_JUST(one::OpBuilder("fused_self_attention_query_mul_key_and_value_grad")
                         .Input("query_mul_key_grad")
                         .Input("value_grad")
                         .Input("hidden_states")
                         .Output("hidden_states_grad")
                         .Build());
  }
  Maybe<Tensor> operator()(const std::shared_ptr<one::Tensor>& query_mul_key_grad,
                           const std::shared_ptr<one::Tensor>& value_grad,
                           const std::shared_ptr<one::Tensor>& hidden_states,
                           const float& alpha) const {
    MutableAttrMap attrs;
    JUST(attrs.SetAttr<float>("alpha", alpha));
    return OpInterpUtil::Dispatch<Tensor>(*op_, {query_mul_key_grad, value_grad, hidden_states},
                                          attrs);
  }

 private:
  std::shared_ptr<OpExpr> op_;
};

class L2NormalizeGradFunctor {
 public:
  L2NormalizeGradFunctor() {
    op_ = CHECK_JUST(one::OpBuilder("l2_normalize_grad")
                         .Input("dy")
                         .Input("y")
                         .Input("square_x_sum")
                         .Output("dx")
                         .Build());
  }
  Maybe<Tensor> operator()(const std::shared_ptr<one::Tensor>& dy,
                           const std::shared_ptr<one::Tensor>& y,
                           const std::shared_ptr<one::Tensor>& square_x_sum, const int32_t& axis,
                           const float& epsilon) const {
    MutableAttrMap attrs;
    JUST(attrs.SetAttr<int32_t>("axis", axis));
    JUST(attrs.SetAttr<float>("epsilon", epsilon));
    return OpInterpUtil::Dispatch<Tensor>(*op_, {dy, y, square_x_sum}, attrs);
  }

 private:
  std::shared_ptr<OpExpr> op_;
};

class FusedBiasAddGeluFunctor {
 public:
  FusedBiasAddGeluFunctor() {
    op_ = CHECK_JUST(
        one::OpBuilder("fused_bias_add_gelu").Input("a").Input("b").Output("out").Build());
  }
  Maybe<Tensor> operator()(const std::shared_ptr<one::Tensor>& a,
                           const std::shared_ptr<one::Tensor>& b, const int32_t& axis) const {
    MutableAttrMap attrs;
    JUST(attrs.SetAttr<int32_t>("axis", axis));
    return OpInterpUtil::Dispatch<Tensor>(*op_, {a, b}, attrs);
  }

 private:
  std::shared_ptr<OpExpr> op_;
};

class FusedBiasAddGeluGradFunctor {
 public:
  FusedBiasAddGeluGradFunctor() {
    op_ = CHECK_JUST(one::OpBuilder("fused_bias_add_gelu_grad")
                         .Input("a")
                         .Input("b")
                         .Input("dy")
                         .Output("dx")
                         .Build());
  }
  Maybe<Tensor> operator()(const std::shared_ptr<one::Tensor>& a,
                           const std::shared_ptr<one::Tensor>& b,
                           const std::shared_ptr<one::Tensor>& dy, const int32_t& axis) const {
    MutableAttrMap attrs;
    JUST(attrs.SetAttr<int32_t>("axis", axis));
    return OpInterpUtil::Dispatch<Tensor>(*op_, {a, b, dy}, attrs);
  }

 private:
  std::shared_ptr<OpExpr> op_;
};

class FusedBiasAddDropoutFunctor {
 public:
  FusedBiasAddDropoutFunctor() {
    random_mask_like_op_ =
        CHECK_JUST(one::OpBuilder("random_mask_like").Input("like").Output("out").Build());
    fused_bias_add_mask_scale_op_ = CHECK_JUST(one::OpBuilder("fused_bias_add_mask_scale")
                                                   .Input("a")
                                                   .Input("b")
                                                   .Input("mask")
                                                   .Output("out")
                                                   .Build());
  }
  Maybe<Tensor> operator()(const std::shared_ptr<one::Tensor>& a,
                           const std::shared_ptr<one::Tensor>& b, const float& p,
                           const int32_t& axis, const Optional<one::Generator>& generator) const {
    MutableAttrMap random_mask_like_attrs;
    JUST(random_mask_like_attrs.SetAttr<float>("rate", p));
    std::shared_ptr<one::Generator> gen;
    if (!generator) {
      gen = JUST(one::DefaultAutoGenerator());
    } else {
      gen = JUST(generator.value());
    }
    JUST(random_mask_like_attrs.SetAttr<int64_t>("seed", gen->current_seed()));
    const auto& random_mask_like_state = std::make_shared<RandomMaskLikeKernelState>(gen);
    const auto& mask = JUST(OpInterpUtil::Dispatch<Tensor>(
        *random_mask_like_op_, {a},
        OpExprInterpContext(random_mask_like_attrs, random_mask_like_state)));
    float scale = 1.0;
    if (p != 1.0) { scale = 1.0 / (1.0 - p); }
    MutableAttrMap fused_bias_add_mask_attrs;
    JUST(fused_bias_add_mask_attrs.SetAttr<float>("scale", scale));
    JUST(fused_bias_add_mask_attrs.SetAttr<int32_t>("axis", axis));
    return OpInterpUtil::Dispatch<Tensor>(*fused_bias_add_mask_scale_op_, {a, b, mask},
                                          fused_bias_add_mask_attrs);
  }

 private:
  std::shared_ptr<OpExpr> random_mask_like_op_;
  std::shared_ptr<OpExpr> fused_bias_add_mask_scale_op_;
};

class FusedScaleTrilFunctor {
 public:
  FusedScaleTrilFunctor() {
    op_ = CHECK_JUST(one::OpBuilder("fused_scale_tril").Input("in").Output("out").Build());
  }

  Maybe<Tensor> operator()(const std::shared_ptr<one::Tensor>& x, const int64_t& diagonal,
                           const Scalar& fill_value, const Scalar& scale) const {
    MutableAttrMap attrs;
    JUST(attrs.SetAttr<int64_t>("diagonal", diagonal));
    bool is_fill_value_double = fill_value.IsFloatingPoint();
    bool is_scale_double = scale.IsFloatingPoint();
    if (is_fill_value_double) {
      JUST(attrs.SetAttr<double>("floating_fill_value", JUST(fill_value.As<double>())));
      JUST(attrs.SetAttr<int64_t>("integer_fill_value", 0));
      JUST(attrs.SetAttr<bool>("is_floating_fill_value", true));
    } else {
      JUST(attrs.SetAttr<double>("floating_fill_value", 0));
      JUST(attrs.SetAttr<int64_t>("integer_fill_value", JUST(fill_value.As<int64_t>())));
      JUST(attrs.SetAttr<bool>("is_floating_fill_value", false));
    }

    if (is_scale_double) {
      JUST(attrs.SetAttr<double>("floating_scale_value", JUST(scale.As<double>())));
      JUST(attrs.SetAttr<int64_t>("integer_scale_value", 0));
      JUST(attrs.SetAttr<bool>("is_floating_scale_value", true));
    } else {
      JUST(attrs.SetAttr<double>("floating_scale_value", 0));
      JUST(attrs.SetAttr<int64_t>("integer_scale_value", JUST(scale.As<int64_t>())));
      JUST(attrs.SetAttr<bool>("is_floating_scale_value", false));
    }
    return OpInterpUtil::Dispatch<Tensor>(*op_, {x}, attrs);
  }

 private:
  std::shared_ptr<OpExpr> op_;
};

}  // namespace impl

ONEFLOW_FUNCTION_LIBRARY(m) {
  m.add_functor<impl::BiasAddFunctor>("BiasAdd");
  m.add_functor<impl::Conv1dFunctor>("Conv1d");
  m.add_functor<impl::Conv2dFunctor>("Conv2d");
  m.add_functor<impl::Conv3dFunctor>("Conv3d");
  m.add_functor<impl::MatMulFunctor>("MatMul");
  m.add_functor<impl::BatchMatMulFunctor>("BatchMatMul");
  m.add_functor<impl::LayerNormFunctor>("LayerNorm");
  m.add_functor<impl::LayerNormAffineFunctor>("LayerNormAffine");
  m.add_functor<impl::AvgPool2DFunctor>("AvgPool2D");
  m.add_functor<impl::Maxpool1DFunctor>("Maxpool1D");
  m.add_functor<impl::Maxpool2DFunctor>("Maxpool2D");
  m.add_functor<impl::Maxpool3DFunctor>("Maxpool3D");
  m.add_functor<impl::MaxPool2DFunctor>("MaxPool2D");
  m.add_functor<impl::AdaptiveAvgPool1DFunctor>("AdaptiveAvgPool1D");
  m.add_functor<impl::AdaptiveAvgPool2DFunctor>("AdaptiveAvgPool2D");
  m.add_functor<impl::AdaptiveAvgPool3DFunctor>("AdaptiveAvgPool3D");
  m.add_functor<impl::SparseSoftmaxCrossEntropyFunctor>("SparseSoftmaxCrossEntropy");
  m.add_functor<impl::SoftmaxCrossEntropyFunctor>("SoftmaxCrossEntropy");
  m.add_functor<impl::SoftmaxCrossEntropyGradFunctor>("SoftmaxCrossEntropyGrad");
  m.add_functor<impl::SmoothL1LossFunctor>("SmoothL1Loss");
  m.add_functor<impl::CombinedMarginLossFunctor>("CombinedMarginLoss");
  m.add_functor<impl::NormalizationFunctor>("Normalization");
  m.add_functor<impl::PadFunctor>("Pad");
  m.add_functor<impl::DropoutFunctor>("Dropout");
  m.add_functor<impl::DropoutGradFunctor>("DropoutGrad");
  m.add_functor<impl::Avgpool1DFunctor>("Avgpool1D");
  m.add_functor<impl::Avgpool2DFunctor>("Avgpool2D");
  m.add_functor<impl::Avgpool3DFunctor>("Avgpool3D");
  m.add_functor<impl::UnfoldFunctor>("Unfold");
  m.add_functor<impl::FoldFunctor>("Fold");
  m.add_functor<impl::OneHotFunctor>("OneHot");
  m.add_functor<impl::FusedSelfAttentionFunctor>("FusedSelfAttention");
  m.add_functor<impl::FusedSelfAttentionGradFunctor>("FusedSelfAttentionGrad");
  m.add_functor<impl::L2NormalizeFunctor>("L2Normalize");
  m.add_functor<impl::L2NormalizeGradFunctor>("L2NormalizeGrad");
  m.add_functor<impl::FusedBiasAddGeluFunctor>("FusedBiasAddGelu");
  m.add_functor<impl::FusedBiasAddGeluGradFunctor>("FusedBiasAddGeluGrad");
  m.add_functor<impl::FusedBiasAddDropoutFunctor>("FusedBiasAddDropout");
  m.add_functor<impl::FusedScaleTrilFunctor>("FusedScaleTril");
};

}  // namespace functional
}  // namespace one
}  // namespace oneflow<|MERGE_RESOLUTION|>--- conflicted
+++ resolved
@@ -502,10 +502,7 @@
     MutableAttrMap attrs;
     JUST(attrs.SetAttr<int32_t>("axis", axis));
     JUST(attrs.SetAttr<float>("epsilon", epsilon));
-<<<<<<< HEAD
-=======
     // convert torch momentum to tensorflow momentum
->>>>>>> de3df884
     JUST(attrs.SetAttr<float>("momentum", 1.0 - momentum));
 
     CHECK_OR_RETURN((moving_mean && moving_variance) || (!moving_mean && !moving_variance))
