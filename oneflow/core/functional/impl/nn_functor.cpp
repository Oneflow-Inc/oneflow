--- conflicted
+++ resolved
@@ -1448,22 +1448,14 @@
     MutableAttrMap dropout_attrs;
     JUST(dropout_attrs.SetAttr<float>("rate", p));
     if (addend) {
-<<<<<<< HEAD
-      if (!training) {
-=======
       if ((!training) || p == 0.0) {
->>>>>>> 792c64d7
         return OpInterpUtil::Dispatch<Tensor>(*add_op_, {x, JUST(addend)});
       } else {
         return OpInterpUtil::Dispatch<Tensor>(*dropout_addend_op_, {x, JUST(addend)},
                                               OpExprInterpContext(dropout_attrs, dropout_state));
       }
     } else {
-<<<<<<< HEAD
-      if (!training) {
-=======
       if (!training || p == 0.0) {
->>>>>>> 792c64d7
         return x;
       } else {
         return OpInterpUtil::Dispatch<Tensor>(*dropout_op_, {x},
