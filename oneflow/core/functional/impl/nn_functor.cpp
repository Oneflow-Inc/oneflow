/*
Copyright 2020 The OneFlow Authors. All rights reserved.

Licensed under the Apache License, Version 2.0 (the "License");
you may not use this file except in compliance with the License.
You may obtain a copy of the License at

    http://www.apache.org/licenses/LICENSE-2.0

Unless required by applicable law or agreed to in writing, software
distributed under the License is distributed on an "AS IS" BASIS,
WITHOUT WARRANTIES OR CONDITIONS OF ANY KIND, either express or implied.
See the License for the specific language governing permissions and
limitations under the License.
*/

#include "oneflow/core/common/container_util.h"
#include "oneflow/core/common/data_type.pb.h"
#include "oneflow/core/common/error.h"
#include "oneflow/core/common/maybe.h"
#include "oneflow/core/common/optional.h"
#include "oneflow/core/common/scalar.h"
#include "oneflow/core/framework/attr_map.h"
#include "oneflow/core/framework/op_builder.h"
#include "oneflow/core/framework/op_expr.h"
#include "oneflow/core/framework/op_interpreter/op_interpreter_util.h"
#include "oneflow/core/framework/tensor.h"
#include "oneflow/core/framework/tensor_tuple.h"
#include "oneflow/core/framework/tensor_util.h"
#include "oneflow/core/framework/op_interpreter.h"
#include "oneflow/core/framework/random_generator.h"
#include "oneflow/core/functional/functional.h"
#include "oneflow/core/functional/function_library.h"
#include "oneflow/core/functional/sequence_function.h"
#include "oneflow/core/functional/impl/common.h"
#include "oneflow/core/functional/impl/unary_functor.h"
#include "oneflow/core/job/lazy_mode.h"
#include "oneflow/user/kernels/random_mask_like_kernel.h"
#include "oneflow/user/kernels/dropout_kernel.h"
#include "oneflow/core/register/ofblob.h"
#include "oneflow/core/common/container_util.h"
#include "oneflow/user/kernels/distributions/common.h"
#include "oneflow/core/framework/nd_sbp.h"

namespace oneflow {
namespace one {
namespace functional {

namespace impl {

class BiasAddFunctor {
 public:
  BiasAddFunctor() {
    op_ = CHECK_JUST(one::OpBuilder("bias_add").Input("a").Input("b").Output("out").Build());
  }
  Maybe<Tensor> operator()(const std::shared_ptr<one::Tensor>& x,
                           const std::shared_ptr<one::Tensor>& bias, const int32_t& axis) const {
    MutableAttrMap attrs;
    int32_t axis_val = axis;
    if (axis_val < 0) {
      const int64_t num_axes = x->shape()->NumAxes();
      axis_val += num_axes;
    }
    CHECK_LT_OR_RETURN(axis_val, x->shape()->NumAxes())
        << Error::IndexError() << "Dimension out of range (expected to be in range of [-"
        << x->shape()->NumAxes() << "," << x->shape()->NumAxes() - 1 << "], but got " << axis_val
        << ")";
    CHECK_EQ_OR_RETURN(x->shape()->At(axis_val), bias->shape()->At(0))
        << Error::RuntimeError() << "The size of tensor x " << x->shape()->ToString()
        << " must match the size of tensor b " << bias->shape()->ToString() << " at dimension "
        << axis_val;
    JUST(attrs.SetAttr<int32_t>("axis", axis_val));
    return OpInterpUtil::Dispatch<Tensor>(*op_, {x, bias}, attrs);
  }

 private:
  std::shared_ptr<OpExpr> op_;
};

class ConvBaseFunctor {
 public:
  explicit ConvBaseFunctor(const int& num_spatial_dims) : num_spatial_dims_(num_spatial_dims) {
    bias_op_ = CHECK_JUST(one::OpBuilder("bias_add").Input("a").Input("b").Output("out").Build());
  }
  virtual ~ConvBaseFunctor() = default;
  Maybe<Tensor> operator()(const std::shared_ptr<one::Tensor>& x,
                           const std::shared_ptr<one::Tensor>& weight,
                           const Optional<one::Tensor>& bias, const std::vector<int32_t>& stride,
                           const std::vector<int32_t>& padding,
                           const std::vector<int32_t>& dilation, const int32_t& groups,
                           const std::string& channel_pos) const {
    MutableAttrMap conv_attrs;
    std::vector<int32_t> kernel_size_vec(num_spatial_dims_);
    int32_t channel_idx = 1;
    int32_t kernel_idx_offset = 2;
    if (channel_pos == "channels_last") {
      kernel_idx_offset = 1;
      channel_idx = kernel_idx_offset + num_spatial_dims_;
    }

    for (int i = 0; i < num_spatial_dims_; i++) {
      kernel_size_vec.at(i) = ((weight->shape())->At(i + kernel_idx_offset));
    }
    JUST(conv_attrs.SetAttr<int32_t>("filters", (weight->shape())->At(0)));
    JUST(conv_attrs.SetAttr<std::vector<int32_t>>("padding_before", padding));
    JUST(conv_attrs.SetAttr<std::vector<int32_t>>("kernel_size", kernel_size_vec));
    JUST(conv_attrs.SetAttr<std::vector<int32_t>>("strides", stride));
    JUST(conv_attrs.SetAttr<std::vector<int32_t>>("dilation_rate", dilation));
    JUST(conv_attrs.SetAttr<int32_t>("groups", groups));
    JUST(conv_attrs.SetAttr<std::string>("data_format", channel_pos));
    const std::shared_ptr<one::Tensor>& conv_out =
        JUST(OpInterpUtil::Dispatch<Tensor>(*conv_op_, {x, weight}, conv_attrs));
    if (bias) {
      return functional::BiasAdd(conv_out, JUST(bias), channel_idx);
    } else {
      return conv_out;
    }
  }

 protected:
  std::shared_ptr<OpExpr> conv_op_;
  std::shared_ptr<OpExpr> bias_op_;
  int32_t num_spatial_dims_;
};

class Conv1dFunctor : public ConvBaseFunctor {
 public:
  Conv1dFunctor() : ConvBaseFunctor(/*num_spatial_dims_=*/1) {
    conv_op_ =
        CHECK_JUST(one::OpBuilder("conv1d").Input("in").Input("weight").Output("out").Build());
  }
};

class Conv2dFunctor : public ConvBaseFunctor {
 public:
  Conv2dFunctor() : ConvBaseFunctor(/*num_spatial_dims_=*/2) {
    conv_op_ =
        CHECK_JUST(one::OpBuilder("conv2d").Input("in").Input("weight").Output("out").Build());
  }
};

class Conv3dFunctor : public ConvBaseFunctor {
 public:
  Conv3dFunctor() : ConvBaseFunctor(/*num_spatial_dims_=*/3) {
    conv_op_ =
        CHECK_JUST(one::OpBuilder("conv3d").Input("in").Input("weight").Output("out").Build());
  }
};

class DeConvBaseFunctor {
 public:
  explicit DeConvBaseFunctor(const int& num_spatial_dims) : num_spatial_dims_(num_spatial_dims) {
    bias_op_ = CHECK_JUST(one::OpBuilder("bias_add").Input("a").Input("b").Output("out").Build());
  }
  virtual ~DeConvBaseFunctor() = default;
  Maybe<Tensor> operator()(const std::shared_ptr<one::Tensor>& x,
                           const std::shared_ptr<one::Tensor>& weight,
                           const Optional<one::Tensor>& bias, const std::vector<int32_t>& stride,
                           const std::vector<int32_t>& padding,
                           const std::vector<int32_t>& output_padding, const int32_t& groups,
                           const std::vector<int32_t>& dilation,
                           const std::string& data_format) const {
    MutableAttrMap deconv_attrs;
    std::vector<int32_t> kernel_size_vec(num_spatial_dims_);
    int32_t kernel_idx_offset = 2;
    if (data_format == "channels_last") { kernel_idx_offset = 1; }
    for (int i = 0; i < num_spatial_dims_; i++) {
      kernel_size_vec[i] = ((weight->shape())->At(i + kernel_idx_offset));
    }

    JUST(deconv_attrs.SetAttr<int32_t>("filters", (weight->shape())->At(1) * groups));
    JUST(deconv_attrs.SetAttr<std::vector<int32_t>>("padding_before", padding));
    JUST(deconv_attrs.SetAttr<std::vector<int32_t>>("kernel_size", kernel_size_vec));
    JUST(deconv_attrs.SetAttr<std::vector<int32_t>>("output_padding", output_padding));
    JUST(deconv_attrs.SetAttr<std::vector<int32_t>>("strides", stride));
    JUST(deconv_attrs.SetAttr<std::vector<int32_t>>("dilation_rate", dilation));
    JUST(deconv_attrs.SetAttr<int32_t>("groups", groups));
    JUST(deconv_attrs.SetAttr<std::string>("data_format", data_format));
    std::shared_ptr<one::Tensor> deconv_out = nullptr;
    deconv_out = JUST(OpInterpUtil::Dispatch<Tensor>(*deconv_op_, {x, weight}, deconv_attrs));
    if (bias) {
      MutableAttrMap bias_attrs;
      JUST(bias_attrs.SetAttr<int32_t>("axis", 1));
      return OpInterpUtil::Dispatch<Tensor>(*bias_op_, {deconv_out, JUST(bias)}, bias_attrs);
    } else {
      return deconv_out;
    }
  }

 protected:
  std::shared_ptr<OpExpr> deconv_op_;
  std::shared_ptr<OpExpr> bias_op_;
  int32_t num_spatial_dims_;
};

class DeConv1dFunctor : public DeConvBaseFunctor {
 public:
  DeConv1dFunctor() : DeConvBaseFunctor(/*num_spatial_dims_=*/1) {
    deconv_op_ =
        CHECK_JUST(one::OpBuilder("deconv1d").Input("in").Input("weight").Output("out").Build());
  }
};

class DeConv2dFunctor : public DeConvBaseFunctor {
 public:
  DeConv2dFunctor() : DeConvBaseFunctor(/*num_spatial_dims_=*/2) {
    deconv_op_ =
        CHECK_JUST(one::OpBuilder("deconv2d").Input("in").Input("weight").Output("out").Build());
  }
};

class DeConv3dFunctor : public DeConvBaseFunctor {
 public:
  DeConv3dFunctor() : DeConvBaseFunctor(/*num_spatial_dims_=*/3) {
    deconv_op_ =
        CHECK_JUST(one::OpBuilder("deconv3d").Input("in").Input("weight").Output("out").Build());
  }
};

class EmbeddingReNormFunctor {
 public:
  EmbeddingReNormFunctor() {
    op_ = CHECK_JUST(
        one::OpBuilder("embedding_renorm").Input("in").Input("indices").Output("out").Build());
  }

  Maybe<Tensor> operator()(const std::shared_ptr<one::Tensor>& in,
                           const std::shared_ptr<one::Tensor>& indices, const double& max_norm,
                           const double& norm_type) const {
    CHECK_EQ_OR_RETURN(in->ndim(), 2)
        << Error::RuntimeError() << "The dimension of input should be 2.";
    std::shared_ptr<TensorTuple> outputs = std::make_shared<TensorTuple>(1);
    JUST(oneflow::VectorAt(*outputs, 0)) = in;

    MutableAttrMap attrs;
    JUST(attrs.SetAttr<double>("max_norm", max_norm));
    JUST(attrs.SetAttr<double>("norm_type", norm_type));

    JUST(OpInterpUtil::Dispatch(*op_, {in, indices}, outputs.get(), attrs));
    return JUST(oneflow::VectorAt(*outputs, 0));
  }

 private:
  std::shared_ptr<OpExpr> op_;
};

class EmbeddingFunctor {
 public:
  EmbeddingFunctor() {
    op_ = CHECK_JUST(
        one::OpBuilder("embedding").Input("weight").Input("indices").Output("out").Build());
  }
  Maybe<Tensor> operator()(const std::shared_ptr<one::Tensor>& weight,
                           const std::shared_ptr<one::Tensor>& indices,
                           const Optional<int64_t>& padding_idx,
                           const bool& scale_grad_by_freq) const {
    CHECK_EQ_OR_RETURN(weight->ndim(), 2) << "The dimension of weight should be 2";
    int64_t new_padding_idx = -1;
    if (padding_idx.has_value()) { new_padding_idx = JUST(padding_idx); }
    MutableAttrMap attrs;
    JUST(attrs.SetAttr<int64_t>("padding_idx", new_padding_idx));
    JUST(attrs.SetAttr<bool>("scale_grad_by_freq", scale_grad_by_freq));
    return OpInterpUtil::Dispatch<Tensor>(*op_, {weight, indices}, attrs);
  }

 private:
  std::shared_ptr<OpExpr> op_;
};

class MatMulNoBroadCastFunctor {
 public:
  Maybe<Tensor> operator()(const std::shared_ptr<one::Tensor>& input,
                           const std::shared_ptr<one::Tensor>& mat2) const {
    const auto& input_shape = input->shape();
    const auto& mat2_shape = mat2->shape();
    CHECK_EQ_OR_RETURN(input_shape->NumAxes(), 2)
        << Error::RuntimeError() << "self must be a matrix";
    CHECK_EQ_OR_RETURN(mat2_shape->NumAxes(), 2)
        << Error::RuntimeError() << "mat2 must be a matrix";
    CHECK_EQ_OR_RETURN(input_shape->at(1), mat2_shape->at(0))
        << Error::RuntimeError() << "mat1 and mat2 shapes cannot be multiplied ("
        << std::to_string(input_shape->at(0)) << "x" << std::to_string(input_shape->at(1))
        << " and " << std::to_string(mat2_shape->at(0)) << "x" << std::to_string(mat2_shape->at(1))
        << ")";
    return JUST(functional::MatMul(input, mat2, false, false, 1.0));
  }
};

class MatMulFunctor {
 public:
  MatMulFunctor() {
    matmul_op_ = CHECK_JUST(one::OpBuilder("matmul").Input("a").Input("b").Output("out").Build());
    batch_matmul_op_ =
        CHECK_JUST(one::OpBuilder("batch_matmul").Input("a").Input("b").Output("out").Build());
    bcast_matmul_op_ =
        CHECK_JUST(one::OpBuilder("broadcast_matmul").Input("a").Input("b").Output("out").Build());
  }
  Maybe<Tensor> operator()(const std::shared_ptr<one::Tensor>& a,
                           const std::shared_ptr<one::Tensor>& b, const bool& transpose_a,
                           const bool& transpose_b, const double& alpha) const {
    const auto& a_shape = a->shape();
    const auto& b_shape = b->shape();

    // TODO(): Support 1-d tensor by dot.
    CHECK_GE_OR_RETURN(a_shape->NumAxes(), 1)
        << Error::RuntimeError() << "Tensor a's dim should >= 1";
    CHECK_GE_OR_RETURN(b_shape->NumAxes(), 1)
        << Error::RuntimeError() << "Tensor b's dim should >= 1";

    MutableAttrMap attrs;
    JUST(attrs.SetAttr<bool>("transpose_a", transpose_a));
    JUST(attrs.SetAttr<bool>("transpose_b", transpose_b));
    JUST(attrs.SetAttr<double>("alpha", alpha));
    const int64_t a_num_axes = a_shape->NumAxes();
    const int64_t b_num_axes = b_shape->NumAxes();
    if (a_num_axes == 1 && b_num_axes == 2) { return VectorMatrixProduct(a, b); }
    if (a_num_axes == 2 && b_num_axes == 1) { return MatrixVectorProduct(a, b); }
    if (a_num_axes == 2 && b_num_axes == 2) {
      return OpInterpUtil::Dispatch<Tensor>(*matmul_op_, {a, b}, attrs);
    }
    if (a_num_axes == b_num_axes) {
      bool if_batch_matmul = true;
      for (int i = 0; i < a_num_axes - 2; ++i) {
        if (a_shape->At(i) != b_shape->At(i)) {
          if_batch_matmul = false;
          break;
        }
      }
      if (if_batch_matmul) {
        return OpInterpUtil::Dispatch<Tensor>(*batch_matmul_op_, {a, b}, attrs);
      }
    }
    return OpInterpUtil::Dispatch<Tensor>(*bcast_matmul_op_, {a, b}, attrs);
  }

 private:
  std::shared_ptr<OpExpr> matmul_op_;
  std::shared_ptr<OpExpr> batch_matmul_op_;
  std::shared_ptr<OpExpr> bcast_matmul_op_;
};

class BatchMatMulFunctor {
 public:
  BatchMatMulFunctor() {
    batch_matmul_op_ =
        CHECK_JUST(one::OpBuilder("batch_matmul").Input("a").Input("b").Output("out").Build());
  }
  Maybe<Tensor> operator()(const std::shared_ptr<one::Tensor>& a,
                           const std::shared_ptr<one::Tensor>& b, const bool& transpose_a,
                           const bool& transpose_b, const double& alpha) const {
    const auto& a_shape = a->shape();
    const auto& b_shape = b->shape();
    CHECK_EQ_OR_RETURN(a_shape->NumAxes(), 3)
        << Error::RuntimeError() << "Expected 3-dimensional tensor, but got " << a_shape->NumAxes()
        << "-dimensional tensor for argument #1";
    CHECK_EQ_OR_RETURN(b_shape->NumAxes(), 3)
        << Error::RuntimeError() << "Expected 3-dimensional tensor, but got " << b_shape->NumAxes()
        << "-dimensional tensor for argument #2";
    CHECK_EQ_OR_RETURN(a_shape->At(0), b_shape->At(0))
        << Error::RuntimeError() << "Batch dim not match, please check input!";
    CHECK_EQ_OR_RETURN(a_shape->At(2), b_shape->At(1))
        << Error::RuntimeError() << "Matmul dim not match, please check input!";
    MutableAttrMap attrs;
    JUST(attrs.SetAttr<bool>("transpose_a", transpose_a));
    JUST(attrs.SetAttr<bool>("transpose_b", transpose_b));
    JUST(attrs.SetAttr<double>("alpha", alpha));
    return OpInterpUtil::Dispatch<Tensor>(*batch_matmul_op_, {a, b}, attrs);
  }

 private:
  std::shared_ptr<OpExpr> batch_matmul_op_;
};

class VectorMatrixProductFunctor {
 public:
  VectorMatrixProductFunctor() {
    vector_matrix_product_op_ = CHECK_JUST(
        one::OpBuilder("vector_matrix_product").Input("a").Input("b").Output("out").Build());
  }
  Maybe<Tensor> operator()(const std::shared_ptr<one::Tensor>& vec,
                           const std::shared_ptr<one::Tensor>& input) const {
    const auto& vec_shape = vec->shape();
    const auto& input_shape = input->shape();
    CHECK_OR_RETURN(input_shape->NumAxes() == 2 && vec_shape->NumAxes() == 1)
        << Error::RuntimeError() << "vector @ matrix expected, got "
        << "1, " << input_shape->NumAxes() << ", " << vec_shape->NumAxes();
    CHECK_EQ_OR_RETURN(vec_shape->at(0), input_shape->at(0))
        << Error::RuntimeError() << "size mismatch, got " << 1 << ", "
        << std::to_string(vec_shape->at(0)) << " x " << std::to_string(input_shape->at(0)) << ", "
        << std::to_string(input_shape->at(1));
    return OpInterpUtil::Dispatch<Tensor>(*vector_matrix_product_op_, {vec, input});
  }

 private:
  std::shared_ptr<OpExpr> vector_matrix_product_op_;
};

class TensorDotIntDimsFunctor {
 public:
  Maybe<Tensor> operator()(const std::shared_ptr<Tensor>& a, const std::shared_ptr<Tensor>& b,
                           const int32_t dims) const {
    CHECK_GE_OR_RETURN(dims, 0) << Error::RuntimeError()
                                << "tensordot expects dims >= 0, but got dims=" << dims;
    CHECK_LE_OR_RETURN(dims, a->ndim())
        << Error::RuntimeError() << "tensordot expects dims <= a.ndim which is " << a->ndim()
        << ", but got " << dims;
    CHECK_LE_OR_RETURN(dims, b->ndim())
        << Error::RuntimeError() << "tensordot expects dims <= b.ndim which is " << b->ndim()
        << ", but got " << dims;
    std::vector<int32_t> dot_dims_a(dims), dot_dims_b(dims);
    for (int32_t i = 0; i < dims; i++) {
      dot_dims_a[i] = a->ndim() - dims + i;
      dot_dims_b[i] = i;
    }
    return JUST(functional::TensorDot(a, b, dot_dims_a, dot_dims_b));
  }
};

class TensorDotFunctor {
 public:
  Maybe<Tensor> operator()(const std::shared_ptr<Tensor>& a, const std::shared_ptr<Tensor>& b,
                           const std::vector<int32_t>& dims_a,
                           const std::vector<int32_t>& dims_b) const {
    // dims_a and dims_b represent dim indices to calculate dot, and are copied to variables
    // dot_dims_a and dot_dims_b when they need to be modified
    CHECK_EQ_OR_RETURN(dims_a.size(), dims_b.size())
        << Error::RuntimeError() << "both dimension lists should have same length, got "
        << dims_a.size() << " and " << dims_b.size();

    // dims_a.size() == dims_b.size(), and specially treat if both are empty
    if (dims_a.empty()) {
      DimVector shape_sum(a->ndim() + b->ndim());
      for (int64_t i = 0; i < a->ndim(); i++) { shape_sum[i] = a->shape()->At(i); }
      for (int64_t i = 0; i < b->ndim(); i++) { shape_sum[i + a->ndim()] = b->shape()->At(i); }
      std::shared_ptr<Tensor> reshape_a = JUST(Reshape(a, Shape(DimVector{-1, 1})));
      std::shared_ptr<Tensor> reshape_b = JUST(Reshape(b, Shape(DimVector{1, -1})));
      return JUST(Reshape(JUST(functional::MatMul(reshape_a, reshape_b, false, false, 1.0)),
                          Shape(DimVector(shape_sum.begin(), shape_sum.end()))));
    }
    std::vector<int32_t> dot_dims_a(dims_a.begin(), dims_a.end());
    std::vector<int32_t> dot_dims_b(dims_b.begin(), dims_b.end());
    for (int64_t i = 0; i < dot_dims_a.size(); i++) {
      dot_dims_a[i] = JUST(maybe_wrap_dim(dot_dims_a[i], a->ndim()));
      dot_dims_b[i] = JUST(maybe_wrap_dim(dot_dims_b[i], b->ndim()));
    }
    std::vector<bool> if_dot_dims_a(a->ndim(), false);
    std::vector<bool> if_dot_dims_b(b->ndim(), false);
    for (const int32_t dim_idx : dot_dims_a) {
      CHECK_EQ_OR_RETURN(if_dot_dims_a[dim_idx], false)
          << Error::RuntimeError() << "dim " << dim_idx
          << " appears multiple times in the list of dims";
      if_dot_dims_a[dim_idx] = true;
    }
    for (const int32_t dim_idx : dot_dims_b) {
      CHECK_EQ_OR_RETURN(if_dot_dims_b[dim_idx], false)
          << Error::RuntimeError() << "dim " << dim_idx
          << " appears multiple times in the list of dims";
      if_dot_dims_b[dim_idx] = true;
    }

    std::vector<int32_t> broadcast_dims_a, broadcast_dims_b;
    for (int64_t i = 0; i < dot_dims_a.size(); i++) {
      int64_t size_a = a->shape()->At(dot_dims_a[i]);
      int64_t size_b = b->shape()->At(dot_dims_b[i]);
      if (size_a == 1 && size_b > 1) {
        broadcast_dims_b.emplace_back(dot_dims_b[i]);
      } else if (size_b == 1 && size_a > 1) {
        broadcast_dims_a.emplace_back(dot_dims_a[i]);
      } else {
        CHECK_EQ_OR_RETURN(size_a, size_b)
            << Error::RuntimeError() << "contracted dimensions need to match, but first has size "
            << size_a << " in dim " << dot_dims_a[i] << " and second has size " << size_b
            << " in dim " << dot_dims_b[i];
      }
    }

    // calculate ReduceSum for broadcasting of some axis
    std::shared_ptr<Tensor> reduced_sum_a = a;
    std::shared_ptr<Tensor> reduced_sum_b = b;
    if (!broadcast_dims_a.empty())
      reduced_sum_a = JUST(functional::ReduceSum(a, broadcast_dims_a, true));
    if (!broadcast_dims_b.empty())
      reduced_sum_b = JUST(functional::ReduceSum(b, broadcast_dims_b, true));

    // int64_t non_dot_size_a = 1, non_dot_size_b = 1;
    std::vector<int32_t> non_dot_shape_a, non_dot_shape_b;
    non_dot_shape_a.reserve(a->ndim() - dot_dims_a.size() + b->ndim() - dot_dims_b.size());
    non_dot_shape_b.reserve(b->ndim() - dot_dims_b.size());

    std::vector<int32_t> permuted_dims_a, permuted_dims_b;
    permuted_dims_a.reserve(a->ndim());
    permuted_dims_b.reserve(b->ndim());

    for (int32_t i = 0; i < a->ndim(); i++) {
      if (!if_dot_dims_a[i]) {
        permuted_dims_a.emplace_back(i);
        // non_dot_size_a *= reduced_sum_a->shape()->At(i);
        non_dot_shape_a.emplace_back(reduced_sum_a->shape()->At(i));
      }
    }

    for (const int32_t dim_idx : dot_dims_a) permuted_dims_a.emplace_back(dim_idx);
    for (const int32_t dim_idx : dot_dims_b) permuted_dims_b.emplace_back(dim_idx);

    for (int32_t i = 0; i < b->ndim(); i++) {
      if (!if_dot_dims_b[i]) {
        permuted_dims_b.emplace_back(i);
        // non_dot_size_b *= reduced_sum_b->shape()->At(i);
        non_dot_shape_b.emplace_back(reduced_sum_b->shape()->At(i));
      }
    }
    non_dot_shape_a.insert(non_dot_shape_a.end(), non_dot_shape_b.begin(), non_dot_shape_b.end());

    int64_t dot_size = 1;
    for (const int32_t dim_idx : dot_dims_a) dot_size *= reduced_sum_a->shape()->At(dim_idx);
    std::shared_ptr<Tensor> permuted_a = JUST(
        Reshape(JUST(Permute(reduced_sum_a, permuted_dims_a)), Shape(DimVector({-1, dot_size}))));
    std::shared_ptr<Tensor> permuted_b = JUST(
        Reshape(JUST(Permute(reduced_sum_b, permuted_dims_b)), Shape(DimVector({dot_size, -1}))));

    return Reshape(JUST(functional::MatMul(permuted_a, permuted_b, false, false, 1.0)),
                   Shape(DimVector({non_dot_shape_a.begin(), non_dot_shape_a.end()})));
  }
};

class FusedMLPFunctor {
 public:
  FusedMLPFunctor() {
#if CUDA_VERSION >= 11060
    fused_op_.resize(kMaxInputCount /*the maximum number of inputs*/);
    for (int n = 1; n < fused_op_.size(); ++n) {
      fused_op_[n] = CHECK_JUST(one::OpBuilder("cublas_fused_mlp")
                                    .Input("x")
                                    .Input("weights", n)
                                    .Input("biases", n)
                                    .Output("out")
                                    .Output("cublas_aux", n)
                                    .Output("hidden", n)
                                    .Build());
    }
#endif
  }
  Maybe<Tensor> operator()(const std::shared_ptr<one::Tensor>& x, const TensorTuple& weights,
                           const TensorTuple& biases, bool skip_final_activation) const {
    const int64_t weight_size = weights.size();
    const int64_t bias_size = biases.size();
    CHECK_GE_OR_RETURN(weight_size, 1)
        << Error::RuntimeError() << "The number of weights should be greater equal than 1. ";
    CHECK_EQ_OR_RETURN(weight_size, bias_size)
        << Error::RuntimeError() << "The number of weights should be equal to biases. ";
    int64_t n = 0, k = 0;
    /*
    x: (m, k)
    weight: (n, k) need transpose
    bias: (n)
    */
    const auto& x_shape = x->shape();
    k = x_shape->At(1);
    for (int64_t i = 0; i < weight_size; i++) {
      const auto& weight_shape = weights[i]->shape();
      const auto& bias_shape = biases[i]->shape();

      // TODO(): Support Fused batch/broadcast matmul.
      CHECK_EQ_OR_RETURN(weight_shape->NumAxes(), 2)
          << Error::RuntimeError() << "Weight's dim size should == 2";
      CHECK_EQ_OR_RETURN(bias_shape->NumAxes(), 1)
          << Error::RuntimeError() << "Bias's dim size should == 1";

      n = weight_shape->At(0);
      CHECK_EQ_OR_RETURN(bias_shape->At(0), n)
          << Error::RuntimeError() << "Bias's dim is not equal to weight's first dim. ";
      CHECK_EQ_OR_RETURN(weight_shape->At(1), k)
          << Error::RuntimeError() << "weight's second dim should be equal to input's second dim. ";

      // Set for next layer.
      k = n;
    }

#if CUDA_VERSION >= 11060
    DeviceType device_type{};
    if (x->is_consistent()) {
      device_type = JUST(x->parallel_desc())->device_type();
    } else {
      device_type = JUST(x->device())->enum_type();
    }

    if ((device_type == DeviceType::kCUDA) && (weight_size <= kMaxInputCount)
        && (!ParseBooleanFromEnv("ONEFLOW_FUNCTOR_DISABLE_FUSED_MLP", false))) {
      TensorTuple input(2 * weight_size + 1);
      input[0] = x;
      std::copy(weights.begin(), weights.end(), input.begin() + 1);
      std::copy(biases.begin(), biases.end(), input.begin() + 1 + weight_size);

      MutableAttrMap attrs;
      JUST(attrs.SetAttr<bool>("skip_final_activation", skip_final_activation));
      return OpInterpUtil::Dispatch<Tensor>(*fused_op_[weight_size], input, attrs);
    }
#endif  // CUDA_VERSION >= 11060

    // Fall back to Naive matmul + bias_add + relu
    std::shared_ptr<one::Tensor> out = x;
    for (int32_t layer_idx = 0; layer_idx < weight_size; layer_idx++) {
      out = JUST(
          functional::BiasAdd(JUST(functional::MatMul(out, weights[layer_idx], false, true, 1.0)),
                              biases[layer_idx], 1));
      if ((layer_idx != weight_size - 1) || (!skip_final_activation)) {
        /*
        When it is not last dense layer, or it is last dense layer and skip_final_activate=False,
        we add relu Layer.
        */
        out = JUST(functional::Relu(out, false));
      }
    }
    return out;
  }

 private:
#if CUDA_VERSION >= 11060
  std::vector<std::shared_ptr<OpExpr>> fused_op_;
#endif
};

class FusedMatmulBiasAddReluDropoutFunctor {
 public:
  FusedMatmulBiasAddReluDropoutFunctor() {
#if CUDA_VERSION >= 11060
    fused_op_.resize(kMaxInputCount /*the maximum number of inputs*/);
    for (int n = 1; n < fused_op_.size(); ++n) {
      fused_op_[n] = CHECK_JUST(one::OpBuilder("fused_matmul_bias_add_relu_dropout")
                                    .Input("x")
                                    .Input("weights", n)
                                    .Input("biases", n)
                                    .Output("out")
                                    .Output("cublas_aux", n)
                                    .Output("hidden", n)
                                    .Build());
    }
#endif
  }
  Maybe<Tensor> operator()(const std::shared_ptr<one::Tensor>& x, const TensorTuple& weights,
                           const TensorTuple& biases, bool skip_final_activation,
                           const std::vector<float>& dropout_rate_list,
                           const Optional<one::Generator>& generator) const {
    const int64_t weight_size = weights.size();
    const int64_t bias_size = biases.size();
    CHECK_GE_OR_RETURN(weight_size, 1)
        << Error::RuntimeError() << "The number of weights should be greater equal than 1. ";
    CHECK_EQ_OR_RETURN(weight_size, bias_size)
        << Error::RuntimeError() << "The number of weights should be equal to biases. ";
    CHECK_EQ_OR_RETURN(weight_size, dropout_rate_list.size())
        << Error::RuntimeError()
        << "The dropout rate list length should be equal to the number of weights. ";
    int64_t n = 0, k = 0;
    /*
    x: (m, k)
    weight: (n, k) need transpose
    bias: (n)
    */
    const auto& x_shape = x->shape();
    k = x_shape->At(1);
    const auto gen = generator.value_or(JUST(one::DefaultAutoGenerator()));
    const auto& dropout_state = std::make_shared<FusedDropoutKernelState>(gen);
    for (int64_t i = 0; i < weight_size; i++) {
      CHECK_GE_OR_RETURN(dropout_rate_list[i], 0.0f)
          << Error::RuntimeError() << "Dropout rate should be >= 0.0";

      const auto& weight_shape = weights[i]->shape();
      const auto& bias_shape = biases[i]->shape();
      // TODO(): Support Fused batch/broadcast matmul.
      CHECK_EQ_OR_RETURN(weight_shape->NumAxes(), 2) << "Weight's dim should == 2";
      CHECK_EQ_OR_RETURN(bias_shape->NumAxes(), 1) << "Bias's dim should == 1";

      n = weight_shape->At(0);
      CHECK_EQ_OR_RETURN(bias_shape->At(0), n) << "Bias's dim is not equal to weight's last dim. ";
      CHECK_EQ_OR_RETURN(weight_shape->At(1), k)
          << "weight's first dim should be equal to input's last dim. ";
      // Set for next layer.
      k = n;
    }

#if CUDA_VERSION >= 11060
    DeviceType device_type{};
    if (x->is_consistent()) {
      device_type = JUST(x->parallel_desc())->device_type();
    } else {
      device_type = JUST(x->device())->enum_type();
    }

    if ((device_type == DeviceType::kCUDA) && (weight_size <= kMaxInputCount)
        && (!ParseBooleanFromEnv("ONEFLOW_FUNCTOR_DISABLE_FUSED_MLP", false))) {
      TensorTuple input(2 * weight_size + 1);
      input[0] = x;
      std::copy(weights.begin(), weights.end(), input.begin() + 1);
      std::copy(biases.begin(), biases.end(), input.begin() + 1 + weight_size);
      MutableAttrMap attrs;
      JUST(attrs.SetAttr<bool>("skip_final_activation", skip_final_activation));
      JUST(attrs.SetAttr<std::vector<float>>("dropout_rate_list", dropout_rate_list));
      return OpInterpUtil::Dispatch<Tensor>(*fused_op_[weight_size], input,
                                            OpExprInterpContext(attrs, dropout_state));
    }
#endif  // CUDA_VERSION >= 11060

    // Fall back to Naive matmul + bias_add + relu + dropout
    std::shared_ptr<one::Tensor> out = x;
    for (int32_t layer_idx = 0; layer_idx < weight_size; layer_idx++) {
      out = JUST(
          functional::BiasAdd(JUST(functional::MatMul(out, weights[layer_idx], false, true, 1.0)),
                              biases[layer_idx], 1));
      if ((layer_idx != weight_size - 1) || !skip_final_activation) {
        out = JUST(functional::Relu(out, false));
        out = JUST(functional::Dropout(out, JUST(VectorAt(dropout_rate_list, layer_idx)),
                                       /*training=*/true,
                                       /*inplace=*/false,
                                       /*generator=*/gen, /*addend=*/NullOpt));
      } else {
        out = JUST(functional::Dropout(out, JUST(VectorAt(dropout_rate_list, layer_idx)),
                                       /*training=*/true,
                                       /*inplace=*/false,
                                       /*generator=*/gen, /*addend=*/NullOpt));
      }
    }
    return out;
  }

 private:
#if CUDA_VERSION >= 11060
  std::vector<std::shared_ptr<OpExpr>> fused_op_;
#endif
};

class LayerNormFunctor {
 public:
  LayerNormFunctor() {
    op_ = CHECK_JUST(one::OpBuilder("layer_norm")
                         .Input("x")
                         .Output("y")
                         .Output("mean")
                         .Output("inv_variance")
                         .Build());
  }
  Maybe<Tensor> operator()(const std::shared_ptr<one::Tensor>& x, const int64_t& begin_norm_axis,
                           const int64_t& begin_params_axis, const double& epsilon) const {
    MutableAttrMap attrs;
    JUST(attrs.SetAttr<int64_t>("begin_norm_axis", begin_norm_axis));
    JUST(attrs.SetAttr<int64_t>("begin_params_axis", begin_params_axis));
    JUST(attrs.SetAttr<double>("epsilon", epsilon));
    JUST(attrs.SetAttr<bool>("center", false));
    JUST(attrs.SetAttr<bool>("scale", false));
    return OpInterpUtil::Dispatch<Tensor>(*op_, {x}, attrs);
  }

 private:
  std::shared_ptr<OpExpr> op_;
};

class LayerNormAffineFunctor {
 public:
  LayerNormAffineFunctor() {
    op_ = CHECK_JUST(one::OpBuilder("layer_norm")
                         .Input("x")
                         .Input("gamma")
                         .Input("beta")
                         .Output("y")
                         .Output("mean")
                         .Output("inv_variance")
                         .Build());
  }
  Maybe<Tensor> operator()(const std::shared_ptr<one::Tensor>& x,
                           const std::shared_ptr<one::Tensor>& gamma,
                           const std::shared_ptr<one::Tensor>& beta, const int64_t& begin_norm_axis,
                           const int64_t& begin_params_axis, const double& epsilon) const {
    MutableAttrMap attrs;
    JUST(attrs.SetAttr<int64_t>("begin_norm_axis", begin_norm_axis));
    JUST(attrs.SetAttr<int64_t>("begin_params_axis", begin_params_axis));
    JUST(attrs.SetAttr<double>("epsilon", epsilon));
    JUST(attrs.SetAttr<bool>("center", true));
    JUST(attrs.SetAttr<bool>("scale", true));
    return OpInterpUtil::Dispatch<Tensor>(*op_, {x, gamma, beta}, attrs);
  }

 private:
  std::shared_ptr<OpExpr> op_;
};

class PixelShuffleFunctor {
 public:
  PixelShuffleFunctor() {}
  Maybe<Tensor> operator()(const std::shared_ptr<one::Tensor>& x, const int64_t& h_upscale_factor,
                           const int64_t& w_upscale_factor) const {
    CHECK_OR_RETURN(x->ndim() == 4) << Error::RuntimeError() << "Only Accept 4D Tensor";
    const int64_t batch = x->shape()->At(0);
    const int64_t channel = x->shape()->At(1);
    const int64_t height = x->shape()->At(2);
    const int64_t width = x->shape()->At(3);
    std::shared_ptr<one::Tensor> out;
    CHECK_OR_RETURN(channel % (h_upscale_factor * w_upscale_factor) == 0)
        << Error::RuntimeError()
        << "The channels of input tensor must be divisible by (upscale_factor * upscale_factor) or "
           "(h_upscale_factor * w_upscale_factor)";
    const int64_t new_c = static_cast<int>(channel / (h_upscale_factor * w_upscale_factor));
    std::vector<int32_t> permute_vec = {0, 1, 4, 2, 5, 3};
    std::vector<int64_t> reshape_vec_1 = {batch, new_c, h_upscale_factor * w_upscale_factor, height,
                                          width};
    Shape reshape_1(DimVector(reshape_vec_1.begin(), reshape_vec_1.end()));
    std::vector<int64_t> reshape_vec_2 = {batch,  new_c, h_upscale_factor, w_upscale_factor,
                                          height, width};
    Shape reshape_2(DimVector(reshape_vec_2.begin(), reshape_vec_2.end()));
    std::vector<int64_t> reshape_vec_3 = {batch, new_c, height * h_upscale_factor,
                                          width * w_upscale_factor};
    Shape reshape_3(DimVector(reshape_vec_3.begin(), reshape_vec_3.end()));
    out = JUST(Reshape(x, reshape_1));
    out = JUST(Reshape(out, reshape_2));
    out = JUST(Permute(out, permute_vec));
    out = JUST(Reshape(out, reshape_3));
    return out;
  }
};

class TFPoolNDFunctor {
 public:
  TFPoolNDFunctor() = default;
  virtual ~TFPoolNDFunctor() = default;
  Maybe<Tensor> operator()(const std::shared_ptr<one::Tensor>& x,
                           const std::vector<int32_t>& kernel_size,
                           const std::vector<int32_t>& strides, const std::string& padding,
                           const std::vector<int32_t>& padding_before,
                           const std::vector<int32_t>& padding_after,
                           const std::string& data_format, const bool& ceil_mode) const {
    MutableAttrMap attrs;
    JUST(attrs.SetAttr<std::vector<int32_t>>("pool_size", kernel_size));
    JUST(attrs.SetAttr<std::vector<int32_t>>("strides", strides));
    JUST(attrs.SetAttr<std::string>("padding", padding));
    JUST(attrs.SetAttr<std::vector<int32_t>>("padding_before", padding_before));
    JUST(attrs.SetAttr<std::vector<int32_t>>("padding_after", padding_after));
    JUST(attrs.SetAttr<std::string>("data_format", data_format));
    JUST(attrs.SetAttr<bool>("ceil_mode", ceil_mode));
    return OpInterpUtil::Dispatch<Tensor>(*op_, {x}, attrs);
  }

 protected:
  std::shared_ptr<OpExpr> op_;
};

class MaxPoolNDFunctor {
 public:
  MaxPoolNDFunctor() = default;
  virtual ~MaxPoolNDFunctor() = default;
  Maybe<TensorTuple> operator()(const std::shared_ptr<one::Tensor>& x,
                                const std::vector<int32_t>& kernel_size,
                                const Optional<std::vector<int32_t>>& stride,
                                const std::vector<int32_t>& padding,
                                const std::vector<int32_t>& dilation, const bool& return_indices,
                                const bool& ceil_mode, const std::string& data_format) const {
    if (x->ndim() == 4 && data_format == "channels_last") {
      if (!return_indices && dilation.at(0) == 1 && dilation.at(1) == 1) {
        // legacy tf style maxpool2d , use cudnn implementation
        // with high performance but do not support dilation/return_indices
        MutableAttrMap attrs;
        std::vector<int32_t> padding_before{padding.at(0), padding.at(1)};
        std::vector<int32_t> padding_after{padding.at(0), padding.at(1)};

        JUST(attrs.SetAttr<std::vector<int32_t>>("pool_size", kernel_size));
        if (stride.has_value()) {
          JUST(attrs.SetAttr<std::vector<int32_t>>("strides", *JUST(stride)));
        } else {
          JUST(attrs.SetAttr<std::vector<int32_t>>("strides", kernel_size));
        }
        JUST(attrs.SetAttr<std::string>("padding", "customized"));
        JUST(attrs.SetAttr<std::vector<int32_t>>("padding_before", padding_before));
        JUST(attrs.SetAttr<std::vector<int32_t>>("padding_after", padding_after));
        JUST(attrs.SetAttr<std::string>("data_format", data_format));
        JUST(attrs.SetAttr<bool>("ceil_mode", ceil_mode));
        TensorTuple output;
        output.emplace_back(JUST(OpInterpUtil::Dispatch<Tensor>(*tf_maxpool_op_, {x}, attrs)));
        return output;
      }
    }

    MutableAttrMap attrs;
    JUST(attrs.SetAttr<std::string>("data_format", data_format));
    JUST(attrs.SetAttr<std::vector<int32_t>>("padding", padding));
    JUST(attrs.SetAttr<std::vector<int32_t>>("kernel_size", kernel_size));
    if (stride.has_value()) {
      JUST(attrs.SetAttr<std::vector<int32_t>>("stride", *JUST(stride)));
    } else {
      JUST(attrs.SetAttr<std::vector<int32_t>>(
          "stride", kernel_size));  // If stride is None, we set it as kernel_size to align Pytorch.
    }
    JUST(attrs.SetAttr<std::vector<int32_t>>("dilation", dilation));
    JUST(attrs.SetAttr<bool>("return_indices", return_indices));
    JUST(attrs.SetAttr<bool>("ceil_mode", ceil_mode));
    return OpInterpUtil::Dispatch<TensorTuple>(*op_, {x}, attrs);
  }

 protected:
  std::shared_ptr<OpExpr> op_;
  std::shared_ptr<OpExpr> tf_maxpool_op_;
};

class TFAvgPool2DFunctor : public TFPoolNDFunctor {
 public:
  TFAvgPool2DFunctor() {
    op_ = CHECK_JUST(one::OpBuilder("tf_avg_pool_2d").Input("x").Output("y").Build());
  }
};

class MaxPool1DFunctor : public MaxPoolNDFunctor {
 public:
  MaxPool1DFunctor() {
    op_ = CHECK_JUST(one::OpBuilder("max_pool_1d").Input("x").Output("y").Output("indice").Build());
  }
};

class MaxPool2DFunctor : public MaxPoolNDFunctor {
 public:
  MaxPool2DFunctor() {
    op_ = CHECK_JUST(one::OpBuilder("max_pool_2d").Input("x").Output("y").Output("indice").Build());
    tf_maxpool_op_ = CHECK_JUST(one::OpBuilder("tf_max_pool_2d").Input("x").Output("y").Build());
  }
};

class MaxPool3DFunctor : public MaxPoolNDFunctor {
 public:
  MaxPool3DFunctor() {
    op_ = CHECK_JUST(one::OpBuilder("max_pool_3d").Input("x").Output("y").Output("indice").Build());
  }
};

class AdaptivePoolNDFunctor {
 public:
  AdaptivePoolNDFunctor() = default;
  virtual ~AdaptivePoolNDFunctor() = default;
  Maybe<Tensor> operator()(const std::shared_ptr<one::Tensor>& x,
                           const std::vector<int64_t>& output_size) const {
    MutableAttrMap attrs;
    JUST(attrs.SetAttr<std::vector<int64_t>>("output_size", output_size));
    return OpInterpUtil::Dispatch<Tensor>(*op_, {x}, attrs);
  }

 protected:
  std::shared_ptr<OpExpr> op_;
};

class AdaptiveAvgPool1DFunctor : public AdaptivePoolNDFunctor {
 public:
  AdaptiveAvgPool1DFunctor() {
    op_ = CHECK_JUST(one::OpBuilder("adaptive_avg_pool1d").Input("x").Output("y").Build());
  }
};

class AdaptiveAvgPool2DFunctor : public AdaptivePoolNDFunctor {
 public:
  AdaptiveAvgPool2DFunctor() {
    op_ = CHECK_JUST(one::OpBuilder("adaptive_avg_pool2d").Input("x").Output("y").Build());
  }
};

class AdaptiveAvgPool3DFunctor : public AdaptivePoolNDFunctor {
 public:
  AdaptiveAvgPool3DFunctor() {
    op_ = CHECK_JUST(one::OpBuilder("adaptive_avg_pool3d").Input("x").Output("y").Build());
  }
};

class LossFunctorBase {
 public:
  Maybe<Tensor> apply_reduction(const Maybe<Tensor>& x, const std::string& reduction) const {
    CHECK_OR_RETURN(reduction == "none" || reduction == "sum" || reduction == "mean")
        << Error::RuntimeError() << "Reduction should be none, sum or mean.";
    if (reduction == "sum") { return functional::ReduceSum(JUST(x), {}, false); }
    if (reduction == "mean") { return functional::ReduceMean(JUST(x), {}, false); }
    return x;
  }

 protected:
  LossFunctorBase() = default;
  virtual ~LossFunctorBase() = default;
};

class MseLossFunctor : public LossFunctorBase {
 public:
  MseLossFunctor() {}
  Maybe<Tensor> operator()(const std::shared_ptr<one::Tensor>& input,
                           const std::shared_ptr<one::Tensor>& target,
                           const std::string& reduction) const {
    const auto out = sequence_function(functional::Sub)
                         .then(functional::Square)
                         .call(input, target, /*alpha=*/1.0, /*inplace=*/false);
    return apply_reduction(out, reduction);
  }
};

class L1LossFunctor : public LossFunctorBase {
 public:
  L1LossFunctor() {}
  Maybe<Tensor> operator()(const std::shared_ptr<one::Tensor>& input,
                           const std::shared_ptr<one::Tensor>& target,
                           const std::string& reduction) const {
    const auto out = sequence_function(functional::Sub)
                         .then(functional::Abs)
                         .call(input, target, /*alpha=*/1.0, /*inplace=*/false);
    return apply_reduction(out, reduction);
  }
};

class SmoothL1LossFunctor : LossFunctorBase {
 public:
  SmoothL1LossFunctor() {
    op_ = CHECK_JUST(
        one::OpBuilder("smooth_l1_loss").Input("input").Input("target").Output("out").Build());
  }
  Maybe<Tensor> operator()(const std::shared_ptr<one::Tensor>& input,
                           const std::shared_ptr<one::Tensor>& target, const float& beta,
                           const std::string& reduction) const {
    MutableAttrMap attrs;
    JUST(attrs.SetAttr<float>("beta", beta));
    return apply_reduction(OpInterpUtil::Dispatch<Tensor>(*op_, {input, target}, attrs), reduction);
  }

 private:
  std::shared_ptr<OpExpr> op_;
};

class KLDivLossFunctor : public LossFunctorBase {
 public:
  KLDivLossFunctor() {
    op_ = CHECK_JUST(
        one::OpBuilder("kl_div_loss").Input("input").Input("target").Output("out").Build());
  }
  Maybe<Tensor> operator()(const std::shared_ptr<one::Tensor>& input,
                           const std::shared_ptr<one::Tensor>& target, const bool log_target,
                           const std::string& reduction) const {
    MutableAttrMap attrs;
    JUST(attrs.SetAttr<bool>("log_target", log_target));
    return apply_reduction(OpInterpUtil::Dispatch<Tensor>(*op_, {input, target}, attrs), reduction);
  }

 private:
  std::shared_ptr<OpExpr> op_;
};

class MarginRankingLossFunctor : public LossFunctorBase {
 public:
  Maybe<Tensor> operator()(const std::shared_ptr<one::Tensor>& input_1,
                           const std::shared_ptr<one::Tensor>& input_2,
                           const std::shared_ptr<one::Tensor>& target, const float margin,
                           const std::string& reduction) const {
    const auto out =
        sequence_function(functional::Sub)
            .then(functional::Negative)
            .then(std::bind(functional::Mul, target, std::placeholders::_1))
            .then([&margin](const std::shared_ptr<one::Tensor>& x) {
              return functional::ScalarAdd(x, Scalar(margin), /*alpha=*/1, /*inplace=*/true);
            })
            .then(std::bind(functional::Clamp, std::placeholders::_1, Scalar(0), NullOpt))
            .call(input_1, input_2, /*alpha=*/1.0, /*inplace=*/false);
    return apply_reduction(out, reduction);
  }
};

class BinaryCrossEntropyLossFunctor : public LossFunctorBase {
 public:
  BinaryCrossEntropyLossFunctor() {
    op_ = CHECK_JUST(one::OpBuilder("binary_cross_entropy")
                         .Input("input")
                         .Input("target")
                         .Output("out")
                         .Build());
    op_weight_ = CHECK_JUST(one::OpBuilder("binary_cross_entropy")
                                .Input("input")
                                .Input("target")
                                .Input("weight")
                                .Output("out")
                                .Build());
  }
  Maybe<Tensor> operator()(const std::shared_ptr<one::Tensor>& input,
                           const std::shared_ptr<one::Tensor>& target,
                           const Optional<one::Tensor>& weight,
                           const std::string& reduction) const {
    MutableAttrMap attrs;
    auto out =
        weight ? OpInterpUtil::Dispatch<Tensor>(*op_weight_, {input, target, JUST(weight)}, attrs)
               : OpInterpUtil::Dispatch<Tensor>(*op_, {input, target}, attrs);
    return apply_reduction(out, reduction);
  }

 private:
  std::shared_ptr<OpExpr> op_;
  std::shared_ptr<OpExpr> op_weight_;
};

class BinaryCrossEntropyWithLogitsLossFunctor : public LossFunctorBase {
 public:
  BinaryCrossEntropyWithLogitsLossFunctor() {
    op_ = CHECK_JUST(one::OpBuilder("binary_cross_entropy_with_logits")
                         .Input("input")
                         .Input("target")
                         .Output("out")
                         .Build());
    op_weight_ = CHECK_JUST(one::OpBuilder("binary_cross_entropy_with_logits")
                                .Input("input")
                                .Input("target")
                                .Input("weight")
                                .Output("out")
                                .Build());
    op_pos_ = CHECK_JUST(one::OpBuilder("binary_cross_entropy_with_logits")
                             .Input("input")
                             .Input("target")
                             .Input("pos_weight")
                             .Output("out")
                             .Build());
    op_weight_pos_ = CHECK_JUST(one::OpBuilder("binary_cross_entropy_with_logits")
                                    .Input("input")
                                    .Input("target")
                                    .Input("weight")
                                    .Input("pos_weight")
                                    .Output("out")
                                    .Build());
    op_reduce_mean_ = CHECK_JUST(one::OpBuilder("binary_cross_entropy_with_logits_reduce_mean")
                                     .Input("input")
                                     .Input("target")
                                     .Output("out")
                                     .Build());
  }
  Maybe<Tensor> operator()(const std::shared_ptr<one::Tensor>& input,
                           const std::shared_ptr<one::Tensor>& target,
                           const Optional<one::Tensor>& weight,
                           const Optional<one::Tensor>& pos_weight,
                           const std::string& reduction) const {
    MutableAttrMap attrs;
    JUST(attrs.SetAttr<bool>("has_pos_weight", pos_weight.has_value()));

    std::shared_ptr<Tensor> out;
    if (weight) {
      if (pos_weight) {
        out = JUST(OpInterpUtil::Dispatch<Tensor>(
            *op_weight_pos_, {input, target, JUST(weight), JUST(pos_weight)}, attrs));
      } else {
        out =
            JUST(OpInterpUtil::Dispatch<Tensor>(*op_weight_, {input, target, JUST(weight)}, attrs));
      }
    } else {
      if (pos_weight) {
        out = JUST(
            OpInterpUtil::Dispatch<Tensor>(*op_pos_, {input, target, JUST(pos_weight)}, attrs));
      } else {
        if (reduction == "mean") {
          return OpInterpUtil::Dispatch<Tensor>(*op_reduce_mean_, {input, target});
        }
        out = JUST(OpInterpUtil::Dispatch<Tensor>(*op_, {input, target}, attrs));
      }
    }
    return apply_reduction(out, reduction);
  }

 private:
  std::shared_ptr<OpExpr> op_;
  std::shared_ptr<OpExpr> op_weight_;
  std::shared_ptr<OpExpr> op_pos_;
  std::shared_ptr<OpExpr> op_weight_pos_;
  std::shared_ptr<OpExpr> op_reduce_mean_;
};

class NLLLossFunctor {
 public:
  NLLLossFunctor() {
    op_ = CHECK_JUST(one::OpBuilder("nll")
                         .Input("input")
                         .Input("target")
                         .Output("output")
                         .Output("out_weight")
                         .Build());

    op_weight_ = CHECK_JUST(one::OpBuilder("nll")
                                .Input("input")
                                .Input("target")
                                .Input("weight")
                                .Output("output")
                                .Output("out_weight")
                                .Build());
  }

  Maybe<Tensor> operator()(const std::shared_ptr<one::Tensor>& input,
                           const std::shared_ptr<one::Tensor>& target,
                           const Optional<one::Tensor>& weight, const int64_t& ignore_index,
                           const std::string& reduction) const {
    CHECK_OR_RETURN(reduction == "none" || reduction == "sum" || reduction == "mean")
        << Error::RuntimeError() << "Reduction should be none, sum or mean.";

    const auto& input_shape = input->shape();
    const int64_t K = input_shape->NumAxes();
    CHECK_GE_OR_RETURN(K, 2) << Error::RuntimeError() << "Expected 2 or more dimensions";
    const int64_t N = input_shape->At(0);
    const int64_t C = input_shape->At(1);

    const auto& target_shape = target->shape();
    CHECK_EQ_OR_RETURN(target_shape->NumAxes(), K - 1)
        << Error::RuntimeError() << "Expected target dimensions (" << K - 1
        << ") to match input dimensions (" << K << "), got " << target_shape->NumAxes();
    CHECK_EQ_OR_RETURN(target_shape->At(0), N)
        << Error::RuntimeError() << "Expected input batch_size (" << N
        << ") to match target batch_size (" << target_shape->At(0) << ")";

    std::shared_ptr<one::Tensor> input_;
    std::shared_ptr<one::Tensor> target_;
    if (K > 2) {
      DimVector idea_target_dim_vec;
      idea_target_dim_vec.push_back(N);
      for (int64_t i = 2; i < K; ++i) { idea_target_dim_vec.push_back(input_shape->At(i)); }
      Shape idea_target_shape(idea_target_dim_vec);
      CHECK_EQ_OR_RETURN(*target_shape, idea_target_shape)
          << Error::RuntimeError() << "Expected target shape " << idea_target_shape.ToString()
          << ", got " << target_shape->ToString();

      std::vector<int> perm(input_shape->dim_vec().size(), 0);
      perm[perm.size() - 1] = 1;
      for (size_t i = 1; i < perm.size() - 1; ++i) { perm[i] = i + 1; }

      input_ = JUST(sequence_function(functional::Transpose)
                        .then(std::bind(functional::Reshape, std::placeholders::_1, Shape({-1, C})))
                        .call(input, perm));
      target_ = JUST(functional::Flatten(target, 0, K - 2));
    } else {
      input_ = input;
      target_ = target;
    }

    MutableAttrMap attrs;
    JUST(attrs.SetAttr<int64_t>("ignore_index", ignore_index));

    std::shared_ptr<TensorTuple> nll_result;
    if (weight) {
      nll_result = JUST(
          OpInterpUtil::Dispatch<TensorTuple>(*op_weight_, {input_, target_, JUST(weight)}, attrs));
    } else {
      nll_result = JUST(OpInterpUtil::Dispatch<TensorTuple>(*op_, {input_, target_}, attrs));
    }
    auto output = JUST(VectorAt(*nll_result, 0));

    if (K > 2) { output = JUST(functional::Reshape(output, *target_shape)); }

    if (reduction == "none") { return output; }

    auto sum = JUST(functional::ReduceSum(output, {}, false));

    if (reduction == "sum") { return sum; }

    auto total_weight = JUST(functional::ReduceSum(JUST(VectorAt(*nll_result, 1)), {}, false));
    return functional::Div(sum, total_weight);
  }

 private:
  std::shared_ptr<OpExpr> op_;
  std::shared_ptr<OpExpr> op_weight_;
};

class CrossEntropyFunctor {
 public:
  CrossEntropyFunctor() {
    op_log_softmax_ = CHECK_JUST(one::OpBuilder("log_softmax").Input("in").Output("prob").Build());

    op_nll_ = CHECK_JUST(one::OpBuilder("nll")
                             .Input("input")
                             .Input("target")
                             .Output("output")
                             .Output("out_weight")
                             .Build());

    op_nll_weight_ = CHECK_JUST(one::OpBuilder("nll")
                                    .Input("input")
                                    .Input("target")
                                    .Input("weight")
                                    .Output("output")
                                    .Output("out_weight")
                                    .Build());
  }
  Maybe<Tensor> operator()(const std::shared_ptr<one::Tensor>& input,
                           const std::shared_ptr<one::Tensor>& target,
                           const Optional<one::Tensor>& weight, const int64_t& ignore_index,
                           const std::string& reduction) const {
    CHECK_OR_RETURN(reduction == "none" || reduction == "sum" || reduction == "mean")
        << Error::RuntimeError() << "Reduction should be none, sum or mean.";
    const auto& input_shape = input->shape();
    const auto& target_shape = target->shape();

    std::vector<int> input_perm(input_shape->dim_vec().size(), 0);
    input_perm[input_perm.size() - 1] = 1;
    for (size_t i = 1; i < input_perm.size() - 1; ++i) { input_perm[i] = i + 1; }

    const auto input_ = JUST(sequence_function(functional::Transpose)
                                 .then(std::bind(functional::Reshape, std::placeholders::_1,
                                                 Shape({-1, input_shape->At(1)})))
                                 .then([this](const std::shared_ptr<one::Tensor>& x) {
                                   return OpInterpUtil::Dispatch<Tensor>(*op_log_softmax_, {x});
                                 })
                                 .call(input, input_perm));

    const auto target_ = JUST(functional::Flatten(target, 0, target->shape()->NumAxes() - 1));

    MutableAttrMap attrs;
    JUST(attrs.SetAttr<int64_t>("ignore_index", ignore_index));

    std::shared_ptr<TensorTuple> nll_result;
    if (weight) {
      nll_result = JUST(OpInterpUtil::Dispatch<TensorTuple>(
          *op_nll_weight_, {input_, target_, JUST(weight)}, attrs));
    } else {
      nll_result = JUST(OpInterpUtil::Dispatch<TensorTuple>(*op_nll_, {input_, target_}, attrs));
    }

    auto output = JUST(VectorAt(*nll_result, 0));
    output = JUST(functional::Reshape(output, *target_shape));
    if (reduction == "none") { return output; }

    auto sum = JUST(functional::ReduceSum(output, {}, false));
    if (reduction == "sum") { return sum; }

    auto total_weight = JUST(functional::ReduceSum(JUST(VectorAt(*nll_result, 1)), {}, false));
    return functional::Div(sum, total_weight);
  }

 private:
  std::shared_ptr<OpExpr> op_log_softmax_;
  std::shared_ptr<OpExpr> op_nll_;
  std::shared_ptr<OpExpr> op_nll_weight_;
};

class SparseCrossEntropyFunctor {
 public:
  SparseCrossEntropyFunctor() {
    op_ = CHECK_JUST(one::OpBuilder("sparse_cross_entropy")
                         .Input("prediction")
                         .Input("label")
                         .Output("out")
                         .Build());
  }
  Maybe<Tensor> operator()(const std::shared_ptr<one::Tensor>& prediction,
                           const std::shared_ptr<one::Tensor>& label, const int64_t& depth) const {
    MutableAttrMap attrs;
    JUST(attrs.SetAttr<int64_t>("depth", depth));

    return OpInterpUtil::Dispatch<Tensor>(*op_, {prediction, label}, attrs);
  }

 private:
  std::shared_ptr<OpExpr> op_;
};

class SparseCrossEntropyMsFunctor {
 public:
  SparseCrossEntropyMsFunctor() {
    op_ = CHECK_JUST(one::OpBuilder("sparse_cross_entropy_ms")
                         .Input("prediction")
                         .Input("label")
                         .Output("out")
                         .Build());
  }
  Maybe<Tensor> operator()(const std::shared_ptr<one::Tensor>& prediction,
                           const std::shared_ptr<one::Tensor>& label, const int64_t& depth) const {
    MutableAttrMap attrs;
    JUST(attrs.SetAttr<int64_t>("depth", depth));

    return OpInterpUtil::Dispatch<Tensor>(*op_, {prediction, label}, attrs);
  }

 private:
  std::shared_ptr<OpExpr> op_;
};

class SparseSoftmaxCrossEntropyFunctor {
 public:
  SparseSoftmaxCrossEntropyFunctor() {
    // SparseSoftmaxCrossEntropy
    op_sparse_softmax_cross_entropy_ = CHECK_JUST(one::OpBuilder("sparse_softmax_cross_entropy")
                                                      .Input("prediction")
                                                      .Input("label")
                                                      .Output("prob")
                                                      .Output("out")
                                                      .Build());
    // lazy model SparseSoftmaxCrossEntropyMs
    op_sparse_softmax_cross_entropy_ms_ =
        CHECK_JUST(one::OpBuilder("sparse_softmax_cross_entropy_ms")
                       .Input("prediction")
                       .Input("label")
                       .Output("prob")
                       .Output("out")
                       .Build());
    // eager model SparseSoftmaxCrossEntropyMs
    op_reduce_max_device_stage_ = CHECK_JUST(one::OpBuilder("reduce_max_device_stage")
                                                 .Input("in")
                                                 .Output("out")
                                                 .Output("mask")
                                                 .Output("count")
                                                 .Build());
    op_reduce_max_global_stage_ = CHECK_JUST(one::OpBuilder("reduce_max_global_stage")
                                                 .Input("in")
                                                 .Input("device_count")
                                                 .Output("out")
                                                 .Output("mask")
                                                 .Build());
    op_sparse_cross_entropy_ms_ = CHECK_JUST(one::OpBuilder("sparse_cross_entropy_ms")
                                                 .Input("prediction")
                                                 .Input("label")
                                                 .Output("out")
                                                 .Build());
    op_broadcast_sub_ =
        CHECK_JUST(one::OpBuilder("broadcast_sub").Input("x").Input("y").Output("z").Build());
    op_broadcast_div_ =
        CHECK_JUST(one::OpBuilder("broadcast_div").Input("x").Input("y").Output("z").Build());
    op_reduce_sum_ = CHECK_JUST(
        one::OpBuilder("reduce_sum").Input("input_tensor").Output("output_tensor").Build());
    op_exp_ = CHECK_JUST(one::OpBuilder("exp").Input("x").Output("y").Build());
  }
  Maybe<Tensor> operator()(const std::shared_ptr<one::Tensor>& logits,
                           const std::shared_ptr<one::Tensor>& label) const {
    if (JUST(RunWithMsVersion(logits, label))) {
      if (LazyMode::is_enabled()) {
        return LazySparseSoftmaxCrossEntropyMsOperator(logits, label);
      } else {
        return EagerSparseSoftmaxCrossEntropyMsOperator(logits, label);
      }
    } else {
      return SparseSoftmaxCrossEntropyOperator(logits, label);
    }
  }

  Maybe<bool> RunWithMsVersion(const std::shared_ptr<one::Tensor>& logits,
                               const std::shared_ptr<one::Tensor>& label) const {
    if (!(logits->is_consistent() && label->is_consistent())) { return false; }

    if (JUST(logits->parallel_desc())->parallel_num() == 1) { return false; }

    if (logits->shape()->NumAxes() != 2) { return false; }

    const NdSbp& logits_nd_sbp = *(JUST(logits->nd_sbp()));
    const int32_t split_axis = logits->shape()->NumAxes() - 1;
    bool has_split_axis_parallel = false;
    for (int64_t i = 0; i < logits_nd_sbp.sbp_parallel_size(); ++i) {
      const auto& sbp = logits_nd_sbp.sbp_parallel(i);
      if (sbp.has_split_parallel() && sbp.split_parallel().axis() == split_axis) {
        has_split_axis_parallel = true;
      } else {
        if (sbp.has_partial_sum_parallel()) { return false; }
      }
    }
    if (!has_split_axis_parallel) { return false; }

    return true;
  }

  Maybe<Tensor> SparseSoftmaxCrossEntropyOperator(const std::shared_ptr<one::Tensor>& logits,
                                                  const std::shared_ptr<one::Tensor>& label) const {
    MutableAttrMap attrs;
    int64_t depth = logits->shape()->At(logits->shape()->NumAxes() - 1);
    JUST(attrs.SetAttr<int64_t>("depth", depth));
    const auto& result = JUST(OpInterpUtil::Dispatch<TensorTuple>(*op_sparse_softmax_cross_entropy_,
                                                                  {logits, label}, attrs));
    return result->at(1);
  }

  Maybe<Tensor> LazySparseSoftmaxCrossEntropyMsOperator(
      const std::shared_ptr<one::Tensor>& logits, const std::shared_ptr<one::Tensor>& label) const {
    MutableAttrMap attrs;
    int64_t depth = logits->shape()->At(logits->shape()->NumAxes() - 1);
    JUST(attrs.SetAttr<int64_t>("depth", depth));
    const auto& result = JUST(OpInterpUtil::Dispatch<TensorTuple>(
        *op_sparse_softmax_cross_entropy_ms_, {logits, label}, attrs));
    return result->at(1);
  }

  Maybe<Tensor> EagerSparseSoftmaxCrossEntropyMsOperator(
      const std::shared_ptr<one::Tensor>& logits, const std::shared_ptr<one::Tensor>& label) const {
    // op_reduce_max_device_stage_
    MutableAttrMap attrs;
    int64_t depth = logits->shape()->At(logits->shape()->NumAxes() - 1);
    int32_t axis = logits->shape()->NumAxes() - 1;
    JUST(attrs.SetAttr<std::vector<int32_t>>("axis", {axis}));
    const auto& max_device_stage =
        JUST(OpInterpUtil::Dispatch<TensorTuple>(*op_reduce_max_device_stage_, {logits}, attrs));
    std::shared_ptr<Tensor> max_global_stage_input0 = max_device_stage->at(0);
    std::shared_ptr<Tensor> max_global_stage_input1 = max_device_stage->at(2);

    const NdSbp& logits_nd_sbp = *(JUST(logits->nd_sbp()));
    std::vector<Symbol<SbpParallel>> new_sbp_parallels;
    std::vector<Symbol<SbpParallel>> s0s1_sbp_parallels;
    if (logits_nd_sbp.sbp_parallel_size() == 2) {
      for (int i = 0; i < logits_nd_sbp.sbp_parallel_size(); ++i) {
        const auto& sbp_parallel = logits_nd_sbp.sbp_parallel(i);
        if (sbp_parallel.has_split_parallel()) {
          const int64_t& split_axis = sbp_parallel.split_parallel().axis();
          if (split_axis == axis) {
            SbpParallel sbp;
            sbp.mutable_broadcast_parallel();
            new_sbp_parallels.emplace_back(sbp);
          } else {
            CHECK_EQ_OR_RETURN(split_axis, 0)
                << Error::RuntimeError() << "Split axis must equal to 0. ";
            new_sbp_parallels.emplace_back(sbp_parallel);
          }
        } else {
          new_sbp_parallels.emplace_back(sbp_parallel);
        }
      }

      s0s1_sbp_parallels.emplace_back(logits_nd_sbp.sbp_parallel(0));
      s0s1_sbp_parallels.emplace_back(logits_nd_sbp.sbp_parallel(1));
      max_global_stage_input0 = JUST(functional::ToConsistent(
          max_device_stage->at(0), JUST(max_device_stage->at(0)->parallel_desc()),
          new_sbp_parallels, s0s1_sbp_parallels, /* check_meta */ false));
      max_global_stage_input1 = JUST(functional::ToConsistent(
          max_device_stage->at(2), JUST(max_device_stage->at(0)->parallel_desc()),
          new_sbp_parallels, s0s1_sbp_parallels, /* check_meta */ false));
    }
    // op_reduce_max_global_stage_
    attrs.clear();
    JUST(attrs.SetAttr<std::vector<int32_t>>("axis", {axis}));
    JUST(attrs.SetAttr<bool>("keepdims", true));
    const auto& max_global_stage = JUST(OpInterpUtil::Dispatch<TensorTuple>(
        *op_reduce_max_global_stage_, {max_global_stage_input0, max_global_stage_input1}, attrs));
    auto& broadcast_sub_input = max_global_stage->at(0);
    if (logits_nd_sbp.sbp_parallel_size() == 2) {
      broadcast_sub_input = JUST(functional::ToConsistent(
          broadcast_sub_input, JUST(max_device_stage->at(0)->parallel_desc()), new_sbp_parallels,
          new_sbp_parallels, /* check_meta */ false));
    }
    // op_broadcast_sub_
    attrs.clear();
    const auto& output_broadcast_sub = JUST(OpInterpUtil::Dispatch<TensorTuple>(
        *op_broadcast_sub_, {logits, broadcast_sub_input}, attrs));
    // op_exp_
    const auto& output_exp =
        JUST(OpInterpUtil::Dispatch<TensorTuple>(*op_exp_, {(*output_broadcast_sub)[0]}, attrs));
    // op_reduce_sum_
    JUST(attrs.SetAttr<std::vector<int32_t>>("axis", {axis}));
    JUST(attrs.SetAttr<bool>("keepdims", true));
    const auto& output_reduce_sum =
        JUST(OpInterpUtil::Dispatch<TensorTuple>(*op_reduce_sum_, {(*output_exp)[0]}, attrs));
    std::shared_ptr<Tensor> broadcast_div_input1 = output_reduce_sum->at(0);
    if (logits_nd_sbp.sbp_parallel_size() == 2) {
      std::vector<Symbol<SbpParallel>> empty_grad_sbp_parallels;
      broadcast_div_input1 = JUST(functional::ToConsistent(
          output_reduce_sum->at(0), JUST(output_reduce_sum->at(0)->parallel_desc()),
          new_sbp_parallels, new_sbp_parallels, /* check_meta */ false));
    }
    // op_broadcast_div_
    attrs.clear();
    const auto& predictions = JUST(OpInterpUtil::Dispatch<TensorTuple>(
        *op_broadcast_div_, {(*output_exp)[0], broadcast_div_input1}, attrs));
    // op_sparse_cross_entropy_ms_
    JUST(attrs.SetAttr<int64_t>("depth", depth));
    const auto& output = JUST(OpInterpUtil::Dispatch<Tensor>(*op_sparse_cross_entropy_ms_,
                                                             {(*predictions)[0], label}, attrs));
    return output;
  }

 private:
  // SparseSoftmaxCrossEntropy
  std::shared_ptr<OpExpr> op_sparse_softmax_cross_entropy_;
  // lazy model SparseSoftmaxCrossEntropyMs
  std::shared_ptr<OpExpr> op_sparse_softmax_cross_entropy_ms_;
  // SparseSoftmaxCrossEntropyMs
  std::shared_ptr<OpExpr> op_reduce_max_device_stage_;
  std::shared_ptr<OpExpr> op_reduce_max_global_stage_;
  std::shared_ptr<OpExpr> op_broadcast_sub_;
  std::shared_ptr<OpExpr> op_exp_;
  std::shared_ptr<OpExpr> op_reduce_sum_;
  std::shared_ptr<OpExpr> op_broadcast_div_;
  std::shared_ptr<OpExpr> op_sparse_cross_entropy_ms_;
};

class SoftmaxCrossEntropyFunctor {
 public:
  SoftmaxCrossEntropyFunctor() {
    op_ = CHECK_JUST(one::OpBuilder("softmax_cross_entropy")
                         .Input("prediction")
                         .Input("label")
                         .Output("out")
                         .Output("prob")
                         .Build());
  }

  Maybe<Tensor> operator()(const std::shared_ptr<one::Tensor>& logits,
                           const std::shared_ptr<one::Tensor>& label) const {
    return OpInterpUtil::Dispatch<Tensor>(*op_, {logits, label});
  }

 private:
  std::shared_ptr<OpExpr> op_;
};

class SoftmaxCrossEntropyGradFunctor {
 public:
  SoftmaxCrossEntropyGradFunctor() {
    op_ = CHECK_JUST(one::OpBuilder("softmax_cross_entropy_grad")
                         .Input("dy")
                         .Input("label")
                         .Input("prob")
                         .Output("prediction_diff")
                         .Build());
  }
  Maybe<Tensor> operator()(const std::shared_ptr<one::Tensor>& dy,
                           const std::shared_ptr<one::Tensor>& label,
                           const std::shared_ptr<one::Tensor>& prob) const {
    return OpInterpUtil::Dispatch<Tensor>(*op_, {dy, label, prob});
  }

 private:
  std::shared_ptr<OpExpr> op_;
};

class CombinedMarginLossFunctor {
 public:
  CombinedMarginLossFunctor() {
    op_ = CHECK_JUST(one::OpBuilder("combined_margin_loss")
                         .Input("x")
                         .Input("label")
                         .Output("y")
                         .Output("theta")
                         .Build());
  }
  Maybe<Tensor> operator()(const std::shared_ptr<one::Tensor>& x,
                           const std::shared_ptr<one::Tensor>& label, const float& m1,
                           const float& m2, const float& m3) const {
    MutableAttrMap attrs;
    JUST(attrs.SetAttr<float>("m1", m1));
    JUST(attrs.SetAttr<float>("m2", m2));
    JUST(attrs.SetAttr<float>("m3", m3));
    JUST(attrs.SetAttr<int64_t>("depth", x->shape()->At(1)));
    return OpInterpUtil::Dispatch<Tensor>(*op_, {x, label}, attrs);
  }

 private:
  std::shared_ptr<OpExpr> op_;
};

class CtcLossFunctor {
 public:
  CtcLossFunctor() {
    op_ = CHECK_JUST(one::OpBuilder("ctc_loss")
                         .Input("log_probs")
                         .Input("targets")
                         .Input("input_lengths")
                         .Input("target_lengths")
                         .Output("loss")
                         .Output("alpha")
                         .Build());
    op_xdivy_ = CHECK_JUST(one::OpBuilder("xdivy").Input("x").Input("y").Output("z").Build());
  }
  Maybe<Tensor> operator()(const std::shared_ptr<one::Tensor>& log_probs,
                           const std::shared_ptr<one::Tensor>& targets,
                           const std::shared_ptr<one::Tensor>& input_lengths,
                           const std::shared_ptr<one::Tensor>& target_lengths,
                           const int64_t& max_target_length, const int& blank,
                           const bool& zero_infinity, const std::string& reduction) const {
    MutableAttrMap attrs;
    JUST(attrs.SetAttr<int64_t>("max_target_length", max_target_length));
    JUST(attrs.SetAttr<int32_t>("blank", blank));
    JUST(attrs.SetAttr<bool>("zero_infinity", zero_infinity));
    auto out = JUST(OpInterpUtil::Dispatch<Tensor>(
        *op_, {log_probs, targets, input_lengths, target_lengths}, attrs));
    if (zero_infinity) {
      const auto create_constant = [&](const Scalar& scalar) -> Maybe<Tensor> {
        return functional::Constant(*out->shape(), scalar, out->dtype(), JUST(out->device()));
      };

      out = JUST(sequence_function(functional::Constant)
                     .then(std::bind(functional::BroadcastEqual, out, std::placeholders::_1))
                     .then(std::bind(functional::Where, std::placeholders::_1,
                                     JUST(create_constant(Scalar(0))), out))
                     .call(*out->shape(), Scalar(std::numeric_limits<double>::infinity()),
                           out->dtype(), JUST(out->device())));
    }
    CHECK_OR_RETURN([&]() -> bool {
      if ((reduction != "none") && (reduction != "sum") && (reduction != "mean")) return false;
      return true;
    }()) << Error::RuntimeError()
         << "Reduction should be none, sum or mean.";
    if (reduction == "sum") { return functional::ReduceSum(out, {}, false); }
    if (reduction == "mean") {
      return sequence_function(functional::Clamp)
          .then(std::bind(functional::Cast, std::placeholders::_1, log_probs->dtype(),
                          /*pin_memory=*/false))
          .then([&](const std::shared_ptr<one::Tensor>& x) {
            return OpInterpUtil::Dispatch<Tensor>(*op_xdivy_, {out, x});
          })
          .then(std::bind(functional::ReduceMean, std::placeholders::_1, std::vector<int32_t>({}),
                          false))
          .call(target_lengths, Scalar(1), NullOpt);
    }
    return out;
  }

 private:
  std::shared_ptr<OpExpr> op_;
  std::shared_ptr<OpExpr> op_xdivy_;
};

class TripletMarginLossFunctor {
 public:
  TripletMarginLossFunctor() {}

  Maybe<Tensor> operator()(const std::shared_ptr<one::Tensor>& anchor,
                           const std::shared_ptr<one::Tensor>& positive,
                           const std::shared_ptr<one::Tensor>& negative, const float& margin,
                           const float& p, const float& eps, const bool& swap,
                           const std::string& reduction) const {
    int32_t dim_norm = anchor->ndim() - 1;
    std::vector<int32_t> dim(1, dim_norm);
    CHECK_OR_RETURN([&]() -> bool {
      if ((reduction != "none") && (reduction != "sum") && (reduction != "mean")) return false;
      return true;
    }()) << Error::RuntimeError()
         << "Reduction should be none, sum or mean.";
    auto da_p = JUST(VectorNorm(
        JUST(ScalarAdd(eps, JUST(Sub(anchor, positive, /*alpha=*/1.0, /*inplace=*/false)),
                       /*alpha=*/1)),
        p, dim,
        /*keepdim=*/false, anchor->dtype()));
    auto da_n = JUST(VectorNorm(
        JUST(ScalarAdd(eps, JUST(Sub(anchor, negative, /*alpha=*/1.0, /*inplace=*/false)),
                       /*alpha=*/1)),
        p, dim,
        /*keepdim=*/false, anchor->dtype()));
    if (swap) {
      auto distance_swap = JUST(VectorNorm(
          JUST(ScalarAdd(eps, JUST(Sub(positive, negative, /*alpha=*/1.0, /*inplace=*/false)),
                         /*alpha=*/1)),
          p, dim,
          /*keepdim=*/false, positive->dtype()));
      da_n = JUST(Minimum(distance_swap, da_n));
    }
    auto triplet_loss =
        JUST(Clamp(JUST(ScalarAdd(JUST(Sub(da_p, da_n, /*alpha=*/1.0, /*inplace=*/false)), margin,
                                  /*alpha=*/1, /*inplace=*/false)),
                   /*min=*/0.0, NullOpt));
    int32_t ndim = triplet_loss->ndim() - 1;
    std::vector<int32_t> axis(1, ndim);

    if (reduction == "mean") {
      triplet_loss = JUST(ReduceMean(triplet_loss, axis, /*keepdim=*/false));
    } else if (reduction == "sum") {
      triplet_loss = JUST(ReduceSum(triplet_loss, axis, /*keepdim=*/false));
    }
    return triplet_loss;
  }
};

class AffineGridFunctor {
 public:
  AffineGridFunctor() {
    op_ = CHECK_JUST(one::OpBuilder("affine_grid").Input("theta").Output("grid").Build());
  }
  Maybe<Tensor> operator()(const std::shared_ptr<one::Tensor>& theta, const Shape& size,
                           const bool& align_corners) const {
    MutableAttrMap attrs;
    JUST(attrs.SetAttr<Shape>("size", size));
    JUST(attrs.SetAttr<bool>("align_corners", align_corners));
    return OpInterpUtil::Dispatch<Tensor>(*op_, {theta}, attrs);
  }

 private:
  std::shared_ptr<OpExpr> op_;
};

class GridSampleFunctor {
 public:
  GridSampleFunctor() {
    op_ = CHECK_JUST(
        one::OpBuilder("grid_sample").Input("input").Input("grid").Output("output").Build());
  }
  Maybe<Tensor> operator()(const std::shared_ptr<one::Tensor>& input,
                           const std::shared_ptr<one::Tensor>& grid,
                           const std::string& interpolation_mode, const std::string& padding_mode,
                           const bool& align_corners) const {
    MutableAttrMap attrs;
    JUST(attrs.SetAttr<std::string>("interpolation_mode", interpolation_mode));
    JUST(attrs.SetAttr<std::string>("padding_mode", padding_mode));
    JUST(attrs.SetAttr<bool>("align_corners", align_corners));
    return OpInterpUtil::Dispatch<Tensor>(*op_, {input, grid}, attrs);
  }

 private:
  std::shared_ptr<OpExpr> op_;
};

class NormalFunctor {
 public:
  NormalFunctor() { op_ = CHECK_JUST(one::OpBuilder("normal").Output("out").Build()); }
  Maybe<Tensor> operator()(const float& mean, const float& std, const Shape& shape,
                           const Optional<one::Tensor>& out,
                           const Optional<Symbol<DType>>& optional_dtype,
                           const Optional<Symbol<Device>>& optional_device,
                           const Optional<one::Generator>& optional_generator,
                           const bool& requires_grad) const {
    Symbol<DType> dtype = DType::Float();
    if (optional_dtype.has_value()) {
      dtype = JUST(optional_dtype);
      if (dtype->data_type() != DataType::kFloat && dtype->data_type() != DataType::kDouble) {
        OF_UNIMPLEMENTED() << "Only support float and double in normal().";
      }
    }
    Symbol<Device> device = JUST(Device::New("cpu"));
    if (optional_device.has_value()) { device = JUST(optional_device); }

    if (out.has_value()) {
      auto out_tensor = JUST(out);
      Symbol<DType> output_tensor_dtype = out_tensor->dtype();
      if (optional_dtype.has_value()) {
        CHECK_OR_RETURN(output_tensor_dtype == dtype)
            << Error::RuntimeError() << "data type " << dtype->name()
            << " does not match data type of out parameter " << output_tensor_dtype->name();
      }
      dtype = output_tensor_dtype;
      Symbol<Device> out_tensor_device = JUST(out_tensor->device());
      if (optional_device.has_value()) {
        CHECK_OR_RETURN(out_tensor_device == JUST(optional_device))
            << Error::RuntimeError() << "device type " << device->ToString()
            << " does not match device type of out parameter " << out_tensor_device->ToString();
      }
      device = out_tensor_device;
    }

    const auto gen = optional_generator.value_or(JUST(one::DefaultAutoGenerator()));
    MutableAttrMap attrs;
    JUST(attrs.SetAttr<double>("mean", mean));
    JUST(attrs.SetAttr<double>("std", std));
    JUST(attrs.SetAttr<Shape>("shape", shape));
    JUST(attrs.SetAttr<DataType>("dtype", dtype->data_type()));
    JUST(attrs.SetAttr<int64_t>("seed", gen->current_seed()));

    const auto& distribution_state = std::make_shared<DistributionKernelState>(gen);
    OpExprInterpContext ctx(attrs, distribution_state);
    ctx.device = device;
    if (out.has_value()) {
      std::shared_ptr<TensorTuple> outputs = std::make_shared<TensorTuple>(1);
      (*outputs)[0] = JUST(out);
      JUST(OpInterpUtil::Dispatch(*op_, {}, outputs.get(), ctx));
      return (*outputs)[0];
    }

    auto result = JUST(OpInterpUtil::Dispatch<Tensor>(*op_, {}, ctx));
    JUST(result->set_requires_grad(requires_grad));
    return result;
  }

 private:
  std::shared_ptr<OpExpr> op_;
};

class Normal2Functor {
 public:
  Maybe<Tensor> operator()(const float& mean, const float& std, const int32_t& shape,
                           const Optional<one::Tensor>& out,
                           const Optional<Symbol<DType>>& optional_dtype,
                           const Optional<Symbol<Device>>& optional_device,
                           const Optional<one::Generator>& optional_generator,
                           const bool& requires_grad) const {
    const Shape size = Shape({shape});
    return Normal(mean, std, size, out, optional_dtype, optional_device, optional_generator,
                  requires_grad);
  }
};

class ConsistentNormalFunctor {
 public:
  ConsistentNormalFunctor() { op_ = CHECK_JUST(one::OpBuilder("normal").Output("out").Build()); }
  Maybe<Tensor> operator()(const float& mean, const float& std, const Shape& shape,
                           const Optional<one::Tensor>& out, const Symbol<ParallelDesc>& placement,
                           const std::vector<Symbol<SbpParallel>>& sbp_tuple,
                           const Optional<Symbol<DType>>& optional_dtype,
                           const Optional<one::Generator>& optional_generator,
                           const bool& requires_grad) const {
    JUST(CheckDeviceIdsIsValid(placement));

    Symbol<DType> dtype = DType::Float();
    if (optional_dtype.has_value()) {
      dtype = JUST(optional_dtype);
      if (dtype->data_type() != DataType::kFloat && dtype->data_type() != DataType::kDouble) {
        OF_UNIMPLEMENTED() << "Only support float and double in normal().";
      }
    }

    if (out.has_value()) {
      auto out_tensor = JUST(out);
      Symbol<DType> output_tensor_dtype = out_tensor->dtype();
      if (optional_dtype.has_value()) {
        CHECK_OR_RETURN(output_tensor_dtype == dtype)
            << Error::RuntimeError() << "data type " << dtype->name()
            << " does not match data type of out parameter (" << output_tensor_dtype->name();
      }
      dtype = output_tensor_dtype;
    }

    const auto gen = optional_generator.value_or(JUST(one::DefaultAutoGenerator()));
    MutableAttrMap attrs;
    JUST(attrs.SetAttr<double>("mean", mean));
    JUST(attrs.SetAttr<double>("std", std));
    JUST(attrs.SetAttr<Shape>("shape", shape));
    JUST(attrs.SetAttr<DataType>("dtype", dtype->data_type()));
    JUST(attrs.SetAttr<int64_t>("seed", gen->current_seed()));

    const auto& distribution_state = std::make_shared<DistributionKernelState>(gen);
    const auto& nd_sbp = JUST(GetNdSbp(sbp_tuple));
    if (LazyMode::is_enabled()) {
      JUST(attrs.SetAttr<std::vector<std::string>>("nd_sbp", *JUST(GetNdSbpStrList(nd_sbp))));
    }

    if (out.has_value()) {
      std::shared_ptr<TensorTuple> outputs = std::make_shared<TensorTuple>(1);
      (*outputs)[0] = JUST(out);
      JUST(OpInterpUtil::Dispatch(
          *op_, {}, outputs.get(),
          OpExprInterpContext(attrs, placement, nd_sbp, distribution_state)));
      return (*outputs)[0];
    }

    auto result = JUST(OpInterpUtil::Dispatch<Tensor>(
        *op_, {}, OpExprInterpContext(attrs, placement, nd_sbp, distribution_state)));
    JUST(result->set_requires_grad(requires_grad));
    return result;
  }

 private:
  std::shared_ptr<OpExpr> op_;
};

class ConsistentNormal2Functor {
 public:
  Maybe<Tensor> operator()(const float& mean, const float& std, const int32_t& shape,
                           const Optional<one::Tensor>& out, const Symbol<ParallelDesc>& placement,
                           const std::vector<Symbol<SbpParallel>>& sbp_tuple,
                           const Optional<Symbol<DType>>& optional_dtype,
                           const Optional<one::Generator>& optional_generator,
                           const bool& requires_grad) const {
    const Shape size = Shape({shape});
    return ConsistentNormal(mean, std, size, out, placement, sbp_tuple, optional_dtype,
                            optional_generator, requires_grad);
  }
};

class NormalizationFunctor {
 public:
  NormalizationFunctor() {
    norm_eval_op_ = CHECK_JUST(one::OpBuilder("normalization")
                                   .Input("x")
                                   .Input("moving_mean")
                                   .Input("moving_variance")
                                   .Input("gamma")
                                   .Input("beta")
                                   .Output("y")
                                   .Attr("training", false)
                                   .Build());
    norm_training_stats_op_ = CHECK_JUST(one::OpBuilder("normalization")
                                             .Input("x")
                                             .Input("moving_mean")
                                             .Input("moving_variance")
                                             .Input("gamma")
                                             .Input("beta")
                                             .Output("y")
                                             .Output("mean")
                                             .Output("inv_variance")
                                             .Attr("training", true)
                                             .Build());
    norm_training_no_stats_op_ = CHECK_JUST(one::OpBuilder("normalization")
                                                .Input("x")
                                                .Input("gamma")
                                                .Input("beta")
                                                .Output("y")
                                                .Output("mean")
                                                .Output("inv_variance")
                                                .Attr("training", true)
                                                .Build());
  }
  Maybe<Tensor> operator()(const std::shared_ptr<one::Tensor>& x,
                           const Optional<one::Tensor>& moving_mean,
                           const Optional<one::Tensor>& moving_variance,
                           const Optional<one::Tensor>& gamma, const Optional<one::Tensor>& beta,
                           const int32_t& axis, const float& epsilon, const float& momentum,
                           const bool& training) const {
    MutableAttrMap attrs;
    JUST(attrs.SetAttr<int32_t>("axis", axis));
    JUST(attrs.SetAttr<float>("epsilon", epsilon));
    // convert torch momentum to tensorflow momentum
    JUST(attrs.SetAttr<float>("momentum", 1.0 - momentum));

    CHECK_OR_RETURN((moving_mean && moving_variance) || (!moving_mean && !moving_variance))
        << Error::RuntimeError()
        << "Both moving_mean and moving_variance should be None or Tensor.";

    std::shared_ptr<one::Tensor> gamma_val;
    std::shared_ptr<one::Tensor> beta_val;

    CHECK_GE_OR_RETURN(x->shape()->NumAxes(), 2)
        << Error::RuntimeError() << "NumAxes of x should be greater or equal than 2. ";
    if (gamma.has_value() && beta.has_value()) {
      gamma_val = JUST(gamma);
      beta_val = JUST(beta);
    } else {
      const Shape gamma_beta_shape = Shape({x->shape()->At(1)});
      gamma_val = JUST(functional::Constant(gamma_beta_shape, 1.0, x->dtype(), JUST(x->device())));
      beta_val = JUST(functional::Constant(gamma_beta_shape, 0.0, x->dtype(), JUST(x->device())));
    }

    if (!training) {
      CHECK_OR_RETURN(moving_mean && moving_variance)
          << Error::RuntimeError() << "Must have moving_mean and moving_variance in eval mode.";
      return OpInterpUtil::Dispatch<one::Tensor>(
          *norm_eval_op_, {x, JUST(moving_mean), JUST(moving_variance), gamma_val, beta_val},
          attrs);
    }
    if (moving_mean) {
      return OpInterpUtil::Dispatch<one::Tensor>(
          *norm_training_stats_op_,
          {x, JUST(moving_mean), JUST(moving_variance), gamma_val, beta_val}, attrs);
    }
    return OpInterpUtil::Dispatch<one::Tensor>(*norm_training_no_stats_op_,
                                               {x, gamma_val, beta_val}, attrs);
  }

 private:
  std::shared_ptr<OpExpr> norm_eval_op_;
  std::shared_ptr<OpExpr> norm_training_stats_op_;
  std::shared_ptr<OpExpr> norm_training_no_stats_op_;
};

class NormalizationAddReluFunctor {
 public:
  NormalizationAddReluFunctor() {
    norm_eval_op_ = CHECK_JUST(one::OpBuilder("normalization")
                                   .Input("x")
                                   .Input("moving_mean")
                                   .Input("moving_variance")
                                   .Input("gamma")
                                   .Input("beta")
                                   .Output("y")
                                   .Attr("training", false)
                                   .Build());
    relu_op_ = CHECK_JUST(one::OpBuilder("relu").Input("x").Output("y").Build());
    add_op_ = CHECK_JUST(one::OpBuilder("add_n").Input("in", 2).Output("out").Build());
    fused_norm_training_stats_op_ = CHECK_JUST(one::OpBuilder("normalization_add_relu")
                                                   .Input("x")
                                                   .Input("moving_mean")
                                                   .Input("moving_variance")
                                                   .Input("gamma")
                                                   .Input("beta")
                                                   .Output("y")
                                                   .Output("reserve_space")
                                                   .Output("mean")
                                                   .Output("inv_variance")
                                                   .Attr("training", true)
                                                   .Build());
    fused_addend_norm_training_stats_op_ = CHECK_JUST(one::OpBuilder("normalization_add_relu")
                                                          .Input("x")
                                                          .Input("addend")
                                                          .Input("moving_mean")
                                                          .Input("moving_variance")
                                                          .Input("gamma")
                                                          .Input("beta")
                                                          .Output("y")
                                                          .Output("reserve_space")
                                                          .Output("mean")
                                                          .Output("inv_variance")
                                                          .Attr("training", true)
                                                          .Build());
    fused_norm_training_no_stats_op_ = CHECK_JUST(one::OpBuilder("normalization_add_relu")
                                                      .Input("x")
                                                      .Input("gamma")
                                                      .Input("beta")
                                                      .Output("y")
                                                      .Output("reserve_space")
                                                      .Output("mean")
                                                      .Output("inv_variance")
                                                      .Attr("training", true)
                                                      .Build());
    fused_addend_norm_training_no_stats_op_ = CHECK_JUST(one::OpBuilder("normalization_add_relu")
                                                             .Input("x")
                                                             .Input("addend")
                                                             .Input("gamma")
                                                             .Input("beta")
                                                             .Output("y")
                                                             .Output("reserve_space")
                                                             .Output("mean")
                                                             .Output("inv_variance")
                                                             .Attr("training", true)
                                                             .Build());
  }
  Maybe<Tensor> operator()(const std::shared_ptr<one::Tensor>& x,
                           const Optional<one::Tensor>& addend,
                           const Optional<one::Tensor>& moving_mean,
                           const Optional<one::Tensor>& moving_variance,
                           const std::shared_ptr<one::Tensor>& gamma,
                           const std::shared_ptr<one::Tensor>& beta, const int32_t& axis,
                           const float& epsilon, const float& momentum,
                           const bool& is_training) const {
    MutableAttrMap attrs;
    JUST(attrs.SetAttr<int32_t>("axis", axis));
    JUST(attrs.SetAttr<float>("epsilon", epsilon));
    // convert torch momentum to tensorflow momentum
    JUST(attrs.SetAttr<float>("momentum", 1.0f - momentum));

    CHECK_OR_RETURN((moving_mean && moving_variance) || (!moving_mean && !moving_variance))
        << Error::RuntimeError()
        << "Both moving_mean and moving_variance should be None or Tensor.";
    if (!is_training) {
      CHECK_OR_RETURN(moving_mean && moving_variance)
          << Error::RuntimeError() << "Must have moving_mean and moving_variance in eval mode.";
      const auto& normalize_result = JUST(OpInterpUtil::Dispatch<one::Tensor>(
          *norm_eval_op_, {x, JUST(moving_mean), JUST(moving_variance), gamma, beta}, attrs));
      if (addend) {
        const auto& add_result =
            JUST(OpInterpUtil::Dispatch<one::Tensor>(*add_op_, {normalize_result, JUST(addend)}));
        return OpInterpUtil::Dispatch<one::Tensor>(*relu_op_, {add_result});
      } else {
        return OpInterpUtil::Dispatch<one::Tensor>(*relu_op_, {normalize_result});
      }
    } else if (moving_mean) {
      if (addend) {
        return OpInterpUtil::Dispatch<one::Tensor>(
            *fused_addend_norm_training_stats_op_,
            {x, JUST(addend), JUST(moving_mean), JUST(moving_variance), gamma, beta}, attrs);
      } else {
        return OpInterpUtil::Dispatch<one::Tensor>(
            *fused_norm_training_stats_op_,
            {x, JUST(moving_mean), JUST(moving_variance), gamma, beta}, attrs);
      }
    } else {
      if (addend) {
        return OpInterpUtil::Dispatch<one::Tensor>(*fused_addend_norm_training_no_stats_op_,
                                                   {x, JUST(addend), gamma, beta}, attrs);
      } else {
        return OpInterpUtil::Dispatch<one::Tensor>(*fused_norm_training_no_stats_op_,
                                                   {x, gamma, beta}, attrs);
      }
    }
  }

 private:
  std::shared_ptr<OpExpr> norm_eval_op_;
  std::shared_ptr<OpExpr> relu_op_;
  std::shared_ptr<OpExpr> add_op_;
  std::shared_ptr<OpExpr> fused_norm_training_stats_op_;
  std::shared_ptr<OpExpr> fused_addend_norm_training_stats_op_;
  std::shared_ptr<OpExpr> fused_norm_training_no_stats_op_;
  std::shared_ptr<OpExpr> fused_addend_norm_training_no_stats_op_;
};

class PadFunctor {
 public:
  PadFunctor() {
    pad_ = CHECK_JUST(one::OpBuilder("pad").Input("x").Output("y").Build());
    reflect_pad_ = CHECK_JUST(one::OpBuilder("reflection_pad2d").Input("x").Output("y").Build());
    replicate_pad_ = CHECK_JUST(one::OpBuilder("replication_pad2d").Input("x").Output("y").Build());
  }
  Maybe<Tensor> operator()(const std::shared_ptr<one::Tensor>& x, const std::vector<int64_t>& pad,
                           const std::string& mode, const Scalar& value) const {
    const int64_t ndim = x->shape()->NumAxes();
    CHECK_LE_OR_RETURN(pad.size(), 2 * ndim)
        << Error::RuntimeError() << "Pad size should less than or equal to input axes * 2.";
    MutableAttrMap attrs;
    JUST(attrs.SetAttr<std::vector<int64_t>>("padding", pad));
    if (mode == "constant") {
      CHECK_EQ_OR_RETURN(pad.size() % 2, 0)
          << Error::RuntimeError() << "Length of pad must be even but instead it equals "
          << pad.size();
      if (IsFloatingDataType(x->dtype()->data_type())
          || x->dtype()->data_type() == DataType::kFloat16) {
        JUST(attrs.SetAttr<double>("floating_constant_value", value.As<double>()));
        JUST(attrs.SetAttr<int64_t>("integral_constant_value", 0));
      } else if (IsIntegralDataType(x->dtype()->data_type())) {
        JUST(attrs.SetAttr<double>("floating_constant_value", 0));
        JUST(attrs.SetAttr<int64_t>("integral_constant_value", value.As<int64_t>()));
      } else {
        UNIMPLEMENTED_THEN_RETURN() << "Data type should be floating or integral type.";
      }

      std::vector<int64_t> pad_before(ndim, 0);
      std::vector<int64_t> pad_after(ndim, 0);
      const int64_t pad_pair = pad.size() / 2;
      for (int64_t i = 0; i < pad_pair; ++i) {
        pad_before[ndim - i - 1] = pad[2 * i];
        pad_after[ndim - i - 1] = pad[2 * i + 1];
      }
      JUST(attrs.SetAttr<std::vector<int64_t>>("padding_before", pad_before));
      JUST(attrs.SetAttr<std::vector<int64_t>>("padding_after", pad_after));
      return OpInterpUtil::Dispatch<Tensor>(*pad_, {x}, attrs);

    } else if (mode == "reflect") {
      const int64_t pad_h = x->shape()->dim_vec().at(2);
      const int64_t pad_w = x->shape()->dim_vec().at(3);
      CHECK_OR_RETURN(pad[2] < pad_h && pad[3] < pad_h && pad[0] < pad_w && pad[1] < pad_w)
          << Error::RuntimeError()
          << "padding size should be less than the corresponding input dimension!";
      return OpInterpUtil::Dispatch<Tensor>(*reflect_pad_, {x}, attrs);
    } else if (mode == "replicate") {
      return OpInterpUtil::Dispatch<Tensor>(*replicate_pad_, {x}, attrs);
    } else {
      UNIMPLEMENTED_THEN_RETURN() << "Pad mode is " << mode
                                  << ", but only constant, reflect and replicate are valid.";
    }
  }

 private:
  std::shared_ptr<OpExpr> pad_;
  std::shared_ptr<OpExpr> reflect_pad_;
  std::shared_ptr<OpExpr> replicate_pad_;
};

class DropoutFunctor {
 public:
  DropoutFunctor() {
    dropout_op_ =
        CHECK_JUST(one::OpBuilder("dropout").Input("in").Output("out").Output("mask").Build());
    dropout_addend_op_ = CHECK_JUST(one::OpBuilder("dropout")
                                        .Input("in")
                                        .Input("_add_to_output")
                                        .Output("out")
                                        .Output("mask")
                                        .Build());
    add_op_ = CHECK_JUST(one::OpBuilder("add_n").Input("in", 2).Output("out").Build());
  }
  Maybe<Tensor> operator()(const std::shared_ptr<one::Tensor>& x, const float& p,
                           const bool& training, const bool& inplace,
                           const Optional<one::Generator>& generator,
                           const Optional<one::Tensor>& addend) const {
    auto outputs = std::make_shared<TensorTuple>(1);
    if (inplace) {
      JUST(CheckInplaceValid(x));
      (*outputs)[0] = x;
    }
    const auto gen = generator.value_or(JUST(one::DefaultAutoGenerator()));
    const auto& dropout_state = std::make_shared<FusedDropoutKernelState>(gen);
    MutableAttrMap dropout_attrs;
    JUST(dropout_attrs.SetAttr<float>("rate", p));
    if (addend) {
      if ((!training) || p == 0.0) {
        JUST(OpInterpUtil::Dispatch(*add_op_, {x, JUST(addend)}, outputs.get()));
      } else {
        outputs->resize(2);
        JUST(OpInterpUtil::Dispatch(*dropout_addend_op_, {x, JUST(addend)}, outputs.get(),
                                    OpExprInterpContext(dropout_attrs, dropout_state)));
      }
    } else {
      if (!training || p == 0.0) {
        return x;
      } else {
        outputs->resize(2);
        JUST(OpInterpUtil::Dispatch(*dropout_op_, {x}, outputs.get(),
                                    OpExprInterpContext(dropout_attrs, dropout_state)));
      }
    }
    return (*outputs)[0];
  }

 private:
  std::shared_ptr<OpExpr> dropout_op_;
  std::shared_ptr<OpExpr> dropout_addend_op_;
  std::shared_ptr<OpExpr> add_op_;
};

class DropoutGradFunctor {
 public:
  DropoutGradFunctor() {
    dropout_grad_op_ =
        CHECK_JUST(one::OpBuilder("dropout_grad").Input("dy").Input("mask").Output("dx").Build());
  }
  Maybe<Tensor> operator()(const std::shared_ptr<one::Tensor>& dy,
                           const std::shared_ptr<one::Tensor>& mask, const float& scale) const {
    MutableAttrMap dropout_grad_attrs;
    JUST(dropout_grad_attrs.SetAttr<float>("scale", scale));
    return OpInterpUtil::Dispatch<Tensor>(*dropout_grad_op_, {dy, mask}, dropout_grad_attrs);
  }

 private:
  std::shared_ptr<OpExpr> dropout_grad_op_;
};

class AvgPoolNDFunctor {
 public:
  AvgPoolNDFunctor() = default;
  virtual ~AvgPoolNDFunctor() = default;
  Maybe<Tensor> operator()(const std::shared_ptr<one::Tensor>& x,
                           const std::vector<int32_t>& kernel_size,
                           const Optional<std::vector<int32_t>>& stride,
                           const std::vector<int32_t>& padding, const bool& ceil_mode,
                           const bool& count_include_pad, const int32_t& divisor_override,
                           const std::string& data_format) const {
    MutableAttrMap attrs;
    JUST(attrs.SetAttr<std::string>("data_format", data_format));
    JUST(attrs.SetAttr<std::vector<int32_t>>("padding", padding));
    JUST(attrs.SetAttr<std::vector<int32_t>>("kernel_size", kernel_size));
    if (stride.has_value()) {
      JUST(attrs.SetAttr<std::vector<int32_t>>("stride", *JUST(stride)));
    } else {
      JUST(attrs.SetAttr<std::vector<int32_t>>(
          "stride", kernel_size));  // If stride is None, we set it as kernel_size to align Pytorch.
    }
    JUST(attrs.SetAttr<bool>("ceil_mode", ceil_mode));
    JUST(attrs.SetAttr<bool>("count_include_pad", count_include_pad));
    JUST(attrs.SetAttr<int32_t>("divisor_override", divisor_override));
    return OpInterpUtil::Dispatch<Tensor>(*op_, {x}, attrs);
  }

 protected:
  std::shared_ptr<OpExpr> op_;
};

class AvgPool1DFunctor : public AvgPoolNDFunctor {
 public:
  AvgPool1DFunctor() {
    op_ = CHECK_JUST(one::OpBuilder("avg_pool_1d").Input("x").Output("y").Build());
  }
};

class AvgPool2DFunctor : public AvgPoolNDFunctor {
 public:
  AvgPool2DFunctor() {
    op_ = CHECK_JUST(one::OpBuilder("avg_pool_2d").Input("x").Output("y").Build());
  }
};

class AvgPool3DFunctor : public AvgPoolNDFunctor {
 public:
  AvgPool3DFunctor() {
    op_ = CHECK_JUST(one::OpBuilder("avg_pool_3d").Input("x").Output("y").Build());
  }
};

class UnfoldFunctor {
 public:
  UnfoldFunctor() {
    unfold_op_ = CHECK_JUST(one::OpBuilder("unfold").Input("x").Output("y").Build());
  }
  Maybe<Tensor> operator()(const std::shared_ptr<one::Tensor>& x, const std::string& data_format,
                           const std::vector<int32_t>& kernel_size,
                           const std::vector<int32_t>& dilation_rate,
                           const std::vector<int32_t>& padding,
                           const std::vector<int32_t>& strides) const {
    const auto& x_shape = x->shape();
    // Only Support 4d tensor now.
    CHECK_EQ_OR_RETURN(x_shape->NumAxes(), 4)
        << Error::RuntimeError() << "Input Tensor dim should == 4";
    MutableAttrMap attrs;
    JUST(attrs.SetAttr<std::string>("data_format", data_format));
    JUST(attrs.SetAttr<std::vector<int32_t>>("kernel_size", kernel_size));
    JUST(attrs.SetAttr<std::vector<int32_t>>("dilation_rate", dilation_rate));
    JUST(attrs.SetAttr<std::vector<int32_t>>("padding", padding));
    JUST(attrs.SetAttr<std::vector<int32_t>>("strides", strides));

    return OpInterpUtil::Dispatch<Tensor>(*unfold_op_, {x}, attrs);
  }

 private:
  std::shared_ptr<OpExpr> unfold_op_;
};

class FoldFunctor {
 public:
  FoldFunctor() { fold_op_ = CHECK_JUST(one::OpBuilder("fold").Input("x").Output("y").Build()); }
  Maybe<Tensor> operator()(const std::shared_ptr<one::Tensor>& x, const std::string& data_format,
                           const std::vector<int32_t>& output_size,
                           const std::vector<int32_t>& kernel_size,
                           const std::vector<int32_t>& dilation_rate,
                           const std::vector<int32_t>& padding,
                           const std::vector<int32_t>& strides) const {
    const auto& x_shape = x->shape();
    // Only Support 3d tensor fold now. format is (N, C*K*K, L)
    CHECK_EQ_OR_RETURN(x_shape->NumAxes(), 3)
        << Error::RuntimeError() << "Input Tensor dim should == 3";
    MutableAttrMap attrs;
    JUST(attrs.SetAttr<std::string>("data_format", data_format));
    JUST(attrs.SetAttr<std::vector<int32_t>>("output_size", output_size));
    JUST(attrs.SetAttr<std::vector<int32_t>>("kernel_size", kernel_size));
    JUST(attrs.SetAttr<std::vector<int32_t>>("dilation_rate", dilation_rate));
    JUST(attrs.SetAttr<std::vector<int32_t>>("padding", padding));
    JUST(attrs.SetAttr<std::vector<int32_t>>("strides", strides));

    return OpInterpUtil::Dispatch<Tensor>(*fold_op_, {x}, attrs);
  }

 private:
  std::shared_ptr<OpExpr> fold_op_;
};

class OneHotFunctor {
 public:
  OneHotFunctor() {
    one_hot_op_ = CHECK_JUST(one::OpBuilder("one_hot").Input("indices").Output("out").Build());
  }
  Maybe<Tensor> operator()(const std::shared_ptr<one::Tensor>& input, const int64_t& num_classes,
                           const Scalar& on_value, const Scalar& off_value) const {
    CHECK_OR_RETURN(!IsFloatingDataType(input->dtype()->data_type()))
        << Error::RuntimeError() << "one_hot is only applicable to index tensor.";
    MutableAttrMap attrs;
    if (num_classes == -1) {
      std::vector<int32_t> axis(input->ndim());
      std::iota(axis.begin(), axis.end(), 0);
      auto tensor_max = JUST(functional::ReduceMax(input, axis, false));

      int64_t max = 0;
      const auto& callback = [&](uint64_t of_blob_ptr) {
        auto* of_blob = reinterpret_cast<OfBlob*>(of_blob_ptr);
        of_blob->AutoMemCopyTo<int64_t>(&max, 1);  // copy 1 scalar(int64_t) tensor's value to max
      };
      JUST(SyncAccessTensorWithTimeOut(tensor_max, callback, "const"));
      JUST(attrs.SetAttr<int64_t>("depth", max + 1));

    } else {
      JUST(attrs.SetAttr<int64_t>("depth", num_classes));
    }
    // Refer to: https://github.com/Oneflow-Inc/oneflow/pull/5315/files#r755823506
    bool is_on_value_double = on_value.IsFloatingPoint();
    bool is_off_value_double = off_value.IsFloatingPoint();
    if (is_on_value_double || is_off_value_double) {
      JUST(attrs.SetAttr<DataType>("dtype", kFloat));
      JUST(attrs.SetAttr<double>("floating_on_value", on_value.As<double>()));
      JUST(attrs.SetAttr<double>("floating_off_value", off_value.As<double>()));
      JUST(attrs.SetAttr<int64_t>("integer_on_value", 0));
      JUST(attrs.SetAttr<int64_t>("integer_off_value", 0));
    } else {
      JUST(attrs.SetAttr<DataType>("dtype", kInt64));
      JUST(attrs.SetAttr<double>("floating_on_value", 0));
      JUST(attrs.SetAttr<double>("floating_off_value", 0));
      JUST(attrs.SetAttr<int64_t>("integer_on_value", on_value.As<int64_t>()));
      JUST(attrs.SetAttr<int64_t>("integer_off_value", off_value.As<int64_t>()));
    }
    return OpInterpUtil::Dispatch<Tensor>(*one_hot_op_, {input}, attrs);
  }

 private:
  std::shared_ptr<OpExpr> one_hot_op_;
};

class CosineSimilarityFunctor {
 public:
  Maybe<Tensor> operator()(const std::shared_ptr<one::Tensor>& x,
                           const std::shared_ptr<one::Tensor>& y, const int32_t& dim,
                           const double& eps) const {
    const auto& x_shape = *(x->shape());
    const auto& y_shape = *(y->shape());
    std::shared_ptr<one::Tensor> x_extend = x;
    std::shared_ptr<one::Tensor> y_extend = y;
    if (x_shape != y_shape) {
      Shape max_shape = Shape::Ones(std::max(x_shape.NumAxes(), y_shape.NumAxes()));
      for (int64_t i = max_shape.NumAxes() - 1; i >= 0; i--) {
        int64_t offset = max_shape.NumAxes() - 1 - i;
        int64_t dim_x = x_shape.NumAxes() - 1 - offset;
        int64_t dim_y = y_shape.NumAxes() - 1 - offset;
        int64_t size_x = (dim_x >= 0) ? x_shape.At(i) : 1;
        int64_t size_y = (dim_y >= 0) ? y_shape.At(i) : 1;
        if (!(size_x == size_y || size_x == 1 || size_y == 1)) {
          return Error::RuntimeError()
                 << "The size of tensor a (" << size_x << ") must match the size of tensor b ("
                 << size_y << ") at non-singleton dimension " << i;
        }
        max_shape.Set(i, std::max(size_x, size_y));
      }
      x_extend = JUST(Expand(x, max_shape));
      y_extend = JUST(Expand(y, max_shape));
    }
    TensorProcessor tensor_processor;
    JUST(tensor_processor.PromoteInputsToCommonDtype(true).AddInputs({x_extend, y_extend}).Apply());
    TensorTuple input_vec = JUST(tensor_processor.GetInputs());
    const auto common_dtype = JUST(oneflow::VectorAt(input_vec, 0))->dtype();
    if (!IsFloatingDataType(common_dtype->data_type())) {
      return Error::RuntimeError()
             << "expected common dtype to be floating point, yet common dtype is "
             << common_dtype->name();
    }
    auto& x_ = JUST(oneflow::VectorAt(input_vec, 0));
    auto& y_ = JUST(oneflow::VectorAt(input_vec, 1));
    std::shared_ptr<Tensor> w12 =
        JUST(functional::ReduceSum(JUST(functional::Mul(x_, y_)), {dim}, false));
    std::shared_ptr<Tensor> w1 =
        JUST(functional::ReduceSum(JUST(functional::Mul(x_, x_)), {dim}, false));
    std::shared_ptr<Tensor> w2 =
        JUST(functional::ReduceSum(JUST(functional::Mul(y_, y_)), {dim}, false));
    std::shared_ptr<Tensor> n12 = JUST(functional::Sqrt(
        JUST(functional::Clamp(JUST(functional::Mul(w1, w2)), Scalar(eps * eps), NullOpt))));
    return functional::Div(w12, n12);
  }
};

class L2NormalizeFunctor {
 public:
  L2NormalizeFunctor() {
    op_ = CHECK_JUST(
        one::OpBuilder("l2_normalize").Input("x").Output("y").Output("square_x_sum").Build());
  }
  Maybe<Tensor> operator()(const std::shared_ptr<one::Tensor>& input, const int32_t& axis,
                           const float& epsilon) const {
    const auto ndims = input->shape()->NumAxes();
    const auto final_dim = ndims - 1;

    auto axis_ = axis >= 0 ? axis : axis + ndims;
    CHECK_GE_OR_RETURN(axis_, 0) << Error::RuntimeError() << "Axis should >=0 but axis is " << axis_
                                 << " now.";
    CHECK_LE_OR_RETURN(axis_, final_dim) << Error::RuntimeError() << "Axis should < " << ndims
                                         << " but axis is " << axis_ << " now.";

    MutableAttrMap attrs;
    JUST(attrs.SetAttr<float>("epsilon", epsilon));
    JUST(attrs.SetAttr<int32_t>("axis", final_dim));

    if (axis_ == final_dim) { return OpInterpUtil::Dispatch<Tensor>(*op_, {input}, attrs); }

    std::vector<int> input_perm(input->shape()->dim_vec().size(), 0);
    for (size_t i = 0; i < input_perm.size(); ++i) { input_perm[i] = static_cast<int>(i); }
    std::swap(input_perm[final_dim], input_perm[static_cast<size_t>(axis_)]);

    const auto result = JUST(OpInterpUtil::Dispatch<TensorTuple>(
        *op_, {JUST(functional::Transpose(input, input_perm))}, attrs));
    return functional::Transpose((*result)[0], input_perm);
  }

 private:
  std::shared_ptr<OpExpr> op_;
};

class NormalizeFunctor {
 public:
  Maybe<Tensor> operator()(const std::shared_ptr<one::Tensor>& input, const float& p,
                           const int32_t& dim, const float& eps,
                           const bool& use_l2_norm_kernel) const {
    if (use_l2_norm_kernel && (std::fabs(p - 2.0f) < std::numeric_limits<float>::min())) {
      return functional::L2Normalize(input, dim, eps);
    }
    return SequenceFunction<Maybe<Tensor>(const std::shared_ptr<Tensor>&, const float&,
                                          const int32_t&)>(
               [](const auto& x, const float& p, const int32_t& dim) -> Maybe<Tensor> {
                 return functional::ScalarNorm(x, p, dim, true, NullOpt);
               })
        .then([&](const auto& x) { return functional::Clamp(x, eps, NullOpt); })
        .then([&](const auto& x) { return functional::Div(input, x); })
        .call(input, p, dim);
  }
};

class FusedSelfAttentionFunctor {
 public:
  FusedSelfAttentionFunctor() {
    op_ = CHECK_JUST(one::OpBuilder("fused_self_attention_query_mul_key_and_value")
                         .Input("hidden_states")
                         .Output("query_mul_key")
                         .Output("value")
                         .Build());
  }
  Maybe<TensorTuple> operator()(const std::shared_ptr<one::Tensor>& hidden_states,
                                const int64_t& head_size, const float& alpha) const {
    MutableAttrMap attrs;
    JUST(attrs.SetAttr<int64_t>("head_size", head_size));
    JUST(attrs.SetAttr<float>("alpha", alpha));
    return OpInterpUtil::Dispatch<TensorTuple>(*op_, {hidden_states}, attrs);
  }

 private:
  std::shared_ptr<OpExpr> op_;
};

class FusedSelfAttentionGradFunctor {
 public:
  FusedSelfAttentionGradFunctor() {
    op_ = CHECK_JUST(one::OpBuilder("fused_self_attention_query_mul_key_and_value_grad")
                         .Input("query_mul_key_grad")
                         .Input("value_grad")
                         .Input("hidden_states")
                         .Output("hidden_states_grad")
                         .Build());
  }
  Maybe<Tensor> operator()(const std::shared_ptr<one::Tensor>& query_mul_key_grad,
                           const std::shared_ptr<one::Tensor>& value_grad,
                           const std::shared_ptr<one::Tensor>& hidden_states,
                           const float& alpha) const {
    MutableAttrMap attrs;
    JUST(attrs.SetAttr<float>("alpha", alpha));
    return OpInterpUtil::Dispatch<Tensor>(*op_, {query_mul_key_grad, value_grad, hidden_states},
                                          attrs);
  }

 private:
  std::shared_ptr<OpExpr> op_;
};

class FusedScaleTrilSoftmaxMaskScaleFunctor {
 public:
  FusedScaleTrilSoftmaxMaskScaleFunctor() {
    random_mask_like_op_ =
        CHECK_JUST(one::OpBuilder("random_mask_like").Input("like").Output("out").Build());
    fused_op_ = CHECK_JUST(one::OpBuilder("fused_tril_scale_softmax_mask_scale")
                               .Input("x")
                               .Input("mask")
                               .Output("y")
                               .Output("softmax_y")
                               .Build());
  }
  Maybe<TensorTuple> operator()(const std::shared_ptr<one::Tensor>& x, const float p,
                                const int64_t diagonal, const float tril_scale_value,
                                const Optional<one::Generator>& generator) const {
    const auto gen = generator.value_or(JUST(one::DefaultAutoGenerator()));
    MutableAttrMap random_mask_like_attrs;
    JUST(random_mask_like_attrs.SetAttr<float>("rate", p));
    JUST(random_mask_like_attrs.SetAttr<int64_t>("seed", gen->current_seed()));
    const auto& random_mask_like_state = std::make_shared<RandomMaskLikeKernelState>(gen);

    const auto& mask = JUST(OpInterpUtil::Dispatch<Tensor>(
        *random_mask_like_op_, {x},
        OpExprInterpContext(random_mask_like_attrs, random_mask_like_state)));

    float mask_scale_value = 1.0;
    if (p != 1.0) { mask_scale_value = 1.0 / (1.0 - p); }
    MutableAttrMap fused_attrs;
    JUST(fused_attrs.SetAttr<int64_t>("diagonal", diagonal));
    JUST(fused_attrs.SetAttr<float>("tril_scale_value", tril_scale_value));
    JUST(fused_attrs.SetAttr<float>("mask_scale_value", mask_scale_value));

    return OpInterpUtil::Dispatch<TensorTuple>(*fused_op_, {x, mask}, fused_attrs);
  }

 private:
  std::shared_ptr<OpExpr> fused_op_;
  std::shared_ptr<OpExpr> random_mask_like_op_;
};

class L2NormalizeGradFunctor {
 public:
  L2NormalizeGradFunctor() {
    op_ = CHECK_JUST(one::OpBuilder("l2_normalize_grad")
                         .Input("dy")
                         .Input("y")
                         .Input("square_x_sum")
                         .Output("dx")
                         .Build());
  }
  Maybe<Tensor> operator()(const std::shared_ptr<one::Tensor>& dy,
                           const std::shared_ptr<one::Tensor>& y,
                           const std::shared_ptr<one::Tensor>& square_x_sum, const int32_t& axis,
                           const float& epsilon) const {
    MutableAttrMap attrs;
    JUST(attrs.SetAttr<int32_t>("axis", axis));
    JUST(attrs.SetAttr<float>("epsilon", epsilon));
    return OpInterpUtil::Dispatch<Tensor>(*op_, {dy, y, square_x_sum}, attrs);
  }

 private:
  std::shared_ptr<OpExpr> op_;
};

class FusedBiasAddGeluFunctor {
 public:
  FusedBiasAddGeluFunctor() {
    op_ = CHECK_JUST(
        one::OpBuilder("fused_bias_add_gelu").Input("a").Input("b").Output("out").Build());
  }
  Maybe<Tensor> operator()(const std::shared_ptr<one::Tensor>& a,
                           const std::shared_ptr<one::Tensor>& b, const int32_t& axis) const {
    MutableAttrMap attrs;
    JUST(attrs.SetAttr<int32_t>("axis", axis));
    return OpInterpUtil::Dispatch<Tensor>(*op_, {a, b}, attrs);
  }

 private:
  std::shared_ptr<OpExpr> op_;
};

class FusedBiasAddGeluGradFunctor {
 public:
  FusedBiasAddGeluGradFunctor() {
    op_ = CHECK_JUST(one::OpBuilder("fused_bias_add_gelu_grad")
                         .Input("a")
                         .Input("b")
                         .Input("dy")
                         .Output("dx")
                         .Build());
  }
  Maybe<Tensor> operator()(const std::shared_ptr<one::Tensor>& a,
                           const std::shared_ptr<one::Tensor>& b,
                           const std::shared_ptr<one::Tensor>& dy, const int32_t& axis) const {
    MutableAttrMap attrs;
    JUST(attrs.SetAttr<int32_t>("axis", axis));
    return OpInterpUtil::Dispatch<Tensor>(*op_, {a, b, dy}, attrs);
  }

 private:
  std::shared_ptr<OpExpr> op_;
};

class FusedBiasAddDropoutFunctor {
 public:
  FusedBiasAddDropoutFunctor() {
    random_mask_like_op_ =
        CHECK_JUST(one::OpBuilder("random_mask_like").Input("like").Output("out").Build());
    fused_bias_add_mask_scale_op_ = CHECK_JUST(one::OpBuilder("fused_bias_add_mask_scale")
                                                   .Input("a")
                                                   .Input("b")
                                                   .Input("mask")
                                                   .Output("out")
                                                   .Build());
  }
  Maybe<Tensor> operator()(const std::shared_ptr<one::Tensor>& a,
                           const std::shared_ptr<one::Tensor>& b, const float& p,
                           const int32_t& axis, const Optional<one::Generator>& generator) const {
    const auto gen = generator.value_or(JUST(one::DefaultAutoGenerator()));
    MutableAttrMap random_mask_like_attrs;
    JUST(random_mask_like_attrs.SetAttr<float>("rate", p));
    JUST(random_mask_like_attrs.SetAttr<int64_t>("seed", gen->current_seed()));
    const auto& random_mask_like_state = std::make_shared<RandomMaskLikeKernelState>(gen);

    float scale = 0.0;
    if (p != 1.0) { scale = 1.0 / (1.0 - p); }
    MutableAttrMap fused_bias_add_mask_attrs;
    JUST(fused_bias_add_mask_attrs.SetAttr<float>("scale", scale));
    int32_t axis_val = axis;
    if (axis_val < 0) {
      const int64_t num_axes = a->shape()->NumAxes();
      axis_val += num_axes;
    }
    JUST(fused_bias_add_mask_attrs.SetAttr<int32_t>("axis", axis_val));
    if (p > 0.0) {
      return SequenceFunction<Maybe<Tensor>()>([&]() -> Maybe<Tensor> {
               return OpInterpUtil::Dispatch<Tensor>(
                   *random_mask_like_op_, {a},
                   OpExprInterpContext(random_mask_like_attrs, random_mask_like_state));
             })
          .then([&](const std::shared_ptr<one::Tensor>& x) {
            return OpInterpUtil::Dispatch<Tensor>(*fused_bias_add_mask_scale_op_, {a, b, x},
                                                  fused_bias_add_mask_attrs);
          })
          .call();
    } else {
      return functional::BiasAdd(a, b, axis_val);
    }
  }

 private:
  std::shared_ptr<OpExpr> random_mask_like_op_;
  std::shared_ptr<OpExpr> fused_bias_add_mask_scale_op_;
};

class FusedScaleTrilFunctor {
 public:
  FusedScaleTrilFunctor() {
    op_ = CHECK_JUST(one::OpBuilder("fused_scale_tril").Input("in").Output("out").Build());
  }

  Maybe<Tensor> operator()(const std::shared_ptr<one::Tensor>& x, const int64_t& diagonal,
                           const Scalar& fill_value, const Scalar& scale) const {
    MutableAttrMap attrs;
    JUST(attrs.SetAttr<int64_t>("diagonal", diagonal));
    bool is_fill_value_double = fill_value.IsFloatingPoint();
    bool is_scale_double = scale.IsFloatingPoint();
    if (is_fill_value_double) {
      JUST(attrs.SetAttr<double>("floating_fill_value", fill_value.As<double>()));
      JUST(attrs.SetAttr<int64_t>("integer_fill_value", 0));
      JUST(attrs.SetAttr<bool>("is_floating_fill_value", true));
    } else {
      JUST(attrs.SetAttr<double>("floating_fill_value", 0));
      JUST(attrs.SetAttr<int64_t>("integer_fill_value", fill_value.As<int64_t>()));
      JUST(attrs.SetAttr<bool>("is_floating_fill_value", false));
    }

    if (is_scale_double) {
      JUST(attrs.SetAttr<double>("floating_scale_value", scale.As<double>()));
      JUST(attrs.SetAttr<int64_t>("integer_scale_value", 0));
      JUST(attrs.SetAttr<bool>("is_floating_scale_value", true));
    } else {
      JUST(attrs.SetAttr<double>("floating_scale_value", 0));
      JUST(attrs.SetAttr<int64_t>("integer_scale_value", scale.As<int64_t>()));
      JUST(attrs.SetAttr<bool>("is_floating_scale_value", false));
    }
    return OpInterpUtil::Dispatch<Tensor>(*op_, {x}, attrs);
  }

 private:
  std::shared_ptr<OpExpr> op_;
};

class FusedScaleMaskSoftmaxFunctor {
 public:
  FusedScaleMaskSoftmaxFunctor() {
    op_ = CHECK_JUST(
        one::OpBuilder("fused_scale_mask_softmax").Input("x").Input("mask").Output("y").Build());
  }
  Maybe<Tensor> operator()(const std::shared_ptr<one::Tensor>& x,
                           const std::shared_ptr<one::Tensor>& mask, const float& fill_value,
                           const float& scale) const {
    MutableAttrMap attrs_;
    JUST(attrs_.SetAttr<float>("scale_value", scale));
    JUST(attrs_.SetAttr<float>("mask_fill_value", fill_value));
    return OpInterpUtil::Dispatch<Tensor>(*op_, {x, mask}, attrs_);
  }

 private:
  std::shared_ptr<OpExpr> op_;
};

class FusedScaleMaskSoftmaxDropoutFunctor {
 public:
  FusedScaleMaskSoftmaxDropoutFunctor() {
    random_mask_like_op_ =
        CHECK_JUST(one::OpBuilder("random_mask_like").Input("like").Output("out").Build());
    fused_scale_mask_softmax_dropout_op_ =
        CHECK_JUST(one::OpBuilder("fused_scale_mask_softmax_dropout")
                       .Input("x")
                       .Input("mask")
                       .Input("dropout_mask")
                       .Output("y")
                       .Output("softmax_y")
                       .Build());
  }
  Maybe<TensorTuple> operator()(const std::shared_ptr<one::Tensor>& x,
                                const std::shared_ptr<one::Tensor>& mask, const float& fill_value,
                                const float& scale, const float& p, const bool& training,
                                const Optional<one::Generator>& generator) const {
    float rate = p;
    if (!training) rate = 0.0;
    const auto gen = generator.value_or(JUST(one::DefaultAutoGenerator()));
    MutableAttrMap random_mask_like_attrs;
    JUST(random_mask_like_attrs.SetAttr<float>("rate", rate));
    JUST(random_mask_like_attrs.SetAttr<int64_t>("seed", gen->current_seed()));
    const auto& random_mask_like_state = std::make_shared<RandomMaskLikeKernelState>(gen);

    const auto& dropout_mask = JUST(OpInterpUtil::Dispatch<Tensor>(
        *random_mask_like_op_, {x},
        OpExprInterpContext(random_mask_like_attrs, random_mask_like_state)));

    float dropout_scale = 0.0;
    if (rate != 1.0) { dropout_scale = 1.0 / (1.0 - rate); }
    MutableAttrMap fused_scale_mask_softmax_dropout_attrs;
    JUST(fused_scale_mask_softmax_dropout_attrs.SetAttr<float>("scale_value", scale));
    JUST(fused_scale_mask_softmax_dropout_attrs.SetAttr<float>("mask_fill_value", fill_value));
    JUST(fused_scale_mask_softmax_dropout_attrs.SetAttr<float>("dropout_scale_value",
                                                               dropout_scale));

    return OpInterpUtil::Dispatch<TensorTuple>(*fused_scale_mask_softmax_dropout_op_,
                                               {x, mask, dropout_mask},
                                               fused_scale_mask_softmax_dropout_attrs);
  }

 private:
  std::shared_ptr<OpExpr> random_mask_like_op_;
  std::shared_ptr<OpExpr> fused_scale_mask_softmax_dropout_op_;
};

class CtcGreedyDecoderFunctor {
 public:
  CtcGreedyDecoderFunctor() {
    op_ = CHECK_JUST(one::OpBuilder("ctc_greedy_decoder")
                         .Input("log_probs")
                         .Input("input_lengths")
                         .Output("decoded")
                         .Output("neg_sum_logits")
                         .Build());
  }
  Maybe<TensorTuple> operator()(const std::shared_ptr<one::Tensor>& log_probs,
                                const std::shared_ptr<one::Tensor>& input_lengths,
                                const bool& merge_repeated) const {
    MutableAttrMap attrs;
    JUST(attrs.SetAttr<bool>("merge_repeated", merge_repeated));
    return OpInterpUtil::Dispatch<TensorTuple>(*op_, {log_probs, input_lengths}, attrs);
  }

 private:
  std::shared_ptr<OpExpr> op_;
};

class PariticalFCSampleDisableBoxing {
 public:
  PariticalFCSampleDisableBoxing() {
    op_ = CHECK_JUST(one::OpBuilder("distributed_partial_fc_sample_disable_boxing")
                         .Input("sampled_weight_diff")
                         .Input("sampled_label")
                         .Output("boxing_disabled_sampled_weight_diff")
                         .Output("boxing_disabled_sampled_label")
                         .Build());
  }
  Maybe<TensorTuple> operator()(const std::shared_ptr<one::Tensor>& sampled_weight_diff,
                                const std::shared_ptr<one::Tensor>& sampled_label) const {
    return OpInterpUtil::Dispatch<TensorTuple>(*op_, {sampled_weight_diff, sampled_label});
  }

 private:
  std::shared_ptr<OpExpr> op_;
};

class NmsFunctor {
 public:
  NmsFunctor() { op_ = CHECK_JUST(one::OpBuilder("nms").Input("in").Output("out").Build()); }

  Maybe<Tensor> operator()(const std::shared_ptr<one::Tensor>& x, const float& iou_threshold,
                           const int32_t& keep_n) const {
    MutableAttrMap attrs;
    JUST(attrs.SetAttr<float>("iou_threshold", iou_threshold));
    JUST(attrs.SetAttr<int32_t>("keep_n", keep_n));
    return OpInterpUtil::Dispatch<Tensor>(*op_, {x}, attrs);
  }

 private:
  std::shared_ptr<OpExpr> op_;
};

class RoiAlignFunctor {
 public:
  RoiAlignFunctor() {
    op_ = CHECK_JUST(one::OpBuilder("roi_align").Input("x").Input("rois").Output("y").Build());
  }

  Maybe<Tensor> operator()(const std::shared_ptr<one::Tensor>& x,
                           const std::shared_ptr<one::Tensor>& rois, const float& spatial_scale,
                           const int32_t& pooled_h, const int32_t& pooled_w,
                           const int32_t& sampling_ratio, const bool& aligned) const {
    MutableAttrMap attrs;
    JUST(attrs.SetAttr<float>("spatial_scale", spatial_scale));
    JUST(attrs.SetAttr<int32_t>("pooled_h", pooled_h));
    JUST(attrs.SetAttr<int32_t>("pooled_w", pooled_w));
    JUST(attrs.SetAttr<int32_t>("sampling_ratio", sampling_ratio));
    JUST(attrs.SetAttr<bool>("aligned", aligned));
    return OpInterpUtil::Dispatch<Tensor>(*op_, {x, rois}, attrs);
  }

 private:
  std::shared_ptr<OpExpr> op_;
};

class RoiAlignGradFunctor {
 public:
  RoiAlignGradFunctor() {
    op_ = CHECK_JUST(one::OpBuilder("roi_align_grad")
                         .Input("dy")
                         .Input("x_like")
                         .Input("rois")
                         .Output("dx")
                         .Build());
  }

  Maybe<Tensor> operator()(const std::shared_ptr<one::Tensor>& dy,
                           const std::shared_ptr<one::Tensor>& x_like,
                           const std::shared_ptr<one::Tensor>& rois, const float& spatial_scale,
                           const int32_t& pooled_h, const int32_t& pooled_w,
                           const int32_t& sampling_ratio, const bool& aligned) const {
    MutableAttrMap attrs;
    JUST(attrs.SetAttr<float>("spatial_scale", spatial_scale));
    JUST(attrs.SetAttr<int32_t>("pooled_h", pooled_h));
    JUST(attrs.SetAttr<int32_t>("pooled_w", pooled_w));
    JUST(attrs.SetAttr<int32_t>("sampling_ratio", sampling_ratio));
    JUST(attrs.SetAttr<bool>("aligned", aligned));
    return OpInterpUtil::Dispatch<Tensor>(*op_, {dy, x_like, rois}, attrs);
  }

 private:
  std::shared_ptr<OpExpr> op_;
};

class FusedDotFeatureInteractionFunctor {
 public:
  FusedDotFeatureInteractionFunctor() {
    ops_has_output_concat_.resize(kMaxInputCount);
    ops_no_output_concat_.resize(kMaxInputCount);
    for (int n = 0; n < ops_has_output_concat_.size(); ++n) {
      ops_has_output_concat_[n] = CHECK_JUST(one::OpBuilder("fused_dot_feature_interaction")
                                                 .Input("features", n + 1)
                                                 .Input("output_concat")
                                                 .Output("out")
                                                 .Build());
    }
    for (int n = 0; n < ops_no_output_concat_.size(); ++n) {
      ops_no_output_concat_[n] = CHECK_JUST(one::OpBuilder("fused_dot_feature_interaction")
                                                .Input("features", n + 1)
                                                .Output("out")
                                                .Build());
    }
  }

  Maybe<Tensor> operator()(const TensorTuple& features, const Optional<one::Tensor>& output_concat,
                           const bool& self_interaction, const int32_t& output_padding,
                           const std::string& pooling) const {
    MutableAttrMap attrs;
    JUST(attrs.SetAttr<bool>("self_interaction", self_interaction));
    JUST(attrs.SetAttr<int32_t>("output_padding", output_padding));
    JUST(attrs.SetAttr<std::string>("pooling", pooling));
    const int64_t n_features = features.size();
    TensorTuple inputs;
    if (n_features > kMaxInputCount) {
      inputs.push_back(JUST(functional::Concat(features, 1)));
    } else {
      inputs = features;
    }
    CHECK_OR_RETURN(pooling == "sum" || pooling == "none")
        << Error::RuntimeError() << "pooling should be sum or none, but get " << pooling;

    if (pooling == "sum") {
      CHECK_EQ_OR_RETURN(output_padding, 0)
          << Error::RuntimeError() << "output_padding should be equal to 0. ";
      CHECK_OR_RETURN(!output_concat) << Error::RuntimeError() << "output_concat should not exist";
      JUST(attrs.SetAttr<bool>("has_output_concat", false));
      const std::shared_ptr<one::Tensor>& bi_interaction = JUST(OpInterpUtil::Dispatch<Tensor>(
          *JUST(oneflow::VectorAt(ops_no_output_concat_, n_features - 1)), inputs, attrs));
      std::vector<int32_t> reduce_axes_vec = {1};
      return functional::ReduceSum(bi_interaction, reduce_axes_vec, true);
    }
    if (output_concat) {
      JUST(attrs.SetAttr<bool>("has_output_concat", true));
      inputs.push_back(JUST(output_concat));
      return OpInterpUtil::Dispatch<Tensor>(
          *JUST(oneflow::VectorAt(ops_has_output_concat_, n_features - 1)), inputs, attrs);
    } else {
      JUST(attrs.SetAttr<bool>("has_output_concat", false));
      return OpInterpUtil::Dispatch<Tensor>(
          *JUST(oneflow::VectorAt(ops_no_output_concat_, n_features - 1)), inputs, attrs);
    }
  }

 private:
  std::vector<std::shared_ptr<OpExpr>> ops_has_output_concat_;
  std::vector<std::shared_ptr<OpExpr>> ops_no_output_concat_;
};

class FusedCrossFeatureInteractionFunctor {
 public:
  FusedCrossFeatureInteractionFunctor() {
    op_ = CHECK_JUST(one::OpBuilder("fused_cross_feature_interaction")
                         .Input("x")
                         .Input("weight")
                         .Input("x0")
                         .Input("bias")
                         .Output("out")
                         .Output("matmul_result")
                         .Build());
  }

  Maybe<Tensor> operator()(const std::shared_ptr<one::Tensor>& x,
                           const std::shared_ptr<one::Tensor>& weight,
                           const std::shared_ptr<one::Tensor>& x0,
                           const std::shared_ptr<one::Tensor>& bias,
                           const std::string& interaction_mode) const {
    if (interaction_mode != "vector" && interaction_mode != "matrix") {
      UNIMPLEMENTED_THEN_RETURN()
          << "Fused Cross Interaction mode only support `vector` and `matrix`. ";
    }
    MutableAttrMap attrs;
    JUST(attrs.SetAttr<std::string>("interaction_mode", interaction_mode));
    return OpInterpUtil::Dispatch<Tensor>(*op_, {x, weight, x0, bias}, attrs);
  }

 private:
  std::shared_ptr<OpExpr> op_;
};

class OneEmbeddingIdShuffleFunctor {
 public:
  OneEmbeddingIdShuffleFunctor() {
    op_table_ids_has_in_out_ = CHECK_JUST(one::OpBuilder("id_shuffle")
                                              .Input("ids")
                                              .Input("table_ids")
                                              .Output("num_unique_matrix")
                                              .Output("inverse_unique_partition_indices")
                                              .Output("cur_rank_num_unique")
                                              .Output("cur_rank_unique_ids")
                                              .Output("cur_rank_unique_table_ids")
                                              .Output("cur_rank_inverse_indices")
                                              .Build());
    op_table_ids_no_in_has_out_ = CHECK_JUST(one::OpBuilder("id_shuffle")
                                                 .Input("ids")
                                                 .Output("num_unique_matrix")
                                                 .Output("inverse_unique_partition_indices")
                                                 .Output("cur_rank_num_unique")
                                                 .Output("cur_rank_unique_ids")
                                                 .Output("cur_rank_unique_table_ids")
                                                 .Output("cur_rank_inverse_indices")
                                                 .Build());
  }

  Maybe<TensorTuple> operator()(const std::shared_ptr<one::Tensor>& ids,
                                const Optional<one::Tensor>& table_ids,
                                const int32_t& num_tables) const {
    MutableAttrMap attrs;
    JUST(attrs.SetAttr<int32_t>("num_tables", num_tables));
    if (table_ids) {
      return OpInterpUtil::Dispatch<TensorTuple>(*op_table_ids_has_in_out_, {ids, JUST(table_ids)},
                                                 attrs);
    } else {
      return OpInterpUtil::Dispatch<TensorTuple>(*op_table_ids_no_in_has_out_, {ids}, attrs);
    }
  }

 private:
  std::shared_ptr<OpExpr> op_table_ids_has_in_out_;
  std::shared_ptr<OpExpr> op_table_ids_no_in_has_out_;
};

class OneEmbeddingEmbeddingShuffleFunctor {
 public:
  OneEmbeddingEmbeddingShuffleFunctor() {
    op_ = CHECK_JUST(one::OpBuilder("embedding_shuffle")
                         .Input("cur_rank_embeddings")
                         .Input("num_unique_matrix")
                         .Input("cur_rank_inverse_indices")
                         .Input("inverse_unique_partition_indices")
                         .Output("embeddings")
                         .Build());
  }

  Maybe<Tensor> operator()(
      const std::shared_ptr<one::Tensor>& cur_rank_embeddings,
      const std::shared_ptr<one::Tensor>& num_unique_matrix,
      const std::shared_ptr<one::Tensor>& cur_rank_inverse_indices,
      const std::shared_ptr<one::Tensor>& inverse_unique_partition_indices) const {
    return OpInterpUtil::Dispatch<Tensor>(
        *op_, {cur_rank_embeddings, num_unique_matrix, cur_rank_inverse_indices,
               inverse_unique_partition_indices});
  }

 private:
  std::shared_ptr<OpExpr> op_;
};

class OneEmbeddingEmbeddingGradientShuffleFunctor {
 public:
  OneEmbeddingEmbeddingGradientShuffleFunctor() {
    op_ = CHECK_JUST(one::OpBuilder("embedding_gradient_shuffle")
                         .Input("embedding_grad")
                         .Input("num_unique_matrix")
                         .Input("cur_rank_inverse_indices")
                         .Input("inverse_unique_partition_indices")
                         .Output("cur_rank_unique_embedding_grad")
                         .Build());
  }

  Maybe<Tensor> operator()(
      const std::shared_ptr<one::Tensor>& embedding_grad,
      const std::shared_ptr<one::Tensor>& num_unique_matrix,
      const std::shared_ptr<one::Tensor>& cur_rank_inverse_indices,
      const std::shared_ptr<one::Tensor>& inverse_unique_partition_indices) const {
    return OpInterpUtil::Dispatch<Tensor>(
        *op_, {embedding_grad, num_unique_matrix, cur_rank_inverse_indices,
               inverse_unique_partition_indices});
  }

 private:
  std::shared_ptr<OpExpr> op_;
};

class OneEmbeddingLookupFunctor {
 public:
  OneEmbeddingLookupFunctor() {
    op_has_table_ids_ = CHECK_JUST(one::OpBuilder("embedding_lookup_placeholder")
                                       .Input("shadow")
                                       .Input("ids")
                                       .Input("table_ids")
                                       .Output("embeddings")
                                       .Build());
    op_no_table_ids_ = CHECK_JUST(one::OpBuilder("embedding_lookup_placeholder")
                                      .Input("shadow")
                                      .Input("ids")
                                      .Output("embeddings")
                                      .Build());
  }

  Maybe<Tensor> operator()(const std::shared_ptr<one::Tensor>& shadow,
                           const std::shared_ptr<one::Tensor>& ids,
                           const Optional<one::Tensor>& table_ids, const Symbol<DType>& dtype,
                           const int64_t embedding_size, const int32_t num_tables,
                           const std::string& embedding_tables,
                           const std::string& key_value_store_options) const {
    MutableAttrMap attrs;
    JUST(attrs.SetAttr<DataType>("dtype", dtype->data_type()));
    JUST(attrs.SetAttr<int64_t>("embedding_size", embedding_size));
    JUST(attrs.SetAttr<int32_t>("num_tables", num_tables));
    JUST(attrs.SetAttr<std::string>("embedding_tables", embedding_tables));
    JUST(attrs.SetAttr<std::string>("key_value_store_options", key_value_store_options));
    if (table_ids) {
      return OpInterpUtil::Dispatch<Tensor>(*op_has_table_ids_, {shadow, ids, JUST(table_ids)},
                                            attrs);
    } else {
      return OpInterpUtil::Dispatch<Tensor>(*op_no_table_ids_, {shadow, ids}, attrs);
    }
  }

 private:
  std::shared_ptr<OpExpr> op_has_table_ids_;
  std::shared_ptr<OpExpr> op_no_table_ids_;
};

class OneEmbeddingUniqueKeyValuePairFunctor {
 public:
  OneEmbeddingUniqueKeyValuePairFunctor() {
    op_has_input_value_ = CHECK_JUST(one::OpBuilder("unique_key_value_pair")
                                         .Input("keys")
                                         .Input("values")
                                         .Output("num_unique")
                                         .Output("unique_keys")
                                         .Output("unique_values")
                                         .Output("inverse_indices")
                                         .Build());
    op_no_input_value_ = CHECK_JUST(one::OpBuilder("unique_key_value_pair")
                                        .Input("keys")
                                        .Output("num_unique")
                                        .Output("unique_keys")
                                        .Output("unique_values")
                                        .Output("inverse_indices")
                                        .Build());
  }

  Maybe<TensorTuple> operator()(const std::shared_ptr<one::Tensor>& keys,
                                const Optional<one::Tensor>& values,
                                const int32_t num_tables) const {
    MutableAttrMap attrs;
    JUST(attrs.SetAttr<int32_t>("num_tables", num_tables));
    if (values) {
      return OpInterpUtil::Dispatch<TensorTuple>(*op_has_input_value_, {keys, JUST(values)}, attrs);
    } else {
      return OpInterpUtil::Dispatch<TensorTuple>(*op_no_input_value_, {keys}, attrs);
    }
  }

 private:
  std::shared_ptr<OpExpr> op_has_input_value_;
  std::shared_ptr<OpExpr> op_no_input_value_;
};

class OneEmbeddingSgdUpdateFunctor {
 public:
  OneEmbeddingSgdUpdateFunctor() {
    // This functor is just for unittest
    sgd_op_ = CHECK_JUST(one::OpBuilder("sgd_embedding_update")
                             .Input("num_unique_ids")
                             .Input("unique_embeddings")
                             .Input("embedding_grad")
                             .Input("learning_rate")
                             .Input("down_scale_by_tensor")
                             .Input("skip_if")
                             .Output("updated_unique_embeddings")
                             .Build());
    momentum_op_ = CHECK_JUST(one::OpBuilder("momentum_embedding_update")
                                  .Input("num_unique_ids")
                                  .Input("unique_embeddings")
                                  .Input("embedding_grad")
                                  .Input("learning_rate")
                                  .Input("down_scale_by_tensor")
                                  .Input("skip_if")
                                  .Output("updated_unique_embeddings")
                                  .Build());
  }

  Maybe<Tensor> operator()(const std::shared_ptr<one::Tensor>& num_unique_ids,
                           const std::shared_ptr<one::Tensor>& unique_embeddings,
                           const std::shared_ptr<one::Tensor>& embedding_grad,
                           const std::shared_ptr<one::Tensor>& learning_rate,
                           const std::shared_ptr<one::Tensor>& down_scale_by_tensor,
                           const std::shared_ptr<one::Tensor>& skip_if, const double scale,
                           const float weight_decay, const float momentum) const {
    MutableAttrMap attrs;
    JUST(attrs.SetAttr<double>("scale", scale));
    JUST(attrs.SetAttr<float>("weight_decay", weight_decay));
    if (momentum == 0) {
      return OpInterpUtil::Dispatch<Tensor>(*sgd_op_,
                                            {num_unique_ids, unique_embeddings, embedding_grad,
                                             learning_rate, down_scale_by_tensor, skip_if},
                                            attrs);
    } else {
      JUST(attrs.SetAttr<float>("beta", momentum));
      return OpInterpUtil::Dispatch<Tensor>(*momentum_op_,
                                            {num_unique_ids, unique_embeddings, embedding_grad,
                                             learning_rate, down_scale_by_tensor, skip_if},
                                            attrs);
    }
  }

 private:
  std::shared_ptr<OpExpr> sgd_op_;
  std::shared_ptr<OpExpr> momentum_op_;
};

class OneEmbeddingAdamUpdateFunctor {
 public:
  OneEmbeddingAdamUpdateFunctor() {
    // This functor is just for unittest
    no_bias_correction_op_ = CHECK_JUST(one::OpBuilder("adam_embedding_update")
                                            .Input("num_unique_ids")
                                            .Input("unique_embeddings")
                                            .Input("embedding_grad")
                                            .Input("learning_rate")
                                            .Input("down_scale_by_tensor")
                                            .Input("skip_if")
                                            .Output("updated_unique_embeddings")
                                            .Build());
    do_bias_correction_op_ = CHECK_JUST(one::OpBuilder("adam_embedding_update")
                                            .Input("num_unique_ids")
                                            .Input("unique_embeddings")
                                            .Input("embedding_grad")
                                            .Input("learning_rate")
                                            .Input("down_scale_by_tensor")
                                            .Input("skip_if")
                                            .Input("bias_correction1")
                                            .Input("bias_correction2")
                                            .Output("updated_unique_embeddings")
                                            .Build());
  }

  Maybe<Tensor> operator()(const std::shared_ptr<one::Tensor>& num_unique_ids,
                           const std::shared_ptr<one::Tensor>& unique_embeddings,
                           const std::shared_ptr<one::Tensor>& embedding_grad,
                           const std::shared_ptr<one::Tensor>& learning_rate,
                           const std::shared_ptr<one::Tensor>& down_scale_by_tensor,
                           const std::shared_ptr<one::Tensor>& skip_if,
                           const Optional<one::Tensor>& bias_correction1,
                           const Optional<one::Tensor>& bias_correction2, const double scale,
                           const float weight_decay, const float beta1, const float beta2,
                           const float epsilon, const bool do_bias_correction) const {
    MutableAttrMap attrs;
    JUST(attrs.SetAttr<double>("scale", scale));
    JUST(attrs.SetAttr<float>("weight_decay", weight_decay));
    JUST(attrs.SetAttr<float>("beta1", beta1));
    JUST(attrs.SetAttr<float>("beta2", beta2));
    JUST(attrs.SetAttr<float>("epsilon", epsilon));
    JUST(attrs.SetAttr<bool>("do_bias_correction", do_bias_correction));
    if (do_bias_correction) {
      CHECK(bias_correction1);
      CHECK(bias_correction2);
      return OpInterpUtil::Dispatch<Tensor>(
          *do_bias_correction_op_,
          {num_unique_ids, unique_embeddings, embedding_grad, learning_rate, down_scale_by_tensor,
           skip_if, JUST(bias_correction1), JUST(bias_correction2)},
          attrs);
    } else {
      return OpInterpUtil::Dispatch<Tensor>(*no_bias_correction_op_,
                                            {num_unique_ids, unique_embeddings, embedding_grad,
                                             learning_rate, down_scale_by_tensor, skip_if},
                                            attrs);
    }
  }

 private:
  std::shared_ptr<OpExpr> no_bias_correction_op_;
  std::shared_ptr<OpExpr> do_bias_correction_op_;
};

class OneEmbeddingAdagradUpdateFunctor {
 public:
  OneEmbeddingAdagradUpdateFunctor() {
    // This functor is just for unittest
    op_ = CHECK_JUST(one::OpBuilder("adagrad_embedding_update")
                         .Input("num_unique_ids")
                         .Input("unique_embeddings")
                         .Input("embedding_grad")
                         .Input("learning_rate")
                         .Input("down_scale_by_tensor")
                         .Input("skip_if")
                         .Input("train_step")
                         .Output("updated_unique_embeddings")
                         .Build());
  }

  Maybe<Tensor> operator()(const std::shared_ptr<one::Tensor>& num_unique_ids,
                           const std::shared_ptr<one::Tensor>& unique_embeddings,
                           const std::shared_ptr<one::Tensor>& embedding_grad,
                           const std::shared_ptr<one::Tensor>& learning_rate,
                           const std::shared_ptr<one::Tensor>& down_scale_by_tensor,
                           const std::shared_ptr<one::Tensor>& skip_if,
                           const std::shared_ptr<one::Tensor>& train_step, const double scale,
                           const float weight_decay, const float lr_decay,
                           const float epsilon) const {
    MutableAttrMap attrs;
    JUST(attrs.SetAttr<double>("scale", scale));
    JUST(attrs.SetAttr<float>("weight_decay", weight_decay));
    JUST(attrs.SetAttr<float>("lr_decay", lr_decay));
    JUST(attrs.SetAttr<float>("epsilon", epsilon));
    return OpInterpUtil::Dispatch<Tensor>(
        *op_,
        {num_unique_ids, unique_embeddings, embedding_grad, learning_rate, down_scale_by_tensor,
         skip_if, train_step},
        attrs);
  }

 private:
  std::shared_ptr<OpExpr> op_;
};

class OneEmbeddingFtrlUpdateFunctor {
 public:
  OneEmbeddingFtrlUpdateFunctor() {
    // This functor is just for unittest
    op_ = CHECK_JUST(one::OpBuilder("ftrl_embedding_update")
                         .Input("num_unique_ids")
                         .Input("unique_embeddings")
                         .Input("embedding_grad")
                         .Input("learning_rate")
                         .Input("down_scale_by_tensor")
                         .Input("skip_if")
                         .Output("updated_unique_embeddings")
                         .Build());
  }

  Maybe<Tensor> operator()(const std::shared_ptr<one::Tensor>& num_unique_ids,
                           const std::shared_ptr<one::Tensor>& unique_embeddings,
                           const std::shared_ptr<one::Tensor>& embedding_grad,
                           const std::shared_ptr<one::Tensor>& learning_rate,
                           const std::shared_ptr<one::Tensor>& down_scale_by_tensor,
                           const std::shared_ptr<one::Tensor>& skip_if, const double scale,
                           const float weight_decay, const float lr_power, const float lambda1,
                           const float lambda2, const float beta) const {
    MutableAttrMap attrs;
    JUST(attrs.SetAttr<double>("scale", scale));
    JUST(attrs.SetAttr<float>("weight_decay", weight_decay));
    JUST(attrs.SetAttr<float>("lr_power", lr_power));
    JUST(attrs.SetAttr<float>("lambda1", lambda1));
    JUST(attrs.SetAttr<float>("lambda2", lambda2));
    JUST(attrs.SetAttr<float>("beta", beta));
    return OpInterpUtil::Dispatch<Tensor>(*op_,
                                          {num_unique_ids, unique_embeddings, embedding_grad,
                                           learning_rate, down_scale_by_tensor, skip_if},
                                          attrs);
  }

 private:
  std::shared_ptr<OpExpr> op_;
};

class RocAucScoreFunctor {
 public:
  RocAucScoreFunctor() {
    op_ = CHECK_JUST(
        one::OpBuilder("roc_auc_score").Input("label").Input("pred").Output("out").Build());
  }

  Maybe<Tensor> operator()(const std::shared_ptr<one::Tensor>& label,
                           const std::shared_ptr<one::Tensor>& pred) const {
    return OpInterpUtil::Dispatch<Tensor>(*op_, {label, pred});
  }

 private:
  std::shared_ptr<OpExpr> op_;
};

<<<<<<< HEAD
class MatrixVectorProductFunctor {
=======
class MultiTensorSgdUpdateFunctor {
 public:
  MultiTensorSgdUpdateFunctor() {
    // This functor is just for unittest
    op_.resize(kMaxInputCount /*the maximum number of inputs*/);
    for (int n = 0; n < op_.size(); ++n) {
      op_[n] = CHECK_JUST(one::OpBuilder("multi_tensor_sgd_update")
                              .Input("model", n + 1)
                              .Input("model_diff", n + 1)
                              .Input("learning_rate")
                              .Build());
    }
  }

  Maybe<void> operator()(const TensorTuple& model, const TensorTuple& model_diff,
                         const std::shared_ptr<one::Tensor>& learning_rate, const double& scale,
                         const float& weight_decay) const {
    MutableAttrMap attrs;
    JUST(attrs.SetAttr<double>("scale", scale));
    JUST(attrs.SetAttr<float>("weight_decay", weight_decay));
    const int64_t weight_size = model.size();
    for (int i = 0; i < weight_size; i += kMaxInputCount) {
      size_t size = (i + kMaxInputCount) < weight_size ? kMaxInputCount : weight_size - i;
      TensorTuple input(2 * size + 1);
      std::copy(model.begin() + i, model.begin() + i + size, input.begin());
      std::copy(model_diff.begin() + i, model_diff.begin() + size, input.begin() + size);
      input[2 * size] = learning_rate;
      JUST(OpInterpUtil::Dispatch<TensorTuple>(*op_[size - 1], input, attrs));
    }
    return Maybe<void>::Ok();
  }

 private:
  std::vector<std::shared_ptr<OpExpr>> op_;
};

class MultiTensorAdamUpdateFunctor {
 public:
  MultiTensorAdamUpdateFunctor() {
    // This functor is just for unittest
    op_.resize(kMaxInputCount /*the maximum number of inputs*/);
    for (int n = 0; n < op_.size(); ++n) {
      op_[n] = CHECK_JUST(one::OpBuilder("multi_tensor_adam_update")
                              .Input("model", n + 1)
                              .Input("model_diff", n + 1)
                              .Input("m", n + 1)
                              .Input("v", n + 1)
                              .Input("learning_rate")
                              .Build());
    }
  }

  Maybe<void> operator()(const TensorTuple& model, const TensorTuple& model_diff,
                         const TensorTuple& m, const TensorTuple& v,
                         const std::shared_ptr<one::Tensor>& learning_rate, const float& beta1,
                         const float& beta2, const float& bias_correction1_val,
                         const float& bias_correction2_val, const bool& do_bias_correction,
                         const double& scale, const float& weight_decay) const {
    MutableAttrMap attrs;
    JUST(attrs.SetAttr<double>("scale", scale));
    JUST(attrs.SetAttr<float>("weight_decay", weight_decay));
    JUST(attrs.SetAttr<float>("beta1", beta1));
    JUST(attrs.SetAttr<float>("beta2", beta2));
    JUST(attrs.SetAttr<float>("bias_correction1_val", bias_correction1_val));
    JUST(attrs.SetAttr<float>("bias_correction2_val", bias_correction2_val));
    JUST(attrs.SetAttr<bool>("do_bias_correction", do_bias_correction));

    const int64_t weight_size = model.size();

    for (int i = 0; i < weight_size; i += kMaxInputCount) {
      size_t size = (i + kMaxInputCount) < weight_size ? kMaxInputCount : weight_size - i;
      TensorTuple input(4 * size + 1);
      std::copy(model.begin() + i, model.begin() + i + size, input.begin());
      std::copy(model_diff.begin() + i, model_diff.begin() + i + size, input.begin() + size);
      std::copy(m.begin() + i, m.begin() + i + size, input.begin() + 2 * size);
      std::copy(v.begin() + i, v.begin() + i + size, input.begin() + 3 * size);
      input[4 * size] = learning_rate;
      JUST(OpInterpUtil::Dispatch<TensorTuple>(*op_[size - 1], input, attrs));
    }
    return Maybe<void>::Ok();
  }

 private:
  std::vector<std::shared_ptr<OpExpr>> op_;
};

class MvFunctor {
>>>>>>> 06d73d0c
 public:
  MatrixVectorProductFunctor() {
    matrix_vector_product_op_ = CHECK_JUST(
        one::OpBuilder("matrix_vector_product").Input("a").Input("b").Output("out").Build());
  }

  Maybe<Tensor> operator()(const std::shared_ptr<one::Tensor>& input,
                           const std::shared_ptr<one::Tensor>& vec) const {
    const auto& input_shape = input->shape();
    const auto& vec_shape = vec->shape();
    CHECK_OR_RETURN(input_shape->NumAxes() == 2 && vec_shape->NumAxes() == 1)
        << Error::RuntimeError() << "vector + matrix @ vector expected, got "
        << "1, " << input_shape->NumAxes() << ", " << vec_shape->NumAxes();
    CHECK_EQ_OR_RETURN(input_shape->at(1), vec_shape->at(0))
        << Error::RuntimeError() << "size mismatch, got " << std::to_string(input_shape->at(0))
        << ", " << std::to_string(input_shape->at(0)) << "x" << std::to_string(input_shape->at(1))
        << ", " << std::to_string(vec_shape->at(0));
    return OpInterpUtil::Dispatch<Tensor>(*matrix_vector_product_op_, {input, vec});
  }

 private:
  std::shared_ptr<OpExpr> matrix_vector_product_op_;
};

}  // namespace impl

ONEFLOW_FUNCTION_LIBRARY(m) {
  m.add_functor<impl::BiasAddFunctor>("BiasAdd");
  m.add_functor<impl::Conv1dFunctor>("Conv1d");
  m.add_functor<impl::Conv2dFunctor>("Conv2d");
  m.add_functor<impl::Conv3dFunctor>("Conv3d");
  m.add_functor<impl::DeConv1dFunctor>("Deconv1d");
  m.add_functor<impl::DeConv2dFunctor>("Deconv2d");
  m.add_functor<impl::DeConv3dFunctor>("Deconv3d");
  m.add_functor<impl::EmbeddingReNormFunctor>("EmbeddingReNorm");
  m.add_functor<impl::EmbeddingFunctor>("Embedding");
  m.add_functor<impl::MatMulFunctor>("MatMul");
  m.add_functor<impl::MatMulNoBroadCastFunctor>("MatMulNoBroadCast");
  m.add_functor<impl::BatchMatMulFunctor>("BatchMatMul");
  m.add_functor<impl::MatrixVectorProductFunctor>("MatrixVectorProduct");
  m.add_functor<impl::VectorMatrixProductFunctor>("VectorMatrixProduct");
  m.add_functor<impl::TensorDotFunctor>("TensorDot");
  m.add_functor<impl::TensorDotIntDimsFunctor>("TensorDotIntDims");
  m.add_functor<impl::FusedMLPFunctor>("FusedMLP");
  m.add_functor<impl::FusedMatmulBiasAddReluDropoutFunctor>("FusedMatmulBiasAddReluDropout");
  m.add_functor<impl::LayerNormFunctor>("LayerNorm");
  m.add_functor<impl::LayerNormAffineFunctor>("LayerNormAffine");
  m.add_functor<impl::TFAvgPool2DFunctor>("TFAvgPool2D");
  m.add_functor<impl::MaxPool1DFunctor>("MaxPool1D");
  m.add_functor<impl::MaxPool2DFunctor>("MaxPool2D");
  m.add_functor<impl::MaxPool3DFunctor>("MaxPool3D");
  m.add_functor<impl::AdaptiveAvgPool1DFunctor>("AdaptiveAvgPool1D");
  m.add_functor<impl::AdaptiveAvgPool2DFunctor>("AdaptiveAvgPool2D");
  m.add_functor<impl::AdaptiveAvgPool3DFunctor>("AdaptiveAvgPool3D");
  m.add_functor<impl::L1LossFunctor>("L1Loss");
  m.add_functor<impl::MseLossFunctor>("MseLoss");
  m.add_functor<impl::KLDivLossFunctor>("KLDivLoss");
  m.add_functor<impl::NLLLossFunctor>("NLLLoss");
  m.add_functor<impl::BinaryCrossEntropyLossFunctor>("BinaryCrossEntropyLoss");
  m.add_functor<impl::BinaryCrossEntropyWithLogitsLossFunctor>("BinaryCrossEntropyWithLogitsLoss");
  m.add_functor<impl::SparseCrossEntropyFunctor>("SparseCrossEntropy");
  m.add_functor<impl::SparseCrossEntropyMsFunctor>("SparseCrossEntropyMs");
  m.add_functor<impl::CrossEntropyFunctor>("CrossEntropy");
  m.add_functor<impl::SparseSoftmaxCrossEntropyFunctor>("SparseSoftmaxCrossEntropy");
  m.add_functor<impl::SoftmaxCrossEntropyFunctor>("SoftmaxCrossEntropy");
  m.add_functor<impl::SoftmaxCrossEntropyGradFunctor>("SoftmaxCrossEntropyGrad");
  m.add_functor<impl::SmoothL1LossFunctor>("SmoothL1Loss");
  m.add_functor<impl::CombinedMarginLossFunctor>("CombinedMarginLoss");
  m.add_functor<impl::TripletMarginLossFunctor>("TripletMarginLoss");
  m.add_functor<impl::MarginRankingLossFunctor>("MarginRankingLoss");
  m.add_functor<impl::CtcLossFunctor>("CtcLoss");
  m.add_functor<impl::AffineGridFunctor>("AffineGrid");
  m.add_functor<impl::GridSampleFunctor>("GridSample");
  m.add_functor<impl::NormalizationFunctor>("Normalization");
  m.add_functor<impl::NormalizationAddReluFunctor>("NormalizationAddRelu");
  m.add_functor<impl::PadFunctor>("Pad");
  m.add_functor<impl::DropoutFunctor>("Dropout");
  m.add_functor<impl::DropoutGradFunctor>("DropoutGrad");
  m.add_functor<impl::PixelShuffleFunctor>("PixelShuffle");
  m.add_functor<impl::AvgPool1DFunctor>("AvgPool1D");
  m.add_functor<impl::AvgPool2DFunctor>("AvgPool2D");
  m.add_functor<impl::AvgPool3DFunctor>("AvgPool3D");
  m.add_functor<impl::UnfoldFunctor>("Unfold");
  m.add_functor<impl::FoldFunctor>("Fold");
  m.add_functor<impl::OneHotFunctor>("OneHot");
  m.add_functor<impl::FusedSelfAttentionFunctor>("FusedSelfAttention");
  m.add_functor<impl::FusedSelfAttentionGradFunctor>("FusedSelfAttentionGrad");
  m.add_functor<impl::CosineSimilarityFunctor>("CosineSimilarity");
  m.add_functor<impl::NormalizeFunctor>("Normalize");
  m.add_functor<impl::L2NormalizeFunctor>("L2Normalize");
  m.add_functor<impl::L2NormalizeGradFunctor>("L2NormalizeGrad");
  m.add_functor<impl::FusedBiasAddGeluFunctor>("FusedBiasAddGelu");
  m.add_functor<impl::FusedBiasAddGeluGradFunctor>("FusedBiasAddGeluGrad");
  m.add_functor<impl::FusedBiasAddDropoutFunctor>("FusedBiasAddDropout");
  m.add_functor<impl::FusedScaleMaskSoftmaxFunctor>("FusedScaleMaskSoftmax");
  m.add_functor<impl::FusedScaleMaskSoftmaxDropoutFunctor>("FusedScaleMaskSoftmaxDropout");
  m.add_functor<impl::FusedScaleTrilSoftmaxMaskScaleFunctor>("FusedScaleTrilSoftmaxMaskScale");
  m.add_functor<impl::FusedScaleTrilFunctor>("FusedScaleTril");
  m.add_functor<impl::CtcGreedyDecoderFunctor>("CtcGreedyDecoder");
  m.add_functor<impl::PariticalFCSampleDisableBoxing>("DistributedPariticalFCSampleDisableBoxing");
  m.add_functor<impl::NmsFunctor>("Nms");
  m.add_functor<impl::RoiAlignFunctor>("RoiAlign");
  m.add_functor<impl::RoiAlignGradFunctor>("RoiAlignGrad");
  m.add_functor<impl::FusedDotFeatureInteractionFunctor>("FusedDotFeatureInteraction");
  m.add_functor<impl::FusedCrossFeatureInteractionFunctor>("FusedCrossFeatureInteraction");
  m.add_functor<impl::OneEmbeddingIdShuffleFunctor>("OneEmbeddingIdShuffle");
  m.add_functor<impl::OneEmbeddingEmbeddingShuffleFunctor>("OneEmbeddingEmbeddingShuffle");
  m.add_functor<impl::OneEmbeddingEmbeddingGradientShuffleFunctor>(
      "OneEmbeddingEmbeddingGradientShuffle");
  m.add_functor<impl::OneEmbeddingLookupFunctor>("OneEmbeddingLookup");
  m.add_functor<impl::OneEmbeddingUniqueKeyValuePairFunctor>("OneEmbeddingUniqueKeyValuePair");
  m.add_functor<impl::NormalFunctor>("Normal");
  m.add_functor<impl::Normal2Functor>("Normal2");
  m.add_functor<impl::ConsistentNormalFunctor>("ConsistentNormal");
  m.add_functor<impl::ConsistentNormal2Functor>("ConsistentNormal2");
  m.add_functor<impl::OneEmbeddingSgdUpdateFunctor>("OneEmbeddingSgdUpdate");
  m.add_functor<impl::OneEmbeddingAdamUpdateFunctor>("OneEmbeddingAdamUpdate");
  m.add_functor<impl::OneEmbeddingAdagradUpdateFunctor>("OneEmbeddingAdagradUpdate");
  m.add_functor<impl::OneEmbeddingFtrlUpdateFunctor>("OneEmbeddingFtrlUpdate");
  m.add_functor<impl::RocAucScoreFunctor>("RocAucScore");
  m.add_functor<impl::MultiTensorSgdUpdateFunctor>("MultiTensorSgdUpdate");
  m.add_functor<impl::MultiTensorAdamUpdateFunctor>("MultiTensorAdamUpdate");
}

}  // namespace functional
}  // namespace one
}  // namespace oneflow<|MERGE_RESOLUTION|>--- conflicted
+++ resolved
@@ -3430,9 +3430,7 @@
   std::shared_ptr<OpExpr> op_;
 };
 
-<<<<<<< HEAD
-class MatrixVectorProductFunctor {
-=======
+
 class MultiTensorSgdUpdateFunctor {
  public:
   MultiTensorSgdUpdateFunctor() {
@@ -3519,8 +3517,7 @@
   std::vector<std::shared_ptr<OpExpr>> op_;
 };
 
-class MvFunctor {
->>>>>>> 06d73d0c
+class MatrixVectorProductFunctor {
  public:
   MatrixVectorProductFunctor() {
     matrix_vector_product_op_ = CHECK_JUST(
