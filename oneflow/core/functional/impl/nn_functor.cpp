/*
Copyright 2020 The OneFlow Authors. All rights reserved.

Licensed under the Apache License, Version 2.0 (the "License");
you may not use this file except in compliance with the License.
You may obtain a copy of the License at

    http://www.apache.org/licenses/LICENSE-2.0

Unless required by applicable law or agreed to in writing, software
distributed under the License is distributed on an "AS IS" BASIS,
WITHOUT WARRANTIES OR CONDITIONS OF ANY KIND, either express or implied.
See the License for the specific language governing permissions and
limitations under the License.
*/

#include "oneflow/core/framework/mutable_attr_map.h"
#include "oneflow/core/framework/op_builder.h"
#include "oneflow/core/framework/tensor_util.h"
#include "oneflow/core/functional/function_library.h"
#include "oneflow/core/functional/sequence_function.h"
#include "oneflow/core/functional/impl/common.h"
#include "oneflow/core/functional/impl/unary_functor.h"
#include "oneflow/core/kernel/kernel_util.h"
#include "oneflow/user/kernels/random_mask_like_kernel.h"
#include "oneflow/user/kernels/dropout_kernel.h"
#include "oneflow/core/common/container_util.h"
#include "oneflow/user/kernels/distributions/common.h"
#include "oneflow/user/kernels/random_seed_util.h"
#include "oneflow/core/rpc/include/global_process_ctx.h"

namespace oneflow {
namespace one {
namespace functional {

namespace impl {

class BiasAddFunctor {
 public:
  BiasAddFunctor() {
    op_ = CHECK_JUST(one::OpBuilder("bias_add").Input("a").Input("b").Output("out").Build());
  }
  Maybe<Tensor> operator()(const std::shared_ptr<one::Tensor>& x,
                           const std::shared_ptr<one::Tensor>& bias, const int32_t& axis) const {
    int32_t axis_val = axis;
    if (axis_val < 0) {
      const int64_t num_axes = x->shape()->NumAxes();
      axis_val += num_axes;
    }
    CHECK_LT_OR_RETURN(axis_val, x->shape()->NumAxes())
        << Error::IndexError() << "Dimension out of range (expected to be in range of [-"
        << x->shape()->NumAxes() << "," << x->shape()->NumAxes() - 1 << "], but got " << axis_val
        << ")";
    CHECK_EQ_OR_RETURN(x->shape()->At(axis_val), bias->shape()->At(0))
        << Error::RuntimeError() << "The size of tensor x " << x->shape()->ToString()
        << " must match the size of tensor b " << bias->shape()->ToString() << " at dimension "
        << axis_val;
    auto& attrs = THREAD_CACHED_MUTABLE_ATTR_MAP("axis");
    attrs.SetAllAttrs(axis_val);
    return OpInterpUtil::Dispatch<Tensor>(*op_, {x, bias}, attrs);
  }

 private:
  std::shared_ptr<OpExpr> op_;
};

class ConvBaseFunctor {
 public:
  explicit ConvBaseFunctor(const int& num_spatial_dims) : num_spatial_dims_(num_spatial_dims) {
    bias_op_ = CHECK_JUST(one::OpBuilder("bias_add").Input("a").Input("b").Output("out").Build());
  }
  virtual ~ConvBaseFunctor() = default;
  Maybe<Tensor> operator()(const std::shared_ptr<one::Tensor>& x,
                           const std::shared_ptr<one::Tensor>& weight,
                           const Optional<one::Tensor>& bias, const std::vector<int32_t>& stride,
                           const std::vector<int32_t>& padding,
                           const std::vector<int32_t>& dilation, const int32_t& groups,
                           const std::string& channel_pos) const {
    std::vector<int32_t> kernel_size_vec(num_spatial_dims_);
    int32_t channel_idx = 1;
    int32_t kernel_idx_offset = 2;
    if (channel_pos == "channels_last") {
      kernel_idx_offset = 1;
      channel_idx = kernel_idx_offset + num_spatial_dims_;
    }

    for (int i = 0; i < num_spatial_dims_; i++) {
      kernel_size_vec.at(i) = ((weight->shape())->At(i + kernel_idx_offset));
    }
    auto& conv_attrs =
        THREAD_CACHED_MUTABLE_ATTR_MAP("filters", "kernel_size", "padding_before", "strides",
                                       "dilation_rate", "groups", "data_format");
    conv_attrs.SetAllAttrs(static_cast<int32_t>(weight->shape()->At(0)), kernel_size_vec, padding,
                           stride, dilation, groups, channel_pos);
    const std::shared_ptr<one::Tensor>& conv_out =
        JUST(OpInterpUtil::Dispatch<Tensor>(*conv_op_, {x, weight}, conv_attrs));
    if (bias) {
      return functional::BiasAdd(conv_out, JUST(bias), channel_idx);
    } else {
      return conv_out;
    }
  }

 protected:
  std::shared_ptr<OpExpr> conv_op_;
  std::shared_ptr<OpExpr> bias_op_;
  int32_t num_spatial_dims_;
};

class Conv1dFunctor : public ConvBaseFunctor {
 public:
  Conv1dFunctor() : ConvBaseFunctor(/*num_spatial_dims_=*/1) {
    conv_op_ =
        CHECK_JUST(one::OpBuilder("conv1d").Input("in").Input("weight").Output("out").Build());
  }
};

class Conv2dFunctor : public ConvBaseFunctor {
 public:
  Conv2dFunctor() : ConvBaseFunctor(/*num_spatial_dims_=*/2) {
    conv_op_ =
        CHECK_JUST(one::OpBuilder("conv2d").Input("in").Input("weight").Output("out").Build());
  }
};

class Conv3dFunctor : public ConvBaseFunctor {
 public:
  Conv3dFunctor() : ConvBaseFunctor(/*num_spatial_dims_=*/3) {
    conv_op_ =
        CHECK_JUST(one::OpBuilder("conv3d").Input("in").Input("weight").Output("out").Build());
  }
};

class DeConvBaseFunctor {
 public:
  explicit DeConvBaseFunctor(const int& num_spatial_dims) : num_spatial_dims_(num_spatial_dims) {
    bias_op_ = CHECK_JUST(one::OpBuilder("bias_add").Input("a").Input("b").Output("out").Build());
  }
  virtual ~DeConvBaseFunctor() = default;
  Maybe<Tensor> operator()(const std::shared_ptr<one::Tensor>& x,
                           const std::shared_ptr<one::Tensor>& weight,
                           const Optional<one::Tensor>& bias, const std::vector<int32_t>& stride,
                           const std::vector<int32_t>& padding,
                           const std::vector<int32_t>& output_padding, const int32_t& groups,
                           const std::vector<int32_t>& dilation,
                           const std::string& data_format) const {
    std::vector<int32_t> kernel_size_vec(num_spatial_dims_);
    int32_t kernel_idx_offset = 2;
    if (data_format == "channels_last") { kernel_idx_offset = 1; }
    for (int i = 0; i < num_spatial_dims_; i++) {
      kernel_size_vec[i] = ((weight->shape())->At(i + kernel_idx_offset));
    }

    auto& deconv_attrs =
        THREAD_CACHED_MUTABLE_ATTR_MAP("filters", "kernel_size", "padding_before", "output_padding",
                                       "strides", "dilation_rate", "groups", "data_format");
    deconv_attrs.SetAllAttrs(static_cast<int32_t>(weight->shape()->At(1) * groups), kernel_size_vec,
                             padding, output_padding, stride, dilation, groups, data_format);
    std::shared_ptr<one::Tensor> deconv_out =
        JUST(OpInterpUtil::Dispatch<Tensor>(*deconv_op_, {x, weight}, deconv_attrs));
    if (bias) {
      auto& bias_attrs = THREAD_CACHED_MUTABLE_ATTR_MAP("axis");
      bias_attrs.SetAllAttrs(static_cast<int32_t>(1));
      return OpInterpUtil::Dispatch<Tensor>(*bias_op_, {deconv_out, JUST(bias)}, bias_attrs);
    } else {
      return deconv_out;
    }
  }

 protected:
  std::shared_ptr<OpExpr> deconv_op_;
  std::shared_ptr<OpExpr> bias_op_;
  int32_t num_spatial_dims_;
};

class DeConv1dFunctor : public DeConvBaseFunctor {
 public:
  DeConv1dFunctor() : DeConvBaseFunctor(/*num_spatial_dims_=*/1) {
    deconv_op_ =
        CHECK_JUST(one::OpBuilder("deconv1d").Input("in").Input("weight").Output("out").Build());
  }
};

class DeConv2dFunctor : public DeConvBaseFunctor {
 public:
  DeConv2dFunctor() : DeConvBaseFunctor(/*num_spatial_dims_=*/2) {
    deconv_op_ =
        CHECK_JUST(one::OpBuilder("deconv2d").Input("in").Input("weight").Output("out").Build());
  }
};

class DeConv3dFunctor : public DeConvBaseFunctor {
 public:
  DeConv3dFunctor() : DeConvBaseFunctor(/*num_spatial_dims_=*/3) {
    deconv_op_ =
        CHECK_JUST(one::OpBuilder("deconv3d").Input("in").Input("weight").Output("out").Build());
  }
};

class EmbeddingReNormFunctor {
 public:
  EmbeddingReNormFunctor() {
    op_ = CHECK_JUST(
        one::OpBuilder("embedding_renorm").Input("in").Input("indices").Output("out").Build());
  }

  Maybe<Tensor> operator()(const std::shared_ptr<one::Tensor>& in,
                           const std::shared_ptr<one::Tensor>& indices, const double& max_norm,
                           const double& norm_type) const {
    CHECK_EQ_OR_RETURN(in->ndim(), 2)
        << Error::RuntimeError() << "The dimension of input should be 2.";
    std::shared_ptr<TensorTuple> outputs = std::make_shared<TensorTuple>(1);
    JUST(oneflow::VectorAt(*outputs, 0)) = in;

    auto& attrs = THREAD_CACHED_MUTABLE_ATTR_MAP("max_norm", "norm_type");
    attrs.SetAllAttrs(max_norm, norm_type);

    JUST(OpInterpUtil::Dispatch(*op_, {in, indices}, outputs.get(), attrs));
    return JUST(oneflow::VectorAt(*outputs, 0));
  }

 private:
  std::shared_ptr<OpExpr> op_;
};

class EmbeddingFunctor {
 public:
  EmbeddingFunctor() {
    op_ = CHECK_JUST(
        one::OpBuilder("embedding").Input("weight").Input("indices").Output("out").Build());
  }
  Maybe<Tensor> operator()(const std::shared_ptr<one::Tensor>& weight,
                           const std::shared_ptr<one::Tensor>& indices,
                           const Optional<int64_t>& padding_idx,
                           const bool& scale_grad_by_freq) const {
    CHECK_EQ_OR_RETURN(weight->ndim(), 2) << "The dimension of weight should be 2";
    int64_t new_padding_idx = -1;
    if (padding_idx.has_value()) { new_padding_idx = JUST(padding_idx); }
    auto& attrs = THREAD_CACHED_MUTABLE_ATTR_MAP("padding_idx", "scale_grad_by_freq");
    attrs.SetAllAttrs(new_padding_idx, scale_grad_by_freq);
    return OpInterpUtil::Dispatch<Tensor>(*op_, {weight, indices}, attrs);
  }

 private:
  std::shared_ptr<OpExpr> op_;
};

class MatMulNoBroadCastFunctor {
 public:
  Maybe<Tensor> operator()(const std::shared_ptr<one::Tensor>& input,
                           const std::shared_ptr<one::Tensor>& mat2) const {
    const auto& input_shape = input->shape();
    const auto& mat2_shape = mat2->shape();
    CHECK_EQ_OR_RETURN(input_shape->NumAxes(), 2)
        << Error::RuntimeError() << "self must be a matrix";
    CHECK_EQ_OR_RETURN(mat2_shape->NumAxes(), 2)
        << Error::RuntimeError() << "mat2 must be a matrix";
    CHECK_EQ_OR_RETURN(input_shape->at(1), mat2_shape->at(0))
        << Error::RuntimeError() << "mat1 and mat2 shapes cannot be multiplied ("
        << std::to_string(input_shape->at(0)) << "x" << std::to_string(input_shape->at(1))
        << " and " << std::to_string(mat2_shape->at(0)) << "x" << std::to_string(mat2_shape->at(1))
        << ")";
    return JUST(functional::MatMul(input, mat2, false, false, 1.0));
  }
};

class MatMulFunctor {
 public:
  MatMulFunctor() {
    matmul_op_ = CHECK_JUST(one::OpBuilder("matmul").Input("a").Input("b").Output("out").Build());
    batch_matmul_op_ =
        CHECK_JUST(one::OpBuilder("batch_matmul").Input("a").Input("b").Output("out").Build());
    bcast_matmul_op_ =
        CHECK_JUST(one::OpBuilder("broadcast_matmul").Input("a").Input("b").Output("out").Build());
  }
  Maybe<Tensor> operator()(const std::shared_ptr<one::Tensor>& a,
                           const std::shared_ptr<one::Tensor>& b, const bool& transpose_a,
                           const bool& transpose_b, const double& alpha) const {
    const auto& a_shape = a->shape();
    const auto& b_shape = b->shape();

    CHECK_GE_OR_RETURN(a_shape->NumAxes(), 1)
        << Error::RuntimeError() << "Tensor a's dim should >= 1";
    CHECK_GE_OR_RETURN(b_shape->NumAxes(), 1)
        << Error::RuntimeError() << "Tensor b's dim should >= 1";

    auto& attrs = THREAD_CACHED_MUTABLE_ATTR_MAP("transpose_a", "transpose_b", "alpha");
    attrs.SetAllAttrs(transpose_a, transpose_b, alpha);
    const int64_t a_num_axes = a_shape->NumAxes();
    const int64_t b_num_axes = b_shape->NumAxes();
    if (a_num_axes == 1 && b_num_axes == 2) { return VectorMatrixProduct(a, b); }
    if (a_num_axes == 2 && b_num_axes == 1) { return MatrixVectorProduct(a, b); }
    if (a_num_axes == 2 && b_num_axes == 2) {
      return OpInterpUtil::Dispatch<Tensor>(*matmul_op_, {a, b}, attrs);
    }
    if (a_num_axes == b_num_axes) {
      bool if_batch_matmul = true;
      for (int i = 0; i < a_num_axes - 2; ++i) {
        if (a_shape->At(i) != b_shape->At(i)) {
          if_batch_matmul = false;
          break;
        }
      }
      if (if_batch_matmul) {
        return OpInterpUtil::Dispatch<Tensor>(*batch_matmul_op_, {a, b}, attrs);
      }
    }
    return OpInterpUtil::Dispatch<Tensor>(*bcast_matmul_op_, {a, b}, attrs);
  }

 private:
  std::shared_ptr<OpExpr> matmul_op_;
  std::shared_ptr<OpExpr> batch_matmul_op_;
  std::shared_ptr<OpExpr> bcast_matmul_op_;
};

class BatchMatMulFunctor {
 public:
  BatchMatMulFunctor() {
    batch_matmul_op_ =
        CHECK_JUST(one::OpBuilder("batch_matmul").Input("a").Input("b").Output("out").Build());
  }
  Maybe<Tensor> operator()(const std::shared_ptr<one::Tensor>& a,
                           const std::shared_ptr<one::Tensor>& b, const bool& transpose_a,
                           const bool& transpose_b, const double& alpha) const {
    const auto& a_shape = a->shape();
    const auto& b_shape = b->shape();
    CHECK_EQ_OR_RETURN(a_shape->NumAxes(), 3)
        << Error::RuntimeError() << "Expected 3-dimensional tensor, but got " << a_shape->NumAxes()
        << "-dimensional tensor for argument #1";
    CHECK_EQ_OR_RETURN(b_shape->NumAxes(), 3)
        << Error::RuntimeError() << "Expected 3-dimensional tensor, but got " << b_shape->NumAxes()
        << "-dimensional tensor for argument #2";
    CHECK_EQ_OR_RETURN(a_shape->At(0), b_shape->At(0))
        << Error::RuntimeError() << "Batch dim not match, please check input!";
    const int64_t matmul_dim_a = transpose_a ? a_shape->At(1) : a_shape->At(2);
    const int64_t matmul_dim_b = transpose_b ? b_shape->At(2) : b_shape->At(1);
    CHECK_EQ_OR_RETURN(matmul_dim_a, matmul_dim_b)
        << Error::RuntimeError() << "Matmul dim not match, got " << matmul_dim_a << " of mat1 and "
        << matmul_dim_b << " of mat2, please check input!";
    auto& attrs = THREAD_CACHED_MUTABLE_ATTR_MAP("transpose_a", "transpose_b", "alpha");
    attrs.SetAllAttrs(transpose_a, transpose_b, alpha);
    return OpInterpUtil::Dispatch<Tensor>(*batch_matmul_op_, {a, b}, attrs);
  }

 private:
  std::shared_ptr<OpExpr> batch_matmul_op_;
};

class VectorMatrixProductFunctor {
 public:
  VectorMatrixProductFunctor() {
    vector_matrix_product_op_ = CHECK_JUST(
        one::OpBuilder("vector_matrix_product").Input("a").Input("b").Output("out").Build());
  }
  Maybe<Tensor> operator()(const std::shared_ptr<one::Tensor>& vec,
                           const std::shared_ptr<one::Tensor>& input) const {
    const auto& vec_shape = vec->shape();
    const auto& input_shape = input->shape();
    CHECK_OR_RETURN(input_shape->NumAxes() == 2 && vec_shape->NumAxes() == 1)
        << Error::RuntimeError() << "vector @ matrix expected, got "
        << "1, " << input_shape->NumAxes() << ", " << vec_shape->NumAxes();
    CHECK_EQ_OR_RETURN(vec_shape->at(0), input_shape->at(0))
        << Error::RuntimeError() << "size mismatch, got " << 1 << ", "
        << std::to_string(vec_shape->at(0)) << " x " << std::to_string(input_shape->at(0)) << ", "
        << std::to_string(input_shape->at(1));
    return OpInterpUtil::Dispatch<Tensor>(*vector_matrix_product_op_, {vec, input});
  }

 private:
  std::shared_ptr<OpExpr> vector_matrix_product_op_;
};

class TensorDotIntDimsFunctor {
 public:
  Maybe<Tensor> operator()(const std::shared_ptr<Tensor>& a, const std::shared_ptr<Tensor>& b,
                           const int32_t dims) const {
    CHECK_GE_OR_RETURN(dims, 0) << Error::RuntimeError()
                                << "tensordot expects dims >= 0, but got dims=" << dims;
    CHECK_LE_OR_RETURN(dims, a->ndim())
        << Error::RuntimeError() << "tensordot expects dims <= a.ndim which is " << a->ndim()
        << ", but got " << dims;
    CHECK_LE_OR_RETURN(dims, b->ndim())
        << Error::RuntimeError() << "tensordot expects dims <= b.ndim which is " << b->ndim()
        << ", but got " << dims;
    std::vector<int32_t> dot_dims_a(dims), dot_dims_b(dims);
    for (int32_t i = 0; i < dims; i++) {
      dot_dims_a[i] = a->ndim() - dims + i;
      dot_dims_b[i] = i;
    }
    return JUST(functional::TensorDot(a, b, dot_dims_a, dot_dims_b));
  }
};

class TensorDotFunctor {
 public:
  Maybe<Tensor> operator()(const std::shared_ptr<Tensor>& a, const std::shared_ptr<Tensor>& b,
                           const std::vector<int32_t>& dims_a,
                           const std::vector<int32_t>& dims_b) const {
    // dims_a and dims_b represent dim indices to calculate dot, and are copied to variables
    // dot_dims_a and dot_dims_b when they need to be modified
    CHECK_EQ_OR_RETURN(dims_a.size(), dims_b.size())
        << Error::RuntimeError() << "both dimension lists should have same length, got "
        << dims_a.size() << " and " << dims_b.size();

    // dims_a.size() == dims_b.size(), and specially treat if both are empty
    if (dims_a.empty()) {
      DimVector shape_sum(a->ndim() + b->ndim());
      for (int64_t i = 0; i < a->ndim(); i++) { shape_sum[i] = a->shape()->At(i); }
      for (int64_t i = 0; i < b->ndim(); i++) { shape_sum[i + a->ndim()] = b->shape()->At(i); }
      std::shared_ptr<Tensor> reshape_a = JUST(Reshape(a, Shape(DimVector{-1, 1})));
      std::shared_ptr<Tensor> reshape_b = JUST(Reshape(b, Shape(DimVector{1, -1})));
      return JUST(Reshape(JUST(functional::MatMul(reshape_a, reshape_b, false, false, 1.0)),
                          Shape(DimVector(shape_sum.begin(), shape_sum.end()))));
    }
    std::vector<int32_t> dot_dims_a(dims_a.begin(), dims_a.end());
    std::vector<int32_t> dot_dims_b(dims_b.begin(), dims_b.end());
    for (int64_t i = 0; i < dot_dims_a.size(); i++) {
      dot_dims_a[i] = JUST(maybe_wrap_dim(dot_dims_a[i], a->ndim()));
      dot_dims_b[i] = JUST(maybe_wrap_dim(dot_dims_b[i], b->ndim()));
    }
    std::vector<bool> if_dot_dims_a(a->ndim(), false);
    std::vector<bool> if_dot_dims_b(b->ndim(), false);
    for (const int32_t dim_idx : dot_dims_a) {
      CHECK_EQ_OR_RETURN(if_dot_dims_a[dim_idx], false)
          << Error::RuntimeError() << "dim " << dim_idx
          << " appears multiple times in the list of dims";
      if_dot_dims_a[dim_idx] = true;
    }
    for (const int32_t dim_idx : dot_dims_b) {
      CHECK_EQ_OR_RETURN(if_dot_dims_b[dim_idx], false)
          << Error::RuntimeError() << "dim " << dim_idx
          << " appears multiple times in the list of dims";
      if_dot_dims_b[dim_idx] = true;
    }

    std::vector<int32_t> broadcast_dims_a, broadcast_dims_b;
    for (int64_t i = 0; i < dot_dims_a.size(); i++) {
      int64_t size_a = a->shape()->At(dot_dims_a[i]);
      int64_t size_b = b->shape()->At(dot_dims_b[i]);
      if (size_a == 1 && size_b > 1) {
        broadcast_dims_b.emplace_back(dot_dims_b[i]);
      } else if (size_b == 1 && size_a > 1) {
        broadcast_dims_a.emplace_back(dot_dims_a[i]);
      } else {
        CHECK_EQ_OR_RETURN(size_a, size_b)
            << Error::RuntimeError() << "contracted dimensions need to match, but first has size "
            << size_a << " in dim " << dot_dims_a[i] << " and second has size " << size_b
            << " in dim " << dot_dims_b[i];
      }
    }

    // calculate ReduceSum for broadcasting of some axis
    std::shared_ptr<Tensor> reduced_sum_a = a;
    std::shared_ptr<Tensor> reduced_sum_b = b;
    if (!broadcast_dims_a.empty())
      reduced_sum_a = JUST(functional::ReduceSum(a, broadcast_dims_a, true));
    if (!broadcast_dims_b.empty())
      reduced_sum_b = JUST(functional::ReduceSum(b, broadcast_dims_b, true));

    // int64_t non_dot_size_a = 1, non_dot_size_b = 1;
    std::vector<int32_t> non_dot_shape_a, non_dot_shape_b;
    non_dot_shape_a.reserve(a->ndim() - dot_dims_a.size() + b->ndim() - dot_dims_b.size());
    non_dot_shape_b.reserve(b->ndim() - dot_dims_b.size());

    std::vector<int32_t> permuted_dims_a, permuted_dims_b;
    permuted_dims_a.reserve(a->ndim());
    permuted_dims_b.reserve(b->ndim());

    for (int32_t i = 0; i < a->ndim(); i++) {
      if (!if_dot_dims_a[i]) {
        permuted_dims_a.emplace_back(i);
        // non_dot_size_a *= reduced_sum_a->shape()->At(i);
        non_dot_shape_a.emplace_back(reduced_sum_a->shape()->At(i));
      }
    }

    for (const int32_t dim_idx : dot_dims_a) permuted_dims_a.emplace_back(dim_idx);
    for (const int32_t dim_idx : dot_dims_b) permuted_dims_b.emplace_back(dim_idx);

    for (int32_t i = 0; i < b->ndim(); i++) {
      if (!if_dot_dims_b[i]) {
        permuted_dims_b.emplace_back(i);
        // non_dot_size_b *= reduced_sum_b->shape()->At(i);
        non_dot_shape_b.emplace_back(reduced_sum_b->shape()->At(i));
      }
    }
    non_dot_shape_a.insert(non_dot_shape_a.end(), non_dot_shape_b.begin(), non_dot_shape_b.end());

    int64_t dot_size = 1;
    for (const int32_t dim_idx : dot_dims_a) dot_size *= reduced_sum_a->shape()->At(dim_idx);
    std::shared_ptr<Tensor> permuted_a = JUST(
        Reshape(JUST(Permute(reduced_sum_a, permuted_dims_a)), Shape(DimVector({-1, dot_size}))));
    std::shared_ptr<Tensor> permuted_b = JUST(
        Reshape(JUST(Permute(reduced_sum_b, permuted_dims_b)), Shape(DimVector({dot_size, -1}))));

    return Reshape(JUST(functional::MatMul(permuted_a, permuted_b, false, false, 1.0)),
                   Shape(DimVector({non_dot_shape_a.begin(), non_dot_shape_a.end()})));
  }
};

class FusedMLPFunctor {
 public:
  FusedMLPFunctor() {
#if CUDA_VERSION >= 11060
    fused_op_.resize(kMaxInputCount /*the maximum number of inputs*/);
    for (int n = 1; n < fused_op_.size(); ++n) {
      fused_op_[n] = CHECK_JUST(one::OpBuilder("cublas_fused_mlp")
                                    .Input("x")
                                    .Input("weights", n)
                                    .Input("biases", n)
                                    .Output("out")
                                    .Output("cublas_aux", n)
                                    .Output("hidden", n)
                                    .Build());
    }
#endif
  }
  Maybe<Tensor> operator()(const std::shared_ptr<one::Tensor>& x, const TensorTuple& weights,
                           const TensorTuple& biases, bool skip_final_activation) const {
    const int64_t weight_size = weights.size();
    const int64_t bias_size = biases.size();
    CHECK_GE_OR_RETURN(weight_size, 1)
        << Error::RuntimeError() << "The number of weights should be greater equal than 1. ";
    CHECK_EQ_OR_RETURN(weight_size, bias_size)
        << Error::RuntimeError() << "The number of weights should be equal to biases. ";
    int64_t n = 0, k = 0;
    /*
    x: (m, k)
    weight: (n, k) need transpose
    bias: (n)
    */
    const auto& x_shape = x->shape();
    k = x_shape->At(1);
    for (int64_t i = 0; i < weight_size; i++) {
      const auto& weight_shape = weights[i]->shape();
      const auto& bias_shape = biases[i]->shape();

      // TODO(): Support Fused batch/broadcast matmul.
      CHECK_EQ_OR_RETURN(weight_shape->NumAxes(), 2)
          << Error::RuntimeError() << "Weight's dim size should == 2";
      CHECK_EQ_OR_RETURN(bias_shape->NumAxes(), 1)
          << Error::RuntimeError() << "Bias's dim size should == 1";

      n = weight_shape->At(0);
      CHECK_EQ_OR_RETURN(bias_shape->At(0), n)
          << Error::RuntimeError() << "Bias's dim is not equal to weight's first dim. ";
      CHECK_EQ_OR_RETURN(weight_shape->At(1), k)
          << Error::RuntimeError() << "weight's second dim should be equal to input's second dim. ";

      // Set for next layer.
      k = n;
    }

#if CUDA_VERSION >= 11060
    DeviceType device_type{};
    if (x->is_global()) {
      device_type = JUST(x->parallel_desc())->device_type();
    } else {
      device_type = JUST(x->device())->enum_type();
    }

    if ((device_type == DeviceType::kCUDA) && (weight_size <= kMaxInputCount)
        && (!ParseBooleanFromEnv("ONEFLOW_FUNCTOR_DISABLE_FUSED_MLP", false))) {
      TensorTuple input(2 * weight_size + 1);
      input[0] = x;
      std::copy(weights.begin(), weights.end(), input.begin() + 1);
      std::copy(biases.begin(), biases.end(), input.begin() + 1 + weight_size);

      auto& attrs = THREAD_CACHED_MUTABLE_ATTR_MAP("skip_final_activation");
      attrs.SetAllAttrs(skip_final_activation);
      return OpInterpUtil::Dispatch<Tensor>(*fused_op_[weight_size], input, attrs);
    }
#endif  // CUDA_VERSION >= 11060

    // Fall back to Naive matmul + bias_add + relu
    std::shared_ptr<one::Tensor> out = x;
    for (int32_t layer_idx = 0; layer_idx < weight_size; layer_idx++) {
      out = JUST(
          functional::BiasAdd(JUST(functional::MatMul(out, weights[layer_idx], false, true, 1.0)),
                              biases[layer_idx], 1));
      if ((layer_idx != weight_size - 1) || (!skip_final_activation)) {
        /*
        When it is not last dense layer, or it is last dense layer and skip_final_activate=False,
        we add relu Layer.
        */
        out = JUST(functional::Relu(out, false));
      }
    }
    return out;
  }

 private:
#if CUDA_VERSION >= 11060
  std::vector<std::shared_ptr<OpExpr>> fused_op_;
#endif
};

class FusedMatmulBiasAddReluDropoutFunctor {
 public:
  FusedMatmulBiasAddReluDropoutFunctor() {
#if CUDA_VERSION >= 11060
    fused_op_.resize(kMaxInputCount /*the maximum number of inputs*/);
    for (int n = 1; n < fused_op_.size(); ++n) {
      fused_op_[n] = CHECK_JUST(one::OpBuilder("fused_matmul_bias_add_relu_dropout")
                                    .Input("x")
                                    .Input("weights", n)
                                    .Input("biases", n)
                                    .Output("out")
                                    .Output("cublas_aux", n)
                                    .Output("hidden", n)
                                    .Build());
    }
#endif
  }
  Maybe<Tensor> operator()(const std::shared_ptr<one::Tensor>& x, const TensorTuple& weights,
                           const TensorTuple& biases, bool skip_final_activation,
                           const std::vector<float>& dropout_rate_list,
                           const Optional<one::Generator>& generator) const {
    const int64_t weight_size = weights.size();
    const int64_t bias_size = biases.size();
    CHECK_GE_OR_RETURN(weight_size, 1)
        << Error::RuntimeError() << "The number of weights should be greater equal than 1. ";
    CHECK_EQ_OR_RETURN(weight_size, bias_size)
        << Error::RuntimeError() << "The number of weights should be equal to biases. ";
    CHECK_EQ_OR_RETURN(weight_size, dropout_rate_list.size())
        << Error::RuntimeError()
        << "The dropout rate list length should be equal to the number of weights. ";
    int64_t n = 0, k = 0;
    /*
    x: (m, k)
    weight: (n, k) need transpose
    bias: (n)
    */
    const auto& x_shape = x->shape();
    k = x_shape->At(1);
    const auto gen = generator.value_or(JUST(one::DefaultAutoGenerator()));
    const auto& dropout_state = std::make_shared<FusedDropoutKernelState>(gen);
    for (int64_t i = 0; i < weight_size; i++) {
      CHECK_GE_OR_RETURN(dropout_rate_list[i], 0.0f)
          << Error::RuntimeError() << "Dropout rate should be >= 0.0";

      const auto& weight_shape = weights[i]->shape();
      const auto& bias_shape = biases[i]->shape();
      // TODO(): Support Fused batch/broadcast matmul.
      CHECK_EQ_OR_RETURN(weight_shape->NumAxes(), 2) << "Weight's dim should == 2";
      CHECK_EQ_OR_RETURN(bias_shape->NumAxes(), 1) << "Bias's dim should == 1";

      n = weight_shape->At(0);
      CHECK_EQ_OR_RETURN(bias_shape->At(0), n) << "Bias's dim is not equal to weight's last dim. ";
      CHECK_EQ_OR_RETURN(weight_shape->At(1), k)
          << "weight's first dim should be equal to input's last dim. ";
      // Set for next layer.
      k = n;
    }

#if CUDA_VERSION >= 11060
    DeviceType device_type{};
    if (x->is_global()) {
      device_type = JUST(x->parallel_desc())->device_type();
    } else {
      device_type = JUST(x->device())->enum_type();
    }

    if ((device_type == DeviceType::kCUDA) && (weight_size <= kMaxInputCount)
        && (!ParseBooleanFromEnv("ONEFLOW_FUNCTOR_DISABLE_FUSED_MLP", false))) {
      TensorTuple input(2 * weight_size + 1);
      input[0] = x;
      std::copy(weights.begin(), weights.end(), input.begin() + 1);
      std::copy(biases.begin(), biases.end(), input.begin() + 1 + weight_size);
      auto& attrs = THREAD_CACHED_MUTABLE_ATTR_MAP("skip_final_activation", "dropout_rate_list");
      attrs.SetAllAttrs(skip_final_activation, dropout_rate_list);
      return OpInterpUtil::Dispatch<Tensor>(*fused_op_[weight_size], input,
                                            OpExprInterpContext(attrs, dropout_state));
    }
#endif  // CUDA_VERSION >= 11060

    // Fall back to Naive matmul + bias_add + relu + dropout
    std::shared_ptr<one::Tensor> out = x;
    for (int32_t layer_idx = 0; layer_idx < weight_size; layer_idx++) {
      out = JUST(
          functional::BiasAdd(JUST(functional::MatMul(out, weights[layer_idx], false, true, 1.0)),
                              biases[layer_idx], 1));
      if ((layer_idx != weight_size - 1) || !skip_final_activation) {
        out = JUST(functional::Relu(out, false));
        out = JUST(functional::Dropout(out, JUST(VectorAt(dropout_rate_list, layer_idx)),
                                       /*training=*/true,
                                       /*inplace=*/false,
                                       /*generator=*/gen, /*addend=*/NullOpt));
      } else {
        out = JUST(functional::Dropout(out, JUST(VectorAt(dropout_rate_list, layer_idx)),
                                       /*training=*/true,
                                       /*inplace=*/false,
                                       /*generator=*/gen, /*addend=*/NullOpt));
      }
    }
    return out;
  }

 private:
#if CUDA_VERSION >= 11060
  std::vector<std::shared_ptr<OpExpr>> fused_op_;
#endif
};

class LayerNormFunctor {
 public:
  LayerNormFunctor() {
    op_ = CHECK_JUST(one::OpBuilder("layer_norm")
                         .Input("x")
                         .Output("y")
                         .Output("mean")
                         .Output("inv_variance")
                         .Build());
  }
  Maybe<Tensor> operator()(const std::shared_ptr<one::Tensor>& x, const int64_t& begin_norm_axis,
                           const int64_t& begin_params_axis, const double& epsilon) const {
    auto& attrs = THREAD_CACHED_MUTABLE_ATTR_MAP("begin_norm_axis", "begin_params_axis", "epsilon",
                                                 "center", "scale");
    attrs.SetAllAttrs(begin_norm_axis, begin_params_axis, epsilon, false, false);
    return OpInterpUtil::Dispatch<Tensor>(*op_, {x}, attrs);
  }

 private:
  std::shared_ptr<OpExpr> op_;
};

class LayerNormAffineFunctor {
 public:
  LayerNormAffineFunctor() {
    op_ = CHECK_JUST(one::OpBuilder("layer_norm")
                         .Input("x")
                         .Input("gamma")
                         .Input("beta")
                         .Output("y")
                         .Output("mean")
                         .Output("inv_variance")
                         .Build());
  }
  Maybe<Tensor> operator()(const std::shared_ptr<one::Tensor>& x,
                           const std::shared_ptr<one::Tensor>& gamma,
                           const std::shared_ptr<one::Tensor>& beta, const int64_t& begin_norm_axis,
                           const int64_t& begin_params_axis, const double& epsilon) const {
    auto& attrs = THREAD_CACHED_MUTABLE_ATTR_MAP("begin_norm_axis", "begin_params_axis", "epsilon",
                                                 "center", "scale");
    attrs.SetAllAttrs(begin_norm_axis, begin_params_axis, epsilon, true, true);
    return OpInterpUtil::Dispatch<Tensor>(*op_, {x, gamma, beta}, attrs);
  }

 private:
  std::shared_ptr<OpExpr> op_;
};

class GroupNormFunctor {
 public:
  GroupNormFunctor() {
    op_ = CHECK_JUST(one::OpBuilder("group_norm")
                         .Input("x")
                         .Output("y")
                         .Output("mean")
                         .Output("inv_variance")
                         .Attr("affine", false)
                         .Build());
    affine_op_ = CHECK_JUST(one::OpBuilder("group_norm")
                                .Input("x")
                                .Input("gamma")
                                .Input("beta")
                                .Output("y")
                                .Output("mean")
                                .Output("inv_variance")
                                .Attr("affine", true)
                                .Build());
  }
  Maybe<Tensor> operator()(const std::shared_ptr<one::Tensor>& x,
                           const Optional<one::Tensor>& gamma, const Optional<one::Tensor>& beta,
                           const bool affine, const int32_t num_groups,
                           const double& epsilon) const {
    auto& attrs = THREAD_CACHED_MUTABLE_ATTR_MAP("num_groups", "epsilon");
    attrs.SetAllAttrs(num_groups, epsilon);
    if (affine) {
      return OpInterpUtil::Dispatch<Tensor>(*affine_op_, {x, JUST(gamma), JUST(beta)}, attrs);
    } else {
      return OpInterpUtil::Dispatch<Tensor>(*op_, {x}, attrs);
    }
  }

 private:
  std::shared_ptr<OpExpr> op_;
  std::shared_ptr<OpExpr> affine_op_;
};

class PixelShuffleFunctor {
 public:
  PixelShuffleFunctor() {}
  Maybe<Tensor> operator()(const std::shared_ptr<one::Tensor>& x, const int64_t& h_upscale_factor,
                           const int64_t& w_upscale_factor) const {
    CHECK_OR_RETURN(x->ndim() == 4) << Error::RuntimeError() << "Only Accept 4D Tensor";
    const int64_t batch = x->shape()->At(0);
    const int64_t channel = x->shape()->At(1);
    const int64_t height = x->shape()->At(2);
    const int64_t width = x->shape()->At(3);
    std::shared_ptr<one::Tensor> out;
    CHECK_OR_RETURN(channel % (h_upscale_factor * w_upscale_factor) == 0)
        << Error::RuntimeError()
        << "The channels of input tensor must be divisible by (upscale_factor * upscale_factor) or "
           "(h_upscale_factor * w_upscale_factor)";
    const int64_t new_c = static_cast<int>(channel / (h_upscale_factor * w_upscale_factor));
    std::vector<int32_t> permute_vec = {0, 1, 4, 2, 5, 3};
    std::vector<int64_t> reshape_vec_1 = {batch, new_c, h_upscale_factor * w_upscale_factor, height,
                                          width};
    Shape reshape_1(DimVector(reshape_vec_1.begin(), reshape_vec_1.end()));
    std::vector<int64_t> reshape_vec_2 = {batch,  new_c, h_upscale_factor, w_upscale_factor,
                                          height, width};
    Shape reshape_2(DimVector(reshape_vec_2.begin(), reshape_vec_2.end()));
    std::vector<int64_t> reshape_vec_3 = {batch, new_c, height * h_upscale_factor,
                                          width * w_upscale_factor};
    Shape reshape_3(DimVector(reshape_vec_3.begin(), reshape_vec_3.end()));
    out = JUST(Reshape(x, reshape_1));
    out = JUST(Reshape(out, reshape_2));
    out = JUST(Permute(out, permute_vec));
    out = JUST(Reshape(out, reshape_3));
    return out;
  }
};

class TFPoolNDFunctor {
 public:
  TFPoolNDFunctor() = default;
  virtual ~TFPoolNDFunctor() = default;
  Maybe<Tensor> operator()(const std::shared_ptr<one::Tensor>& x,
                           const std::vector<int32_t>& kernel_size,
                           const std::vector<int32_t>& strides, const std::string& padding,
                           const std::vector<int32_t>& padding_before,
                           const std::vector<int32_t>& padding_after,
                           const std::string& data_format, const bool& ceil_mode) const {
    auto& attrs =
        THREAD_CACHED_MUTABLE_ATTR_MAP("pool_size", "strides", "padding", "padding_before",
                                       "padding_after", "data_format", "ceil_mode");
    attrs.SetAllAttrs(kernel_size, strides, padding, padding_before, padding_after, data_format,
                      ceil_mode);
    return OpInterpUtil::Dispatch<Tensor>(*op_, {x}, attrs);
  }

 protected:
  std::shared_ptr<OpExpr> op_;
};

class MaxPoolNDFunctor {
 public:
  MaxPoolNDFunctor() = default;
  virtual ~MaxPoolNDFunctor() = default;
  Maybe<TensorTuple> operator()(const std::shared_ptr<one::Tensor>& x,
                                const std::vector<int32_t>& kernel_size,
                                const Optional<std::vector<int32_t>>& stride,
                                const std::vector<int32_t>& padding,
                                const std::vector<int32_t>& dilation, const bool& return_indices,
                                const bool& ceil_mode, const std::string& data_format) const {
    if (x->ndim() == 4 && data_format == "channels_last") {
      if (!return_indices && dilation.at(0) == 1 && dilation.at(1) == 1) {
        // legacy tf style maxpool2d , use cudnn implementation
        // with high performance but do not support dilation/return_indices
        std::vector<int32_t> padding_before{padding.at(0), padding.at(1)};
        std::vector<int32_t> padding_after{padding.at(0), padding.at(1)};

        auto& attrs =
            THREAD_CACHED_MUTABLE_ATTR_MAP("pool_size", "strides", "padding", "padding_before",
                                           "padding_after", "data_format", "ceil_mode");
        attrs.SetAllAttrs(kernel_size, stride ? *JUST(stride) : kernel_size,
                          std::string("customized"), padding_before, padding_after, data_format,
                          ceil_mode);
        TensorTuple output;
        output.emplace_back(JUST(OpInterpUtil::Dispatch<Tensor>(*tf_maxpool_op_, {x}, attrs)));
        return output;
      }
    }

    auto& attrs = THREAD_CACHED_MUTABLE_ATTR_MAP("kernel_size", "padding", "stride", "dilation",
                                                 "data_format", "return_indices", "ceil_mode");
    // If stride is None, we set it as kernel_size to align Pytorch.
    attrs.SetAllAttrs(kernel_size, padding, stride ? *JUST(stride) : kernel_size, dilation,
                      data_format, return_indices, ceil_mode);
    return OpInterpUtil::Dispatch<TensorTuple>(*op_, {x}, attrs);
  }

 protected:
  std::shared_ptr<OpExpr> op_;
  std::shared_ptr<OpExpr> tf_maxpool_op_;
};

class TFAvgPool2DFunctor : public TFPoolNDFunctor {
 public:
  TFAvgPool2DFunctor() {
    op_ = CHECK_JUST(one::OpBuilder("tf_avg_pool_2d").Input("x").Output("y").Build());
  }
};

class MaxPool1DFunctor : public MaxPoolNDFunctor {
 public:
  MaxPool1DFunctor() {
    op_ = CHECK_JUST(one::OpBuilder("max_pool_1d").Input("x").Output("y").Output("indice").Build());
  }
};

class MaxPool2DFunctor : public MaxPoolNDFunctor {
 public:
  MaxPool2DFunctor() {
    op_ = CHECK_JUST(one::OpBuilder("max_pool_2d").Input("x").Output("y").Output("indice").Build());
    tf_maxpool_op_ = CHECK_JUST(one::OpBuilder("tf_max_pool_2d").Input("x").Output("y").Build());
  }
};

class MaxPool3DFunctor : public MaxPoolNDFunctor {
 public:
  MaxPool3DFunctor() {
    op_ = CHECK_JUST(one::OpBuilder("max_pool_3d").Input("x").Output("y").Output("indice").Build());
  }
};

class AdaptivePoolNDFunctor {
 public:
  AdaptivePoolNDFunctor() = default;
  virtual ~AdaptivePoolNDFunctor() = default;
  Maybe<Tensor> operator()(const std::shared_ptr<one::Tensor>& x,
                           const std::vector<int64_t>& output_size) const {
    auto& attrs = THREAD_CACHED_MUTABLE_ATTR_MAP("output_size");
    attrs.SetAllAttrs(output_size);
    return OpInterpUtil::Dispatch<Tensor>(*op_, {x}, attrs);
  }

 protected:
  std::shared_ptr<OpExpr> op_;
};

class AdaptiveAvgPool1DFunctor : public AdaptivePoolNDFunctor {
 public:
  AdaptiveAvgPool1DFunctor() {
    op_ = CHECK_JUST(one::OpBuilder("adaptive_avg_pool1d").Input("x").Output("y").Build());
  }
};

class AdaptiveAvgPool2DFunctor : public AdaptivePoolNDFunctor {
 public:
  AdaptiveAvgPool2DFunctor() {
    op_ = CHECK_JUST(one::OpBuilder("adaptive_avg_pool2d").Input("x").Output("y").Build());
  }
};

class AdaptiveAvgPool3DFunctor : public AdaptivePoolNDFunctor {
 public:
  AdaptiveAvgPool3DFunctor() {
    op_ = CHECK_JUST(one::OpBuilder("adaptive_avg_pool3d").Input("x").Output("y").Build());
  }
};

class AdaptiveMaxPoolBaseFunctor {
 public:
  AdaptiveMaxPoolBaseFunctor() = default;
  virtual ~AdaptiveMaxPoolBaseFunctor() = default;
  Maybe<TensorTuple> operator()(const std::shared_ptr<one::Tensor>& x,
                                const std::vector<int64_t>& output_size) const {
    auto& attrs = THREAD_CACHED_MUTABLE_ATTR_MAP("output_size");
    attrs.SetAllAttrs(output_size);
    return OpInterpUtil::Dispatch<TensorTuple>(*op_, {x}, attrs);
  }

 protected:
  std::shared_ptr<OpExpr> op_;
};

class AdaptiveMaxPool1DFunctor : public AdaptiveMaxPoolBaseFunctor {
 public:
  AdaptiveMaxPool1DFunctor() {
    op_ = CHECK_JUST(
        one::OpBuilder("adaptive_max_pool1d").Input("x").Output("y").Output("index").Build());
  }
};

class AdaptiveMaxPool2DFunctor : public AdaptiveMaxPoolBaseFunctor {
 public:
  AdaptiveMaxPool2DFunctor() {
    op_ = CHECK_JUST(
        one::OpBuilder("adaptive_max_pool2d").Input("x").Output("y").Output("index").Build());
  }
};

class AdaptiveMaxPool3DFunctor : public AdaptiveMaxPoolBaseFunctor {
 public:
  AdaptiveMaxPool3DFunctor() {
    op_ = CHECK_JUST(
        one::OpBuilder("adaptive_max_pool3d").Input("x").Output("y").Output("index").Build());
  }
};
class LossFunctorBase {
 public:
  Maybe<Tensor> apply_reduction(const Maybe<Tensor>& x, const std::string& reduction) const {
    CHECK_OR_RETURN(reduction == "none" || reduction == "sum" || reduction == "mean")
        << Error::RuntimeError() << "Reduction should be none, sum or mean.";
    if (reduction == "sum") { return functional::ReduceSum(JUST(x), {}, false); }
    if (reduction == "mean") { return functional::ReduceMean(JUST(x), {}, false); }
    return x;
  }

 protected:
  LossFunctorBase() = default;
  virtual ~LossFunctorBase() = default;
};

class MseLossFunctor : public LossFunctorBase {
 public:
  MseLossFunctor() {}
  Maybe<Tensor> operator()(const std::shared_ptr<one::Tensor>& input,
                           const std::shared_ptr<one::Tensor>& target,
                           const std::string& reduction) const {
    const auto out = sequence_function(functional::Sub)
                         .then(functional::Square)
                         .call(input, target, /*alpha=*/1.0, /*inplace=*/false);
    return apply_reduction(out, reduction);
  }
};

class L1LossFunctor : public LossFunctorBase {
 public:
  L1LossFunctor() {}
  Maybe<Tensor> operator()(const std::shared_ptr<one::Tensor>& input,
                           const std::shared_ptr<one::Tensor>& target,
                           const std::string& reduction) const {
    const auto out = sequence_function(functional::Sub)
                         .then(functional::Abs)
                         .call(input, target, /*alpha=*/1.0, /*inplace=*/false);
    return apply_reduction(out, reduction);
  }
};

class SmoothL1LossFunctor : LossFunctorBase {
 public:
  SmoothL1LossFunctor() {
    op_ = CHECK_JUST(
        one::OpBuilder("smooth_l1_loss").Input("input").Input("target").Output("out").Build());
  }
  Maybe<Tensor> operator()(const std::shared_ptr<one::Tensor>& input,
                           const std::shared_ptr<one::Tensor>& target, const float& beta,
                           const std::string& reduction) const {
    auto& attrs = THREAD_CACHED_MUTABLE_ATTR_MAP("beta");
    attrs.SetAllAttrs(beta);
    return apply_reduction(OpInterpUtil::Dispatch<Tensor>(*op_, {input, target}, attrs), reduction);
  }

 private:
  std::shared_ptr<OpExpr> op_;
};

class KLDivLossFunctor : public LossFunctorBase {
 public:
  KLDivLossFunctor() {
    op_ = CHECK_JUST(
        one::OpBuilder("kl_div_loss").Input("input").Input("target").Output("out").Build());
  }
  Maybe<Tensor> operator()(const std::shared_ptr<one::Tensor>& input,
                           const std::shared_ptr<one::Tensor>& target, const bool log_target,
                           const std::string& reduction) const {
    auto& attrs = THREAD_CACHED_MUTABLE_ATTR_MAP("log_target");
    attrs.SetAllAttrs(log_target);
    if (reduction == "batchmean" && input->ndim() != 0) {
      const auto& result = JUST(
          apply_reduction(OpInterpUtil::Dispatch<Tensor>(*op_, {input, target}, attrs), "sum"));
      return ScalarDiv(result, input->shape()->At(0));
    } else {
      return apply_reduction(OpInterpUtil::Dispatch<Tensor>(*op_, {input, target}, attrs),
                             reduction);
    }
  }

 private:
  std::shared_ptr<OpExpr> op_;
};

class MarginRankingLossFunctor : public LossFunctorBase {
 public:
  Maybe<Tensor> operator()(const std::shared_ptr<one::Tensor>& input_1,
                           const std::shared_ptr<one::Tensor>& input_2,
                           const std::shared_ptr<one::Tensor>& target, const float margin,
                           const std::string& reduction) const {
    const auto out =
        sequence_function(functional::Sub)
            .then(functional::Negative)
            .then(std::bind(functional::Mul, target, std::placeholders::_1))
            .then([&margin](const std::shared_ptr<one::Tensor>& x) {
              return functional::ScalarAdd(x, Scalar(margin), /*alpha=*/1, /*inplace=*/true);
            })
            .then(std::bind(functional::Clamp, std::placeholders::_1, Scalar(0), NullOpt))
            .call(input_1, input_2, /*alpha=*/1.0, /*inplace=*/false);
    return apply_reduction(out, reduction);
  }
};

class BinaryCrossEntropyLossFunctor : public LossFunctorBase {
 public:
  BinaryCrossEntropyLossFunctor() {
    op_ = CHECK_JUST(one::OpBuilder("binary_cross_entropy")
                         .Input("input")
                         .Input("target")
                         .Output("out")
                         .Build());
    op_weight_ = CHECK_JUST(one::OpBuilder("binary_cross_entropy")
                                .Input("input")
                                .Input("target")
                                .Input("weight")
                                .Output("out")
                                .Build());
  }
  Maybe<Tensor> operator()(const std::shared_ptr<one::Tensor>& input,
                           const std::shared_ptr<one::Tensor>& target,
                           const Optional<one::Tensor>& weight,
                           const std::string& reduction) const {
    auto out = weight ? OpInterpUtil::Dispatch<Tensor>(*op_weight_, {input, target, JUST(weight)})
                      : OpInterpUtil::Dispatch<Tensor>(*op_, {input, target});
    return apply_reduction(out, reduction);
  }

 private:
  std::shared_ptr<OpExpr> op_;
  std::shared_ptr<OpExpr> op_weight_;
};

class BinaryCrossEntropyWithLogitsLossFunctor : public LossFunctorBase {
 public:
  BinaryCrossEntropyWithLogitsLossFunctor() {
    op_ = CHECK_JUST(one::OpBuilder("binary_cross_entropy_with_logits")
                         .Input("input")
                         .Input("target")
                         .Output("out")
                         .Build());
    op_weight_ = CHECK_JUST(one::OpBuilder("binary_cross_entropy_with_logits")
                                .Input("input")
                                .Input("target")
                                .Input("weight")
                                .Output("out")
                                .Build());
    op_pos_ = CHECK_JUST(one::OpBuilder("binary_cross_entropy_with_logits")
                             .Input("input")
                             .Input("target")
                             .Input("pos_weight")
                             .Output("out")
                             .Build());
    op_weight_pos_ = CHECK_JUST(one::OpBuilder("binary_cross_entropy_with_logits")
                                    .Input("input")
                                    .Input("target")
                                    .Input("weight")
                                    .Input("pos_weight")
                                    .Output("out")
                                    .Build());
    op_reduce_mean_ = CHECK_JUST(one::OpBuilder("binary_cross_entropy_with_logits_reduce_mean")
                                     .Input("input")
                                     .Input("target")
                                     .Output("out")
                                     .Build());
  }
  Maybe<Tensor> operator()(const std::shared_ptr<one::Tensor>& input,
                           const std::shared_ptr<one::Tensor>& target,
                           const Optional<one::Tensor>& weight,
                           const Optional<one::Tensor>& pos_weight,
                           const std::string& reduction) const {
    if (pos_weight) {
      const auto pos_weight_shape = JUST(pos_weight)->shape();
      // pos weight shape = (), (1,), (1,1)... or (input/target.shape[-1],)
      const bool is_pos_weight_shape_valid =
          (pos_weight_shape->elem_cnt() == 1)
          || (pos_weight_shape->NumAxes() == 1
              && pos_weight_shape->At(0) == target->shape()->back());

      CHECK_OR_RETURN(is_pos_weight_shape_valid)
          << Error::RuntimeError()
          << "pos_weight must be a vector with length equal to the number of classes.";
    }

    auto& attrs = THREAD_CACHED_MUTABLE_ATTR_MAP("has_pos_weight");
    attrs.SetAllAttrs(pos_weight.has_value());
    std::shared_ptr<Tensor> out;
    if (weight) {
      if (pos_weight) {
        out = JUST(OpInterpUtil::Dispatch<Tensor>(
            *op_weight_pos_, {input, target, JUST(weight), JUST(pos_weight)}, attrs));
      } else {
        out =
            JUST(OpInterpUtil::Dispatch<Tensor>(*op_weight_, {input, target, JUST(weight)}, attrs));
      }
    } else {
      if (pos_weight) {
        out = JUST(
            OpInterpUtil::Dispatch<Tensor>(*op_pos_, {input, target, JUST(pos_weight)}, attrs));
      } else {
        if (reduction == "mean") {
          return OpInterpUtil::Dispatch<Tensor>(*op_reduce_mean_, {input, target});
        }
        out = JUST(OpInterpUtil::Dispatch<Tensor>(*op_, {input, target}, attrs));
      }
    }
    return apply_reduction(out, reduction);
  }

 private:
  std::shared_ptr<OpExpr> op_;
  std::shared_ptr<OpExpr> op_weight_;
  std::shared_ptr<OpExpr> op_pos_;
  std::shared_ptr<OpExpr> op_weight_pos_;
  std::shared_ptr<OpExpr> op_reduce_mean_;
};

class NLLLossFunctor {
 public:
  NLLLossFunctor() {
    op_ = CHECK_JUST(one::OpBuilder("nll")
                         .Input("input")
                         .Input("target")
                         .Output("output")
                         .Output("out_weight")
                         .Build());

    op_weight_ = CHECK_JUST(one::OpBuilder("nll")
                                .Input("input")
                                .Input("target")
                                .Input("weight")
                                .Output("output")
                                .Output("out_weight")
                                .Build());
  }

  Maybe<Tensor> operator()(const std::shared_ptr<one::Tensor>& input,
                           const std::shared_ptr<one::Tensor>& target,
                           const Optional<one::Tensor>& weight, const int64_t& ignore_index,
                           const std::string& reduction) const {
    CHECK_OR_RETURN(reduction == "none" || reduction == "sum" || reduction == "mean")
        << Error::RuntimeError() << "Reduction should be none, sum or mean.";

    const auto& input_shape = input->shape();
    const int64_t K = input_shape->NumAxes();
    CHECK_GE_OR_RETURN(K, 2) << Error::RuntimeError() << "Expected 2 or more dimensions";
    const int64_t N = input_shape->At(0);
    const int64_t C = input_shape->At(1);

    const auto& target_shape = target->shape();
    CHECK_EQ_OR_RETURN(target_shape->NumAxes(), K - 1)
        << Error::RuntimeError() << "Expected target dimensions (" << K - 1
        << ") to match input dimensions (" << K << "), got " << target_shape->NumAxes();
    CHECK_EQ_OR_RETURN(target_shape->At(0), N)
        << Error::RuntimeError() << "Expected input batch_size (" << N
        << ") to match target batch_size (" << target_shape->At(0) << ")";

    std::shared_ptr<one::Tensor> input_;
    std::shared_ptr<one::Tensor> target_;
    if (K > 2) {
      DimVector idea_target_dim_vec;
      idea_target_dim_vec.push_back(N);
      for (int64_t i = 2; i < K; ++i) { idea_target_dim_vec.push_back(input_shape->At(i)); }
      Shape idea_target_shape(idea_target_dim_vec);
      CHECK_EQ_OR_RETURN(*target_shape, idea_target_shape)
          << Error::RuntimeError() << "Expected target shape " << idea_target_shape.ToString()
          << ", got " << target_shape->ToString();

      std::vector<int> perm(input_shape->dim_vec().size(), 0);
      perm[perm.size() - 1] = 1;
      for (size_t i = 1; i < perm.size() - 1; ++i) { perm[i] = i + 1; }

      input_ = JUST(sequence_function(functional::Transpose)
                        .then(std::bind(functional::Reshape, std::placeholders::_1, Shape({-1, C})))
                        .call(input, perm));
      target_ = JUST(functional::Flatten(target, 0, K - 2));
    } else {
      input_ = input;
      target_ = target;
    }

    auto& attrs = THREAD_CACHED_MUTABLE_ATTR_MAP("ignore_index");
    attrs.SetAllAttrs(ignore_index);

    std::shared_ptr<TensorTuple> nll_result;
    if (weight) {
      nll_result = JUST(
          OpInterpUtil::Dispatch<TensorTuple>(*op_weight_, {input_, target_, JUST(weight)}, attrs));
    } else {
      nll_result = JUST(OpInterpUtil::Dispatch<TensorTuple>(*op_, {input_, target_}, attrs));
    }
    auto output = JUST(VectorAt(*nll_result, 0));

    if (K > 2) { output = JUST(functional::Reshape(output, *target_shape)); }

    if (reduction == "none") { return output; }

    auto sum = JUST(functional::ReduceSum(output, {}, false));

    if (reduction == "sum") { return sum; }

    auto total_weight = JUST(functional::ReduceSum(JUST(VectorAt(*nll_result, 1)), {}, false));
    return functional::Div(sum, total_weight);
  }

 private:
  std::shared_ptr<OpExpr> op_;
  std::shared_ptr<OpExpr> op_weight_;
};

class CrossEntropyFunctor {
 public:
  CrossEntropyFunctor() {
    op_log_softmax_ = CHECK_JUST(one::OpBuilder("log_softmax").Input("in").Output("prob").Build());

    op_nll_ = CHECK_JUST(one::OpBuilder("nll")
                             .Input("input")
                             .Input("target")
                             .Output("output")
                             .Output("out_weight")
                             .Build());

    op_nll_weight_ = CHECK_JUST(one::OpBuilder("nll")
                                    .Input("input")
                                    .Input("target")
                                    .Input("weight")
                                    .Output("output")
                                    .Output("out_weight")
                                    .Build());
  }
  Maybe<Tensor> operator()(const std::shared_ptr<one::Tensor>& input,
                           const std::shared_ptr<one::Tensor>& target,
                           const Optional<one::Tensor>& weight, const int64_t& ignore_index,
                           const std::string& reduction, const double& label_smoothing) const {
    if (input->shape() == target->shape()) {
      CHECK_OR_RETURN(target->dtype()->is_floating_point())
          << "Expected floating point type for target with class probabilities, got "
          << target->dtype()->name();
      CHECK_LT_OR_RETURN(ignore_index, 0)
          << "ignore_index is not supported for floating point targe";
      return CrossEntropyProb(input, target, weight, reduction, label_smoothing);
    }
    if (label_smoothing > 0.0)
      return CrossEntropyLabelSmoothing(input, target, weight, ignore_index, reduction,
                                        label_smoothing);
    CHECK_OR_RETURN(reduction == "none" || reduction == "sum" || reduction == "mean")
        << Error::RuntimeError() << "Reduction should be none, sum or mean.";
    const auto& input_shape = input->shape();
    const auto& target_shape = target->shape();

    std::vector<int> input_perm(input_shape->dim_vec().size(), 0);
    input_perm[input_perm.size() - 1] = 1;
    for (size_t i = 1; i < input_perm.size() - 1; ++i) { input_perm[i] = i + 1; }

    const auto input_ = JUST(sequence_function(functional::Transpose)
                                 .then(std::bind(functional::Reshape, std::placeholders::_1,
                                                 Shape({-1, input_shape->At(1)})))
                                 .then([this](const std::shared_ptr<one::Tensor>& x) {
                                   return OpInterpUtil::Dispatch<Tensor>(*op_log_softmax_, {x});
                                 })
                                 .call(input, input_perm));

    const auto target_ = JUST(functional::Flatten(target, 0, target->shape()->NumAxes() - 1));

    auto& attrs = THREAD_CACHED_MUTABLE_ATTR_MAP("ignore_index");
    attrs.SetAllAttrs(ignore_index);

    std::shared_ptr<TensorTuple> nll_result;
    if (weight) {
      nll_result = JUST(OpInterpUtil::Dispatch<TensorTuple>(
          *op_nll_weight_, {input_, target_, JUST(weight)}, attrs));
    } else {
      nll_result = JUST(OpInterpUtil::Dispatch<TensorTuple>(*op_nll_, {input_, target_}, attrs));
    }

    auto output = JUST(VectorAt(*nll_result, 0));
    output = JUST(functional::Reshape(output, *target_shape));
    if (reduction == "none") { return output; }

    auto sum = JUST(functional::ReduceSum(output, {}, false));
    if (reduction == "sum") { return sum; }

    auto total_weight = JUST(functional::ReduceSum(JUST(VectorAt(*nll_result, 1)), {}, false));
    return functional::Div(sum, total_weight);
  }

 private:
  std::shared_ptr<OpExpr> op_log_softmax_;
  std::shared_ptr<OpExpr> op_nll_;
  std::shared_ptr<OpExpr> op_nll_weight_;
};

class CrossEntropyLabelSmoothingFunctor {
 public:
  CrossEntropyLabelSmoothingFunctor() {
    op_log_softmax_ = CHECK_JUST(one::OpBuilder("log_softmax").Input("in").Output("prob").Build());

    op_nll_ = CHECK_JUST(one::OpBuilder("nll")
                             .Input("input")
                             .Input("target")
                             .Output("output")
                             .Output("out_weight")
                             .Build());

    op_nll_weight_ = CHECK_JUST(one::OpBuilder("nll")
                                    .Input("input")
                                    .Input("target")
                                    .Input("weight")
                                    .Output("output")
                                    .Output("out_weight")
                                    .Build());
  }
  Maybe<Tensor> operator()(const std::shared_ptr<one::Tensor>& input,
                           const std::shared_ptr<one::Tensor>& target,
                           const Optional<one::Tensor>& weight, const int64_t& ignore_index,
                           const std::string& reduction, const double& label_smoothing) const {
    CHECK_OR_RETURN(reduction == "none" || reduction == "sum" || reduction == "mean")
        << Error::RuntimeError() << "Reduction should be none, sum or mean.";
    const auto& input_shape = input->shape();
    const auto& target_shape = target->shape();

    std::vector<int> input_perm(input_shape->dim_vec().size(), 0);
    input_perm[input_perm.size() - 1] = 1;
    for (size_t i = 1; i < input_perm.size() - 1; ++i) { input_perm[i] = i + 1; }
    CHECK_OR_RETURN(label_smoothing > 0.0 && label_smoothing <= 1.0)
        << "label_smoothing must be between 0.0 and 1.0. Got: " << label_smoothing;

    const auto& input_ = JUST(sequence_function(functional::Transpose)
                                  .then(std::bind(functional::Reshape, std::placeholders::_1,
                                                  Shape({-1, input_shape->At(1)})))
                                  .then([this](const std::shared_ptr<one::Tensor>& x) {
                                    return OpInterpUtil::Dispatch<Tensor>(*op_log_softmax_, {x});
                                  })
                                  .call(input, input_perm));
    const auto& target_ = JUST(functional::Flatten(target, 0, target->shape()->NumAxes() - 1));

    auto& attrs = THREAD_CACHED_MUTABLE_ATTR_MAP("ignore_index");
    attrs.SetAllAttrs(ignore_index);

    std::shared_ptr<TensorTuple> nll_result;
    if (weight) {
      nll_result = JUST(OpInterpUtil::Dispatch<TensorTuple>(
          *op_nll_weight_, {input_, target_, JUST(weight)}, attrs));
    } else {
      nll_result = JUST(OpInterpUtil::Dispatch<TensorTuple>(*op_nll_, {input_, target_}, attrs));
    }

    const auto& ignore_mask = JUST(Reshape(JUST(ScalarLogicalEqual(target_, ignore_index)), {-1}));

    // smooth_loss = (-(input_ * weight.reshape(1, -1)).sum(1) * ~ignore_mask).reshape_as(target)
    std::shared_ptr<Tensor> smooth_loss = input_;
    if (weight) {
      const auto& weight_2d = JUST(Reshape(JUST(weight), {1, -1}));
      smooth_loss = JUST(Mul(smooth_loss, weight_2d));
    }
    smooth_loss = JUST(Negative(JUST(ReduceSum(smooth_loss, {1}, false))));
    smooth_loss = JUST(MaskedFill(smooth_loss, ignore_mask, 0.0));
    smooth_loss = JUST(Reshape(smooth_loss, *target_shape));

    int64_t n_classes = input->shape()->At(1);
    auto nll_loss = JUST(VectorAt(*nll_result, 0));
    nll_loss = JUST(functional::Reshape(nll_loss, *target_shape));

    // loss = nll_loss * (1 - label_smoothing) + smooth_loss * label_smoothing / num_classes
    if (reduction == "none") {
      return JUST(Add(JUST(ScalarMul(nll_loss, 1 - label_smoothing, false)),
                      JUST(ScalarMul(smooth_loss, label_smoothing / n_classes, false)), 1, false));
    }

    const auto& nll_loss_sum = JUST(ReduceSum(nll_loss, {}, false));
    const auto& smooth_loss_sum = JUST(ReduceSum(smooth_loss, {}, false));
    const auto& cross_entropy_loss_sum =
        JUST(Add(JUST(ScalarMul(nll_loss_sum, 1 - label_smoothing, false)),
                 JUST(ScalarMul(smooth_loss_sum, label_smoothing / n_classes, false)), 1, false));
    if (reduction == "sum") { return cross_entropy_loss_sum; }

    const auto& total_weight = JUST(ReduceSum(JUST(VectorAt(*nll_result, 1)), {}, false));
    return Div(cross_entropy_loss_sum, total_weight);
  }

 private:
  std::shared_ptr<OpExpr> op_log_softmax_;
  std::shared_ptr<OpExpr> op_nll_;
  std::shared_ptr<OpExpr> op_nll_weight_;
};

class CrossEntropyProbFunctor : public LossFunctorBase {
 public:
  CrossEntropyProbFunctor() {
    op_log_softmax_ = CHECK_JUST(one::OpBuilder("log_softmax").Input("in").Output("prob").Build());
  }
  Maybe<Tensor> operator()(const std::shared_ptr<one::Tensor>& input,
                           const std::shared_ptr<one::Tensor>& target,
                           const Optional<one::Tensor>& weight, const std::string& reduction,
                           const double& label_smoothing) const {
    const auto& input_shape = input->shape();
    const auto& target_shape = target->shape();

    std::vector<int> input_perm(input_shape->NumAxes(), 0);
    input_perm[input_perm.size() - 1] = 1;
    for (size_t i = 1; i < input_perm.size() - 1; ++i) { input_perm[i] = i + 1; }

    const auto input_ = JUST(sequence_function(functional::Transpose)
                                 .then(std::bind(functional::Reshape, std::placeholders::_1,
                                                 Shape({-1, input_shape->At(1)})))
                                 .then([this](const std::shared_ptr<one::Tensor>& x) {
                                   return OpInterpUtil::Dispatch<Tensor>(*op_log_softmax_, {x});
                                 })
                                 .call(input, input_perm));
    std::shared_ptr<Tensor> target_ =
        JUST(sequence_function(functional::Transpose)
                 .then(std::bind(functional::Reshape, std::placeholders::_1,
                                 Shape({-1, target_shape->At(1)})))
                 .call(target, input_perm));
    if (label_smoothing > 0) {
      int32_t num_classes = input_->shape()->At(1);
      target_ =
          JUST(ScalarAdd(JUST(ScalarMul(target_, static_cast<double>(1) - label_smoothing, false)),
                         label_smoothing / static_cast<double>(num_classes), 1, false));
    }

    auto nll_result = JUST(Negative(JUST(Mul(input_, target_))));
    if (weight) {
      const auto& weight_expand = JUST(Unsqueeze(JUST(weight), 0));
      nll_result = JUST(Mul(nll_result, weight_expand));
    }
    DimVector target_reshape_(input->ndim() - 1);
    for (size_t i = 0; i < target_reshape_.size(); ++i) {
      target_reshape_[i] = input_shape->At(input_perm[i]);
    }
    nll_result = JUST(ReduceSum(nll_result, {-1}, false));
    nll_result = JUST(Reshape(nll_result, Shape(target_reshape_)));
    return apply_reduction(nll_result, reduction);
  }

 private:
  std::shared_ptr<OpExpr> op_log_softmax_;
};

class SparseCrossEntropyFunctor {
 public:
  SparseCrossEntropyFunctor() {
    op_ = CHECK_JUST(one::OpBuilder("sparse_cross_entropy")
                         .Input("prediction")
                         .Input("label")
                         .Output("out")
                         .Build());
  }
  Maybe<Tensor> operator()(const std::shared_ptr<one::Tensor>& prediction,
                           const std::shared_ptr<one::Tensor>& label, const int64_t& depth) const {
    auto& attrs = THREAD_CACHED_MUTABLE_ATTR_MAP("depth");
    attrs.SetAllAttrs(depth);

    return OpInterpUtil::Dispatch<Tensor>(*op_, {prediction, label}, attrs);
  }

 private:
  std::shared_ptr<OpExpr> op_;
};

class SparseCrossEntropyMsFunctor {
 public:
  SparseCrossEntropyMsFunctor() {
    op_ = CHECK_JUST(one::OpBuilder("sparse_cross_entropy_ms")
                         .Input("prediction")
                         .Input("label")
                         .Output("out")
                         .Build());
  }
  Maybe<Tensor> operator()(const std::shared_ptr<one::Tensor>& prediction,
                           const std::shared_ptr<one::Tensor>& label, const int64_t& depth) const {
    auto& attrs = THREAD_CACHED_MUTABLE_ATTR_MAP("depth");
    attrs.SetAllAttrs(depth);

    return OpInterpUtil::Dispatch<Tensor>(*op_, {prediction, label}, attrs);
  }

 private:
  std::shared_ptr<OpExpr> op_;
};

class SparseSoftmaxCrossEntropyFunctor {
 public:
  SparseSoftmaxCrossEntropyFunctor() {
    // SparseSoftmaxCrossEntropy
    op_sparse_softmax_cross_entropy_ = CHECK_JUST(one::OpBuilder("sparse_softmax_cross_entropy")
                                                      .Input("prediction")
                                                      .Input("label")
                                                      .Output("prob")
                                                      .Output("out")
                                                      .Build());
    // lazy model SparseSoftmaxCrossEntropyMs
    op_sparse_softmax_cross_entropy_ms_ =
        CHECK_JUST(one::OpBuilder("sparse_softmax_cross_entropy_ms")
                       .Input("prediction")
                       .Input("label")
                       .Output("prob")
                       .Output("out")
                       .Build());
    // eager model SparseSoftmaxCrossEntropyMs
    op_reduce_max_device_stage_ = CHECK_JUST(one::OpBuilder("reduce_max_device_stage")
                                                 .Input("in")
                                                 .Output("out")
                                                 .Output("mask")
                                                 .Output("count")
                                                 .Build());
    op_reduce_max_global_stage_ = CHECK_JUST(one::OpBuilder("reduce_max_global_stage")
                                                 .Input("in")
                                                 .Input("device_count")
                                                 .Output("out")
                                                 .Output("mask")
                                                 .Build());
    op_sparse_cross_entropy_ms_ = CHECK_JUST(one::OpBuilder("sparse_cross_entropy_ms")
                                                 .Input("prediction")
                                                 .Input("label")
                                                 .Output("out")
                                                 .Build());
    op_broadcast_sub_ =
        CHECK_JUST(one::OpBuilder("broadcast_sub").Input("x").Input("y").Output("z").Build());
    op_broadcast_div_ =
        CHECK_JUST(one::OpBuilder("broadcast_div").Input("x").Input("y").Output("z").Build());
    op_reduce_sum_ = CHECK_JUST(
        one::OpBuilder("reduce_sum").Input("input_tensor").Output("output_tensor").Build());
    op_exp_ = CHECK_JUST(one::OpBuilder("exp").Input("x").Output("y").Build());
  }
  Maybe<Tensor> operator()(const std::shared_ptr<one::Tensor>& logits,
                           const std::shared_ptr<one::Tensor>& label) const {
    if (JUST(RunWithMsVersion(logits, label))) {
      if (LazyMode::is_enabled()) {
        return LazySparseSoftmaxCrossEntropyMsOperator(logits, label);
      } else {
        return EagerSparseSoftmaxCrossEntropyMsOperator(logits, label);
      }
    } else {
      return SparseSoftmaxCrossEntropyOperator(logits, label);
    }
  }

  Maybe<bool> RunWithMsVersion(const std::shared_ptr<one::Tensor>& logits,
                               const std::shared_ptr<one::Tensor>& label) const {
    if (!(logits->is_global() && label->is_global())) { return false; }

    if (JUST(logits->parallel_desc())->parallel_num() == 1) { return false; }

    if (logits->shape()->NumAxes() != 2) { return false; }

    const NdSbp& logits_nd_sbp = *(JUST(logits->nd_sbp()));
    const int32_t split_axis = logits->shape()->NumAxes() - 1;
    bool has_split_axis_parallel = false;
    for (int64_t i = 0; i < logits_nd_sbp.sbp_parallel_size(); ++i) {
      const auto& sbp = logits_nd_sbp.sbp_parallel(i);
      if (sbp.has_split_parallel() && sbp.split_parallel().axis() == split_axis) {
        has_split_axis_parallel = true;
      } else {
        if (sbp.has_partial_sum_parallel()) { return false; }
      }
    }
    if (!has_split_axis_parallel) { return false; }

    return true;
  }

  Maybe<Tensor> SparseSoftmaxCrossEntropyOperator(const std::shared_ptr<one::Tensor>& logits,
                                                  const std::shared_ptr<one::Tensor>& label) const {
    int64_t depth = logits->shape()->At(logits->shape()->NumAxes() - 1);
    auto& attrs = THREAD_CACHED_MUTABLE_ATTR_MAP("depth");
    attrs.SetAllAttrs(depth);
    const auto& result = JUST(OpInterpUtil::Dispatch<TensorTuple>(*op_sparse_softmax_cross_entropy_,
                                                                  {logits, label}, attrs));
    return result->at(1);
  }

  Maybe<Tensor> LazySparseSoftmaxCrossEntropyMsOperator(
      const std::shared_ptr<one::Tensor>& logits, const std::shared_ptr<one::Tensor>& label) const {
    int64_t depth = logits->shape()->At(logits->shape()->NumAxes() - 1);
    auto& attrs = THREAD_CACHED_MUTABLE_ATTR_MAP("depth");
    attrs.SetAllAttrs(depth);
    const auto& result = JUST(OpInterpUtil::Dispatch<TensorTuple>(
        *op_sparse_softmax_cross_entropy_ms_, {logits, label}, attrs));
    return result->at(1);
  }

  Maybe<Tensor> EagerSparseSoftmaxCrossEntropyMsOperator(
      const std::shared_ptr<one::Tensor>& logits, const std::shared_ptr<one::Tensor>& label) const {
    // op_reduce_max_device_stage_
    int64_t depth = logits->shape()->At(logits->shape()->NumAxes() - 1);
    int32_t axis = logits->shape()->NumAxes() - 1;

    auto& attrs = THREAD_CACHED_MUTABLE_ATTR_MAP("axis");
    attrs.SetAllAttrs(std::vector<int32_t>{axis});
    const auto& max_device_stage =
        JUST(OpInterpUtil::Dispatch<TensorTuple>(*op_reduce_max_device_stage_, {logits}, attrs));
    std::shared_ptr<Tensor> max_global_stage_input0 = max_device_stage->at(0);
    std::shared_ptr<Tensor> max_global_stage_input1 = max_device_stage->at(2);

    const NdSbp& logits_nd_sbp = *(JUST(logits->nd_sbp()));
    std::vector<Symbol<SbpParallel>> new_sbp_parallels;
    std::vector<Symbol<SbpParallel>> s0s1_sbp_parallels;
    if (logits_nd_sbp.sbp_parallel_size() == 2) {
      for (int i = 0; i < logits_nd_sbp.sbp_parallel_size(); ++i) {
        const auto& sbp_parallel = logits_nd_sbp.sbp_parallel(i);
        if (sbp_parallel.has_split_parallel()) {
          const int64_t& split_axis = sbp_parallel.split_parallel().axis();
          if (split_axis == axis) {
            SbpParallel sbp;
            sbp.mutable_broadcast_parallel();
            new_sbp_parallels.emplace_back(sbp);
          } else {
            CHECK_EQ_OR_RETURN(split_axis, 0)
                << Error::RuntimeError() << "Split axis must equal to 0. ";
            new_sbp_parallels.emplace_back(sbp_parallel);
          }
        } else {
          new_sbp_parallels.emplace_back(sbp_parallel);
        }
      }

      s0s1_sbp_parallels.emplace_back(logits_nd_sbp.sbp_parallel(0));
      s0s1_sbp_parallels.emplace_back(logits_nd_sbp.sbp_parallel(1));
      max_global_stage_input0 = JUST(functional::ToGlobal(
          (*max_device_stage)[0], JUST((*max_device_stage)[0]->parallel_desc()), new_sbp_parallels,
          s0s1_sbp_parallels, /* check_meta */ false, /*copy=*/false));
      max_global_stage_input1 = JUST(functional::ToGlobal(
          (*max_device_stage)[2], JUST((*max_device_stage)[0]->parallel_desc()), new_sbp_parallels,
          s0s1_sbp_parallels, /* check_meta */ false, /*copy=*/false));
    }
    // op_reduce_max_global_stage_
    auto& reduce_max_global_attrs = THREAD_CACHED_MUTABLE_ATTR_MAP("axis", "keepdims");
    reduce_max_global_attrs.SetAllAttrs(std::vector<int32_t>{axis}, true);
    const auto& max_global_stage = JUST(OpInterpUtil::Dispatch<TensorTuple>(
        *op_reduce_max_global_stage_, {max_global_stage_input0, max_global_stage_input1},
        reduce_max_global_attrs));
    auto& broadcast_sub_input = max_global_stage->at(0);
    if (logits_nd_sbp.sbp_parallel_size() == 2) {
      broadcast_sub_input = JUST(functional::ToGlobal(
          broadcast_sub_input, JUST((*max_device_stage)[0]->parallel_desc()), new_sbp_parallels,
          new_sbp_parallels, /* check_meta */ false, /*copy=*/false));
    }
    // op_broadcast_sub_
    const auto& output_broadcast_sub = JUST(
        OpInterpUtil::Dispatch<TensorTuple>(*op_broadcast_sub_, {logits, broadcast_sub_input}));
    // op_exp_
    const auto& output_exp =
        JUST(OpInterpUtil::Dispatch<TensorTuple>(*op_exp_, {(*output_broadcast_sub)[0]}));
    // op_reduce_sum_
    auto& reduce_sum_attrs = THREAD_CACHED_MUTABLE_ATTR_MAP("axis", "keepdims");
    reduce_sum_attrs.SetAllAttrs(std::vector<int32_t>{axis}, true);
    const auto& output_reduce_sum = JUST(
        OpInterpUtil::Dispatch<TensorTuple>(*op_reduce_sum_, {(*output_exp)[0]}, reduce_sum_attrs));
    std::shared_ptr<Tensor> broadcast_div_input1 = output_reduce_sum->at(0);
    if (logits_nd_sbp.sbp_parallel_size() == 2) {
      std::vector<Symbol<SbpParallel>> empty_grad_sbp_parallels;
      broadcast_div_input1 = JUST(functional::ToGlobal(
          (*output_reduce_sum)[0], JUST((*output_reduce_sum)[0]->parallel_desc()),
          new_sbp_parallels, new_sbp_parallels, /* check_meta */ false, /*copy=*/false));
    }
    // op_broadcast_div_
    const auto& predictions = JUST(OpInterpUtil::Dispatch<TensorTuple>(
        *op_broadcast_div_, {(*output_exp)[0], broadcast_div_input1}));
    // op_sparse_cross_entropy_ms_
    auto& sparse_cross_entropy_ms_attrs = THREAD_CACHED_MUTABLE_ATTR_MAP("depth");
    sparse_cross_entropy_ms_attrs.SetAllAttrs(depth);
    const auto& output = JUST(OpInterpUtil::Dispatch<Tensor>(
        *op_sparse_cross_entropy_ms_, {(*predictions)[0], label}, sparse_cross_entropy_ms_attrs));
    return output;
  }

 private:
  // SparseSoftmaxCrossEntropy
  std::shared_ptr<OpExpr> op_sparse_softmax_cross_entropy_;
  // lazy model SparseSoftmaxCrossEntropyMs
  std::shared_ptr<OpExpr> op_sparse_softmax_cross_entropy_ms_;
  // SparseSoftmaxCrossEntropyMs
  std::shared_ptr<OpExpr> op_reduce_max_device_stage_;
  std::shared_ptr<OpExpr> op_reduce_max_global_stage_;
  std::shared_ptr<OpExpr> op_broadcast_sub_;
  std::shared_ptr<OpExpr> op_exp_;
  std::shared_ptr<OpExpr> op_reduce_sum_;
  std::shared_ptr<OpExpr> op_broadcast_div_;
  std::shared_ptr<OpExpr> op_sparse_cross_entropy_ms_;
};

class SoftmaxCrossEntropyFunctor {
 public:
  SoftmaxCrossEntropyFunctor() {
    op_ = CHECK_JUST(one::OpBuilder("softmax_cross_entropy")
                         .Input("prediction")
                         .Input("label")
                         .Output("out")
                         .Output("prob")
                         .Build());
  }

  Maybe<Tensor> operator()(const std::shared_ptr<one::Tensor>& logits,
                           const std::shared_ptr<one::Tensor>& label) const {
    return OpInterpUtil::Dispatch<Tensor>(*op_, {logits, label});
  }

 private:
  std::shared_ptr<OpExpr> op_;
};

class SoftmaxCrossEntropyGradFunctor {
 public:
  SoftmaxCrossEntropyGradFunctor() {
    op_ = CHECK_JUST(one::OpBuilder("softmax_cross_entropy_grad")
                         .Input("dy")
                         .Input("label")
                         .Input("prob")
                         .Output("prediction_diff")
                         .Build());
  }
  Maybe<Tensor> operator()(const std::shared_ptr<one::Tensor>& dy,
                           const std::shared_ptr<one::Tensor>& label,
                           const std::shared_ptr<one::Tensor>& prob) const {
    return OpInterpUtil::Dispatch<Tensor>(*op_, {dy, label, prob});
  }

 private:
  std::shared_ptr<OpExpr> op_;
};

class CombinedMarginLossFunctor {
 public:
  CombinedMarginLossFunctor() {
    op_ = CHECK_JUST(one::OpBuilder("combined_margin_loss")
                         .Input("x")
                         .Input("label")
                         .Output("y")
                         .Output("theta")
                         .Build());
  }
  Maybe<Tensor> operator()(const std::shared_ptr<one::Tensor>& x,
                           const std::shared_ptr<one::Tensor>& label, const float& m1,
                           const float& m2, const float& m3) const {
    auto& attrs = THREAD_CACHED_MUTABLE_ATTR_MAP("m1", "m2", "m3", "depth");
    attrs.SetAllAttrs(m1, m2, m3, x->shape()->At(1));
    return OpInterpUtil::Dispatch<Tensor>(*op_, {x, label}, attrs);
  }

 private:
  std::shared_ptr<OpExpr> op_;
};

class CtcLossFunctor {
 public:
  CtcLossFunctor() {
    op_ = CHECK_JUST(one::OpBuilder("ctc_loss")
                         .Input("log_probs")
                         .Input("targets")
                         .Input("input_lengths")
                         .Input("target_lengths")
                         .Output("loss")
                         .Output("alpha")
                         .Build());
    op_xdivy_ = CHECK_JUST(one::OpBuilder("xdivy").Input("x").Input("y").Output("z").Build());
  }
  Maybe<Tensor> operator()(const std::shared_ptr<one::Tensor>& log_probs,
                           const std::shared_ptr<one::Tensor>& targets,
                           const std::shared_ptr<one::Tensor>& input_lengths,
                           const std::shared_ptr<one::Tensor>& target_lengths,
                           const int64_t& max_target_length, const int64_t& blank,
                           const bool& zero_infinity, const std::string& reduction) const {
    auto& attrs = THREAD_CACHED_MUTABLE_ATTR_MAP("max_target_length", "blank", "zero_infinity");
    attrs.SetAllAttrs(max_target_length, blank, zero_infinity);
    std::shared_ptr<one::Tensor> out;
    if (targets->dtype()->data_type() == DataType::kInt32) {
      out = JUST(OpInterpUtil::Dispatch<Tensor>(
          *op_, {log_probs, targets, input_lengths, target_lengths}, attrs));
    } else {
      out = JUST(OpInterpUtil::Dispatch<Tensor>(
          *op_,
          {log_probs, JUST(functional::Cast(targets, DType::Int64(), false)), input_lengths,
           target_lengths},
          attrs));
    }
    if (zero_infinity) {
      if (out->is_local()) {
        const auto create_constant = [&](const Scalar& scalar) -> Maybe<Tensor> {
          return functional::Constant(*out->shape(), scalar, out->dtype(), JUST(out->device()));
        };

        out = JUST(sequence_function(functional::Constant)
                       .then(std::bind(functional::BroadcastEqual, out, std::placeholders::_1))
                       .then(std::bind(functional::Where, std::placeholders::_1,
                                       JUST(create_constant(Scalar(0))), out))
                       .call(*out->shape(), Scalar(std::numeric_limits<double>::infinity()),
                             out->dtype(), JUST(out->device())));
      } else {
        const auto& placement = JUST(out->parallel_desc());
        const auto& nd_sbp = *JUST(GetSbpList(JUST(out->nd_sbp())));
        const auto create_constant = [&](const Scalar& scalar) -> Maybe<Tensor> {
          return functional::GlobalConstant(*out->shape(), scalar, out->dtype(), placement, nd_sbp);
        };

        out = JUST(sequence_function(functional::GlobalConstant)
                       .then(std::bind(functional::BroadcastEqual, out, std::placeholders::_1))
                       .then(std::bind(functional::Where, std::placeholders::_1,
                                       JUST(create_constant(Scalar(0))), out))
                       .call(*out->shape(), Scalar(std::numeric_limits<double>::infinity()),
                             out->dtype(), placement, nd_sbp));
      }
    }
    CHECK_OR_RETURN([&]() -> bool {
      if ((reduction != "none") && (reduction != "sum") && (reduction != "mean")) return false;
      return true;
    }()) << Error::RuntimeError()
         << "Reduction should be none, sum or mean.";
    if (reduction == "sum") { return functional::ReduceSum(out, {}, false); }
    if (reduction == "mean") {
      return sequence_function(functional::Clamp)
          .then(std::bind(functional::Cast, std::placeholders::_1, log_probs->dtype(),
                          /*pin_memory=*/false))
          .then([&](const std::shared_ptr<one::Tensor>& x) {
            return OpInterpUtil::Dispatch<Tensor>(*op_xdivy_, {out, x});
          })
          .then(std::bind(functional::ReduceMean, std::placeholders::_1, std::vector<int32_t>({}),
                          false))
          .call(target_lengths, Scalar(1), NullOpt);
    }
    return out;
  }

 private:
  std::shared_ptr<OpExpr> op_;
  std::shared_ptr<OpExpr> op_xdivy_;
};

class TripletMarginLossFunctor {
 public:
  TripletMarginLossFunctor() {}

  Maybe<Tensor> operator()(const std::shared_ptr<one::Tensor>& anchor,
                           const std::shared_ptr<one::Tensor>& positive,
                           const std::shared_ptr<one::Tensor>& negative, const float& margin,
                           const float& p, const float& eps, const bool& swap,
                           const std::string& reduction) const {
    int32_t dim_norm = anchor->ndim() - 1;
    std::vector<int32_t> dim(1, dim_norm);
    CHECK_OR_RETURN([&]() -> bool {
      if ((reduction != "none") && (reduction != "sum") && (reduction != "mean")) return false;
      return true;
    }()) << Error::RuntimeError()
         << "Reduction should be none, sum or mean.";
    auto da_p = JUST(VectorNorm(
        JUST(ScalarAdd(eps, JUST(Sub(anchor, positive, /*alpha=*/1.0, /*inplace=*/false)),
                       /*alpha=*/1)),
        p, dim,
        /*keepdim=*/false, anchor->dtype()));
    auto da_n = JUST(VectorNorm(
        JUST(ScalarAdd(eps, JUST(Sub(anchor, negative, /*alpha=*/1.0, /*inplace=*/false)),
                       /*alpha=*/1)),
        p, dim,
        /*keepdim=*/false, anchor->dtype()));
    if (swap) {
      auto distance_swap = JUST(VectorNorm(
          JUST(ScalarAdd(eps, JUST(Sub(positive, negative, /*alpha=*/1.0, /*inplace=*/false)),
                         /*alpha=*/1)),
          p, dim,
          /*keepdim=*/false, positive->dtype()));
      da_n = JUST(Minimum(distance_swap, da_n));
    }
    auto triplet_loss =
        JUST(Clamp(JUST(ScalarAdd(JUST(Sub(da_p, da_n, /*alpha=*/1.0, /*inplace=*/false)), margin,
                                  /*alpha=*/1, /*inplace=*/false)),
                   /*min=*/0.0, NullOpt));
    int32_t ndim = triplet_loss->ndim() - 1;
    std::vector<int32_t> axis(1, ndim);

    if (reduction == "mean") {
      triplet_loss = JUST(ReduceMean(triplet_loss, axis, /*keepdim=*/false));
    } else if (reduction == "sum") {
      triplet_loss = JUST(ReduceSum(triplet_loss, axis, /*keepdim=*/false));
    }
    return triplet_loss;
  }
};

class AffineGridFunctor {
 public:
  AffineGridFunctor() {
    op_ = CHECK_JUST(one::OpBuilder("affine_grid").Input("theta").Output("grid").Build());
  }
  Maybe<Tensor> operator()(const std::shared_ptr<one::Tensor>& theta, const Shape& size,
                           const bool& align_corners) const {
    auto& attrs = THREAD_CACHED_MUTABLE_ATTR_MAP("size", "align_corners");
    attrs.SetAllAttrs(size, align_corners);
    return OpInterpUtil::Dispatch<Tensor>(*op_, {theta}, attrs);
  }

 private:
  std::shared_ptr<OpExpr> op_;
};

class GridSampleFunctor {
 public:
  GridSampleFunctor() {
    op_ = CHECK_JUST(
        one::OpBuilder("grid_sample").Input("input").Input("grid").Output("output").Build());
  }
  Maybe<Tensor> operator()(const std::shared_ptr<one::Tensor>& input,
                           const std::shared_ptr<one::Tensor>& grid,
                           const std::string& interpolation_mode, const std::string& padding_mode,
                           const bool& align_corners) const {
    auto& attrs =
        THREAD_CACHED_MUTABLE_ATTR_MAP("interpolation_mode", "padding_mode", "align_corners");
    attrs.SetAllAttrs(interpolation_mode, padding_mode, align_corners);
    return OpInterpUtil::Dispatch<Tensor>(*op_, {input, grid}, attrs);
  }

 private:
  std::shared_ptr<OpExpr> op_;
};

<<<<<<< HEAD
class NormalFunctor {
 public:
  NormalFunctor() { op_ = CHECK_JUST(one::OpBuilder("normal").Output("out").Build()); }
  Maybe<Tensor> operator()(const float& mean, const float& std, const Shape& shape,
                           const Optional<one::Tensor>& out,
                           const Optional<Symbol<DType>>& optional_dtype,
                           const Optional<Symbol<Device>>& optional_device,
                           const Optional<one::Generator>& optional_generator,
                           const bool& requires_grad) const {
    Symbol<DType> dtype = DType::Float();
    if (optional_dtype.has_value()) {
      dtype = JUST(optional_dtype);
      if (dtype->data_type() != DataType::kFloat && dtype->data_type() != DataType::kDouble) {
        OF_UNIMPLEMENTED() << "Only support float and double in normal().";
      }
    }
    Symbol<Device> device = JUST(Device::New("cpu"));
    if (optional_device.has_value()) { device = JUST(optional_device); }

    if (out.has_value()) {
      auto out_tensor = JUST(out);
      Symbol<DType> output_tensor_dtype = out_tensor->dtype();
      if (optional_dtype.has_value()) {
        CHECK_OR_RETURN(output_tensor_dtype == dtype)
            << Error::RuntimeError() << "data type " << dtype->name()
            << " does not match data type of out parameter " << output_tensor_dtype->name();
      }
      dtype = output_tensor_dtype;
      Symbol<Device> out_tensor_device = JUST(out_tensor->device());
      if (optional_device.has_value()) {
        CHECK_OR_RETURN(out_tensor_device == JUST(optional_device))
            << Error::RuntimeError() << "device type " << device->ToString()
            << " does not match device type of out parameter " << out_tensor_device->ToString();
      }
      device = out_tensor_device;
    }
    const auto gen = optional_generator.value_or(JUST(one::DefaultAutoGenerator()));
    auto& attrs = THREAD_CACHED_MUTABLE_ATTR_MAP("mean", "std", "shape", "dtype", "seed");
    attrs.SetAllAttrs(static_cast<double>(mean), static_cast<double>(std), shape,
                      dtype->data_type(), static_cast<int64_t>(gen->current_seed()));

    const auto& distribution_state = std::make_shared<DistributionKernelState>(gen);
    OpExprInterpContext ctx(attrs, distribution_state);
    ctx.device = device;
    if (out.has_value()) {
      std::shared_ptr<TensorTuple> outputs = std::make_shared<TensorTuple>(1);
      (*outputs)[0] = JUST(out);
      JUST(OpInterpUtil::Dispatch(*op_, {}, outputs.get(), ctx));
      return (*outputs)[0];
    }

    auto result = JUST(OpInterpUtil::Dispatch<Tensor>(*op_, {}, ctx));
    JUST(result->set_requires_grad(requires_grad));
    return result;
  }

 private:
  std::shared_ptr<OpExpr> op_;
};

class Normal2Functor {
 public:
  Maybe<Tensor> operator()(const float& mean, const float& std, const int32_t& shape,
                           const Optional<one::Tensor>& out,
                           const Optional<Symbol<DType>>& optional_dtype,
                           const Optional<Symbol<Device>>& optional_device,
                           const Optional<one::Generator>& optional_generator,
                           const bool& requires_grad) const {
    const Shape size = Shape({shape});
    return Normal(mean, std, size, out, optional_dtype, optional_device, optional_generator,
                  requires_grad);
  }
};

class GlobalNormalFunctor {
 public:
  GlobalNormalFunctor() { op_ = CHECK_JUST(one::OpBuilder("normal").Output("out").Build()); }
  Maybe<Tensor> operator()(const float& mean, const float& std, const Shape& shape,
                           const Optional<one::Tensor>& out, const Symbol<ParallelDesc>& placement,
                           const std::vector<Symbol<SbpParallel>>& sbp_tuple,
                           const Optional<Symbol<DType>>& optional_dtype,
                           const Optional<one::Generator>& optional_generator,
                           const bool& requires_grad) const {
    JUST(CheckDeviceIdsIsValid(placement));

    Symbol<DType> dtype = DType::Float();
    if (optional_dtype.has_value()) {
      dtype = JUST(optional_dtype);
      if (dtype->data_type() != DataType::kFloat && dtype->data_type() != DataType::kDouble) {
        OF_UNIMPLEMENTED() << "Only support float and double in normal().";
      }
    }

    if (out.has_value()) {
      auto out_tensor = JUST(out);
      Symbol<DType> output_tensor_dtype = out_tensor->dtype();
      if (optional_dtype.has_value()) {
        CHECK_OR_RETURN(output_tensor_dtype == dtype)
            << Error::RuntimeError() << "data type " << dtype->name()
            << " does not match data type of out parameter (" << output_tensor_dtype->name();
      }
      dtype = output_tensor_dtype;
    }

    auto& attrs = THREAD_CACHED_MUTABLE_ATTR_MAP("mean", "std", "shape", "dtype", "seed", "nd_sbp");

    const auto& nd_sbp = JUST(GetNdSbp(sbp_tuple));

    std::shared_ptr<Generator> gen = optional_generator.value_or(JUST(one::DefaultAutoGenerator()));
    uint64_t init_seed = JUST(gen->Get<CPUGeneratorImpl>(0))->engine()();

    if (LazyMode::is_enabled()) {
      attrs.SetAllAttrs(static_cast<double>(mean), static_cast<double>(std), shape,
                        dtype->data_type(), static_cast<int64_t>(init_seed),
                        *JUST(GetNdSbpStrList(nd_sbp)));
    } else {
      uint64_t rank_seed = 0;
      {
        JUST(BroadcastSeedToAllRanks(&init_seed, /*root=*/0));
        rank_seed =
            JUST(GetRandomSeedForRank(*placement, *nd_sbp, init_seed, GlobalProcessCtx::Rank()));
      }
      attrs.SetAllAttrs(static_cast<double>(mean), static_cast<double>(std), shape,
                        dtype->data_type(), static_cast<int64_t>(rank_seed), NullOpt);
      gen = JUST(MakeGenerator(placement->device_type()));
      gen->set_current_seed(rank_seed);
    }
    const auto& distribution_state = std::make_shared<DistributionKernelState>(gen);

    if (out.has_value()) {
      std::shared_ptr<TensorTuple> outputs = std::make_shared<TensorTuple>(1);
      (*outputs)[0] = JUST(out);
      JUST(OpInterpUtil::Dispatch(
          *op_, {}, outputs.get(),
          OpExprInterpContext(attrs, placement, nd_sbp, distribution_state)));
      return (*outputs)[0];
    }

    auto result = JUST(OpInterpUtil::Dispatch<Tensor>(
        *op_, {}, OpExprInterpContext(attrs, placement, nd_sbp, distribution_state)));
    JUST(result->set_requires_grad(requires_grad));
    return result;
  }

 private:
  std::shared_ptr<OpExpr> op_;
};

class GlobalNormal2Functor {
 public:
  Maybe<Tensor> operator()(const float& mean, const float& std, const int32_t& shape,
                           const Optional<one::Tensor>& out, const Symbol<ParallelDesc>& placement,
                           const std::vector<Symbol<SbpParallel>>& sbp_tuple,
                           const Optional<Symbol<DType>>& optional_dtype,
                           const Optional<one::Generator>& optional_generator,
                           const bool& requires_grad) const {
    const Shape size = Shape({shape});
    return GlobalNormal(mean, std, size, out, placement, sbp_tuple, optional_dtype,
                        optional_generator, requires_grad);
  }
};

=======
>>>>>>> 75768e92
class NormalizationFunctor {
 public:
  NormalizationFunctor() {
    norm_eval_op_ = CHECK_JUST(one::OpBuilder("normalization")
                                   .Input("x")
                                   .Input("moving_mean")
                                   .Input("moving_variance")
                                   .Input("gamma")
                                   .Input("beta")
                                   .Output("y")
                                   .Attr("training", false)
                                   .Build());
    norm_training_stats_op_ = CHECK_JUST(one::OpBuilder("normalization")
                                             .Input("x")
                                             .Input("moving_mean")
                                             .Input("moving_variance")
                                             .Input("gamma")
                                             .Input("beta")
                                             .Output("y")
                                             .Output("mean")
                                             .Output("inv_variance")
                                             .Attr("training", true)
                                             .Build());
    norm_training_no_stats_op_ = CHECK_JUST(one::OpBuilder("normalization")
                                                .Input("x")
                                                .Input("gamma")
                                                .Input("beta")
                                                .Output("y")
                                                .Output("mean")
                                                .Output("inv_variance")
                                                .Attr("training", true)
                                                .Build());
  }
  Maybe<Tensor> operator()(const std::shared_ptr<one::Tensor>& x,
                           const Optional<one::Tensor>& moving_mean,
                           const Optional<one::Tensor>& moving_variance,
                           const Optional<one::Tensor>& gamma, const Optional<one::Tensor>& beta,
                           const int32_t& axis, const float& epsilon, const float& momentum,
                           const bool& training) const {
    auto& attrs = THREAD_CACHED_MUTABLE_ATTR_MAP("axis", "epsilon", "momentum");
    // convert torch momentum to tensorflow momentum
    attrs.SetAllAttrs(axis, epsilon, static_cast<float>(1.0 - momentum));

    CHECK_OR_RETURN((moving_mean && moving_variance) || (!moving_mean && !moving_variance))
        << Error::RuntimeError()
        << "Both moving_mean and moving_variance should be None or Tensor.";

    std::shared_ptr<one::Tensor> gamma_val;
    std::shared_ptr<one::Tensor> beta_val;

    CHECK_GE_OR_RETURN(x->shape()->NumAxes(), 2)
        << Error::RuntimeError() << "NumAxes of x should be greater or equal than 2. ";
    if (gamma.has_value() && beta.has_value()) {
      gamma_val = JUST(gamma);
      beta_val = JUST(beta);
    } else {
      const Shape gamma_beta_shape = Shape({x->shape()->At(1)});
      gamma_val = JUST(functional::Constant(gamma_beta_shape, 1.0, x->dtype(), JUST(x->device())));
      beta_val = JUST(functional::Constant(gamma_beta_shape, 0.0, x->dtype(), JUST(x->device())));
    }

    if (!training) {
      CHECK_OR_RETURN(moving_mean && moving_variance)
          << Error::RuntimeError() << "Must have moving_mean and moving_variance in eval mode.";
      return OpInterpUtil::Dispatch<one::Tensor>(
          *norm_eval_op_, {x, JUST(moving_mean), JUST(moving_variance), gamma_val, beta_val},
          attrs);
    }
    if (moving_mean) {
      return OpInterpUtil::Dispatch<one::Tensor>(
          *norm_training_stats_op_,
          {x, JUST(moving_mean), JUST(moving_variance), gamma_val, beta_val}, attrs);
    }
    return OpInterpUtil::Dispatch<one::Tensor>(*norm_training_no_stats_op_,
                                               {x, gamma_val, beta_val}, attrs);
  }

 private:
  std::shared_ptr<OpExpr> norm_eval_op_;
  std::shared_ptr<OpExpr> norm_training_stats_op_;
  std::shared_ptr<OpExpr> norm_training_no_stats_op_;
};

class NormalizationAddReluFunctor {
 public:
  NormalizationAddReluFunctor() {
    norm_eval_op_ = CHECK_JUST(one::OpBuilder("normalization")
                                   .Input("x")
                                   .Input("moving_mean")
                                   .Input("moving_variance")
                                   .Input("gamma")
                                   .Input("beta")
                                   .Output("y")
                                   .Attr("training", false)
                                   .Build());
    relu_op_ = CHECK_JUST(one::OpBuilder("relu").Input("x").Output("y").Build());
    add_op_ = CHECK_JUST(one::OpBuilder("add_n").Input("in", 2).Output("out").Build());
    fused_norm_training_stats_op_ = CHECK_JUST(one::OpBuilder("normalization_add_relu")
                                                   .Input("x")
                                                   .Input("moving_mean")
                                                   .Input("moving_variance")
                                                   .Input("gamma")
                                                   .Input("beta")
                                                   .Output("y")
                                                   .Output("reserve_space")
                                                   .Output("mean")
                                                   .Output("inv_variance")
                                                   .Attr("training", true)
                                                   .Build());
    fused_addend_norm_training_stats_op_ = CHECK_JUST(one::OpBuilder("normalization_add_relu")
                                                          .Input("x")
                                                          .Input("addend")
                                                          .Input("moving_mean")
                                                          .Input("moving_variance")
                                                          .Input("gamma")
                                                          .Input("beta")
                                                          .Output("y")
                                                          .Output("reserve_space")
                                                          .Output("mean")
                                                          .Output("inv_variance")
                                                          .Attr("training", true)
                                                          .Build());
    fused_norm_training_no_stats_op_ = CHECK_JUST(one::OpBuilder("normalization_add_relu")
                                                      .Input("x")
                                                      .Input("gamma")
                                                      .Input("beta")
                                                      .Output("y")
                                                      .Output("reserve_space")
                                                      .Output("mean")
                                                      .Output("inv_variance")
                                                      .Attr("training", true)
                                                      .Build());
    fused_addend_norm_training_no_stats_op_ = CHECK_JUST(one::OpBuilder("normalization_add_relu")
                                                             .Input("x")
                                                             .Input("addend")
                                                             .Input("gamma")
                                                             .Input("beta")
                                                             .Output("y")
                                                             .Output("reserve_space")
                                                             .Output("mean")
                                                             .Output("inv_variance")
                                                             .Attr("training", true)
                                                             .Build());
  }
  Maybe<Tensor> operator()(const std::shared_ptr<one::Tensor>& x,
                           const Optional<one::Tensor>& addend,
                           const Optional<one::Tensor>& moving_mean,
                           const Optional<one::Tensor>& moving_variance,
                           const std::shared_ptr<one::Tensor>& gamma,
                           const std::shared_ptr<one::Tensor>& beta, const int32_t& axis,
                           const float& epsilon, const float& momentum,
                           const bool& is_training) const {
    auto& attrs = THREAD_CACHED_MUTABLE_ATTR_MAP("axis", "epsilon", "momentum");
    // convert torch momentum to tensorflow momentum
    attrs.SetAllAttrs(axis, epsilon, static_cast<float>(1.0 - momentum));

    CHECK_OR_RETURN((moving_mean && moving_variance) || (!moving_mean && !moving_variance))
        << Error::RuntimeError()
        << "Both moving_mean and moving_variance should be None or Tensor.";
    if (!is_training) {
      CHECK_OR_RETURN(moving_mean && moving_variance)
          << Error::RuntimeError() << "Must have moving_mean and moving_variance in eval mode.";
      const auto& normalize_result = JUST(OpInterpUtil::Dispatch<one::Tensor>(
          *norm_eval_op_, {x, JUST(moving_mean), JUST(moving_variance), gamma, beta}, attrs));
      if (addend) {
        const auto& add_result =
            JUST(OpInterpUtil::Dispatch<one::Tensor>(*add_op_, {normalize_result, JUST(addend)}));
        return OpInterpUtil::Dispatch<one::Tensor>(*relu_op_, {add_result});
      } else {
        return OpInterpUtil::Dispatch<one::Tensor>(*relu_op_, {normalize_result});
      }
    } else if (moving_mean) {
      if (addend) {
        return OpInterpUtil::Dispatch<one::Tensor>(
            *fused_addend_norm_training_stats_op_,
            {x, JUST(addend), JUST(moving_mean), JUST(moving_variance), gamma, beta}, attrs);
      } else {
        return OpInterpUtil::Dispatch<one::Tensor>(
            *fused_norm_training_stats_op_,
            {x, JUST(moving_mean), JUST(moving_variance), gamma, beta}, attrs);
      }
    } else {
      if (addend) {
        return OpInterpUtil::Dispatch<one::Tensor>(*fused_addend_norm_training_no_stats_op_,
                                                   {x, JUST(addend), gamma, beta}, attrs);
      } else {
        return OpInterpUtil::Dispatch<one::Tensor>(*fused_norm_training_no_stats_op_,
                                                   {x, gamma, beta}, attrs);
      }
    }
  }

 private:
  std::shared_ptr<OpExpr> norm_eval_op_;
  std::shared_ptr<OpExpr> relu_op_;
  std::shared_ptr<OpExpr> add_op_;
  std::shared_ptr<OpExpr> fused_norm_training_stats_op_;
  std::shared_ptr<OpExpr> fused_addend_norm_training_stats_op_;
  std::shared_ptr<OpExpr> fused_norm_training_no_stats_op_;
  std::shared_ptr<OpExpr> fused_addend_norm_training_no_stats_op_;
};

class ConstantPadFunctor {
 public:
  ConstantPadFunctor() {
    constant_pad_ = CHECK_JUST(one::OpBuilder("pad").Input("x").Output("y").Build());
  }
  Maybe<Tensor> operator()(const std::shared_ptr<one::Tensor>& input,
                           const std::vector<int64_t>& pad, const Scalar& value) const {
    const int64_t ndim = input->shape()->NumAxes();
    const int64_t pad_size = pad.size();
    CHECK_LE_OR_RETURN(pad_size, 2 * ndim)
        << Error::RuntimeError() << "Pad size should less than or equal to input axes * 2.";
    CHECK_EQ_OR_RETURN(pad_size % 2, 0)
        << Error::RuntimeError() << "Length of pad must be even but instead it equals " << pad_size;

    std::vector<int64_t> pad_before(ndim, 0);
    std::vector<int64_t> pad_after(ndim, 0);
    const int64_t pad_pair = pad_size / 2;
    for (int64_t i = 0; i < pad_pair; ++i) {
      pad_before[ndim - i - 1] = pad[2 * i];
      pad_after[ndim - i - 1] = pad[2 * i + 1];
    }
    auto& attrs = THREAD_CACHED_MUTABLE_ATTR_MAP("padding", "floating_constant_value",
                                                 "integral_constant_value", "padding_before",
                                                 "padding_after");
    if (IsFloatingDataType(input->dtype()->data_type())
        || input->dtype()->data_type() == DataType::kFloat16) {
      attrs.SetAllAttrs(pad, value.As<double>(), static_cast<int64_t>(0), pad_before, pad_after);
    } else if (IsIntegralDataType(input->dtype()->data_type())) {
      attrs.SetAllAttrs(pad, static_cast<double>(0), value.As<int64_t>(), pad_before, pad_after);
    } else if (input->dtype() == DType::Bool()) {
      int64_t bool_value = value.As<int64_t>();
      CHECK_OR_RETURN(bool_value == 1 || bool_value == 0)
          << "value must be 1/0 or True/False for bool Tensor";
      attrs.SetAllAttrs(pad, static_cast<double>(0), value.As<int64_t>(), pad_before, pad_after);
    } else {
      UNIMPLEMENTED_THEN_RETURN() << "Data type should be floating, bool or integral type.";
    }
    return OpInterpUtil::Dispatch<Tensor>(*constant_pad_, {input}, attrs);
  }

 private:
  std::shared_ptr<OpExpr> constant_pad_;
};

class ReflectionPadFunctor {
 public:
  ReflectionPadFunctor() {
    reflect_pad1d_ = CHECK_JUST(one::OpBuilder("reflection_pad1d").Input("x").Output("y").Build());
    reflect_pad2d_ = CHECK_JUST(one::OpBuilder("reflection_pad2d").Input("x").Output("y").Build());
  }
  Maybe<Tensor> operator()(const std::shared_ptr<one::Tensor>& input,
                           const std::vector<int64_t>& pad) const {
    auto& attrs = THREAD_CACHED_MUTABLE_ATTR_MAP("padding");
    attrs.SetAllAttrs(pad);
    const int64_t pad_size = pad.size();
    const size_t ndim = input->ndim();
    CHECK_LE_OR_RETURN(pad_size, 2 * ndim)
        << Error::RuntimeError() << "Pad size should less than or equal to input axes * 2.";

    if (pad_size == 2) {
      // 2D/3D reflect padding
      CHECK_OR_RETURN((ndim == 2 && input->shape()->At(1) != 0)
                      || (ndim == 3 && input->shape()->At(1) != 0 && input->shape()->At(2) != 0))
          << "2D or 3D (batch mode) tensor expected for input, but got: " << ndim;
      const int64_t pad_left = pad[0];
      const int64_t pad_right = pad[1];
      const int64_t dim_w = (ndim == 3) ? 2 : 1;
      const int64_t input_width = input->shape()->At(dim_w);
      const int64_t output_w = input_width + pad_left + pad_right;
      CHECK_OR_RETURN(pad_left < input_width && pad_right < input_width)
          << "Padding size should be less than the corresponding input dimension, but got: "
             "padding ("
          << pad_left << ", " << pad_right << ") at dimension " << dim_w << " of input "
          << input->shape()->ToString();
      CHECK_OR_RETURN(output_w >= 1)
          << "input (W: " << input_width << ")is too small. Calculated output W: " << output_w;

      if (ndim == 2) {
        // for 2D input
        auto unsqueezed_input = JUST(functional::Unsqueeze(input, 0));
        auto unsqueezed_output =
            JUST(OpInterpUtil::Dispatch<Tensor>(*reflect_pad1d_, {unsqueezed_input}, attrs));
        return JUST(functional::Squeeze(unsqueezed_output, std::vector<int32_t>{0}));
      }
      return OpInterpUtil::Dispatch<Tensor>(*reflect_pad1d_, {input}, attrs);
    } else if (pad_size == 4) {
      // 3D/4D reflect padding
      bool valid_dims = input->shape()->At(1) != 0 && input->shape()->At(2) != 0;
      CHECK_OR_RETURN((ndim == 3 && valid_dims)
                      || (ndim == 4 && valid_dims && input->shape()->At(3) != 0))
          << "3D or 4D (batch mode) tensor expected for input, but got: " << ndim;

      int dim_h = 1;
      int dim_w = 2;
      if (ndim == 4) {
        dim_w++;
        dim_h++;
      }

      const int64_t pad_left = pad[0];
      const int64_t pad_right = pad[1];
      const int64_t pad_top = pad[2];
      const int64_t pad_bottom = pad[3];

      const int64_t input_h = input->shape()->At(dim_h);
      const int64_t input_w = input->shape()->At(dim_w);
      const int64_t output_h = input_h + pad_top + pad_bottom;
      const int64_t output_w = input_w + pad_left + pad_right;
      CHECK_OR_RETURN(pad_left < input_w && pad_right < input_w)
          << Error::RuntimeError()
          << "Padding size should be less than the corresponding input "
             "dimension, but got: padding ("
          << pad_left << ", " << pad_right << ") at dimension " << dim_w << " of input " << ndim;

      CHECK_OR_RETURN(pad_top < input_h && pad_bottom < input_h)
          << Error::RuntimeError()
          << "Padding size should be less than the corresponding input "
             "dimension, but got: padding ("
          << pad_top << ", " << pad_bottom << ") at dimension " << dim_h << " of input " << ndim;

      CHECK_OR_RETURN(output_w >= 1 || output_h >= 1)
          << Error::RuntimeError() << "input (H: " << input_h << ", W: " << input_w
          << ")is too small. Calculated output H: " << output_h << " W: " << output_w;

      if (ndim == 3) {
        // for 3D input
        auto unsqueezed_input = JUST(functional::Unsqueeze(input, 0));
        auto unsqueezed_output =
            JUST(OpInterpUtil::Dispatch<Tensor>(*reflect_pad2d_, {unsqueezed_input}, attrs));
        return JUST(functional::Squeeze(unsqueezed_output, std::vector<int32_t>{0}));
      }
      return OpInterpUtil::Dispatch<Tensor>(*reflect_pad2d_, {input}, attrs);
    } else if (pad_size == 6) {
      UNIMPLEMENTED_THEN_RETURN() << "5D reflect padding are not supported for now";
    } else {
      UNIMPLEMENTED_THEN_RETURN()
          << "Only 2D, 3D, 4D, 5D padding with non-constant padding are supported for now";
    }
  }

 private:
  std::shared_ptr<OpExpr> reflect_pad1d_;
  std::shared_ptr<OpExpr> reflect_pad2d_;
};

class ReplicationPadFunctor {
 public:
  ReplicationPadFunctor() {
    replicate_pad1d_ =
        CHECK_JUST(one::OpBuilder("replication_pad1d").Input("x").Output("y").Build());
    replicate_pad2d_ =
        CHECK_JUST(one::OpBuilder("replication_pad2d").Input("x").Output("y").Build());
  }
  Maybe<Tensor> operator()(const std::shared_ptr<one::Tensor>& input,
                           const std::vector<int64_t>& pad) const {
    auto& attrs = THREAD_CACHED_MUTABLE_ATTR_MAP("padding");
    attrs.SetAllAttrs(pad);
    const int64_t pad_size = pad.size();
    const size_t ndim = input->ndim();
    CHECK_LE_OR_RETURN(pad_size, 2 * ndim)
        << Error::RuntimeError() << "Pad size should less than or equal to input axes * 2.";
    if (pad_size == 2) {
      // 2D/3D replicate padding
      CHECK_OR_RETURN((ndim == 2 && input->shape()->At(0) != 0 && input->shape()->At(1) != 0)
                      || (ndim == 3 && input->shape()->At(1) != 0 && input->shape()->At(2) != 0))
          << "Expected 2D or 3D (batch mode) tensor with possibly 0 batch size and other "
             "non-zero dimensions for input, but got: "
          << ndim;
      const int64_t pad_left = pad[0];
      const int64_t pad_right = pad[1];
      const int64_t dim_w = (ndim == 3) ? 2 : 1;
      const int64_t input_width = input->shape()->At(dim_w);
      const int64_t output_w = input_width + pad_left + pad_right;
      CHECK_OR_RETURN(output_w >= 1)
          << "input (W: " << input_width << ")is too small. Calculated output W: " << output_w;

      if (ndim == 2) {
        // for 2D input
        auto unsqueezed_input = JUST(functional::Unsqueeze(input, 0));
        auto unsqueezed_output =
            JUST(OpInterpUtil::Dispatch<Tensor>(*replicate_pad1d_, {unsqueezed_input}, attrs));
        return JUST(functional::Squeeze(unsqueezed_output, std::vector<int32_t>{0}));
      }
      return OpInterpUtil::Dispatch<Tensor>(*replicate_pad1d_, {input}, attrs);
    } else if (pad_size == 4) {
      // 3D/4D replicate padding
      bool valid_dims = input->shape()->At(1) != 0 && input->shape()->At(2) != 0;
      CHECK_OR_RETURN((ndim == 3 && valid_dims)
                      || (ndim == 4 && valid_dims && input->shape()->At(3) != 0))
          << "3D or 4D (batch mode) tensor expected for input, but got: " << ndim;

      int dim_h = 1;
      int dim_w = 2;
      if (ndim == 4) {
        dim_w++;
        dim_h++;
      }

      const int64_t pad_left = pad[0];
      const int64_t pad_right = pad[1];
      const int64_t pad_top = pad[2];
      const int64_t pad_bottom = pad[3];

      const int64_t input_h = input->shape()->At(dim_h);
      const int64_t input_w = input->shape()->At(dim_w);
      const int64_t output_h = input_h + pad_top + pad_bottom;
      const int64_t output_w = input_w + pad_left + pad_right;
      CHECK_OR_RETURN(output_w >= 1 || output_h >= 1)
          << Error::RuntimeError() << "input (H: " << input_h << ", W: " << input_w
          << ")is too small. Calculated output H: " << output_h << " W: " << output_w;

      if (ndim == 3) {
        // for 3D input
        auto unsqueezed_input = JUST(functional::Unsqueeze(input, 0));
        auto unsqueezed_output =
            JUST(OpInterpUtil::Dispatch<Tensor>(*replicate_pad2d_, {unsqueezed_input}, attrs));
        return JUST(functional::Squeeze(unsqueezed_output, std::vector<int32_t>{0}));
      }
      return OpInterpUtil::Dispatch<Tensor>(*replicate_pad2d_, {input}, attrs);
    } else if (pad_size == 6) {
      UNIMPLEMENTED_THEN_RETURN() << "5D replicate padding are not supported for now";
    } else {
      UNIMPLEMENTED_THEN_RETURN()
          << "Only 2D, 3D, 4D, 5D padding with non-constant padding are supported for now";
    }
  }

 private:
  std::shared_ptr<OpExpr> replicate_pad1d_;
  std::shared_ptr<OpExpr> replicate_pad2d_;
};

class PadFunctor {
 public:
  Maybe<Tensor> operator()(const std::shared_ptr<one::Tensor>& input,
                           const std::vector<int64_t>& pad, const std::string& mode,
                           const Scalar& value) const {
    if (mode == "constant") {
      return functional::ConstantPad(input, pad, value);
    } else if (mode == "reflect") {
      return functional::ReflectionPad(input, pad);
    } else if (mode == "replicate") {
      return functional::ReplicationPad(input, pad);
    } else {
      UNIMPLEMENTED_THEN_RETURN() << "Pad mode is " << mode
                                  << ", but only constant, reflect and replicate are valid.";
    }
  }
};

class DropoutFunctor {
 public:
  DropoutFunctor() {
    dropout_op_ =
        CHECK_JUST(one::OpBuilder("dropout").Input("in").Output("out").Output("mask").Build());
    dropout_addend_op_ = CHECK_JUST(one::OpBuilder("dropout")
                                        .Input("in")
                                        .Input("_add_to_output")
                                        .Output("out")
                                        .Output("mask")
                                        .Build());
    add_op_ = CHECK_JUST(one::OpBuilder("add_n").Input("in", 2).Output("out").Build());
  }
  Maybe<Tensor> operator()(const std::shared_ptr<one::Tensor>& x, const float& p,
                           const bool& training, const bool& inplace,
                           const Optional<one::Generator>& generator,
                           const Optional<one::Tensor>& addend) const {
    auto outputs = std::make_shared<TensorTuple>(1);
    if (inplace) {
      JUST(CheckInplaceValid(x));
      (*outputs)[0] = x;
    }
    const auto gen = generator.value_or(JUST(one::DefaultAutoGenerator()));
    const auto& dropout_state = std::make_shared<FusedDropoutKernelState>(gen);
    auto& dropout_attrs = THREAD_CACHED_MUTABLE_ATTR_MAP("rate");
    dropout_attrs.SetAllAttrs(p);
    if (addend) {
      if ((!training) || p == 0.0) {
        JUST(OpInterpUtil::Dispatch(*add_op_, {x, JUST(addend)}, outputs.get()));
      } else {
        outputs->resize(2);
        JUST(OpInterpUtil::Dispatch(*dropout_addend_op_, {x, JUST(addend)}, outputs.get(),
                                    OpExprInterpContext(dropout_attrs, dropout_state)));
      }
    } else {
      if (!training || p == 0.0) {
        return x;
      } else {
        outputs->resize(2);
        JUST(OpInterpUtil::Dispatch(*dropout_op_, {x}, outputs.get(),
                                    OpExprInterpContext(dropout_attrs, dropout_state)));
      }
    }
    return (*outputs)[0];
  }

 private:
  std::shared_ptr<OpExpr> dropout_op_;
  std::shared_ptr<OpExpr> dropout_addend_op_;
  std::shared_ptr<OpExpr> add_op_;
};

namespace {
Maybe<Tensor> MakeFeatureNoise(const std::shared_ptr<one::Tensor>& x) {
  const int64_t ndim = x->ndim();
  CHECK_GE_OR_RETURN(ndim, 2) << Error::RuntimeError()
                              << "Feature dropout requires at least 2 dimensions in the input";
  std::vector<int64_t> sizes;
  sizes.reserve(ndim);
  sizes.push_back(x->shape()->At(0));
  sizes.push_back(x->shape()->At(1));
  for (int i = 2; i < ndim; i++) { sizes.push_back(1); }
  return JUST(Empty(Shape(sizes), x->dtype(), JUST(x->device()), false));
}

Maybe<Tensor> DropoutImpl(const std::shared_ptr<one::Tensor>& input, const float& p,
                          const bool& train) {
  CHECK_EQ_OR_RETURN(p >= 0 && p <= 1, true)
      << "dropout probability has to be between 0 and 1, but got " << p;
  if (p == 0 || !train || input->shape()->elem_cnt() == 0) { return input; }
  if (p == 1) {
    std::shared_ptr<Tensor> other =
        JUST(Constant(*input->shape(), Scalar(0.0), input->dtype(), JUST(input->device())));
    return InplaceMul(input, other);
  }
  std::shared_ptr<Tensor> noise = JUST(MakeFeatureNoise(input));
  noise =
      JUST(BernoulliProb(noise, 1.0 - p, noise->dtype(), JUST(one::DefaultAutoGenerator()), false));
  noise = JUST(InplaceScalarDiv(noise, Scalar(1.0 - p)));
  noise = JUST(InplaceMul(input, noise));
  return noise;
}
}  // namespace

class Dropout1dFunctor {
 public:
  Maybe<Tensor> operator()(const std::shared_ptr<one::Tensor>& input, const float& p,
                           const bool& training) const {
    CHECK_EQ_OR_RETURN(p < 0 || p > 1.0, true)
        << "dropout probability has to be between 0 and 1, but got " << p;
    const int input_dim = input->ndim();
    CHECK_EQ_OR_RETURN(input_dim != 2 && input_dim != 3, true)
        << "dropout1d: Expected 2D or 3D input, but received a {inp_dim}D input. "
           "Note that dropout1d exists to provide channel-wise dropout on inputs with 1 "
           "spatial dimension, a channel dimension, and an optional batch dimension "
           "(i.e. 2D or 3D inputs).";
    bool is_batched = (input_dim == 3);
    std::shared_ptr<one::Tensor> result;
    if (!is_batched) { result = JUST(Unsqueeze(input, 0)); }
    result = JUST(DropoutImpl(result, p, training));
    if (!is_batched) { result = JUST(Squeeze(result, std::vector<int32_t>{0})); }
    return result;
  }
};

class Dropout2dFunctor {
 public:
  Maybe<Tensor> operator()(const std::shared_ptr<one::Tensor>& input, const float& p,
                           const bool& training) const {
    CHECK_EQ_OR_RETURN(p < 0 || p > 1.0, true)
        << "dropout probability has to be between 0 and 1, but got " << p;
    const int input_dim = input->ndim();
    CHECK_EQ_OR_RETURN(input_dim != 3 && input_dim != 4, true)
        << "dropout2d: Received a {inp_dim}-D input to dropout2d, which is deprecated "
           "and will result in an error in a future release. To retain the behavior "
           "and silence this warning, please use dropout instead. Note that dropout2d "
           "exists to provide channel-wise dropout on inputs with 2 spatial dimensions, "
           "a channel dimension, and an optional batch dimension (i.e. 3D or 4D inputs).";
    CHECK_EQ_OR_RETURN(input_dim == 3, true)
        << "dropout2d: Received a 3D input to dropout2d and assuming that channel-wise "
           "1D dropout behavior is desired - input is interpreted as shape (N, C, L), where C "
           "is the channel dim. This behavior will change in a future release to interpret the "
           "input as one without a batch dimension, i.e. shape (C, H, W). To maintain the 1D "
           "channel-wise dropout behavior, please switch to using dropout1d instead.";
    return JUST(DropoutImpl(input, p, training));
  }
};

class Dropout3dFunctor {
 public:
  Maybe<Tensor> operator()(const std::shared_ptr<one::Tensor>& input, const float& p,
                           const bool& training) const {
    CHECK_EQ_OR_RETURN(p < 0 || p > 1.0, true)
        << "dropout probability has to be between 0 and 1, but got " << p;
    const int input_dim = input->ndim();
    CHECK_EQ_OR_RETURN(input_dim != 4 && input_dim != 5, true)
        << "dropout3d: Received a {inp_dim}-D input to dropout3d, which is deprecated "
           "and will result in an error in a future release. To retain the behavior "
           "and silence this warning, please use dropout instead. Note that dropout3d "
           "exists to provide channel-wise dropout on inputs with 3 spatial dimensions, "
           "a channel dimension, and an optional batch dimension (i.e. 4D or 5D inputs).";
    bool is_batched = (input_dim == 5);
    std::shared_ptr<one::Tensor> result;
    if (!is_batched) { result = JUST(Unsqueeze(input, 0)); }
    result = JUST(DropoutImpl(result, p, training));
    if (!is_batched) { result = JUST(Squeeze(result, std::vector<int32_t>{0})); }
    return result;
  }
};

class DropoutGradFunctor {
 public:
  DropoutGradFunctor() {
    dropout_grad_op_ =
        CHECK_JUST(one::OpBuilder("dropout_grad").Input("dy").Input("mask").Output("dx").Build());
  }
  Maybe<Tensor> operator()(const std::shared_ptr<one::Tensor>& dy,
                           const std::shared_ptr<one::Tensor>& mask, const float& scale) const {
    auto& dropout_grad_attrs = THREAD_CACHED_MUTABLE_ATTR_MAP("scale");
    dropout_grad_attrs.SetAllAttrs(scale);
    return OpInterpUtil::Dispatch<Tensor>(*dropout_grad_op_, {dy, mask}, dropout_grad_attrs);
  }

 private:
  std::shared_ptr<OpExpr> dropout_grad_op_;
};

class AvgPoolNDFunctor {
 public:
  AvgPoolNDFunctor() = default;
  virtual ~AvgPoolNDFunctor() = default;
  Maybe<Tensor> operator()(const std::shared_ptr<one::Tensor>& x,
                           const std::vector<int32_t>& kernel_size,
                           const Optional<std::vector<int32_t>>& stride,
                           const std::vector<int32_t>& padding, const bool& ceil_mode,
                           const bool& count_include_pad, const int32_t& divisor_override,
                           const std::string& data_format) const {
    auto& attrs =
        THREAD_CACHED_MUTABLE_ATTR_MAP("kernel_size", "padding", "stride", "data_format",
                                       "ceil_mode", "count_include_pad", "divisor_override");
    // If stride is None, we set it as kernel_size to align Pytorch.
    attrs.SetAllAttrs(kernel_size, padding, stride ? *JUST(stride) : kernel_size, data_format,
                      ceil_mode, count_include_pad, divisor_override);
    return OpInterpUtil::Dispatch<Tensor>(*op_, {x}, attrs);
  }

 protected:
  std::shared_ptr<OpExpr> op_;
};

class AvgPool1DFunctor : public AvgPoolNDFunctor {
 public:
  AvgPool1DFunctor() {
    op_ = CHECK_JUST(one::OpBuilder("avg_pool_1d").Input("x").Output("y").Build());
  }
};

class AvgPool2DFunctor : public AvgPoolNDFunctor {
 public:
  AvgPool2DFunctor() {
    op_ = CHECK_JUST(one::OpBuilder("avg_pool_2d").Input("x").Output("y").Build());
  }
};

class AvgPool3DFunctor : public AvgPoolNDFunctor {
 public:
  AvgPool3DFunctor() {
    op_ = CHECK_JUST(one::OpBuilder("avg_pool_3d").Input("x").Output("y").Build());
  }
};

class UnfoldFunctor {
 public:
  UnfoldFunctor() {
    unfold_op_ = CHECK_JUST(one::OpBuilder("unfold").Input("x").Output("y").Build());
  }
  Maybe<Tensor> operator()(const std::shared_ptr<one::Tensor>& x,
                           const std::vector<int32_t>& kernel_size,
                           const std::vector<int32_t>& dilation_rate,
                           const std::vector<int32_t>& padding, const std::vector<int32_t>& strides,
                           const std::string& data_format) const {
    const auto& x_shape = x->shape();
    // Only Support 4d tensor now.
    CHECK_EQ_OR_RETURN(x_shape->NumAxes(), 4)
        << Error::RuntimeError() << "Input Tensor dim should == 4";
    auto& attrs = THREAD_CACHED_MUTABLE_ATTR_MAP("kernel_size", "dilation_rate", "padding",
                                                 "strides", "data_format");
    attrs.SetAllAttrs(kernel_size, dilation_rate, padding, strides, data_format);
    return OpInterpUtil::Dispatch<Tensor>(*unfold_op_, {x}, attrs);
  }

 private:
  std::shared_ptr<OpExpr> unfold_op_;
};

class FoldFunctor {
 public:
  FoldFunctor() { fold_op_ = CHECK_JUST(one::OpBuilder("fold").Input("x").Output("y").Build()); }
  Maybe<Tensor> operator()(const std::shared_ptr<one::Tensor>& x,
                           const std::vector<int32_t>& output_size,
                           const std::vector<int32_t>& kernel_size,
                           const std::vector<int32_t>& dilation_rate,
                           const std::vector<int32_t>& padding, const std::vector<int32_t>& strides,
                           const std::string& data_format) const {
    const auto& x_shape = x->shape();
    // Only Support 3d tensor fold now. format is (N, C*K*K, L)
    CHECK_EQ_OR_RETURN(x_shape->NumAxes(), 3)
        << Error::RuntimeError() << "Input Tensor dim should == 3";
    auto& attrs = THREAD_CACHED_MUTABLE_ATTR_MAP("output_size", "kernel_size", "dilation_rate",
                                                 "padding", "strides", "data_format");
    attrs.SetAllAttrs(output_size, kernel_size, dilation_rate, padding, strides, data_format);
    return OpInterpUtil::Dispatch<Tensor>(*fold_op_, {x}, attrs);
  }

 private:
  std::shared_ptr<OpExpr> fold_op_;
};

class OneHotFunctor {
 public:
  OneHotFunctor() {
    one_hot_op_ = CHECK_JUST(one::OpBuilder("one_hot").Input("indices").Output("out").Build());
  }
  Maybe<Tensor> operator()(const std::shared_ptr<one::Tensor>& input, const int64_t& num_classes,
                           const Scalar& on_value, const Scalar& off_value) const {
    CHECK_OR_RETURN(!IsFloatingDataType(input->dtype()->data_type()))
        << Error::RuntimeError() << "one_hot is only applicable to index tensor.";
    auto& attrs =
        THREAD_CACHED_MUTABLE_ATTR_MAP("depth", "dtype", "floating_on_value", "floating_off_value",
                                       "integer_on_value", "integer_off_value");
    int64_t depth = num_classes;
    if (num_classes == -1) {
      std::vector<int32_t> axis(input->ndim());
      std::iota(axis.begin(), axis.end(), 0);
      auto tensor_max = JUST(functional::ReduceMax(input, axis, false));

      int64_t max = 0;
      const auto& callback = [&](ep::Stream* stream,
                                 const std::shared_ptr<vm::EagerBlobObject>& eager_blob_object) {
        SyncAutoMemcpy(stream, &max, eager_blob_object->dptr(), sizeof(max),
                       memory::MakeHostMemCase(), eager_blob_object->mem_case());
      };
      JUST(SyncAccessTensorWithTimeOut(tensor_max, callback, "const"));
      depth = max + 1;
    }
    // Refer to: https://github.com/Oneflow-Inc/oneflow/pull/5315/files#r755823506
    bool is_on_value_double = on_value.IsFloatingPoint();
    bool is_off_value_double = off_value.IsFloatingPoint();
    if (is_on_value_double || is_off_value_double) {
      attrs.SetAllAttrs(depth, kFloat, on_value.As<double>(), off_value.As<double>(),
                        static_cast<int64_t>(0), static_cast<int64_t>(0));
    } else {
      attrs.SetAllAttrs(depth, kInt64, static_cast<double>(0), static_cast<double>(0),
                        on_value.As<int64_t>(), off_value.As<int64_t>());
    }
    return OpInterpUtil::Dispatch<Tensor>(*one_hot_op_, {input}, attrs);
  }

 private:
  std::shared_ptr<OpExpr> one_hot_op_;
};

class PairwiseDistanceFunctor {
 public:
  Maybe<Tensor> operator()(const std::shared_ptr<Tensor>& x, const std::shared_ptr<Tensor>& y,
                           const float& p, const double& eps, bool keepdim) const {
    const int64_t xdim = x->ndim();
    const int64_t ydim = y->ndim();
    const int64_t output_dim = xdim > ydim ? xdim : ydim;
    const auto& sub = JUST(ScalarAdd(JUST(Sub(x, y, 1, false)), eps, 1, false));
    return ScalarNorm(sub, p, output_dim - 1, keepdim, NullOpt);
  }
};

class CosineSimilarityFunctor {
 public:
  Maybe<Tensor> operator()(const std::shared_ptr<one::Tensor>& x,
                           const std::shared_ptr<one::Tensor>& y, const int32_t& dim,
                           const double& eps) const {
    const auto& x_shape = *(x->shape());
    const auto& y_shape = *(y->shape());
    std::shared_ptr<one::Tensor> x_extend = x;
    std::shared_ptr<one::Tensor> y_extend = y;
    if (x_shape != y_shape) {
      Shape max_shape = Shape::Ones(std::max(x_shape.NumAxes(), y_shape.NumAxes()));
      for (int64_t i = max_shape.NumAxes() - 1; i >= 0; i--) {
        int64_t offset = max_shape.NumAxes() - 1 - i;
        int64_t dim_x = x_shape.NumAxes() - 1 - offset;
        int64_t dim_y = y_shape.NumAxes() - 1 - offset;
        int64_t size_x = (dim_x >= 0) ? x_shape.At(dim_x) : 1;
        int64_t size_y = (dim_y >= 0) ? y_shape.At(dim_y) : 1;
        if (!(size_x == size_y || size_x == 1 || size_y == 1)) {
          return Error::RuntimeError()
                 << "The size of tensor a (" << size_x << ") must match the size of tensor b ("
                 << size_y << ") at non-singleton dimension " << i;
        }
        max_shape.Set(i, std::max(size_x, size_y));
      }
      x_extend = JUST(Expand(x, max_shape));
      y_extend = JUST(Expand(y, max_shape));
    }
    TensorProcessor tensor_processor;
    JUST(tensor_processor.PromoteInputsToCommonDtype(true).AddInputs({x_extend, y_extend}).Apply());
    TensorTuple input_vec = JUST(tensor_processor.GetInputs());
    const auto common_dtype = JUST(oneflow::VectorAt(input_vec, 0))->dtype();
    if (!IsFloatingDataType(common_dtype->data_type())) {
      return Error::RuntimeError()
             << "expected common dtype to be floating point, yet common dtype is "
             << common_dtype->name();
    }
    auto& x_ = JUST(oneflow::VectorAt(input_vec, 0));
    auto& y_ = JUST(oneflow::VectorAt(input_vec, 1));
    std::shared_ptr<Tensor> w12 =
        JUST(functional::ReduceSum(JUST(functional::Mul(x_, y_)), {dim}, false));
    std::shared_ptr<Tensor> w1 =
        JUST(functional::ReduceSum(JUST(functional::Mul(x_, x_)), {dim}, false));
    std::shared_ptr<Tensor> w2 =
        JUST(functional::ReduceSum(JUST(functional::Mul(y_, y_)), {dim}, false));
    std::shared_ptr<Tensor> n12 = JUST(functional::Sqrt(
        JUST(functional::Clamp(JUST(functional::Mul(w1, w2)), Scalar(eps * eps), NullOpt))));
    return functional::Div(w12, n12);
  }
};

class L2NormalizeFunctor {
 public:
  L2NormalizeFunctor() {
    op_ = CHECK_JUST(
        one::OpBuilder("l2_normalize").Input("x").Output("y").Output("square_x_sum").Build());
  }
  Maybe<Tensor> operator()(const std::shared_ptr<one::Tensor>& input, const int32_t& axis,
                           const float& epsilon) const {
    const int32_t ndims = input->shape()->NumAxes();
    const int32_t final_dim = ndims - 1;

    auto axis_ = axis >= 0 ? axis : axis + ndims;
    CHECK_GE_OR_RETURN(axis_, 0) << Error::RuntimeError() << "Axis should >=0 but axis is " << axis_
                                 << " now.";
    CHECK_LE_OR_RETURN(axis_, final_dim) << Error::RuntimeError() << "Axis should < " << ndims
                                         << " but axis is " << axis_ << " now.";

    auto& attrs = THREAD_CACHED_MUTABLE_ATTR_MAP("epsilon", "axis");
    attrs.SetAllAttrs(epsilon, final_dim);

    if (axis_ == final_dim) { return OpInterpUtil::Dispatch<Tensor>(*op_, {input}, attrs); }

    std::vector<int> input_perm(input->shape()->dim_vec().size(), 0);
    for (size_t i = 0; i < input_perm.size(); ++i) { input_perm[i] = static_cast<int>(i); }
    std::swap(input_perm[final_dim], input_perm[static_cast<size_t>(axis_)]);

    const auto result = JUST(OpInterpUtil::Dispatch<TensorTuple>(
        *op_, {JUST(functional::Transpose(input, input_perm))}, attrs));
    return functional::Transpose((*result)[0], input_perm);
  }

 private:
  std::shared_ptr<OpExpr> op_;
};

class NormalizeFunctor {
 public:
  Maybe<Tensor> operator()(const std::shared_ptr<one::Tensor>& input, const float& p,
                           const int32_t& dim, const float& eps,
                           const bool& use_l2_norm_kernel) const {
    if (use_l2_norm_kernel && (std::fabs(p - 2.0f) < std::numeric_limits<float>::min())) {
      return functional::L2Normalize(input, dim, eps);
    }
    return SequenceFunction<Maybe<Tensor>(const std::shared_ptr<Tensor>&, const float&,
                                          const int32_t&)>(
               [](const auto& x, const float& p, const int32_t& dim) -> Maybe<Tensor> {
                 return functional::ScalarNorm(x, p, dim, true, NullOpt);
               })
        .then([&](const auto& x) { return functional::Clamp(x, eps, NullOpt); })
        .then([&](const auto& x) { return functional::Div(input, x); })
        .call(input, p, dim);
  }
};

class FusedSelfAttentionFunctor {
 public:
  FusedSelfAttentionFunctor() {
    op_ = CHECK_JUST(one::OpBuilder("fused_self_attention_query_mul_key_and_value")
                         .Input("hidden_states")
                         .Output("query_mul_key")
                         .Output("value")
                         .Build());
  }
  Maybe<TensorTuple> operator()(const std::shared_ptr<one::Tensor>& hidden_states,
                                const int64_t& head_size, const float& alpha) const {
    auto& attrs = THREAD_CACHED_MUTABLE_ATTR_MAP("head_size", "alpha");
    attrs.SetAllAttrs(head_size, alpha);
    return OpInterpUtil::Dispatch<TensorTuple>(*op_, {hidden_states}, attrs);
  }

 private:
  std::shared_ptr<OpExpr> op_;
};

class FusedSelfAttentionGradFunctor {
 public:
  FusedSelfAttentionGradFunctor() {
    op_ = CHECK_JUST(one::OpBuilder("fused_self_attention_query_mul_key_and_value_grad")
                         .Input("query_mul_key_grad")
                         .Input("value_grad")
                         .Input("hidden_states")
                         .Output("hidden_states_grad")
                         .Build());
  }
  Maybe<Tensor> operator()(const std::shared_ptr<one::Tensor>& query_mul_key_grad,
                           const std::shared_ptr<one::Tensor>& value_grad,
                           const std::shared_ptr<one::Tensor>& hidden_states,
                           const float& alpha) const {
    auto& attrs = THREAD_CACHED_MUTABLE_ATTR_MAP("alpha");
    attrs.SetAllAttrs(alpha);
    return OpInterpUtil::Dispatch<Tensor>(*op_, {query_mul_key_grad, value_grad, hidden_states},
                                          attrs);
  }

 private:
  std::shared_ptr<OpExpr> op_;
};

class FusedScaleTrilSoftmaxMaskScaleFunctor {
 public:
  FusedScaleTrilSoftmaxMaskScaleFunctor() {
    random_mask_like_op_ =
        CHECK_JUST(one::OpBuilder("random_mask_like").Input("like").Output("out").Build());
    fused_op_ = CHECK_JUST(one::OpBuilder("fused_tril_scale_softmax_mask_scale")
                               .Input("x")
                               .Input("mask")
                               .Output("y")
                               .Output("softmax_y")
                               .Build());
  }
  Maybe<TensorTuple> operator()(const std::shared_ptr<one::Tensor>& x, const float p,
                                const int64_t diagonal, const float tril_scale_value,
                                const float tril_fill_value,
                                const Optional<one::Generator>& generator) const {
    const auto gen = generator.value_or(JUST(one::DefaultAutoGenerator()));
    auto& random_mask_like_attrs = THREAD_CACHED_MUTABLE_ATTR_MAP("rate", "seed");
    random_mask_like_attrs.SetAllAttrs(p, static_cast<int64_t>(gen->current_seed()));
    const auto& random_mask_like_state = std::make_shared<RandomMaskLikeKernelState>(gen);

    const auto& mask = JUST(OpInterpUtil::Dispatch<Tensor>(
        *random_mask_like_op_, {x},
        OpExprInterpContext(random_mask_like_attrs, random_mask_like_state)));

    float mask_scale_value = 1.0;
    if (p != 1.0) { mask_scale_value = 1.0 / (1.0 - p); }
    auto& fused_attrs = THREAD_CACHED_MUTABLE_ATTR_MAP("diagonal", "tril_scale_value",
                                                       "mask_scale_value", "tril_fill_value");
    fused_attrs.SetAllAttrs(diagonal, tril_scale_value, mask_scale_value, tril_fill_value);
    return OpInterpUtil::Dispatch<TensorTuple>(*fused_op_, {x, mask}, fused_attrs);
  }

 private:
  std::shared_ptr<OpExpr> fused_op_;
  std::shared_ptr<OpExpr> random_mask_like_op_;
};

class L2NormalizeGradFunctor {
 public:
  L2NormalizeGradFunctor() {
    op_ = CHECK_JUST(one::OpBuilder("l2_normalize_grad")
                         .Input("dy")
                         .Input("y")
                         .Input("square_x_sum")
                         .Output("dx")
                         .Build());
  }
  Maybe<Tensor> operator()(const std::shared_ptr<one::Tensor>& dy,
                           const std::shared_ptr<one::Tensor>& y,
                           const std::shared_ptr<one::Tensor>& square_x_sum, const int32_t& axis,
                           const float& epsilon) const {
    auto& attrs = THREAD_CACHED_MUTABLE_ATTR_MAP("axis", "epsilon");
    attrs.SetAllAttrs(axis, epsilon);
    return OpInterpUtil::Dispatch<Tensor>(*op_, {dy, y, square_x_sum}, attrs);
  }

 private:
  std::shared_ptr<OpExpr> op_;
};

class FusedBiasAddGeluFunctor {
 public:
  FusedBiasAddGeluFunctor() {
    op_ = CHECK_JUST(
        one::OpBuilder("fused_bias_add_gelu").Input("a").Input("b").Output("out").Build());
  }
  Maybe<Tensor> operator()(const std::shared_ptr<one::Tensor>& a,
                           const std::shared_ptr<one::Tensor>& b, const int32_t& axis) const {
    auto& attrs = THREAD_CACHED_MUTABLE_ATTR_MAP("axis");
    attrs.SetAllAttrs(axis);
    return OpInterpUtil::Dispatch<Tensor>(*op_, {a, b}, attrs);
  }

 private:
  std::shared_ptr<OpExpr> op_;
};

class FusedBiasAddGeluGradFunctor {
 public:
  FusedBiasAddGeluGradFunctor() {
    op_ = CHECK_JUST(one::OpBuilder("fused_bias_add_gelu_grad")
                         .Input("a")
                         .Input("b")
                         .Input("dy")
                         .Output("dx")
                         .Build());
  }
  Maybe<Tensor> operator()(const std::shared_ptr<one::Tensor>& a,
                           const std::shared_ptr<one::Tensor>& b,
                           const std::shared_ptr<one::Tensor>& dy, const int32_t& axis) const {
    auto& attrs = THREAD_CACHED_MUTABLE_ATTR_MAP("axis");
    attrs.SetAllAttrs(axis);
    return OpInterpUtil::Dispatch<Tensor>(*op_, {a, b, dy}, attrs);
  }

 private:
  std::shared_ptr<OpExpr> op_;
};

class FusedBiasAddDropoutFunctor {
 public:
  FusedBiasAddDropoutFunctor() {
    random_mask_like_op_ =
        CHECK_JUST(one::OpBuilder("random_mask_like").Input("like").Output("out").Build());
    fused_bias_add_mask_scale_op_ = CHECK_JUST(one::OpBuilder("fused_bias_add_mask_scale")
                                                   .Input("a")
                                                   .Input("b")
                                                   .Input("mask")
                                                   .Output("out")
                                                   .Build());
  }
  Maybe<Tensor> operator()(const std::shared_ptr<one::Tensor>& a,
                           const std::shared_ptr<one::Tensor>& b, const float& p,
                           const int32_t& axis, const Optional<one::Generator>& generator) const {
    int32_t axis_val = axis;
    if (axis_val < 0) {
      const int64_t num_axes = a->shape()->NumAxes();
      axis_val += num_axes;
    }
    if (p > 0.0) {
      const auto gen = generator.value_or(JUST(one::DefaultAutoGenerator()));
      auto& random_mask_like_attrs = THREAD_CACHED_MUTABLE_ATTR_MAP("rate", "seed");
      random_mask_like_attrs.SetAllAttrs(p, static_cast<int64_t>(gen->current_seed()));
      const auto& random_mask_like_state = std::make_shared<RandomMaskLikeKernelState>(gen);

      float scale = 0.0;
      if (p != 1.0) { scale = 1.0 / (1.0 - p); }
      auto& fused_bias_add_mask_attrs = THREAD_CACHED_MUTABLE_ATTR_MAP("scale", "axis");
      fused_bias_add_mask_attrs.SetAllAttrs(scale, axis_val);

      return SequenceFunction<Maybe<Tensor>()>([&]() -> Maybe<Tensor> {
               return OpInterpUtil::Dispatch<Tensor>(
                   *random_mask_like_op_, {a},
                   OpExprInterpContext(random_mask_like_attrs, random_mask_like_state));
             })
          .then([&](const std::shared_ptr<one::Tensor>& x) {
            return OpInterpUtil::Dispatch<Tensor>(*fused_bias_add_mask_scale_op_, {a, b, x},
                                                  fused_bias_add_mask_attrs);
          })
          .call();
    } else {
      return functional::BiasAdd(a, b, axis_val);
    }
  }

 private:
  std::shared_ptr<OpExpr> random_mask_like_op_;
  std::shared_ptr<OpExpr> fused_bias_add_mask_scale_op_;
};

class FusedScaleTrilFunctor {
 public:
  FusedScaleTrilFunctor() {
    op_ = CHECK_JUST(one::OpBuilder("fused_scale_tril").Input("in").Output("out").Build());
  }

  Maybe<Tensor> operator()(const std::shared_ptr<one::Tensor>& x, const int64_t& diagonal,
                           const Scalar& fill_value, const Scalar& scale) const {
    auto& attrs = THREAD_CACHED_MUTABLE_ATTR_MAP(
        "diagonal", "floating_fill_value", "is_floating_fill_value", "integer_fill_value",
        "floating_scale_value", "is_floating_scale_value", "integer_scale_value");
    bool is_fill_value_double = fill_value.IsFloatingPoint();
    bool is_scale_double = scale.IsFloatingPoint();

    double floating_fill_value = 0;
    int64_t integer_fill_value = 0;
    if (is_fill_value_double) {
      floating_fill_value = fill_value.As<double>();
    } else {
      integer_fill_value = fill_value.As<int64_t>();
    }
    double floating_scale_value = 0;
    int64_t integer_scale_value = 0;
    if (is_scale_double) {
      floating_scale_value = scale.As<double>();
    } else {
      integer_scale_value = scale.As<int64_t>();
    }
    attrs.SetAllAttrs(diagonal, floating_fill_value, is_fill_value_double, integer_fill_value,
                      floating_scale_value, is_scale_double, integer_scale_value);
    return OpInterpUtil::Dispatch<Tensor>(*op_, {x}, attrs);
  }

 private:
  std::shared_ptr<OpExpr> op_;
};

class FusedScaleMaskSoftmaxFunctor {
 public:
  FusedScaleMaskSoftmaxFunctor() {
    op_ = CHECK_JUST(
        one::OpBuilder("fused_scale_mask_softmax").Input("x").Input("mask").Output("y").Build());
  }
  Maybe<Tensor> operator()(const std::shared_ptr<one::Tensor>& x,
                           const std::shared_ptr<one::Tensor>& mask, const float& fill_value,
                           const float& scale) const {
    auto& attrs = THREAD_CACHED_MUTABLE_ATTR_MAP("scale_value", "mask_fill_value");
    attrs.SetAllAttrs(scale, fill_value);
    return OpInterpUtil::Dispatch<Tensor>(*op_, {x, mask}, attrs);
  }

 private:
  std::shared_ptr<OpExpr> op_;
};

class FusedScaleMaskSoftmaxDropoutFunctor {
 public:
  FusedScaleMaskSoftmaxDropoutFunctor() {
    random_mask_like_op_ =
        CHECK_JUST(one::OpBuilder("random_mask_like").Input("like").Output("out").Build());
    fused_scale_mask_softmax_dropout_op_ =
        CHECK_JUST(one::OpBuilder("fused_scale_mask_softmax_dropout")
                       .Input("x")
                       .Input("mask")
                       .Input("dropout_mask")
                       .Output("y")
                       .Output("softmax_y")
                       .Build());
  }
  Maybe<TensorTuple> operator()(const std::shared_ptr<one::Tensor>& x,
                                const std::shared_ptr<one::Tensor>& mask, const float& fill_value,
                                const float& scale, const float& p, const bool& training,
                                const Optional<one::Generator>& generator) const {
    float rate = p;
    if (!training) rate = 0.0;
    const auto gen = generator.value_or(JUST(one::DefaultAutoGenerator()));
    auto& random_mask_like_attrs = THREAD_CACHED_MUTABLE_ATTR_MAP("rate", "seed");
    random_mask_like_attrs.SetAllAttrs(rate, static_cast<int64_t>(gen->current_seed()));
    const auto& random_mask_like_state = std::make_shared<RandomMaskLikeKernelState>(gen);

    const auto& dropout_mask = JUST(OpInterpUtil::Dispatch<Tensor>(
        *random_mask_like_op_, {x},
        OpExprInterpContext(random_mask_like_attrs, random_mask_like_state)));

    float dropout_scale = 0.0;
    if (rate != 1.0) { dropout_scale = 1.0 / (1.0 - rate); }
    auto& fused_scale_mask_softmax_dropout_attrs =
        THREAD_CACHED_MUTABLE_ATTR_MAP("scale_value", "mask_fill_value", "dropout_scale_value");
    fused_scale_mask_softmax_dropout_attrs.SetAllAttrs(scale, fill_value, dropout_scale);
    return OpInterpUtil::Dispatch<TensorTuple>(*fused_scale_mask_softmax_dropout_op_,
                                               {x, mask, dropout_mask},
                                               fused_scale_mask_softmax_dropout_attrs);
  }

 private:
  std::shared_ptr<OpExpr> random_mask_like_op_;
  std::shared_ptr<OpExpr> fused_scale_mask_softmax_dropout_op_;
};

class CtcGreedyDecoderFunctor {
 public:
  CtcGreedyDecoderFunctor() {
    op_ = CHECK_JUST(one::OpBuilder("ctc_greedy_decoder")
                         .Input("log_probs")
                         .Input("input_lengths")
                         .Output("decoded")
                         .Output("neg_sum_logits")
                         .Build());
  }
  Maybe<TensorTuple> operator()(const std::shared_ptr<one::Tensor>& log_probs,
                                const std::shared_ptr<one::Tensor>& input_lengths,
                                const bool& merge_repeated) const {
    auto& attrs = THREAD_CACHED_MUTABLE_ATTR_MAP("merge_repeated");
    attrs.SetAllAttrs(merge_repeated);
    return OpInterpUtil::Dispatch<TensorTuple>(*op_, {log_probs, input_lengths}, attrs);
  }

 private:
  std::shared_ptr<OpExpr> op_;
};

class PariticalFCSampleDisableBoxing {
 public:
  PariticalFCSampleDisableBoxing() {
    op_ = CHECK_JUST(one::OpBuilder("distributed_partial_fc_sample_disable_boxing")
                         .Input("sampled_weight_diff")
                         .Input("sampled_label")
                         .Output("boxing_disabled_sampled_weight_diff")
                         .Output("boxing_disabled_sampled_label")
                         .Build());
  }
  Maybe<TensorTuple> operator()(const std::shared_ptr<one::Tensor>& sampled_weight_diff,
                                const std::shared_ptr<one::Tensor>& sampled_label) const {
    return OpInterpUtil::Dispatch<TensorTuple>(*op_, {sampled_weight_diff, sampled_label});
  }

 private:
  std::shared_ptr<OpExpr> op_;
};

class NmsFunctor {
 public:
  NmsFunctor() { op_ = CHECK_JUST(one::OpBuilder("nms").Input("in").Output("out").Build()); }

  Maybe<Tensor> operator()(const std::shared_ptr<one::Tensor>& x, const float& iou_threshold,
                           const int32_t& keep_n) const {
    auto& attrs = THREAD_CACHED_MUTABLE_ATTR_MAP("iou_threshold", "keep_n");
    attrs.SetAllAttrs(iou_threshold, keep_n);
    return OpInterpUtil::Dispatch<Tensor>(*op_, {x}, attrs);
  }

 private:
  std::shared_ptr<OpExpr> op_;
};

class RoiAlignFunctor {
 public:
  RoiAlignFunctor() {
    op_ = CHECK_JUST(one::OpBuilder("roi_align").Input("x").Input("rois").Output("y").Build());
  }

  Maybe<Tensor> operator()(const std::shared_ptr<one::Tensor>& x,
                           const std::shared_ptr<one::Tensor>& rois, const float& spatial_scale,
                           const int32_t& pooled_h, const int32_t& pooled_w,
                           const int32_t& sampling_ratio, const bool& aligned) const {
    auto& attrs = THREAD_CACHED_MUTABLE_ATTR_MAP("spatial_scale", "pooled_h", "pooled_w",
                                                 "sampling_ratio", "aligned");
    attrs.SetAllAttrs(spatial_scale, pooled_h, pooled_w, sampling_ratio, aligned);
    return OpInterpUtil::Dispatch<Tensor>(*op_, {x, rois}, attrs);
  }

 private:
  std::shared_ptr<OpExpr> op_;
};

class RoiAlignGradFunctor {
 public:
  RoiAlignGradFunctor() {
    op_ = CHECK_JUST(one::OpBuilder("roi_align_grad")
                         .Input("dy")
                         .Input("x_like")
                         .Input("rois")
                         .Output("dx")
                         .Build());
  }

  Maybe<Tensor> operator()(const std::shared_ptr<one::Tensor>& dy,
                           const std::shared_ptr<one::Tensor>& x_like,
                           const std::shared_ptr<one::Tensor>& rois, const float& spatial_scale,
                           const int32_t& pooled_h, const int32_t& pooled_w,
                           const int32_t& sampling_ratio, const bool& aligned) const {
    auto& attrs = THREAD_CACHED_MUTABLE_ATTR_MAP("spatial_scale", "pooled_h", "pooled_w",
                                                 "sampling_ratio", "aligned");
    attrs.SetAllAttrs(spatial_scale, pooled_h, pooled_w, sampling_ratio, aligned);
    return OpInterpUtil::Dispatch<Tensor>(*op_, {dy, x_like, rois}, attrs);
  }

 private:
  std::shared_ptr<OpExpr> op_;
};

class FusedDotFeatureInteractionFunctor {
 public:
  FusedDotFeatureInteractionFunctor() {
    ops_has_output_concat_.resize(kMaxInputCount);
    ops_no_output_concat_.resize(kMaxInputCount);
    for (int n = 0; n < ops_has_output_concat_.size(); ++n) {
      ops_has_output_concat_[n] = CHECK_JUST(one::OpBuilder("fused_dot_feature_interaction")
                                                 .Input("features", n + 1)
                                                 .Input("output_concat")
                                                 .Output("out")
                                                 .Build());
    }
    for (int n = 0; n < ops_no_output_concat_.size(); ++n) {
      ops_no_output_concat_[n] = CHECK_JUST(one::OpBuilder("fused_dot_feature_interaction")
                                                .Input("features", n + 1)
                                                .Output("out")
                                                .Build());
    }
  }

  Maybe<Tensor> operator()(const TensorTuple& features, const Optional<one::Tensor>& output_concat,
                           const bool& self_interaction, const int32_t& output_padding,
                           const std::string& pooling) const {
    const int64_t n_features = features.size();
    TensorTuple inputs;
    if (n_features > kMaxInputCount) {
      inputs.push_back(JUST(functional::Concat(features, 1)));
    } else {
      inputs = features;
    }
    CHECK_OR_RETURN(pooling == "sum" || pooling == "none")
        << Error::RuntimeError() << "pooling should be sum or none, but get " << pooling;

    auto& attrs = THREAD_CACHED_MUTABLE_ATTR_MAP("self_interaction", "output_padding", "pooling",
                                                 "has_output_concat");
    if (pooling == "sum") {
      CHECK_EQ_OR_RETURN(output_padding, 0)
          << Error::RuntimeError() << "output_padding should be equal to 0. ";
      CHECK_OR_RETURN(!output_concat) << Error::RuntimeError() << "output_concat should not exist";
      attrs.SetAllAttrs(self_interaction, output_padding, pooling, false);
      const std::shared_ptr<one::Tensor>& bi_interaction = JUST(OpInterpUtil::Dispatch<Tensor>(
          *JUST(oneflow::VectorAt(ops_no_output_concat_, n_features - 1)), inputs, attrs));
      std::vector<int32_t> reduce_axes_vec = {1};
      return functional::ReduceSum(bi_interaction, reduce_axes_vec, true);
    }
    if (output_concat) {
      attrs.SetAllAttrs(self_interaction, output_padding, pooling, true);
      inputs.push_back(JUST(output_concat));
      return OpInterpUtil::Dispatch<Tensor>(
          *JUST(oneflow::VectorAt(ops_has_output_concat_, n_features - 1)), inputs, attrs);
    } else {
      attrs.SetAllAttrs(self_interaction, output_padding, pooling, false);
      return OpInterpUtil::Dispatch<Tensor>(
          *JUST(oneflow::VectorAt(ops_no_output_concat_, n_features - 1)), inputs, attrs);
    }
  }

 private:
  std::vector<std::shared_ptr<OpExpr>> ops_has_output_concat_;
  std::vector<std::shared_ptr<OpExpr>> ops_no_output_concat_;
};

class FusedCrossFeatureInteractionFunctor {
 public:
  FusedCrossFeatureInteractionFunctor() {
    op_ = CHECK_JUST(one::OpBuilder("fused_cross_feature_interaction")
                         .Input("x")
                         .Input("weight")
                         .Input("x0")
                         .Input("bias")
                         .Output("out")
                         .Output("matmul_result")
                         .Build());
  }

  Maybe<Tensor> operator()(const std::shared_ptr<one::Tensor>& x,
                           const std::shared_ptr<one::Tensor>& weight,
                           const std::shared_ptr<one::Tensor>& x0,
                           const std::shared_ptr<one::Tensor>& bias,
                           const std::string& interaction_mode) const {
    if (interaction_mode != "vector" && interaction_mode != "matrix") {
      UNIMPLEMENTED_THEN_RETURN()
          << "Fused Cross Interaction mode only support `vector` and `matrix`. ";
    }
    auto& attrs = THREAD_CACHED_MUTABLE_ATTR_MAP("interaction_mode");
    attrs.SetAllAttrs(interaction_mode);
    return OpInterpUtil::Dispatch<Tensor>(*op_, {x, weight, x0, bias}, attrs);
  }

 private:
  std::shared_ptr<OpExpr> op_;
};

class OneEmbeddingIdShuffleFunctor {
 public:
  OneEmbeddingIdShuffleFunctor() {
    op_table_ids_has_in_out_ = CHECK_JUST(one::OpBuilder("id_shuffle")
                                              .Input("ids")
                                              .Input("table_ids")
                                              .Output("num_unique_matrix")
                                              .Output("inverse_unique_partition_indices")
                                              .Output("cur_rank_num_unique")
                                              .Output("cur_rank_unique_ids")
                                              .Output("cur_rank_unique_table_ids")
                                              .Output("cur_rank_inverse_indices")
                                              .Build());
    op_table_ids_no_in_has_out_ = CHECK_JUST(one::OpBuilder("id_shuffle")
                                                 .Input("ids")
                                                 .Output("num_unique_matrix")
                                                 .Output("inverse_unique_partition_indices")
                                                 .Output("cur_rank_num_unique")
                                                 .Output("cur_rank_unique_ids")
                                                 .Output("cur_rank_unique_table_ids")
                                                 .Output("cur_rank_inverse_indices")
                                                 .Build());
  }

  Maybe<TensorTuple> operator()(const std::shared_ptr<one::Tensor>& ids,
                                const Optional<one::Tensor>& table_ids, const int32_t& num_tables,
                                const std::string& embedding_name) const {
    auto& attrs = THREAD_CACHED_MUTABLE_ATTR_MAP("num_tables", "embedding_name");
    attrs.SetAllAttrs(num_tables, embedding_name);
    if (table_ids) {
      return OpInterpUtil::Dispatch<TensorTuple>(*op_table_ids_has_in_out_, {ids, JUST(table_ids)},
                                                 attrs);
    } else {
      return OpInterpUtil::Dispatch<TensorTuple>(*op_table_ids_no_in_has_out_, {ids}, attrs);
    }
  }

 private:
  std::shared_ptr<OpExpr> op_table_ids_has_in_out_;
  std::shared_ptr<OpExpr> op_table_ids_no_in_has_out_;
};

class OneEmbeddingEmbeddingShuffleFunctor {
 public:
  OneEmbeddingEmbeddingShuffleFunctor() {
    op_ = CHECK_JUST(one::OpBuilder("embedding_shuffle")
                         .Input("cur_rank_embeddings")
                         .Input("num_unique_matrix")
                         .Input("cur_rank_inverse_indices")
                         .Input("inverse_unique_partition_indices")
                         .Output("embeddings")
                         .Build());
  }

  Maybe<Tensor> operator()(const std::shared_ptr<one::Tensor>& cur_rank_embeddings,
                           const std::shared_ptr<one::Tensor>& num_unique_matrix,
                           const std::shared_ptr<one::Tensor>& cur_rank_inverse_indices,
                           const std::shared_ptr<one::Tensor>& inverse_unique_partition_indices,
                           const std::string& embedding_name) const {
    auto& attrs = THREAD_CACHED_MUTABLE_ATTR_MAP("embedding_size", "embedding_name");
    const int64_t num_axes = cur_rank_embeddings->shape()->NumAxes();
    attrs.SetAllAttrs(cur_rank_embeddings->shape()->At(num_axes - 1), embedding_name);
    return OpInterpUtil::Dispatch<Tensor>(
        *op_,
        {cur_rank_embeddings, num_unique_matrix, cur_rank_inverse_indices,
         inverse_unique_partition_indices},
        attrs);
  }

 private:
  std::shared_ptr<OpExpr> op_;
};

class OneEmbeddingEmbeddingGradientShuffleFunctor {
 public:
  OneEmbeddingEmbeddingGradientShuffleFunctor() {
    op_ = CHECK_JUST(one::OpBuilder("embedding_gradient_shuffle")
                         .Input("embedding_grad")
                         .Input("num_unique_matrix")
                         .Input("cur_rank_inverse_indices")
                         .Input("inverse_unique_partition_indices")
                         .Output("cur_rank_unique_embedding_grad")
                         .Build());
  }

  Maybe<Tensor> operator()(const std::shared_ptr<one::Tensor>& embedding_grad,
                           const std::shared_ptr<one::Tensor>& num_unique_matrix,
                           const std::shared_ptr<one::Tensor>& cur_rank_inverse_indices,
                           const std::shared_ptr<one::Tensor>& inverse_unique_partition_indices,
                           const std::string& embedding_name) const {
    auto& attrs = THREAD_CACHED_MUTABLE_ATTR_MAP("embedding_size", "embedding_name");
    const int64_t num_axes = embedding_grad->shape()->NumAxes();
    attrs.SetAllAttrs(embedding_grad->shape()->At(num_axes - 1), embedding_name);
    return OpInterpUtil::Dispatch<Tensor>(
        *op_,
        {embedding_grad, num_unique_matrix, cur_rank_inverse_indices,
         inverse_unique_partition_indices},
        attrs);
  }

 private:
  std::shared_ptr<OpExpr> op_;
};

class OneEmbeddingLookupFunctor {
 public:
  OneEmbeddingLookupFunctor() {
    op_ = CHECK_JUST(one::OpBuilder("embedding_lookup")
                         .Input("num_unique_ids")
                         .Input("unique_ids")
                         .Input("table_ids")
                         .Output("unique_values")
                         .Build());
  }

  Maybe<Tensor> operator()(const std::shared_ptr<one::Tensor>& num_unique_ids,
                           const std::shared_ptr<one::Tensor>& unique_ids,
                           const std::shared_ptr<one::Tensor>& table_ids,
                           const Symbol<DType>& dtype, const Symbol<DType>& embedding_dtype,
                           const int64_t line_size, const int64_t embedding_size,
                           const std::string& embedding_name, const std::string& embedding_tables,
                           const std::string& state_initializer, const int64_t seed) const {
    auto& attrs = THREAD_CACHED_MUTABLE_ATTR_MAP("dtype", "embedding_dtype", "line_size",
                                                 "embedding_size", "embedding_name",
                                                 "embedding_tables", "state_initializer", "seed");
    attrs.SetAllAttrs(dtype->data_type(), embedding_dtype->data_type(), line_size, embedding_size,
                      embedding_name, embedding_tables, state_initializer, seed);
    return OpInterpUtil::Dispatch<Tensor>(*op_, {num_unique_ids, unique_ids, table_ids}, attrs);
  }

 private:
  std::shared_ptr<OpExpr> op_;
};

class OneEmbeddingFusedLookupFunctor {
 public:
  OneEmbeddingFusedLookupFunctor() {
    op_has_table_ids_ = CHECK_JUST(one::OpBuilder("one_embedding_fused_lookup")
                                       .Input("shadow")
                                       .Input("ids")
                                       .Input("table_ids")
                                       .Output("embeddings")
                                       .Build());
    op_no_table_ids_ = CHECK_JUST(one::OpBuilder("one_embedding_fused_lookup")
                                      .Input("shadow")
                                      .Input("ids")
                                      .Output("embeddings")
                                      .Build());
  }

  Maybe<Tensor> operator()(const std::shared_ptr<one::Tensor>& shadow,
                           const std::shared_ptr<one::Tensor>& ids,
                           const Optional<one::Tensor>& table_ids, const Symbol<DType>& dtype,
                           const std::string& embedding_name, const int64_t line_size,
                           const int64_t embedding_size, const bool is_full_cache,
                           const int32_t num_tables, const std::string& embedding_tables,
                           const Optional<int64_t>& padding_idx, const int64_t seed) const {
    int64_t padding_idx_val = -1;
    bool has_padding_idx = false;
    if (padding_idx.has_value()) {
      padding_idx_val = JUST(padding_idx);
      has_padding_idx = true;
    }
    auto& attrs = THREAD_CACHED_MUTABLE_ATTR_MAP(
        "dtype", "embedding_name", "line_size", "embedding_size", "is_full_cache", "num_tables",
        "embedding_tables", "seed", "padding_idx", "has_padding_idx");
    attrs.SetAllAttrs(dtype->data_type(), embedding_name, line_size, embedding_size, is_full_cache,
                      num_tables, embedding_tables, seed, padding_idx_val, has_padding_idx);
    if (table_ids) {
      const auto& table_ids_shape = *(JUST(table_ids)->shape());
      const auto& ids_shape = *(ids->shape());
      auto broadcast_table_ids = JUST(table_ids);
      if (table_ids_shape != ids_shape) {
        CHECK_LE_OR_RETURN(table_ids_shape.NumAxes(), ids_shape.NumAxes())
            << "table_ids num_axes should be less equal to ids num_axes, but got table_ids "
               "num_axes "
            << table_ids_shape.NumAxes() << " and ids num_axes " << ids_shape.NumAxes();
        const int64_t left_extend_dims = ids_shape.NumAxes() - table_ids_shape.NumAxes();
        for (int64_t i = 0; i < table_ids_shape.NumAxes(); i++) {
          CHECK_EQ_OR_RETURN(table_ids_shape.at(i), ids_shape.at(left_extend_dims + i))
              << "when table_ids's shape not equals ids shape, table_ids must be able to be "
                 "broadcast to ids_shape "
                 "but got table_ids_shape: "
              << table_ids_shape.DebugStr() << ", ids_shape: " << ids_shape.DebugStr();
        }
        broadcast_table_ids =
            JUST(functional::BroadcastLike(JUST(table_ids), ids, std::vector<int32_t>{}));
      }
      return OpInterpUtil::Dispatch<Tensor>(*op_has_table_ids_, {shadow, ids, broadcast_table_ids},
                                            attrs);
    } else {
      return OpInterpUtil::Dispatch<Tensor>(*op_no_table_ids_, {shadow, ids}, attrs);
    }
  }

 private:
  std::shared_ptr<OpExpr> op_has_table_ids_;
  std::shared_ptr<OpExpr> op_no_table_ids_;
};

class OneEmbeddingFusedLookupGradFunctor {
 public:
  OneEmbeddingFusedLookupGradFunctor() {
    op_ = CHECK_JUST(one::OpBuilder("one_embedding_fused_lookup_grad")
                         .Input("ids")
                         .Input("embedding_grad")
                         .Build());
  }

  Maybe<void> operator()(const std::shared_ptr<one::Tensor>& ids,
                         const std::shared_ptr<one::Tensor>& embedding_grad,
                         const std::string& embedding_name, const int64_t line_size,
                         const int64_t embedding_size) const {
    auto& attrs = THREAD_CACHED_MUTABLE_ATTR_MAP("embedding_name", "line_size", "embedding_size");
    attrs.SetAllAttrs(embedding_name, line_size, embedding_size);
    JUST(OpInterpUtil::Dispatch<TensorTuple>(*op_, {ids, embedding_grad}, attrs));
    return Maybe<void>::Ok();
  }

 private:
  std::shared_ptr<OpExpr> op_;
};

class OneEmbeddingEmbeddingPutFunctor {
 public:
  OneEmbeddingEmbeddingPutFunctor() {
    op_ = CHECK_JUST(one::OpBuilder("embedding_put")
                         .Input("num_unique_ids")
                         .Input("unique_ids")
                         .Input("unique_embeddings")
                         .Build());
  }

  Maybe<void> operator()(const std::shared_ptr<one::Tensor>& num_unique_ids,
                         const std::shared_ptr<one::Tensor>& unique_ids,
                         const std::shared_ptr<one::Tensor>& unique_embeddings,
                         const std::string& embedding_name, const int64_t line_size) const {
    auto& attrs = THREAD_CACHED_MUTABLE_ATTR_MAP("embedding_name", "line_size");
    attrs.SetAllAttrs(embedding_name, line_size);
    JUST(OpInterpUtil::Dispatch<TensorTuple>(*op_, {num_unique_ids, unique_ids, unique_embeddings},
                                             attrs));
    return Maybe<void>::Ok();
  }

 private:
  std::shared_ptr<OpExpr> op_;
};

class OneEmbeddingUniqueKeyValuePairFunctor {
 public:
  OneEmbeddingUniqueKeyValuePairFunctor() {
    op_has_input_value_ = CHECK_JUST(one::OpBuilder("unique_key_value_pair")
                                         .Input("keys")
                                         .Input("values")
                                         .Output("num_unique")
                                         .Output("unique_keys")
                                         .Output("unique_values")
                                         .Output("inverse_indices")
                                         .Build());
    op_no_input_value_ = CHECK_JUST(one::OpBuilder("unique_key_value_pair")
                                        .Input("keys")
                                        .Output("num_unique")
                                        .Output("unique_keys")
                                        .Output("unique_values")
                                        .Output("inverse_indices")
                                        .Build());
  }

  Maybe<TensorTuple> operator()(const std::shared_ptr<one::Tensor>& keys,
                                const Optional<one::Tensor>& values, const int32_t num_tables,
                                const std::string& embedding_name) const {
    auto& attrs = THREAD_CACHED_MUTABLE_ATTR_MAP("num_tables", "embedding_name");
    attrs.SetAllAttrs(num_tables, embedding_name);
    if (values) {
      return OpInterpUtil::Dispatch<TensorTuple>(*op_has_input_value_, {keys, JUST(values)}, attrs);
    } else {
      return OpInterpUtil::Dispatch<TensorTuple>(*op_no_input_value_, {keys}, attrs);
    }
  }

 private:
  std::shared_ptr<OpExpr> op_has_input_value_;
  std::shared_ptr<OpExpr> op_no_input_value_;
};

class OneEmbeddingSgdUpdateFunctor {
 public:
  OneEmbeddingSgdUpdateFunctor() {
    // This functor is only used in one_embedding eager mode with lr passed by attr and no optional
    // input, we also define functor with all optional input just for unittest. when the optional
    // input learning_rate tensor has passed in, we think all optional input are not None and check
    // them.
    sgd_no_optional_input_op_ = CHECK_JUST(one::OpBuilder("one_embedding_sgd_update")
                                               .Input("num_unique_ids")
                                               .Input("unique_embeddings")
                                               .Input("embedding_grad")
                                               .Output("updated_unique_embeddings")
                                               .Build());
    momentum_no_optional_input_op_ = CHECK_JUST(one::OpBuilder("one_embedding_momentum_update")
                                                    .Input("num_unique_ids")
                                                    .Input("unique_embeddings")
                                                    .Input("embedding_grad")
                                                    .Output("updated_unique_embeddings")
                                                    .Build());
    // This functor is just for unittest
    sgd_op_ = CHECK_JUST(one::OpBuilder("one_embedding_sgd_update")
                             .Input("num_unique_ids")
                             .Input("unique_embeddings")
                             .Input("embedding_grad")
                             .Input("learning_rate")
                             .Input("down_scale_by_tensor")
                             .Input("skip_if")
                             .Output("updated_unique_embeddings")
                             .Build());
    momentum_op_ = CHECK_JUST(one::OpBuilder("one_embedding_momentum_update")
                                  .Input("num_unique_ids")
                                  .Input("unique_embeddings")
                                  .Input("embedding_grad")
                                  .Input("learning_rate")
                                  .Input("down_scale_by_tensor")
                                  .Input("skip_if")
                                  .Output("updated_unique_embeddings")
                                  .Build());
  }

  Maybe<Tensor> operator()(const std::shared_ptr<one::Tensor>& num_unique_ids,
                           const std::shared_ptr<one::Tensor>& unique_embeddings,
                           const std::shared_ptr<one::Tensor>& embedding_grad,
                           const Optional<one::Tensor>& learning_rate,
                           const Optional<one::Tensor>& down_scale_by_tensor,
                           const Optional<one::Tensor>& skip_if, const float learning_rate_val,
                           const double scale, const float weight_decay, const float momentum,
                           const int64_t line_size, const int64_t embedding_size,
                           const std::string& embedding_name) const {
    auto& attrs =
        THREAD_CACHED_MUTABLE_ATTR_MAP("learning_rate_val", "scale", "weight_decay", "line_size",
                                       "embedding_size", "embedding_name", "beta");
    if (momentum == 0) {
      attrs.SetAllAttrs(learning_rate_val, scale, weight_decay, line_size, embedding_size,
                        embedding_name, NullOpt);

      if (learning_rate) {
        CHECK(down_scale_by_tensor);
        CHECK(skip_if);
        return OpInterpUtil::Dispatch<Tensor>(
            *sgd_op_,
            {num_unique_ids, unique_embeddings, embedding_grad, JUST(learning_rate),
             JUST(down_scale_by_tensor), JUST(skip_if)},
            attrs);
      } else {
        CHECK(!down_scale_by_tensor);
        CHECK(!skip_if);
        return OpInterpUtil::Dispatch<Tensor>(
            *sgd_no_optional_input_op_, {num_unique_ids, unique_embeddings, embedding_grad}, attrs);
      }
    } else {
      attrs.SetAllAttrs(learning_rate_val, scale, weight_decay, line_size, embedding_size,
                        embedding_name, momentum);
      if (learning_rate) {
        CHECK(down_scale_by_tensor);
        CHECK(skip_if);
        return OpInterpUtil::Dispatch<Tensor>(
            *momentum_op_,
            {num_unique_ids, unique_embeddings, embedding_grad, JUST(learning_rate),
             JUST(down_scale_by_tensor), JUST(skip_if)},
            attrs);
      } else {
        CHECK(!down_scale_by_tensor);
        CHECK(!skip_if);
        return OpInterpUtil::Dispatch<Tensor>(*momentum_no_optional_input_op_,
                                              {num_unique_ids, unique_embeddings, embedding_grad},
                                              attrs);
      }
    }
  }

 private:
  std::shared_ptr<OpExpr> sgd_no_optional_input_op_;
  std::shared_ptr<OpExpr> sgd_op_;
  std::shared_ptr<OpExpr> momentum_no_optional_input_op_;
  std::shared_ptr<OpExpr> momentum_op_;
};

class OneEmbeddingAdamUpdateFunctor {
 public:
  OneEmbeddingAdamUpdateFunctor() {
    // This functor is only used in one_embedding eager mode with lr passed by attr and no optional
    // input, we also define functor with all optional input just for unittest. when the optional
    // input learning_rate tensor has passed in, we think all optional input are not None and check
    // them.
    no_optional_input_op_ = CHECK_JUST(one::OpBuilder("one_embedding_adam_update")
                                           .Input("num_unique_ids")
                                           .Input("unique_embeddings")
                                           .Input("embedding_grad")
                                           .Output("updated_unique_embeddings")
                                           .Build());
    // This functor is just for unittest
    no_bias_correction_op_ = CHECK_JUST(one::OpBuilder("one_embedding_adam_update")
                                            .Input("num_unique_ids")
                                            .Input("unique_embeddings")
                                            .Input("embedding_grad")
                                            .Input("learning_rate")
                                            .Input("down_scale_by_tensor")
                                            .Input("skip_if")
                                            .Output("updated_unique_embeddings")
                                            .Build());
    do_bias_correction_op_ = CHECK_JUST(one::OpBuilder("one_embedding_adam_update")
                                            .Input("num_unique_ids")
                                            .Input("unique_embeddings")
                                            .Input("embedding_grad")
                                            .Input("learning_rate")
                                            .Input("down_scale_by_tensor")
                                            .Input("skip_if")
                                            .Input("bias_correction1")
                                            .Input("bias_correction2")
                                            .Output("updated_unique_embeddings")
                                            .Build());
  }

  Maybe<Tensor> operator()(
      const std::shared_ptr<one::Tensor>& num_unique_ids,
      const std::shared_ptr<one::Tensor>& unique_embeddings,
      const std::shared_ptr<one::Tensor>& embedding_grad,
      const Optional<one::Tensor>& learning_rate, const Optional<one::Tensor>& down_scale_by_tensor,
      const Optional<one::Tensor>& skip_if, const Optional<one::Tensor>& bias_correction1,
      const Optional<one::Tensor>& bias_correction2, const float learning_rate_val,
      const double scale, const float weight_decay, const float beta1, const float beta2,
      const float& bias_correction1_val, const float& bias_correction2_val, const float epsilon,
      const bool do_bias_correction, const int64_t line_size, const int64_t embedding_size,
      const std::string& embedding_name) const {
    auto& attrs = THREAD_CACHED_MUTABLE_ATTR_MAP(
        "learning_rate_val", "scale", "weight_decay", "beta1", "beta2", "epsilon",
        "bias_correction1_val", "bias_correction2_val", "do_bias_correction", "line_size",
        "embedding_size", "embedding_name");
    attrs.SetAllAttrs(learning_rate_val, scale, weight_decay, beta1, beta2, epsilon,
                      bias_correction1_val, bias_correction2_val, do_bias_correction, line_size,
                      embedding_size, embedding_name);
    if (learning_rate) {
      CHECK(down_scale_by_tensor);
      CHECK(skip_if);
      if (do_bias_correction) {
        CHECK(bias_correction1);
        CHECK(bias_correction2);
        return OpInterpUtil::Dispatch<Tensor>(
            *do_bias_correction_op_,
            {num_unique_ids, unique_embeddings, embedding_grad, JUST(learning_rate),
             JUST(down_scale_by_tensor), JUST(skip_if), JUST(bias_correction1),
             JUST(bias_correction2)},
            attrs);
      } else {
        return OpInterpUtil::Dispatch<Tensor>(
            *no_bias_correction_op_,
            {num_unique_ids, unique_embeddings, embedding_grad, JUST(learning_rate),
             JUST(down_scale_by_tensor), JUST(skip_if)},
            attrs);
      }
    } else {
      CHECK(!down_scale_by_tensor);
      CHECK(!skip_if);
      CHECK(!bias_correction1);
      CHECK(!bias_correction2);
      return OpInterpUtil::Dispatch<Tensor>(
          *no_optional_input_op_, {num_unique_ids, unique_embeddings, embedding_grad}, attrs);
    }
  }

 private:
  std::shared_ptr<OpExpr> no_bias_correction_op_;
  std::shared_ptr<OpExpr> do_bias_correction_op_;
  std::shared_ptr<OpExpr> no_optional_input_op_;
};

class OneEmbeddingAdagradUpdateFunctor {
 public:
  OneEmbeddingAdagradUpdateFunctor() {
    // This functor is only used in one_embedding eager mode with lr passed by attr and no optional
    // input, we also define functor with all optional input just for unittest. when the optional
    // input learning_rate tensor has passed in, we think all optional input are not None and check
    // them.
    op_no_optional_input_ = CHECK_JUST(one::OpBuilder("one_embedding_adagrad_update")
                                           .Input("num_unique_ids")
                                           .Input("unique_embeddings")
                                           .Input("embedding_grad")
                                           .Output("updated_unique_embeddings")
                                           .Build());
    // This functor is just for unittest
    op_ = CHECK_JUST(one::OpBuilder("one_embedding_adagrad_update")
                         .Input("num_unique_ids")
                         .Input("unique_embeddings")
                         .Input("embedding_grad")
                         .Input("learning_rate")
                         .Input("down_scale_by_tensor")
                         .Input("skip_if")
                         .Input("train_step")
                         .Output("updated_unique_embeddings")
                         .Build());
  }

  Maybe<Tensor> operator()(const std::shared_ptr<one::Tensor>& num_unique_ids,
                           const std::shared_ptr<one::Tensor>& unique_embeddings,
                           const std::shared_ptr<one::Tensor>& embedding_grad,
                           const Optional<one::Tensor>& learning_rate,
                           const Optional<one::Tensor>& down_scale_by_tensor,
                           const Optional<one::Tensor>& skip_if,
                           const Optional<one::Tensor>& train_step, const int64_t train_step_val,
                           const float learning_rate_val, const double scale,
                           const float weight_decay, const float lr_decay, const float epsilon,
                           const int64_t line_size, const int64_t embedding_size,
                           const std::string& embedding_name) const {
    auto& attrs = THREAD_CACHED_MUTABLE_ATTR_MAP("train_step_val", "learning_rate_val", "scale",
                                                 "weight_decay", "lr_decay", "epsilon", "line_size",
                                                 "embedding_size", "embedding_name");
    attrs.SetAllAttrs(train_step_val, learning_rate_val, scale, weight_decay, lr_decay, epsilon,
                      line_size, embedding_size, embedding_name);
    if (learning_rate) {
      CHECK(down_scale_by_tensor);
      CHECK(skip_if);
      CHECK(train_step);
      return OpInterpUtil::Dispatch<Tensor>(
          *op_,
          {num_unique_ids, unique_embeddings, embedding_grad, JUST(learning_rate),
           JUST(down_scale_by_tensor), JUST(skip_if), JUST(train_step)},
          attrs);
    } else {
      CHECK(!down_scale_by_tensor);
      CHECK(!skip_if);
      CHECK(!train_step);
      return OpInterpUtil::Dispatch<Tensor>(
          *op_no_optional_input_, {num_unique_ids, unique_embeddings, embedding_grad}, attrs);
    }
  }

 private:
  std::shared_ptr<OpExpr> op_;
  std::shared_ptr<OpExpr> op_no_optional_input_;
};

class OneEmbeddingFtrlUpdateFunctor {
 public:
  OneEmbeddingFtrlUpdateFunctor() {
    // This functor is only used in one_embedding eager mode with lr passed by attr and no optional
    // input, we also define functor with all optional input just for unittest. when the optional
    // input learning_rate tensor has passed in, we think all optional input are not None and check
    // them.
    op_no_optional_input_ = CHECK_JUST(one::OpBuilder("one_embedding_ftrl_update")
                                           .Input("num_unique_ids")
                                           .Input("unique_embeddings")
                                           .Input("embedding_grad")
                                           .Output("updated_unique_embeddings")
                                           .Build());
    // This functor is just for unittest
    op_ = CHECK_JUST(one::OpBuilder("one_embedding_ftrl_update")
                         .Input("num_unique_ids")
                         .Input("unique_embeddings")
                         .Input("embedding_grad")
                         .Input("learning_rate")
                         .Input("down_scale_by_tensor")
                         .Input("skip_if")
                         .Output("updated_unique_embeddings")
                         .Build());
  }

  Maybe<Tensor> operator()(const std::shared_ptr<one::Tensor>& num_unique_ids,
                           const std::shared_ptr<one::Tensor>& unique_embeddings,
                           const std::shared_ptr<one::Tensor>& embedding_grad,
                           const Optional<one::Tensor>& learning_rate,
                           const Optional<one::Tensor>& down_scale_by_tensor,
                           const Optional<one::Tensor>& skip_if, const float learning_rate_val,
                           const double scale, const float weight_decay, const float lr_power,
                           const float lambda1, const float lambda2, const float beta,
                           const int64_t line_size, const int64_t embedding_size,
                           const std::string& embedding_name) const {
    auto& attrs = THREAD_CACHED_MUTABLE_ATTR_MAP("learning_rate_val", "scale", "weight_decay",
                                                 "lr_power", "lambda1", "lambda2", "beta",
                                                 "line_size", "embedding_size", "embedding_name");
    attrs.SetAllAttrs(learning_rate_val, scale, weight_decay, lr_power, lambda1, lambda2, beta,
                      line_size, embedding_size, embedding_name);
    if (learning_rate) {
      CHECK(down_scale_by_tensor);
      CHECK(skip_if);
      return OpInterpUtil::Dispatch<Tensor>(
          *op_,
          {num_unique_ids, unique_embeddings, embedding_grad, JUST(learning_rate),
           JUST(down_scale_by_tensor), JUST(skip_if)},
          attrs);
    } else {
      CHECK(!down_scale_by_tensor);
      CHECK(!skip_if);
      return OpInterpUtil::Dispatch<Tensor>(
          *op_no_optional_input_, {num_unique_ids, unique_embeddings, embedding_grad}, attrs);
    }
  }

 private:
  std::shared_ptr<OpExpr> op_;
  std::shared_ptr<OpExpr> op_no_optional_input_;
};

class DeformConv2dFunctor {
 public:
  DeformConv2dFunctor() {
    bias_op_ = CHECK_JUST(one::OpBuilder("bias_add").Input("a").Input("b").Output("out").Build());
    deformconv2d_op_ = CHECK_JUST(one::OpBuilder("deform_conv2d")
                                      .Input("input")
                                      .Input("weight")
                                      .Input("offset")
                                      .Input("mask")
                                      .Output("output")
                                      .Build());
  }

  Maybe<Tensor> operator()(const std::shared_ptr<one::Tensor>& input,
                           const std::shared_ptr<one::Tensor>& weight,
                           const std::shared_ptr<one::Tensor>& offset,
                           const std::shared_ptr<one::Tensor>& mask,
                           const Optional<one::Tensor>& bias, const int32_t& stride_h,
                           const int32_t& stride_w, const int32_t& pad_h, const int32_t& pad_w,
                           const int32_t& dilation_h, const int32_t& dilation_w,
                           const int32_t& groups, const int32_t& offset_groups,
                           const bool& use_mask) const {
    auto& attrs =
        THREAD_CACHED_MUTABLE_ATTR_MAP("stride_h", "stride_w", "pad_h", "pad_w", "dilation_h",
                                       "dilation_w", "groups", "offset_groups", "use_mask");
    attrs.SetAllAttrs(stride_h, stride_w, pad_h, pad_w, dilation_h, dilation_w, groups,
                      offset_groups, use_mask);
    const std::shared_ptr<one::Tensor>& deformconv2d_out = JUST(
        OpInterpUtil::Dispatch<Tensor>(*deformconv2d_op_, {input, weight, offset, mask}, attrs));
    if (bias) {
      auto bias_shape = JUST(bias)->shape();
      auto& bias_attrs = THREAD_CACHED_MUTABLE_ATTR_MAP("axis");
      bias_attrs.SetAllAttrs(static_cast<int32_t>(1));
      return OpInterpUtil::Dispatch<Tensor>(*bias_op_, {deformconv2d_out, JUST(bias)}, bias_attrs);
    }
    return deformconv2d_out;
  }

 private:
  std::shared_ptr<OpExpr> deformconv2d_op_;
  std::shared_ptr<OpExpr> bias_op_;
};

class RocAucScoreFunctor {
 public:
  RocAucScoreFunctor() {
    op_ = CHECK_JUST(
        one::OpBuilder("roc_auc_score").Input("label").Input("pred").Output("out").Build());
  }

  Maybe<Tensor> operator()(const std::shared_ptr<one::Tensor>& label,
                           const std::shared_ptr<one::Tensor>& pred) const {
    return OpInterpUtil::Dispatch<Tensor>(*op_, {label, pred});
  }

 private:
  std::shared_ptr<OpExpr> op_;
};

class MultiTensorSgdUpdateFunctor {
 public:
  MultiTensorSgdUpdateFunctor() {
    // This functor is just for unittest
    op_.resize(kMaxInputCount /*the maximum number of inputs*/);
    for (int n = 0; n < op_.size(); ++n) {
      op_[n] = CHECK_JUST(one::OpBuilder("multi_tensor_sgd_update")
                              .Input("model", n + 1)
                              .Input("model_diff", n + 1)
                              .Build());
    }
  }

  Maybe<void> operator()(const TensorTuple& model, const TensorTuple& model_diff,
                         const double& scale, const float& weight_decay,
                         const float& learning_rate_val) const {
    auto& attrs = THREAD_CACHED_MUTABLE_ATTR_MAP("scale", "weight_decay", "learning_rate_val");
    attrs.SetAllAttrs(scale, weight_decay, learning_rate_val);
    const int64_t weight_size = model.size();
    for (int i = 0; i < weight_size; i += kMaxInputCount) {
      size_t size = (i + kMaxInputCount) < weight_size ? kMaxInputCount : weight_size - i;
      TensorTuple input(2 * size);
      std::copy(model.begin() + i, model.begin() + i + size, input.begin());
      std::copy(model_diff.begin() + i, model_diff.begin() + i + size, input.begin() + size);
      JUST(OpInterpUtil::Dispatch<TensorTuple>(*op_[size - 1], input, attrs));
    }
    return Maybe<void>::Ok();
  }

 private:
  std::vector<std::shared_ptr<OpExpr>> op_;
};

class MultiTensorAdamUpdateFunctor {
 public:
  MultiTensorAdamUpdateFunctor() {
    // This functor is just for unittest
    op_.resize(kMaxInputCount /*the maximum number of inputs*/);
    for (int n = 0; n < op_.size(); ++n) {
      op_[n] = CHECK_JUST(one::OpBuilder("multi_tensor_adam_update")
                              .Input("model", n + 1)
                              .Input("model_diff", n + 1)
                              .Input("m", n + 1)
                              .Input("v", n + 1)
                              .Build());
    }
  }

  Maybe<void> operator()(const TensorTuple& model, const TensorTuple& model_diff,
                         const TensorTuple& m, const TensorTuple& v, const float& learning_rate_val,
                         const float& l2, const float& beta1, const float& beta2,
                         const float& bias_correction1_val, const float& bias_correction2_val,
                         const bool& do_bias_correction, const double& scale,
                         const float& weight_decay, const float& epsilon) const {
    auto& attrs = THREAD_CACHED_MUTABLE_ATTR_MAP(
        "scale", "weight_decay", "beta1", "beta2", "bias_correction1_val", "bias_correction2_val",
        "do_bias_correction", "learning_rate_val", "l2", "epsilon");
    attrs.SetAllAttrs(scale, weight_decay, beta1, beta2, bias_correction1_val, bias_correction2_val,
                      do_bias_correction, learning_rate_val, l2, epsilon);

    const int64_t weight_size = model.size();
    for (int i = 0; i < weight_size; i += kMaxInputCount) {
      size_t size = (i + kMaxInputCount) < weight_size ? kMaxInputCount : weight_size - i;
      TensorTuple input(4 * size);
      std::copy(model.begin() + i, model.begin() + i + size, input.begin());
      std::copy(model_diff.begin() + i, model_diff.begin() + i + size, input.begin() + size);
      std::copy(m.begin() + i, m.begin() + i + size, input.begin() + 2 * size);
      std::copy(v.begin() + i, v.begin() + i + size, input.begin() + 3 * size);
      JUST(OpInterpUtil::Dispatch<TensorTuple>(*op_[size - 1], input, attrs));
    }
    return Maybe<void>::Ok();
  }

 private:
  std::vector<std::shared_ptr<OpExpr>> op_;
};

class MatrixVectorProductFunctor {
 public:
  MatrixVectorProductFunctor() {
    matrix_vector_product_op_ = CHECK_JUST(
        one::OpBuilder("matrix_vector_product").Input("a").Input("b").Output("out").Build());
  }

  Maybe<Tensor> operator()(const std::shared_ptr<one::Tensor>& input,
                           const std::shared_ptr<one::Tensor>& vec) const {
    const auto& input_shape = input->shape();
    const auto& vec_shape = vec->shape();
    CHECK_OR_RETURN(input_shape->NumAxes() == 2 && vec_shape->NumAxes() == 1)
        << Error::RuntimeError() << "vector + matrix @ vector expected, got "
        << "1, " << input_shape->NumAxes() << ", " << vec_shape->NumAxes();
    CHECK_EQ_OR_RETURN(input_shape->at(1), vec_shape->at(0))
        << Error::RuntimeError() << "size mismatch, got " << std::to_string(input_shape->at(0))
        << ", " << std::to_string(input_shape->at(0)) << "x" << std::to_string(input_shape->at(1))
        << ", " << std::to_string(vec_shape->at(0));
    return OpInterpUtil::Dispatch<Tensor>(*matrix_vector_product_op_, {input, vec});
  }

 private:
  std::shared_ptr<OpExpr> matrix_vector_product_op_;
};

class BatchNormStatsFunctor {
 public:
  BatchNormStatsFunctor() {
    op_ = CHECK_JUST(
        one::OpBuilder("batch_norm_stats").Input("input").Output("mean").Output("invstd").Build());
  }

  Maybe<TensorTuple> operator()(const std::shared_ptr<one::Tensor>& input, const int& axis,
                                const float& eps) const {
    auto& attrs = THREAD_CACHED_MUTABLE_ATTR_MAP("axis", "eps");
    attrs.SetAllAttrs(axis, eps);
    return OpInterpUtil::Dispatch<one::TensorTuple>(*op_, {input}, attrs);
  }

 private:
  std::shared_ptr<OpExpr> op_;
};

class BatchNormGatherStatsWithCountsFunctor {
 public:
  BatchNormGatherStatsWithCountsFunctor() {
    op_with_running_mean_and_var_ = CHECK_JUST(one::OpBuilder("batch_norm_gather_stats_with_counts")
                                                   .Input("input")
                                                   .Input("mean")
                                                   .Input("invstd")
                                                   .Input("counts")
                                                   .Input("running_mean")
                                                   .Input("running_var")
                                                   .Output("global_mean")
                                                   .Output("global_invstd")
                                                   .Build());
    op_without_running_mean_and_var_ =
        CHECK_JUST(one::OpBuilder("batch_norm_gather_stats_with_counts")
                       .Input("input")
                       .Input("mean")
                       .Input("invstd")
                       .Input("counts")
                       .Output("global_mean")
                       .Output("global_invstd")
                       .Build());
  }

  Maybe<TensorTuple> operator()(const std::shared_ptr<one::Tensor>& input,
                                const std::shared_ptr<one::Tensor>& mean,
                                const std::shared_ptr<one::Tensor>& invstd,
                                const Optional<one::Tensor>& running_mean,
                                const Optional<one::Tensor>& running_var, const float& momentum,
                                const float& eps,
                                const std::shared_ptr<one::Tensor>& counts) const {
    CHECK_OR_RETURN((running_mean && running_var) || (!running_mean && !running_var))
        << Error::RuntimeError()
        << "Both running_mean and running_var should be None or Tensor at the same time.";

    auto& attrs = THREAD_CACHED_MUTABLE_ATTR_MAP("eps", "momentum");
    attrs.SetAllAttrs(eps, momentum);

    if (running_mean) {
      return OpInterpUtil::Dispatch<one::TensorTuple>(
          *op_with_running_mean_and_var_,
          {input, mean, invstd, counts, JUST(running_mean), JUST(running_var)}, attrs);
    }
    return OpInterpUtil::Dispatch<one::TensorTuple>(*op_without_running_mean_and_var_,
                                                    {input, mean, invstd, counts}, attrs);
  }

 private:
  std::shared_ptr<OpExpr> op_with_running_mean_and_var_;
  std::shared_ptr<OpExpr> op_without_running_mean_and_var_;
};

class BatchNormElemtFunctor {
 public:
  BatchNormElemtFunctor() {
    op_ = CHECK_JUST(one::OpBuilder("batch_norm_elemt")
                         .Input("input")
                         .Input("weight")
                         .Input("bias")
                         .Input("mean")
                         .Input("invstd")
                         .Output("output")
                         .Build());
  }

  Maybe<Tensor> operator()(const std::shared_ptr<one::Tensor>& input,
                           const std::shared_ptr<one::Tensor>& weight,
                           const std::shared_ptr<one::Tensor>& bias,
                           const std::shared_ptr<one::Tensor>& mean,
                           const std::shared_ptr<one::Tensor>& invstd, const int& axis,
                           const float& eps) const {
    auto& attrs = THREAD_CACHED_MUTABLE_ATTR_MAP("axis", "eps");
    attrs.SetAllAttrs(axis, eps);
    return OpInterpUtil::Dispatch<one::Tensor>(*op_, {input, weight, bias, mean, invstd}, attrs);
  }

 private:
  std::shared_ptr<OpExpr> op_;
};

class BatchNormBackwardReduceFunctor {
 public:
  BatchNormBackwardReduceFunctor() {
    op_ = CHECK_JUST(one::OpBuilder("batch_norm_backward_reduce")
                         .Input("grad_out")
                         .Input("input")
                         .Input("mean")
                         .Input("invstd")
                         .Output("sum_dy")
                         .Output("sum_dy_xmu")
                         .Output("grad_weight")
                         .Output("grad_bias")
                         .Build());
  }

  Maybe<TensorTuple> operator()(const std::shared_ptr<one::Tensor>& grad_out,
                                const std::shared_ptr<one::Tensor>& input,
                                const std::shared_ptr<one::Tensor>& mean,
                                const std::shared_ptr<one::Tensor>& invstd, const int& axis) const {
    auto& attrs = THREAD_CACHED_MUTABLE_ATTR_MAP("axis");
    attrs.SetAllAttrs(axis);
    return OpInterpUtil::Dispatch<one::TensorTuple>(*op_, {grad_out, input, mean, invstd}, attrs);
  }

 private:
  std::shared_ptr<OpExpr> op_;
};

class BatchNormBackwardElemtFunctor {
 public:
  BatchNormBackwardElemtFunctor() {
    op_ = CHECK_JUST(one::OpBuilder("batch_norm_backward_elemt")
                         .Input("grad_out")
                         .Input("input")
                         .Input("mean")
                         .Input("invstd")
                         .Input("weight")
                         .Input("sum_dy")
                         .Input("sum_dy_xmu")
                         .Input("count")
                         .Output("grad_in")
                         .Build());
  }

  Maybe<Tensor> operator()(const std::shared_ptr<one::Tensor>& grad_out,
                           const std::shared_ptr<one::Tensor>& input,
                           const std::shared_ptr<one::Tensor>& mean,
                           const std::shared_ptr<one::Tensor>& invstd,
                           const std::shared_ptr<one::Tensor>& weight,
                           const std::shared_ptr<one::Tensor>& sum_dy,
                           const std::shared_ptr<one::Tensor>& sum_dy_xmu,
                           const std::shared_ptr<one::Tensor>& count, const int& axis) const {
    auto& attrs = THREAD_CACHED_MUTABLE_ATTR_MAP("axis");
    attrs.SetAllAttrs(axis);
    return OpInterpUtil::Dispatch<one::Tensor>(
        *op_, {grad_out, input, mean, invstd, weight, sum_dy, sum_dy_xmu, count}, attrs);
  }

 private:
  std::shared_ptr<OpExpr> op_;
};

class FusedMultiHeadAttentionInferenceFunctor {
 public:
  FusedMultiHeadAttentionInferenceFunctor() {
    op_ = CHECK_JUST(one::OpBuilder("fused_multi_head_attention_inference")
                         .Input("query")
                         .Input("key")
                         .Input("value")
                         .Output("out")
                         .Build());
  }
  Maybe<Tensor> operator()(
      const std::shared_ptr<one::Tensor>& query, const std::shared_ptr<one::Tensor>& key,
      const std::shared_ptr<one::Tensor>& value, const int64_t& num_heads, const bool& causal,
      const int64_t& query_hidden_slice_start, const int64_t& query_hidden_slice_end,
      const int64_t& key_hidden_slice_start, const int64_t& key_hidden_slice_end,
      const int64_t& value_hidden_slice_start, const int64_t& value_hidden_slice_end) const {
    auto& attrs = THREAD_CACHED_MUTABLE_ATTR_MAP("num_heads", "causal", "query_hidden_slice_start",
                                                 "query_hidden_slice_end", "key_hidden_slice_start",
                                                 "key_hidden_slice_end", "value_hidden_slice_start",
                                                 "value_hidden_slice_end");
    attrs.SetAllAttrs(num_heads, causal, query_hidden_slice_start, query_hidden_slice_end,
                      key_hidden_slice_start, key_hidden_slice_end, value_hidden_slice_start,
                      value_hidden_slice_end);
    return OpInterpUtil::Dispatch<Tensor>(*op_, {query, key, value}, attrs);
  }

 private:
  std::shared_ptr<OpExpr> op_;
};

}  // namespace impl

ONEFLOW_FUNCTION_LIBRARY(m) {
  m.add_functor<impl::BiasAddFunctor>("BiasAdd");
  m.add_functor<impl::Conv1dFunctor>("Conv1d");
  m.add_functor<impl::Conv2dFunctor>("Conv2d");
  m.add_functor<impl::Conv3dFunctor>("Conv3d");
  m.add_functor<impl::DeConv1dFunctor>("Deconv1d");
  m.add_functor<impl::DeConv2dFunctor>("Deconv2d");
  m.add_functor<impl::DeConv3dFunctor>("Deconv3d");
  m.add_functor<impl::EmbeddingReNormFunctor>("EmbeddingReNorm");
  m.add_functor<impl::EmbeddingFunctor>("Embedding");
  m.add_functor<impl::MatMulFunctor>("MatMul");
  m.add_functor<impl::MatMulNoBroadCastFunctor>("MatMulNoBroadCast");
  m.add_functor<impl::BatchMatMulFunctor>("BatchMatMul");
  m.add_functor<impl::MatrixVectorProductFunctor>("MatrixVectorProduct");
  m.add_functor<impl::VectorMatrixProductFunctor>("VectorMatrixProduct");
  m.add_functor<impl::TensorDotFunctor>("TensorDot");
  m.add_functor<impl::TensorDotIntDimsFunctor>("TensorDotIntDims");
  m.add_functor<impl::FusedMLPFunctor>("FusedMLP");
  m.add_functor<impl::FusedMatmulBiasAddReluDropoutFunctor>("FusedMatmulBiasAddReluDropout");
  m.add_functor<impl::LayerNormFunctor>("LayerNorm");
  m.add_functor<impl::LayerNormAffineFunctor>("LayerNormAffine");
  m.add_functor<impl::GroupNormFunctor>("GroupNorm");
  m.add_functor<impl::TFAvgPool2DFunctor>("TFAvgPool2D");
  m.add_functor<impl::MaxPool1DFunctor>("MaxPool1D");
  m.add_functor<impl::MaxPool2DFunctor>("MaxPool2D");
  m.add_functor<impl::MaxPool3DFunctor>("MaxPool3D");
  m.add_functor<impl::AdaptiveAvgPool1DFunctor>("AdaptiveAvgPool1D");
  m.add_functor<impl::AdaptiveAvgPool2DFunctor>("AdaptiveAvgPool2D");
  m.add_functor<impl::AdaptiveAvgPool3DFunctor>("AdaptiveAvgPool3D");
  m.add_functor<impl::AdaptiveMaxPool1DFunctor>("AdaptiveMaxPool1D");
  m.add_functor<impl::AdaptiveMaxPool2DFunctor>("AdaptiveMaxPool2D");
  m.add_functor<impl::AdaptiveMaxPool3DFunctor>("AdaptiveMaxPool3D");
  m.add_functor<impl::L1LossFunctor>("L1Loss");
  m.add_functor<impl::MseLossFunctor>("MseLoss");
  m.add_functor<impl::KLDivLossFunctor>("KLDivLoss");
  m.add_functor<impl::NLLLossFunctor>("NLLLoss");
  m.add_functor<impl::BinaryCrossEntropyLossFunctor>("BinaryCrossEntropyLoss");
  m.add_functor<impl::BinaryCrossEntropyWithLogitsLossFunctor>("BinaryCrossEntropyWithLogitsLoss");
  m.add_functor<impl::SparseCrossEntropyFunctor>("SparseCrossEntropy");
  m.add_functor<impl::SparseCrossEntropyMsFunctor>("SparseCrossEntropyMs");
  m.add_functor<impl::CrossEntropyFunctor>("CrossEntropy");
  m.add_functor<impl::CrossEntropyLabelSmoothingFunctor>("CrossEntropyLabelSmoothing");
  m.add_functor<impl::CrossEntropyProbFunctor>("CrossEntropyProb");
  m.add_functor<impl::SparseSoftmaxCrossEntropyFunctor>("SparseSoftmaxCrossEntropy");
  m.add_functor<impl::SoftmaxCrossEntropyFunctor>("SoftmaxCrossEntropy");
  m.add_functor<impl::SoftmaxCrossEntropyGradFunctor>("SoftmaxCrossEntropyGrad");
  m.add_functor<impl::SmoothL1LossFunctor>("SmoothL1Loss");
  m.add_functor<impl::CombinedMarginLossFunctor>("CombinedMarginLoss");
  m.add_functor<impl::TripletMarginLossFunctor>("TripletMarginLoss");
  m.add_functor<impl::MarginRankingLossFunctor>("MarginRankingLoss");
  m.add_functor<impl::CtcLossFunctor>("CtcLoss");
  m.add_functor<impl::AffineGridFunctor>("AffineGrid");
  m.add_functor<impl::GridSampleFunctor>("GridSample");
  m.add_functor<impl::NormalizationFunctor>("Normalization");
  m.add_functor<impl::NormalizationAddReluFunctor>("NormalizationAddRelu");
  m.add_functor<impl::ConstantPadFunctor>("ConstantPad");
  m.add_functor<impl::ReflectionPadFunctor>("ReflectionPad");
  m.add_functor<impl::ReplicationPadFunctor>("ReplicationPad");
  m.add_functor<impl::PadFunctor>("Pad");
  m.add_functor<impl::DropoutFunctor>("Dropout");
  m.add_functor<impl::DropoutGradFunctor>("DropoutGrad");
  m.add_functor<impl::Dropout1dFunctor>("Dropout1d");
  m.add_functor<impl::Dropout2dFunctor>("Dropout2d");
  m.add_functor<impl::Dropout3dFunctor>("Dropout3d");
  m.add_functor<impl::PixelShuffleFunctor>("PixelShuffle");
  m.add_functor<impl::AvgPool1DFunctor>("AvgPool1D");
  m.add_functor<impl::AvgPool2DFunctor>("AvgPool2D");
  m.add_functor<impl::AvgPool3DFunctor>("AvgPool3D");
  m.add_functor<impl::UnfoldFunctor>("Unfold");
  m.add_functor<impl::FoldFunctor>("Fold");
  m.add_functor<impl::OneHotFunctor>("OneHot");
  m.add_functor<impl::FusedSelfAttentionFunctor>("FusedSelfAttention");
  m.add_functor<impl::FusedSelfAttentionGradFunctor>("FusedSelfAttentionGrad");
  m.add_functor<impl::PairwiseDistanceFunctor>("PairwiseDistance");
  m.add_functor<impl::CosineSimilarityFunctor>("CosineSimilarity");
  m.add_functor<impl::NormalizeFunctor>("Normalize");
  m.add_functor<impl::L2NormalizeFunctor>("L2Normalize");
  m.add_functor<impl::L2NormalizeGradFunctor>("L2NormalizeGrad");
  m.add_functor<impl::FusedBiasAddGeluFunctor>("FusedBiasAddGelu");
  m.add_functor<impl::FusedBiasAddGeluGradFunctor>("FusedBiasAddGeluGrad");
  m.add_functor<impl::FusedBiasAddDropoutFunctor>("FusedBiasAddDropout");
  m.add_functor<impl::FusedScaleMaskSoftmaxFunctor>("FusedScaleMaskSoftmax");
  m.add_functor<impl::FusedScaleMaskSoftmaxDropoutFunctor>("FusedScaleMaskSoftmaxDropout");
  m.add_functor<impl::FusedScaleTrilSoftmaxMaskScaleFunctor>("FusedScaleTrilSoftmaxMaskScale");
  m.add_functor<impl::FusedScaleTrilFunctor>("FusedScaleTril");
  m.add_functor<impl::CtcGreedyDecoderFunctor>("CtcGreedyDecoder");
  m.add_functor<impl::PariticalFCSampleDisableBoxing>("DistributedPariticalFCSampleDisableBoxing");
  m.add_functor<impl::NmsFunctor>("Nms");
  m.add_functor<impl::RoiAlignFunctor>("RoiAlign");
  m.add_functor<impl::RoiAlignGradFunctor>("RoiAlignGrad");
  m.add_functor<impl::FusedDotFeatureInteractionFunctor>("FusedDotFeatureInteraction");
  m.add_functor<impl::FusedCrossFeatureInteractionFunctor>("FusedCrossFeatureInteraction");
  m.add_functor<impl::OneEmbeddingIdShuffleFunctor>("OneEmbeddingIdShuffle");
  m.add_functor<impl::OneEmbeddingEmbeddingShuffleFunctor>("OneEmbeddingEmbeddingShuffle");
  m.add_functor<impl::OneEmbeddingEmbeddingGradientShuffleFunctor>(
      "OneEmbeddingEmbeddingGradientShuffle");
  m.add_functor<impl::OneEmbeddingLookupFunctor>("OneEmbeddingLookup");
  m.add_functor<impl::OneEmbeddingFusedLookupFunctor>("OneEmbeddingFusedLookup");
  m.add_functor<impl::OneEmbeddingFusedLookupGradFunctor>("OneEmbeddingFusedLookupGrad");
  m.add_functor<impl::OneEmbeddingEmbeddingPutFunctor>("OneEmbeddingEmbeddingPut");
  m.add_functor<impl::OneEmbeddingUniqueKeyValuePairFunctor>("OneEmbeddingUniqueKeyValuePair");
  m.add_functor<impl::OneEmbeddingSgdUpdateFunctor>("OneEmbeddingSgdUpdate");
  m.add_functor<impl::OneEmbeddingAdamUpdateFunctor>("OneEmbeddingAdamUpdate");
  m.add_functor<impl::OneEmbeddingAdagradUpdateFunctor>("OneEmbeddingAdagradUpdate");
  m.add_functor<impl::OneEmbeddingFtrlUpdateFunctor>("OneEmbeddingFtrlUpdate");
  m.add_functor<impl::RocAucScoreFunctor>("RocAucScore");
  m.add_functor<impl::MultiTensorSgdUpdateFunctor>("MultiTensorSgdUpdate");
  m.add_functor<impl::MultiTensorAdamUpdateFunctor>("MultiTensorAdamUpdate");
  m.add_functor<impl::DeformConv2dFunctor>("DeformConv2d");
  m.add_functor<impl::BatchNormStatsFunctor>("BatchNormStats");
  m.add_functor<impl::BatchNormGatherStatsWithCountsFunctor>("BatchNormGatherStatsWithCounts");
  m.add_functor<impl::BatchNormElemtFunctor>("BatchNormElemt");
  m.add_functor<impl::BatchNormBackwardReduceFunctor>("BatchNormBackwardReduce");
  m.add_functor<impl::BatchNormBackwardElemtFunctor>("BatchNormBackwardElemt");
  m.add_functor<impl::FusedMultiHeadAttentionInferenceFunctor>("FusedMultiHeadAttentionInference");
}

}  // namespace functional
}  // namespace one
}  // namespace oneflow<|MERGE_RESOLUTION|>--- conflicted
+++ resolved
@@ -2003,171 +2003,6 @@
   std::shared_ptr<OpExpr> op_;
 };
 
-<<<<<<< HEAD
-class NormalFunctor {
- public:
-  NormalFunctor() { op_ = CHECK_JUST(one::OpBuilder("normal").Output("out").Build()); }
-  Maybe<Tensor> operator()(const float& mean, const float& std, const Shape& shape,
-                           const Optional<one::Tensor>& out,
-                           const Optional<Symbol<DType>>& optional_dtype,
-                           const Optional<Symbol<Device>>& optional_device,
-                           const Optional<one::Generator>& optional_generator,
-                           const bool& requires_grad) const {
-    Symbol<DType> dtype = DType::Float();
-    if (optional_dtype.has_value()) {
-      dtype = JUST(optional_dtype);
-      if (dtype->data_type() != DataType::kFloat && dtype->data_type() != DataType::kDouble) {
-        OF_UNIMPLEMENTED() << "Only support float and double in normal().";
-      }
-    }
-    Symbol<Device> device = JUST(Device::New("cpu"));
-    if (optional_device.has_value()) { device = JUST(optional_device); }
-
-    if (out.has_value()) {
-      auto out_tensor = JUST(out);
-      Symbol<DType> output_tensor_dtype = out_tensor->dtype();
-      if (optional_dtype.has_value()) {
-        CHECK_OR_RETURN(output_tensor_dtype == dtype)
-            << Error::RuntimeError() << "data type " << dtype->name()
-            << " does not match data type of out parameter " << output_tensor_dtype->name();
-      }
-      dtype = output_tensor_dtype;
-      Symbol<Device> out_tensor_device = JUST(out_tensor->device());
-      if (optional_device.has_value()) {
-        CHECK_OR_RETURN(out_tensor_device == JUST(optional_device))
-            << Error::RuntimeError() << "device type " << device->ToString()
-            << " does not match device type of out parameter " << out_tensor_device->ToString();
-      }
-      device = out_tensor_device;
-    }
-    const auto gen = optional_generator.value_or(JUST(one::DefaultAutoGenerator()));
-    auto& attrs = THREAD_CACHED_MUTABLE_ATTR_MAP("mean", "std", "shape", "dtype", "seed");
-    attrs.SetAllAttrs(static_cast<double>(mean), static_cast<double>(std), shape,
-                      dtype->data_type(), static_cast<int64_t>(gen->current_seed()));
-
-    const auto& distribution_state = std::make_shared<DistributionKernelState>(gen);
-    OpExprInterpContext ctx(attrs, distribution_state);
-    ctx.device = device;
-    if (out.has_value()) {
-      std::shared_ptr<TensorTuple> outputs = std::make_shared<TensorTuple>(1);
-      (*outputs)[0] = JUST(out);
-      JUST(OpInterpUtil::Dispatch(*op_, {}, outputs.get(), ctx));
-      return (*outputs)[0];
-    }
-
-    auto result = JUST(OpInterpUtil::Dispatch<Tensor>(*op_, {}, ctx));
-    JUST(result->set_requires_grad(requires_grad));
-    return result;
-  }
-
- private:
-  std::shared_ptr<OpExpr> op_;
-};
-
-class Normal2Functor {
- public:
-  Maybe<Tensor> operator()(const float& mean, const float& std, const int32_t& shape,
-                           const Optional<one::Tensor>& out,
-                           const Optional<Symbol<DType>>& optional_dtype,
-                           const Optional<Symbol<Device>>& optional_device,
-                           const Optional<one::Generator>& optional_generator,
-                           const bool& requires_grad) const {
-    const Shape size = Shape({shape});
-    return Normal(mean, std, size, out, optional_dtype, optional_device, optional_generator,
-                  requires_grad);
-  }
-};
-
-class GlobalNormalFunctor {
- public:
-  GlobalNormalFunctor() { op_ = CHECK_JUST(one::OpBuilder("normal").Output("out").Build()); }
-  Maybe<Tensor> operator()(const float& mean, const float& std, const Shape& shape,
-                           const Optional<one::Tensor>& out, const Symbol<ParallelDesc>& placement,
-                           const std::vector<Symbol<SbpParallel>>& sbp_tuple,
-                           const Optional<Symbol<DType>>& optional_dtype,
-                           const Optional<one::Generator>& optional_generator,
-                           const bool& requires_grad) const {
-    JUST(CheckDeviceIdsIsValid(placement));
-
-    Symbol<DType> dtype = DType::Float();
-    if (optional_dtype.has_value()) {
-      dtype = JUST(optional_dtype);
-      if (dtype->data_type() != DataType::kFloat && dtype->data_type() != DataType::kDouble) {
-        OF_UNIMPLEMENTED() << "Only support float and double in normal().";
-      }
-    }
-
-    if (out.has_value()) {
-      auto out_tensor = JUST(out);
-      Symbol<DType> output_tensor_dtype = out_tensor->dtype();
-      if (optional_dtype.has_value()) {
-        CHECK_OR_RETURN(output_tensor_dtype == dtype)
-            << Error::RuntimeError() << "data type " << dtype->name()
-            << " does not match data type of out parameter (" << output_tensor_dtype->name();
-      }
-      dtype = output_tensor_dtype;
-    }
-
-    auto& attrs = THREAD_CACHED_MUTABLE_ATTR_MAP("mean", "std", "shape", "dtype", "seed", "nd_sbp");
-
-    const auto& nd_sbp = JUST(GetNdSbp(sbp_tuple));
-
-    std::shared_ptr<Generator> gen = optional_generator.value_or(JUST(one::DefaultAutoGenerator()));
-    uint64_t init_seed = JUST(gen->Get<CPUGeneratorImpl>(0))->engine()();
-
-    if (LazyMode::is_enabled()) {
-      attrs.SetAllAttrs(static_cast<double>(mean), static_cast<double>(std), shape,
-                        dtype->data_type(), static_cast<int64_t>(init_seed),
-                        *JUST(GetNdSbpStrList(nd_sbp)));
-    } else {
-      uint64_t rank_seed = 0;
-      {
-        JUST(BroadcastSeedToAllRanks(&init_seed, /*root=*/0));
-        rank_seed =
-            JUST(GetRandomSeedForRank(*placement, *nd_sbp, init_seed, GlobalProcessCtx::Rank()));
-      }
-      attrs.SetAllAttrs(static_cast<double>(mean), static_cast<double>(std), shape,
-                        dtype->data_type(), static_cast<int64_t>(rank_seed), NullOpt);
-      gen = JUST(MakeGenerator(placement->device_type()));
-      gen->set_current_seed(rank_seed);
-    }
-    const auto& distribution_state = std::make_shared<DistributionKernelState>(gen);
-
-    if (out.has_value()) {
-      std::shared_ptr<TensorTuple> outputs = std::make_shared<TensorTuple>(1);
-      (*outputs)[0] = JUST(out);
-      JUST(OpInterpUtil::Dispatch(
-          *op_, {}, outputs.get(),
-          OpExprInterpContext(attrs, placement, nd_sbp, distribution_state)));
-      return (*outputs)[0];
-    }
-
-    auto result = JUST(OpInterpUtil::Dispatch<Tensor>(
-        *op_, {}, OpExprInterpContext(attrs, placement, nd_sbp, distribution_state)));
-    JUST(result->set_requires_grad(requires_grad));
-    return result;
-  }
-
- private:
-  std::shared_ptr<OpExpr> op_;
-};
-
-class GlobalNormal2Functor {
- public:
-  Maybe<Tensor> operator()(const float& mean, const float& std, const int32_t& shape,
-                           const Optional<one::Tensor>& out, const Symbol<ParallelDesc>& placement,
-                           const std::vector<Symbol<SbpParallel>>& sbp_tuple,
-                           const Optional<Symbol<DType>>& optional_dtype,
-                           const Optional<one::Generator>& optional_generator,
-                           const bool& requires_grad) const {
-    const Shape size = Shape({shape});
-    return GlobalNormal(mean, std, size, out, placement, sbp_tuple, optional_dtype,
-                        optional_generator, requires_grad);
-  }
-};
-
-=======
->>>>>>> 75768e92
 class NormalizationFunctor {
  public:
   NormalizationFunctor() {
