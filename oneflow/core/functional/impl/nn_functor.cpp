/*
Copyright 2020 The OneFlow Authors. All rights reserved.

Licensed under the Apache License, Version 2.0 (the "License");
you may not use this file except in compliance with the License.
You may obtain a copy of the License at

    http://www.apache.org/licenses/LICENSE-2.0

Unless required by applicable law or agreed to in writing, software
distributed under the License is distributed on an "AS IS" BASIS,
WITHOUT WARRANTIES OR CONDITIONS OF ANY KIND, either express or implied.
See the License for the specific language governing permissions and
limitations under the License.
*/

#include <cmath>
#include <functional>
#include <limits>
#include <memory>
#include "oneflow/core/common/maybe.h"
#include "oneflow/core/framework/dtype.h"
#include "oneflow/core/framework/mutable_attr_map.h"
#include "oneflow/core/framework/op_builder.h"
#include "oneflow/core/framework/tensor_tuple.h"
#include "oneflow/core/framework/tensor_util.h"
#include "oneflow/core/functional/function_library.h"
#include "oneflow/core/functional/functional_api.yaml.h"
#include "oneflow/core/functional/sequence_function.h"
#include "oneflow/core/functional/impl/common.h"
#include "oneflow/core/functional/impl/unary_functor.h"
#include "oneflow/core/kernel/kernel_util.h"
#include "oneflow/user/kernels/random_mask_like_kernel.h"
#include "oneflow/user/kernels/dropout_kernel.h"
#include "oneflow/core/common/container_util.h"
#include "oneflow/user/kernels/distributions/common.h"

namespace oneflow {
namespace one {
namespace functional {

namespace impl {

class BiasAddFunctor {
 public:
  BiasAddFunctor() {
    op_ = CHECK_JUST(one::OpBuilder("bias_add").Input("a").Input("b").Output("out").Build());
  }
  Maybe<Tensor> operator()(const std::shared_ptr<one::Tensor>& x,
                           const std::shared_ptr<one::Tensor>& bias, const int32_t& axis) const {
    int32_t axis_val = axis;
    if (axis_val < 0) {
      const int64_t num_axes = x->shape()->NumAxes();
      axis_val += num_axes;
    }
    CHECK_LT_OR_RETURN(axis_val, x->shape()->NumAxes())
        << Error::IndexError() << "Dimension out of range (expected to be in range of [-"
        << x->shape()->NumAxes() << "," << x->shape()->NumAxes() - 1 << "], but got " << axis_val
        << ")";
    CHECK_EQ_OR_RETURN(x->shape()->At(axis_val), bias->shape()->At(0))
        << Error::RuntimeError() << "The size of tensor x " << x->shape()->ToString()
        << " must match the size of tensor b " << bias->shape()->ToString() << " at dimension "
        << axis_val;
    auto& attrs = THREAD_CACHED_MUTABLE_ATTR_MAP("axis");
    attrs.SetAllAttrs(axis_val);
    return OpInterpUtil::Dispatch<Tensor>(*op_, {x, bias}, attrs);
  }

 private:
  std::shared_ptr<OpExpr> op_;
};

class ConvBaseFunctor {
 public:
  explicit ConvBaseFunctor(const int& num_spatial_dims) : num_spatial_dims_(num_spatial_dims) {
    bias_op_ = CHECK_JUST(one::OpBuilder("bias_add").Input("a").Input("b").Output("out").Build());
  }
  virtual ~ConvBaseFunctor() = default;
  Maybe<Tensor> operator()(const std::shared_ptr<one::Tensor>& x,
                           const std::shared_ptr<one::Tensor>& weight,
                           const Optional<one::Tensor>& bias, const std::vector<int32_t>& stride,
                           const std::vector<int32_t>& padding,
                           const std::vector<int32_t>& dilation, const int32_t& groups,
                           const std::string& channel_pos) const {
    std::vector<int32_t> kernel_size_vec(num_spatial_dims_);
    int32_t channel_idx = 1;
    int32_t kernel_idx_offset = 2;
    if (channel_pos == "channels_last") {
      kernel_idx_offset = 1;
      channel_idx = kernel_idx_offset + num_spatial_dims_;
    }

    for (int i = 0; i < num_spatial_dims_; i++) {
      kernel_size_vec.at(i) = ((weight->shape())->At(i + kernel_idx_offset));
    }
    auto& conv_attrs =
        THREAD_CACHED_MUTABLE_ATTR_MAP("filters", "kernel_size", "padding_before", "strides",
                                       "dilation_rate", "groups", "data_format");
    conv_attrs.SetAllAttrs(static_cast<int32_t>(weight->shape()->At(0)), kernel_size_vec, padding,
                           stride, dilation, groups, channel_pos);
    const std::shared_ptr<one::Tensor>& conv_out =
        JUST(OpInterpUtil::Dispatch<Tensor>(*conv_op_, {x, weight}, conv_attrs));
    if (bias) {
      return functional::BiasAdd(conv_out, JUST(bias), channel_idx);
    } else {
      return conv_out;
    }
  }

 protected:
  std::shared_ptr<OpExpr> conv_op_;
  std::shared_ptr<OpExpr> bias_op_;
  int32_t num_spatial_dims_;
};

class Conv1dFunctor : public ConvBaseFunctor {
 public:
  Conv1dFunctor() : ConvBaseFunctor(/*num_spatial_dims_=*/1) {
    conv_op_ =
        CHECK_JUST(one::OpBuilder("conv1d").Input("in").Input("weight").Output("out").Build());
  }
};

class Conv2dFunctor : public ConvBaseFunctor {
 public:
  Conv2dFunctor() : ConvBaseFunctor(/*num_spatial_dims_=*/2) {
    conv_op_ =
        CHECK_JUST(one::OpBuilder("conv2d").Input("in").Input("weight").Output("out").Build());
  }
};

class Conv3dFunctor : public ConvBaseFunctor {
 public:
  Conv3dFunctor() : ConvBaseFunctor(/*num_spatial_dims_=*/3) {
    conv_op_ =
        CHECK_JUST(one::OpBuilder("conv3d").Input("in").Input("weight").Output("out").Build());
  }
};

class DeConvBaseFunctor {
 public:
  explicit DeConvBaseFunctor(const int& num_spatial_dims) : num_spatial_dims_(num_spatial_dims) {
    bias_op_ = CHECK_JUST(one::OpBuilder("bias_add").Input("a").Input("b").Output("out").Build());
  }
  virtual ~DeConvBaseFunctor() = default;
  Maybe<Tensor> operator()(const std::shared_ptr<one::Tensor>& x,
                           const std::shared_ptr<one::Tensor>& weight,
                           const Optional<one::Tensor>& bias, const std::vector<int32_t>& stride,
                           const std::vector<int32_t>& padding,
                           const std::vector<int32_t>& output_padding, const int32_t& groups,
                           const std::vector<int32_t>& dilation,
                           const std::string& data_format) const {
    std::vector<int32_t> kernel_size_vec(num_spatial_dims_);
    int32_t kernel_idx_offset = 2;
    if (data_format == "channels_last") { kernel_idx_offset = 1; }
    for (int i = 0; i < num_spatial_dims_; i++) {
      kernel_size_vec[i] = ((weight->shape())->At(i + kernel_idx_offset));
    }

    auto& deconv_attrs =
        THREAD_CACHED_MUTABLE_ATTR_MAP("filters", "kernel_size", "padding_before", "output_padding",
                                       "strides", "dilation_rate", "groups", "data_format");
    deconv_attrs.SetAllAttrs(static_cast<int32_t>(weight->shape()->At(1) * groups), kernel_size_vec,
                             padding, output_padding, stride, dilation, groups, data_format);
    std::shared_ptr<one::Tensor> deconv_out =
        JUST(OpInterpUtil::Dispatch<Tensor>(*deconv_op_, {x, weight}, deconv_attrs));
    if (bias) {
      auto& bias_attrs = THREAD_CACHED_MUTABLE_ATTR_MAP("axis");
      bias_attrs.SetAllAttrs(static_cast<int32_t>(1));
      return OpInterpUtil::Dispatch<Tensor>(*bias_op_, {deconv_out, JUST(bias)}, bias_attrs);
    } else {
      return deconv_out;
    }
  }

 protected:
  std::shared_ptr<OpExpr> deconv_op_;
  std::shared_ptr<OpExpr> bias_op_;
  int32_t num_spatial_dims_;
};

class DeConv1dFunctor : public DeConvBaseFunctor {
 public:
  DeConv1dFunctor() : DeConvBaseFunctor(/*num_spatial_dims_=*/1) {
    deconv_op_ =
        CHECK_JUST(one::OpBuilder("deconv1d").Input("in").Input("weight").Output("out").Build());
  }
};

class DeConv2dFunctor : public DeConvBaseFunctor {
 public:
  DeConv2dFunctor() : DeConvBaseFunctor(/*num_spatial_dims_=*/2) {
    deconv_op_ =
        CHECK_JUST(one::OpBuilder("deconv2d").Input("in").Input("weight").Output("out").Build());
  }
};

class DeConv3dFunctor : public DeConvBaseFunctor {
 public:
  DeConv3dFunctor() : DeConvBaseFunctor(/*num_spatial_dims_=*/3) {
    deconv_op_ =
        CHECK_JUST(one::OpBuilder("deconv3d").Input("in").Input("weight").Output("out").Build());
  }
};

class EmbeddingReNormFunctor {
 public:
  EmbeddingReNormFunctor() {
    op_ = CHECK_JUST(
        one::OpBuilder("embedding_renorm").Input("in").Input("indices").Output("out").Build());
  }

  Maybe<Tensor> operator()(const std::shared_ptr<one::Tensor>& in,
                           const std::shared_ptr<one::Tensor>& indices, const double& max_norm,
                           const double& norm_type) const {
    CHECK_EQ_OR_RETURN(in->ndim(), 2)
        << Error::RuntimeError() << "The dimension of input should be 2.";
    std::shared_ptr<TensorTuple> outputs = std::make_shared<TensorTuple>(1);
    JUST(oneflow::VectorAt(*outputs, 0)) = in;

    auto& attrs = THREAD_CACHED_MUTABLE_ATTR_MAP("max_norm", "norm_type");
    attrs.SetAllAttrs(max_norm, norm_type);

    JUST(OpInterpUtil::Dispatch(*op_, {in, indices}, outputs.get(), attrs));
    return JUST(oneflow::VectorAt(*outputs, 0));
  }

 private:
  std::shared_ptr<OpExpr> op_;
};

class EmbeddingFunctor {
 public:
  EmbeddingFunctor() {
    op_ = CHECK_JUST(
        one::OpBuilder("embedding").Input("weight").Input("indices").Output("out").Build());
  }
  Maybe<Tensor> operator()(const std::shared_ptr<one::Tensor>& weight,
                           const std::shared_ptr<one::Tensor>& indices,
                           const Optional<int64_t>& padding_idx,
                           const bool& scale_grad_by_freq) const {
    CHECK_EQ_OR_RETURN(weight->ndim(), 2) << "The dimension of weight should be 2";
    int64_t new_padding_idx = -1;
    if (padding_idx.has_value()) { new_padding_idx = JUST(padding_idx); }
    auto& attrs = THREAD_CACHED_MUTABLE_ATTR_MAP("padding_idx", "scale_grad_by_freq");
    attrs.SetAllAttrs(new_padding_idx, scale_grad_by_freq);
    return OpInterpUtil::Dispatch<Tensor>(*op_, {weight, indices}, attrs);
  }

 private:
  std::shared_ptr<OpExpr> op_;
};

class MatMulNoBroadCastFunctor {
 public:
  Maybe<Tensor> operator()(const std::shared_ptr<one::Tensor>& input,
                           const std::shared_ptr<one::Tensor>& mat2) const {
    const auto& input_shape = input->shape();
    const auto& mat2_shape = mat2->shape();
    CHECK_EQ_OR_RETURN(input_shape->NumAxes(), 2)
        << Error::RuntimeError() << "self must be a matrix";
    CHECK_EQ_OR_RETURN(mat2_shape->NumAxes(), 2)
        << Error::RuntimeError() << "mat2 must be a matrix";
    CHECK_EQ_OR_RETURN(input_shape->at(1), mat2_shape->at(0))
        << Error::RuntimeError() << "mat1 and mat2 shapes cannot be multiplied ("
        << std::to_string(input_shape->at(0)) << "x" << std::to_string(input_shape->at(1))
        << " and " << std::to_string(mat2_shape->at(0)) << "x" << std::to_string(mat2_shape->at(1))
        << ")";
    return JUST(functional::MatMul(input, mat2, false, false, 1.0));
  }
};

class MatMulFunctor {
 public:
  MatMulFunctor() {
    matmul_op_ = CHECK_JUST(one::OpBuilder("matmul").Input("a").Input("b").Output("out").Build());
    batch_matmul_op_ =
        CHECK_JUST(one::OpBuilder("batch_matmul").Input("a").Input("b").Output("out").Build());
    bcast_matmul_op_ =
        CHECK_JUST(one::OpBuilder("broadcast_matmul").Input("a").Input("b").Output("out").Build());
  }
  Maybe<Tensor> operator()(const std::shared_ptr<one::Tensor>& a,
                           const std::shared_ptr<one::Tensor>& b, const bool& transpose_a,
                           const bool& transpose_b, const double& alpha) const {
    const auto& a_shape = a->shape();
    const auto& b_shape = b->shape();

    CHECK_GE_OR_RETURN(a_shape->NumAxes(), 1)
        << Error::RuntimeError() << "Tensor a's dim should >= 1";
    CHECK_GE_OR_RETURN(b_shape->NumAxes(), 1)
        << Error::RuntimeError() << "Tensor b's dim should >= 1";

    auto& attrs = THREAD_CACHED_MUTABLE_ATTR_MAP("transpose_a", "transpose_b", "alpha");
    attrs.SetAllAttrs(transpose_a, transpose_b, alpha);
    const int64_t a_num_axes = a_shape->NumAxes();
    const int64_t b_num_axes = b_shape->NumAxes();
    if (a_num_axes == 1 && b_num_axes == 2) { return VectorMatrixProduct(a, b); }
    if (a_num_axes == 2 && b_num_axes == 1) { return MatrixVectorProduct(a, b); }
    if (a_num_axes == 2 && b_num_axes == 2) {
      return OpInterpUtil::Dispatch<Tensor>(*matmul_op_, {a, b}, attrs);
    }
    if (a_num_axes == b_num_axes) {
      bool if_batch_matmul = true;
      for (int i = 0; i < a_num_axes - 2; ++i) {
        if (a_shape->At(i) != b_shape->At(i)) {
          if_batch_matmul = false;
          break;
        }
      }
      if (if_batch_matmul) {
        return OpInterpUtil::Dispatch<Tensor>(*batch_matmul_op_, {a, b}, attrs);
      }
    }
    return OpInterpUtil::Dispatch<Tensor>(*bcast_matmul_op_, {a, b}, attrs);
  }

 private:
  std::shared_ptr<OpExpr> matmul_op_;
  std::shared_ptr<OpExpr> batch_matmul_op_;
  std::shared_ptr<OpExpr> bcast_matmul_op_;
};

class BatchMatMulFunctor {
 public:
  BatchMatMulFunctor() {
    batch_matmul_op_ =
        CHECK_JUST(one::OpBuilder("batch_matmul").Input("a").Input("b").Output("out").Build());
  }
  Maybe<Tensor> operator()(const std::shared_ptr<one::Tensor>& a,
                           const std::shared_ptr<one::Tensor>& b, const bool& transpose_a,
                           const bool& transpose_b, const double& alpha) const {
    const auto& a_shape = a->shape();
    const auto& b_shape = b->shape();
    CHECK_EQ_OR_RETURN(a_shape->NumAxes(), 3)
        << Error::RuntimeError() << "Expected 3-dimensional tensor, but got " << a_shape->NumAxes()
        << "-dimensional tensor for argument #1";
    CHECK_EQ_OR_RETURN(b_shape->NumAxes(), 3)
        << Error::RuntimeError() << "Expected 3-dimensional tensor, but got " << b_shape->NumAxes()
        << "-dimensional tensor for argument #2";
    CHECK_EQ_OR_RETURN(a_shape->At(0), b_shape->At(0))
        << Error::RuntimeError() << "Batch dim not match, please check input!";
    const int64_t matmul_dim_a = transpose_a ? a_shape->At(1) : a_shape->At(2);
    const int64_t matmul_dim_b = transpose_b ? b_shape->At(2) : b_shape->At(1);
    CHECK_EQ_OR_RETURN(matmul_dim_a, matmul_dim_b)
        << Error::RuntimeError() << "Matmul dim not match, got " << matmul_dim_a << " of mat1 and "
        << matmul_dim_b << " of mat2, please check input!";
    auto& attrs = THREAD_CACHED_MUTABLE_ATTR_MAP("transpose_a", "transpose_b", "alpha");
    attrs.SetAllAttrs(transpose_a, transpose_b, alpha);
    return OpInterpUtil::Dispatch<Tensor>(*batch_matmul_op_, {a, b}, attrs);
  }

 private:
  std::shared_ptr<OpExpr> batch_matmul_op_;
};

class VectorMatrixProductFunctor {
 public:
  VectorMatrixProductFunctor() {
    vector_matrix_product_op_ = CHECK_JUST(
        one::OpBuilder("vector_matrix_product").Input("a").Input("b").Output("out").Build());
  }
  Maybe<Tensor> operator()(const std::shared_ptr<one::Tensor>& vec,
                           const std::shared_ptr<one::Tensor>& input) const {
    const auto& vec_shape = vec->shape();
    const auto& input_shape = input->shape();
    CHECK_OR_RETURN(input_shape->NumAxes() == 2 && vec_shape->NumAxes() == 1)
        << Error::RuntimeError() << "vector @ matrix expected, got "
        << "1, " << input_shape->NumAxes() << ", " << vec_shape->NumAxes();
    CHECK_EQ_OR_RETURN(vec_shape->at(0), input_shape->at(0))
        << Error::RuntimeError() << "size mismatch, got " << 1 << ", "
        << std::to_string(vec_shape->at(0)) << " x " << std::to_string(input_shape->at(0)) << ", "
        << std::to_string(input_shape->at(1));
    return OpInterpUtil::Dispatch<Tensor>(*vector_matrix_product_op_, {vec, input});
  }

 private:
  std::shared_ptr<OpExpr> vector_matrix_product_op_;
};

class TensorDotIntDimsFunctor {
 public:
  Maybe<Tensor> operator()(const std::shared_ptr<Tensor>& a, const std::shared_ptr<Tensor>& b,
                           const int32_t dims) const {
    CHECK_GE_OR_RETURN(dims, 0) << Error::RuntimeError()
                                << "tensordot expects dims >= 0, but got dims=" << dims;
    CHECK_LE_OR_RETURN(dims, a->ndim())
        << Error::RuntimeError() << "tensordot expects dims <= a.ndim which is " << a->ndim()
        << ", but got " << dims;
    CHECK_LE_OR_RETURN(dims, b->ndim())
        << Error::RuntimeError() << "tensordot expects dims <= b.ndim which is " << b->ndim()
        << ", but got " << dims;
    std::vector<int32_t> dot_dims_a(dims), dot_dims_b(dims);
    for (int32_t i = 0; i < dims; i++) {
      dot_dims_a[i] = a->ndim() - dims + i;
      dot_dims_b[i] = i;
    }
    return JUST(functional::TensorDot(a, b, dot_dims_a, dot_dims_b));
  }
};

class TensorDotFunctor {
 public:
  Maybe<Tensor> operator()(const std::shared_ptr<Tensor>& a, const std::shared_ptr<Tensor>& b,
                           const std::vector<int32_t>& dims_a,
                           const std::vector<int32_t>& dims_b) const {
    // dims_a and dims_b represent dim indices to calculate dot, and are copied to variables
    // dot_dims_a and dot_dims_b when they need to be modified
    CHECK_EQ_OR_RETURN(dims_a.size(), dims_b.size())
        << Error::RuntimeError() << "both dimension lists should have same length, got "
        << dims_a.size() << " and " << dims_b.size();

    // dims_a.size() == dims_b.size(), and specially treat if both are empty
    if (dims_a.empty()) {
      DimVector shape_sum(a->ndim() + b->ndim());
      for (int64_t i = 0; i < a->ndim(); i++) { shape_sum[i] = a->shape()->At(i); }
      for (int64_t i = 0; i < b->ndim(); i++) { shape_sum[i + a->ndim()] = b->shape()->At(i); }
      std::shared_ptr<Tensor> reshape_a = JUST(Reshape(a, Shape(DimVector{-1, 1})));
      std::shared_ptr<Tensor> reshape_b = JUST(Reshape(b, Shape(DimVector{1, -1})));
      return JUST(Reshape(JUST(functional::MatMul(reshape_a, reshape_b, false, false, 1.0)),
                          Shape(DimVector(shape_sum.begin(), shape_sum.end()))));
    }
    std::vector<int32_t> dot_dims_a(dims_a.begin(), dims_a.end());
    std::vector<int32_t> dot_dims_b(dims_b.begin(), dims_b.end());
    for (int64_t i = 0; i < dot_dims_a.size(); i++) {
      dot_dims_a[i] = JUST(maybe_wrap_dim(dot_dims_a[i], a->ndim()));
      dot_dims_b[i] = JUST(maybe_wrap_dim(dot_dims_b[i], b->ndim()));
    }
    std::vector<bool> if_dot_dims_a(a->ndim(), false);
    std::vector<bool> if_dot_dims_b(b->ndim(), false);
    for (const int32_t dim_idx : dot_dims_a) {
      CHECK_EQ_OR_RETURN(if_dot_dims_a[dim_idx], false)
          << Error::RuntimeError() << "dim " << dim_idx
          << " appears multiple times in the list of dims";
      if_dot_dims_a[dim_idx] = true;
    }
    for (const int32_t dim_idx : dot_dims_b) {
      CHECK_EQ_OR_RETURN(if_dot_dims_b[dim_idx], false)
          << Error::RuntimeError() << "dim " << dim_idx
          << " appears multiple times in the list of dims";
      if_dot_dims_b[dim_idx] = true;
    }

    std::vector<int32_t> broadcast_dims_a, broadcast_dims_b;
    for (int64_t i = 0; i < dot_dims_a.size(); i++) {
      int64_t size_a = a->shape()->At(dot_dims_a[i]);
      int64_t size_b = b->shape()->At(dot_dims_b[i]);
      if (size_a == 1 && size_b > 1) {
        broadcast_dims_b.emplace_back(dot_dims_b[i]);
      } else if (size_b == 1 && size_a > 1) {
        broadcast_dims_a.emplace_back(dot_dims_a[i]);
      } else {
        CHECK_EQ_OR_RETURN(size_a, size_b)
            << Error::RuntimeError() << "contracted dimensions need to match, but first has size "
            << size_a << " in dim " << dot_dims_a[i] << " and second has size " << size_b
            << " in dim " << dot_dims_b[i];
      }
    }

    // calculate ReduceSum for broadcasting of some axis
    std::shared_ptr<Tensor> reduced_sum_a = a;
    std::shared_ptr<Tensor> reduced_sum_b = b;
    if (!broadcast_dims_a.empty())
      reduced_sum_a = JUST(functional::ReduceSum(a, broadcast_dims_a, true));
    if (!broadcast_dims_b.empty())
      reduced_sum_b = JUST(functional::ReduceSum(b, broadcast_dims_b, true));

    // int64_t non_dot_size_a = 1, non_dot_size_b = 1;
    std::vector<int32_t> non_dot_shape_a, non_dot_shape_b;
    non_dot_shape_a.reserve(a->ndim() - dot_dims_a.size() + b->ndim() - dot_dims_b.size());
    non_dot_shape_b.reserve(b->ndim() - dot_dims_b.size());

    std::vector<int32_t> permuted_dims_a, permuted_dims_b;
    permuted_dims_a.reserve(a->ndim());
    permuted_dims_b.reserve(b->ndim());

    for (int32_t i = 0; i < a->ndim(); i++) {
      if (!if_dot_dims_a[i]) {
        permuted_dims_a.emplace_back(i);
        // non_dot_size_a *= reduced_sum_a->shape()->At(i);
        non_dot_shape_a.emplace_back(reduced_sum_a->shape()->At(i));
      }
    }

    for (const int32_t dim_idx : dot_dims_a) permuted_dims_a.emplace_back(dim_idx);
    for (const int32_t dim_idx : dot_dims_b) permuted_dims_b.emplace_back(dim_idx);

    for (int32_t i = 0; i < b->ndim(); i++) {
      if (!if_dot_dims_b[i]) {
        permuted_dims_b.emplace_back(i);
        // non_dot_size_b *= reduced_sum_b->shape()->At(i);
        non_dot_shape_b.emplace_back(reduced_sum_b->shape()->At(i));
      }
    }
    non_dot_shape_a.insert(non_dot_shape_a.end(), non_dot_shape_b.begin(), non_dot_shape_b.end());

    int64_t dot_size = 1;
    for (const int32_t dim_idx : dot_dims_a) dot_size *= reduced_sum_a->shape()->At(dim_idx);
    std::shared_ptr<Tensor> permuted_a = JUST(
        Reshape(JUST(Permute(reduced_sum_a, permuted_dims_a)), Shape(DimVector({-1, dot_size}))));
    std::shared_ptr<Tensor> permuted_b = JUST(
        Reshape(JUST(Permute(reduced_sum_b, permuted_dims_b)), Shape(DimVector({dot_size, -1}))));

    return Reshape(JUST(functional::MatMul(permuted_a, permuted_b, false, false, 1.0)),
                   Shape(DimVector({non_dot_shape_a.begin(), non_dot_shape_a.end()})));
  }
};

class FusedMLPFunctor {
 public:
  FusedMLPFunctor() {
#if CUDA_VERSION >= 11060
    fused_op_.resize(kMaxInputCount /*the maximum number of inputs*/);
    for (int n = 1; n < fused_op_.size(); ++n) {
      fused_op_[n] = CHECK_JUST(one::OpBuilder("cublas_fused_mlp")
                                    .Input("x")
                                    .Input("weights", n)
                                    .Input("biases", n)
                                    .Output("out")
                                    .Output("cublas_aux", n)
                                    .Output("hidden", n)
                                    .Build());
    }
#endif
  }
  Maybe<Tensor> operator()(const std::shared_ptr<one::Tensor>& x, const TensorTuple& weights,
                           const TensorTuple& biases, bool skip_final_activation) const {
    const int64_t weight_size = weights.size();
    const int64_t bias_size = biases.size();
    CHECK_GE_OR_RETURN(weight_size, 1)
        << Error::RuntimeError() << "The number of weights should be greater equal than 1. ";
    CHECK_EQ_OR_RETURN(weight_size, bias_size)
        << Error::RuntimeError() << "The number of weights should be equal to biases. ";
    int64_t n = 0, k = 0;
    /*
    x: (m, k)
    weight: (n, k) need transpose
    bias: (n)
    */
    const auto& x_shape = x->shape();
    k = x_shape->At(1);
    for (int64_t i = 0; i < weight_size; i++) {
      const auto& weight_shape = weights[i]->shape();
      const auto& bias_shape = biases[i]->shape();

      // TODO(): Support Fused batch/broadcast matmul.
      CHECK_EQ_OR_RETURN(weight_shape->NumAxes(), 2)
          << Error::RuntimeError() << "Weight's dim size should == 2";
      CHECK_EQ_OR_RETURN(bias_shape->NumAxes(), 1)
          << Error::RuntimeError() << "Bias's dim size should == 1";

      n = weight_shape->At(0);
      CHECK_EQ_OR_RETURN(bias_shape->At(0), n)
          << Error::RuntimeError() << "Bias's dim is not equal to weight's first dim. ";
      CHECK_EQ_OR_RETURN(weight_shape->At(1), k)
          << Error::RuntimeError() << "weight's second dim should be equal to input's second dim. ";

      // Set for next layer.
      k = n;
    }

#if CUDA_VERSION >= 11060
    DeviceType device_type{};
    if (x->is_global()) {
      device_type = JUST(x->parallel_desc())->device_type();
    } else {
      device_type = JUST(x->device())->enum_type();
    }

    if ((device_type == DeviceType::kCUDA) && (weight_size <= kMaxInputCount)
        && (!ParseBooleanFromEnv("ONEFLOW_FUNCTOR_DISABLE_FUSED_MLP", false))) {
      TensorTuple input(2 * weight_size + 1);
      input[0] = x;
      std::copy(weights.begin(), weights.end(), input.begin() + 1);
      std::copy(biases.begin(), biases.end(), input.begin() + 1 + weight_size);

      auto& attrs = THREAD_CACHED_MUTABLE_ATTR_MAP("skip_final_activation");
      attrs.SetAllAttrs(skip_final_activation);
      return OpInterpUtil::Dispatch<Tensor>(*fused_op_[weight_size], input, attrs);
    }
#endif  // CUDA_VERSION >= 11060

    // Fall back to Naive matmul + bias_add + relu
    std::shared_ptr<one::Tensor> out = x;
    for (int32_t layer_idx = 0; layer_idx < weight_size; layer_idx++) {
      out = JUST(
          functional::BiasAdd(JUST(functional::MatMul(out, weights[layer_idx], false, true, 1.0)),
                              biases[layer_idx], 1));
      if ((layer_idx != weight_size - 1) || (!skip_final_activation)) {
        /*
        When it is not last dense layer, or it is last dense layer and skip_final_activate=False,
        we add relu Layer.
        */
        out = JUST(functional::Relu(out, false));
      }
    }
    return out;
  }

 private:
#if CUDA_VERSION >= 11060
  std::vector<std::shared_ptr<OpExpr>> fused_op_;
#endif
};

class FusedMatmulBiasAddReluDropoutFunctor {
 public:
  FusedMatmulBiasAddReluDropoutFunctor() {
#if CUDA_VERSION >= 11060
    fused_op_.resize(kMaxInputCount /*the maximum number of inputs*/);
    for (int n = 1; n < fused_op_.size(); ++n) {
      fused_op_[n] = CHECK_JUST(one::OpBuilder("fused_matmul_bias_add_relu_dropout")
                                    .Input("x")
                                    .Input("weights", n)
                                    .Input("biases", n)
                                    .Output("out")
                                    .Output("cublas_aux", n)
                                    .Output("hidden", n)
                                    .Build());
    }
#endif
  }
  Maybe<Tensor> operator()(const std::shared_ptr<one::Tensor>& x, const TensorTuple& weights,
                           const TensorTuple& biases, bool skip_final_activation,
                           const std::vector<float>& dropout_rate_list,
                           const Optional<one::Generator>& generator) const {
    const int64_t weight_size = weights.size();
    const int64_t bias_size = biases.size();
    CHECK_GE_OR_RETURN(weight_size, 1)
        << Error::RuntimeError() << "The number of weights should be greater equal than 1. ";
    CHECK_EQ_OR_RETURN(weight_size, bias_size)
        << Error::RuntimeError() << "The number of weights should be equal to biases. ";
    CHECK_EQ_OR_RETURN(weight_size, dropout_rate_list.size())
        << Error::RuntimeError()
        << "The dropout rate list length should be equal to the number of weights. ";
    int64_t n = 0, k = 0;
    /*
    x: (m, k)
    weight: (n, k) need transpose
    bias: (n)
    */
    const auto& x_shape = x->shape();
    k = x_shape->At(1);
    const auto gen = generator.value_or(JUST(one::DefaultAutoGenerator()));
    const auto& dropout_state = std::make_shared<FusedDropoutKernelState>(gen);
    for (int64_t i = 0; i < weight_size; i++) {
      CHECK_GE_OR_RETURN(dropout_rate_list[i], 0.0f)
          << Error::RuntimeError() << "Dropout rate should be >= 0.0";

      const auto& weight_shape = weights[i]->shape();
      const auto& bias_shape = biases[i]->shape();
      // TODO(): Support Fused batch/broadcast matmul.
      CHECK_EQ_OR_RETURN(weight_shape->NumAxes(), 2) << "Weight's dim should == 2";
      CHECK_EQ_OR_RETURN(bias_shape->NumAxes(), 1) << "Bias's dim should == 1";

      n = weight_shape->At(0);
      CHECK_EQ_OR_RETURN(bias_shape->At(0), n) << "Bias's dim is not equal to weight's last dim. ";
      CHECK_EQ_OR_RETURN(weight_shape->At(1), k)
          << "weight's first dim should be equal to input's last dim. ";
      // Set for next layer.
      k = n;
    }

#if CUDA_VERSION >= 11060
    DeviceType device_type{};
    if (x->is_global()) {
      device_type = JUST(x->parallel_desc())->device_type();
    } else {
      device_type = JUST(x->device())->enum_type();
    }

    if ((device_type == DeviceType::kCUDA) && (weight_size <= kMaxInputCount)
        && (!ParseBooleanFromEnv("ONEFLOW_FUNCTOR_DISABLE_FUSED_MLP", false))) {
      TensorTuple input(2 * weight_size + 1);
      input[0] = x;
      std::copy(weights.begin(), weights.end(), input.begin() + 1);
      std::copy(biases.begin(), biases.end(), input.begin() + 1 + weight_size);
      auto& attrs = THREAD_CACHED_MUTABLE_ATTR_MAP("skip_final_activation", "dropout_rate_list");
      attrs.SetAllAttrs(skip_final_activation, dropout_rate_list);
      return OpInterpUtil::Dispatch<Tensor>(*fused_op_[weight_size], input,
                                            OpExprInterpContext(attrs, dropout_state));
    }
#endif  // CUDA_VERSION >= 11060

    // Fall back to Naive matmul + bias_add + relu + dropout
    std::shared_ptr<one::Tensor> out = x;
    for (int32_t layer_idx = 0; layer_idx < weight_size; layer_idx++) {
      out = JUST(
          functional::BiasAdd(JUST(functional::MatMul(out, weights[layer_idx], false, true, 1.0)),
                              biases[layer_idx], 1));
      if ((layer_idx != weight_size - 1) || !skip_final_activation) {
        out = JUST(functional::Relu(out, false));
        out = JUST(functional::Dropout(out, JUST(VectorAt(dropout_rate_list, layer_idx)),
                                       /*training=*/true,
                                       /*inplace=*/false,
                                       /*generator=*/gen, /*addend=*/NullOpt));
      } else {
        out = JUST(functional::Dropout(out, JUST(VectorAt(dropout_rate_list, layer_idx)),
                                       /*training=*/true,
                                       /*inplace=*/false,
                                       /*generator=*/gen, /*addend=*/NullOpt));
      }
    }
    return out;
  }

 private:
#if CUDA_VERSION >= 11060
  std::vector<std::shared_ptr<OpExpr>> fused_op_;
#endif
};

class LayerNormFunctor {
 public:
  LayerNormFunctor() {
    op_ = CHECK_JUST(one::OpBuilder("layer_norm")
                         .Input("x")
                         .Output("y")
                         .Output("mean")
                         .Output("inv_variance")
                         .Build());
  }
  Maybe<Tensor> operator()(const std::shared_ptr<one::Tensor>& x, const int64_t& begin_norm_axis,
                           const int64_t& begin_params_axis, const double& epsilon) const {
    auto& attrs = THREAD_CACHED_MUTABLE_ATTR_MAP("begin_norm_axis", "begin_params_axis", "epsilon",
                                                 "center", "scale");
    attrs.SetAllAttrs(begin_norm_axis, begin_params_axis, epsilon, false, false);
    return OpInterpUtil::Dispatch<Tensor>(*op_, {x}, attrs);
  }

 private:
  std::shared_ptr<OpExpr> op_;
};

class LayerNormAffineFunctor {
 public:
  LayerNormAffineFunctor() {
    op_ = CHECK_JUST(one::OpBuilder("layer_norm")
                         .Input("x")
                         .Input("gamma")
                         .Input("beta")
                         .Output("y")
                         .Output("mean")
                         .Output("inv_variance")
                         .Build());
  }
  Maybe<Tensor> operator()(const std::shared_ptr<one::Tensor>& x,
                           const std::shared_ptr<one::Tensor>& gamma,
                           const std::shared_ptr<one::Tensor>& beta, const int64_t& begin_norm_axis,
                           const int64_t& begin_params_axis, const double& epsilon) const {
    auto& attrs = THREAD_CACHED_MUTABLE_ATTR_MAP("begin_norm_axis", "begin_params_axis", "epsilon",
                                                 "center", "scale");
    attrs.SetAllAttrs(begin_norm_axis, begin_params_axis, epsilon, true, true);
    return OpInterpUtil::Dispatch<Tensor>(*op_, {x, gamma, beta}, attrs);
  }

 private:
  std::shared_ptr<OpExpr> op_;
};

class GroupNormFunctor {
 public:
  GroupNormFunctor() {
    op_ = CHECK_JUST(one::OpBuilder("group_norm")
                         .Input("x")
                         .Output("y")
                         .Output("mean")
                         .Output("inv_variance")
                         .Attr("affine", false)
                         .Build());
    affine_op_ = CHECK_JUST(one::OpBuilder("group_norm")
                                .Input("x")
                                .Input("gamma")
                                .Input("beta")
                                .Output("y")
                                .Output("mean")
                                .Output("inv_variance")
                                .Attr("affine", true)
                                .Build());
  }
  Maybe<Tensor> operator()(const std::shared_ptr<one::Tensor>& x,
                           const Optional<one::Tensor>& gamma, const Optional<one::Tensor>& beta,
                           const bool affine, const int32_t num_groups,
                           const double& epsilon) const {
    auto& attrs = THREAD_CACHED_MUTABLE_ATTR_MAP("num_groups", "epsilon");
    attrs.SetAllAttrs(num_groups, epsilon);
    if (affine) {
      return OpInterpUtil::Dispatch<Tensor>(*affine_op_, {x, JUST(gamma), JUST(beta)}, attrs);
    } else {
      return OpInterpUtil::Dispatch<Tensor>(*op_, {x}, attrs);
    }
  }

 private:
  std::shared_ptr<OpExpr> op_;
  std::shared_ptr<OpExpr> affine_op_;
};

class PixelShuffleFunctor {
 public:
  PixelShuffleFunctor() {}
  Maybe<Tensor> operator()(const std::shared_ptr<one::Tensor>& x, const int64_t& h_upscale_factor,
                           const int64_t& w_upscale_factor) const {
    CHECK_OR_RETURN(x->ndim() == 4) << Error::RuntimeError() << "Only Accept 4D Tensor";
    const int64_t batch = x->shape()->At(0);
    const int64_t channel = x->shape()->At(1);
    const int64_t height = x->shape()->At(2);
    const int64_t width = x->shape()->At(3);
    std::shared_ptr<one::Tensor> out;
    CHECK_OR_RETURN(channel % (h_upscale_factor * w_upscale_factor) == 0)
        << Error::RuntimeError()
        << "The channels of input tensor must be divisible by (upscale_factor * upscale_factor) or "
           "(h_upscale_factor * w_upscale_factor)";
    const int64_t new_c = static_cast<int>(channel / (h_upscale_factor * w_upscale_factor));
    std::vector<int32_t> permute_vec = {0, 1, 4, 2, 5, 3};
    std::vector<int64_t> reshape_vec_1 = {batch, new_c, h_upscale_factor * w_upscale_factor, height,
                                          width};
    Shape reshape_1(DimVector(reshape_vec_1.begin(), reshape_vec_1.end()));
    std::vector<int64_t> reshape_vec_2 = {batch,  new_c, h_upscale_factor, w_upscale_factor,
                                          height, width};
    Shape reshape_2(DimVector(reshape_vec_2.begin(), reshape_vec_2.end()));
    std::vector<int64_t> reshape_vec_3 = {batch, new_c, height * h_upscale_factor,
                                          width * w_upscale_factor};
    Shape reshape_3(DimVector(reshape_vec_3.begin(), reshape_vec_3.end()));
    out = JUST(Reshape(x, reshape_1));
    out = JUST(Reshape(out, reshape_2));
    out = JUST(Permute(out, permute_vec));
    out = JUST(Reshape(out, reshape_3));
    return out;
  }
};

class TFPoolNDFunctor {
 public:
  TFPoolNDFunctor() = default;
  virtual ~TFPoolNDFunctor() = default;
  Maybe<Tensor> operator()(const std::shared_ptr<one::Tensor>& x,
                           const std::vector<int32_t>& kernel_size,
                           const std::vector<int32_t>& strides, const std::string& padding,
                           const std::vector<int32_t>& padding_before,
                           const std::vector<int32_t>& padding_after,
                           const std::string& data_format, const bool& ceil_mode) const {
    auto& attrs =
        THREAD_CACHED_MUTABLE_ATTR_MAP("pool_size", "strides", "padding", "padding_before",
                                       "padding_after", "data_format", "ceil_mode");
    attrs.SetAllAttrs(kernel_size, strides, padding, padding_before, padding_after, data_format,
                      ceil_mode);
    return OpInterpUtil::Dispatch<Tensor>(*op_, {x}, attrs);
  }

 protected:
  std::shared_ptr<OpExpr> op_;
};

class MaxPoolNDFunctor {
 public:
  MaxPoolNDFunctor() = default;
  virtual ~MaxPoolNDFunctor() = default;
  Maybe<TensorTuple> operator()(const std::shared_ptr<one::Tensor>& x,
                                const std::vector<int32_t>& kernel_size,
                                const Optional<std::vector<int32_t>>& stride,
                                const std::vector<int32_t>& padding,
                                const std::vector<int32_t>& dilation, const bool& return_indices,
                                const bool& ceil_mode, const std::string& data_format) const {
    if (x->ndim() == 4 && data_format == "channels_last") {
      if (!return_indices && dilation.at(0) == 1 && dilation.at(1) == 1) {
        // legacy tf style maxpool2d , use cudnn implementation
        // with high performance but do not support dilation/return_indices
        std::vector<int32_t> padding_before{padding.at(0), padding.at(1)};
        std::vector<int32_t> padding_after{padding.at(0), padding.at(1)};

        auto& attrs =
            THREAD_CACHED_MUTABLE_ATTR_MAP("pool_size", "strides", "padding", "padding_before",
                                           "padding_after", "data_format", "ceil_mode");
        attrs.SetAllAttrs(kernel_size, stride ? *JUST(stride) : kernel_size,
                          std::string("customized"), padding_before, padding_after, data_format,
                          ceil_mode);
        TensorTuple output;
        output.emplace_back(JUST(OpInterpUtil::Dispatch<Tensor>(*tf_maxpool_op_, {x}, attrs)));
        return output;
      }
    }

    auto& attrs = THREAD_CACHED_MUTABLE_ATTR_MAP("kernel_size", "padding", "stride", "dilation",
                                                 "data_format", "return_indices", "ceil_mode");
    // If stride is None, we set it as kernel_size to align Pytorch.
    attrs.SetAllAttrs(kernel_size, padding, stride ? *JUST(stride) : kernel_size, dilation,
                      data_format, return_indices, ceil_mode);
    return OpInterpUtil::Dispatch<TensorTuple>(*op_, {x}, attrs);
  }

 protected:
  std::shared_ptr<OpExpr> op_;
  std::shared_ptr<OpExpr> tf_maxpool_op_;
};

class TFAvgPool2DFunctor : public TFPoolNDFunctor {
 public:
  TFAvgPool2DFunctor() {
    op_ = CHECK_JUST(one::OpBuilder("tf_avg_pool_2d").Input("x").Output("y").Build());
  }
};

class MaxPool1DFunctor : public MaxPoolNDFunctor {
 public:
  MaxPool1DFunctor() {
    op_ = CHECK_JUST(one::OpBuilder("max_pool_1d").Input("x").Output("y").Output("indice").Build());
  }
};

class MaxPool2DFunctor : public MaxPoolNDFunctor {
 public:
  MaxPool2DFunctor() {
    op_ = CHECK_JUST(one::OpBuilder("max_pool_2d").Input("x").Output("y").Output("indice").Build());
    tf_maxpool_op_ = CHECK_JUST(one::OpBuilder("tf_max_pool_2d").Input("x").Output("y").Build());
  }
};

class MaxPool3DFunctor : public MaxPoolNDFunctor {
 public:
  MaxPool3DFunctor() {
    op_ = CHECK_JUST(one::OpBuilder("max_pool_3d").Input("x").Output("y").Output("indice").Build());
  }
};

class AdaptivePoolNDFunctor {
 public:
  AdaptivePoolNDFunctor() = default;
  virtual ~AdaptivePoolNDFunctor() = default;
  Maybe<Tensor> operator()(const std::shared_ptr<one::Tensor>& x,
                           const std::vector<int64_t>& output_size) const {
    auto& attrs = THREAD_CACHED_MUTABLE_ATTR_MAP("output_size");
    attrs.SetAllAttrs(output_size);
    return OpInterpUtil::Dispatch<Tensor>(*op_, {x}, attrs);
  }

 protected:
  std::shared_ptr<OpExpr> op_;
};

class AdaptiveAvgPool1DFunctor : public AdaptivePoolNDFunctor {
 public:
  AdaptiveAvgPool1DFunctor() {
    op_ = CHECK_JUST(one::OpBuilder("adaptive_avg_pool1d").Input("x").Output("y").Build());
  }
};

class AdaptiveAvgPool2DFunctor : public AdaptivePoolNDFunctor {
 public:
  AdaptiveAvgPool2DFunctor() {
    op_ = CHECK_JUST(one::OpBuilder("adaptive_avg_pool2d").Input("x").Output("y").Build());
  }
};

class AdaptiveAvgPool3DFunctor : public AdaptivePoolNDFunctor {
 public:
  AdaptiveAvgPool3DFunctor() {
    op_ = CHECK_JUST(one::OpBuilder("adaptive_avg_pool3d").Input("x").Output("y").Build());
  }
};

class AdaptiveMaxPoolBaseFunctor {
 public:
  AdaptiveMaxPoolBaseFunctor() = default;
  virtual ~AdaptiveMaxPoolBaseFunctor() = default;
  Maybe<TensorTuple> operator()(const std::shared_ptr<one::Tensor>& x,
                                const std::vector<int64_t>& output_size) const {
    auto& attrs = THREAD_CACHED_MUTABLE_ATTR_MAP("output_size");
    attrs.SetAllAttrs(output_size);
    return OpInterpUtil::Dispatch<TensorTuple>(*op_, {x}, attrs);
  }

 protected:
  std::shared_ptr<OpExpr> op_;
};

class AdaptiveMaxPool1DFunctor : public AdaptiveMaxPoolBaseFunctor {
 public:
  AdaptiveMaxPool1DFunctor() {
    op_ = CHECK_JUST(
        one::OpBuilder("adaptive_max_pool1d").Input("x").Output("y").Output("index").Build());
  }
};

class AdaptiveMaxPool2DFunctor : public AdaptiveMaxPoolBaseFunctor {
 public:
  AdaptiveMaxPool2DFunctor() {
    op_ = CHECK_JUST(
        one::OpBuilder("adaptive_max_pool2d").Input("x").Output("y").Output("index").Build());
  }
};

class AdaptiveMaxPool3DFunctor : public AdaptiveMaxPoolBaseFunctor {
 public:
  AdaptiveMaxPool3DFunctor() {
    op_ = CHECK_JUST(
        one::OpBuilder("adaptive_max_pool3d").Input("x").Output("y").Output("index").Build());
  }
};
class LossFunctorBase {
 public:
  Maybe<Tensor> apply_reduction(const Maybe<Tensor>& x, const std::string& reduction) const {
    CHECK_OR_RETURN(reduction == "none" || reduction == "sum" || reduction == "mean")
        << Error::RuntimeError() << "Reduction should be none, sum or mean.";
    if (reduction == "sum") { return functional::ReduceSum(JUST(x), {}, false); }
    if (reduction == "mean") { return functional::ReduceMean(JUST(x), {}, false); }
    return x;
  }

 protected:
  LossFunctorBase() = default;
  virtual ~LossFunctorBase() = default;
};

class MseLossFunctor : public LossFunctorBase {
 public:
  MseLossFunctor() {}
  Maybe<Tensor> operator()(const std::shared_ptr<one::Tensor>& input,
                           const std::shared_ptr<one::Tensor>& target,
                           const std::string& reduction) const {
    const auto out = sequence_function(functional::Sub)
                         .then(functional::Square)
                         .call(input, target, /*alpha=*/1.0, /*inplace=*/false);
    return apply_reduction(out, reduction);
  }
};

class L1LossFunctor : public LossFunctorBase {
 public:
  L1LossFunctor() {}
  Maybe<Tensor> operator()(const std::shared_ptr<one::Tensor>& input,
                           const std::shared_ptr<one::Tensor>& target,
                           const std::string& reduction) const {
    const auto out = sequence_function(functional::Sub)
                         .then(functional::Abs)
                         .call(input, target, /*alpha=*/1.0, /*inplace=*/false);
    return apply_reduction(out, reduction);
  }
};

class SmoothL1LossFunctor : LossFunctorBase {
 public:
  SmoothL1LossFunctor() {
    op_ = CHECK_JUST(
        one::OpBuilder("smooth_l1_loss").Input("input").Input("target").Output("out").Build());
  }
  Maybe<Tensor> operator()(const std::shared_ptr<one::Tensor>& input,
                           const std::shared_ptr<one::Tensor>& target, const float& beta,
                           const std::string& reduction) const {
    auto& attrs = THREAD_CACHED_MUTABLE_ATTR_MAP("beta");
    attrs.SetAllAttrs(beta);
    return apply_reduction(OpInterpUtil::Dispatch<Tensor>(*op_, {input, target}, attrs), reduction);
  }

 private:
  std::shared_ptr<OpExpr> op_;
};

class KLDivLossFunctor : public LossFunctorBase {
 public:
  KLDivLossFunctor() {
    op_ = CHECK_JUST(
        one::OpBuilder("kl_div_loss").Input("input").Input("target").Output("out").Build());
  }
  Maybe<Tensor> operator()(const std::shared_ptr<one::Tensor>& input,
                           const std::shared_ptr<one::Tensor>& target, const bool log_target,
                           const std::string& reduction) const {
    auto& attrs = THREAD_CACHED_MUTABLE_ATTR_MAP("log_target");
    attrs.SetAllAttrs(log_target);
    if (reduction == "batchmean" && input->ndim() != 0) {
      const auto& result = JUST(
          apply_reduction(OpInterpUtil::Dispatch<Tensor>(*op_, {input, target}, attrs), "sum"));
      return ScalarDiv(result, input->shape()->At(0));
    } else {
      return apply_reduction(OpInterpUtil::Dispatch<Tensor>(*op_, {input, target}, attrs),
                             reduction);
    }
  }

 private:
  std::shared_ptr<OpExpr> op_;
};

class MarginRankingLossFunctor : public LossFunctorBase {
 public:
  Maybe<Tensor> operator()(const std::shared_ptr<one::Tensor>& input_1,
                           const std::shared_ptr<one::Tensor>& input_2,
                           const std::shared_ptr<one::Tensor>& target, const float margin,
                           const std::string& reduction) const {
    const auto out =
        sequence_function(functional::Sub)
            .then(functional::Negative)
            .then(std::bind(functional::Mul, target, std::placeholders::_1))
            .then([&margin](const std::shared_ptr<one::Tensor>& x) {
              return functional::ScalarAdd(x, Scalar(margin), /*alpha=*/1, /*inplace=*/true);
            })
            .then(std::bind(functional::Clamp, std::placeholders::_1, Scalar(0), NullOpt))
            .call(input_1, input_2, /*alpha=*/1.0, /*inplace=*/false);
    return apply_reduction(out, reduction);
  }
};

class BinaryCrossEntropyLossFunctor : public LossFunctorBase {
 public:
  BinaryCrossEntropyLossFunctor() {
    op_ = CHECK_JUST(one::OpBuilder("binary_cross_entropy")
                         .Input("input")
                         .Input("target")
                         .Output("out")
                         .Build());
    op_weight_ = CHECK_JUST(one::OpBuilder("binary_cross_entropy")
                                .Input("input")
                                .Input("target")
                                .Input("weight")
                                .Output("out")
                                .Build());
  }
  Maybe<Tensor> operator()(const std::shared_ptr<one::Tensor>& input,
                           const std::shared_ptr<one::Tensor>& target,
                           const Optional<one::Tensor>& weight,
                           const std::string& reduction) const {
    auto out = weight ? OpInterpUtil::Dispatch<Tensor>(*op_weight_, {input, target, JUST(weight)})
                      : OpInterpUtil::Dispatch<Tensor>(*op_, {input, target});
    return apply_reduction(out, reduction);
  }

 private:
  std::shared_ptr<OpExpr> op_;
  std::shared_ptr<OpExpr> op_weight_;
};

class BinaryCrossEntropyWithLogitsLossFunctor : public LossFunctorBase {
 public:
  BinaryCrossEntropyWithLogitsLossFunctor() {
    op_ = CHECK_JUST(one::OpBuilder("binary_cross_entropy_with_logits")
                         .Input("input")
                         .Input("target")
                         .Output("out")
                         .Build());
    op_weight_ = CHECK_JUST(one::OpBuilder("binary_cross_entropy_with_logits")
                                .Input("input")
                                .Input("target")
                                .Input("weight")
                                .Output("out")
                                .Build());
    op_pos_ = CHECK_JUST(one::OpBuilder("binary_cross_entropy_with_logits")
                             .Input("input")
                             .Input("target")
                             .Input("pos_weight")
                             .Output("out")
                             .Build());
    op_weight_pos_ = CHECK_JUST(one::OpBuilder("binary_cross_entropy_with_logits")
                                    .Input("input")
                                    .Input("target")
                                    .Input("weight")
                                    .Input("pos_weight")
                                    .Output("out")
                                    .Build());
    op_reduce_mean_ = CHECK_JUST(one::OpBuilder("binary_cross_entropy_with_logits_reduce_mean")
                                     .Input("input")
                                     .Input("target")
                                     .Output("out")
                                     .Build());
  }
  Maybe<Tensor> operator()(const std::shared_ptr<one::Tensor>& input,
                           const std::shared_ptr<one::Tensor>& target,
                           const Optional<one::Tensor>& weight,
                           const Optional<one::Tensor>& pos_weight,
                           const std::string& reduction) const {
    if (pos_weight) {
      const auto pos_weight_shape = JUST(pos_weight)->shape();
      // pos weight shape = (), (1,), (1,1)... or (input/target.shape[-1],)
      const bool is_pos_weight_shape_valid =
          (pos_weight_shape->elem_cnt() == 1)
          || (pos_weight_shape->NumAxes() == 1
              && pos_weight_shape->At(0) == target->shape()->back());

      CHECK_OR_RETURN(is_pos_weight_shape_valid)
          << Error::RuntimeError()
          << "pos_weight must be a vector with length equal to the number of classes.";
    }

    auto& attrs = THREAD_CACHED_MUTABLE_ATTR_MAP("has_pos_weight");
    attrs.SetAllAttrs(pos_weight.has_value());
    std::shared_ptr<Tensor> out;
    if (weight) {
      if (pos_weight) {
        out = JUST(OpInterpUtil::Dispatch<Tensor>(
            *op_weight_pos_, {input, target, JUST(weight), JUST(pos_weight)}, attrs));
      } else {
        out =
            JUST(OpInterpUtil::Dispatch<Tensor>(*op_weight_, {input, target, JUST(weight)}, attrs));
      }
    } else {
      if (pos_weight) {
        out = JUST(
            OpInterpUtil::Dispatch<Tensor>(*op_pos_, {input, target, JUST(pos_weight)}, attrs));
      } else {
        if (reduction == "mean") {
          return OpInterpUtil::Dispatch<Tensor>(*op_reduce_mean_, {input, target});
        }
        out = JUST(OpInterpUtil::Dispatch<Tensor>(*op_, {input, target}, attrs));
      }
    }
    return apply_reduction(out, reduction);
  }

 private:
  std::shared_ptr<OpExpr> op_;
  std::shared_ptr<OpExpr> op_weight_;
  std::shared_ptr<OpExpr> op_pos_;
  std::shared_ptr<OpExpr> op_weight_pos_;
  std::shared_ptr<OpExpr> op_reduce_mean_;
};

class NLLLossFunctor {
 public:
  NLLLossFunctor() {
    op_ = CHECK_JUST(one::OpBuilder("nll")
                         .Input("input")
                         .Input("target")
                         .Output("output")
                         .Output("out_weight")
                         .Build());

    op_weight_ = CHECK_JUST(one::OpBuilder("nll")
                                .Input("input")
                                .Input("target")
                                .Input("weight")
                                .Output("output")
                                .Output("out_weight")
                                .Build());
  }

  Maybe<Tensor> operator()(const std::shared_ptr<one::Tensor>& input,
                           const std::shared_ptr<one::Tensor>& target,
                           const Optional<one::Tensor>& weight, const int64_t& ignore_index,
                           const std::string& reduction) const {
    CHECK_OR_RETURN(reduction == "none" || reduction == "sum" || reduction == "mean")
        << Error::RuntimeError() << "Reduction should be none, sum or mean.";

    const auto& input_shape = input->shape();
    const int64_t K = input_shape->NumAxes();
    CHECK_GE_OR_RETURN(K, 2) << Error::RuntimeError() << "Expected 2 or more dimensions";
    const int64_t N = input_shape->At(0);
    const int64_t C = input_shape->At(1);

    const auto& target_shape = target->shape();
    CHECK_EQ_OR_RETURN(target_shape->NumAxes(), K - 1)
        << Error::RuntimeError() << "Expected target dimensions (" << K - 1
        << ") to match input dimensions (" << K << "), got " << target_shape->NumAxes();
    CHECK_EQ_OR_RETURN(target_shape->At(0), N)
        << Error::RuntimeError() << "Expected input batch_size (" << N
        << ") to match target batch_size (" << target_shape->At(0) << ")";

    std::shared_ptr<one::Tensor> input_;
    std::shared_ptr<one::Tensor> target_;
    if (K > 2) {
      DimVector idea_target_dim_vec;
      idea_target_dim_vec.push_back(N);
      for (int64_t i = 2; i < K; ++i) { idea_target_dim_vec.push_back(input_shape->At(i)); }
      Shape idea_target_shape(idea_target_dim_vec);
      CHECK_EQ_OR_RETURN(*target_shape, idea_target_shape)
          << Error::RuntimeError() << "Expected target shape " << idea_target_shape.ToString()
          << ", got " << target_shape->ToString();

      std::vector<int> perm(input_shape->dim_vec().size(), 0);
      perm[perm.size() - 1] = 1;
      for (size_t i = 1; i < perm.size() - 1; ++i) { perm[i] = i + 1; }

      input_ = JUST(sequence_function(functional::Transpose)
                        .then(std::bind(functional::Reshape, std::placeholders::_1, Shape({-1, C})))
                        .call(input, perm));
      target_ = JUST(functional::Flatten(target, 0, K - 2));
    } else {
      input_ = input;
      target_ = target;
    }

    auto& attrs = THREAD_CACHED_MUTABLE_ATTR_MAP("ignore_index");
    attrs.SetAllAttrs(ignore_index);

    std::shared_ptr<TensorTuple> nll_result;
    if (weight) {
      nll_result = JUST(
          OpInterpUtil::Dispatch<TensorTuple>(*op_weight_, {input_, target_, JUST(weight)}, attrs));
    } else {
      nll_result = JUST(OpInterpUtil::Dispatch<TensorTuple>(*op_, {input_, target_}, attrs));
    }
    auto output = JUST(VectorAt(*nll_result, 0));

    if (K > 2) { output = JUST(functional::Reshape(output, *target_shape)); }

    if (reduction == "none") { return output; }

    auto sum = JUST(functional::ReduceSum(output, {}, false));

    if (reduction == "sum") { return sum; }

    auto total_weight = JUST(functional::ReduceSum(JUST(VectorAt(*nll_result, 1)), {}, false));
    return functional::Div(sum, total_weight);
  }

 private:
  std::shared_ptr<OpExpr> op_;
  std::shared_ptr<OpExpr> op_weight_;
};

class CrossEntropyFunctor {
 public:
  CrossEntropyFunctor() {
    op_log_softmax_ = CHECK_JUST(one::OpBuilder("log_softmax").Input("in").Output("prob").Build());

    op_nll_ = CHECK_JUST(one::OpBuilder("nll")
                             .Input("input")
                             .Input("target")
                             .Output("output")
                             .Output("out_weight")
                             .Build());

    op_nll_weight_ = CHECK_JUST(one::OpBuilder("nll")
                                    .Input("input")
                                    .Input("target")
                                    .Input("weight")
                                    .Output("output")
                                    .Output("out_weight")
                                    .Build());
  }
  Maybe<Tensor> operator()(const std::shared_ptr<one::Tensor>& input,
                           const std::shared_ptr<one::Tensor>& target,
                           const Optional<one::Tensor>& weight, const int64_t& ignore_index,
                           const std::string& reduction, const double& label_smoothing) const {
    if (input->shape() == target->shape()) {
      CHECK_OR_RETURN(target->dtype()->is_floating_point())
          << "Expected floating point type for target with class probabilities, got "
          << target->dtype()->name();
      CHECK_LT_OR_RETURN(ignore_index, 0)
          << "ignore_index is not supported for floating point targe";
      return CrossEntropyProb(input, target, weight, reduction, label_smoothing);
    }
    if (label_smoothing > 0.0)
      return CrossEntropyLabelSmoothing(input, target, weight, ignore_index, reduction,
                                        label_smoothing);
    CHECK_OR_RETURN(reduction == "none" || reduction == "sum" || reduction == "mean")
        << Error::RuntimeError() << "Reduction should be none, sum or mean.";
    const auto& input_shape = input->shape();
    const auto& target_shape = target->shape();

    std::vector<int> input_perm(input_shape->dim_vec().size(), 0);
    input_perm[input_perm.size() - 1] = 1;
    for (size_t i = 1; i < input_perm.size() - 1; ++i) { input_perm[i] = i + 1; }

    const auto input_ = JUST(sequence_function(functional::Transpose)
                                 .then(std::bind(functional::Reshape, std::placeholders::_1,
                                                 Shape({-1, input_shape->At(1)})))
                                 .then([this](const std::shared_ptr<one::Tensor>& x) {
                                   return OpInterpUtil::Dispatch<Tensor>(*op_log_softmax_, {x});
                                 })
                                 .call(input, input_perm));

    const auto target_ = JUST(functional::Flatten(target, 0, target->shape()->NumAxes() - 1));

    auto& attrs = THREAD_CACHED_MUTABLE_ATTR_MAP("ignore_index");
    attrs.SetAllAttrs(ignore_index);

    std::shared_ptr<TensorTuple> nll_result;
    if (weight) {
      nll_result = JUST(OpInterpUtil::Dispatch<TensorTuple>(
          *op_nll_weight_, {input_, target_, JUST(weight)}, attrs));
    } else {
      nll_result = JUST(OpInterpUtil::Dispatch<TensorTuple>(*op_nll_, {input_, target_}, attrs));
    }

    auto output = JUST(VectorAt(*nll_result, 0));
    output = JUST(functional::Reshape(output, *target_shape));
    if (reduction == "none") { return output; }

    auto sum = JUST(functional::ReduceSum(output, {}, false));
    if (reduction == "sum") { return sum; }

    auto total_weight = JUST(functional::ReduceSum(JUST(VectorAt(*nll_result, 1)), {}, false));
    return functional::Div(sum, total_weight);
  }

 private:
  std::shared_ptr<OpExpr> op_log_softmax_;
  std::shared_ptr<OpExpr> op_nll_;
  std::shared_ptr<OpExpr> op_nll_weight_;
};

class CrossEntropyLabelSmoothingFunctor {
 public:
  CrossEntropyLabelSmoothingFunctor() {
    op_log_softmax_ = CHECK_JUST(one::OpBuilder("log_softmax").Input("in").Output("prob").Build());

    op_nll_ = CHECK_JUST(one::OpBuilder("nll")
                             .Input("input")
                             .Input("target")
                             .Output("output")
                             .Output("out_weight")
                             .Build());

    op_nll_weight_ = CHECK_JUST(one::OpBuilder("nll")
                                    .Input("input")
                                    .Input("target")
                                    .Input("weight")
                                    .Output("output")
                                    .Output("out_weight")
                                    .Build());
  }
  Maybe<Tensor> operator()(const std::shared_ptr<one::Tensor>& input,
                           const std::shared_ptr<one::Tensor>& target,
                           const Optional<one::Tensor>& weight, const int64_t& ignore_index,
                           const std::string& reduction, const double& label_smoothing) const {
    CHECK_OR_RETURN(reduction == "none" || reduction == "sum" || reduction == "mean")
        << Error::RuntimeError() << "Reduction should be none, sum or mean.";
    const auto& input_shape = input->shape();
    const auto& target_shape = target->shape();

    std::vector<int> input_perm(input_shape->dim_vec().size(), 0);
    input_perm[input_perm.size() - 1] = 1;
    for (size_t i = 1; i < input_perm.size() - 1; ++i) { input_perm[i] = i + 1; }
    CHECK_OR_RETURN(label_smoothing > 0.0 && label_smoothing <= 1.0)
        << "label_smoothing must be between 0.0 and 1.0. Got: " << label_smoothing;

    const auto& input_ = JUST(sequence_function(functional::Transpose)
                                  .then(std::bind(functional::Reshape, std::placeholders::_1,
                                                  Shape({-1, input_shape->At(1)})))
                                  .then([this](const std::shared_ptr<one::Tensor>& x) {
                                    return OpInterpUtil::Dispatch<Tensor>(*op_log_softmax_, {x});
                                  })
                                  .call(input, input_perm));
    const auto& target_ = JUST(functional::Flatten(target, 0, target->shape()->NumAxes() - 1));

    auto& attrs = THREAD_CACHED_MUTABLE_ATTR_MAP("ignore_index");
    attrs.SetAllAttrs(ignore_index);

    std::shared_ptr<TensorTuple> nll_result;
    if (weight) {
      nll_result = JUST(OpInterpUtil::Dispatch<TensorTuple>(
          *op_nll_weight_, {input_, target_, JUST(weight)}, attrs));
    } else {
      nll_result = JUST(OpInterpUtil::Dispatch<TensorTuple>(*op_nll_, {input_, target_}, attrs));
    }

    const auto& ignore_mask = JUST(Reshape(JUST(ScalarLogicalEqual(target_, ignore_index)), {-1}));

    // smooth_loss = (-(input_ * weight.reshape(1, -1)).sum(1) * ~ignore_mask).reshape_as(target)
    std::shared_ptr<Tensor> smooth_loss = input_;
    if (weight) {
      const auto& weight_2d = JUST(Reshape(JUST(weight), {1, -1}));
      smooth_loss = JUST(Mul(smooth_loss, weight_2d));
    }
    smooth_loss = JUST(Negative(JUST(ReduceSum(smooth_loss, {1}, false))));
    smooth_loss = JUST(MaskedFill(smooth_loss, ignore_mask, 0.0));
    smooth_loss = JUST(Reshape(smooth_loss, *target_shape));

    int64_t n_classes = input->shape()->At(1);
    auto nll_loss = JUST(VectorAt(*nll_result, 0));
    nll_loss = JUST(functional::Reshape(nll_loss, *target_shape));

    // loss = nll_loss * (1 - label_smoothing) + smooth_loss * label_smoothing / num_classes
    if (reduction == "none") {
      return JUST(Add(JUST(ScalarMul(nll_loss, 1 - label_smoothing, false)),
                      JUST(ScalarMul(smooth_loss, label_smoothing / n_classes, false)), 1, false));
    }

    const auto& nll_loss_sum = JUST(ReduceSum(nll_loss, {}, false));
    const auto& smooth_loss_sum = JUST(ReduceSum(smooth_loss, {}, false));
    const auto& cross_entropy_loss_sum =
        JUST(Add(JUST(ScalarMul(nll_loss_sum, 1 - label_smoothing, false)),
                 JUST(ScalarMul(smooth_loss_sum, label_smoothing / n_classes, false)), 1, false));
    if (reduction == "sum") { return cross_entropy_loss_sum; }

    const auto& total_weight = JUST(ReduceSum(JUST(VectorAt(*nll_result, 1)), {}, false));
    return Div(cross_entropy_loss_sum, total_weight);
  }

 private:
  std::shared_ptr<OpExpr> op_log_softmax_;
  std::shared_ptr<OpExpr> op_nll_;
  std::shared_ptr<OpExpr> op_nll_weight_;
};

class CrossEntropyProbFunctor : public LossFunctorBase {
 public:
  CrossEntropyProbFunctor() {
    op_log_softmax_ = CHECK_JUST(one::OpBuilder("log_softmax").Input("in").Output("prob").Build());
  }
  Maybe<Tensor> operator()(const std::shared_ptr<one::Tensor>& input,
                           const std::shared_ptr<one::Tensor>& target,
                           const Optional<one::Tensor>& weight, const std::string& reduction,
                           const double& label_smoothing) const {
    const auto& input_shape = input->shape();
    const auto& target_shape = target->shape();

    std::vector<int> input_perm(input_shape->NumAxes(), 0);
    input_perm[input_perm.size() - 1] = 1;
    for (size_t i = 1; i < input_perm.size() - 1; ++i) { input_perm[i] = i + 1; }

    const auto input_ = JUST(sequence_function(functional::Transpose)
                                 .then(std::bind(functional::Reshape, std::placeholders::_1,
                                                 Shape({-1, input_shape->At(1)})))
                                 .then([this](const std::shared_ptr<one::Tensor>& x) {
                                   return OpInterpUtil::Dispatch<Tensor>(*op_log_softmax_, {x});
                                 })
                                 .call(input, input_perm));
    std::shared_ptr<Tensor> target_ =
        JUST(sequence_function(functional::Transpose)
                 .then(std::bind(functional::Reshape, std::placeholders::_1,
                                 Shape({-1, target_shape->At(1)})))
                 .call(target, input_perm));
    if (label_smoothing > 0) {
      int32_t num_classes = input_->shape()->At(1);
      target_ =
          JUST(ScalarAdd(JUST(ScalarMul(target_, static_cast<double>(1) - label_smoothing, false)),
                         label_smoothing / static_cast<double>(num_classes), 1, false));
    }

    auto nll_result = JUST(Negative(JUST(Mul(input_, target_))));
    if (weight) {
      const auto& weight_expand = JUST(Unsqueeze(JUST(weight), 0));
      nll_result = JUST(Mul(nll_result, weight_expand));
    }
    DimVector target_reshape_(input->ndim() - 1);
    for (size_t i = 0; i < target_reshape_.size(); ++i) {
      target_reshape_[i] = input_shape->At(input_perm[i]);
    }
    nll_result = JUST(ReduceSum(nll_result, {-1}, false));
    nll_result = JUST(Reshape(nll_result, Shape(target_reshape_)));
    return apply_reduction(nll_result, reduction);
  }

 private:
  std::shared_ptr<OpExpr> op_log_softmax_;
};

class SparseCrossEntropyFunctor {
 public:
  SparseCrossEntropyFunctor() {
    op_ = CHECK_JUST(one::OpBuilder("sparse_cross_entropy")
                         .Input("prediction")
                         .Input("label")
                         .Output("out")
                         .Build());
  }
  Maybe<Tensor> operator()(const std::shared_ptr<one::Tensor>& prediction,
                           const std::shared_ptr<one::Tensor>& label, const int64_t& depth) const {
    auto& attrs = THREAD_CACHED_MUTABLE_ATTR_MAP("depth");
    attrs.SetAllAttrs(depth);

    return OpInterpUtil::Dispatch<Tensor>(*op_, {prediction, label}, attrs);
  }

 private:
  std::shared_ptr<OpExpr> op_;
};

class SparseCrossEntropyMsFunctor {
 public:
  SparseCrossEntropyMsFunctor() {
    op_ = CHECK_JUST(one::OpBuilder("sparse_cross_entropy_ms")
                         .Input("prediction")
                         .Input("label")
                         .Output("out")
                         .Build());
  }
  Maybe<Tensor> operator()(const std::shared_ptr<one::Tensor>& prediction,
                           const std::shared_ptr<one::Tensor>& label, const int64_t& depth) const {
    auto& attrs = THREAD_CACHED_MUTABLE_ATTR_MAP("depth");
    attrs.SetAllAttrs(depth);

    return OpInterpUtil::Dispatch<Tensor>(*op_, {prediction, label}, attrs);
  }

 private:
  std::shared_ptr<OpExpr> op_;
};

class SparseSoftmaxCrossEntropyFunctor {
 public:
  SparseSoftmaxCrossEntropyFunctor() {
    // SparseSoftmaxCrossEntropy
    op_sparse_softmax_cross_entropy_ = CHECK_JUST(one::OpBuilder("sparse_softmax_cross_entropy")
                                                      .Input("prediction")
                                                      .Input("label")
                                                      .Output("prob")
                                                      .Output("out")
                                                      .Build());
    // lazy model SparseSoftmaxCrossEntropyMs
    op_sparse_softmax_cross_entropy_ms_ =
        CHECK_JUST(one::OpBuilder("sparse_softmax_cross_entropy_ms")
                       .Input("prediction")
                       .Input("label")
                       .Output("prob")
                       .Output("out")
                       .Build());
    // eager model SparseSoftmaxCrossEntropyMs
    op_reduce_max_device_stage_ = CHECK_JUST(one::OpBuilder("reduce_max_device_stage")
                                                 .Input("in")
                                                 .Output("out")
                                                 .Output("mask")
                                                 .Output("count")
                                                 .Build());
    op_reduce_max_global_stage_ = CHECK_JUST(one::OpBuilder("reduce_max_global_stage")
                                                 .Input("in")
                                                 .Input("device_count")
                                                 .Output("out")
                                                 .Output("mask")
                                                 .Build());
    op_sparse_cross_entropy_ms_ = CHECK_JUST(one::OpBuilder("sparse_cross_entropy_ms")
                                                 .Input("prediction")
                                                 .Input("label")
                                                 .Output("out")
                                                 .Build());
    op_broadcast_sub_ =
        CHECK_JUST(one::OpBuilder("broadcast_sub").Input("x").Input("y").Output("z").Build());
    op_broadcast_div_ =
        CHECK_JUST(one::OpBuilder("broadcast_div").Input("x").Input("y").Output("z").Build());
    op_reduce_sum_ = CHECK_JUST(
        one::OpBuilder("reduce_sum").Input("input_tensor").Output("output_tensor").Build());
    op_exp_ = CHECK_JUST(one::OpBuilder("exp").Input("x").Output("y").Build());
  }
  Maybe<Tensor> operator()(const std::shared_ptr<one::Tensor>& logits,
                           const std::shared_ptr<one::Tensor>& label) const {
    if (JUST(RunWithMsVersion(logits, label))) {
      if (LazyMode::is_enabled()) {
        return LazySparseSoftmaxCrossEntropyMsOperator(logits, label);
      } else {
        return EagerSparseSoftmaxCrossEntropyMsOperator(logits, label);
      }
    } else {
      return SparseSoftmaxCrossEntropyOperator(logits, label);
    }
  }

  Maybe<bool> RunWithMsVersion(const std::shared_ptr<one::Tensor>& logits,
                               const std::shared_ptr<one::Tensor>& label) const {
    if (!(logits->is_global() && label->is_global())) { return false; }

    if (JUST(logits->parallel_desc())->parallel_num() == 1) { return false; }

    if (logits->shape()->NumAxes() != 2) { return false; }

    const NdSbp& logits_nd_sbp = *(JUST(logits->nd_sbp()));
    const int32_t split_axis = logits->shape()->NumAxes() - 1;
    bool has_split_axis_parallel = false;
    for (int64_t i = 0; i < logits_nd_sbp.sbp_parallel_size(); ++i) {
      const auto& sbp = logits_nd_sbp.sbp_parallel(i);
      if (sbp.has_split_parallel() && sbp.split_parallel().axis() == split_axis) {
        has_split_axis_parallel = true;
      } else {
        if (sbp.has_partial_sum_parallel()) { return false; }
      }
    }
    if (!has_split_axis_parallel) { return false; }

    return true;
  }

  Maybe<Tensor> SparseSoftmaxCrossEntropyOperator(const std::shared_ptr<one::Tensor>& logits,
                                                  const std::shared_ptr<one::Tensor>& label) const {
    int64_t depth = logits->shape()->At(logits->shape()->NumAxes() - 1);
    auto& attrs = THREAD_CACHED_MUTABLE_ATTR_MAP("depth");
    attrs.SetAllAttrs(depth);
    const auto& result = JUST(OpInterpUtil::Dispatch<TensorTuple>(*op_sparse_softmax_cross_entropy_,
                                                                  {logits, label}, attrs));
    return result->at(1);
  }

  Maybe<Tensor> LazySparseSoftmaxCrossEntropyMsOperator(
      const std::shared_ptr<one::Tensor>& logits, const std::shared_ptr<one::Tensor>& label) const {
    int64_t depth = logits->shape()->At(logits->shape()->NumAxes() - 1);
    auto& attrs = THREAD_CACHED_MUTABLE_ATTR_MAP("depth");
    attrs.SetAllAttrs(depth);
    const auto& result = JUST(OpInterpUtil::Dispatch<TensorTuple>(
        *op_sparse_softmax_cross_entropy_ms_, {logits, label}, attrs));
    return result->at(1);
  }

  Maybe<Tensor> EagerSparseSoftmaxCrossEntropyMsOperator(
      const std::shared_ptr<one::Tensor>& logits, const std::shared_ptr<one::Tensor>& label) const {
    // op_reduce_max_device_stage_
    int64_t depth = logits->shape()->At(logits->shape()->NumAxes() - 1);
    int32_t axis = logits->shape()->NumAxes() - 1;

    auto& attrs = THREAD_CACHED_MUTABLE_ATTR_MAP("axis");
    attrs.SetAllAttrs(std::vector<int32_t>{axis});
    const auto& max_device_stage =
        JUST(OpInterpUtil::Dispatch<TensorTuple>(*op_reduce_max_device_stage_, {logits}, attrs));
    std::shared_ptr<Tensor> max_global_stage_input0 = max_device_stage->at(0);
    std::shared_ptr<Tensor> max_global_stage_input1 = max_device_stage->at(2);

    const NdSbp& logits_nd_sbp = *(JUST(logits->nd_sbp()));
    std::vector<Symbol<SbpParallel>> new_sbp_parallels;
    std::vector<Symbol<SbpParallel>> s0s1_sbp_parallels;
    if (logits_nd_sbp.sbp_parallel_size() == 2) {
      for (int i = 0; i < logits_nd_sbp.sbp_parallel_size(); ++i) {
        const auto& sbp_parallel = logits_nd_sbp.sbp_parallel(i);
        if (sbp_parallel.has_split_parallel()) {
          const int64_t& split_axis = sbp_parallel.split_parallel().axis();
          if (split_axis == axis) {
            SbpParallel sbp;
            sbp.mutable_broadcast_parallel();
            new_sbp_parallels.emplace_back(sbp);
          } else {
            CHECK_EQ_OR_RETURN(split_axis, 0)
                << Error::RuntimeError() << "Split axis must equal to 0. ";
            new_sbp_parallels.emplace_back(sbp_parallel);
          }
        } else {
          new_sbp_parallels.emplace_back(sbp_parallel);
        }
      }

      s0s1_sbp_parallels.emplace_back(logits_nd_sbp.sbp_parallel(0));
      s0s1_sbp_parallels.emplace_back(logits_nd_sbp.sbp_parallel(1));
      max_global_stage_input0 = JUST(functional::ToGlobal(
          (*max_device_stage)[0], JUST((*max_device_stage)[0]->parallel_desc()), new_sbp_parallels,
          s0s1_sbp_parallels, /* check_meta */ false, /*copy=*/false));
      max_global_stage_input1 = JUST(functional::ToGlobal(
          (*max_device_stage)[2], JUST((*max_device_stage)[0]->parallel_desc()), new_sbp_parallels,
          s0s1_sbp_parallels, /* check_meta */ false, /*copy=*/false));
    }
    // op_reduce_max_global_stage_
    auto& reduce_max_global_attrs = THREAD_CACHED_MUTABLE_ATTR_MAP("axis", "keepdims");
    reduce_max_global_attrs.SetAllAttrs(std::vector<int32_t>{axis}, true);
    const auto& max_global_stage = JUST(OpInterpUtil::Dispatch<TensorTuple>(
        *op_reduce_max_global_stage_, {max_global_stage_input0, max_global_stage_input1},
        reduce_max_global_attrs));
    auto& broadcast_sub_input = max_global_stage->at(0);
    if (logits_nd_sbp.sbp_parallel_size() == 2) {
      broadcast_sub_input = JUST(functional::ToGlobal(
          broadcast_sub_input, JUST((*max_device_stage)[0]->parallel_desc()), new_sbp_parallels,
          new_sbp_parallels, /* check_meta */ false, /*copy=*/false));
    }
    // op_broadcast_sub_
    const auto& output_broadcast_sub = JUST(
        OpInterpUtil::Dispatch<TensorTuple>(*op_broadcast_sub_, {logits, broadcast_sub_input}));
    // op_exp_
    const auto& output_exp =
        JUST(OpInterpUtil::Dispatch<TensorTuple>(*op_exp_, {(*output_broadcast_sub)[0]}));
    // op_reduce_sum_
    auto& reduce_sum_attrs = THREAD_CACHED_MUTABLE_ATTR_MAP("axis", "keepdims");
    reduce_sum_attrs.SetAllAttrs(std::vector<int32_t>{axis}, true);
    const auto& output_reduce_sum = JUST(
        OpInterpUtil::Dispatch<TensorTuple>(*op_reduce_sum_, {(*output_exp)[0]}, reduce_sum_attrs));
    std::shared_ptr<Tensor> broadcast_div_input1 = output_reduce_sum->at(0);
    if (logits_nd_sbp.sbp_parallel_size() == 2) {
      std::vector<Symbol<SbpParallel>> empty_grad_sbp_parallels;
      broadcast_div_input1 = JUST(functional::ToGlobal(
          (*output_reduce_sum)[0], JUST((*output_reduce_sum)[0]->parallel_desc()),
          new_sbp_parallels, new_sbp_parallels, /* check_meta */ false, /*copy=*/false));
    }
    // op_broadcast_div_
    const auto& predictions = JUST(OpInterpUtil::Dispatch<TensorTuple>(
        *op_broadcast_div_, {(*output_exp)[0], broadcast_div_input1}));
    // op_sparse_cross_entropy_ms_
    auto& sparse_cross_entropy_ms_attrs = THREAD_CACHED_MUTABLE_ATTR_MAP("depth");
    sparse_cross_entropy_ms_attrs.SetAllAttrs(depth);
    const auto& output = JUST(OpInterpUtil::Dispatch<Tensor>(
        *op_sparse_cross_entropy_ms_, {(*predictions)[0], label}, sparse_cross_entropy_ms_attrs));
    return output;
  }

 private:
  // SparseSoftmaxCrossEntropy
  std::shared_ptr<OpExpr> op_sparse_softmax_cross_entropy_;
  // lazy model SparseSoftmaxCrossEntropyMs
  std::shared_ptr<OpExpr> op_sparse_softmax_cross_entropy_ms_;
  // SparseSoftmaxCrossEntropyMs
  std::shared_ptr<OpExpr> op_reduce_max_device_stage_;
  std::shared_ptr<OpExpr> op_reduce_max_global_stage_;
  std::shared_ptr<OpExpr> op_broadcast_sub_;
  std::shared_ptr<OpExpr> op_exp_;
  std::shared_ptr<OpExpr> op_reduce_sum_;
  std::shared_ptr<OpExpr> op_broadcast_div_;
  std::shared_ptr<OpExpr> op_sparse_cross_entropy_ms_;
};

class SoftmaxCrossEntropyFunctor {
 public:
  SoftmaxCrossEntropyFunctor() {
    op_ = CHECK_JUST(one::OpBuilder("softmax_cross_entropy")
                         .Input("prediction")
                         .Input("label")
                         .Output("out")
                         .Output("prob")
                         .Build());
  }

  Maybe<Tensor> operator()(const std::shared_ptr<one::Tensor>& logits,
                           const std::shared_ptr<one::Tensor>& label) const {
    return OpInterpUtil::Dispatch<Tensor>(*op_, {logits, label});
  }

 private:
  std::shared_ptr<OpExpr> op_;
};

class SoftmaxCrossEntropyGradFunctor {
 public:
  SoftmaxCrossEntropyGradFunctor() {
    op_ = CHECK_JUST(one::OpBuilder("softmax_cross_entropy_grad")
                         .Input("dy")
                         .Input("label")
                         .Input("prob")
                         .Output("prediction_diff")
                         .Build());
  }
  Maybe<Tensor> operator()(const std::shared_ptr<one::Tensor>& dy,
                           const std::shared_ptr<one::Tensor>& label,
                           const std::shared_ptr<one::Tensor>& prob) const {
    return OpInterpUtil::Dispatch<Tensor>(*op_, {dy, label, prob});
  }

 private:
  std::shared_ptr<OpExpr> op_;
};

class CombinedMarginLossFunctor {
 public:
  CombinedMarginLossFunctor() {
    op_ = CHECK_JUST(one::OpBuilder("combined_margin_loss")
                         .Input("x")
                         .Input("label")
                         .Output("y")
                         .Output("theta")
                         .Build());
  }
  Maybe<Tensor> operator()(const std::shared_ptr<one::Tensor>& x,
                           const std::shared_ptr<one::Tensor>& label, const float& m1,
                           const float& m2, const float& m3) const {
    auto& attrs = THREAD_CACHED_MUTABLE_ATTR_MAP("m1", "m2", "m3", "depth");
    attrs.SetAllAttrs(m1, m2, m3, x->shape()->At(1));
    return OpInterpUtil::Dispatch<Tensor>(*op_, {x, label}, attrs);
  }

 private:
  std::shared_ptr<OpExpr> op_;
};

class CtcLossFunctor {
 public:
  CtcLossFunctor() {
    op_ = CHECK_JUST(one::OpBuilder("ctc_loss")
                         .Input("log_probs")
                         .Input("targets")
                         .Input("input_lengths")
                         .Input("target_lengths")
                         .Output("loss")
                         .Output("alpha")
                         .Build());
    op_xdivy_ = CHECK_JUST(one::OpBuilder("xdivy").Input("x").Input("y").Output("z").Build());
  }
  Maybe<Tensor> operator()(const std::shared_ptr<one::Tensor>& log_probs,
                           const std::shared_ptr<one::Tensor>& targets,
                           const std::shared_ptr<one::Tensor>& input_lengths,
                           const std::shared_ptr<one::Tensor>& target_lengths,
                           const int64_t& max_target_length, const int64_t& blank,
                           const bool& zero_infinity, const std::string& reduction) const {
    auto& attrs = THREAD_CACHED_MUTABLE_ATTR_MAP("max_target_length", "blank", "zero_infinity");
    attrs.SetAllAttrs(max_target_length, blank, zero_infinity);
    std::shared_ptr<one::Tensor> out;
    if (targets->dtype()->data_type() == DataType::kInt32) {
      out = JUST(OpInterpUtil::Dispatch<Tensor>(
          *op_, {log_probs, targets, input_lengths, target_lengths}, attrs));
    } else {
      out = JUST(OpInterpUtil::Dispatch<Tensor>(
          *op_,
          {log_probs, JUST(functional::Cast(targets, DType::Int64(), false)), input_lengths,
           target_lengths},
          attrs));
    }
    if (zero_infinity) {
      if (out->is_local()) {
        const auto create_constant = [&](const Scalar& scalar) -> Maybe<Tensor> {
          return functional::Constant(*out->shape(), scalar, out->dtype(), JUST(out->device()));
        };

        out = JUST(sequence_function(functional::Constant)
                       .then(std::bind(functional::BroadcastEqual, out, std::placeholders::_1))
                       .then(std::bind(functional::Where, std::placeholders::_1,
                                       JUST(create_constant(Scalar(0))), out))
                       .call(*out->shape(), Scalar(std::numeric_limits<double>::infinity()),
                             out->dtype(), JUST(out->device())));
      } else {
        const auto& placement = JUST(out->parallel_desc());
        const auto& nd_sbp = *JUST(GetSbpList(JUST(out->nd_sbp())));
        const auto create_constant = [&](const Scalar& scalar) -> Maybe<Tensor> {
          return functional::GlobalConstant(*out->shape(), scalar, out->dtype(), placement, nd_sbp);
        };

        out = JUST(sequence_function(functional::GlobalConstant)
                       .then(std::bind(functional::BroadcastEqual, out, std::placeholders::_1))
                       .then(std::bind(functional::Where, std::placeholders::_1,
                                       JUST(create_constant(Scalar(0))), out))
                       .call(*out->shape(), Scalar(std::numeric_limits<double>::infinity()),
                             out->dtype(), placement, nd_sbp));
      }
    }
    CHECK_OR_RETURN([&]() -> bool {
      if ((reduction != "none") && (reduction != "sum") && (reduction != "mean")) return false;
      return true;
    }()) << Error::RuntimeError()
         << "Reduction should be none, sum or mean.";
    if (reduction == "sum") { return functional::ReduceSum(out, {}, false); }
    if (reduction == "mean") {
      return sequence_function(functional::Clamp)
          .then(std::bind(functional::Cast, std::placeholders::_1, log_probs->dtype(),
                          /*pin_memory=*/false))
          .then([&](const std::shared_ptr<one::Tensor>& x) {
            return OpInterpUtil::Dispatch<Tensor>(*op_xdivy_, {out, x});
          })
          .then(std::bind(functional::ReduceMean, std::placeholders::_1, std::vector<int32_t>({}),
                          false))
          .call(target_lengths, Scalar(1), NullOpt);
    }
    return out;
  }

 private:
  std::shared_ptr<OpExpr> op_;
  std::shared_ptr<OpExpr> op_xdivy_;
};

class TripletMarginLossFunctor {
 public:
  TripletMarginLossFunctor() {}

  Maybe<Tensor> operator()(const std::shared_ptr<one::Tensor>& anchor,
                           const std::shared_ptr<one::Tensor>& positive,
                           const std::shared_ptr<one::Tensor>& negative, const float& margin,
                           const float& p, const float& eps, const bool& swap,
                           const std::string& reduction) const {
    int32_t dim_norm = anchor->ndim() - 1;
    std::vector<int32_t> dim(1, dim_norm);
    CHECK_OR_RETURN([&]() -> bool {
      if ((reduction != "none") && (reduction != "sum") && (reduction != "mean")) return false;
      return true;
    }()) << Error::RuntimeError()
         << "Reduction should be none, sum or mean.";
    auto da_p = JUST(VectorNorm(
        JUST(ScalarAdd(eps, JUST(Sub(anchor, positive, /*alpha=*/1.0, /*inplace=*/false)),
                       /*alpha=*/1)),
        p, dim,
        /*keepdim=*/false, anchor->dtype()));
    auto da_n = JUST(VectorNorm(
        JUST(ScalarAdd(eps, JUST(Sub(anchor, negative, /*alpha=*/1.0, /*inplace=*/false)),
                       /*alpha=*/1)),
        p, dim,
        /*keepdim=*/false, anchor->dtype()));
    if (swap) {
      auto distance_swap = JUST(VectorNorm(
          JUST(ScalarAdd(eps, JUST(Sub(positive, negative, /*alpha=*/1.0, /*inplace=*/false)),
                         /*alpha=*/1)),
          p, dim,
          /*keepdim=*/false, positive->dtype()));
      da_n = JUST(Minimum(distance_swap, da_n));
    }
    auto triplet_loss =
        JUST(Clamp(JUST(ScalarAdd(JUST(Sub(da_p, da_n, /*alpha=*/1.0, /*inplace=*/false)), margin,
                                  /*alpha=*/1, /*inplace=*/false)),
                   /*min=*/0.0, NullOpt));
    int32_t ndim = triplet_loss->ndim() - 1;
    std::vector<int32_t> axis(1, ndim);

    if (reduction == "mean") {
      triplet_loss = JUST(ReduceMean(triplet_loss, axis, /*keepdim=*/false));
    } else if (reduction == "sum") {
      triplet_loss = JUST(ReduceSum(triplet_loss, axis, /*keepdim=*/false));
    }
    return triplet_loss;
  }
};

class AffineGridFunctor {
 public:
  AffineGridFunctor() {
    op_ = CHECK_JUST(one::OpBuilder("affine_grid").Input("theta").Output("grid").Build());
  }
  Maybe<Tensor> operator()(const std::shared_ptr<one::Tensor>& theta, const Shape& size,
                           const bool& align_corners) const {
    auto& attrs = THREAD_CACHED_MUTABLE_ATTR_MAP("size", "align_corners");
    attrs.SetAllAttrs(size, align_corners);
    return OpInterpUtil::Dispatch<Tensor>(*op_, {theta}, attrs);
  }

 private:
  std::shared_ptr<OpExpr> op_;
};

class GridSampleFunctor {
 public:
  GridSampleFunctor() {
    op_ = CHECK_JUST(
        one::OpBuilder("grid_sample").Input("input").Input("grid").Output("output").Build());
  }
  Maybe<Tensor> operator()(const std::shared_ptr<one::Tensor>& input,
                           const std::shared_ptr<one::Tensor>& grid,
                           const std::string& interpolation_mode, const std::string& padding_mode,
                           const bool& align_corners) const {
    auto& attrs =
        THREAD_CACHED_MUTABLE_ATTR_MAP("interpolation_mode", "padding_mode", "align_corners");
    attrs.SetAllAttrs(interpolation_mode, padding_mode, align_corners);
    return OpInterpUtil::Dispatch<Tensor>(*op_, {input, grid}, attrs);
  }

 private:
  std::shared_ptr<OpExpr> op_;
};

class NormalFunctor {
 public:
  NormalFunctor() { op_ = CHECK_JUST(one::OpBuilder("normal").Output("out").Build()); }
  Maybe<Tensor> operator()(const float& mean, const float& std, const Shape& shape,
                           const Optional<one::Tensor>& out,
                           const Optional<Symbol<DType>>& optional_dtype,
                           const Optional<Symbol<Device>>& optional_device,
                           const Optional<one::Generator>& optional_generator,
                           const bool& requires_grad) const {
    Symbol<DType> dtype = DType::Float();
    if (optional_dtype.has_value()) {
      dtype = JUST(optional_dtype);
      if (dtype->data_type() != DataType::kFloat && dtype->data_type() != DataType::kDouble) {
        OF_UNIMPLEMENTED() << "Only support float and double in normal().";
      }
    }
    Symbol<Device> device = JUST(Device::New("cpu"));
    if (optional_device.has_value()) { device = JUST(optional_device); }

    if (out.has_value()) {
      auto out_tensor = JUST(out);
      Symbol<DType> output_tensor_dtype = out_tensor->dtype();
      if (optional_dtype.has_value()) {
        CHECK_OR_RETURN(output_tensor_dtype == dtype)
            << Error::RuntimeError() << "data type " << dtype->name()
            << " does not match data type of out parameter " << output_tensor_dtype->name();
      }
      dtype = output_tensor_dtype;
      Symbol<Device> out_tensor_device = JUST(out_tensor->device());
      if (optional_device.has_value()) {
        CHECK_OR_RETURN(out_tensor_device == JUST(optional_device))
            << Error::RuntimeError() << "device type " << device->ToString()
            << " does not match device type of out parameter " << out_tensor_device->ToString();
      }
      device = out_tensor_device;
    }
    const auto gen = optional_generator.value_or(JUST(one::DefaultAutoGenerator()));
    auto& attrs = THREAD_CACHED_MUTABLE_ATTR_MAP("mean", "std", "shape", "dtype", "seed");
    attrs.SetAllAttrs(static_cast<double>(mean), static_cast<double>(std), shape,
                      dtype->data_type(), static_cast<int64_t>(gen->current_seed()));

    const auto& distribution_state = std::make_shared<DistributionKernelState>(gen);
    OpExprInterpContext ctx(attrs, distribution_state);
    ctx.device = device;
    if (out.has_value()) {
      std::shared_ptr<TensorTuple> outputs = std::make_shared<TensorTuple>(1);
      (*outputs)[0] = JUST(out);
      JUST(OpInterpUtil::Dispatch(*op_, {}, outputs.get(), ctx));
      return (*outputs)[0];
    }

    auto result = JUST(OpInterpUtil::Dispatch<Tensor>(*op_, {}, ctx));
    JUST(result->set_requires_grad(requires_grad));
    return result;
  }

 private:
  std::shared_ptr<OpExpr> op_;
};

class Normal2Functor {
 public:
  Maybe<Tensor> operator()(const float& mean, const float& std, const int32_t& shape,
                           const Optional<one::Tensor>& out,
                           const Optional<Symbol<DType>>& optional_dtype,
                           const Optional<Symbol<Device>>& optional_device,
                           const Optional<one::Generator>& optional_generator,
                           const bool& requires_grad) const {
    const Shape size = Shape({shape});
    return Normal(mean, std, size, out, optional_dtype, optional_device, optional_generator,
                  requires_grad);
  }
};

class GlobalNormalFunctor {
 public:
  GlobalNormalFunctor() { op_ = CHECK_JUST(one::OpBuilder("normal").Output("out").Build()); }
  Maybe<Tensor> operator()(const float& mean, const float& std, const Shape& shape,
                           const Optional<one::Tensor>& out, const Symbol<ParallelDesc>& placement,
                           const std::vector<Symbol<SbpParallel>>& sbp_tuple,
                           const Optional<Symbol<DType>>& optional_dtype,
                           const Optional<one::Generator>& optional_generator,
                           const bool& requires_grad) const {
    JUST(CheckDeviceIdsIsValid(placement));

    Symbol<DType> dtype = DType::Float();
    if (optional_dtype.has_value()) {
      dtype = JUST(optional_dtype);
      if (dtype->data_type() != DataType::kFloat && dtype->data_type() != DataType::kDouble) {
        OF_UNIMPLEMENTED() << "Only support float and double in normal().";
      }
    }

    if (out.has_value()) {
      auto out_tensor = JUST(out);
      Symbol<DType> output_tensor_dtype = out_tensor->dtype();
      if (optional_dtype.has_value()) {
        CHECK_OR_RETURN(output_tensor_dtype == dtype)
            << Error::RuntimeError() << "data type " << dtype->name()
            << " does not match data type of out parameter (" << output_tensor_dtype->name();
      }
      dtype = output_tensor_dtype;
    }

    const auto gen = optional_generator.value_or(JUST(one::DefaultAutoGenerator()));
    auto& attrs = THREAD_CACHED_MUTABLE_ATTR_MAP("mean", "std", "shape", "dtype", "seed", "nd_sbp");

    const auto& distribution_state = std::make_shared<DistributionKernelState>(gen);
    const auto& nd_sbp = JUST(GetNdSbp(sbp_tuple));

    if (LazyMode::is_enabled()) {
      attrs.SetAllAttrs(static_cast<double>(mean), static_cast<double>(std), shape,
                        dtype->data_type(), static_cast<int64_t>(gen->current_seed()),
                        *JUST(GetNdSbpStrList(nd_sbp)));
    } else {
      attrs.SetAllAttrs(static_cast<double>(mean), static_cast<double>(std), shape,
                        dtype->data_type(), static_cast<int64_t>(gen->current_seed()), NullOpt);
    }
    if (out.has_value()) {
      std::shared_ptr<TensorTuple> outputs = std::make_shared<TensorTuple>(1);
      (*outputs)[0] = JUST(out);
      JUST(OpInterpUtil::Dispatch(
          *op_, {}, outputs.get(),
          OpExprInterpContext(attrs, placement, nd_sbp, distribution_state)));
      return (*outputs)[0];
    }

    auto result = JUST(OpInterpUtil::Dispatch<Tensor>(
        *op_, {}, OpExprInterpContext(attrs, placement, nd_sbp, distribution_state)));
    JUST(result->set_requires_grad(requires_grad));
    return result;
  }

 private:
  std::shared_ptr<OpExpr> op_;
};

class GlobalNormal2Functor {
 public:
  Maybe<Tensor> operator()(const float& mean, const float& std, const int32_t& shape,
                           const Optional<one::Tensor>& out, const Symbol<ParallelDesc>& placement,
                           const std::vector<Symbol<SbpParallel>>& sbp_tuple,
                           const Optional<Symbol<DType>>& optional_dtype,
                           const Optional<one::Generator>& optional_generator,
                           const bool& requires_grad) const {
    const Shape size = Shape({shape});
    return GlobalNormal(mean, std, size, out, placement, sbp_tuple, optional_dtype,
                        optional_generator, requires_grad);
  }
};

class NormalizationFunctor {
 public:
  NormalizationFunctor() {
    norm_eval_op_ = CHECK_JUST(one::OpBuilder("normalization")
                                   .Input("x")
                                   .Input("moving_mean")
                                   .Input("moving_variance")
                                   .Input("gamma")
                                   .Input("beta")
                                   .Output("y")
                                   .Attr("training", false)
                                   .Build());
    norm_training_stats_op_ = CHECK_JUST(one::OpBuilder("normalization")
                                             .Input("x")
                                             .Input("moving_mean")
                                             .Input("moving_variance")
                                             .Input("gamma")
                                             .Input("beta")
                                             .Output("y")
                                             .Output("mean")
                                             .Output("inv_variance")
                                             .Attr("training", true)
                                             .Build());
    norm_training_no_stats_op_ = CHECK_JUST(one::OpBuilder("normalization")
                                                .Input("x")
                                                .Input("gamma")
                                                .Input("beta")
                                                .Output("y")
                                                .Output("mean")
                                                .Output("inv_variance")
                                                .Attr("training", true)
                                                .Build());
  }
  Maybe<Tensor> operator()(const std::shared_ptr<one::Tensor>& x,
                           const Optional<one::Tensor>& moving_mean,
                           const Optional<one::Tensor>& moving_variance,
                           const Optional<one::Tensor>& gamma, const Optional<one::Tensor>& beta,
                           const int32_t& axis, const float& epsilon, const float& momentum,
                           const bool& training) const {
    auto& attrs = THREAD_CACHED_MUTABLE_ATTR_MAP("axis", "epsilon", "momentum");
    // convert torch momentum to tensorflow momentum
    attrs.SetAllAttrs(axis, epsilon, static_cast<float>(1.0 - momentum));

    CHECK_OR_RETURN((moving_mean && moving_variance) || (!moving_mean && !moving_variance))
        << Error::RuntimeError()
        << "Both moving_mean and moving_variance should be None or Tensor.";

    std::shared_ptr<one::Tensor> gamma_val;
    std::shared_ptr<one::Tensor> beta_val;

    CHECK_GE_OR_RETURN(x->shape()->NumAxes(), 2)
        << Error::RuntimeError() << "NumAxes of x should be greater or equal than 2. ";
    if (gamma.has_value() && beta.has_value()) {
      gamma_val = JUST(gamma);
      beta_val = JUST(beta);
    } else {
      const Shape gamma_beta_shape = Shape({x->shape()->At(1)});
      gamma_val = JUST(functional::Constant(gamma_beta_shape, 1.0, x->dtype(), JUST(x->device())));
      beta_val = JUST(functional::Constant(gamma_beta_shape, 0.0, x->dtype(), JUST(x->device())));
    }

    if (!training) {
      CHECK_OR_RETURN(moving_mean && moving_variance)
          << Error::RuntimeError() << "Must have moving_mean and moving_variance in eval mode.";
      return OpInterpUtil::Dispatch<one::Tensor>(
          *norm_eval_op_, {x, JUST(moving_mean), JUST(moving_variance), gamma_val, beta_val},
          attrs);
    }
    if (moving_mean) {
      return OpInterpUtil::Dispatch<one::Tensor>(
          *norm_training_stats_op_,
          {x, JUST(moving_mean), JUST(moving_variance), gamma_val, beta_val}, attrs);
    }
    return OpInterpUtil::Dispatch<one::Tensor>(*norm_training_no_stats_op_,
                                               {x, gamma_val, beta_val}, attrs);
  }

 private:
  std::shared_ptr<OpExpr> norm_eval_op_;
  std::shared_ptr<OpExpr> norm_training_stats_op_;
  std::shared_ptr<OpExpr> norm_training_no_stats_op_;
};

class NormalizationAddReluFunctor {
 public:
  NormalizationAddReluFunctor() {
    norm_eval_op_ = CHECK_JUST(one::OpBuilder("normalization")
                                   .Input("x")
                                   .Input("moving_mean")
                                   .Input("moving_variance")
                                   .Input("gamma")
                                   .Input("beta")
                                   .Output("y")
                                   .Attr("training", false)
                                   .Build());
    relu_op_ = CHECK_JUST(one::OpBuilder("relu").Input("x").Output("y").Build());
    add_op_ = CHECK_JUST(one::OpBuilder("add_n").Input("in", 2).Output("out").Build());
    fused_norm_training_stats_op_ = CHECK_JUST(one::OpBuilder("normalization_add_relu")
                                                   .Input("x")
                                                   .Input("moving_mean")
                                                   .Input("moving_variance")
                                                   .Input("gamma")
                                                   .Input("beta")
                                                   .Output("y")
                                                   .Output("reserve_space")
                                                   .Output("mean")
                                                   .Output("inv_variance")
                                                   .Attr("training", true)
                                                   .Build());
    fused_addend_norm_training_stats_op_ = CHECK_JUST(one::OpBuilder("normalization_add_relu")
                                                          .Input("x")
                                                          .Input("addend")
                                                          .Input("moving_mean")
                                                          .Input("moving_variance")
                                                          .Input("gamma")
                                                          .Input("beta")
                                                          .Output("y")
                                                          .Output("reserve_space")
                                                          .Output("mean")
                                                          .Output("inv_variance")
                                                          .Attr("training", true)
                                                          .Build());
    fused_norm_training_no_stats_op_ = CHECK_JUST(one::OpBuilder("normalization_add_relu")
                                                      .Input("x")
                                                      .Input("gamma")
                                                      .Input("beta")
                                                      .Output("y")
                                                      .Output("reserve_space")
                                                      .Output("mean")
                                                      .Output("inv_variance")
                                                      .Attr("training", true)
                                                      .Build());
    fused_addend_norm_training_no_stats_op_ = CHECK_JUST(one::OpBuilder("normalization_add_relu")
                                                             .Input("x")
                                                             .Input("addend")
                                                             .Input("gamma")
                                                             .Input("beta")
                                                             .Output("y")
                                                             .Output("reserve_space")
                                                             .Output("mean")
                                                             .Output("inv_variance")
                                                             .Attr("training", true)
                                                             .Build());
  }
  Maybe<Tensor> operator()(const std::shared_ptr<one::Tensor>& x,
                           const Optional<one::Tensor>& addend,
                           const Optional<one::Tensor>& moving_mean,
                           const Optional<one::Tensor>& moving_variance,
                           const std::shared_ptr<one::Tensor>& gamma,
                           const std::shared_ptr<one::Tensor>& beta, const int32_t& axis,
                           const float& epsilon, const float& momentum,
                           const bool& is_training) const {
    auto& attrs = THREAD_CACHED_MUTABLE_ATTR_MAP("axis", "epsilon", "momentum");
    // convert torch momentum to tensorflow momentum
    attrs.SetAllAttrs(axis, epsilon, static_cast<float>(1.0 - momentum));

    CHECK_OR_RETURN((moving_mean && moving_variance) || (!moving_mean && !moving_variance))
        << Error::RuntimeError()
        << "Both moving_mean and moving_variance should be None or Tensor.";
    if (!is_training) {
      CHECK_OR_RETURN(moving_mean && moving_variance)
          << Error::RuntimeError() << "Must have moving_mean and moving_variance in eval mode.";
      const auto& normalize_result = JUST(OpInterpUtil::Dispatch<one::Tensor>(
          *norm_eval_op_, {x, JUST(moving_mean), JUST(moving_variance), gamma, beta}, attrs));
      if (addend) {
        const auto& add_result =
            JUST(OpInterpUtil::Dispatch<one::Tensor>(*add_op_, {normalize_result, JUST(addend)}));
        return OpInterpUtil::Dispatch<one::Tensor>(*relu_op_, {add_result});
      } else {
        return OpInterpUtil::Dispatch<one::Tensor>(*relu_op_, {normalize_result});
      }
    } else if (moving_mean) {
      if (addend) {
        return OpInterpUtil::Dispatch<one::Tensor>(
            *fused_addend_norm_training_stats_op_,
            {x, JUST(addend), JUST(moving_mean), JUST(moving_variance), gamma, beta}, attrs);
      } else {
        return OpInterpUtil::Dispatch<one::Tensor>(
            *fused_norm_training_stats_op_,
            {x, JUST(moving_mean), JUST(moving_variance), gamma, beta}, attrs);
      }
    } else {
      if (addend) {
        return OpInterpUtil::Dispatch<one::Tensor>(*fused_addend_norm_training_no_stats_op_,
                                                   {x, JUST(addend), gamma, beta}, attrs);
      } else {
        return OpInterpUtil::Dispatch<one::Tensor>(*fused_norm_training_no_stats_op_,
                                                   {x, gamma, beta}, attrs);
      }
    }
  }

 private:
  std::shared_ptr<OpExpr> norm_eval_op_;
  std::shared_ptr<OpExpr> relu_op_;
  std::shared_ptr<OpExpr> add_op_;
  std::shared_ptr<OpExpr> fused_norm_training_stats_op_;
  std::shared_ptr<OpExpr> fused_addend_norm_training_stats_op_;
  std::shared_ptr<OpExpr> fused_norm_training_no_stats_op_;
  std::shared_ptr<OpExpr> fused_addend_norm_training_no_stats_op_;
};

class ConstantPadFunctor {
 public:
  ConstantPadFunctor() {
    constant_pad_ = CHECK_JUST(one::OpBuilder("pad").Input("x").Output("y").Build());
  }
  Maybe<Tensor> operator()(const std::shared_ptr<one::Tensor>& input,
                           const std::vector<int64_t>& pad, const Scalar& value) const {
    const int64_t ndim = input->shape()->NumAxes();
    const int64_t pad_size = pad.size();
    CHECK_LE_OR_RETURN(pad_size, 2 * ndim)
        << Error::RuntimeError() << "Pad size should less than or equal to input axes * 2.";
    CHECK_EQ_OR_RETURN(pad_size % 2, 0)
        << Error::RuntimeError() << "Length of pad must be even but instead it equals " << pad_size;

    std::vector<int64_t> pad_before(ndim, 0);
    std::vector<int64_t> pad_after(ndim, 0);
    const int64_t pad_pair = pad_size / 2;
    for (int64_t i = 0; i < pad_pair; ++i) {
      pad_before[ndim - i - 1] = pad[2 * i];
      pad_after[ndim - i - 1] = pad[2 * i + 1];
    }
    auto& attrs = THREAD_CACHED_MUTABLE_ATTR_MAP("padding", "floating_constant_value",
                                                 "integral_constant_value", "padding_before",
                                                 "padding_after");
    if (IsFloatingDataType(input->dtype()->data_type())
        || input->dtype()->data_type() == DataType::kFloat16) {
      attrs.SetAllAttrs(pad, value.As<double>(), static_cast<int64_t>(0), pad_before, pad_after);
    } else if (IsIntegralDataType(input->dtype()->data_type())) {
      attrs.SetAllAttrs(pad, static_cast<double>(0), value.As<int64_t>(), pad_before, pad_after);
    } else if (input->dtype() == DType::Bool()) {
      int64_t bool_value = value.As<int64_t>();
      CHECK_OR_RETURN(bool_value == 1 || bool_value == 0)
          << "value must be 1/0 or True/False for bool Tensor";
      attrs.SetAllAttrs(pad, static_cast<double>(0), value.As<int64_t>(), pad_before, pad_after);
    } else {
      UNIMPLEMENTED_THEN_RETURN() << "Data type should be floating, bool or integral type.";
    }
    return OpInterpUtil::Dispatch<Tensor>(*constant_pad_, {input}, attrs);
  }

 private:
  std::shared_ptr<OpExpr> constant_pad_;
};

class ReflectionPadFunctor {
 public:
  ReflectionPadFunctor() {
    reflect_pad1d_ = CHECK_JUST(one::OpBuilder("reflection_pad1d").Input("x").Output("y").Build());
    reflect_pad2d_ = CHECK_JUST(one::OpBuilder("reflection_pad2d").Input("x").Output("y").Build());
  }
  Maybe<Tensor> operator()(const std::shared_ptr<one::Tensor>& input,
                           const std::vector<int64_t>& pad) const {
    auto& attrs = THREAD_CACHED_MUTABLE_ATTR_MAP("padding");
    attrs.SetAllAttrs(pad);
    const int64_t pad_size = pad.size();
    const size_t ndim = input->ndim();
    CHECK_LE_OR_RETURN(pad_size, 2 * ndim)
        << Error::RuntimeError() << "Pad size should less than or equal to input axes * 2.";

    if (pad_size == 2) {
      // 2D/3D reflect padding
      CHECK_OR_RETURN((ndim == 2 && input->shape()->At(1) != 0)
                      || (ndim == 3 && input->shape()->At(1) != 0 && input->shape()->At(2) != 0))
          << "2D or 3D (batch mode) tensor expected for input, but got: " << ndim;
      const int64_t pad_left = pad[0];
      const int64_t pad_right = pad[1];
      const int64_t dim_w = (ndim == 3) ? 2 : 1;
      const int64_t input_width = input->shape()->At(dim_w);
      const int64_t output_w = input_width + pad_left + pad_right;
      CHECK_OR_RETURN(pad_left < input_width && pad_right < input_width)
          << "Padding size should be less than the corresponding input dimension, but got: "
             "padding ("
          << pad_left << ", " << pad_right << ") at dimension " << dim_w << " of input "
          << input->shape()->ToString();
      CHECK_OR_RETURN(output_w >= 1)
          << "input (W: " << input_width << ")is too small. Calculated output W: " << output_w;

      if (ndim == 2) {
        // for 2D input
        auto unsqueezed_input = JUST(functional::Unsqueeze(input, 0));
        auto unsqueezed_output =
            JUST(OpInterpUtil::Dispatch<Tensor>(*reflect_pad1d_, {unsqueezed_input}, attrs));
        return JUST(functional::Squeeze(unsqueezed_output, std::vector<int32_t>{0}));
      }
      return OpInterpUtil::Dispatch<Tensor>(*reflect_pad1d_, {input}, attrs);
    } else if (pad_size == 4) {
      // 3D/4D reflect padding
      bool valid_dims = input->shape()->At(1) != 0 && input->shape()->At(2) != 0;
      CHECK_OR_RETURN((ndim == 3 && valid_dims)
                      || (ndim == 4 && valid_dims && input->shape()->At(3) != 0))
          << "3D or 4D (batch mode) tensor expected for input, but got: " << ndim;

      int dim_h = 1;
      int dim_w = 2;
      if (ndim == 4) {
        dim_w++;
        dim_h++;
      }

      const int64_t pad_left = pad[0];
      const int64_t pad_right = pad[1];
      const int64_t pad_top = pad[2];
      const int64_t pad_bottom = pad[3];

      const int64_t input_h = input->shape()->At(dim_h);
      const int64_t input_w = input->shape()->At(dim_w);
      const int64_t output_h = input_h + pad_top + pad_bottom;
      const int64_t output_w = input_w + pad_left + pad_right;
      CHECK_OR_RETURN(pad_left < input_w && pad_right < input_w)
          << Error::RuntimeError()
          << "Padding size should be less than the corresponding input "
             "dimension, but got: padding ("
          << pad_left << ", " << pad_right << ") at dimension " << dim_w << " of input " << ndim;

      CHECK_OR_RETURN(pad_top < input_h && pad_bottom < input_h)
          << Error::RuntimeError()
          << "Padding size should be less than the corresponding input "
             "dimension, but got: padding ("
          << pad_top << ", " << pad_bottom << ") at dimension " << dim_h << " of input " << ndim;

      CHECK_OR_RETURN(output_w >= 1 || output_h >= 1)
          << Error::RuntimeError() << "input (H: " << input_h << ", W: " << input_w
          << ")is too small. Calculated output H: " << output_h << " W: " << output_w;

      if (ndim == 3) {
        // for 3D input
        auto unsqueezed_input = JUST(functional::Unsqueeze(input, 0));
        auto unsqueezed_output =
            JUST(OpInterpUtil::Dispatch<Tensor>(*reflect_pad2d_, {unsqueezed_input}, attrs));
        return JUST(functional::Squeeze(unsqueezed_output, std::vector<int32_t>{0}));
      }
      return OpInterpUtil::Dispatch<Tensor>(*reflect_pad2d_, {input}, attrs);
    } else if (pad_size == 6) {
      UNIMPLEMENTED_THEN_RETURN() << "5D reflect padding are not supported for now";
    } else {
      UNIMPLEMENTED_THEN_RETURN()
          << "Only 2D, 3D, 4D, 5D padding with non-constant padding are supported for now";
    }
  }

 private:
  std::shared_ptr<OpExpr> reflect_pad1d_;
  std::shared_ptr<OpExpr> reflect_pad2d_;
};

class ReplicationPadFunctor {
 public:
  ReplicationPadFunctor() {
    replicate_pad1d_ =
        CHECK_JUST(one::OpBuilder("replication_pad1d").Input("x").Output("y").Build());
    replicate_pad2d_ =
        CHECK_JUST(one::OpBuilder("replication_pad2d").Input("x").Output("y").Build());
  }
  Maybe<Tensor> operator()(const std::shared_ptr<one::Tensor>& input,
                           const std::vector<int64_t>& pad) const {
    auto& attrs = THREAD_CACHED_MUTABLE_ATTR_MAP("padding");
    attrs.SetAllAttrs(pad);
    const int64_t pad_size = pad.size();
    const size_t ndim = input->ndim();
    CHECK_LE_OR_RETURN(pad_size, 2 * ndim)
        << Error::RuntimeError() << "Pad size should less than or equal to input axes * 2.";
    if (pad_size == 2) {
      // 2D/3D replicate padding
      CHECK_OR_RETURN((ndim == 2 && input->shape()->At(0) != 0 && input->shape()->At(1) != 0)
                      || (ndim == 3 && input->shape()->At(1) != 0 && input->shape()->At(2) != 0))
          << "Expected 2D or 3D (batch mode) tensor with possibly 0 batch size and other "
             "non-zero dimensions for input, but got: "
          << ndim;
      const int64_t pad_left = pad[0];
      const int64_t pad_right = pad[1];
      const int64_t dim_w = (ndim == 3) ? 2 : 1;
      const int64_t input_width = input->shape()->At(dim_w);
      const int64_t output_w = input_width + pad_left + pad_right;
      CHECK_OR_RETURN(output_w >= 1)
          << "input (W: " << input_width << ")is too small. Calculated output W: " << output_w;

      if (ndim == 2) {
        // for 2D input
        auto unsqueezed_input = JUST(functional::Unsqueeze(input, 0));
        auto unsqueezed_output =
            JUST(OpInterpUtil::Dispatch<Tensor>(*replicate_pad1d_, {unsqueezed_input}, attrs));
        return JUST(functional::Squeeze(unsqueezed_output, std::vector<int32_t>{0}));
      }
      return OpInterpUtil::Dispatch<Tensor>(*replicate_pad1d_, {input}, attrs);
    } else if (pad_size == 4) {
      // 3D/4D replicate padding
      bool valid_dims = input->shape()->At(1) != 0 && input->shape()->At(2) != 0;
      CHECK_OR_RETURN((ndim == 3 && valid_dims)
                      || (ndim == 4 && valid_dims && input->shape()->At(3) != 0))
          << "3D or 4D (batch mode) tensor expected for input, but got: " << ndim;

      int dim_h = 1;
      int dim_w = 2;
      if (ndim == 4) {
        dim_w++;
        dim_h++;
      }

      const int64_t pad_left = pad[0];
      const int64_t pad_right = pad[1];
      const int64_t pad_top = pad[2];
      const int64_t pad_bottom = pad[3];

      const int64_t input_h = input->shape()->At(dim_h);
      const int64_t input_w = input->shape()->At(dim_w);
      const int64_t output_h = input_h + pad_top + pad_bottom;
      const int64_t output_w = input_w + pad_left + pad_right;
      CHECK_OR_RETURN(output_w >= 1 || output_h >= 1)
          << Error::RuntimeError() << "input (H: " << input_h << ", W: " << input_w
          << ")is too small. Calculated output H: " << output_h << " W: " << output_w;

      if (ndim == 3) {
        // for 3D input
        auto unsqueezed_input = JUST(functional::Unsqueeze(input, 0));
        auto unsqueezed_output =
            JUST(OpInterpUtil::Dispatch<Tensor>(*replicate_pad2d_, {unsqueezed_input}, attrs));
        return JUST(functional::Squeeze(unsqueezed_output, std::vector<int32_t>{0}));
      }
      return OpInterpUtil::Dispatch<Tensor>(*replicate_pad2d_, {input}, attrs);
    } else if (pad_size == 6) {
      UNIMPLEMENTED_THEN_RETURN() << "5D replicate padding are not supported for now";
    } else {
      UNIMPLEMENTED_THEN_RETURN()
          << "Only 2D, 3D, 4D, 5D padding with non-constant padding are supported for now";
    }
  }

 private:
  std::shared_ptr<OpExpr> replicate_pad1d_;
  std::shared_ptr<OpExpr> replicate_pad2d_;
};

class PadFunctor {
 public:
  Maybe<Tensor> operator()(const std::shared_ptr<one::Tensor>& input,
                           const std::vector<int64_t>& pad, const std::string& mode,
                           const Scalar& value) const {
    if (mode == "constant") {
      return functional::ConstantPad(input, pad, value);
    } else if (mode == "reflect") {
      return functional::ReflectionPad(input, pad);
    } else if (mode == "replicate") {
      return functional::ReplicationPad(input, pad);
    } else {
      UNIMPLEMENTED_THEN_RETURN() << "Pad mode is " << mode
                                  << ", but only constant, reflect and replicate are valid.";
    }
  }
};

class DropoutFunctor {
 public:
  DropoutFunctor() {
    dropout_op_ =
        CHECK_JUST(one::OpBuilder("dropout").Input("in").Output("out").Output("mask").Build());
    dropout_addend_op_ = CHECK_JUST(one::OpBuilder("dropout")
                                        .Input("in")
                                        .Input("_add_to_output")
                                        .Output("out")
                                        .Output("mask")
                                        .Build());
    add_op_ = CHECK_JUST(one::OpBuilder("add_n").Input("in", 2).Output("out").Build());
  }
  Maybe<Tensor> operator()(const std::shared_ptr<one::Tensor>& x, const float& p,
                           const bool& training, const bool& inplace,
                           const Optional<one::Generator>& generator,
                           const Optional<one::Tensor>& addend) const {
    auto outputs = std::make_shared<TensorTuple>(1);
    if (inplace) {
      JUST(CheckInplaceValid(x));
      (*outputs)[0] = x;
    }
    const auto gen = generator.value_or(JUST(one::DefaultAutoGenerator()));
    const auto& dropout_state = std::make_shared<FusedDropoutKernelState>(gen);
    auto& dropout_attrs = THREAD_CACHED_MUTABLE_ATTR_MAP("rate");
    dropout_attrs.SetAllAttrs(p);
    if (addend) {
      if ((!training) || p == 0.0) {
        JUST(OpInterpUtil::Dispatch(*add_op_, {x, JUST(addend)}, outputs.get()));
      } else {
        outputs->resize(2);
        JUST(OpInterpUtil::Dispatch(*dropout_addend_op_, {x, JUST(addend)}, outputs.get(),
                                    OpExprInterpContext(dropout_attrs, dropout_state)));
      }
    } else {
      if (!training || p == 0.0) {
        return x;
      } else {
        outputs->resize(2);
        JUST(OpInterpUtil::Dispatch(*dropout_op_, {x}, outputs.get(),
                                    OpExprInterpContext(dropout_attrs, dropout_state)));
      }
    }
    return (*outputs)[0];
  }

 private:
  std::shared_ptr<OpExpr> dropout_op_;
  std::shared_ptr<OpExpr> dropout_addend_op_;
  std::shared_ptr<OpExpr> add_op_;
};

namespace {
Maybe<Tensor> MakeFeatureNoise(const std::shared_ptr<one::Tensor>& x) {
  const int64_t ndim = x->ndim();
  CHECK_GE_OR_RETURN(ndim, 2) << Error::RuntimeError()
                              << "Feature dropout requires at least 2 dimensions in the input";
  std::vector<int64_t> sizes;
  sizes.reserve(ndim);
  sizes.push_back(x->shape()->At(0));
  sizes.push_back(x->shape()->At(1));
  for (int i = 2; i < ndim; i++) { sizes.push_back(1); }
  return JUST(Empty(Shape(sizes), x->dtype(), JUST(x->device()), false));
}

Maybe<Tensor> DropoutImpl(const std::shared_ptr<one::Tensor>& input, const float& p,
                          const bool& train) {
  CHECK_EQ_OR_RETURN(p >= 0 && p <= 1, true)
      << "dropout probability has to be between 0 and 1, but got " << p;
  if (p == 0 || !train || input->shape()->elem_cnt() == 0) { return input; }
  if (p == 1) {
    std::shared_ptr<Tensor> other =
        JUST(Constant(*input->shape(), Scalar(0.0), input->dtype(), JUST(input->device())));
    return InplaceMul(input, other);
  }
  std::shared_ptr<Tensor> noise = JUST(MakeFeatureNoise(input));
  noise =
      JUST(BernoulliProb(noise, 1.0 - p, noise->dtype(), JUST(one::DefaultAutoGenerator()), false));
  noise = JUST(InplaceScalarDiv(noise, Scalar(1.0 - p)));
  noise = JUST(InplaceMul(input, noise));
  return noise;
}
}  // namespace

class Dropout1dFunctor {
 public:
  Maybe<Tensor> operator()(const std::shared_ptr<one::Tensor>& input, const float& p,
                           const bool& training) const {
    CHECK_EQ_OR_RETURN(p < 0 || p > 1.0, true)
        << "dropout probability has to be between 0 and 1, but got " << p;
    const int input_dim = input->ndim();
    CHECK_EQ_OR_RETURN(input_dim != 2 && input_dim != 3, true)
        << "dropout1d: Expected 2D or 3D input, but received a {inp_dim}D input. "
           "Note that dropout1d exists to provide channel-wise dropout on inputs with 1 "
           "spatial dimension, a channel dimension, and an optional batch dimension "
           "(i.e. 2D or 3D inputs).";
    bool is_batched = (input_dim == 3);
    std::shared_ptr<one::Tensor> result;
    if (!is_batched) { result = JUST(Unsqueeze(input, 0)); }
    result = JUST(DropoutImpl(result, p, training));
    if (!is_batched) { result = JUST(Squeeze(result, std::vector<int32_t>{0})); }
    return result;
  }
};

class Dropout2dFunctor {
 public:
  Maybe<Tensor> operator()(const std::shared_ptr<one::Tensor>& input, const float& p,
                           const bool& training) const {
    CHECK_EQ_OR_RETURN(p < 0 || p > 1.0, true)
        << "dropout probability has to be between 0 and 1, but got " << p;
    const int input_dim = input->ndim();
    CHECK_EQ_OR_RETURN(input_dim != 3 && input_dim != 4, true)
        << "dropout2d: Received a {inp_dim}-D input to dropout2d, which is deprecated "
           "and will result in an error in a future release. To retain the behavior "
           "and silence this warning, please use dropout instead. Note that dropout2d "
           "exists to provide channel-wise dropout on inputs with 2 spatial dimensions, "
           "a channel dimension, and an optional batch dimension (i.e. 3D or 4D inputs).";
    CHECK_EQ_OR_RETURN(input_dim == 3, true)
        << "dropout2d: Received a 3D input to dropout2d and assuming that channel-wise "
           "1D dropout behavior is desired - input is interpreted as shape (N, C, L), where C "
           "is the channel dim. This behavior will change in a future release to interpret the "
           "input as one without a batch dimension, i.e. shape (C, H, W). To maintain the 1D "
           "channel-wise dropout behavior, please switch to using dropout1d instead.";
    return JUST(DropoutImpl(input, p, training));
  }
};

class Dropout3dFunctor {
 public:
  Maybe<Tensor> operator()(const std::shared_ptr<one::Tensor>& input, const float& p,
                           const bool& training) const {
    CHECK_EQ_OR_RETURN(p < 0 || p > 1.0, true)
        << "dropout probability has to be between 0 and 1, but got " << p;
    const int input_dim = input->ndim();
    CHECK_EQ_OR_RETURN(input_dim != 4 && input_dim != 5, true)
        << "dropout3d: Received a {inp_dim}-D input to dropout3d, which is deprecated "
           "and will result in an error in a future release. To retain the behavior "
           "and silence this warning, please use dropout instead. Note that dropout3d "
           "exists to provide channel-wise dropout on inputs with 3 spatial dimensions, "
           "a channel dimension, and an optional batch dimension (i.e. 4D or 5D inputs).";
    bool is_batched = (input_dim == 5);
    std::shared_ptr<one::Tensor> result;
    if (!is_batched) { result = JUST(Unsqueeze(input, 0)); }
    result = JUST(DropoutImpl(result, p, training));
    if (!is_batched) { result = JUST(Squeeze(result, std::vector<int32_t>{0})); }
    return result;
  }
};

class DropoutGradFunctor {
 public:
  DropoutGradFunctor() {
    dropout_grad_op_ =
        CHECK_JUST(one::OpBuilder("dropout_grad").Input("dy").Input("mask").Output("dx").Build());
  }
  Maybe<Tensor> operator()(const std::shared_ptr<one::Tensor>& dy,
                           const std::shared_ptr<one::Tensor>& mask, const float& scale) const {
    auto& dropout_grad_attrs = THREAD_CACHED_MUTABLE_ATTR_MAP("scale");
    dropout_grad_attrs.SetAllAttrs(scale);
    return OpInterpUtil::Dispatch<Tensor>(*dropout_grad_op_, {dy, mask}, dropout_grad_attrs);
  }

 private:
  std::shared_ptr<OpExpr> dropout_grad_op_;
};

class AvgPoolNDFunctor {
 public:
  AvgPoolNDFunctor() = default;
  virtual ~AvgPoolNDFunctor() = default;
  Maybe<Tensor> operator()(const std::shared_ptr<one::Tensor>& x,
                           const std::vector<int32_t>& kernel_size,
                           const Optional<std::vector<int32_t>>& stride,
                           const std::vector<int32_t>& padding, const bool& ceil_mode,
                           const bool& count_include_pad, const int32_t& divisor_override,
                           const std::string& data_format) const {
    auto& attrs =
        THREAD_CACHED_MUTABLE_ATTR_MAP("kernel_size", "padding", "stride", "data_format",
                                       "ceil_mode", "count_include_pad", "divisor_override");
    // If stride is None, we set it as kernel_size to align Pytorch.
    attrs.SetAllAttrs(kernel_size, padding, stride ? *JUST(stride) : kernel_size, data_format,
                      ceil_mode, count_include_pad, divisor_override);
    return OpInterpUtil::Dispatch<Tensor>(*op_, {x}, attrs);
  }

 protected:
  std::shared_ptr<OpExpr> op_;
};

class AvgPool1DFunctor : public AvgPoolNDFunctor {
 public:
  AvgPool1DFunctor() {
    op_ = CHECK_JUST(one::OpBuilder("avg_pool_1d").Input("x").Output("y").Build());
  }
};

class AvgPool2DFunctor : public AvgPoolNDFunctor {
 public:
  AvgPool2DFunctor() {
    op_ = CHECK_JUST(one::OpBuilder("avg_pool_2d").Input("x").Output("y").Build());
  }
};

class AvgPool3DFunctor : public AvgPoolNDFunctor {
 public:
  AvgPool3DFunctor() {
    op_ = CHECK_JUST(one::OpBuilder("avg_pool_3d").Input("x").Output("y").Build());
  }
};

class UnfoldFunctor {
 public:
  UnfoldFunctor() {
    unfold_op_ = CHECK_JUST(one::OpBuilder("unfold").Input("x").Output("y").Build());
  }
  Maybe<Tensor> operator()(const std::shared_ptr<one::Tensor>& x,
                           const std::vector<int32_t>& kernel_size,
                           const std::vector<int32_t>& dilation_rate,
                           const std::vector<int32_t>& padding, const std::vector<int32_t>& strides,
                           const std::string& data_format) const {
    const auto& x_shape = x->shape();
    // Only Support 4d tensor now.
    CHECK_EQ_OR_RETURN(x_shape->NumAxes(), 4)
        << Error::RuntimeError() << "Input Tensor dim should == 4";
    auto& attrs = THREAD_CACHED_MUTABLE_ATTR_MAP("kernel_size", "dilation_rate", "padding",
                                                 "strides", "data_format");
    attrs.SetAllAttrs(kernel_size, dilation_rate, padding, strides, data_format);
    return OpInterpUtil::Dispatch<Tensor>(*unfold_op_, {x}, attrs);
  }

 private:
  std::shared_ptr<OpExpr> unfold_op_;
};

class FoldFunctor {
 public:
  FoldFunctor() { fold_op_ = CHECK_JUST(one::OpBuilder("fold").Input("x").Output("y").Build()); }
  Maybe<Tensor> operator()(const std::shared_ptr<one::Tensor>& x,
                           const std::vector<int32_t>& output_size,
                           const std::vector<int32_t>& kernel_size,
                           const std::vector<int32_t>& dilation_rate,
                           const std::vector<int32_t>& padding, const std::vector<int32_t>& strides,
                           const std::string& data_format) const {
    const auto& x_shape = x->shape();
    // Only Support 3d tensor fold now. format is (N, C*K*K, L)
    CHECK_EQ_OR_RETURN(x_shape->NumAxes(), 3)
        << Error::RuntimeError() << "Input Tensor dim should == 3";
    auto& attrs = THREAD_CACHED_MUTABLE_ATTR_MAP("output_size", "kernel_size", "dilation_rate",
                                                 "padding", "strides", "data_format");
    attrs.SetAllAttrs(output_size, kernel_size, dilation_rate, padding, strides, data_format);
    return OpInterpUtil::Dispatch<Tensor>(*fold_op_, {x}, attrs);
  }

 private:
  std::shared_ptr<OpExpr> fold_op_;
};

class OneHotFunctor {
 public:
  OneHotFunctor() {
    one_hot_op_ = CHECK_JUST(one::OpBuilder("one_hot").Input("indices").Output("out").Build());
  }
  Maybe<Tensor> operator()(const std::shared_ptr<one::Tensor>& input, const int64_t& num_classes,
                           const Scalar& on_value, const Scalar& off_value) const {
    CHECK_OR_RETURN(!IsFloatingDataType(input->dtype()->data_type()))
        << Error::RuntimeError() << "one_hot is only applicable to index tensor.";
    auto& attrs =
        THREAD_CACHED_MUTABLE_ATTR_MAP("depth", "dtype", "floating_on_value", "floating_off_value",
                                       "integer_on_value", "integer_off_value");
    int64_t depth = num_classes;
    if (num_classes == -1) {
      std::vector<int32_t> axis(input->ndim());
      std::iota(axis.begin(), axis.end(), 0);
      auto tensor_max = JUST(functional::ReduceMax(input, axis, false));

      int64_t max = 0;
      const auto& callback = [&](ep::Stream* stream,
                                 const std::shared_ptr<vm::EagerBlobObject>& eager_blob_object) {
        SyncAutoMemcpy(stream, &max, eager_blob_object->dptr(), sizeof(max),
                       memory::MakeHostMemCase(), eager_blob_object->mem_case());
      };
      JUST(SyncAccessTensorWithTimeOut(tensor_max, callback, "const"));
      depth = max + 1;
    }
    // Refer to: https://github.com/Oneflow-Inc/oneflow/pull/5315/files#r755823506
    bool is_on_value_double = on_value.IsFloatingPoint();
    bool is_off_value_double = off_value.IsFloatingPoint();
    if (is_on_value_double || is_off_value_double) {
      attrs.SetAllAttrs(depth, kFloat, on_value.As<double>(), off_value.As<double>(),
                        static_cast<int64_t>(0), static_cast<int64_t>(0));
    } else {
      attrs.SetAllAttrs(depth, kInt64, static_cast<double>(0), static_cast<double>(0),
                        on_value.As<int64_t>(), off_value.As<int64_t>());
    }
    return OpInterpUtil::Dispatch<Tensor>(*one_hot_op_, {input}, attrs);
  }

 private:
  std::shared_ptr<OpExpr> one_hot_op_;
};

class PairwiseDistanceFunctor {
 public:
  Maybe<Tensor> operator()(const std::shared_ptr<Tensor>& x, const std::shared_ptr<Tensor>& y,
                           const float& p, const double& eps, bool keepdim) const {
    const int64_t xdim = x->ndim();
    const int64_t ydim = y->ndim();
    const int64_t output_dim = xdim > ydim ? xdim : ydim;
    const auto& sub = JUST(ScalarAdd(JUST(Sub(x, y, 1, false)), eps, 1, false));
    return ScalarNorm(sub, p, output_dim - 1, keepdim, NullOpt);
  }
};

class CosineSimilarityFunctor {
 public:
  Maybe<Tensor> operator()(const std::shared_ptr<one::Tensor>& x,
                           const std::shared_ptr<one::Tensor>& y, const int32_t& dim,
                           const double& eps) const {
    const auto& x_shape = *(x->shape());
    const auto& y_shape = *(y->shape());
    std::shared_ptr<one::Tensor> x_extend = x;
    std::shared_ptr<one::Tensor> y_extend = y;
    if (x_shape != y_shape) {
      Shape max_shape = Shape::Ones(std::max(x_shape.NumAxes(), y_shape.NumAxes()));
      for (int64_t i = max_shape.NumAxes() - 1; i >= 0; i--) {
        int64_t offset = max_shape.NumAxes() - 1 - i;
        int64_t dim_x = x_shape.NumAxes() - 1 - offset;
        int64_t dim_y = y_shape.NumAxes() - 1 - offset;
        int64_t size_x = (dim_x >= 0) ? x_shape.At(dim_x) : 1;
        int64_t size_y = (dim_y >= 0) ? y_shape.At(dim_y) : 1;
        if (!(size_x == size_y || size_x == 1 || size_y == 1)) {
          return Error::RuntimeError()
                 << "The size of tensor a (" << size_x << ") must match the size of tensor b ("
                 << size_y << ") at non-singleton dimension " << i;
        }
        max_shape.Set(i, std::max(size_x, size_y));
      }
      x_extend = JUST(Expand(x, max_shape));
      y_extend = JUST(Expand(y, max_shape));
    }
    TensorProcessor tensor_processor;
    JUST(tensor_processor.PromoteInputsToCommonDtype(true).AddInputs({x_extend, y_extend}).Apply());
    TensorTuple input_vec = JUST(tensor_processor.GetInputs());
    const auto common_dtype = JUST(oneflow::VectorAt(input_vec, 0))->dtype();
    if (!IsFloatingDataType(common_dtype->data_type())) {
      return Error::RuntimeError()
             << "expected common dtype to be floating point, yet common dtype is "
             << common_dtype->name();
    }
    auto& x_ = JUST(oneflow::VectorAt(input_vec, 0));
    auto& y_ = JUST(oneflow::VectorAt(input_vec, 1));
    std::shared_ptr<Tensor> w12 =
        JUST(functional::ReduceSum(JUST(functional::Mul(x_, y_)), {dim}, false));
    std::shared_ptr<Tensor> w1 =
        JUST(functional::ReduceSum(JUST(functional::Mul(x_, x_)), {dim}, false));
    std::shared_ptr<Tensor> w2 =
        JUST(functional::ReduceSum(JUST(functional::Mul(y_, y_)), {dim}, false));
    std::shared_ptr<Tensor> n12 = JUST(functional::Sqrt(
        JUST(functional::Clamp(JUST(functional::Mul(w1, w2)), Scalar(eps * eps), NullOpt))));
    return functional::Div(w12, n12);
  }
};

class L2NormalizeFunctor {
 public:
  L2NormalizeFunctor() {
    op_ = CHECK_JUST(
        one::OpBuilder("l2_normalize").Input("x").Output("y").Output("square_x_sum").Build());
  }
  Maybe<Tensor> operator()(const std::shared_ptr<one::Tensor>& input, const int32_t& axis,
                           const float& epsilon) const {
    const int32_t ndims = input->shape()->NumAxes();
    const int32_t final_dim = ndims - 1;

    auto axis_ = axis >= 0 ? axis : axis + ndims;
    CHECK_GE_OR_RETURN(axis_, 0) << Error::RuntimeError() << "Axis should >=0 but axis is " << axis_
                                 << " now.";
    CHECK_LE_OR_RETURN(axis_, final_dim) << Error::RuntimeError() << "Axis should < " << ndims
                                         << " but axis is " << axis_ << " now.";

    auto& attrs = THREAD_CACHED_MUTABLE_ATTR_MAP("epsilon", "axis");
    attrs.SetAllAttrs(epsilon, final_dim);

    if (axis_ == final_dim) { return OpInterpUtil::Dispatch<Tensor>(*op_, {input}, attrs); }

    std::vector<int> input_perm(input->shape()->dim_vec().size(), 0);
    for (size_t i = 0; i < input_perm.size(); ++i) { input_perm[i] = static_cast<int>(i); }
    std::swap(input_perm[final_dim], input_perm[static_cast<size_t>(axis_)]);

    const auto result = JUST(OpInterpUtil::Dispatch<TensorTuple>(
        *op_, {JUST(functional::Transpose(input, input_perm))}, attrs));
    return functional::Transpose((*result)[0], input_perm);
  }

 private:
  std::shared_ptr<OpExpr> op_;
};

class NormalizeFunctor {
 public:
  Maybe<Tensor> operator()(const std::shared_ptr<one::Tensor>& input, const float& p,
                           const int32_t& dim, const float& eps,
                           const bool& use_l2_norm_kernel) const {
    if (use_l2_norm_kernel && (std::fabs(p - 2.0f) < std::numeric_limits<float>::min())) {
      return functional::L2Normalize(input, dim, eps);
    }
    return SequenceFunction<Maybe<Tensor>(const std::shared_ptr<Tensor>&, const float&,
                                          const int32_t&)>(
               [](const auto& x, const float& p, const int32_t& dim) -> Maybe<Tensor> {
                 return functional::ScalarNorm(x, p, dim, true, NullOpt);
               })
        .then([&](const auto& x) { return functional::Clamp(x, eps, NullOpt); })
        .then([&](const auto& x) { return functional::Div(input, x); })
        .call(input, p, dim);
  }
};

class FusedSelfAttentionFunctor {
 public:
  FusedSelfAttentionFunctor() {
    op_ = CHECK_JUST(one::OpBuilder("fused_self_attention_query_mul_key_and_value")
                         .Input("hidden_states")
                         .Output("query_mul_key")
                         .Output("value")
                         .Build());
  }
  Maybe<TensorTuple> operator()(const std::shared_ptr<one::Tensor>& hidden_states,
                                const int64_t& head_size, const float& alpha) const {
    auto& attrs = THREAD_CACHED_MUTABLE_ATTR_MAP("head_size", "alpha");
    attrs.SetAllAttrs(head_size, alpha);
    return OpInterpUtil::Dispatch<TensorTuple>(*op_, {hidden_states}, attrs);
  }

 private:
  std::shared_ptr<OpExpr> op_;
};

class FusedSelfAttentionGradFunctor {
 public:
  FusedSelfAttentionGradFunctor() {
    op_ = CHECK_JUST(one::OpBuilder("fused_self_attention_query_mul_key_and_value_grad")
                         .Input("query_mul_key_grad")
                         .Input("value_grad")
                         .Input("hidden_states")
                         .Output("hidden_states_grad")
                         .Build());
  }
  Maybe<Tensor> operator()(const std::shared_ptr<one::Tensor>& query_mul_key_grad,
                           const std::shared_ptr<one::Tensor>& value_grad,
                           const std::shared_ptr<one::Tensor>& hidden_states,
                           const float& alpha) const {
    auto& attrs = THREAD_CACHED_MUTABLE_ATTR_MAP("alpha");
    attrs.SetAllAttrs(alpha);
    return OpInterpUtil::Dispatch<Tensor>(*op_, {query_mul_key_grad, value_grad, hidden_states},
                                          attrs);
  }

 private:
  std::shared_ptr<OpExpr> op_;
};

class FusedScaleTrilSoftmaxMaskScaleFunctor {
 public:
  FusedScaleTrilSoftmaxMaskScaleFunctor() {
    random_mask_like_op_ =
        CHECK_JUST(one::OpBuilder("random_mask_like").Input("like").Output("out").Build());
    fused_op_ = CHECK_JUST(one::OpBuilder("fused_tril_scale_softmax_mask_scale")
                               .Input("x")
                               .Input("mask")
                               .Output("y")
                               .Output("softmax_y")
                               .Build());
  }
  Maybe<TensorTuple> operator()(const std::shared_ptr<one::Tensor>& x, const float p,
                                const int64_t diagonal, const float tril_scale_value,
                                const float tril_fill_value,
                                const Optional<one::Generator>& generator) const {
    const auto gen = generator.value_or(JUST(one::DefaultAutoGenerator()));
    auto& random_mask_like_attrs = THREAD_CACHED_MUTABLE_ATTR_MAP("rate", "seed");
    random_mask_like_attrs.SetAllAttrs(p, static_cast<int64_t>(gen->current_seed()));
    const auto& random_mask_like_state = std::make_shared<RandomMaskLikeKernelState>(gen);

    const auto& mask = JUST(OpInterpUtil::Dispatch<Tensor>(
        *random_mask_like_op_, {x},
        OpExprInterpContext(random_mask_like_attrs, random_mask_like_state)));

    float mask_scale_value = 1.0;
    if (p != 1.0) { mask_scale_value = 1.0 / (1.0 - p); }
    auto& fused_attrs = THREAD_CACHED_MUTABLE_ATTR_MAP("diagonal", "tril_scale_value",
                                                       "mask_scale_value", "tril_fill_value");
    fused_attrs.SetAllAttrs(diagonal, tril_scale_value, mask_scale_value, tril_fill_value);
    return OpInterpUtil::Dispatch<TensorTuple>(*fused_op_, {x, mask}, fused_attrs);
  }

 private:
  std::shared_ptr<OpExpr> fused_op_;
  std::shared_ptr<OpExpr> random_mask_like_op_;
};

class L2NormalizeGradFunctor {
 public:
  L2NormalizeGradFunctor() {
    op_ = CHECK_JUST(one::OpBuilder("l2_normalize_grad")
                         .Input("dy")
                         .Input("y")
                         .Input("square_x_sum")
                         .Output("dx")
                         .Build());
  }
  Maybe<Tensor> operator()(const std::shared_ptr<one::Tensor>& dy,
                           const std::shared_ptr<one::Tensor>& y,
                           const std::shared_ptr<one::Tensor>& square_x_sum, const int32_t& axis,
                           const float& epsilon) const {
    auto& attrs = THREAD_CACHED_MUTABLE_ATTR_MAP("axis", "epsilon");
    attrs.SetAllAttrs(axis, epsilon);
    return OpInterpUtil::Dispatch<Tensor>(*op_, {dy, y, square_x_sum}, attrs);
  }

 private:
  std::shared_ptr<OpExpr> op_;
};

class FusedBiasAddGeluFunctor {
 public:
  FusedBiasAddGeluFunctor() {
    op_ = CHECK_JUST(
        one::OpBuilder("fused_bias_add_gelu").Input("a").Input("b").Output("out").Build());
  }
  Maybe<Tensor> operator()(const std::shared_ptr<one::Tensor>& a,
                           const std::shared_ptr<one::Tensor>& b, const int32_t& axis) const {
    auto& attrs = THREAD_CACHED_MUTABLE_ATTR_MAP("axis");
    attrs.SetAllAttrs(axis);
    return OpInterpUtil::Dispatch<Tensor>(*op_, {a, b}, attrs);
  }

 private:
  std::shared_ptr<OpExpr> op_;
};

class FusedBiasAddGeluGradFunctor {
 public:
  FusedBiasAddGeluGradFunctor() {
    op_ = CHECK_JUST(one::OpBuilder("fused_bias_add_gelu_grad")
                         .Input("a")
                         .Input("b")
                         .Input("dy")
                         .Output("dx")
                         .Build());
  }
  Maybe<Tensor> operator()(const std::shared_ptr<one::Tensor>& a,
                           const std::shared_ptr<one::Tensor>& b,
                           const std::shared_ptr<one::Tensor>& dy, const int32_t& axis) const {
    auto& attrs = THREAD_CACHED_MUTABLE_ATTR_MAP("axis");
    attrs.SetAllAttrs(axis);
    return OpInterpUtil::Dispatch<Tensor>(*op_, {a, b, dy}, attrs);
  }

 private:
  std::shared_ptr<OpExpr> op_;
};

class FusedBiasAddDropoutFunctor {
 public:
  FusedBiasAddDropoutFunctor() {
    random_mask_like_op_ =
        CHECK_JUST(one::OpBuilder("random_mask_like").Input("like").Output("out").Build());
    fused_bias_add_mask_scale_op_ = CHECK_JUST(one::OpBuilder("fused_bias_add_mask_scale")
                                                   .Input("a")
                                                   .Input("b")
                                                   .Input("mask")
                                                   .Output("out")
                                                   .Build());
  }
  Maybe<Tensor> operator()(const std::shared_ptr<one::Tensor>& a,
                           const std::shared_ptr<one::Tensor>& b, const float& p,
                           const int32_t& axis, const Optional<one::Generator>& generator) const {
    int32_t axis_val = axis;
    if (axis_val < 0) {
      const int64_t num_axes = a->shape()->NumAxes();
      axis_val += num_axes;
    }
    if (p > 0.0) {
      const auto gen = generator.value_or(JUST(one::DefaultAutoGenerator()));
      auto& random_mask_like_attrs = THREAD_CACHED_MUTABLE_ATTR_MAP("rate", "seed");
      random_mask_like_attrs.SetAllAttrs(p, static_cast<int64_t>(gen->current_seed()));
      const auto& random_mask_like_state = std::make_shared<RandomMaskLikeKernelState>(gen);

      float scale = 0.0;
      if (p != 1.0) { scale = 1.0 / (1.0 - p); }
      auto& fused_bias_add_mask_attrs = THREAD_CACHED_MUTABLE_ATTR_MAP("scale", "axis");
      fused_bias_add_mask_attrs.SetAllAttrs(scale, axis_val);

      return SequenceFunction<Maybe<Tensor>()>([&]() -> Maybe<Tensor> {
               return OpInterpUtil::Dispatch<Tensor>(
                   *random_mask_like_op_, {a},
                   OpExprInterpContext(random_mask_like_attrs, random_mask_like_state));
             })
          .then([&](const std::shared_ptr<one::Tensor>& x) {
            return OpInterpUtil::Dispatch<Tensor>(*fused_bias_add_mask_scale_op_, {a, b, x},
                                                  fused_bias_add_mask_attrs);
          })
          .call();
    } else {
      return functional::BiasAdd(a, b, axis_val);
    }
  }

 private:
  std::shared_ptr<OpExpr> random_mask_like_op_;
  std::shared_ptr<OpExpr> fused_bias_add_mask_scale_op_;
};

class FusedScaleTrilFunctor {
 public:
  FusedScaleTrilFunctor() {
    op_ = CHECK_JUST(one::OpBuilder("fused_scale_tril").Input("in").Output("out").Build());
  }

  Maybe<Tensor> operator()(const std::shared_ptr<one::Tensor>& x, const int64_t& diagonal,
                           const Scalar& fill_value, const Scalar& scale) const {
    auto& attrs = THREAD_CACHED_MUTABLE_ATTR_MAP(
        "diagonal", "floating_fill_value", "is_floating_fill_value", "integer_fill_value",
        "floating_scale_value", "is_floating_scale_value", "integer_scale_value");
    bool is_fill_value_double = fill_value.IsFloatingPoint();
    bool is_scale_double = scale.IsFloatingPoint();

    double floating_fill_value = 0;
    int64_t integer_fill_value = 0;
    if (is_fill_value_double) {
      floating_fill_value = fill_value.As<double>();
    } else {
      integer_fill_value = fill_value.As<int64_t>();
    }
    double floating_scale_value = 0;
    int64_t integer_scale_value = 0;
    if (is_scale_double) {
      floating_scale_value = scale.As<double>();
    } else {
      integer_scale_value = scale.As<int64_t>();
    }
    attrs.SetAllAttrs(diagonal, floating_fill_value, is_fill_value_double, integer_fill_value,
                      floating_scale_value, is_scale_double, integer_scale_value);
    return OpInterpUtil::Dispatch<Tensor>(*op_, {x}, attrs);
  }

 private:
  std::shared_ptr<OpExpr> op_;
};

class FusedScaleMaskSoftmaxFunctor {
 public:
  FusedScaleMaskSoftmaxFunctor() {
    op_ = CHECK_JUST(
        one::OpBuilder("fused_scale_mask_softmax").Input("x").Input("mask").Output("y").Build());
  }
  Maybe<Tensor> operator()(const std::shared_ptr<one::Tensor>& x,
                           const std::shared_ptr<one::Tensor>& mask, const float& fill_value,
                           const float& scale) const {
    auto& attrs = THREAD_CACHED_MUTABLE_ATTR_MAP("scale_value", "mask_fill_value");
    attrs.SetAllAttrs(scale, fill_value);
    return OpInterpUtil::Dispatch<Tensor>(*op_, {x, mask}, attrs);
  }

 private:
  std::shared_ptr<OpExpr> op_;
};

class FusedScaleMaskSoftmaxDropoutFunctor {
 public:
  FusedScaleMaskSoftmaxDropoutFunctor() {
    random_mask_like_op_ =
        CHECK_JUST(one::OpBuilder("random_mask_like").Input("like").Output("out").Build());
    fused_scale_mask_softmax_dropout_op_ =
        CHECK_JUST(one::OpBuilder("fused_scale_mask_softmax_dropout")
                       .Input("x")
                       .Input("mask")
                       .Input("dropout_mask")
                       .Output("y")
                       .Output("softmax_y")
                       .Build());
  }
  Maybe<TensorTuple> operator()(const std::shared_ptr<one::Tensor>& x,
                                const std::shared_ptr<one::Tensor>& mask, const float& fill_value,
                                const float& scale, const float& p, const bool& training,
                                const Optional<one::Generator>& generator) const {
    float rate = p;
    if (!training) rate = 0.0;
    const auto gen = generator.value_or(JUST(one::DefaultAutoGenerator()));
    auto& random_mask_like_attrs = THREAD_CACHED_MUTABLE_ATTR_MAP("rate", "seed");
    random_mask_like_attrs.SetAllAttrs(rate, static_cast<int64_t>(gen->current_seed()));
    const auto& random_mask_like_state = std::make_shared<RandomMaskLikeKernelState>(gen);

    const auto& dropout_mask = JUST(OpInterpUtil::Dispatch<Tensor>(
        *random_mask_like_op_, {x},
        OpExprInterpContext(random_mask_like_attrs, random_mask_like_state)));

    float dropout_scale = 0.0;
    if (rate != 1.0) { dropout_scale = 1.0 / (1.0 - rate); }
    auto& fused_scale_mask_softmax_dropout_attrs =
        THREAD_CACHED_MUTABLE_ATTR_MAP("scale_value", "mask_fill_value", "dropout_scale_value");
    fused_scale_mask_softmax_dropout_attrs.SetAllAttrs(scale, fill_value, dropout_scale);
    return OpInterpUtil::Dispatch<TensorTuple>(*fused_scale_mask_softmax_dropout_op_,
                                               {x, mask, dropout_mask},
                                               fused_scale_mask_softmax_dropout_attrs);
  }

 private:
  std::shared_ptr<OpExpr> random_mask_like_op_;
  std::shared_ptr<OpExpr> fused_scale_mask_softmax_dropout_op_;
};

class CtcGreedyDecoderFunctor {
 public:
  CtcGreedyDecoderFunctor() {
    op_ = CHECK_JUST(one::OpBuilder("ctc_greedy_decoder")
                         .Input("log_probs")
                         .Input("input_lengths")
                         .Output("decoded")
                         .Output("neg_sum_logits")
                         .Build());
  }
  Maybe<TensorTuple> operator()(const std::shared_ptr<one::Tensor>& log_probs,
                                const std::shared_ptr<one::Tensor>& input_lengths,
                                const bool& merge_repeated) const {
    auto& attrs = THREAD_CACHED_MUTABLE_ATTR_MAP("merge_repeated");
    attrs.SetAllAttrs(merge_repeated);
    return OpInterpUtil::Dispatch<TensorTuple>(*op_, {log_probs, input_lengths}, attrs);
  }

 private:
  std::shared_ptr<OpExpr> op_;
};

class PariticalFCSampleDisableBoxing {
 public:
  PariticalFCSampleDisableBoxing() {
    op_ = CHECK_JUST(one::OpBuilder("distributed_partial_fc_sample_disable_boxing")
                         .Input("sampled_weight_diff")
                         .Input("sampled_label")
                         .Output("boxing_disabled_sampled_weight_diff")
                         .Output("boxing_disabled_sampled_label")
                         .Build());
  }
  Maybe<TensorTuple> operator()(const std::shared_ptr<one::Tensor>& sampled_weight_diff,
                                const std::shared_ptr<one::Tensor>& sampled_label) const {
    return OpInterpUtil::Dispatch<TensorTuple>(*op_, {sampled_weight_diff, sampled_label});
  }

 private:
  std::shared_ptr<OpExpr> op_;
};

class NmsFunctor {
 public:
  NmsFunctor() { op_ = CHECK_JUST(one::OpBuilder("nms").Input("in").Output("out").Build()); }

  Maybe<Tensor> operator()(const std::shared_ptr<one::Tensor>& x, const float& iou_threshold,
                           const int32_t& keep_n) const {
    auto& attrs = THREAD_CACHED_MUTABLE_ATTR_MAP("iou_threshold", "keep_n");
    attrs.SetAllAttrs(iou_threshold, keep_n);
    return OpInterpUtil::Dispatch<Tensor>(*op_, {x}, attrs);
  }

 private:
  std::shared_ptr<OpExpr> op_;
};

class RoiAlignFunctor {
 public:
  RoiAlignFunctor() {
    op_ = CHECK_JUST(one::OpBuilder("roi_align").Input("x").Input("rois").Output("y").Build());
  }

  Maybe<Tensor> operator()(const std::shared_ptr<one::Tensor>& x,
                           const std::shared_ptr<one::Tensor>& rois, const float& spatial_scale,
                           const int32_t& pooled_h, const int32_t& pooled_w,
                           const int32_t& sampling_ratio, const bool& aligned) const {
    auto& attrs = THREAD_CACHED_MUTABLE_ATTR_MAP("spatial_scale", "pooled_h", "pooled_w",
                                                 "sampling_ratio", "aligned");
    attrs.SetAllAttrs(spatial_scale, pooled_h, pooled_w, sampling_ratio, aligned);
    return OpInterpUtil::Dispatch<Tensor>(*op_, {x, rois}, attrs);
  }

 private:
  std::shared_ptr<OpExpr> op_;
};

class RoiAlignGradFunctor {
 public:
  RoiAlignGradFunctor() {
    op_ = CHECK_JUST(one::OpBuilder("roi_align_grad")
                         .Input("dy")
                         .Input("x_like")
                         .Input("rois")
                         .Output("dx")
                         .Build());
  }

  Maybe<Tensor> operator()(const std::shared_ptr<one::Tensor>& dy,
                           const std::shared_ptr<one::Tensor>& x_like,
                           const std::shared_ptr<one::Tensor>& rois, const float& spatial_scale,
                           const int32_t& pooled_h, const int32_t& pooled_w,
                           const int32_t& sampling_ratio, const bool& aligned) const {
    auto& attrs = THREAD_CACHED_MUTABLE_ATTR_MAP("spatial_scale", "pooled_h", "pooled_w",
                                                 "sampling_ratio", "aligned");
    attrs.SetAllAttrs(spatial_scale, pooled_h, pooled_w, sampling_ratio, aligned);
    return OpInterpUtil::Dispatch<Tensor>(*op_, {dy, x_like, rois}, attrs);
  }

 private:
  std::shared_ptr<OpExpr> op_;
};

class FusedDotFeatureInteractionFunctor {
 public:
  FusedDotFeatureInteractionFunctor() {
    ops_has_output_concat_.resize(kMaxInputCount);
    ops_no_output_concat_.resize(kMaxInputCount);
    for (int n = 0; n < ops_has_output_concat_.size(); ++n) {
      ops_has_output_concat_[n] = CHECK_JUST(one::OpBuilder("fused_dot_feature_interaction")
                                                 .Input("features", n + 1)
                                                 .Input("output_concat")
                                                 .Output("out")
                                                 .Build());
    }
    for (int n = 0; n < ops_no_output_concat_.size(); ++n) {
      ops_no_output_concat_[n] = CHECK_JUST(one::OpBuilder("fused_dot_feature_interaction")
                                                .Input("features", n + 1)
                                                .Output("out")
                                                .Build());
    }
  }

  Maybe<Tensor> operator()(const TensorTuple& features, const Optional<one::Tensor>& output_concat,
                           const bool& self_interaction, const int32_t& output_padding,
                           const std::string& pooling) const {
    const int64_t n_features = features.size();
    TensorTuple inputs;
    if (n_features > kMaxInputCount) {
      inputs.push_back(JUST(functional::Concat(features, 1)));
    } else {
      inputs = features;
    }
    CHECK_OR_RETURN(pooling == "sum" || pooling == "none")
        << Error::RuntimeError() << "pooling should be sum or none, but get " << pooling;

    auto& attrs = THREAD_CACHED_MUTABLE_ATTR_MAP("self_interaction", "output_padding", "pooling",
                                                 "has_output_concat");
    if (pooling == "sum") {
      CHECK_EQ_OR_RETURN(output_padding, 0)
          << Error::RuntimeError() << "output_padding should be equal to 0. ";
      CHECK_OR_RETURN(!output_concat) << Error::RuntimeError() << "output_concat should not exist";
      attrs.SetAllAttrs(self_interaction, output_padding, pooling, false);
      const std::shared_ptr<one::Tensor>& bi_interaction = JUST(OpInterpUtil::Dispatch<Tensor>(
          *JUST(oneflow::VectorAt(ops_no_output_concat_, n_features - 1)), inputs, attrs));
      std::vector<int32_t> reduce_axes_vec = {1};
      return functional::ReduceSum(bi_interaction, reduce_axes_vec, true);
    }
    if (output_concat) {
      attrs.SetAllAttrs(self_interaction, output_padding, pooling, true);
      inputs.push_back(JUST(output_concat));
      return OpInterpUtil::Dispatch<Tensor>(
          *JUST(oneflow::VectorAt(ops_has_output_concat_, n_features - 1)), inputs, attrs);
    } else {
      attrs.SetAllAttrs(self_interaction, output_padding, pooling, false);
      return OpInterpUtil::Dispatch<Tensor>(
          *JUST(oneflow::VectorAt(ops_no_output_concat_, n_features - 1)), inputs, attrs);
    }
  }

 private:
  std::vector<std::shared_ptr<OpExpr>> ops_has_output_concat_;
  std::vector<std::shared_ptr<OpExpr>> ops_no_output_concat_;
};

class FusedCrossFeatureInteractionFunctor {
 public:
  FusedCrossFeatureInteractionFunctor() {
    op_ = CHECK_JUST(one::OpBuilder("fused_cross_feature_interaction")
                         .Input("x")
                         .Input("weight")
                         .Input("x0")
                         .Input("bias")
                         .Output("out")
                         .Output("matmul_result")
                         .Build());
  }

  Maybe<Tensor> operator()(const std::shared_ptr<one::Tensor>& x,
                           const std::shared_ptr<one::Tensor>& weight,
                           const std::shared_ptr<one::Tensor>& x0,
                           const std::shared_ptr<one::Tensor>& bias,
                           const std::string& interaction_mode) const {
    if (interaction_mode != "vector" && interaction_mode != "matrix") {
      UNIMPLEMENTED_THEN_RETURN()
          << "Fused Cross Interaction mode only support `vector` and `matrix`. ";
    }
    auto& attrs = THREAD_CACHED_MUTABLE_ATTR_MAP("interaction_mode");
    attrs.SetAllAttrs(interaction_mode);
    return OpInterpUtil::Dispatch<Tensor>(*op_, {x, weight, x0, bias}, attrs);
  }

 private:
  std::shared_ptr<OpExpr> op_;
};

class OneEmbeddingIdShuffleFunctor {
 public:
  OneEmbeddingIdShuffleFunctor() {
    op_table_ids_has_in_out_ = CHECK_JUST(one::OpBuilder("id_shuffle")
                                              .Input("ids")
                                              .Input("table_ids")
                                              .Output("num_unique_matrix")
                                              .Output("inverse_unique_partition_indices")
                                              .Output("cur_rank_num_unique")
                                              .Output("cur_rank_unique_ids")
                                              .Output("cur_rank_unique_table_ids")
                                              .Output("cur_rank_inverse_indices")
                                              .Build());
    op_table_ids_no_in_has_out_ = CHECK_JUST(one::OpBuilder("id_shuffle")
                                                 .Input("ids")
                                                 .Output("num_unique_matrix")
                                                 .Output("inverse_unique_partition_indices")
                                                 .Output("cur_rank_num_unique")
                                                 .Output("cur_rank_unique_ids")
                                                 .Output("cur_rank_unique_table_ids")
                                                 .Output("cur_rank_inverse_indices")
                                                 .Build());
  }

  Maybe<TensorTuple> operator()(const std::shared_ptr<one::Tensor>& ids,
                                const Optional<one::Tensor>& table_ids, const int32_t& num_tables,
                                const std::string& embedding_name) const {
    auto& attrs = THREAD_CACHED_MUTABLE_ATTR_MAP("num_tables", "embedding_name");
    attrs.SetAllAttrs(num_tables, embedding_name);
    if (table_ids) {
      return OpInterpUtil::Dispatch<TensorTuple>(*op_table_ids_has_in_out_, {ids, JUST(table_ids)},
                                                 attrs);
    } else {
      return OpInterpUtil::Dispatch<TensorTuple>(*op_table_ids_no_in_has_out_, {ids}, attrs);
    }
  }

 private:
  std::shared_ptr<OpExpr> op_table_ids_has_in_out_;
  std::shared_ptr<OpExpr> op_table_ids_no_in_has_out_;
};

class OneEmbeddingEmbeddingShuffleFunctor {
 public:
  OneEmbeddingEmbeddingShuffleFunctor() {
    op_ = CHECK_JUST(one::OpBuilder("embedding_shuffle")
                         .Input("cur_rank_embeddings")
                         .Input("num_unique_matrix")
                         .Input("cur_rank_inverse_indices")
                         .Input("inverse_unique_partition_indices")
                         .Output("embeddings")
                         .Build());
  }

  Maybe<Tensor> operator()(const std::shared_ptr<one::Tensor>& cur_rank_embeddings,
                           const std::shared_ptr<one::Tensor>& num_unique_matrix,
                           const std::shared_ptr<one::Tensor>& cur_rank_inverse_indices,
                           const std::shared_ptr<one::Tensor>& inverse_unique_partition_indices,
                           const std::string& embedding_name) const {
    auto& attrs = THREAD_CACHED_MUTABLE_ATTR_MAP("embedding_size", "embedding_name");
    const int64_t num_axes = cur_rank_embeddings->shape()->NumAxes();
    attrs.SetAllAttrs(cur_rank_embeddings->shape()->At(num_axes - 1), embedding_name);
    return OpInterpUtil::Dispatch<Tensor>(
        *op_,
        {cur_rank_embeddings, num_unique_matrix, cur_rank_inverse_indices,
         inverse_unique_partition_indices},
        attrs);
  }

 private:
  std::shared_ptr<OpExpr> op_;
};

class OneEmbeddingEmbeddingGradientShuffleFunctor {
 public:
  OneEmbeddingEmbeddingGradientShuffleFunctor() {
    op_ = CHECK_JUST(one::OpBuilder("embedding_gradient_shuffle")
                         .Input("embedding_grad")
                         .Input("num_unique_matrix")
                         .Input("cur_rank_inverse_indices")
                         .Input("inverse_unique_partition_indices")
                         .Output("cur_rank_unique_embedding_grad")
                         .Build());
  }

  Maybe<Tensor> operator()(const std::shared_ptr<one::Tensor>& embedding_grad,
                           const std::shared_ptr<one::Tensor>& num_unique_matrix,
                           const std::shared_ptr<one::Tensor>& cur_rank_inverse_indices,
                           const std::shared_ptr<one::Tensor>& inverse_unique_partition_indices,
                           const std::string& embedding_name) const {
    auto& attrs = THREAD_CACHED_MUTABLE_ATTR_MAP("embedding_size", "embedding_name");
    const int64_t num_axes = embedding_grad->shape()->NumAxes();
    attrs.SetAllAttrs(embedding_grad->shape()->At(num_axes - 1), embedding_name);
    return OpInterpUtil::Dispatch<Tensor>(
        *op_,
        {embedding_grad, num_unique_matrix, cur_rank_inverse_indices,
         inverse_unique_partition_indices},
        attrs);
  }

 private:
  std::shared_ptr<OpExpr> op_;
};

class OneEmbeddingLookupFunctor {
 public:
  OneEmbeddingLookupFunctor() {
    op_ = CHECK_JUST(one::OpBuilder("embedding_lookup")
                         .Input("num_unique_ids")
                         .Input("unique_ids")
                         .Input("table_ids")
                         .Output("unique_values")
                         .Build());
  }

  Maybe<Tensor> operator()(const std::shared_ptr<one::Tensor>& num_unique_ids,
                           const std::shared_ptr<one::Tensor>& unique_ids,
                           const std::shared_ptr<one::Tensor>& table_ids,
                           const Symbol<DType>& dtype, const Symbol<DType>& embedding_dtype,
                           const int64_t line_size, const int64_t embedding_size,
                           const std::string& embedding_name, const std::string& embedding_tables,
                           const std::string& state_initializer, const int64_t seed) const {
    auto& attrs = THREAD_CACHED_MUTABLE_ATTR_MAP("dtype", "embedding_dtype", "line_size",
                                                 "embedding_size", "embedding_name",
                                                 "embedding_tables", "state_initializer", "seed");
    attrs.SetAllAttrs(dtype->data_type(), embedding_dtype->data_type(), line_size, embedding_size,
                      embedding_name, embedding_tables, state_initializer, seed);
    return OpInterpUtil::Dispatch<Tensor>(*op_, {num_unique_ids, unique_ids, table_ids}, attrs);
  }

 private:
  std::shared_ptr<OpExpr> op_;
};

class OneEmbeddingFusedLookupFunctor {
 public:
  OneEmbeddingFusedLookupFunctor() {
    op_has_table_ids_ = CHECK_JUST(one::OpBuilder("one_embedding_fused_lookup")
                                       .Input("shadow")
                                       .Input("ids")
                                       .Input("table_ids")
                                       .Output("embeddings")
                                       .Build());
    op_no_table_ids_ = CHECK_JUST(one::OpBuilder("one_embedding_fused_lookup")
                                      .Input("shadow")
                                      .Input("ids")
                                      .Output("embeddings")
                                      .Build());
  }

  Maybe<Tensor> operator()(const std::shared_ptr<one::Tensor>& shadow,
                           const std::shared_ptr<one::Tensor>& ids,
                           const Optional<one::Tensor>& table_ids, const Symbol<DType>& dtype,
                           const std::string& embedding_name, const int64_t line_size,
                           const int64_t embedding_size, const bool is_full_cache,
                           const int32_t num_tables, const std::string& embedding_tables,
                           const Optional<int64_t>& padding_idx, const int64_t seed) const {
    int64_t padding_idx_val = -1;
    bool has_padding_idx = false;
    if (padding_idx.has_value()) {
      padding_idx_val = JUST(padding_idx);
      has_padding_idx = true;
    }
    auto& attrs = THREAD_CACHED_MUTABLE_ATTR_MAP(
        "dtype", "embedding_name", "line_size", "embedding_size", "is_full_cache", "num_tables",
        "embedding_tables", "seed", "padding_idx", "has_padding_idx");
    attrs.SetAllAttrs(dtype->data_type(), embedding_name, line_size, embedding_size, is_full_cache,
                      num_tables, embedding_tables, seed, padding_idx_val, has_padding_idx);
    if (table_ids) {
      const auto& table_ids_shape = *(JUST(table_ids)->shape());
      const auto& ids_shape = *(ids->shape());
      auto broadcast_table_ids = JUST(table_ids);
      if (table_ids_shape != ids_shape) {
        CHECK_LE_OR_RETURN(table_ids_shape.NumAxes(), ids_shape.NumAxes())
            << "table_ids num_axes should be less equal to ids num_axes, but got table_ids "
               "num_axes "
            << table_ids_shape.NumAxes() << " and ids num_axes " << ids_shape.NumAxes();
        const int64_t left_extend_dims = ids_shape.NumAxes() - table_ids_shape.NumAxes();
        for (int64_t i = 0; i < table_ids_shape.NumAxes(); i++) {
          CHECK_EQ_OR_RETURN(table_ids_shape.at(i), ids_shape.at(left_extend_dims + i))
              << "when table_ids's shape not equals ids shape, table_ids must be able to be "
                 "broadcast to ids_shape "
                 "but got table_ids_shape: "
              << table_ids_shape.DebugStr() << ", ids_shape: " << ids_shape.DebugStr();
        }
        broadcast_table_ids =
            JUST(functional::BroadcastLike(JUST(table_ids), ids, std::vector<int32_t>{}));
      }
      return OpInterpUtil::Dispatch<Tensor>(*op_has_table_ids_, {shadow, ids, broadcast_table_ids},
                                            attrs);
    } else {
      return OpInterpUtil::Dispatch<Tensor>(*op_no_table_ids_, {shadow, ids}, attrs);
    }
  }

 private:
  std::shared_ptr<OpExpr> op_has_table_ids_;
  std::shared_ptr<OpExpr> op_no_table_ids_;
};

class OneEmbeddingFusedLookupGradFunctor {
 public:
  OneEmbeddingFusedLookupGradFunctor() {
    op_ = CHECK_JUST(one::OpBuilder("one_embedding_fused_lookup_grad")
                         .Input("ids")
                         .Input("embedding_grad")
                         .Build());
  }

  Maybe<void> operator()(const std::shared_ptr<one::Tensor>& ids,
                         const std::shared_ptr<one::Tensor>& embedding_grad,
                         const std::string& embedding_name, const int64_t line_size,
                         const int64_t embedding_size) const {
    auto& attrs = THREAD_CACHED_MUTABLE_ATTR_MAP("embedding_name", "line_size", "embedding_size");
    attrs.SetAllAttrs(embedding_name, line_size, embedding_size);
    JUST(OpInterpUtil::Dispatch<TensorTuple>(*op_, {ids, embedding_grad}, attrs));
    return Maybe<void>::Ok();
  }

 private:
  std::shared_ptr<OpExpr> op_;
};

class OneEmbeddingEmbeddingPutFunctor {
 public:
  OneEmbeddingEmbeddingPutFunctor() {
    op_ = CHECK_JUST(one::OpBuilder("embedding_put")
                         .Input("num_unique_ids")
                         .Input("unique_ids")
                         .Input("unique_embeddings")
                         .Build());
  }

  Maybe<void> operator()(const std::shared_ptr<one::Tensor>& num_unique_ids,
                         const std::shared_ptr<one::Tensor>& unique_ids,
                         const std::shared_ptr<one::Tensor>& unique_embeddings,
                         const std::string& embedding_name, const int64_t line_size) const {
    auto& attrs = THREAD_CACHED_MUTABLE_ATTR_MAP("embedding_name", "line_size");
    attrs.SetAllAttrs(embedding_name, line_size);
    JUST(OpInterpUtil::Dispatch<TensorTuple>(*op_, {num_unique_ids, unique_ids, unique_embeddings},
                                             attrs));
    return Maybe<void>::Ok();
  }

 private:
  std::shared_ptr<OpExpr> op_;
};

class OneEmbeddingUniqueKeyValuePairFunctor {
 public:
  OneEmbeddingUniqueKeyValuePairFunctor() {
    op_has_input_value_ = CHECK_JUST(one::OpBuilder("unique_key_value_pair")
                                         .Input("keys")
                                         .Input("values")
                                         .Output("num_unique")
                                         .Output("unique_keys")
                                         .Output("unique_values")
                                         .Output("inverse_indices")
                                         .Build());
    op_no_input_value_ = CHECK_JUST(one::OpBuilder("unique_key_value_pair")
                                        .Input("keys")
                                        .Output("num_unique")
                                        .Output("unique_keys")
                                        .Output("unique_values")
                                        .Output("inverse_indices")
                                        .Build());
  }

  Maybe<TensorTuple> operator()(const std::shared_ptr<one::Tensor>& keys,
                                const Optional<one::Tensor>& values, const int32_t num_tables,
                                const std::string& embedding_name) const {
    auto& attrs = THREAD_CACHED_MUTABLE_ATTR_MAP("num_tables", "embedding_name");
    attrs.SetAllAttrs(num_tables, embedding_name);
    if (values) {
      return OpInterpUtil::Dispatch<TensorTuple>(*op_has_input_value_, {keys, JUST(values)}, attrs);
    } else {
      return OpInterpUtil::Dispatch<TensorTuple>(*op_no_input_value_, {keys}, attrs);
    }
  }

 private:
  std::shared_ptr<OpExpr> op_has_input_value_;
  std::shared_ptr<OpExpr> op_no_input_value_;
};

class OneEmbeddingSgdUpdateFunctor {
 public:
  OneEmbeddingSgdUpdateFunctor() {
    // This functor is only used in one_embedding eager mode with lr passed by attr and no optional
    // input, we also define functor with all optional input just for unittest. when the optional
    // input learning_rate tensor has passed in, we think all optional input are not None and check
    // them.
    sgd_no_optional_input_op_ = CHECK_JUST(one::OpBuilder("one_embedding_sgd_update")
                                               .Input("num_unique_ids")
                                               .Input("unique_embeddings")
                                               .Input("embedding_grad")
                                               .Output("updated_unique_embeddings")
                                               .Build());
    momentum_no_optional_input_op_ = CHECK_JUST(one::OpBuilder("one_embedding_momentum_update")
                                                    .Input("num_unique_ids")
                                                    .Input("unique_embeddings")
                                                    .Input("embedding_grad")
                                                    .Output("updated_unique_embeddings")
                                                    .Build());
    // This functor is just for unittest
    sgd_op_ = CHECK_JUST(one::OpBuilder("one_embedding_sgd_update")
                             .Input("num_unique_ids")
                             .Input("unique_embeddings")
                             .Input("embedding_grad")
                             .Input("learning_rate")
                             .Input("down_scale_by_tensor")
                             .Input("skip_if")
                             .Output("updated_unique_embeddings")
                             .Build());
    momentum_op_ = CHECK_JUST(one::OpBuilder("one_embedding_momentum_update")
                                  .Input("num_unique_ids")
                                  .Input("unique_embeddings")
                                  .Input("embedding_grad")
                                  .Input("learning_rate")
                                  .Input("down_scale_by_tensor")
                                  .Input("skip_if")
                                  .Output("updated_unique_embeddings")
                                  .Build());
  }

  Maybe<Tensor> operator()(const std::shared_ptr<one::Tensor>& num_unique_ids,
                           const std::shared_ptr<one::Tensor>& unique_embeddings,
                           const std::shared_ptr<one::Tensor>& embedding_grad,
                           const Optional<one::Tensor>& learning_rate,
                           const Optional<one::Tensor>& down_scale_by_tensor,
                           const Optional<one::Tensor>& skip_if, const float learning_rate_val,
                           const double scale, const float weight_decay, const float momentum,
                           const int64_t line_size, const int64_t embedding_size,
                           const std::string& embedding_name) const {
    auto& attrs =
        THREAD_CACHED_MUTABLE_ATTR_MAP("learning_rate_val", "scale", "weight_decay", "line_size",
                                       "embedding_size", "embedding_name", "beta");
    if (momentum == 0) {
      attrs.SetAllAttrs(learning_rate_val, scale, weight_decay, line_size, embedding_size,
                        embedding_name, NullOpt);

      if (learning_rate) {
        CHECK(down_scale_by_tensor);
        CHECK(skip_if);
        return OpInterpUtil::Dispatch<Tensor>(
            *sgd_op_,
            {num_unique_ids, unique_embeddings, embedding_grad, JUST(learning_rate),
             JUST(down_scale_by_tensor), JUST(skip_if)},
            attrs);
      } else {
        CHECK(!down_scale_by_tensor);
        CHECK(!skip_if);
        return OpInterpUtil::Dispatch<Tensor>(
            *sgd_no_optional_input_op_, {num_unique_ids, unique_embeddings, embedding_grad}, attrs);
      }
    } else {
      attrs.SetAllAttrs(learning_rate_val, scale, weight_decay, line_size, embedding_size,
                        embedding_name, momentum);
      if (learning_rate) {
        CHECK(down_scale_by_tensor);
        CHECK(skip_if);
        return OpInterpUtil::Dispatch<Tensor>(
            *momentum_op_,
            {num_unique_ids, unique_embeddings, embedding_grad, JUST(learning_rate),
             JUST(down_scale_by_tensor), JUST(skip_if)},
            attrs);
      } else {
        CHECK(!down_scale_by_tensor);
        CHECK(!skip_if);
        return OpInterpUtil::Dispatch<Tensor>(*momentum_no_optional_input_op_,
                                              {num_unique_ids, unique_embeddings, embedding_grad},
                                              attrs);
      }
    }
  }

 private:
  std::shared_ptr<OpExpr> sgd_no_optional_input_op_;
  std::shared_ptr<OpExpr> sgd_op_;
  std::shared_ptr<OpExpr> momentum_no_optional_input_op_;
  std::shared_ptr<OpExpr> momentum_op_;
};

class OneEmbeddingAdamUpdateFunctor {
 public:
  OneEmbeddingAdamUpdateFunctor() {
    // This functor is only used in one_embedding eager mode with lr passed by attr and no optional
    // input, we also define functor with all optional input just for unittest. when the optional
    // input learning_rate tensor has passed in, we think all optional input are not None and check
    // them.
    no_optional_input_op_ = CHECK_JUST(one::OpBuilder("one_embedding_adam_update")
                                           .Input("num_unique_ids")
                                           .Input("unique_embeddings")
                                           .Input("embedding_grad")
                                           .Output("updated_unique_embeddings")
                                           .Build());
    // This functor is just for unittest
    no_bias_correction_op_ = CHECK_JUST(one::OpBuilder("one_embedding_adam_update")
                                            .Input("num_unique_ids")
                                            .Input("unique_embeddings")
                                            .Input("embedding_grad")
                                            .Input("learning_rate")
                                            .Input("down_scale_by_tensor")
                                            .Input("skip_if")
                                            .Output("updated_unique_embeddings")
                                            .Build());
    do_bias_correction_op_ = CHECK_JUST(one::OpBuilder("one_embedding_adam_update")
                                            .Input("num_unique_ids")
                                            .Input("unique_embeddings")
                                            .Input("embedding_grad")
                                            .Input("learning_rate")
                                            .Input("down_scale_by_tensor")
                                            .Input("skip_if")
                                            .Input("bias_correction1")
                                            .Input("bias_correction2")
                                            .Output("updated_unique_embeddings")
                                            .Build());
  }

  Maybe<Tensor> operator()(
      const std::shared_ptr<one::Tensor>& num_unique_ids,
      const std::shared_ptr<one::Tensor>& unique_embeddings,
      const std::shared_ptr<one::Tensor>& embedding_grad,
      const Optional<one::Tensor>& learning_rate, const Optional<one::Tensor>& down_scale_by_tensor,
      const Optional<one::Tensor>& skip_if, const Optional<one::Tensor>& bias_correction1,
      const Optional<one::Tensor>& bias_correction2, const float learning_rate_val,
      const double scale, const float weight_decay, const float beta1, const float beta2,
      const float& bias_correction1_val, const float& bias_correction2_val, const float epsilon,
      const bool do_bias_correction, const int64_t line_size, const int64_t embedding_size,
      const std::string& embedding_name) const {
    auto& attrs = THREAD_CACHED_MUTABLE_ATTR_MAP(
        "learning_rate_val", "scale", "weight_decay", "beta1", "beta2", "epsilon",
        "bias_correction1_val", "bias_correction2_val", "do_bias_correction", "line_size",
        "embedding_size", "embedding_name");
    attrs.SetAllAttrs(learning_rate_val, scale, weight_decay, beta1, beta2, epsilon,
                      bias_correction1_val, bias_correction2_val, do_bias_correction, line_size,
                      embedding_size, embedding_name);
    if (learning_rate) {
      CHECK(down_scale_by_tensor);
      CHECK(skip_if);
      if (do_bias_correction) {
        CHECK(bias_correction1);
        CHECK(bias_correction2);
        return OpInterpUtil::Dispatch<Tensor>(
            *do_bias_correction_op_,
            {num_unique_ids, unique_embeddings, embedding_grad, JUST(learning_rate),
             JUST(down_scale_by_tensor), JUST(skip_if), JUST(bias_correction1),
             JUST(bias_correction2)},
            attrs);
      } else {
        return OpInterpUtil::Dispatch<Tensor>(
            *no_bias_correction_op_,
            {num_unique_ids, unique_embeddings, embedding_grad, JUST(learning_rate),
             JUST(down_scale_by_tensor), JUST(skip_if)},
            attrs);
      }
    } else {
      CHECK(!down_scale_by_tensor);
      CHECK(!skip_if);
      CHECK(!bias_correction1);
      CHECK(!bias_correction2);
      return OpInterpUtil::Dispatch<Tensor>(
          *no_optional_input_op_, {num_unique_ids, unique_embeddings, embedding_grad}, attrs);
    }
  }

 private:
  std::shared_ptr<OpExpr> no_bias_correction_op_;
  std::shared_ptr<OpExpr> do_bias_correction_op_;
  std::shared_ptr<OpExpr> no_optional_input_op_;
};

class OneEmbeddingAdagradUpdateFunctor {
 public:
  OneEmbeddingAdagradUpdateFunctor() {
    // This functor is only used in one_embedding eager mode with lr passed by attr and no optional
    // input, we also define functor with all optional input just for unittest. when the optional
    // input learning_rate tensor has passed in, we think all optional input are not None and check
    // them.
    op_no_optional_input_ = CHECK_JUST(one::OpBuilder("one_embedding_adagrad_update")
                                           .Input("num_unique_ids")
                                           .Input("unique_embeddings")
                                           .Input("embedding_grad")
                                           .Output("updated_unique_embeddings")
                                           .Build());
    // This functor is just for unittest
    op_ = CHECK_JUST(one::OpBuilder("one_embedding_adagrad_update")
                         .Input("num_unique_ids")
                         .Input("unique_embeddings")
                         .Input("embedding_grad")
                         .Input("learning_rate")
                         .Input("down_scale_by_tensor")
                         .Input("skip_if")
                         .Input("train_step")
                         .Output("updated_unique_embeddings")
                         .Build());
  }

  Maybe<Tensor> operator()(const std::shared_ptr<one::Tensor>& num_unique_ids,
                           const std::shared_ptr<one::Tensor>& unique_embeddings,
                           const std::shared_ptr<one::Tensor>& embedding_grad,
                           const Optional<one::Tensor>& learning_rate,
                           const Optional<one::Tensor>& down_scale_by_tensor,
                           const Optional<one::Tensor>& skip_if,
                           const Optional<one::Tensor>& train_step, const int64_t train_step_val,
                           const float learning_rate_val, const double scale,
                           const float weight_decay, const float lr_decay, const float epsilon,
                           const int64_t line_size, const int64_t embedding_size,
                           const std::string& embedding_name) const {
    auto& attrs = THREAD_CACHED_MUTABLE_ATTR_MAP("train_step_val", "learning_rate_val", "scale",
                                                 "weight_decay", "lr_decay", "epsilon", "line_size",
                                                 "embedding_size", "embedding_name");
    attrs.SetAllAttrs(train_step_val, learning_rate_val, scale, weight_decay, lr_decay, epsilon,
                      line_size, embedding_size, embedding_name);
    if (learning_rate) {
      CHECK(down_scale_by_tensor);
      CHECK(skip_if);
      CHECK(train_step);
      return OpInterpUtil::Dispatch<Tensor>(
          *op_,
          {num_unique_ids, unique_embeddings, embedding_grad, JUST(learning_rate),
           JUST(down_scale_by_tensor), JUST(skip_if), JUST(train_step)},
          attrs);
    } else {
      CHECK(!down_scale_by_tensor);
      CHECK(!skip_if);
      CHECK(!train_step);
      return OpInterpUtil::Dispatch<Tensor>(
          *op_no_optional_input_, {num_unique_ids, unique_embeddings, embedding_grad}, attrs);
    }
  }

 private:
  std::shared_ptr<OpExpr> op_;
  std::shared_ptr<OpExpr> op_no_optional_input_;
};

class OneEmbeddingFtrlUpdateFunctor {
 public:
  OneEmbeddingFtrlUpdateFunctor() {
    // This functor is only used in one_embedding eager mode with lr passed by attr and no optional
    // input, we also define functor with all optional input just for unittest. when the optional
    // input learning_rate tensor has passed in, we think all optional input are not None and check
    // them.
    op_no_optional_input_ = CHECK_JUST(one::OpBuilder("one_embedding_ftrl_update")
                                           .Input("num_unique_ids")
                                           .Input("unique_embeddings")
                                           .Input("embedding_grad")
                                           .Output("updated_unique_embeddings")
                                           .Build());
    // This functor is just for unittest
    op_ = CHECK_JUST(one::OpBuilder("one_embedding_ftrl_update")
                         .Input("num_unique_ids")
                         .Input("unique_embeddings")
                         .Input("embedding_grad")
                         .Input("learning_rate")
                         .Input("down_scale_by_tensor")
                         .Input("skip_if")
                         .Output("updated_unique_embeddings")
                         .Build());
  }

  Maybe<Tensor> operator()(const std::shared_ptr<one::Tensor>& num_unique_ids,
                           const std::shared_ptr<one::Tensor>& unique_embeddings,
                           const std::shared_ptr<one::Tensor>& embedding_grad,
                           const Optional<one::Tensor>& learning_rate,
                           const Optional<one::Tensor>& down_scale_by_tensor,
                           const Optional<one::Tensor>& skip_if, const float learning_rate_val,
                           const double scale, const float weight_decay, const float lr_power,
                           const float lambda1, const float lambda2, const float beta,
                           const int64_t line_size, const int64_t embedding_size,
                           const std::string& embedding_name) const {
    auto& attrs = THREAD_CACHED_MUTABLE_ATTR_MAP("learning_rate_val", "scale", "weight_decay",
                                                 "lr_power", "lambda1", "lambda2", "beta",
                                                 "line_size", "embedding_size", "embedding_name");
    attrs.SetAllAttrs(learning_rate_val, scale, weight_decay, lr_power, lambda1, lambda2, beta,
                      line_size, embedding_size, embedding_name);
    if (learning_rate) {
      CHECK(down_scale_by_tensor);
      CHECK(skip_if);
      return OpInterpUtil::Dispatch<Tensor>(
          *op_,
          {num_unique_ids, unique_embeddings, embedding_grad, JUST(learning_rate),
           JUST(down_scale_by_tensor), JUST(skip_if)},
          attrs);
    } else {
      CHECK(!down_scale_by_tensor);
      CHECK(!skip_if);
      return OpInterpUtil::Dispatch<Tensor>(
          *op_no_optional_input_, {num_unique_ids, unique_embeddings, embedding_grad}, attrs);
    }
  }

 private:
  std::shared_ptr<OpExpr> op_;
  std::shared_ptr<OpExpr> op_no_optional_input_;
};

class DeformConv2dFunctor {
 public:
  DeformConv2dFunctor() {
    bias_op_ = CHECK_JUST(one::OpBuilder("bias_add").Input("a").Input("b").Output("out").Build());
    deformconv2d_op_ = CHECK_JUST(one::OpBuilder("deform_conv2d")
                                      .Input("input")
                                      .Input("weight")
                                      .Input("offset")
                                      .Input("mask")
                                      .Output("output")
                                      .Build());
  }

  Maybe<Tensor> operator()(const std::shared_ptr<one::Tensor>& input,
                           const std::shared_ptr<one::Tensor>& weight,
                           const std::shared_ptr<one::Tensor>& offset,
                           const std::shared_ptr<one::Tensor>& mask,
                           const Optional<one::Tensor>& bias, const int32_t& stride_h,
                           const int32_t& stride_w, const int32_t& pad_h, const int32_t& pad_w,
                           const int32_t& dilation_h, const int32_t& dilation_w,
                           const int32_t& groups, const int32_t& offset_groups,
                           const bool& use_mask) const {
    auto& attrs =
        THREAD_CACHED_MUTABLE_ATTR_MAP("stride_h", "stride_w", "pad_h", "pad_w", "dilation_h",
                                       "dilation_w", "groups", "offset_groups", "use_mask");
    attrs.SetAllAttrs(stride_h, stride_w, pad_h, pad_w, dilation_h, dilation_w, groups,
                      offset_groups, use_mask);
    const std::shared_ptr<one::Tensor>& deformconv2d_out = JUST(
        OpInterpUtil::Dispatch<Tensor>(*deformconv2d_op_, {input, weight, offset, mask}, attrs));
    if (bias) {
      auto bias_shape = JUST(bias)->shape();
      auto& bias_attrs = THREAD_CACHED_MUTABLE_ATTR_MAP("axis");
      bias_attrs.SetAllAttrs(static_cast<int32_t>(1));
      return OpInterpUtil::Dispatch<Tensor>(*bias_op_, {deformconv2d_out, JUST(bias)}, bias_attrs);
    }
    return deformconv2d_out;
  }

 private:
  std::shared_ptr<OpExpr> deformconv2d_op_;
  std::shared_ptr<OpExpr> bias_op_;
};

class RocAucScoreFunctor {
 public:
  RocAucScoreFunctor() {
    op_ = CHECK_JUST(
        one::OpBuilder("roc_auc_score").Input("label").Input("pred").Output("out").Build());
  }

  Maybe<Tensor> operator()(const std::shared_ptr<one::Tensor>& label,
                           const std::shared_ptr<one::Tensor>& pred) const {
    return OpInterpUtil::Dispatch<Tensor>(*op_, {label, pred});
  }

 private:
  std::shared_ptr<OpExpr> op_;
};

class MultiTensorSgdUpdateFunctor {
 public:
  MultiTensorSgdUpdateFunctor() {
    // This functor is just for unittest
    op_.resize(kMaxInputCount /*the maximum number of inputs*/);
    for (int n = 0; n < op_.size(); ++n) {
      op_[n] = CHECK_JUST(one::OpBuilder("multi_tensor_sgd_update")
                              .Input("model", n + 1)
                              .Input("model_diff", n + 1)
                              .Build());
    }
  }

  Maybe<void> operator()(const TensorTuple& model, const TensorTuple& model_diff,
                         const double& scale, const float& weight_decay,
                         const float& learning_rate_val) const {
    auto& attrs = THREAD_CACHED_MUTABLE_ATTR_MAP("scale", "weight_decay", "learning_rate_val");
    attrs.SetAllAttrs(scale, weight_decay, learning_rate_val);
    const int64_t weight_size = model.size();
    for (int i = 0; i < weight_size; i += kMaxInputCount) {
      size_t size = (i + kMaxInputCount) < weight_size ? kMaxInputCount : weight_size - i;
      TensorTuple input(2 * size);
      std::copy(model.begin() + i, model.begin() + i + size, input.begin());
      std::copy(model_diff.begin() + i, model_diff.begin() + i + size, input.begin() + size);
      JUST(OpInterpUtil::Dispatch<TensorTuple>(*op_[size - 1], input, attrs));
    }
    return Maybe<void>::Ok();
  }

 private:
  std::vector<std::shared_ptr<OpExpr>> op_;
};

class MultiTensorAdamUpdateFunctor {
 public:
  MultiTensorAdamUpdateFunctor() {
    // This functor is just for unittest
    op_.resize(kMaxInputCount /*the maximum number of inputs*/);
    for (int n = 0; n < op_.size(); ++n) {
      op_[n] = CHECK_JUST(one::OpBuilder("multi_tensor_adam_update")
                              .Input("model", n + 1)
                              .Input("model_diff", n + 1)
                              .Input("m", n + 1)
                              .Input("v", n + 1)
                              .Build());
    }
  }

  Maybe<void> operator()(const TensorTuple& model, const TensorTuple& model_diff,
                         const TensorTuple& m, const TensorTuple& v, const float& learning_rate_val,
                         const float& l2, const float& beta1, const float& beta2,
                         const float& bias_correction1_val, const float& bias_correction2_val,
                         const bool& do_bias_correction, const double& scale,
                         const float& weight_decay, const float& epsilon) const {
    auto& attrs = THREAD_CACHED_MUTABLE_ATTR_MAP(
        "scale", "weight_decay", "beta1", "beta2", "bias_correction1_val", "bias_correction2_val",
        "do_bias_correction", "learning_rate_val", "l2", "epsilon");
    attrs.SetAllAttrs(scale, weight_decay, beta1, beta2, bias_correction1_val, bias_correction2_val,
                      do_bias_correction, learning_rate_val, l2, epsilon);

    const int64_t weight_size = model.size();
    for (int i = 0; i < weight_size; i += kMaxInputCount) {
      size_t size = (i + kMaxInputCount) < weight_size ? kMaxInputCount : weight_size - i;
      TensorTuple input(4 * size);
      std::copy(model.begin() + i, model.begin() + i + size, input.begin());
      std::copy(model_diff.begin() + i, model_diff.begin() + i + size, input.begin() + size);
      std::copy(m.begin() + i, m.begin() + i + size, input.begin() + 2 * size);
      std::copy(v.begin() + i, v.begin() + i + size, input.begin() + 3 * size);
      JUST(OpInterpUtil::Dispatch<TensorTuple>(*op_[size - 1], input, attrs));
    }
    return Maybe<void>::Ok();
  }

 private:
  std::vector<std::shared_ptr<OpExpr>> op_;
};

class MatrixVectorProductFunctor {
 public:
  MatrixVectorProductFunctor() {
    matrix_vector_product_op_ = CHECK_JUST(
        one::OpBuilder("matrix_vector_product").Input("a").Input("b").Output("out").Build());
  }

  Maybe<Tensor> operator()(const std::shared_ptr<one::Tensor>& input,
                           const std::shared_ptr<one::Tensor>& vec) const {
    const auto& input_shape = input->shape();
    const auto& vec_shape = vec->shape();
    CHECK_OR_RETURN(input_shape->NumAxes() == 2 && vec_shape->NumAxes() == 1)
        << Error::RuntimeError() << "vector + matrix @ vector expected, got "
        << "1, " << input_shape->NumAxes() << ", " << vec_shape->NumAxes();
    CHECK_EQ_OR_RETURN(input_shape->at(1), vec_shape->at(0))
        << Error::RuntimeError() << "size mismatch, got " << std::to_string(input_shape->at(0))
        << ", " << std::to_string(input_shape->at(0)) << "x" << std::to_string(input_shape->at(1))
        << ", " << std::to_string(vec_shape->at(0));
    return OpInterpUtil::Dispatch<Tensor>(*matrix_vector_product_op_, {input, vec});
  }

 private:
  std::shared_ptr<OpExpr> matrix_vector_product_op_;
};

class BatchNormStatsFunctor {
 public:
  BatchNormStatsFunctor() {
    op_ = CHECK_JUST(
        one::OpBuilder("batch_norm_stats").Input("input").Output("mean").Output("invstd").Build());
  }

  Maybe<TensorTuple> operator()(const std::shared_ptr<one::Tensor>& input, const int& axis,
                                const float& eps) const {
    auto& attrs = THREAD_CACHED_MUTABLE_ATTR_MAP("axis", "eps");
    attrs.SetAllAttrs(axis, eps);
    return OpInterpUtil::Dispatch<one::TensorTuple>(*op_, {input}, attrs);
  }

 private:
  std::shared_ptr<OpExpr> op_;
};

class BatchNormGatherStatsWithCountsFunctor {
 public:
  BatchNormGatherStatsWithCountsFunctor() {
    op_with_running_mean_and_var_ = CHECK_JUST(one::OpBuilder("batch_norm_gather_stats_with_counts")
                                                   .Input("input")
                                                   .Input("mean")
                                                   .Input("invstd")
                                                   .Input("counts")
                                                   .Input("running_mean")
                                                   .Input("running_var")
                                                   .Output("global_mean")
                                                   .Output("global_invstd")
                                                   .Build());
    op_without_running_mean_and_var_ =
        CHECK_JUST(one::OpBuilder("batch_norm_gather_stats_with_counts")
                       .Input("input")
                       .Input("mean")
                       .Input("invstd")
                       .Input("counts")
                       .Output("global_mean")
                       .Output("global_invstd")
                       .Build());
  }

  Maybe<TensorTuple> operator()(const std::shared_ptr<one::Tensor>& input,
                                const std::shared_ptr<one::Tensor>& mean,
                                const std::shared_ptr<one::Tensor>& invstd,
                                const Optional<one::Tensor>& running_mean,
                                const Optional<one::Tensor>& running_var, const float& momentum,
                                const float& eps,
                                const std::shared_ptr<one::Tensor>& counts) const {
    CHECK_OR_RETURN((running_mean && running_var) || (!running_mean && !running_var))
        << Error::RuntimeError()
        << "Both running_mean and running_var should be None or Tensor at the same time.";

    auto& attrs = THREAD_CACHED_MUTABLE_ATTR_MAP("eps", "momentum");
    attrs.SetAllAttrs(eps, momentum);

    if (running_mean) {
      return OpInterpUtil::Dispatch<one::TensorTuple>(
          *op_with_running_mean_and_var_,
          {input, mean, invstd, counts, JUST(running_mean), JUST(running_var)}, attrs);
    }
    return OpInterpUtil::Dispatch<one::TensorTuple>(*op_without_running_mean_and_var_,
                                                    {input, mean, invstd, counts}, attrs);
  }

 private:
  std::shared_ptr<OpExpr> op_with_running_mean_and_var_;
  std::shared_ptr<OpExpr> op_without_running_mean_and_var_;
};

class BatchNormElemtFunctor {
 public:
  BatchNormElemtFunctor() {
    op_ = CHECK_JUST(one::OpBuilder("batch_norm_elemt")
                         .Input("input")
                         .Input("weight")
                         .Input("bias")
                         .Input("mean")
                         .Input("invstd")
                         .Output("output")
                         .Build());
  }

  Maybe<Tensor> operator()(const std::shared_ptr<one::Tensor>& input,
                           const std::shared_ptr<one::Tensor>& weight,
                           const std::shared_ptr<one::Tensor>& bias,
                           const std::shared_ptr<one::Tensor>& mean,
                           const std::shared_ptr<one::Tensor>& invstd, const int& axis,
                           const float& eps) const {
    auto& attrs = THREAD_CACHED_MUTABLE_ATTR_MAP("axis", "eps");
    attrs.SetAllAttrs(axis, eps);
    return OpInterpUtil::Dispatch<one::Tensor>(*op_, {input, weight, bias, mean, invstd}, attrs);
  }

 private:
  std::shared_ptr<OpExpr> op_;
};

class BatchNormBackwardReduceFunctor {
 public:
  BatchNormBackwardReduceFunctor() {
    op_ = CHECK_JUST(one::OpBuilder("batch_norm_backward_reduce")
                         .Input("grad_out")
                         .Input("input")
                         .Input("mean")
                         .Input("invstd")
                         .Output("sum_dy")
                         .Output("sum_dy_xmu")
                         .Output("grad_weight")
                         .Output("grad_bias")
                         .Build());
  }

  Maybe<TensorTuple> operator()(const std::shared_ptr<one::Tensor>& grad_out,
                                const std::shared_ptr<one::Tensor>& input,
                                const std::shared_ptr<one::Tensor>& mean,
                                const std::shared_ptr<one::Tensor>& invstd, const int& axis) const {
    auto& attrs = THREAD_CACHED_MUTABLE_ATTR_MAP("axis");
    attrs.SetAllAttrs(axis);
    return OpInterpUtil::Dispatch<one::TensorTuple>(*op_, {grad_out, input, mean, invstd}, attrs);
  }

 private:
  std::shared_ptr<OpExpr> op_;
};

class BatchNormBackwardElemtFunctor {
 public:
  BatchNormBackwardElemtFunctor() {
    op_ = CHECK_JUST(one::OpBuilder("batch_norm_backward_elemt")
                         .Input("grad_out")
                         .Input("input")
                         .Input("mean")
                         .Input("invstd")
                         .Input("weight")
                         .Input("sum_dy")
                         .Input("sum_dy_xmu")
                         .Input("count")
                         .Output("grad_in")
                         .Build());
  }

  Maybe<Tensor> operator()(const std::shared_ptr<one::Tensor>& grad_out,
                           const std::shared_ptr<one::Tensor>& input,
                           const std::shared_ptr<one::Tensor>& mean,
                           const std::shared_ptr<one::Tensor>& invstd,
                           const std::shared_ptr<one::Tensor>& weight,
                           const std::shared_ptr<one::Tensor>& sum_dy,
                           const std::shared_ptr<one::Tensor>& sum_dy_xmu,
                           const std::shared_ptr<one::Tensor>& count, const int& axis) const {
    auto& attrs = THREAD_CACHED_MUTABLE_ATTR_MAP("axis");
    attrs.SetAllAttrs(axis);
    return OpInterpUtil::Dispatch<one::Tensor>(
        *op_, {grad_out, input, mean, invstd, weight, sum_dy, sum_dy_xmu, count}, attrs);
  }

 private:
  std::shared_ptr<OpExpr> op_;
};

<<<<<<< HEAD
class BatchAddBatchMatMulFunctor {
 public:
  Maybe<Tensor> operator()(const std::shared_ptr<Tensor>& input,
                           const std::shared_ptr<Tensor>& batch1,
                           const std::shared_ptr<Tensor>& batch2, const bool& transpose_a,
                           const bool& transpose_b, const double& beta, const double& alpha) const {
    const auto& bmm_result = JUST(BatchMatMul(batch1, batch2, transpose_a, transpose_b, alpha));
    if (beta == 0) { return bmm_result; }
    CHECK_EQ_OR_RETURN(input->ndim(), 3)
        << Error::RuntimeError() << "Expected 3-dimensional tensor, but got " << input->ndim();
    const auto& input_broadcast = JUST(BroadcastLike(input, bmm_result, {}));
    return Add(input_broadcast, bmm_result, beta, false);
  }
};

class MultiHeadAttentionFunctor {
 public:
  Maybe<Tensor> qkv_projection(const std::shared_ptr<Tensor>& query,
                               const std::shared_ptr<Tensor>& key,
                               const std::shared_ptr<Tensor>& value, const int64_t& embed_dim,
                               const std::shared_ptr<Tensor>& qkv_weight) const {
    std::shared_ptr<Tensor> qkv = nullptr;
    auto matmul_b_t = [](const std::shared_ptr<Tensor>& a, const std::shared_ptr<Tensor>& b) {
      return MatMul(a, b, false, true, 1.0);
    };
    if (query == key) {
      if (key == value) {
        qkv = JUST(matmul_b_t(query, qkv_weight));
      } else {
        const auto& q_kv_weight_split =
            JUST(SplitWithSize(qkv_weight, {embed_dim, embed_dim * 2}, 0));
        const auto& q = JUST(matmul_b_t(query, q_kv_weight_split->at(0)));
        const auto& kv = JUST(matmul_b_t(key, q_kv_weight_split->at(1)));
        qkv = JUST(Concat({q, kv}, 2));
      }
    } else {
      const auto& q_k_v_weight_split = JUST(Chunk(qkv_weight, 3, 0));
      const auto& q = JUST(matmul_b_t(query, q_k_v_weight_split->at(0)));
      const auto& k = JUST(matmul_b_t(key, q_k_v_weight_split->at(1)));
      const auto& v = JUST(matmul_b_t(value, q_k_v_weight_split->at(2)));
      qkv = JUST(Concat({q, k, v}, 2));
    }
    return qkv;
  };

  Maybe<TensorTuple> transform_bias_qkv(const std::shared_ptr<Tensor>& qkv,
                                        const std::shared_ptr<Tensor>& qkv_bias,
                                        const int64_t& num_head) const {
    // qkv shape: batch_size, seq_length, 3 * embed_dim
    const auto& qkv_shape = qkv->shape();
    const auto B = qkv_shape->At(0);
    const auto T = qkv_shape->At(1);
    const auto _3D = qkv_shape->At(2);
    const auto D = _3D / 3;
    CHECK_EQ_OR_RETURN(D % num_head, 0);
    CHECK_EQ_OR_RETURN(_3D % 3, 0);
    auto dim_per_head = D / num_head;

    auto qkv_add_bias = JUST(Add(qkv, JUST(Reshape(qkv_bias, {1, 1, -1})), 1.0, false));
    auto q_k_v = JUST(Split(qkv_add_bias, D, 2));
    auto reshape_transpose = [&](const std::shared_ptr<Tensor>& x) -> Maybe<Tensor> {
      auto reshaped_x = JUST(Reshape(x, {B, T, num_head, dim_per_head}));
      // B, num_head, T, dim_per_head
      auto transposed_x = Permute(reshaped_x, {0, 2, 1, 3});
      return transposed_x;
    };
    auto result = std::make_shared<TensorTuple>(3);
    result->at(0) = JUST(reshape_transpose(q_k_v->at(0)));
    result->at(1) = JUST(reshape_transpose(q_k_v->at(1)));
    result->at(2) = JUST(reshape_transpose(q_k_v->at(2)));
    return result;
  }

  Maybe<Tensor> masked_softmax(const std::shared_ptr<Tensor>& attn_scores,
                               const Optional<Tensor>& mask, const float& scale) const {
    // Shape: attn_scores: [B, num_heads, T, T]
    if (mask) {
      auto mask_value = JUST(mask);
      auto mask_shape = mask_value->shape();
      auto batch_size = mask_shape->At(0);
      auto seq_len = mask_shape->At(1);
      CHECK_EQ_OR_RETURN(mask_value->dtype()->data_type(), kBool);
      auto mask_expand = JUST(
          Expand(JUST(Reshape(mask_value, {batch_size, 1, 1, seq_len})), *attn_scores->shape()));
      // FusedScaleMaskSoftmax only supports cuda
      if (attn_scores->is_cuda()) {
        return JUST(FusedScaleMaskSoftmax(attn_scores, JUST(LogicalNot(mask_expand)),
                                          -std::numeric_limits<float>::infinity(), scale));
      } else {
        auto attn_scores_masked =
            JUST(MaskedFill(attn_scores, mask_expand, -std::numeric_limits<float>::infinity()));
        return Softmax(JUST(ScalarMul(attn_scores_masked, scale, false)), 3);
      }
    } else {
      return Softmax(JUST(ScalarMul(attn_scores, scale, false)), 3);
    }
  }

  Maybe<TensorTuple> operator()(
      const std::shared_ptr<Tensor>& query, const std::shared_ptr<Tensor>& key,
      const std::shared_ptr<Tensor>& value, const int64_t& embed_dim, const int64_t& num_head,
      const std::shared_ptr<Tensor>& qkv_weight, const std::shared_ptr<Tensor>& qkv_bias,
      const std::shared_ptr<Tensor>& proj_weight, const std::shared_ptr<Tensor>& proj_bias,
      const Optional<Tensor>& mask, const bool& need_weights, const bool& average_attn_weights,
      const Optional<int64_t>& mask_type) const {
    CHECK_EQ_OR_RETURN(query->ndim(), 3)
        << "expected 3-D `query`, got " << query->ndim() << "-D tensor";
    CHECK_EQ_OR_RETURN(key->ndim(), 3) << "expected 3-D `key`, got " << key->ndim() << "-D tensor";
    CHECK_EQ_OR_RETURN(value->ndim(), 3)
        << "expected 3-D `value`, got " << value->ndim() << "-D tensor";
    CHECK_EQ_OR_RETURN(qkv_weight->ndim(), 2)
        << "expected 2-D `qkv_weight`, got " << qkv_weight->ndim() << "-D tensor";
    CHECK_EQ_OR_RETURN(qkv_weight->shape()->At(0), embed_dim * 3)
        << "expected `qkv_weight` first dim to be 3x embed_dim";
    CHECK_EQ_OR_RETURN(qkv_weight->shape()->At(1), embed_dim)
        << "expected `qkv_weight` second dim to be embed_dim";
    CHECK_EQ_OR_RETURN(qkv_bias->ndim(), 1)
        << "expected 2-D `qkv_bias`, got " << qkv_bias->ndim() << "-D tensor";
    CHECK_EQ_OR_RETURN(qkv_bias->shape()->At(0), embed_dim * 3)
        << "expected `qkv_bias` first dim and first dim of query to be equal";
    CHECK_EQ_OR_RETURN(embed_dim % num_head, 0) << "`embed_dim` must divide evenly by `num_heads`";

    const int64_t dim_per_head = embed_dim / num_head;
    const float inv_sqrt_dim_per_head = 1.0 / std::sqrt(static_cast<float>(dim_per_head));

    auto qkv = JUST(qkv_projection(query, key, value, embed_dim, qkv_weight));
    auto q_k_v = JUST(transform_bias_qkv(qkv, qkv_bias, num_head));
    auto q = q_k_v->at(0);
    auto k = q_k_v->at(1);
    auto v = q_k_v->at(2);

    auto bmm_q_k = [](const std::shared_ptr<Tensor>& x,
                      const std::shared_ptr<Tensor>& y) -> Maybe<Tensor> {
      auto x_shape = x->shape();
      auto batch_size = x_shape->At(0);
      auto num_head = x_shape->At(1);
      auto seq_len = x_shape->At(2);
      auto dim_per_head = x_shape->At(3);
      auto y_shape = y->shape();
      auto x_3d = JUST(Reshape(x, {batch_size * num_head, seq_len, dim_per_head}));
      auto y_3d = JUST(Reshape(y, {batch_size * num_head, seq_len, dim_per_head}));
      auto result = JUST(BatchMatMul(x_3d, y_3d, false, true, 1.0));
      return Reshape(result, {batch_size, num_head, seq_len, seq_len});
    };
    // shape:
    // q: [batch_size, num_head, seq_len, dim_per_head]
    // k: [batch_size, num_head, seq_len, dim_per_head]
    auto qkt = JUST(bmm_q_k(q, k));
    auto attn_scores = JUST(masked_softmax(qkt, mask, inv_sqrt_dim_per_head));

    auto bmm_attn_scores_v = [](const std::shared_ptr<Tensor>& attn_scores,
                                const std::shared_ptr<Tensor>& v) -> Maybe<Tensor> {
      auto v_shape = v->shape();
      auto batch_size = v_shape->At(0);
      auto num_heads = v_shape->At(1);
      auto seq_len = v_shape->At(2);
      auto dim_per_head = v_shape->At(3);
      // shape: [B * num_heads, T, T] for bmm
      auto attn_scores_reshaped =
          JUST(Reshape(attn_scores, {batch_size * num_heads, seq_len, seq_len}));
      auto v_reshaped = JUST(Reshape(v, {batch_size * num_heads, seq_len, dim_per_head}));
      auto result = JUST(BatchMatMul(attn_scores_reshaped, v_reshaped, false, false, 1.0));
      return Reshape(result, {batch_size, num_heads, seq_len, dim_per_head});
    };
    auto attn_ctx = JUST(bmm_attn_scores_v(attn_scores, v));

    // convert shape [batch_size, num_heads, seq_len, dim_per_head] to
    // [batch_size, seq_len, num_heads * dim_per_head]
    auto transform_0213 = [](const std::shared_ptr<Tensor>& x) -> Maybe<Tensor> {
      auto shape = x->shape();
      auto batch_size = shape->At(0);
      auto num_heads = shape->At(1);
      auto seq_len = shape->At(2);
      auto dim_per_head = shape->At(3);
      return sequence_function(Transpose2dim)
          .then([&](const std::shared_ptr<Tensor>& x) -> Maybe<Tensor> {
            return Reshape(x, {batch_size, seq_len, num_heads * dim_per_head});
          })
          .call(x, 1, 2);
    };

    auto mm_attn_ctx_proj = [&transform_0213](
                                const std::shared_ptr<Tensor>& attn_ctx,
                                const std::shared_ptr<Tensor>& proj_weight,
                                const std::shared_ptr<Tensor>& proj_bias) -> Maybe<Tensor> {
      auto attn_ctx_3d = JUST(transform_0213(attn_ctx));
      auto batch_size = attn_ctx_3d->shape()->At(0);
      auto seq_len = attn_ctx_3d->shape()->At(1);
      auto emb_dim = attn_ctx_3d->shape()->At(2);
      auto attn_ctx_2d = JUST(Reshape(attn_ctx_3d, {-1, emb_dim}));
      auto result = JUST(
          Add(JUST(MatMul(attn_ctx_2d, proj_weight, false, true, 1.0)), proj_bias, 1.0, false));
      return Reshape(result, {batch_size, seq_len, proj_weight->shape()->At(0)});
    };
    auto proj = JUST(mm_attn_ctx_proj(attn_ctx, proj_weight, proj_bias));
    std::shared_ptr<TensorTuple> result = std::make_shared<TensorTuple>(2);
    result->at(0) = proj;
    result->at(1) = nullptr;
    if (need_weights && average_attn_weights) {
      attn_scores = JUST(ReduceSum(attn_scores, {1}, false));
      attn_scores = JUST(ScalarDiv(attn_scores, num_head));
      result->at(1) = attn_scores;
    }
    return result;
  }
=======
class FusedMultiHeadAttentionInferenceFunctor {
 public:
  FusedMultiHeadAttentionInferenceFunctor() {
    op_ = CHECK_JUST(one::OpBuilder("fused_multi_head_attention_inference")
                         .Input("query")
                         .Input("key")
                         .Input("value")
                         .Output("out")
                         .Build());
  }
  Maybe<Tensor> operator()(
      const std::shared_ptr<one::Tensor>& query, const std::shared_ptr<one::Tensor>& key,
      const std::shared_ptr<one::Tensor>& value, const int64_t& num_heads, const bool& causal,
      const int64_t& query_hidden_slice_start, const int64_t& query_hidden_slice_end,
      const int64_t& key_hidden_slice_start, const int64_t& key_hidden_slice_end,
      const int64_t& value_hidden_slice_start, const int64_t& value_hidden_slice_end) const {
    auto& attrs = THREAD_CACHED_MUTABLE_ATTR_MAP("num_heads", "causal", "query_hidden_slice_start",
                                                 "query_hidden_slice_end", "key_hidden_slice_start",
                                                 "key_hidden_slice_end", "value_hidden_slice_start",
                                                 "value_hidden_slice_end");
    attrs.SetAllAttrs(num_heads, causal, query_hidden_slice_start, query_hidden_slice_end,
                      key_hidden_slice_start, key_hidden_slice_end, value_hidden_slice_start,
                      value_hidden_slice_end);
    return OpInterpUtil::Dispatch<Tensor>(*op_, {query, key, value}, attrs);
  }

 private:
  std::shared_ptr<OpExpr> op_;
>>>>>>> ec90a01c
};

}  // namespace impl

ONEFLOW_FUNCTION_LIBRARY(m) {
  m.add_functor<impl::BiasAddFunctor>("BiasAdd");
  m.add_functor<impl::Conv1dFunctor>("Conv1d");
  m.add_functor<impl::Conv2dFunctor>("Conv2d");
  m.add_functor<impl::Conv3dFunctor>("Conv3d");
  m.add_functor<impl::DeConv1dFunctor>("Deconv1d");
  m.add_functor<impl::DeConv2dFunctor>("Deconv2d");
  m.add_functor<impl::DeConv3dFunctor>("Deconv3d");
  m.add_functor<impl::EmbeddingReNormFunctor>("EmbeddingReNorm");
  m.add_functor<impl::EmbeddingFunctor>("Embedding");
  m.add_functor<impl::MatMulFunctor>("MatMul");
  m.add_functor<impl::MatMulNoBroadCastFunctor>("MatMulNoBroadCast");
  m.add_functor<impl::BatchMatMulFunctor>("BatchMatMul");
  m.add_functor<impl::BatchAddBatchMatMulFunctor>("BatchAddBatchMatMul");
  m.add_functor<impl::MatrixVectorProductFunctor>("MatrixVectorProduct");
  m.add_functor<impl::VectorMatrixProductFunctor>("VectorMatrixProduct");
  m.add_functor<impl::TensorDotFunctor>("TensorDot");
  m.add_functor<impl::TensorDotIntDimsFunctor>("TensorDotIntDims");
  m.add_functor<impl::FusedMLPFunctor>("FusedMLP");
  m.add_functor<impl::FusedMatmulBiasAddReluDropoutFunctor>("FusedMatmulBiasAddReluDropout");
  m.add_functor<impl::LayerNormFunctor>("LayerNorm");
  m.add_functor<impl::LayerNormAffineFunctor>("LayerNormAffine");
  m.add_functor<impl::GroupNormFunctor>("GroupNorm");
  m.add_functor<impl::TFAvgPool2DFunctor>("TFAvgPool2D");
  m.add_functor<impl::MaxPool1DFunctor>("MaxPool1D");
  m.add_functor<impl::MaxPool2DFunctor>("MaxPool2D");
  m.add_functor<impl::MaxPool3DFunctor>("MaxPool3D");
  m.add_functor<impl::AdaptiveAvgPool1DFunctor>("AdaptiveAvgPool1D");
  m.add_functor<impl::AdaptiveAvgPool2DFunctor>("AdaptiveAvgPool2D");
  m.add_functor<impl::AdaptiveAvgPool3DFunctor>("AdaptiveAvgPool3D");
  m.add_functor<impl::AdaptiveMaxPool1DFunctor>("AdaptiveMaxPool1D");
  m.add_functor<impl::AdaptiveMaxPool2DFunctor>("AdaptiveMaxPool2D");
  m.add_functor<impl::AdaptiveMaxPool3DFunctor>("AdaptiveMaxPool3D");
  m.add_functor<impl::L1LossFunctor>("L1Loss");
  m.add_functor<impl::MseLossFunctor>("MseLoss");
  m.add_functor<impl::KLDivLossFunctor>("KLDivLoss");
  m.add_functor<impl::NLLLossFunctor>("NLLLoss");
  m.add_functor<impl::BinaryCrossEntropyLossFunctor>("BinaryCrossEntropyLoss");
  m.add_functor<impl::BinaryCrossEntropyWithLogitsLossFunctor>("BinaryCrossEntropyWithLogitsLoss");
  m.add_functor<impl::SparseCrossEntropyFunctor>("SparseCrossEntropy");
  m.add_functor<impl::SparseCrossEntropyMsFunctor>("SparseCrossEntropyMs");
  m.add_functor<impl::CrossEntropyFunctor>("CrossEntropy");
  m.add_functor<impl::CrossEntropyLabelSmoothingFunctor>("CrossEntropyLabelSmoothing");
  m.add_functor<impl::CrossEntropyProbFunctor>("CrossEntropyProb");
  m.add_functor<impl::SparseSoftmaxCrossEntropyFunctor>("SparseSoftmaxCrossEntropy");
  m.add_functor<impl::SoftmaxCrossEntropyFunctor>("SoftmaxCrossEntropy");
  m.add_functor<impl::SoftmaxCrossEntropyGradFunctor>("SoftmaxCrossEntropyGrad");
  m.add_functor<impl::SmoothL1LossFunctor>("SmoothL1Loss");
  m.add_functor<impl::CombinedMarginLossFunctor>("CombinedMarginLoss");
  m.add_functor<impl::TripletMarginLossFunctor>("TripletMarginLoss");
  m.add_functor<impl::MarginRankingLossFunctor>("MarginRankingLoss");
  m.add_functor<impl::CtcLossFunctor>("CtcLoss");
  m.add_functor<impl::AffineGridFunctor>("AffineGrid");
  m.add_functor<impl::GridSampleFunctor>("GridSample");
  m.add_functor<impl::NormalizationFunctor>("Normalization");
  m.add_functor<impl::NormalizationAddReluFunctor>("NormalizationAddRelu");
  m.add_functor<impl::ConstantPadFunctor>("ConstantPad");
  m.add_functor<impl::ReflectionPadFunctor>("ReflectionPad");
  m.add_functor<impl::ReplicationPadFunctor>("ReplicationPad");
  m.add_functor<impl::PadFunctor>("Pad");
  m.add_functor<impl::DropoutFunctor>("Dropout");
  m.add_functor<impl::DropoutGradFunctor>("DropoutGrad");
  m.add_functor<impl::Dropout1dFunctor>("Dropout1d");
  m.add_functor<impl::Dropout2dFunctor>("Dropout2d");
  m.add_functor<impl::Dropout3dFunctor>("Dropout3d");
  m.add_functor<impl::PixelShuffleFunctor>("PixelShuffle");
  m.add_functor<impl::AvgPool1DFunctor>("AvgPool1D");
  m.add_functor<impl::AvgPool2DFunctor>("AvgPool2D");
  m.add_functor<impl::AvgPool3DFunctor>("AvgPool3D");
  m.add_functor<impl::UnfoldFunctor>("Unfold");
  m.add_functor<impl::FoldFunctor>("Fold");
  m.add_functor<impl::OneHotFunctor>("OneHot");
  m.add_functor<impl::FusedSelfAttentionFunctor>("FusedSelfAttention");
  m.add_functor<impl::FusedSelfAttentionGradFunctor>("FusedSelfAttentionGrad");
  m.add_functor<impl::PairwiseDistanceFunctor>("PairwiseDistance");
  m.add_functor<impl::CosineSimilarityFunctor>("CosineSimilarity");
  m.add_functor<impl::NormalizeFunctor>("Normalize");
  m.add_functor<impl::L2NormalizeFunctor>("L2Normalize");
  m.add_functor<impl::L2NormalizeGradFunctor>("L2NormalizeGrad");
  m.add_functor<impl::FusedBiasAddGeluFunctor>("FusedBiasAddGelu");
  m.add_functor<impl::FusedBiasAddGeluGradFunctor>("FusedBiasAddGeluGrad");
  m.add_functor<impl::FusedBiasAddDropoutFunctor>("FusedBiasAddDropout");
  m.add_functor<impl::FusedScaleMaskSoftmaxFunctor>("FusedScaleMaskSoftmax");
  m.add_functor<impl::FusedScaleMaskSoftmaxDropoutFunctor>("FusedScaleMaskSoftmaxDropout");
  m.add_functor<impl::FusedScaleTrilSoftmaxMaskScaleFunctor>("FusedScaleTrilSoftmaxMaskScale");
  m.add_functor<impl::FusedScaleTrilFunctor>("FusedScaleTril");
  m.add_functor<impl::CtcGreedyDecoderFunctor>("CtcGreedyDecoder");
  m.add_functor<impl::PariticalFCSampleDisableBoxing>("DistributedPariticalFCSampleDisableBoxing");
  m.add_functor<impl::NmsFunctor>("Nms");
  m.add_functor<impl::RoiAlignFunctor>("RoiAlign");
  m.add_functor<impl::RoiAlignGradFunctor>("RoiAlignGrad");
  m.add_functor<impl::FusedDotFeatureInteractionFunctor>("FusedDotFeatureInteraction");
  m.add_functor<impl::FusedCrossFeatureInteractionFunctor>("FusedCrossFeatureInteraction");
  m.add_functor<impl::OneEmbeddingIdShuffleFunctor>("OneEmbeddingIdShuffle");
  m.add_functor<impl::OneEmbeddingEmbeddingShuffleFunctor>("OneEmbeddingEmbeddingShuffle");
  m.add_functor<impl::OneEmbeddingEmbeddingGradientShuffleFunctor>(
      "OneEmbeddingEmbeddingGradientShuffle");
  m.add_functor<impl::OneEmbeddingLookupFunctor>("OneEmbeddingLookup");
  m.add_functor<impl::OneEmbeddingFusedLookupFunctor>("OneEmbeddingFusedLookup");
  m.add_functor<impl::OneEmbeddingFusedLookupGradFunctor>("OneEmbeddingFusedLookupGrad");
  m.add_functor<impl::OneEmbeddingEmbeddingPutFunctor>("OneEmbeddingEmbeddingPut");
  m.add_functor<impl::OneEmbeddingUniqueKeyValuePairFunctor>("OneEmbeddingUniqueKeyValuePair");
  m.add_functor<impl::NormalFunctor>("Normal");
  m.add_functor<impl::Normal2Functor>("Normal2");
  m.add_functor<impl::GlobalNormalFunctor>("GlobalNormal");
  m.add_functor<impl::GlobalNormal2Functor>("GlobalNormal2");
  m.add_functor<impl::OneEmbeddingSgdUpdateFunctor>("OneEmbeddingSgdUpdate");
  m.add_functor<impl::OneEmbeddingAdamUpdateFunctor>("OneEmbeddingAdamUpdate");
  m.add_functor<impl::OneEmbeddingAdagradUpdateFunctor>("OneEmbeddingAdagradUpdate");
  m.add_functor<impl::OneEmbeddingFtrlUpdateFunctor>("OneEmbeddingFtrlUpdate");
  m.add_functor<impl::RocAucScoreFunctor>("RocAucScore");
  m.add_functor<impl::MultiTensorSgdUpdateFunctor>("MultiTensorSgdUpdate");
  m.add_functor<impl::MultiTensorAdamUpdateFunctor>("MultiTensorAdamUpdate");
  m.add_functor<impl::DeformConv2dFunctor>("DeformConv2d");
  m.add_functor<impl::BatchNormStatsFunctor>("BatchNormStats");
  m.add_functor<impl::BatchNormGatherStatsWithCountsFunctor>("BatchNormGatherStatsWithCounts");
  m.add_functor<impl::BatchNormElemtFunctor>("BatchNormElemt");
  m.add_functor<impl::BatchNormBackwardReduceFunctor>("BatchNormBackwardReduce");
  m.add_functor<impl::BatchNormBackwardElemtFunctor>("BatchNormBackwardElemt");
<<<<<<< HEAD
  m.add_functor<impl::MultiHeadAttentionFunctor>("MultiHeadAttention");
=======
  m.add_functor<impl::FusedMultiHeadAttentionInferenceFunctor>("FusedMultiHeadAttentionInference");
>>>>>>> ec90a01c
}

}  // namespace functional
}  // namespace one
}  // namespace oneflow<|MERGE_RESOLUTION|>--- conflicted
+++ resolved
@@ -4438,7 +4438,6 @@
   std::shared_ptr<OpExpr> op_;
 };
 
-<<<<<<< HEAD
 class BatchAddBatchMatMulFunctor {
  public:
   Maybe<Tensor> operator()(const std::shared_ptr<Tensor>& input,
@@ -4644,7 +4643,8 @@
     }
     return result;
   }
-=======
+};
+
 class FusedMultiHeadAttentionInferenceFunctor {
  public:
   FusedMultiHeadAttentionInferenceFunctor() {
@@ -4673,7 +4673,6 @@
 
  private:
   std::shared_ptr<OpExpr> op_;
->>>>>>> ec90a01c
 };
 
 }  // namespace impl
@@ -4797,11 +4796,8 @@
   m.add_functor<impl::BatchNormElemtFunctor>("BatchNormElemt");
   m.add_functor<impl::BatchNormBackwardReduceFunctor>("BatchNormBackwardReduce");
   m.add_functor<impl::BatchNormBackwardElemtFunctor>("BatchNormBackwardElemt");
-<<<<<<< HEAD
   m.add_functor<impl::MultiHeadAttentionFunctor>("MultiHeadAttention");
-=======
   m.add_functor<impl::FusedMultiHeadAttentionInferenceFunctor>("FusedMultiHeadAttentionInference");
->>>>>>> ec90a01c
 }
 
 }  // namespace functional
