--- conflicted
+++ resolved
@@ -2535,7 +2535,6 @@
   std::shared_ptr<OpExpr> op_no_input_value_;
 };
 
-<<<<<<< HEAD
 class OneEmbeddingSgdUpdateFunctor {
  public:
   OneEmbeddingSgdUpdateFunctor() {
@@ -2728,7 +2727,11 @@
                                           {num_unique_ids, unique_embeddings, embedding_grad,
                                            learning_rate, down_scale_by_tensor, skip_if},
                                           attrs);
-=======
+  }
+  private:
+    std::shared_ptr<OpExpr> op_;
+};
+
 class RocAucScoreFunctor {
  public:
   RocAucScoreFunctor() {
@@ -2739,7 +2742,6 @@
   Maybe<Tensor> operator()(const std::shared_ptr<one::Tensor>& label,
                            const std::shared_ptr<one::Tensor>& pred) const {
     return OpInterpUtil::Dispatch<Tensor>(*op_, {label, pred});
->>>>>>> dfe4ec0e
   }
 
  private:
@@ -2823,14 +2825,11 @@
       "OneEmbeddingEmbeddingGradientShuffle");
   m.add_functor<impl::OneEmbeddingLookupFunctor>("OneEmbeddingLookup");
   m.add_functor<impl::OneEmbeddingUniqueKeyValuePairFunctor>("OneEmbeddingUniqueKeyValuePair");
-<<<<<<< HEAD
   m.add_functor<impl::OneEmbeddingSgdUpdateFunctor>("OneEmbeddingSgdUpdate");
   m.add_functor<impl::OneEmbeddingAdamUpdateFunctor>("OneEmbeddingAdamUpdate");
   m.add_functor<impl::OneEmbeddingAdagradUpdateFunctor>("OneEmbeddingAdagradUpdate");
   m.add_functor<impl::OneEmbeddingFtrlUpdateFunctor>("OneEmbeddingFtrlUpdate");
-=======
   m.add_functor<impl::RocAucScoreFunctor>("RocAucScore");
->>>>>>> dfe4ec0e
 };
 
 }  // namespace functional
