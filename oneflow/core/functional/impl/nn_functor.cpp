--- conflicted
+++ resolved
@@ -2455,39 +2455,22 @@
     replicate_pad2d_ =
         CHECK_JUST(one::OpBuilder("replication_pad2d").Input("x").Output("y").Build());
   }
-<<<<<<< HEAD
-  struct ConstantModeAttrs {
-    Maybe<AttrMap> operator()(int64_t ndim, const std::vector<int64_t>& pad, DataType x_data_type,
+  struct PadAttr {
+    Maybe<AttrMap> operator()(const std::vector<int64_t>& pad) {
+      MutableAttrMap attrs;
+      JUST(attrs.SetAttr<std::vector<int64_t>>("padding", pad));
+      return AttrMap(attrs);
+    }
+  };
+  struct ConstantPadAttr {
+    Maybe<AttrMap> operator()(DataType in_dtype, int64_t ndim, const std::vector<int64_t>& pad,
                               const Scalar& value) {
       MutableAttrMap attrs;
-      JUST(attrs.SetAttr<std::vector<int64_t>>("padding", pad));
-      CHECK_EQ_OR_RETURN(pad.size() % 2, 0)
-          << Error::RuntimeError() << "Length of pad must be even but instead it equals "
-          << pad.size();
-      if (IsFloatingDataType(x_data_type) || x_data_type == DataType::kFloat16) {
+      const int64_t pad_size = pad.size();
+      if (IsFloatingDataType(in_dtype) || in_dtype == DataType::kFloat16) {
         JUST(attrs.SetAttr<double>("floating_constant_value", value.As<double>()));
         JUST(attrs.SetAttr<int64_t>("integral_constant_value", 0));
-      } else if (IsIntegralDataType(x_data_type)) {
-=======
-  Maybe<Tensor> operator()(const std::shared_ptr<one::Tensor>& input,
-                           const std::vector<int64_t>& pad, const std::string& mode,
-                           const Scalar& value) const {
-    const int64_t ndim = input->shape()->NumAxes();
-    const int64_t pad_size = pad.size();
-    CHECK_LE_OR_RETURN(pad_size, 2 * ndim)
-        << Error::RuntimeError() << "Pad size should less than or equal to input axes * 2.";
-    MutableAttrMap attrs;
-    JUST(attrs.SetAttr<std::vector<int64_t>>("padding", pad));
-    if (mode == "constant") {
-      CHECK_EQ_OR_RETURN(pad_size % 2, 0)
-          << Error::RuntimeError() << "Length of pad must be even but instead it equals "
-          << pad_size;
-      if (IsFloatingDataType(input->dtype()->data_type())
-          || input->dtype()->data_type() == DataType::kFloat16) {
-        JUST(attrs.SetAttr<double>("floating_constant_value", value.As<double>()));
-        JUST(attrs.SetAttr<int64_t>("integral_constant_value", 0));
-      } else if (IsIntegralDataType(input->dtype()->data_type())) {
->>>>>>> 09489b2f
+      } else if (IsIntegralDataType(in_dtype)) {
         JUST(attrs.SetAttr<double>("floating_constant_value", 0));
         JUST(attrs.SetAttr<int64_t>("integral_constant_value", value.As<int64_t>()));
       } else {
@@ -2503,44 +2486,26 @@
       }
       JUST(attrs.SetAttr<std::vector<int64_t>>("padding_before", pad_before));
       JUST(attrs.SetAttr<std::vector<int64_t>>("padding_after", pad_after));
-<<<<<<< HEAD
-      return AttrMap(attrs);
-    }
-  };
-  struct PaddingAttr {
-    Maybe<AttrMap> operator()(const std::vector<int64_t>& pad) {
-      MutableAttrMap attrs;
-      JUST(attrs.SetAttr<std::vector<int64_t>>("padding", pad));
-      return AttrMap(attrs);
-    }
-  };
-
-  Maybe<Tensor> operator()(const std::shared_ptr<one::Tensor>& x, const std::vector<int64_t>& pad,
-                           const std::string& mode, const Scalar& value) const {
-    const int64_t ndim = x->shape()->NumAxes();
-    CHECK_LE_OR_RETURN(pad.size(), 2 * ndim)
+      return AttrMap(attrs);
+    }
+  };
+
+  Maybe<Tensor> operator()(const std::shared_ptr<one::Tensor>& input,
+                           const std::vector<int64_t>& pad, const std::string& mode,
+                           const Scalar& value) const {
+    const int64_t ndim = input->shape()->NumAxes();
+    const int64_t pad_size = pad.size();
+    CHECK_LE_OR_RETURN(pad_size, 2 * ndim)
         << Error::RuntimeError() << "Pad size should less than or equal to input axes * 2.";
+    constexpr auto* GetAttrs = CACHED_FUNCTOR_PTR(PadAttr);
+    const auto pad_attrs = *JUST(GetAttrs(pad));
     if (mode == "constant") {
-      constexpr auto* GetAttrs = CACHED_FUNCTOR_PTR(ConstantModeAttrs);
-      const auto attrs = *JUST(GetAttrs(ndim, pad, x->dtype()->data_type(), value));
-      return OpInterpUtil::Dispatch<Tensor>(*pad_, {x}, attrs);
-
-    } else if (mode == "reflect") {
-      constexpr auto* GetAttrs = CACHED_FUNCTOR_PTR(PaddingAttr);
-      const auto attrs = *JUST(GetAttrs(pad));
-      const int64_t pad_h = x->shape()->dim_vec().at(2);
-      const int64_t pad_w = x->shape()->dim_vec().at(3);
-      CHECK_OR_RETURN(pad[2] < pad_h && pad[3] < pad_h && pad[0] < pad_w && pad[1] < pad_w)
-          << Error::RuntimeError()
-          << "padding size should be less than the corresponding input dimension!";
-      return OpInterpUtil::Dispatch<Tensor>(*reflect_pad_, {x}, attrs);
-    } else if (mode == "replicate") {
-      constexpr auto* GetAttrs = CACHED_FUNCTOR_PTR(PaddingAttr);
-      const auto attrs = *JUST(GetAttrs(pad));
-      return OpInterpUtil::Dispatch<Tensor>(*replicate_pad_, {x}, attrs);
-=======
+      CHECK_EQ_OR_RETURN(pad_size % 2, 0)
+          << Error::RuntimeError() << "Length of pad must be even but instead it equals "
+          << pad_size;
+      constexpr auto* GetAttrs = CACHED_FUNCTOR_PTR(ConstantPadAttr);
+      const auto attrs = *JUST(GetAttrs(input->dtype()->data_type(), ndim, pad, value));
       return OpInterpUtil::Dispatch<Tensor>(*pad_, {input}, attrs);
-
     } else if (mode == "reflect") {
       if (pad_size == 2) {
         // 2D/3D reflect padding
@@ -2564,10 +2529,10 @@
           // for 2D input
           auto unsqueezed_input = JUST(functional::Unsqueeze(input, 0));
           auto unsqueezed_output =
-              JUST(OpInterpUtil::Dispatch<Tensor>(*reflect_pad1d_, {unsqueezed_input}, attrs));
+              JUST(OpInterpUtil::Dispatch<Tensor>(*reflect_pad1d_, {unsqueezed_input}, pad_attrs));
           return JUST(functional::Squeeze(unsqueezed_output, std::vector<int32_t>{0}));
         }
-        return OpInterpUtil::Dispatch<Tensor>(*reflect_pad1d_, {input}, attrs);
+        return OpInterpUtil::Dispatch<Tensor>(*reflect_pad1d_, {input}, pad_attrs);
       } else if (pad_size == 4) {
         // 3D/4D reflect padding
         bool valid_dims = input->shape()->At(1) != 0 && input->shape()->At(2) != 0;
@@ -2611,10 +2576,10 @@
           // for 3D input
           auto unsqueezed_input = JUST(functional::Unsqueeze(input, 0));
           auto unsqueezed_output =
-              JUST(OpInterpUtil::Dispatch<Tensor>(*reflect_pad2d_, {unsqueezed_input}, attrs));
+              JUST(OpInterpUtil::Dispatch<Tensor>(*reflect_pad2d_, {unsqueezed_input}, pad_attrs));
           return JUST(functional::Squeeze(unsqueezed_output, std::vector<int32_t>{0}));
         }
-        return OpInterpUtil::Dispatch<Tensor>(*reflect_pad2d_, {input}, attrs);
+        return OpInterpUtil::Dispatch<Tensor>(*reflect_pad2d_, {input}, pad_attrs);
       } else if (pad_size == 6) {
         UNIMPLEMENTED_THEN_RETURN() << "5D reflect padding are not supported for now";
       } else {
@@ -2641,11 +2606,11 @@
         if (ndim == 2) {
           // for 2D input
           auto unsqueezed_input = JUST(functional::Unsqueeze(input, 0));
-          auto unsqueezed_output =
-              JUST(OpInterpUtil::Dispatch<Tensor>(*replicate_pad1d_, {unsqueezed_input}, attrs));
+          auto unsqueezed_output = JUST(
+              OpInterpUtil::Dispatch<Tensor>(*replicate_pad1d_, {unsqueezed_input}, pad_attrs));
           return JUST(functional::Squeeze(unsqueezed_output, std::vector<int32_t>{0}));
         }
-        return OpInterpUtil::Dispatch<Tensor>(*replicate_pad1d_, {input}, attrs);
+        return OpInterpUtil::Dispatch<Tensor>(*replicate_pad1d_, {input}, pad_attrs);
       } else if (pad_size == 4) {
         // 3D/4D replicate padding
         bool valid_dims = input->shape()->At(1) != 0 && input->shape()->At(2) != 0;
@@ -2676,11 +2641,11 @@
         if (ndim == 3) {
           // for 3D input
           auto unsqueezed_input = JUST(functional::Unsqueeze(input, 0));
-          auto unsqueezed_output =
-              JUST(OpInterpUtil::Dispatch<Tensor>(*replicate_pad2d_, {unsqueezed_input}, attrs));
+          auto unsqueezed_output = JUST(
+              OpInterpUtil::Dispatch<Tensor>(*replicate_pad2d_, {unsqueezed_input}, pad_attrs));
           return JUST(functional::Squeeze(unsqueezed_output, std::vector<int32_t>{0}));
         }
-        return OpInterpUtil::Dispatch<Tensor>(*replicate_pad2d_, {input}, attrs);
+        return OpInterpUtil::Dispatch<Tensor>(*replicate_pad2d_, {input}, pad_attrs);
       } else if (pad_size == 6) {
         UNIMPLEMENTED_THEN_RETURN() << "5D replicate padding are not supported for now";
       } else {
@@ -2688,7 +2653,6 @@
             << "Only 2D, 3D, 4D, 5D padding with non-constant padding are supported for now";
       }
 
->>>>>>> 09489b2f
     } else {
       UNIMPLEMENTED_THEN_RETURN() << "Pad mode is " << mode
                                   << ", but only constant, reflect and replicate are valid.";
