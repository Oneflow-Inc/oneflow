/*
Copyright 2020 The OneFlow Authors. All rights reserved.

Licensed under the Apache License, Version 2.0 (the "License");
you may not use this file except in compliance with the License.
You may obtain a copy of the License at

    http://www.apache.org/licenses/LICENSE-2.0

Unless required by applicable law or agreed to in writing, software
distributed under the License is distributed on an "AS IS" BASIS,
WITHOUT WARRANTIES OR CONDITIONS OF ANY KIND, either express or implied.
See the License for the specific language governing permissions and
limitations under the License.
*/

#include "oneflow/core/framework/attr_map.h"
#include "oneflow/core/framework/op_builder.h"
#include "oneflow/core/framework/op_expr.h"
#include "oneflow/core/framework/op_interpreter/op_interpreter_util.h"
#include "oneflow/core/framework/tensor.h"
#include "oneflow/core/framework/tensor_tuple.h"
#include "oneflow/core/functional/function_library.h"
#include "oneflow/core/functional/impl/common.h"
#include "oneflow/core/functional/impl/unary_functor.h"
#include "oneflow/core/functional/scalar.h"

namespace oneflow {
namespace one {
namespace functional {

namespace impl {

class BiasAddFunctor {
 public:
  BiasAddFunctor() {
    op_ = CHECK_JUST(one::OpBuilder("bias_add").Input("a").Input("b").Output("out").Build());
  }
  Maybe<Tensor> operator()(const std::shared_ptr<one::Tensor>& x,
                           const std::shared_ptr<one::Tensor>& bias, const int32_t& axis) const {
    MutableAttrMap attrs;
    JUST(attrs.SetAttr<int32_t>("axis", axis));
    return OpInterpUtil::Dispatch<Tensor>(*op_, {x, bias}, attrs);
  }

 private:
  std::shared_ptr<OpExpr> op_;
};

class Conv2DFunctor {
 public:
  Conv2DFunctor() {
    op_ = CHECK_JUST(one::OpBuilder("conv2d").Input("in").Input("weight").Output("out").Build());
  }
  Maybe<Tensor> operator()(const std::shared_ptr<one::Tensor>& x,
                           const std::shared_ptr<one::Tensor>& weight, const int32_t& filters,
                           const std::vector<int32_t>& kernel_size,
                           const std::vector<int32_t>& strides,
                           const std::vector<int32_t>& padding_before,
                           const std::vector<int32_t>& dilation_rate, const int32_t& groups,
                           const std::string& data_format) const {
    MutableAttrMap attrs;
    JUST(attrs.SetAttr<int32_t>("filters", filters));
    JUST(attrs.SetAttr<std::vector<int32_t>>("kernel_size", kernel_size));
    JUST(attrs.SetAttr<std::vector<int32_t>>("strides", strides));
    JUST(attrs.SetAttr<std::vector<int32_t>>("padding_before", padding_before));
    JUST(attrs.SetAttr<std::vector<int32_t>>("dilation_rate", dilation_rate));
    JUST(attrs.SetAttr<int32_t>("groups", groups));
    JUST(attrs.SetAttr<std::string>("data_format", data_format));
    return OpInterpUtil::Dispatch<Tensor>(*op_, {x, weight}, attrs);
  }

 private:
  std::shared_ptr<OpExpr> op_;
};

class MatMulBaseFunctor {
 public:
  MatMulBaseFunctor() = default;
  virtual ~MatMulBaseFunctor() = default;
  Maybe<Tensor> operator()(const std::shared_ptr<one::Tensor>& a,
                           const std::shared_ptr<one::Tensor>& b, const bool& transpose_a,
                           const bool& transpose_b, const double& alpha) const {
    MutableAttrMap attrs;
    JUST(attrs.SetAttr<bool>("transpose_a", transpose_a));
    JUST(attrs.SetAttr<bool>("transpose_b", transpose_b));
    JUST(attrs.SetAttr<double>("alpha", alpha));
    return OpInterpUtil::Dispatch<Tensor>(*op_, {a, b}, attrs);
  }

 protected:
  std::shared_ptr<OpExpr> op_;
};

class MatMulFunctor : public MatMulBaseFunctor {
 public:
  MatMulFunctor() {
    op_ = CHECK_JUST(one::OpBuilder("matmul").Input("a").Input("b").Output("out").Build());
  }
};

class BatchMatMulFunctor : public MatMulBaseFunctor {
 public:
  BatchMatMulFunctor() {
    op_ = CHECK_JUST(one::OpBuilder("batch_matmul").Input("a").Input("b").Output("out").Build());
  }
};

class BroadcastMatMulFunctor : public MatMulBaseFunctor {
 public:
  BroadcastMatMulFunctor() {
    op_ =
        CHECK_JUST(one::OpBuilder("broadcast_matmul").Input("a").Input("b").Output("out").Build());
  }
};

class LayerNormFunctor {
 public:
  LayerNormFunctor() {
    op_ = CHECK_JUST(one::OpBuilder("layer_norm")
                         .Input("x")
                         .Output("y")
                         .Output("mean")
                         .Output("inv_variance")
                         .Build());
  }
  Maybe<Tensor> operator()(const std::shared_ptr<one::Tensor>& x, const int64_t& begin_norm_axis,
                           const int64_t& begin_params_axis, const double& epsilon) const {
    MutableAttrMap attrs;
    JUST(attrs.SetAttr<int64_t>("begin_norm_axis", begin_norm_axis));
    JUST(attrs.SetAttr<int64_t>("begin_params_axis", begin_params_axis));
    JUST(attrs.SetAttr<double>("epsilon", epsilon));
    JUST(attrs.SetAttr<bool>("center", false));
    JUST(attrs.SetAttr<bool>("scale", false));
    return OpInterpUtil::Dispatch<Tensor>(*op_, {x}, attrs);
  }

 private:
  std::shared_ptr<OpExpr> op_;
};

class LayerNormAffineFunctor {
 public:
  LayerNormAffineFunctor() {
    op_ = CHECK_JUST(one::OpBuilder("layer_norm")
                         .Input("x")
<<<<<<< HEAD
                         .Input("beta")
                         .Input("gamma")
=======
                         .Input("gamma")
                         .Input("beta")
>>>>>>> 68567173
                         .Output("y")
                         .Output("mean")
                         .Output("inv_variance")
                         .Output("normalized")
                         .Build());
  }
  Maybe<Tensor> operator()(const std::shared_ptr<one::Tensor>& x,
<<<<<<< HEAD
                           const std::shared_ptr<one::Tensor>& beta,
                           const std::shared_ptr<one::Tensor>& gamma,
                           const int64_t& begin_norm_axis, const int64_t& begin_params_axis,
                           const double& epsilon) const {
=======
                           const std::shared_ptr<one::Tensor>& gamma,
                           const std::shared_ptr<one::Tensor>& beta, const int64_t& begin_norm_axis,
                           const int64_t& begin_params_axis, const double& epsilon) const {
>>>>>>> 68567173
    MutableAttrMap attrs;
    JUST(attrs.SetAttr<int64_t>("begin_norm_axis", begin_norm_axis));
    JUST(attrs.SetAttr<int64_t>("begin_params_axis", begin_params_axis));
    JUST(attrs.SetAttr<double>("epsilon", epsilon));
    JUST(attrs.SetAttr<bool>("center", true));
    JUST(attrs.SetAttr<bool>("scale", true));
<<<<<<< HEAD
    return OpInterpUtil::Dispatch<Tensor>(*op_, {x, beta, gamma}, attrs);
=======
    return OpInterpUtil::Dispatch<Tensor>(*op_, {x, gamma, beta}, attrs);
>>>>>>> 68567173
  }

 private:
  std::shared_ptr<OpExpr> op_;
};

class PoolNDFunctor {
 public:
  PoolNDFunctor() = default;
  virtual ~PoolNDFunctor() = default;
  Maybe<Tensor> operator()(const std::shared_ptr<one::Tensor>& x,
                           const std::vector<int32_t>& kernel_size,
                           const std::vector<int32_t>& strides, const std::string& padding,
                           const std::vector<int32_t>& padding_before,
                           const std::vector<int32_t>& padding_after,
                           const std::string& data_format, const bool& ceil_mode) const {
    MutableAttrMap attrs;
    JUST(attrs.SetAttr<std::vector<int32_t>>("pool_size", kernel_size));
    JUST(attrs.SetAttr<std::vector<int32_t>>("strides", strides));
    JUST(attrs.SetAttr<std::string>("padding", padding));
    JUST(attrs.SetAttr<std::vector<int32_t>>("padding_before", padding_before));
    JUST(attrs.SetAttr<std::vector<int32_t>>("padding_after", padding_after));
    JUST(attrs.SetAttr<std::string>("data_format", data_format));
    JUST(attrs.SetAttr<bool>("ceil_mode", ceil_mode));
    return OpInterpUtil::Dispatch<Tensor>(*op_, {x}, attrs);
  }

 protected:
  std::shared_ptr<OpExpr> op_;
};

class AvgPool2DFunctor : public PoolNDFunctor {
 public:
  AvgPool2DFunctor() {
    op_ = CHECK_JUST(one::OpBuilder("avg_pool_2d").Input("x").Output("y").Build());
  }
};

class MaxPool2DFunctor : public PoolNDFunctor {
 public:
  MaxPool2DFunctor() {
    op_ = CHECK_JUST(one::OpBuilder("max_pool_2d").Input("x").Output("y").Build());
  }
};

class SparseSoftmaxCrossEntropyFunctor {
 public:
  SparseSoftmaxCrossEntropyFunctor() {
    op_ = CHECK_JUST(one::OpBuilder("sparse_softmax_cross_entropy")
                         .Input("prediction")
                         .Input("label")
                         .Output("out")
                         .Output("prob")
                         .Build());
  }
  Maybe<Tensor> operator()(const std::shared_ptr<one::Tensor>& logits,
                           const std::shared_ptr<one::Tensor>& label, const int64_t& depth) const {
    MutableAttrMap attrs;
    JUST(attrs.SetAttr<int64_t>("depth", depth));
    return OpInterpUtil::Dispatch<Tensor>(*op_, {logits, label}, attrs);
  }

 private:
  std::shared_ptr<OpExpr> op_;
};

class NormalizationFunctor {
 public:
  NormalizationFunctor() {
    norm_eval_op_ = CHECK_JUST(one::OpBuilder("normalization")
                                   .Input("x")
                                   .Input("moving_mean")
                                   .Input("moving_variance")
                                   .Input("gamma")
                                   .Input("beta")
                                   .Output("y")
                                   .Attr("training", false)
                                   .Build());
    norm_training_op_ = CHECK_JUST(one::OpBuilder("normalization")
                                       .Input("x")
                                       .Input("moving_mean")
                                       .Input("moving_variance")
                                       .Input("gamma")
                                       .Input("beta")
                                       .Output("y")
                                       .Output("mean")
                                       .Output("inv_variance")
                                       .Attr("training", true)
                                       .Build());
  }
  Maybe<Tensor> operator()(const std::shared_ptr<one::Tensor>& x,
                           const std::shared_ptr<one::Tensor>& moving_mean,
                           const std::shared_ptr<one::Tensor>& moving_variance,
                           const std::shared_ptr<one::Tensor>& gamma,
                           const std::shared_ptr<one::Tensor>& beta, const int32_t& axis,
                           const float& epsilon, const float& momentum,
                           const bool& is_training) const {
    MutableAttrMap attrs;
    JUST(attrs.SetAttr<int32_t>("axis", axis));
    JUST(attrs.SetAttr<float>("epsilon", epsilon));
    JUST(attrs.SetAttr<float>("momentum", momentum));
    std::shared_ptr<OpExpr> op;
    if (is_training) {
      op = norm_training_op_;
    } else {
      op = norm_eval_op_;
    }
    return OpInterpUtil::Dispatch<one::Tensor>(*op, {x, moving_mean, moving_variance, gamma, beta},
                                               attrs);
  }

 private:
  std::shared_ptr<OpExpr> norm_eval_op_;
  std::shared_ptr<OpExpr> norm_training_op_;
};

}  // namespace impl

ONEFLOW_FUNCTION_LIBRARY(m) {
  m.add_functor<impl::BiasAddFunctor>("BiasAdd");
  m.add_functor<impl::Conv2DFunctor>("Conv2D");
  m.add_functor<impl::MatMulFunctor>("MatMul");
  m.add_functor<impl::BatchMatMulFunctor>("BatchMatMul");
  m.add_functor<impl::BroadcastMatMulFunctor>("BroadcastMatMul");
  m.add_functor<impl::LayerNormFunctor>("LayerNorm");
  m.add_functor<impl::LayerNormAffineFunctor>("LayerNormAffine");
  m.add_functor<impl::AvgPool2DFunctor>("AvgPool2D");
  m.add_functor<impl::MaxPool2DFunctor>("MaxPool2D");
  m.add_functor<impl::SparseSoftmaxCrossEntropyFunctor>("SparseSoftmaxCrossEntropy");
  m.add_functor<impl::NormalizationFunctor>("Normalization");
};

}  // namespace functional
}  // namespace one
}  // namespace oneflow<|MERGE_RESOLUTION|>--- conflicted
+++ resolved
@@ -144,13 +144,8 @@
   LayerNormAffineFunctor() {
     op_ = CHECK_JUST(one::OpBuilder("layer_norm")
                          .Input("x")
-<<<<<<< HEAD
-                         .Input("beta")
-                         .Input("gamma")
-=======
                          .Input("gamma")
                          .Input("beta")
->>>>>>> 68567173
                          .Output("y")
                          .Output("mean")
                          .Output("inv_variance")
@@ -158,27 +153,16 @@
                          .Build());
   }
   Maybe<Tensor> operator()(const std::shared_ptr<one::Tensor>& x,
-<<<<<<< HEAD
-                           const std::shared_ptr<one::Tensor>& beta,
-                           const std::shared_ptr<one::Tensor>& gamma,
-                           const int64_t& begin_norm_axis, const int64_t& begin_params_axis,
-                           const double& epsilon) const {
-=======
                            const std::shared_ptr<one::Tensor>& gamma,
                            const std::shared_ptr<one::Tensor>& beta, const int64_t& begin_norm_axis,
                            const int64_t& begin_params_axis, const double& epsilon) const {
->>>>>>> 68567173
     MutableAttrMap attrs;
     JUST(attrs.SetAttr<int64_t>("begin_norm_axis", begin_norm_axis));
     JUST(attrs.SetAttr<int64_t>("begin_params_axis", begin_params_axis));
     JUST(attrs.SetAttr<double>("epsilon", epsilon));
     JUST(attrs.SetAttr<bool>("center", true));
     JUST(attrs.SetAttr<bool>("scale", true));
-<<<<<<< HEAD
-    return OpInterpUtil::Dispatch<Tensor>(*op_, {x, beta, gamma}, attrs);
-=======
     return OpInterpUtil::Dispatch<Tensor>(*op_, {x, gamma, beta}, attrs);
->>>>>>> 68567173
   }
 
  private:
