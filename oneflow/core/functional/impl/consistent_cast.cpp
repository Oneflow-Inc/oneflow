--- conflicted
+++ resolved
@@ -203,14 +203,9 @@
 
 Maybe<Tensor> ConsistentToConsistent(const std::shared_ptr<Tensor>& x,
                                      Symbol<ParallelDesc> parallel_desc,
-<<<<<<< HEAD
                                      const std::vector<Symbol<cfg::SbpParallel>>& sbp_parallels,
                                      const std::shared_ptr<OpExpr>& op) {
-  const auto& consistent_tensor = std::dynamic_pointer_cast<ConsistentTensor>(x);
-=======
-                                     const std::vector<Symbol<cfg::SbpParallel>>& sbp_parallels) {
   const auto& consistent_tensor = JUST(x->AsConsistentTensor());
->>>>>>> 45ec2370
   CHECK_NOTNULL_OR_RETURN(consistent_tensor) << "consistent tensors supported only";
   CHECK_OR_RETURN(consistent_tensor->is_eager()) << "eager tensors supported only";
   const auto& ret = JUST(OpInterpUtil::Dispatch<one::Tensor>(
@@ -296,17 +291,13 @@
                            bool identity_grad,
                            const std::vector<Symbol<cfg::SbpParallel>>& grad_sbp_parallels) const {
     if (x->is_consistent()) {
-<<<<<<< HEAD
-      return JUST(
-          ConsistentToConsistent(x, parallel_desc, sbp_parallels, consistent_to_consistent_op_));
-=======
       if (x->is_lazy()) {
         return JUST(LazyConsistentToConsistent(x, parallel_desc, sbp_parallels, identity_grad,
                                                grad_sbp_parallels, consistent_to_consistent_op_));
       } else {
-        return JUST(ConsistentToConsistent(x, parallel_desc, sbp_parallels));
+        return JUST(
+            ConsistentToConsistent(x, parallel_desc, sbp_parallels, consistent_to_consistent_op_));
       }
->>>>>>> 45ec2370
     } else {
       return JUST(LocalToConsistent(x, parallel_desc, sbp_parallels, local_to_consistent_op_));
     }
