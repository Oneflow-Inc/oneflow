--- conflicted
+++ resolved
@@ -179,15 +179,10 @@
   return Maybe<void>::Ok();
 }
 
-<<<<<<< HEAD
-Maybe<Shape> GetConsistentShape(const Shape& physical_shape, Symbol<ParallelDesc> parallel_desc,
-                                Symbol<cfg::NdSbp> nd_sbp) {
-=======
 Maybe<void> GetLogicalShapeAndDataType(Shape* logical_shape, DataType* /* in and out */ dtype,
                                        std::shared_ptr<const Shape> physical_shape,
                                        Symbol<ParallelDesc> parallel_desc,
                                        Symbol<cfg::ParallelDistribution> nd_sbp) {
->>>>>>> 713d30e8
   if (nd_sbp->sbp_parallel_size() == 1 && nd_sbp->sbp_parallel(0).has_split_parallel()) {
     const auto& rank2flat_shape_dtype =
         JUST(BroadcastGatherShapeAndDataType(*physical_shape, *dtype, parallel_desc));
@@ -206,11 +201,7 @@
   return Maybe<void>::Ok();
 }
 
-<<<<<<< HEAD
-Maybe<one::UserOpExpr> FindOrCreatNdSbpOpExpr(
-=======
 Maybe<one::UserOpExpr> MakeParallelDistributionOpExpr(
->>>>>>> 713d30e8
     const std::vector<Symbol<cfg::SbpParallel>>& sbp_parallels) {
   return OpBuilder("hierarchical_parallel_cast", *JUST(UniqueStr("hierarchical_parallel_cast")))
       .Input("in")
@@ -230,12 +221,8 @@
   const auto& consistent_tensor = JUST(x->AsConsistentTensor());
   CHECK_NOTNULL_OR_RETURN(consistent_tensor) << "consistent tensors supported only";
   CHECK_OR_RETURN(consistent_tensor->is_eager()) << "eager tensors supported only";
-<<<<<<< HEAD
-  const auto& nd_sbp_cast_op_expr = JUST(FindOrCreatNdSbpOpExpr(sbp_parallels));
-=======
   const auto& nd_sbp_cast_op_expr = JUST(CachedParallelDistributionOpExpr(sbp_parallels));
 
->>>>>>> 713d30e8
   const auto& ret =
       JUST(OpInterpUtil::Dispatch<one::Tensor>(*nd_sbp_cast_op_expr, {consistent_tensor}));
   return ret;
@@ -289,20 +276,10 @@
       << Error::Unimplemented() << "tensor' device type must be same with placement.";
   CHECK_EQ_OR_RETURN(device->device_id(), GlobalProcessCtx::LocalRank())
       << Error::Unimplemented() << "tensor must be on default device of the current rank.";
-<<<<<<< HEAD
-  Symbol<cfg::NdSbp> nd_sbp = JUST(GetNdSbp(sbp_parallels));
-  std::shared_ptr<const Shape> shape_ptr;
-  if (shape.has_value()) {
-    shape_ptr = JUST(shape.value());
-  } else {
-    shape_ptr = JUST(GetConsistentShape(*input->shape(), parallel_desc, nd_sbp));
-  }
-=======
   Symbol<cfg::ParallelDistribution> nd_sbp = JUST(GetNdSbp(sbp_parallels));
   const auto& shape = std::make_shared<Shape>();
   DataType dtype = x->dtype();
   JUST(GetLogicalShapeAndDataType(shape.get(), &dtype, x->shape(), parallel_desc, nd_sbp));
->>>>>>> 713d30e8
   MutableAttrMap attrs;
   JUST(attrs.SetAttr<Shape>("shape", *shape));
   JUST(attrs.SetAttr<DataType>("dtype", dtype));
