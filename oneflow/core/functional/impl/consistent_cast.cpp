--- conflicted
+++ resolved
@@ -22,13 +22,7 @@
 #include "oneflow/core/framework/op_interpreter/op_interpreter_util.h"
 #include "oneflow/core/framework/nd_sbp.h"
 #include "oneflow/core/functional/functional.h"
-<<<<<<< HEAD
-#include "oneflow/core/framework/op_builder.h"
-#include "oneflow/core/control/global_process_ctx.h"
-#include "oneflow/core/job/global_for.h"
-#include "oneflow/core/job/resource_desc.h"
 #include "oneflow/core/job/sbp_parallel.h"
-=======
 #include "oneflow/core/operator/operator.h"
 #include "oneflow/core/autograd/autograd_mode.h"
 #include "oneflow/core/autograd/autograd_engine.h"
@@ -42,7 +36,6 @@
 #include "oneflow/core/common/flat_shape.h"
 #include "oneflow/core/common/container_util.h"
 #include "oneflow/core/common/balanced_splitter.h"
->>>>>>> 80640063
 
 namespace oneflow {
 namespace one {
@@ -98,8 +91,32 @@
     CHECK_EQ_OR_RETURN(rank_flat_shape->NumAxes(), first_flat_shape->NumAxes());
     logical_concat_dim += rank_flat_shape->At(concat_axis);
   }
-<<<<<<< HEAD
-  return iter->second;
+  BalancedSplitter bs(logical_concat_dim, parallel_desc->parallel_num());
+  CHECK_EQ_OR_RETURN(first_flat_shape->At(concat_axis), bs.At(0).size());
+  const auto& shape = JUST(first_flat_shape->ToShape());
+  for (int parallel_id = 1; parallel_id < parallel_desc->parallel_num(); ++parallel_id) {
+    const auto& rank_flat_shape = JUST(GetRankPhyShapeByParallelId(parallel_id));
+    for (int i = 0; i < shape->NumAxes(); ++i) {
+      if (i == concat_axis) {
+        CHECK_EQ_OR_RETURN(rank_flat_shape->At(i), bs.At(parallel_id).size());
+      } else {
+        CHECK_EQ_OR_RETURN(rank_flat_shape->At(i), shape->At(i));
+      }
+    }
+  }
+  return shape;
+}
+
+Maybe<Shape> GetConsistentShape(const Shape& physical_shape, Symbol<ParallelDesc> parallel_desc, Symbol<cfg::ParallelDistribution> parallel_distribution) {
+  if (parallel_distribution->sbp_parallel_size() == 1
+      && parallel_distribution->sbp_parallel(0).has_split_parallel()) {
+    const auto& rank2flat_shape = JUST(All2AllSyncShape(physical_shape));
+    int64_t concat_axis = parallel_distribution->sbp_parallel(0).split_parallel().axis();
+    return GetConcatenatedShape(*rank2flat_shape, parallel_desc, concat_axis);
+  } else {
+    // no need to check shape across ranks because we will do it later by checking tensor meta. 
+    return GetLogicalShape(physical_shape, *parallel_distribution, *parallel_desc);
+  }
 }
 
 Maybe<one::UserOpExpr> FindOrCreatParallelDistributionOpExpr(
@@ -123,60 +140,6 @@
   return iter->second;
 }
 
-Maybe<Tensor> SyncMetaAndData(const std::shared_ptr<Tensor>& tensor,
-                              Symbol<ParallelDesc> parallel_desc,
-                              Symbol<cfg::ParallelDistribution> parallel_distribution) {
-  // TODO(hanbinbin): Sync meta info when sync_consistent_meta_info branch merged in master
-  if (parallel_distribution->sbp_parallel_size() == 1) {
-    const auto& sbp_parallel = parallel_distribution->sbp_parallel(0);
-    if (sbp_parallel.has_split_parallel()) {
-      return tensor;
-    } else if (sbp_parallel.has_broadcast_parallel()) {
-      if (parallel_desc->device_tag() == "gpu") {
-        MutableAttrMap mutable_attr_map;
-        int64_t root = JUST(parallel_desc->DeviceId4ParallelId(0));
-        mutable_attr_map.SetAttr("root", root);
-        std::shared_ptr<UserOpExpr> op_expr =
-            JUST(FindOrCreatEagerNcclBroadcastOpExpr(parallel_desc, root));
-        return JUST(OpInterpUtil::Dispatch<one::Tensor>(
-            *op_expr, {tensor},
-            one::OpExprInterpContext(mutable_attr_map, parallel_desc, parallel_distribution)));
-      } else {
-        UNIMPLEMENTED_THEN_RETURN();
-      }
-    } else if (sbp_parallel.has_partial_sum_parallel()) {
-      if (GlobalProcessCtx::Rank() == 0) {
-        return tensor;
-=======
-  BalancedSplitter bs(logical_concat_dim, parallel_desc->parallel_num());
-  CHECK_EQ_OR_RETURN(first_flat_shape->At(concat_axis), bs.At(0).size());
-  const auto& shape = JUST(first_flat_shape->ToShape());
-  for (int parallel_id = 1; parallel_id < parallel_desc->parallel_num(); ++parallel_id) {
-    const auto& rank_flat_shape = JUST(GetRankPhyShapeByParallelId(parallel_id));
-    for (int i = 0; i < shape->NumAxes(); ++i) {
-      if (i == concat_axis) {
-        CHECK_EQ_OR_RETURN(rank_flat_shape->At(i), bs.At(parallel_id).size());
->>>>>>> 80640063
-      } else {
-        CHECK_EQ_OR_RETURN(rank_flat_shape->At(i), shape->At(i));
-      }
-    }
-  }
-  return shape;
-}
-
-Maybe<Shape> GetConsistentShape(const Shape& physical_shape, Symbol<ParallelDesc> parallel_desc, Symbol<cfg::ParallelDistribution> parallel_distribution) {
-  if (parallel_distribution->sbp_parallel_size() == 1
-      && parallel_distribution->sbp_parallel(0).has_split_parallel()) {
-    const auto& rank2flat_shape = JUST(All2AllSyncShape(physical_shape));
-    int64_t concat_axis = parallel_distribution->sbp_parallel(0).split_parallel().axis();
-    return GetConcatenatedShape(*rank2flat_shape, parallel_desc, concat_axis);
-  } else {
-    // no need to check shape across ranks because we will do it later by checking tensor meta. 
-    return GetLogicalShape(physical_shape, *parallel_distribution, *parallel_desc);
-  }
-}
-
 // used in consistent_tensor.to_consistent(sbp)
 Maybe<Tensor> ConsistentToConsistent(const std::shared_ptr<Tensor>& tensor,
                                      Symbol<ParallelDesc> parallel_desc,
@@ -201,13 +164,11 @@
 
   Maybe<Tensor> operator()(const std::shared_ptr<one::Tensor>& x,
                            Symbol<ParallelDesc> parallel_desc,
-<<<<<<< HEAD
-                           const std::vector<Symbol<cfg::SbpParallel>>& sbp_parallels) const {
+                           const std::vector<Symbol<cfg::SbpParallel>>& sbp_parallels,
+                           const Optional<Shape>& shape) const {
     if (x->is_consistent()) {
       return JUST(ConsistentToConsistent(x, parallel_desc, sbp_parallels));
-=======
-                           const std::vector<Symbol<cfg::SbpParallel>>& sbp_parallels,
-                           const Optional<Shape>& shape) const {
+    }
     CHECK_OR_RETURN(x->is_local()) << Error::Unimplemented() << "local tensors supported only";
     CHECK_OR_RETURN(x->is_eager()) << Error::Unimplemented() << "eager tensors supported only";
     const auto& device = JUST(x->device());
@@ -219,7 +180,6 @@
     std::shared_ptr<const Shape> shape_ptr;
     if (shape.has_value()) {
       shape_ptr = JUST(shape.value());
->>>>>>> 80640063
     } else {
       shape_ptr = JUST(GetConsistentShape(*x->shape(), parallel_desc, parallel_distribution));
     }
