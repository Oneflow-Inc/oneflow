/*
Copyright 2020 The OneFlow Authors. All rights reserved.

Licensed under the Apache License, Version 2.0 (the "License");
you may not use this file except in compliance with the License.
You may obtain a copy of the License at

    http://www.apache.org/licenses/LICENSE-2.0

Unless required by applicable law or agreed to in writing, software
distributed under the License is distributed on an "AS IS" BASIS,
WITHOUT WARRANTIES OR CONDITIONS OF ANY KIND, either express or implied.
See the License for the specific language governing permissions and
limitations under the License.
*/

#include "oneflow/core/functional/function_library.h"
#include "oneflow/core/framework/id_util.h"
#include "oneflow/core/framework/tensor.h"
#include "oneflow/core/framework/tensor_tuple.h"
#include "oneflow/core/framework/op_builder.h"
#include "oneflow/core/framework/op_interpreter/op_interpreter_util.h"
#include "oneflow/core/framework/nd_sbp.h"
#include "oneflow/core/functional/functional.h"
#include "oneflow/core/operator/operator.h"
#include "oneflow/core/autograd/autograd_mode.h"
#include "oneflow/core/autograd/autograd_engine.h"
#include "oneflow/core/framework/op_expr_helper.h"
#include "oneflow/core/control/global_process_ctx.h"
#include "oneflow/core/job/global_for.h"
#include "oneflow/core/job/resource_desc.h"
#include "oneflow/core/job/rank_group_scope.h"
#include "oneflow/core/framework/transport_token.h"
#include "oneflow/core/framework/transport_util.h"
#include "oneflow/core/common/flat_shape.h"
#include "oneflow/core/common/container_util.h"
#include "oneflow/core/common/balanced_splitter.h"

namespace oneflow {
namespace one {
namespace functional {

namespace impl {

namespace {

Maybe<HashMap<int64_t, std::shared_ptr<FlatShape>>> All2AllSyncShape(const Shape& shape) {
  const auto& transport_token =
      JUST(TransportToken::AcquireCtrlTransportToken(kRankGroupCtrlCmdAll2AllSyncShape));
  const auto& send_buffer = JUST(FlatShape::New(shape));
  const auto& map = std::make_shared<HashMap<int64_t, std::shared_ptr<FlatShape>>>();
  map->emplace(GlobalProcessCtx::Rank(), send_buffer);
  NaiveAsyncTransportCtx ctx(
      transport_token,
      [send_buffer](void** buffer, std::size_t* size, std::function<void()>* Cb) -> Maybe<void> {
        *buffer = send_buffer.get();
        *size = sizeof(FlatShape);
        *Cb = [send_buffer] {};
        return Maybe<void>::Ok();
      },
      [map](int64_t rank, void** buffer, std::size_t* size,
            std::function<void()>* Cb) -> Maybe<void> {
        const auto& recv_buffer = std::make_shared<FlatShape>();
        recv_buffer->clear();
        *buffer = recv_buffer.get();
        *size = sizeof(FlatShape);
        *Cb = [recv_buffer] {};
        CHECK_OR_RETURN(map->emplace(rank, recv_buffer).second);
        return Maybe<void>::Ok();
      });
  const auto& rank_group = JUST(RankGroupScope::CurrentRankGroup());
  JUST(TransportUtil::BroadcastToAllOtherRanks(rank_group, transport_token, &ctx));
  JUST(TransportUtil::CollectFromAllOtherRanks(rank_group, transport_token, &ctx));
  JUST(TransportUtil::WaitUntilDoneOrTimeout(ctx, TransportUtil::TimeoutSeconds()));
  return map;
}

Maybe<Shape> GetConcatenatedShape(
    const HashMap<int64_t, std::shared_ptr<FlatShape>>& rank2flat_shape,
    Symbol<ParallelDesc> parallel_desc, int64_t concat_axis) {
  const auto& GetRankPhyShapeByParallelId = [&](int64_t parallel_id) -> Maybe<FlatShape> {
    int64_t machine_id = JUST(parallel_desc->MachineId4ParallelId(parallel_id));
    return JUST(MapAt(rank2flat_shape, machine_id));
  };
  const auto& first_flat_shape = JUST(GetRankPhyShapeByParallelId(0));
  CHECK_GE_OR_RETURN(concat_axis, 0);
  CHECK_LT_OR_RETURN(concat_axis, first_flat_shape->NumAxes());
  int64_t logical_concat_dim = first_flat_shape->At(concat_axis);
  for (int parallel_id = 1; parallel_id < parallel_desc->parallel_num(); ++parallel_id) {
    const auto& rank_flat_shape = JUST(GetRankPhyShapeByParallelId(parallel_id));
    CHECK_EQ_OR_RETURN(rank_flat_shape->NumAxes(), first_flat_shape->NumAxes());
    logical_concat_dim += rank_flat_shape->At(concat_axis);
  }
  BalancedSplitter bs(logical_concat_dim, parallel_desc->parallel_num());
  CHECK_EQ_OR_RETURN(first_flat_shape->At(concat_axis), bs.At(0).size());
  const auto& shape = JUST(first_flat_shape->ToShape());
  shape->Set(concat_axis, logical_concat_dim);
  for (int parallel_id = 1; parallel_id < parallel_desc->parallel_num(); ++parallel_id) {
    const auto& rank_flat_shape = JUST(GetRankPhyShapeByParallelId(parallel_id));
    for (int i = 0; i < shape->NumAxes(); ++i) {
      if (i == concat_axis) {
        CHECK_EQ_OR_RETURN(rank_flat_shape->At(i), bs.At(parallel_id).size());
      } else {
        CHECK_EQ_OR_RETURN(rank_flat_shape->At(i), shape->At(i));
      }
    }
  }
  return shape;
}

Maybe<Shape> GetConsistentShape(const Shape& physical_shape, Symbol<ParallelDesc> parallel_desc,
<<<<<<< HEAD
                                Symbol<cfg::NdSbp> parallel_distribution) {
  if (parallel_distribution->sbp_parallel_size() == 1
      && parallel_distribution->sbp_parallel(0).has_split_parallel()) {
=======
                                Symbol<cfg::ParallelDistribution> nd_sbp) {
  if (nd_sbp->sbp_parallel_size() == 1 && nd_sbp->sbp_parallel(0).has_split_parallel()) {
>>>>>>> 131d3bb4
    const auto& rank2flat_shape = JUST(All2AllSyncShape(physical_shape));
    int64_t concat_axis = nd_sbp->sbp_parallel(0).split_parallel().axis();
    return GetConcatenatedShape(*rank2flat_shape, parallel_desc, concat_axis);
  } else {
    // no need to check shape across ranks because we will do it later by checking tensor meta.
    return GetLogicalShape(physical_shape, *nd_sbp, *parallel_desc);
  }
}

Maybe<one::UserOpExpr> FindOrCreatNdSbpOpExpr(
    const std::vector<Symbol<cfg::SbpParallel>>& sbp_parallels) {
  thread_local HashMap<std::vector<Symbol<cfg::SbpParallel>>, std::shared_ptr<one::UserOpExpr>>
      sbp_list2hierarchical_parallel_cast_op_expr;
  auto iter = sbp_list2hierarchical_parallel_cast_op_expr.find(sbp_parallels);
  if (iter == sbp_list2hierarchical_parallel_cast_op_expr.end()) {
    const auto& op_expr =
        JUST(OpBuilder("hierarchical_parallel_cast", *JUST(UniqueStr("hierarchical_parallel_cast")))
                 .Input("in")
                 .Output("out")
                 .Attr<std::vector<std::string>>("nd_sbp", *JUST(GetNdSbpStrList(sbp_parallels)))
                 .Attr<std::string>("grad_mode", "restore")
                 .Attr<std::vector<std::string>>("grad_nd_sbp", std::vector<std::string>())
                 .Build());
    iter = sbp_list2hierarchical_parallel_cast_op_expr.emplace(sbp_parallels, op_expr).first;
  }
  return iter->second;
}

Maybe<Tensor> ConsistentToConsistent(const std::shared_ptr<Tensor>& x,
                                     Symbol<ParallelDesc> parallel_desc,
                                     const std::vector<Symbol<cfg::SbpParallel>>& sbp_parallels) {
  const auto& consistent_tensor = std::dynamic_pointer_cast<ConsistentTensor>(x);
  CHECK_NOTNULL_OR_RETURN(consistent_tensor) << "consistent tensors supported only";
  CHECK_OR_RETURN(consistent_tensor->is_eager()) << "eager tensors supported only";
<<<<<<< HEAD
  const auto& parallel_distribution_cast_op_expr =
      JUST(FindOrCreatNdSbpOpExpr(sbp_parallels));
  const auto& ret = JUST(OpInterpUtil::Dispatch<one::Tensor>(*parallel_distribution_cast_op_expr,
                                                             {consistent_tensor}));
=======
  const auto& nd_sbp_cast_op_expr = JUST(FindOrCreatParallelDistributionOpExpr(sbp_parallels));
  const auto& ret =
      JUST(OpInterpUtil::Dispatch<one::Tensor>(*nd_sbp_cast_op_expr, {consistent_tensor}));
>>>>>>> 131d3bb4
  return ret;
}

Maybe<Tensor> LocalToConsistent(const std::shared_ptr<Tensor>& x,
                                Symbol<ParallelDesc> parallel_desc,
                                const std::vector<Symbol<cfg::SbpParallel>>& sbp_parallels,
                                const Optional<Shape>& shape, const std::shared_ptr<OpExpr>& op) {
  CHECK_OR_RETURN(x->is_local()) << Error::Unimplemented() << "local tensors supported only";
  std::shared_ptr<one::Tensor> input = x;
  // copy to right device first if input's device type is wrong
  if (JUST(JUST(input->device())->of_type()) != parallel_desc->device_tag()) {
    LOG(INFO) << "The device_type of the input tensor is different from placement, now copy it to "
              << Device::Type4DeviceTag(parallel_desc->device_tag());
    input = JUST(functional::Copy(x, Device::Type4DeviceTag(parallel_desc->device_tag()),
                                  GlobalProcessCtx::LocalRank()));
  }
<<<<<<< HEAD
  Symbol<cfg::NdSbp> parallel_distribution = JUST(GetNdSbp(sbp_parallels));
=======
  // copy to default device of the current rank if input's device type is right but not on default
  // device
  if (JUST(input->device())->device_id() != GlobalProcessCtx::LocalRank()) {
    LOG(INFO) << "The tensor isn't on default device of the current rank., now copy it to "
              << parallel_desc->device_tag() << ": " << GlobalProcessCtx::LocalRank();
    input = JUST(functional::Copy(x, Device::Type4DeviceTag(parallel_desc->device_tag()),
                                  GlobalProcessCtx::LocalRank()));
  }
  const auto& device = JUST(input->device());
  CHECK_EQ_OR_RETURN(JUST(device->of_type()), parallel_desc->device_tag())
      << Error::Unimplemented() << "tensor' device type must be same with placement.";
  CHECK_EQ_OR_RETURN(device->device_id(), GlobalProcessCtx::LocalRank())
      << Error::Unimplemented() << "tensor must be on default device of the current rank.";
  Symbol<cfg::ParallelDistribution> nd_sbp = JUST(GetNdSbp(sbp_parallels));
>>>>>>> 131d3bb4
  std::shared_ptr<const Shape> shape_ptr;
  if (shape.has_value()) {
    shape_ptr = JUST(shape.value());
  } else {
    shape_ptr = JUST(GetConsistentShape(*input->shape(), parallel_desc, nd_sbp));
  }
  MutableAttrMap attrs;
  JUST(attrs.SetAttr<Shape>("shape", *shape_ptr));
  const auto& output = JUST(OpInterpUtil::Dispatch<one::Tensor>(
      *op, {input}, OpExprInterpContext(attrs, parallel_desc, nd_sbp)));
  return output;
}

}  //  namespace

class ToConsistentFunctor {
 public:
  ToConsistentFunctor() {
    op_ =
        CHECK_JUST(one::CastToConsistentOpExpr::New(*CHECK_JUST(UniqueStr("cast_to_consistent"))));
  }

  Maybe<Tensor> operator()(const std::shared_ptr<one::Tensor>& x,
                           Symbol<ParallelDesc> parallel_desc,
                           const std::vector<Symbol<cfg::SbpParallel>>& sbp_parallels,
                           const Optional<Shape>& shape) const {
    if (x->is_consistent()) {
      return JUST(ConsistentToConsistent(x, parallel_desc, sbp_parallels));
    } else {
      return JUST(LocalToConsistent(x, parallel_desc, sbp_parallels, shape, op_));
    }
  }

 private:
  std::shared_ptr<OpExpr> op_;
};

class ConsistentToLocalFunctor {
 public:
  ConsistentToLocalFunctor() {
    op_ = CHECK_JUST(
        one::CastFromConsistentOpExpr::New(*CHECK_JUST(UniqueStr("cast_to_consistent"))));
  }

  Maybe<Tensor> operator()(const std::shared_ptr<one::Tensor>& x) const {
    CHECK_OR_RETURN(x->is_consistent()) << "consistent tensors supported only";
    return JUST(OpInterpUtil::Dispatch<one::Tensor>(*op_, {x}));
  }

 private:
  std::shared_ptr<OpExpr> op_;
};

}  // namespace impl

ONEFLOW_FUNCTION_LIBRARY(m) {
  m.add_functor<impl::ToConsistentFunctor>("ToConsistent");
  m.add_functor<impl::ConsistentToLocalFunctor>("ConsistentToLocal");
};

}  // namespace functional
}  // namespace one
}  // namespace oneflow<|MERGE_RESOLUTION|>--- conflicted
+++ resolved
@@ -109,14 +109,8 @@
 }
 
 Maybe<Shape> GetConsistentShape(const Shape& physical_shape, Symbol<ParallelDesc> parallel_desc,
-<<<<<<< HEAD
-                                Symbol<cfg::NdSbp> parallel_distribution) {
-  if (parallel_distribution->sbp_parallel_size() == 1
-      && parallel_distribution->sbp_parallel(0).has_split_parallel()) {
-=======
                                 Symbol<cfg::ParallelDistribution> nd_sbp) {
   if (nd_sbp->sbp_parallel_size() == 1 && nd_sbp->sbp_parallel(0).has_split_parallel()) {
->>>>>>> 131d3bb4
     const auto& rank2flat_shape = JUST(All2AllSyncShape(physical_shape));
     int64_t concat_axis = nd_sbp->sbp_parallel(0).split_parallel().axis();
     return GetConcatenatedShape(*rank2flat_shape, parallel_desc, concat_axis);
@@ -126,7 +120,7 @@
   }
 }
 
-Maybe<one::UserOpExpr> FindOrCreatNdSbpOpExpr(
+Maybe<one::UserOpExpr> FindOrCreatParallelDistributionOpExpr(
     const std::vector<Symbol<cfg::SbpParallel>>& sbp_parallels) {
   thread_local HashMap<std::vector<Symbol<cfg::SbpParallel>>, std::shared_ptr<one::UserOpExpr>>
       sbp_list2hierarchical_parallel_cast_op_expr;
@@ -151,16 +145,9 @@
   const auto& consistent_tensor = std::dynamic_pointer_cast<ConsistentTensor>(x);
   CHECK_NOTNULL_OR_RETURN(consistent_tensor) << "consistent tensors supported only";
   CHECK_OR_RETURN(consistent_tensor->is_eager()) << "eager tensors supported only";
-<<<<<<< HEAD
-  const auto& parallel_distribution_cast_op_expr =
-      JUST(FindOrCreatNdSbpOpExpr(sbp_parallels));
-  const auto& ret = JUST(OpInterpUtil::Dispatch<one::Tensor>(*parallel_distribution_cast_op_expr,
-                                                             {consistent_tensor}));
-=======
   const auto& nd_sbp_cast_op_expr = JUST(FindOrCreatParallelDistributionOpExpr(sbp_parallels));
   const auto& ret =
       JUST(OpInterpUtil::Dispatch<one::Tensor>(*nd_sbp_cast_op_expr, {consistent_tensor}));
->>>>>>> 131d3bb4
   return ret;
 }
 
@@ -177,9 +164,6 @@
     input = JUST(functional::Copy(x, Device::Type4DeviceTag(parallel_desc->device_tag()),
                                   GlobalProcessCtx::LocalRank()));
   }
-<<<<<<< HEAD
-  Symbol<cfg::NdSbp> parallel_distribution = JUST(GetNdSbp(sbp_parallels));
-=======
   // copy to default device of the current rank if input's device type is right but not on default
   // device
   if (JUST(input->device())->device_id() != GlobalProcessCtx::LocalRank()) {
@@ -194,7 +178,6 @@
   CHECK_EQ_OR_RETURN(device->device_id(), GlobalProcessCtx::LocalRank())
       << Error::Unimplemented() << "tensor must be on default device of the current rank.";
   Symbol<cfg::ParallelDistribution> nd_sbp = JUST(GetNdSbp(sbp_parallels));
->>>>>>> 131d3bb4
   std::shared_ptr<const Shape> shape_ptr;
   if (shape.has_value()) {
     shape_ptr = JUST(shape.value());
