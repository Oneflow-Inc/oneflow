--- conflicted
+++ resolved
@@ -240,7 +240,7 @@
 Maybe<Tensor> LocalToConsistent(const std::shared_ptr<Tensor>& x,
                                 Symbol<ParallelDesc> parallel_desc,
                                 const std::vector<Symbol<cfg::SbpParallel>>& sbp_parallels,
-                                const Optional<Shape>& shape, const std::shared_ptr<OpExpr>& op) {
+                                const std::shared_ptr<OpExpr>& op) {
   CHECK_OR_RETURN(x->is_local()) << Error::Unimplemented() << "local tensors supported only";
   const auto& device = JUST(x->device());
   if (device->type() != "cpu") {
@@ -248,14 +248,13 @@
         << Error::Unimplemented() << "tensor must be on default device of the current rank.";
   }
   Symbol<cfg::ParallelDistribution> parallel_distribution = JUST(GetNdSbp(sbp_parallels));
-  std::shared_ptr<const Shape> shape_ptr;
-  if (shape.has_value()) {
-    shape_ptr = JUST(shape.value());
-  } else {
-    shape_ptr = JUST(GetConsistentShape(*x->shape(), parallel_desc, parallel_distribution));
-  }
+  const auto& shape = std::make_shared<Shape>();
+  DataType dtype = x->dtype();
+  JUST(GetLogicalShapeAndDataType(shape.get(), &dtype, x->shape(), parallel_desc,
+                                  parallel_distribution));
   MutableAttrMap attrs;
-  JUST(attrs.SetAttr<Shape>("shape", *shape_ptr));
+  JUST(attrs.SetAttr<Shape>("shape", *shape));
+  JUST(attrs.SetAttr<DataType>("dtype", dtype));
   const auto& output = JUST(OpInterpUtil::Dispatch<one::Tensor>(
       *op, {x}, OpExprInterpContext(attrs, parallel_desc, parallel_distribution)));
   return output;
@@ -272,34 +271,12 @@
 
   Maybe<Tensor> operator()(const std::shared_ptr<one::Tensor>& x,
                            Symbol<ParallelDesc> parallel_desc,
-<<<<<<< HEAD
                            const std::vector<Symbol<cfg::SbpParallel>>& sbp_parallels) const {
-    CHECK_OR_RETURN(x->is_local()) << Error::Unimplemented() << "local tensors supported only";
-    const auto& device = JUST(x->device());
-    if (device->type() != "cpu") {
-      CHECK_EQ_OR_RETURN(device->device_id(), GlobalProcessCtx::LocalRank())
-          << Error::Unimplemented() << "tensor must be on default device of the current rank.";
-    }
-    Symbol<cfg::ParallelDistribution> parallel_distribution = JUST(GetNdSbp(sbp_parallels));
-    const auto& shape = std::make_shared<Shape>();
-    DataType dtype = x->dtype();
-    JUST(GetLogicalShapeAndDataType(shape.get(), &dtype, x->shape(), parallel_desc,
-                                    parallel_distribution));
-    MutableAttrMap attrs;
-    JUST(attrs.SetAttr<Shape>("shape", *shape));
-    JUST(attrs.SetAttr<DataType>("dtype", dtype));
-    const auto& output = JUST(OpInterpUtil::Dispatch<one::Tensor>(
-        *op_, {x}, OpExprInterpContext(attrs, parallel_desc, parallel_distribution)));
-    return output;
-=======
-                           const std::vector<Symbol<cfg::SbpParallel>>& sbp_parallels,
-                           const Optional<Shape>& shape) const {
     if (x->is_consistent()) {
       return JUST(ConsistentToConsistent(x, parallel_desc, sbp_parallels));
     } else {
-      return JUST(LocalToConsistent(x, parallel_desc, sbp_parallels, shape, op_));
+      return JUST(LocalToConsistent(x, parallel_desc, sbp_parallels, op_));
     }
->>>>>>> c52eef0e
   }
 
  private:
