--- conflicted
+++ resolved
@@ -201,21 +201,6 @@
   return Maybe<void>::Ok();
 }
 
-<<<<<<< HEAD
-=======
-Maybe<one::UserOpExpr> MakeNdSbpOpExpr(const std::vector<Symbol<cfg::SbpParallel>>& sbp_parallels) {
-  return OpBuilder("hierarchical_parallel_cast", *JUST(UniqueStr("hierarchical_parallel_cast")))
-      .Input("in")
-      .Output("out")
-      .Attr<std::vector<std::string>>("nd_sbp", *JUST(GetNdSbpStrList(sbp_parallels)))
-      .Attr<std::string>("grad_mode", "restore")
-      .Attr<std::vector<std::string>>("grad_nd_sbp", std::vector<std::string>())
-      .Build();
-}
-
-auto* CachedNdSbpOpExpr = DECORATE(&MakeNdSbpOpExpr, ThreadLocalCopiable);
-
->>>>>>> b2005c8f
 Maybe<Tensor> ConsistentToConsistent(const std::shared_ptr<Tensor>& x,
                                      Symbol<ParallelDesc> parallel_desc,
                                      const std::vector<Symbol<cfg::SbpParallel>>& sbp_parallels,
@@ -223,16 +208,9 @@
   const auto& consistent_tensor = JUST(x->AsConsistentTensor());
   CHECK_NOTNULL_OR_RETURN(consistent_tensor) << "consistent tensors supported only";
   CHECK_OR_RETURN(consistent_tensor->is_eager()) << "eager tensors supported only";
-<<<<<<< HEAD
   const auto& ret = JUST(OpInterpUtil::Dispatch<one::Tensor>(
       *op, {consistent_tensor},
       OpExprInterpContext(AttrMap{}, parallel_desc, JUST(GetNdSbp(sbp_parallels)))));
-=======
-  const auto& nd_sbp_cast_op_expr = JUST(CachedNdSbpOpExpr(sbp_parallels));
-
-  const auto& ret =
-      JUST(OpInterpUtil::Dispatch<one::Tensor>(*nd_sbp_cast_op_expr, {consistent_tensor}));
->>>>>>> b2005c8f
   return ret;
 }
 
