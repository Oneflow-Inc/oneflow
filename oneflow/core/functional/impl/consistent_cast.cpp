--- conflicted
+++ resolved
@@ -251,13 +251,9 @@
 Maybe<Tensor> LocalToConsistent(const std::shared_ptr<Tensor>& x,
                                 Symbol<ParallelDesc> parallel_desc,
                                 const std::vector<Symbol<cfg::SbpParallel>>& sbp_parallels,
-<<<<<<< HEAD
-                                const Optional<Shape>& shape, const std::shared_ptr<OpExpr>& op) {
+                                const std::shared_ptr<OpExpr>& op) {
   CHECK_OR_RETURN(!x->is_lazy())
       << "local_tensor.to_consistent() is not supported within nn.Graph for now";
-=======
-                                const std::shared_ptr<OpExpr>& op) {
->>>>>>> c071635f
   CHECK_OR_RETURN(x->is_local()) << Error::Unimplemented() << "local tensors supported only";
   std::shared_ptr<one::Tensor> input = x;
   // copy to right device first if input's device type is wrong
@@ -305,13 +301,9 @@
 
   Maybe<Tensor> operator()(const std::shared_ptr<one::Tensor>& x,
                            Symbol<ParallelDesc> parallel_desc,
-<<<<<<< HEAD
                            const std::vector<Symbol<cfg::SbpParallel>>& sbp_parallels,
-                           const Optional<Shape>& shape, bool identity_grad,
+                           bool identity_grad,
                            const std::vector<Symbol<cfg::SbpParallel>>& grad_sbp_parallels) const {
-=======
-                           const std::vector<Symbol<cfg::SbpParallel>>& sbp_parallels) const {
->>>>>>> c071635f
     if (x->is_consistent()) {
       if (x->is_lazy()) {
         return JUST(LazyConsistentToConsistent(x, parallel_desc, sbp_parallels, identity_grad,
@@ -320,12 +312,7 @@
         return JUST(ConsistentToConsistent(x, parallel_desc, sbp_parallels));
       }
     } else {
-<<<<<<< HEAD
-      return JUST(
-          LocalToConsistent(x, parallel_desc, sbp_parallels, shape, local_to_consistent_op_));
-=======
-      return JUST(LocalToConsistent(x, parallel_desc, sbp_parallels, op_));
->>>>>>> c071635f
+      return JUST(LocalToConsistent(x, parallel_desc, sbp_parallels, local_to_consistent_op_));
     }
   }
 
