--- conflicted
+++ resolved
@@ -179,16 +179,14 @@
   return Maybe<void>::Ok();
 }
 
-<<<<<<< HEAD
 Maybe<void> GetLogicalShapeAndDataType(Shape* logical_shape, DataType* /* in and out */ dtype,
                                        std::shared_ptr<const Shape> physical_shape,
                                        Symbol<ParallelDesc> parallel_desc,
-                                       Symbol<cfg::ParallelDistribution> parallel_distribution) {
-  if (parallel_distribution->sbp_parallel_size() == 1
-      && parallel_distribution->sbp_parallel(0).has_split_parallel()) {
+                                       Symbol<cfg::ParallelDistribution> nd_sbp) {
+  if (nd_sbp->sbp_parallel_size() == 1 && nd_sbp->sbp_parallel(0).has_split_parallel()) {
     const auto& rank2flat_shape_dtype =
         JUST(BroadcastGatherShapeAndDataType(*physical_shape, *dtype, parallel_desc));
-    int64_t concat_axis = parallel_distribution->sbp_parallel(0).split_parallel().axis();
+    int64_t concat_axis = nd_sbp->sbp_parallel(0).split_parallel().axis();
     JUST(GetConcatenatedShapeAndCheckDtype(logical_shape, dtype, *rank2flat_shape_dtype,
                                            parallel_desc, concat_axis));
   } else {
@@ -198,51 +196,20 @@
       physical_shape = JUST(flat_shape_dtype->ToShape());
       *dtype = flat_shape_dtype->dtype();
     }
-    *logical_shape =
-        *JUST(GetLogicalShape(*physical_shape, *parallel_distribution, *parallel_desc));
-=======
-Maybe<Shape> GetConsistentShape(const Shape& physical_shape, Symbol<ParallelDesc> parallel_desc,
-                                Symbol<cfg::ParallelDistribution> nd_sbp) {
-  if (nd_sbp->sbp_parallel_size() == 1 && nd_sbp->sbp_parallel(0).has_split_parallel()) {
-    const auto& rank2flat_shape = JUST(All2AllSyncShape(physical_shape));
-    int64_t concat_axis = nd_sbp->sbp_parallel(0).split_parallel().axis();
-    return GetConcatenatedShape(*rank2flat_shape, parallel_desc, concat_axis);
-  } else {
-    // no need to check shape across ranks because we will do it later by checking tensor meta.
-    return GetLogicalShape(physical_shape, *nd_sbp, *parallel_desc);
->>>>>>> c9df868c
+    *logical_shape = *JUST(GetLogicalShape(*physical_shape, *nd_sbp, *parallel_desc));
   }
   return Maybe<void>::Ok();
 }
 
 Maybe<one::UserOpExpr> MakeParallelDistributionOpExpr(
     const std::vector<Symbol<cfg::SbpParallel>>& sbp_parallels) {
-<<<<<<< HEAD
   return OpBuilder("hierarchical_parallel_cast", *JUST(UniqueStr("hierarchical_parallel_cast")))
       .Input("in")
       .Output("out")
-      .Attr<std::vector<std::string>>("parallel_distribution",
-                                      *JUST(GetNdSbpStrList(sbp_parallels)))
+      .Attr<std::vector<std::string>>("nd_sbp", *JUST(GetNdSbpStrList(sbp_parallels)))
       .Attr<std::string>("grad_mode", "restore")
-      .Attr<std::vector<std::string>>("grad_parallel_distribution", std::vector<std::string>())
+      .Attr<std::vector<std::string>>("grad_nd_sbp", std::vector<std::string>())
       .Build();
-=======
-  thread_local HashMap<std::vector<Symbol<cfg::SbpParallel>>, std::shared_ptr<one::UserOpExpr>>
-      sbp_list2hierarchical_parallel_cast_op_expr;
-  auto iter = sbp_list2hierarchical_parallel_cast_op_expr.find(sbp_parallels);
-  if (iter == sbp_list2hierarchical_parallel_cast_op_expr.end()) {
-    const auto& op_expr =
-        JUST(OpBuilder("hierarchical_parallel_cast", *JUST(UniqueStr("hierarchical_parallel_cast")))
-                 .Input("in")
-                 .Output("out")
-                 .Attr<std::vector<std::string>>("nd_sbp", *JUST(GetNdSbpStrList(sbp_parallels)))
-                 .Attr<std::string>("grad_mode", "restore")
-                 .Attr<std::vector<std::string>>("grad_nd_sbp", std::vector<std::string>())
-                 .Build());
-    iter = sbp_list2hierarchical_parallel_cast_op_expr.emplace(sbp_parallels, op_expr).first;
-  }
-  return iter->second;
->>>>>>> c9df868c
 }
 
 auto* CachedParallelDistributionOpExpr =
@@ -254,17 +221,10 @@
   const auto& consistent_tensor = std::dynamic_pointer_cast<ConsistentTensor>(x);
   CHECK_NOTNULL_OR_RETURN(consistent_tensor) << "consistent tensors supported only";
   CHECK_OR_RETURN(consistent_tensor->is_eager()) << "eager tensors supported only";
-<<<<<<< HEAD
-  const auto& parallel_distribution_cast_op_expr =
-      JUST(CachedParallelDistributionOpExpr(sbp_parallels));
-
-  const auto& ret = JUST(OpInterpUtil::Dispatch<one::Tensor>(*parallel_distribution_cast_op_expr,
-                                                             {consistent_tensor}));
-=======
-  const auto& nd_sbp_cast_op_expr = JUST(FindOrCreatParallelDistributionOpExpr(sbp_parallels));
+  const auto& nd_sbp_cast_op_expr = JUST(CachedParallelDistributionOpExpr(sbp_parallels));
+
   const auto& ret =
       JUST(OpInterpUtil::Dispatch<one::Tensor>(*nd_sbp_cast_op_expr, {consistent_tensor}));
->>>>>>> c9df868c
   return ret;
 }
 
@@ -281,13 +241,6 @@
     input = JUST(functional::Copy(x, Device::Type4DeviceTag(parallel_desc->device_tag()),
                                   GlobalProcessCtx::LocalRank()));
   }
-<<<<<<< HEAD
-  Symbol<cfg::ParallelDistribution> parallel_distribution = JUST(GetNdSbp(sbp_parallels));
-  const auto& shape = std::make_shared<Shape>();
-  DataType dtype = x->dtype();
-  JUST(GetLogicalShapeAndDataType(shape.get(), &dtype, x->shape(), parallel_desc,
-                                  parallel_distribution));
-=======
   // copy to default device of the current rank if input's device type is right but not on default
   // device
   if (JUST(input->device())->device_id() != GlobalProcessCtx::LocalRank()) {
@@ -302,13 +255,9 @@
   CHECK_EQ_OR_RETURN(device->device_id(), GlobalProcessCtx::LocalRank())
       << Error::Unimplemented() << "tensor must be on default device of the current rank.";
   Symbol<cfg::ParallelDistribution> nd_sbp = JUST(GetNdSbp(sbp_parallels));
-  std::shared_ptr<const Shape> shape_ptr;
-  if (shape.has_value()) {
-    shape_ptr = JUST(shape.value());
-  } else {
-    shape_ptr = JUST(GetConsistentShape(*input->shape(), parallel_desc, nd_sbp));
-  }
->>>>>>> c9df868c
+  const auto& shape = std::make_shared<Shape>();
+  DataType dtype = x->dtype();
+  JUST(GetLogicalShapeAndDataType(shape.get(), &dtype, x->shape(), parallel_desc, nd_sbp));
   MutableAttrMap attrs;
   JUST(attrs.SetAttr<Shape>("shape", *shape));
   JUST(attrs.SetAttr<DataType>("dtype", dtype));
