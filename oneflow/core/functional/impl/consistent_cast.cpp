--- conflicted
+++ resolved
@@ -121,28 +121,6 @@
   }
 }
 
-<<<<<<< HEAD
-=======
-Maybe<one::UserOpExpr> FindOrCreatParallelDistributionOpExpr(
-    const std::vector<Symbol<cfg::SbpParallel>>& sbp_parallels) {
-  thread_local HashMap<std::vector<Symbol<cfg::SbpParallel>>, std::shared_ptr<one::UserOpExpr>>
-      sbp_list2hierarchical_parallel_cast_op_expr;
-  auto iter = sbp_list2hierarchical_parallel_cast_op_expr.find(sbp_parallels);
-  if (iter == sbp_list2hierarchical_parallel_cast_op_expr.end()) {
-    const auto& op_expr =
-        JUST(OpBuilder("hierarchical_parallel_cast", *JUST(UniqueStr("hierarchical_parallel_cast")))
-                 .Input("in")
-                 .Output("out")
-                 .Attr<std::vector<std::string>>("nd_sbp", *JUST(GetNdSbpStrList(sbp_parallels)))
-                 .Attr<std::string>("grad_mode", "restore")
-                 .Attr<std::vector<std::string>>("grad_nd_sbp", std::vector<std::string>())
-                 .Build());
-    iter = sbp_list2hierarchical_parallel_cast_op_expr.emplace(sbp_parallels, op_expr).first;
-  }
-  return iter->second;
-}
-
->>>>>>> c9df868c
 Maybe<Tensor> ConsistentToConsistent(const std::shared_ptr<Tensor>& x,
                                      Symbol<ParallelDesc> parallel_desc,
                                      const std::vector<Symbol<cfg::SbpParallel>>& sbp_parallels,
@@ -150,15 +128,9 @@
   const auto& consistent_tensor = std::dynamic_pointer_cast<ConsistentTensor>(x);
   CHECK_NOTNULL_OR_RETURN(consistent_tensor) << "consistent tensors supported only";
   CHECK_OR_RETURN(consistent_tensor->is_eager()) << "eager tensors supported only";
-<<<<<<< HEAD
   const auto& ret = JUST(OpInterpUtil::Dispatch<one::Tensor>(
       *op, {consistent_tensor},
       OpExprInterpContext(AttrMap{}, parallel_desc, JUST(GetNdSbp(sbp_parallels)))));
-=======
-  const auto& nd_sbp_cast_op_expr = JUST(FindOrCreatParallelDistributionOpExpr(sbp_parallels));
-  const auto& ret =
-      JUST(OpInterpUtil::Dispatch<one::Tensor>(*nd_sbp_cast_op_expr, {consistent_tensor}));
->>>>>>> c9df868c
   return ret;
 }
 
