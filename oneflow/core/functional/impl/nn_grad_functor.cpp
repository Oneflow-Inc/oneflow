--- conflicted
+++ resolved
@@ -920,30 +920,6 @@
   std::shared_ptr<OpExpr> op_;
 };
 
-<<<<<<< HEAD
-class FusedInteractionGradFunctor {
- public:
-  FusedInteractionGradFunctor() {
-    op_ = CHECK_JUST(one::OpBuilder("fused_interaction_grad")
-                         .Input("dy")
-                         .Input("concat_out")
-                         .Output("dense_feature_grad")
-                         .Output("sparse_feature_grad")
-                         .Build());
-  }
-
-  Maybe<TensorTuple> operator()(const std::shared_ptr<one::Tensor>& dy,
-                                const std::shared_ptr<one::Tensor>& concat_out,
-                                const int64_t embedding_size, const int64_t num_columns) const {
-    MutableAttrMap attrs;
-    JUST(attrs.SetAttr<int64_t>("embedding_size", embedding_size));
-    JUST(attrs.SetAttr<int64_t>("num_columns", num_columns));
-    return OpInterpUtil::Dispatch<TensorTuple>(*op_, {dy, concat_out}, attrs);
-  }
-
- private:
-  std::shared_ptr<OpExpr> op_;
-=======
 class FusedDotFeatureInteractionGradFunctor {
  public:
   FusedDotFeatureInteractionGradFunctor() {
@@ -997,7 +973,6 @@
  private:
   std::vector<std::shared_ptr<OpExpr>> ops_has_output_concat_grad_;
   std::vector<std::shared_ptr<OpExpr>> ops_no_output_concat_grad_;
->>>>>>> 4c230037
 };
 
 }  // namespace impl
@@ -1034,11 +1009,7 @@
       "FusedScaleTrilSoftmaxMaskScaleGrad");
   m.add_functor<impl::FusedScaleMaskSoftmaxGradFunctor>("FusedScaleMaskSoftmaxGrad");
   m.add_functor<impl::FusedScaleMaskSoftmaxDropoutGradFunctor>("FusedScaleMaskSoftmaxDropoutGrad");
-<<<<<<< HEAD
-  m.add_functor<impl::FusedInteractionGradFunctor>("FusedInteractionGrad");
-=======
   m.add_functor<impl::FusedDotFeatureInteractionGradFunctor>("FusedDotFeatureInteractionGrad");
->>>>>>> 4c230037
 };
 
 }  // namespace functional
