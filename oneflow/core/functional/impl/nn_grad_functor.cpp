--- conflicted
+++ resolved
@@ -404,9 +404,9 @@
   std::shared_ptr<OpExpr> op_;
 };
 
-class SparseSoftmaxCrossEntropyMsGrad {
- public:
-  SparseSoftmaxCrossEntropyMsGrad() {
+class SparseSoftmaxCrossEntropyMsGradFunctor {
+ public:
+  SparseSoftmaxCrossEntropyMsGradFunctor() {
     op_ = CHECK_JUST(one::OpBuilder("sparse_softmax_cross_entropy_ms_grad")
                          .Input("prob")
                          .Input("label")
@@ -415,11 +415,19 @@
                          .Build());
   }
 
+  struct SparseSoftmaxCrossEntropyMsGrad {
+    Maybe<AttrMap> operator()(int64_t depth) {
+      MutableAttrMap attrs;
+      JUST(attrs.SetAttr<int64_t>("depth", depth));
+      return AttrMap(attrs);
+    }
+  };
+
   Maybe<Tensor> operator()(const std::shared_ptr<one::Tensor>& dy,
                            const std::shared_ptr<one::Tensor>& prob,
                            const std::shared_ptr<one::Tensor>& label, const int64_t& depth) const {
-    MutableAttrMap attrs;
-    JUST(attrs.SetAttr<int64_t>("depth", depth));
+    constexpr auto* GetAttrs = CACHED_FUNCTOR_PTR(SparseSoftmaxCrossEntropyMsGrad);
+    const auto attrs = *JUST(GetAttrs(depth));
     return OpInterpUtil::Dispatch<Tensor>(*op_, {prob, label, dy}, attrs);
   }
 
@@ -1541,12 +1549,8 @@
       "BinaryCrossEntropyWithLogitsLossGrad");
   m.add_functor<impl::SparseCrossEntropyGradFunctor>("SparseCrossEntropyGrad");
   m.add_functor<impl::SparseCrossEntropyMsGradFunctor>("SparseCrossEntropyMsGrad");
-<<<<<<< HEAD
   m.add_functor<impl::SparseSoftmaxCrossEntropyGradFunctor>("SparseSoftmaxCrossEntropyGrad");
-=======
-  m.add_functor<impl::SparseSoftmaxCrossEntropyGrad>("SparseSoftmaxCrossEntropyGrad");
-  m.add_functor<impl::SparseSoftmaxCrossEntropyMsGrad>("SparseSoftmaxCrossEntropyMsGrad");
->>>>>>> d690538b
+  m.add_functor<impl::SparseSoftmaxCrossEntropyMsGradFunctor>("SparseSoftmaxCrossEntropyMsGrad");
   m.add_functor<impl::SmoothL1LossGradFunctor>("SmoothL1LossGrad");
   m.add_functor<impl::CombinedMarginLossGradFunctor>("CombinedMarginLossGrad");
   m.add_functor<impl::AffineGridGradFunctor>("AffineGridGrad");
