--- conflicted
+++ resolved
@@ -978,24 +978,18 @@
     JUST(attrs.SetAttr<bool>("self_interaction", self_interaction));
     JUST(attrs.SetAttr<int32_t>("output_concat_grad_dim", output_concat_grad_dim));
     JUST(attrs.SetAttr<std::string>("pooling", pooling));
-    CHECK_OR_RETURN(pooling == "sum" || pooling == "none");
+    CHECK_OR_RETURN(pooling == "sum" || pooling == "none")
+        << Error::RuntimeError() << "pooling should be sum or none, but get " << pooling;
     const int64_t n_features_grad = features_grad_like.size();
-<<<<<<< HEAD
-    CHECK_LE_OR_RETURN(n_features_grad, kMaxInputCount);
-    TensorTuple inputs;
-    if (padded_concated_features) {
-      CHECK_EQ_OR_RETURN(pooling, "none") << pooling;
-      inputs.resize(n_features_grad + 2);
-    } else {
-      CHECK_EQ_OR_RETURN(pooling, "sum") << pooling;
-      inputs.resize(n_features_grad + 1);
-    }
-=======
     CHECK_LE_OR_RETURN(n_features_grad, kMaxInputCount)
         << Error::RuntimeError()
         << "The number of tensors in features_grad_like should be less than 128.";
-    TensorTuple inputs(n_features_grad + 2);
->>>>>>> 89cf8af6
+    TensorTuple inputs;
+    if (padded_concated_features) {
+      inputs.resize(n_features_grad + 2);
+    } else {
+      inputs.resize(n_features_grad + 1);
+    }
     inputs[0] = dy;
     for (int32_t i = 0; i < n_features_grad; ++i) { inputs[i + 1] = features_grad_like[i]; }
     if (padded_concated_features) {
