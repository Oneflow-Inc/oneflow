--- conflicted
+++ resolved
@@ -477,20 +477,10 @@
   }
   Maybe<Tensor> operator()(const std::shared_ptr<one::Tensor>& dy,
                            const std::shared_ptr<one::Tensor>& input,
-<<<<<<< HEAD
-                           const std::shared_ptr<one::Tensor>& target, const float& beta,
-                           const std::string& reduction) const {
+                           const std::shared_ptr<one::Tensor>& target, const float& beta) const {
     auto ctx = std::make_shared<SmoothL1LossGradOpInterpCtxImpl<schema::SmoothL1LossGradOp>>();
     ctx->set_beta(beta);
-    ctx->set_reduction(reduction);
     return OpInterpUtil::Dispatch<one::Tensor>(*op_, {dy, input, target}, ctx);
-=======
-                           const std::shared_ptr<one::Tensor>& target, const float& beta) const {
-    MutableAttrMap attrs;
-    JUST(attrs.SetAttr<float>("beta", beta));
-
-    return OpInterpUtil::Dispatch<one::Tensor>(*op_, {dy, input, target}, attrs);
->>>>>>> 1c1d2d3f
   }
 
  private:
@@ -509,21 +499,11 @@
   }
   Maybe<Tensor> operator()(const std::shared_ptr<one::Tensor>& dy,
                            const std::shared_ptr<one::Tensor>& input,
-<<<<<<< HEAD
-                           const std::shared_ptr<one::Tensor>& target, const bool log_target,
-                           const std::string& reduction) const {
+                           const std::shared_ptr<one::Tensor>& target,
+                           const bool log_target) const {
     auto ctx = std::make_shared<KlDivLossGradOpInterpCtxImpl<schema::KlDivLossGradOp>>();
     ctx->set_log_target(log_target);
-    ctx->set_reduction(reduction);
     return OpInterpUtil::Dispatch<Tensor>(*op_, {input, target, dy}, ctx);
-=======
-                           const std::shared_ptr<one::Tensor>& target,
-                           const bool log_target) const {
-    MutableAttrMap attrs;
-    JUST(attrs.SetAttr<bool>("log_target", log_target));
-
-    return OpInterpUtil::Dispatch<Tensor>(*op_, {input, target, dy}, attrs);
->>>>>>> 1c1d2d3f
   }
 
  private:
@@ -554,17 +534,9 @@
                            const std::shared_ptr<one::Tensor>& target,
                            const Optional<one::Tensor>& weight,
                            const std::shared_ptr<one::Tensor>& total_weight,
-<<<<<<< HEAD
-                           const int64_t ignore_index, const std::string& reduction) const {
+                           const int64_t ignore_index) const {
     auto ctx = std::make_shared<NllGradOpInterpCtxImpl<schema::NllGradOp>>();
     ctx->set_ignore_index(ignore_index);
-    ctx->set_reduction(reduction);
-=======
-                           const int64_t ignore_index) const {
-    MutableAttrMap attrs;
-    JUST(attrs.SetAttr<int64_t>("ignore_index", ignore_index));
-
->>>>>>> 1c1d2d3f
     if (weight) {
       return OpInterpUtil::Dispatch<one::Tensor>(
           *op_weight_, {input, target, total_weight, JUST(weight), dy}, ctx);
@@ -598,17 +570,9 @@
   Maybe<Tensor> operator()(const std::shared_ptr<one::Tensor>& dy,
                            const std::shared_ptr<one::Tensor>& input,
                            const std::shared_ptr<one::Tensor>& target,
-<<<<<<< HEAD
-                           const Optional<one::Tensor>& weight,
-                           const std::string& reduction) const {
+                           const Optional<one::Tensor>& weight) const {
     auto ctx =
         std::make_shared<BinaryCrossEntropyGradOpInterpCtxImpl<schema::BinaryCrossEntropyGradOp>>();
-    ctx->set_reduction(reduction);
-=======
-                           const Optional<one::Tensor>& weight) const {
-    MutableAttrMap attrs;
-
->>>>>>> 1c1d2d3f
     if (weight) {
       return OpInterpUtil::Dispatch<one::Tensor>(*op_weight_, {input, target, JUST(weight), dy},
                                                  ctx);
@@ -658,20 +622,10 @@
                            const std::shared_ptr<one::Tensor>& input,
                            const std::shared_ptr<one::Tensor>& target,
                            const Optional<one::Tensor>& weight,
-<<<<<<< HEAD
-                           const Optional<one::Tensor>& pos_weight,
-                           const std::string& reduction) const {
+                           const Optional<one::Tensor>& pos_weight) const {
     auto ctx = std::make_shared<BinaryCrossEntropyWithLogitsGradOpInterpCtxImpl<
         schema::BinaryCrossEntropyWithLogitsGradOp>>();
-    ctx->set_reduction(reduction);
     ctx->set_has_pos_weight(pos_weight.has_value());
-=======
-                           const Optional<one::Tensor>& pos_weight) const {
-    MutableAttrMap attrs;
-
-    JUST(attrs.SetAttr<bool>("has_pos_weight", pos_weight.has_value()));
-
->>>>>>> 1c1d2d3f
     if (weight) {
       if (pos_weight) {
         return OpInterpUtil::Dispatch<one::Tensor>(
