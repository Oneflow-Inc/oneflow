/*
Copyright 2020 The OneFlow Authors. All rights reserved.

Licensed under the Apache License, Version 2.0 (the "License");
you may not use this file except in compliance with the License.
You may obtain a copy of the License at

    http://www.apache.org/licenses/LICENSE-2.0

Unless required by applicable law or agreed to in writing, software
distributed under the License is distributed on an "AS IS" BASIS,
WITHOUT WARRANTIES OR CONDITIONS OF ANY KIND, either express or implied.
See the License for the specific language governing permissions and
limitations under the License.
*/

#include "oneflow/core/common/cached_functor_ptr.h"
#include "oneflow/core/common/scalar.h"
#include "oneflow/core/framework/attr_map.h"
#include "oneflow/core/framework/op_builder.h"
#include "oneflow/core/framework/op_expr.h"
#include "oneflow/core/framework/op_interpreter/op_interpreter_util.h"
#include "oneflow/core/framework/tensor.h"
#include "oneflow/core/framework/tensor_tuple.h"
#include "oneflow/core/functional/function_library.h"
#include "oneflow/core/functional/impl/common.h"
#include "oneflow/core/functional/impl/unary_functor.h"
#include "oneflow/core/common/container_util.h"

namespace oneflow {
namespace one {
namespace functional {

namespace impl {

class ConvBiasGradFunctor {
 public:
  ConvBiasGradFunctor() {
    op_ = CHECK_JUST(one::OpBuilder("conv_bias_grad").Input("dy").Output("bias_diff").Build());
  }
  struct ConvBiasGrad {
    Maybe<AttrMap> operator()(int32_t num_spatial_dims, const std::string& data_format) {
      MutableAttrMap attrs;
      JUST(attrs.SetAttr<int32_t>("num_spatial_dims", num_spatial_dims));
      JUST(attrs.SetAttr<std::string>("data_format", data_format));
      return AttrMap(attrs);
    }
  };
  Maybe<Tensor> operator()(const std::shared_ptr<one::Tensor>& dy, const int32_t& num_spatial_dims,
                           const std::string& data_format) const {
    constexpr auto* GetAttrs = CACHED_FUNCTOR_PTR(ConvBiasGrad);
    const auto attrs = *JUST(GetAttrs(num_spatial_dims, data_format));
    return OpInterpUtil::Dispatch<Tensor>(*op_, {dy}, attrs);
  }

 private:
  std::shared_ptr<OpExpr> op_;
};

class ConvFilterGradFunctor {
 public:
  ConvFilterGradFunctor() {
    op_ = CHECK_JUST(
        one::OpBuilder("conv_filter_grad").Input("dy").Input("x").Output("filter_diff").Build());
  }
  struct ConvFilterGrad {
    Maybe<AttrMap> operator()(const int32_t& num_spatial_dims,
                              const std::vector<int32_t>& kernel_size,
                              const std::vector<int32_t>& strides,
                              const std::vector<int32_t>& padding_before,
                              const std::vector<int32_t>& dilation_rate, const int32_t& groups,
                              const std::string& data_format) {
      MutableAttrMap attrs;
      JUST(attrs.SetAttr<int32_t>("num_spatial_dims", num_spatial_dims));
      JUST(attrs.SetAttr<std::vector<int32_t>>("kernel_size", kernel_size));
      JUST(attrs.SetAttr<std::vector<int32_t>>("strides", strides));
      JUST(attrs.SetAttr<std::vector<int32_t>>("padding_before", padding_before));
      JUST(attrs.SetAttr<std::vector<int32_t>>("dilation_rate", dilation_rate));
      JUST(attrs.SetAttr<int32_t>("groups", groups));
      JUST(attrs.SetAttr<std::string>("data_format", data_format));
      return AttrMap(attrs);
    }
  };
  Maybe<Tensor> operator()(const std::shared_ptr<one::Tensor>& dy,
                           const std::shared_ptr<one::Tensor>& x, const int32_t& num_spatial_dims,
                           const std::vector<int32_t>& kernel_size,
                           const std::vector<int32_t>& strides,
                           const std::vector<int32_t>& padding_before,
                           const std::vector<int32_t>& dilation_rate, const int32_t& groups,
                           const std::string& data_format) const {
    constexpr auto* GetAttrs = CACHED_FUNCTOR_PTR(ConvFilterGrad);
    const auto attrs = *JUST(GetAttrs(num_spatial_dims, kernel_size, strides, padding_before,
                                      dilation_rate, groups, data_format));
    return OpInterpUtil::Dispatch<Tensor>(*op_, {dy, x}, attrs);
  }

 private:
  std::shared_ptr<OpExpr> op_;
};

class ConvDataGradFunctor {
 public:
  ConvDataGradFunctor() {
    op_ = CHECK_JUST(one::OpBuilder("conv_data_grad")
                         .Input("dy")
                         .Input("filter")
                         .Input("x_like")
                         .Output("dx")
                         .Build());
  }
  struct ConvDataGrad {
    Maybe<AttrMap> operator()(const int32_t& num_spatial_dims,
                              const std::vector<int32_t>& kernel_size,
                              const std::vector<int32_t>& strides,
                              const std::vector<int32_t>& padding_before,
                              const std::vector<int32_t>& dilation_rate, const int32_t& groups,
                              const std::string& data_format) {
      MutableAttrMap attrs;
      JUST(attrs.SetAttr<int32_t>("num_spatial_dims", num_spatial_dims));
      JUST(attrs.SetAttr<std::vector<int32_t>>("kernel_size", kernel_size));
      JUST(attrs.SetAttr<std::vector<int32_t>>("strides", strides));
      JUST(attrs.SetAttr<std::vector<int32_t>>("padding_before", padding_before));
      JUST(attrs.SetAttr<std::vector<int32_t>>("dilation_rate", dilation_rate));
      JUST(attrs.SetAttr<int32_t>("groups", groups));
      JUST(attrs.SetAttr<std::string>("data_format", data_format));
      return AttrMap(attrs);
    }
  };
  Maybe<Tensor> operator()(const std::shared_ptr<one::Tensor>& dy,
                           const std::shared_ptr<one::Tensor>& weight,
                           const std::shared_ptr<one::Tensor>& x, const int32_t& num_spatial_dims,
                           const std::vector<int32_t>& kernel_size,
                           const std::vector<int32_t>& strides,
                           const std::vector<int32_t>& padding_before,
                           const std::vector<int32_t>& dilation_rate, const int32_t& groups,
                           const std::string& data_format) const {
<<<<<<< HEAD
    constexpr auto* GetAttrs = CACHED_FUNCTOR_PTR(ConvDataGrad);
    const auto attrs = *JUST(GetAttrs(num_spatial_dims, kernel_size, strides, padding_before,
                                      dilation_rate, groups, data_format));
    return OpInterpUtil::Dispatch<Tensor>(*op_, {dy, weight, x}, attrs);
=======
    MutableAttrMap attrs;
    JUST(attrs.SetAttr<int32_t>("num_spatial_dims", num_spatial_dims));
    JUST(attrs.SetAttr<std::vector<int32_t>>("kernel_size", kernel_size));
    JUST(attrs.SetAttr<std::vector<int32_t>>("strides", strides));
    JUST(attrs.SetAttr<std::vector<int32_t>>("padding_before", padding_before));
    JUST(attrs.SetAttr<std::vector<int32_t>>("dilation_rate", dilation_rate));
    JUST(attrs.SetAttr<int32_t>("groups", groups));
    JUST(attrs.SetAttr<std::string>("data_format", data_format));
    return OpInterpUtil::Dispatch<Tensor>(*op_, {dy, weight, JUST(x->detach())}, attrs);
>>>>>>> 126011b4
  }

 private:
  std::shared_ptr<OpExpr> op_;
};

class EmbeddingGradFunctor {
 public:
  EmbeddingGradFunctor() {
    op_ = CHECK_JUST(one::OpBuilder("embedding_grad")
                         .Input("dy")
                         .Input("weight")
                         .Input("indices")
                         .Output("dx")
                         .Build());
  }

  struct EmbeddingGrad {
    Maybe<AttrMap> operator()(const int64_t& padding_idx, const bool& scale_grad_by_freq) {
      MutableAttrMap attrs;
      JUST(attrs.SetAttr<int64_t>("padding_idx", padding_idx));
      JUST(attrs.SetAttr<bool>("scale_grad_by_freq", scale_grad_by_freq));
      return AttrMap(attrs);
    }
  };
  Maybe<Tensor> operator()(const std::shared_ptr<one::Tensor>& dy,
                           const std::shared_ptr<one::Tensor>& weight,
                           const std::shared_ptr<one::Tensor>& indices, const int64_t& padding_idx,
                           const bool& scale_grad_by_freq) const {
    constexpr auto* GetAttrs = CACHED_FUNCTOR_PTR(EmbeddingGrad);
    const auto attrs = *JUST(GetAttrs(padding_idx, scale_grad_by_freq));
    return OpInterpUtil::Dispatch<Tensor>(*op_, {dy, weight, indices}, attrs);
  }

 private:
  std::shared_ptr<OpExpr> op_;
};

class MaxPoolNdGradFunctor {
 public:
  MaxPoolNdGradFunctor() {
    for (int ndims = 1; ndims <= 3; ++ndims) {
      const auto& op_type_name = GetOpTypeName(ndims);
      op_expr_map_[op_type_name] = CHECK_JUST(
          one::OpBuilder(op_type_name).Input("x").Input("indice").Input("dy").Output("dx").Build());
    }
  }
  static std::string GetOpTypeName(const int32_t& ndims) {
    return "max_pool_" + std::to_string(ndims) + "d_grad";
  }
  struct MaxPoolNdGrad {
    Maybe<AttrMap> operator()(const int32_t& ndims, const std::string& data_format,
                              const std::vector<int32_t>& padding,
                              const std::vector<int32_t>& kernel_size,
                              const std::vector<int32_t>& stride,
                              const std::vector<int32_t>& dilation, const bool& return_indices,
                              const bool& ceil_mode) {
      MutableAttrMap attrs;
      JUST(attrs.SetAttr<std::string>("data_format", data_format));
      JUST(attrs.SetAttr<std::vector<int32_t>>("padding", padding));
      JUST(attrs.SetAttr<std::vector<int32_t>>("kernel_size", kernel_size));
      JUST(attrs.SetAttr<std::vector<int32_t>>("stride", stride));
      JUST(attrs.SetAttr<std::vector<int32_t>>("dilation", dilation));
      JUST(attrs.SetAttr<bool>("return_indices", return_indices));
      JUST(attrs.SetAttr<bool>("ceil_mode", ceil_mode));
      return AttrMap(attrs);
    }
  };
  Maybe<Tensor> operator()(const std::shared_ptr<one::Tensor>& x,
                           const std::shared_ptr<one::Tensor>& indice,
                           const std::shared_ptr<one::Tensor>& dy, const int32_t& ndims,
                           const std::string& data_format, const std::vector<int32_t>& padding,
                           const std::vector<int32_t>& kernel_size,
                           const std::vector<int32_t>& stride, const std::vector<int32_t>& dilation,
                           const bool& return_indices, const bool& ceil_mode) const {
    constexpr auto* GetAttrs = CACHED_FUNCTOR_PTR(MaxPoolNdGrad);
    const auto attrs = *JUST(GetAttrs(ndims, data_format, padding, kernel_size, stride, dilation,
                                      return_indices, ceil_mode));
    const auto& op_type_name = GetOpTypeName(ndims);
    const auto& it = op_expr_map_.find(op_type_name);
    CHECK_OR_RETURN(it != op_expr_map_.end())
        << Error::RuntimeError() << "Encounter unsupported op " << op_type_name
        << " in MaxPoolNdGradFunctor.";
    CHECK_NOTNULL_OR_RETURN(it->second);  // NOLINT(maybe-need-error-msg)
    return OpInterpUtil::Dispatch<Tensor>(*it->second, {x, indice, dy}, attrs);
  }

 protected:
  std::unordered_map<std::string, std::shared_ptr<OpExpr>> op_expr_map_;
};

class TFPoolNdGradFunctor {
 public:
  TFPoolNdGradFunctor() {
    for (const auto& mode : {"tf_max", "tf_avg"}) {
      for (int ndims = 1; ndims <= 3; ++ndims) {
        const auto& op_type_name = GetOpTypeName(mode, ndims);
        op_expr_map_[op_type_name] = CHECK_JUST(
            one::OpBuilder(op_type_name).Input("x").Input("y").Input("dy").Output("dx").Build());
      }
    }
  }
  static std::string GetOpTypeName(const std::string& mode, const int32_t& ndims) {
    return mode + "_pool_" + std::to_string(ndims) + "d_grad";
  }
  struct TFPoolNdGrad {
    Maybe<AttrMap> operator()(const std::string& mode, const int32_t& ndims,
                              const std::string& data_format, const std::string& padding,
                              const std::vector<int32_t>& padding_before,
                              const std::vector<int32_t>& padding_after,
                              const std::vector<int32_t>& pool_size,
                              const std::vector<int32_t>& strides, const bool& ceil_mode) {
      MutableAttrMap attrs;
      JUST(attrs.SetAttr<std::string>("data_format", data_format));
      JUST(attrs.SetAttr<std::string>("padding", padding));
      JUST(attrs.SetAttr<std::vector<int32_t>>("padding_before", padding_before));
      JUST(attrs.SetAttr<std::vector<int32_t>>("padding_after", padding_after));
      JUST(attrs.SetAttr<std::vector<int32_t>>("pool_size", pool_size));
      JUST(attrs.SetAttr<std::vector<int32_t>>("strides", strides));
      JUST(attrs.SetAttr<bool>("ceil_mode", ceil_mode));
      return AttrMap(attrs);
    }
  };
  Maybe<Tensor> operator()(const std::shared_ptr<one::Tensor>& x,
                           const std::shared_ptr<one::Tensor>& y,
                           const std::shared_ptr<one::Tensor>& dy, const std::string& mode,
                           const int32_t& ndims, const std::string& data_format,
                           const std::string& padding, const std::vector<int32_t>& padding_before,
                           const std::vector<int32_t>& padding_after,
                           const std::vector<int32_t>& pool_size,
                           const std::vector<int32_t>& strides, const bool& ceil_mode) const {
    constexpr auto* GetAttrs = CACHED_FUNCTOR_PTR(TFPoolNdGrad);
    const auto attrs = *JUST(GetAttrs(mode, ndims, data_format, padding, padding_before,
                                      padding_after, pool_size, strides, ceil_mode));
    const auto& op_type_name = GetOpTypeName(mode, ndims);
    const auto& it = op_expr_map_.find(op_type_name);
    CHECK_OR_RETURN(it != op_expr_map_.end())
        << Error::RuntimeError() << "Encounter unsupported op " << op_type_name
        << " in TFPoolNdGradFunctor.";
    CHECK_NOTNULL_OR_RETURN(it->second);  // NOLINT(maybe-need-error-msg)
    return OpInterpUtil::Dispatch<Tensor>(*it->second, {x, y, dy}, attrs);
  }

 protected:
  std::unordered_map<std::string, std::shared_ptr<OpExpr>> op_expr_map_;
};

class AdaptivePoolNdGradFunctor {
 public:
  AdaptivePoolNdGradFunctor() {
    for (const auto& mode : {"avg"}) {
      for (int ndims = 1; ndims <= 3; ++ndims) {
        const auto& op_type_name = GetOpTypeName(mode, ndims);
        op_expr_map_[op_type_name] =
            CHECK_JUST(one::OpBuilder(op_type_name).Input("x").Input("dy").Output("dx").Build());
      }
    }
  }
  static std::string GetOpTypeName(const std::string& mode, const int32_t& ndims) {
    return "adaptive_" + mode + "_pool" + std::to_string(ndims) + "d_grad";
  }
  Maybe<Tensor> operator()(const std::shared_ptr<one::Tensor>& x,
                           const std::shared_ptr<one::Tensor>& dy, const std::string& mode,
                           const int32_t& ndims) const {
    const auto& op_type_name = GetOpTypeName(mode, ndims);
    const auto& it = op_expr_map_.find(op_type_name);
    CHECK_OR_RETURN(it != op_expr_map_.end())
        << Error::RuntimeError() << "Encounter unsupported op " << op_type_name
        << " in AdaptivePoolNdGradFunctor.";
    CHECK_NOTNULL_OR_RETURN(it->second);  // NOLINT(maybe-need-error-msg)
    return OpInterpUtil::Dispatch<Tensor>(*it->second, {x, dy});
  }

 protected:
  std::unordered_map<std::string, std::shared_ptr<OpExpr>> op_expr_map_;
};

class SparseCrossEntropyGradFunctor {
 public:
  SparseCrossEntropyGradFunctor() {
    op_ = CHECK_JUST(one::OpBuilder("sparse_cross_entropy_grad")
                         .Input("prediction")
                         .Input("label")
                         .Input("dy")
                         .Output("prediction_diff")
                         .Build());
  }
  struct SparseCrossEntropyGrad {
    Maybe<AttrMap> operator()(int64_t depth) {
      MutableAttrMap attrs;
      JUST(attrs.SetAttr<int64_t>("depth", depth));
      return AttrMap(attrs);
    }
  };
  Maybe<Tensor> operator()(const std::shared_ptr<one::Tensor>& prediction,
                           const std::shared_ptr<one::Tensor>& label,
                           const std::shared_ptr<one::Tensor>& dy, const int64_t& depth) const {
    constexpr auto* GetAttrs = CACHED_FUNCTOR_PTR(SparseCrossEntropyGrad);
    const auto attrs = *JUST(GetAttrs(depth));
    return OpInterpUtil::Dispatch<Tensor>(*op_, {prediction, label, dy}, attrs);
  }

 private:
  std::shared_ptr<OpExpr> op_;
};

class SparseCrossEntropyMsGradFunctor {
 public:
  SparseCrossEntropyMsGradFunctor() {
    op_ = CHECK_JUST(one::OpBuilder("sparse_cross_entropy_ms_grad")
                         .Input("prediction")
                         .Input("label")
                         .Input("dy")
                         .Output("prediction_diff")
                         .Build());
  }
  struct SparseCrossEntropyMsGrad {
    Maybe<AttrMap> operator()(int64_t depth) {
      MutableAttrMap attrs;
      JUST(attrs.SetAttr<int64_t>("depth", depth));
      return AttrMap(attrs);
    }
  };
  Maybe<Tensor> operator()(const std::shared_ptr<one::Tensor>& prediction,
                           const std::shared_ptr<one::Tensor>& label,
                           const std::shared_ptr<one::Tensor>& dy, const int64_t& depth) const {
    constexpr auto* GetAttrs = CACHED_FUNCTOR_PTR(SparseCrossEntropyMsGrad);
    const auto attrs = *JUST(GetAttrs(depth));
    return OpInterpUtil::Dispatch<Tensor>(*op_, {prediction, label, dy}, attrs);
  }

 private:
  std::shared_ptr<OpExpr> op_;
};

class SparseSoftmaxCrossEntropyGradFunctor {
 public:
  SparseSoftmaxCrossEntropyGradFunctor() {
    op_ = CHECK_JUST(one::OpBuilder("sparse_softmax_cross_entropy_grad")
                         .Input("prob")
                         .Input("label")
                         .Input("dy")
                         .Output("prediction_diff")
                         .Build());
  }

  struct SparseSoftmaxCrossEntropyGrad {
    Maybe<AttrMap> operator()(int64_t depth) {
      MutableAttrMap attrs;
      JUST(attrs.SetAttr<int64_t>("depth", depth));
      return AttrMap(attrs);
    }
  };

  Maybe<Tensor> operator()(const std::shared_ptr<one::Tensor>& dy,
                           const std::shared_ptr<one::Tensor>& prob,
                           const std::shared_ptr<one::Tensor>& label, const int64_t& depth) const {
    constexpr auto* GetAttrs = CACHED_FUNCTOR_PTR(SparseSoftmaxCrossEntropyGrad);
    const auto attrs = *JUST(GetAttrs(depth));
    return OpInterpUtil::Dispatch<Tensor>(*op_, {prob, label, dy}, attrs);
  }

 private:
  std::shared_ptr<OpExpr> op_;
};

class SparseSoftmaxCrossEntropyMsGradFunctor {
 public:
  SparseSoftmaxCrossEntropyMsGradFunctor() {
    op_ = CHECK_JUST(one::OpBuilder("sparse_softmax_cross_entropy_ms_grad")
                         .Input("prob")
                         .Input("label")
                         .Input("dy")
                         .Output("prediction_diff")
                         .Build());
  }

  struct SparseSoftmaxCrossEntropyMsGrad {
    Maybe<AttrMap> operator()(int64_t depth) {
      MutableAttrMap attrs;
      JUST(attrs.SetAttr<int64_t>("depth", depth));
      return AttrMap(attrs);
    }
  };

  Maybe<Tensor> operator()(const std::shared_ptr<one::Tensor>& dy,
                           const std::shared_ptr<one::Tensor>& prob,
                           const std::shared_ptr<one::Tensor>& label, const int64_t& depth) const {
    constexpr auto* GetAttrs = CACHED_FUNCTOR_PTR(SparseSoftmaxCrossEntropyMsGrad);
    const auto attrs = *JUST(GetAttrs(depth));
    return OpInterpUtil::Dispatch<Tensor>(*op_, {prob, label, dy}, attrs);
  }

 private:
  std::shared_ptr<OpExpr> op_;
};

class SmoothL1LossGradFunctor {
 public:
  SmoothL1LossGradFunctor() {
    op_ = CHECK_JUST(one::OpBuilder("smooth_l1_loss_grad")
                         .Input("dy")
                         .Input("input")
                         .Input("target")
                         .Output("dx")
                         .Build());
  }
  struct SmoothL1LossGrad {
    Maybe<AttrMap> operator()(float beta) {
      MutableAttrMap attrs;
      JUST(attrs.SetAttr<float>("beta", beta));
      return AttrMap(attrs);
    }
  };
  Maybe<Tensor> operator()(const std::shared_ptr<one::Tensor>& dy,
                           const std::shared_ptr<one::Tensor>& input,
                           const std::shared_ptr<one::Tensor>& target, const float& beta) const {
    constexpr auto* GetAttrs = CACHED_FUNCTOR_PTR(SmoothL1LossGrad);
    const auto attrs = *JUST(GetAttrs(beta));
    return OpInterpUtil::Dispatch<one::Tensor>(*op_, {dy, input, target}, attrs);
  }

 private:
  std::shared_ptr<OpExpr> op_;
};

class KLDivLossGradFunctor {
 public:
  KLDivLossGradFunctor() {
    op_ = CHECK_JUST(one::OpBuilder("kl_div_loss_grad")
                         .Input("input")
                         .Input("target")
                         .Input("dy")
                         .Output("dx")
                         .Build());
  }
  struct KLDivLossGrad {
    Maybe<AttrMap> operator()(bool log_target) {
      MutableAttrMap attrs;
      JUST(attrs.SetAttr<bool>("log_target", log_target));
      return AttrMap(attrs);
    }
  };
  Maybe<Tensor> operator()(const std::shared_ptr<one::Tensor>& dy,
                           const std::shared_ptr<one::Tensor>& input,
                           const std::shared_ptr<one::Tensor>& target,
                           const bool log_target) const {
    constexpr auto* GetAttrs = CACHED_FUNCTOR_PTR(KLDivLossGrad);
    const auto attrs = *JUST(GetAttrs(log_target));
    return OpInterpUtil::Dispatch<Tensor>(*op_, {input, target, dy}, attrs);
  }

 private:
  std::shared_ptr<OpExpr> op_;
};

class NLLGradFunctor {
 public:
  NLLGradFunctor() {
    op_ = CHECK_JUST(one::OpBuilder("nll_grad")
                         .Input("out_grad")
                         .Input("input")
                         .Input("target")
                         .Output("in_grad")
                         .Build());

    op_weight_ = CHECK_JUST(one::OpBuilder("nll_grad")
                                .Input("out_grad")
                                .Input("input")
                                .Input("target")
                                .Input("weight")
                                .Output("in_grad")
                                .Build());
  }

  struct NLLGrad {
    Maybe<AttrMap> operator()(int64_t ignore_index) {
      MutableAttrMap attrs;
      JUST(attrs.SetAttr<int64_t>("ignore_index", ignore_index));
      return AttrMap(attrs);
    }
  };

  Maybe<Tensor> operator()(const std::shared_ptr<one::Tensor>& out_grad,
                           const std::shared_ptr<one::Tensor>& input,
                           const std::shared_ptr<one::Tensor>& target,
                           const Optional<one::Tensor>& weight, const int64_t ignore_index) const {
    constexpr auto* GetAttrs = CACHED_FUNCTOR_PTR(NLLGrad);
    const auto attrs = *JUST(GetAttrs(ignore_index));

    if (weight) {
      return OpInterpUtil::Dispatch<one::Tensor>(*op_weight_,
                                                 {out_grad, input, target, JUST(weight)}, attrs);
    } else {
      return OpInterpUtil::Dispatch<one::Tensor>(*op_, {out_grad, input, target}, attrs);
    }
  }

 private:
  std::shared_ptr<OpExpr> op_;
  std::shared_ptr<OpExpr> op_weight_;
};

class BinaryCrossEntropyLossGradFunctor {
 public:
  BinaryCrossEntropyLossGradFunctor() {
    op_ = CHECK_JUST(one::OpBuilder("binary_cross_entropy_grad")
                         .Input("input")
                         .Input("target")
                         .Input("dy")
                         .Output("dx")
                         .Build());
    op_weight_ = CHECK_JUST(one::OpBuilder("binary_cross_entropy_grad")
                                .Input("input")
                                .Input("target")
                                .Input("weight")
                                .Input("dy")
                                .Output("dx")
                                .Build());
  }
  Maybe<Tensor> operator()(const std::shared_ptr<one::Tensor>& dy,
                           const std::shared_ptr<one::Tensor>& input,
                           const std::shared_ptr<one::Tensor>& target,
                           const Optional<one::Tensor>& weight) const {
    AttrMap attrs{};

    if (weight) {
      return OpInterpUtil::Dispatch<one::Tensor>(*op_weight_, {input, target, JUST(weight), dy},
                                                 attrs);
    } else {
      return OpInterpUtil::Dispatch<one::Tensor>(*op_, {input, target, dy}, attrs);
    }
  }

 private:
  std::shared_ptr<OpExpr> op_;
  std::shared_ptr<OpExpr> op_weight_;
};

class BinaryCrossEntropyWithLogitsLossGradFunctor {
 public:
  BinaryCrossEntropyWithLogitsLossGradFunctor() {
    op_ = CHECK_JUST(one::OpBuilder("binary_cross_entropy_with_logits_grad")
                         .Input("input")
                         .Input("target")
                         .Input("dy")
                         .Output("dx")
                         .Build());
    op_weight_ = CHECK_JUST(one::OpBuilder("binary_cross_entropy_with_logits_grad")
                                .Input("input")
                                .Input("target")
                                .Input("weight")
                                .Input("dy")
                                .Output("dx")
                                .Build());
    op_pos_ = CHECK_JUST(one::OpBuilder("binary_cross_entropy_with_logits_grad")
                             .Input("input")
                             .Input("target")
                             .Input("pos_weight")
                             .Input("dy")
                             .Output("dx")
                             .Build());
    op_weight_pos_ = CHECK_JUST(one::OpBuilder("binary_cross_entropy_with_logits_grad")
                                    .Input("input")
                                    .Input("target")
                                    .Input("weight")
                                    .Input("pos_weight")
                                    .Input("dy")
                                    .Output("dx")
                                    .Build());
  }
  struct BinaryCrossEntropyWithLogitsLossGrad {
    Maybe<AttrMap> operator()(bool has_pos_weight) {
      MutableAttrMap attrs;
      JUST(attrs.SetAttr<bool>("has_pos_weight", has_pos_weight));
      return AttrMap(attrs);
    }
  };
  Maybe<Tensor> operator()(const std::shared_ptr<one::Tensor>& dy,
                           const std::shared_ptr<one::Tensor>& input,
                           const std::shared_ptr<one::Tensor>& target,
                           const Optional<one::Tensor>& weight,
                           const Optional<one::Tensor>& pos_weight) const {
    constexpr auto* GetAttrs = CACHED_FUNCTOR_PTR(BinaryCrossEntropyWithLogitsLossGrad);
    const auto attrs = *JUST(GetAttrs(pos_weight.has_value()));

    if (weight) {
      if (pos_weight) {
        return OpInterpUtil::Dispatch<one::Tensor>(
            *op_weight_pos_, {input, target, JUST(weight), JUST(pos_weight), dy}, attrs);
      } else {
        return OpInterpUtil::Dispatch<one::Tensor>(*op_weight_, {input, target, JUST(weight), dy},
                                                   attrs);
      }
    } else {
      if (pos_weight) {
        return OpInterpUtil::Dispatch<one::Tensor>(*op_pos_, {input, target, JUST(pos_weight), dy},
                                                   attrs);
      } else {
        return OpInterpUtil::Dispatch<one::Tensor>(*op_, {input, target, dy}, attrs);
      }
    }
  }

 private:
  std::shared_ptr<OpExpr> op_;
  std::shared_ptr<OpExpr> op_weight_;
  std::shared_ptr<OpExpr> op_pos_;
  std::shared_ptr<OpExpr> op_weight_pos_;
};

class BinaryCrossEntropyWithLogitsReduceMeanLossGradFunctor {
 public:
  BinaryCrossEntropyWithLogitsReduceMeanLossGradFunctor() {
    op_ = CHECK_JUST(one::OpBuilder("binary_cross_entropy_with_logits_reduce_mean_grad")
                         .Input("dy")
                         .Input("input")
                         .Input("target")
                         .Output("dx")
                         .Build());
  }
  Maybe<Tensor> operator()(const std::shared_ptr<one::Tensor>& dy,
                           const std::shared_ptr<one::Tensor>& input,
                           const std::shared_ptr<one::Tensor>& target) const {
    return OpInterpUtil::Dispatch<one::Tensor>(*op_, {dy, input, target});
  }

 private:
  std::shared_ptr<OpExpr> op_;
  std::shared_ptr<OpExpr> op_weight_;
  std::shared_ptr<OpExpr> op_pos_;
  std::shared_ptr<OpExpr> op_weight_pos_;
};
class CombinedMarginLossGradFunctor {
 public:
  CombinedMarginLossGradFunctor() {
    op_ = CHECK_JUST(one::OpBuilder("combined_margin_loss_grad")
                         .Input("dy")
                         .Input("label")
                         .Input("theta")
                         .Output("dx")
                         .Build());
  }
  struct CombinedMarginLossGrad {
    Maybe<AttrMap> operator()(const float& m1, const float& m2, const float& m3,
                              const int64_t& depth) {
      MutableAttrMap attrs;
      JUST(attrs.SetAttr<float>("m1", m1));
      JUST(attrs.SetAttr<float>("m2", m2));
      JUST(attrs.SetAttr<float>("m3", m3));
      JUST(attrs.SetAttr<int64_t>("depth", depth));
      return AttrMap(attrs);
    }
  };
  Maybe<Tensor> operator()(const std::shared_ptr<one::Tensor>& dy,
                           const std::shared_ptr<one::Tensor>& label,
                           const std::shared_ptr<one::Tensor>& theta, const float& m1,
                           const float& m2, const float& m3, const int64_t& depth) const {
    constexpr auto* GetAttrs = CACHED_FUNCTOR_PTR(CombinedMarginLossGrad);
    const auto attrs = *JUST(GetAttrs(m1, m2, m3, depth));
    return OpInterpUtil::Dispatch<one::Tensor>(*op_, {dy, label, theta}, attrs);
  }

 private:
  std::shared_ptr<OpExpr> op_;
};

class AffineGridGradFunctor {
 public:
  AffineGridGradFunctor() {
    op_ = CHECK_JUST(one::OpBuilder("affine_grid_grad").Input("dgrid").Output("dtheta").Build());
  }
  struct AffineGridGrad {
    Maybe<AttrMap> operator()(const Shape& size, const bool& align_corners) {
      MutableAttrMap attrs;
      JUST(attrs.SetAttr<Shape>("size", size));
      JUST(attrs.SetAttr<bool>("align_corners", align_corners));
      return AttrMap(attrs);
    }
  };
  Maybe<Tensor> operator()(const std::shared_ptr<one::Tensor>& dgrid, const Shape& size,
                           const bool& align_corners) const {
    constexpr auto* GetAttr = CACHED_FUNCTOR_PTR(AffineGridGrad);
    const auto attrs = *JUST(GetAttr(size, align_corners));
    return OpInterpUtil::Dispatch<one::Tensor>(*op_, {dgrid}, attrs);
  }

 private:
  std::shared_ptr<OpExpr> op_;
};

class GridSampleGradFunctor {
 public:
  GridSampleGradFunctor() {
    op_ = CHECK_JUST(one::OpBuilder("grid_sample_grad")
                         .Input("doutput")
                         .Input("input")
                         .Input("grid")
                         .Output("dinput")
                         .Output("dgrid")
                         .Build());
  }
  struct GridSampleGrad {
    Maybe<AttrMap> operator()(const std::string& interpolation_mode,
                              const std::string& padding_mode, const bool& align_corners) {
      MutableAttrMap attrs;
      JUST(attrs.SetAttr<std::string>("interpolation_mode", interpolation_mode));
      JUST(attrs.SetAttr<std::string>("padding_mode", padding_mode));
      JUST(attrs.SetAttr<bool>("align_corners", align_corners));
      return AttrMap(attrs);
    }
  };
  Maybe<TensorTuple> operator()(const std::shared_ptr<one::Tensor>& doutput,
                                const std::shared_ptr<one::Tensor>& input,
                                const std::shared_ptr<one::Tensor>& grid,
                                const std::string& interpolation_mode,
                                const std::string& padding_mode, const bool& align_corners) const {
    constexpr auto* GetAttrs = CACHED_FUNCTOR_PTR(GridSampleGrad);
    const auto attrs = *JUST(GetAttrs(interpolation_mode, padding_mode, align_corners));
    return OpInterpUtil::Dispatch<one::TensorTuple>(*op_, {doutput, input, grid}, attrs);
  }

 private:
  std::shared_ptr<OpExpr> op_;
};

class CtcLossGradFunctor {
 public:
  CtcLossGradFunctor() {
    op_ = CHECK_JUST(one::OpBuilder("ctc_loss_grad")
                         .Input("grad_out")
                         .Input("log_probs")
                         .Input("targets")
                         .Input("input_lengths")
                         .Input("target_lengths")
                         .Input("loss")
                         .Input("alpha")
                         .Output("grad")
                         .Build());
  }
  struct CtcLossGrad {
    Maybe<AttrMap> operator()(const int32_t& blank, const bool& zero_infinity,
                              const int64_t& max_target_length) {
      MutableAttrMap attrs;
      JUST(attrs.SetAttr<int32_t>("blank", blank));
      JUST(attrs.SetAttr<bool>("zero_infinity", zero_infinity));
      JUST(attrs.SetAttr<int64_t>("max_target_length", max_target_length));
      return AttrMap(attrs);
    }
  };
  Maybe<Tensor> operator()(const std::shared_ptr<one::Tensor>& grad_out,
                           const std::shared_ptr<one::Tensor>& log_probs,
                           const std::shared_ptr<one::Tensor>& targets,
                           const std::shared_ptr<one::Tensor>& input_lengths,
                           const std::shared_ptr<one::Tensor>& target_lengths,
                           const std::shared_ptr<one::Tensor>& loss,
                           const std::shared_ptr<one::Tensor>& alpha, const int32_t& blank,
                           const bool& zero_infinity, const int64_t& max_target_length) const {
    constexpr auto* GetAttrs = CACHED_FUNCTOR_PTR(CtcLossGrad);
    const auto attrs = *JUST(GetAttrs(blank, zero_infinity, max_target_length));
    return OpInterpUtil::Dispatch<one::Tensor>(
        *op_, {grad_out, log_probs, targets, input_lengths, target_lengths, loss, alpha}, attrs);
  }

 private:
  std::shared_ptr<OpExpr> op_;
};

class PadGradFunctor {
 public:
  PadGradFunctor() {
    reflect_pad1d_grad_ =
        CHECK_JUST(one::OpBuilder("reflection_pad1d_grad").Input("dy").Output("dx").Build());
    reflect_pad2d_grad_ =
        CHECK_JUST(one::OpBuilder("reflection_pad2d_grad").Input("dy").Output("dx").Build());
    replicate_pad1d_grad_ =
        CHECK_JUST(one::OpBuilder("replication_pad1d_grad").Input("dy").Output("dx").Build());
    replicate_pad2d_grad_ =
        CHECK_JUST(one::OpBuilder("replication_pad2d_grad").Input("dy").Output("dx").Build());
  }
  struct PadGrad {
    Maybe<AttrMap> operator()(const std::vector<int64_t>& pad) {
      MutableAttrMap attrs;
      JUST(attrs.SetAttr<std::vector<int64_t>>("padding", pad));
      return AttrMap(attrs);
    }
  };
  Maybe<Tensor> operator()(const std::shared_ptr<one::Tensor>& dy, const std::vector<int64_t>& pad,
                           const std::string& mode, const Scalar& value) const {
    const int64_t ndim = dy->shape()->NumAxes();
    constexpr auto* GetAttrs = CACHED_FUNCTOR_PTR(PadGrad);
    const auto attrs = *JUST(GetAttrs(pad));
    if (mode == "reflect") {
      if (ndim == 3) {
        return OpInterpUtil::Dispatch<Tensor>(*reflect_pad1d_grad_, {dy}, attrs);
      } else if (ndim == 4) {
        return OpInterpUtil::Dispatch<Tensor>(*reflect_pad2d_grad_, {dy}, attrs);
      } else {
        UNIMPLEMENTED_THEN_RETURN() << "only 3D/4D reflect padding are supported for now";
      }

    } else if (mode == "replicate") {
      if (ndim == 3) {
        return OpInterpUtil::Dispatch<Tensor>(*replicate_pad1d_grad_, {dy}, attrs);
      } else if (ndim == 4) {
        return OpInterpUtil::Dispatch<Tensor>(*replicate_pad2d_grad_, {dy}, attrs);
      } else {
        UNIMPLEMENTED_THEN_RETURN() << "only 3D/4D replicate padding are supported for now";
      }
    } else {
      UNIMPLEMENTED_THEN_RETURN() << "Pad mode is " << mode
                                  << ", but only constant, reflect and replicate are valid.";
    }
  }

 private:
  std::shared_ptr<OpExpr> reflect_pad1d_grad_;
  std::shared_ptr<OpExpr> reflect_pad2d_grad_;
  std::shared_ptr<OpExpr> replicate_pad1d_grad_;
  std::shared_ptr<OpExpr> replicate_pad2d_grad_;
};

class AvgPoolNdGradFunctor {
 public:
  AvgPoolNdGradFunctor() {
    for (int ndims = 1; ndims <= 3; ++ndims) {
      const auto& op_type_name = GetOpTypeName(ndims);
      op_expr_map_[op_type_name] =
          CHECK_JUST(one::OpBuilder(op_type_name).Input("x").Input("dy").Output("dx").Build());
    }
  }
  static std::string GetOpTypeName(const int32_t& ndims) {
    return "avg_pool_" + std::to_string(ndims) + "d_grad";
  }
  struct AvgPoolNdGrad {
    Maybe<AttrMap> operator()(const std::string& data_format, const std::vector<int32_t>& padding,
                              const std::vector<int32_t>& kernel_size,
                              const std::vector<int32_t>& stride, const bool& ceil_mode,
                              const bool& count_include_pad, const int32_t& divisor_override) {
      MutableAttrMap attrs;
      JUST(attrs.SetAttr<std::string>("data_format", data_format));
      JUST(attrs.SetAttr<std::vector<int32_t>>("padding", padding));
      JUST(attrs.SetAttr<std::vector<int32_t>>("kernel_size", kernel_size));
      JUST(attrs.SetAttr<std::vector<int32_t>>("stride", stride));
      JUST(attrs.SetAttr<bool>("ceil_mode", ceil_mode));
      JUST(attrs.SetAttr<bool>("count_include_pad", count_include_pad));
      JUST(attrs.SetAttr<int32_t>("divisor_override", divisor_override));
      return AttrMap(attrs);
    }
  };
  Maybe<Tensor> operator()(const std::shared_ptr<one::Tensor>& x,
                           const std::shared_ptr<one::Tensor>& dy, const int32_t& ndims,
                           const std::string& data_format, const std::vector<int32_t>& padding,
                           const std::vector<int32_t>& kernel_size,
                           const std::vector<int32_t>& stride, const bool& ceil_mode,
                           const bool& count_include_pad, const int32_t& divisor_override) const {
    constexpr auto* GetAttrs = CACHED_FUNCTOR_PTR(AvgPoolNdGrad);
    const auto attrs = *JUST(GetAttrs(data_format, padding, kernel_size, stride, ceil_mode,
                                      count_include_pad, divisor_override));
    const auto& op_type_name = GetOpTypeName(ndims);
    const auto& it = op_expr_map_.find(op_type_name);
    CHECK_OR_RETURN(it != op_expr_map_.end())
        << Error::RuntimeError() << "Encounter unsupported op " << op_type_name
        << " in AvgPoolNdGradFunctor.";
    CHECK_NOTNULL_OR_RETURN(it->second);  // NOLINT(maybe-need-error-msg)
    return OpInterpUtil::Dispatch<Tensor>(*it->second, {x, dy}, attrs);
  }

 protected:
  std::unordered_map<std::string, std::shared_ptr<OpExpr>> op_expr_map_;
};

class NormalizationGradFunctor {
 public:
  NormalizationGradFunctor() {
    op_ = CHECK_JUST(one::OpBuilder("normalization_grad")
                         .Input("dy")
                         .Input("x")
                         .Input("mean")
                         .Input("inv_variance")
                         .Input("gamma")
                         .Output("dx")
                         .Output("gamma_diff")
                         .Output("beta_diff")
                         .Build());
  }
  struct NormalizationGrad {
    Maybe<AttrMap> operator()(float epsilon, int32_t axis) {
      MutableAttrMap attrs;
      JUST(attrs.SetAttr<float>("epsilon", epsilon));
      JUST(attrs.SetAttr<int32_t>("axis", axis));
      return AttrMap(attrs);
    }
  };
  Maybe<TensorTuple> operator()(const std::shared_ptr<one::Tensor>& grad,
                                const std::shared_ptr<one::Tensor>& x,
                                const std::shared_ptr<one::Tensor>& mean,
                                const std::shared_ptr<one::Tensor>& inv_variance,
                                const std::shared_ptr<one::Tensor>& gamma, const float& epsilon,
                                const int32_t& axis) const {
    constexpr auto* GetAttrs = CACHED_FUNCTOR_PTR(NormalizationGrad);
    const auto attrs = *JUST(GetAttrs(epsilon, axis));
    return OpInterpUtil::Dispatch<TensorTuple>(*op_, {grad, x, mean, inv_variance, gamma}, attrs);
  }

 private:
  std::shared_ptr<OpExpr> op_;
};

class NormalizationAddReluGradFunctor {
 public:
  NormalizationAddReluGradFunctor() {
    addend_op_ = CHECK_JUST(one::OpBuilder("normalization_add_relu_grad")
                                .Input("x")
                                .Input("dy")
                                .Input("mean")
                                .Input("inv_variance")
                                .Input("gamma")
                                .Input("beta")
                                .Input("reserve_space")
                                .Input("y")
                                .Output("dx")
                                .Output("gamma_diff")
                                .Output("beta_diff")
                                .Output("addend_diff")
                                .Build());
    no_addend_op_ = CHECK_JUST(one::OpBuilder("normalization_add_relu_grad")
                                   .Input("x")
                                   .Input("dy")
                                   .Input("mean")
                                   .Input("inv_variance")
                                   .Input("gamma")
                                   .Input("beta")
                                   .Input("reserve_space")
                                   .Input("y")
                                   .Output("dx")
                                   .Output("gamma_diff")
                                   .Output("beta_diff")
                                   .Build());
  }

  struct NormalizationAddReluGrad {
    Maybe<AttrMap> operator()(const int32_t& axis, const float& epsilon) {
      MutableAttrMap attrs;
      JUST(attrs.SetAttr<int32_t>("axis", axis));
      JUST(attrs.SetAttr<float>("epsilon", epsilon));
      return AttrMap(attrs);
    }
  };
  Maybe<TensorTuple> operator()(
      const std::shared_ptr<one::Tensor>& x, const std::shared_ptr<one::Tensor>& grad,
      const std::shared_ptr<one::Tensor>& mean, const std::shared_ptr<one::Tensor>& inv_variance,
      const std::shared_ptr<one::Tensor>& gamma, const std::shared_ptr<one::Tensor>& beta,
      const std::shared_ptr<one::Tensor>& reserve_space, const std::shared_ptr<one::Tensor>& y,
      const int32_t& axis, const float& epsilon, bool has_addend) const {
    constexpr auto* GetAttrs = CACHED_FUNCTOR_PTR(NormalizationAddReluGrad);
    const auto attrs = *JUST(GetAttrs(axis, epsilon));
    if (has_addend) {
      return OpInterpUtil::Dispatch<TensorTuple>(
          *addend_op_, {x, grad, mean, inv_variance, gamma, beta, reserve_space, y}, attrs);
    } else {
      return OpInterpUtil::Dispatch<TensorTuple>(
          *no_addend_op_, {x, grad, mean, inv_variance, gamma, beta, reserve_space, y}, attrs);
    }
  }

 private:
  std::shared_ptr<OpExpr> addend_op_;
  std::shared_ptr<OpExpr> no_addend_op_;
};

class LayerNormGradFunctor {
 public:
  LayerNormGradFunctor() {
    op_ = CHECK_JUST(one::OpBuilder("layer_norm_grad")
                         .Input("dy")
                         .Input("x")
                         .Input("mean")
                         .Input("inv_variance")
                         .Output("dx")
                         .Build());
  }
  struct LayerNormGrad {
    Maybe<AttrMap> operator()(int64_t begin_norm_axis, double epsilon) {
      MutableAttrMap attrs;
      JUST(attrs.SetAttr<int64_t>("begin_norm_axis", begin_norm_axis));
      JUST(attrs.SetAttr<double>("epsilon", epsilon));
      return AttrMap(attrs);
    }
  };
  Maybe<Tensor> operator()(const std::shared_ptr<one::Tensor>& dy,
                           const std::shared_ptr<one::Tensor>& x,
                           const std::shared_ptr<one::Tensor>& mean,
                           const std::shared_ptr<one::Tensor>& inv_variance,
                           const int64_t& begin_norm_axis, const double& epsilon) const {
    constexpr auto* GetAttrs = CACHED_FUNCTOR_PTR(LayerNormGrad);
    const auto attrs = *JUST(GetAttrs(begin_norm_axis, epsilon));
    return OpInterpUtil::Dispatch<Tensor>(*op_, {dy, x, mean, inv_variance}, attrs);
  }

 private:
  std::shared_ptr<OpExpr> op_;
};

class LayerNormAffineGradFunctor {
 public:
  LayerNormAffineGradFunctor() {
    op_ = CHECK_JUST(one::OpBuilder("layer_norm_grad")
                         .Input("dy")
                         .Input("x")
                         .Input("mean")
                         .Input("inv_variance")
                         .Input("gamma")
                         .Output("dx")
                         .Build());
  }
  struct LayerNormAffineGrad {
    Maybe<AttrMap> operator()(int64_t begin_norm_axis, double epsilon) {
      MutableAttrMap attrs;
      JUST(attrs.SetAttr<int64_t>("begin_norm_axis", begin_norm_axis));
      JUST(attrs.SetAttr<double>("epsilon", epsilon));
      return AttrMap(attrs);
    }
  };
  Maybe<Tensor> operator()(const std::shared_ptr<one::Tensor>& dy,
                           const std::shared_ptr<one::Tensor>& x,
                           const std::shared_ptr<one::Tensor>& mean,
                           const std::shared_ptr<one::Tensor>& inv_variance,
                           const std::shared_ptr<one::Tensor>& gamma,
                           const int64_t& begin_norm_axis, const double& epsilon) const {
    constexpr auto* GetAttrs = CACHED_FUNCTOR_PTR(LayerNormAffineGrad);
    const auto attrs = *JUST(GetAttrs(begin_norm_axis, epsilon));
    return OpInterpUtil::Dispatch<Tensor>(*op_, {dy, x, mean, inv_variance, gamma}, attrs);
  }

 private:
  std::shared_ptr<OpExpr> op_;
};

class LayerNormParamGradFunctor {
 public:
  LayerNormParamGradFunctor() {
    op_ = CHECK_JUST(one::OpBuilder("layer_norm_param_grad")
                         .Input("dy")
                         .Input("x")
                         .Input("mean")
                         .Input("inv_variance")
                         .Output("gamma_diff")
                         .Output("beta_diff")
                         .Build());
  }
  struct LayerNormParamGrad {
    Maybe<AttrMap> operator()(const int64_t& begin_params_axis, const double& epsilon) {
      MutableAttrMap attrs;
      JUST(attrs.SetAttr<int64_t>("begin_params_axis", begin_params_axis));
      JUST(attrs.SetAttr<double>("epsilon", epsilon));
      return AttrMap(attrs);
    }
  };
  Maybe<TensorTuple> operator()(const std::shared_ptr<one::Tensor>& dy,
                                const std::shared_ptr<one::Tensor>& x,
                                const std::shared_ptr<one::Tensor>& mean,
                                const std::shared_ptr<one::Tensor>& inv_variance,
                                const int64_t& begin_params_axis, const double& epsilon) const {
    constexpr auto* GetAttrs = CACHED_FUNCTOR_PTR(LayerNormParamGrad);
    const auto attrs = *JUST(GetAttrs(begin_params_axis, epsilon));
    return OpInterpUtil::Dispatch<TensorTuple>(*op_, {dy, x, mean, inv_variance}, attrs);
  }

 private:
  std::shared_ptr<OpExpr> op_;
};

class BroadcastMatmulGradBFunctor {
 public:
  BroadcastMatmulGradBFunctor() {
    op_ = CHECK_JUST(
        one::OpBuilder("broadcast_matmul_grad_b").Input("a").Input("b").Output("out").Build());
  }
  struct BroadcastMatmulGradB {
    Maybe<AttrMap> operator()(double alpha) {
      MutableAttrMap attrs;
      JUST(attrs.SetAttr<double>("alpha", alpha));
      return AttrMap(attrs);
    }
  };
  Maybe<Tensor> operator()(const std::shared_ptr<one::Tensor>& a,
                           const std::shared_ptr<one::Tensor>& b, double alpha) const {
    constexpr auto* GetAttrs = CACHED_FUNCTOR_PTR(BroadcastMatmulGradB);
    const auto attrs = *JUST(GetAttrs(alpha));
    return OpInterpUtil::Dispatch<Tensor>(*op_, {a, b}, attrs);
  }

 private:
  std::shared_ptr<OpExpr> op_;
};

class FusedScaleTrilSoftmaxMaskScaleGradFunctor {
 public:
  FusedScaleTrilSoftmaxMaskScaleGradFunctor() {
    fused_op_ = CHECK_JUST(one::OpBuilder("fused_tril_scale_softmax_mask_scale_grad")
                               .Input("softmax_y")
                               .Input("dy")
                               .Input("mask")
                               .Output("dx")
                               .Build());
  }
  struct FusedScaleTrilSoftmaxMaskScaleGrad {
    Maybe<AttrMap> operator()(const int64_t diagonal, const float tril_scale_value,
                              const float mask_scale_value) {
      MutableAttrMap fused_attrs;
      JUST(fused_attrs.SetAttr<int64_t>("diagonal", diagonal));
      JUST(fused_attrs.SetAttr<float>("tril_scale_value", tril_scale_value));
      JUST(fused_attrs.SetAttr<float>("mask_scale_value", mask_scale_value));
      return AttrMap(fused_attrs);
    }
  };
  Maybe<Tensor> operator()(const std::shared_ptr<one::Tensor>& softmax_y,
                           const std::shared_ptr<one::Tensor>& dy,
                           const std::shared_ptr<one::Tensor>& mask, const int64_t diagonal,
                           const float tril_scale_value, const float mask_scale_value) const {
    constexpr auto* GetAttrs = CACHED_FUNCTOR_PTR(FusedScaleTrilSoftmaxMaskScaleGrad);
    const auto fused_attrs = *JUST(GetAttrs(diagonal, tril_scale_value, mask_scale_value));
    return OpInterpUtil::Dispatch<Tensor>(*fused_op_, {softmax_y, dy, mask}, fused_attrs);
  }

 private:
  std::shared_ptr<OpExpr> fused_op_;
};

class FusedScaleMaskSoftmaxGradFunctor {
 public:
  FusedScaleMaskSoftmaxGradFunctor() {
    op_ = CHECK_JUST(one::OpBuilder("fused_scale_mask_softmax_grad")
                         .Input("y")
                         .Input("dy")
                         .Input("mask")
                         .Output("dx")
                         .Build());
  }
  struct FusedScaleMaskSoftmaxGrad {
    Maybe<AttrMap> operator()(float scale) {
      MutableAttrMap attrs;
      JUST(attrs.SetAttr<float>("scale_value", scale));
      return AttrMap(attrs);
    }
  };
  Maybe<Tensor> operator()(const std::shared_ptr<one::Tensor>& y,
                           const std::shared_ptr<one::Tensor>& dy,
                           const std::shared_ptr<one::Tensor>& mask, const float& scale) const {
    constexpr auto* GetAttrs = CACHED_FUNCTOR_PTR(FusedScaleMaskSoftmaxGrad);
    const auto attrs = *JUST(GetAttrs(scale));
    return OpInterpUtil::Dispatch<Tensor>(*op_, {y, dy, mask}, attrs);
  }

 private:
  std::shared_ptr<OpExpr> op_;
};

class FusedScaleMaskSoftmaxDropoutGradFunctor {
 public:
  FusedScaleMaskSoftmaxDropoutGradFunctor() {
    op_ = CHECK_JUST(one::OpBuilder("fused_scale_mask_softmax_dropout_grad")
                         .Input("softmax_y")
                         .Input("dy")
                         .Input("mask")
                         .Input("dropout_mask")
                         .Output("dx")
                         .Build());
  }
  struct FusedScaleMaskSoftmaxDropoutGrad {
    Maybe<AttrMap> operator()(float scale, float dropout_scale) {
      MutableAttrMap attrs;
      JUST(attrs.SetAttr<float>("scale_value", scale));
      JUST(attrs.SetAttr<float>("dropout_scale_value", dropout_scale));
      return AttrMap(attrs);
    }
  };
  Maybe<Tensor> operator()(const std::shared_ptr<one::Tensor>& softmax_y,
                           const std::shared_ptr<one::Tensor>& dy,
                           const std::shared_ptr<one::Tensor>& mask,
                           const std::shared_ptr<one::Tensor>& dropout_mask, const float& scale,
                           const float& dropout_scale) const {
    constexpr auto* GetAttrs = CACHED_FUNCTOR_PTR(FusedScaleMaskSoftmaxDropoutGrad);
    const auto attrs = *JUST(GetAttrs(scale, dropout_scale));
    return OpInterpUtil::Dispatch<Tensor>(*op_, {softmax_y, dy, mask, dropout_mask}, attrs);
  }

 private:
  std::shared_ptr<OpExpr> op_;
};

class CublasBiasAddReluMatmulGradFunctor {
 public:
  CublasBiasAddReluMatmulGradFunctor() {
    op_ = CHECK_JUST(one::OpBuilder("cublas_bias_add_relu_matmul_grad")
                         .Input("dy")
                         .Input("weight")
                         .Input("aux")
                         .Output("d_grad")
                         .Output("d_bias")
                         .Build());
  }
  struct CublasBiasAddReluMatmulGrad {
    Maybe<AttrMap> operator()(double alpha) {
      MutableAttrMap attrs;
      JUST(attrs.SetAttr<double>("alpha", alpha));
      return AttrMap(attrs);
    }
  };
  Maybe<TensorTuple> operator()(const std::shared_ptr<one::Tensor>& dy,
                                const std::shared_ptr<one::Tensor>& weight,
                                const std::shared_ptr<one::Tensor>& aux,
                                const double& alpha) const {
    constexpr auto* GetAttrs = CACHED_FUNCTOR_PTR(CublasBiasAddReluMatmulGrad);
    const auto attrs = *JUST(GetAttrs(alpha));
    return OpInterpUtil::Dispatch<TensorTuple>(*op_, {dy, weight, aux}, attrs);
  }

 private:
  std::shared_ptr<OpExpr> op_;
};

class CublasMatmulBiasAddGradFunctor {
 public:
  CublasMatmulBiasAddGradFunctor() {
    op_ = CHECK_JUST(one::OpBuilder("cublas_matmul_bias_add_grad")
                         .Input("dy")
                         .Input("x")
                         .Output("w_grad")
                         .Output("b_grad")
                         .Build());
  }
  Maybe<TensorTuple> operator()(const std::shared_ptr<one::Tensor>& dy,
                                const std::shared_ptr<one::Tensor>& x) const {
    return OpInterpUtil::Dispatch<TensorTuple>(*op_, {dy, x});
  }

 private:
  std::shared_ptr<OpExpr> op_;
};

class FusedReluDropoutGradFunctor {
 public:
  FusedReluDropoutGradFunctor() {
    op_ = CHECK_JUST(
        one::OpBuilder("fused_relu_dropout_grad").Input("dy").Input("mask").Output("dx").Build());
  }
  struct FusedReluDropoutGrad {
    Maybe<AttrMap> operator()(float scale) {
      MutableAttrMap attrs;
      JUST(attrs.SetAttr<float>("scale", scale));
      return AttrMap(attrs);
    }
  };
  Maybe<Tensor> operator()(const std::shared_ptr<one::Tensor>& dy,
                           const std::shared_ptr<one::Tensor>& mask, const float& scale) const {
    constexpr auto* GetAttrs = CACHED_FUNCTOR_PTR(FusedReluDropoutGrad);
    const auto attrs = *JUST(GetAttrs(scale));
    return OpInterpUtil::Dispatch<Tensor>(*op_, {dy, mask}, attrs);
  }

 private:
  std::shared_ptr<OpExpr> op_;
};

class FusedDotFeatureInteractionGradFunctor {
 public:
  FusedDotFeatureInteractionGradFunctor() {
    ops_has_output_concat_grad_.resize(kMaxInputCount);
    ops_no_output_concat_grad_.resize(kMaxInputCount);
    for (int n = 0; n < ops_has_output_concat_grad_.size(); ++n) {
      ops_has_output_concat_grad_[n] =
          CHECK_JUST(one::OpBuilder("fused_dot_feature_interaction_grad")
                         .Input("dy")
                         .Input("features", n + 1)
                         .Output("features_grad", n + 1)
                         .Output("output_concat_grad")
                         .Build());
    }
    for (int n = 0; n < ops_no_output_concat_grad_.size(); ++n) {
      ops_no_output_concat_grad_[n] =
          CHECK_JUST(one::OpBuilder("fused_dot_feature_interaction_grad")
                         .Input("dy")
                         .Input("features", n + 1)
                         .Output("features_grad", n + 1)
                         .Build());
    }
  }

  struct FusedDotFeatureInteractionGrad {
    Maybe<AttrMap> operator()(const bool& self_interaction, const int32_t& output_concat_grad_dim,
                              const std::string& pooling) {
      MutableAttrMap attrs;
      JUST(attrs.SetAttr<bool>("self_interaction", self_interaction));
      JUST(attrs.SetAttr<int32_t>("output_concat_grad_dim", output_concat_grad_dim));
      JUST(attrs.SetAttr<std::string>("pooling", pooling));
      return AttrMap(attrs);
    }
  };

  Maybe<TensorTuple> operator()(const std::shared_ptr<one::Tensor>& dy, const TensorTuple& features,
                                const bool& has_output_concat, const bool& self_interaction,
                                const int32_t& output_concat_grad_dim,
                                const std::string& pooling) const {
    constexpr auto* GetAttrs = CACHED_FUNCTOR_PTR(FusedDotFeatureInteractionGrad);
    const auto attrs = *JUST(GetAttrs(self_interaction, output_concat_grad_dim, pooling));
    CHECK_OR_RETURN(pooling == "sum" || pooling == "none")
        << Error::RuntimeError() << "pooling should be sum or none, but get " << pooling << ". ";
    const int64_t n_features_grad = features.size();
    CHECK_LE_OR_RETURN(n_features_grad, kMaxInputCount)
        << Error::RuntimeError() << "The number of tensors in features should be less than 128.";
    TensorTuple inputs(n_features_grad + 1);
    inputs[0] = dy;
    for (int32_t i = 0; i < n_features_grad; ++i) { inputs[i + 1] = features[i]; }
    if (has_output_concat) {
      return OpInterpUtil::Dispatch<TensorTuple>(
          *JUST(oneflow::VectorAt(ops_has_output_concat_grad_, n_features_grad - 1)), inputs,
          attrs);
    } else {
      return OpInterpUtil::Dispatch<TensorTuple>(
          *JUST(oneflow::VectorAt(ops_no_output_concat_grad_, n_features_grad - 1)), inputs, attrs);
    }
  }

 private:
  std::vector<std::shared_ptr<OpExpr>> ops_has_output_concat_grad_;
  std::vector<std::shared_ptr<OpExpr>> ops_no_output_concat_grad_;
};

class FusedCrossFeatureInteractionV1GradFunctor {
 public:
  FusedCrossFeatureInteractionV1GradFunctor() {
    v1_grad_op_ = CHECK_JUST(one::OpBuilder("fused_cross_feature_interaction_v1_grad")
                                 .Input("dy")
                                 .Input("weight")
                                 .Input("x")
                                 .Input("x0")
                                 .Input("matmul_result")
                                 .Output("dx")
                                 .Output("dw")
                                 .Output("dx0")
                                 .Output("dbias")
                                 .Build());
  }

  Maybe<TensorTuple> operator()(const std::shared_ptr<one::Tensor>& dy,
                                const std::shared_ptr<one::Tensor>& weight,
                                const std::shared_ptr<one::Tensor>& x,
                                const std::shared_ptr<one::Tensor>& x0,
                                const std::shared_ptr<one::Tensor>& matmul_result) const {
    return OpInterpUtil::Dispatch<TensorTuple>(*v1_grad_op_, {dy, weight, x, x0, matmul_result});
  }

 private:
  std::shared_ptr<OpExpr> v1_grad_op_;
};

class FusedCrossFeatureInteractionV2GradFunctor {
 public:
  FusedCrossFeatureInteractionV2GradFunctor() {
    v2_grad_op_ = CHECK_JUST(one::OpBuilder("fused_cross_feature_interaction_v2_grad")
                                 .Input("dy")
                                 .Input("weight")
                                 .Input("bias")
                                 .Input("x")
                                 .Input("x0")
                                 .Input("matmul_result")
                                 .Output("dx")
                                 .Output("dw")
                                 .Output("dx0")
                                 .Output("dbias")
                                 .Build());
  }

  Maybe<TensorTuple> operator()(const std::shared_ptr<one::Tensor>& dy,
                                const std::shared_ptr<one::Tensor>& weight,
                                const std::shared_ptr<one::Tensor>& bias,
                                const std::shared_ptr<one::Tensor>& x,
                                const std::shared_ptr<one::Tensor>& x0,
                                const std::shared_ptr<one::Tensor>& matmul_result) const {
    return OpInterpUtil::Dispatch<TensorTuple>(*v2_grad_op_,
                                               {dy, weight, bias, x, x0, matmul_result});
  }

 private:
  std::shared_ptr<OpExpr> v2_grad_op_;
};

class MatrixVectorProductGradAFunctor {
 public:
  MatrixVectorProductGradAFunctor() {
    matrix_vector_product_grad_a_op_ = CHECK_JUST(
        one::OpBuilder("matrix_vector_product_grad_a").Input("dy").Input("b").Output("dx").Build());
  }
  Maybe<Tensor> operator()(const std::shared_ptr<one::Tensor>& dy,
                           const std::shared_ptr<one::Tensor>& b) const {
    return OpInterpUtil::Dispatch<Tensor>(*matrix_vector_product_grad_a_op_, {dy, b});
  }

 private:
  std::shared_ptr<OpExpr> matrix_vector_product_grad_a_op_;
};

class MatrixVectorProductGradBFunctor {
 public:
  MatrixVectorProductGradBFunctor() {
    matrix_vector_product_grad_b_op_ = CHECK_JUST(
        one::OpBuilder("matrix_vector_product_grad_b").Input("dy").Input("a").Output("dx").Build());
  }
  Maybe<Tensor> operator()(const std::shared_ptr<one::Tensor>& dy,
                           const std::shared_ptr<one::Tensor>& a) const {
    return OpInterpUtil::Dispatch<Tensor>(*matrix_vector_product_grad_b_op_, {dy, a});
  }

 private:
  std::shared_ptr<OpExpr> matrix_vector_product_grad_b_op_;
};

class VectorMatrixProductGradAFunctor {
 public:
  VectorMatrixProductGradAFunctor() {
    vector_matrix_product_grad_a_op_ = CHECK_JUST(
        one::OpBuilder("vector_matrix_product_grad_a").Input("dy").Input("b").Output("dx").Build());
  }
  Maybe<Tensor> operator()(const std::shared_ptr<one::Tensor>& dy,
                           const std::shared_ptr<one::Tensor>& b) const {
    return OpInterpUtil::Dispatch<Tensor>(*vector_matrix_product_grad_a_op_, {dy, b});
  }

 private:
  std::shared_ptr<OpExpr> vector_matrix_product_grad_a_op_;
};

class VectorMatrixProductGradBFunctor {
 public:
  VectorMatrixProductGradBFunctor() {
    vector_matrix_product_grad_b_op_ = CHECK_JUST(
        one::OpBuilder("vector_matrix_product_grad_b").Input("dy").Input("a").Output("dx").Build());
  }
  Maybe<Tensor> operator()(const std::shared_ptr<one::Tensor>& dy,
                           const std::shared_ptr<one::Tensor>& a) const {
    return OpInterpUtil::Dispatch<Tensor>(*vector_matrix_product_grad_b_op_, {dy, a});
  }

 private:
  std::shared_ptr<OpExpr> vector_matrix_product_grad_b_op_;
};

class FusedMLPGradFunctor {
 public:
  FusedMLPGradFunctor() {
#if CUDA_VERSION >= 11060
    fused_op_.resize(kMaxInputCount /*the maximum number of layers*/);
    for (int n = 1; n < fused_op_.size(); ++n) {
      fused_op_[n] = CHECK_JUST(one::OpBuilder("cublas_fused_mlp_grad")
                                    .Input("dy")
                                    .Input("x")
                                    .Input("weights", n)
                                    .Input("cublas_aux", n)
                                    .Input("hidden", n)
                                    .Output("d_x")
                                    .Output("d_biases", n)
                                    .Output("d_weights", n)
                                    .Build());
    }
#endif
  }
  Maybe<TensorTuple> operator()(const std::shared_ptr<one::Tensor>& dy,
                                const std::shared_ptr<one::Tensor>& x, const TensorTuple& weights,
                                const TensorTuple& cublas_aux, const TensorTuple& hidden,
                                const std::vector<float>& alpha_list) const {
    MutableAttrMap attrs;
    const int64_t weight_size = weights.size();
    CHECK_EQ_OR_RETURN(alpha_list.size(), weight_size - 1)
        << "Alpha list size should be equal to weight_size - 1. ";
    JUST(attrs.SetAttr<std::vector<float>>("alpha_list", alpha_list));
    TensorTuple input(2 + 3 * weight_size);
    input[0] = dy;
    input[1] = x;
    std::copy(weights.begin(), weights.end(), input.begin() + 2);
    std::copy(cublas_aux.begin(), cublas_aux.end(), input.begin() + 2 + weight_size);
    std::copy(hidden.begin(), hidden.end(), input.begin() + 2 + 2 * weight_size);
#if CUDA_VERSION >= 11060
    return OpInterpUtil::Dispatch<TensorTuple>(*fused_op_[weight_size], input, attrs);
#endif
    UNIMPLEMENTED_THEN_RETURN() << "Only Support in CUDA_VERSION >= 11060";
  }

 private:
#if CUDA_VERSION >= 11060
  std::vector<std::shared_ptr<OpExpr>> fused_op_;
#endif
};

}  // namespace impl

ONEFLOW_FUNCTION_LIBRARY(m) {
  m.add_functor<impl::ConvBiasGradFunctor>("ConvBiasGrad");
  m.add_functor<impl::ConvFilterGradFunctor>("ConvFilterGrad");
  m.add_functor<impl::ConvDataGradFunctor>("ConvDataGrad");
  m.add_functor<impl::EmbeddingGradFunctor>("EmbeddingGrad");
  m.add_functor<impl::TFPoolNdGradFunctor>("TFPoolNdGrad");
  m.add_functor<impl::AdaptivePoolNdGradFunctor>("AdaptivePoolNdGrad");
  m.add_functor<impl::KLDivLossGradFunctor>("KLDivLossGrad");
  m.add_functor<impl::NLLGradFunctor>("NLLGrad");
  m.add_functor<impl::BinaryCrossEntropyLossGradFunctor>("BinaryCrossEntropyLossGrad");
  m.add_functor<impl::BinaryCrossEntropyWithLogitsLossGradFunctor>(
      "BinaryCrossEntropyWithLogitsLossGrad");
  m.add_functor<impl::SparseCrossEntropyGradFunctor>("SparseCrossEntropyGrad");
  m.add_functor<impl::SparseCrossEntropyMsGradFunctor>("SparseCrossEntropyMsGrad");
  m.add_functor<impl::SparseSoftmaxCrossEntropyGradFunctor>("SparseSoftmaxCrossEntropyGrad");
  m.add_functor<impl::SparseSoftmaxCrossEntropyMsGradFunctor>("SparseSoftmaxCrossEntropyMsGrad");
  m.add_functor<impl::SmoothL1LossGradFunctor>("SmoothL1LossGrad");
  m.add_functor<impl::CombinedMarginLossGradFunctor>("CombinedMarginLossGrad");
  m.add_functor<impl::AffineGridGradFunctor>("AffineGridGrad");
  m.add_functor<impl::GridSampleGradFunctor>("GridSampleGrad");
  m.add_functor<impl::MaxPoolNdGradFunctor>("MaxPoolNdGrad");
  m.add_functor<impl::PadGradFunctor>("PadGrad");
  m.add_functor<impl::AvgPoolNdGradFunctor>("AvgPoolNdGrad");
  m.add_functor<impl::NormalizationGradFunctor>("NormalizationGrad");
  m.add_functor<impl::NormalizationAddReluGradFunctor>("NormalizationAddReluGrad");
  m.add_functor<impl::LayerNormGradFunctor>("LayerNormGrad");
  m.add_functor<impl::LayerNormAffineGradFunctor>("LayerNormAffineGrad");
  m.add_functor<impl::LayerNormParamGradFunctor>("LayerNormParamGrad");
  m.add_functor<impl::BroadcastMatmulGradBFunctor>("BroadcastMatmulGradB");
  m.add_functor<impl::CtcLossGradFunctor>("CtcLossGrad");
  m.add_functor<impl::FusedScaleTrilSoftmaxMaskScaleGradFunctor>(
      "FusedScaleTrilSoftmaxMaskScaleGrad");
  m.add_functor<impl::FusedScaleMaskSoftmaxGradFunctor>("FusedScaleMaskSoftmaxGrad");
  m.add_functor<impl::FusedScaleMaskSoftmaxDropoutGradFunctor>("FusedScaleMaskSoftmaxDropoutGrad");
  m.add_functor<impl::CublasBiasAddReluMatmulGradFunctor>("CublasBiasAddReluMatmulGrad");
  m.add_functor<impl::CublasMatmulBiasAddGradFunctor>("CublasMatmulBiasAddGrad");
  m.add_functor<impl::FusedReluDropoutGradFunctor>("FusedReluDropoutGrad");
  m.add_functor<impl::FusedDotFeatureInteractionGradFunctor>("FusedDotFeatureInteractionGrad");
  m.add_functor<impl::FusedCrossFeatureInteractionV1GradFunctor>(
      "FusedCrossFeatureInteractionV1Grad");
  m.add_functor<impl::FusedCrossFeatureInteractionV2GradFunctor>(
      "FusedCrossFeatureInteractionV2Grad");
  m.add_functor<impl::FusedMLPGradFunctor>("FusedMLPGrad");
  m.add_functor<impl::BinaryCrossEntropyWithLogitsReduceMeanLossGradFunctor>(
      "BinaryCrossEntropyWithLogitsReduceMeanLossGrad");
  m.add_functor<impl::MatrixVectorProductGradAFunctor>("MatrixVectorProductGradA");
  m.add_functor<impl::MatrixVectorProductGradBFunctor>("MatrixVectorProductGradB");
  m.add_functor<impl::VectorMatrixProductGradAFunctor>("VectorMatrixProductGradA");
  m.add_functor<impl::VectorMatrixProductGradBFunctor>("VectorMatrixProductGradB");
};

}  // namespace functional
}  // namespace one
}  // namespace oneflow<|MERGE_RESOLUTION|>--- conflicted
+++ resolved
@@ -134,22 +134,10 @@
                            const std::vector<int32_t>& padding_before,
                            const std::vector<int32_t>& dilation_rate, const int32_t& groups,
                            const std::string& data_format) const {
-<<<<<<< HEAD
     constexpr auto* GetAttrs = CACHED_FUNCTOR_PTR(ConvDataGrad);
     const auto attrs = *JUST(GetAttrs(num_spatial_dims, kernel_size, strides, padding_before,
                                       dilation_rate, groups, data_format));
-    return OpInterpUtil::Dispatch<Tensor>(*op_, {dy, weight, x}, attrs);
-=======
-    MutableAttrMap attrs;
-    JUST(attrs.SetAttr<int32_t>("num_spatial_dims", num_spatial_dims));
-    JUST(attrs.SetAttr<std::vector<int32_t>>("kernel_size", kernel_size));
-    JUST(attrs.SetAttr<std::vector<int32_t>>("strides", strides));
-    JUST(attrs.SetAttr<std::vector<int32_t>>("padding_before", padding_before));
-    JUST(attrs.SetAttr<std::vector<int32_t>>("dilation_rate", dilation_rate));
-    JUST(attrs.SetAttr<int32_t>("groups", groups));
-    JUST(attrs.SetAttr<std::string>("data_format", data_format));
     return OpInterpUtil::Dispatch<Tensor>(*op_, {dy, weight, JUST(x->detach())}, attrs);
->>>>>>> 126011b4
   }
 
  private:
