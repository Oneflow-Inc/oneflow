--- conflicted
+++ resolved
@@ -459,6 +459,49 @@
           *op_weight_, {out_grad, input, target, JUST(JUST(weight)->detach())}, attrs);
     } else {
       return OpInterpUtil::Dispatch<one::Tensor>(*op_, {out_grad, input, target}, attrs);
+    }
+  }
+
+ private:
+  std::shared_ptr<OpExpr> op_;
+  std::shared_ptr<OpExpr> op_weight_;
+};
+
+class NLLGradNpuFunctor {
+ public:
+  NLLGradNpuFunctor() {
+    op_ = CHECK_JUST(one::OpBuilder("nll_grad_npu")
+                         .Input("out_grad")
+                         .Input("input")
+                         .Input("target")
+                         .Input("total_weight")
+                         .Output("in_grad")
+                         .Build());
+
+    op_weight_ = CHECK_JUST(one::OpBuilder("nll_grad_npu")
+                                .Input("out_grad")
+                                .Input("input")
+                                .Input("target")
+                                .Input("total_weight")
+                                .Input("weight")
+                                .Output("in_grad")
+                                .Build());
+  }
+
+  Maybe<Tensor> operator()(const std::shared_ptr<one::Tensor>& out_grad,
+                           const std::shared_ptr<one::Tensor>& input,
+                           const std::shared_ptr<one::Tensor>& target,
+                           const std::shared_ptr<one::Tensor>& total_weight,
+                           const Optional<one::Tensor>& weight,
+                           const int64_t ignore_index) const {
+    auto& attrs = THREAD_CACHED_MUTABLE_ATTR_MAP("ignore_index");
+    attrs.SetAllAttrs(ignore_index);
+
+    if (weight) {
+      return OpInterpUtil::Dispatch<one::Tensor>(
+          *op_weight_, {out_grad, input, target, total_weight, JUST(JUST(weight)->detach())}, attrs);
+    } else {
+      return OpInterpUtil::Dispatch<one::Tensor>(*op_, {out_grad, input, target, total_weight}, attrs);
     }
   }
 
@@ -991,12 +1034,36 @@
   std::shared_ptr<OpExpr> op_;
 };
 
-<<<<<<< HEAD
 class LayerNormNpuGradFunctor {
  public:
   LayerNormNpuGradFunctor() {
     op_ = CHECK_JUST(one::OpBuilder("layer_norm_npu_grad")
-=======
+                         .Input("dy")
+                         .Input("x")
+                         .Input("mean")
+                         .Input("inv_variance")
+                         .Output("dx")
+                         .Output("gamma_diff")
+                         .Output("beta_diff")
+                         .Build());
+  }
+  Maybe<TensorTuple> operator()(const std::shared_ptr<one::Tensor>& dy,
+                                const std::shared_ptr<one::Tensor>& x,
+                                const std::shared_ptr<one::Tensor>& mean,
+                                const std::shared_ptr<one::Tensor>& inv_variance,
+                                const int64_t& begin_params_axis, const double& epsilon) const {
+
+    auto& attrs = THREAD_CACHED_MUTABLE_ATTR_MAP("begin_params_axis", "epsilon");
+    attrs.SetAttr<int64_t>("begin_params_axis", begin_params_axis);
+    attrs.SetAttr<double>("epsilon", epsilon);
+    return OpInterpUtil::Dispatch<TensorTuple>(*op_, {dy, x, mean, inv_variance}, attrs);
+  }
+
+ private:
+  std::shared_ptr<OpExpr> op_;
+};
+
+
 class GroupNormGradFunctor {
  public:
   GroupNormGradFunctor() {
@@ -1042,35 +1109,19 @@
  public:
   GroupNormParamGradFunctor() {
     op_ = CHECK_JUST(one::OpBuilder("group_norm_param_grad")
->>>>>>> 2431e491
                          .Input("dy")
                          .Input("x")
                          .Input("mean")
                          .Input("inv_variance")
-<<<<<<< HEAD
-                         .Output("dx")
-                         .Output("gamma_diff")
-                         .Output("beta_diff")
-=======
                          .Output("dgamma")
                          .Output("dbeta")
->>>>>>> 2431e491
                          .Build());
   }
   Maybe<TensorTuple> operator()(const std::shared_ptr<one::Tensor>& dy,
                                 const std::shared_ptr<one::Tensor>& x,
                                 const std::shared_ptr<one::Tensor>& mean,
-<<<<<<< HEAD
-                                const std::shared_ptr<one::Tensor>& inv_variance,
-                                const int64_t& begin_params_axis, const double& epsilon) const {
-    MutableAttrMap attrs;
-    JUST(attrs.SetAttr<int64_t>("begin_params_axis", begin_params_axis));
-    JUST(attrs.SetAttr<double>("epsilon", epsilon));
-    return OpInterpUtil::Dispatch<TensorTuple>(*op_, {dy, x, mean, inv_variance}, attrs);
-=======
                                 const std::shared_ptr<one::Tensor>& inv_variance) const {
     return OpInterpUtil::Dispatch<TensorTuple>(*op_, {dy, x, mean, inv_variance});
->>>>>>> 2431e491
   }
 
  private:
@@ -1540,6 +1591,7 @@
   m.add_functor<impl::KLDivLossGradFunctor>("KLDivLossGrad");
   m.add_functor<impl::KLDivLossTargetGradFunctor>("KLDivLossTargetGrad");
   m.add_functor<impl::NLLGradFunctor>("NLLGrad");
+  m.add_functor<impl::NLLGradNpuFunctor>("NLLGradNpu");
   m.add_functor<impl::BinaryCrossEntropyLossGradFunctor>("BinaryCrossEntropyLossGrad");
   m.add_functor<impl::BinaryCrossEntropyLossTargetGradFunctor>("BinaryCrossEntropyLossTargetGrad");
   m.add_functor<impl::BinaryCrossEntropyWithLogitsLossGradFunctor>(
