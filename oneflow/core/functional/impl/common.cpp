/*
Copyright 2020 The OneFlow Authors. All rights reserved.

Licensed under the Apache License, Version 2.0 (the "License");
you may not use this file except in compliance with the License.
You may obtain a copy of the License at

    http://www.apache.org/licenses/LICENSE-2.0

Unless required by applicable law or agreed to in writing, software
distributed under the License is distributed on an "AS IS" BASIS,
WITHOUT WARRANTIES OR CONDITIONS OF ANY KIND, either express or implied.
See the License for the specific language governing permissions and
limitations under the License.
*/
#include "oneflow/core/functional/impl/common.h"
#include "oneflow/core/autograd/autograd_mode.h"
#include "oneflow/core/common/wrap_dim_utils.h"

namespace oneflow {
namespace one {
namespace functional {

bool IsStaticZerosTensor(const std::shared_ptr<Tensor>& x) {
  return nullptr != std::dynamic_pointer_cast<StaticZerosTensor>(x);
}

bool IsInplaceValid(const std::shared_ptr<Tensor>& x) {
  return !autograd::GradMode::is_enabled() || !(x->is_leaf() && x->requires_grad());
}

Maybe<std::vector<int32_t>> CheckAxis(const std::vector<int32_t>& axis, const int32_t& ndim) {
  const int32_t naxis = axis.size();

  if (naxis == 0) {
    std::vector<int32_t> reduce_axis(ndim);
    std::iota(reduce_axis.begin(), reduce_axis.end(), 0);
    return reduce_axis;
  } else {
    std::vector<int32_t> reduce_axis(naxis);
    std::vector<int32_t> axis_num(ndim);
    for (int32_t i = 0; i < naxis; i++) {
      reduce_axis[i] = JUST(maybe_wrap_dim(axis[i], ndim));
      axis_num[reduce_axis[i]]++;
      CHECK_OR_RETURN(axis_num[reduce_axis[i]] < 2)
          << Error::RuntimeError() << "dim " << reduce_axis[i]
          << " appears multiple times in the list of dims";
    }
    return reduce_axis;
  }
}

Maybe<void> CheckInplaceValid(const std::shared_ptr<Tensor>& x) {
  CHECK_OR_RETURN(IsInplaceValid(x))
      << Error::RuntimeError()
      << "a leaf Tensor that requires grad is being used in an in-place operation";
  return Maybe<void>::Ok();
}

Maybe<void> CheckInplaceCastValid(const std::shared_ptr<Tensor>& x,
                                  const std::shared_ptr<Tensor>& x_cast) {
  CHECK_OR_RETURN(*x->dtype() == *x_cast->dtype())
      << Error::RuntimeError() << "result type " << x_cast->dtype()->name()
      << " can't be cast to the desired output type " << x->dtype()->name();
  return Maybe<void>::Ok();
}

bool IsShapeCanExpandTo(const Shape& shape, const Shape& expand_shape) {
  if (shape == expand_shape) { return true; }
  if (expand_shape.NumAxes() < shape.NumAxes()) { return false; }
  int shift = expand_shape.NumAxes() - shape.NumAxes();
  for (int i = expand_shape.NumAxes() - 1; i >= 0; --i) {
    int index = i - shift;
    if (index >= 0) {
      int dim_a = expand_shape.At(i);
      int dim_b = shape.At(index);
      if (dim_a != dim_b && (dim_a <= 0 || dim_b != 1)) { return false; }
    } else {
      if (expand_shape.At(i) <= 0) { return false; }
    }
  }
  return true;
}

Maybe<void> CheckShapeCanExpandTo(const Shape& shape, const Shape& expand_shape) {
  CHECK_OR_RETURN(IsShapeCanExpandTo(shape, expand_shape))
      << Error::RuntimeError() << "Can not expand shape " << shape.ToString() << " to "
      << expand_shape.ToString();
  return Maybe<void>::Ok();
}

Optional<Stride> ComputeStride(const Shape& shape, const Stride& stride,
                               const Shape& target_shape) {
  /*************************************************
   * Description: in some case, view operate is not allowed, so need to check it's validation,
   * the check refers to torch(aten/src/ATen/native/TensorShape.cpp)
   *************************************************/
  if (stride.size() == 0) {
    // for scalar input tensor
    return Stride(target_shape.NumAxes(), 1);
  }
  int64_t elem_count = shape.elem_cnt();
  int64_t ndim = shape.NumAxes();
  int64_t tgt_ndim = target_shape.NumAxes();
<<<<<<< HEAD
  DimVector stride_vec = stride.StrideVec();
=======
  DimVector shape_vec = shape.dim_vec();
  DimVector tgt_shape_vec = target_shape.dim_vec();
>>>>>>> 4af9b7a4
  if (elem_count == 0) { return NullOpt; }

  int64_t view_d = tgt_ndim - 1;
  int64_t chunk_base_stride = stride.back();
  Stride target_stride(tgt_ndim);
  // stride for each subspace in the chunk
  // numel in current chunk
  int64_t tensor_numel = 1;
  int64_t view_numel = 1;
  for (int64_t tensor_d = ndim - 1; tensor_d >= 0; tensor_d--) {
    tensor_numel *= shape[tensor_d];
    // if end of tensor size chunk, check view
    if ((tensor_d == 0)
<<<<<<< HEAD
        || (shape[tensor_d - 1] != 1
            && stride_vec[tensor_d - 1] != tensor_numel * chunk_base_stride)) {
      while (view_d >= 0 && (view_numel < tensor_numel || target_shape[view_d] == 1)) {
        newstride[view_d] = view_numel * chunk_base_stride;
        view_numel *= target_shape[view_d];
=======
        || (shape_vec[tensor_d - 1] != 1
            && stride[tensor_d - 1] != tensor_numel * chunk_base_stride)) {
      while (view_d >= 0 && (view_numel < tensor_numel || tgt_shape_vec[view_d] == 1)) {
        target_stride[view_d] = view_numel * chunk_base_stride;
        view_numel *= tgt_shape_vec[view_d];
>>>>>>> 4af9b7a4
        view_d--;
      }
      if (view_numel != tensor_numel) { return NullOpt; }
      if (tensor_d > 0) {
        chunk_base_stride = stride[tensor_d - 1];
        tensor_numel = 1;
        view_numel = 1;
      }
    }
  }
  if (view_d != -1) { return NullOpt; }
  return target_stride;
}

Maybe<Shape> InferShape(const std::shared_ptr<one::Tensor>& x, const Shape& shape) {
  int need_infer_axis = -1;
  size_t count = 1;
  for (int i = 0; i < shape.NumAxes(); ++i) {
    if (shape.At(i) < -1) {
      return Error::RuntimeError() << "Invalid shape dimension " << shape.At(i);
    } else if (shape.At(i) == -1) {
      CHECK_EQ_OR_RETURN(need_infer_axis, -1)
          << Error::RuntimeError() << "only one dimension can be inferred";
      need_infer_axis = i;
    } else {
      count *= shape.At(i);
    }
  }
  size_t x_count = x->shape()->Count(0);
  Shape infered_shape = shape;
  if (need_infer_axis == -1) {
    CHECK_EQ_OR_RETURN(shape.Count(0), x_count)
        << Error::RuntimeError() << "shape '" << shape.ToString()
        << "' is invalid for input of size " << x->nelement();
  } else {
    infered_shape.Set(need_infer_axis, x_count / count);
    CHECK_EQ_OR_RETURN(infered_shape.Count(0), x_count)
        << Error::RuntimeError() << "shape '" << shape.ToString()
        << "' is invalid for input of size " << x->nelement();
  }
  return infered_shape;
}

}  // namespace functional
}  // namespace one
}  // namespace oneflow<|MERGE_RESOLUTION|>--- conflicted
+++ resolved
@@ -102,12 +102,6 @@
   int64_t elem_count = shape.elem_cnt();
   int64_t ndim = shape.NumAxes();
   int64_t tgt_ndim = target_shape.NumAxes();
-<<<<<<< HEAD
-  DimVector stride_vec = stride.StrideVec();
-=======
-  DimVector shape_vec = shape.dim_vec();
-  DimVector tgt_shape_vec = target_shape.dim_vec();
->>>>>>> 4af9b7a4
   if (elem_count == 0) { return NullOpt; }
 
   int64_t view_d = tgt_ndim - 1;
@@ -121,19 +115,11 @@
     tensor_numel *= shape[tensor_d];
     // if end of tensor size chunk, check view
     if ((tensor_d == 0)
-<<<<<<< HEAD
         || (shape[tensor_d - 1] != 1
-            && stride_vec[tensor_d - 1] != tensor_numel * chunk_base_stride)) {
+            && stride[tensor_d - 1] != tensor_numel * chunk_base_stride)) {
       while (view_d >= 0 && (view_numel < tensor_numel || target_shape[view_d] == 1)) {
-        newstride[view_d] = view_numel * chunk_base_stride;
+        target_stride[view_d] = view_numel * chunk_base_stride;
         view_numel *= target_shape[view_d];
-=======
-        || (shape_vec[tensor_d - 1] != 1
-            && stride[tensor_d - 1] != tensor_numel * chunk_base_stride)) {
-      while (view_d >= 0 && (view_numel < tensor_numel || tgt_shape_vec[view_d] == 1)) {
-        target_stride[view_d] = view_numel * chunk_base_stride;
-        view_numel *= tgt_shape_vec[view_d];
->>>>>>> 4af9b7a4
         view_d--;
       }
       if (view_numel != tensor_numel) { return NullOpt; }
