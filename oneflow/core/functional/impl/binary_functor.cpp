--- conflicted
+++ resolved
@@ -17,11 +17,8 @@
 #include "oneflow/core/functional/impl/binary_functor.h"
 #include <cstdint>
 
-<<<<<<< HEAD
 #include "oneflow/core/common/just.h"
-=======
 #include "oneflow/core/common/error.h"
->>>>>>> c60a8b3b
 #include "oneflow/core/common/maybe.h"
 #include "oneflow/core/common/scalar.h"
 #include "oneflow/core/framework/attr_map.h"
@@ -379,16 +376,41 @@
                            const std::shared_ptr<one::Tensor>& end,
                            const std::shared_ptr<one::Tensor>& weight) const {
     const int64_t weight_elem_cnt = weight->nelement();
-    
-
-    CHECK_EQ_OR_RETURN(start->shape(), end->shape());
-    CHECK_EQ_OR_RETURN(start->dtype()->data_type(), weight->dtype()->data_type()) << Error::RuntimeError() << "expected dtype float for `weights` but got dtype " << weight->dtype()->name();
+    CHECK_EQ_OR_RETURN(start->shape()->NumAxes(), end->shape()->NumAxes());
+
+    std::shared_ptr<Tensor> broadcast_start = start;
+    std::shared_ptr<Tensor> broadcast_end = end;
+    if (*start->shape() != *end->shape()) {
+      const int64_t dim = start->shape()->NumAxes();
+      bool broadcast_start_status = false;
+      bool broadcast_end_status = false;
+      
+      for (int64_t i = 0; i < dim; i++) {
+        int64_t start_shape_i = start->shape()->At(i);
+        int64_t end_shape_i = end->shape()->At(i);
+        if (start_shape_i > end_shape_i) {
+          broadcast_end_status = true;
+          break;
+        } else if (start_shape_i < end_shape_i) {
+          broadcast_start_status = true;
+          break;
+        }
+      }
+
+      if (broadcast_start_status) {
+        broadcast_start = JUST(functional::BroadcastTo(broadcast_start, *end->shape()));
+      } else if (broadcast_end_status) {
+        broadcast_end = JUST(functional::BroadcastTo(broadcast_end, *start->shape()));
+      }
+    }
+
+    CHECK_EQ_OR_RETURN(broadcast_start->dtype()->data_type(), weight->dtype()->data_type()) << Error::RuntimeError() << "expected dtype float for `weights` but got dtype " << weight->dtype()->name();
 
     if (weight_elem_cnt == 1) {
-      auto broad_weight = JUST(functional::Expand(weight, *start->shape()));
-      return OpInterpUtil::Dispatch<Tensor>(*op_, {start, end, broad_weight}, {});
-    }
-    return OpInterpUtil::Dispatch<Tensor>(*op_, {start, end, weight}, {});
+      auto broadcast_weight = JUST(functional::Expand(weight, *broadcast_start->shape()));
+      return OpInterpUtil::Dispatch<Tensor>(*op_, {broadcast_start, broadcast_end, broadcast_weight}, {});
+    }
+    return OpInterpUtil::Dispatch<Tensor>(*op_, {broadcast_start, broadcast_end, weight}, {});
   }
 
  private:
