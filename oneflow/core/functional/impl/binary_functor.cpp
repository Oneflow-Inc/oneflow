--- conflicted
+++ resolved
@@ -131,27 +131,27 @@
   }
 };
 
-<<<<<<< HEAD
+class BroadcastLogicalAndFunctor : public BinaryFunctor {
+ public:
+  BroadcastLogicalAndFunctor() {
+    op_ = CHECK_JUST(
+        one::OpBuilder("broadcast_logical_and").Input("x").Input("y").Output("z").Build());
+  }
+};
+
+class BroadcastLogicalOrFunctor : public BinaryFunctor {
+ public:
+  BroadcastLogicalOrFunctor() {
+    op_ = CHECK_JUST(
+        one::OpBuilder("broadcast_logical_or").Input("x").Input("y").Output("z").Build());
+  }
+};
+
 class BroadcastLogicalXorFunctor : public BinaryFunctor {
  public:
-  BroadcastLogicalXorFunctor() {
+  BroadcastLogicalOrFunctor() {
     op_ = CHECK_JUST(
         one::OpBuilder("broadcast_logical_xor").Input("x").Input("y").Output("z").Build());
-=======
-class BroadcastLogicalAndFunctor : public BinaryFunctor {
- public:
-  BroadcastLogicalAndFunctor() {
-    op_ = CHECK_JUST(
-        one::OpBuilder("broadcast_logical_and").Input("x").Input("y").Output("z").Build());
-  }
-};
-
-class BroadcastLogicalOrFunctor : public BinaryFunctor {
- public:
-  BroadcastLogicalOrFunctor() {
-    op_ = CHECK_JUST(
-        one::OpBuilder("broadcast_logical_or").Input("x").Input("y").Output("z").Build());
->>>>>>> 0160f262
   }
 };
 
@@ -256,12 +256,9 @@
   m.add_functor<impl::BroadcastNotEqualFunctor>("BroadcastNotEqual");
   m.add_functor<impl::BroadcastGreaterFunctor>("BroadcastGreater");
   m.add_functor<impl::BroadcastGreaterEqualFunctor>("BroadcastGreaterEqual");
-<<<<<<< HEAD
-  m.add_functor<impl::BroadcastLogicalXorFunctor>("BroadcastLogicalXor");
-=======
   m.add_functor<impl::BroadcastLogicalAndFunctor>("BroadcastLogicalAnd");
   m.add_functor<impl::BroadcastLogicalOrFunctor>("BroadcastLogicalOr");
->>>>>>> 0160f262
+  m.add_functor<impl::BroadcastLogicalXorFunctor>("BroadcastLogicalXor");
   m.add_functor<impl::BroadcastLessFunctor>("BroadcastLess");
   m.add_functor<impl::BroadcastLessEqualFunctor>("BroadcastLessEqual");
   m.add_functor<impl::ScalarAddByTensorFunctor>("ScalarAddByTensor");
