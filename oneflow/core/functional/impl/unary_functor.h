--- conflicted
+++ resolved
@@ -83,13 +83,9 @@
 
 class InplaceFloatUnaryFunctor {
  public:
-  Maybe<Tensor> operator()(const std::shared_ptr<one::Tensor>& x) const {
+  Maybe<Tensor> operator()(const std::shared_ptr<one::Tensor>& input) const {
     TensorProcessor tensor_processor;
-<<<<<<< HEAD
     JUST(tensor_processor.AddInputs({input}, DType::Float()).Apply());
-=======
-    JUST(tensor_processor.AddInputs({x}, DType::Float()).Apply());
->>>>>>> b69fc419
     TensorTuple input_tuple = JUST(tensor_processor.GetInputs());
     JUST(CheckInplaceCastValid(input, input_tuple.at(0)));
     JUST(CheckInplaceValid(input));
@@ -98,15 +94,9 @@
     if (input->requires_grad()) {
       // It should copy input tensor in autograd_mode because these operators can't calculate
       // in_grad with output.
-<<<<<<< HEAD
       JUST(OpInterpUtil::Dispatch(*op_, {JUST(functional::Identity(input))}, outputs.get()));
     } else {
       JUST(OpInterpUtil::Dispatch(*op_, {input}, outputs.get()));
-=======
-      JUST(OpInterpUtil::Dispatch(*op_, {JUST(functional::Identity(x))}, outputs.get()));
-    } else {
-      JUST(OpInterpUtil::Dispatch(*op_, {x}, outputs.get()));
->>>>>>> b69fc419
     }
     return outputs->at(0);
   }
