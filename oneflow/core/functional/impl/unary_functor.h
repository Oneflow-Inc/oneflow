--- conflicted
+++ resolved
@@ -64,7 +64,6 @@
   std::shared_ptr<OpExpr> op_;
 };
 
-<<<<<<< HEAD
 class InplaceUnaryFunctor {
  public:
   Maybe<Tensor> operator()(const std::shared_ptr<one::Tensor>& x) const {
@@ -82,10 +81,7 @@
   std::shared_ptr<OpExpr> op_;
 };
 
-class CastIntToFloatUnaryFunctor {
-=======
 class FloatUnaryFunctor {
->>>>>>> bb3b4321
  public:
   Maybe<Tensor> operator()(const std::shared_ptr<one::Tensor>& x) const {
     // The functor lowest Dtype is Float32. (For sigmoid, tanh and etc. )
