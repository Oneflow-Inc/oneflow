/*
Copyright 2020 The OneFlow Authors. All rights reserved.

Licensed under the Apache License, Version 2.0 (the "License");
you may not use this file except in compliance with the License.
You may obtain a copy of the License at

    http://www.apache.org/licenses/LICENSE-2.0

Unless required by applicable law or agreed to in writing, software
distributed under the License is distributed on an "AS IS" BASIS,
WITHOUT WARRANTIES OR CONDITIONS OF ANY KIND, either express or implied.
See the License for the specific language governing permissions and
limitations under the License.
*/
#include "oneflow/core/framework/id_util.h"
#include "oneflow/core/framework/attr_map.h"
#include "oneflow/core/framework/attr_value.h"
#include "oneflow/core/framework/nd_sbp.h"
#include "oneflow/core/framework/op_builder.h"
#include "oneflow/core/framework/op_expr.h"
#include "oneflow/core/framework/op_interpreter/op_interpreter_util.h"
#include "oneflow/core/framework/op_interpreter/eager_mirrored_op_interpreter.h"
#include "oneflow/core/framework/tensor.h"
#include "oneflow/core/framework/tensor_tuple.h"
#include "oneflow/core/functional/functional.h"
#include "oneflow/core/functional/function_library.h"
#include "oneflow/core/functional/impl/common.h"
#include "oneflow/core/functional/impl/unary_functor.h"
#include "oneflow/core/functional/scalar.h"
#include "oneflow/core/ccl/ccl.h"
#include "oneflow/core/job/rank_group_scope.h"
#include "oneflow/core/rpc/include/global_process_ctx.h"
#include "oneflow/core/common/flat_shape.h"

namespace oneflow {
namespace one {
namespace functional {

namespace impl {

namespace {

bool IsAllBroadcastNdSbp(Symbol<cfg::NdSbp> nd_sbp) {
  for (const auto& sbp_parallel : nd_sbp->sbp_parallel()) {
    if (!sbp_parallel.has_broadcast_parallel()) { return false; }
  }
  return true;
}

bool IsAllPartialSumNdSbp(Symbol<cfg::NdSbp> nd_sbp) {
  for (const auto& sbp_parallel : nd_sbp->sbp_parallel()) {
    if (!sbp_parallel.has_partial_sum_parallel()) { return false; }
  }
  return true;
}

bool IsAllSplitNdSbp(Symbol<cfg::NdSbp> nd_sbp, int64_t axis) {
  for (const auto& sbp_parallel : nd_sbp->sbp_parallel()) {
    if (!(sbp_parallel.has_split_parallel() && sbp_parallel.split_parallel().axis() == axis)) {
      return false;
    }
  }
  return true;
}

bool IsSplitSbp(Symbol<cfg::SbpParallel> sbp_parallel) {
  return sbp_parallel->has_split_parallel();
}

Maybe<one::UserOpExpr> EagerNcclAllReduce(Symbol<ParallelDesc> parallel_desc) {
  return one::OpBuilder("eager_nccl_all_reduce", *JUST(UniqueStr("eager_nccl_all_reduce")))
      .Input("in")
      .Output("out")
      .Attr<std::string>("parallel_conf", PbMessage2TxtString(parallel_desc->parallel_conf()))
      .Build();
}

static constexpr auto* CachedEagerNcclAllReduceOpExpr = DECORATE(&EagerNcclAllReduce, ThreadLocal);

Maybe<one::UserOpExpr> EagerNcclReduceScatter(Symbol<ParallelDesc> parallel_desc,
                                              const std::string& op_type) {
  return one::OpBuilder("eager_nccl_reduce_scatter", *JUST(UniqueStr("eager_nccl_reduce_scatter")))
      .Input("in")
      .Output("out")
      .Attr<std::string>("parallel_conf", PbMessage2TxtString(parallel_desc->parallel_conf()))
      .Attr<std::string>("op_type", op_type)
      .Build();
}
static constexpr auto* CachedNcclReduceScatterOpExpr =
    DECORATE(&EagerNcclReduceScatter, ThreadLocalCopiable);

Maybe<one::UserOpExpr> EagerNcclAllGather(Symbol<ParallelDesc> parallel_desc) {
  return one::OpBuilder("eager_nccl_all_gather", *JUST(UniqueStr("eager_nccl_all_gather")))
      .Input("in")
      .Output("out")
      .Attr<std::string>("parallel_conf", PbMessage2TxtString(parallel_desc->parallel_conf()))
      .Build();
}

static constexpr auto* CachedEagerNcclAllGatherOpExpr = DECORATE(&EagerNcclAllGather, ThreadLocal);

Maybe<one::UserOpExpr> EagerNcclS2S(Symbol<ParallelDesc> parallel_desc,
                                    Symbol<cfg::SbpParallel> src_sbp,
                                    Symbol<cfg::SbpParallel> dst_sbp) {
  return one::OpBuilder("eager_nccl_s2s", *JUST(UniqueStr("eager_nccl_s2s")))
      .Input("in")
      .Output("out")
      .Attr<int64_t>("in_split_axis", src_sbp->split_parallel().axis())
      .Attr<int64_t>("out_split_axis", dst_sbp->split_parallel().axis())
      .Attr<std::string>("parallel_conf", PbMessage2TxtString(parallel_desc->parallel_conf()))
      .Build();
}

auto* CachedEagerNcclS2SOpExpr = DECORATE(&EagerNcclS2S, ThreadLocal);

}  // namespace

class BroadcastFunctor {
 public:
  BroadcastFunctor() = default;
  Maybe<Tensor> operator()(const std::shared_ptr<one::Tensor>& x, bool inplace) const {
    const auto& rank_group = JUST(RankGroupScope::CurrentRankGroup());
    std::string device_type_str = JUST(x->device())->type();
    CHECK_OR_RETURN(device_type_str == "cuda" || device_type_str == "cpu");
    DeviceType device_type = device_type_str == "cuda" ? DeviceType::kGPU : DeviceType::kCPU;
    const auto& parallel_desc = JUST(RankGroup::GetDefaultParallelDesc(device_type, rank_group));
    return one::Broadcast(x, parallel_desc, inplace);
  }
};

class LocalAllReduceFunctor {
 public:
  LocalAllReduceFunctor() = default;
  Maybe<Tensor> operator()(const std::shared_ptr<one::Tensor>& x) const {
    {
      const auto& device = JUST(x->device());
      CHECK_EQ_OR_RETURN(JUST(device->of_type()), "gpu");
      CHECK_EQ_OR_RETURN(device->device_id(), GlobalProcessCtx::LocalRank());
    }
    static thread_local std::unordered_map<Symbol<RankGroup>, std::shared_ptr<OpExpr>>
        rank_group2op_expr;
    const auto& rank_group = JUST(RankGroupScope::CurrentRankGroup());
    auto iter = rank_group2op_expr.find(rank_group);
    std::shared_ptr<OpExpr> op_expr;
    if (iter == rank_group2op_expr.end()) {
      ParallelConf parallel_conf;
      parallel_conf.set_device_tag("gpu");
      JUST(rank_group->ForEachRank([&parallel_conf](int64_t rank) -> Maybe<void> {
        parallel_conf.add_device_name("@" + std::to_string(rank) + ":"
                                      + std::to_string(GlobalProcessCtx::LocalRank(rank)));
        return Maybe<void>::Ok();
      }));

      op_expr = JUST(one::OpBuilder("eager_nccl_all_reduce")
                         .Input("in")
                         .Output("out")
                         .Attr("parallel_conf", PbMessage2TxtString(parallel_conf))
                         .Attr<bool>("async_launch", true)
                         .Build());
      rank_group2op_expr[rank_group] = op_expr;
    } else {
      op_expr = iter->second;
    }
    if (const auto& static_zeros_tensor = std::dynamic_pointer_cast<StaticZerosTensor>(x)) {
      return OpInterpUtil::Dispatch<Tensor>(*op_expr,
                                            {JUST(static_zeros_tensor->AsMirroredTensor())}, {});
    } else {
      return OpInterpUtil::Dispatch<Tensor>(*op_expr, {x}, {});
    }
  }
};

class ConsistentAllReduceFunctor {
 public:
  ConsistentAllReduceFunctor() = default;
  Maybe<Tensor> operator()(const std::shared_ptr<one::Tensor>& x) const {
    {
      CHECK_OR_RETURN(x->is_consistent());
      CHECK_OR_RETURN(IsAllPartialSumNdSbp(JUST(x->nd_sbp())));
      CHECK_EQ_OR_RETURN(JUST(x->parallel_desc())->device_type(), DeviceType::kGPU);
    }
    std::shared_ptr<OpExpr> op_expr =
        JUST(CachedEagerNcclAllReduceOpExpr(JUST(x->parallel_desc())));
    return JUST(OpInterpUtil::Dispatch<Tensor>(*op_expr, {x}));
  }
};

class ConsistentReduceScatterFunctor {
 public:
  ConsistentReduceScatterFunctor() = default;
  Maybe<Tensor> operator()(const std::shared_ptr<one::Tensor>& x,
                           const std::string& op_type) const {
    {
      CHECK_OR_RETURN(x->is_consistent());
      if (op_type == "max") {
        CHECK_OR_RETURN(IsAllBroadcastNdSbp(JUST(x->nd_sbp())));
      } else if (op_type == "sum") {
        CHECK_OR_RETURN(IsAllPartialSumNdSbp(JUST(x->nd_sbp())));
      } else {
        UNIMPLEMENTED_THEN_RETURN();
      }
      CHECK_EQ_OR_RETURN(JUST(x->parallel_desc())->device_type(), DeviceType::kGPU);
    }
    std::shared_ptr<OpExpr> op_expr =
        JUST(CachedNcclReduceScatterOpExpr(JUST(x->parallel_desc()), op_type));
    return JUST(OpInterpUtil::Dispatch<Tensor>(*op_expr, {x}));
  }
};

class ConsistentAllGatherFunctor {
 public:
  ConsistentAllGatherFunctor() = default;
  Maybe<Tensor> operator()(const std::shared_ptr<one::Tensor>& x) const {
    {
      CHECK_OR_RETURN(x->is_consistent());
      CHECK_OR_RETURN(IsAllSplitNdSbp(JUST(x->nd_sbp()), 0));
      CHECK_EQ_OR_RETURN(JUST(x->parallel_desc())->device_type(), DeviceType::kGPU);
    }
    std::shared_ptr<OpExpr> op_expr =
        JUST(CachedEagerNcclAllGatherOpExpr(JUST(x->parallel_desc())));
    return JUST(OpInterpUtil::Dispatch<Tensor>(*op_expr, {x}));
  }
};

class SendFunctor {
 public:
  SendFunctor() { op_expr_ = CHECK_JUST(one::OpBuilder("send").Input("in").Build()); }
  Maybe<void> operator()(const std::shared_ptr<one::Tensor>& x, int64_t dst, bool send_meta) const {
    MutableAttrMap attrs;
    JUST(attrs.SetAttr<int64_t>("dst_process_id", dst));
    if (send_meta) {
      std::shared_ptr<FlatShape> flat_shape = JUST(FlatShape::New(*x->shape()));
      JUST(ccl::Send<DeviceType::kCPU>(flat_shape.get(), sizeof(*flat_shape), DataType::kChar, dst,
                                       nullptr));

      DataType dtype = x->dtype()->data_type();
      JUST(ccl::Send<DeviceType::kCPU>(&dtype, sizeof(dtype), DataType::kChar, dst, nullptr));

      DeviceType device_type = JUST(Device::GetPlacement(*JUST(x->device())))->device_type();
      JUST(ccl::Send<DeviceType::kCPU>(&device_type, sizeof(device_type), DataType::kChar, dst,
                                       nullptr));
    }
    JUST(OpInterpUtil::Dispatch<TensorTuple>(*op_expr_, {x}, attrs));
    return Maybe<void>::Ok();
  }

 private:
  std::shared_ptr<OpExpr> op_expr_;
};

class RecvFunctor {
 public:
  RecvFunctor() { op_expr_ = CHECK_JUST(one::OpBuilder("recv").Output("out").Build()); }
  Maybe<Tensor> operator()(int64_t src, const Optional<Shape>& optional_shape,
                           const Optional<Symbol<DType>>& optional_dtype,
                           const Optional<Symbol<Device>>& optional_device,
                           const Optional<one::Tensor>& out) const {
    MutableAttrMap attrs;
    JUST(attrs.SetAttr<int64_t>("src_process_id", src));
    Shape shape;
    DataType data_type = DataType::kInvalidDataType;
    Symbol<Device> device;
    if (optional_shape.has_value() && optional_dtype.has_value() && optional_device.has_value()) {
      shape = *JUST(optional_shape.value());
      data_type = JUST(optional_dtype.value())->data_type();
      device = JUST(optional_device.value());
    } else if (!optional_shape.has_value() && !optional_dtype.has_value()
               && !optional_device.has_value()) {
      FlatShape flat_shape{};
      JUST(ccl::Recv<DeviceType::kCPU>(&flat_shape, sizeof(flat_shape), DataType::kChar, src,
                                       nullptr));
      shape = *JUST(flat_shape.ToShape());

      JUST(ccl::Recv<DeviceType::kCPU>(&data_type, sizeof(data_type), DataType::kChar, src,
                                       nullptr));

      DeviceType device_type = DeviceType::kInvalidDevice;
      JUST(ccl::Recv<DeviceType::kCPU>(&device_type, sizeof(device_type), DataType::kChar, src,
                                       nullptr));
      device = JUST(Device::New(Device::Type4DeviceTag(*JUST(DeviceTag4DeviceType(device_type)))));
    } else {
      UNIMPLEMENTED_THEN_RETURN() << "All or none of shape, dtype and device should have value.";
    }
    JUST(attrs.SetAttr<Shape>("shape", shape));
    JUST(attrs.SetAttr<DataType>("dtype", data_type));
    JUST(attrs.SetAttr<std::string>("device_type", device->type()));
    JUST(attrs.SetAttr<int64_t>("device_id", device->device_id()));

    OpExprInterpContext op_expr_interp_context(attrs, device);

    if (out.has_value()) {
      std::shared_ptr<one::Tensor> out_tensor = JUST(out.value());
      Symbol<Device> out_tensor_device = JUST(out_tensor->device());
      CHECK_OR_RETURN(out_tensor_device == device);
      std::shared_ptr<TensorTuple> outputs = std::make_shared<TensorTuple>(1);
      outputs->at(0) = out_tensor;
      JUST(OpInterpUtil::Dispatch(*op_expr_, {}, outputs.get(), op_expr_interp_context));
      return outputs->at(0);
    }
    return OpInterpUtil::Dispatch<Tensor>(*op_expr_, {}, op_expr_interp_context);
  }

 private:
  std::shared_ptr<OpExpr> op_expr_;
};
<<<<<<< HEAD

class ConsistentAllReduceFunctor {
 public:
  ConsistentAllReduceFunctor() = default;
  Maybe<Tensor> operator()(const std::shared_ptr<one::Tensor>& x) const {
    {
      CHECK_OR_RETURN(x->is_consistent());
      CHECK_OR_RETURN(IsAllPartialSumNdSbp(JUST(x->nd_sbp())));
      CHECK_EQ_OR_RETURN(JUST(x->parallel_desc())->device_type(), DeviceType::kGPU);
    }
    std::shared_ptr<OpExpr> op_expr =
        JUST(CachedEagerNcclAllReduceOpExpr(JUST(x->parallel_desc())));
    return JUST(OpInterpUtil::Dispatch<Tensor>(*op_expr, {x}));
  }
};

class ConsistentReduceScatterFunctor {
 public:
  ConsistentReduceScatterFunctor() = default;
  Maybe<Tensor> operator()(const std::shared_ptr<one::Tensor>& x,
                           const std::string& op_type) const {
    {
      CHECK_OR_RETURN(x->is_consistent());
      if (op_type == "max") {
        CHECK_OR_RETURN(IsAllBroadcastNdSbp(JUST(x->nd_sbp())));
      } else if (op_type == "sum") {
        CHECK_OR_RETURN(IsAllPartialSumNdSbp(JUST(x->nd_sbp())));
      } else {
        UNIMPLEMENTED_THEN_RETURN();
      }
      CHECK_EQ_OR_RETURN(JUST(x->parallel_desc())->device_type(), DeviceType::kGPU);
    }
    std::shared_ptr<OpExpr> op_expr =
        JUST(CachedNcclReduceScatterOpExpr(JUST(x->parallel_desc()), op_type));
    return JUST(OpInterpUtil::Dispatch<Tensor>(*op_expr, {x}));
  }
};

class ConsistentAllGatherFunctor {
 public:
  ConsistentAllGatherFunctor() = default;
  Maybe<Tensor> operator()(const std::shared_ptr<one::Tensor>& x) const {
    {
      CHECK_OR_RETURN(x->is_consistent());
      CHECK_OR_RETURN(IsAllSplitNdSbp(JUST(x->nd_sbp()), 0));
      CHECK_EQ_OR_RETURN(JUST(x->parallel_desc())->device_type(), DeviceType::kGPU);
    }
    std::shared_ptr<OpExpr> op_expr =
        JUST(CachedEagerNcclAllGatherOpExpr(JUST(x->parallel_desc())));
    return JUST(OpInterpUtil::Dispatch<Tensor>(*op_expr, {x}));
  }
};

class ConsistentS2SFunctor {
 public:
  ConsistentS2SFunctor() = default;
  Maybe<Tensor> operator()(const std::shared_ptr<one::Tensor>& x,
                           const std::vector<Symbol<cfg::SbpParallel>>& sbp_parallels) const {
    Symbol<cfg::NdSbp> in_nd_sbp = JUST(x->nd_sbp());
    Symbol<cfg::NdSbp> out_nd_sbp = JUST(GetNdSbp(sbp_parallels));
    {
      CHECK_OR_RETURN(x->is_consistent());
      CHECK_EQ_OR_RETURN(in_nd_sbp->sbp_parallel_size(), 1);
      CHECK_OR_RETURN(IsSplitSbp(in_nd_sbp->sbp_parallel(0)));
      CHECK_EQ_OR_RETURN(out_nd_sbp->sbp_parallel_size(), 1);
      CHECK_OR_RETURN(IsSplitSbp(out_nd_sbp->sbp_parallel(0)));
      CHECK_NE_OR_RETURN(in_nd_sbp->sbp_parallel(0).split_parallel().axis(),
                         out_nd_sbp->sbp_parallel(0).split_parallel().axis());
      CHECK_EQ_OR_RETURN(JUST(x->parallel_desc())->device_type(), DeviceType::kGPU);
    }
    std::shared_ptr<OpExpr> op_expr = JUST(
        CachedEagerNcclS2SOpExpr(JUST(x->parallel_desc()), SymbolOf(in_nd_sbp->sbp_parallel(0)),
                                 SymbolOf(out_nd_sbp->sbp_parallel(0))));
    return JUST(OpInterpUtil::Dispatch<Tensor>(*op_expr, {x}));
  }
};
=======
>>>>>>> 5592d09b
}  // namespace impl

ONEFLOW_FUNCTION_LIBRARY(m) {
  m.add_functor<impl::BroadcastFunctor>("Broadcast");
  m.add_functor<impl::LocalAllReduceFunctor>("LocalAllReduce");
  m.add_functor<impl::ConsistentAllReduceFunctor>("ConsistentAllReduce");
  m.add_functor<impl::ConsistentReduceScatterFunctor>("ConsistentReduceScatter");
  m.add_functor<impl::ConsistentAllGatherFunctor>("ConsistentAllGather");
<<<<<<< HEAD
  m.add_functor<impl::ConsistentS2SFunctor>("ConsistentS2S");
=======
  m.add_functor<impl::SendFunctor>("Send");
  m.add_functor<impl::RecvFunctor>("Recv");
>>>>>>> 5592d09b
};

}  // namespace functional
}  // namespace one
}  // namespace oneflow<|MERGE_RESOLUTION|>--- conflicted
+++ resolved
@@ -223,6 +223,30 @@
   }
 };
 
+class ConsistentS2SFunctor {
+ public:
+  ConsistentS2SFunctor() = default;
+  Maybe<Tensor> operator()(const std::shared_ptr<one::Tensor>& x,
+                           const std::vector<Symbol<cfg::SbpParallel>>& sbp_parallels) const {
+    Symbol<cfg::NdSbp> in_nd_sbp = JUST(x->nd_sbp());
+    Symbol<cfg::NdSbp> out_nd_sbp = JUST(GetNdSbp(sbp_parallels));
+    {
+      CHECK_OR_RETURN(x->is_consistent());
+      CHECK_EQ_OR_RETURN(in_nd_sbp->sbp_parallel_size(), 1);
+      CHECK_OR_RETURN(IsSplitSbp(in_nd_sbp->sbp_parallel(0)));
+      CHECK_EQ_OR_RETURN(out_nd_sbp->sbp_parallel_size(), 1);
+      CHECK_OR_RETURN(IsSplitSbp(out_nd_sbp->sbp_parallel(0)));
+      CHECK_NE_OR_RETURN(in_nd_sbp->sbp_parallel(0).split_parallel().axis(),
+                         out_nd_sbp->sbp_parallel(0).split_parallel().axis());
+      CHECK_EQ_OR_RETURN(JUST(x->parallel_desc())->device_type(), DeviceType::kGPU);
+    }
+    std::shared_ptr<OpExpr> op_expr = JUST(
+        CachedEagerNcclS2SOpExpr(JUST(x->parallel_desc()), SymbolOf(in_nd_sbp->sbp_parallel(0)),
+                                 SymbolOf(out_nd_sbp->sbp_parallel(0))));
+    return JUST(OpInterpUtil::Dispatch<Tensor>(*op_expr, {x}));
+  }
+};
+
 class SendFunctor {
  public:
   SendFunctor() { op_expr_ = CHECK_JUST(one::OpBuilder("send").Input("in").Build()); }
@@ -304,85 +328,6 @@
  private:
   std::shared_ptr<OpExpr> op_expr_;
 };
-<<<<<<< HEAD
-
-class ConsistentAllReduceFunctor {
- public:
-  ConsistentAllReduceFunctor() = default;
-  Maybe<Tensor> operator()(const std::shared_ptr<one::Tensor>& x) const {
-    {
-      CHECK_OR_RETURN(x->is_consistent());
-      CHECK_OR_RETURN(IsAllPartialSumNdSbp(JUST(x->nd_sbp())));
-      CHECK_EQ_OR_RETURN(JUST(x->parallel_desc())->device_type(), DeviceType::kGPU);
-    }
-    std::shared_ptr<OpExpr> op_expr =
-        JUST(CachedEagerNcclAllReduceOpExpr(JUST(x->parallel_desc())));
-    return JUST(OpInterpUtil::Dispatch<Tensor>(*op_expr, {x}));
-  }
-};
-
-class ConsistentReduceScatterFunctor {
- public:
-  ConsistentReduceScatterFunctor() = default;
-  Maybe<Tensor> operator()(const std::shared_ptr<one::Tensor>& x,
-                           const std::string& op_type) const {
-    {
-      CHECK_OR_RETURN(x->is_consistent());
-      if (op_type == "max") {
-        CHECK_OR_RETURN(IsAllBroadcastNdSbp(JUST(x->nd_sbp())));
-      } else if (op_type == "sum") {
-        CHECK_OR_RETURN(IsAllPartialSumNdSbp(JUST(x->nd_sbp())));
-      } else {
-        UNIMPLEMENTED_THEN_RETURN();
-      }
-      CHECK_EQ_OR_RETURN(JUST(x->parallel_desc())->device_type(), DeviceType::kGPU);
-    }
-    std::shared_ptr<OpExpr> op_expr =
-        JUST(CachedNcclReduceScatterOpExpr(JUST(x->parallel_desc()), op_type));
-    return JUST(OpInterpUtil::Dispatch<Tensor>(*op_expr, {x}));
-  }
-};
-
-class ConsistentAllGatherFunctor {
- public:
-  ConsistentAllGatherFunctor() = default;
-  Maybe<Tensor> operator()(const std::shared_ptr<one::Tensor>& x) const {
-    {
-      CHECK_OR_RETURN(x->is_consistent());
-      CHECK_OR_RETURN(IsAllSplitNdSbp(JUST(x->nd_sbp()), 0));
-      CHECK_EQ_OR_RETURN(JUST(x->parallel_desc())->device_type(), DeviceType::kGPU);
-    }
-    std::shared_ptr<OpExpr> op_expr =
-        JUST(CachedEagerNcclAllGatherOpExpr(JUST(x->parallel_desc())));
-    return JUST(OpInterpUtil::Dispatch<Tensor>(*op_expr, {x}));
-  }
-};
-
-class ConsistentS2SFunctor {
- public:
-  ConsistentS2SFunctor() = default;
-  Maybe<Tensor> operator()(const std::shared_ptr<one::Tensor>& x,
-                           const std::vector<Symbol<cfg::SbpParallel>>& sbp_parallels) const {
-    Symbol<cfg::NdSbp> in_nd_sbp = JUST(x->nd_sbp());
-    Symbol<cfg::NdSbp> out_nd_sbp = JUST(GetNdSbp(sbp_parallels));
-    {
-      CHECK_OR_RETURN(x->is_consistent());
-      CHECK_EQ_OR_RETURN(in_nd_sbp->sbp_parallel_size(), 1);
-      CHECK_OR_RETURN(IsSplitSbp(in_nd_sbp->sbp_parallel(0)));
-      CHECK_EQ_OR_RETURN(out_nd_sbp->sbp_parallel_size(), 1);
-      CHECK_OR_RETURN(IsSplitSbp(out_nd_sbp->sbp_parallel(0)));
-      CHECK_NE_OR_RETURN(in_nd_sbp->sbp_parallel(0).split_parallel().axis(),
-                         out_nd_sbp->sbp_parallel(0).split_parallel().axis());
-      CHECK_EQ_OR_RETURN(JUST(x->parallel_desc())->device_type(), DeviceType::kGPU);
-    }
-    std::shared_ptr<OpExpr> op_expr = JUST(
-        CachedEagerNcclS2SOpExpr(JUST(x->parallel_desc()), SymbolOf(in_nd_sbp->sbp_parallel(0)),
-                                 SymbolOf(out_nd_sbp->sbp_parallel(0))));
-    return JUST(OpInterpUtil::Dispatch<Tensor>(*op_expr, {x}));
-  }
-};
-=======
->>>>>>> 5592d09b
 }  // namespace impl
 
 ONEFLOW_FUNCTION_LIBRARY(m) {
@@ -391,12 +336,9 @@
   m.add_functor<impl::ConsistentAllReduceFunctor>("ConsistentAllReduce");
   m.add_functor<impl::ConsistentReduceScatterFunctor>("ConsistentReduceScatter");
   m.add_functor<impl::ConsistentAllGatherFunctor>("ConsistentAllGather");
-<<<<<<< HEAD
   m.add_functor<impl::ConsistentS2SFunctor>("ConsistentS2S");
-=======
   m.add_functor<impl::SendFunctor>("Send");
   m.add_functor<impl::RecvFunctor>("Recv");
->>>>>>> 5592d09b
 };
 
 }  // namespace functional
