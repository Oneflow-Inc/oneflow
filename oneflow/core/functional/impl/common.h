--- conflicted
+++ resolved
@@ -35,13 +35,8 @@
 Maybe<void> CheckInplaceCastValid(const std::shared_ptr<Tensor>& x,
                                   const std::shared_ptr<Tensor>& x_cast);
 Maybe<void> CheckShapeCanExpandTo(const Shape& shape, const Shape& expand_shape);
-<<<<<<< HEAD
-bool CheckViewValid(const Shape& shape, const Stride& stride, const Shape& target_shape);
-Maybe<Shape> ComputeShape(const std::shared_ptr<one::Tensor>& x, const Shape& shape);
-=======
 Optional<Stride> ComputeStride(const Shape& shape, const Stride& stride, const Shape& target_shape);
 Maybe<Shape> InferShape(const std::shared_ptr<one::Tensor>& x, const Shape& shape);
->>>>>>> ee969066
 
 }  // namespace functional
 }  // namespace one
