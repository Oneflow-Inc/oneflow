/*
Copyright 2020 The OneFlow Authors. All rights reserved.

Licensed under the Apache License, Version 2.0 (the "License");
you may not use this file except in compliance with the License.
You may obtain a copy of the License at

    http://www.apache.org/licenses/LICENSE-2.0

Unless required by applicable law or agreed to in writing, software
distributed under the License is distributed on an "AS IS" BASIS,
WITHOUT WARRANTIES OR CONDITIONS OF ANY KIND, either express or implied.
See the License for the specific language governing permissions and
limitations under the License.
*/

#include "oneflow/core/common/scalar.h"
#include "oneflow/core/framework/attr_map.h"
#include "oneflow/core/framework/nd_sbp.h"
#include "oneflow/core/framework/op_builder.h"
#include "oneflow/core/framework/op_expr.h"
#include "oneflow/core/framework/op_interpreter/op_interpreter_util.h"
#include "oneflow/core/framework/tensor.h"
#include "oneflow/core/framework/tensor_tuple.h"
#include "oneflow/core/functional/functional.h"
#include "oneflow/core/functional/function_library.h"
#include "oneflow/core/functional/impl/common.h"
#include "oneflow/core/functional/impl/unary_functor.h"
#include "oneflow/core/job/lazy_mode.h"
#include "oneflow/core/job/sbp_parallel.h"
#include "oneflow/core/functional/tensor_processor.h"

namespace oneflow {
namespace one {
namespace functional {

namespace impl {

class AddNFunctor {
 public:
  AddNFunctor() {
    op_.resize(kMaxInputCount /*the maximum number of inputs*/);
    for (int n = 1; n < op_.size(); ++n) {
      op_[n] = CHECK_JUST(one::OpBuilder("add_n").Input("in", n + 1).Output("out").Build());
    }
  }
  Maybe<Tensor> operator()(const TensorTuple& inputs, bool inplace) const {
    CHECK_GE_OR_RETURN(inputs.size(), 2);
    TensorTuple outputs;
    for (int i = 0; i < inputs.size(); i += kMaxInputCount) {
      size_t size = (i + kMaxInputCount) < inputs.size() ? kMaxInputCount : inputs.size() - i;
      TensorTuple partial_inputs(size);
      std::copy(inputs.begin() + i, inputs.begin() + i + size, partial_inputs.begin());
      if (i == 0 && inplace) {
        JUST(CheckInplaceValid(partial_inputs.at(0)));
        std::shared_ptr<TensorTuple> outs = std::make_shared<TensorTuple>(1);
        outs->at(0) = partial_inputs.at(0);
        JUST(OpInterpUtil::Dispatch(*op_.at(size - 1), partial_inputs, outs.get()));
        outputs.emplace_back(outs->at(0));
      } else {
        outputs.emplace_back(
            JUST(OpInterpUtil::Dispatch<Tensor>(*op_.at(size - 1), partial_inputs)));
      }
    }
    if (outputs.size() == 1) { return outputs.at(0); }
    return this->operator()(outputs, inplace);
  }

 private:
  std::vector<std::shared_ptr<OpExpr>> op_;
};

class ScalarMathBaseFunctor {
 public:
  explicit ScalarMathBaseFunctor(std::string op_name) {
    op_ = CHECK_JUST(one::OpBuilder(op_name).Input("in").Output("out").Build());
  }
  virtual ~ScalarMathBaseFunctor() = default;
  Maybe<Tensor> operator()(const std::shared_ptr<one::Tensor>& x, const Scalar& scalar,
                           bool inplace) const {
    if (std::dynamic_pointer_cast<StaticZerosTensor>(x) && op_->op_type_name() == "scalar_mul") {
      return x;
    }
    MutableAttrMap attrs;
    TensorProcessor tensor_processor;
    Symbol<DType> lowest_dtype;
    if (scalar.IsFloatingPoint()) {
      JUST(attrs.SetAttr<double>("float_operand", JUST(scalar.As<double>())));
      JUST(attrs.SetAttr<bool>("has_float_operand", true));
      JUST(attrs.SetAttr<bool>("has_int_operand", false));
      // Only promote type to Float32 when tensor is Int type but scalar is float type.
      if (DType::priority_order[x->dtype()->data_type()]
          < DType::priority_order[DType::Float16()->data_type()]) {
        lowest_dtype = DType::Float();
      } else {
        lowest_dtype = x->dtype();
      }
    } else if (scalar.IsIntegral()) {
      JUST(attrs.SetAttr<int64_t>("int_operand", JUST(scalar.As<int64_t>())));
      JUST(attrs.SetAttr<bool>("has_float_operand", false));
      JUST(attrs.SetAttr<bool>("has_int_operand", true));
      // Only promote type to Int64 when tensor is Bool type but scalar is int type.
      if (DType::priority_order[x->dtype()->data_type()]
          == DType::priority_order[DType::Bool()->data_type()]) {
        lowest_dtype = DType::Int64();
      } else {
        lowest_dtype = x->dtype();
      }
    } else {
      UNIMPLEMENTED_THEN_RETURN() << "The scalar in " << op_->op_type_name()
                                  << " should be float or int.";
    }
    JUST(tensor_processor.AddInputs({x}, lowest_dtype).Apply());
    TensorTuple casted_vec = JUST(tensor_processor.GetInputs());
    if (inplace) {
      JUST(CheckInplaceCastValid(x, casted_vec[0]));
      JUST(CheckInplaceValid(x));
      std::shared_ptr<TensorTuple> outputs = std::make_shared<TensorTuple>(1);
      outputs->at(0) = x;
      JUST(OpInterpUtil::Dispatch(*op_, {x}, outputs.get(), attrs));
      return outputs->at(0);
    } else {
      return OpInterpUtil::Dispatch<Tensor>(*op_, casted_vec, attrs);
    }
  }

 private:
  std::shared_ptr<OpExpr> op_;
};

class ScalarAddFunctor : public ScalarMathBaseFunctor {
 public:
  ScalarAddFunctor() : ScalarMathBaseFunctor(/*op_name=*/"scalar_add") {}

  Maybe<Tensor> operator()(const std::shared_ptr<one::Tensor>& input, const Scalar& other,
                           const Scalar& alpha, const bool& inplace) const {
    if (IsIntegralDataType(input->dtype()->data_type()) && other.IsIntegral()
        && alpha.IsFloatingPoint()) {
      return Error::RuntimeError()
             << "For integral input tensors, argument alpha must not be a floating point number.";
    }
    Scalar scalar;
    if (other.IsFloatingPoint() || alpha.IsFloatingPoint()) {
      scalar = Scalar(other.Value<double>() * alpha.Value<double>());
    } else {
      scalar = Scalar(other.Value<int64_t>() * alpha.Value<int64_t>());
    }
    return ScalarMathBaseFunctor::operator()(input, scalar, inplace);
  }
};

class ScalarAdd2Functor {
 public:
  Maybe<Tensor> operator()(const Scalar& input, const std::shared_ptr<one::Tensor>& other,
                           const Scalar& alpha) const {
    if (IsIntegralDataType(other->dtype()->data_type()) && input.IsIntegral()
        && alpha.IsFloatingPoint()) {
      return Error::RuntimeError()
             << "For integral input tensors, argument alpha must not be a floating point number.";
    }
    std::shared_ptr<one::Tensor> other_;
    if ((alpha.IsIntegral() && alpha.Value<int64_t>() == 1)
        || (alpha.IsFloatingPoint()
            && std::fabs(alpha.Value<double>() - 1.0) < std::numeric_limits<double>::epsilon())) {
      other_ = other;
    } else {
      other_ = JUST(ScalarMul(alpha, other));
    }
    return ScalarAdd(other_, input, /*alpha=*/1, /*inplace=*/false);
  }
};

class ScalarSubFunctor {
 public:
  Maybe<Tensor> operator()(const std::shared_ptr<one::Tensor>& x, const Scalar& scalar,
                           bool inplace) const {
    return ScalarAdd(x, Scalar(-1) * scalar, /*alpha=*/1, inplace);
  }
};

class ScalarSub2Functor {
 public:
  Maybe<Tensor> operator()(const Scalar& scalar, const std::shared_ptr<one::Tensor>& x) const {
    return ScalarAdd(JUST(ScalarMul(x, Scalar(-1), false)), scalar, /*alpha=*/1,
                     /*inplace=*/false);
  }
};

class ScalarMulFunctor : public ScalarMathBaseFunctor {
 public:
  ScalarMulFunctor() : ScalarMathBaseFunctor(/*op_name=*/"scalar_mul") {}
};

class ScalarMul2Functor {
 public:
  Maybe<Tensor> operator()(const Scalar& scalar, const std::shared_ptr<one::Tensor>& x) const {
    return ScalarMul(x, scalar, false);
  }
};

class InplaceScalarMulFunctor : public ScalarMathBaseFunctor {
 public:
  InplaceScalarMulFunctor() : ScalarMathBaseFunctor(/*op_name=*/"scalar_mul") {}
  Maybe<Tensor> operator()(const std::shared_ptr<one::Tensor>& x, const Scalar& scalar) const {
    return ScalarMathBaseFunctor::operator()(x, scalar, true);
  }
};

class ScalarDivFunctor : public ScalarMathBaseFunctor {
 public:
  ScalarDivFunctor() : ScalarMathBaseFunctor(/*op_name=*/"scalar_div") {}
  Maybe<Tensor> operator()(const std::shared_ptr<one::Tensor>& x, const Scalar& scalar) const {
    return ScalarMathBaseFunctor::operator()(x, scalar, false);
  }
};

class ScalarDiv2Functor {
 public:
  Maybe<Tensor> operator()(const Scalar& scalar, const std::shared_ptr<one::Tensor>& x) const {
    return functional::ScalarMul(JUST(functional::ReciprocalNoNan(x)), scalar, /*inplace=*/false);
  }
};

class InplaceScalarDivFunctor : public ScalarMathBaseFunctor {
 public:
  InplaceScalarDivFunctor() : ScalarMathBaseFunctor(/*op_name=*/"scalar_mul") {}
  Maybe<Tensor> operator()(const std::shared_ptr<one::Tensor>& x, const Scalar& scalar) const {
    return ScalarMathBaseFunctor::operator()(x, Scalar(1.0) / scalar, true);
  }
};

class ScalarPowFunctor : public ScalarMathBaseFunctor {
 public:
  ScalarPowFunctor() : ScalarMathBaseFunctor(/*op_name=*/"scalar_pow") {}
};

class ScalarPowGradFunctor {
 public:
  ScalarPowGradFunctor() {
    op_ = CHECK_JUST(one::OpBuilder("scalar_pow_grad").Input("x").Input("dy").Output("dx").Build());
  }
  Maybe<Tensor> operator()(const std::shared_ptr<one::Tensor>& x,
                           const std::shared_ptr<one::Tensor>& dy, const Scalar& scalar) const {
    MutableAttrMap attrs;
    if (scalar.IsFloatingPoint()) {
      JUST(attrs.SetAttr<bool>("has_float_operand", true));
      JUST(attrs.SetAttr<bool>("has_int_operand", false));
      JUST(attrs.SetAttr<double>("float_operand", JUST(scalar.As<double>())));
    } else if (scalar.IsIntegral()) {
      JUST(attrs.SetAttr<bool>("has_float_operand", false));
      JUST(attrs.SetAttr<bool>("has_int_operand", true));
      JUST(attrs.SetAttr<int64_t>("int_operand", JUST(scalar.As<int64_t>())));
    } else {
      UNIMPLEMENTED_THEN_RETURN() << "The scalar in ScalarPowGrad should be float or int.";
    }
    return OpInterpUtil::Dispatch<Tensor>(*op_, {x, dy}, attrs);
  }

 private:
  std::shared_ptr<OpExpr> op_;
};

class ScalarFloorDivFunctor : public ScalarMathBaseFunctor {
 public:
  ScalarFloorDivFunctor() : ScalarMathBaseFunctor(/*op_name=*/"scalar_floordiv") {}
};

class ScalarFModFunctor : public ScalarMathBaseFunctor {
 public:
  ScalarFModFunctor() : ScalarMathBaseFunctor(/*op_name=*/"scalar_fmod") {}
};

class ReduceMaxFunctor {
 public:
  ReduceMaxFunctor() {
    op_ = CHECK_JUST(
        one::OpBuilder("reduce_max").Input("input_tensor").Output("output_tensor").Build());
  }
  Maybe<Tensor> operator()(const std::shared_ptr<one::Tensor>& x, const std::vector<int32_t>& axis,
                           const bool& keepdims) const {
    MutableAttrMap attrs;
    if (axis.empty()) {
      std::vector<int32_t> reduce_axis(x->shape()->NumAxes());
      std::iota(reduce_axis.begin(), reduce_axis.end(), 0);
      JUST(attrs.SetAttr<std::vector<int32_t>>("axis", reduce_axis));
    } else {
      JUST(attrs.SetAttr<std::vector<int32_t>>("axis", axis));
    }
    JUST(attrs.SetAttr<bool>("keepdims", keepdims));
    return OpInterpUtil::Dispatch<Tensor>(*op_, {x}, attrs);
  }

 private:
  std::shared_ptr<OpExpr> op_;
};

class ReduceMinFunctor {
 public:
  ReduceMinFunctor() {
    op_ = CHECK_JUST(
        one::OpBuilder("reduce_min").Input("input_tensor").Output("output_tensor").Build());
  }
  Maybe<Tensor> operator()(const std::shared_ptr<one::Tensor>& x, const std::vector<int32_t>& axis,
                           const bool& keepdims) const {
    MutableAttrMap attrs;
    if (axis.empty()) {
      std::vector<int32_t> reduce_axis(x->shape()->NumAxes());
      std::iota(reduce_axis.begin(), reduce_axis.end(), 0);
      JUST(attrs.SetAttr<std::vector<int32_t>>("axis", reduce_axis));
    } else {
      JUST(attrs.SetAttr<std::vector<int32_t>>("axis", axis));
    }
    JUST(attrs.SetAttr<bool>("keepdims", keepdims));
    return OpInterpUtil::Dispatch<Tensor>(*op_, {x}, attrs);
  }

 private:
  std::shared_ptr<OpExpr> op_;
};

class ReduceSumFunctor {
 public:
  ReduceSumFunctor() {
    op_ = CHECK_JUST(
        one::OpBuilder("reduce_sum").Input("input_tensor").Output("output_tensor").Build());
  }
  Maybe<Tensor> operator()(const std::shared_ptr<one::Tensor>& x, const std::vector<int32_t>& axis,
                           const bool& keepdims) const {
    // const DataType dtype = x->dtype()->data_type();
    MutableAttrMap attrs;
    if (axis.empty()) {
      std::vector<int32_t> reduce_axis(x->shape()->NumAxes());
      std::iota(reduce_axis.begin(), reduce_axis.end(), 0);
      JUST(attrs.SetAttr<std::vector<int32_t>>("axis", reduce_axis));
    } else {
      JUST(attrs.SetAttr<std::vector<int32_t>>("axis", axis));
    }
    JUST(attrs.SetAttr<bool>("keepdims", keepdims));
    TensorProcessor tensor_processor;
    JUST(tensor_processor.AddInputs({x}, /*lowest_dtype=*/DType::Int64()).Apply());
    TensorTuple input_tuple = JUST(tensor_processor.GetInputs());
    return OpInterpUtil::Dispatch<Tensor>(*op_, input_tuple, attrs);
  }

 private:
  std::shared_ptr<OpExpr> op_;
};

class ReduceAllFunctor {
 public:
  ReduceAllFunctor() {
    op_ = CHECK_JUST(
        one::OpBuilder("reduce_all").Input("input_tensor").Output("output_tensor").Build());
  }
  Maybe<Tensor> operator()(const std::shared_ptr<one::Tensor>& x, const std::vector<int32_t>& axis,
                           const bool& keepdims) const {
    MutableAttrMap attrs;
    if (axis.empty()) {
      std::vector<int32_t> reduce_axis(x->shape()->NumAxes());
      std::iota(reduce_axis.begin(), reduce_axis.end(), 0);
      JUST(attrs.SetAttr<std::vector<int32_t>>("axis", reduce_axis));
    } else {
      JUST(attrs.SetAttr<std::vector<int32_t>>("axis", axis));
    }
    JUST(attrs.SetAttr<bool>("keepdims", keepdims));
    return OpInterpUtil::Dispatch<Tensor>(*op_, {x}, attrs);
  }

 private:
  std::shared_ptr<OpExpr> op_;
};

class ReduceAnyFunctor {
 public:
  ReduceAnyFunctor() {
    op_ = CHECK_JUST(
        one::OpBuilder("reduce_any").Input("input_tensor").Output("output_tensor").Build());
  }
  Maybe<Tensor> operator()(const std::shared_ptr<one::Tensor>& x, const std::vector<int32_t>& axis,
                           const bool& keepdims) const {
    MutableAttrMap attrs;
    if (axis.empty()) {
      std::vector<int32_t> reduce_axis(x->shape()->NumAxes());
      std::iota(reduce_axis.begin(), reduce_axis.end(), 0);
      JUST(attrs.SetAttr<std::vector<int32_t>>("axis", reduce_axis));
    } else {
      JUST(attrs.SetAttr<std::vector<int32_t>>("axis", axis));
    }
    JUST(attrs.SetAttr<bool>("keepdims", keepdims));
    return OpInterpUtil::Dispatch<Tensor>(*op_, {x}, attrs);
  }

 private:
  std::shared_ptr<OpExpr> op_;
};

template<class T>
class ReduceDeviceStageBaseFunctor {
 public:
  ReduceDeviceStageBaseFunctor()
      : op_(CHECK_JUST(one::OpBuilder(T::GetOpName())
                           .Input("in")
                           .Output("out")
                           .Output("mask")
                           .Output("count")
                           .Build())) {}
  Maybe<TensorTuple> operator()(const std::shared_ptr<one::Tensor>& in,
                                const std::vector<int32_t>& axis) const {
    MutableAttrMap attrs;
    JUST(attrs.SetAttr<std::vector<int32_t>>("axis", axis));
    return OpInterpUtil::Dispatch<TensorTuple>(*op_, {in}, attrs);
  }
  virtual ~ReduceDeviceStageBaseFunctor() = default;

 private:
  std::shared_ptr<OpExpr> op_;
};

template<class T>
class ReduceDeviceStageGradBaseFunctor {
 public:
  ReduceDeviceStageGradBaseFunctor()
      : op_(CHECK_JUST(one::OpBuilder(T::GetOpName())
                           .Input("out_diff")
                           .Input("mask")
                           .Input("count")
                           .Output("in_diff")
                           .Build())) {}
  Maybe<Tensor> operator()(const std::shared_ptr<one::Tensor>& out_diff,
                           const std::shared_ptr<one::Tensor>& mask,
                           const std::shared_ptr<one::Tensor>& count,
                           const std::vector<int32_t>& axis) const {
    MutableAttrMap attrs;
    JUST(attrs.SetAttr<std::vector<int32_t>>("axis", axis));
    return OpInterpUtil::Dispatch<Tensor>(*op_, {out_diff, mask, count}, attrs);
  }
  virtual ~ReduceDeviceStageGradBaseFunctor() = default;

 private:
  std::shared_ptr<OpExpr> op_;
};

class ReduceMinDeviceStageFunctor
    : public ReduceDeviceStageBaseFunctor<ReduceMinDeviceStageFunctor> {
 public:
  static std::string GetOpName() { return "reduce_min_device_stage"; }
};

class ReduceMaxDeviceStageFunctor
    : public ReduceDeviceStageBaseFunctor<ReduceMaxDeviceStageFunctor> {
 public:
  static std::string GetOpName() { return "reduce_max_device_stage"; }
};

class ReduceMinDeviceStageGradFunctor
    : public ReduceDeviceStageGradBaseFunctor<ReduceMinDeviceStageGradFunctor> {
 public:
  static std::string GetOpName() { return "reduce_min_device_stage_grad"; }
};

class ReduceMaxDeviceStageGradFunctor
    : public ReduceDeviceStageGradBaseFunctor<ReduceMaxDeviceStageGradFunctor> {
 public:
  static std::string GetOpName() { return "reduce_max_device_stage_grad"; }
};

template<class T>
class ReduceGlobalStageBaseFunctor {
 public:
  ReduceGlobalStageBaseFunctor()
      : op_(CHECK_JUST(one::OpBuilder(T::GetOpName())
                           .Input("in")
                           .Input("device_count")
                           .Output("out")
                           .Output("mask")
                           .Build())) {}
  Maybe<TensorTuple> operator()(const std::shared_ptr<one::Tensor>& in,
                                const std::shared_ptr<one::Tensor>& device_count,
                                const std::vector<int32_t>& axis, const bool& keepdims) const {
    MutableAttrMap attrs;
    JUST(attrs.SetAttr<std::vector<int32_t>>("axis", axis));
    JUST(attrs.SetAttr<bool>("keepdims", keepdims));
    return OpInterpUtil::Dispatch<TensorTuple>(*op_, {in, device_count}, attrs);
  }
  virtual ~ReduceGlobalStageBaseFunctor() = default;

 private:
  std::shared_ptr<OpExpr> op_;
};

template<class T>
class ReduceGlobalStageGradBaseFunctor {
 public:
  ReduceGlobalStageGradBaseFunctor()
      : op_(CHECK_JUST(one::OpBuilder(T::GetOpName())
                           .Input("out_diff")
                           .Input("mask")
                           .Input("device_count")
                           .Output("in_diff")
                           .Build())) {}
  Maybe<Tensor> operator()(const std::shared_ptr<one::Tensor>& out_diff,
                           const std::shared_ptr<one::Tensor>& mask,
                           const std::shared_ptr<one::Tensor>& device_count,
                           const std::vector<int32_t>& axis, const bool& keepdims) const {
    MutableAttrMap attrs;
    JUST(attrs.SetAttr<std::vector<int32_t>>("axis", axis));
    JUST(attrs.SetAttr<bool>("keepdims", keepdims));
    return OpInterpUtil::Dispatch<Tensor>(*op_, {out_diff, mask, device_count}, attrs);
  }
  virtual ~ReduceGlobalStageGradBaseFunctor() = default;

 private:
  std::shared_ptr<OpExpr> op_;
};

class ReduceMinGlobalStageFunctor
    : public ReduceGlobalStageBaseFunctor<ReduceMinGlobalStageFunctor> {
 public:
  static std::string GetOpName() { return "reduce_min_global_stage"; }
};

class ReduceMinGlobalStageGradFunctor
    : public ReduceGlobalStageGradBaseFunctor<ReduceMinGlobalStageGradFunctor> {
 public:
  static std::string GetOpName() { return "reduce_min_global_stage_grad"; }
};

class ReduceMaxGlobalStageFunctor
    : public ReduceGlobalStageBaseFunctor<ReduceMaxGlobalStageFunctor> {
 public:
  static std::string GetOpName() { return "reduce_max_global_stage"; }
};

class ReduceMaxGlobalStageGradFunctor
    : public ReduceGlobalStageGradBaseFunctor<ReduceMaxGlobalStageGradFunctor> {
 public:
  static std::string GetOpName() { return "reduce_max_global_stage_grad"; }
};

class ReduceMeanFunctor {
 public:
  ReduceMeanFunctor() {}
  Maybe<Tensor> operator()(const std::shared_ptr<one::Tensor>& x, const std::vector<int32_t>& axis,
                           const bool& keepdims) const {
    // ReduceMean only calculate floating values.
    CHECK_OR_RETURN(IsFloatingDataType(x->dtype()->data_type()))
        << "RuntimeError: Can only calculate the mean of floating types.";
    const auto& sum = JUST(functional::ReduceSum(x, axis, keepdims));
    size_t reduce_count = 1;
    if (axis.empty()) {
      reduce_count = x->shape()->Count(0);
    } else {
      for (const int32_t& i : axis) { reduce_count *= x->shape()->At(i); }
    }
    if (reduce_count == 1) { return sum; }
    CHECK_GT_OR_RETURN(reduce_count, 0);
    return functional::ScalarMul(sum, 1.0 / reduce_count, false);
  }
};

class ReduceProdFunctor {
 public:
  ReduceProdFunctor() {
    op_ = CHECK_JUST(
        one::OpBuilder("reduce_prod").Input("input_tensor").Output("output_tensor").Build());
  }
  Maybe<Tensor> operator()(const std::shared_ptr<one::Tensor>& x, const std::vector<int32_t>& axis,
                           const bool& keepdims) const {
    MutableAttrMap attrs;
    TensorProcessor tensor_processor;
    Symbol<DType> lowest_dtype;
    if (DType::priority_order[x->dtype()->data_type()]
        == DType::priority_order[DType::Bool()->data_type()]) {
      lowest_dtype = DType::Int64();
    } else {
      lowest_dtype = x->dtype();
    }
    JUST(tensor_processor.AddInputs({x}, lowest_dtype).Apply());
    TensorTuple input_tuple = JUST(tensor_processor.GetInputs());
    if (axis.empty()) {
      std::vector<int32_t> reduce_axis(x->shape()->NumAxes());
      std::iota(reduce_axis.begin(), reduce_axis.end(), 0);
      JUST(attrs.SetAttr<std::vector<int32_t>>("axis", reduce_axis));
    } else {
      JUST(attrs.SetAttr<std::vector<int32_t>>("axis", axis));
    }
    JUST(attrs.SetAttr<bool>("keepdims", keepdims));
    return OpInterpUtil::Dispatch<Tensor>(*op_, input_tuple, attrs);
  }

 private:
  std::shared_ptr<OpExpr> op_;
};

class TransposeFunctor {
 public:
  TransposeFunctor() {
    op_ = CHECK_JUST(one::OpBuilder("transpose").Input("input").Output("output").Build());
  }
  Maybe<Tensor> operator()(const std::shared_ptr<one::Tensor>& input,
                           const std::vector<int32_t>& permute) const {
    MutableAttrMap attrs;
    auto ndim = input->ndim();
    CHECK_EQ_OR_RETURN(ndim, permute.size()) << "number of dims don't match in permute";

    // handle negative permute value here, because of permute is const,
    // so copy it to local var and do modification.
    auto positive_perm = permute;
    for (auto i = 0; i < positive_perm.size(); i++) {
      if (positive_perm[i] < 0) { positive_perm[i] += ndim; }
      CHECK_OR_RETURN(positive_perm[i] >= 0 && positive_perm[i] < ndim)
          << "IndexError: Dimension out of range (expected to be in range of [" << -ndim << ","
          << ndim << " ) but got " << positive_perm[i];
    }

    JUST(attrs.SetAttr<std::vector<int32_t>>("perm", positive_perm));
    return OpInterpUtil::Dispatch<Tensor>(*op_, {input}, attrs);
  }

 private:
  std::shared_ptr<OpExpr> op_;
};

class Transpose2dimFunctor {
 public:
  Transpose2dimFunctor() {
    op_ = CHECK_JUST(one::OpBuilder("transpose").Input("input").Output("output").Build());
  }
  Maybe<Tensor> operator()(const std::shared_ptr<one::Tensor>& x, const int32_t dim0,
                           const int32_t dim1) const {
    MutableAttrMap attrs;
    const int64_t ndim = x->shape()->NumAxes();
    std::vector<int32_t> permute;
    permute.reserve(ndim);
    int32_t dim_0 = dim0;
    int32_t dim_1 = dim1;

    if (dim0 < 0) { dim_0 += ndim; }
    if (dim1 < 0) { dim_1 += ndim; }

    CHECK_OR_RETURN(dim_0 >= 0 && dim0 < ndim)
        << "Invalid dim0:" << dim_0 << " len(shape):" << ndim;
    CHECK_OR_RETURN(dim_1 >= 0 && dim1 < ndim)
        << "Invalid dim1:" << dim_1 << " len(shape):" << ndim;
    for (int32_t i = 0; i < ndim; ++i) { permute.emplace_back(i); }
    std::swap(permute[dim_0], permute[dim_1]);

    JUST(attrs.SetAttr<std::vector<int32_t>>("perm", permute));
    return OpInterpUtil::Dispatch<Tensor>(*op_, {x}, attrs);
  }

 private:
  std::shared_ptr<OpExpr> op_;
};

<<<<<<< HEAD
=======
class AsStridedFunctor {
 public:
  AsStridedFunctor() {
    op_ = CHECK_JUST(one::OpBuilder("as_strided").Input("input").Output("output").Build());
  }
  Maybe<Tensor> operator()(const std::shared_ptr<one::Tensor>& input,
                           const std::vector<int32_t>& size, const std::vector<int32_t>& stride,
                           const int32_t& storage_offset) const {
    CHECK_OR_RETURN(size.size() == stride.size()) << "mismatch in length of strides and shape";
    for (size_t i = 0; i < size.size(); i++) {
      CHECK_OR_RETURN(size[i] >= 0) << "Trying to create tensor with negative dimension" << size[i];
      CHECK_OR_RETURN(stride[i] >= 0)
          << "as_strided: Negative strides are not supported at the moment, got strides:"
          << stride[i];
    }
    MutableAttrMap attrs;
    JUST(attrs.SetAttr<std::vector<int32_t>>("size", size));
    JUST(attrs.SetAttr<std::vector<int32_t>>("stride", stride));
    JUST(attrs.SetAttr<int32_t>("storage_offset", storage_offset));
    return OpInterpUtil::Dispatch<Tensor>(*op_, {input}, attrs);
  }

 private:
  std::shared_ptr<OpExpr> op_;
};

class AsStridedGradFunctor {
 public:
  AsStridedGradFunctor() {
    op_ = CHECK_JUST(
        one::OpBuilder("as_strided_grad").Input("dy").Input("input").Output("dx").Build());
  }
  Maybe<Tensor> operator()(const std::shared_ptr<one::Tensor>& dy,
                           const std::shared_ptr<one::Tensor>& input,
                           const std::vector<int32_t>& size, const std::vector<int32_t>& stride,
                           const int32_t& storage_offset) const {
    MutableAttrMap attrs;
    JUST(attrs.SetAttr<std::vector<int32_t>>("size", size));
    JUST(attrs.SetAttr<std::vector<int32_t>>("stride", stride));
    JUST(attrs.SetAttr<int32_t>("storage_offset", storage_offset));
    return OpInterpUtil::Dispatch<Tensor>(*op_, {dy, input}, attrs);
  }

 private:
  std::shared_ptr<OpExpr> op_;
};

>>>>>>> 55c4c608
class SwapaxesFunctor {
 public:
  SwapaxesFunctor() {}
  Maybe<Tensor> operator()(const std::shared_ptr<one::Tensor>& x, const int32_t dim0,
                           const int32_t dim1) const {
    const int64_t ndim = x->shape()->NumAxes();
    int32_t dim_0 = dim0;
    int32_t dim_1 = dim1;

    if (dim0 < 0) { dim_0 += ndim; }
    if (dim1 < 0) { dim_1 += ndim; }

    CHECK_OR_RETURN(dim_0 >= 0 && dim0 < ndim)
        << "Dimension out of range (expected to be in range of [" << -ndim << ", " << ndim - 1
        << "], but got " << dim_0 << ")";
    CHECK_OR_RETURN(dim_1 >= 0 && dim1 < ndim)
        << "Dimension out of range (expected to be in range of [" << -ndim << ", " << ndim - 1
        << "], but got " << dim_1 << ")";
    return Transpose2dim(x, dim0, dim1);
  }
};

class ArangeFunctor {
 public:
  ArangeFunctor() { op_ = CHECK_JUST(one::OpBuilder("arange").Output("out").Build()); }
  Maybe<Tensor> operator()(const Scalar& start, const Scalar& limit, const Scalar& delta,
                           const Optional<Symbol<DType>>& dtype,
                           const Optional<Symbol<Device>>& device) const {
    MutableAttrMap attrs;
    if (dtype.has_value()) {
      const DataType range_dtype = JUST(dtype)->data_type();
      if (IsIntegralDataType(range_dtype)) {
        JUST(attrs.SetAttr<int64_t>("integer_start", JUST(start.As<int64_t>())));
        JUST(attrs.SetAttr<int64_t>("integer_limit", JUST(limit.As<int64_t>())));
        JUST(attrs.SetAttr<int64_t>("integer_delta", JUST(delta.As<int64_t>())));
        JUST(attrs.SetAttr<DataType>("dtype", range_dtype));
      } else {
        JUST(attrs.SetAttr<double>("float_start", JUST(start.As<double>())));
        JUST(attrs.SetAttr<double>("float_limit", JUST(limit.As<double>())));
        JUST(attrs.SetAttr<double>("float_delta", JUST(delta.As<double>())));
        JUST(attrs.SetAttr<DataType>("dtype", range_dtype));
      }
    } else {
      if (delta.IsIntegral()) {
        JUST(attrs.SetAttr<int64_t>("integer_start", JUST(start.As<int64_t>())));
        JUST(attrs.SetAttr<int64_t>("integer_limit", JUST(limit.As<int64_t>())));
        JUST(attrs.SetAttr<int64_t>("integer_delta", JUST(delta.As<int64_t>())));
        JUST(attrs.SetAttr<DataType>("dtype", DType::Int64()->data_type()));
      } else {
        JUST(attrs.SetAttr<double>("float_start", JUST(start.As<double>())));
        JUST(attrs.SetAttr<double>("float_limit", JUST(limit.As<double>())));
        JUST(attrs.SetAttr<double>("float_delta", JUST(delta.As<double>())));
        JUST(attrs.SetAttr<DataType>("dtype", DType::Float()->data_type()));
      }
    }
    OpExprInterpContext ctx(attrs);
    ctx.device = device;
    return OpInterpUtil::Dispatch<Tensor>(*op_, {}, ctx);
  }

 private:
  std::shared_ptr<OpExpr> op_;
};

class Arange2Functor {
 public:
  Maybe<Tensor> operator()(const Scalar& limit, const Optional<Symbol<DType>>& dtype,
                           const Optional<Symbol<Device>>& device) const {
    return Arange(Scalar(0), limit, Scalar(1), dtype, device);
  }
};

class ConsistentArangeFunctor {
 public:
  ConsistentArangeFunctor() { op_ = CHECK_JUST(one::OpBuilder("arange").Output("out").Build()); }
  Maybe<Tensor> operator()(const Scalar& start, const Scalar& limit, const Scalar& delta,
                           const Optional<Symbol<DType>>& dtype,
                           const Symbol<ParallelDesc>& placement,
                           const std::vector<Symbol<SbpParallel>>& sbp_tuple) const {
    JUST(CheckDeviceIdsIsValid(placement));
    MutableAttrMap attrs;
    if (dtype.has_value()) {
      const DataType range_dtype = JUST(dtype)->data_type();
      if (IsIntegralDataType(range_dtype)) {
        JUST(attrs.SetAttr<int64_t>("integer_start", JUST(start.As<int64_t>())));
        JUST(attrs.SetAttr<int64_t>("integer_limit", JUST(limit.As<int64_t>())));
        JUST(attrs.SetAttr<int64_t>("integer_delta", JUST(delta.As<int64_t>())));
        JUST(attrs.SetAttr<DataType>("dtype", range_dtype));
      } else {
        JUST(attrs.SetAttr<double>("float_start", JUST(start.As<double>())));
        JUST(attrs.SetAttr<double>("float_limit", JUST(limit.As<double>())));
        JUST(attrs.SetAttr<double>("float_delta", JUST(delta.As<double>())));
        JUST(attrs.SetAttr<DataType>("dtype", range_dtype));
      }
    } else {
      if (delta.IsIntegral()) {
        JUST(attrs.SetAttr<int64_t>("integer_start", JUST(start.As<int64_t>())));
        JUST(attrs.SetAttr<int64_t>("integer_limit", JUST(limit.As<int64_t>())));
        JUST(attrs.SetAttr<int64_t>("integer_delta", JUST(delta.As<int64_t>())));
        JUST(attrs.SetAttr<DataType>("dtype", DType::Int64()->data_type()));
      } else {
        JUST(attrs.SetAttr<double>("float_start", JUST(start.As<double>())));
        JUST(attrs.SetAttr<double>("float_limit", JUST(limit.As<double>())));
        JUST(attrs.SetAttr<double>("float_delta", JUST(delta.As<double>())));
        JUST(attrs.SetAttr<DataType>("dtype", DType::Float()->data_type()));
      }
    }
    if (LazyMode::is_enabled()) {
      std::vector<std::string> nd_sbp(sbp_tuple.size());
      {
        for (int i = 0; i < sbp_tuple.size(); ++i) {
          nd_sbp.at(i) = SbpParallelToString(*sbp_tuple.at(i));
        }
      }
      JUST(attrs.SetAttr<std::vector<std::string>>("nd_sbp", nd_sbp));
    }
    const auto& nd_sbp = JUST(GetNdSbp(sbp_tuple));
    return OpInterpUtil::Dispatch<Tensor>(*op_, {}, OpExprInterpContext(attrs, placement, nd_sbp));
  }

 private:
  std::shared_ptr<OpExpr> op_;
};

class ConsistentArange2Functor {
 public:
  Maybe<Tensor> operator()(const Scalar& limit, const Symbol<DType>& dtype,
                           const Symbol<ParallelDesc>& placement,
                           const std::vector<Symbol<SbpParallel>>& sbp_tuple) const {
    JUST(CheckDeviceIdsIsValid(placement));
    return ConsistentArange(Scalar(0), limit, Scalar(1), dtype, placement, sbp_tuple);
  }
};

class CastFunctor {
 public:
  CastFunctor() { op_ = CHECK_JUST(one::OpBuilder("cast").Input("in").Output("out").Build()); }
  Maybe<Tensor> operator()(const std::shared_ptr<one::Tensor>& x,
                           const Symbol<DType>& dtype) const {
    if (x->dtype() == dtype) { return x; }

    MutableAttrMap attrs;
    JUST(attrs.SetAttr<DataType>("dtype", dtype->data_type()));
    return OpInterpUtil::Dispatch<Tensor>(*op_, {x}, attrs);
  }

 private:
  std::shared_ptr<OpExpr> op_;
};

class ClampBaseFunctor {
 public:
  ClampBaseFunctor() {
    clip_op_ = CHECK_JUST(one::OpBuilder("clip_by_scalar").Input("x").Output("y").Build());
    clip_min_op_ = CHECK_JUST(one::OpBuilder("clip_by_scalar_min").Input("x").Output("y").Build());
    clip_max_op_ = CHECK_JUST(one::OpBuilder("clip_by_scalar_max").Input("x").Output("y").Build());
  }
  Maybe<Tensor> operator()(const std::shared_ptr<one::Tensor>& x, const Optional<Scalar>& min,
                           const Optional<Scalar>& max, bool inplace) const {
    CHECK_OR_RETURN(min.has_value() || max.has_value())
        << "Requires one of argument `min` and `max` at least in clip.";
    MutableAttrMap attrs;
    if (IsFloatingDataType(x->dtype()->data_type())) {
      if (min.has_value()) {
        const auto& min_val = JUST(min);
        JUST(attrs.SetAttr<double>("floating_min", JUST(min_val->As<double>())));
        JUST(attrs.SetAttr<int64_t>("integral_min", 0));
      }
      if (max.has_value()) {
        const auto& max_val = JUST(max);
        JUST(attrs.SetAttr<double>("floating_max", JUST(max_val->As<double>())));
        JUST(attrs.SetAttr<int64_t>("integral_max", 0));
      }
    } else if (IsIntegralDataType(x->dtype()->data_type())) {
      if (min.has_value()) {
        const auto& min_val = JUST(min);
        JUST(attrs.SetAttr<double>("floating_min", 0));
        JUST(attrs.SetAttr<int64_t>("integral_min", JUST(min_val->As<int64_t>())));
      }
      if (max.has_value()) {
        const auto& max_val = JUST(max);
        JUST(attrs.SetAttr<double>("floating_max", 0));
        JUST(attrs.SetAttr<int64_t>("integral_max", JUST(max_val->As<int64_t>())));
      }
    } else {
      UNIMPLEMENTED_THEN_RETURN() << "Only support floating or integral data type.";
    }
    const OpExpr* op = nullptr;
    if (!min.has_value()) {
      op = clip_max_op_.get();
    } else if (!max.has_value()) {
      op = clip_min_op_.get();
    } else {
      op = clip_op_.get();
    }
    if (inplace) {
      JUST(CheckInplaceValid(x));
      std::shared_ptr<TensorTuple> outputs = std::make_shared<TensorTuple>(1);
      outputs->at(0) = x;
      if (x->requires_grad()) {
        JUST(OpInterpUtil::Dispatch(*op, {JUST(functional::Identity(x))}, outputs.get(), attrs));
      } else {
        JUST(OpInterpUtil::Dispatch(*op, {x}, outputs.get(), attrs));
      }
      return outputs->at(0);
    } else {
      return OpInterpUtil::Dispatch<Tensor>(*op, {x}, attrs);
    }
  }

 private:
  std::shared_ptr<OpExpr> clip_op_;
  std::shared_ptr<OpExpr> clip_min_op_;
  std::shared_ptr<OpExpr> clip_max_op_;
};

class ClampFunctor : public ClampBaseFunctor {
 public:
  Maybe<Tensor> operator()(const std::shared_ptr<one::Tensor>& x, const Optional<Scalar>& min,
                           const Optional<Scalar>& max) const {
    return ClampBaseFunctor::operator()(x, min, max, false);
  }
};

class ClampInplaceFunctor : public ClampBaseFunctor {
 public:
  Maybe<Tensor> operator()(const std::shared_ptr<one::Tensor>& x, const Optional<Scalar>& min,
                           const Optional<Scalar>& max) const {
    return ClampBaseFunctor::operator()(x, min, max, true);
  }
};

class ClipFunctor {
 public:
  Maybe<Tensor> operator()(const std::shared_ptr<one::Tensor>& x, const Optional<Scalar>& min,
                           const Optional<Scalar>& max) const {
    return Clamp(x, min, max);
  }
};

class ClipInplaceFunctor {
 public:
  Maybe<Tensor> operator()(const std::shared_ptr<one::Tensor>& x, const Optional<Scalar>& min,
                           const Optional<Scalar>& max) const {
    return ClampInplace(x, min, max);
  }
};
class SqrtSquareSumFunctor {
 public:
  SqrtSquareSumFunctor() {
    op_ = CHECK_JUST(one::OpBuilder("sqrt_square_sum").Input("x").Output("y").Build());
  }
  Maybe<Tensor> operator()(const std::shared_ptr<one::Tensor>& x) const {
    return OpInterpUtil::Dispatch<Tensor>(*op_, {x}, {});
  }

 private:
  std::shared_ptr<OpExpr> op_;
};

class VectorNormFunctor {
 public:
  VectorNormFunctor() {}
  Maybe<Tensor> operator()(const std::shared_ptr<one::Tensor>& x, const Scalar& ord,
                           const Optional<std::vector<int32_t>>& input_dim, const bool& keepdim,
                           const Optional<Symbol<DType>>& dtype) const {
    std::shared_ptr<one::Tensor> res;
    Symbol<DType> dtype_val;
    if (dtype) {
      dtype_val = JUST(dtype);
      if (!(dtype_val->data_type() == DataType::kFloat
            || dtype_val->data_type() == DataType::kDouble
            || dtype_val->data_type() == DataType::kFloat16
            || dtype_val->data_type() == DataType::kBFloat16)) {
        UNIMPLEMENTED_THEN_RETURN() << "linalg.vector_norm(): only supports floating point and "
                                       "complex dtypes, but got: Int.";
      }
    } else {
      if (!IsFloatingDataType(x->dtype()->data_type())) {
        UNIMPLEMENTED_THEN_RETURN() << "linalg.vector_norm(): only supports floating point and "
                                       "complex dtypes, but got: Int.";
      }
      dtype_val = x->dtype();
    }
    bool full_dim_flag = true;
    std::vector<int32_t> dim;
    if (!input_dim.has_value()) {
      std::vector<int32_t> reduce_axis(x->shape()->NumAxes());
      std::iota(reduce_axis.begin(), reduce_axis.end(), 0);
      dim = reduce_axis;
    } else {
      std::vector<int32_t> dim_check;
      dim_check = *JUST(input_dim);
      for (int i = 0; i < dim_check.size(); ++i) {
        if (dim_check[i] >= 0) {
          dim.emplace_back(dim_check[i]);
        } else {
          dim.emplace_back(dim_check[i] + x->shape()->NumAxes());
        }
        if (dim[i] != i) { full_dim_flag = false; }
      }
      if ((int)dim.size() < x->shape()->NumAxes()) { full_dim_flag = false; }
    }
    if (ord.IsIntegral() || ord.IsFloatingPoint()) {
      double ord_val = JUST(ord.As<double>());
      if (ord_val == 0) {
        std::vector<int32_t> dim_column(1, 0);
        res = JUST(ReduceSum(JUST(ScalarLogicalNotEqual(x, 0)), dim_column, keepdim));
      } else if (ord_val == INFINITY) {
        res = JUST(ReduceMax(JUST(Abs(x)), dim, keepdim));
      } else if (ord_val == -INFINITY) {
        res = JUST(ReduceMin(JUST(Abs(x)), dim, keepdim));
      } else if (ord_val == 2.0 && keepdim == false && full_dim_flag
                 && x->requires_grad() == false) {
        res = JUST(SqrtSquareSum(x));
      } else {
        res =
            JUST(ScalarPow(JUST(ReduceSum(JUST(ScalarPow(JUST(Abs(x)), ord, false)), dim, keepdim)),
                           Scalar(1.0) / ord, false));
      }
      res = JUST(Cast(res, dtype_val));
      return res;
    } else {
      UNIMPLEMENTED_THEN_RETURN()
          << "linalg_vector_norm(): argument 'ord' must be Number, not str.";
    }
  }
};

class ScalarVectorNormFunctor {
 public:
  ScalarVectorNormFunctor() {}
  Maybe<Tensor> operator()(const std::shared_ptr<one::Tensor>& x, const Scalar& ord,
                           const Scalar& input_dim, const bool& keepdim,
                           const Optional<Symbol<DType>>& dtype) const {
    if (dtype) {
      Symbol<DType> dtype_val = JUST(dtype);
      if (!(dtype_val->data_type() == DataType::kFloat
            || dtype_val->data_type() == DataType::kDouble
            || dtype_val->data_type() == DataType::kFloat16
            || dtype_val->data_type() == DataType::kBFloat16)) {
        UNIMPLEMENTED_THEN_RETURN() << "linalg.vector_norm(): only supports the float, double, "
                                       "cfloat and cdouble dtypes, but got: Int.";
      }
    } else {
      if (!IsFloatingDataType(x->dtype()->data_type())) {
        UNIMPLEMENTED_THEN_RETURN() << "linalg.vector_norm(): only supports the float, double, "
                                       "cfloat and cdouble dtypes, but got: Int.";
      }
    }
    if (input_dim.IsIntegral()) {
      std::vector<int32_t> dim(1, JUST(input_dim.As<int>()));
      return functional::VectorNorm(x, ord, dim, keepdim, dtype);
    } else {
      UNIMPLEMENTED_THEN_RETURN() << "linalg.vector_norm(): only support int dim.";
    }
  }
};

class ScalarMatrixNormFunctor {
 public:
  ScalarMatrixNormFunctor() {}
  Maybe<Tensor> operator()(const std::shared_ptr<one::Tensor>& x, const Scalar& ord,
                           const std::vector<int32_t>& input_dim, const bool& keepdim,
                           const Optional<Symbol<DType>>& dtype) const {
    std::shared_ptr<one::Tensor> res;

    auto num_dims = x->shape()->NumAxes();
    auto axis = input_dim.size();
    CHECK_OR_RETURN(num_dims >= 2)
        << "linalg.matrix_norm(): input tensor must be a matrix or batch of matrices";
    CHECK_OR_RETURN(axis == 2 && input_dim[0] != input_dim[1])
        << "linalg.matrix_norm(): input_dim must be a 2-tuple of ints with different elements";

    Symbol<DType> dtype_val;
    if (dtype) {
      dtype_val = JUST(dtype);
      if (!(dtype_val->data_type() == DataType::kFloat
            || dtype_val->data_type() == DataType::kDouble
            || dtype_val->data_type() == DataType::kFloat16
            || dtype_val->data_type() == DataType::kBFloat16)) {
        UNIMPLEMENTED_THEN_RETURN() << "linalg.matrix_norm(): only supports the float, double, "
                                       "cfloat and cdouble dtypes, but got: Int.";
      }
    } else {
      if (!IsFloatingDataType(x->dtype()->data_type())) {
        UNIMPLEMENTED_THEN_RETURN() << "linalg.matrix_norm(): only supports the float, double, "
                                       "cfloat and cdouble dtypes, but got: Int.";
      }
      dtype_val = x->dtype();
    }
    std::vector<int32_t> dim_tmp;
    dim_tmp.reserve(axis);
    for (int i = 0; i < axis; ++i) {
      if (input_dim[i] >= 0) {
        dim_tmp.emplace_back(input_dim[i]);
      } else {
        dim_tmp.emplace_back(input_dim[i] + num_dims);
      }
    }
    std::vector<int32_t> dim(2);
    double ord_tmp = JUST(ord.As<double>());
    if (ord_tmp == INFINITY || ord_tmp == -INFINITY) {
      dim = dim_tmp;
      dim[0] = dim_tmp[1];
      dim[1] = dim_tmp[0];
    } else if (ord_tmp == 1 || ord_tmp == -1) {
      dim = dim_tmp;
    } else {
      UNIMPLEMENTED_THEN_RETURN()
          << "linalg.matrix_norm(): Only support INFINITY,-INFINITY,1 or -1 data type.";
    }

    if (dim[1] > dim[0] && keepdim == false) { dim[1] -= 1; }
    std::vector<int32_t> dim_tmp0_vec(1, dim[0]);
    std::vector<int32_t> dim_tmp1_vec(1, dim[1]);
    res = JUST(ReduceSum(JUST(Abs(x)), dim_tmp0_vec, keepdim));

    if (ord_tmp == INFINITY || ord_tmp == 1) {
      res = JUST(ReduceMax(res, dim_tmp1_vec, keepdim));
    } else if (ord_tmp == -INFINITY || ord_tmp == -1) {
      res = JUST(ReduceMin(res, dim_tmp1_vec, keepdim));
    }
    res = JUST(Cast(res, dtype_val));
    return res;
  }
};

class MatrixNormFunctor {
 public:
  MatrixNormFunctor() {}
  Maybe<Tensor> operator()(const std::shared_ptr<one::Tensor>& x, const std::string& ord,
                           const std::vector<int32_t>& input_dim, const bool& keepdim,
                           const Optional<Symbol<DType>>& dtype) const {
    std::shared_ptr<one::Tensor> res;
    Symbol<DType> dtype_val;
    if (dtype) {
      dtype_val = JUST(dtype);
      if (!(dtype_val->data_type() == DataType::kFloat
            || dtype_val->data_type() == DataType::kDouble
            || dtype_val->data_type() == DataType::kFloat16
            || dtype_val->data_type() == DataType::kBFloat16)) {
        UNIMPLEMENTED_THEN_RETURN() << "linalg.matrix_norm(): only supports the float, double, "
                                       "cfloat and cdouble dtypes, but got: Int.";
      }
    } else {
      if (!IsFloatingDataType(x->dtype()->data_type())) {
        UNIMPLEMENTED_THEN_RETURN() << "linalg.matrix_norm(): only supports the float, double, "
                                       "cfloat and cdouble dtypes, but got: Int.";
      }
      dtype_val = x->dtype();
    }
    auto num_dims = x->shape()->NumAxes();
    auto axis = input_dim.size();
    std::vector<int32_t> dim_tmp(axis);
    for (int i = 0; i < axis; ++i) {
      if (input_dim[i] >= 0) {
        dim_tmp[i] = input_dim[i];
      } else {
        dim_tmp[i] = input_dim[i] + num_dims;
      }
    }
    if (ord == "nuc") {
      UNIMPLEMENTED_THEN_RETURN() << "linalg.matrix_norm(): Not support ord is nuc.";
    } else if (ord == "fro") {
      res = JUST(Sqrt(JUST(ReduceSum(JUST(Square(x)), dim_tmp, keepdim))));
    } else {
      UNIMPLEMENTED_THEN_RETURN() << "linalg.matrix_norm(): could not convert string to float:"
                                  << ord;
    }
    res = JUST(Cast(res, dtype_val));
    return res;
  }
};

class NormFunctor {
 public:
  NormFunctor() {}
  Maybe<Tensor> operator()(const std::shared_ptr<one::Tensor>& x, const Optional<Scalar>& ord,
                           const Optional<std::vector<int32_t>>& input_dim, const bool& keepdim,
                           const Optional<Symbol<DType>>& dtype) const {
    std::shared_ptr<one::Tensor> res;
    if (dtype) {
      Symbol<DType> dtype_val = JUST(dtype);
      if (!(dtype_val->data_type() == DataType::kFloat
            || dtype_val->data_type() == DataType::kDouble
            || dtype_val->data_type() == DataType::kFloat16
            || dtype_val->data_type() == DataType::kBFloat16)) {
        UNIMPLEMENTED_THEN_RETURN() << "linalg.norm(): only supports the float, double, cfloat and "
                                       "cdouble dtypes, but got: Int.";
      }
    } else {
      if (!IsFloatingDataType(x->dtype()->data_type())) {
        UNIMPLEMENTED_THEN_RETURN() << "linalg.norm(): only supports the float, double, cfloat and "
                                       "cdouble dtypes, but got: Int.";
      }
    }
    Scalar ord_sca;
    if (ord.has_value()) {
      auto ord_type = (*JUST(ord)).IsIntegral();
      if (ord_type) {
        ord_sca = Scalar(JUST((*JUST(ord)).As<double>()));
      } else {
        ord_sca = *JUST(ord);
      }
    }
    if (input_dim.has_value()) {
      auto axis = (*JUST(input_dim)).size();
      if (axis == 1) {
        Scalar ord_val;
        if (!ord.has_value()) {
          ord_val = Scalar(2.0);
        } else {
          ord_val = ord_sca;
        }
        res = JUST(VectorNorm(x, ord_val, input_dim, keepdim, dtype));
      } else if (axis > 2) {
        res = JUST(MatrixNorm(x, ord_sca, *JUST(input_dim), keepdim, dtype));
      } else if (axis == 2) {
        if (!ord.has_value()) {
          res = JUST(MatrixNorm(x, "fro", *JUST(input_dim), keepdim, dtype));
        } else {
          res = JUST(MatrixNorm(x, ord_sca, *JUST(input_dim), keepdim, dtype));
        }
      }
    } else {
      if (ord.has_value()) {
        CHECK_OR_RETURN(x->shape()->NumAxes() <= 2)
            << "linalg.norm(): input must be 1-D or 2-D when dim is None and ord is not None";
        if (x->shape()->NumAxes() == 1) {
          res = JUST(VectorNorm(x, ord_sca, input_dim, keepdim, dtype));
        } else {
          std::vector<int32_t> dim{0, 1};
          res = JUST(MatrixNorm(x, ord_sca, dim, keepdim, dtype));
        }
      } else {
        std::vector<int32_t> dim(1, 2);
        res = JUST(VectorNorm(JUST(Flatten(x, 0, -1)), Scalar(2.0), input_dim, keepdim, dtype));
      }
    }
    return res;
  }
};

class Norm2Functor {
 public:
  Norm2Functor() {}
  Maybe<Tensor> operator()(const std::shared_ptr<one::Tensor>& x, const std::string& ord,
                           const Optional<std::vector<int32_t>>& input_dim, const bool& keepdim,
                           const Optional<Symbol<DType>>& dtype) const {
    std::shared_ptr<one::Tensor> res;
    std::vector<int32_t> dim(x->shape()->NumAxes());
    std::iota(dim.begin(), dim.end(), 0);
    if (dtype) {
      Symbol<DType> dtype_val = JUST(dtype);
      if (!(dtype_val->data_type() == DataType::kFloat
            || dtype_val->data_type() == DataType::kDouble
            || dtype_val->data_type() == DataType::kFloat16
            || dtype_val->data_type() == DataType::kBFloat16)) {
        UNIMPLEMENTED_THEN_RETURN() << "linalg.norm(): only supports the float, double, cfloat and "
                                       "cdouble dtypes, but got: Int.";
      }
    } else {
      if (!IsFloatingDataType(x->dtype()->data_type())) {
        UNIMPLEMENTED_THEN_RETURN() << "linalg.norm(): only supports the float, double, cfloat and "
                                       "cdouble dtypes, but got: Int.";
      }
    }
    if (input_dim.has_value()) {
      res = JUST(MatrixNorm(x, ord, *JUST(input_dim), keepdim, dtype));
    } else {
      res = JUST(MatrixNorm(x, ord, dim, keepdim, dtype));
    }
    return res;
  }
};

class ScalarNormFunctor {
 public:
  ScalarNormFunctor() {}
  Maybe<Tensor> operator()(const std::shared_ptr<one::Tensor>& x, const Optional<Scalar>& ord,
                           const Scalar& input_dim, const bool& keepdim,
                           const Optional<Symbol<DType>>& dtype) const {
    if (dtype) {
      Symbol<DType> dtype_val = JUST(dtype);
      if (!(dtype_val->data_type() == DataType::kFloat
            || dtype_val->data_type() == DataType::kDouble
            || dtype_val->data_type() == DataType::kFloat16
            || dtype_val->data_type() == DataType::kBFloat16)) {
        UNIMPLEMENTED_THEN_RETURN() << "linalg.norm(): only supports the float, double, cfloat and "
                                       "cdouble dtypes, but got: Int.";
      }
    } else {
      if (!IsFloatingDataType(x->dtype()->data_type())) {
        UNIMPLEMENTED_THEN_RETURN() << "linalg.norm(): only supports the float, double, cfloat and "
                                       "cdouble dtypes, but got: Int.";
      }
    }
    if (input_dim.IsIntegral()) {
      std::vector<int32_t> dim(1, JUST(input_dim.As<int>()));
      return functional::Norm(x, ord, dim, keepdim, dtype);
    } else {
      UNIMPLEMENTED_THEN_RETURN() << "linalg_norm(): only supports int dim.";
    }
  }
};

class ScalarNorm2Functor {
 public:
  ScalarNorm2Functor() {}
  Maybe<Tensor> operator()(const std::shared_ptr<one::Tensor>& x, const std::string& ord,
                           const Scalar& input_dim, const bool& keepdim,
                           const Optional<Symbol<DType>>& dtype) const {
    if (dtype) {
      Symbol<DType> dtype_val = JUST(dtype);
      if (!(dtype_val->data_type() == DataType::kFloat
            || dtype_val->data_type() == DataType::kDouble
            || dtype_val->data_type() == DataType::kFloat16
            || dtype_val->data_type() == DataType::kBFloat16)) {
        UNIMPLEMENTED_THEN_RETURN() << "linalg.norm(): only supports the float, double, cfloat and "
                                       "cdouble dtypes, but got: Int.";
      }
    } else {
      if (!IsFloatingDataType(x->dtype()->data_type())) {
        UNIMPLEMENTED_THEN_RETURN() << "linalg.norm(): only supports the float, double, cfloat and "
                                       "cdouble dtypes, but got: Int.";
      }
    }
    if (input_dim.IsIntegral()) {
      std::vector<int32_t> dim(1, JUST(input_dim.As<int>()));
      return functional::Norm(x, ord, dim, keepdim, dtype);
    } else {
      UNIMPLEMENTED_THEN_RETURN() << "linalg_norm(): only supports int dim.";
    }
  }
};

class ClampGradFunctor {
 public:
  ClampGradFunctor() {
    clip_op_ = CHECK_JUST(
        one::OpBuilder("clip_by_scalar_grad").Input("dy").Input("x").Output("dx").Build());
    clip_min_op_ = CHECK_JUST(
        one::OpBuilder("clip_by_scalar_min_grad").Input("dy").Input("x").Output("dx").Build());
    clip_max_op_ = CHECK_JUST(
        one::OpBuilder("clip_by_scalar_max_grad").Input("dy").Input("x").Output("dx").Build());
  }
  Maybe<Tensor> operator()(const std::shared_ptr<one::Tensor>& dy,
                           const std::shared_ptr<one::Tensor>& x, const Optional<Scalar>& min,
                           const Optional<Scalar>& max) const {
    CHECK_OR_RETURN(min.has_value() || max.has_value())
        << "Requires one of argument `min` and `max` at least in clip_grad.";
    MutableAttrMap attrs;
    if (IsFloatingDataType(x->dtype()->data_type())) {
      if (min.has_value()) {
        const auto& min_val = JUST(min);
        JUST(attrs.SetAttr<double>("floating_min", JUST(min_val->As<double>())));
        JUST(attrs.SetAttr<int64_t>("integral_min", 0));
      }
      if (max.has_value()) {
        const auto& max_val = JUST(max);
        JUST(attrs.SetAttr<double>("floating_max", JUST(max_val->As<double>())));
        JUST(attrs.SetAttr<int64_t>("integral_max", 0));
      }
    } else if (IsIntegralDataType(x->dtype()->data_type())) {
      if (min.has_value()) {
        const auto& min_val = JUST(min);
        JUST(attrs.SetAttr<int64_t>("integral_min", JUST(min_val->As<int64_t>())));
        JUST(attrs.SetAttr<double>("floating_min", 0));
      }
      if (max.has_value()) {
        const auto& max_val = JUST(max);
        JUST(attrs.SetAttr<double>("floating_max", 0));
        JUST(attrs.SetAttr<int64_t>("integral_max", JUST(max_val->As<int64_t>())));
      }
    } else {
      UNIMPLEMENTED_THEN_RETURN() << "Only support floating or integral data type.";
    }
    const OpExpr* op = nullptr;
    if (!min.has_value()) {
      op = clip_max_op_.get();
    } else if (!max.has_value()) {
      op = clip_min_op_.get();
    } else {
      op = clip_op_.get();
    }
    return OpInterpUtil::Dispatch<Tensor>(*op, {dy, x}, attrs);
  }

 private:
  std::shared_ptr<OpExpr> clip_op_;
  std::shared_ptr<OpExpr> clip_min_op_;
  std::shared_ptr<OpExpr> clip_max_op_;
};

class SelectFunctor {
 public:
  SelectFunctor() = default;

  Maybe<Tensor> operator()(const std::shared_ptr<one::Tensor>& input, const int32_t& dim,
                           const int32_t& index) const {
    int32_t ndim = input->ndim();
    CHECK_OR_RETURN(ndim > 0) << "select() cannot be applied to a 0-dim tensor.";
    CHECK_OR_RETURN((dim >= -ndim) && (dim < ndim))
        << "Dimension out of range (expected to be in range of [" << -ndim << "," << ndim - 1
        << "], but got " << dim << ")";
    int32_t pos_dim = dim >= 0 ? dim : dim + ndim;
    auto size = input->dim(pos_dim);
    CHECK_OR_RETURN((index >= -size) && (index < size))
        << "Index out of range (expected to be in range of [" << -size << "," << size - 1
        << "], but got " << index << ")";
    int32_t pos_index = index >= 0 ? index : index + size;

    std::vector<int32_t> sizes(input->shape()->dim_vec().begin(), input->shape()->dim_vec().end());
    const auto& stride = JUST(input->stride())->StrideVec();
    std::vector<int32_t> strides(stride.begin(), stride.end());
    auto storage_offset = JUST(input->storage_offset()) + pos_index * strides[pos_dim];

    sizes.erase(sizes.begin() + pos_dim);
    strides.erase(strides.begin() + pos_dim);

    return AsStrided(input, sizes, strides, storage_offset);
  }
};

class SelectTopNFunctor {
 public:
  SelectTopNFunctor() { op_ = CHECK_JUST(one::SelectTopNOpExpr::New()); }

  Maybe<TensorTuple> operator()(const TensorTuple& inputs, int32_t n) const {
    MutableAttrMap attr;
    JUST(attr.SetAttr<int32_t>("top_n", n));
    std::vector<bool> require_grad(n);
    std::vector<bool> is_leaf(n);
    for (int i = 0; i < n; ++i) {
      is_leaf.at(i) = (inputs.at(i)->is_leaf());
      require_grad.at(i) = (inputs.at(i)->requires_grad());
    }
    const auto& output = JUST(OpInterpUtil::Dispatch<one::TensorTuple>(*op_, inputs, attr));
    for (int i = 0; i < n; ++i) {
      inputs.at(i)->set_is_leaf(is_leaf.at(i));
      JUST(inputs.at(i)->set_requires_grad(require_grad.at(i)));
    }
    return output;
  }

 private:
  std::shared_ptr<OpExpr> op_;
};

class MinimumFunctor {
 public:
  MinimumFunctor() {
    elementwise_minimum_op_ =
        CHECK_JUST(one::OpBuilder("elementwise_minimum").Input("x").Input("y").Output("z").Build());
    broadcast_minimum_op_ =
        CHECK_JUST(one::OpBuilder("broadcast_minimum").Input("x").Input("y").Output("z").Build());
  }

  Maybe<Tensor> operator()(const std::shared_ptr<one::Tensor>& x,
                           const std::shared_ptr<one::Tensor>& y) const {
    if (*x->shape() == *y->shape()) {
      return OpInterpUtil::Dispatch<Tensor>(*elementwise_minimum_op_, {x, y});
    } else {
      return OpInterpUtil::Dispatch<Tensor>(*broadcast_minimum_op_, {x, y});
    }
  }

 private:
  std::shared_ptr<OpExpr> elementwise_minimum_op_;
  std::shared_ptr<OpExpr> broadcast_minimum_op_;
};

class MaximumFunctor {
 public:
  MaximumFunctor() {
    elementwise_maximum_op_ =
        CHECK_JUST(one::OpBuilder("elementwise_maximum").Input("x").Input("y").Output("z").Build());
    broadcast_maximum_op_ =
        CHECK_JUST(one::OpBuilder("broadcast_maximum").Input("x").Input("y").Output("z").Build());
  }

  Maybe<Tensor> operator()(const std::shared_ptr<one::Tensor>& x,
                           const std::shared_ptr<one::Tensor>& y) const {
    if (*x->shape() == *y->shape()) {
      return OpInterpUtil::Dispatch<Tensor>(*elementwise_maximum_op_, {x, y});
    } else {
      return OpInterpUtil::Dispatch<Tensor>(*broadcast_maximum_op_, {x, y});
    }
  }

 private:
  std::shared_ptr<OpExpr> elementwise_maximum_op_;
  std::shared_ptr<OpExpr> broadcast_maximum_op_;
};

class ScalarLogicalBaseFunctor {
 public:
  explicit ScalarLogicalBaseFunctor(std::string op_name) {
    op_ = CHECK_JUST(one::OpBuilder(op_name).Input("in").Output("out").Build());
  }
  virtual ~ScalarLogicalBaseFunctor() = default;
  Maybe<Tensor> operator()(const std::shared_ptr<one::Tensor>& x, const Scalar& scalar) const {
    MutableAttrMap attrs;
    TensorProcessor tensor_processor;
    Symbol<DType> lowest_dtype;

    if (scalar.IsFloatingPoint()) {
      JUST(attrs.SetAttr<double>("float_operand", JUST(scalar.As<double>())));
      JUST(attrs.SetAttr<bool>("has_float_operand", true));
      JUST(attrs.SetAttr<bool>("has_int_operand", false));
      // Only promote type to Float32 when tensor is Int type but scalar is float type.
      if (DType::priority_order[x->dtype()->data_type()]
          < DType::priority_order[DType::Float16()->data_type()]) {
        lowest_dtype = DType::Float();
      } else {
        lowest_dtype = x->dtype();
      }
    } else if (scalar.IsIntegral()) {
      JUST(attrs.SetAttr<int64_t>("int_operand", JUST(scalar.As<int64_t>())));
      JUST(attrs.SetAttr<bool>("has_float_operand", false));
      JUST(attrs.SetAttr<bool>("has_int_operand", true));
      // Only promote type to Int64 when tensor is Bool type but scalar is int type.
      if (DType::priority_order[x->dtype()->data_type()]
          == DType::priority_order[DType::Bool()->data_type()]) {
        lowest_dtype = DType::Int64();
      } else {
        lowest_dtype = x->dtype();
      }
    } else {
      UNIMPLEMENTED_THEN_RETURN() << "The scalar in " << op_->op_type_name()
                                  << " should be float or int.";
    }
    JUST(tensor_processor.AddInputs({x}, lowest_dtype).Apply());
    TensorTuple casted_vec = JUST(tensor_processor.GetInputs());

    return OpInterpUtil::Dispatch<Tensor>(*op_, {casted_vec}, attrs);
  }

 private:
  std::shared_ptr<OpExpr> op_;
};

class ScalarLogicalEqualFunctor : public ScalarLogicalBaseFunctor {
 public:
  ScalarLogicalEqualFunctor() : ScalarLogicalBaseFunctor(/*op_name=*/"scalar_logical_equal") {}
};

// (scalar == x) = (x == scalar)
class ScalarLogicalEqual2Functor {
 public:
  Maybe<Tensor> operator()(const Scalar& scalar, const std::shared_ptr<one::Tensor>& x) const {
    return ScalarLogicalEqual(x, scalar);
  }
};

class ScalarLogicalNotEqualFunctor : public ScalarLogicalBaseFunctor {
 public:
  ScalarLogicalNotEqualFunctor()
      : ScalarLogicalBaseFunctor(/*op_name=*/"scalar_logical_not_equal") {}
};

// (scalar != x) = (x != scalar)
class ScalarLogicalNotEqual2Functor {
 public:
  Maybe<Tensor> operator()(const Scalar& scalar, const std::shared_ptr<one::Tensor>& x) const {
    return ScalarLogicalNotEqual(x, scalar);
  }
};

class ScalarLogicalGreaterFunctor : public ScalarLogicalBaseFunctor {
 public:
  ScalarLogicalGreaterFunctor() : ScalarLogicalBaseFunctor(/*op_name=*/"scalar_logical_greater") {}
};

// (scalar > x) = (x < scalar)
class ScalarLogicalGreater2Functor {
 public:
  Maybe<Tensor> operator()(const Scalar& scalar, const std::shared_ptr<one::Tensor>& x) const {
    return ScalarLogicalLess(x, scalar);
  }
};

class ScalarLogicalGreaterEqualFunctor : public ScalarLogicalBaseFunctor {
 public:
  ScalarLogicalGreaterEqualFunctor()
      : ScalarLogicalBaseFunctor(/*op_name=*/"scalar_logical_greater_equal") {}
};

// (scalar >= x) = (x <= scalar)
class ScalarLogicalGreaterEqual2Functor {
 public:
  Maybe<Tensor> operator()(const Scalar& scalar, const std::shared_ptr<one::Tensor>& x) const {
    return ScalarLogicalLessEqual(x, scalar);
  }
};

class ScalarLogicalLessFunctor : public ScalarLogicalBaseFunctor {
 public:
  ScalarLogicalLessFunctor() : ScalarLogicalBaseFunctor(/*op_name=*/"scalar_logical_less") {}
};

// (scalar < x) = (x > scalar)
class ScalarLogicalLess2Functor {
 public:
  Maybe<Tensor> operator()(const Scalar& scalar, const std::shared_ptr<one::Tensor>& x) const {
    return ScalarLogicalGreater(x, scalar);
  }
};

class ScalarLogicalLessEqualFunctor : public ScalarLogicalBaseFunctor {
 public:
  ScalarLogicalLessEqualFunctor()
      : ScalarLogicalBaseFunctor(/*op_name=*/"scalar_logical_less_equal") {}
};

// (scalar <= x) = (x >= scalar)
class ScalarLogicalLessEqual2Functor {
 public:
  Maybe<Tensor> operator()(const Scalar& scalar, const std::shared_ptr<one::Tensor>& x) const {
    return ScalarLogicalGreaterEqual(x, scalar);
  }
};

class ScalarLogicalAndFunctor : public ScalarLogicalBaseFunctor {
 public:
  ScalarLogicalAndFunctor() : ScalarLogicalBaseFunctor(/*op_name=*/"scalar_logical_and") {}
};

// (scalar && x) = (x && scalar)
class ScalarLogicalAnd2Functor {
 public:
  Maybe<Tensor> operator()(const Scalar& scalar, const std::shared_ptr<one::Tensor>& x) const {
    return ScalarLogicalAnd(x, scalar);
  }
};

class ScalarLogicalOrFunctor : public ScalarLogicalBaseFunctor {
 public:
  ScalarLogicalOrFunctor() : ScalarLogicalBaseFunctor(/*op_name=*/"scalar_logical_or") {}
};

// (scalar || x) = (x || scalar)
class ScalarLogicalOr2Functor {
 public:
  Maybe<Tensor> operator()(const Scalar& scalar, const std::shared_ptr<one::Tensor>& x) const {
    return ScalarLogicalOr(x, scalar);
  }
};

class ScalarLogicalXorFunctor : public ScalarLogicalBaseFunctor {
 public:
  ScalarLogicalXorFunctor() : ScalarLogicalBaseFunctor(/*op_name=*/"scalar_logical_xor") {}
};

// (scalar ^ x) = (x ^ scalar)
class ScalarLogicalXor2Functor {
 public:
  Maybe<Tensor> operator()(const Scalar& scalar, const std::shared_ptr<one::Tensor>& x) const {
    return ScalarLogicalXor(x, scalar);
  }
};

class StandardDeviationFunctor {
 public:
  Maybe<Tensor> operator()(const std::shared_ptr<Tensor>& input,
                           const Optional<std::vector<int32_t>>& dim,
                           const Optional<bool>& unbiased, const Optional<bool>& keepdim) const {
    const int32_t ndim = input->shape()->NumAxes();
    std::vector<int32_t> axis;
    axis.reserve(ndim);
    if (dim.has_value() == false) {
      for (int i = 0; i < ndim; ++i) { axis.emplace_back(i); }
    } else {
      std::vector<int32_t>& dims = *JUST(dim);
      CHECK_GE_OR_RETURN(ndim, dims.size())
          << "Dimension out of range, expected to be in range of [" << -ndim << ", " << ndim - 1
          << "], but got " << dims.size();
      axis.assign(dims.begin(), dims.end());
    }

    bool unbias = true;
    bool keepdims = false;
    if (unbiased.has_value()) { unbias = JUST(unbiased); }
    if (keepdim.has_value()) { keepdims = JUST(keepdim); }

    JUST(CheckAxis(axis, *input->shape()));
    if (axis.size() == 0) {
      return functional::Constant(*input->shape(), Scalar(0), *input->dtype(), NullOpt);
    }

    int32_t reduce_count = 1;
    if (axis.size() == 1) {
      reduce_count *= input->shape()->At(axis[0]);
    } else {
      for (int i = 0; i < axis.size(); ++i) { reduce_count *= input->shape()->At(axis[i]); }
    }

    bool is_double = input->dtype()->data_type() == DataType::kDouble;
    if (is_double) {
      const auto& sum = JUST(functional::ScalarDiv(
          JUST(functional::ReduceSum(JUST(functional::Square(input)), axis, keepdims)),
          Scalar((double)reduce_count)));
      const auto& square = JUST(functional::Square(JUST(functional::ScalarDiv(
          JUST(functional::ReduceSum(input, axis, keepdims)), Scalar((double)reduce_count)))));
      const auto& sub = JUST(functional::Sub(sum, square, /*inplace=*/false));
      if (unbias) {
        return functional::Sqrt(JUST(functional::ScalarMul(
            sub, Scalar((double)reduce_count / (double)(reduce_count - 1)), false)));
      }
      /*
      According to the std calculation formula,
      StandardDeviation = \sqrt {\frac {\sum _ {i=1}^ {N}X_ {i}^ {2}}{N}  -  \mu ^ {2}}
        = \sqrt{\frac {1}{N}\sum _ {i=1}^ {n} (x_ {i}-\mu )^ {2}  -\frac {1}{N}  N \mu ^ {2}}
        = \sqrt{\frac {\sum _ {i=1}^ {N}X_ {i}^ {2}}{N}  -  \mu ^ {2}}

      when we are in the last sqrt,
      if the value in the radical is <= 0, it may cause the result gradient to appear
      undefined(nan), which is normal. In this case, the gradient of ours and pytorch are different.
      Use abs(absolute value) can keep it consistent with pytorch:

      const auto& abs = JUST(functional::Abs(sub));
      return functional::Sqrt(abs);
      */
      // const auto& abs = JUST(functional::Abs(sub));
      // return functional::Sqrt(abs);
      return functional::Sqrt(sub);
    } else {
      //  If input tensor's dtype is float32, than cast it to double dtype,
      //  because float dtype has accuracy problem in float dtype, see:
      //  https://github.com/Oneflow-Inc/oneflow/issues/6526
      const auto& double_input = JUST(functional::Cast(input, DType::Double()));
      const auto& sum = JUST(functional::ScalarDiv(
          JUST(functional::ReduceSum(JUST(functional::Square(double_input)), axis, keepdims)),
          Scalar((double)reduce_count)));
      const auto& square = JUST(functional::Square(
          JUST(functional::ScalarDiv(JUST(functional::ReduceSum(double_input, axis, keepdims)),
                                     Scalar((double)reduce_count)))));
      const auto& sub = JUST(functional::Sub(sum, square, /*inplace=*/false));
      if (unbias) {
        return functional::Cast(
            JUST(functional::Sqrt(JUST(functional::ScalarMul(
                sub, Scalar((double)reduce_count / (double)(reduce_count - 1)), false)))),
            input->dtype());
      }
      return functional::Cast(JUST(functional::Sqrt(sub)), input->dtype());
    }
  }
};

class VarianceFunctor {
 public:
  VarianceFunctor() {
    op_ = CHECK_JUST(one::OpBuilder("var").Input("input").Output("output").Build());
  }
  Maybe<Tensor> operator()(const std::shared_ptr<Tensor>& input,
                           const Optional<std::vector<int32_t>>& dim,
                           const Optional<bool>& unbiased, const Optional<bool>& keepdim) const {
    if (!IsFloatingDataType(input->dtype()->data_type())) {
      return Error::RuntimeError() << "var only support floating point dtypes";
    }
    MutableAttrMap attrs;
    if (unbiased) { JUST(attrs.SetAttr<bool>("unbiased", JUST(unbiased))); }
    if (keepdim) { JUST(attrs.SetAttr<bool>("keepdim", JUST(keepdim))); }
    std::vector<int32_t> axis;
    const int ndim = input->shape()->NumAxes();
    axis.reserve(ndim);
    if (!dim) {
      for (int i = 0; i < ndim; i++) { axis.emplace_back(i); }
    } else {
      std::vector<int32_t>& dims = *JUST(dim);
      CHECK_GE_OR_RETURN(ndim, dims.size())
          << "Dimension out of range, expected to be in range of [" << -ndim << ", " << ndim - 1
          << "], but got " << dims.size();
      std::sort(dims.begin(), dims.end());
      axis.assign(dims.begin(), dims.end());
    }
    JUST(attrs.SetAttr<std::vector<int32_t>>("dim", axis));
    JUST(attrs.SetAttr<DataType>("dtype", input->dtype()->data_type()));

    return OpInterpUtil::Dispatch<Tensor>(*op_, {input}, attrs);
  }

 private:
  std::shared_ptr<OpExpr> op_;
};

class DotFunctor {
 public:
  DotFunctor() {
    op_ = CHECK_JUST(one::OpBuilder("dot").Input("x").Input("y").Output("out").Build());
  }
  Maybe<Tensor> operator()(const std::shared_ptr<one::Tensor>& input,
                           const std::shared_ptr<one::Tensor>& other) const {
    return OpInterpUtil::Dispatch<Tensor>(*op_, {input, other});
  }

 private:
  std::shared_ptr<OpExpr> op_;
};
class MovedimVecFunctor {
 public:
  MovedimVecFunctor() = default;
  static Maybe<void> CheckNoRepeat(const std::vector<int32_t>& perm, std::vector<int32_t>& perm_out,
                                   int32_t ndim, const std::string& desc) {
    std::vector<bool> is_used(ndim, false);
    FOR_RANGE(size_t, i, 0, perm.size()) {
      int32_t item = perm[i];
      if (item < 0) { item += ndim; }
      CHECK_GE_OR_RETURN(item, 0) << ", Dimension out of range (expected to be in range of ["
                                  << -ndim << ", " << ndim - 1 << "], but got " << perm[i] << ")";
      CHECK_LT_OR_RETURN(item, ndim)
          << ", Dimension out of range (expected to be in range of [" << -ndim << ", " << ndim - 1
          << "], but got " << perm[i] << ")";
      CHECK_EQ_OR_RETURN(is_used[item], false) << "repeated dim in " << desc;

      is_used[item] = true;
      perm_out[i] = item;
    }
    return Maybe<void>::Ok();
  }

  Maybe<Tensor> operator()(const std::shared_ptr<one::Tensor>& input,
                           const std::vector<int32_t>& source,
                           const std::vector<int32_t>& destination) const {
    int32_t ndim = input->shape()->NumAxes();
    int32_t dim = source.size();

    CHECK_EQ_OR_RETURN(source.size(), destination.size())
        << "movedim: Invalid source or destination dims: source (" << source.size()
        << " dims ) should contain the same number of dims as destination (" << destination.size()
        << " dims)";

    std::vector<int32_t> source_nopeat(dim);
    std::vector<int32_t> destination_nopeat(dim);

    JUST(CheckNoRepeat(source, source_nopeat, ndim, "source"));
    JUST(CheckNoRepeat(destination, destination_nopeat, ndim, "destination"));

    std::vector<int32_t> order(ndim);
    std::vector<int32_t> source_dims(ndim);
    std::vector<int32_t> destination_dims(ndim);

    std::iota(source_dims.begin(), source_dims.end(), 0);
    std::iota(destination_dims.begin(), destination_dims.end(), 0);

    FOR_RANGE(size_t, i, 0, dim) {
      order[destination_nopeat[i]] = source_nopeat[i];
      source_dims[source_nopeat[i]] = -1;
      destination_dims[destination_nopeat[i]] = -1;
    }

    std::remove(source_dims.begin(), source_dims.end(), -1);
    std::remove(destination_dims.begin(), destination_dims.end(), -1);

    int64_t rest_dim = ndim - dim;
    FOR_RANGE(size_t, i, 0, rest_dim) { order[destination_dims[i]] = source_dims[i]; }

    return Transpose(input, order);
  }
};

class MovedimIntFunctor {
 public:
  MovedimIntFunctor() = default;
  Maybe<Tensor> operator()(const std::shared_ptr<one::Tensor>& input, const int32_t& source,
                           const int32_t& destination) const {
    std::vector<int32_t> src{source};
    std::vector<int32_t> dest{destination};
    return MovedimVec(input, src, dest);
  }
};

<<<<<<< HEAD
=======
class TensorSplitVecFunctor {
 public:
  TensorSplitVecFunctor() = default;
  Maybe<TensorTuple> operator()(const std::shared_ptr<one::Tensor>& input,
                                const std::vector<int32_t>& indices_or_sections,
                                const int32_t& dim) const {
    int32_t ndim = input->ndim();
    CHECK_OR_RETURN((dim >= -ndim) && (dim < ndim))
        << "Dimension out of range (expected to be in range of [" << -ndim << "," << ndim - 1
        << "], but got " << dim << ")";
    int32_t pos_dim = dim >= 0 ? dim : dim + ndim;

    std::vector<int64_t> start(ndim, 0);
    std::vector<int64_t> stop(ndim);
    std::vector<int64_t> step(ndim, 1);
    for (int32_t i = 0; i < ndim; i++) { stop[i] = input->dim(i); }

    int32_t num_indices = indices_or_sections.size();
    TensorTuple output(num_indices + 1);
    for (int32_t i = 0; i < num_indices; i++) {
      int32_t end_idx = indices_or_sections[i];
      stop[pos_dim] = end_idx;
      output[i] = JUST(Slice(input, start, stop, step));
      start[pos_dim] = end_idx;
    }
    stop[pos_dim] = input->shape()->At(ndim - 1);
    output[num_indices] = JUST(Slice(input, start, stop, step));

    return output;
  }
};

class TensorSplitIntFunctor {
 public:
  TensorSplitIntFunctor() = default;
  Maybe<TensorTuple> operator()(const std::shared_ptr<one::Tensor>& input,
                                const int32_t& indices_or_sections, const int32_t& dim) const {
    int32_t ndim = input->ndim();
    CHECK_OR_RETURN((dim >= -ndim) && (dim < ndim))
        << "Dimension out of range (expected to be in range of [" << -ndim << "," << ndim - 1
        << "], but got " << dim << ")";
    CHECK_OR_RETURN(indices_or_sections > 0)
        << "number of sections must be larger than 0, got ," << indices_or_sections << ");";
    int32_t pos_dim = dim >= 0 ? dim : dim + ndim;

    const auto dim_size = input->dim(pos_dim);
    int64_t min_split_size = dim_size / indices_or_sections;
    int64_t num_splits_one_extra = dim_size % indices_or_sections;

    std::vector<int64_t> start(ndim, 0);
    std::vector<int64_t> stop(ndim);
    std::vector<int64_t> step(ndim, 1);
    for (int32_t i = 0; i < ndim; i++) { stop[i] = input->dim(i); }
    stop[pos_dim] = 0;

    TensorTuple output(indices_or_sections);
    for (int32_t i = 0; i < indices_or_sections; i++) {
      int64_t split_size = (i < num_splits_one_extra) ? (min_split_size + 1) : min_split_size;
      stop[pos_dim] += split_size;
      output[i] = JUST(Slice(input, start, stop, step));
      start[pos_dim] += split_size;
    }

    return output;
  }
};

class HsplitIntFunctor {
 public:
  HsplitIntFunctor() = default;
  Maybe<TensorTuple> operator()(const std::shared_ptr<one::Tensor>& input,
                                const int32_t& indices_or_sections) const {
    int32_t ndim = input->ndim();
    CHECK_OR_RETURN(ndim >= 1)
        << "flow.hsplit requires a tensor with at least 1 dimension, but got a tensor with " << ndim
        << " dimensions!";
    CHECK_OR_RETURN(indices_or_sections > 0) << "indices_or_sections must greater than 0";
    int32_t dim = (ndim == 1) ? 0 : 1;
    CHECK_OR_RETURN(input->dim(dim) % indices_or_sections == 0)
        << "flow.hsplit attempted to split along dimension " << dim
        << ", but the size of the dimension " << input->shape()->At(dim)
        << " is not divisible by the split_size " << indices_or_sections << "!";
    return TensorSplitInt(input, indices_or_sections, dim);
  }
};

class HsplitVecFunctor {
 public:
  HsplitVecFunctor() = default;
  Maybe<TensorTuple> operator()(const std::shared_ptr<one::Tensor>& input,
                                const std::vector<int32_t>& indices_or_sections) const {
    int32_t ndim = input->ndim();
    CHECK_OR_RETURN(ndim >= 1)
        << "flow.hsplit requires a tensor with at least 1 dimension, but got a tensor with " << ndim
        << " dimensions!";
    int32_t dim = (ndim == 1) ? 0 : 1;
    return TensorSplitVec(input, indices_or_sections, dim);
  }
};

class VsplitIntFunctor {
 public:
  VsplitIntFunctor() = default;
  Maybe<TensorTuple> operator()(const std::shared_ptr<one::Tensor>& input,
                                const int32_t& indices_or_sections) const {
    int32_t ndim = input->ndim();
    CHECK_OR_RETURN(ndim >= 2)
        << "flow.vsplit requires a tensor with at least 2 dimension, but got a tensor with " << ndim
        << " dimensions!";
    CHECK_OR_RETURN(indices_or_sections > 0) << "indices_or_sections must greater than 0";
    CHECK_OR_RETURN(input->dim(0) % indices_or_sections == 0)
        << "flow.vsplit attempted to split along dimension " << 0
        << ", but the size of the dimension " << input->dim(0)
        << " is not divisible by the split_size " << indices_or_sections << "!";
    return TensorSplitInt(input, indices_or_sections, 0);
  }
};

class VsplitVecFunctor {
 public:
  VsplitVecFunctor() = default;
  Maybe<TensorTuple> operator()(const std::shared_ptr<one::Tensor>& input,
                                const std::vector<int32_t>& indices_or_sections) const {
    int32_t ndim = input->shape()->NumAxes();
    CHECK_OR_RETURN(ndim >= 2)
        << "flow.vsplit requires a tensor with at least 1 dimension, but got a tensor with " << ndim
        << " dimensions!";
    return TensorSplitVec(input, indices_or_sections, 0);
  }
};

>>>>>>> 55c4c608
class ErfinvFunctor {
 public:
  ErfinvFunctor() { op_ = CHECK_JUST(one::OpBuilder("erfinv").Input("x").Output("y").Build()); }
  Maybe<Tensor> operator()(const std::shared_ptr<one::Tensor>& x) const {
    return OpInterpUtil::Dispatch<one::Tensor>(*op_, {x}, {});
  }

 private:
  std::shared_ptr<OpExpr> op_;
};

class ErfinvInplaceFunctor {
 public:
  ErfinvInplaceFunctor() {
    op_ = CHECK_JUST(one::OpBuilder("erfinv").Input("x").Output("y").Build());
  }
  Maybe<Tensor> operator()(const std::shared_ptr<one::Tensor>& x) const {
    JUST(CheckInplaceValid(x));
    std::shared_ptr<TensorTuple> outputs = std::make_shared<TensorTuple>(1);
    outputs->at(0) = x;
    JUST(OpInterpUtil::Dispatch(*op_, {x}, outputs.get(), {}));
    return outputs->at(0);
  }

 private:
  std::shared_ptr<OpExpr> op_;
};

<<<<<<< HEAD
class CumsumFunctor {
 public:
  CumsumFunctor() { op_ = CHECK_JUST(one::OpBuilder("cumsum").Input("x").Output("y").Build()); }
=======
class CumBaseFunctor {
 public:
  explicit CumBaseFunctor(std::string op_name) {
    op_ = CHECK_JUST(one::OpBuilder(op_name).Input("x").Output("y").Build());
  }
>>>>>>> 55c4c608
  Maybe<Tensor> operator()(const std::shared_ptr<one::Tensor>& input, int64_t dim) const {
    auto ndim = input->ndim();
    if (dim < 0) { dim += ndim; }
    CHECK_OR_RETURN(dim >= 0 && dim < ndim)
        << "IndexError: Dimension out of range (expected to be in range of [" << -ndim << ","
        << ndim << " ) but got " << dim;

    MutableAttrMap attrs;
    JUST(attrs.SetAttr<int64_t>("dim", dim));
    TensorProcessor tensor_processor;
    JUST(tensor_processor.AddInputs({input}, DType::Int64()).Apply());
    TensorTuple input_tuple = JUST(tensor_processor.GetInputs());
    return OpInterpUtil::Dispatch<Tensor>(*op_, input_tuple, attrs);
  }

 private:
  std::shared_ptr<OpExpr> op_;
};

<<<<<<< HEAD
class CumsumGradFunctor {
=======
class CumsumFunctor : public CumBaseFunctor {
 public:
  CumsumFunctor() : CumBaseFunctor("cumsum") {}
};

class CumProdFunctor : public CumBaseFunctor {
 public:
  CumProdFunctor() : CumBaseFunctor("cumprod") {}
};

class CumGradBaseFunctor {
 protected:
  std::shared_ptr<OpExpr> op_;
};

class CumsumGradFunctor : public CumGradBaseFunctor {
>>>>>>> 55c4c608
 public:
  CumsumGradFunctor() {
    op_ = CHECK_JUST(one::OpBuilder("cumsum_grad").Input("dy").Output("dx").Build());
  }
  Maybe<Tensor> operator()(const std::shared_ptr<one::Tensor>& input, int64_t dim) const {
    // No need to check dim validation here, while CumsumFunctor handled already
    MutableAttrMap attrs;
    JUST(attrs.SetAttr<int64_t>("dim", dim));
    return OpInterpUtil::Dispatch<Tensor>(*op_, {input}, attrs);
  }
<<<<<<< HEAD

 private:
  std::shared_ptr<OpExpr> op_;
};
=======
};

class CumProdGradFunctor : public CumGradBaseFunctor {
 public:
  CumProdGradFunctor() {
    op_ = CHECK_JUST(one::OpBuilder("cumprod_grad")
                         .Input("dy")
                         .Input("output")
                         .Input("input")
                         .Output("dx")
                         .Build());
  }
  Maybe<Tensor> operator()(const std::shared_ptr<one::Tensor>& dy,
                           const std::shared_ptr<one::Tensor>& y,
                           const std::shared_ptr<one::Tensor>& x, int64_t dim) const {
    // No need to check dim validation here, while CumProdFunctor handled already
    MutableAttrMap attrs;
    JUST(attrs.SetAttr<int64_t>("dim", dim));
    return OpInterpUtil::Dispatch<Tensor>(*op_, {dy, y, x}, attrs);
  }
};

>>>>>>> 55c4c608
}  // namespace impl

using namespace impl;

ONEFLOW_FUNCTION_LIBRARY(m) {
  m.add_functor<AddNFunctor>("Add");
  m.add_functor<ScalarAddFunctor, ScalarAdd2Functor>("ScalarAdd");
  m.add_functor<ScalarSubFunctor, ScalarSub2Functor>("ScalarSub");
  m.add_functor<ScalarMulFunctor, ScalarMul2Functor>("ScalarMul");
  m.add_functor<InplaceScalarMulFunctor>("InplaceScalarMul");
  m.add_functor<ScalarDivFunctor, ScalarDiv2Functor>("ScalarDiv");
  m.add_functor<InplaceScalarDivFunctor>("InplaceScalarDiv");
  m.add_functor<ScalarPowFunctor>("ScalarPow");
  m.add_functor<ScalarPowGradFunctor>("ScalarPowGrad");
  m.add_functor<ReduceMaxFunctor>("ReduceMax");
  m.add_functor<ReduceMeanFunctor>("ReduceMean");
  m.add_functor<ReduceMinFunctor>("ReduceMin");
  m.add_functor<ReduceSumFunctor>("ReduceSum");
  m.add_functor<ReduceAllFunctor>("ReduceAll");
  m.add_functor<ReduceAnyFunctor>("ReduceAny");
  m.add_functor<ReduceProdFunctor>("ReduceProd");
  m.add_functor<ReduceMinDeviceStageFunctor>("ReduceMinDeviceStage");
  m.add_functor<ReduceMaxDeviceStageFunctor>("ReduceMaxDeviceStage");
  m.add_functor<ReduceMinGlobalStageFunctor>("ReduceMinGlobalStage");
  m.add_functor<ReduceMaxGlobalStageFunctor>("ReduceMaxGlobalStage");
  m.add_functor<ReduceMinDeviceStageGradFunctor>("ReduceMinDeviceStageGrad");
  m.add_functor<ReduceMaxDeviceStageGradFunctor>("ReduceMaxDeviceStageGrad");
  m.add_functor<ReduceMinGlobalStageGradFunctor>("ReduceMinGlobalStageGrad");
  m.add_functor<ReduceMaxGlobalStageGradFunctor>("ReduceMaxGlobalStageGrad");
  m.add_functor<TransposeFunctor>("Transpose");
  m.add_functor<TransposeFunctor>("Permute");
  m.add_functor<Transpose2dimFunctor>("Transpose2dim");
<<<<<<< HEAD
=======
  m.add_functor<AsStridedFunctor>("AsStrided");
  m.add_functor<AsStridedGradFunctor>("AsStridedGrad");
>>>>>>> 55c4c608
  m.add_functor<SwapaxesFunctor>("Swapaxes");
  m.add_functor<ArangeFunctor, Arange2Functor>("Arange");
  m.add_functor<ConsistentArangeFunctor, ConsistentArange2Functor>("ConsistentArange");
  m.add_functor<CastFunctor>("Cast");
  m.add_functor<ClampFunctor>("Clamp");
  m.add_functor<ClampInplaceFunctor>("ClampInplace");
  m.add_functor<ClampFunctor>("Clip");
  m.add_functor<ClampInplaceFunctor>("ClipInplace");
  m.add_functor<SqrtSquareSumFunctor>("SqrtSquareSum");
  m.add_functor<VectorNormFunctor, ScalarVectorNormFunctor>("VectorNorm");
  m.add_functor<ScalarMatrixNormFunctor, MatrixNormFunctor>("MatrixNorm");
  m.add_functor<NormFunctor, Norm2Functor>("Norm");
  m.add_functor<ScalarNormFunctor, ScalarNorm2Functor>("ScalarNorm");
  m.add_functor<ClampGradFunctor>("ClampGrad");
  m.add_functor<SelectFunctor>("Select");
  m.add_functor<SelectTopNFunctor>("SelectTopN");
  m.add_functor<MinimumFunctor>("Minimum");
  m.add_functor<MaximumFunctor>("Maximum");
  m.add_functor<ScalarFModFunctor>("ScalarFMod");
  m.add_functor<ScalarFloorDivFunctor>("ScalarFloorDiv");
  m.add_functor<ScalarLogicalEqualFunctor, ScalarLogicalEqual2Functor>("ScalarLogicalEqual");
  m.add_functor<ScalarLogicalNotEqualFunctor, ScalarLogicalNotEqual2Functor>(
      "ScalarLogicalNotEqual");
  m.add_functor<ScalarLogicalGreaterFunctor, ScalarLogicalGreater2Functor>("ScalarLogicalGreater");
  m.add_functor<ScalarLogicalGreaterEqualFunctor, ScalarLogicalGreaterEqual2Functor>(
      "ScalarLogicalGreaterEqual");
  m.add_functor<ScalarLogicalLessFunctor, ScalarLogicalLess2Functor>("ScalarLogicalLess");
  m.add_functor<ScalarLogicalLessEqualFunctor, ScalarLogicalLessEqual2Functor>(
      "ScalarLogicalLessEqual");
  m.add_functor<ScalarLogicalAndFunctor, ScalarLogicalAnd2Functor>("ScalarLogicalAnd");
  m.add_functor<ScalarLogicalOrFunctor, ScalarLogicalOr2Functor>("ScalarLogicalOr");
  m.add_functor<ScalarLogicalXorFunctor, ScalarLogicalXor2Functor>("ScalarLogicalXor");
  m.add_functor<StandardDeviationFunctor>("StandardDeviation");
  m.add_functor<VarianceFunctor>("Variance");
  m.add_functor<DotFunctor>("Dot");
  m.add_functor<MovedimVecFunctor>("MovedimVec");
  m.add_functor<MovedimIntFunctor>("MovedimInt");
<<<<<<< HEAD
=======
  m.add_functor<TensorSplitVecFunctor>("TensorSplitVec");
  m.add_functor<TensorSplitIntFunctor>("TensorSplitInt");
  m.add_functor<HsplitIntFunctor>("HsplitInt");
  m.add_functor<HsplitVecFunctor>("HsplitVec");
  m.add_functor<VsplitIntFunctor>("VsplitInt");
  m.add_functor<VsplitVecFunctor>("VsplitVec");
>>>>>>> 55c4c608
  m.add_functor<ErfinvFunctor>("Erfinv");
  m.add_functor<ErfinvInplaceFunctor>("ErfinvInplace");
  m.add_functor<CumsumFunctor>("Cumsum");
  m.add_functor<CumsumGradFunctor>("CumsumGrad");
<<<<<<< HEAD
=======
  m.add_functor<CumProdFunctor>("Cumprod");
  m.add_functor<CumProdGradFunctor>("CumprodGrad");
>>>>>>> 55c4c608
};

}  // namespace functional
}  // namespace one
}  // namespace oneflow<|MERGE_RESOLUTION|>--- conflicted
+++ resolved
@@ -653,8 +653,6 @@
   std::shared_ptr<OpExpr> op_;
 };
 
-<<<<<<< HEAD
-=======
 class AsStridedFunctor {
  public:
   AsStridedFunctor() {
@@ -702,7 +700,6 @@
   std::shared_ptr<OpExpr> op_;
 };
 
->>>>>>> 55c4c608
 class SwapaxesFunctor {
  public:
   SwapaxesFunctor() {}
@@ -1876,8 +1873,6 @@
   }
 };
 
-<<<<<<< HEAD
-=======
 class TensorSplitVecFunctor {
  public:
   TensorSplitVecFunctor() = default;
@@ -2009,7 +2004,6 @@
   }
 };
 
->>>>>>> 55c4c608
 class ErfinvFunctor {
  public:
   ErfinvFunctor() { op_ = CHECK_JUST(one::OpBuilder("erfinv").Input("x").Output("y").Build()); }
@@ -2038,17 +2032,11 @@
   std::shared_ptr<OpExpr> op_;
 };
 
-<<<<<<< HEAD
-class CumsumFunctor {
- public:
-  CumsumFunctor() { op_ = CHECK_JUST(one::OpBuilder("cumsum").Input("x").Output("y").Build()); }
-=======
 class CumBaseFunctor {
  public:
   explicit CumBaseFunctor(std::string op_name) {
     op_ = CHECK_JUST(one::OpBuilder(op_name).Input("x").Output("y").Build());
   }
->>>>>>> 55c4c608
   Maybe<Tensor> operator()(const std::shared_ptr<one::Tensor>& input, int64_t dim) const {
     auto ndim = input->ndim();
     if (dim < 0) { dim += ndim; }
@@ -2068,9 +2056,6 @@
   std::shared_ptr<OpExpr> op_;
 };
 
-<<<<<<< HEAD
-class CumsumGradFunctor {
-=======
 class CumsumFunctor : public CumBaseFunctor {
  public:
   CumsumFunctor() : CumBaseFunctor("cumsum") {}
@@ -2087,7 +2072,6 @@
 };
 
 class CumsumGradFunctor : public CumGradBaseFunctor {
->>>>>>> 55c4c608
  public:
   CumsumGradFunctor() {
     op_ = CHECK_JUST(one::OpBuilder("cumsum_grad").Input("dy").Output("dx").Build());
@@ -2098,12 +2082,6 @@
     JUST(attrs.SetAttr<int64_t>("dim", dim));
     return OpInterpUtil::Dispatch<Tensor>(*op_, {input}, attrs);
   }
-<<<<<<< HEAD
-
- private:
-  std::shared_ptr<OpExpr> op_;
-};
-=======
 };
 
 class CumProdGradFunctor : public CumGradBaseFunctor {
@@ -2126,7 +2104,6 @@
   }
 };
 
->>>>>>> 55c4c608
 }  // namespace impl
 
 using namespace impl;
@@ -2159,11 +2136,8 @@
   m.add_functor<TransposeFunctor>("Transpose");
   m.add_functor<TransposeFunctor>("Permute");
   m.add_functor<Transpose2dimFunctor>("Transpose2dim");
-<<<<<<< HEAD
-=======
   m.add_functor<AsStridedFunctor>("AsStrided");
   m.add_functor<AsStridedGradFunctor>("AsStridedGrad");
->>>>>>> 55c4c608
   m.add_functor<SwapaxesFunctor>("Swapaxes");
   m.add_functor<ArangeFunctor, Arange2Functor>("Arange");
   m.add_functor<ConsistentArangeFunctor, ConsistentArange2Functor>("ConsistentArange");
@@ -2201,24 +2175,18 @@
   m.add_functor<DotFunctor>("Dot");
   m.add_functor<MovedimVecFunctor>("MovedimVec");
   m.add_functor<MovedimIntFunctor>("MovedimInt");
-<<<<<<< HEAD
-=======
   m.add_functor<TensorSplitVecFunctor>("TensorSplitVec");
   m.add_functor<TensorSplitIntFunctor>("TensorSplitInt");
   m.add_functor<HsplitIntFunctor>("HsplitInt");
   m.add_functor<HsplitVecFunctor>("HsplitVec");
   m.add_functor<VsplitIntFunctor>("VsplitInt");
   m.add_functor<VsplitVecFunctor>("VsplitVec");
->>>>>>> 55c4c608
   m.add_functor<ErfinvFunctor>("Erfinv");
   m.add_functor<ErfinvInplaceFunctor>("ErfinvInplace");
   m.add_functor<CumsumFunctor>("Cumsum");
   m.add_functor<CumsumGradFunctor>("CumsumGrad");
-<<<<<<< HEAD
-=======
   m.add_functor<CumProdFunctor>("Cumprod");
   m.add_functor<CumProdGradFunctor>("CumprodGrad");
->>>>>>> 55c4c608
 };
 
 }  // namespace functional
