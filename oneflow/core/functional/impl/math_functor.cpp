/*
Copyright 2020 The OneFlow Authors. All rights reserved.

Licensed under the Apache License, Version 2.0 (the "License");
you may not use this file except in compliance with the License.
You may obtain a copy of the License at

    http://www.apache.org/licenses/LICENSE-2.0

Unless required by applicable law or agreed to in writing, software
distributed under the License is distributed on an "AS IS" BASIS,
WITHOUT WARRANTIES OR CONDITIONS OF ANY KIND, either express or implied.
See the License for the specific language governing permissions and
limitations under the License.
*/

#include "oneflow/core/autograd/autograd_mode.h"
#include "oneflow/core/common/container_util.h"
#include "oneflow/core/common/scalar.h"
#include "oneflow/core/common/optional.h"
#include "oneflow/core/framework/mutable_attr_map.h"
#include "oneflow/core/framework/op_builder.h"
#include "oneflow/core/framework/op_expr.h"
#include "oneflow/core/framework/op_interpreter/op_interpreter_util.h"
#include "oneflow/core/framework/tensor.h"
#include "oneflow/core/framework/tensor_tuple.h"
#include "oneflow/core/functional/functional.h"
#include "oneflow/core/functional/function_library.h"
#include "oneflow/core/job/lazy_mode.h"
#include "oneflow/core/functional/tensor_processor.h"
#include "oneflow/core/profiler/profiler.h"

#include <memory>
#include <sstream>
#include <bitset>

namespace oneflow {
namespace one {
namespace functional {
namespace impl {

class AddNFunctor {
 public:
  AddNFunctor() {
    op_.resize(kMaxInputCount /*the maximum number of inputs*/);
    for (int n = 1; n < op_.size(); ++n) {
      op_[n] = CHECK_JUST(one::OpBuilder("add_n").Input("in", n + 1).Output("out").Build());
    }
  }
  Maybe<Tensor> operator()(const TensorTuple& inputs, bool inplace) const {
    CHECK_GE_OR_RETURN(inputs.size(), 2);
    TensorTuple outputs;
    for (int i = 0; i < inputs.size(); i += kMaxInputCount) {
      size_t size = (i + kMaxInputCount) < inputs.size() ? kMaxInputCount : inputs.size() - i;
      TensorTuple partial_inputs(size);
      std::copy(inputs.begin() + i, inputs.begin() + i + size, partial_inputs.begin());
      if (i == 0 && inplace) {
        JUST(CheckInplaceValid(partial_inputs.at(0)));
        std::shared_ptr<TensorTuple> outs = std::make_shared<TensorTuple>(1);
        (*outs)[0] = partial_inputs[0];
        JUST(OpInterpUtil::Dispatch(*op_.at(size - 1), partial_inputs, outs.get()));
        outputs.emplace_back((*outs)[0]);
      } else {
        outputs.emplace_back(
            JUST(OpInterpUtil::Dispatch<Tensor>(*op_.at(size - 1), partial_inputs)));
      }
    }
    if (outputs.size() == 1) { return outputs.at(0); }
    return this->operator()(outputs, inplace);
  }

 private:
  std::vector<std::shared_ptr<OpExpr>> op_;
};

class ScalarMathBaseFunctor {
 public:
  explicit ScalarMathBaseFunctor(std::string op_name) {
    op_ = CHECK_JUST(one::OpBuilder(op_name).Input("in").Output("out").Build());
  }
  virtual ~ScalarMathBaseFunctor() = default;
  Maybe<Tensor> operator()(const std::shared_ptr<one::Tensor>& x, const Scalar& scalar,
                           bool inplace) const {
    if (std::dynamic_pointer_cast<StaticZerosTensor>(x) && op_->op_type_name() == "scalar_mul") {
      return x;
    }
    auto& attrs = THREAD_CACHED_MUTABLE_ATTR_MAP("float_operand", "has_float_operand",
                                                 "int_operand", "has_int_operand");
    TensorProcessor tensor_processor;
    Symbol<DType> lowest_dtype;
    if (scalar.IsFloatingPoint()) {
      attrs.SetAllAttrs(scalar.As<double>(), true, NullOpt, false);
      // Only promote type to Float32 when tensor is Int type but scalar is float type.
      if (DType::priority_order[x->dtype()->data_type()]
          < DType::priority_order[DType::Float16()->data_type()]) {
        lowest_dtype = DType::Float();
      } else {
        lowest_dtype = x->dtype();
      }
    } else if (scalar.IsIntegral()) {
      attrs.SetAllAttrs(NullOpt, false, scalar.As<int64_t>(), true);
      // Promote type to Int64 when tensor is Bool type but scalar is int type.
      // Promote type to Float32 when op is scalar_div.
      if (DType::priority_order[x->dtype()->data_type()]
          == DType::priority_order[DType::Bool()->data_type()]) {
        lowest_dtype = DType::Int64();
      } else if (op_->op_type_name() == "scalar_div") {
        lowest_dtype = DType::Float();
      } else {
        lowest_dtype = x->dtype();
      }
    } else {
      UNIMPLEMENTED_THEN_RETURN() << "The scalar in " << op_->op_type_name()
                                  << " should be float or int.";
    }
    JUST(tensor_processor.AddInputs({x}, lowest_dtype).Apply());
    TensorTuple casted_vec = JUST(tensor_processor.GetInputs());
    if (inplace) {
      JUST(CheckInplaceCastValid(x, casted_vec[0]));
      JUST(CheckInplaceValid(x));

      std::shared_ptr<TensorTuple> outputs = std::make_shared<TensorTuple>(1);
      (*outputs)[0] = x;
      JUST(OpInterpUtil::Dispatch(*op_, {x}, outputs.get(), OpExprInterpContext(attrs)));
      return outputs->at(0);
    } else {
      return OpInterpUtil::Dispatch<Tensor>(*op_, casted_vec, attrs);
    }
  }

 private:
  std::shared_ptr<OpExpr> op_;
};

class ScalarAddFunctor : public ScalarMathBaseFunctor {
 public:
  ScalarAddFunctor() : ScalarMathBaseFunctor(/*op_name=*/"scalar_add") {}

  Maybe<Tensor> operator()(const std::shared_ptr<one::Tensor>& input, const Scalar& other,
                           const Scalar& alpha, const bool& inplace) const {
    if (IsIntegralDataType(input->dtype()->data_type()) && other.IsIntegral()
        && alpha.IsFloatingPoint()) {
      return Error::RuntimeError()
             << "For integral input tensors, argument alpha must not be a floating point number.";
    }
    Scalar scalar;
    if (other.IsFloatingPoint() || alpha.IsFloatingPoint()) {
      scalar = Scalar(other.Value<double>() * alpha.Value<double>());
    } else {
      scalar = Scalar(other.Value<int64_t>() * alpha.Value<int64_t>());
    }
    return ScalarMathBaseFunctor::operator()(input, scalar, inplace);
  }
};

class ScalarAdd2Functor {
 public:
  Maybe<Tensor> operator()(const Scalar& input, const std::shared_ptr<one::Tensor>& other,
                           const Scalar& alpha) const {
    if (IsIntegralDataType(other->dtype()->data_type()) && input.IsIntegral()
        && alpha.IsFloatingPoint()) {
      return Error::RuntimeError()
             << "For integral input tensors, argument alpha must not be a floating point number.";
    }
    std::shared_ptr<one::Tensor> other_;
    if ((alpha.IsIntegral() && alpha.Value<int64_t>() == 1)
        || (alpha.IsFloatingPoint()
            && std::fabs(alpha.Value<double>() - 1.0) < std::numeric_limits<double>::epsilon())) {
      other_ = other;
    } else {
      other_ = JUST(ScalarMul(alpha, other));
    }
    return ScalarAdd(other_, input, /*alpha=*/1, /*inplace=*/false);
  }
};

class ScalarSubFunctor {
 public:
  Maybe<Tensor> operator()(const std::shared_ptr<one::Tensor>& input, const Scalar& scalar,
                           const Scalar& alpha, bool inplace) const {
    return ScalarAdd(input, Scalar(-1) * scalar, alpha, inplace);
  }
};

class ScalarSub2Functor {
 public:
  Maybe<Tensor> operator()(const Scalar& scalar, const std::shared_ptr<one::Tensor>& input,
                           const Scalar& alpha) const {
    return ScalarAdd(scalar, input, Scalar(-1) * alpha);
  }
};

class ScalarMulFunctor : public ScalarMathBaseFunctor {
 public:
  ScalarMulFunctor() : ScalarMathBaseFunctor(/*op_name=*/"scalar_mul") {}
};

class ScalarMul2Functor {
 public:
  Maybe<Tensor> operator()(const Scalar& scalar, const std::shared_ptr<one::Tensor>& x) const {
    return ScalarMul(x, scalar, false);
  }
};

class InplaceScalarMulFunctor : public ScalarMathBaseFunctor {
 public:
  InplaceScalarMulFunctor() : ScalarMathBaseFunctor(/*op_name=*/"scalar_mul") {}
  Maybe<Tensor> operator()(const std::shared_ptr<one::Tensor>& x, const Scalar& scalar) const {
    return ScalarMathBaseFunctor::operator()(x, scalar, true);
  }
};

class ScalarDivFunctor : public ScalarMathBaseFunctor {
 public:
  ScalarDivFunctor() : ScalarMathBaseFunctor(/*op_name=*/"scalar_div") {}
  Maybe<Tensor> operator()(const std::shared_ptr<one::Tensor>& x, const Scalar& scalar) const {
    return ScalarMathBaseFunctor::operator()(x, scalar, false);
  }
};

class ScalarDiv2Functor {
 public:
  Maybe<Tensor> operator()(const Scalar& scalar, const std::shared_ptr<one::Tensor>& x) const {
    return functional::ScalarMul(JUST(functional::Reciprocal(x)), scalar, /*inplace=*/false);
  }
};

class InplaceScalarDivFunctor : public ScalarMathBaseFunctor {
 public:
  InplaceScalarDivFunctor() : ScalarMathBaseFunctor(/*op_name=*/"scalar_mul") {}
  Maybe<Tensor> operator()(const std::shared_ptr<one::Tensor>& x, const Scalar& scalar) const {
    return ScalarMathBaseFunctor::operator()(x, Scalar(1.0) / scalar, true);
  }
};

class ScalarPowFunctor : public ScalarMathBaseFunctor {
 public:
  ScalarPowFunctor() : ScalarMathBaseFunctor(/*op_name=*/"scalar_pow") {}
};

class ScalarPowGradFunctor {
 public:
  ScalarPowGradFunctor() {
    op_ = CHECK_JUST(one::OpBuilder("scalar_pow_grad").Input("x").Input("dy").Output("dx").Build());
  }
  Maybe<Tensor> operator()(const std::shared_ptr<one::Tensor>& x,
                           const std::shared_ptr<one::Tensor>& dy, const Scalar& scalar) const {
    auto& attrs = THREAD_CACHED_MUTABLE_ATTR_MAP("float_operand", "has_float_operand",
                                                 "int_operand", "has_int_operand");
    if (scalar.IsFloatingPoint()) {
      attrs.SetAllAttrs(scalar.As<double>(), true, NullOpt, false);
    } else if (scalar.IsIntegral()) {
      attrs.SetAllAttrs(NullOpt, false, scalar.As<int64_t>(), true);
    } else {
      UNIMPLEMENTED_THEN_RETURN() << "The scalar in ScalarPowGrad should be float or int.";
    }
    return OpInterpUtil::Dispatch<Tensor>(*op_, {x, dy}, attrs);
  }

 private:
  std::shared_ptr<OpExpr> op_;
};

class ScalarReversePowFunctor : public ScalarMathBaseFunctor {
 public:
  ScalarReversePowFunctor() : ScalarMathBaseFunctor(/*op_name=*/"scalar_reverse_pow") {}
  Maybe<Tensor> operator()(const Scalar& scalar, const std::shared_ptr<one::Tensor>& input) const {
    return ScalarMathBaseFunctor::operator()(input, scalar, false);
  }
};

class ScalarReversePowGradFunctor {
 public:
  ScalarReversePowGradFunctor() {
    op_ = CHECK_JUST(
        one::OpBuilder("scalar_reverse_pow_grad").Input("x").Input("dy").Output("dx").Build());
  }
  Maybe<Tensor> operator()(const std::shared_ptr<one::Tensor>& x,
                           const std::shared_ptr<one::Tensor>& dy, const Scalar& scalar) const {
    auto& attrs = THREAD_CACHED_MUTABLE_ATTR_MAP("float_operand", "has_float_operand",
                                                 "int_operand", "has_int_operand");
    if (scalar.IsFloatingPoint()) {
      attrs.SetAllAttrs(scalar.As<double>(), true, NullOpt, false);
    } else if (scalar.IsIntegral()) {
      attrs.SetAllAttrs(NullOpt, false, scalar.As<int64_t>(), true);
    } else {
      UNIMPLEMENTED_THEN_RETURN() << "The scalar in ScalarTensorPowGrad should be float or int.";
    }
    return OpInterpUtil::Dispatch<Tensor>(*op_, {x, dy}, attrs);
  }

 private:
  std::shared_ptr<OpExpr> op_;
};

class ScalarFloorDivFunctor : public ScalarMathBaseFunctor {
 public:
  ScalarFloorDivFunctor() : ScalarMathBaseFunctor(/*op_name=*/"scalar_floordiv") {}
};

class ScalarTruncDivFunctor : public ScalarMathBaseFunctor {
 public:
  ScalarTruncDivFunctor() : ScalarMathBaseFunctor(/*op_name=*/"scalar_truncdiv") {}
};

class ScalarFModFunctor : public ScalarMathBaseFunctor {
 public:
  ScalarFModFunctor() : ScalarMathBaseFunctor(/*op_name=*/"scalar_fmod") {}
};

class ReduceMaxFunctor {
 public:
  ReduceMaxFunctor() {
    op_ = CHECK_JUST(
        one::OpBuilder("reduce_max").Input("input_tensor").Output("output_tensor").Build());
  }
  Maybe<Tensor> operator()(const std::shared_ptr<one::Tensor>& x, const std::vector<int32_t>& axis,
                           const bool& keepdims) const {
    auto& attrs = THREAD_CACHED_MUTABLE_ATTR_MAP("axis", "keepdims");
    if (axis.empty()) {
      std::vector<int32_t> reduce_axis(x->ndim());
      std::iota(reduce_axis.begin(), reduce_axis.end(), 0);
      attrs.SetAllAttrs(reduce_axis, keepdims);
    } else {
      attrs.SetAllAttrs(axis, keepdims);
    }
    return OpInterpUtil::Dispatch<Tensor>(*op_, {x}, attrs);
  }

 private:
  std::shared_ptr<OpExpr> op_;
};

class ReduceMinFunctor {
 public:
  ReduceMinFunctor() {
    op_ = CHECK_JUST(
        one::OpBuilder("reduce_min").Input("input_tensor").Output("output_tensor").Build());
  }
  Maybe<Tensor> operator()(const std::shared_ptr<one::Tensor>& x, const std::vector<int32_t>& axis,
                           const bool& keepdims) const {
    auto& attrs = THREAD_CACHED_MUTABLE_ATTR_MAP("axis", "keepdims");
    if (axis.empty()) {
      std::vector<int32_t> reduce_axis(x->ndim());
      std::iota(reduce_axis.begin(), reduce_axis.end(), 0);
      attrs.SetAllAttrs(reduce_axis, keepdims);
    } else {
      attrs.SetAllAttrs(axis, keepdims);
    }
    return OpInterpUtil::Dispatch<Tensor>(*op_, {x}, attrs);
  }

 private:
  std::shared_ptr<OpExpr> op_;
};

class MaxFunctor {
 public:
  Maybe<Tensor> operator()(const std::shared_ptr<one::Tensor>& x) const {
    std::vector<int32_t> axis(x->ndim());
    std::iota(axis.begin(), axis.end(), 0);
    return ReduceMax(x, axis, /*keepdims=*/false);
  }
};

class Max2Functor {
 public:
  Maybe<TensorTuple> operator()(const std::shared_ptr<one::Tensor>& x, const int32_t& dim,
                                const bool& keepdims) const {
    auto outputs = std::make_shared<TensorTuple>(2);
    int32_t axis = dim;
    axis = JUST(maybe_wrap_dim(axis, x->ndim()));
    (*outputs)[0] = JUST(ReduceMax(x, {axis}, keepdims));
    (*outputs)[1] = JUST(ArgMax(x, dim, keepdims, NullOpt));
    return outputs;
  }
};

class MinFunctor {
 public:
  Maybe<Tensor> operator()(const std::shared_ptr<one::Tensor>& x) const {
    std::vector<int32_t> axis(x->ndim());
    std::iota(axis.begin(), axis.end(), 0);
    return ReduceMin(x, axis, /*keepdims=*/false);
  }
};

class Min2Functor {
 public:
  Maybe<TensorTuple> operator()(const std::shared_ptr<one::Tensor>& x, const int32_t& dim,
                                const bool& keepdims) const {
    auto outputs = std::make_shared<TensorTuple>(2);
    int32_t axis = dim;
    axis = JUST(maybe_wrap_dim(axis, x->ndim()));
    (*outputs)[0] = JUST(ReduceMin(x, {axis}, keepdims));
    (*outputs)[1] = JUST(ArgMin(x, dim, keepdims, NullOpt));
    return outputs;
  }
};

class AminFunctor {
 public:
  Maybe<Tensor> operator()(const std::shared_ptr<one::Tensor>& x,
                           const Optional<std::vector<int32_t>>& dim, const bool& keepdim) const {
    if (!dim.has_value()) { return ReduceMin(x, {}, keepdim); }

    const int32_t ndim = x->ndim();
    std::vector<int32_t>& dims = *JUST(dim);
    for (int i = 0; i < dims.size(); i++) { dims[i] = JUST(maybe_wrap_dim(dims[i], ndim)); }
    return ReduceMin(x, dims, keepdim);
  }
};

class AmaxFunctor {
 public:
  Maybe<Tensor> operator()(const std::shared_ptr<one::Tensor>& x,
                           const Optional<std::vector<int32_t>>& dim, const bool& keepdim) const {
    if (!dim.has_value()) { return ReduceMax(x, {}, keepdim); }

    const int32_t ndim = x->ndim();
    std::vector<int32_t>& dims = *JUST(dim);
    for (int i = 0; i < dims.size(); i++) { dims[i] = JUST(maybe_wrap_dim(dims[i], ndim)); }
    return ReduceMax(x, dims, keepdim);
  }
};

class ReduceSumWholeFunctor {
 public:
  ReduceSumWholeFunctor() {
    op_ = CHECK_JUST(
        one::OpBuilder("reduce_sum").Input("input_tensor").Output("output_tensor").Build());
  }
  Maybe<Tensor> operator()(const std::shared_ptr<one::Tensor>& x) const {
    const int32_t naxis = x->ndim();
    if (naxis == 0) { return x; }  // for 0-dim Tensor
    std::vector<int32_t> axis(naxis);
    std::iota(axis.begin(), axis.end(), 0);

    auto& attrs = THREAD_CACHED_MUTABLE_ATTR_MAP("axis", "keepdims");
    attrs.SetAllAttrs(axis, false);
    TensorProcessor tensor_processor;
    JUST(tensor_processor.AddInputs({x}, /*lowest_dtype=*/DType::Int64()).Apply());
    TensorTuple input_tuple = JUST(tensor_processor.GetInputs());
    return OpInterpUtil::Dispatch<Tensor>(*op_, input_tuple, attrs);
  }

 private:
  std::shared_ptr<OpExpr> op_;
};

class ReduceSumFunctor {
 public:
  ReduceSumFunctor() {
    op_ = CHECK_JUST(
        one::OpBuilder("reduce_sum").Input("input_tensor").Output("output_tensor").Build());
  }
  Maybe<Tensor> operator()(const std::shared_ptr<one::Tensor>& x, const std::vector<int32_t>& axis,
                           const bool& keepdims) const {
    std::vector<int32_t> reduce_axis = *JUST(CheckAxis(axis, x->ndim()));
    if (reduce_axis.size() == 0) { return x; }

    auto& attrs = THREAD_CACHED_MUTABLE_ATTR_MAP("axis", "keepdims");
    attrs.SetAllAttrs(reduce_axis, keepdims);
    TensorProcessor tensor_processor;
    JUST(tensor_processor.AddInputs({x}, /*lowest_dtype=*/DType::Int64()).Apply());
    TensorTuple input_tuple = JUST(tensor_processor.GetInputs());
    return OpInterpUtil::Dispatch<Tensor>(*op_, input_tuple, attrs);
  }

 private:
  std::shared_ptr<OpExpr> op_;
};

class ReduceNanSumFunctor {
 public:
  ReduceNanSumFunctor() {
    op_ = CHECK_JUST(
        one::OpBuilder("reduce_nansum").Input("input_tensor").Output("output_tensor").Build());
  }
  Maybe<Tensor> operator()(const std::shared_ptr<one::Tensor>& x, const std::vector<int32_t>& axis,
                           const bool& keepdims, const Optional<Symbol<DType>>& dtype) const {
    std::shared_ptr<one::Tensor> tensor = x;
    if (dtype.has_value() && (dtype != x->dtype())) {
      tensor = JUST(Cast(x, JUST(dtype), /*pin_memory=*/false));
    }

    std::vector<int32_t> reduce_axis = *JUST(CheckAxis(axis, tensor->ndim()));
    if (reduce_axis.size() == 0) { return tensor; }

    auto& attrs = THREAD_CACHED_MUTABLE_ATTR_MAP("axis", "keepdims");
    attrs.SetAllAttrs(reduce_axis, keepdims);
    TensorProcessor tensor_processor;
    JUST(tensor_processor.AddInputs({tensor}, /*lowest_dtype=*/DType::Int64()).Apply());
    TensorTuple input_tuple = JUST(tensor_processor.GetInputs());
    return OpInterpUtil::Dispatch<Tensor>(*op_, input_tuple, attrs);
  }

 private:
  std::shared_ptr<OpExpr> op_;
};

class ReduceNanSumWholeFunctor {
 public:
  ReduceNanSumWholeFunctor() {
    op_ = CHECK_JUST(
        one::OpBuilder("reduce_nansum").Input("input_tensor").Output("output_tensor").Build());
  }
  Maybe<Tensor> operator()(const std::shared_ptr<one::Tensor>& x,
                           const Optional<Symbol<DType>>& dtype) const {
    std::shared_ptr<one::Tensor> tensor = x;
    if (dtype.has_value() && (dtype != x->dtype())) {
      tensor = JUST(Cast(x, JUST(dtype), /*pin_memory=*/false));
    }

    const int32_t ndim = tensor->ndim();
    if (ndim == 0) { return tensor; }  // for 0-dim Tensor
    std::vector<int32_t> axis(ndim);
    std::iota(axis.begin(), axis.end(), 0);

    auto& attrs = THREAD_CACHED_MUTABLE_ATTR_MAP("axis", "keepdims");
    attrs.SetAllAttrs(axis, false);
    TensorProcessor tensor_processor;
    JUST(tensor_processor.AddInputs({tensor}, /*lowest_dtype=*/DType::Int64()).Apply());
    TensorTuple input_tuple = JUST(tensor_processor.GetInputs());
    return OpInterpUtil::Dispatch<Tensor>(*op_, input_tuple, attrs);
  }

 private:
  std::shared_ptr<OpExpr> op_;
};

class ReduceAllWholeFunctor {
 public:
  ReduceAllWholeFunctor() {
    op_ = CHECK_JUST(
        one::OpBuilder("reduce_all").Input("input_tensor").Output("output_tensor").Build());
  }
  Maybe<Tensor> operator()(const std::shared_ptr<one::Tensor>& x) const {
    std::vector<int32_t> reduce_axis(x->ndim());
    std::iota(reduce_axis.begin(), reduce_axis.end(), 0);
    auto& attrs = THREAD_CACHED_MUTABLE_ATTR_MAP("axis", "keepdims");
    attrs.SetAllAttrs(reduce_axis, false);
    return OpInterpUtil::Dispatch<Tensor>(*op_, {x}, attrs);
  }

 private:
  std::shared_ptr<OpExpr> op_;
};

class ReduceAllFunctor {
 public:
  ReduceAllFunctor() {
    op_ = CHECK_JUST(
        one::OpBuilder("reduce_all").Input("input_tensor").Output("output_tensor").Build());
  }
  Maybe<Tensor> operator()(const std::shared_ptr<one::Tensor>& x, const std::vector<int32_t>& axis,
                           const bool& keepdims) const {
    std::vector<int32_t> reduce_axis = *JUST(CheckAxis(axis, x->ndim()));
    if (reduce_axis.size() == 0) { return x; }
    auto& attrs = THREAD_CACHED_MUTABLE_ATTR_MAP("axis", "keepdims");
    attrs.SetAllAttrs(reduce_axis, keepdims);
    return OpInterpUtil::Dispatch<Tensor>(*op_, {x}, attrs);
  }

 private:
  std::shared_ptr<OpExpr> op_;
};

class ReduceAnyWholeFunctor {
 public:
  ReduceAnyWholeFunctor() {
    op_ = CHECK_JUST(
        one::OpBuilder("reduce_any").Input("input_tensor").Output("output_tensor").Build());
  }
  Maybe<Tensor> operator()(const std::shared_ptr<one::Tensor>& x) const {
    std::vector<int32_t> reduce_axis(x->ndim());
    std::iota(reduce_axis.begin(), reduce_axis.end(), 0);
    auto& attrs = THREAD_CACHED_MUTABLE_ATTR_MAP("axis", "keepdims");
    attrs.SetAllAttrs(reduce_axis, false);
    return OpInterpUtil::Dispatch<Tensor>(*op_, {x}, attrs);
  }

 private:
  std::shared_ptr<OpExpr> op_;
};

class ReduceAnyFunctor {
 public:
  ReduceAnyFunctor() {
    op_ = CHECK_JUST(
        one::OpBuilder("reduce_any").Input("input_tensor").Output("output_tensor").Build());
  }
  Maybe<Tensor> operator()(const std::shared_ptr<one::Tensor>& x, const std::vector<int32_t>& axis,
                           const bool& keepdims) const {
    std::vector<int32_t> reduce_axis = *JUST(CheckAxis(axis, x->ndim()));
    if (reduce_axis.size() == 0) { return x; }
    auto& attrs = THREAD_CACHED_MUTABLE_ATTR_MAP("axis", "keepdims");
    attrs.SetAllAttrs(reduce_axis, keepdims);
    return OpInterpUtil::Dispatch<Tensor>(*op_, {x}, attrs);
  }

 private:
  std::shared_ptr<OpExpr> op_;
};

template<class T>
class ReduceDeviceStageBaseFunctor {
 public:
  ReduceDeviceStageBaseFunctor()
      : op_(CHECK_JUST(one::OpBuilder(T::GetOpName())
                           .Input("in")
                           .Output("out")
                           .Output("mask")
                           .Output("count")
                           .Build())) {}
  Maybe<TensorTuple> operator()(const std::shared_ptr<one::Tensor>& in,
                                const std::vector<int32_t>& axis) const {
    auto& attrs = THREAD_CACHED_MUTABLE_ATTR_MAP("axis");
    attrs.SetAllAttrs(axis);
    return OpInterpUtil::Dispatch<TensorTuple>(*op_, {in}, attrs);
  }
  virtual ~ReduceDeviceStageBaseFunctor() = default;

 private:
  std::shared_ptr<OpExpr> op_;
};

template<class T>
class ReduceDeviceStageGradBaseFunctor {
 public:
  ReduceDeviceStageGradBaseFunctor()
      : op_(CHECK_JUST(one::OpBuilder(T::GetOpName())
                           .Input("out_diff")
                           .Input("mask")
                           .Input("count")
                           .Output("in_diff")
                           .Build())) {}
  Maybe<Tensor> operator()(const std::shared_ptr<one::Tensor>& out_diff,
                           const std::shared_ptr<one::Tensor>& mask,
                           const std::shared_ptr<one::Tensor>& count,
                           const std::vector<int32_t>& axis) const {
    auto& attrs = THREAD_CACHED_MUTABLE_ATTR_MAP("axis");
    attrs.SetAllAttrs(axis);
    return OpInterpUtil::Dispatch<Tensor>(*op_, {out_diff, mask, count}, attrs);
  }
  virtual ~ReduceDeviceStageGradBaseFunctor() = default;

 private:
  std::shared_ptr<OpExpr> op_;
};

class ReduceMinDeviceStageFunctor
    : public ReduceDeviceStageBaseFunctor<ReduceMinDeviceStageFunctor> {
 public:
  static std::string GetOpName() { return "reduce_min_device_stage"; }
};

class ReduceMaxDeviceStageFunctor
    : public ReduceDeviceStageBaseFunctor<ReduceMaxDeviceStageFunctor> {
 public:
  static std::string GetOpName() { return "reduce_max_device_stage"; }
};

class ReduceMinDeviceStageGradFunctor
    : public ReduceDeviceStageGradBaseFunctor<ReduceMinDeviceStageGradFunctor> {
 public:
  static std::string GetOpName() { return "reduce_min_device_stage_grad"; }
};

class ReduceMaxDeviceStageGradFunctor
    : public ReduceDeviceStageGradBaseFunctor<ReduceMaxDeviceStageGradFunctor> {
 public:
  static std::string GetOpName() { return "reduce_max_device_stage_grad"; }
};

template<class T>
class ReduceGlobalStageBaseFunctor {
 public:
  ReduceGlobalStageBaseFunctor()
      : op_(CHECK_JUST(one::OpBuilder(T::GetOpName())
                           .Input("in")
                           .Input("device_count")
                           .Output("out")
                           .Output("mask")
                           .Build())) {}
  Maybe<TensorTuple> operator()(const std::shared_ptr<one::Tensor>& in,
                                const std::shared_ptr<one::Tensor>& device_count,
                                const std::vector<int32_t>& axis, const bool& keepdims) const {
    auto& attrs = THREAD_CACHED_MUTABLE_ATTR_MAP("axis", "keepdims");
    attrs.SetAllAttrs(axis, keepdims);
    return OpInterpUtil::Dispatch<TensorTuple>(*op_, {in, device_count}, attrs);
  }
  virtual ~ReduceGlobalStageBaseFunctor() = default;

 private:
  std::shared_ptr<OpExpr> op_;
};

template<class T>
class ReduceGlobalStageGradBaseFunctor {
 public:
  ReduceGlobalStageGradBaseFunctor()
      : op_(CHECK_JUST(one::OpBuilder(T::GetOpName())
                           .Input("out_diff")
                           .Input("mask")
                           .Input("device_count")
                           .Output("in_diff")
                           .Build())) {}
  Maybe<Tensor> operator()(const std::shared_ptr<one::Tensor>& out_diff,
                           const std::shared_ptr<one::Tensor>& mask,
                           const std::shared_ptr<one::Tensor>& device_count,
                           const std::vector<int32_t>& axis, const bool& keepdims) const {
    auto& attrs = THREAD_CACHED_MUTABLE_ATTR_MAP("axis", "keepdims");
    attrs.SetAllAttrs(axis, keepdims);
    return OpInterpUtil::Dispatch<Tensor>(*op_, {out_diff, mask, device_count}, attrs);
  }
  virtual ~ReduceGlobalStageGradBaseFunctor() = default;

 private:
  std::shared_ptr<OpExpr> op_;
};

class ReduceMinGlobalStageFunctor
    : public ReduceGlobalStageBaseFunctor<ReduceMinGlobalStageFunctor> {
 public:
  static std::string GetOpName() { return "reduce_min_global_stage"; }
};

class ReduceMinGlobalStageGradFunctor
    : public ReduceGlobalStageGradBaseFunctor<ReduceMinGlobalStageGradFunctor> {
 public:
  static std::string GetOpName() { return "reduce_min_global_stage_grad"; }
};

class ReduceMaxGlobalStageFunctor
    : public ReduceGlobalStageBaseFunctor<ReduceMaxGlobalStageFunctor> {
 public:
  static std::string GetOpName() { return "reduce_max_global_stage"; }
};

class ReduceMaxGlobalStageGradFunctor
    : public ReduceGlobalStageGradBaseFunctor<ReduceMaxGlobalStageGradFunctor> {
 public:
  static std::string GetOpName() { return "reduce_max_global_stage_grad"; }
};

class ReduceMeanWholeFunctor {
 public:
  ReduceMeanWholeFunctor() {}
  Maybe<Tensor> operator()(const std::shared_ptr<one::Tensor>& x) const {
    // ReduceMean only calculate floating values.
    CHECK_OR_RETURN(IsFloatingDataType(x->dtype()->data_type())
                    || x->dtype()->data_type() == DataType::kFloat16)
        << "RuntimeError: Can only calculate the mean of floating types.";
    size_t reduce_count = 1;
    reduce_count = x->shape()->Count(0);
    const auto& sum = JUST(functional::ReduceSumWhole(x));
    if (reduce_count == 1 || reduce_count == 0) { return sum; }
    return functional::ScalarMul(sum, 1.0 / reduce_count, false);
  }
};

class ReduceMeanFunctor {
 public:
  ReduceMeanFunctor() {}
  Maybe<Tensor> operator()(const std::shared_ptr<one::Tensor>& x, const std::vector<int32_t>& axis,
                           const bool& keepdims) const {
    // ReduceMean only calculate floating values.
    // NOTE: Should use original reduce_mean op/kernel rather than current way(ReduceSum /
    // reduce_count) because it could encounter precision problem(like overflow) in float16 case.
    CHECK_OR_RETURN(IsFloatingDataType(x->dtype()->data_type())
                    || x->dtype()->data_type() == DataType::kFloat16)
        << "RuntimeError: Can only calculate the mean of floating types.";

    const auto& sum = JUST(functional::ReduceSum(x, axis, keepdims));
    size_t reduce_count = 1;
    if (axis.empty()) {
      reduce_count = x->shape()->Count(0);
    } else {
      std::vector<int32_t> reduce_axis = *JUST(CheckAxis(axis, x->ndim()));
      for (int32_t& i : reduce_axis) { reduce_count *= x->shape()->At(i); }
    }
    if (reduce_count == 1 || reduce_count == 0) { return sum; }
    return functional::ScalarMul(sum, 1.0 / reduce_count, false);
  }
};

class ReduceProdWholeFunctor {
 public:
  ReduceProdWholeFunctor() {
    op_ = CHECK_JUST(
        one::OpBuilder("reduce_prod").Input("input_tensor").Output("output_tensor").Build());
  }
  Maybe<Tensor> operator()(const std::shared_ptr<one::Tensor>& x,
                           const Optional<Symbol<DType>>& dtype) const {
    std::shared_ptr<one::Tensor> tensor = x;
    if (dtype.has_value() && (dtype != x->dtype())) {
      tensor = JUST(Cast(tensor, JUST(dtype), /*pin_memory=*/false));
    }
    TensorProcessor tensor_processor;
    Symbol<DType> lowest_dtype;
    if (DType::priority_order[tensor->dtype()->data_type()]
        == DType::priority_order[DType::Bool()->data_type()]) {
      lowest_dtype = DType::Int64();
    } else {
      lowest_dtype = tensor->dtype();
    }
    JUST(tensor_processor.AddInputs({tensor}, lowest_dtype).Apply());
    TensorTuple input_tuple = JUST(tensor_processor.GetInputs());
    std::vector<int32_t> reduce_axis(tensor->ndim());
    std::iota(reduce_axis.begin(), reduce_axis.end(), 0);

    auto& attrs = THREAD_CACHED_MUTABLE_ATTR_MAP("axis", "keepdims");
    attrs.SetAllAttrs(reduce_axis, false);
    return JUST(OpInterpUtil::Dispatch<Tensor>(*op_, input_tuple, attrs));
  }

 private:
  std::shared_ptr<OpExpr> op_;
};

class MedianFunctor {
 public:
  MedianFunctor() {
    op_ = CHECK_JUST(one::OpBuilder("median").Input("input").Output("output").Build());
  }
  Maybe<Tensor> operator()(const std::shared_ptr<one::Tensor>& x) const {
    if (x->shape()->elem_cnt() == 0) {
      return functional::To(
          JUST(functional::Constant(Shape({1}).RemoveOnes({0}),
                                    Scalar(std::numeric_limits<float>::quiet_NaN()),
                                    JUST(DType::Get(DataType::kFloat)), NullOpt)),
          x, false);
    }
    return OpInterpUtil::Dispatch<Tensor>(*op_, {x});
  }

 private:
  std::shared_ptr<OpExpr> op_;
};

class MedianWithIndicesFunctor {
 public:
  MedianWithIndicesFunctor() {
    op_ = CHECK_JUST(one::OpBuilder("median_with_indices")
                         .Input("input")
                         .Output("values")
                         .Output("indices")
                         .Build());
  }
  Maybe<TensorTuple> operator()(const std::shared_ptr<one::Tensor>& x, const int32_t& dim,
                                const bool& keepdim) const {
    int32_t axis = dim;
    const int64_t ndim = x->ndim();
    axis = JUST(maybe_wrap_dim(axis, ndim));
    std::shared_ptr<one::Tensor> tensor = x;
    if (x->dim(axis) == 0) {
      return Error::IndexError() << "IndexError: Expected reduction dim " << axis
                                 << " to have non-zero size.";
    }
    if (axis != ndim - 1) {
      tensor = JUST(functional::Squeeze(
          JUST(functional::Transpose2dim(JUST(functional::Unsqueeze(x, -1)), axis, -1)),
          std::vector<int32_t>({axis})));
    }
    std::shared_ptr<TensorTuple> result;
    result = JUST(OpInterpUtil::Dispatch<TensorTuple>(*op_, {tensor}));
    if (keepdim) {
      JUST(VectorAt(*result, 0)) = JUST(functional::Unsqueeze(JUST(VectorAt(*result, 0)), axis));
      JUST(VectorAt(*result, 1)) = JUST(functional::Unsqueeze(JUST(VectorAt(*result, 1)), axis));
    }
    return result;
  }

 private:
  std::shared_ptr<OpExpr> op_;
};

class ReduceProdFunctor {
 public:
  ReduceProdFunctor() {
    op_ = CHECK_JUST(
        one::OpBuilder("reduce_prod").Input("input_tensor").Output("output_tensor").Build());
  }
  Maybe<Tensor> operator()(const std::shared_ptr<one::Tensor>& x, const std::vector<int32_t>& axis,
                           const bool& keepdims, const Optional<Symbol<DType>>& dtype) const {
    std::shared_ptr<one::Tensor> tensor = x;
    if (dtype.has_value() && (dtype != x->dtype())) {
      tensor = JUST(Cast(tensor, JUST(dtype), /*pin_memory=*/false));
    }
    TensorProcessor tensor_processor;
    Symbol<DType> lowest_dtype;
    if (DType::priority_order[tensor->dtype()->data_type()]
        == DType::priority_order[DType::Bool()->data_type()]) {
      lowest_dtype = DType::Int64();
    } else {
      lowest_dtype = tensor->dtype();
    }
    JUST(tensor_processor.AddInputs({tensor}, lowest_dtype).Apply());
    TensorTuple input_tuple = JUST(tensor_processor.GetInputs());
    std::vector<int32_t> reduce_axis = *JUST(CheckAxis(axis, x->ndim()));
    if (reduce_axis.size() == 0) { return x; }

    auto& attrs = THREAD_CACHED_MUTABLE_ATTR_MAP("axis", "keepdims");
    attrs.SetAllAttrs(reduce_axis, keepdims);
    return JUST(OpInterpUtil::Dispatch<Tensor>(*op_, input_tuple, attrs));
  }

 private:
  std::shared_ptr<OpExpr> op_;
};

class LogSumExpFunctor {
 public:
  LogSumExpFunctor() {}
  Maybe<Tensor> operator()(const std::shared_ptr<one::Tensor>& x, const std::vector<int32_t>& axis,
                           const bool& keepdims) const {
    if (x->ndim() == 0) {
      // can't take amax of 0-dim tensor
      return To(x, JUST(DType::Get(DataType::kFloat)), false);
    } else if (x->nelement() == 0) {
      // can't take amax of empty tensor
      std::shared_ptr<one::Tensor> exp_out = JUST(Exp(x));
      return Log(JUST(ReduceSum(exp_out, axis, keepdims)));
    } else {
      const std::shared_ptr<one::Tensor>& maxes = JUST(Amax(x, axis, true));
      const std::shared_ptr<one::Tensor>& maxes_squeezed =
          (keepdims ? maxes : JUST(SqueezeMultiple(maxes, axis)));
      JUST(MaskedFillInplace(maxes_squeezed,
                             JUST(ScalarLogicalEqual(JUST(Abs(maxes_squeezed)), INFINITY)), 0));
      std::shared_ptr<one::Tensor> exp_out = JUST(Exp(JUST(Sub(x, maxes, 1, false))));
      return Add(JUST(Log(JUST(ReduceSum(exp_out, axis, keepdims)))), maxes_squeezed, 1, false);
    }
  }

 private:
  Maybe<Tensor> SqueezeMultiple(const std::shared_ptr<one::Tensor>& x,
                                const std::vector<int32_t>& axis) const {
    int ndims = x->ndim();
    const auto& dims_to_squeeze = JUST(dim_list_to_bitset(axis, ndims));
    std::shared_ptr<one::Tensor> result = x;
    for (int i = ndims - 1; i >= 0; --i) {
      if ((*dims_to_squeeze)[i]) {
        std::vector<int32_t> dims = {i};
        result = JUST(Squeeze(result, dims));
      }
    }
    return result;
  }
};

class TransposeFunctor {
 public:
  TransposeFunctor() {
    op_ = CHECK_JUST(one::OpBuilder("transpose").Input("input").Output("output").Build());
  }
  Maybe<Tensor> operator()(const std::shared_ptr<one::Tensor>& input,
                           const std::vector<int32_t>& permute) const {
    auto ndim = input->ndim();
    CHECK_EQ_OR_RETURN(ndim, permute.size()) << "number of dims don't match in permute";

    // handle negative permute value here, because of permute is const,
    // so copy it to local var and do modification.
    auto positive_perm = permute;
    for (auto i = 0; i < positive_perm.size(); i++) {
      positive_perm[i] = JUST(maybe_wrap_dim(positive_perm[i], ndim));
    }
    // currently, view only support eager and local mode
    if (view::IsViewApplicable(input)) { return JUST(view::Transpose(input, positive_perm)); }

    auto& attrs = THREAD_CACHED_MUTABLE_ATTR_MAP("perm");
    attrs.SetAllAttrs(positive_perm);
    return OpInterpUtil::Dispatch<Tensor>(*op_, {input}, attrs);
  }

 private:
  std::shared_ptr<OpExpr> op_;
};

class Transpose2dimFunctor {
 public:
  Transpose2dimFunctor() {
    op_ = CHECK_JUST(one::OpBuilder("transpose").Input("input").Output("output").Build());
  }
  Maybe<Tensor> operator()(const std::shared_ptr<one::Tensor>& input, const int32_t dim0,
                           const int32_t dim1) const {
    const int64_t ndim = input->ndim();
    std::vector<int32_t> permute;
    permute.reserve(ndim);
    int32_t dim_0 = dim0;
    int32_t dim_1 = dim1;

    dim_0 = JUST(maybe_wrap_dim(dim_0, ndim));
    dim_1 = JUST(maybe_wrap_dim(dim_1, ndim));
    for (int32_t i = 0; i < ndim; ++i) { permute.emplace_back(i); }
    std::swap(permute[dim_0], permute[dim_1]);
    Shape shape(DimVector(permute.begin(), permute.end()));
    if (view::IsViewApplicable(input)) { return JUST(view::Transpose(input, permute)); }

    auto& attrs = THREAD_CACHED_MUTABLE_ATTR_MAP("perm");
    attrs.SetAllAttrs(permute);
    return OpInterpUtil::Dispatch<Tensor>(*op_, {input}, attrs);
  }

 private:
  std::shared_ptr<OpExpr> op_;
};

class AsStridedFunctor {
 public:
  AsStridedFunctor() {
    op_ = CHECK_JUST(one::OpBuilder("as_strided").Input("input").Output("output").Build());
  }
  Maybe<Tensor> operator()(const std::shared_ptr<one::Tensor>& input,
                           const std::vector<int32_t>& size, const std::vector<int32_t>& stride,
                           const int32_t& storage_offset) const {
    CHECK_OR_RETURN(size.size() == stride.size()) << "mismatch in length of strides and shape";
    for (size_t i = 0; i < size.size(); i++) {
      CHECK_OR_RETURN(size[i] >= 0) << "Trying to create tensor with negative dimension" << size[i];
      CHECK_OR_RETURN(stride[i] >= 0)
          << "as_strided: Negative strides are not supported at the moment, got strides:"
          << stride[i];
    }
    if (view::IsViewApplicable(input)) {
      return JUST(view::AsStrided(input, size, stride, storage_offset));
    }
    auto& attrs = THREAD_CACHED_MUTABLE_ATTR_MAP("size", "stride", "storage_offset");
    attrs.SetAllAttrs(size, stride, storage_offset);
    return OpInterpUtil::Dispatch<Tensor>(*op_, {input}, attrs);
  }

 private:
  std::shared_ptr<OpExpr> op_;
};

class AsStridedGradFunctor {
 public:
  AsStridedGradFunctor() {
    op_ = CHECK_JUST(
        one::OpBuilder("as_strided_grad").Input("dy").Input("input").Output("dx").Build());
  }
  Maybe<Tensor> operator()(const std::shared_ptr<one::Tensor>& dy,
                           const std::shared_ptr<one::Tensor>& input,
                           const std::vector<int32_t>& size, const std::vector<int32_t>& stride,
                           const int32_t& storage_offset) const {
    auto& attrs = THREAD_CACHED_MUTABLE_ATTR_MAP("size", "stride", "storage_offset");
    attrs.SetAllAttrs(size, stride, storage_offset);
    return OpInterpUtil::Dispatch<Tensor>(*op_, {dy, input}, attrs);
  }

 private:
  std::shared_ptr<OpExpr> op_;
};

class ArangeFunctor {
 public:
  ArangeFunctor() { op_ = CHECK_JUST(one::OpBuilder("arange").Output("out").Build()); }
  Maybe<Tensor> operator()(const Scalar& start, const Scalar& limit, const Scalar& delta,
                           const Optional<Symbol<DType>>& dtype,
                           const Optional<Symbol<Device>>& device) const {
    auto& attrs =
        THREAD_CACHED_MUTABLE_ATTR_MAP("integer_start", "integer_limit", "integer_delta",
                                       "float_start", "float_limit", "float_delta", "dtype");
    if (dtype.has_value()) {
      const DataType range_dtype = JUST(dtype)->data_type();
      if (IsIntegralDataType(range_dtype)) {
        attrs.SetAllAttrs(start.As<int64_t>(), limit.As<int64_t>(), delta.As<int64_t>(), NullOpt,
                          NullOpt, NullOpt, range_dtype);
      } else {
        attrs.SetAllAttrs(NullOpt, NullOpt, NullOpt, start.As<double>(), limit.As<double>(),
                          delta.As<double>(), range_dtype);
      }
    } else {
      if (start.IsIntegral() && limit.IsIntegral() && delta.IsIntegral()) {
        attrs.SetAllAttrs(start.As<int64_t>(), limit.As<int64_t>(), delta.As<int64_t>(), NullOpt,
                          NullOpt, NullOpt, DType::Int64()->data_type());
      } else {
        attrs.SetAllAttrs(NullOpt, NullOpt, NullOpt, start.As<double>(), limit.As<double>(),
                          delta.As<double>(), DType::Float()->data_type());
      }
    }
    OpExprInterpContext ctx(attrs);
    ctx.device = device;
    return OpInterpUtil::Dispatch<Tensor>(*op_, {}, ctx);
  }

 private:
  std::shared_ptr<OpExpr> op_;
};

class Arange2Functor {
 public:
  Maybe<Tensor> operator()(const Scalar& limit, const Optional<Symbol<DType>>& dtype,
                           const Optional<Symbol<Device>>& device) const {
    return Arange(Scalar(0), limit, Scalar(1), dtype, device);
  }
};

class GlobalArangeFunctor {
 public:
  GlobalArangeFunctor() { op_ = CHECK_JUST(one::OpBuilder("arange").Output("out").Build()); }
  Maybe<Tensor> operator()(const Scalar& start, const Scalar& limit, const Scalar& delta,
                           const Optional<Symbol<DType>>& dtype,
                           const Symbol<ParallelDesc>& placement,
                           const std::vector<Symbol<SbpParallel>>& sbp_tuple) const {
    JUST(CheckDeviceIdsIsValid(placement));
    auto& attrs = THREAD_CACHED_MUTABLE_ATTR_MAP("integer_start", "integer_limit", "integer_delta",
                                                 "float_start", "float_limit", "float_delta",
                                                 "dtype", "nd_sbp");
    if (dtype.has_value()) {
      const DataType range_dtype = JUST(dtype)->data_type();
      if (IsIntegralDataType(range_dtype)) {
        attrs.SetAllAttrs(start.As<int64_t>(), limit.As<int64_t>(), delta.As<int64_t>(), NullOpt,
                          NullOpt, NullOpt, range_dtype, NullOpt);
      } else {
        attrs.SetAllAttrs(NullOpt, NullOpt, NullOpt, start.As<double>(), limit.As<double>(),
                          delta.As<double>(), range_dtype, NullOpt);
      }
    } else {
      if (start.IsIntegral() && limit.IsIntegral() && delta.IsIntegral()) {
        attrs.SetAllAttrs(start.As<int64_t>(), limit.As<int64_t>(), delta.As<int64_t>(), NullOpt,
                          NullOpt, NullOpt, DType::Int64()->data_type(), NullOpt);
      } else {
        attrs.SetAllAttrs(NullOpt, NullOpt, NullOpt, start.As<double>(), limit.As<double>(),
                          delta.As<double>(), DType::Float()->data_type(), NullOpt);
      }
    }
    if (LazyMode::is_enabled()) {
      std::vector<std::string> nd_sbp(sbp_tuple.size());
      {
        for (int i = 0; i < sbp_tuple.size(); ++i) {
          nd_sbp.at(i) = SbpParallelToString(*sbp_tuple.at(i));
        }
      }
      attrs.SetAttr<7>(nd_sbp);
    }
    const auto& nd_sbp = JUST(GetNdSbp(sbp_tuple));
    return OpInterpUtil::Dispatch<Tensor>(*op_, {}, OpExprInterpContext(attrs, placement, nd_sbp));
  }

 private:
  std::shared_ptr<OpExpr> op_;
};

class GlobalArange2Functor {
 public:
  Maybe<Tensor> operator()(const Scalar& limit, const Optional<Symbol<DType>>& dtype,
                           const Symbol<ParallelDesc>& placement,
                           const std::vector<Symbol<SbpParallel>>& sbp_tuple) const {
    JUST(CheckDeviceIdsIsValid(placement));
    return GlobalArange(Scalar(0), limit, Scalar(1), dtype, placement, sbp_tuple);
  }
};

class HannWindowFunctor {
 public:
  Maybe<Tensor> operator()(const int64_t window_length, const bool& periodic,
                           const Optional<Symbol<Device>>& device,
                           const Optional<Symbol<DType>>& dtype, const bool& requires_grad) const {
    autograd::AutoGradMode mode(false);
    if (dtype.has_value() && !IsFloatingDataType(JUST(dtype)->data_type())) {
      return Error::RuntimeError()
             << "hann_window expects floating point dtypes, got: " << JUST(dtype)->name();
    }
    // TODO: speedup
    auto result = JUST(Arange(1, 2, 1, dtype, device));
    if (window_length != 1) {
      if (periodic) {
        const auto indice = JUST(Arange(window_length + 1, dtype, device));
        const auto div_result = JUST(ScalarDiv(JUST(ScalarMul(2 * M_PI, indice)), window_length));
        result = JUST(Slice(JUST(ScalarDiv(JUST(ScalarSub(1, JUST(Cos(div_result)), 1)), 2)), {0},
                            {window_length}, {1}, /*enable_view_slice=*/false));
      } else {
        const auto indice = JUST(Arange(window_length, dtype, device));
        const auto div_result =
            JUST(ScalarDiv(JUST(ScalarMul(2 * M_PI, indice)), window_length - 1));
        result = JUST(ScalarDiv(JUST(ScalarSub(1, JUST(Cos(div_result)), 1)), 2));
      }
    }
    JUST(result->set_requires_grad(requires_grad));
    return result;
  }
};

class GlobalHannWindowFunctor {
 public:
  Maybe<Tensor> operator()(const int64_t window_length, const bool& periodic,
                           const Symbol<ParallelDesc>& placement,
                           const std::vector<Symbol<SbpParallel>>& sbp,
                           const Optional<Symbol<DType>>& dtype, const bool& requires_grad) const {
    autograd::AutoGradMode mode(false);
    JUST(CheckDeviceIdsIsValid(placement));
    if (dtype.has_value() && !IsFloatingDataType(JUST(dtype)->data_type())) {
      return Error::RuntimeError()
             << "hann_window expects floating point dtypes, got: " << JUST(dtype)->name();
    }
    auto result = JUST(GlobalArange(1, 1 + window_length, 1, dtype, placement, sbp));
    if (window_length != 1) {
      if (periodic) {
        const auto indice = JUST(GlobalArange(window_length + 8, dtype, placement, sbp));
        const auto div_result = JUST(ScalarDiv(JUST(ScalarMul(2 * M_PI, indice)), window_length));
        result = JUST(Slice(JUST(ScalarDiv(JUST(ScalarSub(1, JUST(Cos(div_result)), 1)), 2)), {0},
                            {window_length}, {1}, /*enable_view_slice=*/false));
      } else {
        const auto indice = JUST(GlobalArange(window_length, dtype, placement, sbp));
        const auto div_result =
            JUST(ScalarDiv(JUST(ScalarMul(2 * M_PI, indice)), window_length - 1));
        result = JUST(ScalarDiv(JUST(ScalarSub(1, JUST(Cos(div_result)), 1)), 2));
      }
    }
    result = JUST(ToGlobal(result, placement, sbp, {}, true, /*copy=*/false));
    JUST(result->set_requires_grad(requires_grad));
    return result;
  }
};

class CastFunctor {
 public:
  CastFunctor() { op_ = CHECK_JUST(one::OpBuilder("cast").Input("in").Output("out").Build()); }
  Maybe<Tensor> operator()(const std::shared_ptr<one::Tensor>& x, const Symbol<DType>& dtype,
                           const bool pin_memory) const {
    if (x->dtype() == dtype) { return x; }
    auto& attrs = THREAD_CACHED_MUTABLE_ATTR_MAP("dtype", "pin_memory");
    attrs.SetAllAttrs(dtype->data_type(), pin_memory);
    return OpInterpUtil::Dispatch<Tensor>(*op_, {x}, attrs);
  }

 private:
  std::shared_ptr<OpExpr> op_;
};

class ClampBaseFunctor {
 public:
  ClampBaseFunctor() {
    clip_op_ = CHECK_JUST(one::OpBuilder("clip_by_scalar").Input("x").Output("y").Build());
    clip_min_op_ = CHECK_JUST(one::OpBuilder("clip_by_scalar_min").Input("x").Output("y").Build());
    clip_max_op_ = CHECK_JUST(one::OpBuilder("clip_by_scalar_max").Input("x").Output("y").Build());
  }
  Maybe<Tensor> operator()(const std::shared_ptr<one::Tensor>& x, const Optional<Scalar>& min,
                           const Optional<Scalar>& max, bool inplace) const {
    CHECK_OR_RETURN(min.has_value() || max.has_value())
        << "Requires one of argument `min` and `max` at least in clip.";
    auto& attrs = THREAD_CACHED_MUTABLE_ATTR_MAP("floating_min", "integral_min", "floating_max",
                                                 "integral_max");
    if (IsFloatingDataType(x->dtype()->data_type())
        || x->dtype()->data_type() == DataType::kFloat16) {
      if (min.has_value()) {
        const auto& min_val = JUST(min);
        attrs.SetAttr<0>(min_val->As<double>());
        attrs.SetAttr<1>(static_cast<int64_t>(0));
      }
      if (max.has_value()) {
        const auto& max_val = JUST(max);
        attrs.SetAttr<2>(max_val->As<double>());
        attrs.SetAttr<3>(static_cast<int64_t>(0));
      }
    } else if (IsIntegralDataType(x->dtype()->data_type())) {
      if (min.has_value()) {
        const auto& min_val = JUST(min);
        attrs.SetAttr<0>(static_cast<double>(0));
        attrs.SetAttr<1>(min_val->As<int64_t>());
      }
      if (max.has_value()) {
        const auto& max_val = JUST(max);
        attrs.SetAttr<2>(static_cast<double>(0));
        attrs.SetAttr<3>(max_val->As<int64_t>());
      }
    } else {
      UNIMPLEMENTED_THEN_RETURN() << "Only support floating or integral data type.";
    }
    const OpExpr* op = nullptr;
    if (!min.has_value()) {
      op = clip_max_op_.get();
    } else if (!max.has_value()) {
      op = clip_min_op_.get();
    } else {
      op = clip_op_.get();
    }
    if (inplace) {
      JUST(CheckInplaceValid(x));
      std::shared_ptr<TensorTuple> outputs = std::make_shared<TensorTuple>(1);
      outputs->at(0) = x;
      if (x->requires_grad()) {
        JUST(OpInterpUtil::Dispatch(*op, {JUST(functional::Identity(x))}, outputs.get(), attrs));
      } else {
        JUST(OpInterpUtil::Dispatch(*op, {x}, outputs.get(), attrs));
      }
      return outputs->at(0);
    } else {
      return OpInterpUtil::Dispatch<Tensor>(*op, {x}, attrs);
    }
  }

 private:
  std::shared_ptr<OpExpr> clip_op_;
  std::shared_ptr<OpExpr> clip_min_op_;
  std::shared_ptr<OpExpr> clip_max_op_;
};

class ClampFunctor : public ClampBaseFunctor {
 public:
  Maybe<Tensor> operator()(const std::shared_ptr<one::Tensor>& x, const Optional<Scalar>& min,
                           const Optional<Scalar>& max) const {
    return ClampBaseFunctor::operator()(x, min, max, /* inplace=*/false);
  }
};

class ClampMinFunctor : public ClampBaseFunctor {
 public:
  Maybe<Tensor> operator()(const std::shared_ptr<one::Tensor>& x, const Scalar& min) const {
    return ClampBaseFunctor::operator()(x, min, NullOpt, /* inplace=*/false);
  }
};

class ClampMaxFunctor : public ClampBaseFunctor {
 public:
  Maybe<Tensor> operator()(const std::shared_ptr<one::Tensor>& x, const Scalar& max) const {
    return ClampBaseFunctor::operator()(x, NullOpt, max, /* inplace=*/false);
  }
};

class ClampInplaceFunctor : public ClampBaseFunctor {
 public:
  Maybe<Tensor> operator()(const std::shared_ptr<one::Tensor>& x, const Optional<Scalar>& min,
                           const Optional<Scalar>& max) const {
    return ClampBaseFunctor::operator()(x, min, max, /* inplace=*/true);
  }
};

class ClampMinInplaceFunctor : public ClampBaseFunctor {
 public:
  Maybe<Tensor> operator()(const std::shared_ptr<one::Tensor>& x, const Scalar& min) const {
    return ClampBaseFunctor::operator()(x, min, NullOpt, /* inplace=*/true);
  }
};

class ClampMaxInplaceFunctor : public ClampBaseFunctor {
 public:
  Maybe<Tensor> operator()(const std::shared_ptr<one::Tensor>& x, const Scalar& max) const {
    return ClampBaseFunctor::operator()(x, NullOpt, max, /* inplace=*/true);
  }
};

class ClipFunctor {
 public:
  Maybe<Tensor> operator()(const std::shared_ptr<one::Tensor>& x, const Optional<Scalar>& min,
                           const Optional<Scalar>& max) const {
    return Clamp(x, min, max);
  }
};

class ClipInplaceFunctor {
 public:
  Maybe<Tensor> operator()(const std::shared_ptr<one::Tensor>& x, const Optional<Scalar>& min,
                           const Optional<Scalar>& max) const {
    return ClampInplace(x, min, max);
  }
};
class SqrtSquareSumFunctor {
 public:
  SqrtSquareSumFunctor() {
    op_ = CHECK_JUST(one::OpBuilder("sqrt_square_sum").Input("x").Output("y").Build());
  }
  Maybe<Tensor> operator()(const std::shared_ptr<one::Tensor>& x) const {
    return OpInterpUtil::Dispatch<Tensor>(*op_, {x}, {});
  }

 private:
  std::shared_ptr<OpExpr> op_;
};

class VectorNormFunctor {
 public:
  VectorNormFunctor() {}
  Maybe<Tensor> operator()(const std::shared_ptr<one::Tensor>& x, const Scalar& ord,
                           const Optional<std::vector<int32_t>>& input_dim, const bool& keepdim,
                           const Optional<Symbol<DType>>& dtype) const {
    std::shared_ptr<one::Tensor> res;
    Symbol<DType> dtype_val;
    if (dtype) {
      dtype_val = JUST(dtype);
      if (!(dtype_val->data_type() == DataType::kFloat
            || dtype_val->data_type() == DataType::kDouble
            || dtype_val->data_type() == DataType::kFloat16
            || dtype_val->data_type() == DataType::kBFloat16)) {
        UNIMPLEMENTED_THEN_RETURN() << "linalg.vector_norm(): only supports floating point and "
                                       "complex dtypes, but got: Int.";
      }
    } else {
      if (!IsFloatingDataType(x->dtype()->data_type())) {
        UNIMPLEMENTED_THEN_RETURN() << "linalg.vector_norm(): only supports floating point and "
                                       "complex dtypes, but got: Int.";
      }
      dtype_val = x->dtype();
    }
    bool full_dim_flag = true;
    std::vector<int32_t> dim;
    if (!input_dim.has_value()) {
      std::vector<int32_t> reduce_axis(x->ndim());
      std::iota(reduce_axis.begin(), reduce_axis.end(), 0);
      dim = reduce_axis;
    } else {
      std::vector<int32_t> dim_check;
      dim_check = *JUST(input_dim);
      for (int i = 0; i < dim_check.size(); ++i) {
        if (dim_check[i] >= 0) {
          dim.emplace_back(dim_check[i]);
        } else {
          dim.emplace_back(dim_check[i] + x->ndim());
        }
        if (dim[i] != i) { full_dim_flag = false; }
      }
      if ((int)dim.size() < x->ndim()) { full_dim_flag = false; }
    }
    if (ord.IsIntegral() || ord.IsFloatingPoint()) {
      double ord_val = ord.As<double>();
      if (ord_val == 0) {
        res = JUST(ReduceSum(JUST(functional::NotEqualZero(x)), dim, keepdim));
      } else if (ord_val == INFINITY) {
        res = JUST(ReduceMax(JUST(Abs(x)), dim, keepdim));
      } else if (ord_val == -INFINITY) {
        res = JUST(ReduceMin(JUST(Abs(x)), dim, keepdim));
      } else if (ord_val == 2.0 && keepdim == false && full_dim_flag
                 && x->requires_grad() == false) {
        res = JUST(SqrtSquareSum(x));
      } else {
        res =
            JUST(ScalarPow(JUST(ReduceSum(JUST(ScalarPow(JUST(Abs(x)), ord, false)), dim, keepdim)),
                           Scalar(1.0) / ord, false));
      }
      res = JUST(Cast(res, dtype_val, /*pin_memory=*/false));
      return res;
    } else {
      UNIMPLEMENTED_THEN_RETURN()
          << "linalg_vector_norm(): argument 'ord' must be Number, not str.";
    }
  }
};

class ScalarVectorNormFunctor {
 public:
  ScalarVectorNormFunctor() {}
  Maybe<Tensor> operator()(const std::shared_ptr<one::Tensor>& x, const Scalar& ord,
                           const Scalar& input_dim, const bool& keepdim,
                           const Optional<Symbol<DType>>& dtype) const {
    if (dtype) {
      Symbol<DType> dtype_val = JUST(dtype);
      if (!(dtype_val->data_type() == DataType::kFloat
            || dtype_val->data_type() == DataType::kDouble
            || dtype_val->data_type() == DataType::kFloat16
            || dtype_val->data_type() == DataType::kBFloat16)) {
        UNIMPLEMENTED_THEN_RETURN() << "linalg.vector_norm(): only supports the float, double, "
                                       "cfloat and cdouble dtypes, but got: Int.";
      }
    } else {
      if (!IsFloatingDataType(x->dtype()->data_type())) {
        UNIMPLEMENTED_THEN_RETURN() << "linalg.vector_norm(): only supports the float, double, "
                                       "cfloat and cdouble dtypes, but got: Int.";
      }
    }
    if (input_dim.IsIntegral()) {
      std::vector<int32_t> dim(1, input_dim.As<int>());
      return functional::VectorNorm(x, ord, dim, keepdim, dtype);
    } else {
      UNIMPLEMENTED_THEN_RETURN() << "linalg.vector_norm(): only support int dim.";
    }
  }
};

class ScalarMatrixNormFunctor {
 public:
  ScalarMatrixNormFunctor() {}
  Maybe<Tensor> operator()(const std::shared_ptr<one::Tensor>& x, const Scalar& ord,
                           const std::vector<int32_t>& input_dim, const bool& keepdim,
                           const Optional<Symbol<DType>>& dtype) const {
    std::shared_ptr<one::Tensor> res;

    auto num_dims = x->ndim();
    auto axis = input_dim.size();
    CHECK_OR_RETURN(num_dims >= 2)
        << "linalg.matrix_norm(): input tensor must be a matrix or batch of matrices";
    CHECK_OR_RETURN(axis == 2 && input_dim[0] != input_dim[1])
        << "linalg.matrix_norm(): input_dim must be a 2-tuple of ints with different elements";

    Symbol<DType> dtype_val;
    if (dtype) {
      dtype_val = JUST(dtype);
      if (!(dtype_val->data_type() == DataType::kFloat
            || dtype_val->data_type() == DataType::kDouble
            || dtype_val->data_type() == DataType::kFloat16
            || dtype_val->data_type() == DataType::kBFloat16)) {
        UNIMPLEMENTED_THEN_RETURN() << "linalg.matrix_norm(): only supports the float, double, "
                                       "cfloat and cdouble dtypes, but got: Int.";
      }
    } else {
      if (!IsFloatingDataType(x->dtype()->data_type())) {
        UNIMPLEMENTED_THEN_RETURN() << "linalg.matrix_norm(): only supports the float, double, "
                                       "cfloat and cdouble dtypes, but got: Int.";
      }
      dtype_val = x->dtype();
    }
    std::vector<int32_t> dim_tmp;
    dim_tmp.reserve(axis);
    for (int i = 0; i < axis; ++i) {
      if (input_dim[i] >= 0) {
        dim_tmp.emplace_back(input_dim[i]);
      } else {
        dim_tmp.emplace_back(input_dim[i] + num_dims);
      }
    }
    std::vector<int32_t> dim(2);
    double ord_tmp = ord.As<double>();
    if (ord_tmp == INFINITY || ord_tmp == -INFINITY) {
      dim = dim_tmp;
      dim[0] = dim_tmp[1];
      dim[1] = dim_tmp[0];
    } else if (ord_tmp == 1 || ord_tmp == -1) {
      dim = dim_tmp;
    } else {
      UNIMPLEMENTED_THEN_RETURN()
          << "linalg.matrix_norm(): Only support INFINITY,-INFINITY,1 or -1 data type.";
    }

    if (dim[1] > dim[0] && keepdim == false) { dim[1] -= 1; }
    std::vector<int32_t> dim_tmp0_vec(1, dim[0]);
    std::vector<int32_t> dim_tmp1_vec(1, dim[1]);
    res = JUST(ReduceSum(JUST(Abs(x)), dim_tmp0_vec, keepdim));

    if (ord_tmp == INFINITY || ord_tmp == 1) {
      res = JUST(ReduceMax(res, dim_tmp1_vec, keepdim));
    } else if (ord_tmp == -INFINITY || ord_tmp == -1) {
      res = JUST(ReduceMin(res, dim_tmp1_vec, keepdim));
    }
    res = JUST(Cast(res, dtype_val, /*pin_memory=*/false));
    return res;
  }
};

class MatrixNormFunctor {
 public:
  MatrixNormFunctor() {}
  Maybe<Tensor> operator()(const std::shared_ptr<one::Tensor>& x, const std::string& ord,
                           const std::vector<int32_t>& input_dim, const bool& keepdim,
                           const Optional<Symbol<DType>>& dtype) const {
    std::shared_ptr<one::Tensor> res;
    Symbol<DType> dtype_val;
    if (dtype) {
      dtype_val = JUST(dtype);
      if (!(dtype_val->data_type() == DataType::kFloat
            || dtype_val->data_type() == DataType::kDouble
            || dtype_val->data_type() == DataType::kFloat16
            || dtype_val->data_type() == DataType::kBFloat16)) {
        UNIMPLEMENTED_THEN_RETURN() << "linalg.matrix_norm(): only supports the float, double, "
                                       "cfloat and cdouble dtypes, but got: Int.";
      }
    } else {
      if (!IsFloatingDataType(x->dtype()->data_type())) {
        UNIMPLEMENTED_THEN_RETURN() << "linalg.matrix_norm(): only supports the float, double, "
                                       "cfloat and cdouble dtypes, but got: Int.";
      }
      dtype_val = x->dtype();
    }
    auto num_dims = x->ndim();
    auto axis = input_dim.size();
    std::vector<int32_t> dim_tmp(axis);
    for (int i = 0; i < axis; ++i) {
      if (input_dim[i] >= 0) {
        dim_tmp[i] = input_dim[i];
      } else {
        dim_tmp[i] = input_dim[i] + num_dims;
      }
    }
    if (ord == "nuc") {
      UNIMPLEMENTED_THEN_RETURN() << "linalg.matrix_norm(): Not support ord is nuc.";
    } else if (ord == "fro") {
      res = JUST(Sqrt(JUST(ReduceSum(JUST(Square(x)), dim_tmp, keepdim))));
    } else {
      UNIMPLEMENTED_THEN_RETURN() << "linalg.matrix_norm(): could not convert string to float:"
                                  << ord;
    }
    res = JUST(Cast(res, dtype_val, /*pin_memory=*/false));
    return res;
  }
};

class NormFunctor {
 public:
  NormFunctor() {}
  Maybe<Tensor> operator()(const std::shared_ptr<one::Tensor>& x, const Optional<Scalar>& ord,
                           const Optional<std::vector<int32_t>>& input_dim, const bool& keepdim,
                           const Optional<Symbol<DType>>& dtype, const bool& for_norm) const {
    // If for_norm, the functor will be used to oneflow.norm.
    std::shared_ptr<one::Tensor> res;
    if (dtype) {
      Symbol<DType> dtype_val = JUST(dtype);
      if (!(dtype_val->data_type() == DataType::kFloat
            || dtype_val->data_type() == DataType::kDouble
            || dtype_val->data_type() == DataType::kFloat16
            || dtype_val->data_type() == DataType::kBFloat16)) {
        UNIMPLEMENTED_THEN_RETURN() << "linalg.norm(): only supports the float, double, cfloat and "
                                       "cdouble dtypes, but got: Int.";
      }
    } else {
      if (!IsFloatingDataType(x->dtype()->data_type())) {
        UNIMPLEMENTED_THEN_RETURN() << "linalg.norm(): only supports the float, double, cfloat and "
                                       "cdouble dtypes, but got: Int.";
      }
    }
    Scalar ord_sca;
    bool ord_type = false;
    if (ord.has_value()) {
      ord_type = (*JUST(ord)).IsIntegral();
      if (ord_type) {
        ord_sca = Scalar((*JUST(ord)).As<double>());
      } else {
        ord_sca = *JUST(ord);
      }
    }
    if (input_dim.has_value()) {
      auto axis = (*JUST(input_dim)).size();
      if (axis == 1) {
        Scalar ord_val;
        if (!ord.has_value()) {
          ord_val = Scalar(2.0);
        } else {
          ord_val = ord_sca;
        }
        res = JUST(VectorNorm(x, ord_val, input_dim, keepdim, dtype));
      } else if (axis > 2) {
        res = JUST(MatrixNorm(x, ord_sca, *JUST(input_dim), keepdim, dtype));
      } else if (axis == 2) {
        if (!ord.has_value()) {
          res = JUST(MatrixNorm(x, "fro", *JUST(input_dim), keepdim, dtype));
        } else {
          res = JUST(MatrixNorm(x, ord_sca, *JUST(input_dim), keepdim, dtype));
        }
      }
    } else {
      if (ord.has_value()) {
        CHECK_OR_RETURN(x->ndim() <= 2)
            << "linalg.norm(): input must be 1-D or 2-D when dim is None and ord is not None";
        if (ord_type) {
          const double ord_double = (*JUST(ord)).As<double>();
          if (for_norm && (ord_double >= 2 || ord_double <= -2)) {
            const int32_t num_axes = x->shape()->NumAxes();
            std::vector<int32_t> axes_vec(num_axes);
            std::iota(axes_vec.begin(), axes_vec.end(), 0);
            return ScalarPow(JUST(ReduceSum(JUST(ScalarPow(JUST(Abs(x)), ord_sca, false)), axes_vec,
                                            /*keepdims=*/false)),
                             1 / ord_double, false);
          }
        }
        if (x->ndim() == 1) {
          res = JUST(VectorNorm(x, ord_sca, input_dim, keepdim, dtype));
        } else {
          std::vector<int32_t> dim{0, 1};
          res = JUST(MatrixNorm(x, ord_sca, dim, keepdim, dtype));
        }
      } else {
        res = JUST(VectorNorm(x, Scalar(2.0), input_dim, keepdim, dtype));
      }
    }
    return res;
  }
};

class Norm2Functor {
 public:
  Norm2Functor() {}
  Maybe<Tensor> operator()(const std::shared_ptr<one::Tensor>& x, const std::string& ord,
                           const Optional<std::vector<int32_t>>& input_dim, const bool& keepdim,
                           const Optional<Symbol<DType>>& dtype) const {
    std::shared_ptr<one::Tensor> res;
    std::vector<int32_t> dim(x->ndim());
    std::iota(dim.begin(), dim.end(), 0);
    if (dtype) {
      Symbol<DType> dtype_val = JUST(dtype);
      if (!(dtype_val->data_type() == DataType::kFloat
            || dtype_val->data_type() == DataType::kDouble
            || dtype_val->data_type() == DataType::kFloat16
            || dtype_val->data_type() == DataType::kBFloat16)) {
        UNIMPLEMENTED_THEN_RETURN() << "linalg.norm(): only supports the float, double, cfloat and "
                                       "cdouble dtypes, but got: Int.";
      }
    } else {
      if (!IsFloatingDataType(x->dtype()->data_type())) {
        UNIMPLEMENTED_THEN_RETURN() << "linalg.norm(): only supports the float, double, cfloat and "
                                       "cdouble dtypes, but got: Int.";
      }
    }
    if (input_dim.has_value()) {
      res = JUST(MatrixNorm(x, ord, *JUST(input_dim), keepdim, dtype));
    } else {
      res = JUST(MatrixNorm(x, ord, dim, keepdim, dtype));
    }
    return res;
  }
};

class ScalarNormFunctor {
 public:
  ScalarNormFunctor() {}
  Maybe<Tensor> operator()(const std::shared_ptr<one::Tensor>& x, const Optional<Scalar>& ord,
                           const Scalar& input_dim, const bool& keepdim,
                           const Optional<Symbol<DType>>& dtype) const {
    if (dtype) {
      Symbol<DType> dtype_val = JUST(dtype);
      if (!(dtype_val->data_type() == DataType::kFloat
            || dtype_val->data_type() == DataType::kDouble
            || dtype_val->data_type() == DataType::kFloat16
            || dtype_val->data_type() == DataType::kBFloat16)) {
        UNIMPLEMENTED_THEN_RETURN() << "linalg.norm(): only supports the float, double, cfloat and "
                                       "cdouble dtypes, but got: Int.";
      }
    } else {
      if (!IsFloatingDataType(x->dtype()->data_type())) {
        UNIMPLEMENTED_THEN_RETURN() << "linalg.norm(): only supports the float, double, cfloat and "
                                       "cdouble dtypes, but got: Int.";
      }
    }
    if (input_dim.IsIntegral()) {
      std::vector<int32_t> dim(1, input_dim.As<int>());
      return functional::Norm(x, ord, dim, keepdim, dtype, /*for_norm=*/false);
    } else {
      UNIMPLEMENTED_THEN_RETURN() << "linalg_norm(): only supports int dim.";
    }
  }
};

class ScalarNorm2Functor {
 public:
  ScalarNorm2Functor() {}
  Maybe<Tensor> operator()(const std::shared_ptr<one::Tensor>& x, const std::string& ord,
                           const Scalar& input_dim, const bool& keepdim,
                           const Optional<Symbol<DType>>& dtype) const {
    if (dtype) {
      Symbol<DType> dtype_val = JUST(dtype);
      if (!(dtype_val->data_type() == DataType::kFloat
            || dtype_val->data_type() == DataType::kDouble
            || dtype_val->data_type() == DataType::kFloat16
            || dtype_val->data_type() == DataType::kBFloat16)) {
        UNIMPLEMENTED_THEN_RETURN() << "linalg.norm(): only supports the float, double, cfloat and "
                                       "cdouble dtypes, but got: Int.";
      }
    } else {
      if (!IsFloatingDataType(x->dtype()->data_type())) {
        UNIMPLEMENTED_THEN_RETURN() << "linalg.norm(): only supports the float, double, cfloat and "
                                       "cdouble dtypes, but got: Int.";
      }
    }
    if (input_dim.IsIntegral()) {
      std::vector<int32_t> dim(1, input_dim.As<int>());
      return functional::Norm(x, ord, dim, keepdim, dtype);
    } else {
      UNIMPLEMENTED_THEN_RETURN() << "linalg_norm(): only supports int dim.";
    }
  }
};

class InvFunctor {
 public:
  InvFunctor() { op_ = CHECK_JUST(one::OpBuilder("inv").Input("x").Output("y").Build()); }
  Maybe<Tensor> operator()(const std::shared_ptr<Tensor>& x) const {
    if (x->ndim() < 2) {
      return Error::RuntimeError() << "linalg.inv: The input tensor must be at least 2 dimensions.";
    }
    if (x->dim(x->ndim() - 1) != x->dim(x->ndim() - 2)) {
      return Error::RuntimeError() << "linalg.inv: A must be batches of square matrices, "
                                   << "but they are " << x->dim(x->ndim() - 2) << " by "
                                   << x->dim(x->ndim() - 1) << " matrices";
    }
    return OpInterpUtil::Dispatch<Tensor>(*op_, {x}, {});
  }

 private:
  std::shared_ptr<OpExpr> op_;
};

class ClampGradFunctor {
 public:
  ClampGradFunctor() {
    clip_op_ = CHECK_JUST(
        one::OpBuilder("clip_by_scalar_grad").Input("dy").Input("x").Output("dx").Build());
    clip_min_op_ = CHECK_JUST(
        one::OpBuilder("clip_by_scalar_min_grad").Input("dy").Input("x").Output("dx").Build());
    clip_max_op_ = CHECK_JUST(
        one::OpBuilder("clip_by_scalar_max_grad").Input("dy").Input("x").Output("dx").Build());
  }
  Maybe<Tensor> operator()(const std::shared_ptr<one::Tensor>& dy,
                           const std::shared_ptr<one::Tensor>& x, const Optional<Scalar>& min,
                           const Optional<Scalar>& max) const {
    CHECK_OR_RETURN(min.has_value() || max.has_value())
        << "Requires one of argument `min` and `max` at least in clip_grad.";
    auto& attrs = THREAD_CACHED_MUTABLE_ATTR_MAP("floating_min", "integral_min", "floating_max",
                                                 "integral_max");
    if (IsFloatingDataType(x->dtype()->data_type())) {
      if (min.has_value()) {
        const auto& min_val = JUST(min);
        attrs.SetAttr<0>(min_val->As<double>());
        attrs.SetAttr<1>(static_cast<int64_t>(0));
      }
      if (max.has_value()) {
        const auto& max_val = JUST(max);
        attrs.SetAttr<2>(max_val->As<double>());
        attrs.SetAttr<3>(static_cast<int64_t>(0));
      }
    } else if (IsIntegralDataType(x->dtype()->data_type())) {
      if (min.has_value()) {
        const auto& min_val = JUST(min);
        attrs.SetAttr<0>(static_cast<double>(0));
        attrs.SetAttr<1>(min_val->As<int64_t>());
      }
      if (max.has_value()) {
        const auto& max_val = JUST(max);
        attrs.SetAttr<2>(static_cast<double>(0));
        attrs.SetAttr<3>(max_val->As<int64_t>());
      }
    } else {
      UNIMPLEMENTED_THEN_RETURN() << "Only support floating or integral data type.";
    }
    const OpExpr* op = nullptr;
    if (!min.has_value()) {
      op = clip_max_op_.get();
    } else if (!max.has_value()) {
      op = clip_min_op_.get();
    } else {
      op = clip_op_.get();
    }
    return OpInterpUtil::Dispatch<Tensor>(*op, {dy, x}, attrs);
  }

 private:
  std::shared_ptr<OpExpr> clip_op_;
  std::shared_ptr<OpExpr> clip_min_op_;
  std::shared_ptr<OpExpr> clip_max_op_;
};

class SelectFunctor {
 public:
  SelectFunctor() = default;

  Maybe<Tensor> operator()(const std::shared_ptr<one::Tensor>& input, const int32_t& dim,
                           const int32_t& index) const {
    int32_t ndim = input->ndim();
    CHECK_OR_RETURN(ndim > 0) << "select() cannot be applied to a 0-dim tensor.";
    int32_t pos_dim = JUST(maybe_wrap_dim(dim, ndim));
    auto size = input->dim(pos_dim);
    CHECK_OR_RETURN((index >= -size) && (index < size))
        << "Index out of range (expected to be in range of [" << -size << "," << size - 1
        << "], but got " << index << ")";
    int32_t pos_index = index >= 0 ? index : index + size;

    std::vector<int32_t> sizes(input->shape()->dim_vec().begin(), input->shape()->dim_vec().end());
    const auto& stride = *JUST(input->stride());
    std::vector<int32_t> strides(stride.begin(), stride.end());
    auto storage_offset = JUST(input->storage_offset()) + pos_index * strides[pos_dim];

    sizes.erase(sizes.begin() + pos_dim);
    strides.erase(strides.begin() + pos_dim);

    return AsStrided(input, sizes, strides, storage_offset);
  }
};

class SelectTopNFunctor {
 public:
  SelectTopNFunctor() { op_ = CHECK_JUST(one::SelectTopNOpExpr::New()); }

  Maybe<TensorTuple> operator()(const TensorTuple& inputs, int32_t n) const {
    auto& attrs = THREAD_CACHED_MUTABLE_ATTR_MAP("top_n");
    attrs.SetAllAttrs(n);
    std::vector<bool> require_grad(n);
    for (int i = 0; i < n; ++i) { require_grad[i] = JUST(VectorAt(inputs, i))->requires_grad(); }
    const auto& output = JUST(OpInterpUtil::Dispatch<one::TensorTuple>(*op_, inputs, attrs));
    for (int i = 0; i < output->size(); ++i) {
      (*output)[i]->set_is_leaf(false);
      JUST((*output)[i]->set_requires_grad(require_grad[i]));
    }
    return output;
  }

 private:
  std::shared_ptr<OpExpr> op_;
};

class MinimumFunctor {
 public:
  MinimumFunctor() {
    elementwise_minimum_op_ =
        CHECK_JUST(one::OpBuilder("elementwise_minimum").Input("x").Input("y").Output("z").Build());
    broadcast_minimum_op_ =
        CHECK_JUST(one::OpBuilder("broadcast_minimum").Input("x").Input("y").Output("z").Build());
  }

  Maybe<Tensor> operator()(const std::shared_ptr<one::Tensor>& x,
                           const std::shared_ptr<one::Tensor>& y) const {
    TensorProcessor tensor_processor;
    JUST(tensor_processor.PromoteInputsToCommonDtype(true).AddInputs({x, y}).Apply());
    TensorTuple input_tuple = JUST(tensor_processor.GetInputs());
    if (*x->shape() == *y->shape()) {
      return OpInterpUtil::Dispatch<Tensor>(*elementwise_minimum_op_,
                                            {input_tuple[0], input_tuple[1]});
    } else {
      return OpInterpUtil::Dispatch<Tensor>(*broadcast_minimum_op_,
                                            {input_tuple[0], input_tuple[1]});
    }
  }

 private:
  std::shared_ptr<OpExpr> elementwise_minimum_op_;
  std::shared_ptr<OpExpr> broadcast_minimum_op_;
};

class MaximumFunctor {
 public:
  MaximumFunctor() {
    elementwise_maximum_op_ =
        CHECK_JUST(one::OpBuilder("elementwise_maximum").Input("x").Input("y").Output("z").Build());
    broadcast_maximum_op_ =
        CHECK_JUST(one::OpBuilder("broadcast_maximum").Input("x").Input("y").Output("z").Build());
  }

  Maybe<Tensor> operator()(const std::shared_ptr<one::Tensor>& x,
                           const std::shared_ptr<one::Tensor>& y) const {
    TensorProcessor tensor_processor;
    JUST(tensor_processor.PromoteInputsToCommonDtype(true).AddInputs({x, y}).Apply());
    TensorTuple input_tuple = JUST(tensor_processor.GetInputs());
    if (*x->shape() == *y->shape()) {
      return OpInterpUtil::Dispatch<Tensor>(*elementwise_maximum_op_,
                                            {input_tuple[0], input_tuple[1]});
    } else {
      return OpInterpUtil::Dispatch<Tensor>(*broadcast_maximum_op_,
                                            {input_tuple[0], input_tuple[1]});
    }
  }

 private:
  std::shared_ptr<OpExpr> elementwise_maximum_op_;
  std::shared_ptr<OpExpr> broadcast_maximum_op_;
};

class ScalarLogicalBaseFunctor {
 public:
  explicit ScalarLogicalBaseFunctor(std::string op_name) {
    op_ = CHECK_JUST(one::OpBuilder(op_name).Input("in").Output("out").Build());
  }
  virtual ~ScalarLogicalBaseFunctor() = default;
  Maybe<Tensor> operator()(const std::shared_ptr<one::Tensor>& x, const Scalar& scalar) const {
    TensorProcessor tensor_processor;
    Symbol<DType> lowest_dtype;

    auto& attrs = THREAD_CACHED_MUTABLE_ATTR_MAP("float_operand", "has_float_operand",
                                                 "int_operand", "has_int_operand");
    if (scalar.IsFloatingPoint()) {
      attrs.SetAllAttrs(scalar.As<double>(), true, NullOpt, false);
      // Only promote type to Float32 when tensor is Int type but scalar is float type.
      if (DType::priority_order[x->dtype()->data_type()]
          < DType::priority_order[DType::Float16()->data_type()]) {
        lowest_dtype = DType::Float();
      } else {
        lowest_dtype = x->dtype();
      }
    } else if (scalar.IsIntegral() || scalar.IsBool()) {
      attrs.SetAllAttrs(NullOpt, false, scalar.As<int64_t>(), true);
      // Only promote type to Int64 when tensor is Bool type but scalar is int type.
      if (DType::priority_order[x->dtype()->data_type()]
          == DType::priority_order[DType::Bool()->data_type()]) {
        lowest_dtype = DType::Int64();
      } else {
        lowest_dtype = x->dtype();
      }
    } else {
      UNIMPLEMENTED_THEN_RETURN() << "The scalar in " << op_->op_type_name()
                                  << " should be float or int.";
    }
    JUST(tensor_processor.AddInputs({x}, lowest_dtype).Apply());
    TensorTuple casted_vec = JUST(tensor_processor.GetInputs());

    return OpInterpUtil::Dispatch<Tensor>(*op_, {casted_vec}, attrs);
  }

 private:
  std::shared_ptr<OpExpr> op_;
};

class ScalarLogicalEqualFunctor : public ScalarLogicalBaseFunctor {
 public:
  ScalarLogicalEqualFunctor() : ScalarLogicalBaseFunctor(/*op_name=*/"scalar_logical_equal") {}
};

// (scalar == x) = (x == scalar)
class ScalarLogicalEqual2Functor {
 public:
  Maybe<Tensor> operator()(const Scalar& scalar, const std::shared_ptr<one::Tensor>& x) const {
    return ScalarLogicalEqual(x, scalar);
  }
};

class ScalarLogicalNotEqualFunctor : public ScalarLogicalBaseFunctor {
 public:
  ScalarLogicalNotEqualFunctor()
      : ScalarLogicalBaseFunctor(/*op_name=*/"scalar_logical_not_equal") {}
};

// (scalar != x) = (x != scalar)
class ScalarLogicalNotEqual2Functor {
 public:
  Maybe<Tensor> operator()(const Scalar& scalar, const std::shared_ptr<one::Tensor>& x) const {
    return ScalarLogicalNotEqual(x, scalar);
  }
};

class ScalarLogicalGreaterFunctor : public ScalarLogicalBaseFunctor {
 public:
  ScalarLogicalGreaterFunctor() : ScalarLogicalBaseFunctor(/*op_name=*/"scalar_logical_greater") {}
};

// (scalar > x) = (x < scalar)
class ScalarLogicalGreater2Functor {
 public:
  Maybe<Tensor> operator()(const Scalar& scalar, const std::shared_ptr<one::Tensor>& x) const {
    return ScalarLogicalLess(x, scalar);
  }
};

class ScalarLogicalGreaterEqualFunctor : public ScalarLogicalBaseFunctor {
 public:
  ScalarLogicalGreaterEqualFunctor()
      : ScalarLogicalBaseFunctor(/*op_name=*/"scalar_logical_greater_equal") {}
};

// (scalar >= x) = (x <= scalar)
class ScalarLogicalGreaterEqual2Functor {
 public:
  Maybe<Tensor> operator()(const Scalar& scalar, const std::shared_ptr<one::Tensor>& x) const {
    return ScalarLogicalLessEqual(x, scalar);
  }
};

class ScalarLogicalLessFunctor : public ScalarLogicalBaseFunctor {
 public:
  ScalarLogicalLessFunctor() : ScalarLogicalBaseFunctor(/*op_name=*/"scalar_logical_less") {}
};

// (scalar < x) = (x > scalar)
class ScalarLogicalLess2Functor {
 public:
  Maybe<Tensor> operator()(const Scalar& scalar, const std::shared_ptr<one::Tensor>& x) const {
    return ScalarLogicalGreater(x, scalar);
  }
};

class ScalarLogicalLessEqualFunctor : public ScalarLogicalBaseFunctor {
 public:
  ScalarLogicalLessEqualFunctor()
      : ScalarLogicalBaseFunctor(/*op_name=*/"scalar_logical_less_equal") {}
};

// (scalar <= x) = (x >= scalar)
class ScalarLogicalLessEqual2Functor {
 public:
  Maybe<Tensor> operator()(const Scalar& scalar, const std::shared_ptr<one::Tensor>& x) const {
    return ScalarLogicalGreaterEqual(x, scalar);
  }
};

class ScalarLogicalAndFunctor : public ScalarLogicalBaseFunctor {
 public:
  ScalarLogicalAndFunctor() : ScalarLogicalBaseFunctor(/*op_name=*/"scalar_logical_and") {}
};

// (scalar && x) = (x && scalar)
class ScalarLogicalAnd2Functor {
 public:
  Maybe<Tensor> operator()(const Scalar& scalar, const std::shared_ptr<one::Tensor>& x) const {
    return ScalarLogicalAnd(x, scalar);
  }
};

class ScalarLogicalOrFunctor : public ScalarLogicalBaseFunctor {
 public:
  ScalarLogicalOrFunctor() : ScalarLogicalBaseFunctor(/*op_name=*/"scalar_logical_or") {}
};

// (scalar || x) = (x || scalar)
class ScalarLogicalOr2Functor {
 public:
  Maybe<Tensor> operator()(const Scalar& scalar, const std::shared_ptr<one::Tensor>& x) const {
    return ScalarLogicalOr(x, scalar);
  }
};

class ScalarLogicalXorFunctor : public ScalarLogicalBaseFunctor {
 public:
  ScalarLogicalXorFunctor() : ScalarLogicalBaseFunctor(/*op_name=*/"scalar_logical_xor") {}
};

// (scalar ^ x) = (x ^ scalar)
class ScalarLogicalXor2Functor {
 public:
  Maybe<Tensor> operator()(const Scalar& scalar, const std::shared_ptr<one::Tensor>& x) const {
    return ScalarLogicalXor(x, scalar);
  }
};

class StandardDeviationFunctor {
 public:
  Maybe<Tensor> operator()(const std::shared_ptr<Tensor>& input,
                           const Optional<std::vector<int32_t>>& dim,
                           const Optional<bool>& unbiased, const Optional<bool>& keepdim) const {
    std::vector<int32_t> axis;
    if (!dim) {
      for (int i = 0; i < input->ndim(); i++) { axis.emplace_back(i); }
    } else {
      axis = *JUST(CheckAxis(*JUST(dim), input->ndim()));
    }
    bool unbias = true;
    bool keepdims = false;
    if (unbiased.has_value()) { unbias = JUST(unbiased); }
    if (keepdim.has_value()) { keepdims = JUST(keepdim); }

    if (axis.size() == 0) {
      return functional::Constant(*input->shape(), Scalar(0), *input->dtype(), NullOpt);
    }

    int32_t reduce_count = 1;
    if (axis.size() == 1) {
      reduce_count *= input->shape()->At(axis[0]);
    } else {
      for (int i = 0; i < axis.size(); ++i) { reduce_count *= input->shape()->At(axis[i]); }
    }

    bool is_double = input->dtype()->data_type() == DataType::kDouble;
    if (is_double) {
      const auto& sum = JUST(functional::ScalarDiv(
          JUST(functional::ReduceSum(JUST(functional::Square(input)), axis, keepdims)),
          Scalar((double)reduce_count)));
      const auto& square = JUST(functional::Square(JUST(functional::ScalarDiv(
          JUST(functional::ReduceSum(input, axis, keepdims)), Scalar((double)reduce_count)))));
      const auto& sub = JUST(functional::Sub(sum, square, /*alpha=*/1.0, /*inplace=*/false));
      if (unbias) {
        return functional::Sqrt(JUST(functional::ScalarMul(
            sub, Scalar((double)reduce_count / (double)(reduce_count - 1)), false)));
      }
      /*
      According to the std calculation formula,
      StandardDeviation = \sqrt {\frac {\sum _ {i=1}^ {N}X_ {i}^ {2}}{N}  -  \mu ^ {2}}
        = \sqrt{\frac {1}{N}\sum _ {i=1}^ {n} (x_ {i}-\mu )^ {2}  -\frac {1}{N}  N \mu ^ {2}}
        = \sqrt{\frac {\sum _ {i=1}^ {N}X_ {i}^ {2}}{N}  -  \mu ^ {2}}

      when we are in the last sqrt,
      if the value in the radical is <= 0, it may cause the result gradient to appear
      undefined(nan), which is normal. In this case, the gradient of ours and pytorch are different.
      Use abs(absolute value) can keep it consistent with pytorch:

      const auto& abs = JUST(functional::Abs(sub));
      return functional::Sqrt(abs);
      */
      // const auto& abs = JUST(functional::Abs(sub));
      // return functional::Sqrt(abs);
      return functional::Sqrt(sub);
    } else {
      //  If input tensor's dtype is float32, than cast it to double dtype,
      //  because float dtype has accuracy problem in float dtype, see:
      //  https://github.com/Oneflow-Inc/oneflow/issues/6526
      const auto& double_input =
          JUST(functional::Cast(input, DType::Double(), /*pin_memory=*/false));
      const auto& sum = JUST(functional::ScalarDiv(
          JUST(functional::ReduceSum(JUST(functional::Square(double_input)), axis, keepdims)),
          Scalar((double)reduce_count)));
      const auto& square = JUST(functional::Square(
          JUST(functional::ScalarDiv(JUST(functional::ReduceSum(double_input, axis, keepdims)),
                                     Scalar((double)reduce_count)))));
      const auto& sub = JUST(functional::Sub(sum, square, /*alpha=*/1.0, /*inplace=*/false));
      if (unbias) {
        return functional::Cast(
            JUST(functional::Sqrt(JUST(functional::ScalarMul(
                sub, Scalar((double)reduce_count / (double)(reduce_count - 1)), false)))),
            input->dtype(), /*pin_memory=*/false);
      }
      return functional::Cast(JUST(functional::Sqrt(sub)), input->dtype(), /*pin_memory=*/false);
    }
  }
};

class VarianceFunctor {
 public:
  VarianceFunctor() {
    op_ = CHECK_JUST(one::OpBuilder("var").Input("input").Output("output").Build());
  }
  Maybe<Tensor> operator()(const std::shared_ptr<Tensor>& input,
                           const Optional<std::vector<int32_t>>& dim,
                           const Optional<bool>& unbiased, const Optional<bool>& keepdim) const {
    if (!IsFloatingDataType(input->dtype()->data_type())) {
      return Error::RuntimeError() << "var only support floating point dtypes";
    }
    std::vector<int32_t> axis;
    const int ndim = input->ndim();
    axis.reserve(ndim);
    if (!dim) {
      for (int i = 0; i < ndim; i++) { axis.emplace_back(i); }
    } else {
      std::vector<int32_t>& dims = *JUST(dim);
      JUST(maybe_wrap_dim(dims.size(), ndim));  // only check validation
      std::sort(dims.begin(), dims.end());
      axis.assign(dims.begin(), dims.end());
    }
    for (size_t i = 0; i < axis.size(); i++) {
      if (axis[i] < 0) { axis[i] += ndim; }
    }
    auto& attrs = THREAD_CACHED_MUTABLE_ATTR_MAP("unbiased", "keepdim", "dim", "dtype");
    attrs.SetAllAttrs(unbiased, keepdim, axis, input->dtype()->data_type());
    return OpInterpUtil::Dispatch<Tensor>(*op_, {input}, attrs);
  }

 private:
  std::shared_ptr<OpExpr> op_;
};

class RMSLayerNormalizationFunctor {
 public:
  Maybe<Tensor> operator()(const std::shared_ptr<Tensor>& hidden_states,
                           const std::shared_ptr<Tensor>& weight,
                           const float& variance_epsilon) const {
    std::shared_ptr<Tensor> cast_hidden_states = hidden_states;
    if (hidden_states->dtype() != DType::Float()) {
      cast_hidden_states =
          JUST(functional::Cast(hidden_states, DType::Float(), /*pin_memory=*/false));
    }
    std::shared_ptr<Tensor> normalized_hidden_states = JUST(functional::Mul(
        cast_hidden_states, JUST(functional::Rsqrt(JUST(functional::ScalarAdd(
                                JUST(functional::ReduceMean(JUST(Square(hidden_states)),
                                                            std::vector<int32_t>{-1}, true)),
                                Scalar(variance_epsilon), 1.0, false))))));
    if (weight->dtype() == DType::Float16()) {
      normalized_hidden_states =
          JUST(functional::Cast(normalized_hidden_states, weight->dtype(), /*pin_memory=*/false));
    }
    return JUST(functional::Mul(normalized_hidden_states, weight));
  }
};

class DotFunctor {
 public:
  DotFunctor() {
    op_ = CHECK_JUST(one::OpBuilder("dot").Input("x").Input("y").Output("out").Build());
  }
  Maybe<Tensor> operator()(const std::shared_ptr<one::Tensor>& input,
                           const std::shared_ptr<one::Tensor>& other) const {
    return OpInterpUtil::Dispatch<Tensor>(*op_, {input, other});
  }

 private:
  std::shared_ptr<OpExpr> op_;
};
class MovedimVecFunctor {
 public:
  MovedimVecFunctor() = default;
  static Maybe<void> CheckNoRepeat(const std::vector<int32_t>& perm, std::vector<int32_t>& perm_out,
                                   int32_t ndim, const std::string& desc) {
    std::vector<bool> is_used(ndim, false);
    FOR_RANGE(size_t, i, 0, perm.size()) {
      int32_t item = perm[i];
      item = JUST(maybe_wrap_dim(item, ndim));
      CHECK_EQ_OR_RETURN(is_used[item], false) << "repeated dim in " << desc;

      is_used[item] = true;
      perm_out[i] = item;
    }
    return Maybe<void>::Ok();
  }

  Maybe<Tensor> operator()(const std::shared_ptr<one::Tensor>& input,
                           const std::vector<int32_t>& source,
                           const std::vector<int32_t>& destination) const {
    int32_t ndim = input->ndim();
    int32_t dim = source.size();

    CHECK_EQ_OR_RETURN(source.size(), destination.size())
        << "movedim: Invalid source or destination dims: source (" << source.size()
        << " dims ) should contain the same number of dims as destination (" << destination.size()
        << " dims)";

    std::vector<int32_t> source_nopeat(dim);
    std::vector<int32_t> destination_nopeat(dim);

    JUST(CheckNoRepeat(source, source_nopeat, ndim, "source"));
    JUST(CheckNoRepeat(destination, destination_nopeat, ndim, "destination"));

    std::vector<int32_t> order(ndim);
    std::vector<int32_t> source_dims(ndim);
    std::vector<int32_t> destination_dims(ndim);

    std::iota(source_dims.begin(), source_dims.end(), 0);
    std::iota(destination_dims.begin(), destination_dims.end(), 0);

    FOR_RANGE(size_t, i, 0, dim) {
      order[destination_nopeat[i]] = source_nopeat[i];
      source_dims[source_nopeat[i]] = -1;
      destination_dims[destination_nopeat[i]] = -1;
    }

    std::remove(source_dims.begin(), source_dims.end(), -1);
    std::remove(destination_dims.begin(), destination_dims.end(), -1);

    int64_t rest_dim = ndim - dim;
    FOR_RANGE(size_t, i, 0, rest_dim) { order[destination_dims[i]] = source_dims[i]; }

    return Transpose(input, order);
  }
};

class MovedimIntFunctor {
 public:
  MovedimIntFunctor() = default;
  Maybe<Tensor> operator()(const std::shared_ptr<one::Tensor>& input, const int32_t& source,
                           const int32_t& destination) const {
    std::vector<int32_t> src{source};
    std::vector<int32_t> dest{destination};
    return MovedimVec(input, src, dest);
  }
};

class TensorSplitVecFunctor {
 public:
  TensorSplitVecFunctor() = default;
  Maybe<TensorTuple> operator()(const std::shared_ptr<one::Tensor>& input,
                                const std::vector<int32_t>& indices_or_sections,
                                const int32_t& dim) const {
    int32_t ndim = input->ndim();
    int32_t pos_dim = JUST(maybe_wrap_dim(dim, ndim));

    std::vector<int64_t> start(ndim, 0);
    std::vector<int64_t> stop(ndim);
    std::vector<int64_t> step(ndim, 1);
    for (int32_t i = 0; i < ndim; i++) { stop[i] = input->dim(i); }

    int32_t num_indices = indices_or_sections.size();
    TensorTuple output(num_indices + 1);
    for (int32_t i = 0; i < num_indices; i++) {
      int32_t end_idx = indices_or_sections[i];
      stop[pos_dim] = end_idx;
      output[i] = JUST(Slice(input, start, stop, step, /*enable_view_slice=*/false));
      start[pos_dim] = end_idx;
    }
    stop[pos_dim] = input->shape()->At(pos_dim);
    output[num_indices] = JUST(Slice(input, start, stop, step, /*enable_view_slice=*/false));

    return output;
  }
};

class TensorSplitIntFunctor {
 public:
  TensorSplitIntFunctor() = default;
  Maybe<TensorTuple> operator()(const std::shared_ptr<one::Tensor>& input,
                                const int32_t& indices_or_sections, const int32_t& dim) const {
    int32_t ndim = input->ndim();
    int32_t pos_dim = JUST(maybe_wrap_dim(dim, ndim));
    CHECK_OR_RETURN(indices_or_sections > 0)
        << "number of sections must be larger than 0, got ," << indices_or_sections << ");";

    const auto dim_size = input->dim(pos_dim);
    int64_t min_split_size = dim_size / indices_or_sections;
    int64_t num_splits_one_extra = dim_size % indices_or_sections;

    std::vector<int64_t> start(ndim, 0);
    std::vector<int64_t> stop(ndim);
    std::vector<int64_t> step(ndim, 1);
    for (int32_t i = 0; i < ndim; i++) { stop[i] = input->dim(i); }
    stop[pos_dim] = 0;

    TensorTuple output(indices_or_sections);
    for (int32_t i = 0; i < indices_or_sections; i++) {
      int64_t split_size = (i < num_splits_one_extra) ? (min_split_size + 1) : min_split_size;
      stop[pos_dim] += split_size;
      output[i] = JUST(Slice(input, start, stop, step, /*enable_view_slice=*/false));
      start[pos_dim] += split_size;
    }

    return output;
  }
};

class HsplitIntFunctor {
 public:
  HsplitIntFunctor() = default;
  Maybe<TensorTuple> operator()(const std::shared_ptr<one::Tensor>& input,
                                const int32_t& indices_or_sections) const {
    int32_t ndim = input->ndim();
    CHECK_OR_RETURN(ndim >= 1)
        << "flow.hsplit requires a tensor with at least 1 dimension, but got a tensor with " << ndim
        << " dimensions!";
    CHECK_OR_RETURN(indices_or_sections > 0) << "indices_or_sections must greater than 0";
    int32_t dim = (ndim == 1) ? 0 : 1;
    CHECK_OR_RETURN(input->dim(dim) % indices_or_sections == 0)
        << "flow.hsplit attempted to split along dimension " << dim
        << ", but the size of the dimension " << input->shape()->At(dim)
        << " is not divisible by the split_size " << indices_or_sections << "!";
    return TensorSplitInt(input, indices_or_sections, dim);
  }
};

class HsplitVecFunctor {
 public:
  HsplitVecFunctor() = default;
  Maybe<TensorTuple> operator()(const std::shared_ptr<one::Tensor>& input,
                                const std::vector<int32_t>& indices_or_sections) const {
    int32_t ndim = input->ndim();
    CHECK_OR_RETURN(ndim >= 1)
        << "flow.hsplit requires a tensor with at least 1 dimension, but got a tensor with " << ndim
        << " dimensions!";
    int32_t dim = (ndim == 1) ? 0 : 1;
    return TensorSplitVec(input, indices_or_sections, dim);
  }
};

class VsplitIntFunctor {
 public:
  VsplitIntFunctor() = default;
  Maybe<TensorTuple> operator()(const std::shared_ptr<one::Tensor>& input,
                                const int32_t& indices_or_sections) const {
    int32_t ndim = input->ndim();
    CHECK_OR_RETURN(ndim >= 2)
        << "flow.vsplit requires a tensor with at least 2 dimension, but got a tensor with " << ndim
        << " dimensions!";
    CHECK_OR_RETURN(indices_or_sections > 0) << "indices_or_sections must greater than 0";
    CHECK_OR_RETURN(input->dim(0) % indices_or_sections == 0)
        << "flow.vsplit attempted to split along dimension " << 0
        << ", but the size of the dimension " << input->dim(0)
        << " is not divisible by the split_size " << indices_or_sections << "!";
    return TensorSplitInt(input, indices_or_sections, 0);
  }
};

class VsplitVecFunctor {
 public:
  VsplitVecFunctor() = default;
  Maybe<TensorTuple> operator()(const std::shared_ptr<one::Tensor>& input,
                                const std::vector<int32_t>& indices_or_sections) const {
    int32_t ndim = input->ndim();
    CHECK_OR_RETURN(ndim >= 2)
        << "flow.vsplit requires a tensor with at least 1 dimension, but got a tensor with " << ndim
        << " dimensions!";
    return TensorSplitVec(input, indices_or_sections, 0);
  }
};

class ErfinvFunctor {
 public:
  ErfinvFunctor() { op_ = CHECK_JUST(one::OpBuilder("erfinv").Input("x").Output("y").Build()); }
  Maybe<Tensor> operator()(const std::shared_ptr<one::Tensor>& x) const {
    return OpInterpUtil::Dispatch<one::Tensor>(*op_, {x}, {});
  }

 private:
  std::shared_ptr<OpExpr> op_;
};

class ErfinvInplaceFunctor {
 public:
  ErfinvInplaceFunctor() {
    op_ = CHECK_JUST(one::OpBuilder("erfinv").Input("x").Output("y").Build());
  }
  Maybe<Tensor> operator()(const std::shared_ptr<one::Tensor>& x) const {
    JUST(CheckInplaceValid(x));
    std::shared_ptr<TensorTuple> outputs = std::make_shared<TensorTuple>(1);
    outputs->at(0) = x;
    JUST(OpInterpUtil::Dispatch(*op_, {x}, outputs.get(), {}));
    return outputs->at(0);
  }

 private:
  std::shared_ptr<OpExpr> op_;
};

class GeluWithApproximateFunctor {
 public:
  Maybe<Tensor> operator()(const std::shared_ptr<one::Tensor>& x,
                           const std::string& approximate) const {
    if (approximate != "none" && approximate != "tanh") {
      return Error::RuntimeError() << "the approximate argument should be 'none' or 'tanh'";
    }
    if (approximate == "tanh") { return FastGelu(x); }
    return Gelu(x);
  }
};

class CumBaseFunctor {
 public:
  explicit CumBaseFunctor(std::string op_name) {
    op_ = CHECK_JUST(one::OpBuilder(op_name).Input("x").Output("y").Build());
  }
  Maybe<Tensor> operator()(const std::shared_ptr<one::Tensor>& input, int64_t dim,
                           const Optional<Symbol<DType>>& dtype) const {
    auto ndim = input->ndim();
    dim = JUST(maybe_wrap_dim(dim, ndim));

    auto& attrs = THREAD_CACHED_MUTABLE_ATTR_MAP("dim");
    attrs.SetAllAttrs(dim);
    TensorProcessor tensor_processor;
    if (dtype) {
      JUST(tensor_processor.AddInputs({input}, JUST(dtype)).Apply());
    } else {
      JUST(tensor_processor.AddInputs({input}, DType::Int64()).Apply());
    }
    TensorTuple input_tuple = JUST(tensor_processor.GetInputs());
    return OpInterpUtil::Dispatch<Tensor>(*op_, input_tuple, attrs);
  }

 private:
  std::shared_ptr<OpExpr> op_;
};

class CumsumFunctor : public CumBaseFunctor {
 public:
  CumsumFunctor() : CumBaseFunctor("cumsum") {}
};

class CumProdFunctor : public CumBaseFunctor {
 public:
  CumProdFunctor() : CumBaseFunctor("cumprod") {}
};

class CumGradBaseFunctor {
 protected:
  std::shared_ptr<OpExpr> op_;
};

class CumProdGradFunctor : public CumGradBaseFunctor {
 public:
  CumProdGradFunctor() {
    op_ = CHECK_JUST(one::OpBuilder("cumprod_grad")
                         .Input("dy")
                         .Input("output")
                         .Input("input")
                         .Output("dx")
                         .Build());
  }
  Maybe<Tensor> operator()(const std::shared_ptr<one::Tensor>& dy,
                           const std::shared_ptr<one::Tensor>& y,
                           const std::shared_ptr<one::Tensor>& x, int64_t dim) const {
    // No need to check dim validation here, while CumProdFunctor handled already
    auto& attrs = THREAD_CACHED_MUTABLE_ATTR_MAP("dim");
    attrs.SetAllAttrs(dim);
    return OpInterpUtil::Dispatch<Tensor>(*op_, {dy, y, x}, attrs);
  }
};

// NOTE(Liang Depeng): The implementation of sumproduct_pair are mostly taken from pytorch.
//                     For more details pls refer to:
//                     https://github.com/pytorch/pytorch/blob/master/aten/src/ATen/native/Linear.cpp#L65

// sumproduct_pair computes `(left*right).sum(sumdims)` by means of permutation and
// batch matrix multiplication
// its main purpose is to provide a pairwise reduction for einsum
static Maybe<one::Tensor> sumproduct_pair(const std::shared_ptr<one::Tensor>& left_,
                                          const std::shared_ptr<one::Tensor>& right_,
                                          const std::vector<int32_t>& sum_dims_, bool keepdim) {
  // assumes that tensors have been pre-unsqueezed (so that all dimensions match - after
  // broadcasting) but makes no other assumptions on the order of dimensions
  CHECK_OR_RETURN(left_->ndim() == right_->ndim()) << "number of dimensions must match";
  if (sum_dims_.size() == 0) return functional::Mul(left_, right_);
  int64_t dim = left_->ndim();

  constexpr size_t dim_bitset_size = 64;
  CHECK_OR_RETURN(dim <= (int64_t)dim_bitset_size)
      << "only tensors with up to " << dim_bitset_size << " dims are supported";
  std::bitset<dim_bitset_size> sum_dims;
  for (int i = 0; i < sum_dims_.size(); ++i) {
    size_t d = sum_dims_[i];
    CHECK_OR_RETURN(!sum_dims[d]) << "dim " << d << " appears multiple times in the list of dims";
    sum_dims[d] = true;
  }

  // dimensions that will be part of the output (i.e. not summed over) in three vectors
  // dims in lro appear in left, right and output, similarly lo: left and output, ro: right and
  // output also the sizes are kept track of for reshaping
  std::vector<int32_t> lro, lo, ro;
  int32_t lro_size = 1, lo_size = 1, ro_size = 1, sum_size = 1;
  std::shared_ptr<one::Tensor> left = left_;
  std::shared_ptr<one::Tensor> right = right_;
  for (int i = 0; i < dim; ++i) {
    auto sl = left->shape()->At(i) > 1;
    auto sr = right->shape()->At(i) > 1;
    if (sum_dims[i]) {  // first dimensions that will be summed over after multiplication
      if (sl && sr) {   // dimensions nontrivially in both left and right must be of the same size
        CHECK_OR_RETURN(left->shape()->At(i) == right->shape()->At(i))
            << "non-broadcast dimensions must match";
        sum_size *= left->shape()->At(i);
      } else if (sl) {  // if it is only in one of left and right, we can sum right away
        left = JUST(functional::ReduceSum(left, {i}, true));
      } else if (sr) {
        right = JUST(functional::ReduceSum(right, {i}, true));
      }
    } else if (sl && sr) {  // now deal with dimensions  dimensions that will be in the output
      // dimensions nontrivially in both left and right must be of the same size
      CHECK_OR_RETURN(left->shape()->At(i) == right->shape()->At(i))
          << "non-broadcast dimensions must match";
      lro.push_back(i);
      lro_size *= left->shape()->At(i);
    } else if (sl) {  // keep track of dimensions appearing only once
      lo.push_back(i);
      lo_size *= left->shape()->At(i);
    } else {
      ro.push_back(i);
      ro_size *= right->shape()->At(i);
    }
  }

  // we now work with the following permutations / shapes.
  // the pipeline is permute inputs -> reshape inputs -> batch matrix mul -> reshape(view) output ->
  // permute output output: "lro, lo, 1-for-summed-dims, ro" with orgiginal shape dimensions left:
  // "lro, lo, summed" permuted with lpermutation and the three flattened right:  "lro, summed, ro"
  // permuted with rpermutation and the three flattened then the permuted output is a view of
  // bmm(left, right) finally, opermutation reverts the permutation to the original order of
  // dimensions
  std::vector<int32_t> out_size;
  for (auto& d : lro) out_size.push_back(left->shape()->At(d));
  for (auto& d : lo) out_size.push_back(left->shape()->At(d));
  for (auto& d : sum_dims_) {
    out_size.push_back(1);
    (void)(d);
  };  // avoid warining about not using d
  for (auto& d : ro) out_size.push_back(right->shape()->At(d));

  std::vector<int32_t> lpermutation(lro);
  lpermutation.insert(lpermutation.end(), lo.begin(), lo.end());
  lpermutation.insert(lpermutation.end(), sum_dims_.begin(), sum_dims_.end());
  lpermutation.insert(lpermutation.end(), ro.begin(), ro.end());

  std::vector<int32_t> rpermutation(lro);
  rpermutation.insert(rpermutation.end(), sum_dims_.begin(), sum_dims_.end());
  rpermutation.insert(rpermutation.end(), ro.begin(), ro.end());
  rpermutation.insert(rpermutation.end(), lo.begin(), lo.end());

  std::vector<int32_t> opermutation(lro.size() + lo.size() + sum_dims_.size() + ro.size(), -1);
  {
    int32_t i = 0;

    for (auto it = lro.cbegin(); it != lro.cend(); i++, it++) { opermutation[*it] = i; }
    for (auto it = lo.cbegin(); it != lo.cend(); i++, it++) { opermutation[*it] = i; }
    for (auto it = sum_dims_.cbegin(); it != sum_dims_.cend(); i++, it++) { opermutation[*it] = i; }
    for (auto it = ro.cbegin(); it != ro.cend(); i++, it++) { opermutation[*it] = i; }
  }

  // now we can execute the operations above
  left = JUST(functional::Permute(left, lpermutation));
  DimVector lsv(3);
  lsv[0] = lro_size;
  lsv[1] = lo_size;
  lsv[2] = sum_size;
  const Shape ls(lsv);

  left = JUST(functional::Reshape(left, ls));

  right = JUST(functional::Permute(right, rpermutation));
  DimVector rsv(3);
  rsv[0] = lro_size;
  rsv[1] = sum_size;
  rsv[2] = ro_size;
  const Shape rs(rsv);
  right = JUST(functional::Reshape(right, rs));

  std::shared_ptr<one::Tensor> result =
      JUST(functional::BatchMatMul(left, right, false, false, 1.0));
  DimVector osv(out_size.size());
  for (int i = 0; i < out_size.size(); ++i) { osv[i] = out_size[i]; }
  const Shape os(osv);
  // TODO(Liang Depeng): change reshape to veiw
  result = JUST(functional::Reshape(result, os));
  result = JUST(functional::Permute(result, opermutation));

  // finally squeeze summed dimensions if desired
  if (!keepdim) {
    auto sizes = result->shape()->dim_vec();
    for (int i = dim - 1; i >= 0; i--) {
      if (sum_dims[i]) { sizes.erase(sizes.begin() + i); }
    }
    // TODO(Liang Depeng): change reshape to veiw
    const Shape s(sizes);
    result = JUST(functional::Reshape(result, s));
  }
  return result;
}

namespace {

bool einsum_check_label(unsigned char label) { return std::isalpha(label); }

uint8_t einsum_label_to_index(unsigned char label) {
  constexpr uint8_t NUM_OF_LETTERS = 'z' - 'a' + 1;
  return std::isupper(label) ? label - 'A' : NUM_OF_LETTERS + (label - 'a');
}

unsigned char einsum_index_to_label(uint8_t index) {
  constexpr uint8_t NUM_OF_LETTERS = 'z' - 'a' + 1;
  return index < NUM_OF_LETTERS ? index + 'A' : index - NUM_OF_LETTERS + 'a';
}

}  // namespace

// NOTE(Liang Depeng): The implementation of EinSumFunctor are mostly taken from pytorch.
//                     For more details pls refer to:
//                     https://github.com/pytorch/pytorch/blob/master/aten/src/ATen/native/Linear.cpp#L190

// There are roughly three parts to compute einsum:
// 1. Parse equation to extract the labels for each input operand and output
// 2. Unsqueeze missing dimensions from input operands and permute to align them
// 3. Compute result by multiplying input operands and summing contraction
//    dimensions We do the last part by reducing to batch matmul.
class EinSumFunctor {
 public:
  EinSumFunctor() {}
  Maybe<Tensor> operator()(const std::string& equation, const one::TensorTuple& operands) const {
    CHECK_OR_RETURN(operands.size() > 0) << "einsum(): must provide at least one input tensor.";
    // NOTE(Liang Depeng): In order to better understand what einsum is doing,
    //                     the following comments will give a detailed explaination of
    //                     how the operands of equation "ik,jkl,il->ij" (bilinear)
    //                     are transformed during the computation.
    //                     Assume that the size of each operands "ik", "jkl" and "il" are
    //                     [2, 3], [4, 3, 5], [2, 5] respectively.

    // Code used to identify ELLIPSIS ("...")
    constexpr uint8_t ELLIPSIS = 52;

    // Find arrow (->) to split equation into lhs (input equations) and rhs (output equation)
    const auto arrow_pos = equation.find("->");
    const auto lhs = equation.substr(0, arrow_pos);

    const auto num_ops = operands.size();

    // Convert each input equations into indexes in range [0, 52] and store
    // them in op_labels for each operand along with ELLIPSIS if present.
    std::vector<std::vector<uint8_t>> op_labels(num_ops);
    // NOTE(Liang Depeng): Continue explaining the equation "ik,jkl,il->ij".
    //                     After running the following for loop, `op_labels` contains 3 vectors.
    //                     The contents of each vectors are:
    //                     op_labels[0]: [34('i'-'a'+26), 36('k'-'a'+26)]
    //                     op_labels[1]: [35('j'-'a'+26), 36('k'-'a'+26), 37('l'-'a'+26)]
    //                     op_labels[2]: [34('i'-'a'+26), 37('l'-'a'+26)]
    bool found_ell = false;
    std::size_t curr_op = 0;
    for (auto i = decltype(lhs.length()){0}; i < lhs.length(); ++i) {
      const unsigned char label = lhs[i];
      switch (label) {
        case ' ':
          // Ignore spaces
          break;

        case '.':
          // process ellipsis
          CHECK_OR_RETURN(
              // Only one ellipsis per operand can be given
              !found_ell)
              << "einsum(): found \'.\' for operand " << curr_op
              << " for which an ellipsis was already found";
          CHECK_OR_RETURN(
              // Ensure it's a valid ellipsis
              i + 2 < lhs.length() && lhs[++i] == '.' && lhs[++i] == '.')
              << "einsum(): found \'.\' for operand " << curr_op
              << " that is not part of any ellipsis";
          op_labels[curr_op].push_back(ELLIPSIS);
          found_ell = true;
          break;

        case ',':
          // Move onto next operand
          ++curr_op;
          CHECK_OR_RETURN(curr_op < num_ops)
              << "einsum(): fewer operands were provided than specified in the equation";
          found_ell = false;
          break;

        default:
          // Parse label
          CHECK_OR_RETURN(einsum_check_label(label))
              << "einsum(): invalid subscript given at index  " << i
              << " in the equation string, subscripts must be in [a-zA-Z]";
          op_labels[curr_op].push_back(einsum_label_to_index(label));
      }
    }

    CHECK_OR_RETURN(curr_op == num_ops - 1)
        << "einsum(): more operands were provided than specified in the equation";

    // Labels must be within [a-zA-Z].
    constexpr uint8_t TOTAL_LABELS = 52;
    std::vector<int32_t> label_count(TOTAL_LABELS, 0);

    // The maximum number of dimensions covered by any ellipsis, needed when
    // unsqueezing missing dimensions from operands to permute and broadcast
    int32_t ell_num_dim = 0;
    // NOTE(Liang Depeng): Continue explaining the equation "ik,jkl,il->ij".
    //                     After running the following for loop,
    //                     the none zero indexes of `label_count` are:
    //                     op_labels[34] = 2
    //                     op_labels[35] = 1
    //                     op_labels[36] = 2
    //                     op_labels[37] = 2
    //                     `ell_num_dim` equals to 0 because no ellipsis in equation

    // Compute label frequency and number of dimensions covered by ellipsis
    // We do this after parsing labels to make it more readable and simpler
    // to compute the number of dimensions covered by ellipsis.
    for (auto i = 0; i < num_ops; i++) {
      const auto operand = operands[i];
      const auto labels = op_labels[i];
      const int ndims = operand->ndim();
      int32_t nlabels = static_cast<int32_t>(labels.size());
      bool has_ellipsis = false;

      for (const auto& label : labels) {
        if (label == ELLIPSIS) {
          --nlabels;
          has_ellipsis = true;
          ell_num_dim = std::max(ell_num_dim, ndims - nlabels);
        } else {
          ++label_count[label];
        }
      }
      if (has_ellipsis) {
        CHECK_OR_RETURN(nlabels <= ndims)
            << "einsum() the number of subscripts in the equation (" << nlabels
            << ") is more than the number of dimensions (" << ndims << ") for operand " << i;
      } else {
        CHECK_OR_RETURN(nlabels == ndims)
            << "einsum(): the number of subscripts in the equation (" << nlabels
            << ") does not match the number of dimensions (" << ndims << ") for operand " << i
            << " and no ellipsis was given";
      }
    }

    // We want to align the dimensions of every input tensor to have
    // shape out_dims + sum_dims. For this, we create a mapping of label
    // to index into the permuted shape.
    std::vector<int32_t> label_perm_index(TOTAL_LABELS, -1);

    // Current index in the permuted shape
    int32_t perm_index = 0;

    // Start index of ellipsis dimensions in the permuted shape
    int32_t ell_index = 0;
    found_ell = false;

    // NOTE(Liang Depeng): Continue explaining the equation "ik,jkl,il->ij".
    //                     After running the following if-else code block,
    //                     the none -1 indexes of `label_perm_index` are:
    //                     label_perm_index[34] = 0
    //                     label_perm_index[35] = 1
    //                     `perm_index` equals to 2
    //                     `ell_index` equals to 0 because no ellipsis in equation
    //                     `found_ell` equals to false because no ellipsis in equation
    if (arrow_pos == std::string::npos) {
      // Implicit output is ellipsis (...) + labels seen only once
      perm_index = ell_num_dim;
      found_ell = true;
      for (auto label = 0; label < TOTAL_LABELS; label++) {
        if (label_count[label] == 1) { label_perm_index[label] = perm_index++; }
      }
    } else {
      // Parse explicit output
      const auto rhs = equation.substr(arrow_pos + 2);
      for (auto i = decltype(rhs.length()){0}; i < rhs.length(); ++i) {
        const unsigned char label = rhs[i];
        switch (label) {
          case ' ':
            // Ignore spaces
            break;

          case '.':
            // process ellipsis
            CHECK_OR_RETURN(
                // There can only be one ellipsis in the output
                !found_ell)
                << "einsum(): found \'.\' for output but an ellipsis (...) was already found";
            CHECK_OR_RETURN(
                // Ensure ellipsis is correct
                i + 2 < rhs.length() && rhs[++i] == '.' && rhs[++i] == '.')
                << "einsum(): found \'.\' for output that is not part of any ellipsis (...)";
            ell_index = perm_index;
            perm_index += ell_num_dim;
            found_ell = true;
            break;

          default:
            CHECK_OR_RETURN(einsum_check_label(label))
                << "einsum(): invalid subscript given at index " << lhs.size() + 2 + i
                << " in the equation string, subscripts must be in [a-zA-Z]";
            const auto index = einsum_label_to_index(label);
            CHECK_OR_RETURN(
                // Ensure label appeared at least once for some input operand
                // and at most once for the output
                label_count[index] > 0 && label_perm_index[index] == -1)
                << "einsum(): output subscript " << label
                << (label_perm_index[index] > -1
                        ? " appears more than once in the output"
                        : " does not appear in the equation for any input operand");
            label_perm_index[index] = perm_index++;
        }
      }
    }

    // Save output size before adding contraction dims (dims to sum out)
    const int32_t out_size = perm_index;

    // If ellipsis is not part of the output, add to contraction dimensions
    if (!found_ell) {
      ell_index = perm_index;
      perm_index += ell_num_dim;
    }

    // NOTE(Liang Depeng): Continue explaining the equation "ik,jkl,il->ij".
    //                     After running the following foor loop,
    //                     the none -1 indexes of `label_perm_index` are:
    //                     label_perm_index[34] = 0 ('i')
    //                     label_perm_index[35] = 1 ('j')
    //                     label_perm_index[36] = 2 ('k')
    //                     label_perm_index[37] = 3 ('l')
    //                     `out_size` equals to 2
    //                     `perm_index` equals to 4

    // Add contraction labels (labels not present in output)
    for (auto label = 0; label < TOTAL_LABELS; label++) {
      if (label_count[label] > 0 && label_perm_index[label] == -1) {
        label_perm_index[label] = perm_index++;
      }
    }

    // Here we unsqueeze missing dimensions to make all operands have the same
    // number of dimensions. We take diagonals for repeated labels within the
    // same operand. Finally we permute the operands to align dimensions as
    // per the perm_out_index we computed above.
    TensorTuple permuted_operands;
    for (auto i = 0; i < num_ops; i++) {
      std::vector<int32_t> perm_shape(perm_index, -1);
      std::vector<int32_t> label_dim(TOTAL_LABELS, -1);
      std::shared_ptr<Tensor> operand = operands[i];
      const auto labels = op_labels[i];
      const auto original_sizes = operand->shape()->dim_vec();

      int32_t j = 0;
      for (const auto& label : labels) {
        if (label == ELLIPSIS) {
          // Add missing dimensions covered by the ellipsis
          const auto num_missing_dim = ell_num_dim - (original_sizes.size() - labels.size() + 1);
          for (auto k = 0; k < num_missing_dim; k++) {
            operand = JUST(functional::Unsqueeze(operand, j));
          }
          for (auto k = 0; k < ell_num_dim; k++) { perm_shape[ell_index + k] = j++; }
        } else if (label_dim[label] != -1) {
          // Repeated label, take diagonal
          const auto dim = label_dim[label];
          CHECK_OR_RETURN(operand->dim(j) == operand->dim(dim))
              << "einsum() subscript " << einsum_index_to_label(label)
              << " is repeated for operand " << i << " but the sizes don't match, "
              << operand->dim(j) << " != " << operand->dim(dim);

          operand = JUST(functional::Diagonal(operand, 0, dim, j));
          operand = JUST(functional::MovedimInt(operand, -1, dim));
        } else {
          // Lookup output index for label
          label_dim[label] = j;
          perm_shape[label_perm_index[label]] = j++;
        }
      }

      // Add dimensions for missing labels
      for (int32_t& index : perm_shape) {
        if (index == -1) {
          operand = JUST(functional::Unsqueeze(operand, -1));
          index = j++;
        }
      }
      permuted_operands.emplace_back(JUST(functional::Permute(operand, perm_shape)));

      // NOTE(Liang Depeng): Continue explaining the equation "ik,jkl,il->ij".
      //                     What is going on within this foor loop?
      //                     For operand "ik" size = [2, 3]:
      //                        `perm_shape` equals to [0, 2, 1, 3]
      //                        first unsqueeze "ik" to 4 dim, from [2, 3] to [2, 3, 1, 1]
      //                        then permute with `perm_shape`, from [2, 3, 1, 1] to [2, 1, 3, 1]
      //
      //                     For operand "jkl" size = [4, 3, 5]:
      //                        `perm_shape` equals to [3, 0, 1, 2]
      //                        first unsqueeze "jkl" to 4 dim, from [4, 3, 5] to [4, 3, 5, 1]
      //                        then permute with `perm_shape`, from [4, 3, 5, 1] to [1, 4, 3, 5]
      //
      //                     For operand "il" size = [2, 5]:
      //                        `perm_shape` equals to [0, 2, 3, 1]
      //                        first unsqueeze "ik" to 4 dim, from [2, 5] to [2, 5, 1, 1]
      //                        then permute with `perm_shape`, from [2, 5, 1, 1] to [2, 1, 1, 5]
    }

    // Check if operands broadcast and keep track of last operand with
    // dimension size != 1 for optimizing reductions
    std::vector<std::size_t> dim_last_op(perm_index, 0);
    bool has_zero_size_dim = false;
    // NOTE(Liang Depeng): Continue explaining the equation "ik,jkl,il->ij".
    //                     After running the following foor loop,
    //                     The contents of `dim_last_op` are:
    //                     dim_last_op[0] = 2
    //                     dim_last_op[1] = 1
    //                     dim_last_op[2] = 1
    //                     dim_last_op[3] = 2
    //                     `has_zero_size_dim` equals to false
    for (auto dim = 0; dim < perm_index; dim++) {
      auto broadcast_size = permuted_operands[0]->dim(dim);
      for (auto i = 1; i < num_ops; i++) {
        const auto dim_size = permuted_operands[i]->dim(dim);
        if (broadcast_size != dim_size && broadcast_size != 1 && dim_size != 1) {
          std::ostringstream msg;
          msg << "einsum(): operands do not broadcast with remapped shapes [original->remapped]:";
          for (auto j = 0; j < num_ops; j++) {
            msg << " " << operands[j]->shape()->DebugStr() << "->"
                << permuted_operands[j]->shape()->DebugStr();
          }
          CHECK_OR_RETURN(false) << msg.str();
        }
        if (dim_size != 1) {
          broadcast_size = dim_size;
          dim_last_op[dim] = i;
        }
      }
      has_zero_size_dim |= broadcast_size == 0;
    }

    // Compute result
    std::shared_ptr<Tensor> result = permuted_operands[0];

    // Fast path for when an operand has zero sized dim
    if (has_zero_size_dim) {
      DimVector out_shape(out_size);
      for (auto i = 0; i < out_size; i++) {
        out_shape[i] = permuted_operands[dim_last_op[i]]->dim(i);
      }

      const Shape shape(out_shape);
      return functional::Constant(shape, Scalar(0), *permuted_operands[0]->dtype(), NullOpt);
    }

    // Sum out or squeeze dimensions that are size 1 for all later operands
    int dim = out_size;
    for (int i = dim; i < perm_index; ++i, ++dim) {
      if (dim_last_op[i] == 0) {
        if (result->dim(dim) == 1) {
          std::vector<int32_t> dims = {dim--};
          result = JUST(functional::Squeeze(result, dims));
        } else {
          result = JUST(functional::ReduceSum(result, {dim--}, false));
        }
      }
    }

    for (auto i = 1; i < num_ops; i++) {
      auto operand = permuted_operands[i];
      std::vector<int32_t> sum_dims;

      // Sum out or squeeze dimensions that are size 1 for all later operands
      dim = out_size;
      for (int j = dim; j < perm_index; ++j, ++dim) {
        if (dim_last_op[j] < i) {
          std::vector<int32_t> dims = {dim--};
          operand = JUST(functional::Squeeze(operand, dims));
        } else if (dim_last_op[j] == i) {
          if (result->dim(dim) == 1) {
            operand = JUST(functional::ReduceSum(operand, {dim}, false));
            std::vector<int32_t> dims = {dim--};
            result = JUST(functional::Squeeze(result, dims));
          } else {
            sum_dims.push_back(dim);
          }
        }
      }

      // Multiply tensors and sum out dimensions in sum_dims
      if (sum_dims.empty()) {
        result = JUST(functional::Mul(result, operand));
      } else if (sum_dims.size() == result->ndim()) {
        auto flatten_result = JUST(functional::Flatten(result, 0, -1));
        auto flatten_operand = JUST(functional::Flatten(operand, 0, -1));
        result = JUST(functional::Dot(flatten_result, flatten_operand));
      } else {
        result = JUST(sumproduct_pair(result, operand, sum_dims, false));
      }

      // NOTE(Liang Depeng): Continue explaining the equation "ik,jkl,il->ij".
      //                     What is going on within this foor loop?
      //                     For iter i = 1:
      //                        result = permuted_operands[0], size = [2, 1, 3, 1]
      //                        operand = permuted_operands[1], size = [1, 4, 3, 5]
      //                        sum_dims = [2, ]
      //                        what happened in `sumproduct_pair` ?
      //                            result [2, 1, 3, 1] will be permuted to [2, 3, 1, 1] then
      //                                reshaped to [1, 2, 3]
      //                            operand [1, 4, 3, 5] will be permuted to [3, 4, 5, 1] then
      //                                reshape to [1, 3, 4 * 5]
      //                            perform batch_matmul(result, operand) => [1, 2, 4 * 5]
      //                            then reshape to [2, 1, 4, 5] then permute to
      //                            [2, 4, 1, 5], at last reshape to [2, 4, 5]
      //
      //                     For iter i = 2:
      //                        result, size = [2, 4, 5]
      //                        operand = permuted_operands[2], size = [2, 1, 1, 5]
      //                        squeeze operand from [2, 1, 1, 5] to [2, 1, 5]
      //                        sum_dims = [2,]
      //                        what happened in `sumproduct_pair` ?
      //                            result [2, 4, 5] will be permuted to [2, 4, 5] then
      //                                reshaped to [2, 4, 5]
      //                            operand [2, 1, 5] will be permuted to [2, 5, 1] then
      //                                reshape to [2, 5, 1]
      //                            perform batch_matmul(result, operand)=>[2, 4, 1]
      //                            then reshape to [2, 4, 1] then permute to [2, 4, 1]
      //                            at last reshape to [2, 4]
    }
    return result;
  }
};

class TruncFunctor {
 public:
  TruncFunctor() { op_ = CHECK_JUST(one::OpBuilder("trunc").Input("in").Output("out").Build()); }
  Maybe<Tensor> operator()(const std::shared_ptr<one::Tensor>& x) const {
    return OpInterpUtil::Dispatch<Tensor>(*op_, {x});
  }

 private:
  std::shared_ptr<OpExpr> op_;
};
class AddCDivFunctor {
 public:
  AddCDivFunctor() {}
  Maybe<Tensor> operator()(const std::shared_ptr<one::Tensor>& input,
                           const std::shared_ptr<one::Tensor>& tensor1,
                           const std::shared_ptr<one::Tensor>& tensor2, const Scalar& value) const {
    return JUST(Add(input, JUST(ScalarMul(JUST(Div(tensor1, tensor2)), value, false)), 1, false));
  }
};

class InplaceAddCDivFunctor {
 public:
  InplaceAddCDivFunctor() {}
  Maybe<Tensor> operator()(const std::shared_ptr<one::Tensor>& input,
                           const std::shared_ptr<one::Tensor>& tensor1,
                           const std::shared_ptr<one::Tensor>& tensor2, const Scalar& value) const {
    JUST(CheckInplaceValid(input));
    std::shared_ptr<TensorTuple> outputs = std::make_shared<TensorTuple>(1);
    JUST(VectorAt(*outputs, 0)) = input;
    JUST(Add(input, JUST(ScalarMul(JUST(Div(tensor1, tensor2)), value, false)), 1, true));
    return JUST(VectorAt(*outputs, 0));
  }
};

class FusedCenterFunctor {
 public:
  FusedCenterFunctor() {
    op_ = CHECK_JUST(one::OpBuilder("fused_get_center_dist")
                         .Input("b1_x1")
                         .Input("b1_x2")
                         .Input("b2_x1")
                         .Input("b2_x2")
                         .Input("b1_y1")
                         .Input("b1_y2")
                         .Input("b2_y1")
                         .Input("b2_y2")
                         .Output("rho2")
                         .Build());
  }

  Maybe<Tensor> operator()(
      const std::shared_ptr<one::Tensor>& b1_x1, const std::shared_ptr<one::Tensor>& b1_x2,
      const std::shared_ptr<one::Tensor>& b2_x1, const std::shared_ptr<one::Tensor>& b2_x2,
      const std::shared_ptr<one::Tensor>& b1_y1, const std::shared_ptr<one::Tensor>& b1_y2,
      const std::shared_ptr<one::Tensor>& b2_y1, const std::shared_ptr<one::Tensor>& b2_y2) const {
    return OpInterpUtil::Dispatch<Tensor>(
        *op_, {b1_x1, b1_x2, b2_x1, b2_x2, b1_y1, b1_y2, b2_y1, b2_y2}, {});
  }

 private:
  std::shared_ptr<OpExpr> op_;
};

class FusedCenterGradFunctor {
 public:
  FusedCenterGradFunctor() {
    op_ = CHECK_JUST(one::OpBuilder("fused_get_center_dist_grad")
                         .Input("b1_x1")
                         .Input("b1_x2")
                         .Input("b2_x1")
                         .Input("b2_x2")
                         .Input("b1_y1")
                         .Input("b1_y2")
                         .Input("b2_y1")
                         .Input("b2_y2")
                         .Input("rho2_diff")
                         .Output("b1_x1_diff")
                         .Output("b1_x2_diff")
                         .Output("b2_x1_diff")
                         .Output("b2_x2_diff")
                         .Output("b1_y1_diff")
                         .Output("b1_y2_diff")
                         .Output("b2_y1_diff")
                         .Output("b2_y2_diff")
                         .Build());
  }

  Maybe<TensorTuple> operator()(
      const std::shared_ptr<one::Tensor>& b1_x1, const std::shared_ptr<one::Tensor>& b1_x2,
      const std::shared_ptr<one::Tensor>& b2_x1, const std::shared_ptr<one::Tensor>& b2_x2,
      const std::shared_ptr<one::Tensor>& b1_y1, const std::shared_ptr<one::Tensor>& b1_y2,
      const std::shared_ptr<one::Tensor>& b2_y1, const std::shared_ptr<one::Tensor>& b2_y2,
      const std::shared_ptr<one::Tensor>& rho2_diff) const {
    return OpInterpUtil::Dispatch<TensorTuple>(
        *op_, {b1_x1, b1_x2, b2_x1, b2_x2, b1_y1, b1_y2, b2_y1, b2_y2, rho2_diff}, {});
  }

 private:
  std::shared_ptr<OpExpr> op_;
};

class FusedGetBounddingBoxesCoordFunctor {
 public:
  FusedGetBounddingBoxesCoordFunctor() {
    op_ = CHECK_JUST(one::OpBuilder("fused_get_boundding_boxes_coord")
                         .Input("x1")
                         .Input("y1")
                         .Input("w1")
                         .Input("h1")
                         .Input("x2")
                         .Input("y2")
                         .Input("w2")
                         .Input("h2")
                         .Output("b1_x1")
                         .Output("b1_x2")
                         .Output("b1_y1")
                         .Output("b1_y2")
                         .Output("b2_x1")
                         .Output("b2_x2")
                         .Output("b2_y1")
                         .Output("b2_y2")
                         .Build());
  }

  Maybe<TensorTuple> operator()(
      const std::shared_ptr<one::Tensor>& x1, const std::shared_ptr<one::Tensor>& y1,
      const std::shared_ptr<one::Tensor>& w1, const std::shared_ptr<one::Tensor>& h1,
      const std::shared_ptr<one::Tensor>& x2, const std::shared_ptr<one::Tensor>& y2,
      const std::shared_ptr<one::Tensor>& w2, const std::shared_ptr<one::Tensor>& h2) const {
    return OpInterpUtil::Dispatch<TensorTuple>(*op_, {x1, y1, w1, h1, x2, y2, w2, h2}, {});
  }

 private:
  std::shared_ptr<OpExpr> op_;
};

class FusedGetBounddingBoxesCoordGradFunctor {
 public:
  FusedGetBounddingBoxesCoordGradFunctor() {
    op_ = CHECK_JUST(one::OpBuilder("fused_get_boundding_boxes_coord_grad")
                         .Input("b1_x1_diff")
                         .Input("b1_x2_diff")
                         .Input("b1_y1_diff")
                         .Input("b1_y2_diff")
                         .Input("b2_x1_diff")
                         .Input("b2_x2_diff")
                         .Input("b2_y1_diff")
                         .Input("b2_y2_diff")
                         .Output("x1_diff")
                         .Output("y1_diff")
                         .Output("w1_diff")
                         .Output("h1_diff")
                         .Output("x2_diff")
                         .Output("y2_diff")
                         .Output("w2_diff")
                         .Output("h2_diff")
                         .Build());
  }

  Maybe<TensorTuple> operator()(const std::shared_ptr<one::Tensor>& b1_x1_diff,
                                const std::shared_ptr<one::Tensor>& b1_x2_diff,
                                const std::shared_ptr<one::Tensor>& b1_y1_diff,
                                const std::shared_ptr<one::Tensor>& b1_y2_diff,
                                const std::shared_ptr<one::Tensor>& b2_x1_diff,
                                const std::shared_ptr<one::Tensor>& b2_x2_diff,
                                const std::shared_ptr<one::Tensor>& b2_y1_diff,
                                const std::shared_ptr<one::Tensor>& b2_y2_diff) const {
    return OpInterpUtil::Dispatch<TensorTuple>(*op_,
                                               {b1_x1_diff, b1_x2_diff, b1_y1_diff, b1_y2_diff,
                                                b2_x1_diff, b2_x2_diff, b2_y1_diff, b2_y2_diff},
                                               {});
  }

 private:
  std::shared_ptr<OpExpr> op_;
};

<<<<<<< HEAD
class FusedGetCiouDiagonalAngleFunctor {
 public:
  FusedGetCiouDiagonalAngleFunctor() {
    op_ = CHECK_JUST(one::OpBuilder("fused_get_ciou_diagonal_angle")
                         .Input("w1")
                         .Input("h1")
                         .Input("w2")
                         .Input("h2")
                         .Output("v")
                         .Build());
  }

  Maybe<Tensor> operator()(
      const std::shared_ptr<one::Tensor>& w1, const std::shared_ptr<one::Tensor>& h1,
      const std::shared_ptr<one::Tensor>& w2, const std::shared_ptr<one::Tensor>& h2, const float eps) const {
    auto& attrs = THREAD_CACHED_MUTABLE_ATTR_MAP("eps");
    attrs.SetAllAttrs(eps);
    return OpInterpUtil::Dispatch<Tensor>(*op_, {w1, h1, w2, h2}, attrs);
=======
class FusedGetCiouResultFunctor {
 public:
  FusedGetCiouResultFunctor() {
    op_ = CHECK_JUST(one::OpBuilder("fused_get_ciou_result")
                         .Input("v")
                         .Input("iou")
                         .Input("rho2")
                         .Input("c2")
                         .Output("y")
                         .Output("alpha")
                         .Build());
  }

  Maybe<TensorTuple> operator()(const std::shared_ptr<one::Tensor>& v,
                                const std::shared_ptr<one::Tensor>& iou,
                                const std::shared_ptr<one::Tensor>& rho2,
                                const std::shared_ptr<one::Tensor>& c2, const float& eps) const {
    auto& attrs = THREAD_CACHED_MUTABLE_ATTR_MAP("eps");
    attrs.SetAllAttrs(eps);
    return OpInterpUtil::Dispatch<TensorTuple>(*op_, {v, iou, rho2, c2}, attrs);
>>>>>>> 9bc608de
  }

 private:
  std::shared_ptr<OpExpr> op_;
};

<<<<<<< HEAD
class FusedGetCiouDiagonalAngleGradFunctor {
 public:
  FusedGetCiouDiagonalAngleGradFunctor() {
    op_ = CHECK_JUST(one::OpBuilder("fused_get_ciou_diagonal_angle_grad")
                         .Input("w1")
                         .Input("h1")
                         .Input("w2")
                         .Input("h2")
                         .Input("v_diff")
                         .Output("w1_diff")
                         .Output("h1_diff")
                         .Output("w2_diff")
                         .Output("h2_diff")
                         .Build());
  }

  Maybe<TensorTuple> operator()(
      const std::shared_ptr<one::Tensor>& w1, const std::shared_ptr<one::Tensor>& h1,
      const std::shared_ptr<one::Tensor>& w2, const std::shared_ptr<one::Tensor>& h2,
      const std::shared_ptr<one::Tensor>& v_diff, const float eps) const {
    auto& attrs = THREAD_CACHED_MUTABLE_ATTR_MAP("eps");
    attrs.SetAllAttrs(eps);
    return OpInterpUtil::Dispatch<TensorTuple>(*op_, {w1, h1, w2, h2, v_diff}, attrs);
=======
class FusedGetCiouResultGradFunctor {
 public:
  FusedGetCiouResultGradFunctor() {
    op_ = CHECK_JUST(one::OpBuilder("fused_get_ciou_result_grad")
                         .Input("dy")
                         .Input("alpha")
                         .Input("rho2")
                         .Input("c2")
                         .Output("dv")
                         .Output("diou")
                         .Output("drho2")
                         .Output("dc2")
                         .Build());
  }

  Maybe<TensorTuple> operator()(const std::shared_ptr<one::Tensor>& dy,
                                const std::shared_ptr<one::Tensor>& alpha,
                                const std::shared_ptr<one::Tensor>& rho2,
                                const std::shared_ptr<one::Tensor>& c2) const {
    return OpInterpUtil::Dispatch<TensorTuple>(*op_, {dy, alpha, rho2, c2}, {});
>>>>>>> 9bc608de
  }

 private:
  std::shared_ptr<OpExpr> op_;
};

}  // namespace impl

using namespace impl;

ONEFLOW_FUNCTION_LIBRARY(m) {
  m.add_functor<AddNFunctor>("Add");
  m.add_functor<ScalarAddFunctor, ScalarAdd2Functor>("ScalarAdd");
  m.add_functor<ScalarSubFunctor, ScalarSub2Functor>("ScalarSub");
  m.add_functor<ScalarMulFunctor, ScalarMul2Functor>("ScalarMul");
  m.add_functor<InplaceScalarMulFunctor>("InplaceScalarMul");
  m.add_functor<AddCDivFunctor>("AddCDiv");
  m.add_functor<InplaceAddCDivFunctor>("InplaceAddCDiv");
  m.add_functor<ScalarDivFunctor, ScalarDiv2Functor>("ScalarDiv");
  m.add_functor<InplaceScalarDivFunctor>("InplaceScalarDiv");
  m.add_functor<ScalarPowFunctor>("ScalarPow");
  m.add_functor<ScalarReversePowFunctor>("ScalarReversePow");
  m.add_functor<ScalarPowGradFunctor>("ScalarPowGrad");
  m.add_functor<ScalarReversePowGradFunctor>("ScalarReversePowGrad");
  m.add_functor<ReduceMaxFunctor>("ReduceMax");
  m.add_functor<MaxFunctor, Max2Functor>("Max");
  m.add_functor<ReduceMeanFunctor>("ReduceMean");
  m.add_functor<ReduceMeanWholeFunctor>("ReduceMeanWhole");
  m.add_functor<ReduceMinFunctor>("ReduceMin");
  m.add_functor<MinFunctor, Min2Functor>("Min");
  m.add_functor<AminFunctor>("Amin");
  m.add_functor<MedianFunctor>("Median");
  m.add_functor<MedianWithIndicesFunctor>("MedianWithIndices");
  m.add_functor<AmaxFunctor>("Amax");
  m.add_functor<ReduceSumFunctor>("ReduceSum");
  m.add_functor<ReduceSumWholeFunctor>("ReduceSumWhole");
  m.add_functor<ReduceNanSumFunctor>("ReduceNanSum");
  m.add_functor<ReduceNanSumWholeFunctor>("ReduceNanSumWhole");
  m.add_functor<ReduceAllFunctor>("ReduceAll");
  m.add_functor<ReduceAllWholeFunctor>("ReduceAllWhole");
  m.add_functor<ReduceAnyFunctor>("ReduceAny");
  m.add_functor<ReduceAnyWholeFunctor>("ReduceAnyWhole");
  m.add_functor<ReduceProdFunctor>("ReduceProd");
  m.add_functor<ReduceProdWholeFunctor>("ReduceProdWhole");
  m.add_functor<ReduceMinDeviceStageFunctor>("ReduceMinDeviceStage");
  m.add_functor<ReduceMaxDeviceStageFunctor>("ReduceMaxDeviceStage");
  m.add_functor<ReduceMinGlobalStageFunctor>("ReduceMinGlobalStage");
  m.add_functor<ReduceMaxGlobalStageFunctor>("ReduceMaxGlobalStage");
  m.add_functor<ReduceMinDeviceStageGradFunctor>("ReduceMinDeviceStageGrad");
  m.add_functor<ReduceMaxDeviceStageGradFunctor>("ReduceMaxDeviceStageGrad");
  m.add_functor<ReduceMinGlobalStageGradFunctor>("ReduceMinGlobalStageGrad");
  m.add_functor<ReduceMaxGlobalStageGradFunctor>("ReduceMaxGlobalStageGrad");
  m.add_functor<LogSumExpFunctor>("LogSumExp");
  m.add_functor<TransposeFunctor>("Transpose");
  m.add_functor<Transpose2dimFunctor>("Transpose2dim");
  m.add_functor<TransposeFunctor>("Permute");
  m.add_functor<AsStridedFunctor>("AsStrided");
  m.add_functor<AsStridedGradFunctor>("AsStridedGrad");
  m.add_functor<Transpose2dimFunctor>("Swapaxes");
  m.add_functor<Transpose2dimFunctor>("Swapdims");
  m.add_functor<ArangeFunctor, Arange2Functor>("Arange");
  m.add_functor<GlobalArangeFunctor, GlobalArange2Functor>("GlobalArange");
  m.add_functor<HannWindowFunctor>("HannWindow");
  m.add_functor<GlobalHannWindowFunctor>("GlobalHannWindow");
  m.add_functor<CastFunctor>("Cast");
  m.add_functor<ClampFunctor>("Clamp");
  m.add_functor<ClampMinFunctor>("ClampMin");
  m.add_functor<ClampMaxFunctor>("ClampMax");
  m.add_functor<ClampInplaceFunctor>("ClampInplace");
  m.add_functor<ClampMinInplaceFunctor>("ClampMinInplace");
  m.add_functor<ClampMaxInplaceFunctor>("ClampMaxInplace");
  m.add_functor<ClipFunctor>("Clip");
  m.add_functor<ClipInplaceFunctor>("ClipInplace");
  m.add_functor<SqrtSquareSumFunctor>("SqrtSquareSum");
  m.add_functor<VectorNormFunctor, ScalarVectorNormFunctor>("VectorNorm");
  m.add_functor<ScalarMatrixNormFunctor, MatrixNormFunctor>("MatrixNorm");
  m.add_functor<NormFunctor, Norm2Functor>("Norm");
  m.add_functor<ScalarNormFunctor, ScalarNorm2Functor>("ScalarNorm");
  m.add_functor<ClampGradFunctor>("ClampGrad");
  m.add_functor<SelectFunctor>("Select");
  m.add_functor<SelectTopNFunctor>("SelectTopN");
  m.add_functor<MinimumFunctor>("Minimum");
  m.add_functor<MinimumFunctor>("Min");
  m.add_functor<MaximumFunctor>("Maximum");
  m.add_functor<MaximumFunctor>("Max");
  m.add_functor<ScalarFModFunctor>("ScalarFMod");
  m.add_functor<ScalarFloorDivFunctor>("ScalarFloorDiv");
  m.add_functor<ScalarTruncDivFunctor>("ScalarTruncDiv");
  m.add_functor<ScalarLogicalEqualFunctor, ScalarLogicalEqual2Functor>("ScalarLogicalEqual");
  m.add_functor<ScalarLogicalNotEqualFunctor, ScalarLogicalNotEqual2Functor>(
      "ScalarLogicalNotEqual");
  m.add_functor<ScalarLogicalGreaterFunctor, ScalarLogicalGreater2Functor>("ScalarLogicalGreater");
  m.add_functor<ScalarLogicalGreaterEqualFunctor, ScalarLogicalGreaterEqual2Functor>(
      "ScalarLogicalGreaterEqual");
  m.add_functor<ScalarLogicalLessFunctor, ScalarLogicalLess2Functor>("ScalarLogicalLess");
  m.add_functor<ScalarLogicalLessEqualFunctor, ScalarLogicalLessEqual2Functor>(
      "ScalarLogicalLessEqual");
  m.add_functor<ScalarLogicalAndFunctor, ScalarLogicalAnd2Functor>("ScalarLogicalAnd");
  m.add_functor<ScalarLogicalOrFunctor, ScalarLogicalOr2Functor>("ScalarLogicalOr");
  m.add_functor<ScalarLogicalXorFunctor, ScalarLogicalXor2Functor>("ScalarLogicalXor");
  m.add_functor<StandardDeviationFunctor>("StandardDeviation");
  m.add_functor<VarianceFunctor>("Variance");
  m.add_functor<RMSLayerNormalizationFunctor>("RMSLayerNormalization");
  m.add_functor<DotFunctor>("Dot");
  m.add_functor<MovedimVecFunctor>("MovedimVec");
  m.add_functor<MovedimIntFunctor>("MovedimInt");
  m.add_functor<TensorSplitVecFunctor>("TensorSplitVec");
  m.add_functor<TensorSplitIntFunctor>("TensorSplitInt");
  m.add_functor<HsplitIntFunctor>("HsplitInt");
  m.add_functor<HsplitVecFunctor>("HsplitVec");
  m.add_functor<VsplitIntFunctor>("VsplitInt");
  m.add_functor<VsplitVecFunctor>("VsplitVec");
  m.add_functor<ErfinvFunctor>("Erfinv");
  m.add_functor<ErfinvInplaceFunctor>("ErfinvInplace");
  m.add_functor<CumsumFunctor>("Cumsum");
  m.add_functor<CumProdFunctor>("Cumprod");
  m.add_functor<CumProdGradFunctor>("CumprodGrad");
  m.add_functor<EinSumFunctor>("EinSum");
  m.add_functor<InvFunctor>("Inv");
  m.add_functor<GeluWithApproximateFunctor>("GeluWithApproximate");
  m.add_functor<impl::TruncFunctor>("Trunc");
  m.add_functor<impl::FusedCenterFunctor>("FusedCenter");
  m.add_functor<impl::FusedCenterGradFunctor>("FusedCenterGrad");
  m.add_functor<impl::FusedGetBounddingBoxesCoordFunctor>("FusedGetBounddingBoxesCoord");
  m.add_functor<impl::FusedGetBounddingBoxesCoordGradFunctor>("FusedGetBounddingBoxesCoordGrad");
<<<<<<< HEAD
  m.add_functor<impl::FusedGetCiouDiagonalAngleFunctor>("FusedGetCiouDiagonalAngle");
  m.add_functor<impl::FusedGetCiouDiagonalAngleGradFunctor>("FusedGetCiouDiagonalAngleGrad");
=======
  m.add_functor<impl::FusedGetCiouResultFunctor>("FusedGetCiouResult");
  m.add_functor<impl::FusedGetCiouResultGradFunctor>("FusedGetCiouResultGrad");
>>>>>>> 9bc608de
};

}  // namespace functional
}  // namespace one
}  // namespace oneflow<|MERGE_RESOLUTION|>--- conflicted
+++ resolved
@@ -3294,7 +3294,6 @@
   std::shared_ptr<OpExpr> op_;
 };
 
-<<<<<<< HEAD
 class FusedGetCiouDiagonalAngleFunctor {
  public:
   FusedGetCiouDiagonalAngleFunctor() {
@@ -3313,7 +3312,12 @@
     auto& attrs = THREAD_CACHED_MUTABLE_ATTR_MAP("eps");
     attrs.SetAllAttrs(eps);
     return OpInterpUtil::Dispatch<Tensor>(*op_, {w1, h1, w2, h2}, attrs);
-=======
+  }
+
+ private:
+  std::shared_ptr<OpExpr> op_;
+};
+
 class FusedGetCiouResultFunctor {
  public:
   FusedGetCiouResultFunctor() {
@@ -3334,14 +3338,12 @@
     auto& attrs = THREAD_CACHED_MUTABLE_ATTR_MAP("eps");
     attrs.SetAllAttrs(eps);
     return OpInterpUtil::Dispatch<TensorTuple>(*op_, {v, iou, rho2, c2}, attrs);
->>>>>>> 9bc608de
-  }
-
- private:
-  std::shared_ptr<OpExpr> op_;
-};
-
-<<<<<<< HEAD
+  }
+
+ private:
+  std::shared_ptr<OpExpr> op_;
+};
+
 class FusedGetCiouDiagonalAngleGradFunctor {
  public:
   FusedGetCiouDiagonalAngleGradFunctor() {
@@ -3365,7 +3367,12 @@
     auto& attrs = THREAD_CACHED_MUTABLE_ATTR_MAP("eps");
     attrs.SetAllAttrs(eps);
     return OpInterpUtil::Dispatch<TensorTuple>(*op_, {w1, h1, w2, h2, v_diff}, attrs);
-=======
+  }
+
+ private:
+  std::shared_ptr<OpExpr> op_;
+};
+
 class FusedGetCiouResultGradFunctor {
  public:
   FusedGetCiouResultGradFunctor() {
@@ -3386,7 +3393,6 @@
                                 const std::shared_ptr<one::Tensor>& rho2,
                                 const std::shared_ptr<one::Tensor>& c2) const {
     return OpInterpUtil::Dispatch<TensorTuple>(*op_, {dy, alpha, rho2, c2}, {});
->>>>>>> 9bc608de
   }
 
  private:
@@ -3512,13 +3518,10 @@
   m.add_functor<impl::FusedCenterGradFunctor>("FusedCenterGrad");
   m.add_functor<impl::FusedGetBounddingBoxesCoordFunctor>("FusedGetBounddingBoxesCoord");
   m.add_functor<impl::FusedGetBounddingBoxesCoordGradFunctor>("FusedGetBounddingBoxesCoordGrad");
-<<<<<<< HEAD
   m.add_functor<impl::FusedGetCiouDiagonalAngleFunctor>("FusedGetCiouDiagonalAngle");
   m.add_functor<impl::FusedGetCiouDiagonalAngleGradFunctor>("FusedGetCiouDiagonalAngleGrad");
-=======
   m.add_functor<impl::FusedGetCiouResultFunctor>("FusedGetCiouResult");
   m.add_functor<impl::FusedGetCiouResultGradFunctor>("FusedGetCiouResultGrad");
->>>>>>> 9bc608de
 };
 
 }  // namespace functional
