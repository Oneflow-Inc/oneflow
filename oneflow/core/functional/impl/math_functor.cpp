/*
Copyright 2020 The OneFlow Authors. All rights reserved.

Licensed under the Apache License, Version 2.0 (the "License");
you may not use this file except in compliance with the License.
You may obtain a copy of the License at

    http://www.apache.org/licenses/LICENSE-2.0

Unless required by applicable law or agreed to in writing, software
distributed under the License is distributed on an "AS IS" BASIS,
WITHOUT WARRANTIES OR CONDITIONS OF ANY KIND, either express or implied.
See the License for the specific language governing permissions and
limitations under the License.
*/

#include "oneflow/core/common/container_util.h"
#include "oneflow/core/common/scalar.h"
#include "oneflow/core/framework/attr_map.h"
#include "oneflow/core/framework/nd_sbp.h"
#include "oneflow/core/framework/op_builder.h"
#include "oneflow/core/framework/op_expr.h"
#include "oneflow/core/framework/op_interpreter/op_interpreter_util.h"
#include "oneflow/core/framework/tensor.h"
#include "oneflow/core/framework/tensor_tuple.h"
#include "oneflow/core/functional/functional.h"
#include "oneflow/core/functional/function_library.h"
#include "oneflow/core/functional/impl/common.h"
#include "oneflow/core/functional/impl/unary_functor.h"
#include "oneflow/core/job/lazy_mode.h"
#include "oneflow/core/job/sbp_parallel.h"
#include "oneflow/core/functional/tensor_processor.h"

#include <sstream>
#include <bitset>

namespace oneflow {
namespace one {
namespace functional {

namespace impl {

class AddNFunctor {
 public:
  AddNFunctor() {
    op_.resize(kMaxInputCount /*the maximum number of inputs*/);
    for (int n = 1; n < op_.size(); ++n) {
      op_[n] = CHECK_JUST(one::OpBuilder("add_n").Input("in", n + 1).Output("out").Build());
    }
  }
  Maybe<Tensor> operator()(const TensorTuple& inputs, bool inplace) const {
    CHECK_GE_OR_RETURN(inputs.size(), 2);
    TensorTuple outputs;
    for (int i = 0; i < inputs.size(); i += kMaxInputCount) {
      size_t size = (i + kMaxInputCount) < inputs.size() ? kMaxInputCount : inputs.size() - i;
      TensorTuple partial_inputs(size);
      std::copy(inputs.begin() + i, inputs.begin() + i + size, partial_inputs.begin());
      if (i == 0 && inplace) {
        JUST(CheckInplaceValid(partial_inputs.at(0)));
        std::shared_ptr<TensorTuple> outs = std::make_shared<TensorTuple>(1);
        outs->at(0) = partial_inputs.at(0);
        JUST(OpInterpUtil::Dispatch(*op_.at(size - 1), partial_inputs, outs.get()));
        outputs.emplace_back(outs->at(0));
      } else {
        outputs.emplace_back(
            JUST(OpInterpUtil::Dispatch<Tensor>(*op_.at(size - 1), partial_inputs)));
      }
    }
    if (outputs.size() == 1) { return outputs.at(0); }
    return this->operator()(outputs, inplace);
  }

 private:
  std::vector<std::shared_ptr<OpExpr>> op_;
};

class ScalarMathBaseFunctor {
 public:
  explicit ScalarMathBaseFunctor(std::string op_name) {
    op_ = CHECK_JUST(one::OpBuilder(op_name).Input("in").Output("out").Build());
  }
  virtual ~ScalarMathBaseFunctor() = default;
  Maybe<Tensor> operator()(const std::shared_ptr<one::Tensor>& x, const Scalar& scalar,
                           bool inplace) const {
    if (std::dynamic_pointer_cast<StaticZerosTensor>(x) && op_->op_type_name() == "scalar_mul") {
      return x;
    }
    MutableAttrMap attrs;
    TensorProcessor tensor_processor;
    Symbol<DType> lowest_dtype;
    if (scalar.IsFloatingPoint()) {
      JUST(attrs.SetAttr<double>("float_operand", JUST(scalar.As<double>())));
      JUST(attrs.SetAttr<bool>("has_float_operand", true));
      JUST(attrs.SetAttr<bool>("has_int_operand", false));
      // Only promote type to Float32 when tensor is Int type but scalar is float type.
      if (DType::priority_order[x->dtype()->data_type()]
          < DType::priority_order[DType::Float16()->data_type()]) {
        lowest_dtype = DType::Float();
      } else {
        lowest_dtype = x->dtype();
      }
    } else if (scalar.IsIntegral()) {
      JUST(attrs.SetAttr<int64_t>("int_operand", JUST(scalar.As<int64_t>())));
      JUST(attrs.SetAttr<bool>("has_float_operand", false));
      JUST(attrs.SetAttr<bool>("has_int_operand", true));
      // Only promote type to Int64 when tensor is Bool type but scalar is int type.
      if (DType::priority_order[x->dtype()->data_type()]
          == DType::priority_order[DType::Bool()->data_type()]) {
        lowest_dtype = DType::Int64();
      } else {
        lowest_dtype = x->dtype();
      }
    } else {
      UNIMPLEMENTED_THEN_RETURN() << "The scalar in " << op_->op_type_name()
                                  << " should be float or int.";
    }
    JUST(tensor_processor.AddInputs({x}, lowest_dtype).Apply());
    TensorTuple casted_vec = JUST(tensor_processor.GetInputs());
    if (inplace) {
      JUST(CheckInplaceCastValid(x, casted_vec[0]));
      JUST(CheckInplaceValid(x));
      std::shared_ptr<TensorTuple> outputs = std::make_shared<TensorTuple>(1);
      outputs->at(0) = x;
      JUST(OpInterpUtil::Dispatch(*op_, {x}, outputs.get(), attrs));
      return outputs->at(0);
    } else {
      return OpInterpUtil::Dispatch<Tensor>(*op_, casted_vec, attrs);
    }
  }

 private:
  std::shared_ptr<OpExpr> op_;
};

class ScalarAddFunctor : public ScalarMathBaseFunctor {
 public:
  ScalarAddFunctor() : ScalarMathBaseFunctor(/*op_name=*/"scalar_add") {}

  Maybe<Tensor> operator()(const std::shared_ptr<one::Tensor>& input, const Scalar& other,
                           const Scalar& alpha, const bool& inplace) const {
    if (IsIntegralDataType(input->dtype()->data_type()) && other.IsIntegral()
        && alpha.IsFloatingPoint()) {
      return Error::RuntimeError()
             << "For integral input tensors, argument alpha must not be a floating point number.";
    }
    Scalar scalar;
    if (other.IsFloatingPoint() || alpha.IsFloatingPoint()) {
      scalar = Scalar(other.Value<double>() * alpha.Value<double>());
    } else {
      scalar = Scalar(other.Value<int64_t>() * alpha.Value<int64_t>());
    }
    return ScalarMathBaseFunctor::operator()(input, scalar, inplace);
  }
};

class ScalarAdd2Functor {
 public:
  Maybe<Tensor> operator()(const Scalar& input, const std::shared_ptr<one::Tensor>& other,
                           const Scalar& alpha) const {
    if (IsIntegralDataType(other->dtype()->data_type()) && input.IsIntegral()
        && alpha.IsFloatingPoint()) {
      return Error::RuntimeError()
             << "For integral input tensors, argument alpha must not be a floating point number.";
    }
    std::shared_ptr<one::Tensor> other_;
    if ((alpha.IsIntegral() && alpha.Value<int64_t>() == 1)
        || (alpha.IsFloatingPoint()
            && std::fabs(alpha.Value<double>() - 1.0) < std::numeric_limits<double>::epsilon())) {
      other_ = other;
    } else {
      other_ = JUST(ScalarMul(alpha, other));
    }
    return ScalarAdd(other_, input, /*alpha=*/1, /*inplace=*/false);
  }
};

class ScalarSubFunctor {
 public:
  Maybe<Tensor> operator()(const std::shared_ptr<one::Tensor>& x, const Scalar& scalar,
                           bool inplace) const {
    return ScalarAdd(x, Scalar(-1) * scalar, /*alpha=*/1, inplace);
  }
};

class ScalarSub2Functor {
 public:
  Maybe<Tensor> operator()(const Scalar& scalar, const std::shared_ptr<one::Tensor>& x) const {
    return ScalarAdd(JUST(ScalarMul(x, Scalar(-1), false)), scalar, /*alpha=*/1,
                     /*inplace=*/false);
  }
};

class ScalarMulFunctor : public ScalarMathBaseFunctor {
 public:
  ScalarMulFunctor() : ScalarMathBaseFunctor(/*op_name=*/"scalar_mul") {}
};

class ScalarMul2Functor {
 public:
  Maybe<Tensor> operator()(const Scalar& scalar, const std::shared_ptr<one::Tensor>& x) const {
    return ScalarMul(x, scalar, false);
  }
};

class InplaceScalarMulFunctor : public ScalarMathBaseFunctor {
 public:
  InplaceScalarMulFunctor() : ScalarMathBaseFunctor(/*op_name=*/"scalar_mul") {}
  Maybe<Tensor> operator()(const std::shared_ptr<one::Tensor>& x, const Scalar& scalar) const {
    return ScalarMathBaseFunctor::operator()(x, scalar, true);
  }
};

class ScalarDivFunctor : public ScalarMathBaseFunctor {
 public:
  ScalarDivFunctor() : ScalarMathBaseFunctor(/*op_name=*/"scalar_div") {}
  Maybe<Tensor> operator()(const std::shared_ptr<one::Tensor>& x, const Scalar& scalar) const {
    return ScalarMathBaseFunctor::operator()(x, scalar, false);
  }
};

class ScalarDiv2Functor {
 public:
  Maybe<Tensor> operator()(const Scalar& scalar, const std::shared_ptr<one::Tensor>& x) const {
    return functional::ScalarMul(JUST(functional::ReciprocalNoNan(x)), scalar, /*inplace=*/false);
  }
};

class InplaceScalarDivFunctor : public ScalarMathBaseFunctor {
 public:
  InplaceScalarDivFunctor() : ScalarMathBaseFunctor(/*op_name=*/"scalar_mul") {}
  Maybe<Tensor> operator()(const std::shared_ptr<one::Tensor>& x, const Scalar& scalar) const {
    return ScalarMathBaseFunctor::operator()(x, Scalar(1.0) / scalar, true);
  }
};

class ScalarPowFunctor : public ScalarMathBaseFunctor {
 public:
  ScalarPowFunctor() : ScalarMathBaseFunctor(/*op_name=*/"scalar_pow") {}
};

class ScalarPowGradFunctor {
 public:
  ScalarPowGradFunctor() {
    op_ = CHECK_JUST(one::OpBuilder("scalar_pow_grad").Input("x").Input("dy").Output("dx").Build());
  }
  Maybe<Tensor> operator()(const std::shared_ptr<one::Tensor>& x,
                           const std::shared_ptr<one::Tensor>& dy, const Scalar& scalar) const {
    MutableAttrMap attrs;
    if (scalar.IsFloatingPoint()) {
      JUST(attrs.SetAttr<bool>("has_float_operand", true));
      JUST(attrs.SetAttr<bool>("has_int_operand", false));
      JUST(attrs.SetAttr<double>("float_operand", JUST(scalar.As<double>())));
    } else if (scalar.IsIntegral()) {
      JUST(attrs.SetAttr<bool>("has_float_operand", false));
      JUST(attrs.SetAttr<bool>("has_int_operand", true));
      JUST(attrs.SetAttr<int64_t>("int_operand", JUST(scalar.As<int64_t>())));
    } else {
      UNIMPLEMENTED_THEN_RETURN() << "The scalar in ScalarPowGrad should be float or int.";
    }
    return OpInterpUtil::Dispatch<Tensor>(*op_, {x, dy}, attrs);
  }

 private:
  std::shared_ptr<OpExpr> op_;
};

class ScalarReversePowFunctor : public ScalarMathBaseFunctor {
 public:
  ScalarReversePowFunctor() : ScalarMathBaseFunctor(/*op_name=*/"scalar_reverse_pow") {}
  Maybe<Tensor> operator()(const Scalar& scalar, const std::shared_ptr<one::Tensor>& input) const {
    return ScalarMathBaseFunctor::operator()(input, scalar, false);
  }
};

class ScalarReversePowGradFunctor {
 public:
  ScalarReversePowGradFunctor() {
    op_ = CHECK_JUST(
        one::OpBuilder("scalar_reverse_pow_grad").Input("x").Input("dy").Output("dx").Build());
  }
  Maybe<Tensor> operator()(const std::shared_ptr<one::Tensor>& x,
                           const std::shared_ptr<one::Tensor>& dy, const Scalar& scalar) const {
    MutableAttrMap attrs;
    if (scalar.IsFloatingPoint()) {
      JUST(attrs.SetAttr<bool>("has_float_operand", true));
      JUST(attrs.SetAttr<bool>("has_int_operand", false));
      JUST(attrs.SetAttr<double>("float_operand", JUST(scalar.As<double>())));
    } else if (scalar.IsIntegral()) {
      JUST(attrs.SetAttr<bool>("has_float_operand", false));
      JUST(attrs.SetAttr<bool>("has_int_operand", true));
      JUST(attrs.SetAttr<int64_t>("int_operand", JUST(scalar.As<int64_t>())));
    } else {
      UNIMPLEMENTED_THEN_RETURN() << "The scalar in ScalarTensorPowGrad should be float or int.";
    }
    return OpInterpUtil::Dispatch<Tensor>(*op_, {x, dy}, attrs);
  }

 private:
  std::shared_ptr<OpExpr> op_;
};

class ScalarFloorDivFunctor : public ScalarMathBaseFunctor {
 public:
  ScalarFloorDivFunctor() : ScalarMathBaseFunctor(/*op_name=*/"scalar_floordiv") {}
};

class ScalarFModFunctor : public ScalarMathBaseFunctor {
 public:
  ScalarFModFunctor() : ScalarMathBaseFunctor(/*op_name=*/"scalar_fmod") {}
};

class ReduceMaxFunctor {
 public:
  ReduceMaxFunctor() {
    op_ = CHECK_JUST(
        one::OpBuilder("reduce_max").Input("input_tensor").Output("output_tensor").Build());
  }
  Maybe<Tensor> operator()(const std::shared_ptr<one::Tensor>& x, const std::vector<int32_t>& axis,
                           const bool& keepdims) const {
    MutableAttrMap attrs;
    if (axis.empty()) {
      std::vector<int32_t> reduce_axis(x->shape()->NumAxes());
      std::iota(reduce_axis.begin(), reduce_axis.end(), 0);
      JUST(attrs.SetAttr<std::vector<int32_t>>("axis", reduce_axis));
    } else {
      JUST(attrs.SetAttr<std::vector<int32_t>>("axis", axis));
    }
    JUST(attrs.SetAttr<bool>("keepdims", keepdims));
    return OpInterpUtil::Dispatch<Tensor>(*op_, {x}, attrs);
  }

 private:
  std::shared_ptr<OpExpr> op_;
};

class ReduceMinFunctor {
 public:
  ReduceMinFunctor() {
    op_ = CHECK_JUST(
        one::OpBuilder("reduce_min").Input("input_tensor").Output("output_tensor").Build());
  }
  Maybe<Tensor> operator()(const std::shared_ptr<one::Tensor>& x, const std::vector<int32_t>& axis,
                           const bool& keepdims) const {
    MutableAttrMap attrs;
    if (axis.empty()) {
      std::vector<int32_t> reduce_axis(x->shape()->NumAxes());
      std::iota(reduce_axis.begin(), reduce_axis.end(), 0);
      JUST(attrs.SetAttr<std::vector<int32_t>>("axis", reduce_axis));
    } else {
      JUST(attrs.SetAttr<std::vector<int32_t>>("axis", axis));
    }
    JUST(attrs.SetAttr<bool>("keepdims", keepdims));
    return OpInterpUtil::Dispatch<Tensor>(*op_, {x}, attrs);
  }

 private:
  std::shared_ptr<OpExpr> op_;
};

class MaxFunctor {
 public:
  Maybe<Tensor> operator()(const std::shared_ptr<one::Tensor>& x) const {
    std::vector<int32_t> axis(x->ndim());
    std::iota(axis.begin(), axis.end(), 0);
    return ReduceMax(x, axis, /*keepdims=*/false);
  }
};

class Max2Functor {
 public:
  Maybe<TensorTuple> operator()(const std::shared_ptr<one::Tensor>& x, const int32_t& dim,
                                const bool& keepdims) const {
    auto outputs = std::make_shared<TensorTuple>(2);
    int32_t axis = dim;
    if (axis < -x->ndim() || axis >= x->ndim()) {
      return Error::IndexError() << "Dimension out of range (expected to be in range of ["
                                 << -x->ndim() << ", " << x->ndim() - 1 << "], but got " << axis
                                 << ")";
    }
    if (axis < 0) { axis += x->ndim(); }
    (*outputs)[0] = JUST(ReduceMax(x, {axis}, keepdims));
    (*outputs)[1] = JUST(ArgMax(x, dim, keepdims, NullOpt));
    return outputs;
  }
};

class MinFunctor {
 public:
  Maybe<Tensor> operator()(const std::shared_ptr<one::Tensor>& x) const {
    std::vector<int32_t> axis(x->ndim());
    std::iota(axis.begin(), axis.end(), 0);
    return ReduceMin(x, axis, /*keepdims=*/false);
  }
};

class Min2Functor {
 public:
  Maybe<TensorTuple> operator()(const std::shared_ptr<one::Tensor>& x, const int32_t& dim,
                                const bool& keepdims) const {
    auto outputs = std::make_shared<TensorTuple>(2);
    int32_t axis = dim;
    if (axis < -x->ndim() || axis >= x->ndim()) {
      return Error::IndexError() << "Dimension out of range (expected to be in range of ["
                                 << -x->ndim() << ", " << x->ndim() - 1 << "], but got " << axis
                                 << ")";
    }
    if (axis < 0) { axis += x->ndim(); }
    (*outputs)[0] = JUST(ReduceMin(x, {axis}, keepdims));
    (*outputs)[1] = JUST(ArgMin(x, dim, keepdims, NullOpt));
    return outputs;
  }
};

<<<<<<< HEAD
class ReduceSumAllFunctor {
 public:
  ReduceSumAllFunctor() {
    op_ = CHECK_JUST(
        one::OpBuilder("reduce_sum").Input("input_tensor").Output("output_tensor").Build());
  }
  Maybe<Tensor> operator()(const std::shared_ptr<one::Tensor>& x) const {
    // const DataType dtype = x->dtype()->data_type();
    MutableAttrMap attrs;
    const int32_t naxis = x->shape()->NumAxes();
    std::vector<int32_t> axis(naxis);
    std::iota(axis.begin(), axis.end(), 0);
    JUST(attrs.SetAttr<std::vector<int32_t>>("axis", axis));
    JUST(attrs.SetAttr<bool>("keepdims", false));
    TensorProcessor tensor_processor;
    JUST(tensor_processor.AddInputs({x}, /*lowest_dtype=*/DType::Int64()).Apply());
    TensorTuple input_tuple = JUST(tensor_processor.GetInputs());
    return OpInterpUtil::Dispatch<Tensor>(*op_, input_tuple, attrs);
  }

 private:
  std::shared_ptr<OpExpr> op_;
=======
class AmaxFunctor {
 public:
  Maybe<Tensor> operator()(const std::shared_ptr<one::Tensor>& x,
                           const Optional<std::vector<int32_t>>& dim, const bool& keepdim) const {
    if (!dim.has_value()) { return ReduceMax(x, {}, keepdim); }

    const int32_t ndim = x->ndim();
    std::vector<int32_t>& dims = *JUST(dim);
    for (int i = 0; i < dims.size(); i++) {
      if (dims[i] < -ndim || dims[i] >= ndim) {
        return Error::IndexError() << "Dimension out of range (expected to be in range of ["
                                   << -ndim << ", " << ndim - 1 << "], but got " << dims[i] << ")";
      }
      if (dims[i] < 0) { dims[i] += ndim; }
    }
    return ReduceMax(x, dims, keepdim);
  }
>>>>>>> d8dc9610
};

class ReduceSumFunctor {
 public:
  ReduceSumFunctor() {
    op_ = CHECK_JUST(
        one::OpBuilder("reduce_sum").Input("input_tensor").Output("output_tensor").Build());
  }
  Maybe<Tensor> operator()(const std::shared_ptr<one::Tensor>& x, const std::vector<int32_t>& axis,
                           const bool& keepdims) const {
    // const DataType dtype = x->dtype()->data_type();
    MutableAttrMap attrs;
    const int32_t naxis = x->shape()->NumAxes();
    if (axis.size() == 0) {
      std::vector<int32_t> reduce_axis(naxis);
      std::iota(reduce_axis.begin(), reduce_axis.end(), 0);
      JUST(attrs.SetAttr<std::vector<int32_t>>("axis", reduce_axis));
    } else {
      CHECK_GE_OR_RETURN(naxis, axis.size())
          << "Dimension out of range, expected to be in range of [" << -naxis << ", " << naxis - 1
          << "], but got " << axis.size();
      ;

      std::vector<int32_t> reduce_axis(axis.size());
      for (int i = 0; i < axis.size(); i++) {
        CHECK_GE_OR_RETURN(naxis, axis[i])
            << "Dimension out of range, expected to be in range of [" << -naxis << ", " << naxis - 1
            << "], but got " << axis[i];
        CHECK_LE_OR_RETURN(-naxis, axis[i])
            << "Dimension out of range, expected to be in range of [" << -naxis << ", " << naxis - 1
            << "], but got " << axis[i];
        if (axis[i] < 0) {
          reduce_axis[i] = axis[i] + naxis;
        } else {
          reduce_axis[i] = axis[i];
        }
      }
      JUST(attrs.SetAttr<std::vector<int32_t>>("axis", reduce_axis));
    }

    JUST(attrs.SetAttr<bool>("keepdims", keepdims));
    TensorProcessor tensor_processor;
    JUST(tensor_processor.AddInputs({x}, /*lowest_dtype=*/DType::Int64()).Apply());
    TensorTuple input_tuple = JUST(tensor_processor.GetInputs());
    return OpInterpUtil::Dispatch<Tensor>(*op_, input_tuple, attrs);
  }

 private:
  std::shared_ptr<OpExpr> op_;
};

class ReduceAllFunctor {
 public:
  ReduceAllFunctor() {
    op_ = CHECK_JUST(
        one::OpBuilder("reduce_all").Input("input_tensor").Output("output_tensor").Build());
  }
  Maybe<Tensor> operator()(const std::shared_ptr<one::Tensor>& x, const std::vector<int32_t>& axis,
                           const bool& keepdims) const {
    MutableAttrMap attrs;
    if (axis.empty()) {
      std::vector<int32_t> reduce_axis(x->shape()->NumAxes());
      std::iota(reduce_axis.begin(), reduce_axis.end(), 0);
      JUST(attrs.SetAttr<std::vector<int32_t>>("axis", reduce_axis));
    } else {
      JUST(attrs.SetAttr<std::vector<int32_t>>("axis", axis));
    }
    JUST(attrs.SetAttr<bool>("keepdims", keepdims));
    return OpInterpUtil::Dispatch<Tensor>(*op_, {x}, attrs);
  }

 private:
  std::shared_ptr<OpExpr> op_;
};

class ReduceAnyFunctor {
 public:
  ReduceAnyFunctor() {
    op_ = CHECK_JUST(
        one::OpBuilder("reduce_any").Input("input_tensor").Output("output_tensor").Build());
  }
  Maybe<Tensor> operator()(const std::shared_ptr<one::Tensor>& x, const std::vector<int32_t>& axis,
                           const bool& keepdims) const {
    MutableAttrMap attrs;
    if (axis.empty()) {
      std::vector<int32_t> reduce_axis(x->shape()->NumAxes());
      std::iota(reduce_axis.begin(), reduce_axis.end(), 0);
      JUST(attrs.SetAttr<std::vector<int32_t>>("axis", reduce_axis));
    } else {
      JUST(attrs.SetAttr<std::vector<int32_t>>("axis", axis));
    }
    JUST(attrs.SetAttr<bool>("keepdims", keepdims));
    return OpInterpUtil::Dispatch<Tensor>(*op_, {x}, attrs);
  }

 private:
  std::shared_ptr<OpExpr> op_;
};

template<class T>
class ReduceDeviceStageBaseFunctor {
 public:
  ReduceDeviceStageBaseFunctor()
      : op_(CHECK_JUST(one::OpBuilder(T::GetOpName())
                           .Input("in")
                           .Output("out")
                           .Output("mask")
                           .Output("count")
                           .Build())) {}
  Maybe<TensorTuple> operator()(const std::shared_ptr<one::Tensor>& in,
                                const std::vector<int32_t>& axis) const {
    MutableAttrMap attrs;
    JUST(attrs.SetAttr<std::vector<int32_t>>("axis", axis));
    return OpInterpUtil::Dispatch<TensorTuple>(*op_, {in}, attrs);
  }
  virtual ~ReduceDeviceStageBaseFunctor() = default;

 private:
  std::shared_ptr<OpExpr> op_;
};

template<class T>
class ReduceDeviceStageGradBaseFunctor {
 public:
  ReduceDeviceStageGradBaseFunctor()
      : op_(CHECK_JUST(one::OpBuilder(T::GetOpName())
                           .Input("out_diff")
                           .Input("mask")
                           .Input("count")
                           .Output("in_diff")
                           .Build())) {}
  Maybe<Tensor> operator()(const std::shared_ptr<one::Tensor>& out_diff,
                           const std::shared_ptr<one::Tensor>& mask,
                           const std::shared_ptr<one::Tensor>& count,
                           const std::vector<int32_t>& axis) const {
    MutableAttrMap attrs;
    JUST(attrs.SetAttr<std::vector<int32_t>>("axis", axis));
    return OpInterpUtil::Dispatch<Tensor>(*op_, {out_diff, mask, count}, attrs);
  }
  virtual ~ReduceDeviceStageGradBaseFunctor() = default;

 private:
  std::shared_ptr<OpExpr> op_;
};

class ReduceMinDeviceStageFunctor
    : public ReduceDeviceStageBaseFunctor<ReduceMinDeviceStageFunctor> {
 public:
  static std::string GetOpName() { return "reduce_min_device_stage"; }
};

class ReduceMaxDeviceStageFunctor
    : public ReduceDeviceStageBaseFunctor<ReduceMaxDeviceStageFunctor> {
 public:
  static std::string GetOpName() { return "reduce_max_device_stage"; }
};

class ReduceMinDeviceStageGradFunctor
    : public ReduceDeviceStageGradBaseFunctor<ReduceMinDeviceStageGradFunctor> {
 public:
  static std::string GetOpName() { return "reduce_min_device_stage_grad"; }
};

class ReduceMaxDeviceStageGradFunctor
    : public ReduceDeviceStageGradBaseFunctor<ReduceMaxDeviceStageGradFunctor> {
 public:
  static std::string GetOpName() { return "reduce_max_device_stage_grad"; }
};

template<class T>
class ReduceGlobalStageBaseFunctor {
 public:
  ReduceGlobalStageBaseFunctor()
      : op_(CHECK_JUST(one::OpBuilder(T::GetOpName())
                           .Input("in")
                           .Input("device_count")
                           .Output("out")
                           .Output("mask")
                           .Build())) {}
  Maybe<TensorTuple> operator()(const std::shared_ptr<one::Tensor>& in,
                                const std::shared_ptr<one::Tensor>& device_count,
                                const std::vector<int32_t>& axis, const bool& keepdims) const {
    MutableAttrMap attrs;
    JUST(attrs.SetAttr<std::vector<int32_t>>("axis", axis));
    JUST(attrs.SetAttr<bool>("keepdims", keepdims));
    return OpInterpUtil::Dispatch<TensorTuple>(*op_, {in, device_count}, attrs);
  }
  virtual ~ReduceGlobalStageBaseFunctor() = default;

 private:
  std::shared_ptr<OpExpr> op_;
};

template<class T>
class ReduceGlobalStageGradBaseFunctor {
 public:
  ReduceGlobalStageGradBaseFunctor()
      : op_(CHECK_JUST(one::OpBuilder(T::GetOpName())
                           .Input("out_diff")
                           .Input("mask")
                           .Input("device_count")
                           .Output("in_diff")
                           .Build())) {}
  Maybe<Tensor> operator()(const std::shared_ptr<one::Tensor>& out_diff,
                           const std::shared_ptr<one::Tensor>& mask,
                           const std::shared_ptr<one::Tensor>& device_count,
                           const std::vector<int32_t>& axis, const bool& keepdims) const {
    MutableAttrMap attrs;
    JUST(attrs.SetAttr<std::vector<int32_t>>("axis", axis));
    JUST(attrs.SetAttr<bool>("keepdims", keepdims));
    return OpInterpUtil::Dispatch<Tensor>(*op_, {out_diff, mask, device_count}, attrs);
  }
  virtual ~ReduceGlobalStageGradBaseFunctor() = default;

 private:
  std::shared_ptr<OpExpr> op_;
};

class ReduceMinGlobalStageFunctor
    : public ReduceGlobalStageBaseFunctor<ReduceMinGlobalStageFunctor> {
 public:
  static std::string GetOpName() { return "reduce_min_global_stage"; }
};

class ReduceMinGlobalStageGradFunctor
    : public ReduceGlobalStageGradBaseFunctor<ReduceMinGlobalStageGradFunctor> {
 public:
  static std::string GetOpName() { return "reduce_min_global_stage_grad"; }
};

class ReduceMaxGlobalStageFunctor
    : public ReduceGlobalStageBaseFunctor<ReduceMaxGlobalStageFunctor> {
 public:
  static std::string GetOpName() { return "reduce_max_global_stage"; }
};

class ReduceMaxGlobalStageGradFunctor
    : public ReduceGlobalStageGradBaseFunctor<ReduceMaxGlobalStageGradFunctor> {
 public:
  static std::string GetOpName() { return "reduce_max_global_stage_grad"; }
};

class ReduceMeanAllFunctor {
 public:
  ReduceMeanAllFunctor() {}
  Maybe<Tensor> operator()(const std::shared_ptr<one::Tensor>& x) const {
    // ReduceMean only calculate floating values.
    CHECK_OR_RETURN(IsFloatingDataType(x->dtype()->data_type()))
        << "RuntimeError: Can only calculate the mean of floating types.";
    size_t reduce_count = 1;
    reduce_count = x->shape()->Count(0);
    const auto& sum = JUST(functional::ReduceSumAll(x));
    if (reduce_count == 1 || reduce_count == 0) { return sum; }
    CHECK_GT_OR_RETURN(reduce_count, 0);
    return functional::ScalarMul(sum, 1.0 / reduce_count, false);
  }
};


class ReduceMeanFunctor {
 public:
  ReduceMeanFunctor() {}
  Maybe<Tensor> operator()(const std::shared_ptr<one::Tensor>& x, const std::vector<int32_t>& axis,
                           const bool& keepdims) const {
    // ReduceMean only calculate floating values.
    CHECK_OR_RETURN(IsFloatingDataType(x->dtype()->data_type()))
        << "RuntimeError: Can only calculate the mean of floating types.";
    const auto& sum = JUST(functional::ReduceSum(x, axis, keepdims));
    size_t reduce_count = 1;
    if (axis.empty()) {
      reduce_count = x->shape()->Count(0);
    } else {
      for (const int32_t& i : axis) { reduce_count *= x->shape()->At(i); }
    }
    if (reduce_count == 1 || reduce_count == 0) { return sum; }
    CHECK_GT_OR_RETURN(reduce_count, 0);
    return functional::ScalarMul(sum, 1.0 / reduce_count, false);
  }
};

class ReduceProdAllFunctor {
 public:
  ReduceProdAllFunctor() {
    op_ = CHECK_JUST(
        one::OpBuilder("reduce_prod").Input("input_tensor").Output("output_tensor").Build());
  }
  Maybe<Tensor> operator()(const std::shared_ptr<one::Tensor>& x, const Optional<Symbol<DType>>& dtype) const {
    MutableAttrMap attrs;
    std::shared_ptr<one::Tensor> tensor = x;
    if (dtype.has_value() && (dtype != x->dtype())) { tensor = JUST(Cast(tensor, JUST(dtype))); }
    TensorProcessor tensor_processor;
    Symbol<DType> lowest_dtype;
    if (DType::priority_order[tensor->dtype()->data_type()]
        == DType::priority_order[DType::Bool()->data_type()]) {
      lowest_dtype = DType::Int64();
    } else {
      lowest_dtype = tensor->dtype();
    }
    JUST(tensor_processor.AddInputs({tensor}, lowest_dtype).Apply());
    TensorTuple input_tuple = JUST(tensor_processor.GetInputs());
      std::vector<int32_t> reduce_axis(tensor->shape()->NumAxes());
      std::iota(reduce_axis.begin(), reduce_axis.end(), 0);
      JUST(attrs.SetAttr<std::vector<int32_t>>("axis", reduce_axis));
    JUST(attrs.SetAttr<bool>("keepdims", false));
    return JUST(OpInterpUtil::Dispatch<Tensor>(*op_, input_tuple, attrs));
  }

 private:
  std::shared_ptr<OpExpr> op_;
};

class ReduceProdFunctor {
 public:
  ReduceProdFunctor() {
    op_ = CHECK_JUST(
        one::OpBuilder("reduce_prod").Input("input_tensor").Output("output_tensor").Build());
  }
  Maybe<Tensor> operator()(const std::shared_ptr<one::Tensor>& x, const std::vector<int32_t>& axis,
                           const bool& keepdims, const Optional<Symbol<DType>>& dtype) const {
    MutableAttrMap attrs;
    std::shared_ptr<one::Tensor> tensor = x;
    if (dtype.has_value() && (dtype != x->dtype())) { tensor = JUST(Cast(tensor, JUST(dtype))); }
    TensorProcessor tensor_processor;
    Symbol<DType> lowest_dtype;
    if (DType::priority_order[tensor->dtype()->data_type()]
        == DType::priority_order[DType::Bool()->data_type()]) {
      lowest_dtype = DType::Int64();
    } else {
      lowest_dtype = tensor->dtype();
    }
    JUST(tensor_processor.AddInputs({tensor}, lowest_dtype).Apply());
    TensorTuple input_tuple = JUST(tensor_processor.GetInputs());
    const int32_t naxis = x->shape()->NumAxes();
    if (axis.empty()) {
      std::vector<int32_t> reduce_axis(naxis);
      std::iota(reduce_axis.begin(), reduce_axis.end(), 0);
      JUST(attrs.SetAttr<std::vector<int32_t>>("axis", reduce_axis));
    } else {
      CHECK_GE_OR_RETURN(naxis, axis.size())
          << "Dimension out of range, expected to be in range of [" << -naxis << ", " << naxis - 1
          << "], but got " << axis.size();
      ;

      std::vector<int32_t> reduce_axis(axis.size());
      for (int i = 0; i < axis.size(); i++) {
        CHECK_GE_OR_RETURN(naxis, axis[i])
            << "Dimension out of range, expected to be in range of [" << -naxis << ", " << naxis - 1
            << "], but got " << axis[i];
        CHECK_LE_OR_RETURN(-naxis, axis[i])
            << "Dimension out of range, expected to be in range of [" << -naxis << ", " << naxis - 1
            << "], but got " << axis[i];
        if (axis[i] < 0) {
          reduce_axis[i] = axis[i] + naxis;
        } else {
          reduce_axis[i] = axis[i];
        }
      }
      JUST(attrs.SetAttr<std::vector<int32_t>>("axis", reduce_axis));
    }
    JUST(attrs.SetAttr<bool>("keepdims", keepdims));
    return JUST(OpInterpUtil::Dispatch<Tensor>(*op_, input_tuple, attrs));
  }

 private:
  std::shared_ptr<OpExpr> op_;
};

class TransposeFunctor {
 public:
  TransposeFunctor() {
    op_ = CHECK_JUST(one::OpBuilder("transpose").Input("input").Output("output").Build());
  }
  Maybe<Tensor> operator()(const std::shared_ptr<one::Tensor>& input,
                           const std::vector<int32_t>& permute) const {
    MutableAttrMap attrs;
    auto ndim = input->ndim();
    CHECK_EQ_OR_RETURN(ndim, permute.size()) << "number of dims don't match in permute";

    // handle negative permute value here, because of permute is const,
    // so copy it to local var and do modification.
    auto positive_perm = permute;
    for (auto i = 0; i < positive_perm.size(); i++) {
      if (positive_perm[i] < 0) { positive_perm[i] += ndim; }
      CHECK_OR_RETURN(positive_perm[i] >= 0 && positive_perm[i] < ndim)
          << "IndexError: Dimension out of range (expected to be in range of [" << -ndim << ","
          << ndim << " ) but got " << positive_perm[i];
    }

    JUST(attrs.SetAttr<std::vector<int32_t>>("perm", positive_perm));
    return OpInterpUtil::Dispatch<Tensor>(*op_, {input}, attrs);
  }

 private:
  std::shared_ptr<OpExpr> op_;
};

class Transpose2dimFunctor {
 public:
  Transpose2dimFunctor() {
    op_ = CHECK_JUST(one::OpBuilder("transpose").Input("input").Output("output").Build());
  }
  Maybe<Tensor> operator()(const std::shared_ptr<one::Tensor>& x, const int32_t dim0,
                           const int32_t dim1) const {
    MutableAttrMap attrs;
    const int64_t ndim = x->shape()->NumAxes();
    std::vector<int32_t> permute;
    permute.reserve(ndim);
    int32_t dim_0 = dim0;
    int32_t dim_1 = dim1;

    if (dim0 < 0) { dim_0 += ndim; }
    if (dim1 < 0) { dim_1 += ndim; }

    CHECK_OR_RETURN(dim_0 >= 0 && dim0 < ndim)
        << "Dimension out of range (expected to be in range of [" << -ndim << ", " << ndim - 1
        << "], but got " << dim_0 << ")";
    CHECK_OR_RETURN(dim_1 >= 0 && dim1 < ndim)
        << "Dimension out of range (expected to be in range of [" << -ndim << ", " << ndim - 1
        << "], but got " << dim_1 << ")";
    for (int32_t i = 0; i < ndim; ++i) { permute.emplace_back(i); }
    std::swap(permute[dim_0], permute[dim_1]);

    JUST(attrs.SetAttr<std::vector<int32_t>>("perm", permute));
    return OpInterpUtil::Dispatch<Tensor>(*op_, {x}, attrs);
  }

 private:
  std::shared_ptr<OpExpr> op_;
};

class AsStridedFunctor {
 public:
  AsStridedFunctor() {
    op_ = CHECK_JUST(one::OpBuilder("as_strided").Input("input").Output("output").Build());
  }
  Maybe<Tensor> operator()(const std::shared_ptr<one::Tensor>& input,
                           const std::vector<int32_t>& size, const std::vector<int32_t>& stride,
                           const int32_t& storage_offset) const {
    CHECK_OR_RETURN(size.size() == stride.size()) << "mismatch in length of strides and shape";
    for (size_t i = 0; i < size.size(); i++) {
      CHECK_OR_RETURN(size[i] >= 0) << "Trying to create tensor with negative dimension" << size[i];
      CHECK_OR_RETURN(stride[i] >= 0)
          << "as_strided: Negative strides are not supported at the moment, got strides:"
          << stride[i];
    }
    MutableAttrMap attrs;
    JUST(attrs.SetAttr<std::vector<int32_t>>("size", size));
    JUST(attrs.SetAttr<std::vector<int32_t>>("stride", stride));
    JUST(attrs.SetAttr<int32_t>("storage_offset", storage_offset));
    return OpInterpUtil::Dispatch<Tensor>(*op_, {input}, attrs);
  }

 private:
  std::shared_ptr<OpExpr> op_;
};

class AsStridedGradFunctor {
 public:
  AsStridedGradFunctor() {
    op_ = CHECK_JUST(
        one::OpBuilder("as_strided_grad").Input("dy").Input("input").Output("dx").Build());
  }
  Maybe<Tensor> operator()(const std::shared_ptr<one::Tensor>& dy,
                           const std::shared_ptr<one::Tensor>& input,
                           const std::vector<int32_t>& size, const std::vector<int32_t>& stride,
                           const int32_t& storage_offset) const {
    MutableAttrMap attrs;
    JUST(attrs.SetAttr<std::vector<int32_t>>("size", size));
    JUST(attrs.SetAttr<std::vector<int32_t>>("stride", stride));
    JUST(attrs.SetAttr<int32_t>("storage_offset", storage_offset));
    return OpInterpUtil::Dispatch<Tensor>(*op_, {dy, input}, attrs);
  }

 private:
  std::shared_ptr<OpExpr> op_;
};

class ArangeFunctor {
 public:
  ArangeFunctor() { op_ = CHECK_JUST(one::OpBuilder("arange").Output("out").Build()); }
  Maybe<Tensor> operator()(const Scalar& start, const Scalar& limit, const Scalar& delta,
                           const Optional<Symbol<DType>>& dtype,
                           const Optional<Symbol<Device>>& device) const {
    MutableAttrMap attrs;
    if (dtype.has_value()) {
      const DataType range_dtype = JUST(dtype)->data_type();
      if (IsIntegralDataType(range_dtype)) {
        JUST(attrs.SetAttr<int64_t>("integer_start", JUST(start.As<int64_t>())));
        JUST(attrs.SetAttr<int64_t>("integer_limit", JUST(limit.As<int64_t>())));
        JUST(attrs.SetAttr<int64_t>("integer_delta", JUST(delta.As<int64_t>())));
        JUST(attrs.SetAttr<DataType>("dtype", range_dtype));
      } else {
        JUST(attrs.SetAttr<double>("float_start", JUST(start.As<double>())));
        JUST(attrs.SetAttr<double>("float_limit", JUST(limit.As<double>())));
        JUST(attrs.SetAttr<double>("float_delta", JUST(delta.As<double>())));
        JUST(attrs.SetAttr<DataType>("dtype", range_dtype));
      }
    } else {
      if (delta.IsIntegral()) {
        JUST(attrs.SetAttr<int64_t>("integer_start", JUST(start.As<int64_t>())));
        JUST(attrs.SetAttr<int64_t>("integer_limit", JUST(limit.As<int64_t>())));
        JUST(attrs.SetAttr<int64_t>("integer_delta", JUST(delta.As<int64_t>())));
        JUST(attrs.SetAttr<DataType>("dtype", DType::Int64()->data_type()));
      } else {
        JUST(attrs.SetAttr<double>("float_start", JUST(start.As<double>())));
        JUST(attrs.SetAttr<double>("float_limit", JUST(limit.As<double>())));
        JUST(attrs.SetAttr<double>("float_delta", JUST(delta.As<double>())));
        JUST(attrs.SetAttr<DataType>("dtype", DType::Float()->data_type()));
      }
    }
    OpExprInterpContext ctx(attrs);
    ctx.device = device;
    return OpInterpUtil::Dispatch<Tensor>(*op_, {}, ctx);
  }

 private:
  std::shared_ptr<OpExpr> op_;
};

class Arange2Functor {
 public:
  Maybe<Tensor> operator()(const Scalar& limit, const Optional<Symbol<DType>>& dtype,
                           const Optional<Symbol<Device>>& device) const {
    return Arange(Scalar(0), limit, Scalar(1), dtype, device);
  }
};

class ConsistentArangeFunctor {
 public:
  ConsistentArangeFunctor() { op_ = CHECK_JUST(one::OpBuilder("arange").Output("out").Build()); }
  Maybe<Tensor> operator()(const Scalar& start, const Scalar& limit, const Scalar& delta,
                           const Optional<Symbol<DType>>& dtype,
                           const Symbol<ParallelDesc>& placement,
                           const std::vector<Symbol<SbpParallel>>& sbp_tuple) const {
    JUST(CheckDeviceIdsIsValid(placement));
    MutableAttrMap attrs;
    if (dtype.has_value()) {
      const DataType range_dtype = JUST(dtype)->data_type();
      if (IsIntegralDataType(range_dtype)) {
        JUST(attrs.SetAttr<int64_t>("integer_start", JUST(start.As<int64_t>())));
        JUST(attrs.SetAttr<int64_t>("integer_limit", JUST(limit.As<int64_t>())));
        JUST(attrs.SetAttr<int64_t>("integer_delta", JUST(delta.As<int64_t>())));
        JUST(attrs.SetAttr<DataType>("dtype", range_dtype));
      } else {
        JUST(attrs.SetAttr<double>("float_start", JUST(start.As<double>())));
        JUST(attrs.SetAttr<double>("float_limit", JUST(limit.As<double>())));
        JUST(attrs.SetAttr<double>("float_delta", JUST(delta.As<double>())));
        JUST(attrs.SetAttr<DataType>("dtype", range_dtype));
      }
    } else {
      if (delta.IsIntegral()) {
        JUST(attrs.SetAttr<int64_t>("integer_start", JUST(start.As<int64_t>())));
        JUST(attrs.SetAttr<int64_t>("integer_limit", JUST(limit.As<int64_t>())));
        JUST(attrs.SetAttr<int64_t>("integer_delta", JUST(delta.As<int64_t>())));
        JUST(attrs.SetAttr<DataType>("dtype", DType::Int64()->data_type()));
      } else {
        JUST(attrs.SetAttr<double>("float_start", JUST(start.As<double>())));
        JUST(attrs.SetAttr<double>("float_limit", JUST(limit.As<double>())));
        JUST(attrs.SetAttr<double>("float_delta", JUST(delta.As<double>())));
        JUST(attrs.SetAttr<DataType>("dtype", DType::Float()->data_type()));
      }
    }
    if (LazyMode::is_enabled()) {
      std::vector<std::string> nd_sbp(sbp_tuple.size());
      {
        for (int i = 0; i < sbp_tuple.size(); ++i) {
          nd_sbp.at(i) = SbpParallelToString(*sbp_tuple.at(i));
        }
      }
      JUST(attrs.SetAttr<std::vector<std::string>>("nd_sbp", nd_sbp));
    }
    const auto& nd_sbp = JUST(GetNdSbp(sbp_tuple));
    return OpInterpUtil::Dispatch<Tensor>(*op_, {}, OpExprInterpContext(attrs, placement, nd_sbp));
  }

 private:
  std::shared_ptr<OpExpr> op_;
};

class ConsistentArange2Functor {
 public:
  Maybe<Tensor> operator()(const Scalar& limit, const Symbol<DType>& dtype,
                           const Symbol<ParallelDesc>& placement,
                           const std::vector<Symbol<SbpParallel>>& sbp_tuple) const {
    JUST(CheckDeviceIdsIsValid(placement));
    return ConsistentArange(Scalar(0), limit, Scalar(1), dtype, placement, sbp_tuple);
  }
};

class CastFunctor {
 public:
  CastFunctor() { op_ = CHECK_JUST(one::OpBuilder("cast").Input("in").Output("out").Build()); }
  Maybe<Tensor> operator()(const std::shared_ptr<one::Tensor>& x,
                           const Symbol<DType>& dtype) const {
    if (x->dtype() == dtype) { return x; }

    MutableAttrMap attrs;
    JUST(attrs.SetAttr<DataType>("dtype", dtype->data_type()));
    return OpInterpUtil::Dispatch<Tensor>(*op_, {x}, attrs);
  }

 private:
  std::shared_ptr<OpExpr> op_;
};

class ClampBaseFunctor {
 public:
  ClampBaseFunctor() {
    clip_op_ = CHECK_JUST(one::OpBuilder("clip_by_scalar").Input("x").Output("y").Build());
    clip_min_op_ = CHECK_JUST(one::OpBuilder("clip_by_scalar_min").Input("x").Output("y").Build());
    clip_max_op_ = CHECK_JUST(one::OpBuilder("clip_by_scalar_max").Input("x").Output("y").Build());
  }
  Maybe<Tensor> operator()(const std::shared_ptr<one::Tensor>& x, const Optional<Scalar>& min,
                           const Optional<Scalar>& max, bool inplace) const {
    CHECK_OR_RETURN(min.has_value() || max.has_value())
        << "Requires one of argument `min` and `max` at least in clip.";
    MutableAttrMap attrs;
    if (IsFloatingDataType(x->dtype()->data_type())) {
      if (min.has_value()) {
        const auto& min_val = JUST(min);
        JUST(attrs.SetAttr<double>("floating_min", JUST(min_val->As<double>())));
        JUST(attrs.SetAttr<int64_t>("integral_min", 0));
      }
      if (max.has_value()) {
        const auto& max_val = JUST(max);
        JUST(attrs.SetAttr<double>("floating_max", JUST(max_val->As<double>())));
        JUST(attrs.SetAttr<int64_t>("integral_max", 0));
      }
    } else if (IsIntegralDataType(x->dtype()->data_type())) {
      if (min.has_value()) {
        const auto& min_val = JUST(min);
        JUST(attrs.SetAttr<double>("floating_min", 0));
        JUST(attrs.SetAttr<int64_t>("integral_min", JUST(min_val->As<int64_t>())));
      }
      if (max.has_value()) {
        const auto& max_val = JUST(max);
        JUST(attrs.SetAttr<double>("floating_max", 0));
        JUST(attrs.SetAttr<int64_t>("integral_max", JUST(max_val->As<int64_t>())));
      }
    } else {
      UNIMPLEMENTED_THEN_RETURN() << "Only support floating or integral data type.";
    }
    const OpExpr* op = nullptr;
    if (!min.has_value()) {
      op = clip_max_op_.get();
    } else if (!max.has_value()) {
      op = clip_min_op_.get();
    } else {
      op = clip_op_.get();
    }
    if (inplace) {
      JUST(CheckInplaceValid(x));
      std::shared_ptr<TensorTuple> outputs = std::make_shared<TensorTuple>(1);
      outputs->at(0) = x;
      if (x->requires_grad()) {
        JUST(OpInterpUtil::Dispatch(*op, {JUST(functional::Identity(x))}, outputs.get(), attrs));
      } else {
        JUST(OpInterpUtil::Dispatch(*op, {x}, outputs.get(), attrs));
      }
      return outputs->at(0);
    } else {
      return OpInterpUtil::Dispatch<Tensor>(*op, {x}, attrs);
    }
  }

 private:
  std::shared_ptr<OpExpr> clip_op_;
  std::shared_ptr<OpExpr> clip_min_op_;
  std::shared_ptr<OpExpr> clip_max_op_;
};

class ClampFunctor : public ClampBaseFunctor {
 public:
  Maybe<Tensor> operator()(const std::shared_ptr<one::Tensor>& x, const Optional<Scalar>& min,
                           const Optional<Scalar>& max) const {
    return ClampBaseFunctor::operator()(x, min, max, false);
  }
};

class ClampInplaceFunctor : public ClampBaseFunctor {
 public:
  Maybe<Tensor> operator()(const std::shared_ptr<one::Tensor>& x, const Optional<Scalar>& min,
                           const Optional<Scalar>& max) const {
    return ClampBaseFunctor::operator()(x, min, max, true);
  }
};

class ClipFunctor {
 public:
  Maybe<Tensor> operator()(const std::shared_ptr<one::Tensor>& x, const Optional<Scalar>& min,
                           const Optional<Scalar>& max) const {
    return Clamp(x, min, max);
  }
};

class ClipInplaceFunctor {
 public:
  Maybe<Tensor> operator()(const std::shared_ptr<one::Tensor>& x, const Optional<Scalar>& min,
                           const Optional<Scalar>& max) const {
    return ClampInplace(x, min, max);
  }
};
class SqrtSquareSumFunctor {
 public:
  SqrtSquareSumFunctor() {
    op_ = CHECK_JUST(one::OpBuilder("sqrt_square_sum").Input("x").Output("y").Build());
  }
  Maybe<Tensor> operator()(const std::shared_ptr<one::Tensor>& x) const {
    return OpInterpUtil::Dispatch<Tensor>(*op_, {x}, {});
  }

 private:
  std::shared_ptr<OpExpr> op_;
};

class VectorNormFunctor {
 public:
  VectorNormFunctor() {}
  Maybe<Tensor> operator()(const std::shared_ptr<one::Tensor>& x, const Scalar& ord,
                           const Optional<std::vector<int32_t>>& input_dim, const bool& keepdim,
                           const Optional<Symbol<DType>>& dtype) const {
    std::shared_ptr<one::Tensor> res;
    Symbol<DType> dtype_val;
    if (dtype) {
      dtype_val = JUST(dtype);
      if (!(dtype_val->data_type() == DataType::kFloat
            || dtype_val->data_type() == DataType::kDouble
            || dtype_val->data_type() == DataType::kFloat16
            || dtype_val->data_type() == DataType::kBFloat16)) {
        UNIMPLEMENTED_THEN_RETURN() << "linalg.vector_norm(): only supports floating point and "
                                       "complex dtypes, but got: Int.";
      }
    } else {
      if (!IsFloatingDataType(x->dtype()->data_type())) {
        UNIMPLEMENTED_THEN_RETURN() << "linalg.vector_norm(): only supports floating point and "
                                       "complex dtypes, but got: Int.";
      }
      dtype_val = x->dtype();
    }
    bool full_dim_flag = true;
    std::vector<int32_t> dim;
    if (!input_dim.has_value()) {
      std::vector<int32_t> reduce_axis(x->shape()->NumAxes());
      std::iota(reduce_axis.begin(), reduce_axis.end(), 0);
      dim = reduce_axis;
    } else {
      std::vector<int32_t> dim_check;
      dim_check = *JUST(input_dim);
      for (int i = 0; i < dim_check.size(); ++i) {
        if (dim_check[i] >= 0) {
          dim.emplace_back(dim_check[i]);
        } else {
          dim.emplace_back(dim_check[i] + x->shape()->NumAxes());
        }
        if (dim[i] != i) { full_dim_flag = false; }
      }
      if ((int)dim.size() < x->shape()->NumAxes()) { full_dim_flag = false; }
    }
    if (ord.IsIntegral() || ord.IsFloatingPoint()) {
      double ord_val = JUST(ord.As<double>());
      if (ord_val == 0) {
        res = JUST(ReduceSum(JUST(functional::NotEqualZero(x)), dim, keepdim));
      } else if (ord_val == INFINITY) {
        res = JUST(ReduceMax(JUST(Abs(x)), dim, keepdim));
      } else if (ord_val == -INFINITY) {
        res = JUST(ReduceMin(JUST(Abs(x)), dim, keepdim));
      } else if (ord_val == 2.0 && keepdim == false && full_dim_flag
                 && x->requires_grad() == false) {
        res = JUST(SqrtSquareSum(x));
      } else {
        res =
            JUST(ScalarPow(JUST(ReduceSum(JUST(ScalarPow(JUST(Abs(x)), ord, false)), dim, keepdim)),
                           Scalar(1.0) / ord, false));
      }
      res = JUST(Cast(res, dtype_val));
      return res;
    } else {
      UNIMPLEMENTED_THEN_RETURN()
          << "linalg_vector_norm(): argument 'ord' must be Number, not str.";
    }
  }
};

class ScalarVectorNormFunctor {
 public:
  ScalarVectorNormFunctor() {}
  Maybe<Tensor> operator()(const std::shared_ptr<one::Tensor>& x, const Scalar& ord,
                           const Scalar& input_dim, const bool& keepdim,
                           const Optional<Symbol<DType>>& dtype) const {
    if (dtype) {
      Symbol<DType> dtype_val = JUST(dtype);
      if (!(dtype_val->data_type() == DataType::kFloat
            || dtype_val->data_type() == DataType::kDouble
            || dtype_val->data_type() == DataType::kFloat16
            || dtype_val->data_type() == DataType::kBFloat16)) {
        UNIMPLEMENTED_THEN_RETURN() << "linalg.vector_norm(): only supports the float, double, "
                                       "cfloat and cdouble dtypes, but got: Int.";
      }
    } else {
      if (!IsFloatingDataType(x->dtype()->data_type())) {
        UNIMPLEMENTED_THEN_RETURN() << "linalg.vector_norm(): only supports the float, double, "
                                       "cfloat and cdouble dtypes, but got: Int.";
      }
    }
    if (input_dim.IsIntegral()) {
      std::vector<int32_t> dim(1, JUST(input_dim.As<int>()));
      return functional::VectorNorm(x, ord, dim, keepdim, dtype);
    } else {
      UNIMPLEMENTED_THEN_RETURN() << "linalg.vector_norm(): only support int dim.";
    }
  }
};

class ScalarMatrixNormFunctor {
 public:
  ScalarMatrixNormFunctor() {}
  Maybe<Tensor> operator()(const std::shared_ptr<one::Tensor>& x, const Scalar& ord,
                           const std::vector<int32_t>& input_dim, const bool& keepdim,
                           const Optional<Symbol<DType>>& dtype) const {
    std::shared_ptr<one::Tensor> res;

    auto num_dims = x->shape()->NumAxes();
    auto axis = input_dim.size();
    CHECK_OR_RETURN(num_dims >= 2)
        << "linalg.matrix_norm(): input tensor must be a matrix or batch of matrices";
    CHECK_OR_RETURN(axis == 2 && input_dim[0] != input_dim[1])
        << "linalg.matrix_norm(): input_dim must be a 2-tuple of ints with different elements";

    Symbol<DType> dtype_val;
    if (dtype) {
      dtype_val = JUST(dtype);
      if (!(dtype_val->data_type() == DataType::kFloat
            || dtype_val->data_type() == DataType::kDouble
            || dtype_val->data_type() == DataType::kFloat16
            || dtype_val->data_type() == DataType::kBFloat16)) {
        UNIMPLEMENTED_THEN_RETURN() << "linalg.matrix_norm(): only supports the float, double, "
                                       "cfloat and cdouble dtypes, but got: Int.";
      }
    } else {
      if (!IsFloatingDataType(x->dtype()->data_type())) {
        UNIMPLEMENTED_THEN_RETURN() << "linalg.matrix_norm(): only supports the float, double, "
                                       "cfloat and cdouble dtypes, but got: Int.";
      }
      dtype_val = x->dtype();
    }
    std::vector<int32_t> dim_tmp;
    dim_tmp.reserve(axis);
    for (int i = 0; i < axis; ++i) {
      if (input_dim[i] >= 0) {
        dim_tmp.emplace_back(input_dim[i]);
      } else {
        dim_tmp.emplace_back(input_dim[i] + num_dims);
      }
    }
    std::vector<int32_t> dim(2);
    double ord_tmp = JUST(ord.As<double>());
    if (ord_tmp == INFINITY || ord_tmp == -INFINITY) {
      dim = dim_tmp;
      dim[0] = dim_tmp[1];
      dim[1] = dim_tmp[0];
    } else if (ord_tmp == 1 || ord_tmp == -1) {
      dim = dim_tmp;
    } else {
      UNIMPLEMENTED_THEN_RETURN()
          << "linalg.matrix_norm(): Only support INFINITY,-INFINITY,1 or -1 data type.";
    }

    if (dim[1] > dim[0] && keepdim == false) { dim[1] -= 1; }
    std::vector<int32_t> dim_tmp0_vec(1, dim[0]);
    std::vector<int32_t> dim_tmp1_vec(1, dim[1]);
    res = JUST(ReduceSum(JUST(Abs(x)), dim_tmp0_vec, keepdim));

    if (ord_tmp == INFINITY || ord_tmp == 1) {
      res = JUST(ReduceMax(res, dim_tmp1_vec, keepdim));
    } else if (ord_tmp == -INFINITY || ord_tmp == -1) {
      res = JUST(ReduceMin(res, dim_tmp1_vec, keepdim));
    }
    res = JUST(Cast(res, dtype_val));
    return res;
  }
};

class MatrixNormFunctor {
 public:
  MatrixNormFunctor() {}
  Maybe<Tensor> operator()(const std::shared_ptr<one::Tensor>& x, const std::string& ord,
                           const std::vector<int32_t>& input_dim, const bool& keepdim,
                           const Optional<Symbol<DType>>& dtype) const {
    std::shared_ptr<one::Tensor> res;
    Symbol<DType> dtype_val;
    if (dtype) {
      dtype_val = JUST(dtype);
      if (!(dtype_val->data_type() == DataType::kFloat
            || dtype_val->data_type() == DataType::kDouble
            || dtype_val->data_type() == DataType::kFloat16
            || dtype_val->data_type() == DataType::kBFloat16)) {
        UNIMPLEMENTED_THEN_RETURN() << "linalg.matrix_norm(): only supports the float, double, "
                                       "cfloat and cdouble dtypes, but got: Int.";
      }
    } else {
      if (!IsFloatingDataType(x->dtype()->data_type())) {
        UNIMPLEMENTED_THEN_RETURN() << "linalg.matrix_norm(): only supports the float, double, "
                                       "cfloat and cdouble dtypes, but got: Int.";
      }
      dtype_val = x->dtype();
    }
    auto num_dims = x->shape()->NumAxes();
    auto axis = input_dim.size();
    std::vector<int32_t> dim_tmp(axis);
    for (int i = 0; i < axis; ++i) {
      if (input_dim[i] >= 0) {
        dim_tmp[i] = input_dim[i];
      } else {
        dim_tmp[i] = input_dim[i] + num_dims;
      }
    }
    if (ord == "nuc") {
      UNIMPLEMENTED_THEN_RETURN() << "linalg.matrix_norm(): Not support ord is nuc.";
    } else if (ord == "fro") {
      res = JUST(Sqrt(JUST(ReduceSum(JUST(Square(x)), dim_tmp, keepdim))));
    } else {
      UNIMPLEMENTED_THEN_RETURN() << "linalg.matrix_norm(): could not convert string to float:"
                                  << ord;
    }
    res = JUST(Cast(res, dtype_val));
    return res;
  }
};

class NormFunctor {
 public:
  NormFunctor() {}
  Maybe<Tensor> operator()(const std::shared_ptr<one::Tensor>& x, const Optional<Scalar>& ord,
                           const Optional<std::vector<int32_t>>& input_dim, const bool& keepdim,
                           const Optional<Symbol<DType>>& dtype) const {
    std::shared_ptr<one::Tensor> res;
    if (dtype) {
      Symbol<DType> dtype_val = JUST(dtype);
      if (!(dtype_val->data_type() == DataType::kFloat
            || dtype_val->data_type() == DataType::kDouble
            || dtype_val->data_type() == DataType::kFloat16
            || dtype_val->data_type() == DataType::kBFloat16)) {
        UNIMPLEMENTED_THEN_RETURN() << "linalg.norm(): only supports the float, double, cfloat and "
                                       "cdouble dtypes, but got: Int.";
      }
    } else {
      if (!IsFloatingDataType(x->dtype()->data_type())) {
        UNIMPLEMENTED_THEN_RETURN() << "linalg.norm(): only supports the float, double, cfloat and "
                                       "cdouble dtypes, but got: Int.";
      }
    }
    Scalar ord_sca;
    if (ord.has_value()) {
      auto ord_type = (*JUST(ord)).IsIntegral();
      if (ord_type) {
        ord_sca = Scalar(JUST((*JUST(ord)).As<double>()));
      } else {
        ord_sca = *JUST(ord);
      }
    }
    if (input_dim.has_value()) {
      auto axis = (*JUST(input_dim)).size();
      if (axis == 1) {
        Scalar ord_val;
        if (!ord.has_value()) {
          ord_val = Scalar(2.0);
        } else {
          ord_val = ord_sca;
        }
        res = JUST(VectorNorm(x, ord_val, input_dim, keepdim, dtype));
      } else if (axis > 2) {
        res = JUST(MatrixNorm(x, ord_sca, *JUST(input_dim), keepdim, dtype));
      } else if (axis == 2) {
        if (!ord.has_value()) {
          res = JUST(MatrixNorm(x, "fro", *JUST(input_dim), keepdim, dtype));
        } else {
          res = JUST(MatrixNorm(x, ord_sca, *JUST(input_dim), keepdim, dtype));
        }
      }
    } else {
      if (ord.has_value()) {
        CHECK_OR_RETURN(x->shape()->NumAxes() <= 2)
            << "linalg.norm(): input must be 1-D or 2-D when dim is None and ord is not None";
        if (x->shape()->NumAxes() == 1) {
          res = JUST(VectorNorm(x, ord_sca, input_dim, keepdim, dtype));
        } else {
          std::vector<int32_t> dim{0, 1};
          res = JUST(MatrixNorm(x, ord_sca, dim, keepdim, dtype));
        }
      } else {
        std::vector<int32_t> dim(1, 2);
        res = JUST(VectorNorm(JUST(Flatten(x, 0, -1)), Scalar(2.0), input_dim, keepdim, dtype));
      }
    }
    return res;
  }
};

class Norm2Functor {
 public:
  Norm2Functor() {}
  Maybe<Tensor> operator()(const std::shared_ptr<one::Tensor>& x, const std::string& ord,
                           const Optional<std::vector<int32_t>>& input_dim, const bool& keepdim,
                           const Optional<Symbol<DType>>& dtype) const {
    std::shared_ptr<one::Tensor> res;
    std::vector<int32_t> dim(x->shape()->NumAxes());
    std::iota(dim.begin(), dim.end(), 0);
    if (dtype) {
      Symbol<DType> dtype_val = JUST(dtype);
      if (!(dtype_val->data_type() == DataType::kFloat
            || dtype_val->data_type() == DataType::kDouble
            || dtype_val->data_type() == DataType::kFloat16
            || dtype_val->data_type() == DataType::kBFloat16)) {
        UNIMPLEMENTED_THEN_RETURN() << "linalg.norm(): only supports the float, double, cfloat and "
                                       "cdouble dtypes, but got: Int.";
      }
    } else {
      if (!IsFloatingDataType(x->dtype()->data_type())) {
        UNIMPLEMENTED_THEN_RETURN() << "linalg.norm(): only supports the float, double, cfloat and "
                                       "cdouble dtypes, but got: Int.";
      }
    }
    if (input_dim.has_value()) {
      res = JUST(MatrixNorm(x, ord, *JUST(input_dim), keepdim, dtype));
    } else {
      res = JUST(MatrixNorm(x, ord, dim, keepdim, dtype));
    }
    return res;
  }
};

class ScalarNormFunctor {
 public:
  ScalarNormFunctor() {}
  Maybe<Tensor> operator()(const std::shared_ptr<one::Tensor>& x, const Optional<Scalar>& ord,
                           const Scalar& input_dim, const bool& keepdim,
                           const Optional<Symbol<DType>>& dtype) const {
    if (dtype) {
      Symbol<DType> dtype_val = JUST(dtype);
      if (!(dtype_val->data_type() == DataType::kFloat
            || dtype_val->data_type() == DataType::kDouble
            || dtype_val->data_type() == DataType::kFloat16
            || dtype_val->data_type() == DataType::kBFloat16)) {
        UNIMPLEMENTED_THEN_RETURN() << "linalg.norm(): only supports the float, double, cfloat and "
                                       "cdouble dtypes, but got: Int.";
      }
    } else {
      if (!IsFloatingDataType(x->dtype()->data_type())) {
        UNIMPLEMENTED_THEN_RETURN() << "linalg.norm(): only supports the float, double, cfloat and "
                                       "cdouble dtypes, but got: Int.";
      }
    }
    if (input_dim.IsIntegral()) {
      std::vector<int32_t> dim(1, JUST(input_dim.As<int>()));
      return functional::Norm(x, ord, dim, keepdim, dtype);
    } else {
      UNIMPLEMENTED_THEN_RETURN() << "linalg_norm(): only supports int dim.";
    }
  }
};

class ScalarNorm2Functor {
 public:
  ScalarNorm2Functor() {}
  Maybe<Tensor> operator()(const std::shared_ptr<one::Tensor>& x, const std::string& ord,
                           const Scalar& input_dim, const bool& keepdim,
                           const Optional<Symbol<DType>>& dtype) const {
    if (dtype) {
      Symbol<DType> dtype_val = JUST(dtype);
      if (!(dtype_val->data_type() == DataType::kFloat
            || dtype_val->data_type() == DataType::kDouble
            || dtype_val->data_type() == DataType::kFloat16
            || dtype_val->data_type() == DataType::kBFloat16)) {
        UNIMPLEMENTED_THEN_RETURN() << "linalg.norm(): only supports the float, double, cfloat and "
                                       "cdouble dtypes, but got: Int.";
      }
    } else {
      if (!IsFloatingDataType(x->dtype()->data_type())) {
        UNIMPLEMENTED_THEN_RETURN() << "linalg.norm(): only supports the float, double, cfloat and "
                                       "cdouble dtypes, but got: Int.";
      }
    }
    if (input_dim.IsIntegral()) {
      std::vector<int32_t> dim(1, JUST(input_dim.As<int>()));
      return functional::Norm(x, ord, dim, keepdim, dtype);
    } else {
      UNIMPLEMENTED_THEN_RETURN() << "linalg_norm(): only supports int dim.";
    }
  }
};

class ClampGradFunctor {
 public:
  ClampGradFunctor() {
    clip_op_ = CHECK_JUST(
        one::OpBuilder("clip_by_scalar_grad").Input("dy").Input("x").Output("dx").Build());
    clip_min_op_ = CHECK_JUST(
        one::OpBuilder("clip_by_scalar_min_grad").Input("dy").Input("x").Output("dx").Build());
    clip_max_op_ = CHECK_JUST(
        one::OpBuilder("clip_by_scalar_max_grad").Input("dy").Input("x").Output("dx").Build());
  }
  Maybe<Tensor> operator()(const std::shared_ptr<one::Tensor>& dy,
                           const std::shared_ptr<one::Tensor>& x, const Optional<Scalar>& min,
                           const Optional<Scalar>& max) const {
    CHECK_OR_RETURN(min.has_value() || max.has_value())
        << "Requires one of argument `min` and `max` at least in clip_grad.";
    MutableAttrMap attrs;
    if (IsFloatingDataType(x->dtype()->data_type())) {
      if (min.has_value()) {
        const auto& min_val = JUST(min);
        JUST(attrs.SetAttr<double>("floating_min", JUST(min_val->As<double>())));
        JUST(attrs.SetAttr<int64_t>("integral_min", 0));
      }
      if (max.has_value()) {
        const auto& max_val = JUST(max);
        JUST(attrs.SetAttr<double>("floating_max", JUST(max_val->As<double>())));
        JUST(attrs.SetAttr<int64_t>("integral_max", 0));
      }
    } else if (IsIntegralDataType(x->dtype()->data_type())) {
      if (min.has_value()) {
        const auto& min_val = JUST(min);
        JUST(attrs.SetAttr<int64_t>("integral_min", JUST(min_val->As<int64_t>())));
        JUST(attrs.SetAttr<double>("floating_min", 0));
      }
      if (max.has_value()) {
        const auto& max_val = JUST(max);
        JUST(attrs.SetAttr<double>("floating_max", 0));
        JUST(attrs.SetAttr<int64_t>("integral_max", JUST(max_val->As<int64_t>())));
      }
    } else {
      UNIMPLEMENTED_THEN_RETURN() << "Only support floating or integral data type.";
    }
    const OpExpr* op = nullptr;
    if (!min.has_value()) {
      op = clip_max_op_.get();
    } else if (!max.has_value()) {
      op = clip_min_op_.get();
    } else {
      op = clip_op_.get();
    }
    return OpInterpUtil::Dispatch<Tensor>(*op, {dy, x}, attrs);
  }

 private:
  std::shared_ptr<OpExpr> clip_op_;
  std::shared_ptr<OpExpr> clip_min_op_;
  std::shared_ptr<OpExpr> clip_max_op_;
};

class SelectFunctor {
 public:
  SelectFunctor() = default;

  Maybe<Tensor> operator()(const std::shared_ptr<one::Tensor>& input, const int32_t& dim,
                           const int32_t& index) const {
    int32_t ndim = input->ndim();
    CHECK_OR_RETURN(ndim > 0) << "select() cannot be applied to a 0-dim tensor.";
    CHECK_OR_RETURN((dim >= -ndim) && (dim < ndim))
        << "Dimension out of range (expected to be in range of [" << -ndim << "," << ndim - 1
        << "], but got " << dim << ")";
    int32_t pos_dim = dim >= 0 ? dim : dim + ndim;
    auto size = input->dim(pos_dim);
    CHECK_OR_RETURN((index >= -size) && (index < size))
        << "Index out of range (expected to be in range of [" << -size << "," << size - 1
        << "], but got " << index << ")";
    int32_t pos_index = index >= 0 ? index : index + size;

    std::vector<int32_t> sizes(input->shape()->dim_vec().begin(), input->shape()->dim_vec().end());
    const auto& stride = JUST(input->stride())->StrideVec();
    std::vector<int32_t> strides(stride.begin(), stride.end());
    auto storage_offset = JUST(input->storage_offset()) + pos_index * strides[pos_dim];

    sizes.erase(sizes.begin() + pos_dim);
    strides.erase(strides.begin() + pos_dim);

    return AsStrided(input, sizes, strides, storage_offset);
  }
};

class SelectTopNFunctor {
 public:
  SelectTopNFunctor() { op_ = CHECK_JUST(one::SelectTopNOpExpr::New()); }

  Maybe<TensorTuple> operator()(const TensorTuple& inputs, int32_t n) const {
    MutableAttrMap attr;
    JUST(attr.SetAttr<int32_t>("top_n", n));
    std::vector<bool> require_grad(n);
    for (int i = 0; i < n; ++i) { require_grad[i] = JUST(VectorAt(inputs, i))->requires_grad(); }
    const auto& output = JUST(OpInterpUtil::Dispatch<one::TensorTuple>(*op_, inputs, attr));
    for (int i = 0; i < output->size(); ++i) {
      (*output)[i]->set_is_leaf(false);
      JUST((*output)[i]->set_requires_grad(require_grad[i]));
    }
    return output;
  }

 private:
  std::shared_ptr<OpExpr> op_;
};

class MinimumFunctor {
 public:
  MinimumFunctor() {
    elementwise_minimum_op_ =
        CHECK_JUST(one::OpBuilder("elementwise_minimum").Input("x").Input("y").Output("z").Build());
    broadcast_minimum_op_ =
        CHECK_JUST(one::OpBuilder("broadcast_minimum").Input("x").Input("y").Output("z").Build());
  }

  Maybe<Tensor> operator()(const std::shared_ptr<one::Tensor>& x,
                           const std::shared_ptr<one::Tensor>& y) const {
    TensorProcessor tensor_processor;
    JUST(tensor_processor.PromoteInputsToCommonDtype(true).AddInputs({x, y}).Apply());
    TensorTuple input_tuple = JUST(tensor_processor.GetInputs());
    if (*x->shape() == *y->shape()) {
      return OpInterpUtil::Dispatch<Tensor>(*elementwise_minimum_op_,
                                            {input_tuple[0], input_tuple[1]});
    } else {
      return OpInterpUtil::Dispatch<Tensor>(*broadcast_minimum_op_,
                                            {input_tuple[0], input_tuple[1]});
    }
  }

 private:
  std::shared_ptr<OpExpr> elementwise_minimum_op_;
  std::shared_ptr<OpExpr> broadcast_minimum_op_;
};

class MaximumFunctor {
 public:
  MaximumFunctor() {
    elementwise_maximum_op_ =
        CHECK_JUST(one::OpBuilder("elementwise_maximum").Input("x").Input("y").Output("z").Build());
    broadcast_maximum_op_ =
        CHECK_JUST(one::OpBuilder("broadcast_maximum").Input("x").Input("y").Output("z").Build());
  }

  Maybe<Tensor> operator()(const std::shared_ptr<one::Tensor>& x,
                           const std::shared_ptr<one::Tensor>& y) const {
    TensorProcessor tensor_processor;
    JUST(tensor_processor.PromoteInputsToCommonDtype(true).AddInputs({x, y}).Apply());
    TensorTuple input_tuple = JUST(tensor_processor.GetInputs());
    if (*x->shape() == *y->shape()) {
      return OpInterpUtil::Dispatch<Tensor>(*elementwise_maximum_op_,
                                            {input_tuple[0], input_tuple[1]});
    } else {
      return OpInterpUtil::Dispatch<Tensor>(*broadcast_maximum_op_,
                                            {input_tuple[0], input_tuple[1]});
    }
  }

 private:
  std::shared_ptr<OpExpr> elementwise_maximum_op_;
  std::shared_ptr<OpExpr> broadcast_maximum_op_;
};

class ScalarLogicalBaseFunctor {
 public:
  explicit ScalarLogicalBaseFunctor(std::string op_name) {
    op_ = CHECK_JUST(one::OpBuilder(op_name).Input("in").Output("out").Build());
  }
  virtual ~ScalarLogicalBaseFunctor() = default;
  Maybe<Tensor> operator()(const std::shared_ptr<one::Tensor>& x, const Scalar& scalar) const {
    MutableAttrMap attrs;
    TensorProcessor tensor_processor;
    Symbol<DType> lowest_dtype;

    if (scalar.IsFloatingPoint()) {
      JUST(attrs.SetAttr<double>("float_operand", JUST(scalar.As<double>())));
      JUST(attrs.SetAttr<bool>("has_float_operand", true));
      JUST(attrs.SetAttr<bool>("has_int_operand", false));
      // Only promote type to Float32 when tensor is Int type but scalar is float type.
      if (DType::priority_order[x->dtype()->data_type()]
          < DType::priority_order[DType::Float16()->data_type()]) {
        lowest_dtype = DType::Float();
      } else {
        lowest_dtype = x->dtype();
      }
    } else if (scalar.IsIntegral()) {
      JUST(attrs.SetAttr<int64_t>("int_operand", JUST(scalar.As<int64_t>())));
      JUST(attrs.SetAttr<bool>("has_float_operand", false));
      JUST(attrs.SetAttr<bool>("has_int_operand", true));
      // Only promote type to Int64 when tensor is Bool type but scalar is int type.
      if (DType::priority_order[x->dtype()->data_type()]
          == DType::priority_order[DType::Bool()->data_type()]) {
        lowest_dtype = DType::Int64();
      } else {
        lowest_dtype = x->dtype();
      }
    } else {
      UNIMPLEMENTED_THEN_RETURN() << "The scalar in " << op_->op_type_name()
                                  << " should be float or int.";
    }
    JUST(tensor_processor.AddInputs({x}, lowest_dtype).Apply());
    TensorTuple casted_vec = JUST(tensor_processor.GetInputs());

    return OpInterpUtil::Dispatch<Tensor>(*op_, {casted_vec}, attrs);
  }

 private:
  std::shared_ptr<OpExpr> op_;
};

class ScalarLogicalEqualFunctor : public ScalarLogicalBaseFunctor {
 public:
  ScalarLogicalEqualFunctor() : ScalarLogicalBaseFunctor(/*op_name=*/"scalar_logical_equal") {}
};

// (scalar == x) = (x == scalar)
class ScalarLogicalEqual2Functor {
 public:
  Maybe<Tensor> operator()(const Scalar& scalar, const std::shared_ptr<one::Tensor>& x) const {
    return ScalarLogicalEqual(x, scalar);
  }
};

class ScalarLogicalNotEqualFunctor : public ScalarLogicalBaseFunctor {
 public:
  ScalarLogicalNotEqualFunctor()
      : ScalarLogicalBaseFunctor(/*op_name=*/"scalar_logical_not_equal") {}
};

// (scalar != x) = (x != scalar)
class ScalarLogicalNotEqual2Functor {
 public:
  Maybe<Tensor> operator()(const Scalar& scalar, const std::shared_ptr<one::Tensor>& x) const {
    return ScalarLogicalNotEqual(x, scalar);
  }
};

class ScalarLogicalGreaterFunctor : public ScalarLogicalBaseFunctor {
 public:
  ScalarLogicalGreaterFunctor() : ScalarLogicalBaseFunctor(/*op_name=*/"scalar_logical_greater") {}
};

// (scalar > x) = (x < scalar)
class ScalarLogicalGreater2Functor {
 public:
  Maybe<Tensor> operator()(const Scalar& scalar, const std::shared_ptr<one::Tensor>& x) const {
    return ScalarLogicalLess(x, scalar);
  }
};

class ScalarLogicalGreaterEqualFunctor : public ScalarLogicalBaseFunctor {
 public:
  ScalarLogicalGreaterEqualFunctor()
      : ScalarLogicalBaseFunctor(/*op_name=*/"scalar_logical_greater_equal") {}
};

// (scalar >= x) = (x <= scalar)
class ScalarLogicalGreaterEqual2Functor {
 public:
  Maybe<Tensor> operator()(const Scalar& scalar, const std::shared_ptr<one::Tensor>& x) const {
    return ScalarLogicalLessEqual(x, scalar);
  }
};

class ScalarLogicalLessFunctor : public ScalarLogicalBaseFunctor {
 public:
  ScalarLogicalLessFunctor() : ScalarLogicalBaseFunctor(/*op_name=*/"scalar_logical_less") {}
};

// (scalar < x) = (x > scalar)
class ScalarLogicalLess2Functor {
 public:
  Maybe<Tensor> operator()(const Scalar& scalar, const std::shared_ptr<one::Tensor>& x) const {
    return ScalarLogicalGreater(x, scalar);
  }
};

class ScalarLogicalLessEqualFunctor : public ScalarLogicalBaseFunctor {
 public:
  ScalarLogicalLessEqualFunctor()
      : ScalarLogicalBaseFunctor(/*op_name=*/"scalar_logical_less_equal") {}
};

// (scalar <= x) = (x >= scalar)
class ScalarLogicalLessEqual2Functor {
 public:
  Maybe<Tensor> operator()(const Scalar& scalar, const std::shared_ptr<one::Tensor>& x) const {
    return ScalarLogicalGreaterEqual(x, scalar);
  }
};

class ScalarLogicalAndFunctor : public ScalarLogicalBaseFunctor {
 public:
  ScalarLogicalAndFunctor() : ScalarLogicalBaseFunctor(/*op_name=*/"scalar_logical_and") {}
};

// (scalar && x) = (x && scalar)
class ScalarLogicalAnd2Functor {
 public:
  Maybe<Tensor> operator()(const Scalar& scalar, const std::shared_ptr<one::Tensor>& x) const {
    return ScalarLogicalAnd(x, scalar);
  }
};

class ScalarLogicalOrFunctor : public ScalarLogicalBaseFunctor {
 public:
  ScalarLogicalOrFunctor() : ScalarLogicalBaseFunctor(/*op_name=*/"scalar_logical_or") {}
};

// (scalar || x) = (x || scalar)
class ScalarLogicalOr2Functor {
 public:
  Maybe<Tensor> operator()(const Scalar& scalar, const std::shared_ptr<one::Tensor>& x) const {
    return ScalarLogicalOr(x, scalar);
  }
};

class ScalarLogicalXorFunctor : public ScalarLogicalBaseFunctor {
 public:
  ScalarLogicalXorFunctor() : ScalarLogicalBaseFunctor(/*op_name=*/"scalar_logical_xor") {}
};

// (scalar ^ x) = (x ^ scalar)
class ScalarLogicalXor2Functor {
 public:
  Maybe<Tensor> operator()(const Scalar& scalar, const std::shared_ptr<one::Tensor>& x) const {
    return ScalarLogicalXor(x, scalar);
  }
};

class StandardDeviationFunctor {
 public:
  Maybe<Tensor> operator()(const std::shared_ptr<Tensor>& input,
                           const Optional<std::vector<int32_t>>& dim,
                           const Optional<bool>& unbiased, const Optional<bool>& keepdim) const {
    const int32_t ndim = input->shape()->NumAxes();
    std::vector<int32_t> axis;
    axis.reserve(ndim);
    if (dim.has_value() == false) {
      for (int i = 0; i < ndim; ++i) { axis.emplace_back(i); }
    } else {
      std::vector<int32_t>& dims = *JUST(dim);
      CHECK_GE_OR_RETURN(ndim, dims.size())
          << "Dimension out of range, expected to be in range of [" << -ndim << ", " << ndim - 1
          << "], but got " << dims.size();
      axis.assign(dims.begin(), dims.end());
    }

    bool unbias = true;
    bool keepdims = false;
    if (unbiased.has_value()) { unbias = JUST(unbiased); }
    if (keepdim.has_value()) { keepdims = JUST(keepdim); }

    JUST(CheckAxis(axis, *input->shape()));
    if (axis.size() == 0) {
      return functional::Constant(*input->shape(), Scalar(0), *input->dtype(), NullOpt);
    }

    int32_t reduce_count = 1;
    if (axis.size() == 1) {
      reduce_count *= input->shape()->At(axis[0]);
    } else {
      for (int i = 0; i < axis.size(); ++i) { reduce_count *= input->shape()->At(axis[i]); }
    }

    bool is_double = input->dtype()->data_type() == DataType::kDouble;
    if (is_double) {
      const auto& sum = JUST(functional::ScalarDiv(
          JUST(functional::ReduceSum(JUST(functional::Square(input)), axis, keepdims)),
          Scalar((double)reduce_count)));
      const auto& square = JUST(functional::Square(JUST(functional::ScalarDiv(
          JUST(functional::ReduceSum(input, axis, keepdims)), Scalar((double)reduce_count)))));
      const auto& sub = JUST(functional::Sub(sum, square, /*inplace=*/false));
      if (unbias) {
        return functional::Sqrt(JUST(functional::ScalarMul(
            sub, Scalar((double)reduce_count / (double)(reduce_count - 1)), false)));
      }
      /*
      According to the std calculation formula,
      StandardDeviation = \sqrt {\frac {\sum _ {i=1}^ {N}X_ {i}^ {2}}{N}  -  \mu ^ {2}}
        = \sqrt{\frac {1}{N}\sum _ {i=1}^ {n} (x_ {i}-\mu )^ {2}  -\frac {1}{N}  N \mu ^ {2}}
        = \sqrt{\frac {\sum _ {i=1}^ {N}X_ {i}^ {2}}{N}  -  \mu ^ {2}}

      when we are in the last sqrt,
      if the value in the radical is <= 0, it may cause the result gradient to appear
      undefined(nan), which is normal. In this case, the gradient of ours and pytorch are different.
      Use abs(absolute value) can keep it consistent with pytorch:

      const auto& abs = JUST(functional::Abs(sub));
      return functional::Sqrt(abs);
      */
      // const auto& abs = JUST(functional::Abs(sub));
      // return functional::Sqrt(abs);
      return functional::Sqrt(sub);
    } else {
      //  If input tensor's dtype is float32, than cast it to double dtype,
      //  because float dtype has accuracy problem in float dtype, see:
      //  https://github.com/Oneflow-Inc/oneflow/issues/6526
      const auto& double_input = JUST(functional::Cast(input, DType::Double()));
      const auto& sum = JUST(functional::ScalarDiv(
          JUST(functional::ReduceSum(JUST(functional::Square(double_input)), axis, keepdims)),
          Scalar((double)reduce_count)));
      const auto& square = JUST(functional::Square(
          JUST(functional::ScalarDiv(JUST(functional::ReduceSum(double_input, axis, keepdims)),
                                     Scalar((double)reduce_count)))));
      const auto& sub = JUST(functional::Sub(sum, square, /*inplace=*/false));
      if (unbias) {
        return functional::Cast(
            JUST(functional::Sqrt(JUST(functional::ScalarMul(
                sub, Scalar((double)reduce_count / (double)(reduce_count - 1)), false)))),
            input->dtype());
      }
      return functional::Cast(JUST(functional::Sqrt(sub)), input->dtype());
    }
  }
};

class VarianceFunctor {
 public:
  VarianceFunctor() {
    op_ = CHECK_JUST(one::OpBuilder("var").Input("input").Output("output").Build());
  }
  Maybe<Tensor> operator()(const std::shared_ptr<Tensor>& input,
                           const Optional<std::vector<int32_t>>& dim,
                           const Optional<bool>& unbiased, const Optional<bool>& keepdim) const {
    if (!IsFloatingDataType(input->dtype()->data_type())) {
      return Error::RuntimeError() << "var only support floating point dtypes";
    }
    MutableAttrMap attrs;
    if (unbiased) { JUST(attrs.SetAttr<bool>("unbiased", JUST(unbiased))); }
    if (keepdim) { JUST(attrs.SetAttr<bool>("keepdim", JUST(keepdim))); }
    std::vector<int32_t> axis;
    const int ndim = input->shape()->NumAxes();
    axis.reserve(ndim);
    if (!dim) {
      for (int i = 0; i < ndim; i++) { axis.emplace_back(i); }
    } else {
      std::vector<int32_t>& dims = *JUST(dim);
      CHECK_GE_OR_RETURN(ndim, dims.size())
          << "Dimension out of range, expected to be in range of [" << -ndim << ", " << ndim - 1
          << "], but got " << dims.size();
      std::sort(dims.begin(), dims.end());
      axis.assign(dims.begin(), dims.end());
    }
    for (size_t i = 0; i < axis.size(); i++) {
      if (axis[i] < 0) { axis[i] += ndim; }
    }
    JUST(attrs.SetAttr<std::vector<int32_t>>("dim", axis));
    JUST(attrs.SetAttr<DataType>("dtype", input->dtype()->data_type()));

    return OpInterpUtil::Dispatch<Tensor>(*op_, {input}, attrs);
  }

 private:
  std::shared_ptr<OpExpr> op_;
};

class DotFunctor {
 public:
  DotFunctor() {
    op_ = CHECK_JUST(one::OpBuilder("dot").Input("x").Input("y").Output("out").Build());
  }
  Maybe<Tensor> operator()(const std::shared_ptr<one::Tensor>& input,
                           const std::shared_ptr<one::Tensor>& other) const {
    return OpInterpUtil::Dispatch<Tensor>(*op_, {input, other});
  }

 private:
  std::shared_ptr<OpExpr> op_;
};
class MovedimVecFunctor {
 public:
  MovedimVecFunctor() = default;
  static Maybe<void> CheckNoRepeat(const std::vector<int32_t>& perm, std::vector<int32_t>& perm_out,
                                   int32_t ndim, const std::string& desc) {
    std::vector<bool> is_used(ndim, false);
    FOR_RANGE(size_t, i, 0, perm.size()) {
      int32_t item = perm[i];
      if (item < 0) { item += ndim; }
      CHECK_GE_OR_RETURN(item, 0) << ", Dimension out of range (expected to be in range of ["
                                  << -ndim << ", " << ndim - 1 << "], but got " << perm[i] << ")";
      CHECK_LT_OR_RETURN(item, ndim)
          << ", Dimension out of range (expected to be in range of [" << -ndim << ", " << ndim - 1
          << "], but got " << perm[i] << ")";
      CHECK_EQ_OR_RETURN(is_used[item], false) << "repeated dim in " << desc;

      is_used[item] = true;
      perm_out[i] = item;
    }
    return Maybe<void>::Ok();
  }

  Maybe<Tensor> operator()(const std::shared_ptr<one::Tensor>& input,
                           const std::vector<int32_t>& source,
                           const std::vector<int32_t>& destination) const {
    int32_t ndim = input->shape()->NumAxes();
    int32_t dim = source.size();

    CHECK_EQ_OR_RETURN(source.size(), destination.size())
        << "movedim: Invalid source or destination dims: source (" << source.size()
        << " dims ) should contain the same number of dims as destination (" << destination.size()
        << " dims)";

    std::vector<int32_t> source_nopeat(dim);
    std::vector<int32_t> destination_nopeat(dim);

    JUST(CheckNoRepeat(source, source_nopeat, ndim, "source"));
    JUST(CheckNoRepeat(destination, destination_nopeat, ndim, "destination"));

    std::vector<int32_t> order(ndim);
    std::vector<int32_t> source_dims(ndim);
    std::vector<int32_t> destination_dims(ndim);

    std::iota(source_dims.begin(), source_dims.end(), 0);
    std::iota(destination_dims.begin(), destination_dims.end(), 0);

    FOR_RANGE(size_t, i, 0, dim) {
      order[destination_nopeat[i]] = source_nopeat[i];
      source_dims[source_nopeat[i]] = -1;
      destination_dims[destination_nopeat[i]] = -1;
    }

    std::remove(source_dims.begin(), source_dims.end(), -1);
    std::remove(destination_dims.begin(), destination_dims.end(), -1);

    int64_t rest_dim = ndim - dim;
    FOR_RANGE(size_t, i, 0, rest_dim) { order[destination_dims[i]] = source_dims[i]; }

    return Transpose(input, order);
  }
};

class MovedimIntFunctor {
 public:
  MovedimIntFunctor() = default;
  Maybe<Tensor> operator()(const std::shared_ptr<one::Tensor>& input, const int32_t& source,
                           const int32_t& destination) const {
    std::vector<int32_t> src{source};
    std::vector<int32_t> dest{destination};
    return MovedimVec(input, src, dest);
  }
};

class TensorSplitVecFunctor {
 public:
  TensorSplitVecFunctor() = default;
  Maybe<TensorTuple> operator()(const std::shared_ptr<one::Tensor>& input,
                                const std::vector<int32_t>& indices_or_sections,
                                const int32_t& dim) const {
    int32_t ndim = input->ndim();
    CHECK_OR_RETURN((dim >= -ndim) && (dim < ndim))
        << "Dimension out of range (expected to be in range of [" << -ndim << "," << ndim - 1
        << "], but got " << dim << ")";
    int32_t pos_dim = dim >= 0 ? dim : dim + ndim;

    std::vector<int64_t> start(ndim, 0);
    std::vector<int64_t> stop(ndim);
    std::vector<int64_t> step(ndim, 1);
    for (int32_t i = 0; i < ndim; i++) { stop[i] = input->dim(i); }

    int32_t num_indices = indices_or_sections.size();
    TensorTuple output(num_indices + 1);
    for (int32_t i = 0; i < num_indices; i++) {
      int32_t end_idx = indices_or_sections[i];
      stop[pos_dim] = end_idx;
      output[i] = JUST(Slice(input, start, stop, step));
      start[pos_dim] = end_idx;
    }
    stop[pos_dim] = input->shape()->At(ndim - 1);
    output[num_indices] = JUST(Slice(input, start, stop, step));

    return output;
  }
};

class TensorSplitIntFunctor {
 public:
  TensorSplitIntFunctor() = default;
  Maybe<TensorTuple> operator()(const std::shared_ptr<one::Tensor>& input,
                                const int32_t& indices_or_sections, const int32_t& dim) const {
    int32_t ndim = input->ndim();
    CHECK_OR_RETURN((dim >= -ndim) && (dim < ndim))
        << "Dimension out of range (expected to be in range of [" << -ndim << "," << ndim - 1
        << "], but got " << dim << ")";
    CHECK_OR_RETURN(indices_or_sections > 0)
        << "number of sections must be larger than 0, got ," << indices_or_sections << ");";
    int32_t pos_dim = dim >= 0 ? dim : dim + ndim;

    const auto dim_size = input->dim(pos_dim);
    int64_t min_split_size = dim_size / indices_or_sections;
    int64_t num_splits_one_extra = dim_size % indices_or_sections;

    std::vector<int64_t> start(ndim, 0);
    std::vector<int64_t> stop(ndim);
    std::vector<int64_t> step(ndim, 1);
    for (int32_t i = 0; i < ndim; i++) { stop[i] = input->dim(i); }
    stop[pos_dim] = 0;

    TensorTuple output(indices_or_sections);
    for (int32_t i = 0; i < indices_or_sections; i++) {
      int64_t split_size = (i < num_splits_one_extra) ? (min_split_size + 1) : min_split_size;
      stop[pos_dim] += split_size;
      output[i] = JUST(Slice(input, start, stop, step));
      start[pos_dim] += split_size;
    }

    return output;
  }
};

class HsplitIntFunctor {
 public:
  HsplitIntFunctor() = default;
  Maybe<TensorTuple> operator()(const std::shared_ptr<one::Tensor>& input,
                                const int32_t& indices_or_sections) const {
    int32_t ndim = input->ndim();
    CHECK_OR_RETURN(ndim >= 1)
        << "flow.hsplit requires a tensor with at least 1 dimension, but got a tensor with " << ndim
        << " dimensions!";
    CHECK_OR_RETURN(indices_or_sections > 0) << "indices_or_sections must greater than 0";
    int32_t dim = (ndim == 1) ? 0 : 1;
    CHECK_OR_RETURN(input->dim(dim) % indices_or_sections == 0)
        << "flow.hsplit attempted to split along dimension " << dim
        << ", but the size of the dimension " << input->shape()->At(dim)
        << " is not divisible by the split_size " << indices_or_sections << "!";
    return TensorSplitInt(input, indices_or_sections, dim);
  }
};

class HsplitVecFunctor {
 public:
  HsplitVecFunctor() = default;
  Maybe<TensorTuple> operator()(const std::shared_ptr<one::Tensor>& input,
                                const std::vector<int32_t>& indices_or_sections) const {
    int32_t ndim = input->ndim();
    CHECK_OR_RETURN(ndim >= 1)
        << "flow.hsplit requires a tensor with at least 1 dimension, but got a tensor with " << ndim
        << " dimensions!";
    int32_t dim = (ndim == 1) ? 0 : 1;
    return TensorSplitVec(input, indices_or_sections, dim);
  }
};

class VsplitIntFunctor {
 public:
  VsplitIntFunctor() = default;
  Maybe<TensorTuple> operator()(const std::shared_ptr<one::Tensor>& input,
                                const int32_t& indices_or_sections) const {
    int32_t ndim = input->ndim();
    CHECK_OR_RETURN(ndim >= 2)
        << "flow.vsplit requires a tensor with at least 2 dimension, but got a tensor with " << ndim
        << " dimensions!";
    CHECK_OR_RETURN(indices_or_sections > 0) << "indices_or_sections must greater than 0";
    CHECK_OR_RETURN(input->dim(0) % indices_or_sections == 0)
        << "flow.vsplit attempted to split along dimension " << 0
        << ", but the size of the dimension " << input->dim(0)
        << " is not divisible by the split_size " << indices_or_sections << "!";
    return TensorSplitInt(input, indices_or_sections, 0);
  }
};

class VsplitVecFunctor {
 public:
  VsplitVecFunctor() = default;
  Maybe<TensorTuple> operator()(const std::shared_ptr<one::Tensor>& input,
                                const std::vector<int32_t>& indices_or_sections) const {
    int32_t ndim = input->shape()->NumAxes();
    CHECK_OR_RETURN(ndim >= 2)
        << "flow.vsplit requires a tensor with at least 1 dimension, but got a tensor with " << ndim
        << " dimensions!";
    return TensorSplitVec(input, indices_or_sections, 0);
  }
};

class ErfinvFunctor {
 public:
  ErfinvFunctor() { op_ = CHECK_JUST(one::OpBuilder("erfinv").Input("x").Output("y").Build()); }
  Maybe<Tensor> operator()(const std::shared_ptr<one::Tensor>& x) const {
    return OpInterpUtil::Dispatch<one::Tensor>(*op_, {x}, {});
  }

 private:
  std::shared_ptr<OpExpr> op_;
};

class ErfinvInplaceFunctor {
 public:
  ErfinvInplaceFunctor() {
    op_ = CHECK_JUST(one::OpBuilder("erfinv").Input("x").Output("y").Build());
  }
  Maybe<Tensor> operator()(const std::shared_ptr<one::Tensor>& x) const {
    JUST(CheckInplaceValid(x));
    std::shared_ptr<TensorTuple> outputs = std::make_shared<TensorTuple>(1);
    outputs->at(0) = x;
    JUST(OpInterpUtil::Dispatch(*op_, {x}, outputs.get(), {}));
    return outputs->at(0);
  }

 private:
  std::shared_ptr<OpExpr> op_;
};

class CumBaseFunctor {
 public:
  explicit CumBaseFunctor(std::string op_name) {
    op_ = CHECK_JUST(one::OpBuilder(op_name).Input("x").Output("y").Build());
  }
  Maybe<Tensor> operator()(const std::shared_ptr<one::Tensor>& input, int64_t dim,
                           const Optional<Symbol<DType>>& dtype) const {
    auto ndim = input->ndim();
    if (dim < 0) { dim += ndim; }
    CHECK_OR_RETURN(dim >= 0 && dim < ndim)
        << "IndexError: Dimension out of range (expected to be in range of [" << -ndim << ","
        << ndim << " ) but got " << dim;

    MutableAttrMap attrs;
    JUST(attrs.SetAttr<int64_t>("dim", dim));
    TensorProcessor tensor_processor;
    if (dtype) {
      JUST(tensor_processor.AddInputs({input}, JUST(dtype)).Apply());
    } else {
      JUST(tensor_processor.AddInputs({input}, DType::Int64()).Apply());
    }
    TensorTuple input_tuple = JUST(tensor_processor.GetInputs());
    return OpInterpUtil::Dispatch<Tensor>(*op_, input_tuple, attrs);
  }

 private:
  std::shared_ptr<OpExpr> op_;
};

class CumsumFunctor : public CumBaseFunctor {
 public:
  CumsumFunctor() : CumBaseFunctor("cumsum") {}
};

class CumProdFunctor : public CumBaseFunctor {
 public:
  CumProdFunctor() : CumBaseFunctor("cumprod") {}
};

class CumGradBaseFunctor {
 protected:
  std::shared_ptr<OpExpr> op_;
};

class CumsumGradFunctor : public CumGradBaseFunctor {
 public:
  CumsumGradFunctor() {
    op_ = CHECK_JUST(one::OpBuilder("cumsum_grad").Input("dy").Output("dx").Build());
  }
  Maybe<Tensor> operator()(const std::shared_ptr<one::Tensor>& input, int64_t dim) const {
    // No need to check dim validation here, while CumsumFunctor handled already
    MutableAttrMap attrs;
    JUST(attrs.SetAttr<int64_t>("dim", dim));
    return OpInterpUtil::Dispatch<Tensor>(*op_, {input}, attrs);
  }
};

class CumProdGradFunctor : public CumGradBaseFunctor {
 public:
  CumProdGradFunctor() {
    op_ = CHECK_JUST(one::OpBuilder("cumprod_grad")
                         .Input("dy")
                         .Input("output")
                         .Input("input")
                         .Output("dx")
                         .Build());
  }
  Maybe<Tensor> operator()(const std::shared_ptr<one::Tensor>& dy,
                           const std::shared_ptr<one::Tensor>& y,
                           const std::shared_ptr<one::Tensor>& x, int64_t dim) const {
    // No need to check dim validation here, while CumProdFunctor handled already
    MutableAttrMap attrs;
    JUST(attrs.SetAttr<int64_t>("dim", dim));
    return OpInterpUtil::Dispatch<Tensor>(*op_, {dy, y, x}, attrs);
  }
};

// NOTE(Liang Depeng): The implementation of sumproduct_pair are mostly taken from pytorch.
//                     For more details pls refer to:
//                     https://github.com/pytorch/pytorch/blob/master/aten/src/ATen/native/Linear.cpp#L65

// sumproduct_pair computes `(left*right).sum(sumdims)` by means of permutation and
// batch matrix multiplication
// its main purpose is to provide a pairwise reduction for einsum
static Maybe<one::Tensor> sumproduct_pair(const std::shared_ptr<one::Tensor>& left_,
                                          const std::shared_ptr<one::Tensor>& right_,
                                          const std::vector<int32_t>& sum_dims_, bool keepdim) {
  // assumes that tensors have been pre-unsqueezed (so that all dimensions match - after
  // broadcasting) but makes no other assumptions on the order of dimensions
  CHECK_OR_RETURN(left_->ndim() == right_->ndim()) << "number of dimensions must match";
  if (sum_dims_.size() == 0) return functional::Mul(left_, right_);
  int64_t dim = left_->ndim();

  constexpr size_t dim_bitset_size = 64;
  CHECK_OR_RETURN(dim <= (int64_t)dim_bitset_size)
      << "only tensors with up to " << dim_bitset_size << " dims are supported";
  std::bitset<dim_bitset_size> sum_dims;
  for (int i = 0; i < sum_dims_.size(); ++i) {
    size_t d = sum_dims_[i];
    CHECK_OR_RETURN(!sum_dims[d]) << "dim " << d << " appears multiple times in the list of dims";
    sum_dims[d] = true;
  }

  // dimensions that will be part of the output (i.e. not summed over) in three vectors
  // dims in lro appear in left, right and output, similarly lo: left and output, ro: right and
  // output also the sizes are kept track of for reshaping
  std::vector<int32_t> lro, lo, ro;
  int32_t lro_size = 1, lo_size = 1, ro_size = 1, sum_size = 1;
  std::shared_ptr<one::Tensor> left = left_;
  std::shared_ptr<one::Tensor> right = right_;
  for (int i = 0; i < dim; ++i) {
    auto sl = left->shape()->At(i) > 1;
    auto sr = right->shape()->At(i) > 1;
    if (sum_dims[i]) {  // first dimensions that will be summed over after multiplication
      if (sl && sr) {   // dimensions nontrivially in both left and right must be of the same size
        CHECK_OR_RETURN(left->shape()->At(i) == right->shape()->At(i))
            << "non-broadcast dimensions must match";
        sum_size *= left->shape()->At(i);
      } else if (sl) {  // if it is only in one of left and right, we can sum right away
        left = JUST(functional::ReduceSum(left, {i}, true));
      } else if (sr) {
        right = JUST(functional::ReduceSum(right, {i}, true));
      }
    } else if (sl && sr) {  // now deal with dimensions  dimensions that will be in the output
      // dimensions nontrivially in both left and right must be of the same size
      CHECK_OR_RETURN(left->shape()->At(i) == right->shape()->At(i))
          << "non-broadcast dimensions must match";
      lro.push_back(i);
      lro_size *= left->shape()->At(i);
    } else if (sl) {  // keep track of dimensions appearing only once
      lo.push_back(i);
      lo_size *= left->shape()->At(i);
    } else {
      ro.push_back(i);
      ro_size *= right->shape()->At(i);
    }
  }

  // we now work with the following permutations / shapes.
  // the pipeline is permute inputs -> reshape inputs -> batch matrix mul -> reshape(view) output ->
  // permute output output: "lro, lo, 1-for-summed-dims, ro" with orgiginal shape dimensions left:
  // "lro, lo, summed" permuted with lpermutation and the three flattened right:  "lro, summed, ro"
  // permuted with rpermutation and the three flattened then the permuted output is a view of
  // bmm(left, right) finally, opermutation reverts the permutation to the original order of
  // dimensions
  std::vector<int32_t> out_size;
  for (auto& d : lro) out_size.push_back(left->shape()->At(d));
  for (auto& d : lo) out_size.push_back(left->shape()->At(d));
  for (auto& d : sum_dims_) {
    out_size.push_back(1);
    (void)(d);
  };  // avoid warining about not using d
  for (auto& d : ro) out_size.push_back(right->shape()->At(d));

  std::vector<int32_t> lpermutation(lro);
  lpermutation.insert(lpermutation.end(), lo.begin(), lo.end());
  lpermutation.insert(lpermutation.end(), sum_dims_.begin(), sum_dims_.end());
  lpermutation.insert(lpermutation.end(), ro.begin(), ro.end());

  std::vector<int32_t> rpermutation(lro);
  rpermutation.insert(rpermutation.end(), sum_dims_.begin(), sum_dims_.end());
  rpermutation.insert(rpermutation.end(), ro.begin(), ro.end());
  rpermutation.insert(rpermutation.end(), lo.begin(), lo.end());

  std::vector<int32_t> opermutation(lro.size() + lo.size() + sum_dims_.size() + ro.size(), -1);
  {
    int32_t i = 0;

    for (auto it = lro.cbegin(); it != lro.cend(); i++, it++) { opermutation[*it] = i; }
    for (auto it = lo.cbegin(); it != lo.cend(); i++, it++) { opermutation[*it] = i; }
    for (auto it = sum_dims_.cbegin(); it != sum_dims_.cend(); i++, it++) { opermutation[*it] = i; }
    for (auto it = ro.cbegin(); it != ro.cend(); i++, it++) { opermutation[*it] = i; }
  }

  // now we can execute the operations above
  left = JUST(functional::Permute(left, lpermutation));
  DimVector lsv(3);
  lsv[0] = lro_size;
  lsv[1] = lo_size;
  lsv[2] = sum_size;
  const Shape ls(lsv);

  left = JUST(functional::Reshape(left, ls));

  right = JUST(functional::Permute(right, rpermutation));
  DimVector rsv(3);
  rsv[0] = lro_size;
  rsv[1] = sum_size;
  rsv[2] = ro_size;
  const Shape rs(rsv);
  right = JUST(functional::Reshape(right, rs));

  std::shared_ptr<one::Tensor> result =
      JUST(functional::BatchMatMul(left, right, false, false, 1.0));
  DimVector osv(out_size.size());
  for (int i = 0; i < out_size.size(); ++i) { osv[i] = out_size[i]; }
  const Shape os(osv);
  // TODO(Liang Depeng): change reshape to veiw
  result = JUST(functional::Reshape(result, os));
  result = JUST(functional::Permute(result, opermutation));

  // finally squeeze summed dimensions if desired
  if (!keepdim) {
    auto sizes = result->shape()->dim_vec();
    for (int i = dim - 1; i >= 0; i--) {
      if (sum_dims[i]) { sizes.erase(sizes.begin() + i); }
    }
    // TODO(Liang Depeng): change reshape to veiw
    const Shape s(sizes);
    result = JUST(functional::Reshape(result, s));
  }
  return result;
}

namespace {

bool einsum_check_label(unsigned char label) { return std::isalpha(label); }

uint8_t einsum_label_to_index(unsigned char label) {
  constexpr uint8_t NUM_OF_LETTERS = 'z' - 'a' + 1;
  return std::isupper(label) ? label - 'A' : NUM_OF_LETTERS + (label - 'a');
}

unsigned char einsum_index_to_label(uint8_t index) {
  constexpr uint8_t NUM_OF_LETTERS = 'z' - 'a' + 1;
  return index < NUM_OF_LETTERS ? index + 'A' : index - NUM_OF_LETTERS + 'a';
}

}  // namespace

// NOTE(Liang Depeng): The implementation of EinSumFunctor are mostly taken from pytorch.
//                     For more details pls refer to:
//                     https://github.com/pytorch/pytorch/blob/master/aten/src/ATen/native/Linear.cpp#L190

// There are roughly three parts to compute einsum:
// 1. Parse equation to extract the labels for each input operand and output
// 2. Unsqueeze missing dimensions from input operands and permute to align them
// 3. Compute result by multiplying input operands and summing contraction
//    dimensions We do the last part by reducing to batch matmul.
class EinSumFunctor {
 public:
  EinSumFunctor() {}
  Maybe<Tensor> operator()(const std::string& equation, const one::TensorTuple& operands) const {
    CHECK_OR_RETURN(operands.size() > 0) << "einsum(): must provide at least one input tensor.";
    // NOTE(Liang Depeng): In order to better understand what einsum is doing,
    //                     the following comments will give a detailed explaination of
    //                     how the operands of equation "ik,jkl,il->ij" (bilinear)
    //                     are transformed during the computation.
    //                     Assume that the size of each operands "ik", "jkl" and "il" are
    //                     [2, 3], [4, 3, 5], [2, 5] respectively.

    // Code used to identify ELLIPSIS ("...")
    constexpr uint8_t ELLIPSIS = 52;

    // Find arrow (->) to split equation into lhs (input equations) and rhs (output equation)
    const auto arrow_pos = equation.find("->");
    const auto lhs = equation.substr(0, arrow_pos);

    const auto num_ops = operands.size();

    // Convert each input equations into indexes in range [0, 52] and store
    // them in op_labels for each operand along with ELLIPSIS if present.
    std::vector<std::vector<uint8_t>> op_labels(num_ops);
    // NOTE(Liang Depeng): Continue explaining the equation "ik,jkl,il->ij".
    //                     After running the following for loop, `op_labels` contains 3 vectors.
    //                     The contents of each vectors are:
    //                     op_labels[0]: [34('i'-'a'+26), 36('k'-'a'+26)]
    //                     op_labels[1]: [35('j'-'a'+26), 36('k'-'a'+26), 37('l'-'a'+26)]
    //                     op_labels[2]: [34('i'-'a'+26), 37('l'-'a'+26)]
    bool found_ell = false;
    std::size_t curr_op = 0;
    for (auto i = decltype(lhs.length()){0}; i < lhs.length(); ++i) {
      const unsigned char label = lhs[i];
      switch (label) {
        case ' ':
          // Ignore spaces
          break;

        case '.':
          // process ellipsis
          CHECK_OR_RETURN(
              // Only one ellipsis per operand can be given
              !found_ell)
              << "einsum(): found \'.\' for operand " << curr_op
              << " for which an ellipsis was already found";
          CHECK_OR_RETURN(
              // Ensure it's a valid ellipsis
              i + 2 < lhs.length() && lhs[++i] == '.' && lhs[++i] == '.')
              << "einsum(): found \'.\' for operand " << curr_op
              << " that is not part of any ellipsis";
          op_labels[curr_op].push_back(ELLIPSIS);
          found_ell = true;
          break;

        case ',':
          // Move onto next operand
          ++curr_op;
          CHECK_OR_RETURN(curr_op < num_ops)
              << "einsum(): fewer operands were provided than specified in the equation";
          found_ell = false;
          break;

        default:
          // Parse label
          CHECK_OR_RETURN(einsum_check_label(label))
              << "einsum(): invalid subscript given at index  " << i
              << " in the equation string, subscripts must be in [a-zA-Z]";
          op_labels[curr_op].push_back(einsum_label_to_index(label));
      }
    }

    CHECK_OR_RETURN(curr_op == num_ops - 1)
        << "einsum(): more operands were provided than specified in the equation";

    // Labels must be within [a-zA-Z].
    constexpr uint8_t TOTAL_LABELS = 52;
    std::vector<int32_t> label_count(TOTAL_LABELS, 0);

    // The maximum number of dimensions covered by any ellipsis, needed when
    // unsqueezing missing dimensions from operands to permute and broadcast
    int32_t ell_num_dim = 0;
    // NOTE(Liang Depeng): Continue explaining the equation "ik,jkl,il->ij".
    //                     After running the following for loop,
    //                     the none zero indexes of `label_count` are:
    //                     op_labels[34] = 2
    //                     op_labels[35] = 1
    //                     op_labels[36] = 2
    //                     op_labels[37] = 2
    //                     `ell_num_dim` equals to 0 because no ellipsis in equation

    // Compute label frequency and number of dimensions covered by ellipsis
    // We do this after parsing labels to make it more readable and simpler
    // to compute the number of dimensions covered by ellipsis.
    for (auto i = 0; i < num_ops; i++) {
      const auto operand = operands[i];
      const auto labels = op_labels[i];
      const int ndims = operand->ndim();
      int32_t nlabels = static_cast<int32_t>(labels.size());
      bool has_ellipsis = false;

      for (const auto& label : labels) {
        if (label == ELLIPSIS) {
          --nlabels;
          has_ellipsis = true;
          ell_num_dim = std::max(ell_num_dim, ndims - nlabels);
        } else {
          ++label_count[label];
        }
      }
      if (has_ellipsis) {
        CHECK_OR_RETURN(nlabels <= ndims)
            << "einsum() the number of subscripts in the equation (" << nlabels
            << ") is more than the number of dimensions (" << ndims << ") for operand " << i;
      } else {
        CHECK_OR_RETURN(nlabels == ndims)
            << "einsum(): the number of subscripts in the equation (" << nlabels
            << ") does not match the number of dimensions (" << ndims << ") for operand " << i
            << " and no ellipsis was given";
      }
    }

    // We want to align the dimensions of every input tensor to have
    // shape out_dims + sum_dims. For this, we create a mapping of label
    // to index into the permuted shape.
    std::vector<int32_t> label_perm_index(TOTAL_LABELS, -1);

    // Current index in the permuted shape
    int32_t perm_index = 0;

    // Start index of ellipsis dimensions in the permuted shape
    int32_t ell_index = 0;
    found_ell = false;

    // NOTE(Liang Depeng): Continue explaining the equation "ik,jkl,il->ij".
    //                     After running the following if-else code block,
    //                     the none -1 indexes of `label_perm_index` are:
    //                     label_perm_index[34] = 0
    //                     label_perm_index[35] = 1
    //                     `perm_index` equals to 2
    //                     `ell_index` equals to 0 because no ellipsis in equation
    //                     `found_ell` equals to false because no ellipsis in equation
    if (arrow_pos == std::string::npos) {
      // Implicit output is ellipsis (...) + labels seen only once
      perm_index = ell_num_dim;
      found_ell = true;
      for (auto label = 0; label < TOTAL_LABELS; label++) {
        if (label_count[label] == 1) { label_perm_index[label] = perm_index++; }
      }
    } else {
      // Parse explicit output
      const auto rhs = equation.substr(arrow_pos + 2);
      for (auto i = decltype(rhs.length()){0}; i < rhs.length(); ++i) {
        const unsigned char label = rhs[i];
        switch (label) {
          case ' ':
            // Ignore spaces
            break;

          case '.':
            // process ellipsis
            CHECK_OR_RETURN(
                // There can only be one ellipsis in the output
                !found_ell)
                << "einsum(): found \'.\' for output but an ellipsis (...) was already found";
            CHECK_OR_RETURN(
                // Ensure ellipsis is correct
                i + 2 < rhs.length() && rhs[++i] == '.' && rhs[++i] == '.')
            "einsum(): found \'.\' for output that is not part of any ellipsis (...)";
            ell_index = perm_index;
            perm_index += ell_num_dim;
            found_ell = true;
            break;

          default:
            CHECK_OR_RETURN(einsum_check_label(label))
                << "einsum(): invalid subscript given at index " << lhs.size() + 2 + i
                << " in the equation string, subscripts must be in [a-zA-Z]";
            const auto index = einsum_label_to_index(label);
            CHECK_OR_RETURN(
                // Ensure label appeared at least once for some input operand
                // and at most once for the output
                label_count[index] > 0 && label_perm_index[index] == -1)
                << "einsum(): output subscript " << label
                << (label_perm_index[index] > -1
                        ? " appears more than once in the output"
                        : " does not appear in the equation for any input operand");
            label_perm_index[index] = perm_index++;
        }
      }
    }

    // Save output size before adding contraction dims (dims to sum out)
    const int32_t out_size = perm_index;

    // If ellipsis is not part of the output, add to contraction dimensions
    if (!found_ell) {
      ell_index = perm_index;
      perm_index += ell_num_dim;
    }

    // NOTE(Liang Depeng): Continue explaining the equation "ik,jkl,il->ij".
    //                     After running the following foor loop,
    //                     the none -1 indexes of `label_perm_index` are:
    //                     label_perm_index[34] = 0 ('i')
    //                     label_perm_index[35] = 1 ('j')
    //                     label_perm_index[36] = 2 ('k')
    //                     label_perm_index[37] = 3 ('l')
    //                     `out_size` equals to 2
    //                     `perm_index` equals to 4

    // Add contraction labels (labels not present in output)
    for (auto label = 0; label < TOTAL_LABELS; label++) {
      if (label_count[label] > 0 && label_perm_index[label] == -1) {
        label_perm_index[label] = perm_index++;
      }
    }

    // Here we unsqueeze missing dimensions to make all operands have the same
    // number of dimensions. We take diagonals for repeated labels within the
    // same operand. Finally we permute the operands to align dimensions as
    // per the perm_out_index we computed above.
    TensorTuple permuted_operands;
    for (auto i = 0; i < num_ops; i++) {
      std::vector<int32_t> perm_shape(perm_index, -1);
      std::vector<int32_t> label_dim(TOTAL_LABELS, -1);
      std::shared_ptr<Tensor> operand = operands[i];
      const auto labels = op_labels[i];
      const auto original_sizes = operand->shape()->dim_vec();

      int32_t j = 0;
      for (const auto& label : labels) {
        if (label == ELLIPSIS) {
          // Add missing dimensions covered by the ellipsis
          const auto num_missing_dim = ell_num_dim - (original_sizes.size() - labels.size() + 1);
          for (auto k = 0; k < num_missing_dim; k++) {
            operand = JUST(functional::Unsqueeze(operand, j));
          }
          for (auto k = 0; k < ell_num_dim; k++) { perm_shape[ell_index + k] = j++; }
        } else if (label_dim[label] != -1) {
          // Repeated label, take diagonal
          const auto dim = label_dim[label];
          CHECK_OR_RETURN(operand->dim(j) == operand->dim(dim))
              << "einsum() subscript " << einsum_index_to_label(label)
              << " is repeated for operand " << i << " but the sizes don't match, "
              << operand->dim(j) << " != " << operand->dim(dim);

          operand = JUST(functional::Diagonal(operand, 0, dim, j));
          operand = JUST(functional::MovedimInt(operand, -1, dim));
        } else {
          // Lookup output index for label
          label_dim[label] = j;
          perm_shape[label_perm_index[label]] = j++;
        }
      }

      // Add dimensions for missing labels
      for (int32_t& index : perm_shape) {
        if (index == -1) {
          operand = JUST(functional::Unsqueeze(operand, -1));
          index = j++;
        }
      }
      permuted_operands.emplace_back(JUST(functional::Permute(operand, perm_shape)));

      // NOTE(Liang Depeng): Continue explaining the equation "ik,jkl,il->ij".
      //                     What is going on within this foor loop?
      //                     For operand "ik" size = [2, 3]:
      //                        `perm_shape` equals to [0, 2, 1, 3]
      //                        first unsqueeze "ik" to 4 dim, from [2, 3] to [2, 3, 1, 1]
      //                        then permute with `perm_shape`, from [2, 3, 1, 1] to [2, 1, 3, 1]
      //
      //                     For operand "jkl" size = [4, 3, 5]:
      //                        `perm_shape` equals to [3, 0, 1, 2]
      //                        first unsqueeze "jkl" to 4 dim, from [4, 3, 5] to [4, 3, 5, 1]
      //                        then permute with `perm_shape`, from [4, 3, 5, 1] to [1, 4, 3, 5]
      //
      //                     For operand "il" size = [2, 5]:
      //                        `perm_shape` equals to [0, 2, 3, 1]
      //                        first unsqueeze "ik" to 4 dim, from [2, 5] to [2, 5, 1, 1]
      //                        then permute with `perm_shape`, from [2, 5, 1, 1] to [2, 1, 1, 5]
    }

    // Check if operands broadcast and keep track of last operand with
    // dimension size != 1 for optimizing reductions
    std::vector<std::size_t> dim_last_op(perm_index, 0);
    bool has_zero_size_dim = false;
    // NOTE(Liang Depeng): Continue explaining the equation "ik,jkl,il->ij".
    //                     After running the following foor loop,
    //                     The contents of `dim_last_op` are:
    //                     dim_last_op[0] = 2
    //                     dim_last_op[1] = 1
    //                     dim_last_op[2] = 1
    //                     dim_last_op[3] = 2
    //                     `has_zero_size_dim` equals to false
    for (auto dim = 0; dim < perm_index; dim++) {
      auto broadcast_size = permuted_operands[0]->dim(dim);
      for (auto i = 1; i < num_ops; i++) {
        const auto dim_size = permuted_operands[i]->dim(dim);
        if (broadcast_size != dim_size && broadcast_size != 1 && dim_size != 1) {
          std::ostringstream msg;
          msg << "einsum(): operands do not broadcast with remapped shapes [original->remapped]:";
          for (auto j = 0; j < num_ops; j++) {
            msg << " " << operands[j]->shape()->DebugStr() << "->"
                << permuted_operands[j]->shape()->DebugStr();
          }
          CHECK_OR_RETURN(false) << msg.str();
        }
        if (dim_size != 1) {
          broadcast_size = dim_size;
          dim_last_op[dim] = i;
        }
      }
      has_zero_size_dim |= broadcast_size == 0;
    }

    // Compute result
    std::shared_ptr<Tensor> result = permuted_operands[0];

    // Fast path for when an operand has zero sized dim
    if (has_zero_size_dim) {
      DimVector out_shape(out_size);
      for (auto i = 0; i < out_size; i++) {
        out_shape[i] = permuted_operands[dim_last_op[i]]->dim(i);
      }

      const Shape shape(out_shape);
      return functional::Constant(shape, Scalar(0), *permuted_operands[0]->dtype(), NullOpt);
    }

    // Sum out or squeeze dimensions that are size 1 for all later operands
    int dim = out_size;
    for (int i = dim; i < perm_index; ++i, ++dim) {
      if (dim_last_op[i] == 0) {
        if (result->dim(dim) == 1) {
          std::vector<int32_t> dims = {dim--};
          result = JUST(functional::Squeeze(result, dims));
        } else {
          result = JUST(functional::ReduceSum(result, {dim--}, false));
        }
      }
    }

    for (auto i = 1; i < num_ops; i++) {
      auto operand = permuted_operands[i];
      std::vector<int32_t> sum_dims;

      // Sum out or squeeze dimensions that are size 1 for all later operands
      dim = out_size;
      for (int j = dim; j < perm_index; ++j, ++dim) {
        if (dim_last_op[j] < i) {
          std::vector<int32_t> dims = {dim--};
          operand = JUST(functional::Squeeze(operand, dims));
        } else if (dim_last_op[j] == i) {
          if (result->dim(dim) == 1) {
            operand = JUST(functional::ReduceSum(operand, {dim}, false));
            std::vector<int32_t> dims = {dim--};
            result = JUST(functional::Squeeze(result, dims));
          } else {
            sum_dims.push_back(dim);
          }
        }
      }

      // Multiply tensors and sum out dimensions in sum_dims
      if (sum_dims.empty()) {
        result = JUST(functional::Mul(result, operand));
      } else if (sum_dims.size() == result->shape()->NumAxes()) {
        auto flatten_result = JUST(functional::Flatten(result, 0, -1));
        auto flatten_operand = JUST(functional::Flatten(operand, 0, -1));
        result = JUST(functional::Dot(flatten_result, flatten_operand));
      } else {
        result = JUST(sumproduct_pair(result, operand, sum_dims, false));
      }

      // NOTE(Liang Depeng): Continue explaining the equation "ik,jkl,il->ij".
      //                     What is going on within this foor loop?
      //                     For iter i = 1:
      //                        result = permuted_operands[0], size = [2, 1, 3, 1]
      //                        operand = permuted_operands[1], size = [1, 4, 3, 5]
      //                        sum_dims = [2, ]
      //                        what happened in `sumproduct_pair` ?
      //                            result [2, 1, 3, 1] will be permuted to [2, 3, 1, 1] then
      //                                reshaped to [1, 2, 3]
      //                            operand [1, 4, 3, 5] will be permuted to [3, 4, 5, 1] then
      //                                reshape to [1, 3, 4 * 5]
      //                            perform batch_matmul(result, operand) => [1, 2, 4 * 5]
      //                            then reshape to [2, 1, 4, 5] then permute to
      //                            [2, 4, 1, 5], at last reshape to [2, 4, 5]
      //
      //                     For iter i = 2:
      //                        result, size = [2, 4, 5]
      //                        operand = permuted_operands[2], size = [2, 1, 1, 5]
      //                        squeeze operand from [2, 1, 1, 5] to [2, 1, 5]
      //                        sum_dims = [2,]
      //                        what happened in `sumproduct_pair` ?
      //                            result [2, 4, 5] will be permuted to [2, 4, 5] then
      //                                reshaped to [2, 4, 5]
      //                            operand [2, 1, 5] will be permuted to [2, 5, 1] then
      //                                reshape to [2, 5, 1]
      //                            perform batch_matmul(result, operand)=>[2, 4, 1]
      //                            then reshape to [2, 4, 1] then permute to [2, 4, 1]
      //                            at last reshape to [2, 4]
    }
    return result;
  }
};

}  // namespace impl

using namespace impl;

ONEFLOW_FUNCTION_LIBRARY(m) {
  m.add_functor<AddNFunctor>("Add");
  m.add_functor<ScalarAddFunctor, ScalarAdd2Functor>("ScalarAdd");
  m.add_functor<ScalarSubFunctor, ScalarSub2Functor>("ScalarSub");
  m.add_functor<ScalarMulFunctor, ScalarMul2Functor>("ScalarMul");
  m.add_functor<InplaceScalarMulFunctor>("InplaceScalarMul");
  m.add_functor<ScalarDivFunctor, ScalarDiv2Functor>("ScalarDiv");
  m.add_functor<InplaceScalarDivFunctor>("InplaceScalarDiv");
  m.add_functor<ScalarPowFunctor>("ScalarPow");
  m.add_functor<ScalarReversePowFunctor>("ScalarReversePow");
  m.add_functor<ScalarPowGradFunctor>("ScalarPowGrad");
  m.add_functor<ScalarReversePowGradFunctor>("ScalarReversePowGrad");
  m.add_functor<ReduceMaxFunctor>("ReduceMax");
  m.add_functor<MaxFunctor, Max2Functor>("Max");
  m.add_functor<ReduceMeanFunctor>("ReduceMean");
  m.add_functor<ReduceMinFunctor>("ReduceMin");
  m.add_functor<MinFunctor, Min2Functor>("Min");
  m.add_functor<AmaxFunctor>("Amax");
  m.add_functor<ReduceSumFunctor>("ReduceSum");
  m.add_functor<ReduceSumAllFunctor>("ReduceSumAll");
  m.add_functor<ReduceAllFunctor>("ReduceAll");
  m.add_functor<ReduceAnyFunctor>("ReduceAny");
  m.add_functor<ReduceProdFunctor>("ReduceProd");
  m.add_functor<ReduceMinDeviceStageFunctor>("ReduceMinDeviceStage");
  m.add_functor<ReduceMaxDeviceStageFunctor>("ReduceMaxDeviceStage");
  m.add_functor<ReduceMinGlobalStageFunctor>("ReduceMinGlobalStage");
  m.add_functor<ReduceMaxGlobalStageFunctor>("ReduceMaxGlobalStage");
  m.add_functor<ReduceMinDeviceStageGradFunctor>("ReduceMinDeviceStageGrad");
  m.add_functor<ReduceMaxDeviceStageGradFunctor>("ReduceMaxDeviceStageGrad");
  m.add_functor<ReduceMinGlobalStageGradFunctor>("ReduceMinGlobalStageGrad");
  m.add_functor<ReduceMaxGlobalStageGradFunctor>("ReduceMaxGlobalStageGrad");
  m.add_functor<TransposeFunctor>("Transpose");
  m.add_functor<Transpose2dimFunctor>("Transpose2dim");
  m.add_functor<TransposeFunctor>("Permute");
  m.add_functor<AsStridedFunctor>("AsStrided");
  m.add_functor<AsStridedGradFunctor>("AsStridedGrad");
  m.add_functor<Transpose2dimFunctor>("Swapaxes");
  m.add_functor<Transpose2dimFunctor>("Swapdims");
  m.add_functor<ArangeFunctor, Arange2Functor>("Arange");
  m.add_functor<ConsistentArangeFunctor, ConsistentArange2Functor>("ConsistentArange");
  m.add_functor<CastFunctor>("Cast");
  m.add_functor<ClampFunctor>("Clamp");
  m.add_functor<ClampInplaceFunctor>("ClampInplace");
  m.add_functor<ClipFunctor>("Clip");
  m.add_functor<ClipInplaceFunctor>("ClipInplace");
  m.add_functor<SqrtSquareSumFunctor>("SqrtSquareSum");
  m.add_functor<VectorNormFunctor, ScalarVectorNormFunctor>("VectorNorm");
  m.add_functor<ScalarMatrixNormFunctor, MatrixNormFunctor>("MatrixNorm");
  m.add_functor<NormFunctor, Norm2Functor>("Norm");
  m.add_functor<ScalarNormFunctor, ScalarNorm2Functor>("ScalarNorm");
  m.add_functor<ClampGradFunctor>("ClampGrad");
  m.add_functor<SelectFunctor>("Select");
  m.add_functor<SelectTopNFunctor>("SelectTopN");
  m.add_functor<MinimumFunctor>("Minimum");
  m.add_functor<MinimumFunctor>("Min");
  m.add_functor<MaximumFunctor>("Maximum");
  m.add_functor<MaximumFunctor>("Max");
  m.add_functor<ScalarFModFunctor>("ScalarFMod");
  m.add_functor<ScalarFloorDivFunctor>("ScalarFloorDiv");
  m.add_functor<ScalarLogicalEqualFunctor, ScalarLogicalEqual2Functor>("ScalarLogicalEqual");
  m.add_functor<ScalarLogicalNotEqualFunctor, ScalarLogicalNotEqual2Functor>(
      "ScalarLogicalNotEqual");
  m.add_functor<ScalarLogicalGreaterFunctor, ScalarLogicalGreater2Functor>("ScalarLogicalGreater");
  m.add_functor<ScalarLogicalGreaterEqualFunctor, ScalarLogicalGreaterEqual2Functor>(
      "ScalarLogicalGreaterEqual");
  m.add_functor<ScalarLogicalLessFunctor, ScalarLogicalLess2Functor>("ScalarLogicalLess");
  m.add_functor<ScalarLogicalLessEqualFunctor, ScalarLogicalLessEqual2Functor>(
      "ScalarLogicalLessEqual");
  m.add_functor<ScalarLogicalAndFunctor, ScalarLogicalAnd2Functor>("ScalarLogicalAnd");
  m.add_functor<ScalarLogicalOrFunctor, ScalarLogicalOr2Functor>("ScalarLogicalOr");
  m.add_functor<ScalarLogicalXorFunctor, ScalarLogicalXor2Functor>("ScalarLogicalXor");
  m.add_functor<StandardDeviationFunctor>("StandardDeviation");
  m.add_functor<VarianceFunctor>("Variance");
  m.add_functor<DotFunctor>("Dot");
  m.add_functor<MovedimVecFunctor>("MovedimVec");
  m.add_functor<MovedimIntFunctor>("MovedimInt");
  m.add_functor<TensorSplitVecFunctor>("TensorSplitVec");
  m.add_functor<TensorSplitIntFunctor>("TensorSplitInt");
  m.add_functor<HsplitIntFunctor>("HsplitInt");
  m.add_functor<HsplitVecFunctor>("HsplitVec");
  m.add_functor<VsplitIntFunctor>("VsplitInt");
  m.add_functor<VsplitVecFunctor>("VsplitVec");
  m.add_functor<ErfinvFunctor>("Erfinv");
  m.add_functor<ErfinvInplaceFunctor>("ErfinvInplace");
  m.add_functor<CumsumFunctor>("Cumsum");
  m.add_functor<CumsumGradFunctor>("CumsumGrad");
  m.add_functor<CumProdFunctor>("Cumprod");
  m.add_functor<CumProdGradFunctor>("CumprodGrad");
  m.add_functor<EinSumFunctor>("EinSum");
};

}  // namespace functional
}  // namespace one
}  // namespace oneflow<|MERGE_RESOLUTION|>--- conflicted
+++ resolved
@@ -411,7 +411,7 @@
   }
 };
 
-<<<<<<< HEAD
+
 class ReduceSumAllFunctor {
  public:
   ReduceSumAllFunctor() {
@@ -434,7 +434,8 @@
 
  private:
   std::shared_ptr<OpExpr> op_;
-=======
+  }
+  
 class AmaxFunctor {
  public:
   Maybe<Tensor> operator()(const std::shared_ptr<one::Tensor>& x,
@@ -452,7 +453,7 @@
     }
     return ReduceMax(x, dims, keepdim);
   }
->>>>>>> d8dc9610
+
 };
 
 class ReduceSumFunctor {
