--- conflicted
+++ resolved
@@ -844,13 +844,7 @@
       std::shared_ptr<TensorTuple> outputs = std::make_shared<TensorTuple>(1);
       outputs->at(0) = x;
       if (x->requires_grad()) {
-<<<<<<< HEAD
-        JUST(CheckInplaceValid(x));
-        outputs->at(0) = x;
         JUST(OpInterpUtil::Dispatch(*op, {JUST(functional::Identity(x->contiguous()))}, outputs.get(), attrs));
-=======
-        JUST(OpInterpUtil::Dispatch(*op, {JUST(functional::Identity(x))}, outputs.get(), attrs));
->>>>>>> 75a451ad
       } else {
         JUST(OpInterpUtil::Dispatch(*op, {x->contiguous()}, outputs.get(), attrs));
       }
