--- conflicted
+++ resolved
@@ -1931,7 +1931,6 @@
   std::shared_ptr<OpExpr> op_;
 };
 
-<<<<<<< HEAD
 class MultiDotFunctor {
  public:
   Maybe<Tensor> operator()(const TensorTuple& tensors) const {
@@ -1960,7 +1959,8 @@
     }
     return outputs[tensors.size() - 1];
   }
-=======
+};
+
 class DetFunctor {
  public:
   DetFunctor() {
@@ -2025,7 +2025,6 @@
  private:
   std::shared_ptr<OpExpr> det_op_;
   std::shared_ptr<OpExpr> lu_decomposition_op_;
->>>>>>> 01f655ed
 };
 
 class ClampGradFunctor {
