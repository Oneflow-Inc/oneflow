/*
Copyright 2020 The OneFlow Authors. All rights reserved.

Licensed under the Apache License, Version 2.0 (the "License");
you may not use this file except in compliance with the License.
You may obtain a copy of the License at

    http://www.apache.org/licenses/LICENSE-2.0

Unless required by applicable law or agreed to in writing, software
distributed under the License is distributed on an "AS IS" BASIS,
WITHOUT WARRANTIES OR CONDITIONS OF ANY KIND, either express or implied.
See the License for the specific language governing permissions and
limitations under the License.
*/

#include "oneflow/core/common/scalar.h"
#include "oneflow/core/framework/attr_map.h"
#include "oneflow/core/framework/nd_sbp.h"
#include "oneflow/core/framework/op_builder.h"
#include "oneflow/core/framework/op_expr.h"
#include "oneflow/core/framework/op_interpreter/op_interpreter_util.h"
#include "oneflow/core/framework/tensor.h"
#include "oneflow/core/framework/tensor_tuple.h"
#include "oneflow/core/functional/functional.h"
#include "oneflow/core/functional/function_library.h"
#include "oneflow/core/functional/impl/common.h"
#include "oneflow/core/functional/impl/unary_functor.h"
#include "oneflow/core/job/lazy_mode.h"
#include "oneflow/core/job/sbp_parallel.h"
#include "oneflow/core/functional/tensor_processor.h"

namespace oneflow {
namespace one {
namespace functional {

namespace impl {

class AddNFunctor {
 public:
  AddNFunctor() {
    op_.resize(kMaxInputCount /*the maximum number of inputs*/);
    for (int n = 1; n < op_.size(); ++n) {
      op_[n] = CHECK_JUST(one::OpBuilder("add_n").Input("in", n + 1).Output("out").Build());
    }
  }
  Maybe<Tensor> operator()(const TensorTuple& inputs, bool inplace) const {
    CHECK_GE_OR_RETURN(inputs.size(), 2);
    TensorTuple outputs;
    for (int i = 0; i < inputs.size(); i += kMaxInputCount) {
      size_t size = (i + kMaxInputCount) < inputs.size() ? kMaxInputCount : inputs.size() - i;
      TensorTuple partial_inputs(size);
      std::copy(inputs.begin() + i, inputs.begin() + i + size, partial_inputs.begin());
      if (i == 0 && inplace) {
        JUST(CheckInplaceValid(partial_inputs.at(0)));
        std::shared_ptr<TensorTuple> outs = std::make_shared<TensorTuple>(1);
        outs->at(0) = partial_inputs.at(0);
        JUST(OpInterpUtil::Dispatch(*op_.at(size - 1), partial_inputs, outs.get()));
        outputs.push_back(outs->at(0));
      } else {
        outputs.push_back(JUST(OpInterpUtil::Dispatch<Tensor>(*op_.at(size - 1), partial_inputs)));
      }
    }
    if (outputs.size() == 1) { return outputs.at(0); }
    return this->operator()(outputs, inplace);
  }

 private:
  std::vector<std::shared_ptr<OpExpr>> op_;
};

class ScalarMathBaseFunctor {
 public:
  explicit ScalarMathBaseFunctor(std::string op_name) {
    op_ = CHECK_JUST(one::OpBuilder(op_name).Input("in").Output("out").Build());
  }
  virtual ~ScalarMathBaseFunctor() = default;
  Maybe<Tensor> operator()(const std::shared_ptr<one::Tensor>& x, const Scalar& scalar,
                           bool inplace) const {
    if (std::dynamic_pointer_cast<StaticZerosTensor>(x) && op_->op_type_name() == "scalar_mul") {
      return x;
    }
    MutableAttrMap attrs;
    TensorProcessor tensor_processor;
    Symbol<DType> lowest_dtype;
    if (scalar.IsFloatingPoint()) {
      JUST(attrs.SetAttr<double>("float_operand", JUST(scalar.As<double>())));
      JUST(attrs.SetAttr<bool>("has_float_operand", true));
      JUST(attrs.SetAttr<bool>("has_int_operand", false));
      // Only promote type to Float32 when tensor is Int type but scalar is float type.
      if (DType::priority_order[x->dtype()->data_type()]
          < DType::priority_order[DType::Float16()->data_type()]) {
        lowest_dtype = DType::Float();
      } else {
        lowest_dtype = x->dtype();
      }
    } else if (scalar.IsIntegral()) {
      JUST(attrs.SetAttr<int64_t>("int_operand", JUST(scalar.As<int64_t>())));
      JUST(attrs.SetAttr<bool>("has_float_operand", false));
      JUST(attrs.SetAttr<bool>("has_int_operand", true));
      lowest_dtype = x->dtype();
    } else {
      UNIMPLEMENTED_THEN_RETURN() << "The scalar in " << op_->op_type_name()
                                  << " should be float or int.";
    }
    JUST(tensor_processor.AddInputs({x}, lowest_dtype).Apply());
    TensorTuple casted_vec = JUST(tensor_processor.GetInputs());
    if (inplace) {
      JUST(CheckInplaceCastValid(x, casted_vec[0]));
      JUST(CheckInplaceValid(x));
      std::shared_ptr<TensorTuple> outputs = std::make_shared<TensorTuple>(1);
      outputs->at(0) = x;
      JUST(OpInterpUtil::Dispatch(*op_, {x}, outputs.get(), attrs));
      return outputs->at(0);
    } else {
      return OpInterpUtil::Dispatch<Tensor>(*op_, casted_vec, attrs);
    }
  }

 private:
  std::shared_ptr<OpExpr> op_;
};

class ScalarAddFunctor : public ScalarMathBaseFunctor {
 public:
  ScalarAddFunctor() : ScalarMathBaseFunctor(/*op_name=*/"scalar_add") {}
};

class ScalarAdd2Functor {
 public:
  Maybe<Tensor> operator()(const Scalar& scalar, const std::shared_ptr<one::Tensor>& x) const {
    return ScalarAdd(x, scalar, /*inplace=*/false);
  }
};

class ScalarSubFunctor {
 public:
  Maybe<Tensor> operator()(const std::shared_ptr<one::Tensor>& x, const Scalar& scalar,
                           bool inplace) const {
    return ScalarAdd(x, Scalar(-1) * scalar, inplace);
  }
};

class ScalarSub2Functor {
 public:
  Maybe<Tensor> operator()(const Scalar& scalar, const std::shared_ptr<one::Tensor>& x) const {
    return ScalarAdd(JUST(ScalarMul(x, Scalar(-1), false)), scalar, /*inplace=*/false);
  }
};

class ScalarMulFunctor : public ScalarMathBaseFunctor {
 public:
  ScalarMulFunctor() : ScalarMathBaseFunctor(/*op_name=*/"scalar_mul") {}
};

class ScalarMul2Functor {
 public:
  Maybe<Tensor> operator()(const Scalar& scalar, const std::shared_ptr<one::Tensor>& x) const {
    return ScalarMul(x, scalar, false);
  }
};

class ScalarDivFunctor {
 public:
  Maybe<Tensor> operator()(const std::shared_ptr<one::Tensor>& x, const Scalar& scalar) const {
    return ScalarMul(x, Scalar(1.0) / scalar, /*inplace=*/false);
  }
};

class ScalarDiv2Functor {
 public:
  Maybe<Tensor> operator()(const Scalar& scalar, const std::shared_ptr<one::Tensor>& x) const {
    return functional::ScalarMul(JUST(functional::ReciprocalNoNan(x)), scalar, /*inplace=*/false);
  }
};

class ScalarPowFunctor : public ScalarMathBaseFunctor {
 public:
  ScalarPowFunctor() : ScalarMathBaseFunctor(/*op_name=*/"scalar_pow") {}
};

class ScalarPowGradFunctor {
 public:
  ScalarPowGradFunctor() {
    op_ = CHECK_JUST(one::OpBuilder("scalar_pow_grad").Input("x").Input("dy").Output("dx").Build());
  }
  Maybe<Tensor> operator()(const std::shared_ptr<one::Tensor>& x,
                           const std::shared_ptr<one::Tensor>& dy, const Scalar& scalar) const {
    MutableAttrMap attrs;
    if (scalar.IsFloatingPoint()) {
      JUST(attrs.SetAttr<bool>("has_float_operand", true));
      JUST(attrs.SetAttr<bool>("has_int_operand", false));
      JUST(attrs.SetAttr<double>("float_operand", JUST(scalar.As<double>())));
    } else if (scalar.IsIntegral()) {
      JUST(attrs.SetAttr<bool>("has_float_operand", false));
      JUST(attrs.SetAttr<bool>("has_int_operand", true));
      JUST(attrs.SetAttr<int64_t>("int_operand", JUST(scalar.As<int64_t>())));
    } else {
      UNIMPLEMENTED_THEN_RETURN() << "The scalar in ScalarPowGrad should be float or int.";
    }
    return OpInterpUtil::Dispatch<Tensor>(*op_, {x, dy}, attrs);
  }

 private:
  std::shared_ptr<OpExpr> op_;
};

class ScalarFloorDivFunctor : public ScalarMathBaseFunctor {
 public:
  ScalarFloorDivFunctor() : ScalarMathBaseFunctor(/*op_name=*/"scalar_floordiv") {}
};

class ScalarFModFunctor : public ScalarMathBaseFunctor {
 public:
  ScalarFModFunctor() : ScalarMathBaseFunctor(/*op_name=*/"scalar_fmod") {}
};

class ReduceMaxFunctor {
 public:
  ReduceMaxFunctor() {
    op_ = CHECK_JUST(
        one::OpBuilder("reduce_max").Input("input_tensor").Output("output_tensor").Build());
  }
  Maybe<Tensor> operator()(const std::shared_ptr<one::Tensor>& x, const std::vector<int32_t>& axis,
                           const bool& keepdims) const {
    MutableAttrMap attrs;
    if (axis.empty()) {
      std::vector<int32_t> reduce_axis(x->shape()->NumAxes());
      std::iota(reduce_axis.begin(), reduce_axis.end(), 0);
      JUST(attrs.SetAttr<std::vector<int32_t>>("axis", reduce_axis));
    } else {
      JUST(attrs.SetAttr<std::vector<int32_t>>("axis", axis));
    }
    JUST(attrs.SetAttr<bool>("keepdims", keepdims));
    return OpInterpUtil::Dispatch<Tensor>(*op_, {x}, attrs);
  }

 private:
  std::shared_ptr<OpExpr> op_;
};

class ReduceMinFunctor {
 public:
  ReduceMinFunctor() {
    op_ = CHECK_JUST(
        one::OpBuilder("reduce_min").Input("input_tensor").Output("output_tensor").Build());
  }
  Maybe<Tensor> operator()(const std::shared_ptr<one::Tensor>& x, const std::vector<int32_t>& axis,
                           const bool& keepdims) const {
    MutableAttrMap attrs;
    if (axis.empty()) {
      std::vector<int32_t> reduce_axis(x->shape()->NumAxes());
      std::iota(reduce_axis.begin(), reduce_axis.end(), 0);
      JUST(attrs.SetAttr<std::vector<int32_t>>("axis", reduce_axis));
    } else {
      JUST(attrs.SetAttr<std::vector<int32_t>>("axis", axis));
    }
    JUST(attrs.SetAttr<bool>("keepdims", keepdims));
    return OpInterpUtil::Dispatch<Tensor>(*op_, {x}, attrs);
  }

 private:
  std::shared_ptr<OpExpr> op_;
};

class ReduceSumFunctor {
 public:
  ReduceSumFunctor() {
    op_ = CHECK_JUST(
        one::OpBuilder("reduce_sum").Input("input_tensor").Output("output_tensor").Build());
  }
  Maybe<Tensor> operator()(const std::shared_ptr<one::Tensor>& x, const std::vector<int32_t>& axis,
                           const bool& keepdims) const {
    // const DataType dtype = x->dtype()->data_type();
    MutableAttrMap attrs;
    if (axis.empty()) {
      std::vector<int32_t> reduce_axis(x->shape()->NumAxes());
      std::iota(reduce_axis.begin(), reduce_axis.end(), 0);
      JUST(attrs.SetAttr<std::vector<int32_t>>("axis", reduce_axis));
    } else {
      JUST(attrs.SetAttr<std::vector<int32_t>>("axis", axis));
    }
    JUST(attrs.SetAttr<bool>("keepdims", keepdims));
    TensorProcessor tensor_processor;
    JUST(tensor_processor.AddInputs({x}, /*lowest_dtype=*/DType::Int64()).Apply());
    TensorTuple input_tuple = JUST(tensor_processor.GetInputs());
    return OpInterpUtil::Dispatch<Tensor>(*op_, input_tuple, attrs);
  }

 private:
  std::shared_ptr<OpExpr> op_;
};

template<class T>
class ReduceDeviceStageBaseFunctor {
 public:
  ReduceDeviceStageBaseFunctor()
      : op_(CHECK_JUST(one::OpBuilder(T::GetOpName())
                           .Input("in")
                           .Output("out")
                           .Output("mask")
                           .Output("count")
                           .Build())) {}
  Maybe<TensorTuple> operator()(const std::shared_ptr<one::Tensor>& in,
                                const std::vector<int32_t>& axis) const {
    MutableAttrMap attrs;
    JUST(attrs.SetAttr<std::vector<int32_t>>("axis", axis));
    return OpInterpUtil::Dispatch<TensorTuple>(*op_, {in}, attrs);
  }
  virtual ~ReduceDeviceStageBaseFunctor() = default;

 private:
  std::shared_ptr<OpExpr> op_;
};

template<class T>
class ReduceDeviceStageGradBaseFunctor {
 public:
  ReduceDeviceStageGradBaseFunctor()
      : op_(CHECK_JUST(one::OpBuilder(T::GetOpName())
                           .Input("out_diff")
                           .Input("mask")
                           .Input("count")
                           .Output("in_diff")
                           .Build())) {}
  Maybe<Tensor> operator()(const std::shared_ptr<one::Tensor>& out_diff,
                           const std::shared_ptr<one::Tensor>& mask,
                           const std::shared_ptr<one::Tensor>& count,
                           const std::vector<int32_t>& axis) const {
    MutableAttrMap attrs;
    JUST(attrs.SetAttr<std::vector<int32_t>>("axis", axis));
    return OpInterpUtil::Dispatch<Tensor>(*op_, {out_diff, mask, count}, attrs);
  }
  virtual ~ReduceDeviceStageGradBaseFunctor() = default;

 private:
  std::shared_ptr<OpExpr> op_;
};

class ReduceMinDeviceStageFunctor
    : public ReduceDeviceStageBaseFunctor<ReduceMinDeviceStageFunctor> {
 public:
  static std::string GetOpName() { return "reduce_min_device_stage"; }
};

class ReduceMaxDeviceStageFunctor
    : public ReduceDeviceStageBaseFunctor<ReduceMaxDeviceStageFunctor> {
 public:
  static std::string GetOpName() { return "reduce_max_device_stage"; }
};

class ReduceMinDeviceStageGradFunctor
    : public ReduceDeviceStageGradBaseFunctor<ReduceMinDeviceStageGradFunctor> {
 public:
  static std::string GetOpName() { return "reduce_min_device_stage_grad"; }
};

class ReduceMaxDeviceStageGradFunctor
    : public ReduceDeviceStageGradBaseFunctor<ReduceMaxDeviceStageGradFunctor> {
 public:
  static std::string GetOpName() { return "reduce_max_device_stage_grad"; }
};

template<class T>
class ReduceGlobalStageBaseFunctor {
 public:
  ReduceGlobalStageBaseFunctor()
      : op_(CHECK_JUST(one::OpBuilder(T::GetOpName())
                           .Input("in")
                           .Input("device_count")
                           .Output("out")
                           .Output("mask")
                           .Build())) {}
  Maybe<TensorTuple> operator()(const std::shared_ptr<one::Tensor>& in,
                                const std::shared_ptr<one::Tensor>& device_count,
                                const std::vector<int32_t>& axis, const bool& keepdims) const {
    MutableAttrMap attrs;
    JUST(attrs.SetAttr<std::vector<int32_t>>("axis", axis));
    JUST(attrs.SetAttr<bool>("keepdims", keepdims));
    return OpInterpUtil::Dispatch<TensorTuple>(*op_, {in, device_count}, attrs);
  }
  virtual ~ReduceGlobalStageBaseFunctor() = default;

 private:
  std::shared_ptr<OpExpr> op_;
};

template<class T>
class ReduceGlobalStageGradBaseFunctor {
 public:
  ReduceGlobalStageGradBaseFunctor()
      : op_(CHECK_JUST(one::OpBuilder(T::GetOpName())
                           .Input("out_diff")
                           .Input("mask")
                           .Input("device_count")
                           .Output("in_diff")
                           .Build())) {}
  Maybe<Tensor> operator()(const std::shared_ptr<one::Tensor>& out_diff,
                           const std::shared_ptr<one::Tensor>& mask,
                           const std::shared_ptr<one::Tensor>& device_count,
                           const std::vector<int32_t>& axis, const bool& keepdims) const {
    MutableAttrMap attrs;
    JUST(attrs.SetAttr<std::vector<int32_t>>("axis", axis));
    JUST(attrs.SetAttr<bool>("keepdims", keepdims));
    return OpInterpUtil::Dispatch<Tensor>(*op_, {out_diff, mask, device_count}, attrs);
  }
  virtual ~ReduceGlobalStageGradBaseFunctor() = default;

 private:
  std::shared_ptr<OpExpr> op_;
};

class ReduceMinGlobalStageFunctor
    : public ReduceGlobalStageBaseFunctor<ReduceMinGlobalStageFunctor> {
 public:
  static std::string GetOpName() { return "reduce_min_global_stage"; }
};

class ReduceMinGlobalStageGradFunctor
    : public ReduceGlobalStageGradBaseFunctor<ReduceMinGlobalStageGradFunctor> {
 public:
  static std::string GetOpName() { return "reduce_min_global_stage_grad"; }
};

class ReduceMaxGlobalStageFunctor
    : public ReduceGlobalStageBaseFunctor<ReduceMaxGlobalStageFunctor> {
 public:
  static std::string GetOpName() { return "reduce_max_global_stage"; }
};

class ReduceMaxGlobalStageGradFunctor
    : public ReduceGlobalStageGradBaseFunctor<ReduceMaxGlobalStageGradFunctor> {
 public:
  static std::string GetOpName() { return "reduce_max_global_stage_grad"; }
};

class ReduceMeanFunctor {
 public:
  ReduceMeanFunctor() {}
  Maybe<Tensor> operator()(const std::shared_ptr<one::Tensor>& x, const std::vector<int32_t>& axis,
                           const bool& keepdims) const {
    // ReduceMean only calculate floating values.
    CHECK_OR_RETURN(IsFloatingDataType(x->dtype()->data_type()))
        << "RuntimeError: Can only calculate the mean of floating types.";
    const auto& sum = JUST(functional::ReduceSum(x, axis, keepdims));
    size_t reduce_count = 1;
    if (axis.empty()) {
      reduce_count = x->shape()->Count(0);
    } else {
      for (const int32_t& i : axis) { reduce_count *= x->shape()->At(i); }
    }
    if (reduce_count == 1) { return sum; }
    CHECK_GT_OR_RETURN(reduce_count, 0);
    return functional::ScalarMul(sum, 1.0 / reduce_count, false);
  }
};

class ReduceProdFunctor {
 public:
  ReduceProdFunctor() {
    op_ = CHECK_JUST(
        one::OpBuilder("reduce_prod").Input("input_tensor").Output("output_tensor").Build());
  }
  Maybe<Tensor> operator()(const std::shared_ptr<one::Tensor>& x, const std::vector<int32_t>& axis,
                           const bool& keepdims) const {
    MutableAttrMap attrs;
    if (axis.empty()) {
      std::vector<int32_t> reduce_axis(x->shape()->NumAxes());
      std::iota(reduce_axis.begin(), reduce_axis.end(), 0);
      JUST(attrs.SetAttr<std::vector<int32_t>>("axis", reduce_axis));
    } else {
      JUST(attrs.SetAttr<std::vector<int32_t>>("axis", axis));
    }
    JUST(attrs.SetAttr<bool>("keepdims", keepdims));
    return OpInterpUtil::Dispatch<Tensor>(*op_, {x}, attrs);
  }

 private:
  std::shared_ptr<OpExpr> op_;
};

class TransposeFunctor {
 public:
  TransposeFunctor() {
    op_ = CHECK_JUST(one::OpBuilder("transpose").Input("input").Output("output").Build());
  }
  Maybe<Tensor> operator()(const std::shared_ptr<one::Tensor>& input,
                           const std::vector<int32_t>& permute) const {
    MutableAttrMap attrs;
    CHECK_EQ_OR_RETURN(input->ndim(), permute.size()) << "number of dims don't match in permute";
    JUST(attrs.SetAttr<std::vector<int32_t>>("perm", permute));
    int32_t ndims = input->shape()->NumAxes();
    for (int i = 0; i < permute.size(); i++) {
      int32_t dim = permute.at(i);
      if (dim < 0) { dim += ndims; }
      CHECK_GE_OR_RETURN(dim, 0)
          << "IndexError: Dimension out of range (expected to be in range of [" << -ndims << ","
          << ndims << " ] but got " << ndims;
      CHECK_LT_OR_RETURN(dim, ndims)
          << "IndexError: Dimension out of range (expected to be in range of [" << -ndims << ","
          << ndims << " ] but got " << ndims;
    }
    return OpInterpUtil::Dispatch<Tensor>(*op_, {input}, attrs);
  }

 private:
  std::shared_ptr<OpExpr> op_;
};

class EyeFunctor {
 public:
  EyeFunctor() { op_ = CHECK_JUST(one::OpBuilder("eye").Output("out").Build()); }
  Maybe<Tensor> operator()(const Scalar& n, const Optional<Scalar>& m,
                           const Optional<Symbol<DType>>& dtype,
                           const Optional<Symbol<Device>>& device) const {
    MutableAttrMap attrs;
    JUST(attrs.SetAttr<int64_t>("n", JUST(n.As<int64_t>())));
    JUST(attrs.SetAttr<int64_t>("m", JUST(m.value_or(n).As<int64_t>())));
    JUST(attrs.SetAttr<DataType>("dtype", dtype ? JUST(dtype)->data_type() : DataType::kFloat));
    OpExprInterpContext ctx(attrs);
    ctx.device = device;
    return OpInterpUtil::Dispatch<Tensor>(*op_, {}, ctx);
  }

 private:
  std::shared_ptr<OpExpr> op_;
};

class ConsistentEyeFunctor {
 public:
  ConsistentEyeFunctor() { op_ = CHECK_JUST(one::OpBuilder("eye").Output("out").Build()); }
  Maybe<Tensor> operator()(const Scalar& n, const Optional<Scalar>& m,
                           const Optional<Symbol<DType>>& dtype,
                           const Symbol<ParallelDesc>& placement,
                           const std::vector<Symbol<cfg::SbpParallel>>& sbp_tuple) const {
    MutableAttrMap attrs;
    JUST(attrs.SetAttr<int64_t>("n", JUST(n.As<int64_t>())));
    JUST(attrs.SetAttr<int64_t>("m", JUST(m.value_or(n).As<int64_t>())));
    JUST(attrs.SetAttr<DataType>("dtype", dtype ? JUST(dtype)->data_type() : DataType::kFloat));
    if (LazyMode::is_enabled()) {
      std::vector<std::string> nd_sbp(sbp_tuple.size());
      {
        for (int i = 0; i < sbp_tuple.size(); ++i) {
          nd_sbp.at(i) = SbpParallelToString(*sbp_tuple.at(i));
        }
      }
      JUST(attrs.SetAttr<std::vector<std::string>>("nd_sbp", nd_sbp));
    }
    const auto& nd_sbp = JUST(GetNdSbp(sbp_tuple));
    return OpInterpUtil::Dispatch<Tensor>(*op_, {}, OpExprInterpContext(attrs, placement, nd_sbp));
  }

 private:
  std::shared_ptr<OpExpr> op_;
};

class Transpose2dimFunctor {
 public:
  Transpose2dimFunctor() {
    op_ = CHECK_JUST(one::OpBuilder("transpose").Input("input").Output("output").Build());
  }
  Maybe<Tensor> operator()(const std::shared_ptr<one::Tensor>& x, const int32_t dim0,
                           const int32_t dim1) const {
    MutableAttrMap attrs;
    const int64_t ndim = x->shape()->NumAxes();
    std::vector<int32_t> permute;
    int32_t dim_0 = dim0;
    int32_t dim_1 = dim1;

    if (dim0 < 0) { dim_0 += ndim; }
    if (dim1 < 0) { dim_1 += ndim; }

    CHECK_OR_RETURN(dim_0 >= 0 && dim0 < ndim)
        << "Invalid dim0:" << dim_0 << " len(shape):" << ndim;
    CHECK_OR_RETURN(dim_1 >= 0 && dim1 < ndim)
        << "Invalid dim1:" << dim_1 << " len(shape):" << ndim;
    for (int32_t i = 0; i < ndim; ++i) { permute.push_back(i); }
    std::swap(permute[dim_0], permute[dim_1]);

    JUST(attrs.SetAttr<std::vector<int32_t>>("perm", permute));
    return OpInterpUtil::Dispatch<Tensor>(*op_, {x}, attrs);
  }

 private:
  std::shared_ptr<OpExpr> op_;
};

class ArangeFunctor {
 public:
  ArangeFunctor() { op_ = CHECK_JUST(one::OpBuilder("arange").Output("out").Build()); }
  Maybe<Tensor> operator()(const Scalar& start, const Scalar& limit, const Scalar& delta,
                           const Symbol<DType>& dtype,
                           const Optional<Symbol<Device>>& device) const {
    MutableAttrMap attrs;
    const DataType range_dtype = dtype->data_type();
    JUST(attrs.SetAttr<DataType>("dtype", range_dtype));
    if (IsIntegralDataType(range_dtype)) {
      JUST(attrs.SetAttr<int64_t>("integer_start", JUST(start.As<int64_t>())));
      JUST(attrs.SetAttr<int64_t>("integer_limit", JUST(limit.As<int64_t>())));
      JUST(attrs.SetAttr<int64_t>("integer_delta", JUST(delta.As<int64_t>())));
    } else {
      JUST(attrs.SetAttr<double>("float_start", JUST(start.As<double>())));
      JUST(attrs.SetAttr<double>("float_limit", JUST(limit.As<double>())));
      JUST(attrs.SetAttr<double>("float_delta", JUST(delta.As<double>())));
    }
    OpExprInterpContext ctx(attrs);
    ctx.device = device;
    return OpInterpUtil::Dispatch<Tensor>(*op_, {}, ctx);
  }

 private:
  std::shared_ptr<OpExpr> op_;
};

class Arange2Functor {
 public:
  Maybe<Tensor> operator()(const Scalar& limit, const Symbol<DType>& dtype,
                           const Optional<Symbol<Device>>& device) const {
    return Arange(Scalar(0), limit, Scalar(1), dtype, device);
  }
};

class ConsistentArangeFunctor {
 public:
  ConsistentArangeFunctor() { op_ = CHECK_JUST(one::OpBuilder("arange").Output("out").Build()); }
  Maybe<Tensor> operator()(const Scalar& start, const Scalar& limit, const Scalar& delta,
                           const Symbol<DType>& dtype, const Symbol<ParallelDesc>& placement,
                           const std::vector<Symbol<cfg::SbpParallel>>& sbp_tuple) const {
    MutableAttrMap attrs;
    const DataType range_dtype = dtype->data_type();
    JUST(attrs.SetAttr<DataType>("dtype", range_dtype));
    if (IsIntegralDataType(range_dtype)) {
      JUST(attrs.SetAttr<int64_t>("integer_start", JUST(start.As<int64_t>())));
      JUST(attrs.SetAttr<int64_t>("integer_limit", JUST(limit.As<int64_t>())));
      JUST(attrs.SetAttr<int64_t>("integer_delta", JUST(delta.As<int64_t>())));
    } else {
      JUST(attrs.SetAttr<double>("float_start", JUST(start.As<double>())));
      JUST(attrs.SetAttr<double>("float_limit", JUST(limit.As<double>())));
      JUST(attrs.SetAttr<double>("float_delta", JUST(delta.As<double>())));
    }

    if (LazyMode::is_enabled()) {
      std::vector<std::string> nd_sbp(sbp_tuple.size());
      {
        for (int i = 0; i < sbp_tuple.size(); ++i) {
          nd_sbp.at(i) = SbpParallelToString(*sbp_tuple.at(i));
        }
      }
      JUST(attrs.SetAttr<std::vector<std::string>>("nd_sbp", nd_sbp));
    }
    const auto& nd_sbp = JUST(GetNdSbp(sbp_tuple));
    return OpInterpUtil::Dispatch<Tensor>(*op_, {}, OpExprInterpContext(attrs, placement, nd_sbp));
  }

 private:
  std::shared_ptr<OpExpr> op_;
};

class ConsistentArange2Functor {
 public:
  Maybe<Tensor> operator()(const Scalar& limit, const Symbol<DType>& dtype,
                           const Symbol<ParallelDesc>& placement,
                           const std::vector<Symbol<cfg::SbpParallel>>& sbp_tuple) const {
    return ConsistentArange(Scalar(0), limit, Scalar(1), dtype, placement, sbp_tuple);
  }
};

class CastFunctor {
 public:
  CastFunctor() { op_ = CHECK_JUST(one::OpBuilder("cast").Input("in").Output("out").Build()); }
  Maybe<Tensor> operator()(const std::shared_ptr<one::Tensor>& x,
                           const Symbol<DType>& dtype) const {
    if (x->dtype() == dtype) { return x; }

    MutableAttrMap attrs;
    JUST(attrs.SetAttr<DataType>("dtype", dtype->data_type()));
    return OpInterpUtil::Dispatch<Tensor>(*op_, {x}, attrs);
  }

 private:
  std::shared_ptr<OpExpr> op_;
};

class ClampFunctor {
 public:
  ClampFunctor() {
    clip_op_ = CHECK_JUST(one::OpBuilder("clip_by_scalar").Input("x").Output("y").Build());
    clip_min_op_ = CHECK_JUST(one::OpBuilder("clip_by_scalar_min").Input("x").Output("y").Build());
    clip_max_op_ = CHECK_JUST(one::OpBuilder("clip_by_scalar_max").Input("x").Output("y").Build());
  }
  Maybe<Tensor> operator()(const std::shared_ptr<one::Tensor>& x, const Optional<Scalar>& min,
                           const Optional<Scalar>& max) const {
    CHECK_OR_RETURN(min.has_value() || max.has_value())
        << "Requires one of argument `min` and `max` at least in clip.";
    MutableAttrMap attrs;
    if (IsFloatingDataType(x->dtype()->data_type())) {
      if (min.has_value()) {
        const auto& min_val = JUST(min);
        JUST(attrs.SetAttr<double>("floating_min", JUST(min_val->As<double>())));
        JUST(attrs.SetAttr<int64_t>("integral_min", 0));
      }
      if (max.has_value()) {
        const auto& max_val = JUST(max);
        JUST(attrs.SetAttr<double>("floating_max", JUST(max_val->As<double>())));
        JUST(attrs.SetAttr<int64_t>("integral_max", 0));
      }
    } else if (IsIntegralDataType(x->dtype()->data_type())) {
      if (min.has_value()) {
        const auto& min_val = JUST(min);
        JUST(attrs.SetAttr<double>("floating_min", 0));
        JUST(attrs.SetAttr<int64_t>("integral_min", JUST(min_val->As<int64_t>())));
      }
      if (max.has_value()) {
        const auto& max_val = JUST(max);
        JUST(attrs.SetAttr<double>("floating_max", 0));
        JUST(attrs.SetAttr<int64_t>("integral_max", JUST(max_val->As<int64_t>())));
      }
    } else {
      UNIMPLEMENTED_THEN_RETURN() << "Only support floating or integral data type.";
    }
    const OpExpr* op = nullptr;
    if (!min.has_value()) {
      op = clip_max_op_.get();
    } else if (!max.has_value()) {
      op = clip_min_op_.get();
    } else {
      op = clip_op_.get();
    }
    return OpInterpUtil::Dispatch<Tensor>(*op, {x}, attrs);
  }

 private:
  std::shared_ptr<OpExpr> clip_op_;
  std::shared_ptr<OpExpr> clip_min_op_;
  std::shared_ptr<OpExpr> clip_max_op_;
};

class VectorNormFunctor {
 public:
  VectorNormFunctor() {}
  Maybe<Tensor> operator()(const std::shared_ptr<one::Tensor>& x, const Scalar& ord,
                           const Optional<std::vector<int32_t>>& input_dim, const bool& keepdim,
                           const Optional<Symbol<DType>>& dtype) const {
    std::shared_ptr<one::Tensor> res;
    Symbol<DType> dtype_val;
    if (dtype) {
      dtype_val = JUST(dtype);
      if (!(dtype_val->data_type() == DataType::kFloat
            || dtype_val->data_type() == DataType::kDouble
            || dtype_val->data_type() == DataType::kFloat16
            || dtype_val->data_type() == DataType::kBFloat16)) {
        UNIMPLEMENTED_THEN_RETURN() << "linalg.vector_norm(): only supports floating point and "
                                       "complex dtypes, but got: Int.";
      }
    } else {
      if (!IsFloatingDataType(x->dtype()->data_type())) {
        UNIMPLEMENTED_THEN_RETURN() << "linalg.vector_norm(): only supports floating point and "
                                       "complex dtypes, but got: Int.";
      }
      dtype_val = x->dtype();
    }
    std::vector<int32_t> dim;
    if (!input_dim.has_value()) {
      std::vector<int32_t> reduce_axis(x->shape()->NumAxes());
      std::iota(reduce_axis.begin(), reduce_axis.end(), 0);
      dim = reduce_axis;
    } else {
      std::vector<int32_t> dim_check;
      dim_check = *JUST(input_dim);
      for (int i = 0; i < dim_check.size(); ++i) {
        if (dim_check[i] >= 0) {
          dim.push_back(dim_check[i]);
        } else {
          dim.push_back(dim_check[i] + x->shape()->NumAxes());
        }
      }
    }
    if (ord.IsIntegral() || ord.IsFloatingPoint()) {
      double ord_val = JUST(ord.As<double>());
      if (ord_val == 0) {
        std::vector<int32_t> dim_column(1, 0);
        res = JUST(ReduceSum(JUST(ScalarLogicalNotEqual(x, 0)), dim_column, keepdim));
      } else if (ord_val == INFINITY) {
        res = JUST(ReduceMax(JUST(Abs(x)), dim, keepdim));
      } else if (ord_val == -INFINITY) {
        res = JUST(ReduceMin(JUST(Abs(x)), dim, keepdim));
      } else {
        res =
            JUST(ScalarPow(JUST(ReduceSum(JUST(ScalarPow(JUST(Abs(x)), ord, false)), dim, keepdim)),
                           Scalar(1.0) / ord, false));
      }
      res = JUST(Cast(res, dtype_val));
      return res;
    } else {
      UNIMPLEMENTED_THEN_RETURN()
          << "linalg_vector_norm(): argument 'ord' must be Number, not str.";
    }
  }
};

class ScalarVectorNormFunctor {
 public:
  ScalarVectorNormFunctor() {}
  Maybe<Tensor> operator()(const std::shared_ptr<one::Tensor>& x, const Scalar& ord,
                           const Scalar& input_dim, const bool& keepdim,
                           const Optional<Symbol<DType>>& dtype) const {
    if (dtype) {
      Symbol<DType> dtype_val = JUST(dtype);
      if (!(dtype_val->data_type() == DataType::kFloat
            || dtype_val->data_type() == DataType::kDouble
            || dtype_val->data_type() == DataType::kFloat16
            || dtype_val->data_type() == DataType::kBFloat16)) {
        UNIMPLEMENTED_THEN_RETURN() << "linalg.vector_norm(): only supports the float, double, "
                                       "cfloat and cdouble dtypes, but got: Int.";
      }
    } else {
      if (!IsFloatingDataType(x->dtype()->data_type())) {
        UNIMPLEMENTED_THEN_RETURN() << "linalg.vector_norm(): only supports the float, double, "
                                       "cfloat and cdouble dtypes, but got: Int.";
      }
    }
    if (input_dim.IsIntegral()) {
      std::vector<int32_t> dim(1, JUST(input_dim.As<int>()));
      return functional::VectorNorm(x, ord, dim, keepdim, dtype);
    } else {
      UNIMPLEMENTED_THEN_RETURN() << "linalg.vector_norm(): only support int dim.";
    }
  }
};

class ScalarMatrixNormFunctor {
 public:
  ScalarMatrixNormFunctor() {}
  Maybe<Tensor> operator()(const std::shared_ptr<one::Tensor>& x, const Scalar& ord,
                           const std::vector<int32_t>& input_dim, const bool& keepdim,
                           const Optional<Symbol<DType>>& dtype) const {
    std::shared_ptr<one::Tensor> res;

    auto num_dims = x->shape()->NumAxes();
    auto axis = input_dim.size();
    CHECK_OR_RETURN(num_dims >= 2)
        << "linalg.matrix_norm(): input tensor must be a matrix or batch of matrices";
    CHECK_OR_RETURN(axis == 2 && input_dim[0] != input_dim[1])
        << "linalg.matrix_norm(): input_dim must be a 2-tuple of ints with different elements";

    Symbol<DType> dtype_val;
    if (dtype) {
      dtype_val = JUST(dtype);
      if (!(dtype_val->data_type() == DataType::kFloat
            || dtype_val->data_type() == DataType::kDouble
            || dtype_val->data_type() == DataType::kFloat16
            || dtype_val->data_type() == DataType::kBFloat16)) {
        UNIMPLEMENTED_THEN_RETURN() << "linalg.matrix_norm(): only supports the float, double, "
                                       "cfloat and cdouble dtypes, but got: Int.";
      }
    } else {
      if (!IsFloatingDataType(x->dtype()->data_type())) {
        UNIMPLEMENTED_THEN_RETURN() << "linalg.matrix_norm(): only supports the float, double, "
                                       "cfloat and cdouble dtypes, but got: Int.";
      }
      dtype_val = x->dtype();
    }
    std::vector<int32_t> dim_tmp;
    for (int i = 0; i < axis; ++i) {
      if (input_dim[i] >= 0) {
        dim_tmp.push_back(input_dim[i]);
      } else {
        dim_tmp.push_back(input_dim[i] + num_dims);
      }
    }
    std::vector<int32_t> dim(2);
    double ord_tmp = JUST(ord.As<double>());
    if (ord_tmp == INFINITY || ord_tmp == -INFINITY) {
      dim = dim_tmp;
      dim[0] = dim_tmp[1];
      dim[1] = dim_tmp[0];
    } else if (ord_tmp == 1 || ord_tmp == -1) {
      dim = dim_tmp;
    } else {
      UNIMPLEMENTED_THEN_RETURN()
          << "linalg.matrix_norm(): Only support INFINITY,-INFINITY,1 or -1 data type.";
    }

    if (dim[1] > dim[0] && keepdim == false) { dim[1] -= 1; }
    std::vector<int32_t> dim_tmp0_vec(1, dim[0]);
    std::vector<int32_t> dim_tmp1_vec(1, dim[1]);
    res = JUST(ReduceSum(JUST(Abs(x)), dim_tmp0_vec, keepdim));

    if (ord_tmp == INFINITY || ord_tmp == 1) {
      res = JUST(ReduceMax(res, dim_tmp1_vec, keepdim));
    } else if (ord_tmp == -INFINITY || ord_tmp == -1) {
      res = JUST(ReduceMin(res, dim_tmp1_vec, keepdim));
    }
    res = JUST(Cast(res, dtype_val));
    return res;
  }
};

class MatrixNormFunctor {
 public:
  MatrixNormFunctor() {}
  Maybe<Tensor> operator()(const std::shared_ptr<one::Tensor>& x, const std::string& ord,
                           const std::vector<int32_t>& input_dim, const bool& keepdim,
                           const Optional<Symbol<DType>>& dtype) const {
    std::shared_ptr<one::Tensor> res;
    Symbol<DType> dtype_val;
    if (dtype) {
      dtype_val = JUST(dtype);
      if (!(dtype_val->data_type() == DataType::kFloat
            || dtype_val->data_type() == DataType::kDouble
            || dtype_val->data_type() == DataType::kFloat16
            || dtype_val->data_type() == DataType::kBFloat16)) {
        UNIMPLEMENTED_THEN_RETURN() << "linalg.matrix_norm(): only supports the float, double, "
                                       "cfloat and cdouble dtypes, but got: Int.";
      }
    } else {
      if (!IsFloatingDataType(x->dtype()->data_type())) {
        UNIMPLEMENTED_THEN_RETURN() << "linalg.matrix_norm(): only supports the float, double, "
                                       "cfloat and cdouble dtypes, but got: Int.";
      }
      dtype_val = x->dtype();
    }
    auto num_dims = x->shape()->NumAxes();
    auto axis = input_dim.size();
    std::vector<int32_t> dim_tmp(axis);
    for (int i = 0; i < axis; ++i) {
      if (input_dim[i] >= 0) {
        dim_tmp.push_back(input_dim[i]);
      } else {
        dim_tmp.push_back(input_dim[i] + num_dims);
      }
    }
    if (ord == "nuc") {
      UNIMPLEMENTED_THEN_RETURN() << "linalg.matrix_norm(): Not support ord is nuc.";
    } else if (ord == "fro") {
      res = JUST(Sqrt(JUST(ReduceSum(JUST(Square(x)), dim_tmp, keepdim))));
    } else {
      UNIMPLEMENTED_THEN_RETURN() << "linalg.matrix_norm(): could not convert string to float:"
                                  << ord;
    }
    res = JUST(Cast(res, dtype_val));
    return res;
  }
};

class NormFunctor {
 public:
  NormFunctor() {}
  Maybe<Tensor> operator()(const std::shared_ptr<one::Tensor>& x, const Optional<Scalar>& ord,
                           const Optional<std::vector<int32_t>>& input_dim, const bool& keepdim,
                           const Optional<Symbol<DType>>& dtype) const {
    std::shared_ptr<one::Tensor> res;
    if (dtype) {
      Symbol<DType> dtype_val = JUST(dtype);
      if (!(dtype_val->data_type() == DataType::kFloat
            || dtype_val->data_type() == DataType::kDouble
            || dtype_val->data_type() == DataType::kFloat16
            || dtype_val->data_type() == DataType::kBFloat16)) {
        UNIMPLEMENTED_THEN_RETURN() << "linalg.norm(): only supports the float, double, cfloat and "
                                       "cdouble dtypes, but got: Int.";
      }
    } else {
      if (!IsFloatingDataType(x->dtype()->data_type())) {
        UNIMPLEMENTED_THEN_RETURN() << "linalg.norm(): only supports the float, double, cfloat and "
                                       "cdouble dtypes, but got: Int.";
      }
    }
    Scalar ord_sca;
    if (ord.has_value()) {
      auto ord_type = (*JUST(ord)).IsIntegral();
      if (ord_type) {
        ord_sca = Scalar(JUST((*JUST(ord)).As<double>()));
      } else {
        ord_sca = *JUST(ord);
      }
    }
    if (input_dim.has_value()) {
      auto axis = (*JUST(input_dim)).size();
      if (axis == 1) {
        Scalar ord_val;
        if (!ord.has_value()) {
          ord_val = Scalar(2.0);
        } else {
          ord_val = ord_sca;
        }
        res = JUST(VectorNorm(x, ord_val, input_dim, keepdim, dtype));
      } else if (axis > 2) {
        res = JUST(MatrixNorm(x, ord_sca, *JUST(input_dim), keepdim, dtype));
      } else if (axis == 2) {
        if (!ord.has_value()) {
          res = JUST(MatrixNorm(x, "fro", *JUST(input_dim), keepdim, dtype));
        } else {
          res = JUST(MatrixNorm(x, ord_sca, *JUST(input_dim), keepdim, dtype));
        }
      }
    } else {
      if (ord.has_value()) {
        CHECK_OR_RETURN(x->shape()->NumAxes() <= 2)
            << "linalg.norm(): input must be 1-D or 2-D when dim is None and ord is not None";
        if (x->shape()->NumAxes() == 1) {
          res = JUST(VectorNorm(x, ord_sca, input_dim, keepdim, dtype));
        } else {
          std::vector<int32_t> dim{0, 1};
          res = JUST(MatrixNorm(x, ord_sca, dim, keepdim, dtype));
        }
      } else {
        std::vector<int32_t> dim(1, 2);
        res = JUST(VectorNorm(JUST(Flatten(x, 0, -1)), Scalar(2.0), input_dim, keepdim, dtype));
      }
    }
    return res;
  }
};

class Norm2Functor {
 public:
  Norm2Functor() {}
  Maybe<Tensor> operator()(const std::shared_ptr<one::Tensor>& x, const std::string& ord,
                           const Optional<std::vector<int32_t>>& input_dim, const bool& keepdim,
                           const Optional<Symbol<DType>>& dtype) const {
    std::shared_ptr<one::Tensor> res;
    std::vector<int32_t> dim(x->shape()->NumAxes());
    std::iota(dim.begin(), dim.end(), 0);
    if (dtype) {
      Symbol<DType> dtype_val = JUST(dtype);
      if (!(dtype_val->data_type() == DataType::kFloat
            || dtype_val->data_type() == DataType::kDouble
            || dtype_val->data_type() == DataType::kFloat16
            || dtype_val->data_type() == DataType::kBFloat16)) {
        UNIMPLEMENTED_THEN_RETURN() << "linalg.norm(): only supports the float, double, cfloat and "
                                       "cdouble dtypes, but got: Int.";
      }
    } else {
      if (!IsFloatingDataType(x->dtype()->data_type())) {
        UNIMPLEMENTED_THEN_RETURN() << "linalg.norm(): only supports the float, double, cfloat and "
                                       "cdouble dtypes, but got: Int.";
      }
    }
    if (input_dim.has_value()) {
      res = JUST(MatrixNorm(x, ord, *JUST(input_dim), keepdim, dtype));
    } else {
      res = JUST(MatrixNorm(x, ord, dim, keepdim, dtype));
    }
    return res;
  }
};

class ScalarNormFunctor {
 public:
  ScalarNormFunctor() {}
  Maybe<Tensor> operator()(const std::shared_ptr<one::Tensor>& x, const Optional<Scalar>& ord,
                           const Scalar& input_dim, const bool& keepdim,
                           const Optional<Symbol<DType>>& dtype) const {
    if (dtype) {
      Symbol<DType> dtype_val = JUST(dtype);
      if (!(dtype_val->data_type() == DataType::kFloat
            || dtype_val->data_type() == DataType::kDouble
            || dtype_val->data_type() == DataType::kFloat16
            || dtype_val->data_type() == DataType::kBFloat16)) {
        UNIMPLEMENTED_THEN_RETURN() << "linalg.norm(): only supports the float, double, cfloat and "
                                       "cdouble dtypes, but got: Int.";
      }
    } else {
      if (!IsFloatingDataType(x->dtype()->data_type())) {
        UNIMPLEMENTED_THEN_RETURN() << "linalg.norm(): only supports the float, double, cfloat and "
                                       "cdouble dtypes, but got: Int.";
      }
    }
    if (input_dim.IsIntegral()) {
      std::vector<int32_t> dim(1, JUST(input_dim.As<int>()));
      return functional::Norm(x, ord, dim, keepdim, dtype);
    } else {
      UNIMPLEMENTED_THEN_RETURN() << "linalg_norm(): only supports int dim.";
    }
  }
};

class ScalarNorm2Functor {
 public:
  ScalarNorm2Functor() {}
  Maybe<Tensor> operator()(const std::shared_ptr<one::Tensor>& x, const std::string& ord,
                           const Scalar& input_dim, const bool& keepdim,
                           const Optional<Symbol<DType>>& dtype) const {
    if (dtype) {
      Symbol<DType> dtype_val = JUST(dtype);
      if (!(dtype_val->data_type() == DataType::kFloat
            || dtype_val->data_type() == DataType::kDouble
            || dtype_val->data_type() == DataType::kFloat16
            || dtype_val->data_type() == DataType::kBFloat16)) {
        UNIMPLEMENTED_THEN_RETURN() << "linalg.norm(): only supports the float, double, cfloat and "
                                       "cdouble dtypes, but got: Int.";
      }
    } else {
      if (!IsFloatingDataType(x->dtype()->data_type())) {
        UNIMPLEMENTED_THEN_RETURN() << "linalg.norm(): only supports the float, double, cfloat and "
                                       "cdouble dtypes, but got: Int.";
      }
    }
    if (input_dim.IsIntegral()) {
      std::vector<int32_t> dim(1, JUST(input_dim.As<int>()));
      return functional::Norm(x, ord, dim, keepdim, dtype);
    } else {
      UNIMPLEMENTED_THEN_RETURN() << "linalg_norm(): only supports int dim.";
    }
  }
};

class ClampGradFunctor {
 public:
  ClampGradFunctor() {
    clip_op_ = CHECK_JUST(
        one::OpBuilder("clip_by_scalar_grad").Input("dy").Input("x").Output("dx").Build());
    clip_min_op_ = CHECK_JUST(
        one::OpBuilder("clip_by_scalar_min_grad").Input("dy").Input("x").Output("dx").Build());
    clip_max_op_ = CHECK_JUST(
        one::OpBuilder("clip_by_scalar_max_grad").Input("dy").Input("x").Output("dx").Build());
  }
  Maybe<Tensor> operator()(const std::shared_ptr<one::Tensor>& dy,
                           const std::shared_ptr<one::Tensor>& x, const Optional<Scalar>& min,
                           const Optional<Scalar>& max) const {
    CHECK_OR_RETURN(min.has_value() || max.has_value())
        << "Requires one of argument `min` and `max` at least in clip_grad.";
    MutableAttrMap attrs;
    if (IsFloatingDataType(x->dtype()->data_type())) {
      if (min.has_value()) {
        const auto& min_val = JUST(min);
        JUST(attrs.SetAttr<double>("floating_min", JUST(min_val->As<double>())));
        JUST(attrs.SetAttr<int64_t>("integral_min", 0));
      }
      if (max.has_value()) {
        const auto& max_val = JUST(max);
        JUST(attrs.SetAttr<double>("floating_max", JUST(max_val->As<double>())));
        JUST(attrs.SetAttr<int64_t>("integral_max", 0));
      }
    } else if (IsIntegralDataType(x->dtype()->data_type())) {
      if (min.has_value()) {
        const auto& min_val = JUST(min);
        JUST(attrs.SetAttr<int64_t>("integral_min", JUST(min_val->As<int64_t>())));
        JUST(attrs.SetAttr<double>("floating_min", 0));
      }
      if (max.has_value()) {
        const auto& max_val = JUST(max);
        JUST(attrs.SetAttr<double>("floating_max", 0));
        JUST(attrs.SetAttr<int64_t>("integral_max", JUST(max_val->As<int64_t>())));
      }
    } else {
      UNIMPLEMENTED_THEN_RETURN() << "Only support floating or integral data type.";
    }
    const OpExpr* op = nullptr;
    if (!min.has_value()) {
      op = clip_max_op_.get();
    } else if (!max.has_value()) {
      op = clip_min_op_.get();
    } else {
      op = clip_op_.get();
    }
    return OpInterpUtil::Dispatch<Tensor>(*op, {dy, x}, attrs);
  }

 private:
  std::shared_ptr<OpExpr> clip_op_;
  std::shared_ptr<OpExpr> clip_min_op_;
  std::shared_ptr<OpExpr> clip_max_op_;
};

class SelectTopNFunctor {
 public:
  SelectTopNFunctor() { op_ = CHECK_JUST(one::SelectTopNOpExpr::New()); }

  Maybe<TensorTuple> operator()(const TensorTuple& inputs, int32_t n) const {
    MutableAttrMap attr;
    JUST(attr.SetAttr<int32_t>("top_n", n));
    std::vector<bool> require_grad(n);
    std::vector<bool> is_leaf(n);
    for (int i = 0; i < n; ++i) {
      is_leaf.at(i) = (inputs.at(i)->is_leaf());
      require_grad.at(i) = (inputs.at(i)->requires_grad());
    }
    const auto& output = JUST(OpInterpUtil::Dispatch<one::TensorTuple>(*op_, inputs, attr));
    for (int i = 0; i < n; ++i) {
      inputs.at(i)->set_is_leaf(is_leaf.at(i));
      JUST(inputs.at(i)->set_requires_grad(require_grad.at(i)));
    }
    return output;
  }

 private:
  std::shared_ptr<OpExpr> op_;
};

class MinimumFunctor {
 public:
  MinimumFunctor() {
    elementwise_minimum_op_ =
        CHECK_JUST(one::OpBuilder("elementwise_minimum").Input("x").Input("y").Output("z").Build());
    broadcast_minimum_op_ =
        CHECK_JUST(one::OpBuilder("broadcast_minimum").Input("x").Input("y").Output("z").Build());
  }

  Maybe<Tensor> operator()(const std::shared_ptr<one::Tensor>& x,
                           const std::shared_ptr<one::Tensor>& y) const {
    if (*x->shape() == *y->shape()) {
      return OpInterpUtil::Dispatch<Tensor>(*elementwise_minimum_op_, {x, y});
    } else {
      return OpInterpUtil::Dispatch<Tensor>(*broadcast_minimum_op_, {x, y});
    }
  }

 private:
  std::shared_ptr<OpExpr> elementwise_minimum_op_;
  std::shared_ptr<OpExpr> broadcast_minimum_op_;
};

class MaximumFunctor {
 public:
  MaximumFunctor() {
    elementwise_maximum_op_ =
        CHECK_JUST(one::OpBuilder("elementwise_maximum").Input("x").Input("y").Output("z").Build());
    broadcast_maximum_op_ =
        CHECK_JUST(one::OpBuilder("broadcast_maximum").Input("x").Input("y").Output("z").Build());
  }

  Maybe<Tensor> operator()(const std::shared_ptr<one::Tensor>& x,
                           const std::shared_ptr<one::Tensor>& y) const {
    if (*x->shape() == *y->shape()) {
      return OpInterpUtil::Dispatch<Tensor>(*elementwise_maximum_op_, {x, y});
    } else {
      return OpInterpUtil::Dispatch<Tensor>(*broadcast_maximum_op_, {x, y});
    }
  }

 private:
  std::shared_ptr<OpExpr> elementwise_maximum_op_;
  std::shared_ptr<OpExpr> broadcast_maximum_op_;
};

class ScalarLogicalBaseFunctor {
 public:
  explicit ScalarLogicalBaseFunctor(std::string op_name) {
    op_ = CHECK_JUST(one::OpBuilder(op_name).Input("in").Output("out").Build());
  }
  virtual ~ScalarLogicalBaseFunctor() = default;
  Maybe<Tensor> operator()(const std::shared_ptr<one::Tensor>& x, const Scalar& scalar) const {
    const DataType dtype = x->dtype()->data_type();
    MutableAttrMap attrs;

    if (IsFloatingDataType(dtype)) {
      JUST(attrs.SetAttr<double>("float_operand", JUST(scalar.As<double>())));
      JUST(attrs.SetAttr<bool>("has_float_operand", true));
      JUST(attrs.SetAttr<bool>("has_int_operand", false));
    } else if (IsIntegralDataType(dtype) || dtype == DataType::kUInt8) {
      JUST(attrs.SetAttr<int64_t>("int_operand", JUST(scalar.As<int64_t>())));
      JUST(attrs.SetAttr<bool>("has_float_operand", false));
      JUST(attrs.SetAttr<bool>("has_int_operand", true));
    } else {
      UNIMPLEMENTED_THEN_RETURN() << "The scalar in " << op_->op_type_name()
                                  << " should be float or int.";
    }

    return OpInterpUtil::Dispatch<Tensor>(*op_, {x}, attrs);
  }

 private:
  std::shared_ptr<OpExpr> op_;
};

<<<<<<< HEAD
class DotFunctor {
 public:
  DotFunctor() {
    op_ = CHECK_JUST(one::OpBuilder("dot").Input("x").Input("y").Output("out").Build());
  }
  Maybe<Tensor> operator()(const std::shared_ptr<one::Tensor>& input,
                           const std::shared_ptr<one::Tensor>& other) const {
    return OpInterpUtil::Dispatch<Tensor>(*op_, {input, other});
  }

 private:
  std::shared_ptr<OpExpr> op_;
};
=======
class ScalarLogicalEqualFunctor : public ScalarLogicalBaseFunctor {
 public:
  ScalarLogicalEqualFunctor() : ScalarLogicalBaseFunctor(/*op_name=*/"scalar_logical_equal") {}
};

// (scalar == x) = (x == scalar)
class ScalarLogicalEqual2Functor {
 public:
  Maybe<Tensor> operator()(const Scalar& scalar, const std::shared_ptr<one::Tensor>& x) const {
    return ScalarLogicalEqual(x, scalar);
  }
};

class ScalarLogicalNotEqualFunctor : public ScalarLogicalBaseFunctor {
 public:
  ScalarLogicalNotEqualFunctor()
      : ScalarLogicalBaseFunctor(/*op_name=*/"scalar_logical_not_equal") {}
};

// (scalar != x) = (x != scalar)
class ScalarLogicalNotEqual2Functor {
 public:
  Maybe<Tensor> operator()(const Scalar& scalar, const std::shared_ptr<one::Tensor>& x) const {
    return ScalarLogicalNotEqual(x, scalar);
  }
};

class ScalarLogicalGreaterFunctor : public ScalarLogicalBaseFunctor {
 public:
  ScalarLogicalGreaterFunctor() : ScalarLogicalBaseFunctor(/*op_name=*/"scalar_logical_greater") {}
};

// (scalar > x) = (x < scalar)
class ScalarLogicalGreater2Functor {
 public:
  Maybe<Tensor> operator()(const Scalar& scalar, const std::shared_ptr<one::Tensor>& x) const {
    return ScalarLogicalLess(x, scalar);
  }
};

class ScalarLogicalGreaterEqualFunctor : public ScalarLogicalBaseFunctor {
 public:
  ScalarLogicalGreaterEqualFunctor()
      : ScalarLogicalBaseFunctor(/*op_name=*/"scalar_logical_greater_equal") {}
};

// (scalar >= x) = (x <= scalar)
class ScalarLogicalGreaterEqual2Functor {
 public:
  Maybe<Tensor> operator()(const Scalar& scalar, const std::shared_ptr<one::Tensor>& x) const {
    return ScalarLogicalLessEqual(x, scalar);
  }
};

class ScalarLogicalLessFunctor : public ScalarLogicalBaseFunctor {
 public:
  ScalarLogicalLessFunctor() : ScalarLogicalBaseFunctor(/*op_name=*/"scalar_logical_less") {}
};

// (scalar < x) = (x > scalar)
class ScalarLogicalLess2Functor {
 public:
  Maybe<Tensor> operator()(const Scalar& scalar, const std::shared_ptr<one::Tensor>& x) const {
    return ScalarLogicalGreater(x, scalar);
  }
};

class ScalarLogicalLessEqualFunctor : public ScalarLogicalBaseFunctor {
 public:
  ScalarLogicalLessEqualFunctor()
      : ScalarLogicalBaseFunctor(/*op_name=*/"scalar_logical_less_equal") {}
};

// (scalar <= x) = (x >= scalar)
class ScalarLogicalLessEqual2Functor {
 public:
  Maybe<Tensor> operator()(const Scalar& scalar, const std::shared_ptr<one::Tensor>& x) const {
    return ScalarLogicalGreaterEqual(x, scalar);
  }
};

class ScalarLogicalAndFunctor : public ScalarLogicalBaseFunctor {
 public:
  ScalarLogicalAndFunctor() : ScalarLogicalBaseFunctor(/*op_name=*/"scalar_logical_and") {}
};

// (scalar && x) = (x && scalar)
class ScalarLogicalAnd2Functor {
 public:
  Maybe<Tensor> operator()(const Scalar& scalar, const std::shared_ptr<one::Tensor>& x) const {
    return ScalarLogicalAnd(x, scalar);
  }
};

class ScalarLogicalOrFunctor : public ScalarLogicalBaseFunctor {
 public:
  ScalarLogicalOrFunctor() : ScalarLogicalBaseFunctor(/*op_name=*/"scalar_logical_or") {}
};

// (scalar || x) = (x || scalar)
class ScalarLogicalOr2Functor {
 public:
  Maybe<Tensor> operator()(const Scalar& scalar, const std::shared_ptr<one::Tensor>& x) const {
    return ScalarLogicalOr(x, scalar);
  }
};

class ScalarLogicalXorFunctor : public ScalarLogicalBaseFunctor {
 public:
  ScalarLogicalXorFunctor() : ScalarLogicalBaseFunctor(/*op_name=*/"scalar_logical_xor") {}
};

// (scalar ^ x) = (x ^ scalar)
class ScalarLogicalXor2Functor {
 public:
  Maybe<Tensor> operator()(const Scalar& scalar, const std::shared_ptr<one::Tensor>& x) const {
    return ScalarLogicalXor(x, scalar);
  }
};

class StandardDeviationFunctor {
 public:
  Maybe<Tensor> operator()(const std::shared_ptr<Tensor>& input,
                           const Optional<std::vector<int32_t>>& dim,
                           const Optional<bool>& unbiased, const Optional<bool>& keepdim) const {
    const int32_t ndim = input->shape()->NumAxes();
    std::vector<int32_t> axis(0);
    if (dim.has_value() == false) {
      for (int i = 0; i < ndim; ++i) { axis.push_back(i); }
    } else {
      std::vector<int32_t>& dims = *JUST(dim);
      CHECK_GE_OR_RETURN(ndim, dims.size())
          << "Dimension out of range, expected to be in range of [" << -ndim << ", " << ndim - 1
          << "], but got " << dims.size();
      axis.assign(dims.begin(), dims.end());
    }

    bool unbias = true;
    bool keepdims = false;
    if (unbiased.has_value()) { unbias = JUST(unbiased); }
    if (keepdim.has_value()) { keepdims = JUST(keepdim); }

    JUST(CheckAxis(axis, *input->shape()));
    if (axis.size() == 0) {
      return functional::Constant(*input->shape(), Scalar(0), *input->dtype(), NullOpt);
    }

    int32_t reduce_count = 1;
    if (axis.size() == 1) {
      reduce_count *= input->shape()->At(axis[0]);
    } else {
      for (int i = 0; i < axis.size(); ++i) { reduce_count *= input->shape()->At(axis[i]); }
    }

    bool is_double = input->dtype()->data_type() == DataType::kDouble;
    if (is_double) {
      const auto& sum = JUST(functional::ScalarDiv(
          JUST(functional::ReduceSum(JUST(functional::Square(input)), axis, keepdims)),
          Scalar((double)reduce_count)));
      const auto& square = JUST(functional::Square(JUST(functional::ScalarDiv(
          JUST(functional::ReduceSum(input, axis, keepdims)), Scalar((double)reduce_count)))));
      const auto& sub = JUST(functional::Sub(sum, square));
      if (unbias) {
        return functional::Sqrt(JUST(functional::ScalarMul(
            sub, Scalar((double)reduce_count / (double)(reduce_count - 1)), false)));
      }
      /*
      According to the std calculation formula,
      StandardDeviation = \sqrt {\frac {\sum _ {i=1}^ {N}X_ {i}^ {2}}{N}  -  \mu ^ {2}}
        = \sqrt{\frac {1}{N}\sum _ {i=1}^ {n} (x_ {i}-\mu )^ {2}  -\frac {1}{N}  N \mu ^ {2}}
        = \sqrt{\frac {\sum _ {i=1}^ {N}X_ {i}^ {2}}{N}  -  \mu ^ {2}}

      when we are in the last sqrt,
      if the value in the radical is <= 0, it may cause the result gradient to appear
      undefined(nan), which is normal. In this case, the gradient of ours and pytorch are different.
      Use abs(absolute value) can keep it consistent with pytorch:

      const auto& abs = JUST(functional::Abs(sub));
      return functional::Sqrt(abs);
      */
      // const auto& abs = JUST(functional::Abs(sub));
      // return functional::Sqrt(abs);
      return functional::Sqrt(sub);
    } else {
      //  If input tensor's dtype is float32, than cast it to double dtype,
      //  because float dtype has accuracy problem in float dtype, see:
      //  https://github.com/Oneflow-Inc/oneflow/issues/6526
      const auto& double_input = JUST(functional::Cast(input, DType::Double()));
      const auto& sum = JUST(functional::ScalarDiv(
          JUST(functional::ReduceSum(JUST(functional::Square(double_input)), axis, keepdims)),
          Scalar((double)reduce_count)));
      const auto& square = JUST(functional::Square(
          JUST(functional::ScalarDiv(JUST(functional::ReduceSum(double_input, axis, keepdims)),
                                     Scalar((double)reduce_count)))));
      const auto& sub = JUST(functional::Sub(sum, square));
      if (unbias) {
        return functional::Cast(
            JUST(functional::Sqrt(JUST(functional::ScalarMul(
                sub, Scalar((double)reduce_count / (double)(reduce_count - 1)), false)))),
            input->dtype());
      }
      return functional::Cast(JUST(functional::Sqrt(sub)), input->dtype());
    }
  }
};

class VarianceFunctor {
 public:
  Maybe<Tensor> operator()(const std::shared_ptr<Tensor>& input,
                           const Optional<std::vector<int32_t>>& dim,
                           const Optional<bool>& unbiased, const Optional<bool>& keepdim) const {
    const int32_t ndim = input->shape()->NumAxes();
    std::vector<int32_t> axis(0);
    if (dim.has_value() == false) {
      for (int i = 0; i < ndim; ++i) { axis.push_back(i); }
    } else {
      std::vector<int32_t>& dims = *JUST(dim);
      CHECK_GE_OR_RETURN(ndim, dims.size())
          << "Dimension out of range, expected to be in range of [" << -ndim << ", " << ndim - 1
          << "], but got " << dims.size();
      axis.assign(dims.begin(), dims.end());
    }
    bool unbias = true;
    bool keepdims = false;
    if (unbiased.has_value()) { unbias = JUST(unbiased); }
    if (keepdim.has_value()) { keepdims = JUST(keepdim); }

    JUST(CheckAxis(axis, *input->shape()));
    int32_t reduce_count = 1;
    for (int i = 0; i < axis.size(); ++i) { reduce_count *= input->shape()->At(axis[i]); }
    if (unbias) { reduce_count -= 1; }
    const auto& sub =
        JUST(functional::Sub(input, JUST(functional::ReduceMean(input, axis, (bool)true))));
    const auto& sum = JUST(functional::ReduceSum(JUST(functional::Square(sub)), axis, keepdims));
    return functional::ScalarDiv(sum, Scalar(reduce_count));
  }
};

>>>>>>> 52401a6b
}  // namespace impl

using namespace impl;

ONEFLOW_FUNCTION_LIBRARY(m) {
<<<<<<< HEAD
  m.add_functor<impl::AddNFunctor>("AddN");
  m.add_functor<impl::ScalarAddFunctor>("ScalarAdd");
  m.add_functor<impl::ScalarMulFunctor>("ScalarMul");
  m.add_functor<impl::ScalarPowFunctor>("ScalarPow");
  m.add_functor<impl::ReduceSumFunctor>("ReduceSum");
  m.add_functor<impl::ReduceMeanFunctor>("ReduceMean");
  m.add_functor<impl::TransposeFunctor>("Transpose");
  m.add_functor<impl::RangeFunctor>("Range");
  m.add_functor<impl::ArgMaxFunctor>("ArgMax");
  m.add_functor<impl::CastFunctor>("Cast");
  m.add_functor<impl::ClipByScalarFunctor>("ClipByScalar");
  m.add_functor<impl::ClipByScalarGradFunctor>("ClipByScalarGrad");
  m.add_functor<impl::ClipByScalarMinFunctor>("ClipByScalarMin");
  m.add_functor<impl::ClipByScalarMinGradFunctor>("ClipByScalarMinGrad");
  m.add_functor<impl::ClipByScalarMaxFunctor>("ClipByScalarMax");
  m.add_functor<impl::ClipByScalarMaxGradFunctor>("ClipByScalarMaxGrad");
  m.add_functor<impl::DotFunctor>("Dot");
=======
  m.add_functor<AddNFunctor>("Add");
  m.add_functor<ScalarAddFunctor, ScalarAdd2Functor>("ScalarAdd");
  m.add_functor<ScalarSubFunctor, ScalarSub2Functor>("ScalarSub");
  m.add_functor<ScalarMulFunctor, ScalarMul2Functor>("ScalarMul");
  m.add_functor<ScalarDivFunctor, ScalarDiv2Functor>("ScalarDiv");
  m.add_functor<ScalarPowFunctor>("ScalarPow");
  m.add_functor<ScalarPowGradFunctor>("ScalarPowGrad");
  m.add_functor<ReduceMaxFunctor>("ReduceMax");
  m.add_functor<ReduceMeanFunctor>("ReduceMean");
  m.add_functor<ReduceMinFunctor>("ReduceMin");
  m.add_functor<ReduceSumFunctor>("ReduceSum");
  m.add_functor<ReduceProdFunctor>("ReduceProd");
  m.add_functor<ReduceMinDeviceStageFunctor>("ReduceMinDeviceStage");
  m.add_functor<ReduceMaxDeviceStageFunctor>("ReduceMaxDeviceStage");
  m.add_functor<ReduceMinGlobalStageFunctor>("ReduceMinGlobalStage");
  m.add_functor<ReduceMaxGlobalStageFunctor>("ReduceMaxGlobalStage");
  m.add_functor<ReduceMinDeviceStageGradFunctor>("ReduceMinDeviceStageGrad");
  m.add_functor<ReduceMaxDeviceStageGradFunctor>("ReduceMaxDeviceStageGrad");
  m.add_functor<ReduceMinGlobalStageGradFunctor>("ReduceMinGlobalStageGrad");
  m.add_functor<ReduceMaxGlobalStageGradFunctor>("ReduceMaxGlobalStageGrad");
  m.add_functor<TransposeFunctor>("Transpose");
  m.add_functor<TransposeFunctor>("Permute");
  m.add_functor<EyeFunctor>("Eye");
  m.add_functor<ConsistentEyeFunctor>("ConsistentEye");
  m.add_functor<Transpose2dimFunctor>("Transpose2dim");
  m.add_functor<ArangeFunctor, Arange2Functor>("Arange");
  m.add_functor<ConsistentArangeFunctor, ConsistentArange2Functor>("ConsistentArange");
  m.add_functor<CastFunctor>("Cast");
  m.add_functor<ClampFunctor>("Clamp");
  m.add_functor<VectorNormFunctor, ScalarVectorNormFunctor>("VectorNorm");
  m.add_functor<ScalarMatrixNormFunctor, MatrixNormFunctor>("MatrixNorm");
  m.add_functor<NormFunctor, Norm2Functor>("Norm");
  m.add_functor<ScalarNormFunctor, ScalarNorm2Functor>("ScalarNorm");
  m.add_functor<ClampGradFunctor>("ClampGrad");
  m.add_functor<SelectTopNFunctor>("SelectTopN");
  m.add_functor<MinimumFunctor>("Minimum");
  m.add_functor<MaximumFunctor>("Maximum");
  m.add_functor<ScalarFModFunctor>("ScalarFMod");
  m.add_functor<ScalarFloorDivFunctor>("ScalarFloorDiv");
  m.add_functor<ScalarLogicalEqualFunctor, ScalarLogicalEqual2Functor>("ScalarLogicalEqual");
  m.add_functor<ScalarLogicalNotEqualFunctor, ScalarLogicalNotEqual2Functor>(
      "ScalarLogicalNotEqual");
  m.add_functor<ScalarLogicalGreaterFunctor, ScalarLogicalGreater2Functor>("ScalarLogicalGreater");
  m.add_functor<ScalarLogicalGreaterEqualFunctor, ScalarLogicalGreaterEqual2Functor>(
      "ScalarLogicalGreaterEqual");
  m.add_functor<ScalarLogicalLessFunctor, ScalarLogicalLess2Functor>("ScalarLogicalLess");
  m.add_functor<ScalarLogicalLessEqualFunctor, ScalarLogicalLessEqual2Functor>(
      "ScalarLogicalLessEqual");
  m.add_functor<ScalarLogicalAndFunctor, ScalarLogicalAnd2Functor>("ScalarLogicalAnd");
  m.add_functor<ScalarLogicalOrFunctor, ScalarLogicalOr2Functor>("ScalarLogicalOr");
  m.add_functor<ScalarLogicalXorFunctor, ScalarLogicalXor2Functor>("ScalarLogicalXor");
  m.add_functor<StandardDeviationFunctor>("StandardDeviation");
  m.add_functor<VarianceFunctor>("Variance");
>>>>>>> 52401a6b
};

}  // namespace functional
}  // namespace one
}  // namespace oneflow<|MERGE_RESOLUTION|>--- conflicted
+++ resolved
@@ -1264,21 +1264,6 @@
   std::shared_ptr<OpExpr> op_;
 };
 
-<<<<<<< HEAD
-class DotFunctor {
- public:
-  DotFunctor() {
-    op_ = CHECK_JUST(one::OpBuilder("dot").Input("x").Input("y").Output("out").Build());
-  }
-  Maybe<Tensor> operator()(const std::shared_ptr<one::Tensor>& input,
-                           const std::shared_ptr<one::Tensor>& other) const {
-    return OpInterpUtil::Dispatch<Tensor>(*op_, {input, other});
-  }
-
- private:
-  std::shared_ptr<OpExpr> op_;
-};
-=======
 class ScalarLogicalEqualFunctor : public ScalarLogicalBaseFunctor {
  public:
   ScalarLogicalEqualFunctor() : ScalarLogicalBaseFunctor(/*op_name=*/"scalar_logical_equal") {}
@@ -1517,31 +1502,26 @@
   }
 };
 
->>>>>>> 52401a6b
+class DotFunctor {
+ public:
+  DotFunctor() {
+    op_ = CHECK_JUST(one::OpBuilder("dot").Input("x").Input("y").Output("out").Build());
+  }
+  Maybe<Tensor> operator()(const std::shared_ptr<one::Tensor>& input,
+                           const std::shared_ptr<one::Tensor>& other) const {
+    return OpInterpUtil::Dispatch<Tensor>(*op_, {input, other});
+  }
+
+ private:
+  std::shared_ptr<OpExpr> op_;
+};
+
+
 }  // namespace impl
 
 using namespace impl;
 
 ONEFLOW_FUNCTION_LIBRARY(m) {
-<<<<<<< HEAD
-  m.add_functor<impl::AddNFunctor>("AddN");
-  m.add_functor<impl::ScalarAddFunctor>("ScalarAdd");
-  m.add_functor<impl::ScalarMulFunctor>("ScalarMul");
-  m.add_functor<impl::ScalarPowFunctor>("ScalarPow");
-  m.add_functor<impl::ReduceSumFunctor>("ReduceSum");
-  m.add_functor<impl::ReduceMeanFunctor>("ReduceMean");
-  m.add_functor<impl::TransposeFunctor>("Transpose");
-  m.add_functor<impl::RangeFunctor>("Range");
-  m.add_functor<impl::ArgMaxFunctor>("ArgMax");
-  m.add_functor<impl::CastFunctor>("Cast");
-  m.add_functor<impl::ClipByScalarFunctor>("ClipByScalar");
-  m.add_functor<impl::ClipByScalarGradFunctor>("ClipByScalarGrad");
-  m.add_functor<impl::ClipByScalarMinFunctor>("ClipByScalarMin");
-  m.add_functor<impl::ClipByScalarMinGradFunctor>("ClipByScalarMinGrad");
-  m.add_functor<impl::ClipByScalarMaxFunctor>("ClipByScalarMax");
-  m.add_functor<impl::ClipByScalarMaxGradFunctor>("ClipByScalarMaxGrad");
-  m.add_functor<impl::DotFunctor>("Dot");
-=======
   m.add_functor<AddNFunctor>("Add");
   m.add_functor<ScalarAddFunctor, ScalarAdd2Functor>("ScalarAdd");
   m.add_functor<ScalarSubFunctor, ScalarSub2Functor>("ScalarSub");
@@ -1595,7 +1575,7 @@
   m.add_functor<ScalarLogicalXorFunctor, ScalarLogicalXor2Functor>("ScalarLogicalXor");
   m.add_functor<StandardDeviationFunctor>("StandardDeviation");
   m.add_functor<VarianceFunctor>("Variance");
->>>>>>> 52401a6b
+  m.add_functor<impl::DotFunctor>("Dot");
 };
 
 }  // namespace functional
