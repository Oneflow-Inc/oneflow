--- conflicted
+++ resolved
@@ -3881,7 +3881,6 @@
   }
 };
 
-<<<<<<< HEAD
 class AmpUpdateScaleFunctor {
  public:
   AmpUpdateScaleFunctor() {
@@ -3918,7 +3917,12 @@
     JUST(OpInterpUtil::Dispatch<TensorTuple>(*op_, {current_scale, growth_tracker, found_inf},
                                              attrs));
     return Maybe<void>::Ok();
-=======
+  }
+
+ private:
+  std::shared_ptr<OpExpr> op_;
+};
+
 class StftFunctor {
  public:
   StftFunctor() {
@@ -4076,14 +4080,12 @@
       const std::shared_ptr<one::Tensor>& b2_y1, const std::shared_ptr<one::Tensor>& b2_y2) const {
     return OpInterpUtil::Dispatch<Tensor>(
         *op_, {b1_x1, b1_x2, b2_x1, b2_x2, b1_y1, b1_y2, b2_y1, b2_y2}, {});
->>>>>>> 0571bff2
-  }
-
- private:
-  std::shared_ptr<OpExpr> op_;
-};
-
-<<<<<<< HEAD
+  }
+
+ private:
+  std::shared_ptr<OpExpr> op_;
+};
+
 class AmpForEachNonFiniteCheckAndUnscaleFunctor {
  public:
   AmpForEachNonFiniteCheckAndUnscaleFunctor() {
@@ -4112,7 +4114,7 @@
 
  private:
   std::vector<std::shared_ptr<OpExpr>> ops_;
-=======
+}
 class FusedCenterGradFunctor {
  public:
   FusedCenterGradFunctor() {
@@ -4531,7 +4533,6 @@
 
  private:
   std::shared_ptr<OpExpr> op_;
->>>>>>> 0571bff2
 };
 
 }  // namespace impl
@@ -4660,10 +4661,8 @@
   m.add_functor<DetFunctor>("Det");
   m.add_functor<GeluWithApproximateFunctor>("GeluWithApproximate");
   m.add_functor<impl::TruncFunctor>("Trunc");
-<<<<<<< HEAD
   m.add_functor<AmpUpdateScaleFunctor>("AmpUpdateScale");
   m.add_functor<AmpForEachNonFiniteCheckAndUnscaleFunctor>("AmpForEachNonFiniteCheckAndUnscale");
-=======
   m.add_functor<StftFunctor>("Stft");
   m.add_functor<impl::FusedWeightedSumFunctor>("FusedWeightedSum");
   m.add_functor<impl::FusedCenterFunctor>("FusedCenter");
@@ -4684,7 +4683,6 @@
   m.add_functor<impl::ScalarBitwiseAndFunctor, impl::ScalarBitwiseAnd2Functor>("ScalarBitwiseAnd");
   m.add_functor<impl::ScalarBitwiseOrFunctor, impl::ScalarBitwiseOr2Functor>("ScalarBitwiseOr");
   m.add_functor<impl::ScalarBitwiseXorFunctor, impl::ScalarBitwiseXor2Functor>("ScalarBitwiseXor");
->>>>>>> 0571bff2
 };
 
 }  // namespace functional
