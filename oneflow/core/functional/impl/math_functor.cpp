/*
Copyright 2020 The OneFlow Authors. All rights reserved.

Licensed under the Apache License, Version 2.0 (the "License");
you may not use this file except in compliance with the License.
You may obtain a copy of the License at

    http://www.apache.org/licenses/LICENSE-2.0

Unless required by applicable law or agreed to in writing, software
distributed under the License is distributed on an "AS IS" BASIS,
WITHOUT WARRANTIES OR CONDITIONS OF ANY KIND, either express or implied.
See the License for the specific language governing permissions and
limitations under the License.
*/

#include "oneflow/core/common/container_util.h"
#include "oneflow/core/common/scalar.h"
#include "oneflow/core/framework/attr_map.h"
#include "oneflow/core/framework/nd_sbp.h"
#include "oneflow/core/framework/op_builder.h"
#include "oneflow/core/framework/op_expr.h"
#include "oneflow/core/framework/op_interpreter/op_interpreter_util.h"
#include "oneflow/core/framework/tensor.h"
#include "oneflow/core/framework/tensor_tuple.h"
#include "oneflow/core/functional/functional.h"
#include "oneflow/core/functional/function_library.h"
#include "oneflow/core/functional/impl/common.h"
#include "oneflow/core/functional/impl/unary_functor.h"
#include "oneflow/core/job/lazy_mode.h"
#include "oneflow/core/job/sbp_parallel.h"
#include "oneflow/core/functional/tensor_processor.h"

#include <sstream>
#include <bitset>

namespace oneflow {
namespace one {
namespace functional {

namespace impl {

class AddNFunctor {
 public:
  AddNFunctor() {
    op_.resize(kMaxInputCount /*the maximum number of inputs*/);
    for (int n = 1; n < op_.size(); ++n) {
      op_[n] = CHECK_JUST(one::OpBuilder("add_n").Input("in", n + 1).Output("out").Build());
    }
  }
  Maybe<Tensor> operator()(const TensorTuple& inputs, bool inplace) const {
    CHECK_GE_OR_RETURN(inputs.size(), 2);
    TensorTuple outputs;
    for (int i = 0; i < inputs.size(); i += kMaxInputCount) {
      size_t size = (i + kMaxInputCount) < inputs.size() ? kMaxInputCount : inputs.size() - i;
      TensorTuple partial_inputs(size);
      std::copy(inputs.begin() + i, inputs.begin() + i + size, partial_inputs.begin());
      if (i == 0 && inplace) {
        JUST(CheckInplaceValid(partial_inputs.at(0)));
        std::shared_ptr<TensorTuple> outs = std::make_shared<TensorTuple>(1);
        outs->at(0) = partial_inputs.at(0);
        JUST(OpInterpUtil::Dispatch(*op_.at(size - 1), partial_inputs, outs.get()));
        outputs.emplace_back(outs->at(0));
      } else {
        outputs.emplace_back(
            JUST(OpInterpUtil::Dispatch<Tensor>(*op_.at(size - 1), partial_inputs)));
      }
    }
    if (outputs.size() == 1) { return outputs.at(0); }
    return this->operator()(outputs, inplace);
  }

 private:
  std::vector<std::shared_ptr<OpExpr>> op_;
};

class ScalarMathBaseFunctor {
 public:
  explicit ScalarMathBaseFunctor(std::string op_name) {
    op_ = CHECK_JUST(one::OpBuilder(op_name).Input("in").Output("out").Build());
  }
  virtual ~ScalarMathBaseFunctor() = default;
  Maybe<Tensor> operator()(const std::shared_ptr<one::Tensor>& x, const Scalar& scalar,
                           bool inplace) const {
    if (std::dynamic_pointer_cast<StaticZerosTensor>(x) && op_->op_type_name() == "scalar_mul") {
      return x;
    }
    MutableAttrMap attrs;
    TensorProcessor tensor_processor;
    Symbol<DType> lowest_dtype;
    if (scalar.IsFloatingPoint()) {
      JUST(attrs.SetAttr<double>("float_operand", JUST(scalar.As<double>())));
      JUST(attrs.SetAttr<bool>("has_float_operand", true));
      JUST(attrs.SetAttr<bool>("has_int_operand", false));
      // Only promote type to Float32 when tensor is Int type but scalar is float type.
      if (DType::priority_order[x->dtype()->data_type()]
          < DType::priority_order[DType::Float16()->data_type()]) {
        lowest_dtype = DType::Float();
      } else {
        lowest_dtype = x->dtype();
      }
    } else if (scalar.IsIntegral()) {
      JUST(attrs.SetAttr<int64_t>("int_operand", JUST(scalar.As<int64_t>())));
      JUST(attrs.SetAttr<bool>("has_float_operand", false));
      JUST(attrs.SetAttr<bool>("has_int_operand", true));
      // Only promote type to Int64 when tensor is Bool type but scalar is int type.
      if (DType::priority_order[x->dtype()->data_type()]
          == DType::priority_order[DType::Bool()->data_type()]) {
        lowest_dtype = DType::Int64();
      } else {
        lowest_dtype = x->dtype();
      }
    } else {
      UNIMPLEMENTED_THEN_RETURN() << "The scalar in " << op_->op_type_name()
                                  << " should be float or int.";
    }
    JUST(tensor_processor.AddInputs({x}, lowest_dtype).Apply());
    TensorTuple casted_vec = JUST(tensor_processor.GetInputs());
    if (inplace) {
      JUST(CheckInplaceCastValid(x, casted_vec[0]));
      JUST(CheckInplaceValid(x));
      std::shared_ptr<TensorTuple> outputs = std::make_shared<TensorTuple>(1);
      outputs->at(0) = x;
      JUST(OpInterpUtil::Dispatch(*op_, {x}, outputs.get(), attrs));
      return outputs->at(0);
    } else {
      return OpInterpUtil::Dispatch<Tensor>(*op_, casted_vec, attrs);
    }
  }

 private:
  std::shared_ptr<OpExpr> op_;
};

class ScalarAddFunctor : public ScalarMathBaseFunctor {
 public:
  ScalarAddFunctor() : ScalarMathBaseFunctor(/*op_name=*/"scalar_add") {}

  Maybe<Tensor> operator()(const std::shared_ptr<one::Tensor>& input, const Scalar& other,
                           const Scalar& alpha, const bool& inplace) const {
    if (IsIntegralDataType(input->dtype()->data_type()) && other.IsIntegral()
        && alpha.IsFloatingPoint()) {
      return Error::RuntimeError()
             << "For integral input tensors, argument alpha must not be a floating point number.";
    }
    Scalar scalar;
    if (other.IsFloatingPoint() || alpha.IsFloatingPoint()) {
      scalar = Scalar(other.Value<double>() * alpha.Value<double>());
    } else {
      scalar = Scalar(other.Value<int64_t>() * alpha.Value<int64_t>());
    }
    return ScalarMathBaseFunctor::operator()(input, scalar, inplace);
  }
};

class ScalarAdd2Functor {
 public:
  Maybe<Tensor> operator()(const Scalar& input, const std::shared_ptr<one::Tensor>& other,
                           const Scalar& alpha) const {
    if (IsIntegralDataType(other->dtype()->data_type()) && input.IsIntegral()
        && alpha.IsFloatingPoint()) {
      return Error::RuntimeError()
             << "For integral input tensors, argument alpha must not be a floating point number.";
    }
    std::shared_ptr<one::Tensor> other_;
    if ((alpha.IsIntegral() && alpha.Value<int64_t>() == 1)
        || (alpha.IsFloatingPoint()
            && std::fabs(alpha.Value<double>() - 1.0) < std::numeric_limits<double>::epsilon())) {
      other_ = other;
    } else {
      other_ = JUST(ScalarMul(alpha, other));
    }
    return ScalarAdd(other_, input, /*alpha=*/1, /*inplace=*/false);
  }
};

class ScalarSubFunctor {
 public:
  Maybe<Tensor> operator()(const std::shared_ptr<one::Tensor>& x, const Scalar& scalar,
                           bool inplace) const {
    return ScalarAdd(x, Scalar(-1) * scalar, /*alpha=*/1, inplace);
  }
};

class ScalarSub2Functor {
 public:
  Maybe<Tensor> operator()(const Scalar& scalar, const std::shared_ptr<one::Tensor>& x) const {
    return ScalarAdd(JUST(ScalarMul(x, Scalar(-1), false)), scalar, /*alpha=*/1,
                     /*inplace=*/false);
  }
};

class ScalarMulFunctor : public ScalarMathBaseFunctor {
 public:
  ScalarMulFunctor() : ScalarMathBaseFunctor(/*op_name=*/"scalar_mul") {}
};

class ScalarMul2Functor {
 public:
  Maybe<Tensor> operator()(const Scalar& scalar, const std::shared_ptr<one::Tensor>& x) const {
    return ScalarMul(x, scalar, false);
  }
};

class InplaceScalarMulFunctor : public ScalarMathBaseFunctor {
 public:
  InplaceScalarMulFunctor() : ScalarMathBaseFunctor(/*op_name=*/"scalar_mul") {}
  Maybe<Tensor> operator()(const std::shared_ptr<one::Tensor>& x, const Scalar& scalar) const {
    return ScalarMathBaseFunctor::operator()(x, scalar, true);
  }
};

class ScalarDivFunctor : public ScalarMathBaseFunctor {
 public:
  ScalarDivFunctor() : ScalarMathBaseFunctor(/*op_name=*/"scalar_div") {}
  Maybe<Tensor> operator()(const std::shared_ptr<one::Tensor>& x, const Scalar& scalar) const {
    return ScalarMathBaseFunctor::operator()(x, scalar, false);
  }
};

class ScalarDiv2Functor {
 public:
  Maybe<Tensor> operator()(const Scalar& scalar, const std::shared_ptr<one::Tensor>& x) const {
    return functional::ScalarMul(JUST(functional::ReciprocalNoNan(x)), scalar, /*inplace=*/false);
  }
};

class InplaceScalarDivFunctor : public ScalarMathBaseFunctor {
 public:
  InplaceScalarDivFunctor() : ScalarMathBaseFunctor(/*op_name=*/"scalar_mul") {}
  Maybe<Tensor> operator()(const std::shared_ptr<one::Tensor>& x, const Scalar& scalar) const {
    return ScalarMathBaseFunctor::operator()(x, Scalar(1.0) / scalar, true);
  }
};

class ScalarPowFunctor : public ScalarMathBaseFunctor {
 public:
  ScalarPowFunctor() : ScalarMathBaseFunctor(/*op_name=*/"scalar_pow") {}
};

class ScalarPowGradFunctor {
 public:
  ScalarPowGradFunctor() {
    op_ = CHECK_JUST(one::OpBuilder("scalar_pow_grad").Input("x").Input("dy").Output("dx").Build());
  }
  Maybe<Tensor> operator()(const std::shared_ptr<one::Tensor>& x,
                           const std::shared_ptr<one::Tensor>& dy, const Scalar& scalar) const {
    MutableAttrMap attrs;
    if (scalar.IsFloatingPoint()) {
      JUST(attrs.SetAttr<bool>("has_float_operand", true));
      JUST(attrs.SetAttr<bool>("has_int_operand", false));
      JUST(attrs.SetAttr<double>("float_operand", JUST(scalar.As<double>())));
    } else if (scalar.IsIntegral()) {
      JUST(attrs.SetAttr<bool>("has_float_operand", false));
      JUST(attrs.SetAttr<bool>("has_int_operand", true));
      JUST(attrs.SetAttr<int64_t>("int_operand", JUST(scalar.As<int64_t>())));
    } else {
      UNIMPLEMENTED_THEN_RETURN() << "The scalar in ScalarPowGrad should be float or int.";
    }
    return OpInterpUtil::Dispatch<Tensor>(*op_, {x, dy}, attrs);
  }

 private:
  std::shared_ptr<OpExpr> op_;
};

class ScalarReversePowFunctor : public ScalarMathBaseFunctor {
 public:
  ScalarReversePowFunctor() : ScalarMathBaseFunctor(/*op_name=*/"scalar_reverse_pow") {}
  Maybe<Tensor> operator()(const Scalar& scalar, const std::shared_ptr<one::Tensor>& input) const {
    return ScalarMathBaseFunctor::operator()(input, scalar, false);
  }
};

class ScalarReversePowGradFunctor {
 public:
  ScalarReversePowGradFunctor() {
    op_ = CHECK_JUST(
        one::OpBuilder("scalar_reverse_pow_grad").Input("x").Input("dy").Output("dx").Build());
  }
  Maybe<Tensor> operator()(const std::shared_ptr<one::Tensor>& x,
                           const std::shared_ptr<one::Tensor>& dy, const Scalar& scalar) const {
    MutableAttrMap attrs;
    if (scalar.IsFloatingPoint()) {
      JUST(attrs.SetAttr<bool>("has_float_operand", true));
      JUST(attrs.SetAttr<bool>("has_int_operand", false));
      JUST(attrs.SetAttr<double>("float_operand", JUST(scalar.As<double>())));
    } else if (scalar.IsIntegral()) {
      JUST(attrs.SetAttr<bool>("has_float_operand", false));
      JUST(attrs.SetAttr<bool>("has_int_operand", true));
      JUST(attrs.SetAttr<int64_t>("int_operand", JUST(scalar.As<int64_t>())));
    } else {
      UNIMPLEMENTED_THEN_RETURN() << "The scalar in ScalarTensorPowGrad should be float or int.";
    }
    return OpInterpUtil::Dispatch<Tensor>(*op_, {x, dy}, attrs);
  }

 private:
  std::shared_ptr<OpExpr> op_;
};

class ScalarFloorDivFunctor : public ScalarMathBaseFunctor {
 public:
  ScalarFloorDivFunctor() : ScalarMathBaseFunctor(/*op_name=*/"scalar_floordiv") {}
};

class ScalarFModFunctor : public ScalarMathBaseFunctor {
 public:
  ScalarFModFunctor() : ScalarMathBaseFunctor(/*op_name=*/"scalar_fmod") {}
};

class ReduceMaxFunctor {
 public:
  ReduceMaxFunctor() {
    op_ = CHECK_JUST(
        one::OpBuilder("reduce_max").Input("input_tensor").Output("output_tensor").Build());
  }
  Maybe<Tensor> operator()(const std::shared_ptr<one::Tensor>& x, const std::vector<int32_t>& axis,
                           const bool& keepdims) const {
    MutableAttrMap attrs;
    if (axis.empty()) {
      std::vector<int32_t> reduce_axis(x->shape()->NumAxes());
      std::iota(reduce_axis.begin(), reduce_axis.end(), 0);
      JUST(attrs.SetAttr<std::vector<int32_t>>("axis", reduce_axis));
    } else {
      JUST(attrs.SetAttr<std::vector<int32_t>>("axis", axis));
    }
    JUST(attrs.SetAttr<bool>("keepdims", keepdims));
    return OpInterpUtil::Dispatch<Tensor>(*op_, {x}, attrs);
  }

 private:
  std::shared_ptr<OpExpr> op_;
};

class ReduceMinFunctor {
 public:
  ReduceMinFunctor() {
    op_ = CHECK_JUST(
        one::OpBuilder("reduce_min").Input("input_tensor").Output("output_tensor").Build());
  }
  Maybe<Tensor> operator()(const std::shared_ptr<one::Tensor>& x, const std::vector<int32_t>& axis,
                           const bool& keepdims) const {
    MutableAttrMap attrs;
    if (axis.empty()) {
      std::vector<int32_t> reduce_axis(x->shape()->NumAxes());
      std::iota(reduce_axis.begin(), reduce_axis.end(), 0);
      JUST(attrs.SetAttr<std::vector<int32_t>>("axis", reduce_axis));
    } else {
      JUST(attrs.SetAttr<std::vector<int32_t>>("axis", axis));
    }
    JUST(attrs.SetAttr<bool>("keepdims", keepdims));
    return OpInterpUtil::Dispatch<Tensor>(*op_, {x}, attrs);
  }

 private:
  std::shared_ptr<OpExpr> op_;
};

class MaxFunctor {
 public:
  Maybe<Tensor> operator()(const std::shared_ptr<one::Tensor>& x) const {
    std::vector<int32_t> axis(x->ndim());
    std::iota(axis.begin(), axis.end(), 0);
    return ReduceMax(x, axis, /*keepdims=*/false);
  }
};

class Max2Functor {
 public:
  Maybe<TensorTuple> operator()(const std::shared_ptr<one::Tensor>& x, const int32_t& dim,
                                const bool& keepdims) const {
    auto outputs = std::make_shared<TensorTuple>(2);
    int32_t axis = dim;
    if (axis < -x->ndim() || axis >= x->ndim()) {
      return Error::IndexError() << "Dimension out of range (expected to be in range of ["
                                 << -x->ndim() << ", " << x->ndim() - 1 << "], but got " << axis
                                 << ")";
    }
    if (axis < 0) { axis += x->ndim(); }
    (*outputs)[0] = JUST(ReduceMax(x, {axis}, keepdims));
    (*outputs)[1] = JUST(ArgMax(x, dim, keepdims, NullOpt));
    return outputs;
  }
};

class MinFunctor {
 public:
  Maybe<Tensor> operator()(const std::shared_ptr<one::Tensor>& x) const {
    std::vector<int32_t> axis(x->ndim());
    std::iota(axis.begin(), axis.end(), 0);
    return ReduceMin(x, axis, /*keepdims=*/false);
  }
};

class Min2Functor {
 public:
  Maybe<TensorTuple> operator()(const std::shared_ptr<one::Tensor>& x, const int32_t& dim,
                                const bool& keepdims) const {
    auto outputs = std::make_shared<TensorTuple>(2);
    int32_t axis = dim;
    if (axis < -x->ndim() || axis >= x->ndim()) {
      return Error::IndexError() << "Dimension out of range (expected to be in range of ["
                                 << -x->ndim() << ", " << x->ndim() - 1 << "], but got " << axis
                                 << ")";
    }
    if (axis < 0) { axis += x->ndim(); }
    (*outputs)[0] = JUST(ReduceMin(x, {axis}, keepdims));
    (*outputs)[1] = JUST(ArgMin(x, dim, keepdims, NullOpt));
    return outputs;
  }
};

<<<<<<< HEAD
class AminFunctor {
 public:
  Maybe<Tensor> operator()(const std::shared_ptr<one::Tensor>& x,
                           const Optional<std::vector<int32_t>>& dim, const bool& keepdim) const {
    if (!dim.has_value()) { return ReduceMin(x, {}, keepdim); }
=======
class AmaxFunctor {
 public:
  Maybe<Tensor> operator()(const std::shared_ptr<one::Tensor>& x,
                           const Optional<std::vector<int32_t>>& dim, const bool& keepdim) const {
    if (!dim.has_value()) { return ReduceMax(x, {}, keepdim); }
>>>>>>> d8dc9610

    const int32_t ndim = x->ndim();
    std::vector<int32_t>& dims = *JUST(dim);
    for (int i = 0; i < dims.size(); i++) {
      if (dims[i] < -ndim || dims[i] >= ndim) {
        return Error::IndexError() << "Dimension out of range (expected to be in range of ["
                                   << -ndim << ", " << ndim - 1 << "], but got " << dims[i] << ")";
      }
      if (dims[i] < 0) { dims[i] += ndim; }
    }
<<<<<<< HEAD
    return ReduceMin(x, dims, keepdim);
=======
    return ReduceMax(x, dims, keepdim);
>>>>>>> d8dc9610
  }
};

class ReduceSumFunctor {
 public:
  ReduceSumFunctor() {
    op_ = CHECK_JUST(
        one::OpBuilder("reduce_sum").Input("input_tensor").Output("output_tensor").Build());
  }
  Maybe<Tensor> operator()(const std::shared_ptr<one::Tensor>& x, const std::vector<int32_t>& axis,
                           const bool& keepdims) const {
    // const DataType dtype = x->dtype()->data_type();
    MutableAttrMap attrs;
    if (axis.empty()) {
      std::vector<int32_t> reduce_axis(x->shape()->NumAxes());
      std::iota(reduce_axis.begin(), reduce_axis.end(), 0);
      JUST(attrs.SetAttr<std::vector<int32_t>>("axis", reduce_axis));
    } else {
      JUST(attrs.SetAttr<std::vector<int32_t>>("axis", axis));
    }
    JUST(attrs.SetAttr<bool>("keepdims", keepdims));
    TensorProcessor tensor_processor;
    JUST(tensor_processor.AddInputs({x}, /*lowest_dtype=*/DType::Int64()).Apply());
    TensorTuple input_tuple = JUST(tensor_processor.GetInputs());
    return OpInterpUtil::Dispatch<Tensor>(*op_, input_tuple, attrs);
  }

 private:
  std::shared_ptr<OpExpr> op_;
};

class ReduceAllFunctor {
 public:
  ReduceAllFunctor() {
    op_ = CHECK_JUST(
        one::OpBuilder("reduce_all").Input("input_tensor").Output("output_tensor").Build());
  }
  Maybe<Tensor> operator()(const std::shared_ptr<one::Tensor>& x, const std::vector<int32_t>& axis,
                           const bool& keepdims) const {
    MutableAttrMap attrs;
    if (axis.empty()) {
      std::vector<int32_t> reduce_axis(x->shape()->NumAxes());
      std::iota(reduce_axis.begin(), reduce_axis.end(), 0);
      JUST(attrs.SetAttr<std::vector<int32_t>>("axis", reduce_axis));
    } else {
      JUST(attrs.SetAttr<std::vector<int32_t>>("axis", axis));
    }
    JUST(attrs.SetAttr<bool>("keepdims", keepdims));
    return OpInterpUtil::Dispatch<Tensor>(*op_, {x}, attrs);
  }

 private:
  std::shared_ptr<OpExpr> op_;
};

class ReduceAnyFunctor {
 public:
  ReduceAnyFunctor() {
    op_ = CHECK_JUST(
        one::OpBuilder("reduce_any").Input("input_tensor").Output("output_tensor").Build());
  }
  Maybe<Tensor> operator()(const std::shared_ptr<one::Tensor>& x, const std::vector<int32_t>& axis,
                           const bool& keepdims) const {
    MutableAttrMap attrs;
    if (axis.empty()) {
      std::vector<int32_t> reduce_axis(x->shape()->NumAxes());
      std::iota(reduce_axis.begin(), reduce_axis.end(), 0);
      JUST(attrs.SetAttr<std::vector<int32_t>>("axis", reduce_axis));
    } else {
      JUST(attrs.SetAttr<std::vector<int32_t>>("axis", axis));
    }
    JUST(attrs.SetAttr<bool>("keepdims", keepdims));
    return OpInterpUtil::Dispatch<Tensor>(*op_, {x}, attrs);
  }

 private:
  std::shared_ptr<OpExpr> op_;
};

template<class T>
class ReduceDeviceStageBaseFunctor {
 public:
  ReduceDeviceStageBaseFunctor()
      : op_(CHECK_JUST(one::OpBuilder(T::GetOpName())
                           .Input("in")
                           .Output("out")
                           .Output("mask")
                           .Output("count")
                           .Build())) {}
  Maybe<TensorTuple> operator()(const std::shared_ptr<one::Tensor>& in,
                                const std::vector<int32_t>& axis) const {
    MutableAttrMap attrs;
    JUST(attrs.SetAttr<std::vector<int32_t>>("axis", axis));
    return OpInterpUtil::Dispatch<TensorTuple>(*op_, {in}, attrs);
  }
  virtual ~ReduceDeviceStageBaseFunctor() = default;

 private:
  std::shared_ptr<OpExpr> op_;
};

template<class T>
class ReduceDeviceStageGradBaseFunctor {
 public:
  ReduceDeviceStageGradBaseFunctor()
      : op_(CHECK_JUST(one::OpBuilder(T::GetOpName())
                           .Input("out_diff")
                           .Input("mask")
                           .Input("count")
                           .Output("in_diff")
                           .Build())) {}
  Maybe<Tensor> operator()(const std::shared_ptr<one::Tensor>& out_diff,
                           const std::shared_ptr<one::Tensor>& mask,
                           const std::shared_ptr<one::Tensor>& count,
                           const std::vector<int32_t>& axis) const {
    MutableAttrMap attrs;
    JUST(attrs.SetAttr<std::vector<int32_t>>("axis", axis));
    return OpInterpUtil::Dispatch<Tensor>(*op_, {out_diff, mask, count}, attrs);
  }
  virtual ~ReduceDeviceStageGradBaseFunctor() = default;

 private:
  std::shared_ptr<OpExpr> op_;
};

class ReduceMinDeviceStageFunctor
    : public ReduceDeviceStageBaseFunctor<ReduceMinDeviceStageFunctor> {
 public:
  static std::string GetOpName() { return "reduce_min_device_stage"; }
};

class ReduceMaxDeviceStageFunctor
    : public ReduceDeviceStageBaseFunctor<ReduceMaxDeviceStageFunctor> {
 public:
  static std::string GetOpName() { return "reduce_max_device_stage"; }
};

class ReduceMinDeviceStageGradFunctor
    : public ReduceDeviceStageGradBaseFunctor<ReduceMinDeviceStageGradFunctor> {
 public:
  static std::string GetOpName() { return "reduce_min_device_stage_grad"; }
};

class ReduceMaxDeviceStageGradFunctor
    : public ReduceDeviceStageGradBaseFunctor<ReduceMaxDeviceStageGradFunctor> {
 public:
  static std::string GetOpName() { return "reduce_max_device_stage_grad"; }
};

template<class T>
class ReduceGlobalStageBaseFunctor {
 public:
  ReduceGlobalStageBaseFunctor()
      : op_(CHECK_JUST(one::OpBuilder(T::GetOpName())
                           .Input("in")
                           .Input("device_count")
                           .Output("out")
                           .Output("mask")
                           .Build())) {}
  Maybe<TensorTuple> operator()(const std::shared_ptr<one::Tensor>& in,
                                const std::shared_ptr<one::Tensor>& device_count,
                                const std::vector<int32_t>& axis, const bool& keepdims) const {
    MutableAttrMap attrs;
    JUST(attrs.SetAttr<std::vector<int32_t>>("axis", axis));
    JUST(attrs.SetAttr<bool>("keepdims", keepdims));
    return OpInterpUtil::Dispatch<TensorTuple>(*op_, {in, device_count}, attrs);
  }
  virtual ~ReduceGlobalStageBaseFunctor() = default;

 private:
  std::shared_ptr<OpExpr> op_;
};

template<class T>
class ReduceGlobalStageGradBaseFunctor {
 public:
  ReduceGlobalStageGradBaseFunctor()
      : op_(CHECK_JUST(one::OpBuilder(T::GetOpName())
                           .Input("out_diff")
                           .Input("mask")
                           .Input("device_count")
                           .Output("in_diff")
                           .Build())) {}
  Maybe<Tensor> operator()(const std::shared_ptr<one::Tensor>& out_diff,
                           const std::shared_ptr<one::Tensor>& mask,
                           const std::shared_ptr<one::Tensor>& device_count,
                           const std::vector<int32_t>& axis, const bool& keepdims) const {
    MutableAttrMap attrs;
    JUST(attrs.SetAttr<std::vector<int32_t>>("axis", axis));
    JUST(attrs.SetAttr<bool>("keepdims", keepdims));
    return OpInterpUtil::Dispatch<Tensor>(*op_, {out_diff, mask, device_count}, attrs);
  }
  virtual ~ReduceGlobalStageGradBaseFunctor() = default;

 private:
  std::shared_ptr<OpExpr> op_;
};

class ReduceMinGlobalStageFunctor
    : public ReduceGlobalStageBaseFunctor<ReduceMinGlobalStageFunctor> {
 public:
  static std::string GetOpName() { return "reduce_min_global_stage"; }
};

class ReduceMinGlobalStageGradFunctor
    : public ReduceGlobalStageGradBaseFunctor<ReduceMinGlobalStageGradFunctor> {
 public:
  static std::string GetOpName() { return "reduce_min_global_stage_grad"; }
};

class ReduceMaxGlobalStageFunctor
    : public ReduceGlobalStageBaseFunctor<ReduceMaxGlobalStageFunctor> {
 public:
  static std::string GetOpName() { return "reduce_max_global_stage"; }
};

class ReduceMaxGlobalStageGradFunctor
    : public ReduceGlobalStageGradBaseFunctor<ReduceMaxGlobalStageGradFunctor> {
 public:
  static std::string GetOpName() { return "reduce_max_global_stage_grad"; }
};

class ReduceMeanFunctor {
 public:
  ReduceMeanFunctor() {}
  Maybe<Tensor> operator()(const std::shared_ptr<one::Tensor>& x, const std::vector<int32_t>& axis,
                           const bool& keepdims) const {
    // ReduceMean only calculate floating values.
    CHECK_OR_RETURN(IsFloatingDataType(x->dtype()->data_type()))
        << "RuntimeError: Can only calculate the mean of floating types.";
    const auto& sum = JUST(functional::ReduceSum(x, axis, keepdims));
    size_t reduce_count = 1;
    if (axis.empty()) {
      reduce_count = x->shape()->Count(0);
    } else {
      for (const int32_t& i : axis) { reduce_count *= x->shape()->At(i); }
    }
    if (reduce_count == 1 || reduce_count == 0) { return sum; }
    CHECK_GT_OR_RETURN(reduce_count, 0);
    return functional::ScalarMul(sum, 1.0 / reduce_count, false);
  }
};

class ReduceProdFunctor {
 public:
  ReduceProdFunctor() {
    op_ = CHECK_JUST(
        one::OpBuilder("reduce_prod").Input("input_tensor").Output("output_tensor").Build());
  }
  Maybe<Tensor> operator()(const std::shared_ptr<one::Tensor>& x, const std::vector<int32_t>& axis,
                           const bool& keepdims, const Optional<Symbol<DType>>& dtype) const {
    MutableAttrMap attrs;
    std::shared_ptr<one::Tensor> tensor = x;
    if (dtype.has_value() && (dtype != x->dtype())) { tensor = JUST(Cast(tensor, JUST(dtype))); }
    TensorProcessor tensor_processor;
    Symbol<DType> lowest_dtype;
    if (DType::priority_order[tensor->dtype()->data_type()]
        == DType::priority_order[DType::Bool()->data_type()]) {
      lowest_dtype = DType::Int64();
    } else {
      lowest_dtype = tensor->dtype();
    }
    JUST(tensor_processor.AddInputs({tensor}, lowest_dtype).Apply());
    TensorTuple input_tuple = JUST(tensor_processor.GetInputs());
    if (axis.empty()) {
      std::vector<int32_t> reduce_axis(tensor->shape()->NumAxes());
      std::iota(reduce_axis.begin(), reduce_axis.end(), 0);
      JUST(attrs.SetAttr<std::vector<int32_t>>("axis", reduce_axis));
    } else {
      JUST(attrs.SetAttr<std::vector<int32_t>>("axis", axis));
    }
    JUST(attrs.SetAttr<bool>("keepdims", keepdims));
    return JUST(OpInterpUtil::Dispatch<Tensor>(*op_, input_tuple, attrs));
  }

 private:
  std::shared_ptr<OpExpr> op_;
};

class TransposeFunctor {
 public:
  TransposeFunctor() {
    op_ = CHECK_JUST(one::OpBuilder("transpose").Input("input").Output("output").Build());
  }
  Maybe<Tensor> operator()(const std::shared_ptr<one::Tensor>& input,
                           const std::vector<int32_t>& permute) const {
    MutableAttrMap attrs;
    auto ndim = input->ndim();
    CHECK_EQ_OR_RETURN(ndim, permute.size()) << "number of dims don't match in permute";

    // handle negative permute value here, because of permute is const,
    // so copy it to local var and do modification.
    auto positive_perm = permute;
    for (auto i = 0; i < positive_perm.size(); i++) {
      if (positive_perm[i] < 0) { positive_perm[i] += ndim; }
      CHECK_OR_RETURN(positive_perm[i] >= 0 && positive_perm[i] < ndim)
          << "IndexError: Dimension out of range (expected to be in range of [" << -ndim << ","
          << ndim << " ) but got " << positive_perm[i];
    }

    JUST(attrs.SetAttr<std::vector<int32_t>>("perm", positive_perm));
    return OpInterpUtil::Dispatch<Tensor>(*op_, {input}, attrs);
  }

 private:
  std::shared_ptr<OpExpr> op_;
};

class Transpose2dimFunctor {
 public:
  Transpose2dimFunctor() {
    op_ = CHECK_JUST(one::OpBuilder("transpose").Input("input").Output("output").Build());
  }
  Maybe<Tensor> operator()(const std::shared_ptr<one::Tensor>& x, const int32_t dim0,
                           const int32_t dim1) const {
    MutableAttrMap attrs;
    const int64_t ndim = x->shape()->NumAxes();
    std::vector<int32_t> permute;
    permute.reserve(ndim);
    int32_t dim_0 = dim0;
    int32_t dim_1 = dim1;

    if (dim0 < 0) { dim_0 += ndim; }
    if (dim1 < 0) { dim_1 += ndim; }

    CHECK_OR_RETURN(dim_0 >= 0 && dim0 < ndim)
        << "Dimension out of range (expected to be in range of [" << -ndim << ", " << ndim - 1
        << "], but got " << dim_0 << ")";
    CHECK_OR_RETURN(dim_1 >= 0 && dim1 < ndim)
        << "Dimension out of range (expected to be in range of [" << -ndim << ", " << ndim - 1
        << "], but got " << dim_1 << ")";
    for (int32_t i = 0; i < ndim; ++i) { permute.emplace_back(i); }
    std::swap(permute[dim_0], permute[dim_1]);

    JUST(attrs.SetAttr<std::vector<int32_t>>("perm", permute));
    return OpInterpUtil::Dispatch<Tensor>(*op_, {x}, attrs);
  }

 private:
  std::shared_ptr<OpExpr> op_;
};

class AsStridedFunctor {
 public:
  AsStridedFunctor() {
    op_ = CHECK_JUST(one::OpBuilder("as_strided").Input("input").Output("output").Build());
  }
  Maybe<Tensor> operator()(const std::shared_ptr<one::Tensor>& input,
                           const std::vector<int32_t>& size, const std::vector<int32_t>& stride,
                           const int32_t& storage_offset) const {
    CHECK_OR_RETURN(size.size() == stride.size()) << "mismatch in length of strides and shape";
    for (size_t i = 0; i < size.size(); i++) {
      CHECK_OR_RETURN(size[i] >= 0) << "Trying to create tensor with negative dimension" << size[i];
      CHECK_OR_RETURN(stride[i] >= 0)
          << "as_strided: Negative strides are not supported at the moment, got strides:"
          << stride[i];
    }
    MutableAttrMap attrs;
    JUST(attrs.SetAttr<std::vector<int32_t>>("size", size));
    JUST(attrs.SetAttr<std::vector<int32_t>>("stride", stride));
    JUST(attrs.SetAttr<int32_t>("storage_offset", storage_offset));
    return OpInterpUtil::Dispatch<Tensor>(*op_, {input}, attrs);
  }

 private:
  std::shared_ptr<OpExpr> op_;
};

class AsStridedGradFunctor {
 public:
  AsStridedGradFunctor() {
    op_ = CHECK_JUST(
        one::OpBuilder("as_strided_grad").Input("dy").Input("input").Output("dx").Build());
  }
  Maybe<Tensor> operator()(const std::shared_ptr<one::Tensor>& dy,
                           const std::shared_ptr<one::Tensor>& input,
                           const std::vector<int32_t>& size, const std::vector<int32_t>& stride,
                           const int32_t& storage_offset) const {
    MutableAttrMap attrs;
    JUST(attrs.SetAttr<std::vector<int32_t>>("size", size));
    JUST(attrs.SetAttr<std::vector<int32_t>>("stride", stride));
    JUST(attrs.SetAttr<int32_t>("storage_offset", storage_offset));
    return OpInterpUtil::Dispatch<Tensor>(*op_, {dy, input}, attrs);
  }

 private:
  std::shared_ptr<OpExpr> op_;
};

class ArangeFunctor {
 public:
  ArangeFunctor() { op_ = CHECK_JUST(one::OpBuilder("arange").Output("out").Build()); }
  Maybe<Tensor> operator()(const Scalar& start, const Scalar& limit, const Scalar& delta,
                           const Optional<Symbol<DType>>& dtype,
                           const Optional<Symbol<Device>>& device) const {
    MutableAttrMap attrs;
    if (dtype.has_value()) {
      const DataType range_dtype = JUST(dtype)->data_type();
      if (IsIntegralDataType(range_dtype)) {
        JUST(attrs.SetAttr<int64_t>("integer_start", JUST(start.As<int64_t>())));
        JUST(attrs.SetAttr<int64_t>("integer_limit", JUST(limit.As<int64_t>())));
        JUST(attrs.SetAttr<int64_t>("integer_delta", JUST(delta.As<int64_t>())));
        JUST(attrs.SetAttr<DataType>("dtype", range_dtype));
      } else {
        JUST(attrs.SetAttr<double>("float_start", JUST(start.As<double>())));
        JUST(attrs.SetAttr<double>("float_limit", JUST(limit.As<double>())));
        JUST(attrs.SetAttr<double>("float_delta", JUST(delta.As<double>())));
        JUST(attrs.SetAttr<DataType>("dtype", range_dtype));
      }
    } else {
      if (delta.IsIntegral()) {
        JUST(attrs.SetAttr<int64_t>("integer_start", JUST(start.As<int64_t>())));
        JUST(attrs.SetAttr<int64_t>("integer_limit", JUST(limit.As<int64_t>())));
        JUST(attrs.SetAttr<int64_t>("integer_delta", JUST(delta.As<int64_t>())));
        JUST(attrs.SetAttr<DataType>("dtype", DType::Int64()->data_type()));
      } else {
        JUST(attrs.SetAttr<double>("float_start", JUST(start.As<double>())));
        JUST(attrs.SetAttr<double>("float_limit", JUST(limit.As<double>())));
        JUST(attrs.SetAttr<double>("float_delta", JUST(delta.As<double>())));
        JUST(attrs.SetAttr<DataType>("dtype", DType::Float()->data_type()));
      }
    }
    OpExprInterpContext ctx(attrs);
    ctx.device = device;
    return OpInterpUtil::Dispatch<Tensor>(*op_, {}, ctx);
  }

 private:
  std::shared_ptr<OpExpr> op_;
};

class Arange2Functor {
 public:
  Maybe<Tensor> operator()(const Scalar& limit, const Optional<Symbol<DType>>& dtype,
                           const Optional<Symbol<Device>>& device) const {
    return Arange(Scalar(0), limit, Scalar(1), dtype, device);
  }
};

class ConsistentArangeFunctor {
 public:
  ConsistentArangeFunctor() { op_ = CHECK_JUST(one::OpBuilder("arange").Output("out").Build()); }
  Maybe<Tensor> operator()(const Scalar& start, const Scalar& limit, const Scalar& delta,
                           const Optional<Symbol<DType>>& dtype,
                           const Symbol<ParallelDesc>& placement,
                           const std::vector<Symbol<SbpParallel>>& sbp_tuple) const {
    JUST(CheckDeviceIdsIsValid(placement));
    MutableAttrMap attrs;
    if (dtype.has_value()) {
      const DataType range_dtype = JUST(dtype)->data_type();
      if (IsIntegralDataType(range_dtype)) {
        JUST(attrs.SetAttr<int64_t>("integer_start", JUST(start.As<int64_t>())));
        JUST(attrs.SetAttr<int64_t>("integer_limit", JUST(limit.As<int64_t>())));
        JUST(attrs.SetAttr<int64_t>("integer_delta", JUST(delta.As<int64_t>())));
        JUST(attrs.SetAttr<DataType>("dtype", range_dtype));
      } else {
        JUST(attrs.SetAttr<double>("float_start", JUST(start.As<double>())));
        JUST(attrs.SetAttr<double>("float_limit", JUST(limit.As<double>())));
        JUST(attrs.SetAttr<double>("float_delta", JUST(delta.As<double>())));
        JUST(attrs.SetAttr<DataType>("dtype", range_dtype));
      }
    } else {
      if (delta.IsIntegral()) {
        JUST(attrs.SetAttr<int64_t>("integer_start", JUST(start.As<int64_t>())));
        JUST(attrs.SetAttr<int64_t>("integer_limit", JUST(limit.As<int64_t>())));
        JUST(attrs.SetAttr<int64_t>("integer_delta", JUST(delta.As<int64_t>())));
        JUST(attrs.SetAttr<DataType>("dtype", DType::Int64()->data_type()));
      } else {
        JUST(attrs.SetAttr<double>("float_start", JUST(start.As<double>())));
        JUST(attrs.SetAttr<double>("float_limit", JUST(limit.As<double>())));
        JUST(attrs.SetAttr<double>("float_delta", JUST(delta.As<double>())));
        JUST(attrs.SetAttr<DataType>("dtype", DType::Float()->data_type()));
      }
    }
    if (LazyMode::is_enabled()) {
      std::vector<std::string> nd_sbp(sbp_tuple.size());
      {
        for (int i = 0; i < sbp_tuple.size(); ++i) {
          nd_sbp.at(i) = SbpParallelToString(*sbp_tuple.at(i));
        }
      }
      JUST(attrs.SetAttr<std::vector<std::string>>("nd_sbp", nd_sbp));
    }
    const auto& nd_sbp = JUST(GetNdSbp(sbp_tuple));
    return OpInterpUtil::Dispatch<Tensor>(*op_, {}, OpExprInterpContext(attrs, placement, nd_sbp));
  }

 private:
  std::shared_ptr<OpExpr> op_;
};

class ConsistentArange2Functor {
 public:
  Maybe<Tensor> operator()(const Scalar& limit, const Symbol<DType>& dtype,
                           const Symbol<ParallelDesc>& placement,
                           const std::vector<Symbol<SbpParallel>>& sbp_tuple) const {
    JUST(CheckDeviceIdsIsValid(placement));
    return ConsistentArange(Scalar(0), limit, Scalar(1), dtype, placement, sbp_tuple);
  }
};

class CastFunctor {
 public:
  CastFunctor() { op_ = CHECK_JUST(one::OpBuilder("cast").Input("in").Output("out").Build()); }
  Maybe<Tensor> operator()(const std::shared_ptr<one::Tensor>& x,
                           const Symbol<DType>& dtype) const {
    if (x->dtype() == dtype) { return x; }

    MutableAttrMap attrs;
    JUST(attrs.SetAttr<DataType>("dtype", dtype->data_type()));
    return OpInterpUtil::Dispatch<Tensor>(*op_, {x}, attrs);
  }

 private:
  std::shared_ptr<OpExpr> op_;
};

class ClampBaseFunctor {
 public:
  ClampBaseFunctor() {
    clip_op_ = CHECK_JUST(one::OpBuilder("clip_by_scalar").Input("x").Output("y").Build());
    clip_min_op_ = CHECK_JUST(one::OpBuilder("clip_by_scalar_min").Input("x").Output("y").Build());
    clip_max_op_ = CHECK_JUST(one::OpBuilder("clip_by_scalar_max").Input("x").Output("y").Build());
  }
  Maybe<Tensor> operator()(const std::shared_ptr<one::Tensor>& x, const Optional<Scalar>& min,
                           const Optional<Scalar>& max, bool inplace) const {
    CHECK_OR_RETURN(min.has_value() || max.has_value())
        << "Requires one of argument `min` and `max` at least in clip.";
    MutableAttrMap attrs;
    if (IsFloatingDataType(x->dtype()->data_type())) {
      if (min.has_value()) {
        const auto& min_val = JUST(min);
        JUST(attrs.SetAttr<double>("floating_min", JUST(min_val->As<double>())));
        JUST(attrs.SetAttr<int64_t>("integral_min", 0));
      }
      if (max.has_value()) {
        const auto& max_val = JUST(max);
        JUST(attrs.SetAttr<double>("floating_max", JUST(max_val->As<double>())));
        JUST(attrs.SetAttr<int64_t>("integral_max", 0));
      }
    } else if (IsIntegralDataType(x->dtype()->data_type())) {
      if (min.has_value()) {
        const auto& min_val = JUST(min);
        JUST(attrs.SetAttr<double>("floating_min", 0));
        JUST(attrs.SetAttr<int64_t>("integral_min", JUST(min_val->As<int64_t>())));
      }
      if (max.has_value()) {
        const auto& max_val = JUST(max);
        JUST(attrs.SetAttr<double>("floating_max", 0));
        JUST(attrs.SetAttr<int64_t>("integral_max", JUST(max_val->As<int64_t>())));
      }
    } else {
      UNIMPLEMENTED_THEN_RETURN() << "Only support floating or integral data type.";
    }
    const OpExpr* op = nullptr;
    if (!min.has_value()) {
      op = clip_max_op_.get();
    } else if (!max.has_value()) {
      op = clip_min_op_.get();
    } else {
      op = clip_op_.get();
    }
    if (inplace) {
      JUST(CheckInplaceValid(x));
      std::shared_ptr<TensorTuple> outputs = std::make_shared<TensorTuple>(1);
      outputs->at(0) = x;
      if (x->requires_grad()) {
        JUST(OpInterpUtil::Dispatch(*op, {JUST(functional::Identity(x))}, outputs.get(), attrs));
      } else {
        JUST(OpInterpUtil::Dispatch(*op, {x}, outputs.get(), attrs));
      }
      return outputs->at(0);
    } else {
      return OpInterpUtil::Dispatch<Tensor>(*op, {x}, attrs);
    }
  }

 private:
  std::shared_ptr<OpExpr> clip_op_;
  std::shared_ptr<OpExpr> clip_min_op_;
  std::shared_ptr<OpExpr> clip_max_op_;
};

class ClampFunctor : public ClampBaseFunctor {
 public:
  Maybe<Tensor> operator()(const std::shared_ptr<one::Tensor>& x, const Optional<Scalar>& min,
                           const Optional<Scalar>& max) const {
    return ClampBaseFunctor::operator()(x, min, max, false);
  }
};

class ClampInplaceFunctor : public ClampBaseFunctor {
 public:
  Maybe<Tensor> operator()(const std::shared_ptr<one::Tensor>& x, const Optional<Scalar>& min,
                           const Optional<Scalar>& max) const {
    return ClampBaseFunctor::operator()(x, min, max, true);
  }
};

class ClipFunctor {
 public:
  Maybe<Tensor> operator()(const std::shared_ptr<one::Tensor>& x, const Optional<Scalar>& min,
                           const Optional<Scalar>& max) const {
    return Clamp(x, min, max);
  }
};

class ClipInplaceFunctor {
 public:
  Maybe<Tensor> operator()(const std::shared_ptr<one::Tensor>& x, const Optional<Scalar>& min,
                           const Optional<Scalar>& max) const {
    return ClampInplace(x, min, max);
  }
};
class SqrtSquareSumFunctor {
 public:
  SqrtSquareSumFunctor() {
    op_ = CHECK_JUST(one::OpBuilder("sqrt_square_sum").Input("x").Output("y").Build());
  }
  Maybe<Tensor> operator()(const std::shared_ptr<one::Tensor>& x) const {
    return OpInterpUtil::Dispatch<Tensor>(*op_, {x}, {});
  }

 private:
  std::shared_ptr<OpExpr> op_;
};

class VectorNormFunctor {
 public:
  VectorNormFunctor() {}
  Maybe<Tensor> operator()(const std::shared_ptr<one::Tensor>& x, const Scalar& ord,
                           const Optional<std::vector<int32_t>>& input_dim, const bool& keepdim,
                           const Optional<Symbol<DType>>& dtype) const {
    std::shared_ptr<one::Tensor> res;
    Symbol<DType> dtype_val;
    if (dtype) {
      dtype_val = JUST(dtype);
      if (!(dtype_val->data_type() == DataType::kFloat
            || dtype_val->data_type() == DataType::kDouble
            || dtype_val->data_type() == DataType::kFloat16
            || dtype_val->data_type() == DataType::kBFloat16)) {
        UNIMPLEMENTED_THEN_RETURN() << "linalg.vector_norm(): only supports floating point and "
                                       "complex dtypes, but got: Int.";
      }
    } else {
      if (!IsFloatingDataType(x->dtype()->data_type())) {
        UNIMPLEMENTED_THEN_RETURN() << "linalg.vector_norm(): only supports floating point and "
                                       "complex dtypes, but got: Int.";
      }
      dtype_val = x->dtype();
    }
    bool full_dim_flag = true;
    std::vector<int32_t> dim;
    if (!input_dim.has_value()) {
      std::vector<int32_t> reduce_axis(x->shape()->NumAxes());
      std::iota(reduce_axis.begin(), reduce_axis.end(), 0);
      dim = reduce_axis;
    } else {
      std::vector<int32_t> dim_check;
      dim_check = *JUST(input_dim);
      for (int i = 0; i < dim_check.size(); ++i) {
        if (dim_check[i] >= 0) {
          dim.emplace_back(dim_check[i]);
        } else {
          dim.emplace_back(dim_check[i] + x->shape()->NumAxes());
        }
        if (dim[i] != i) { full_dim_flag = false; }
      }
      if ((int)dim.size() < x->shape()->NumAxes()) { full_dim_flag = false; }
    }
    if (ord.IsIntegral() || ord.IsFloatingPoint()) {
      double ord_val = JUST(ord.As<double>());
      if (ord_val == 0) {
        res = JUST(ReduceSum(JUST(functional::NotEqualZero(x)), dim, keepdim));
      } else if (ord_val == INFINITY) {
        res = JUST(ReduceMax(JUST(Abs(x)), dim, keepdim));
      } else if (ord_val == -INFINITY) {
        res = JUST(ReduceMin(JUST(Abs(x)), dim, keepdim));
      } else if (ord_val == 2.0 && keepdim == false && full_dim_flag
                 && x->requires_grad() == false) {
        res = JUST(SqrtSquareSum(x));
      } else {
        res =
            JUST(ScalarPow(JUST(ReduceSum(JUST(ScalarPow(JUST(Abs(x)), ord, false)), dim, keepdim)),
                           Scalar(1.0) / ord, false));
      }
      res = JUST(Cast(res, dtype_val));
      return res;
    } else {
      UNIMPLEMENTED_THEN_RETURN()
          << "linalg_vector_norm(): argument 'ord' must be Number, not str.";
    }
  }
};

class ScalarVectorNormFunctor {
 public:
  ScalarVectorNormFunctor() {}
  Maybe<Tensor> operator()(const std::shared_ptr<one::Tensor>& x, const Scalar& ord,
                           const Scalar& input_dim, const bool& keepdim,
                           const Optional<Symbol<DType>>& dtype) const {
    if (dtype) {
      Symbol<DType> dtype_val = JUST(dtype);
      if (!(dtype_val->data_type() == DataType::kFloat
            || dtype_val->data_type() == DataType::kDouble
            || dtype_val->data_type() == DataType::kFloat16
            || dtype_val->data_type() == DataType::kBFloat16)) {
        UNIMPLEMENTED_THEN_RETURN() << "linalg.vector_norm(): only supports the float, double, "
                                       "cfloat and cdouble dtypes, but got: Int.";
      }
    } else {
      if (!IsFloatingDataType(x->dtype()->data_type())) {
        UNIMPLEMENTED_THEN_RETURN() << "linalg.vector_norm(): only supports the float, double, "
                                       "cfloat and cdouble dtypes, but got: Int.";
      }
    }
    if (input_dim.IsIntegral()) {
      std::vector<int32_t> dim(1, JUST(input_dim.As<int>()));
      return functional::VectorNorm(x, ord, dim, keepdim, dtype);
    } else {
      UNIMPLEMENTED_THEN_RETURN() << "linalg.vector_norm(): only support int dim.";
    }
  }
};

class ScalarMatrixNormFunctor {
 public:
  ScalarMatrixNormFunctor() {}
  Maybe<Tensor> operator()(const std::shared_ptr<one::Tensor>& x, const Scalar& ord,
                           const std::vector<int32_t>& input_dim, const bool& keepdim,
                           const Optional<Symbol<DType>>& dtype) const {
    std::shared_ptr<one::Tensor> res;

    auto num_dims = x->shape()->NumAxes();
    auto axis = input_dim.size();
    CHECK_OR_RETURN(num_dims >= 2)
        << "linalg.matrix_norm(): input tensor must be a matrix or batch of matrices";
    CHECK_OR_RETURN(axis == 2 && input_dim[0] != input_dim[1])
        << "linalg.matrix_norm(): input_dim must be a 2-tuple of ints with different elements";

    Symbol<DType> dtype_val;
    if (dtype) {
      dtype_val = JUST(dtype);
      if (!(dtype_val->data_type() == DataType::kFloat
            || dtype_val->data_type() == DataType::kDouble
            || dtype_val->data_type() == DataType::kFloat16
            || dtype_val->data_type() == DataType::kBFloat16)) {
        UNIMPLEMENTED_THEN_RETURN() << "linalg.matrix_norm(): only supports the float, double, "
                                       "cfloat and cdouble dtypes, but got: Int.";
      }
    } else {
      if (!IsFloatingDataType(x->dtype()->data_type())) {
        UNIMPLEMENTED_THEN_RETURN() << "linalg.matrix_norm(): only supports the float, double, "
                                       "cfloat and cdouble dtypes, but got: Int.";
      }
      dtype_val = x->dtype();
    }
    std::vector<int32_t> dim_tmp;
    dim_tmp.reserve(axis);
    for (int i = 0; i < axis; ++i) {
      if (input_dim[i] >= 0) {
        dim_tmp.emplace_back(input_dim[i]);
      } else {
        dim_tmp.emplace_back(input_dim[i] + num_dims);
      }
    }
    std::vector<int32_t> dim(2);
    double ord_tmp = JUST(ord.As<double>());
    if (ord_tmp == INFINITY || ord_tmp == -INFINITY) {
      dim = dim_tmp;
      dim[0] = dim_tmp[1];
      dim[1] = dim_tmp[0];
    } else if (ord_tmp == 1 || ord_tmp == -1) {
      dim = dim_tmp;
    } else {
      UNIMPLEMENTED_THEN_RETURN()
          << "linalg.matrix_norm(): Only support INFINITY,-INFINITY,1 or -1 data type.";
    }

    if (dim[1] > dim[0] && keepdim == false) { dim[1] -= 1; }
    std::vector<int32_t> dim_tmp0_vec(1, dim[0]);
    std::vector<int32_t> dim_tmp1_vec(1, dim[1]);
    res = JUST(ReduceSum(JUST(Abs(x)), dim_tmp0_vec, keepdim));

    if (ord_tmp == INFINITY || ord_tmp == 1) {
      res = JUST(ReduceMax(res, dim_tmp1_vec, keepdim));
    } else if (ord_tmp == -INFINITY || ord_tmp == -1) {
      res = JUST(ReduceMin(res, dim_tmp1_vec, keepdim));
    }
    res = JUST(Cast(res, dtype_val));
    return res;
  }
};

class MatrixNormFunctor {
 public:
  MatrixNormFunctor() {}
  Maybe<Tensor> operator()(const std::shared_ptr<one::Tensor>& x, const std::string& ord,
                           const std::vector<int32_t>& input_dim, const bool& keepdim,
                           const Optional<Symbol<DType>>& dtype) const {
    std::shared_ptr<one::Tensor> res;
    Symbol<DType> dtype_val;
    if (dtype) {
      dtype_val = JUST(dtype);
      if (!(dtype_val->data_type() == DataType::kFloat
            || dtype_val->data_type() == DataType::kDouble
            || dtype_val->data_type() == DataType::kFloat16
            || dtype_val->data_type() == DataType::kBFloat16)) {
        UNIMPLEMENTED_THEN_RETURN() << "linalg.matrix_norm(): only supports the float, double, "
                                       "cfloat and cdouble dtypes, but got: Int.";
      }
    } else {
      if (!IsFloatingDataType(x->dtype()->data_type())) {
        UNIMPLEMENTED_THEN_RETURN() << "linalg.matrix_norm(): only supports the float, double, "
                                       "cfloat and cdouble dtypes, but got: Int.";
      }
      dtype_val = x->dtype();
    }
    auto num_dims = x->shape()->NumAxes();
    auto axis = input_dim.size();
    std::vector<int32_t> dim_tmp(axis);
    for (int i = 0; i < axis; ++i) {
      if (input_dim[i] >= 0) {
        dim_tmp[i] = input_dim[i];
      } else {
        dim_tmp[i] = input_dim[i] + num_dims;
      }
    }
    if (ord == "nuc") {
      UNIMPLEMENTED_THEN_RETURN() << "linalg.matrix_norm(): Not support ord is nuc.";
    } else if (ord == "fro") {
      res = JUST(Sqrt(JUST(ReduceSum(JUST(Square(x)), dim_tmp, keepdim))));
    } else {
      UNIMPLEMENTED_THEN_RETURN() << "linalg.matrix_norm(): could not convert string to float:"
                                  << ord;
    }
    res = JUST(Cast(res, dtype_val));
    return res;
  }
};

class NormFunctor {
 public:
  NormFunctor() {}
  Maybe<Tensor> operator()(const std::shared_ptr<one::Tensor>& x, const Optional<Scalar>& ord,
                           const Optional<std::vector<int32_t>>& input_dim, const bool& keepdim,
                           const Optional<Symbol<DType>>& dtype) const {
    std::shared_ptr<one::Tensor> res;
    if (dtype) {
      Symbol<DType> dtype_val = JUST(dtype);
      if (!(dtype_val->data_type() == DataType::kFloat
            || dtype_val->data_type() == DataType::kDouble
            || dtype_val->data_type() == DataType::kFloat16
            || dtype_val->data_type() == DataType::kBFloat16)) {
        UNIMPLEMENTED_THEN_RETURN() << "linalg.norm(): only supports the float, double, cfloat and "
                                       "cdouble dtypes, but got: Int.";
      }
    } else {
      if (!IsFloatingDataType(x->dtype()->data_type())) {
        UNIMPLEMENTED_THEN_RETURN() << "linalg.norm(): only supports the float, double, cfloat and "
                                       "cdouble dtypes, but got: Int.";
      }
    }
    Scalar ord_sca;
    if (ord.has_value()) {
      auto ord_type = (*JUST(ord)).IsIntegral();
      if (ord_type) {
        ord_sca = Scalar(JUST((*JUST(ord)).As<double>()));
      } else {
        ord_sca = *JUST(ord);
      }
    }
    if (input_dim.has_value()) {
      auto axis = (*JUST(input_dim)).size();
      if (axis == 1) {
        Scalar ord_val;
        if (!ord.has_value()) {
          ord_val = Scalar(2.0);
        } else {
          ord_val = ord_sca;
        }
        res = JUST(VectorNorm(x, ord_val, input_dim, keepdim, dtype));
      } else if (axis > 2) {
        res = JUST(MatrixNorm(x, ord_sca, *JUST(input_dim), keepdim, dtype));
      } else if (axis == 2) {
        if (!ord.has_value()) {
          res = JUST(MatrixNorm(x, "fro", *JUST(input_dim), keepdim, dtype));
        } else {
          res = JUST(MatrixNorm(x, ord_sca, *JUST(input_dim), keepdim, dtype));
        }
      }
    } else {
      if (ord.has_value()) {
        CHECK_OR_RETURN(x->shape()->NumAxes() <= 2)
            << "linalg.norm(): input must be 1-D or 2-D when dim is None and ord is not None";
        if (x->shape()->NumAxes() == 1) {
          res = JUST(VectorNorm(x, ord_sca, input_dim, keepdim, dtype));
        } else {
          std::vector<int32_t> dim{0, 1};
          res = JUST(MatrixNorm(x, ord_sca, dim, keepdim, dtype));
        }
      } else {
        std::vector<int32_t> dim(1, 2);
        res = JUST(VectorNorm(JUST(Flatten(x, 0, -1)), Scalar(2.0), input_dim, keepdim, dtype));
      }
    }
    return res;
  }
};

class Norm2Functor {
 public:
  Norm2Functor() {}
  Maybe<Tensor> operator()(const std::shared_ptr<one::Tensor>& x, const std::string& ord,
                           const Optional<std::vector<int32_t>>& input_dim, const bool& keepdim,
                           const Optional<Symbol<DType>>& dtype) const {
    std::shared_ptr<one::Tensor> res;
    std::vector<int32_t> dim(x->shape()->NumAxes());
    std::iota(dim.begin(), dim.end(), 0);
    if (dtype) {
      Symbol<DType> dtype_val = JUST(dtype);
      if (!(dtype_val->data_type() == DataType::kFloat
            || dtype_val->data_type() == DataType::kDouble
            || dtype_val->data_type() == DataType::kFloat16
            || dtype_val->data_type() == DataType::kBFloat16)) {
        UNIMPLEMENTED_THEN_RETURN() << "linalg.norm(): only supports the float, double, cfloat and "
                                       "cdouble dtypes, but got: Int.";
      }
    } else {
      if (!IsFloatingDataType(x->dtype()->data_type())) {
        UNIMPLEMENTED_THEN_RETURN() << "linalg.norm(): only supports the float, double, cfloat and "
                                       "cdouble dtypes, but got: Int.";
      }
    }
    if (input_dim.has_value()) {
      res = JUST(MatrixNorm(x, ord, *JUST(input_dim), keepdim, dtype));
    } else {
      res = JUST(MatrixNorm(x, ord, dim, keepdim, dtype));
    }
    return res;
  }
};

class ScalarNormFunctor {
 public:
  ScalarNormFunctor() {}
  Maybe<Tensor> operator()(const std::shared_ptr<one::Tensor>& x, const Optional<Scalar>& ord,
                           const Scalar& input_dim, const bool& keepdim,
                           const Optional<Symbol<DType>>& dtype) const {
    if (dtype) {
      Symbol<DType> dtype_val = JUST(dtype);
      if (!(dtype_val->data_type() == DataType::kFloat
            || dtype_val->data_type() == DataType::kDouble
            || dtype_val->data_type() == DataType::kFloat16
            || dtype_val->data_type() == DataType::kBFloat16)) {
        UNIMPLEMENTED_THEN_RETURN() << "linalg.norm(): only supports the float, double, cfloat and "
                                       "cdouble dtypes, but got: Int.";
      }
    } else {
      if (!IsFloatingDataType(x->dtype()->data_type())) {
        UNIMPLEMENTED_THEN_RETURN() << "linalg.norm(): only supports the float, double, cfloat and "
                                       "cdouble dtypes, but got: Int.";
      }
    }
    if (input_dim.IsIntegral()) {
      std::vector<int32_t> dim(1, JUST(input_dim.As<int>()));
      return functional::Norm(x, ord, dim, keepdim, dtype);
    } else {
      UNIMPLEMENTED_THEN_RETURN() << "linalg_norm(): only supports int dim.";
    }
  }
};

class ScalarNorm2Functor {
 public:
  ScalarNorm2Functor() {}
  Maybe<Tensor> operator()(const std::shared_ptr<one::Tensor>& x, const std::string& ord,
                           const Scalar& input_dim, const bool& keepdim,
                           const Optional<Symbol<DType>>& dtype) const {
    if (dtype) {
      Symbol<DType> dtype_val = JUST(dtype);
      if (!(dtype_val->data_type() == DataType::kFloat
            || dtype_val->data_type() == DataType::kDouble
            || dtype_val->data_type() == DataType::kFloat16
            || dtype_val->data_type() == DataType::kBFloat16)) {
        UNIMPLEMENTED_THEN_RETURN() << "linalg.norm(): only supports the float, double, cfloat and "
                                       "cdouble dtypes, but got: Int.";
      }
    } else {
      if (!IsFloatingDataType(x->dtype()->data_type())) {
        UNIMPLEMENTED_THEN_RETURN() << "linalg.norm(): only supports the float, double, cfloat and "
                                       "cdouble dtypes, but got: Int.";
      }
    }
    if (input_dim.IsIntegral()) {
      std::vector<int32_t> dim(1, JUST(input_dim.As<int>()));
      return functional::Norm(x, ord, dim, keepdim, dtype);
    } else {
      UNIMPLEMENTED_THEN_RETURN() << "linalg_norm(): only supports int dim.";
    }
  }
};

class ClampGradFunctor {
 public:
  ClampGradFunctor() {
    clip_op_ = CHECK_JUST(
        one::OpBuilder("clip_by_scalar_grad").Input("dy").Input("x").Output("dx").Build());
    clip_min_op_ = CHECK_JUST(
        one::OpBuilder("clip_by_scalar_min_grad").Input("dy").Input("x").Output("dx").Build());
    clip_max_op_ = CHECK_JUST(
        one::OpBuilder("clip_by_scalar_max_grad").Input("dy").Input("x").Output("dx").Build());
  }
  Maybe<Tensor> operator()(const std::shared_ptr<one::Tensor>& dy,
                           const std::shared_ptr<one::Tensor>& x, const Optional<Scalar>& min,
                           const Optional<Scalar>& max) const {
    CHECK_OR_RETURN(min.has_value() || max.has_value())
        << "Requires one of argument `min` and `max` at least in clip_grad.";
    MutableAttrMap attrs;
    if (IsFloatingDataType(x->dtype()->data_type())) {
      if (min.has_value()) {
        const auto& min_val = JUST(min);
        JUST(attrs.SetAttr<double>("floating_min", JUST(min_val->As<double>())));
        JUST(attrs.SetAttr<int64_t>("integral_min", 0));
      }
      if (max.has_value()) {
        const auto& max_val = JUST(max);
        JUST(attrs.SetAttr<double>("floating_max", JUST(max_val->As<double>())));
        JUST(attrs.SetAttr<int64_t>("integral_max", 0));
      }
    } else if (IsIntegralDataType(x->dtype()->data_type())) {
      if (min.has_value()) {
        const auto& min_val = JUST(min);
        JUST(attrs.SetAttr<int64_t>("integral_min", JUST(min_val->As<int64_t>())));
        JUST(attrs.SetAttr<double>("floating_min", 0));
      }
      if (max.has_value()) {
        const auto& max_val = JUST(max);
        JUST(attrs.SetAttr<double>("floating_max", 0));
        JUST(attrs.SetAttr<int64_t>("integral_max", JUST(max_val->As<int64_t>())));
      }
    } else {
      UNIMPLEMENTED_THEN_RETURN() << "Only support floating or integral data type.";
    }
    const OpExpr* op = nullptr;
    if (!min.has_value()) {
      op = clip_max_op_.get();
    } else if (!max.has_value()) {
      op = clip_min_op_.get();
    } else {
      op = clip_op_.get();
    }
    return OpInterpUtil::Dispatch<Tensor>(*op, {dy, x}, attrs);
  }

 private:
  std::shared_ptr<OpExpr> clip_op_;
  std::shared_ptr<OpExpr> clip_min_op_;
  std::shared_ptr<OpExpr> clip_max_op_;
};

class SelectFunctor {
 public:
  SelectFunctor() = default;

  Maybe<Tensor> operator()(const std::shared_ptr<one::Tensor>& input, const int32_t& dim,
                           const int32_t& index) const {
    int32_t ndim = input->ndim();
    CHECK_OR_RETURN(ndim > 0) << "select() cannot be applied to a 0-dim tensor.";
    CHECK_OR_RETURN((dim >= -ndim) && (dim < ndim))
        << "Dimension out of range (expected to be in range of [" << -ndim << "," << ndim - 1
        << "], but got " << dim << ")";
    int32_t pos_dim = dim >= 0 ? dim : dim + ndim;
    auto size = input->dim(pos_dim);
    CHECK_OR_RETURN((index >= -size) && (index < size))
        << "Index out of range (expected to be in range of [" << -size << "," << size - 1
        << "], but got " << index << ")";
    int32_t pos_index = index >= 0 ? index : index + size;

    std::vector<int32_t> sizes(input->shape()->dim_vec().begin(), input->shape()->dim_vec().end());
    const auto& stride = JUST(input->stride())->StrideVec();
    std::vector<int32_t> strides(stride.begin(), stride.end());
    auto storage_offset = JUST(input->storage_offset()) + pos_index * strides[pos_dim];

    sizes.erase(sizes.begin() + pos_dim);
    strides.erase(strides.begin() + pos_dim);

    return AsStrided(input, sizes, strides, storage_offset);
  }
};

class SelectTopNFunctor {
 public:
  SelectTopNFunctor() { op_ = CHECK_JUST(one::SelectTopNOpExpr::New()); }

  Maybe<TensorTuple> operator()(const TensorTuple& inputs, int32_t n) const {
    MutableAttrMap attr;
    JUST(attr.SetAttr<int32_t>("top_n", n));
    std::vector<bool> require_grad(n);
    for (int i = 0; i < n; ++i) { require_grad[i] = JUST(VectorAt(inputs, i))->requires_grad(); }
    const auto& output = JUST(OpInterpUtil::Dispatch<one::TensorTuple>(*op_, inputs, attr));
    for (int i = 0; i < output->size(); ++i) {
      (*output)[i]->set_is_leaf(false);
      JUST((*output)[i]->set_requires_grad(require_grad[i]));
    }
    return output;
  }

 private:
  std::shared_ptr<OpExpr> op_;
};

class MinimumFunctor {
 public:
  MinimumFunctor() {
    elementwise_minimum_op_ =
        CHECK_JUST(one::OpBuilder("elementwise_minimum").Input("x").Input("y").Output("z").Build());
    broadcast_minimum_op_ =
        CHECK_JUST(one::OpBuilder("broadcast_minimum").Input("x").Input("y").Output("z").Build());
  }

  Maybe<Tensor> operator()(const std::shared_ptr<one::Tensor>& x,
                           const std::shared_ptr<one::Tensor>& y) const {
    TensorProcessor tensor_processor;
    JUST(tensor_processor.PromoteInputsToCommonDtype(true).AddInputs({x, y}).Apply());
    TensorTuple input_tuple = JUST(tensor_processor.GetInputs());
    if (*x->shape() == *y->shape()) {
      return OpInterpUtil::Dispatch<Tensor>(*elementwise_minimum_op_,
                                            {input_tuple[0], input_tuple[1]});
    } else {
      return OpInterpUtil::Dispatch<Tensor>(*broadcast_minimum_op_,
                                            {input_tuple[0], input_tuple[1]});
    }
  }

 private:
  std::shared_ptr<OpExpr> elementwise_minimum_op_;
  std::shared_ptr<OpExpr> broadcast_minimum_op_;
};

class MaximumFunctor {
 public:
  MaximumFunctor() {
    elementwise_maximum_op_ =
        CHECK_JUST(one::OpBuilder("elementwise_maximum").Input("x").Input("y").Output("z").Build());
    broadcast_maximum_op_ =
        CHECK_JUST(one::OpBuilder("broadcast_maximum").Input("x").Input("y").Output("z").Build());
  }

  Maybe<Tensor> operator()(const std::shared_ptr<one::Tensor>& x,
                           const std::shared_ptr<one::Tensor>& y) const {
    TensorProcessor tensor_processor;
    JUST(tensor_processor.PromoteInputsToCommonDtype(true).AddInputs({x, y}).Apply());
    TensorTuple input_tuple = JUST(tensor_processor.GetInputs());
    if (*x->shape() == *y->shape()) {
      return OpInterpUtil::Dispatch<Tensor>(*elementwise_maximum_op_,
                                            {input_tuple[0], input_tuple[1]});
    } else {
      return OpInterpUtil::Dispatch<Tensor>(*broadcast_maximum_op_,
                                            {input_tuple[0], input_tuple[1]});
    }
  }

 private:
  std::shared_ptr<OpExpr> elementwise_maximum_op_;
  std::shared_ptr<OpExpr> broadcast_maximum_op_;
};

class ScalarLogicalBaseFunctor {
 public:
  explicit ScalarLogicalBaseFunctor(std::string op_name) {
    op_ = CHECK_JUST(one::OpBuilder(op_name).Input("in").Output("out").Build());
  }
  virtual ~ScalarLogicalBaseFunctor() = default;
  Maybe<Tensor> operator()(const std::shared_ptr<one::Tensor>& x, const Scalar& scalar) const {
    MutableAttrMap attrs;
    TensorProcessor tensor_processor;
    Symbol<DType> lowest_dtype;

    if (scalar.IsFloatingPoint()) {
      JUST(attrs.SetAttr<double>("float_operand", JUST(scalar.As<double>())));
      JUST(attrs.SetAttr<bool>("has_float_operand", true));
      JUST(attrs.SetAttr<bool>("has_int_operand", false));
      // Only promote type to Float32 when tensor is Int type but scalar is float type.
      if (DType::priority_order[x->dtype()->data_type()]
          < DType::priority_order[DType::Float16()->data_type()]) {
        lowest_dtype = DType::Float();
      } else {
        lowest_dtype = x->dtype();
      }
    } else if (scalar.IsIntegral()) {
      JUST(attrs.SetAttr<int64_t>("int_operand", JUST(scalar.As<int64_t>())));
      JUST(attrs.SetAttr<bool>("has_float_operand", false));
      JUST(attrs.SetAttr<bool>("has_int_operand", true));
      // Only promote type to Int64 when tensor is Bool type but scalar is int type.
      if (DType::priority_order[x->dtype()->data_type()]
          == DType::priority_order[DType::Bool()->data_type()]) {
        lowest_dtype = DType::Int64();
      } else {
        lowest_dtype = x->dtype();
      }
    } else {
      UNIMPLEMENTED_THEN_RETURN() << "The scalar in " << op_->op_type_name()
                                  << " should be float or int.";
    }
    JUST(tensor_processor.AddInputs({x}, lowest_dtype).Apply());
    TensorTuple casted_vec = JUST(tensor_processor.GetInputs());

    return OpInterpUtil::Dispatch<Tensor>(*op_, {casted_vec}, attrs);
  }

 private:
  std::shared_ptr<OpExpr> op_;
};

class ScalarLogicalEqualFunctor : public ScalarLogicalBaseFunctor {
 public:
  ScalarLogicalEqualFunctor() : ScalarLogicalBaseFunctor(/*op_name=*/"scalar_logical_equal") {}
};

// (scalar == x) = (x == scalar)
class ScalarLogicalEqual2Functor {
 public:
  Maybe<Tensor> operator()(const Scalar& scalar, const std::shared_ptr<one::Tensor>& x) const {
    return ScalarLogicalEqual(x, scalar);
  }
};

class ScalarLogicalNotEqualFunctor : public ScalarLogicalBaseFunctor {
 public:
  ScalarLogicalNotEqualFunctor()
      : ScalarLogicalBaseFunctor(/*op_name=*/"scalar_logical_not_equal") {}
};

// (scalar != x) = (x != scalar)
class ScalarLogicalNotEqual2Functor {
 public:
  Maybe<Tensor> operator()(const Scalar& scalar, const std::shared_ptr<one::Tensor>& x) const {
    return ScalarLogicalNotEqual(x, scalar);
  }
};

class ScalarLogicalGreaterFunctor : public ScalarLogicalBaseFunctor {
 public:
  ScalarLogicalGreaterFunctor() : ScalarLogicalBaseFunctor(/*op_name=*/"scalar_logical_greater") {}
};

// (scalar > x) = (x < scalar)
class ScalarLogicalGreater2Functor {
 public:
  Maybe<Tensor> operator()(const Scalar& scalar, const std::shared_ptr<one::Tensor>& x) const {
    return ScalarLogicalLess(x, scalar);
  }
};

class ScalarLogicalGreaterEqualFunctor : public ScalarLogicalBaseFunctor {
 public:
  ScalarLogicalGreaterEqualFunctor()
      : ScalarLogicalBaseFunctor(/*op_name=*/"scalar_logical_greater_equal") {}
};

// (scalar >= x) = (x <= scalar)
class ScalarLogicalGreaterEqual2Functor {
 public:
  Maybe<Tensor> operator()(const Scalar& scalar, const std::shared_ptr<one::Tensor>& x) const {
    return ScalarLogicalLessEqual(x, scalar);
  }
};

class ScalarLogicalLessFunctor : public ScalarLogicalBaseFunctor {
 public:
  ScalarLogicalLessFunctor() : ScalarLogicalBaseFunctor(/*op_name=*/"scalar_logical_less") {}
};

// (scalar < x) = (x > scalar)
class ScalarLogicalLess2Functor {
 public:
  Maybe<Tensor> operator()(const Scalar& scalar, const std::shared_ptr<one::Tensor>& x) const {
    return ScalarLogicalGreater(x, scalar);
  }
};

class ScalarLogicalLessEqualFunctor : public ScalarLogicalBaseFunctor {
 public:
  ScalarLogicalLessEqualFunctor()
      : ScalarLogicalBaseFunctor(/*op_name=*/"scalar_logical_less_equal") {}
};

// (scalar <= x) = (x >= scalar)
class ScalarLogicalLessEqual2Functor {
 public:
  Maybe<Tensor> operator()(const Scalar& scalar, const std::shared_ptr<one::Tensor>& x) const {
    return ScalarLogicalGreaterEqual(x, scalar);
  }
};

class ScalarLogicalAndFunctor : public ScalarLogicalBaseFunctor {
 public:
  ScalarLogicalAndFunctor() : ScalarLogicalBaseFunctor(/*op_name=*/"scalar_logical_and") {}
};

// (scalar && x) = (x && scalar)
class ScalarLogicalAnd2Functor {
 public:
  Maybe<Tensor> operator()(const Scalar& scalar, const std::shared_ptr<one::Tensor>& x) const {
    return ScalarLogicalAnd(x, scalar);
  }
};

class ScalarLogicalOrFunctor : public ScalarLogicalBaseFunctor {
 public:
  ScalarLogicalOrFunctor() : ScalarLogicalBaseFunctor(/*op_name=*/"scalar_logical_or") {}
};

// (scalar || x) = (x || scalar)
class ScalarLogicalOr2Functor {
 public:
  Maybe<Tensor> operator()(const Scalar& scalar, const std::shared_ptr<one::Tensor>& x) const {
    return ScalarLogicalOr(x, scalar);
  }
};

class ScalarLogicalXorFunctor : public ScalarLogicalBaseFunctor {
 public:
  ScalarLogicalXorFunctor() : ScalarLogicalBaseFunctor(/*op_name=*/"scalar_logical_xor") {}
};

// (scalar ^ x) = (x ^ scalar)
class ScalarLogicalXor2Functor {
 public:
  Maybe<Tensor> operator()(const Scalar& scalar, const std::shared_ptr<one::Tensor>& x) const {
    return ScalarLogicalXor(x, scalar);
  }
};

class StandardDeviationFunctor {
 public:
  Maybe<Tensor> operator()(const std::shared_ptr<Tensor>& input,
                           const Optional<std::vector<int32_t>>& dim,
                           const Optional<bool>& unbiased, const Optional<bool>& keepdim) const {
    const int32_t ndim = input->shape()->NumAxes();
    std::vector<int32_t> axis;
    axis.reserve(ndim);
    if (dim.has_value() == false) {
      for (int i = 0; i < ndim; ++i) { axis.emplace_back(i); }
    } else {
      std::vector<int32_t>& dims = *JUST(dim);
      CHECK_GE_OR_RETURN(ndim, dims.size())
          << "Dimension out of range, expected to be in range of [" << -ndim << ", " << ndim - 1
          << "], but got " << dims.size();
      axis.assign(dims.begin(), dims.end());
    }

    bool unbias = true;
    bool keepdims = false;
    if (unbiased.has_value()) { unbias = JUST(unbiased); }
    if (keepdim.has_value()) { keepdims = JUST(keepdim); }

    JUST(CheckAxis(axis, *input->shape()));
    if (axis.size() == 0) {
      return functional::Constant(*input->shape(), Scalar(0), *input->dtype(), NullOpt);
    }

    int32_t reduce_count = 1;
    if (axis.size() == 1) {
      reduce_count *= input->shape()->At(axis[0]);
    } else {
      for (int i = 0; i < axis.size(); ++i) { reduce_count *= input->shape()->At(axis[i]); }
    }

    bool is_double = input->dtype()->data_type() == DataType::kDouble;
    if (is_double) {
      const auto& sum = JUST(functional::ScalarDiv(
          JUST(functional::ReduceSum(JUST(functional::Square(input)), axis, keepdims)),
          Scalar((double)reduce_count)));
      const auto& square = JUST(functional::Square(JUST(functional::ScalarDiv(
          JUST(functional::ReduceSum(input, axis, keepdims)), Scalar((double)reduce_count)))));
      const auto& sub = JUST(functional::Sub(sum, square, /*inplace=*/false));
      if (unbias) {
        return functional::Sqrt(JUST(functional::ScalarMul(
            sub, Scalar((double)reduce_count / (double)(reduce_count - 1)), false)));
      }
      /*
      According to the std calculation formula,
      StandardDeviation = \sqrt {\frac {\sum _ {i=1}^ {N}X_ {i}^ {2}}{N}  -  \mu ^ {2}}
        = \sqrt{\frac {1}{N}\sum _ {i=1}^ {n} (x_ {i}-\mu )^ {2}  -\frac {1}{N}  N \mu ^ {2}}
        = \sqrt{\frac {\sum _ {i=1}^ {N}X_ {i}^ {2}}{N}  -  \mu ^ {2}}

      when we are in the last sqrt,
      if the value in the radical is <= 0, it may cause the result gradient to appear
      undefined(nan), which is normal. In this case, the gradient of ours and pytorch are different.
      Use abs(absolute value) can keep it consistent with pytorch:

      const auto& abs = JUST(functional::Abs(sub));
      return functional::Sqrt(abs);
      */
      // const auto& abs = JUST(functional::Abs(sub));
      // return functional::Sqrt(abs);
      return functional::Sqrt(sub);
    } else {
      //  If input tensor's dtype is float32, than cast it to double dtype,
      //  because float dtype has accuracy problem in float dtype, see:
      //  https://github.com/Oneflow-Inc/oneflow/issues/6526
      const auto& double_input = JUST(functional::Cast(input, DType::Double()));
      const auto& sum = JUST(functional::ScalarDiv(
          JUST(functional::ReduceSum(JUST(functional::Square(double_input)), axis, keepdims)),
          Scalar((double)reduce_count)));
      const auto& square = JUST(functional::Square(
          JUST(functional::ScalarDiv(JUST(functional::ReduceSum(double_input, axis, keepdims)),
                                     Scalar((double)reduce_count)))));
      const auto& sub = JUST(functional::Sub(sum, square, /*inplace=*/false));
      if (unbias) {
        return functional::Cast(
            JUST(functional::Sqrt(JUST(functional::ScalarMul(
                sub, Scalar((double)reduce_count / (double)(reduce_count - 1)), false)))),
            input->dtype());
      }
      return functional::Cast(JUST(functional::Sqrt(sub)), input->dtype());
    }
  }
};

class VarianceFunctor {
 public:
  VarianceFunctor() {
    op_ = CHECK_JUST(one::OpBuilder("var").Input("input").Output("output").Build());
  }
  Maybe<Tensor> operator()(const std::shared_ptr<Tensor>& input,
                           const Optional<std::vector<int32_t>>& dim,
                           const Optional<bool>& unbiased, const Optional<bool>& keepdim) const {
    if (!IsFloatingDataType(input->dtype()->data_type())) {
      return Error::RuntimeError() << "var only support floating point dtypes";
    }
    MutableAttrMap attrs;
    if (unbiased) { JUST(attrs.SetAttr<bool>("unbiased", JUST(unbiased))); }
    if (keepdim) { JUST(attrs.SetAttr<bool>("keepdim", JUST(keepdim))); }
    std::vector<int32_t> axis;
    const int ndim = input->shape()->NumAxes();
    axis.reserve(ndim);
    if (!dim) {
      for (int i = 0; i < ndim; i++) { axis.emplace_back(i); }
    } else {
      std::vector<int32_t>& dims = *JUST(dim);
      CHECK_GE_OR_RETURN(ndim, dims.size())
          << "Dimension out of range, expected to be in range of [" << -ndim << ", " << ndim - 1
          << "], but got " << dims.size();
      std::sort(dims.begin(), dims.end());
      axis.assign(dims.begin(), dims.end());
    }
    for (size_t i = 0; i < axis.size(); i++) {
      if (axis[i] < 0) { axis[i] += ndim; }
    }
    JUST(attrs.SetAttr<std::vector<int32_t>>("dim", axis));
    JUST(attrs.SetAttr<DataType>("dtype", input->dtype()->data_type()));

    return OpInterpUtil::Dispatch<Tensor>(*op_, {input}, attrs);
  }

 private:
  std::shared_ptr<OpExpr> op_;
};

class DotFunctor {
 public:
  DotFunctor() {
    op_ = CHECK_JUST(one::OpBuilder("dot").Input("x").Input("y").Output("out").Build());
  }
  Maybe<Tensor> operator()(const std::shared_ptr<one::Tensor>& input,
                           const std::shared_ptr<one::Tensor>& other) const {
    return OpInterpUtil::Dispatch<Tensor>(*op_, {input, other});
  }

 private:
  std::shared_ptr<OpExpr> op_;
};
class MovedimVecFunctor {
 public:
  MovedimVecFunctor() = default;
  static Maybe<void> CheckNoRepeat(const std::vector<int32_t>& perm, std::vector<int32_t>& perm_out,
                                   int32_t ndim, const std::string& desc) {
    std::vector<bool> is_used(ndim, false);
    FOR_RANGE(size_t, i, 0, perm.size()) {
      int32_t item = perm[i];
      if (item < 0) { item += ndim; }
      CHECK_GE_OR_RETURN(item, 0) << ", Dimension out of range (expected to be in range of ["
                                  << -ndim << ", " << ndim - 1 << "], but got " << perm[i] << ")";
      CHECK_LT_OR_RETURN(item, ndim)
          << ", Dimension out of range (expected to be in range of [" << -ndim << ", " << ndim - 1
          << "], but got " << perm[i] << ")";
      CHECK_EQ_OR_RETURN(is_used[item], false) << "repeated dim in " << desc;

      is_used[item] = true;
      perm_out[i] = item;
    }
    return Maybe<void>::Ok();
  }

  Maybe<Tensor> operator()(const std::shared_ptr<one::Tensor>& input,
                           const std::vector<int32_t>& source,
                           const std::vector<int32_t>& destination) const {
    int32_t ndim = input->shape()->NumAxes();
    int32_t dim = source.size();

    CHECK_EQ_OR_RETURN(source.size(), destination.size())
        << "movedim: Invalid source or destination dims: source (" << source.size()
        << " dims ) should contain the same number of dims as destination (" << destination.size()
        << " dims)";

    std::vector<int32_t> source_nopeat(dim);
    std::vector<int32_t> destination_nopeat(dim);

    JUST(CheckNoRepeat(source, source_nopeat, ndim, "source"));
    JUST(CheckNoRepeat(destination, destination_nopeat, ndim, "destination"));

    std::vector<int32_t> order(ndim);
    std::vector<int32_t> source_dims(ndim);
    std::vector<int32_t> destination_dims(ndim);

    std::iota(source_dims.begin(), source_dims.end(), 0);
    std::iota(destination_dims.begin(), destination_dims.end(), 0);

    FOR_RANGE(size_t, i, 0, dim) {
      order[destination_nopeat[i]] = source_nopeat[i];
      source_dims[source_nopeat[i]] = -1;
      destination_dims[destination_nopeat[i]] = -1;
    }

    std::remove(source_dims.begin(), source_dims.end(), -1);
    std::remove(destination_dims.begin(), destination_dims.end(), -1);

    int64_t rest_dim = ndim - dim;
    FOR_RANGE(size_t, i, 0, rest_dim) { order[destination_dims[i]] = source_dims[i]; }

    return Transpose(input, order);
  }
};

class MovedimIntFunctor {
 public:
  MovedimIntFunctor() = default;
  Maybe<Tensor> operator()(const std::shared_ptr<one::Tensor>& input, const int32_t& source,
                           const int32_t& destination) const {
    std::vector<int32_t> src{source};
    std::vector<int32_t> dest{destination};
    return MovedimVec(input, src, dest);
  }
};

class TensorSplitVecFunctor {
 public:
  TensorSplitVecFunctor() = default;
  Maybe<TensorTuple> operator()(const std::shared_ptr<one::Tensor>& input,
                                const std::vector<int32_t>& indices_or_sections,
                                const int32_t& dim) const {
    int32_t ndim = input->ndim();
    CHECK_OR_RETURN((dim >= -ndim) && (dim < ndim))
        << "Dimension out of range (expected to be in range of [" << -ndim << "," << ndim - 1
        << "], but got " << dim << ")";
    int32_t pos_dim = dim >= 0 ? dim : dim + ndim;

    std::vector<int64_t> start(ndim, 0);
    std::vector<int64_t> stop(ndim);
    std::vector<int64_t> step(ndim, 1);
    for (int32_t i = 0; i < ndim; i++) { stop[i] = input->dim(i); }

    int32_t num_indices = indices_or_sections.size();
    TensorTuple output(num_indices + 1);
    for (int32_t i = 0; i < num_indices; i++) {
      int32_t end_idx = indices_or_sections[i];
      stop[pos_dim] = end_idx;
      output[i] = JUST(Slice(input, start, stop, step));
      start[pos_dim] = end_idx;
    }
    stop[pos_dim] = input->shape()->At(ndim - 1);
    output[num_indices] = JUST(Slice(input, start, stop, step));

    return output;
  }
};

class TensorSplitIntFunctor {
 public:
  TensorSplitIntFunctor() = default;
  Maybe<TensorTuple> operator()(const std::shared_ptr<one::Tensor>& input,
                                const int32_t& indices_or_sections, const int32_t& dim) const {
    int32_t ndim = input->ndim();
    CHECK_OR_RETURN((dim >= -ndim) && (dim < ndim))
        << "Dimension out of range (expected to be in range of [" << -ndim << "," << ndim - 1
        << "], but got " << dim << ")";
    CHECK_OR_RETURN(indices_or_sections > 0)
        << "number of sections must be larger than 0, got ," << indices_or_sections << ");";
    int32_t pos_dim = dim >= 0 ? dim : dim + ndim;

    const auto dim_size = input->dim(pos_dim);
    int64_t min_split_size = dim_size / indices_or_sections;
    int64_t num_splits_one_extra = dim_size % indices_or_sections;

    std::vector<int64_t> start(ndim, 0);
    std::vector<int64_t> stop(ndim);
    std::vector<int64_t> step(ndim, 1);
    for (int32_t i = 0; i < ndim; i++) { stop[i] = input->dim(i); }
    stop[pos_dim] = 0;

    TensorTuple output(indices_or_sections);
    for (int32_t i = 0; i < indices_or_sections; i++) {
      int64_t split_size = (i < num_splits_one_extra) ? (min_split_size + 1) : min_split_size;
      stop[pos_dim] += split_size;
      output[i] = JUST(Slice(input, start, stop, step));
      start[pos_dim] += split_size;
    }

    return output;
  }
};

class HsplitIntFunctor {
 public:
  HsplitIntFunctor() = default;
  Maybe<TensorTuple> operator()(const std::shared_ptr<one::Tensor>& input,
                                const int32_t& indices_or_sections) const {
    int32_t ndim = input->ndim();
    CHECK_OR_RETURN(ndim >= 1)
        << "flow.hsplit requires a tensor with at least 1 dimension, but got a tensor with " << ndim
        << " dimensions!";
    CHECK_OR_RETURN(indices_or_sections > 0) << "indices_or_sections must greater than 0";
    int32_t dim = (ndim == 1) ? 0 : 1;
    CHECK_OR_RETURN(input->dim(dim) % indices_or_sections == 0)
        << "flow.hsplit attempted to split along dimension " << dim
        << ", but the size of the dimension " << input->shape()->At(dim)
        << " is not divisible by the split_size " << indices_or_sections << "!";
    return TensorSplitInt(input, indices_or_sections, dim);
  }
};

class HsplitVecFunctor {
 public:
  HsplitVecFunctor() = default;
  Maybe<TensorTuple> operator()(const std::shared_ptr<one::Tensor>& input,
                                const std::vector<int32_t>& indices_or_sections) const {
    int32_t ndim = input->ndim();
    CHECK_OR_RETURN(ndim >= 1)
        << "flow.hsplit requires a tensor with at least 1 dimension, but got a tensor with " << ndim
        << " dimensions!";
    int32_t dim = (ndim == 1) ? 0 : 1;
    return TensorSplitVec(input, indices_or_sections, dim);
  }
};

class VsplitIntFunctor {
 public:
  VsplitIntFunctor() = default;
  Maybe<TensorTuple> operator()(const std::shared_ptr<one::Tensor>& input,
                                const int32_t& indices_or_sections) const {
    int32_t ndim = input->ndim();
    CHECK_OR_RETURN(ndim >= 2)
        << "flow.vsplit requires a tensor with at least 2 dimension, but got a tensor with " << ndim
        << " dimensions!";
    CHECK_OR_RETURN(indices_or_sections > 0) << "indices_or_sections must greater than 0";
    CHECK_OR_RETURN(input->dim(0) % indices_or_sections == 0)
        << "flow.vsplit attempted to split along dimension " << 0
        << ", but the size of the dimension " << input->dim(0)
        << " is not divisible by the split_size " << indices_or_sections << "!";
    return TensorSplitInt(input, indices_or_sections, 0);
  }
};

class VsplitVecFunctor {
 public:
  VsplitVecFunctor() = default;
  Maybe<TensorTuple> operator()(const std::shared_ptr<one::Tensor>& input,
                                const std::vector<int32_t>& indices_or_sections) const {
    int32_t ndim = input->shape()->NumAxes();
    CHECK_OR_RETURN(ndim >= 2)
        << "flow.vsplit requires a tensor with at least 1 dimension, but got a tensor with " << ndim
        << " dimensions!";
    return TensorSplitVec(input, indices_or_sections, 0);
  }
};

class ErfinvFunctor {
 public:
  ErfinvFunctor() { op_ = CHECK_JUST(one::OpBuilder("erfinv").Input("x").Output("y").Build()); }
  Maybe<Tensor> operator()(const std::shared_ptr<one::Tensor>& x) const {
    return OpInterpUtil::Dispatch<one::Tensor>(*op_, {x}, {});
  }

 private:
  std::shared_ptr<OpExpr> op_;
};

class ErfinvInplaceFunctor {
 public:
  ErfinvInplaceFunctor() {
    op_ = CHECK_JUST(one::OpBuilder("erfinv").Input("x").Output("y").Build());
  }
  Maybe<Tensor> operator()(const std::shared_ptr<one::Tensor>& x) const {
    JUST(CheckInplaceValid(x));
    std::shared_ptr<TensorTuple> outputs = std::make_shared<TensorTuple>(1);
    outputs->at(0) = x;
    JUST(OpInterpUtil::Dispatch(*op_, {x}, outputs.get(), {}));
    return outputs->at(0);
  }

 private:
  std::shared_ptr<OpExpr> op_;
};

class CumBaseFunctor {
 public:
  explicit CumBaseFunctor(std::string op_name) {
    op_ = CHECK_JUST(one::OpBuilder(op_name).Input("x").Output("y").Build());
  }
  Maybe<Tensor> operator()(const std::shared_ptr<one::Tensor>& input, int64_t dim,
                           const Optional<Symbol<DType>>& dtype) const {
    auto ndim = input->ndim();
    if (dim < 0) { dim += ndim; }
    CHECK_OR_RETURN(dim >= 0 && dim < ndim)
        << "IndexError: Dimension out of range (expected to be in range of [" << -ndim << ","
        << ndim << " ) but got " << dim;

    MutableAttrMap attrs;
    JUST(attrs.SetAttr<int64_t>("dim", dim));
    TensorProcessor tensor_processor;
    if (dtype) {
      JUST(tensor_processor.AddInputs({input}, JUST(dtype)).Apply());
    } else {
      JUST(tensor_processor.AddInputs({input}, DType::Int64()).Apply());
    }
    TensorTuple input_tuple = JUST(tensor_processor.GetInputs());
    return OpInterpUtil::Dispatch<Tensor>(*op_, input_tuple, attrs);
  }

 private:
  std::shared_ptr<OpExpr> op_;
};

class CumsumFunctor : public CumBaseFunctor {
 public:
  CumsumFunctor() : CumBaseFunctor("cumsum") {}
};

class CumProdFunctor : public CumBaseFunctor {
 public:
  CumProdFunctor() : CumBaseFunctor("cumprod") {}
};

class CumGradBaseFunctor {
 protected:
  std::shared_ptr<OpExpr> op_;
};

class CumsumGradFunctor : public CumGradBaseFunctor {
 public:
  CumsumGradFunctor() {
    op_ = CHECK_JUST(one::OpBuilder("cumsum_grad").Input("dy").Output("dx").Build());
  }
  Maybe<Tensor> operator()(const std::shared_ptr<one::Tensor>& input, int64_t dim) const {
    // No need to check dim validation here, while CumsumFunctor handled already
    MutableAttrMap attrs;
    JUST(attrs.SetAttr<int64_t>("dim", dim));
    return OpInterpUtil::Dispatch<Tensor>(*op_, {input}, attrs);
  }
};

class CumProdGradFunctor : public CumGradBaseFunctor {
 public:
  CumProdGradFunctor() {
    op_ = CHECK_JUST(one::OpBuilder("cumprod_grad")
                         .Input("dy")
                         .Input("output")
                         .Input("input")
                         .Output("dx")
                         .Build());
  }
  Maybe<Tensor> operator()(const std::shared_ptr<one::Tensor>& dy,
                           const std::shared_ptr<one::Tensor>& y,
                           const std::shared_ptr<one::Tensor>& x, int64_t dim) const {
    // No need to check dim validation here, while CumProdFunctor handled already
    MutableAttrMap attrs;
    JUST(attrs.SetAttr<int64_t>("dim", dim));
    return OpInterpUtil::Dispatch<Tensor>(*op_, {dy, y, x}, attrs);
  }
};

// NOTE(Liang Depeng): The implementation of sumproduct_pair are mostly taken from pytorch.
//                     For more details pls refer to:
//                     https://github.com/pytorch/pytorch/blob/master/aten/src/ATen/native/Linear.cpp#L65

// sumproduct_pair computes `(left*right).sum(sumdims)` by means of permutation and
// batch matrix multiplication
// its main purpose is to provide a pairwise reduction for einsum
static Maybe<one::Tensor> sumproduct_pair(const std::shared_ptr<one::Tensor>& left_,
                                          const std::shared_ptr<one::Tensor>& right_,
                                          const std::vector<int32_t>& sum_dims_, bool keepdim) {
  // assumes that tensors have been pre-unsqueezed (so that all dimensions match - after
  // broadcasting) but makes no other assumptions on the order of dimensions
  CHECK_OR_RETURN(left_->ndim() == right_->ndim()) << "number of dimensions must match";
  if (sum_dims_.size() == 0) return functional::Mul(left_, right_);
  int64_t dim = left_->ndim();

  constexpr size_t dim_bitset_size = 64;
  CHECK_OR_RETURN(dim <= (int64_t)dim_bitset_size)
      << "only tensors with up to " << dim_bitset_size << " dims are supported";
  std::bitset<dim_bitset_size> sum_dims;
  for (int i = 0; i < sum_dims_.size(); ++i) {
    size_t d = sum_dims_[i];
    CHECK_OR_RETURN(!sum_dims[d]) << "dim " << d << " appears multiple times in the list of dims";
    sum_dims[d] = true;
  }

  // dimensions that will be part of the output (i.e. not summed over) in three vectors
  // dims in lro appear in left, right and output, similarly lo: left and output, ro: right and
  // output also the sizes are kept track of for reshaping
  std::vector<int32_t> lro, lo, ro;
  int32_t lro_size = 1, lo_size = 1, ro_size = 1, sum_size = 1;
  std::shared_ptr<one::Tensor> left = left_;
  std::shared_ptr<one::Tensor> right = right_;
  for (int i = 0; i < dim; ++i) {
    auto sl = left->shape()->At(i) > 1;
    auto sr = right->shape()->At(i) > 1;
    if (sum_dims[i]) {  // first dimensions that will be summed over after multiplication
      if (sl && sr) {   // dimensions nontrivially in both left and right must be of the same size
        CHECK_OR_RETURN(left->shape()->At(i) == right->shape()->At(i))
            << "non-broadcast dimensions must match";
        sum_size *= left->shape()->At(i);
      } else if (sl) {  // if it is only in one of left and right, we can sum right away
        left = JUST(functional::ReduceSum(left, {i}, true));
      } else if (sr) {
        right = JUST(functional::ReduceSum(right, {i}, true));
      }
    } else if (sl && sr) {  // now deal with dimensions  dimensions that will be in the output
      // dimensions nontrivially in both left and right must be of the same size
      CHECK_OR_RETURN(left->shape()->At(i) == right->shape()->At(i))
          << "non-broadcast dimensions must match";
      lro.push_back(i);
      lro_size *= left->shape()->At(i);
    } else if (sl) {  // keep track of dimensions appearing only once
      lo.push_back(i);
      lo_size *= left->shape()->At(i);
    } else {
      ro.push_back(i);
      ro_size *= right->shape()->At(i);
    }
  }

  // we now work with the following permutations / shapes.
  // the pipeline is permute inputs -> reshape inputs -> batch matrix mul -> reshape(view) output ->
  // permute output output: "lro, lo, 1-for-summed-dims, ro" with orgiginal shape dimensions left:
  // "lro, lo, summed" permuted with lpermutation and the three flattened right:  "lro, summed, ro"
  // permuted with rpermutation and the three flattened then the permuted output is a view of
  // bmm(left, right) finally, opermutation reverts the permutation to the original order of
  // dimensions
  std::vector<int32_t> out_size;
  for (auto& d : lro) out_size.push_back(left->shape()->At(d));
  for (auto& d : lo) out_size.push_back(left->shape()->At(d));
  for (auto& d : sum_dims_) {
    out_size.push_back(1);
    (void)(d);
  };  // avoid warining about not using d
  for (auto& d : ro) out_size.push_back(right->shape()->At(d));

  std::vector<int32_t> lpermutation(lro);
  lpermutation.insert(lpermutation.end(), lo.begin(), lo.end());
  lpermutation.insert(lpermutation.end(), sum_dims_.begin(), sum_dims_.end());
  lpermutation.insert(lpermutation.end(), ro.begin(), ro.end());

  std::vector<int32_t> rpermutation(lro);
  rpermutation.insert(rpermutation.end(), sum_dims_.begin(), sum_dims_.end());
  rpermutation.insert(rpermutation.end(), ro.begin(), ro.end());
  rpermutation.insert(rpermutation.end(), lo.begin(), lo.end());

  std::vector<int32_t> opermutation(lro.size() + lo.size() + sum_dims_.size() + ro.size(), -1);
  {
    int32_t i = 0;

    for (auto it = lro.cbegin(); it != lro.cend(); i++, it++) { opermutation[*it] = i; }
    for (auto it = lo.cbegin(); it != lo.cend(); i++, it++) { opermutation[*it] = i; }
    for (auto it = sum_dims_.cbegin(); it != sum_dims_.cend(); i++, it++) { opermutation[*it] = i; }
    for (auto it = ro.cbegin(); it != ro.cend(); i++, it++) { opermutation[*it] = i; }
  }

  // now we can execute the operations above
  left = JUST(functional::Permute(left, lpermutation));
  DimVector lsv(3);
  lsv[0] = lro_size;
  lsv[1] = lo_size;
  lsv[2] = sum_size;
  const Shape ls(lsv);

  left = JUST(functional::Reshape(left, ls));

  right = JUST(functional::Permute(right, rpermutation));
  DimVector rsv(3);
  rsv[0] = lro_size;
  rsv[1] = sum_size;
  rsv[2] = ro_size;
  const Shape rs(rsv);
  right = JUST(functional::Reshape(right, rs));

  std::shared_ptr<one::Tensor> result =
      JUST(functional::BatchMatMul(left, right, false, false, 1.0));
  DimVector osv(out_size.size());
  for (int i = 0; i < out_size.size(); ++i) { osv[i] = out_size[i]; }
  const Shape os(osv);
  // TODO(Liang Depeng): change reshape to veiw
  result = JUST(functional::Reshape(result, os));
  result = JUST(functional::Permute(result, opermutation));

  // finally squeeze summed dimensions if desired
  if (!keepdim) {
    auto sizes = result->shape()->dim_vec();
    for (int i = dim - 1; i >= 0; i--) {
      if (sum_dims[i]) { sizes.erase(sizes.begin() + i); }
    }
    // TODO(Liang Depeng): change reshape to veiw
    const Shape s(sizes);
    result = JUST(functional::Reshape(result, s));
  }
  return result;
}

namespace {

bool einsum_check_label(unsigned char label) { return std::isalpha(label); }

uint8_t einsum_label_to_index(unsigned char label) {
  constexpr uint8_t NUM_OF_LETTERS = 'z' - 'a' + 1;
  return std::isupper(label) ? label - 'A' : NUM_OF_LETTERS + (label - 'a');
}

unsigned char einsum_index_to_label(uint8_t index) {
  constexpr uint8_t NUM_OF_LETTERS = 'z' - 'a' + 1;
  return index < NUM_OF_LETTERS ? index + 'A' : index - NUM_OF_LETTERS + 'a';
}

}  // namespace

// NOTE(Liang Depeng): The implementation of EinSumFunctor are mostly taken from pytorch.
//                     For more details pls refer to:
//                     https://github.com/pytorch/pytorch/blob/master/aten/src/ATen/native/Linear.cpp#L190

// There are roughly three parts to compute einsum:
// 1. Parse equation to extract the labels for each input operand and output
// 2. Unsqueeze missing dimensions from input operands and permute to align them
// 3. Compute result by multiplying input operands and summing contraction
//    dimensions We do the last part by reducing to batch matmul.
class EinSumFunctor {
 public:
  EinSumFunctor() {}
  Maybe<Tensor> operator()(const std::string& equation, const one::TensorTuple& operands) const {
    CHECK_OR_RETURN(operands.size() > 0) << "einsum(): must provide at least one input tensor.";
    // NOTE(Liang Depeng): In order to better understand what einsum is doing,
    //                     the following comments will give a detailed explaination of
    //                     how the operands of equation "ik,jkl,il->ij" (bilinear)
    //                     are transformed during the computation.
    //                     Assume that the size of each operands "ik", "jkl" and "il" are
    //                     [2, 3], [4, 3, 5], [2, 5] respectively.

    // Code used to identify ELLIPSIS ("...")
    constexpr uint8_t ELLIPSIS = 52;

    // Find arrow (->) to split equation into lhs (input equations) and rhs (output equation)
    const auto arrow_pos = equation.find("->");
    const auto lhs = equation.substr(0, arrow_pos);

    const auto num_ops = operands.size();

    // Convert each input equations into indexes in range [0, 52] and store
    // them in op_labels for each operand along with ELLIPSIS if present.
    std::vector<std::vector<uint8_t>> op_labels(num_ops);
    // NOTE(Liang Depeng): Continue explaining the equation "ik,jkl,il->ij".
    //                     After running the following for loop, `op_labels` contains 3 vectors.
    //                     The contents of each vectors are:
    //                     op_labels[0]: [34('i'-'a'+26), 36('k'-'a'+26)]
    //                     op_labels[1]: [35('j'-'a'+26), 36('k'-'a'+26), 37('l'-'a'+26)]
    //                     op_labels[2]: [34('i'-'a'+26), 37('l'-'a'+26)]
    bool found_ell = false;
    std::size_t curr_op = 0;
    for (auto i = decltype(lhs.length()){0}; i < lhs.length(); ++i) {
      const unsigned char label = lhs[i];
      switch (label) {
        case ' ':
          // Ignore spaces
          break;

        case '.':
          // process ellipsis
          CHECK_OR_RETURN(
              // Only one ellipsis per operand can be given
              !found_ell)
              << "einsum(): found \'.\' for operand " << curr_op
              << " for which an ellipsis was already found";
          CHECK_OR_RETURN(
              // Ensure it's a valid ellipsis
              i + 2 < lhs.length() && lhs[++i] == '.' && lhs[++i] == '.')
              << "einsum(): found \'.\' for operand " << curr_op
              << " that is not part of any ellipsis";
          op_labels[curr_op].push_back(ELLIPSIS);
          found_ell = true;
          break;

        case ',':
          // Move onto next operand
          ++curr_op;
          CHECK_OR_RETURN(curr_op < num_ops)
              << "einsum(): fewer operands were provided than specified in the equation";
          found_ell = false;
          break;

        default:
          // Parse label
          CHECK_OR_RETURN(einsum_check_label(label))
              << "einsum(): invalid subscript given at index  " << i
              << " in the equation string, subscripts must be in [a-zA-Z]";
          op_labels[curr_op].push_back(einsum_label_to_index(label));
      }
    }

    CHECK_OR_RETURN(curr_op == num_ops - 1)
        << "einsum(): more operands were provided than specified in the equation";

    // Labels must be within [a-zA-Z].
    constexpr uint8_t TOTAL_LABELS = 52;
    std::vector<int32_t> label_count(TOTAL_LABELS, 0);

    // The maximum number of dimensions covered by any ellipsis, needed when
    // unsqueezing missing dimensions from operands to permute and broadcast
    int32_t ell_num_dim = 0;
    // NOTE(Liang Depeng): Continue explaining the equation "ik,jkl,il->ij".
    //                     After running the following for loop,
    //                     the none zero indexes of `label_count` are:
    //                     op_labels[34] = 2
    //                     op_labels[35] = 1
    //                     op_labels[36] = 2
    //                     op_labels[37] = 2
    //                     `ell_num_dim` equals to 0 because no ellipsis in equation

    // Compute label frequency and number of dimensions covered by ellipsis
    // We do this after parsing labels to make it more readable and simpler
    // to compute the number of dimensions covered by ellipsis.
    for (auto i = 0; i < num_ops; i++) {
      const auto operand = operands[i];
      const auto labels = op_labels[i];
      const int ndims = operand->ndim();
      int32_t nlabels = static_cast<int32_t>(labels.size());
      bool has_ellipsis = false;

      for (const auto& label : labels) {
        if (label == ELLIPSIS) {
          --nlabels;
          has_ellipsis = true;
          ell_num_dim = std::max(ell_num_dim, ndims - nlabels);
        } else {
          ++label_count[label];
        }
      }
      if (has_ellipsis) {
        CHECK_OR_RETURN(nlabels <= ndims)
            << "einsum() the number of subscripts in the equation (" << nlabels
            << ") is more than the number of dimensions (" << ndims << ") for operand " << i;
      } else {
        CHECK_OR_RETURN(nlabels == ndims)
            << "einsum(): the number of subscripts in the equation (" << nlabels
            << ") does not match the number of dimensions (" << ndims << ") for operand " << i
            << " and no ellipsis was given";
      }
    }

    // We want to align the dimensions of every input tensor to have
    // shape out_dims + sum_dims. For this, we create a mapping of label
    // to index into the permuted shape.
    std::vector<int32_t> label_perm_index(TOTAL_LABELS, -1);

    // Current index in the permuted shape
    int32_t perm_index = 0;

    // Start index of ellipsis dimensions in the permuted shape
    int32_t ell_index = 0;
    found_ell = false;

    // NOTE(Liang Depeng): Continue explaining the equation "ik,jkl,il->ij".
    //                     After running the following if-else code block,
    //                     the none -1 indexes of `label_perm_index` are:
    //                     label_perm_index[34] = 0
    //                     label_perm_index[35] = 1
    //                     `perm_index` equals to 2
    //                     `ell_index` equals to 0 because no ellipsis in equation
    //                     `found_ell` equals to false because no ellipsis in equation
    if (arrow_pos == std::string::npos) {
      // Implicit output is ellipsis (...) + labels seen only once
      perm_index = ell_num_dim;
      found_ell = true;
      for (auto label = 0; label < TOTAL_LABELS; label++) {
        if (label_count[label] == 1) { label_perm_index[label] = perm_index++; }
      }
    } else {
      // Parse explicit output
      const auto rhs = equation.substr(arrow_pos + 2);
      for (auto i = decltype(rhs.length()){0}; i < rhs.length(); ++i) {
        const unsigned char label = rhs[i];
        switch (label) {
          case ' ':
            // Ignore spaces
            break;

          case '.':
            // process ellipsis
            CHECK_OR_RETURN(
                // There can only be one ellipsis in the output
                !found_ell)
                << "einsum(): found \'.\' for output but an ellipsis (...) was already found";
            CHECK_OR_RETURN(
                // Ensure ellipsis is correct
                i + 2 < rhs.length() && rhs[++i] == '.' && rhs[++i] == '.')
            "einsum(): found \'.\' for output that is not part of any ellipsis (...)";
            ell_index = perm_index;
            perm_index += ell_num_dim;
            found_ell = true;
            break;

          default:
            CHECK_OR_RETURN(einsum_check_label(label))
                << "einsum(): invalid subscript given at index " << lhs.size() + 2 + i
                << " in the equation string, subscripts must be in [a-zA-Z]";
            const auto index = einsum_label_to_index(label);
            CHECK_OR_RETURN(
                // Ensure label appeared at least once for some input operand
                // and at most once for the output
                label_count[index] > 0 && label_perm_index[index] == -1)
                << "einsum(): output subscript " << label
                << (label_perm_index[index] > -1
                        ? " appears more than once in the output"
                        : " does not appear in the equation for any input operand");
            label_perm_index[index] = perm_index++;
        }
      }
    }

    // Save output size before adding contraction dims (dims to sum out)
    const int32_t out_size = perm_index;

    // If ellipsis is not part of the output, add to contraction dimensions
    if (!found_ell) {
      ell_index = perm_index;
      perm_index += ell_num_dim;
    }

    // NOTE(Liang Depeng): Continue explaining the equation "ik,jkl,il->ij".
    //                     After running the following foor loop,
    //                     the none -1 indexes of `label_perm_index` are:
    //                     label_perm_index[34] = 0 ('i')
    //                     label_perm_index[35] = 1 ('j')
    //                     label_perm_index[36] = 2 ('k')
    //                     label_perm_index[37] = 3 ('l')
    //                     `out_size` equals to 2
    //                     `perm_index` equals to 4

    // Add contraction labels (labels not present in output)
    for (auto label = 0; label < TOTAL_LABELS; label++) {
      if (label_count[label] > 0 && label_perm_index[label] == -1) {
        label_perm_index[label] = perm_index++;
      }
    }

    // Here we unsqueeze missing dimensions to make all operands have the same
    // number of dimensions. We take diagonals for repeated labels within the
    // same operand. Finally we permute the operands to align dimensions as
    // per the perm_out_index we computed above.
    TensorTuple permuted_operands;
    for (auto i = 0; i < num_ops; i++) {
      std::vector<int32_t> perm_shape(perm_index, -1);
      std::vector<int32_t> label_dim(TOTAL_LABELS, -1);
      std::shared_ptr<Tensor> operand = operands[i];
      const auto labels = op_labels[i];
      const auto original_sizes = operand->shape()->dim_vec();

      int32_t j = 0;
      for (const auto& label : labels) {
        if (label == ELLIPSIS) {
          // Add missing dimensions covered by the ellipsis
          const auto num_missing_dim = ell_num_dim - (original_sizes.size() - labels.size() + 1);
          for (auto k = 0; k < num_missing_dim; k++) {
            operand = JUST(functional::Unsqueeze(operand, j));
          }
          for (auto k = 0; k < ell_num_dim; k++) { perm_shape[ell_index + k] = j++; }
        } else if (label_dim[label] != -1) {
          // Repeated label, take diagonal
          const auto dim = label_dim[label];
          CHECK_OR_RETURN(operand->dim(j) == operand->dim(dim))
              << "einsum() subscript " << einsum_index_to_label(label)
              << " is repeated for operand " << i << " but the sizes don't match, "
              << operand->dim(j) << " != " << operand->dim(dim);

          operand = JUST(functional::Diagonal(operand, 0, dim, j));
          operand = JUST(functional::MovedimInt(operand, -1, dim));
        } else {
          // Lookup output index for label
          label_dim[label] = j;
          perm_shape[label_perm_index[label]] = j++;
        }
      }

      // Add dimensions for missing labels
      for (int32_t& index : perm_shape) {
        if (index == -1) {
          operand = JUST(functional::Unsqueeze(operand, -1));
          index = j++;
        }
      }
      permuted_operands.emplace_back(JUST(functional::Permute(operand, perm_shape)));

      // NOTE(Liang Depeng): Continue explaining the equation "ik,jkl,il->ij".
      //                     What is going on within this foor loop?
      //                     For operand "ik" size = [2, 3]:
      //                        `perm_shape` equals to [0, 2, 1, 3]
      //                        first unsqueeze "ik" to 4 dim, from [2, 3] to [2, 3, 1, 1]
      //                        then permute with `perm_shape`, from [2, 3, 1, 1] to [2, 1, 3, 1]
      //
      //                     For operand "jkl" size = [4, 3, 5]:
      //                        `perm_shape` equals to [3, 0, 1, 2]
      //                        first unsqueeze "jkl" to 4 dim, from [4, 3, 5] to [4, 3, 5, 1]
      //                        then permute with `perm_shape`, from [4, 3, 5, 1] to [1, 4, 3, 5]
      //
      //                     For operand "il" size = [2, 5]:
      //                        `perm_shape` equals to [0, 2, 3, 1]
      //                        first unsqueeze "ik" to 4 dim, from [2, 5] to [2, 5, 1, 1]
      //                        then permute with `perm_shape`, from [2, 5, 1, 1] to [2, 1, 1, 5]
    }

    // Check if operands broadcast and keep track of last operand with
    // dimension size != 1 for optimizing reductions
    std::vector<std::size_t> dim_last_op(perm_index, 0);
    bool has_zero_size_dim = false;
    // NOTE(Liang Depeng): Continue explaining the equation "ik,jkl,il->ij".
    //                     After running the following foor loop,
    //                     The contents of `dim_last_op` are:
    //                     dim_last_op[0] = 2
    //                     dim_last_op[1] = 1
    //                     dim_last_op[2] = 1
    //                     dim_last_op[3] = 2
    //                     `has_zero_size_dim` equals to false
    for (auto dim = 0; dim < perm_index; dim++) {
      auto broadcast_size = permuted_operands[0]->dim(dim);
      for (auto i = 1; i < num_ops; i++) {
        const auto dim_size = permuted_operands[i]->dim(dim);
        if (broadcast_size != dim_size && broadcast_size != 1 && dim_size != 1) {
          std::ostringstream msg;
          msg << "einsum(): operands do not broadcast with remapped shapes [original->remapped]:";
          for (auto j = 0; j < num_ops; j++) {
            msg << " " << operands[j]->shape()->DebugStr() << "->"
                << permuted_operands[j]->shape()->DebugStr();
          }
          CHECK_OR_RETURN(false) << msg.str();
        }
        if (dim_size != 1) {
          broadcast_size = dim_size;
          dim_last_op[dim] = i;
        }
      }
      has_zero_size_dim |= broadcast_size == 0;
    }

    // Compute result
    std::shared_ptr<Tensor> result = permuted_operands[0];

    // Fast path for when an operand has zero sized dim
    if (has_zero_size_dim) {
      DimVector out_shape(out_size);
      for (auto i = 0; i < out_size; i++) {
        out_shape[i] = permuted_operands[dim_last_op[i]]->dim(i);
      }

      const Shape shape(out_shape);
      return functional::Constant(shape, Scalar(0), *permuted_operands[0]->dtype(), NullOpt);
    }

    // Sum out or squeeze dimensions that are size 1 for all later operands
    int dim = out_size;
    for (int i = dim; i < perm_index; ++i, ++dim) {
      if (dim_last_op[i] == 0) {
        if (result->dim(dim) == 1) {
          std::vector<int32_t> dims = {dim--};
          result = JUST(functional::Squeeze(result, dims));
        } else {
          result = JUST(functional::ReduceSum(result, {dim--}, false));
        }
      }
    }

    for (auto i = 1; i < num_ops; i++) {
      auto operand = permuted_operands[i];
      std::vector<int32_t> sum_dims;

      // Sum out or squeeze dimensions that are size 1 for all later operands
      dim = out_size;
      for (int j = dim; j < perm_index; ++j, ++dim) {
        if (dim_last_op[j] < i) {
          std::vector<int32_t> dims = {dim--};
          operand = JUST(functional::Squeeze(operand, dims));
        } else if (dim_last_op[j] == i) {
          if (result->dim(dim) == 1) {
            operand = JUST(functional::ReduceSum(operand, {dim}, false));
            std::vector<int32_t> dims = {dim--};
            result = JUST(functional::Squeeze(result, dims));
          } else {
            sum_dims.push_back(dim);
          }
        }
      }

      // Multiply tensors and sum out dimensions in sum_dims
      if (sum_dims.empty()) {
        result = JUST(functional::Mul(result, operand));
      } else if (sum_dims.size() == result->shape()->NumAxes()) {
        auto flatten_result = JUST(functional::Flatten(result, 0, -1));
        auto flatten_operand = JUST(functional::Flatten(operand, 0, -1));
        result = JUST(functional::Dot(flatten_result, flatten_operand));
      } else {
        result = JUST(sumproduct_pair(result, operand, sum_dims, false));
      }

      // NOTE(Liang Depeng): Continue explaining the equation "ik,jkl,il->ij".
      //                     What is going on within this foor loop?
      //                     For iter i = 1:
      //                        result = permuted_operands[0], size = [2, 1, 3, 1]
      //                        operand = permuted_operands[1], size = [1, 4, 3, 5]
      //                        sum_dims = [2, ]
      //                        what happened in `sumproduct_pair` ?
      //                            result [2, 1, 3, 1] will be permuted to [2, 3, 1, 1] then
      //                                reshaped to [1, 2, 3]
      //                            operand [1, 4, 3, 5] will be permuted to [3, 4, 5, 1] then
      //                                reshape to [1, 3, 4 * 5]
      //                            perform batch_matmul(result, operand) => [1, 2, 4 * 5]
      //                            then reshape to [2, 1, 4, 5] then permute to
      //                            [2, 4, 1, 5], at last reshape to [2, 4, 5]
      //
      //                     For iter i = 2:
      //                        result, size = [2, 4, 5]
      //                        operand = permuted_operands[2], size = [2, 1, 1, 5]
      //                        squeeze operand from [2, 1, 1, 5] to [2, 1, 5]
      //                        sum_dims = [2,]
      //                        what happened in `sumproduct_pair` ?
      //                            result [2, 4, 5] will be permuted to [2, 4, 5] then
      //                                reshaped to [2, 4, 5]
      //                            operand [2, 1, 5] will be permuted to [2, 5, 1] then
      //                                reshape to [2, 5, 1]
      //                            perform batch_matmul(result, operand)=>[2, 4, 1]
      //                            then reshape to [2, 4, 1] then permute to [2, 4, 1]
      //                            at last reshape to [2, 4]
    }
    return result;
  }
};

}  // namespace impl

using namespace impl;

ONEFLOW_FUNCTION_LIBRARY(m) {
  m.add_functor<AddNFunctor>("Add");
  m.add_functor<ScalarAddFunctor, ScalarAdd2Functor>("ScalarAdd");
  m.add_functor<ScalarSubFunctor, ScalarSub2Functor>("ScalarSub");
  m.add_functor<ScalarMulFunctor, ScalarMul2Functor>("ScalarMul");
  m.add_functor<InplaceScalarMulFunctor>("InplaceScalarMul");
  m.add_functor<ScalarDivFunctor, ScalarDiv2Functor>("ScalarDiv");
  m.add_functor<InplaceScalarDivFunctor>("InplaceScalarDiv");
  m.add_functor<ScalarPowFunctor>("ScalarPow");
  m.add_functor<ScalarReversePowFunctor>("ScalarReversePow");
  m.add_functor<ScalarPowGradFunctor>("ScalarPowGrad");
  m.add_functor<ScalarReversePowGradFunctor>("ScalarReversePowGrad");
  m.add_functor<ReduceMaxFunctor>("ReduceMax");
  m.add_functor<MaxFunctor, Max2Functor>("Max");
  m.add_functor<ReduceMeanFunctor>("ReduceMean");
  m.add_functor<ReduceMinFunctor>("ReduceMin");
  m.add_functor<MinFunctor, Min2Functor>("Min");
<<<<<<< HEAD
  m.add_functor<AminFunctor>("Amin");
=======
  m.add_functor<AmaxFunctor>("Amax");
>>>>>>> d8dc9610
  m.add_functor<ReduceSumFunctor>("ReduceSum");
  m.add_functor<ReduceAllFunctor>("ReduceAll");
  m.add_functor<ReduceAnyFunctor>("ReduceAny");
  m.add_functor<ReduceProdFunctor>("ReduceProd");
  m.add_functor<ReduceMinDeviceStageFunctor>("ReduceMinDeviceStage");
  m.add_functor<ReduceMaxDeviceStageFunctor>("ReduceMaxDeviceStage");
  m.add_functor<ReduceMinGlobalStageFunctor>("ReduceMinGlobalStage");
  m.add_functor<ReduceMaxGlobalStageFunctor>("ReduceMaxGlobalStage");
  m.add_functor<ReduceMinDeviceStageGradFunctor>("ReduceMinDeviceStageGrad");
  m.add_functor<ReduceMaxDeviceStageGradFunctor>("ReduceMaxDeviceStageGrad");
  m.add_functor<ReduceMinGlobalStageGradFunctor>("ReduceMinGlobalStageGrad");
  m.add_functor<ReduceMaxGlobalStageGradFunctor>("ReduceMaxGlobalStageGrad");
  m.add_functor<TransposeFunctor>("Transpose");
  m.add_functor<Transpose2dimFunctor>("Transpose2dim");
  m.add_functor<TransposeFunctor>("Permute");
  m.add_functor<AsStridedFunctor>("AsStrided");
  m.add_functor<AsStridedGradFunctor>("AsStridedGrad");
  m.add_functor<Transpose2dimFunctor>("Swapaxes");
  m.add_functor<Transpose2dimFunctor>("Swapdims");
  m.add_functor<ArangeFunctor, Arange2Functor>("Arange");
  m.add_functor<ConsistentArangeFunctor, ConsistentArange2Functor>("ConsistentArange");
  m.add_functor<CastFunctor>("Cast");
  m.add_functor<ClampFunctor>("Clamp");
  m.add_functor<ClampInplaceFunctor>("ClampInplace");
  m.add_functor<ClipFunctor>("Clip");
  m.add_functor<ClipInplaceFunctor>("ClipInplace");
  m.add_functor<SqrtSquareSumFunctor>("SqrtSquareSum");
  m.add_functor<VectorNormFunctor, ScalarVectorNormFunctor>("VectorNorm");
  m.add_functor<ScalarMatrixNormFunctor, MatrixNormFunctor>("MatrixNorm");
  m.add_functor<NormFunctor, Norm2Functor>("Norm");
  m.add_functor<ScalarNormFunctor, ScalarNorm2Functor>("ScalarNorm");
  m.add_functor<ClampGradFunctor>("ClampGrad");
  m.add_functor<SelectFunctor>("Select");
  m.add_functor<SelectTopNFunctor>("SelectTopN");
  m.add_functor<MinimumFunctor>("Minimum");
  m.add_functor<MinimumFunctor>("Min");
  m.add_functor<MaximumFunctor>("Maximum");
  m.add_functor<MaximumFunctor>("Max");
  m.add_functor<ScalarFModFunctor>("ScalarFMod");
  m.add_functor<ScalarFloorDivFunctor>("ScalarFloorDiv");
  m.add_functor<ScalarLogicalEqualFunctor, ScalarLogicalEqual2Functor>("ScalarLogicalEqual");
  m.add_functor<ScalarLogicalNotEqualFunctor, ScalarLogicalNotEqual2Functor>(
      "ScalarLogicalNotEqual");
  m.add_functor<ScalarLogicalGreaterFunctor, ScalarLogicalGreater2Functor>("ScalarLogicalGreater");
  m.add_functor<ScalarLogicalGreaterEqualFunctor, ScalarLogicalGreaterEqual2Functor>(
      "ScalarLogicalGreaterEqual");
  m.add_functor<ScalarLogicalLessFunctor, ScalarLogicalLess2Functor>("ScalarLogicalLess");
  m.add_functor<ScalarLogicalLessEqualFunctor, ScalarLogicalLessEqual2Functor>(
      "ScalarLogicalLessEqual");
  m.add_functor<ScalarLogicalAndFunctor, ScalarLogicalAnd2Functor>("ScalarLogicalAnd");
  m.add_functor<ScalarLogicalOrFunctor, ScalarLogicalOr2Functor>("ScalarLogicalOr");
  m.add_functor<ScalarLogicalXorFunctor, ScalarLogicalXor2Functor>("ScalarLogicalXor");
  m.add_functor<StandardDeviationFunctor>("StandardDeviation");
  m.add_functor<VarianceFunctor>("Variance");
  m.add_functor<DotFunctor>("Dot");
  m.add_functor<MovedimVecFunctor>("MovedimVec");
  m.add_functor<MovedimIntFunctor>("MovedimInt");
  m.add_functor<TensorSplitVecFunctor>("TensorSplitVec");
  m.add_functor<TensorSplitIntFunctor>("TensorSplitInt");
  m.add_functor<HsplitIntFunctor>("HsplitInt");
  m.add_functor<HsplitVecFunctor>("HsplitVec");
  m.add_functor<VsplitIntFunctor>("VsplitInt");
  m.add_functor<VsplitVecFunctor>("VsplitVec");
  m.add_functor<ErfinvFunctor>("Erfinv");
  m.add_functor<ErfinvInplaceFunctor>("ErfinvInplace");
  m.add_functor<CumsumFunctor>("Cumsum");
  m.add_functor<CumsumGradFunctor>("CumsumGrad");
  m.add_functor<CumProdFunctor>("Cumprod");
  m.add_functor<CumProdGradFunctor>("CumprodGrad");
  m.add_functor<EinSumFunctor>("EinSum");
};

}  // namespace functional
}  // namespace one
}  // namespace oneflow<|MERGE_RESOLUTION|>--- conflicted
+++ resolved
@@ -411,19 +411,11 @@
   }
 };
 
-<<<<<<< HEAD
 class AminFunctor {
  public:
   Maybe<Tensor> operator()(const std::shared_ptr<one::Tensor>& x,
                            const Optional<std::vector<int32_t>>& dim, const bool& keepdim) const {
     if (!dim.has_value()) { return ReduceMin(x, {}, keepdim); }
-=======
-class AmaxFunctor {
- public:
-  Maybe<Tensor> operator()(const std::shared_ptr<one::Tensor>& x,
-                           const Optional<std::vector<int32_t>>& dim, const bool& keepdim) const {
-    if (!dim.has_value()) { return ReduceMax(x, {}, keepdim); }
->>>>>>> d8dc9610
 
     const int32_t ndim = x->ndim();
     std::vector<int32_t>& dims = *JUST(dim);
@@ -434,11 +426,27 @@
       }
       if (dims[i] < 0) { dims[i] += ndim; }
     }
-<<<<<<< HEAD
     return ReduceMin(x, dims, keepdim);
-=======
+  }
+};
+
+
+class AmaxFunctor {
+ public:
+  Maybe<Tensor> operator()(const std::shared_ptr<one::Tensor>& x,
+                           const Optional<std::vector<int32_t>>& dim, const bool& keepdim) const {
+    if (!dim.has_value()) { return ReduceMax(x, {}, keepdim); }
+
+    const int32_t ndim = x->ndim();
+    std::vector<int32_t>& dims = *JUST(dim);
+    for (int i = 0; i < dims.size(); i++) {
+      if (dims[i] < -ndim || dims[i] >= ndim) {
+        return Error::IndexError() << "Dimension out of range (expected to be in range of ["
+                                   << -ndim << ", " << ndim - 1 << "], but got " << dims[i] << ")";
+      }
+      if (dims[i] < 0) { dims[i] += ndim; }
+    }
     return ReduceMax(x, dims, keepdim);
->>>>>>> d8dc9610
   }
 };
 
@@ -2814,11 +2822,8 @@
   m.add_functor<ReduceMeanFunctor>("ReduceMean");
   m.add_functor<ReduceMinFunctor>("ReduceMin");
   m.add_functor<MinFunctor, Min2Functor>("Min");
-<<<<<<< HEAD
   m.add_functor<AminFunctor>("Amin");
-=======
   m.add_functor<AmaxFunctor>("Amax");
->>>>>>> d8dc9610
   m.add_functor<ReduceSumFunctor>("ReduceSum");
   m.add_functor<ReduceAllFunctor>("ReduceAll");
   m.add_functor<ReduceAnyFunctor>("ReduceAny");
