/*
Copyright 2020 The OneFlow Authors. All rights reserved.

Licensed under the Apache License, Version 2.0 (the "License");
you may not use this file except in compliance with the License.
You may obtain a copy of the License at

    http://www.apache.org/licenses/LICENSE-2.0

Unless required by applicable law or agreed to in writing, software
distributed under the License is distributed on an "AS IS" BASIS,
WITHOUT WARRANTIES OR CONDITIONS OF ANY KIND, either express or implied.
See the License for the specific language governing permissions and
limitations under the License.
*/

#include "oneflow/core/autograd/autograd_mode.h"
#include "oneflow/core/common/container_util.h"
#include "oneflow/core/framework/mutable_attr_map.h"
#include "oneflow/core/framework/op_builder.h"
#include "oneflow/core/framework/op_expr.h"
#include "oneflow/core/framework/op_interpreter/op_interpreter_util.h"
#include "oneflow/core/framework/tensor_tuple.h"
#include "oneflow/core/functional/functional.h"
#include "oneflow/core/functional/function_library.h"
#include "oneflow/core/functional/impl/binary_functor.h"
#include "oneflow/core/functional/impl/common.h"
#include "oneflow/core/functional/sequence_function.h"
#include "oneflow/core/job/lazy_mode.h"
#include "oneflow/core/functional/tensor_processor.h"
#include "oneflow/core/profiler/profiler.h"

namespace oneflow {
namespace one {
namespace functional {
namespace impl {

class AddNFunctor {
 public:
  AddNFunctor() {
    op_.resize(kMaxInputCount /*the maximum number of inputs*/);
    for (int n = 1; n < op_.size(); ++n) {
      op_[n] = CHECK_JUST(one::OpBuilder("add_n").Input("in", n + 1).Output("out").Build());
    }
  }
  Maybe<Tensor> operator()(const TensorTuple& inputs, bool inplace) const {
    CHECK_GE_OR_RETURN(inputs.size(), 2);
    TensorTuple outputs;
    for (int i = 0; i < inputs.size(); i += kMaxInputCount) {
      size_t size = (i + kMaxInputCount) < inputs.size() ? kMaxInputCount : inputs.size() - i;
      TensorTuple partial_inputs(size);
      std::copy(inputs.begin() + i, inputs.begin() + i + size, partial_inputs.begin());
      if (i == 0 && inplace) {
        JUST(CheckInplaceValid(partial_inputs.at(0)));
        std::shared_ptr<TensorTuple> outs = std::make_shared<TensorTuple>(1);
        (*outs)[0] = partial_inputs[0];
        JUST(OpInterpUtil::Dispatch(*op_.at(size - 1), partial_inputs, outs.get()));
        outputs.emplace_back((*outs)[0]);
      } else {
        outputs.emplace_back(
            JUST(OpInterpUtil::Dispatch<Tensor>(*op_.at(size - 1), partial_inputs)));
      }
    }
    if (outputs.size() == 1) { return outputs.at(0); }
    return this->operator()(outputs, inplace);
  }

 private:
  std::vector<std::shared_ptr<OpExpr>> op_;
};

class ScalarMathBaseFunctor {
 public:
  explicit ScalarMathBaseFunctor(std::string op_name) {
    op_ = CHECK_JUST(one::OpBuilder(op_name).Input("in").Output("out").Build());
  }
  virtual ~ScalarMathBaseFunctor() = default;
  Maybe<Tensor> operator()(const std::shared_ptr<one::Tensor>& x, const Scalar& scalar,
                           bool inplace) const {
    if (std::dynamic_pointer_cast<StaticZerosTensor>(x) && op_->op_type_name() == "scalar_mul") {
      return x;
    }
    auto& attrs = THREAD_CACHED_MUTABLE_ATTR_MAP("float_operand", "has_float_operand",
                                                 "int_operand", "has_int_operand");
    TensorProcessor tensor_processor;
    Symbol<DType> lowest_dtype;
    if (scalar.IsFloatingPoint()) {
      attrs.SetAllAttrs(scalar.As<double>(), true, NullOpt, false);
      // Only promote type to Float32 when tensor is Int type but scalar is float type.
      if (DType::priority_order[x->dtype()->data_type()]
          < DType::priority_order[DType::Float16()->data_type()]) {
        lowest_dtype = DType::Float();
      } else {
        lowest_dtype = x->dtype();
      }
    } else if (scalar.IsIntegral()) {
      attrs.SetAllAttrs(NullOpt, false, scalar.As<int64_t>(), true);
      // Promote type to Int64 when tensor is Bool type but scalar is int type.
      // Promote type to Float32 when op is scalar_div.
      if (DType::priority_order[x->dtype()->data_type()]
          == DType::priority_order[DType::Bool()->data_type()]) {
        lowest_dtype = DType::Int64();
      } else if (op_->op_type_name() == "scalar_div") {
        lowest_dtype = x->dtype() == DType::Float16() ? DType::Float16() : DType::Float();
      } else {
        lowest_dtype = x->dtype();
      }
    } else {
      UNIMPLEMENTED_THEN_RETURN() << "The scalar in " << op_->op_type_name()
                                  << " should be float or int.";
    }
    JUST(tensor_processor.AddInputs({x}, lowest_dtype).Apply());
    TensorTuple casted_vec = JUST(tensor_processor.GetInputs());
    if (inplace) {
      JUST(CheckInplaceCastValid(x, casted_vec[0]));
      JUST(CheckInplaceValid(x));

      std::shared_ptr<TensorTuple> outputs = std::make_shared<TensorTuple>(1);
      (*outputs)[0] = x;
      JUST(OpInterpUtil::Dispatch(*op_, {x}, outputs.get(), OpExprInterpContext(attrs)));
      return outputs->at(0);
    } else {
      return OpInterpUtil::Dispatch<Tensor>(*op_, casted_vec, attrs);
    }
  }

 private:
  std::shared_ptr<OpExpr> op_;
};

class ScalarAddFunctor : public ScalarMathBaseFunctor {
 public:
  ScalarAddFunctor() : ScalarMathBaseFunctor(/*op_name=*/"scalar_add") {}

  Maybe<Tensor> operator()(const std::shared_ptr<one::Tensor>& input, const Scalar& other,
                           const Scalar& alpha, const bool& inplace) const {
    if (IsIntegralDataType(input->dtype()->data_type()) && other.IsIntegral()
        && alpha.IsFloatingPoint()) {
      return Error::RuntimeError()
             << "For integral input tensors, argument alpha must not be a floating point number.";
    }
    Scalar scalar;
    if (other.IsFloatingPoint() || alpha.IsFloatingPoint()) {
      scalar = Scalar(other.Value<double>() * alpha.Value<double>());
    } else {
      scalar = Scalar(other.Value<int64_t>() * alpha.Value<int64_t>());
    }
    return ScalarMathBaseFunctor::operator()(input, scalar, inplace);
  }
};

class ScalarAdd2Functor {
 public:
  Maybe<Tensor> operator()(const Scalar& input, const std::shared_ptr<one::Tensor>& other,
                           const Scalar& alpha) const {
    if (IsIntegralDataType(other->dtype()->data_type()) && input.IsIntegral()
        && alpha.IsFloatingPoint()) {
      return Error::RuntimeError()
             << "For integral input tensors, argument alpha must not be a floating point number.";
    }
    std::shared_ptr<one::Tensor> other_;
    if ((alpha.IsIntegral() && alpha.Value<int64_t>() == 1)
        || (alpha.IsFloatingPoint()
            && std::fabs(alpha.Value<double>() - 1.0) < std::numeric_limits<double>::epsilon())) {
      other_ = other;
    } else {
      other_ = JUST(ScalarMul(alpha, other));
    }
    return ScalarAdd(other_, input, /*alpha=*/1, /*inplace=*/false);
  }
};

class ScalarSubFunctor {
 public:
  Maybe<Tensor> operator()(const std::shared_ptr<one::Tensor>& input, const Scalar& scalar,
                           const Scalar& alpha, bool inplace) const {
    return ScalarAdd(input, Scalar(-1) * scalar, alpha, inplace);
  }
};

class ScalarSub2Functor {
 public:
  Maybe<Tensor> operator()(const Scalar& scalar, const std::shared_ptr<one::Tensor>& input,
                           const Scalar& alpha) const {
    return ScalarAdd(scalar, input, Scalar(-1) * alpha);
  }
};

class ScalarMulFunctor : public ScalarMathBaseFunctor {
 public:
  ScalarMulFunctor() : ScalarMathBaseFunctor(/*op_name=*/"scalar_mul") {}
};

class ScalarMul2Functor {
 public:
  Maybe<Tensor> operator()(const Scalar& scalar, const std::shared_ptr<one::Tensor>& x) const {
    return ScalarMul(x, scalar, false);
  }
};

class InplaceScalarMulFunctor : public ScalarMathBaseFunctor {
 public:
  InplaceScalarMulFunctor() : ScalarMathBaseFunctor(/*op_name=*/"scalar_mul") {}
  Maybe<Tensor> operator()(const std::shared_ptr<one::Tensor>& x, const Scalar& scalar) const {
    return ScalarMathBaseFunctor::operator()(x, scalar, true);
  }
};

class ScalarDivFunctor : public ScalarMathBaseFunctor {
 public:
  ScalarDivFunctor() : ScalarMathBaseFunctor(/*op_name=*/"scalar_div") {}
  Maybe<Tensor> operator()(const std::shared_ptr<one::Tensor>& x, const Scalar& scalar) const {
    return ScalarMathBaseFunctor::operator()(x, scalar, false);
  }
};

class ScalarDivModeFunctor {
 public:
  Maybe<Tensor> operator()(const std::shared_ptr<one::Tensor>& x, const Scalar& scalar,
                           const Optional<std::string>& rounding_mode) const {
    std::string rmode = rounding_mode.value_or("");
    CHECK_OR_RETURN(rmode == "" || rmode == "floor" || rmode == "trunc")
        << "div expected rounding_mode to be one of None,"
           " 'trunc', or 'floor' but found "
        << rmode;
    std::shared_ptr<one::Tensor> ret = JUST(functional::ScalarDiv(x, scalar));
    if (rmode == "floor") {
      return JUST(functional::Floor(ret));

    } else if (rmode == "trunc") {
      return JUST(functional::Trunc(ret));
    }

    return ret;
  }
};

class ScalarDiv2Functor {
 public:
  Maybe<Tensor> operator()(const Scalar& scalar, const std::shared_ptr<one::Tensor>& x) const {
    return functional::ScalarMul(JUST(functional::Reciprocal(x)), scalar, /*inplace=*/false);
  }
};

class ScalarDivMode2Functor {
 public:
  Maybe<Tensor> operator()(const Scalar& scalar, const std::shared_ptr<one::Tensor>& x,
                           const Optional<std::string>& rounding_mode) const {
    std::string rmode = rounding_mode.value_or("");
    CHECK_OR_RETURN(rmode == "" || rmode == "floor" || rmode == "trunc")
        << "div expected rounding_mode to be one of None,"
           " 'trunc', or 'floor' but found "
        << rmode;
    std::shared_ptr<one::Tensor> ret = JUST(functional::ScalarDiv(scalar, x));
    if (rmode == "floor") {
      return JUST(functional::Floor(ret));

    } else if (rmode == "trunc") {
      return JUST(functional::Trunc(ret));
    }

    return ret;
  }
};

class InplaceScalarDivFunctor : public ScalarMathBaseFunctor {
 public:
  InplaceScalarDivFunctor() : ScalarMathBaseFunctor(/*op_name=*/"scalar_mul") {}
  Maybe<Tensor> operator()(const std::shared_ptr<one::Tensor>& x, const Scalar& scalar) const {
    return ScalarMathBaseFunctor::operator()(x, Scalar(1.0) / scalar, true);
  }
};

class ScalarPowFunctor : public ScalarMathBaseFunctor {
 public:
  ScalarPowFunctor() : ScalarMathBaseFunctor(/*op_name=*/"scalar_pow") {}
};

class ScalarPowGradFunctor {
 public:
  ScalarPowGradFunctor() {
    op_ = CHECK_JUST(one::OpBuilder("scalar_pow_grad").Input("x").Input("dy").Output("dx").Build());
  }
  Maybe<Tensor> operator()(const std::shared_ptr<one::Tensor>& x,
                           const std::shared_ptr<one::Tensor>& dy, const Scalar& scalar) const {
    auto& attrs = THREAD_CACHED_MUTABLE_ATTR_MAP("float_operand", "has_float_operand",
                                                 "int_operand", "has_int_operand");
    if (scalar.IsFloatingPoint()) {
      attrs.SetAllAttrs(scalar.As<double>(), true, NullOpt, false);
    } else if (scalar.IsIntegral()) {
      attrs.SetAllAttrs(NullOpt, false, scalar.As<int64_t>(), true);
    } else {
      UNIMPLEMENTED_THEN_RETURN() << "The scalar in ScalarPowGrad should be float or int.";
    }
    return OpInterpUtil::Dispatch<Tensor>(*op_, {x, dy}, attrs);
  }

 private:
  std::shared_ptr<OpExpr> op_;
};

class ScalarReversePowFunctor : public ScalarMathBaseFunctor {
 public:
  ScalarReversePowFunctor() : ScalarMathBaseFunctor(/*op_name=*/"scalar_reverse_pow") {}
  Maybe<Tensor> operator()(const Scalar& scalar, const std::shared_ptr<one::Tensor>& input) const {
    return ScalarMathBaseFunctor::operator()(input, scalar, false);
  }
};

class ScalarReversePowGradFunctor {
 public:
  ScalarReversePowGradFunctor() {
    op_ = CHECK_JUST(
        one::OpBuilder("scalar_reverse_pow_grad").Input("x").Input("dy").Output("dx").Build());
  }
  Maybe<Tensor> operator()(const std::shared_ptr<one::Tensor>& x,
                           const std::shared_ptr<one::Tensor>& dy, const Scalar& scalar) const {
    auto& attrs = THREAD_CACHED_MUTABLE_ATTR_MAP("float_operand", "has_float_operand",
                                                 "int_operand", "has_int_operand");
    if (scalar.IsFloatingPoint()) {
      attrs.SetAllAttrs(scalar.As<double>(), true, NullOpt, false);
    } else if (scalar.IsIntegral()) {
      attrs.SetAllAttrs(NullOpt, false, scalar.As<int64_t>(), true);
    } else {
      UNIMPLEMENTED_THEN_RETURN() << "The scalar in ScalarTensorPowGrad should be float or int.";
    }
    return OpInterpUtil::Dispatch<Tensor>(*op_, {x, dy}, attrs);
  }

 private:
  std::shared_ptr<OpExpr> op_;
};

class ScalarFloorDivFunctor : public ScalarMathBaseFunctor {
 public:
  ScalarFloorDivFunctor() : ScalarMathBaseFunctor(/*op_name=*/"scalar_floordiv") {}
};

class ScalarTruncDivFunctor : public ScalarMathBaseFunctor {
 public:
  ScalarTruncDivFunctor() : ScalarMathBaseFunctor(/*op_name=*/"scalar_truncdiv") {}
};

class ScalarFModFunctor : public ScalarMathBaseFunctor {
 public:
  ScalarFModFunctor() : ScalarMathBaseFunctor(/*op_name=*/"scalar_fmod") {}
};

class ReduceMaxFunctor {
 public:
  ReduceMaxFunctor() {
    op_ = CHECK_JUST(
        one::OpBuilder("reduce_max").Input("input_tensor").Output("output_tensor").Build());
  }
  Maybe<Tensor> operator()(const std::shared_ptr<one::Tensor>& x, const std::vector<int32_t>& axis,
                           const bool& keepdims) const {
    auto& attrs = THREAD_CACHED_MUTABLE_ATTR_MAP("axis", "keepdims");
    if (axis.empty()) {
      std::vector<int32_t> reduce_axis(x->ndim());
      std::iota(reduce_axis.begin(), reduce_axis.end(), 0);
      attrs.SetAllAttrs(reduce_axis, keepdims);
    } else {
      attrs.SetAllAttrs(axis, keepdims);
    }
    return OpInterpUtil::Dispatch<Tensor>(*op_, {x}, attrs);
  }

 private:
  std::shared_ptr<OpExpr> op_;
};

class ReduceMinFunctor {
 public:
  ReduceMinFunctor() {
    op_ = CHECK_JUST(
        one::OpBuilder("reduce_min").Input("input_tensor").Output("output_tensor").Build());
  }
  Maybe<Tensor> operator()(const std::shared_ptr<one::Tensor>& x, const std::vector<int32_t>& axis,
                           const bool& keepdims) const {
    auto& attrs = THREAD_CACHED_MUTABLE_ATTR_MAP("axis", "keepdims");
    if (axis.empty()) {
      std::vector<int32_t> reduce_axis(x->ndim());
      std::iota(reduce_axis.begin(), reduce_axis.end(), 0);
      attrs.SetAllAttrs(reduce_axis, keepdims);
    } else {
      attrs.SetAllAttrs(axis, keepdims);
    }
    return OpInterpUtil::Dispatch<Tensor>(*op_, {x}, attrs);
  }

 private:
  std::shared_ptr<OpExpr> op_;
};

class MaxFunctor {
 public:
  Maybe<Tensor> operator()(const std::shared_ptr<one::Tensor>& x) const {
    std::vector<int32_t> axis(x->ndim());
    std::iota(axis.begin(), axis.end(), 0);
    return ReduceMax(x, axis, /*keepdims=*/false);
  }
};

class Max2Functor {
 public:
  Maybe<TensorTuple> operator()(const std::shared_ptr<one::Tensor>& x, const int32_t& dim,
                                const bool& keepdims) const {
    auto outputs = std::make_shared<TensorTuple>(2);
    int32_t axis = dim;
    axis = JUST(maybe_wrap_dim(axis, x->ndim()));
    (*outputs)[0] = JUST(ReduceMax(x, {axis}, keepdims));
    (*outputs)[1] = JUST(ArgMax(x, dim, keepdims, NullOpt));
    return outputs;
  }
};

class MinFunctor {
 public:
  Maybe<Tensor> operator()(const std::shared_ptr<one::Tensor>& x) const {
    std::vector<int32_t> axis(x->ndim());
    std::iota(axis.begin(), axis.end(), 0);
    return ReduceMin(x, axis, /*keepdims=*/false);
  }
};

class Min2Functor {
 public:
  Maybe<TensorTuple> operator()(const std::shared_ptr<one::Tensor>& x, const int32_t& dim,
                                const bool& keepdims) const {
    auto outputs = std::make_shared<TensorTuple>(2);
    int32_t axis = dim;
    axis = JUST(maybe_wrap_dim(axis, x->ndim()));
    (*outputs)[0] = JUST(ReduceMin(x, {axis}, keepdims));
    (*outputs)[1] = JUST(ArgMin(x, dim, keepdims, NullOpt));
    return outputs;
  }
};

class AminFunctor {
 public:
  Maybe<Tensor> operator()(const std::shared_ptr<one::Tensor>& x,
                           const Optional<std::vector<int32_t>>& dim, const bool& keepdim) const {
    if (!dim.has_value()) { return ReduceMin(x, {}, keepdim); }

    const int32_t ndim = x->ndim();
    std::vector<int32_t>& dims = *JUST(dim);
    for (int i = 0; i < dims.size(); i++) { dims[i] = JUST(maybe_wrap_dim(dims[i], ndim)); }
    return ReduceMin(x, dims, keepdim);
  }
};

class AmaxFunctor {
 public:
  Maybe<Tensor> operator()(const std::shared_ptr<one::Tensor>& x,
                           const Optional<std::vector<int32_t>>& dim, const bool& keepdim) const {
    if (!dim.has_value()) { return ReduceMax(x, {}, keepdim); }

    const int32_t ndim = x->ndim();
    std::vector<int32_t>& dims = *JUST(dim);
    for (int i = 0; i < dims.size(); i++) { dims[i] = JUST(maybe_wrap_dim(dims[i], ndim)); }
    return ReduceMax(x, dims, keepdim);
  }
};

class ReduceSumWholeFunctor {
 public:
  ReduceSumWholeFunctor() {
    op_ = CHECK_JUST(
        one::OpBuilder("reduce_sum").Input("input_tensor").Output("output_tensor").Build());
  }
  Maybe<Tensor> operator()(const std::shared_ptr<one::Tensor>& x) const {
    const int32_t naxis = x->ndim();
    if (naxis == 0) { return x; }  // for 0-dim Tensor
    std::vector<int32_t> axis(naxis);
    std::iota(axis.begin(), axis.end(), 0);

    auto& attrs = THREAD_CACHED_MUTABLE_ATTR_MAP("axis", "keepdims");
    attrs.SetAllAttrs(axis, false);
    TensorProcessor tensor_processor;
    JUST(tensor_processor.AddInputs({x}, /*lowest_dtype=*/DType::Int64()).Apply());
    TensorTuple input_tuple = JUST(tensor_processor.GetInputs());
    return OpInterpUtil::Dispatch<Tensor>(*op_, input_tuple, attrs);
  }

 private:
  std::shared_ptr<OpExpr> op_;
};

class ReduceSumFunctor {
 public:
  ReduceSumFunctor() {
    op_ = CHECK_JUST(
        one::OpBuilder("reduce_sum").Input("input_tensor").Output("output_tensor").Build());
  }
  Maybe<Tensor> operator()(const std::shared_ptr<one::Tensor>& x, const std::vector<int32_t>& axis,
                           const bool& keepdims) const {
    std::vector<int32_t> reduce_axis = *JUST(CheckAxis(axis, x->ndim()));
    if (reduce_axis.size() == 0) { return x; }

    auto& attrs = THREAD_CACHED_MUTABLE_ATTR_MAP("axis", "keepdims");
    attrs.SetAllAttrs(reduce_axis, keepdims);
    TensorProcessor tensor_processor;
    JUST(tensor_processor.AddInputs({x}, /*lowest_dtype=*/DType::Int64()).Apply());
    TensorTuple input_tuple = JUST(tensor_processor.GetInputs());
    return OpInterpUtil::Dispatch<Tensor>(*op_, input_tuple, attrs);
  }

 private:
  std::shared_ptr<OpExpr> op_;
};

class ReduceNanSumFunctor {
 public:
  ReduceNanSumFunctor() {
    op_ = CHECK_JUST(
        one::OpBuilder("reduce_nansum").Input("input_tensor").Output("output_tensor").Build());
  }
  Maybe<Tensor> operator()(const std::shared_ptr<one::Tensor>& x, const std::vector<int32_t>& axis,
                           const bool& keepdims, const Optional<Symbol<DType>>& dtype) const {
    std::shared_ptr<one::Tensor> tensor = x;
    if (dtype.has_value() && (dtype != x->dtype())) {
      tensor = JUST(Cast(x, JUST(dtype), /*pin_memory=*/false));
    }

    std::vector<int32_t> reduce_axis = *JUST(CheckAxis(axis, tensor->ndim()));
    if (reduce_axis.size() == 0) { return tensor; }

    auto& attrs = THREAD_CACHED_MUTABLE_ATTR_MAP("axis", "keepdims");
    attrs.SetAllAttrs(reduce_axis, keepdims);
    TensorProcessor tensor_processor;
    JUST(tensor_processor.AddInputs({tensor}, /*lowest_dtype=*/DType::Int64()).Apply());
    TensorTuple input_tuple = JUST(tensor_processor.GetInputs());
    return OpInterpUtil::Dispatch<Tensor>(*op_, input_tuple, attrs);
  }

 private:
  std::shared_ptr<OpExpr> op_;
};

class ReduceNanSumWholeFunctor {
 public:
  ReduceNanSumWholeFunctor() {
    op_ = CHECK_JUST(
        one::OpBuilder("reduce_nansum").Input("input_tensor").Output("output_tensor").Build());
  }
  Maybe<Tensor> operator()(const std::shared_ptr<one::Tensor>& x,
                           const Optional<Symbol<DType>>& dtype) const {
    std::shared_ptr<one::Tensor> tensor = x;
    if (dtype.has_value() && (dtype != x->dtype())) {
      tensor = JUST(Cast(x, JUST(dtype), /*pin_memory=*/false));
    }

    const int32_t ndim = tensor->ndim();
    if (ndim == 0) { return tensor; }  // for 0-dim Tensor
    std::vector<int32_t> axis(ndim);
    std::iota(axis.begin(), axis.end(), 0);

    auto& attrs = THREAD_CACHED_MUTABLE_ATTR_MAP("axis", "keepdims");
    attrs.SetAllAttrs(axis, false);
    TensorProcessor tensor_processor;
    JUST(tensor_processor.AddInputs({tensor}, /*lowest_dtype=*/DType::Int64()).Apply());
    TensorTuple input_tuple = JUST(tensor_processor.GetInputs());
    return OpInterpUtil::Dispatch<Tensor>(*op_, input_tuple, attrs);
  }

 private:
  std::shared_ptr<OpExpr> op_;
};

class ReduceAllWholeFunctor {
 public:
  ReduceAllWholeFunctor() {
    op_ = CHECK_JUST(
        one::OpBuilder("reduce_all").Input("input_tensor").Output("output_tensor").Build());
  }
  Maybe<Tensor> operator()(const std::shared_ptr<one::Tensor>& x) const {
    std::vector<int32_t> reduce_axis(x->ndim());
    std::iota(reduce_axis.begin(), reduce_axis.end(), 0);
    auto& attrs = THREAD_CACHED_MUTABLE_ATTR_MAP("axis", "keepdims");
    attrs.SetAllAttrs(reduce_axis, false);
    return OpInterpUtil::Dispatch<Tensor>(*op_, {x}, attrs);
  }

 private:
  std::shared_ptr<OpExpr> op_;
};

class ReduceAllFunctor {
 public:
  ReduceAllFunctor() {
    op_ = CHECK_JUST(
        one::OpBuilder("reduce_all").Input("input_tensor").Output("output_tensor").Build());
  }
  Maybe<Tensor> operator()(const std::shared_ptr<one::Tensor>& x, const std::vector<int32_t>& axis,
                           const bool& keepdims) const {
    std::vector<int32_t> reduce_axis = *JUST(CheckAxis(axis, x->ndim()));
    if (reduce_axis.size() == 0) { return x; }
    auto& attrs = THREAD_CACHED_MUTABLE_ATTR_MAP("axis", "keepdims");
    attrs.SetAllAttrs(reduce_axis, keepdims);
    return OpInterpUtil::Dispatch<Tensor>(*op_, {x}, attrs);
  }

 private:
  std::shared_ptr<OpExpr> op_;
};

class ReduceAnyWholeFunctor {
 public:
  ReduceAnyWholeFunctor() {
    op_ = CHECK_JUST(
        one::OpBuilder("reduce_any").Input("input_tensor").Output("output_tensor").Build());
  }
  Maybe<Tensor> operator()(const std::shared_ptr<one::Tensor>& x) const {
    std::vector<int32_t> reduce_axis(x->ndim());
    std::iota(reduce_axis.begin(), reduce_axis.end(), 0);
    auto& attrs = THREAD_CACHED_MUTABLE_ATTR_MAP("axis", "keepdims");
    attrs.SetAllAttrs(reduce_axis, false);
    return OpInterpUtil::Dispatch<Tensor>(*op_, {x}, attrs);
  }

 private:
  std::shared_ptr<OpExpr> op_;
};

class ReduceAnyFunctor {
 public:
  ReduceAnyFunctor() {
    op_ = CHECK_JUST(
        one::OpBuilder("reduce_any").Input("input_tensor").Output("output_tensor").Build());
  }
  Maybe<Tensor> operator()(const std::shared_ptr<one::Tensor>& x, const std::vector<int32_t>& axis,
                           const bool& keepdims) const {
    std::vector<int32_t> reduce_axis = *JUST(CheckAxis(axis, x->ndim()));
    if (reduce_axis.size() == 0) { return x; }
    auto& attrs = THREAD_CACHED_MUTABLE_ATTR_MAP("axis", "keepdims");
    attrs.SetAllAttrs(reduce_axis, keepdims);
    return OpInterpUtil::Dispatch<Tensor>(*op_, {x}, attrs);
  }

 private:
  std::shared_ptr<OpExpr> op_;
};

template<class T>
class ReduceDeviceStageBaseFunctor {
 public:
  ReduceDeviceStageBaseFunctor()
      : op_(CHECK_JUST(one::OpBuilder(T::GetOpName())
                           .Input("in")
                           .Output("out")
                           .Output("mask")
                           .Output("count")
                           .Build())) {}
  Maybe<TensorTuple> operator()(const std::shared_ptr<one::Tensor>& in,
                                const std::vector<int32_t>& axis) const {
    auto& attrs = THREAD_CACHED_MUTABLE_ATTR_MAP("axis");
    attrs.SetAllAttrs(axis);
    return OpInterpUtil::Dispatch<TensorTuple>(*op_, {in}, attrs);
  }
  virtual ~ReduceDeviceStageBaseFunctor() = default;

 private:
  std::shared_ptr<OpExpr> op_;
};

template<class T>
class ReduceDeviceStageGradBaseFunctor {
 public:
  ReduceDeviceStageGradBaseFunctor()
      : op_(CHECK_JUST(one::OpBuilder(T::GetOpName())
                           .Input("out_diff")
                           .Input("mask")
                           .Input("count")
                           .Output("in_diff")
                           .Build())) {}
  Maybe<Tensor> operator()(const std::shared_ptr<one::Tensor>& out_diff,
                           const std::shared_ptr<one::Tensor>& mask,
                           const std::shared_ptr<one::Tensor>& count,
                           const std::vector<int32_t>& axis) const {
    auto& attrs = THREAD_CACHED_MUTABLE_ATTR_MAP("axis");
    attrs.SetAllAttrs(axis);
    return OpInterpUtil::Dispatch<Tensor>(*op_, {out_diff, mask, count}, attrs);
  }
  virtual ~ReduceDeviceStageGradBaseFunctor() = default;

 private:
  std::shared_ptr<OpExpr> op_;
};

class ReduceMinDeviceStageFunctor
    : public ReduceDeviceStageBaseFunctor<ReduceMinDeviceStageFunctor> {
 public:
  static std::string GetOpName() { return "reduce_min_device_stage"; }
};

class ReduceMaxDeviceStageFunctor
    : public ReduceDeviceStageBaseFunctor<ReduceMaxDeviceStageFunctor> {
 public:
  static std::string GetOpName() { return "reduce_max_device_stage"; }
};

class ReduceMinDeviceStageGradFunctor
    : public ReduceDeviceStageGradBaseFunctor<ReduceMinDeviceStageGradFunctor> {
 public:
  static std::string GetOpName() { return "reduce_min_device_stage_grad"; }
};

class ReduceMaxDeviceStageGradFunctor
    : public ReduceDeviceStageGradBaseFunctor<ReduceMaxDeviceStageGradFunctor> {
 public:
  static std::string GetOpName() { return "reduce_max_device_stage_grad"; }
};

template<class T>
class ReduceGlobalStageBaseFunctor {
 public:
  ReduceGlobalStageBaseFunctor()
      : op_(CHECK_JUST(one::OpBuilder(T::GetOpName())
                           .Input("in")
                           .Input("device_count")
                           .Output("out")
                           .Output("mask")
                           .Build())) {}
  Maybe<TensorTuple> operator()(const std::shared_ptr<one::Tensor>& in,
                                const std::shared_ptr<one::Tensor>& device_count,
                                const std::vector<int32_t>& axis, const bool& keepdims) const {
    auto& attrs = THREAD_CACHED_MUTABLE_ATTR_MAP("axis", "keepdims");
    attrs.SetAllAttrs(axis, keepdims);
    return OpInterpUtil::Dispatch<TensorTuple>(*op_, {in, device_count}, attrs);
  }
  virtual ~ReduceGlobalStageBaseFunctor() = default;

 private:
  std::shared_ptr<OpExpr> op_;
};

template<class T>
class ReduceGlobalStageGradBaseFunctor {
 public:
  ReduceGlobalStageGradBaseFunctor()
      : op_(CHECK_JUST(one::OpBuilder(T::GetOpName())
                           .Input("out_diff")
                           .Input("mask")
                           .Input("device_count")
                           .Output("in_diff")
                           .Build())) {}
  Maybe<Tensor> operator()(const std::shared_ptr<one::Tensor>& out_diff,
                           const std::shared_ptr<one::Tensor>& mask,
                           const std::shared_ptr<one::Tensor>& device_count,
                           const std::vector<int32_t>& axis, const bool& keepdims) const {
    auto& attrs = THREAD_CACHED_MUTABLE_ATTR_MAP("axis", "keepdims");
    attrs.SetAllAttrs(axis, keepdims);
    return OpInterpUtil::Dispatch<Tensor>(*op_, {out_diff, mask, device_count}, attrs);
  }
  virtual ~ReduceGlobalStageGradBaseFunctor() = default;

 private:
  std::shared_ptr<OpExpr> op_;
};

class ReduceMinGlobalStageFunctor
    : public ReduceGlobalStageBaseFunctor<ReduceMinGlobalStageFunctor> {
 public:
  static std::string GetOpName() { return "reduce_min_global_stage"; }
};

class ReduceMinGlobalStageGradFunctor
    : public ReduceGlobalStageGradBaseFunctor<ReduceMinGlobalStageGradFunctor> {
 public:
  static std::string GetOpName() { return "reduce_min_global_stage_grad"; }
};

class ReduceMaxGlobalStageFunctor
    : public ReduceGlobalStageBaseFunctor<ReduceMaxGlobalStageFunctor> {
 public:
  static std::string GetOpName() { return "reduce_max_global_stage"; }
};

class ReduceMaxGlobalStageGradFunctor
    : public ReduceGlobalStageGradBaseFunctor<ReduceMaxGlobalStageGradFunctor> {
 public:
  static std::string GetOpName() { return "reduce_max_global_stage_grad"; }
};

class ReduceMeanWholeFunctor {
 public:
  ReduceMeanWholeFunctor() {}
  Maybe<Tensor> operator()(const std::shared_ptr<one::Tensor>& x) const {
    // ReduceMean only calculate floating values.
    CHECK_OR_RETURN(IsFloatingDataType(x->dtype()->data_type()))
        << "RuntimeError: Can only calculate the mean of floating types.";
    size_t reduce_count = 1;
    reduce_count = x->shape()->Count(0);
    const auto& sum = JUST(functional::ReduceSumWhole(x));
    if (reduce_count == 1 || reduce_count == 0) { return sum; }
    return functional::ScalarMul(sum, 1.0 / reduce_count, false);
  }
};

class ReduceMeanFunctor {
 public:
  ReduceMeanFunctor() {}
  Maybe<Tensor> operator()(const std::shared_ptr<one::Tensor>& x, const std::vector<int32_t>& axis,
                           const bool& keepdims) const {
    // ReduceMean only calculate floating values.
    // NOTE: Should use original reduce_mean op/kernel rather than current way(ReduceSum /
    // reduce_count) because it could encounter precision problem(like overflow) in float16 case.
    CHECK_OR_RETURN(IsFloatingDataType(x->dtype()->data_type()))
        << "RuntimeError: Can only calculate the mean of floating types.";

    const auto& sum = JUST(functional::ReduceSum(x, axis, keepdims));
    size_t reduce_count = 1;
    if (axis.empty()) {
      reduce_count = x->shape()->Count(0);
    } else {
      std::vector<int32_t> reduce_axis = *JUST(CheckAxis(axis, x->ndim()));
      for (int32_t& i : reduce_axis) { reduce_count *= x->shape()->At(i); }
    }
    if (reduce_count == 1 || reduce_count == 0) { return sum; }
    return functional::ScalarMul(sum, 1.0 / reduce_count, false);
  }
};

class ReduceProdWholeFunctor {
 public:
  ReduceProdWholeFunctor() {
    op_ = CHECK_JUST(
        one::OpBuilder("reduce_prod").Input("input_tensor").Output("output_tensor").Build());
  }
  Maybe<Tensor> operator()(const std::shared_ptr<one::Tensor>& x,
                           const Optional<Symbol<DType>>& dtype) const {
    std::shared_ptr<one::Tensor> tensor = x;
    if (dtype.has_value() && (dtype != x->dtype())) {
      tensor = JUST(Cast(tensor, JUST(dtype), /*pin_memory=*/false));
    }
    TensorProcessor tensor_processor;
    Symbol<DType> lowest_dtype;
    if (DType::priority_order[tensor->dtype()->data_type()]
        == DType::priority_order[DType::Bool()->data_type()]) {
      lowest_dtype = DType::Int64();
    } else {
      lowest_dtype = tensor->dtype();
    }
    JUST(tensor_processor.AddInputs({tensor}, lowest_dtype).Apply());
    TensorTuple input_tuple = JUST(tensor_processor.GetInputs());
    std::vector<int32_t> reduce_axis(tensor->ndim());
    std::iota(reduce_axis.begin(), reduce_axis.end(), 0);

    auto& attrs = THREAD_CACHED_MUTABLE_ATTR_MAP("axis", "keepdims");
    attrs.SetAllAttrs(reduce_axis, false);
    return JUST(OpInterpUtil::Dispatch<Tensor>(*op_, input_tuple, attrs));
  }

 private:
  std::shared_ptr<OpExpr> op_;
};

class MedianFunctor {
 public:
  MedianFunctor() {
    op_ = CHECK_JUST(one::OpBuilder("median").Input("input").Output("output").Build());
  }
  Maybe<Tensor> operator()(const std::shared_ptr<one::Tensor>& x) const {
    if (x->shape()->elem_cnt() == 0) {
      return functional::To(
          JUST(functional::Constant(Shape({1}).RemoveOnes({0}),
                                    Scalar(std::numeric_limits<float>::quiet_NaN()),
                                    JUST(DType::Get(DataType::kFloat)), NullOpt)),
          x, false);
    }
    return OpInterpUtil::Dispatch<Tensor>(*op_, {x});
  }

 private:
  std::shared_ptr<OpExpr> op_;
};

class MedianWithIndicesFunctor {
 public:
  MedianWithIndicesFunctor() {
    op_ = CHECK_JUST(one::OpBuilder("median_with_indices")
                         .Input("input")
                         .Output("values")
                         .Output("indices")
                         .Build());
  }
  Maybe<TensorTuple> operator()(const std::shared_ptr<one::Tensor>& x, const int32_t& dim,
                                const bool& keepdim) const {
    int32_t axis = dim;
    const int64_t ndim = x->ndim();
    axis = JUST(maybe_wrap_dim(axis, ndim));
    std::shared_ptr<one::Tensor> tensor = x;
    if (x->dim(axis) == 0) {
      return Error::IndexError() << "IndexError: Expected reduction dim " << axis
                                 << " to have non-zero size.";
    }
    if (axis != ndim - 1) {
      tensor = JUST(functional::Squeeze(
          JUST(functional::Transpose2dim(JUST(functional::Unsqueeze(x, -1)), axis, -1)),
          std::vector<int32_t>({axis})));
    }
    std::shared_ptr<TensorTuple> result;
    result = JUST(OpInterpUtil::Dispatch<TensorTuple>(*op_, {tensor}));
    if (keepdim) {
      JUST(VectorAt(*result, 0)) = JUST(functional::Unsqueeze(JUST(VectorAt(*result, 0)), axis));
      JUST(VectorAt(*result, 1)) = JUST(functional::Unsqueeze(JUST(VectorAt(*result, 1)), axis));
    }
    return result;
  }

 private:
  std::shared_ptr<OpExpr> op_;
};

class ModeFunctor {
 public:
  ModeFunctor() {
    op_ = CHECK_JUST(
        one::OpBuilder("mode").Input("input").Output("values").Output("indices").Build());
  }
  Maybe<TensorTuple> operator()(const std::shared_ptr<one::Tensor>& x, const int32_t& dim,
                                const bool keepdim) const {
    int32_t axis = dim;
    const int64_t ndim = x->ndim();
    axis = JUST(maybe_wrap_dim(axis, ndim));
    std::shared_ptr<one::Tensor> tensor = x;
    if (x->dim(axis) == 0) {
      return Error::IndexError() << "IndexError: Expected reduction dim " << axis
                                 << " to have non-zero size.";
    }
    if (axis != ndim - 1) {
      tensor = JUST(functional::Squeeze(
          JUST(functional::Transpose2dim(JUST(functional::Unsqueeze(x, -1)), axis, -1)),
          std::vector<int32_t>({axis})));
    }
    std::shared_ptr<TensorTuple> result;
    result = JUST(OpInterpUtil::Dispatch<TensorTuple>(*op_, {tensor}));
    if (keepdim) {
      JUST(VectorAt(*result, 0)) = JUST(functional::Unsqueeze(JUST(VectorAt(*result, 0)), axis));
      JUST(VectorAt(*result, 1)) = JUST(functional::Unsqueeze(JUST(VectorAt(*result, 1)), axis));
    }
    return result;
  }

 private:
  std::shared_ptr<OpExpr> op_;
};

class ReduceProdFunctor {
 public:
  ReduceProdFunctor() {
    op_ = CHECK_JUST(
        one::OpBuilder("reduce_prod").Input("input_tensor").Output("output_tensor").Build());
  }
  Maybe<Tensor> operator()(const std::shared_ptr<one::Tensor>& x, const std::vector<int32_t>& axis,
                           const bool& keepdims, const Optional<Symbol<DType>>& dtype) const {
    std::shared_ptr<one::Tensor> tensor = x;
    if (dtype.has_value() && (dtype != x->dtype())) {
      tensor = JUST(Cast(tensor, JUST(dtype), /*pin_memory=*/false));
    }
    TensorProcessor tensor_processor;
    Symbol<DType> lowest_dtype;
    if (DType::priority_order[tensor->dtype()->data_type()]
        == DType::priority_order[DType::Bool()->data_type()]) {
      lowest_dtype = DType::Int64();
    } else {
      lowest_dtype = tensor->dtype();
    }
    JUST(tensor_processor.AddInputs({tensor}, lowest_dtype).Apply());
    TensorTuple input_tuple = JUST(tensor_processor.GetInputs());
    std::vector<int32_t> reduce_axis = *JUST(CheckAxis(axis, x->ndim()));
    if (reduce_axis.size() == 0) { return x; }

    auto& attrs = THREAD_CACHED_MUTABLE_ATTR_MAP("axis", "keepdims");
    attrs.SetAllAttrs(reduce_axis, keepdims);
    return JUST(OpInterpUtil::Dispatch<Tensor>(*op_, input_tuple, attrs));
  }

 private:
  std::shared_ptr<OpExpr> op_;
};

class LogSumExpFunctor {
 public:
  LogSumExpFunctor() {}
  Maybe<Tensor> operator()(const std::shared_ptr<one::Tensor>& x, const std::vector<int32_t>& axis,
                           const bool& keepdims) const {
    if (x->ndim() == 0) {
      // can't take amax of 0-dim tensor
      return To(x, JUST(DType::Get(DataType::kFloat)), false);
    } else if (x->nelement() == 0) {
      // can't take amax of empty tensor
      std::shared_ptr<one::Tensor> exp_out = JUST(Exp(x));
      return Log(JUST(ReduceSum(exp_out, axis, keepdims)));
    } else {
      const std::shared_ptr<one::Tensor>& maxes = JUST(Amax(x, axis, true));
      const std::shared_ptr<one::Tensor>& maxes_squeezed =
          (keepdims ? maxes : JUST(SqueezeMultiple(maxes, axis)));
      JUST(MaskedFillInplace(maxes_squeezed,
                             JUST(ScalarLogicalEqual(JUST(Abs(maxes_squeezed)), INFINITY)), 0));
      std::shared_ptr<one::Tensor> exp_out = JUST(Exp(JUST(Sub(x, maxes, 1, false))));
      return Add(JUST(Log(JUST(ReduceSum(exp_out, axis, keepdims)))), maxes_squeezed, 1, false);
    }
  }

 private:
  Maybe<Tensor> SqueezeMultiple(const std::shared_ptr<one::Tensor>& x,
                                const std::vector<int32_t>& axis) const {
    int ndims = x->ndim();
    const auto& dims_to_squeeze = JUST(dim_list_to_bitset(axis, ndims));
    std::shared_ptr<one::Tensor> result = x;
    for (int i = ndims - 1; i >= 0; --i) {
      if ((*dims_to_squeeze)[i]) {
        std::vector<int32_t> dims = {i};
        result = JUST(Squeeze(result, dims));
      }
    }
    return result;
  }
};

class LogAddExpFunctor {
 public:
  LogAddExpFunctor() {}
  Maybe<Tensor> operator()(const std::shared_ptr<one::Tensor>& x,
                           const std::shared_ptr<one::Tensor>& y) const {
    CHECK_OR_RETURN(x->nelement() > 0 && y->nelement() > 0)
        << "logaddexp do not support 0-size tensor.";
    const std::shared_ptr<one::Tensor>& maxes = JUST(Maximum(x, y));
    std::shared_ptr<one::Tensor> exp_out =
        JUST(Exp(JUST(Negative(JUST(Abs(JUST(Sub(x, y, 1, false))))))));
    std::shared_ptr<one::Tensor> add_out = JUST(ScalarAdd(1.0, exp_out, 1));
    return Add(maxes, JUST(Log(add_out)), 1, false);
  }
};

class QuantileFunctor {
 public:
  QuantileFunctor() {}
  Maybe<Tensor> operator()(const std::shared_ptr<one::Tensor>& input,
                           const std::shared_ptr<one::Tensor>& q, const Optional<int64_t>& dim,
                           const bool keepdim, const std::string& interpolation,
                           const bool ignore_nan) const {
    CHECK_GT_OR_RETURN(input->nelement(), 0) << "oneflow.quantile input tensor must be non-empty";
    CHECK_LE_OR_RETURN(q->ndim(), 1)
        << "oneflow.quantile only support `q` tensor is a scalar or 1D tensor.";
    int64_t wrapped_dim = JUST(maybe_wrap_dim(dim.value_or(0), input->ndim()));

    // NOTE(hujiakui): this check is only performed when running on the CPU to avoid
    // synchronizing an accelerator with the CPU
    // For q is a Tensor.
    DeviceType input_device{};
    if (input->is_global()) {
      input_device = JUST(input->parallel_desc())->device_type();
    } else {
      input_device = JUST(input->device())->enum_type();
    }
    if (input_device == DeviceType::kCPU) {
      std::shared_ptr<Tensor> condition =
          JUST(functional::ReduceAllWhole(JUST(functional::BroadcastLogicalAnd(
              JUST(functional::ScalarLogicalGreaterEqual(q, Scalar(0.0))),
              JUST(functional::ScalarLogicalLessEqual(q, Scalar(1.0)))))));
      CHECK_EQ_OR_RETURN(condition->nelement(), 1);
      CHECK_EQ_OR_RETURN(condition->dtype()->data_type(), DataType::kBool);
      CHECK_OR_RETURN(JUST(functional::Equal(
          condition,
          JUST(functional::Cast(JUST(functional::OnesLike(condition)), DType::Bool(), false)))))
          << "oneflow.quantile q values must be in the range [0, 1]";
    }

    // calculate the shape of output
    auto out_shape = quantile_output_shape(dim, input, q, keepdim, wrapped_dim);

    std::shared_ptr<Tensor> sorted;
    if (!dim.has_value()) {
      sorted = JUST(functional::Flatten(input, 0, -1));
      sorted = JUST(functional::Sort(sorted, -1, false))->at(0);
    } else if (wrapped_dim == input->ndim() - 1) {
      sorted = JUST(functional::Sort(input, -1, false))->at(0);
    } else {
      sorted = JUST(functional::Unsqueeze(input, input->ndim() - 1));
      std::vector<int32_t> perm(sorted->ndim());
      std::iota(perm.begin(), perm.end(), 0);
      std::swap(perm[wrapped_dim], perm[perm.size() - 1]);
      sorted = JUST(view::Transpose(sorted, perm));
      sorted = JUST(functional::Sort(sorted, -1, false))->at(0);
    }

    std::vector<int64_t> in_shape(out_shape.size());
    std::copy(out_shape.begin() + 1, out_shape.end(), in_shape.begin());
    in_shape[in_shape.size() - 1] = sorted->dim(sorted->ndim() - 1);
    DimVector inv(in_shape.size());
    for (int i = 0; i < in_shape.size(); ++i) { inv[i] = in_shape[i]; }
    const Shape step_shape(inv);
    sorted = JUST(functional::View(sorted->contiguous(), step_shape));

    CHECK_LE_OR_RETURN(sorted->dim(sorted->ndim() - 1), std::pow(2, 24))
        << "oneflow.quantile input tensor is too large";

    std::shared_ptr<Tensor> ranks;

    if (ignore_nan) {
      ranks = JUST(
          functional::Mul(JUST(functional::ScalarSub(
                              JUST(functional::ReduceSum(
                                  JUST(functional::LogicalNot(JUST(functional::IsNan(sorted)))),
                                  std::vector<int32_t>({static_cast<int32_t>(sorted->ndim() - 1)}),
                                  /*keepdim=*/true)),
                              Scalar(1), Scalar(1), /*inplace=*/false)),
                          q));
      ranks = JUST(functional::MaskedFill(
          ranks, JUST(functional::ScalarLogicalLess(ranks, Scalar(0))), Scalar(0)));
    } else {
      int64_t last_index = sorted->dim(sorted->ndim() - 1) - 1;
      std::shared_ptr<TensorTuple> tl = JUST(functional::BroadcastTensors(
          {JUST(functional::ScalarMul(q, last_index, /*inplace=*/false)),
           JUST(functional::ReduceAny(
               JUST(functional::IsNan(sorted)),
               std::vector<int32_t>({static_cast<int32_t>(sorted->ndim() - 1)}),
               /*keepdim=*/true))}));
      ranks = JUST(functional::MaskedFill(tl->at(0), tl->at(1), Scalar(last_index)));
    }

    if (interpolation == "lower") {
      JUST(functional::Floor_(ranks));
    } else if (interpolation == "higher") {
      JUST(functional::Ceil_(ranks));
    } else if (interpolation == "nearest") {
      JUST(functional::Round_(ranks));
    }

    std::shared_ptr<Tensor> ranks_below = JUST(functional::Cast(ranks, DType::Int64(),
                                                                /*pin_memory=*/false));
    std::shared_ptr<Tensor> values_below =
        JUST(functional::DimGather(sorted, sorted->ndim() - 1, ranks_below, false));

    if (interpolation == "linear" || interpolation == "midpoint") {
      std::shared_ptr<Tensor> weights = interpolation == "midpoint"
                                            ? JUST(functional::FullLike(ranks, Scalar(0.5)))
                                            : JUST(functional::Sub(ranks, ranks_below, Scalar(1.0),
                                                                   /*inplace=*/false));
      JUST(functional::Ceil_(ranks));
      std::shared_ptr<Tensor> ranks_above =
          JUST(functional::Cast(ranks, DType::Int64(), /*pin_memory=*/false));
      std::shared_ptr<Tensor> values_above =
          JUST(functional::DimGather(sorted, sorted->ndim() - 1, ranks_above, false));

      values_below = JUST(functional::Lerp(values_below, values_above, weights));
    }

    values_below = JUST(view::Unsqueeze(values_below, 0));

    int32_t ndim = values_below->ndim();
    std::vector<int32_t> perm(ndim);
    std::iota(perm.begin(), perm.end(), 0);
    std::swap(perm[0], perm[perm.size() - 1]);
    values_below = JUST(view::Transpose(values_below, perm));

    values_below = JUST(view::Squeeze(
        values_below, std::vector<int32_t>({static_cast<int32_t>(values_below->ndim() - 1)})));

    return values_below;
  }

 private:
  static inline std::vector<int64_t> quantile_output_shape(const Optional<int64_t>& dim,
                                                           const std::shared_ptr<Tensor>& input,
                                                           const std::shared_ptr<Tensor>& q,
                                                           const bool keepdim,
                                                           int64_t wrapped_dim) {
    // Compute output shape: q_size + reduced_size
    std::vector<int64_t> out_shape;
    if (dim.has_value() && input->ndim() > 0) {
      out_shape =
          std::vector<int64_t>(input->shape()->dim_vec().begin(), input->shape()->dim_vec().end());
      if (keepdim) {
        out_shape[wrapped_dim] = 1;
      } else {
        out_shape.erase(out_shape.begin() + wrapped_dim);
      }
    } else if (keepdim) {
      out_shape = std::vector<int64_t>(input->ndim(), 1);
    }
    out_shape.insert(out_shape.begin(), q->nelement());

    return out_shape;
  }
};

class ScalarQuantileFunctor {
 public:
  ScalarQuantileFunctor() {}
  Maybe<Tensor> operator()(const std::shared_ptr<one::Tensor>& input, const Scalar& q,
                           const Optional<int64_t>& dim, const bool& keepdim,
                           const std::string& interpolation, const bool& ignore_nan) const {
    CHECK_GT_OR_RETURN(input->nelement(), 0) << "oneflow.quantile input tensor must be non-empty";
    int64_t wrapped_dim = JUST(maybe_wrap_dim(dim.value_or(0), input->ndim()));
    double qf = 0;
    if (q.IsIntegral()) {
      qf = static_cast<double>(q.As<int64_t>());
    } else {
      qf = q.As<double>();
    }
    CHECK_OR_RETURN(qf <= 1.0 && qf >= 0.0)
        << "oneflow.quantile q values must be in the range [0, 1]";

    // calculate the shape of output
    auto out_shape = quantile_output_shape(dim, input, q, keepdim, wrapped_dim);

    std::shared_ptr<Tensor> sorted;
    if (!dim.has_value()) {
      sorted = JUST(functional::Flatten(input, 0, -1));
      sorted = JUST(functional::Sort(sorted, -1, false))->at(0);
    } else if (wrapped_dim == input->ndim() - 1) {
      sorted = JUST(functional::Sort(input, -1, false))->at(0);
    } else {
      sorted = JUST(functional::Unsqueeze(input, input->ndim() - 1));
      std::vector<int32_t> perm(sorted->ndim());
      std::iota(perm.begin(), perm.end(), 0);
      std::swap(perm[wrapped_dim], perm[perm.size() - 1]);
      sorted = JUST(view::Transpose(sorted, perm));
      sorted = JUST(functional::Sort(sorted, -1, false))->at(0);
    }

    // q ==> 1-D Tensor
    out_shape.insert(out_shape.begin(), 1);

    std::vector<int64_t> in_shape(out_shape.size());
    std::copy(out_shape.begin() + 1, out_shape.end(), in_shape.begin());
    in_shape[in_shape.size() - 1] = sorted->dim(sorted->ndim() - 1);
    DimVector inv(in_shape.size());
    for (int i = 0; i < in_shape.size(); ++i) { inv[i] = in_shape[i]; }
    const Shape step_shape(inv);
    sorted = JUST(functional::View(sorted->contiguous(), step_shape));

    CHECK_LE_OR_RETURN(sorted->dim(sorted->ndim() - 1), std::pow(2, 24))
        << "oneflow.quantile input tensor is too large";

    std::shared_ptr<Tensor> ranks;

    if (ignore_nan) {
      ranks = JUST(functional::ScalarMul(
          JUST(functional::ScalarSub(
              JUST(functional::ReduceSum(
                  JUST(functional::LogicalNot(JUST(functional::IsNan(sorted)))),
                  std::vector<int32_t>({static_cast<int32_t>(sorted->ndim() - 1)}),
                  /*keepdim=*/true)),
              Scalar(1), Scalar(1), /*inplace=*/false)),
          q, /*inplace=*/false));
      ranks = JUST(functional::MaskedFill(
          ranks, JUST(functional::ScalarLogicalLess(ranks, Scalar(0))), Scalar(0)));
    } else {
      int64_t last_index = sorted->dim(sorted->ndim() - 1) - 1;
      std::shared_ptr<Tensor> tl_index = JUST(
          functional::ReduceAny(JUST(functional::IsNan(sorted)),
                                std::vector<int32_t>({static_cast<int32_t>(sorted->ndim() - 1)}),
                                /*keepdim=*/true));
      std::shared_ptr<Tensor> tl_value;
      if (input->is_local()) {
        tl_value = JUST(functional::Empty(*(tl_index->shape()), DType::Float(),
                                          JUST(tl_index->device()), /*pin_memory=*/false));
      } else {
        tl_value = JUST(functional::GlobalEmpty(
            *(tl_index->shape()), DType::Float(), JUST(tl_index->parallel_desc()),
            *JUST(private_details::RawGetSbpList(JUST(tl_index->nd_sbp())))));
      }
      tl_value = JUST(functional::Fill(tl_value, Scalar(qf * last_index)));
      ranks = JUST(functional::MaskedFill(tl_value, tl_index, Scalar(last_index)));
    }

    // adjust ranks based on the interpolation mode
    if (interpolation == "lower") {
      JUST(functional::Floor_(ranks));
    } else if (interpolation == "higher") {
      JUST(functional::Ceil_(ranks));
    } else if (interpolation == "nearest") {
      JUST(functional::Round_(ranks));
    }

    std::shared_ptr<Tensor> ranks_below = JUST(functional::Cast(ranks, DType::Int64(),
                                                                /*pin_memory=*/false));
    std::shared_ptr<Tensor> values_below =
        JUST(functional::DimGather(sorted, sorted->ndim() - 1, ranks_below, false));

    if (interpolation == "linear" || interpolation == "midpoint") {
      std::shared_ptr<Tensor> weights = interpolation == "midpoint"
                                            ? JUST(functional::FullLike(ranks, Scalar(0.5)))
                                            : JUST(functional::Sub(ranks, ranks_below, Scalar(1.0),
                                                                   /*inplace=*/false));
      JUST(functional::Ceil_(ranks));
      std::shared_ptr<Tensor> ranks_above =
          JUST(functional::Cast(ranks, DType::Int64(), /*pin_memory=*/false));
      std::shared_ptr<Tensor> values_above =
          JUST(functional::DimGather(sorted, sorted->ndim() - 1, ranks_above, false));

      values_below = JUST(functional::Lerp(values_below, values_above, weights));
    }

    values_below = JUST(view::Squeeze(
        values_below, std::vector<int32_t>({static_cast<int32_t>(values_below->ndim() - 1)})));

    return values_below;
  }

 private:
  static inline std::vector<int64_t> quantile_output_shape(const Optional<int64_t>& dim,
                                                           const std::shared_ptr<Tensor>& input,
                                                           const Scalar& q, const bool keepdim,
                                                           int64_t wrapped_dim) {
    // Compute output shape: q_size + reduced_size
    std::vector<int64_t> out_shape;
    if (dim.has_value() && input->ndim() > 0) {
      out_shape =
          std::vector<int64_t>(input->shape()->dim_vec().begin(), input->shape()->dim_vec().end());
      if (keepdim) {
        out_shape[wrapped_dim] = 1;
      } else {
        out_shape.erase(out_shape.begin() + wrapped_dim);
      }
    } else if (keepdim) {
      out_shape = std::vector<int64_t>(input->ndim(), 1);
    }

    return out_shape;
  }
};

class TransposeFunctor {
 public:
  TransposeFunctor() {
    op_ = CHECK_JUST(one::OpBuilder("transpose").Input("input").Output("output").Build());
  }
  Maybe<Tensor> operator()(const std::shared_ptr<one::Tensor>& input,
                           const std::vector<int32_t>& permute) const {
    auto ndim = input->ndim();
    CHECK_EQ_OR_RETURN(ndim, permute.size()) << "number of dims don't match in permute";

    // handle negative permute value here, because of permute is const,
    // so copy it to local var and do modification.
    auto positive_perm = permute;
    for (auto i = 0; i < positive_perm.size(); i++) {
      positive_perm[i] = JUST(maybe_wrap_dim(positive_perm[i], ndim));
    }
    // currently, view only support eager and local mode
    if (view::IsViewApplicable(input)) { return JUST(view::Transpose(input, positive_perm)); }

    auto& attrs = THREAD_CACHED_MUTABLE_ATTR_MAP("perm");
    attrs.SetAllAttrs(positive_perm);
    return OpInterpUtil::Dispatch<Tensor>(*op_, {input}, attrs);
  }

 private:
  std::shared_ptr<OpExpr> op_;
};

class Transpose2dimFunctor {
 public:
  Transpose2dimFunctor() {
    op_ = CHECK_JUST(one::OpBuilder("transpose").Input("input").Output("output").Build());
  }
  Maybe<Tensor> operator()(const std::shared_ptr<one::Tensor>& input, const int32_t dim0,
                           const int32_t dim1) const {
    const int64_t ndim = input->ndim();
    std::vector<int32_t> permute;
    permute.reserve(ndim);
    int32_t dim_0 = dim0;
    int32_t dim_1 = dim1;

    dim_0 = JUST(maybe_wrap_dim(dim_0, ndim));
    dim_1 = JUST(maybe_wrap_dim(dim_1, ndim));
    for (int32_t i = 0; i < ndim; ++i) { permute.emplace_back(i); }
    std::swap(permute[dim_0], permute[dim_1]);
    Shape shape(DimVector(permute.begin(), permute.end()));
    if (view::IsViewApplicable(input)) { return JUST(view::Transpose(input, permute)); }

    auto& attrs = THREAD_CACHED_MUTABLE_ATTR_MAP("perm");
    attrs.SetAllAttrs(permute);
    return OpInterpUtil::Dispatch<Tensor>(*op_, {input}, attrs);
  }

 private:
  std::shared_ptr<OpExpr> op_;
};

class AsStridedFunctor {
 public:
  AsStridedFunctor() {
    op_ = CHECK_JUST(one::OpBuilder("as_strided").Input("input").Output("output").Build());
  }
  Maybe<Tensor> operator()(const std::shared_ptr<one::Tensor>& input,
                           const std::vector<int64_t>& size, const std::vector<int64_t>& stride,
                           const int64_t& storage_offset) const {
    CHECK_OR_RETURN(size.size() == stride.size()) << "mismatch in length of strides and shape";
    for (size_t i = 0; i < size.size(); i++) {
      CHECK_OR_RETURN(size[i] >= 0) << "Trying to create tensor with negative dimension" << size[i];
      CHECK_OR_RETURN(stride[i] >= 0)
          << "as_strided: Negative strides are not supported at the moment, got strides:"
          << stride[i];
    }
    if (view::IsViewApplicable(input)) {
      return JUST(view::AsStrided(input, size, stride, storage_offset));
    }
    auto& attrs = THREAD_CACHED_MUTABLE_ATTR_MAP("size", "stride", "storage_offset");
    attrs.SetAllAttrs(size, stride, storage_offset);
    return OpInterpUtil::Dispatch<Tensor>(*op_, {input}, attrs);
  }

 private:
  std::shared_ptr<OpExpr> op_;
};

class AsStridedGradFunctor {
 public:
  AsStridedGradFunctor() {
    op_ = CHECK_JUST(
        one::OpBuilder("as_strided_grad").Input("dy").Input("input").Output("dx").Build());
  }
  Maybe<Tensor> operator()(const std::shared_ptr<one::Tensor>& dy,
                           const std::shared_ptr<one::Tensor>& input,
                           const std::vector<int64_t>& size, const std::vector<int64_t>& stride,
                           const int64_t& storage_offset) const {
    if (view::IsViewApplicable(input)) {
      return JUST(view::AsStridedGrad(dy, input, size, stride, storage_offset));
    }
    auto& attrs = THREAD_CACHED_MUTABLE_ATTR_MAP("size", "stride", "storage_offset");
    attrs.SetAllAttrs(size, stride, storage_offset);
    return OpInterpUtil::Dispatch<Tensor>(*op_, {dy, input}, attrs);
  }

 private:
  std::shared_ptr<OpExpr> op_;
};

class InplaceAsStridedFunctor {
 public:
  Maybe<Tensor> operator()(const std::shared_ptr<one::Tensor>& input,
                           const std::vector<int64_t>& size, const std::vector<int64_t>& stride,
                           const int64_t& storage_offset) const {
    JUST(CheckInplaceValid(input));
    CHECK_OR_RETURN(size.size() == stride.size()) << "mismatch in length of strides and shape";
    for (size_t i = 0; i < size.size(); i++) {
      CHECK_OR_RETURN(size[i] >= 0) << "Trying to create tensor with negative dimension" << size[i];
      CHECK_OR_RETURN(stride[i] >= 0)
          << "as_strided: Negative strides are not supported at the moment, got strides:"
          << stride[i];
    }
    CHECK_OR_RETURN(view::IsViewApplicable(input))
        << "Only support as_strided_ in eager local mode";
    JUST(view::InplaceAsStrided(input, size, stride, storage_offset));
    return input;
  }
};
class ArangeFunctor {
 public:
  ArangeFunctor() { op_ = CHECK_JUST(one::OpBuilder("arange").Output("out").Build()); }
  Maybe<Tensor> operator()(const Scalar& start, const Scalar& limit, const Scalar& delta,
                           const Optional<Symbol<DType>>& dtype,
                           const Optional<Symbol<Device>>& device) const {
    if (GlobalMode::is_enabled()) {
      return JUST(functional::GlobalArange(start, limit, delta, dtype,
                                           GetGlobalParallelDescFromDevice(device),
                                           *JUST(GetSbpList(GlobalMode::nd_sbp()))));
    }
    auto& attrs =
        THREAD_CACHED_MUTABLE_ATTR_MAP("integer_start", "integer_limit", "integer_delta",
                                       "float_start", "float_limit", "float_delta", "dtype");
    if (dtype.has_value()) {
      const DataType range_dtype = JUST(dtype)->data_type();
      if (IsIntegralDataType(range_dtype)) {
        attrs.SetAllAttrs(start.As<int64_t>(), limit.As<int64_t>(), delta.As<int64_t>(), NullOpt,
                          NullOpt, NullOpt, range_dtype);
      } else {
        attrs.SetAllAttrs(NullOpt, NullOpt, NullOpt, start.As<double>(), limit.As<double>(),
                          delta.As<double>(), range_dtype);
      }
    } else {
      if (start.IsIntegral() && limit.IsIntegral() && delta.IsIntegral()) {
        attrs.SetAllAttrs(start.As<int64_t>(), limit.As<int64_t>(), delta.As<int64_t>(), NullOpt,
                          NullOpt, NullOpt, DType::Int64()->data_type());
      } else {
        attrs.SetAllAttrs(NullOpt, NullOpt, NullOpt, start.As<double>(), limit.As<double>(),
                          delta.As<double>(), DType::Float()->data_type());
      }
    }
    OpExprInterpContext ctx(attrs);
    ctx.device = device;
    return OpInterpUtil::Dispatch<Tensor>(*op_, {}, ctx);
  }

 private:
  std::shared_ptr<OpExpr> op_;
};

class Arange2Functor {
 public:
  Maybe<Tensor> operator()(const Scalar& limit, const Optional<Symbol<DType>>& dtype,
                           const Optional<Symbol<Device>>& device) const {
    return Arange(Scalar(0), limit, Scalar(1), dtype, device);
  }
};

class GlobalArangeFunctor {
 public:
  GlobalArangeFunctor() { op_ = CHECK_JUST(one::OpBuilder("arange").Output("out").Build()); }
  Maybe<Tensor> operator()(const Scalar& start, const Scalar& limit, const Scalar& delta,
                           const Optional<Symbol<DType>>& dtype,
                           const Symbol<ParallelDesc>& placement,
                           const std::vector<Symbol<SbpParallel>>& sbp_tuple) const {
    JUST(CheckDeviceIdsIsValid(placement));
    auto& attrs = THREAD_CACHED_MUTABLE_ATTR_MAP("integer_start", "integer_limit", "integer_delta",
                                                 "float_start", "float_limit", "float_delta",
                                                 "dtype", "nd_sbp");
    if (dtype.has_value()) {
      const DataType range_dtype = JUST(dtype)->data_type();
      if (IsIntegralDataType(range_dtype)) {
        attrs.SetAllAttrs(start.As<int64_t>(), limit.As<int64_t>(), delta.As<int64_t>(), NullOpt,
                          NullOpt, NullOpt, range_dtype, NullOpt);
      } else {
        attrs.SetAllAttrs(NullOpt, NullOpt, NullOpt, start.As<double>(), limit.As<double>(),
                          delta.As<double>(), range_dtype, NullOpt);
      }
    } else {
      if (start.IsIntegral() && limit.IsIntegral() && delta.IsIntegral()) {
        attrs.SetAllAttrs(start.As<int64_t>(), limit.As<int64_t>(), delta.As<int64_t>(), NullOpt,
                          NullOpt, NullOpt, DType::Int64()->data_type(), NullOpt);
      } else {
        attrs.SetAllAttrs(NullOpt, NullOpt, NullOpt, start.As<double>(), limit.As<double>(),
                          delta.As<double>(), DType::Float()->data_type(), NullOpt);
      }
    }
    if (LazyMode::is_enabled()) {
      std::vector<std::string> nd_sbp(sbp_tuple.size());
      {
        for (int i = 0; i < sbp_tuple.size(); ++i) {
          nd_sbp.at(i) = SbpParallelToString(*sbp_tuple.at(i));
        }
      }
      attrs.SetAttr<7>(nd_sbp);
    }
    const auto& nd_sbp = JUST(GetNdSbp(sbp_tuple));
    return OpInterpUtil::Dispatch<Tensor>(*op_, {}, OpExprInterpContext(attrs, placement, nd_sbp));
  }

 private:
  std::shared_ptr<OpExpr> op_;
};

class GlobalArange2Functor {
 public:
  Maybe<Tensor> operator()(const Scalar& limit, const Optional<Symbol<DType>>& dtype,
                           const Symbol<ParallelDesc>& placement,
                           const std::vector<Symbol<SbpParallel>>& sbp_tuple) const {
    JUST(CheckDeviceIdsIsValid(placement));
    return GlobalArange(Scalar(0), limit, Scalar(1), dtype, placement, sbp_tuple);
  }
};

class HannWindowFunctor {
 public:
  Maybe<Tensor> operator()(const int64_t window_length, const bool& periodic,
                           const Optional<Symbol<Device>>& device,
                           const Optional<Symbol<DType>>& dtype, const bool& requires_grad) const {
    if (GlobalMode::is_enabled()) {
      return JUST(functional::GlobalHannWindow(
          window_length, periodic, GetGlobalParallelDescFromDevice(device),
          *JUST(GetSbpList(GlobalMode::nd_sbp())), dtype, requires_grad));
    }
    autograd::AutoGradMode mode(false);
    if (dtype.has_value() && !IsFloatingDataType(JUST(dtype)->data_type())) {
      return Error::RuntimeError()
             << "hann_window expects floating point dtypes, got: " << JUST(dtype)->name();
    }
    // TODO: speedup
    auto result = JUST(Arange(1, 2, 1, dtype, device));
    if (window_length != 1) {
      if (periodic) {
        const auto indice = JUST(Arange(window_length + 1, dtype, device));
        const auto div_result = JUST(ScalarDiv(JUST(ScalarMul(2 * M_PI, indice)), window_length));
        result = JUST(Slice(JUST(ScalarDiv(JUST(ScalarSub(1, JUST(Cos(div_result)), 1)), 2)), {0},
                            {window_length}, {1}, /*enable_view_slice=*/false));
      } else {
        const auto indice = JUST(Arange(window_length, dtype, device));
        const auto div_result =
            JUST(ScalarDiv(JUST(ScalarMul(2 * M_PI, indice)), window_length - 1));
        result = JUST(ScalarDiv(JUST(ScalarSub(1, JUST(Cos(div_result)), 1)), 2));
      }
    }
    JUST(result->set_requires_grad(requires_grad));
    return result;
  }
};

class GlobalHannWindowFunctor {
 public:
  Maybe<Tensor> operator()(const int64_t window_length, const bool& periodic,
                           const Symbol<ParallelDesc>& placement,
                           const std::vector<Symbol<SbpParallel>>& sbp,
                           const Optional<Symbol<DType>>& dtype, const bool& requires_grad) const {
    autograd::AutoGradMode mode(false);
    JUST(CheckDeviceIdsIsValid(placement));
    if (dtype.has_value() && !IsFloatingDataType(JUST(dtype)->data_type())) {
      return Error::RuntimeError()
             << "hann_window expects floating point dtypes, got: " << JUST(dtype)->name();
    }
    auto result = JUST(GlobalArange(1, 1 + window_length, 1, dtype, placement, sbp));
    if (window_length != 1) {
      if (periodic) {
        const auto indice = JUST(GlobalArange(window_length + 8, dtype, placement, sbp));
        const auto div_result = JUST(ScalarDiv(JUST(ScalarMul(2 * M_PI, indice)), window_length));
        result = JUST(Slice(JUST(ScalarDiv(JUST(ScalarSub(1, JUST(Cos(div_result)), 1)), 2)), {0},
                            {window_length}, {1}, /*enable_view_slice=*/false));
      } else {
        const auto indice = JUST(GlobalArange(window_length, dtype, placement, sbp));
        const auto div_result =
            JUST(ScalarDiv(JUST(ScalarMul(2 * M_PI, indice)), window_length - 1));
        result = JUST(ScalarDiv(JUST(ScalarSub(1, JUST(Cos(div_result)), 1)), 2));
      }
    }
    result = JUST(ToGlobal(result, placement, sbp, {}, true, /*copy=*/false));
    JUST(result->set_requires_grad(requires_grad));
    return result;
  }
};

class CastFunctor {
 public:
  CastFunctor() { op_ = CHECK_JUST(one::OpBuilder("cast").Input("in").Output("out").Build()); }
  Maybe<Tensor> operator()(const std::shared_ptr<one::Tensor>& x, const Symbol<DType>& dtype,
                           const bool pin_memory) const {
    if (x->dtype() == dtype) { return x; }
    auto& attrs = THREAD_CACHED_MUTABLE_ATTR_MAP("dtype", "pin_memory");
    attrs.SetAllAttrs(dtype->data_type(), pin_memory);
    return OpInterpUtil::Dispatch<Tensor>(*op_, {x}, attrs);
  }

 private:
  std::shared_ptr<OpExpr> op_;
};

class ClampBaseFunctor {
 public:
  ClampBaseFunctor() {
    clip_op_ = CHECK_JUST(one::OpBuilder("clip_by_scalar").Input("x").Output("y").Build());
    clip_min_op_ = CHECK_JUST(one::OpBuilder("clip_by_scalar_min").Input("x").Output("y").Build());
    clip_max_op_ = CHECK_JUST(one::OpBuilder("clip_by_scalar_max").Input("x").Output("y").Build());
  }
  Maybe<Tensor> operator()(const std::shared_ptr<one::Tensor>& x, const Optional<Scalar>& min,
                           const Optional<Scalar>& max, bool inplace) const {
    CHECK_OR_RETURN(min.has_value() || max.has_value())
        << "Requires one of argument `min` and `max` at least in clip.";
    auto& attrs = THREAD_CACHED_MUTABLE_ATTR_MAP("floating_min", "integral_min", "floating_max",
                                                 "integral_max");
    if (IsFloatingDataType(x->dtype()->data_type())) {
      if (min.has_value()) {
        const auto& min_val = JUST(min);
        attrs.SetAttr<0>(min_val->As<double>());
        attrs.SetAttr<1>(static_cast<int64_t>(0));
      }
      if (max.has_value()) {
        const auto& max_val = JUST(max);
        attrs.SetAttr<2>(max_val->As<double>());
        attrs.SetAttr<3>(static_cast<int64_t>(0));
      }
    } else if (IsIntegralDataType(x->dtype()->data_type())) {
      if (min.has_value()) {
        const auto& min_val = JUST(min);
        attrs.SetAttr<0>(static_cast<double>(0));
        attrs.SetAttr<1>(min_val->As<int64_t>());
      }
      if (max.has_value()) {
        const auto& max_val = JUST(max);
        attrs.SetAttr<2>(static_cast<double>(0));
        attrs.SetAttr<3>(max_val->As<int64_t>());
      }
    } else {
      UNIMPLEMENTED_THEN_RETURN() << "Only support floating or integral data type.";
    }
    const OpExpr* op = nullptr;
    if (!min.has_value()) {
      op = clip_max_op_.get();
    } else if (!max.has_value()) {
      op = clip_min_op_.get();
    } else {
      op = clip_op_.get();
    }
    if (inplace) {
      JUST(CheckInplaceValid(x));
      std::shared_ptr<TensorTuple> outputs = std::make_shared<TensorTuple>(1);
      outputs->at(0) = x;
      if (x->requires_grad()) {
        JUST(OpInterpUtil::Dispatch(*op, {JUST(functional::Identity(x))}, outputs.get(), attrs));
      } else {
        JUST(OpInterpUtil::Dispatch(*op, {x}, outputs.get(), attrs));
      }
      return outputs->at(0);
    } else {
      return OpInterpUtil::Dispatch<Tensor>(*op, {x}, attrs);
    }
  }

 private:
  std::shared_ptr<OpExpr> clip_op_;
  std::shared_ptr<OpExpr> clip_min_op_;
  std::shared_ptr<OpExpr> clip_max_op_;
};

class ClampFunctor : public ClampBaseFunctor {
 public:
  Maybe<Tensor> operator()(const std::shared_ptr<one::Tensor>& x, const Optional<Scalar>& min,
                           const Optional<Scalar>& max) const {
    return ClampBaseFunctor::operator()(x, min, max, /* inplace=*/false);
  }
};

class ClampMinFunctor : public ClampBaseFunctor {
 public:
  Maybe<Tensor> operator()(const std::shared_ptr<one::Tensor>& x, const Scalar& min) const {
    return ClampBaseFunctor::operator()(x, min, NullOpt, /* inplace=*/false);
  }
};

class ClampMaxFunctor : public ClampBaseFunctor {
 public:
  Maybe<Tensor> operator()(const std::shared_ptr<one::Tensor>& x, const Scalar& max) const {
    return ClampBaseFunctor::operator()(x, NullOpt, max, /* inplace=*/false);
  }
};

class ClampInplaceFunctor : public ClampBaseFunctor {
 public:
  Maybe<Tensor> operator()(const std::shared_ptr<one::Tensor>& x, const Optional<Scalar>& min,
                           const Optional<Scalar>& max) const {
    return ClampBaseFunctor::operator()(x, min, max, /* inplace=*/true);
  }
};

class ClampMinInplaceFunctor : public ClampBaseFunctor {
 public:
  Maybe<Tensor> operator()(const std::shared_ptr<one::Tensor>& x, const Scalar& min) const {
    return ClampBaseFunctor::operator()(x, min, NullOpt, /* inplace=*/true);
  }
};

class ClampMaxInplaceFunctor : public ClampBaseFunctor {
 public:
  Maybe<Tensor> operator()(const std::shared_ptr<one::Tensor>& x, const Scalar& max) const {
    return ClampBaseFunctor::operator()(x, NullOpt, max, /* inplace=*/true);
  }
};

class ClipFunctor {
 public:
  Maybe<Tensor> operator()(const std::shared_ptr<one::Tensor>& x, const Optional<Scalar>& min,
                           const Optional<Scalar>& max) const {
    return Clamp(x, min, max);
  }
};

class ClipInplaceFunctor {
 public:
  Maybe<Tensor> operator()(const std::shared_ptr<one::Tensor>& x, const Optional<Scalar>& min,
                           const Optional<Scalar>& max) const {
    return ClampInplace(x, min, max);
  }
};
class SqrtSquareSumFunctor {
 public:
  SqrtSquareSumFunctor() {
    op_ = CHECK_JUST(one::OpBuilder("sqrt_square_sum").Input("x").Output("y").Build());
  }
  Maybe<Tensor> operator()(const std::shared_ptr<one::Tensor>& x) const {
    return OpInterpUtil::Dispatch<Tensor>(*op_, {x}, {});
  }

 private:
  std::shared_ptr<OpExpr> op_;
};

class VectorNormFunctor {
 public:
  VectorNormFunctor() {}
  Maybe<Tensor> operator()(const std::shared_ptr<one::Tensor>& x, const Scalar& ord,
                           const Optional<std::vector<int32_t>>& input_dim, const bool& keepdim,
                           const Optional<Symbol<DType>>& dtype) const {
    std::shared_ptr<one::Tensor> res;
    Symbol<DType> dtype_val;
    if (dtype) {
      dtype_val = JUST(dtype);
      if (!(dtype_val->data_type() == DataType::kFloat
            || dtype_val->data_type() == DataType::kDouble
            || dtype_val->data_type() == DataType::kFloat16
            || dtype_val->data_type() == DataType::kBFloat16)) {
        UNIMPLEMENTED_THEN_RETURN() << "linalg.vector_norm(): only supports floating point and "
                                       "complex dtypes, but got: Int.";
      }
    } else {
      if (!IsFloatingDataType(x->dtype()->data_type())) {
        UNIMPLEMENTED_THEN_RETURN() << "linalg.vector_norm(): only supports floating point and "
                                       "complex dtypes, but got: Int.";
      }
      dtype_val = x->dtype();
    }
    bool full_dim_flag = true;
    std::vector<int32_t> dim;
    if (!input_dim.has_value()) {
      std::vector<int32_t> reduce_axis(x->ndim());
      std::iota(reduce_axis.begin(), reduce_axis.end(), 0);
      dim = reduce_axis;
    } else {
      std::vector<int32_t> dim_check;
      dim_check = *JUST(input_dim);
      for (int i = 0; i < dim_check.size(); ++i) {
        if (dim_check[i] >= 0) {
          dim.emplace_back(dim_check[i]);
        } else {
          dim.emplace_back(dim_check[i] + x->ndim());
        }
        if (dim[i] != i) { full_dim_flag = false; }
      }
      if ((int)dim.size() < x->ndim()) { full_dim_flag = false; }
    }
    if (ord.IsIntegral() || ord.IsFloatingPoint()) {
      double ord_val = ord.As<double>();
      if (ord_val == 0) {
        res = JUST(ReduceSum(JUST(functional::NotEqualZero(x)), dim, keepdim));
      } else if (ord_val == INFINITY) {
        res = JUST(ReduceMax(JUST(Abs(x)), dim, keepdim));
      } else if (ord_val == -INFINITY) {
        res = JUST(ReduceMin(JUST(Abs(x)), dim, keepdim));
      } else if (ord_val == 2.0 && keepdim == false && full_dim_flag
                 && x->requires_grad() == false) {
        res = JUST(SqrtSquareSum(x));
      } else {
        res =
            JUST(ScalarPow(JUST(ReduceSum(JUST(ScalarPow(JUST(Abs(x)), ord, false)), dim, keepdim)),
                           Scalar(1.0) / ord, false));
      }
      res = JUST(Cast(res, dtype_val, /*pin_memory=*/false));
      return res;
    } else {
      UNIMPLEMENTED_THEN_RETURN()
          << "linalg_vector_norm(): argument 'ord' must be Number, not str.";
    }
  }
};

class ScalarVectorNormFunctor {
 public:
  ScalarVectorNormFunctor() {}
  Maybe<Tensor> operator()(const std::shared_ptr<one::Tensor>& x, const Scalar& ord,
                           const Scalar& input_dim, const bool& keepdim,
                           const Optional<Symbol<DType>>& dtype) const {
    if (dtype) {
      Symbol<DType> dtype_val = JUST(dtype);
      if (!(dtype_val->data_type() == DataType::kFloat
            || dtype_val->data_type() == DataType::kDouble
            || dtype_val->data_type() == DataType::kFloat16
            || dtype_val->data_type() == DataType::kBFloat16)) {
        UNIMPLEMENTED_THEN_RETURN() << "linalg.vector_norm(): only supports the float, double, "
                                       "cfloat and cdouble dtypes, but got: Int.";
      }
    } else {
      if (!IsFloatingDataType(x->dtype()->data_type())) {
        UNIMPLEMENTED_THEN_RETURN() << "linalg.vector_norm(): only supports the float, double, "
                                       "cfloat and cdouble dtypes, but got: Int.";
      }
    }
    if (input_dim.IsIntegral()) {
      std::vector<int32_t> dim(1, input_dim.As<int>());
      return functional::VectorNorm(x, ord, dim, keepdim, dtype);
    } else {
      UNIMPLEMENTED_THEN_RETURN() << "linalg.vector_norm(): only support int dim.";
    }
  }
};

class ScalarMatrixNormFunctor {
 public:
  ScalarMatrixNormFunctor() {}
  Maybe<Tensor> operator()(const std::shared_ptr<one::Tensor>& x, const Scalar& ord,
                           const std::vector<int32_t>& input_dim, const bool& keepdim,
                           const Optional<Symbol<DType>>& dtype) const {
    std::shared_ptr<one::Tensor> res;

    auto num_dims = x->ndim();
    auto axis = input_dim.size();
    CHECK_OR_RETURN(num_dims >= 2)
        << "linalg.matrix_norm(): input tensor must be a matrix or batch of matrices";
    CHECK_OR_RETURN(axis == 2 && input_dim[0] != input_dim[1])
        << "linalg.matrix_norm(): input_dim must be a 2-tuple of ints with different elements";

    Symbol<DType> dtype_val;
    if (dtype) {
      dtype_val = JUST(dtype);
      if (!(dtype_val->data_type() == DataType::kFloat
            || dtype_val->data_type() == DataType::kDouble
            || dtype_val->data_type() == DataType::kFloat16
            || dtype_val->data_type() == DataType::kBFloat16)) {
        UNIMPLEMENTED_THEN_RETURN() << "linalg.matrix_norm(): only supports the float, double, "
                                       "cfloat and cdouble dtypes, but got: Int.";
      }
    } else {
      if (!IsFloatingDataType(x->dtype()->data_type())) {
        UNIMPLEMENTED_THEN_RETURN() << "linalg.matrix_norm(): only supports the float, double, "
                                       "cfloat and cdouble dtypes, but got: Int.";
      }
      dtype_val = x->dtype();
    }
    std::vector<int32_t> dim_tmp;
    dim_tmp.reserve(axis);
    for (int i = 0; i < axis; ++i) {
      if (input_dim[i] >= 0) {
        dim_tmp.emplace_back(input_dim[i]);
      } else {
        dim_tmp.emplace_back(input_dim[i] + num_dims);
      }
    }
    std::vector<int32_t> dim(2);
    double ord_tmp = ord.As<double>();
    if (ord_tmp == INFINITY || ord_tmp == -INFINITY) {
      dim = dim_tmp;
      dim[0] = dim_tmp[1];
      dim[1] = dim_tmp[0];
    } else if (ord_tmp == 1 || ord_tmp == -1) {
      dim = dim_tmp;
    } else {
      UNIMPLEMENTED_THEN_RETURN()
          << "linalg.matrix_norm(): Only support INFINITY,-INFINITY,1 or -1 data type.";
    }

    if (dim[1] > dim[0] && keepdim == false) { dim[1] -= 1; }
    std::vector<int32_t> dim_tmp0_vec(1, dim[0]);
    std::vector<int32_t> dim_tmp1_vec(1, dim[1]);
    res = JUST(ReduceSum(JUST(Abs(x)), dim_tmp0_vec, keepdim));

    if (ord_tmp == INFINITY || ord_tmp == 1) {
      res = JUST(ReduceMax(res, dim_tmp1_vec, keepdim));
    } else if (ord_tmp == -INFINITY || ord_tmp == -1) {
      res = JUST(ReduceMin(res, dim_tmp1_vec, keepdim));
    }
    res = JUST(Cast(res, dtype_val, /*pin_memory=*/false));
    return res;
  }
};

class MatrixNormFunctor {
 public:
  MatrixNormFunctor() {}
  Maybe<Tensor> operator()(const std::shared_ptr<one::Tensor>& x, const std::string& ord,
                           const std::vector<int32_t>& input_dim, const bool& keepdim,
                           const Optional<Symbol<DType>>& dtype) const {
    std::shared_ptr<one::Tensor> res;
    Symbol<DType> dtype_val;
    if (dtype) {
      dtype_val = JUST(dtype);
      if (!(dtype_val->data_type() == DataType::kFloat
            || dtype_val->data_type() == DataType::kDouble
            || dtype_val->data_type() == DataType::kFloat16
            || dtype_val->data_type() == DataType::kBFloat16)) {
        UNIMPLEMENTED_THEN_RETURN() << "linalg.matrix_norm(): only supports the float, double, "
                                       "cfloat and cdouble dtypes, but got: Int.";
      }
    } else {
      if (!IsFloatingDataType(x->dtype()->data_type())) {
        UNIMPLEMENTED_THEN_RETURN() << "linalg.matrix_norm(): only supports the float, double, "
                                       "cfloat and cdouble dtypes, but got: Int.";
      }
      dtype_val = x->dtype();
    }
    auto num_dims = x->ndim();
    auto axis = input_dim.size();
    std::vector<int32_t> dim_tmp(axis);
    for (int i = 0; i < axis; ++i) {
      if (input_dim[i] >= 0) {
        dim_tmp[i] = input_dim[i];
      } else {
        dim_tmp[i] = input_dim[i] + num_dims;
      }
    }
    if (ord == "nuc") {
      UNIMPLEMENTED_THEN_RETURN() << "linalg.matrix_norm(): Not support ord is nuc.";
    } else if (ord == "fro") {
      res = JUST(Sqrt(JUST(ReduceSum(JUST(Square(x)), dim_tmp, keepdim))));
    } else {
      UNIMPLEMENTED_THEN_RETURN() << "linalg.matrix_norm(): could not convert string to float:"
                                  << ord;
    }
    res = JUST(Cast(res, dtype_val, /*pin_memory=*/false));
    return res;
  }
};

class NormFunctor {
 public:
  NormFunctor() {}
  Maybe<Tensor> operator()(const std::shared_ptr<one::Tensor>& x, const Optional<Scalar>& ord,
                           const Optional<std::vector<int32_t>>& input_dim, const bool& keepdim,
                           const Optional<Symbol<DType>>& dtype, const bool& for_norm) const {
    // If for_norm, the functor will be used to oneflow.norm.
    std::shared_ptr<one::Tensor> res;
    if (dtype) {
      Symbol<DType> dtype_val = JUST(dtype);
      if (!(dtype_val->data_type() == DataType::kFloat
            || dtype_val->data_type() == DataType::kDouble
            || dtype_val->data_type() == DataType::kFloat16
            || dtype_val->data_type() == DataType::kBFloat16)) {
        UNIMPLEMENTED_THEN_RETURN() << "linalg.norm(): only supports the float, double, cfloat and "
                                       "cdouble dtypes, but got: Int.";
      }
    } else {
      if (!IsFloatingDataType(x->dtype()->data_type())) {
        UNIMPLEMENTED_THEN_RETURN() << "linalg.norm(): only supports the float, double, cfloat and "
                                       "cdouble dtypes, but got: Int.";
      }
    }
    Scalar ord_sca;
    bool ord_type = false;
    if (ord.has_value()) {
      ord_type = (*JUST(ord)).IsIntegral();
      if (ord_type) {
        ord_sca = Scalar((*JUST(ord)).As<double>());
      } else {
        ord_sca = *JUST(ord);
      }
    }
    if (input_dim.has_value()) {
      auto axis = (*JUST(input_dim)).size();
      if (axis == 1) {
        Scalar ord_val;
        if (!ord.has_value()) {
          ord_val = Scalar(2.0);
        } else {
          ord_val = ord_sca;
        }
        res = JUST(VectorNorm(x, ord_val, input_dim, keepdim, dtype));
      } else if (axis > 2) {
        res = JUST(MatrixNorm(x, ord_sca, *JUST(input_dim), keepdim, dtype));
      } else if (axis == 2) {
        if (!ord.has_value()) {
          res = JUST(MatrixNorm(x, "fro", *JUST(input_dim), keepdim, dtype));
        } else {
          res = JUST(MatrixNorm(x, ord_sca, *JUST(input_dim), keepdim, dtype));
        }
      }
    } else {
      if (ord.has_value()) {
        CHECK_OR_RETURN(x->ndim() <= 2)
            << "linalg.norm(): input must be 1-D or 2-D when dim is None and ord is not None";
        if (ord_type) {
          const double ord_double = (*JUST(ord)).As<double>();
          if (for_norm && (ord_double >= 2 || ord_double <= -2)) {
            const int32_t num_axes = x->shape()->NumAxes();
            std::vector<int32_t> axes_vec(num_axes);
            std::iota(axes_vec.begin(), axes_vec.end(), 0);
            return ScalarPow(JUST(ReduceSum(JUST(ScalarPow(JUST(Abs(x)), ord_sca, false)), axes_vec,
                                            /*keepdims=*/false)),
                             1 / ord_double, false);
          }
        }
        if (x->ndim() == 1) {
          res = JUST(VectorNorm(x, ord_sca, input_dim, keepdim, dtype));
        } else {
          std::vector<int32_t> dim{0, 1};
          res = JUST(MatrixNorm(x, ord_sca, dim, keepdim, dtype));
        }
      } else {
        res = JUST(VectorNorm(x, Scalar(2.0), input_dim, keepdim, dtype));
      }
    }
    return res;
  }
};

class Norm2Functor {
 public:
  Norm2Functor() {}
  Maybe<Tensor> operator()(const std::shared_ptr<one::Tensor>& x, const std::string& ord,
                           const Optional<std::vector<int32_t>>& input_dim, const bool& keepdim,
                           const Optional<Symbol<DType>>& dtype) const {
    std::shared_ptr<one::Tensor> res;
    std::vector<int32_t> dim(x->ndim());
    std::iota(dim.begin(), dim.end(), 0);
    if (dtype) {
      Symbol<DType> dtype_val = JUST(dtype);
      if (!(dtype_val->data_type() == DataType::kFloat
            || dtype_val->data_type() == DataType::kDouble
            || dtype_val->data_type() == DataType::kFloat16
            || dtype_val->data_type() == DataType::kBFloat16)) {
        UNIMPLEMENTED_THEN_RETURN() << "linalg.norm(): only supports the float, double, cfloat and "
                                       "cdouble dtypes, but got: Int.";
      }
    } else {
      if (!IsFloatingDataType(x->dtype()->data_type())) {
        UNIMPLEMENTED_THEN_RETURN() << "linalg.norm(): only supports the float, double, cfloat and "
                                       "cdouble dtypes, but got: Int.";
      }
    }
    if (input_dim.has_value()) {
      res = JUST(MatrixNorm(x, ord, *JUST(input_dim), keepdim, dtype));
    } else {
      res = JUST(MatrixNorm(x, ord, dim, keepdim, dtype));
    }
    return res;
  }
};

class ScalarNormFunctor {
 public:
  ScalarNormFunctor() {}
  Maybe<Tensor> operator()(const std::shared_ptr<one::Tensor>& x, const Optional<Scalar>& ord,
                           const Scalar& input_dim, const bool& keepdim,
                           const Optional<Symbol<DType>>& dtype) const {
    if (dtype) {
      Symbol<DType> dtype_val = JUST(dtype);
      if (!(dtype_val->data_type() == DataType::kFloat
            || dtype_val->data_type() == DataType::kDouble
            || dtype_val->data_type() == DataType::kFloat16
            || dtype_val->data_type() == DataType::kBFloat16)) {
        UNIMPLEMENTED_THEN_RETURN() << "linalg.norm(): only supports the float, double, cfloat and "
                                       "cdouble dtypes, but got: Int.";
      }
    } else {
      if (!IsFloatingDataType(x->dtype()->data_type())) {
        UNIMPLEMENTED_THEN_RETURN() << "linalg.norm(): only supports the float, double, cfloat and "
                                       "cdouble dtypes, but got: Int.";
      }
    }
    if (input_dim.IsIntegral()) {
      std::vector<int32_t> dim(1, input_dim.As<int>());
      return functional::Norm(x, ord, dim, keepdim, dtype, /*for_norm=*/false);
    } else {
      UNIMPLEMENTED_THEN_RETURN() << "linalg_norm(): only supports int dim.";
    }
  }
};

class ScalarNorm2Functor {
 public:
  ScalarNorm2Functor() {}
  Maybe<Tensor> operator()(const std::shared_ptr<one::Tensor>& x, const std::string& ord,
                           const Scalar& input_dim, const bool& keepdim,
                           const Optional<Symbol<DType>>& dtype) const {
    if (dtype) {
      Symbol<DType> dtype_val = JUST(dtype);
      if (!(dtype_val->data_type() == DataType::kFloat
            || dtype_val->data_type() == DataType::kDouble
            || dtype_val->data_type() == DataType::kFloat16
            || dtype_val->data_type() == DataType::kBFloat16)) {
        UNIMPLEMENTED_THEN_RETURN() << "linalg.norm(): only supports the float, double, cfloat and "
                                       "cdouble dtypes, but got: Int.";
      }
    } else {
      if (!IsFloatingDataType(x->dtype()->data_type())) {
        UNIMPLEMENTED_THEN_RETURN() << "linalg.norm(): only supports the float, double, cfloat and "
                                       "cdouble dtypes, but got: Int.";
      }
    }
    if (input_dim.IsIntegral()) {
      std::vector<int32_t> dim(1, input_dim.As<int>());
      return functional::Norm(x, ord, dim, keepdim, dtype);
    } else {
      UNIMPLEMENTED_THEN_RETURN() << "linalg_norm(): only supports int dim.";
    }
  }
};

class InvFunctor {
 public:
  InvFunctor() { op_ = CHECK_JUST(one::OpBuilder("inv").Input("x").Output("y").Build()); }
  Maybe<Tensor> operator()(const std::shared_ptr<Tensor>& x) const {
    if (x->ndim() < 2) {
      return Error::RuntimeError() << "linalg.inv: The input tensor must be at least 2 dimensions.";
    }
    if (x->dim(x->ndim() - 1) != x->dim(x->ndim() - 2)) {
      return Error::RuntimeError() << "linalg.inv: A must be batches of square matrices, "
                                   << "but they are " << x->dim(x->ndim() - 2) << " by "
                                   << x->dim(x->ndim() - 1) << " matrices";
    }
    return OpInterpUtil::Dispatch<Tensor>(*op_, {x}, {});
  }

 private:
  std::shared_ptr<OpExpr> op_;
};

class DetFunctor {
 public:
  DetFunctor() {
    det_op_ = CHECK_JUST(one::OpBuilder("det").Input("x").Output("y").Build());
    lu_decomposition_op_ = CHECK_JUST(
        one::OpBuilder("lu_decomposition").Input("x").Output("LU").Output("pivot").Build());
  }
  Maybe<Tensor> GetPivotDet(const std::shared_ptr<Tensor>& pivot) const {
    std::shared_ptr<Tensor> arange = nullptr;
    int64_t end = pivot->shape()->At(pivot->ndim() - 1) + 1;
    if (pivot->is_local()) {
      arange = JUST(functional::Arange(1, end, 1, pivot->dtype(), JUST(pivot->device())));
    } else {
      auto pivot_nd_sbp = JUST(pivot->nd_sbp());
      std::vector<Symbol<SbpParallel>> nd_sbp(pivot_nd_sbp->sbp_parallel_size());
      {
        for (int i = 0; i < nd_sbp.size(); ++i) { nd_sbp[i] = pivot_nd_sbp->sbp_parallel(i); }
      }
      arange = JUST(functional::GlobalArange(1, end, 1, pivot->dtype(),
                                             JUST(pivot->parallel_desc()), nd_sbp));
    }
    return sequence_function(functional::BroadcastNotEqual)
        .then([](const auto& x) { return functional::ReduceSum(x, {-1}, false); })
        .then([](const auto& x) { return functional::ScalarFMod(x, Scalar(2), true); })
        .then([](const auto& x) { return functional::ScalarMul(x, Scalar(-2), true); })
        .then([](const auto& x) { return functional::ScalarAdd(x, Scalar(1), Scalar(1), true); })
        .call(arange, pivot);
  }

  Maybe<Tensor> operator()(const std::shared_ptr<Tensor>& x) const {
    const int64_t xdims = x->ndim();
    if (xdims < 2) {
      return Error::RuntimeError() << "linalg.det: The input tensor must be at least 2 dimensions.";
    }
    if (x->dim(xdims - 1) != x->dim(xdims - 2)) {
      return Error::RuntimeError()
             << "linalg.det: A must be batches of square matrices, "
             << "but they are " << x->dim(xdims - 2) << " by " << x->dim(xdims - 1) << " matrices";
    }

    DeviceType x_device_type = DeviceType::kInvalidDevice;
    if (x->is_local()) {
      x_device_type = JUST(x->device())->enum_type();
    } else if (x->is_global()) {
      x_device_type = JUST(x->parallel_desc())->device_type();
    }

    if (x_device_type == DeviceType::kCPU) {
      return JUST(OpInterpUtil::Dispatch<Tensor>(*det_op_, {x}, {}));
    } else if (x_device_type == DeviceType::kCUDA) {
      auto result = JUST(OpInterpUtil::Dispatch<TensorTuple>(*lu_decomposition_op_, {x}, {}));
      auto LU = result->at(0);
      auto pivot = result->at(1);
      auto LU_det = JUST(
          functional::ReduceProd(JUST(functional::Diagonal(LU, 0, -2, -1)), {-1}, false, NullOpt));
      return functional::Mul(JUST(GetPivotDet(pivot)), LU_det);
    } else {
      UNIMPLEMENTED_THEN_RETURN() << "Det: Only support cpu and cuda device.";
    }
  }

 private:
  std::shared_ptr<OpExpr> det_op_;
  std::shared_ptr<OpExpr> lu_decomposition_op_;
};

class ClampGradFunctor {
 public:
  ClampGradFunctor() {
    clip_op_ = CHECK_JUST(
        one::OpBuilder("clip_by_scalar_grad").Input("dy").Input("x").Output("dx").Build());
    clip_min_op_ = CHECK_JUST(
        one::OpBuilder("clip_by_scalar_min_grad").Input("dy").Input("x").Output("dx").Build());
    clip_max_op_ = CHECK_JUST(
        one::OpBuilder("clip_by_scalar_max_grad").Input("dy").Input("x").Output("dx").Build());
  }
  Maybe<Tensor> operator()(const std::shared_ptr<one::Tensor>& dy,
                           const std::shared_ptr<one::Tensor>& x, const Optional<Scalar>& min,
                           const Optional<Scalar>& max) const {
    CHECK_OR_RETURN(min.has_value() || max.has_value())
        << "Requires one of argument `min` and `max` at least in clip_grad.";
    auto& attrs = THREAD_CACHED_MUTABLE_ATTR_MAP("floating_min", "integral_min", "floating_max",
                                                 "integral_max");
    if (IsFloatingDataType(x->dtype()->data_type())) {
      if (min.has_value()) {
        const auto& min_val = JUST(min);
        attrs.SetAttr<0>(min_val->As<double>());
        attrs.SetAttr<1>(static_cast<int64_t>(0));
      }
      if (max.has_value()) {
        const auto& max_val = JUST(max);
        attrs.SetAttr<2>(max_val->As<double>());
        attrs.SetAttr<3>(static_cast<int64_t>(0));
      }
    } else if (IsIntegralDataType(x->dtype()->data_type())) {
      if (min.has_value()) {
        const auto& min_val = JUST(min);
        attrs.SetAttr<0>(static_cast<double>(0));
        attrs.SetAttr<1>(min_val->As<int64_t>());
      }
      if (max.has_value()) {
        const auto& max_val = JUST(max);
        attrs.SetAttr<2>(static_cast<double>(0));
        attrs.SetAttr<3>(max_val->As<int64_t>());
      }
    } else {
      UNIMPLEMENTED_THEN_RETURN() << "Only support floating or integral data type.";
    }
    const OpExpr* op = nullptr;
    if (!min.has_value()) {
      op = clip_max_op_.get();
    } else if (!max.has_value()) {
      op = clip_min_op_.get();
    } else {
      op = clip_op_.get();
    }
    return OpInterpUtil::Dispatch<Tensor>(*op, {dy, x}, attrs);
  }

 private:
  std::shared_ptr<OpExpr> clip_op_;
  std::shared_ptr<OpExpr> clip_min_op_;
  std::shared_ptr<OpExpr> clip_max_op_;
};

class SelectFunctor {
 public:
  SelectFunctor() = default;

  Maybe<Tensor> operator()(const std::shared_ptr<one::Tensor>& input, const int32_t& dim,
                           const int32_t& index) const {
    int32_t ndim = input->ndim();
    CHECK_OR_RETURN(ndim > 0) << "select() cannot be applied to a 0-dim tensor.";
    int32_t pos_dim = JUST(maybe_wrap_dim(dim, ndim));
    auto size = input->dim(pos_dim);
    CHECK_OR_RETURN((index >= -size) && (index < size))
        << "Index out of range (expected to be in range of [" << -size << "," << size - 1
        << "], but got " << index << ")";
    int32_t pos_index = index >= 0 ? index : index + size;

    std::vector<int64_t> sizes(input->shape()->dim_vec().begin(), input->shape()->dim_vec().end());
    const auto& stride = *JUST(input->stride());
    std::vector<int64_t> strides(stride.begin(), stride.end());
    auto storage_offset = JUST(input->storage_offset()) + pos_index * strides[pos_dim];

    sizes.erase(sizes.begin() + pos_dim);
    strides.erase(strides.begin() + pos_dim);

    return AsStrided(input, sizes, strides, storage_offset);
  }
};

class SelectTopNFunctor {
 public:
  SelectTopNFunctor() { op_ = CHECK_JUST(one::SelectTopNOpExpr::New()); }

  Maybe<TensorTuple> operator()(const TensorTuple& inputs, int32_t n) const {
    auto& attrs = THREAD_CACHED_MUTABLE_ATTR_MAP("top_n");
    attrs.SetAllAttrs(n);
    std::vector<bool> require_grad(n);
    for (int i = 0; i < n; ++i) { require_grad[i] = JUST(VectorAt(inputs, i))->requires_grad(); }
    const auto& output = JUST(OpInterpUtil::Dispatch<one::TensorTuple>(*op_, inputs, attrs));
    for (int i = 0; i < output->size(); ++i) {
      (*output)[i]->set_is_leaf(false);
      JUST((*output)[i]->set_requires_grad(require_grad[i]));
    }
    return output;
  }

 private:
  std::shared_ptr<OpExpr> op_;
};

class MinimumFunctor {
 public:
  MinimumFunctor() {
    elementwise_minimum_op_ =
        CHECK_JUST(one::OpBuilder("elementwise_minimum").Input("x").Input("y").Output("z").Build());
    broadcast_minimum_op_ =
        CHECK_JUST(one::OpBuilder("broadcast_minimum").Input("x").Input("y").Output("z").Build());
  }

  Maybe<Tensor> operator()(const std::shared_ptr<one::Tensor>& x,
                           const std::shared_ptr<one::Tensor>& y) const {
    auto tensor_x = x;
    auto tensor_y = y;
    JUST(CastDeviceForCPUScalarTensor(tensor_x, tensor_y, /*inplace=*/false));
    TensorProcessor tensor_processor;
    JUST(tensor_processor.PromoteInputsToCommonDtype(true).AddInputs({tensor_x, tensor_y}).Apply());
    TensorTuple input_tuple = JUST(tensor_processor.GetInputs());
    if (*x->shape() == *y->shape()) {
      return OpInterpUtil::Dispatch<Tensor>(*elementwise_minimum_op_,
                                            {input_tuple[0], input_tuple[1]});
    } else {
      return OpInterpUtil::Dispatch<Tensor>(*broadcast_minimum_op_,
                                            {input_tuple[0], input_tuple[1]});
    }
  }

 private:
  std::shared_ptr<OpExpr> elementwise_minimum_op_;
  std::shared_ptr<OpExpr> broadcast_minimum_op_;
};

class MaximumFunctor {
 public:
  MaximumFunctor() {
    elementwise_maximum_op_ =
        CHECK_JUST(one::OpBuilder("elementwise_maximum").Input("x").Input("y").Output("z").Build());
    broadcast_maximum_op_ =
        CHECK_JUST(one::OpBuilder("broadcast_maximum").Input("x").Input("y").Output("z").Build());
  }

  Maybe<Tensor> operator()(const std::shared_ptr<one::Tensor>& x,
                           const std::shared_ptr<one::Tensor>& y) const {
    auto tensor_x = x;
    auto tensor_y = y;
    JUST(CastDeviceForCPUScalarTensor(tensor_x, tensor_y, /*inplace=*/false));
    TensorProcessor tensor_processor;
    JUST(tensor_processor.PromoteInputsToCommonDtype(true).AddInputs({tensor_x, tensor_y}).Apply());
    TensorTuple input_tuple = JUST(tensor_processor.GetInputs());
    if (*x->shape() == *y->shape()) {
      return OpInterpUtil::Dispatch<Tensor>(*elementwise_maximum_op_,
                                            {input_tuple[0], input_tuple[1]});
    } else {
      return OpInterpUtil::Dispatch<Tensor>(*broadcast_maximum_op_,
                                            {input_tuple[0], input_tuple[1]});
    }
  }

 private:
  std::shared_ptr<OpExpr> elementwise_maximum_op_;
  std::shared_ptr<OpExpr> broadcast_maximum_op_;
};

class ScalarLogicalBaseFunctor {
 public:
  explicit ScalarLogicalBaseFunctor(std::string op_name) {
    op_ = CHECK_JUST(one::OpBuilder(op_name).Input("in").Output("out").Build());
  }
  virtual ~ScalarLogicalBaseFunctor() = default;
  Maybe<Tensor> operator()(const std::shared_ptr<one::Tensor>& x, const Scalar& scalar) const {
    TensorProcessor tensor_processor;
    Symbol<DType> lowest_dtype;

    auto& attrs = THREAD_CACHED_MUTABLE_ATTR_MAP("float_operand", "has_float_operand",
                                                 "int_operand", "has_int_operand");
    if (scalar.IsFloatingPoint()) {
      attrs.SetAllAttrs(scalar.As<double>(), true, NullOpt, false);
      // Only promote type to Float32 when tensor is Int type but scalar is float type.
      if (DType::priority_order[x->dtype()->data_type()]
          < DType::priority_order[DType::Float16()->data_type()]) {
        lowest_dtype = DType::Float();
      } else {
        lowest_dtype = x->dtype();
      }
    } else if (scalar.IsIntegral() || scalar.IsBool()) {
      attrs.SetAllAttrs(NullOpt, false, scalar.As<int64_t>(), true);
      // Only promote type to Int64 when tensor is Bool type but scalar is int type.
      if (DType::priority_order[x->dtype()->data_type()]
          == DType::priority_order[DType::Bool()->data_type()]) {
        lowest_dtype = DType::Int64();
      } else {
        lowest_dtype = x->dtype();
      }
    } else {
      UNIMPLEMENTED_THEN_RETURN() << "The scalar in " << op_->op_type_name()
                                  << " should be float or int.";
    }
    JUST(tensor_processor.AddInputs({x}, lowest_dtype).Apply());
    TensorTuple casted_vec = JUST(tensor_processor.GetInputs());

    return OpInterpUtil::Dispatch<Tensor>(*op_, {casted_vec}, attrs);
  }

 private:
  std::shared_ptr<OpExpr> op_;
};

class ScalarLogicalEqualFunctor : public ScalarLogicalBaseFunctor {
 public:
  ScalarLogicalEqualFunctor() : ScalarLogicalBaseFunctor(/*op_name=*/"scalar_logical_equal") {}
};

// (scalar == x) = (x == scalar)
class ScalarLogicalEqual2Functor {
 public:
  Maybe<Tensor> operator()(const Scalar& scalar, const std::shared_ptr<one::Tensor>& x) const {
    return ScalarLogicalEqual(x, scalar);
  }
};

class ScalarLogicalNotEqualFunctor : public ScalarLogicalBaseFunctor {
 public:
  ScalarLogicalNotEqualFunctor()
      : ScalarLogicalBaseFunctor(/*op_name=*/"scalar_logical_not_equal") {}
};

// (scalar != x) = (x != scalar)
class ScalarLogicalNotEqual2Functor {
 public:
  Maybe<Tensor> operator()(const Scalar& scalar, const std::shared_ptr<one::Tensor>& x) const {
    return ScalarLogicalNotEqual(x, scalar);
  }
};

class ScalarLogicalGreaterFunctor : public ScalarLogicalBaseFunctor {
 public:
  ScalarLogicalGreaterFunctor() : ScalarLogicalBaseFunctor(/*op_name=*/"scalar_logical_greater") {}
};

// (scalar > x) = (x < scalar)
class ScalarLogicalGreater2Functor {
 public:
  Maybe<Tensor> operator()(const Scalar& scalar, const std::shared_ptr<one::Tensor>& x) const {
    return ScalarLogicalLess(x, scalar);
  }
};

class InplaceScalarLogicalGreaterFunctor {
 public:
  InplaceScalarLogicalGreaterFunctor() {
    op_ = CHECK_JUST(
        one::OpBuilder("scalar_logical_inplace_greater").Input("in").Output("out").Build());
  }
  Maybe<Tensor> operator()(const std::shared_ptr<one::Tensor>& x, const Scalar& scalar) const {
    TensorProcessor tensor_processor;
    Symbol<DType> lowest_dtype;
    auto& attrs = THREAD_CACHED_MUTABLE_ATTR_MAP("float_operand", "has_float_operand",
                                                 "int_operand", "has_int_operand");
    if (scalar.IsFloatingPoint()) {
      attrs.SetAllAttrs(scalar.As<double>(), true, NullOpt, false);
      // Only promote type to Float32 when tensor is Int type but scalar is float type.
      if (DType::priority_order[x->dtype()->data_type()]
          < DType::priority_order[DType::Float16()->data_type()]) {
        lowest_dtype = DType::Float();
      } else {
        lowest_dtype = x->dtype();
      }
    } else if (scalar.IsIntegral() || scalar.IsBool()) {
      attrs.SetAllAttrs(NullOpt, false, scalar.As<int64_t>(), true);
      // Only promote type to Int64 when tensor is Bool type but scalar is int type.
      if (DType::priority_order[x->dtype()->data_type()]
          == DType::priority_order[DType::Bool()->data_type()]) {
        lowest_dtype = DType::Int64();
      } else {
        lowest_dtype = x->dtype();
      }
    } else {
      UNIMPLEMENTED_THEN_RETURN() << "The scalar in " << op_->op_type_name()
                                  << " should be float or int.";
    }
    JUST(tensor_processor.PromoteInputsToCommonDtype(true).AddInputs({x}, lowest_dtype).Apply());
    TensorTuple input_vec = JUST(tensor_processor.GetInputs());
    const std::shared_ptr<one::Tensor>& x_cast = input_vec.at(0);
    JUST(CheckInplaceValid(x));
    JUST(CheckInplaceCastValid(x, x_cast));
    std::shared_ptr<TensorTuple> outputs = std::make_shared<TensorTuple>(1);
    outputs->at(0) = x;
    JUST(OpInterpUtil::Dispatch(*op_, input_vec, outputs.get(), attrs));
    return outputs->at(0);
  }

 private:
  std::shared_ptr<OpExpr> op_;
};

class ScalarLogicalGreaterEqualFunctor : public ScalarLogicalBaseFunctor {
 public:
  ScalarLogicalGreaterEqualFunctor()
      : ScalarLogicalBaseFunctor(/*op_name=*/"scalar_logical_greater_equal") {}
};

// (scalar >= x) = (x <= scalar)
class ScalarLogicalGreaterEqual2Functor {
 public:
  Maybe<Tensor> operator()(const Scalar& scalar, const std::shared_ptr<one::Tensor>& x) const {
    return ScalarLogicalLessEqual(x, scalar);
  }
};

class ScalarLogicalLessFunctor : public ScalarLogicalBaseFunctor {
 public:
  ScalarLogicalLessFunctor() : ScalarLogicalBaseFunctor(/*op_name=*/"scalar_logical_less") {}
};

// (scalar < x) = (x > scalar)
class ScalarLogicalLess2Functor {
 public:
  Maybe<Tensor> operator()(const Scalar& scalar, const std::shared_ptr<one::Tensor>& x) const {
    return ScalarLogicalGreater(x, scalar);
  }
};

class ScalarLogicalLessEqualFunctor : public ScalarLogicalBaseFunctor {
 public:
  ScalarLogicalLessEqualFunctor()
      : ScalarLogicalBaseFunctor(/*op_name=*/"scalar_logical_less_equal") {}
};

// (scalar <= x) = (x >= scalar)
class ScalarLogicalLessEqual2Functor {
 public:
  Maybe<Tensor> operator()(const Scalar& scalar, const std::shared_ptr<one::Tensor>& x) const {
    return ScalarLogicalGreaterEqual(x, scalar);
  }
};

class ScalarLogicalAndFunctor : public ScalarLogicalBaseFunctor {
 public:
  ScalarLogicalAndFunctor() : ScalarLogicalBaseFunctor(/*op_name=*/"scalar_logical_and") {}
};

// (scalar && x) = (x && scalar)
class ScalarLogicalAnd2Functor {
 public:
  Maybe<Tensor> operator()(const Scalar& scalar, const std::shared_ptr<one::Tensor>& x) const {
    return ScalarLogicalAnd(x, scalar);
  }
};

class ScalarLogicalOrFunctor : public ScalarLogicalBaseFunctor {
 public:
  ScalarLogicalOrFunctor() : ScalarLogicalBaseFunctor(/*op_name=*/"scalar_logical_or") {}
};

// (scalar || x) = (x || scalar)
class ScalarLogicalOr2Functor {
 public:
  Maybe<Tensor> operator()(const Scalar& scalar, const std::shared_ptr<one::Tensor>& x) const {
    return ScalarLogicalOr(x, scalar);
  }
};

class ScalarLogicalXorFunctor : public ScalarLogicalBaseFunctor {
 public:
  ScalarLogicalXorFunctor() : ScalarLogicalBaseFunctor(/*op_name=*/"scalar_logical_xor") {}
};

// (scalar ^ x) = (x ^ scalar)
class ScalarLogicalXor2Functor {
 public:
  Maybe<Tensor> operator()(const Scalar& scalar, const std::shared_ptr<one::Tensor>& x) const {
    return ScalarLogicalXor(x, scalar);
  }
};

<<<<<<< HEAD
class ScalarLerpFunctor {
 public:
  ScalarLerpFunctor() {
    op_ =
        CHECK_JUST(one::OpBuilder("scalar_lerp").Input("start").Input("end").Output("out").Build());
  }
  Maybe<Tensor> operator()(const std::shared_ptr<one::Tensor>& start,
                           const std::shared_ptr<one::Tensor>& end, const Scalar& weight) const {
    auto broadcast_shape = *start->shape();
    if (*start->shape() != *end->shape()) {
      broadcast_shape = *JUST(InferUnifiedShapeForBroadcasting({*start->shape(), *end->shape()}));
    }

    std::shared_ptr<Tensor> broadcast_start = start;
    std::shared_ptr<Tensor> broadcast_end = end;
    if (*start->shape() != broadcast_shape) {
      broadcast_start = JUST(functional::Expand(start, broadcast_shape));
    }
    if (*end->shape() != broadcast_shape) {
      broadcast_end = JUST(functional::Expand(end, broadcast_shape));
    }

    auto& attrs = THREAD_CACHED_MUTABLE_ATTR_MAP("float_operand", "has_float_operand",
                                                 "int_operand", "has_int_operand");
    if (weight.IsFloatingPoint()) {
      attrs.SetAllAttrs(weight.As<double>(), true, NullOpt, false);
    } else if (weight.IsIntegral() || weight.IsBool()) {
      attrs.SetAllAttrs(NullOpt, false, weight.As<int64_t>(), true);
    } else {
      UNIMPLEMENTED_THEN_RETURN() << "The scalar in " << op_->op_type_name()
                                  << " should be float or int.";
    }

    return OpInterpUtil::Dispatch<Tensor>(*op_, {broadcast_start, broadcast_end}, attrs);
=======
class ScalarBitwiseBaseFunctor {
 public:
  explicit ScalarBitwiseBaseFunctor(std::string op_name) {
    op_ = CHECK_JUST(one::OpBuilder(op_name).Input("in").Output("out").Build());
  }
  virtual ~ScalarBitwiseBaseFunctor() = default;
  Maybe<Tensor> operator()(const std::shared_ptr<one::Tensor>& x, const Scalar& scalar) const {
    TensorProcessor tensor_processor;
    Symbol<DType> lowest_dtype;

    auto& attrs = THREAD_CACHED_MUTABLE_ATTR_MAP("operand");
    CHECK_OR_RETURN(scalar.IsIntegral() || scalar.IsBool())
        << "Bitwise ops only support int and bool dtype";
    attrs.SetAllAttrs(scalar.As<int64_t>());
    // Only promote type to Int64 when tensor is Bool type but scalar is int type.
    if (DType::priority_order[x->dtype()->data_type()]
        == DType::priority_order[DType::Bool()->data_type()]) {
      lowest_dtype = DType::Int64();
    } else {
      lowest_dtype = x->dtype();
    }
    JUST(tensor_processor.AddInputs({x}, lowest_dtype).Apply());
    TensorTuple casted_vec = JUST(tensor_processor.GetInputs());

    return OpInterpUtil::Dispatch<Tensor>(*op_, {casted_vec}, attrs);
>>>>>>> b086395c
  }

 private:
  std::shared_ptr<OpExpr> op_;
};

<<<<<<< HEAD
class ScalarInplaceLerpFunctor {
 public:
  ScalarInplaceLerpFunctor() {
    op_ =
        CHECK_JUST(one::OpBuilder("scalar_lerp").Input("start").Input("end").Output("out").Build());
  }
  Maybe<Tensor> operator()(const std::shared_ptr<one::Tensor>& start,
                           const std::shared_ptr<one::Tensor>& end, const Scalar& weight) const {
    auto broadcast_shape = *start->shape();
    if (*start->shape() != *end->shape()) {
      broadcast_shape = *JUST(InferUnifiedShapeForBroadcasting({*start->shape(), *end->shape()}));
    }

    if (*start->shape() != broadcast_shape) { JUST(view::InplaceExpand(start, broadcast_shape)); }
    if (*end->shape() != broadcast_shape) { JUST(view::InplaceExpand(end, broadcast_shape)); }

    auto& attrs = THREAD_CACHED_MUTABLE_ATTR_MAP("float_operand", "has_float_operand",
                                                 "int_operand", "has_int_operand");
    if (weight.IsFloatingPoint()) {
      attrs.SetAllAttrs(weight.As<double>(), true, NullOpt, false);
    } else if (weight.IsIntegral() || weight.IsBool()) {
      attrs.SetAllAttrs(NullOpt, false, weight.As<int64_t>(), true);
    } else {
      UNIMPLEMENTED_THEN_RETURN() << "The scalar in " << op_->op_type_name()
                                  << " should be float or int.";
    }

    TensorProcessor tensor_processor;
    if (end->requires_grad()) {
      JUST(tensor_processor.PromoteInputsToCommonDtype(true)
               .AddInputs({JUST(Identity(start)), end})
               .Apply());
    } else {
      JUST(tensor_processor.PromoteInputsToCommonDtype(true).AddInputs({start, end}).Apply());
    }
    const TensorTuple& input_vec = JUST(tensor_processor.GetInputs());
    const std::shared_ptr<one::Tensor>& start_cast = input_vec.at(0);
    const std::shared_ptr<one::Tensor>& end_cast = input_vec.at(1);
    JUST(CheckInplaceValid(start));
    JUST(CheckInplaceCastValid(start, start_cast));
    JUST(CheckInplaceShapeCanExpandTo(*start_cast->shape(), *end_cast->shape()));
    std::shared_ptr<TensorTuple> outputs = std::make_shared<TensorTuple>(1);
    outputs->at(0) = start;
    JUST(OpInterpUtil::Dispatch(*op_, input_vec, outputs.get(), attrs));
    return outputs->at(0);
  }

 private:
  std::shared_ptr<OpExpr> op_;
};

class ScalarLerpGradFunctor {
 public:
  ScalarLerpGradFunctor() {
    op_ = CHECK_JUST(one::OpBuilder("scalar_lerp_grad")
                         .Input("start")
                         .Input("end")
                         .Input("out_diff")
                         .Output("start_diff")
                         .Output("end_diff")
                         .Build());
  }
  Maybe<TensorTuple> operator()(const std::shared_ptr<one::Tensor>& start,
                                const std::shared_ptr<one::Tensor>& end,
                                const std::shared_ptr<one::Tensor>& out_diff,
                                const Scalar& weight) const {
    auto& attrs = THREAD_CACHED_MUTABLE_ATTR_MAP("float_operand", "has_float_operand",
                                                 "int_operand", "has_int_operand");
    if (weight.IsFloatingPoint()) {
      attrs.SetAllAttrs(weight.As<double>(), true, NullOpt, false);
    } else if (weight.IsIntegral()) {
      attrs.SetAllAttrs(NullOpt, false, weight.As<int64_t>(), true);
    } else {
      UNIMPLEMENTED_THEN_RETURN() << "The scalar in ScalarLerpGrad should be float or int.";
    }
    return OpInterpUtil::Dispatch<TensorTuple>(*op_, {start, end, out_diff}, attrs);
  }

 private:
  std::shared_ptr<OpExpr> op_;
=======
class ScalarBitwiseAndFunctor : public ScalarBitwiseBaseFunctor {
 public:
  ScalarBitwiseAndFunctor() : ScalarBitwiseBaseFunctor(/*op_name=*/"scalar_bitwise_and") {}
};

class ScalarBitwiseAnd2Functor {
 public:
  Maybe<Tensor> operator()(const Scalar& scalar, const std::shared_ptr<one::Tensor>& x) const {
    return ScalarBitwiseAnd(x, scalar);
  }
};

class ScalarBitwiseOrFunctor : public ScalarBitwiseBaseFunctor {
 public:
  ScalarBitwiseOrFunctor() : ScalarBitwiseBaseFunctor(/*op_name=*/"scalar_bitwise_or") {}
};

class ScalarBitwiseOr2Functor {
 public:
  Maybe<Tensor> operator()(const Scalar& scalar, const std::shared_ptr<one::Tensor>& x) const {
    return ScalarBitwiseOr(x, scalar);
  }
};

class ScalarBitwiseXorFunctor : public ScalarBitwiseBaseFunctor {
 public:
  ScalarBitwiseXorFunctor() : ScalarBitwiseBaseFunctor(/*op_name=*/"scalar_bitwise_xor") {}
};

class ScalarBitwiseXor2Functor {
 public:
  Maybe<Tensor> operator()(const Scalar& scalar, const std::shared_ptr<one::Tensor>& x) const {
    return ScalarBitwiseXor(x, scalar);
  }
>>>>>>> b086395c
};

class StandardDeviationFunctor {
 public:
  Maybe<Tensor> operator()(const std::shared_ptr<Tensor>& input,
                           const Optional<std::vector<int32_t>>& dim,
                           const Optional<bool>& unbiased, const Optional<bool>& keepdim) const {
    std::vector<int32_t> axis;
    if (!dim) {
      for (int i = 0; i < input->ndim(); i++) { axis.emplace_back(i); }
    } else {
      axis = *JUST(CheckAxis(*JUST(dim), input->ndim()));
    }
    bool unbias = true;
    bool keepdims = false;
    if (unbiased.has_value()) { unbias = JUST(unbiased); }
    if (keepdim.has_value()) { keepdims = JUST(keepdim); }

    if (axis.size() == 0) {
      return functional::Constant(*input->shape(), Scalar(0), *input->dtype(), NullOpt);
    }

    int32_t reduce_count = 1;
    if (axis.size() == 1) {
      reduce_count *= input->shape()->At(axis[0]);
    } else {
      for (int i = 0; i < axis.size(); ++i) { reduce_count *= input->shape()->At(axis[i]); }
    }

    bool is_double = input->dtype()->data_type() == DataType::kDouble;
    if (is_double) {
      const auto& sum = JUST(functional::ScalarDiv(
          JUST(functional::ReduceSum(JUST(functional::Square(input)), axis, keepdims)),
          Scalar((double)reduce_count)));
      const auto& square = JUST(functional::Square(JUST(functional::ScalarDiv(
          JUST(functional::ReduceSum(input, axis, keepdims)), Scalar((double)reduce_count)))));
      const auto& sub = JUST(functional::Sub(sum, square, /*alpha=*/1.0, /*inplace=*/false));
      if (unbias) {
        return functional::Sqrt(JUST(functional::ScalarMul(
            sub, Scalar((double)reduce_count / (double)(reduce_count - 1)), false)));
      }
      /*
      According to the std calculation formula,
      StandardDeviation = \sqrt {\frac {\sum _ {i=1}^ {N}X_ {i}^ {2}}{N}  -  \mu ^ {2}}
        = \sqrt{\frac {1}{N}\sum _ {i=1}^ {n} (x_ {i}-\mu )^ {2}  -\frac {1}{N}  N \mu ^ {2}}
        = \sqrt{\frac {\sum _ {i=1}^ {N}X_ {i}^ {2}}{N}  -  \mu ^ {2}}

      when we are in the last sqrt,
      if the value in the radical is <= 0, it may cause the result gradient to appear
      undefined(nan), which is normal. In this case, the gradient of ours and pytorch are
      different. Use abs(absolute value) can keep it consistent with pytorch:

      const auto& abs = JUST(functional::Abs(sub));
      return functional::Sqrt(abs);
      */
      // const auto& abs = JUST(functional::Abs(sub));
      // return functional::Sqrt(abs);
      return functional::Sqrt(sub);
    } else {
      //  If input tensor's dtype is float32, than cast it to double dtype,
      //  because float dtype has accuracy problem in float dtype, see:
      //  https://github.com/Oneflow-Inc/oneflow/issues/6526
      const auto& double_input =
          JUST(functional::Cast(input, DType::Double(), /*pin_memory=*/false));
      const auto& sum = JUST(functional::ScalarDiv(
          JUST(functional::ReduceSum(JUST(functional::Square(double_input)), axis, keepdims)),
          Scalar((double)reduce_count)));
      const auto& square = JUST(functional::Square(
          JUST(functional::ScalarDiv(JUST(functional::ReduceSum(double_input, axis, keepdims)),
                                     Scalar((double)reduce_count)))));
      const auto& sub = JUST(functional::Sub(sum, square, /*alpha=*/1.0, /*inplace=*/false));
      if (unbias) {
        return functional::Cast(
            JUST(functional::Sqrt(JUST(functional::ScalarMul(
                sub, Scalar((double)reduce_count / (double)(reduce_count - 1)), false)))),
            input->dtype(), /*pin_memory=*/false);
      }
      return functional::Cast(JUST(functional::Sqrt(sub)), input->dtype(), /*pin_memory=*/false);
    }
  }
};

class VarianceFunctor {
 public:
  VarianceFunctor() {
    op_ = CHECK_JUST(one::OpBuilder("var").Input("input").Output("output").Build());
  }
  Maybe<Tensor> operator()(const std::shared_ptr<Tensor>& input,
                           const Optional<std::vector<int32_t>>& dim,
                           const Optional<bool>& unbiased, const Optional<bool>& keepdim) const {
    if (!(IsFloatingDataType(input->dtype()->data_type())
          || IsHalfDataType(input->dtype()->data_type()))) {
      return Error::RuntimeError() << "var only support floating point dtypes";
    }
    std::vector<int32_t> axis;
    const int ndim = input->ndim();
    axis.reserve(ndim);
    if (!dim) {
      for (int i = 0; i < ndim; i++) { axis.emplace_back(i); }
    } else {
      std::vector<int32_t>& dims = *JUST(dim);
      JUST(maybe_wrap_dim(dims.size(), ndim));  // only check validation
      std::sort(dims.begin(), dims.end());
      axis.assign(dims.begin(), dims.end());
    }
    for (size_t i = 0; i < axis.size(); i++) {
      if (axis[i] < 0) { axis[i] += ndim; }
    }
    auto& attrs = THREAD_CACHED_MUTABLE_ATTR_MAP("unbiased", "keepdim", "dim", "dtype");
    attrs.SetAllAttrs(unbiased, keepdim, axis, input->dtype()->data_type());
    return OpInterpUtil::Dispatch<Tensor>(*op_, {input}, attrs);
  }

 private:
  std::shared_ptr<OpExpr> op_;
};

class RMSLayerNormalizationFunctor {
 public:
  Maybe<Tensor> operator()(const std::shared_ptr<Tensor>& hidden_states,
                           const std::shared_ptr<Tensor>& weight,
                           const float& variance_epsilon) const {
    std::shared_ptr<Tensor> cast_hidden_states = hidden_states;
    if (hidden_states->dtype() != DType::Float()) {
      cast_hidden_states =
          JUST(functional::Cast(hidden_states, DType::Float(), /*pin_memory=*/false));
    }
    std::shared_ptr<Tensor> normalized_hidden_states = JUST(functional::Mul(
        cast_hidden_states, JUST(functional::Rsqrt(JUST(functional::ScalarAdd(
                                JUST(functional::ReduceMean(JUST(Square(hidden_states)),
                                                            std::vector<int32_t>{-1}, true)),
                                Scalar(variance_epsilon), 1.0, false))))));
    if (weight->dtype() == DType::Float16()) {
      normalized_hidden_states =
          JUST(functional::Cast(normalized_hidden_states, weight->dtype(), /*pin_memory=*/false));
    }
    return JUST(functional::Mul(normalized_hidden_states, weight));
  }
};

class DotFunctor {
 public:
  DotFunctor() {
    op_ = CHECK_JUST(one::OpBuilder("dot").Input("x").Input("y").Output("out").Build());
  }
  Maybe<Tensor> operator()(const std::shared_ptr<one::Tensor>& input,
                           const std::shared_ptr<one::Tensor>& other) const {
    return OpInterpUtil::Dispatch<Tensor>(*op_, {input, other});
  }

 private:
  std::shared_ptr<OpExpr> op_;
};
class MovedimVecFunctor {
 public:
  MovedimVecFunctor() = default;
  static Maybe<void> CheckNoRepeat(const std::vector<int32_t>& perm, std::vector<int32_t>& perm_out,
                                   int32_t ndim, const std::string& desc) {
    std::vector<bool> is_used(ndim, false);
    FOR_RANGE(size_t, i, 0, perm.size()) {
      int32_t item = perm[i];
      item = JUST(maybe_wrap_dim(item, ndim));
      CHECK_EQ_OR_RETURN(is_used[item], false) << "repeated dim in " << desc;

      is_used[item] = true;
      perm_out[i] = item;
    }
    return Maybe<void>::Ok();
  }

  Maybe<Tensor> operator()(const std::shared_ptr<one::Tensor>& input,
                           const std::vector<int32_t>& source,
                           const std::vector<int32_t>& destination) const {
    int32_t ndim = input->ndim();
    int32_t dim = source.size();

    CHECK_EQ_OR_RETURN(source.size(), destination.size())
        << "movedim: Invalid source or destination dims: source (" << source.size()
        << " dims ) should contain the same number of dims as destination (" << destination.size()
        << " dims)";

    std::vector<int32_t> source_nopeat(dim);
    std::vector<int32_t> destination_nopeat(dim);

    JUST(CheckNoRepeat(source, source_nopeat, ndim, "source"));
    JUST(CheckNoRepeat(destination, destination_nopeat, ndim, "destination"));

    std::vector<int32_t> order(ndim);
    std::vector<int32_t> source_dims(ndim);
    std::vector<int32_t> destination_dims(ndim);

    std::iota(source_dims.begin(), source_dims.end(), 0);
    std::iota(destination_dims.begin(), destination_dims.end(), 0);

    FOR_RANGE(size_t, i, 0, dim) {
      order[destination_nopeat[i]] = source_nopeat[i];
      source_dims[source_nopeat[i]] = -1;
      destination_dims[destination_nopeat[i]] = -1;
    }

    std::remove(source_dims.begin(), source_dims.end(), -1);
    std::remove(destination_dims.begin(), destination_dims.end(), -1);

    int64_t rest_dim = ndim - dim;
    FOR_RANGE(size_t, i, 0, rest_dim) { order[destination_dims[i]] = source_dims[i]; }

    return Transpose(input, order);
  }
};

class MovedimIntFunctor {
 public:
  MovedimIntFunctor() = default;
  Maybe<Tensor> operator()(const std::shared_ptr<one::Tensor>& input, const int32_t& source,
                           const int32_t& destination) const {
    std::vector<int32_t> src{source};
    std::vector<int32_t> dest{destination};
    return MovedimVec(input, src, dest);
  }
};

class TensorSplitVecFunctor {
 public:
  TensorSplitVecFunctor() = default;
  Maybe<TensorTuple> operator()(const std::shared_ptr<one::Tensor>& input,
                                const std::vector<int32_t>& indices_or_sections,
                                const int32_t& dim) const {
    int32_t ndim = input->ndim();
    int32_t pos_dim = JUST(maybe_wrap_dim(dim, ndim));

    std::vector<int64_t> start(ndim, 0);
    std::vector<int64_t> stop(ndim);
    std::vector<int64_t> step(ndim, 1);
    for (int32_t i = 0; i < ndim; i++) { stop[i] = input->dim(i); }

    int32_t num_indices = indices_or_sections.size();
    TensorTuple output(num_indices + 1);
    for (int32_t i = 0; i < num_indices; i++) {
      int32_t end_idx = indices_or_sections[i];
      stop[pos_dim] = end_idx;
      output[i] = JUST(Slice(input, start, stop, step, /*enable_view_slice=*/false));
      start[pos_dim] = end_idx;
    }
    stop[pos_dim] = input->shape()->At(pos_dim);
    output[num_indices] = JUST(Slice(input, start, stop, step, /*enable_view_slice=*/false));

    return output;
  }
};

class TensorSplitIntFunctor {
 public:
  TensorSplitIntFunctor() = default;
  Maybe<TensorTuple> operator()(const std::shared_ptr<one::Tensor>& input,
                                const int32_t& indices_or_sections, const int32_t& dim) const {
    int32_t ndim = input->ndim();
    int32_t pos_dim = JUST(maybe_wrap_dim(dim, ndim));
    CHECK_OR_RETURN(indices_or_sections > 0)
        << "number of sections must be larger than 0, got ," << indices_or_sections << ");";

    const auto dim_size = input->dim(pos_dim);
    int64_t min_split_size = dim_size / indices_or_sections;
    int64_t num_splits_one_extra = dim_size % indices_or_sections;

    std::vector<int64_t> start(ndim, 0);
    std::vector<int64_t> stop(ndim);
    std::vector<int64_t> step(ndim, 1);
    for (int32_t i = 0; i < ndim; i++) { stop[i] = input->dim(i); }
    stop[pos_dim] = 0;

    TensorTuple output(indices_or_sections);
    for (int32_t i = 0; i < indices_or_sections; i++) {
      int64_t split_size = (i < num_splits_one_extra) ? (min_split_size + 1) : min_split_size;
      stop[pos_dim] += split_size;
      output[i] = JUST(Slice(input, start, stop, step, /*enable_view_slice=*/false));
      start[pos_dim] += split_size;
    }

    return output;
  }
};

class HsplitIntFunctor {
 public:
  HsplitIntFunctor() = default;
  Maybe<TensorTuple> operator()(const std::shared_ptr<one::Tensor>& input,
                                const int32_t& indices_or_sections) const {
    int32_t ndim = input->ndim();
    CHECK_OR_RETURN(ndim >= 1)
        << "flow.hsplit requires a tensor with at least 1 dimension, but got a tensor with " << ndim
        << " dimensions!";
    CHECK_OR_RETURN(indices_or_sections > 0) << "indices_or_sections must greater than 0";
    int32_t dim = (ndim == 1) ? 0 : 1;
    CHECK_OR_RETURN(input->dim(dim) % indices_or_sections == 0)
        << "flow.hsplit attempted to split along dimension " << dim
        << ", but the size of the dimension " << input->shape()->At(dim)
        << " is not divisible by the split_size " << indices_or_sections << "!";
    return TensorSplitInt(input, indices_or_sections, dim);
  }
};

class HsplitVecFunctor {
 public:
  HsplitVecFunctor() = default;
  Maybe<TensorTuple> operator()(const std::shared_ptr<one::Tensor>& input,
                                const std::vector<int32_t>& indices_or_sections) const {
    int32_t ndim = input->ndim();
    CHECK_OR_RETURN(ndim >= 1)
        << "flow.hsplit requires a tensor with at least 1 dimension, but got a tensor with " << ndim
        << " dimensions!";
    int32_t dim = (ndim == 1) ? 0 : 1;
    return TensorSplitVec(input, indices_or_sections, dim);
  }
};

class VsplitIntFunctor {
 public:
  VsplitIntFunctor() = default;
  Maybe<TensorTuple> operator()(const std::shared_ptr<one::Tensor>& input,
                                const int32_t& indices_or_sections) const {
    int32_t ndim = input->ndim();
    CHECK_OR_RETURN(ndim >= 2)
        << "flow.vsplit requires a tensor with at least 2 dimension, but got a tensor with " << ndim
        << " dimensions!";
    CHECK_OR_RETURN(indices_or_sections > 0) << "indices_or_sections must greater than 0";
    CHECK_OR_RETURN(input->dim(0) % indices_or_sections == 0)
        << "flow.vsplit attempted to split along dimension " << 0
        << ", but the size of the dimension " << input->dim(0)
        << " is not divisible by the split_size " << indices_or_sections << "!";
    return TensorSplitInt(input, indices_or_sections, 0);
  }
};

class VsplitVecFunctor {
 public:
  VsplitVecFunctor() = default;
  Maybe<TensorTuple> operator()(const std::shared_ptr<one::Tensor>& input,
                                const std::vector<int32_t>& indices_or_sections) const {
    int32_t ndim = input->ndim();
    CHECK_OR_RETURN(ndim >= 2)
        << "flow.vsplit requires a tensor with at least 1 dimension, but got a tensor with " << ndim
        << " dimensions!";
    return TensorSplitVec(input, indices_or_sections, 0);
  }
};

class ErfinvFunctor {
 public:
  ErfinvFunctor() { op_ = CHECK_JUST(one::OpBuilder("erfinv").Input("x").Output("y").Build()); }
  Maybe<Tensor> operator()(const std::shared_ptr<one::Tensor>& x) const {
    return OpInterpUtil::Dispatch<one::Tensor>(*op_, {x}, {});
  }

 private:
  std::shared_ptr<OpExpr> op_;
};

class ErfinvInplaceFunctor {
 public:
  ErfinvInplaceFunctor() {
    op_ = CHECK_JUST(one::OpBuilder("erfinv").Input("x").Output("y").Build());
  }
  Maybe<Tensor> operator()(const std::shared_ptr<one::Tensor>& x) const {
    JUST(CheckInplaceValid(x));
    std::shared_ptr<TensorTuple> outputs = std::make_shared<TensorTuple>(1);
    outputs->at(0) = x;
    JUST(OpInterpUtil::Dispatch(*op_, {x}, outputs.get(), {}));
    return outputs->at(0);
  }

 private:
  std::shared_ptr<OpExpr> op_;
};

class GeluWithApproximateFunctor {
 public:
  Maybe<Tensor> operator()(const std::shared_ptr<one::Tensor>& x,
                           const std::string& approximate) const {
    if (approximate != "none" && approximate != "tanh") {
      return Error::RuntimeError() << "the approximate argument should be 'none' or 'tanh'";
    }
    if (approximate == "tanh") { return FastGelu(x); }
    return Gelu(x);
  }
};

class CumBaseFunctor {
 public:
  explicit CumBaseFunctor(std::string op_name) {
    op_ = CHECK_JUST(one::OpBuilder(op_name).Input("x").Output("y").Build());
  }
  Maybe<Tensor> operator()(const std::shared_ptr<one::Tensor>& input, int64_t dim,
                           const Optional<Symbol<DType>>& dtype) const {
    auto ndim = input->ndim();
    dim = JUST(maybe_wrap_dim(dim, ndim));

    auto& attrs = THREAD_CACHED_MUTABLE_ATTR_MAP("dim");
    attrs.SetAllAttrs(dim);
    TensorProcessor tensor_processor;
    if (dtype) {
      JUST(tensor_processor.AddInputs({input}, JUST(dtype)).Apply());
    } else {
      JUST(tensor_processor.AddInputs({input}, DType::Int64()).Apply());
    }
    TensorTuple input_tuple = JUST(tensor_processor.GetInputs());
    return OpInterpUtil::Dispatch<Tensor>(*op_, input_tuple, attrs);
  }

 private:
  std::shared_ptr<OpExpr> op_;
};

class CumsumFunctor : public CumBaseFunctor {
 public:
  CumsumFunctor() : CumBaseFunctor("cumsum") {}
};

class CumProdFunctor : public CumBaseFunctor {
 public:
  CumProdFunctor() : CumBaseFunctor("cumprod") {}
};

class CumGradBaseFunctor {
 protected:
  std::shared_ptr<OpExpr> op_;
};

class CumProdGradFunctor : public CumGradBaseFunctor {
 public:
  CumProdGradFunctor() {
    op_ = CHECK_JUST(one::OpBuilder("cumprod_grad")
                         .Input("dy")
                         .Input("output")
                         .Input("input")
                         .Output("dx")
                         .Build());
  }
  Maybe<Tensor> operator()(const std::shared_ptr<one::Tensor>& dy,
                           const std::shared_ptr<one::Tensor>& y,
                           const std::shared_ptr<one::Tensor>& x, int64_t dim) const {
    // No need to check dim validation here, while CumProdFunctor handled already
    auto& attrs = THREAD_CACHED_MUTABLE_ATTR_MAP("dim");
    attrs.SetAllAttrs(dim);
    return OpInterpUtil::Dispatch<Tensor>(*op_, {dy, y, x}, attrs);
  }
};

// NOTE(Liang Depeng): The implementation of sumproduct_pair are mostly taken from pytorch.
//                     For more details pls refer to:
//                     https://github.com/pytorch/pytorch/blob/master/aten/src/ATen/native/Linear.cpp#L65

// sumproduct_pair computes `(left*right).sum(sumdims)` by means of permutation and
// batch matrix multiplication
// its main purpose is to provide a pairwise reduction for einsum
static Maybe<one::Tensor> sumproduct_pair(const std::shared_ptr<one::Tensor>& left_,
                                          const std::shared_ptr<one::Tensor>& right_,
                                          const std::vector<int32_t>& sum_dims_, bool keepdim) {
  // assumes that tensors have been pre-unsqueezed (so that all dimensions match - after
  // broadcasting) but makes no other assumptions on the order of dimensions
  CHECK_OR_RETURN(left_->ndim() == right_->ndim()) << "number of dimensions must match";
  if (sum_dims_.size() == 0) return functional::Mul(left_, right_);
  int64_t dim = left_->ndim();

  constexpr size_t dim_bitset_size = 64;
  CHECK_OR_RETURN(dim <= (int64_t)dim_bitset_size)
      << "only tensors with up to " << dim_bitset_size << " dims are supported";
  std::bitset<dim_bitset_size> sum_dims;
  for (int i = 0; i < sum_dims_.size(); ++i) {
    size_t d = sum_dims_[i];
    CHECK_OR_RETURN(!sum_dims[d]) << "dim " << d << " appears multiple times in the list of dims";
    sum_dims[d] = true;
  }

  // dimensions that will be part of the output (i.e. not summed over) in three vectors
  // dims in lro appear in left, right and output, similarly lo: left and output, ro: right and
  // output also the sizes are kept track of for reshaping
  std::vector<int32_t> lro, lo, ro;
  int32_t lro_size = 1, lo_size = 1, ro_size = 1, sum_size = 1;
  std::shared_ptr<one::Tensor> left = left_;
  std::shared_ptr<one::Tensor> right = right_;
  for (int i = 0; i < dim; ++i) {
    auto sl = left->shape()->At(i) > 1;
    auto sr = right->shape()->At(i) > 1;
    if (sum_dims[i]) {  // first dimensions that will be summed over after multiplication
      if (sl && sr) {   // dimensions nontrivially in both left and right must be of the same size
        CHECK_OR_RETURN(left->shape()->At(i) == right->shape()->At(i))
            << "non-broadcast dimensions must match";
        sum_size *= left->shape()->At(i);
      } else if (sl) {  // if it is only in one of left and right, we can sum right away
        left = JUST(functional::ReduceSum(left, {i}, true));
      } else if (sr) {
        right = JUST(functional::ReduceSum(right, {i}, true));
      }
    } else if (sl && sr) {  // now deal with dimensions  dimensions that will be in the output
      // dimensions nontrivially in both left and right must be of the same size
      CHECK_OR_RETURN(left->shape()->At(i) == right->shape()->At(i))
          << "non-broadcast dimensions must match";
      lro.push_back(i);
      lro_size *= left->shape()->At(i);
    } else if (sl) {  // keep track of dimensions appearing only once
      lo.push_back(i);
      lo_size *= left->shape()->At(i);
    } else {
      ro.push_back(i);
      ro_size *= right->shape()->At(i);
    }
  }

  // we now work with the following permutations / shapes.
  // the pipeline is permute inputs -> reshape inputs -> batch matrix mul -> reshape(view) output
  // -> permute output output: "lro, lo, 1-for-summed-dims, ro" with orgiginal shape dimensions
  // left: "lro, lo, summed" permuted with lpermutation and the three flattened right:  "lro,
  // summed, ro" permuted with rpermutation and the three flattened then the permuted output is a
  // view of bmm(left, right) finally, opermutation reverts the permutation to the original order
  // of dimensions
  std::vector<int32_t> out_size;
  for (auto& d : lro) out_size.push_back(left->shape()->At(d));
  for (auto& d : lo) out_size.push_back(left->shape()->At(d));
  for (auto& d : sum_dims_) {
    out_size.push_back(1);
    (void)(d);
  };  // avoid warining about not using d
  for (auto& d : ro) out_size.push_back(right->shape()->At(d));

  std::vector<int32_t> lpermutation(lro);
  lpermutation.insert(lpermutation.end(), lo.begin(), lo.end());
  lpermutation.insert(lpermutation.end(), sum_dims_.begin(), sum_dims_.end());
  lpermutation.insert(lpermutation.end(), ro.begin(), ro.end());

  std::vector<int32_t> rpermutation(lro);
  rpermutation.insert(rpermutation.end(), sum_dims_.begin(), sum_dims_.end());
  rpermutation.insert(rpermutation.end(), ro.begin(), ro.end());
  rpermutation.insert(rpermutation.end(), lo.begin(), lo.end());

  std::vector<int32_t> opermutation(lro.size() + lo.size() + sum_dims_.size() + ro.size(), -1);
  {
    int32_t i = 0;

    for (auto it = lro.cbegin(); it != lro.cend(); i++, it++) { opermutation[*it] = i; }
    for (auto it = lo.cbegin(); it != lo.cend(); i++, it++) { opermutation[*it] = i; }
    for (auto it = sum_dims_.cbegin(); it != sum_dims_.cend(); i++, it++) { opermutation[*it] = i; }
    for (auto it = ro.cbegin(); it != ro.cend(); i++, it++) { opermutation[*it] = i; }
  }

  // now we can execute the operations above
  left = JUST(functional::Permute(left, lpermutation));
  DimVector lsv(3);
  lsv[0] = lro_size;
  lsv[1] = lo_size;
  lsv[2] = sum_size;
  const Shape ls(lsv);

  left = JUST(functional::Reshape(left, ls));

  right = JUST(functional::Permute(right, rpermutation));
  DimVector rsv(3);
  rsv[0] = lro_size;
  rsv[1] = sum_size;
  rsv[2] = ro_size;
  const Shape rs(rsv);
  right = JUST(functional::Reshape(right, rs));

  std::shared_ptr<one::Tensor> result =
      JUST(functional::BatchMatMul(left, right, false, false, 1.0));
  DimVector osv(out_size.size());
  for (int i = 0; i < out_size.size(); ++i) { osv[i] = out_size[i]; }
  const Shape os(osv);
  // TODO(Liang Depeng): change reshape to veiw
  result = JUST(functional::Reshape(result, os));
  result = JUST(functional::Permute(result, opermutation));

  // finally squeeze summed dimensions if desired
  if (!keepdim) {
    auto sizes = result->shape()->dim_vec();
    for (int i = dim - 1; i >= 0; i--) {
      if (sum_dims[i]) { sizes.erase(sizes.begin() + i); }
    }
    // TODO(Liang Depeng): change reshape to veiw
    const Shape s(sizes);
    result = JUST(functional::Reshape(result, s));
  }
  return result;
}

namespace {

bool einsum_check_label(unsigned char label) { return std::isalpha(label); }

uint8_t einsum_label_to_index(unsigned char label) {
  constexpr uint8_t NUM_OF_LETTERS = 'z' - 'a' + 1;
  return std::isupper(label) ? label - 'A' : NUM_OF_LETTERS + (label - 'a');
}

unsigned char einsum_index_to_label(uint8_t index) {
  constexpr uint8_t NUM_OF_LETTERS = 'z' - 'a' + 1;
  return index < NUM_OF_LETTERS ? index + 'A' : index - NUM_OF_LETTERS + 'a';
}

}  // namespace

// NOTE(Liang Depeng): The implementation of EinSumFunctor are mostly taken from pytorch.
//                     For more details pls refer to:
//                     https://github.com/pytorch/pytorch/blob/master/aten/src/ATen/native/Linear.cpp#L190

// There are roughly three parts to compute einsum:
// 1. Parse equation to extract the labels for each input operand and output
// 2. Unsqueeze missing dimensions from input operands and permute to align them
// 3. Compute result by multiplying input operands and summing contraction
//    dimensions We do the last part by reducing to batch matmul.
class EinSumFunctor {
 public:
  EinSumFunctor() {}
  Maybe<Tensor> operator()(const std::string& equation, const one::TensorTuple& operands) const {
    CHECK_OR_RETURN(operands.size() > 0) << "einsum(): must provide at least one input tensor.";
    // NOTE(Liang Depeng): In order to better understand what einsum is doing,
    //                     the following comments will give a detailed explaination of
    //                     how the operands of equation "ik,jkl,il->ij" (bilinear)
    //                     are transformed during the computation.
    //                     Assume that the size of each operands "ik", "jkl" and "il" are
    //                     [2, 3], [4, 3, 5], [2, 5] respectively.

    // Code used to identify ELLIPSIS ("...")
    constexpr uint8_t ELLIPSIS = 52;

    // Find arrow (->) to split equation into lhs (input equations) and rhs (output equation)
    const auto arrow_pos = equation.find("->");
    const auto lhs = equation.substr(0, arrow_pos);

    const auto num_ops = operands.size();

    // Convert each input equations into indexes in range [0, 52] and store
    // them in op_labels for each operand along with ELLIPSIS if present.
    std::vector<std::vector<uint8_t>> op_labels(num_ops);
    // NOTE(Liang Depeng): Continue explaining the equation "ik,jkl,il->ij".
    //                     After running the following for loop, `op_labels` contains 3 vectors.
    //                     The contents of each vectors are:
    //                     op_labels[0]: [34('i'-'a'+26), 36('k'-'a'+26)]
    //                     op_labels[1]: [35('j'-'a'+26), 36('k'-'a'+26), 37('l'-'a'+26)]
    //                     op_labels[2]: [34('i'-'a'+26), 37('l'-'a'+26)]
    bool found_ell = false;
    std::size_t curr_op = 0;
    for (auto i = decltype(lhs.length()){0}; i < lhs.length(); ++i) {
      const unsigned char label = lhs[i];
      switch (label) {
        case ' ':
          // Ignore spaces
          break;

        case '.':
          // process ellipsis
          CHECK_OR_RETURN(
              // Only one ellipsis per operand can be given
              !found_ell)
              << "einsum(): found \'.\' for operand " << curr_op
              << " for which an ellipsis was already found";
          CHECK_OR_RETURN(
              // Ensure it's a valid ellipsis
              i + 2 < lhs.length() && lhs[++i] == '.' && lhs[++i] == '.')
              << "einsum(): found \'.\' for operand " << curr_op
              << " that is not part of any ellipsis";
          op_labels[curr_op].push_back(ELLIPSIS);
          found_ell = true;
          break;

        case ',':
          // Move onto next operand
          ++curr_op;
          CHECK_OR_RETURN(curr_op < num_ops)
              << "einsum(): fewer operands were provided than specified in the equation";
          found_ell = false;
          break;

        default:
          // Parse label
          CHECK_OR_RETURN(einsum_check_label(label))
              << "einsum(): invalid subscript given at index  " << i
              << " in the equation string, subscripts must be in [a-zA-Z]";
          op_labels[curr_op].push_back(einsum_label_to_index(label));
      }
    }

    CHECK_OR_RETURN(curr_op == num_ops - 1)
        << "einsum(): more operands were provided than specified in the equation";

    // Labels must be within [a-zA-Z].
    constexpr uint8_t TOTAL_LABELS = 52;
    std::vector<int32_t> label_count(TOTAL_LABELS, 0);

    // The maximum number of dimensions covered by any ellipsis, needed when
    // unsqueezing missing dimensions from operands to permute and broadcast
    int32_t ell_num_dim = 0;
    // NOTE(Liang Depeng): Continue explaining the equation "ik,jkl,il->ij".
    //                     After running the following for loop,
    //                     the none zero indexes of `label_count` are:
    //                     op_labels[34] = 2
    //                     op_labels[35] = 1
    //                     op_labels[36] = 2
    //                     op_labels[37] = 2
    //                     `ell_num_dim` equals to 0 because no ellipsis in equation

    // Compute label frequency and number of dimensions covered by ellipsis
    // We do this after parsing labels to make it more readable and simpler
    // to compute the number of dimensions covered by ellipsis.
    for (auto i = 0; i < num_ops; i++) {
      const auto operand = operands[i];
      const auto labels = op_labels[i];
      const int ndims = operand->ndim();
      int32_t nlabels = static_cast<int32_t>(labels.size());
      bool has_ellipsis = false;

      for (const auto& label : labels) {
        if (label == ELLIPSIS) {
          --nlabels;
          has_ellipsis = true;
          ell_num_dim = std::max(ell_num_dim, ndims - nlabels);
        } else {
          ++label_count[label];
        }
      }
      if (has_ellipsis) {
        CHECK_OR_RETURN(nlabels <= ndims)
            << "einsum() the number of subscripts in the equation (" << nlabels
            << ") is more than the number of dimensions (" << ndims << ") for operand " << i;
      } else {
        CHECK_OR_RETURN(nlabels == ndims)
            << "einsum(): the number of subscripts in the equation (" << nlabels
            << ") does not match the number of dimensions (" << ndims << ") for operand " << i
            << " and no ellipsis was given";
      }
    }

    // We want to align the dimensions of every input tensor to have
    // shape out_dims + sum_dims. For this, we create a mapping of label
    // to index into the permuted shape.
    std::vector<int32_t> label_perm_index(TOTAL_LABELS, -1);

    // Current index in the permuted shape
    int32_t perm_index = 0;

    // Start index of ellipsis dimensions in the permuted shape
    int32_t ell_index = 0;
    found_ell = false;

    // NOTE(Liang Depeng): Continue explaining the equation "ik,jkl,il->ij".
    //                     After running the following if-else code block,
    //                     the none -1 indexes of `label_perm_index` are:
    //                     label_perm_index[34] = 0
    //                     label_perm_index[35] = 1
    //                     `perm_index` equals to 2
    //                     `ell_index` equals to 0 because no ellipsis in equation
    //                     `found_ell` equals to false because no ellipsis in equation
    if (arrow_pos == std::string::npos) {
      // Implicit output is ellipsis (...) + labels seen only once
      perm_index = ell_num_dim;
      found_ell = true;
      for (auto label = 0; label < TOTAL_LABELS; label++) {
        if (label_count[label] == 1) { label_perm_index[label] = perm_index++; }
      }
    } else {
      // Parse explicit output
      const auto rhs = equation.substr(arrow_pos + 2);
      for (auto i = decltype(rhs.length()){0}; i < rhs.length(); ++i) {
        const unsigned char label = rhs[i];
        switch (label) {
          case ' ':
            // Ignore spaces
            break;

          case '.':
            // process ellipsis
            CHECK_OR_RETURN(
                // There can only be one ellipsis in the output
                !found_ell)
                << "einsum(): found \'.\' for output but an ellipsis (...) was already found";
            CHECK_OR_RETURN(
                // Ensure ellipsis is correct
                i + 2 < rhs.length() && rhs[++i] == '.' && rhs[++i] == '.')
                << "einsum(): found \'.\' for output that is not part of any ellipsis (...)";
            ell_index = perm_index;
            perm_index += ell_num_dim;
            found_ell = true;
            break;

          default:
            CHECK_OR_RETURN(einsum_check_label(label))
                << "einsum(): invalid subscript given at index " << lhs.size() + 2 + i
                << " in the equation string, subscripts must be in [a-zA-Z]";
            const auto index = einsum_label_to_index(label);
            CHECK_OR_RETURN(
                // Ensure label appeared at least once for some input operand
                // and at most once for the output
                label_count[index] > 0 && label_perm_index[index] == -1)
                << "einsum(): output subscript " << label
                << (label_perm_index[index] > -1
                        ? " appears more than once in the output"
                        : " does not appear in the equation for any input operand");
            label_perm_index[index] = perm_index++;
        }
      }
    }

    // Save output size before adding contraction dims (dims to sum out)
    const int32_t out_size = perm_index;

    // If ellipsis is not part of the output, add to contraction dimensions
    if (!found_ell) {
      ell_index = perm_index;
      perm_index += ell_num_dim;
    }

    // NOTE(Liang Depeng): Continue explaining the equation "ik,jkl,il->ij".
    //                     After running the following foor loop,
    //                     the none -1 indexes of `label_perm_index` are:
    //                     label_perm_index[34] = 0 ('i')
    //                     label_perm_index[35] = 1 ('j')
    //                     label_perm_index[36] = 2 ('k')
    //                     label_perm_index[37] = 3 ('l')
    //                     `out_size` equals to 2
    //                     `perm_index` equals to 4

    // Add contraction labels (labels not present in output)
    for (auto label = 0; label < TOTAL_LABELS; label++) {
      if (label_count[label] > 0 && label_perm_index[label] == -1) {
        label_perm_index[label] = perm_index++;
      }
    }

    // Here we unsqueeze missing dimensions to make all operands have the same
    // number of dimensions. We take diagonals for repeated labels within the
    // same operand. Finally we permute the operands to align dimensions as
    // per the perm_out_index we computed above.
    TensorTuple permuted_operands;
    for (auto i = 0; i < num_ops; i++) {
      std::vector<int32_t> perm_shape(perm_index, -1);
      std::vector<int32_t> label_dim(TOTAL_LABELS, -1);
      std::shared_ptr<Tensor> operand = operands[i];
      const auto labels = op_labels[i];
      const auto original_sizes = operand->shape()->dim_vec();

      int32_t j = 0;
      for (const auto& label : labels) {
        if (label == ELLIPSIS) {
          // Add missing dimensions covered by the ellipsis
          const auto num_missing_dim = ell_num_dim - (original_sizes.size() - labels.size() + 1);
          for (auto k = 0; k < num_missing_dim; k++) {
            operand = JUST(functional::Unsqueeze(operand, j));
          }
          for (auto k = 0; k < ell_num_dim; k++) { perm_shape[ell_index + k] = j++; }
        } else if (label_dim[label] != -1) {
          // Repeated label, take diagonal
          const auto dim = label_dim[label];
          CHECK_OR_RETURN(operand->dim(j) == operand->dim(dim))
              << "einsum() subscript " << einsum_index_to_label(label)
              << " is repeated for operand " << i << " but the sizes don't match, "
              << operand->dim(j) << " != " << operand->dim(dim);

          operand = JUST(functional::Diagonal(operand, 0, dim, j));
          operand = JUST(functional::MovedimInt(operand, -1, dim));
        } else {
          // Lookup output index for label
          label_dim[label] = j;
          perm_shape[label_perm_index[label]] = j++;
        }
      }

      // Add dimensions for missing labels
      for (int32_t& index : perm_shape) {
        if (index == -1) {
          operand = JUST(functional::Unsqueeze(operand, -1));
          index = j++;
        }
      }
      permuted_operands.emplace_back(JUST(functional::Permute(operand, perm_shape)));

      // NOTE(Liang Depeng): Continue explaining the equation "ik,jkl,il->ij".
      //                     What is going on within this foor loop?
      //                     For operand "ik" size = [2, 3]:
      //                        `perm_shape` equals to [0, 2, 1, 3]
      //                        first unsqueeze "ik" to 4 dim, from [2, 3] to [2, 3, 1, 1]
      //                        then permute with `perm_shape`, from [2, 3, 1, 1] to [2, 1, 3, 1]
      //
      //                     For operand "jkl" size = [4, 3, 5]:
      //                        `perm_shape` equals to [3, 0, 1, 2]
      //                        first unsqueeze "jkl" to 4 dim, from [4, 3, 5] to [4, 3, 5, 1]
      //                        then permute with `perm_shape`, from [4, 3, 5, 1] to [1, 4, 3, 5]
      //
      //                     For operand "il" size = [2, 5]:
      //                        `perm_shape` equals to [0, 2, 3, 1]
      //                        first unsqueeze "ik" to 4 dim, from [2, 5] to [2, 5, 1, 1]
      //                        then permute with `perm_shape`, from [2, 5, 1, 1] to [2, 1, 1, 5]
    }

    // Check if operands broadcast and keep track of last operand with
    // dimension size != 1 for optimizing reductions
    std::vector<std::size_t> dim_last_op(perm_index, 0);
    bool has_zero_size_dim = false;
    // NOTE(Liang Depeng): Continue explaining the equation "ik,jkl,il->ij".
    //                     After running the following foor loop,
    //                     The contents of `dim_last_op` are:
    //                     dim_last_op[0] = 2
    //                     dim_last_op[1] = 1
    //                     dim_last_op[2] = 1
    //                     dim_last_op[3] = 2
    //                     `has_zero_size_dim` equals to false
    for (auto dim = 0; dim < perm_index; dim++) {
      auto broadcast_size = permuted_operands[0]->dim(dim);
      for (auto i = 1; i < num_ops; i++) {
        const auto dim_size = permuted_operands[i]->dim(dim);
        if (broadcast_size != dim_size && broadcast_size != 1 && dim_size != 1) {
          std::ostringstream msg;
          msg << "einsum(): operands do not broadcast with remapped shapes [original->remapped]:";
          for (auto j = 0; j < num_ops; j++) {
            msg << " " << operands[j]->shape()->DebugStr() << "->"
                << permuted_operands[j]->shape()->DebugStr();
          }
          CHECK_OR_RETURN(false) << msg.str();
        }
        if (dim_size != 1) {
          broadcast_size = dim_size;
          dim_last_op[dim] = i;
        }
      }
      has_zero_size_dim |= broadcast_size == 0;
    }

    // Compute result
    std::shared_ptr<Tensor> result = permuted_operands[0];

    // Fast path for when an operand has zero sized dim
    if (has_zero_size_dim) {
      DimVector out_shape(out_size);
      for (auto i = 0; i < out_size; i++) {
        out_shape[i] = permuted_operands[dim_last_op[i]]->dim(i);
      }

      const Shape shape(out_shape);
      return functional::Constant(shape, Scalar(0), *permuted_operands[0]->dtype(), NullOpt);
    }

    // Sum out or squeeze dimensions that are size 1 for all later operands
    int dim = out_size;
    for (int i = dim; i < perm_index; ++i, ++dim) {
      if (dim_last_op[i] == 0) {
        if (result->dim(dim) == 1) {
          std::vector<int32_t> dims = {dim--};
          result = JUST(functional::Squeeze(result, dims));
        } else {
          result = JUST(functional::ReduceSum(result, {dim--}, false));
        }
      }
    }

    for (auto i = 1; i < num_ops; i++) {
      auto operand = permuted_operands[i];
      std::vector<int32_t> sum_dims;

      // Sum out or squeeze dimensions that are size 1 for all later operands
      dim = out_size;
      for (int j = dim; j < perm_index; ++j, ++dim) {
        if (dim_last_op[j] < i) {
          std::vector<int32_t> dims = {dim--};
          operand = JUST(functional::Squeeze(operand, dims));
        } else if (dim_last_op[j] == i) {
          if (result->dim(dim) == 1) {
            operand = JUST(functional::ReduceSum(operand, {dim}, false));
            std::vector<int32_t> dims = {dim--};
            result = JUST(functional::Squeeze(result, dims));
          } else {
            sum_dims.push_back(dim);
          }
        }
      }

      // Multiply tensors and sum out dimensions in sum_dims
      if (sum_dims.empty()) {
        result = JUST(functional::Mul(result, operand));
      } else if (sum_dims.size() == result->ndim()) {
        auto flatten_result = JUST(functional::Flatten(result, 0, -1));
        auto flatten_operand = JUST(functional::Flatten(operand, 0, -1));
        result = JUST(functional::Dot(flatten_result, flatten_operand));
      } else {
        result = JUST(sumproduct_pair(result, operand, sum_dims, false));
      }

      // NOTE(Liang Depeng): Continue explaining the equation "ik,jkl,il->ij".
      //                     What is going on within this foor loop?
      //                     For iter i = 1:
      //                        result = permuted_operands[0], size = [2, 1, 3, 1]
      //                        operand = permuted_operands[1], size = [1, 4, 3, 5]
      //                        sum_dims = [2, ]
      //                        what happened in `sumproduct_pair` ?
      //                            result [2, 1, 3, 1] will be permuted to [2, 3, 1, 1] then
      //                                reshaped to [1, 2, 3]
      //                            operand [1, 4, 3, 5] will be permuted to [3, 4, 5, 1] then
      //                                reshape to [1, 3, 4 * 5]
      //                            perform batch_matmul(result, operand) => [1, 2, 4 * 5]
      //                            then reshape to [2, 1, 4, 5] then permute to
      //                            [2, 4, 1, 5], at last reshape to [2, 4, 5]
      //
      //                     For iter i = 2:
      //                        result, size = [2, 4, 5]
      //                        operand = permuted_operands[2], size = [2, 1, 1, 5]
      //                        squeeze operand from [2, 1, 1, 5] to [2, 1, 5]
      //                        sum_dims = [2,]
      //                        what happened in `sumproduct_pair` ?
      //                            result [2, 4, 5] will be permuted to [2, 4, 5] then
      //                                reshaped to [2, 4, 5]
      //                            operand [2, 1, 5] will be permuted to [2, 5, 1] then
      //                                reshape to [2, 5, 1]
      //                            perform batch_matmul(result, operand)=>[2, 4, 1]
      //                            then reshape to [2, 4, 1] then permute to [2, 4, 1]
      //                            at last reshape to [2, 4]
    }
    return result;
  }
};

class TruncFunctor {
 public:
  TruncFunctor() { op_ = CHECK_JUST(one::OpBuilder("trunc").Input("in").Output("out").Build()); }
  Maybe<Tensor> operator()(const std::shared_ptr<one::Tensor>& x) const {
    return OpInterpUtil::Dispatch<Tensor>(*op_, {x});
  }

 private:
  std::shared_ptr<OpExpr> op_;
};
class AddCDivFunctor {
 public:
  AddCDivFunctor() {}
  Maybe<Tensor> operator()(const std::shared_ptr<one::Tensor>& input,
                           const std::shared_ptr<one::Tensor>& tensor1,
                           const std::shared_ptr<one::Tensor>& tensor2, const Scalar& value) const {
    return JUST(Add(input, JUST(ScalarMul(JUST(Div(tensor1, tensor2)), value, false)), 1, false));
  }
};

class InplaceAddCDivFunctor {
 public:
  InplaceAddCDivFunctor() {}
  Maybe<Tensor> operator()(const std::shared_ptr<one::Tensor>& input,
                           const std::shared_ptr<one::Tensor>& tensor1,
                           const std::shared_ptr<one::Tensor>& tensor2, const Scalar& value) const {
    JUST(CheckInplaceValid(input));
    std::shared_ptr<TensorTuple> outputs = std::make_shared<TensorTuple>(1);
    JUST(VectorAt(*outputs, 0)) = input;
    JUST(Add(input, JUST(ScalarMul(JUST(Div(tensor1, tensor2)), value, false)), 1, true));
    return JUST(VectorAt(*outputs, 0));
  }
};

class StftFunctor {
 public:
  StftFunctor() {
    op_ = CHECK_JUST(one::OpBuilder("stft").Input("input").Output("output").Build());
  }

  Maybe<Tensor> operator()(const std::shared_ptr<one::Tensor>& input, const int64_t n_fft,
                           const Optional<int64_t>& hop_length, const Optional<int64_t>& win_length,
                           const Optional<one::Tensor>& window, const bool center,
                           const std::string& mode, const bool normalized, const bool onesided,
                           const bool return_complex) const {
    int64_t new_hop_length = hop_length.has_value() == true ? JUST(hop_length) : n_fft / 4;
    int64_t new_win_length = win_length.has_value() == true ? JUST(win_length) : n_fft;
    auto input_tensor = input;

    // TODO(yzm):Remove this line when complex numbers are supported
    CHECK_OR_RETURN(return_complex == false)
        << Error::RuntimeError() << "return_complex parameter is not supported at this time";

    const auto& NumAxes = input_tensor->shape()->NumAxes();
    CHECK_OR_RETURN(NumAxes == 2 || NumAxes == 1)
        << Error::RuntimeError() << "Expected a 1D or 2D tensor,but got " << NumAxes << "D";

    auto& attrs = THREAD_CACHED_MUTABLE_ATTR_MAP("normalized", "onesided", "return_complex");
    attrs.SetAllAttrs(normalized, onesided, return_complex);

    if (NumAxes == 1) { input_tensor = JUST(functional::Unsqueeze(input_tensor, 0)); }
    if (center) {
      const auto& input_shape = input_tensor->shape();
      const auto input_dim = input_tensor->shape()->NumAxes();

      const auto extra_dims = std::max(size_t{3}, (size_t)input_dim) - input_dim;
      const auto pad_amount = n_fft / 2;

      DimVector extended_shape(extra_dims, 1);
      extended_shape.append(input_shape->begin(), input_shape->end());
      input_tensor =
          JUST(functional::Pad(JUST(functional::View(input_tensor, Shape(extended_shape))),
                               {pad_amount, pad_amount}, mode, Scalar(0)));

      DimVector view_shape;
      if (input_dim == 1) {
        view_shape = {input_tensor->shape()->back()};
      } else {
        view_shape = {input_shape->at(0), input_tensor->shape()->back()};
      }
      input_tensor = JUST(functional::View(input_tensor, Shape(view_shape)));
    }

    int32_t batch = input_tensor->shape()->At(0);
    int32_t len = input_tensor->shape()->At(1);
    int32_t n_frames = 1 + (len - n_fft) / new_hop_length;
    int32_t fft_size = static_cast<int32_t>(n_fft);
    CHECK_OR_RETURN(n_fft > 0 && n_fft <= len)
        << Error::RuntimeError() << "Expected 0 < n_fft < " << len << " ,but got " << n_fft;
    CHECK_GT_OR_RETURN(new_hop_length, 0)
        << Error::RuntimeError() << "Expected hop_length > 0, but got " << new_hop_length;
    CHECK_OR_RETURN(new_win_length > 0 && new_win_length <= n_fft)
        << Error::RuntimeError() << "Expected 0 < win_length <=n_fft ,but got " << new_win_length;
    const auto& stride = *JUST(input_tensor->stride());
    std::vector<int32_t> strides(stride.begin(), stride.end());
    input_tensor =
        JUST(view::AsStrided(input_tensor, {batch, n_frames, fft_size},
                             {JUST(VectorAt(strides, 0)),
                              static_cast<int32_t>(new_hop_length) * JUST(VectorAt(strides, 1)),
                              JUST(VectorAt(strides, 1))},
                             0));

    std::shared_ptr<Tensor> temp_tensor;
    if (window.has_value()) {
      temp_tensor = JUST(window);
      CHECK_OR_RETURN(temp_tensor->shape()->NumAxes() == 1
                      && temp_tensor->shape()->at(0) == new_win_length)
          << Error::RuntimeError()
          << "Expected a 1D window tensor of size equal to win_length=" << new_win_length
          << ", but got window with size " << temp_tensor->shape()->ToString();
    }
    if (new_win_length < n_fft) {
      temp_tensor = JUST(functional::Fill(temp_tensor, 0));
      const int64_t left = (n_fft - new_win_length) / 2;

      if (window.has_value()) {
        // TODO(yzm):Copy the window matrix to the defined range,such as
        //'''
        //      functional::AssignLocalTensor(JUST(functional::Narrow(temp_tensor, 0,
        //      left,new_win_length)), window);
        //'''
        // Remove the following check after support
        CHECK_OR_RETURN(false) << Error::RuntimeError()
                               << "The following conditions are not currently supported: "
                                  "win_length<n_fft and the window function is customized";
      } else {
        temp_tensor = JUST(
            functional::Fill(JUST(functional::Narrow(temp_tensor, 0, left, new_win_length)), 1.0));
      }
    }

    if (new_win_length < n_fft || window.has_value()) {
      input_tensor = JUST(functional::Mul(input_tensor, temp_tensor));
    }

    auto output = JUST(OpInterpUtil::Dispatch<Tensor>(
        *op_, {JUST(functional::ToContiguous(input_tensor))}, attrs));
    if (NumAxes == 2 && input->shape()->At(0) == 1) {
      output = JUST(functional::Unsqueeze(output, 0));
    }
    return output;
  }

 private:
  std::shared_ptr<OpExpr> op_;
};
class FusedWeightedSumFunctor {
 public:
  FusedWeightedSumFunctor() {
    op_.resize(kMaxInputCount /*the maximum number of inputs*/);
    for (int n = 1; n < op_.size(); ++n) {
      op_[n] =
          CHECK_JUST(one::OpBuilder("fused_weighted_sum").Input("in", n).Output("out").Build());
    }
  }
  Maybe<Tensor> operator()(const TensorTuple& in, const std::vector<float>& weights,
                           const float& alpha) const {
    CHECK_GE_OR_RETURN(in.size(), 1);
    CHECK_LT_OR_RETURN(in.size(), kMaxInputCount);
    auto& attrs = THREAD_CACHED_MUTABLE_ATTR_MAP("weights", "alpha");
    attrs.SetAllAttrs(weights, alpha);
    return JUST(OpInterpUtil::Dispatch<Tensor>(*op_[in.size()], in, attrs));
  }

 private:
  std::vector<std::shared_ptr<OpExpr>> op_;
};

class FusedCenterFunctor {
 public:
  FusedCenterFunctor() {
    op_ = CHECK_JUST(one::OpBuilder("fused_get_center_dist")
                         .Input("b1_x1")
                         .Input("b1_x2")
                         .Input("b2_x1")
                         .Input("b2_x2")
                         .Input("b1_y1")
                         .Input("b1_y2")
                         .Input("b2_y1")
                         .Input("b2_y2")
                         .Output("rho2")
                         .Build());
  }

  Maybe<Tensor> operator()(
      const std::shared_ptr<one::Tensor>& b1_x1, const std::shared_ptr<one::Tensor>& b1_x2,
      const std::shared_ptr<one::Tensor>& b2_x1, const std::shared_ptr<one::Tensor>& b2_x2,
      const std::shared_ptr<one::Tensor>& b1_y1, const std::shared_ptr<one::Tensor>& b1_y2,
      const std::shared_ptr<one::Tensor>& b2_y1, const std::shared_ptr<one::Tensor>& b2_y2) const {
    return OpInterpUtil::Dispatch<Tensor>(
        *op_, {b1_x1, b1_x2, b2_x1, b2_x2, b1_y1, b1_y2, b2_y1, b2_y2}, {});
  }

 private:
  std::shared_ptr<OpExpr> op_;
};

class FusedCenterGradFunctor {
 public:
  FusedCenterGradFunctor() {
    op_ = CHECK_JUST(one::OpBuilder("fused_get_center_dist_grad")
                         .Input("b1_x1")
                         .Input("b1_x2")
                         .Input("b2_x1")
                         .Input("b2_x2")
                         .Input("b1_y1")
                         .Input("b1_y2")
                         .Input("b2_y1")
                         .Input("b2_y2")
                         .Input("rho2_diff")
                         .Output("b1_x1_diff")
                         .Output("b1_x2_diff")
                         .Output("b2_x1_diff")
                         .Output("b2_x2_diff")
                         .Output("b1_y1_diff")
                         .Output("b1_y2_diff")
                         .Output("b2_y1_diff")
                         .Output("b2_y2_diff")
                         .Build());
  }

  Maybe<TensorTuple> operator()(
      const std::shared_ptr<one::Tensor>& b1_x1, const std::shared_ptr<one::Tensor>& b1_x2,
      const std::shared_ptr<one::Tensor>& b2_x1, const std::shared_ptr<one::Tensor>& b2_x2,
      const std::shared_ptr<one::Tensor>& b1_y1, const std::shared_ptr<one::Tensor>& b1_y2,
      const std::shared_ptr<one::Tensor>& b2_y1, const std::shared_ptr<one::Tensor>& b2_y2,
      const std::shared_ptr<one::Tensor>& rho2_diff) const {
    return OpInterpUtil::Dispatch<TensorTuple>(
        *op_, {b1_x1, b1_x2, b2_x1, b2_x2, b1_y1, b1_y2, b2_y1, b2_y2, rho2_diff}, {});
  }

 private:
  std::shared_ptr<OpExpr> op_;
};

class FusedGetIntersectionAreaFunctor {
 public:
  FusedGetIntersectionAreaFunctor() {
    op_ = CHECK_JUST(one::OpBuilder("fused_get_intersection_area")
                         .Input("b1_x1")
                         .Input("b1_x2")
                         .Input("b2_x1")
                         .Input("b2_x2")
                         .Input("b1_y1")
                         .Input("b1_y2")
                         .Input("b2_y1")
                         .Input("b2_y2")
                         .Output("inter")
                         .Build());
  }

  Maybe<Tensor> operator()(
      const std::shared_ptr<one::Tensor>& b1_x1, const std::shared_ptr<one::Tensor>& b1_x2,
      const std::shared_ptr<one::Tensor>& b2_x1, const std::shared_ptr<one::Tensor>& b2_x2,
      const std::shared_ptr<one::Tensor>& b1_y1, const std::shared_ptr<one::Tensor>& b1_y2,
      const std::shared_ptr<one::Tensor>& b2_y1, const std::shared_ptr<one::Tensor>& b2_y2) const {
    return OpInterpUtil::Dispatch<Tensor>(
        *op_, {b1_x1, b1_x2, b2_x1, b2_x2, b1_y1, b1_y2, b2_y1, b2_y2}, {});
  }

 private:
  std::shared_ptr<OpExpr> op_;
};

class FusedGetIntersectionAreaGradFunctor {
 public:
  FusedGetIntersectionAreaGradFunctor() {
    op_ = CHECK_JUST(one::OpBuilder("fused_get_intersection_area_grad")
                         .Input("b1_x1")
                         .Input("b1_x2")
                         .Input("b2_x1")
                         .Input("b2_x2")
                         .Input("b1_y1")
                         .Input("b1_y2")
                         .Input("b2_y1")
                         .Input("b2_y2")
                         .Input("inter_diff")
                         .Output("b1_x1_diff")
                         .Output("b1_x2_diff")
                         .Output("b2_x1_diff")
                         .Output("b2_x2_diff")
                         .Output("b1_y1_diff")
                         .Output("b1_y2_diff")
                         .Output("b2_y1_diff")
                         .Output("b2_y2_diff")
                         .Build());
  }

  Maybe<TensorTuple> operator()(
      const std::shared_ptr<one::Tensor>& b1_x1, const std::shared_ptr<one::Tensor>& b1_x2,
      const std::shared_ptr<one::Tensor>& b2_x1, const std::shared_ptr<one::Tensor>& b2_x2,
      const std::shared_ptr<one::Tensor>& b1_y1, const std::shared_ptr<one::Tensor>& b1_y2,
      const std::shared_ptr<one::Tensor>& b2_y1, const std::shared_ptr<one::Tensor>& b2_y2,
      const std::shared_ptr<one::Tensor>& inter_diff) const {
    return OpInterpUtil::Dispatch<TensorTuple>(
        *op_, {b1_x1, b1_x2, b2_x1, b2_x2, b1_y1, b1_y2, b2_y1, b2_y2, inter_diff}, {});
  }

 private:
  std::shared_ptr<OpExpr> op_;
};

class FusedGetBounddingBoxesCoordFunctor {
 public:
  FusedGetBounddingBoxesCoordFunctor() {
    op_ = CHECK_JUST(one::OpBuilder("fused_get_boundding_boxes_coord")
                         .Input("x1")
                         .Input("y1")
                         .Input("w1")
                         .Input("h1")
                         .Input("x2")
                         .Input("y2")
                         .Input("w2")
                         .Input("h2")
                         .Output("b1_x1")
                         .Output("b1_x2")
                         .Output("b1_y1")
                         .Output("b1_y2")
                         .Output("b2_x1")
                         .Output("b2_x2")
                         .Output("b2_y1")
                         .Output("b2_y2")
                         .Build());
  }

  Maybe<TensorTuple> operator()(
      const std::shared_ptr<one::Tensor>& x1, const std::shared_ptr<one::Tensor>& y1,
      const std::shared_ptr<one::Tensor>& w1, const std::shared_ptr<one::Tensor>& h1,
      const std::shared_ptr<one::Tensor>& x2, const std::shared_ptr<one::Tensor>& y2,
      const std::shared_ptr<one::Tensor>& w2, const std::shared_ptr<one::Tensor>& h2) const {
    return OpInterpUtil::Dispatch<TensorTuple>(*op_, {x1, y1, w1, h1, x2, y2, w2, h2}, {});
  }

 private:
  std::shared_ptr<OpExpr> op_;
};

class FusedGetBounddingBoxesCoordGradFunctor {
 public:
  FusedGetBounddingBoxesCoordGradFunctor() {
    op_ = CHECK_JUST(one::OpBuilder("fused_get_boundding_boxes_coord_grad")
                         .Input("b1_x1_diff")
                         .Input("b1_x2_diff")
                         .Input("b1_y1_diff")
                         .Input("b1_y2_diff")
                         .Input("b2_x1_diff")
                         .Input("b2_x2_diff")
                         .Input("b2_y1_diff")
                         .Input("b2_y2_diff")
                         .Output("x1_diff")
                         .Output("y1_diff")
                         .Output("w1_diff")
                         .Output("h1_diff")
                         .Output("x2_diff")
                         .Output("y2_diff")
                         .Output("w2_diff")
                         .Output("h2_diff")
                         .Build());
  }

  Maybe<TensorTuple> operator()(const std::shared_ptr<one::Tensor>& b1_x1_diff,
                                const std::shared_ptr<one::Tensor>& b1_x2_diff,
                                const std::shared_ptr<one::Tensor>& b1_y1_diff,
                                const std::shared_ptr<one::Tensor>& b1_y2_diff,
                                const std::shared_ptr<one::Tensor>& b2_x1_diff,
                                const std::shared_ptr<one::Tensor>& b2_x2_diff,
                                const std::shared_ptr<one::Tensor>& b2_y1_diff,
                                const std::shared_ptr<one::Tensor>& b2_y2_diff) const {
    return OpInterpUtil::Dispatch<TensorTuple>(*op_,
                                               {b1_x1_diff, b1_x2_diff, b1_y1_diff, b1_y2_diff,
                                                b2_x1_diff, b2_x2_diff, b2_y1_diff, b2_y2_diff},
                                               {});
  }

 private:
  std::shared_ptr<OpExpr> op_;
};

class FusedGetCiouDiagonalAngleFunctor {
 public:
  FusedGetCiouDiagonalAngleFunctor() {
    op_ = CHECK_JUST(one::OpBuilder("fused_get_ciou_diagonal_angle")
                         .Input("w1")
                         .Input("h1")
                         .Input("w2")
                         .Input("h2")
                         .Output("v")
                         .Build());
  }

  Maybe<Tensor> operator()(const std::shared_ptr<one::Tensor>& w1,
                           const std::shared_ptr<one::Tensor>& h1,
                           const std::shared_ptr<one::Tensor>& w2,
                           const std::shared_ptr<one::Tensor>& h2, const float eps) const {
    auto& attrs = THREAD_CACHED_MUTABLE_ATTR_MAP("eps");
    attrs.SetAllAttrs(eps);
    return OpInterpUtil::Dispatch<Tensor>(*op_, {w1, h1, w2, h2}, attrs);
  }

 private:
  std::shared_ptr<OpExpr> op_;
};

class FusedGetCiouResultFunctor {
 public:
  FusedGetCiouResultFunctor() {
    op_ = CHECK_JUST(one::OpBuilder("fused_get_ciou_result")
                         .Input("v")
                         .Input("iou")
                         .Input("rho2")
                         .Input("c2")
                         .Output("y")
                         .Output("alpha")
                         .Build());
  }

  Maybe<TensorTuple> operator()(const std::shared_ptr<one::Tensor>& v,
                                const std::shared_ptr<one::Tensor>& iou,
                                const std::shared_ptr<one::Tensor>& rho2,
                                const std::shared_ptr<one::Tensor>& c2, const float& eps) const {
    auto& attrs = THREAD_CACHED_MUTABLE_ATTR_MAP("eps");
    attrs.SetAllAttrs(eps);
    return OpInterpUtil::Dispatch<TensorTuple>(*op_, {v, iou, rho2, c2}, attrs);
  }

 private:
  std::shared_ptr<OpExpr> op_;
};

class FusedGetCiouDiagonalAngleGradFunctor {
 public:
  FusedGetCiouDiagonalAngleGradFunctor() {
    op_ = CHECK_JUST(one::OpBuilder("fused_get_ciou_diagonal_angle_grad")
                         .Input("w1")
                         .Input("h1")
                         .Input("w2")
                         .Input("h2")
                         .Input("v_diff")
                         .Output("w1_diff")
                         .Output("h1_diff")
                         .Output("w2_diff")
                         .Output("h2_diff")
                         .Build());
  }

  Maybe<TensorTuple> operator()(const std::shared_ptr<one::Tensor>& w1,
                                const std::shared_ptr<one::Tensor>& h1,
                                const std::shared_ptr<one::Tensor>& w2,
                                const std::shared_ptr<one::Tensor>& h2,
                                const std::shared_ptr<one::Tensor>& v_diff, const float eps) const {
    auto& attrs = THREAD_CACHED_MUTABLE_ATTR_MAP("eps");
    attrs.SetAllAttrs(eps);
    return OpInterpUtil::Dispatch<TensorTuple>(*op_, {w1, h1, w2, h2, v_diff}, attrs);
  }

 private:
  std::shared_ptr<OpExpr> op_;
};

class FusedGetCiouResultGradFunctor {
 public:
  FusedGetCiouResultGradFunctor() {
    op_ = CHECK_JUST(one::OpBuilder("fused_get_ciou_result_grad")
                         .Input("dy")
                         .Input("alpha")
                         .Input("rho2")
                         .Input("c2")
                         .Output("dv")
                         .Output("diou")
                         .Output("drho2")
                         .Output("dc2")
                         .Build());
  }

  Maybe<TensorTuple> operator()(const std::shared_ptr<one::Tensor>& dy,
                                const std::shared_ptr<one::Tensor>& alpha,
                                const std::shared_ptr<one::Tensor>& rho2,
                                const std::shared_ptr<one::Tensor>& c2) const {
    return OpInterpUtil::Dispatch<TensorTuple>(*op_, {dy, alpha, rho2, c2}, {});
  }

 private:
  std::shared_ptr<OpExpr> op_;
};

class FusedGetIouFunctor {
 public:
  FusedGetIouFunctor() {
    op_ = CHECK_JUST(one::OpBuilder("fused_get_iou")
                         .Input("w1")
                         .Input("h1")
                         .Input("w2")
                         .Input("h2")
                         .Input("inter")
                         .Output("iou")
                         .Build());
  }

  Maybe<Tensor> operator()(const std::shared_ptr<one::Tensor>& w1,
                           const std::shared_ptr<one::Tensor>& h1,
                           const std::shared_ptr<one::Tensor>& w2,
                           const std::shared_ptr<one::Tensor>& h2,
                           const std::shared_ptr<one::Tensor>& inter, const float& eps) const {
    auto& attrs = THREAD_CACHED_MUTABLE_ATTR_MAP("eps");
    attrs.SetAllAttrs(eps);
    return OpInterpUtil::Dispatch<Tensor>(*op_, {w1, h1, w2, h2, inter}, attrs);
  }

 private:
  std::shared_ptr<OpExpr> op_;
};

class FusedGetIouGradFunctor {
 public:
  FusedGetIouGradFunctor() {
    op_ = CHECK_JUST(one::OpBuilder("fused_get_iou_grad")
                         .Input("diou")
                         .Input("w1")
                         .Input("h1")
                         .Input("w2")
                         .Input("h2")
                         .Input("inter")
                         .Output("dw1")
                         .Output("dh1")
                         .Output("dinter")
                         .Build());
  }

  Maybe<TensorTuple> operator()(const std::shared_ptr<one::Tensor>& diou,
                                const std::shared_ptr<one::Tensor>& w1,
                                const std::shared_ptr<one::Tensor>& h1,
                                const std::shared_ptr<one::Tensor>& w2,
                                const std::shared_ptr<one::Tensor>& h2,
                                const std::shared_ptr<one::Tensor>& inter, const float& eps) const {
    auto& attrs = THREAD_CACHED_MUTABLE_ATTR_MAP("eps");
    attrs.SetAllAttrs(eps);
    return OpInterpUtil::Dispatch<TensorTuple>(*op_, {diou, w1, h1, w2, h2, inter}, attrs);
  }

 private:
  std::shared_ptr<OpExpr> op_;
};

class FusedGetConvexDiagonalSquaredFunctor {
 public:
  FusedGetConvexDiagonalSquaredFunctor() {
    op_ = CHECK_JUST(one::OpBuilder("fused_get_convex_diagonal_squared")
                         .Input("b1_x1")
                         .Input("b1_x2")
                         .Input("b2_x1")
                         .Input("b2_x2")
                         .Input("b1_y1")
                         .Input("b1_y2")
                         .Input("b2_y1")
                         .Input("b2_y2")
                         .Output("c2")
                         .Build());
  }

  Maybe<Tensor> operator()(const std::shared_ptr<one::Tensor>& b1_x1,
                           const std::shared_ptr<one::Tensor>& b1_x2,
                           const std::shared_ptr<one::Tensor>& b2_x1,
                           const std::shared_ptr<one::Tensor>& b2_x2,
                           const std::shared_ptr<one::Tensor>& b1_y1,
                           const std::shared_ptr<one::Tensor>& b1_y2,
                           const std::shared_ptr<one::Tensor>& b2_y1,
                           const std::shared_ptr<one::Tensor>& b2_y2, const float& eps) const {
    auto& attrs = THREAD_CACHED_MUTABLE_ATTR_MAP("eps");
    attrs.SetAllAttrs(eps);
    return OpInterpUtil::Dispatch<Tensor>(
        *op_, {b1_x1, b1_x2, b2_x1, b2_x2, b1_y1, b1_y2, b2_y1, b2_y2}, attrs);
  }

 private:
  std::shared_ptr<OpExpr> op_;
};

class FusedGetConvexDiagonalSquaredGradFunctor {
 public:
  FusedGetConvexDiagonalSquaredGradFunctor() {
    op_ = CHECK_JUST(one::OpBuilder("fused_get_convex_diagonal_squared_grad")
                         .Input("c2_diff")
                         .Input("b1_x1")
                         .Input("b1_x2")
                         .Input("b2_x1")
                         .Input("b2_x2")
                         .Input("b1_y1")
                         .Input("b1_y2")
                         .Input("b2_y1")
                         .Input("b2_y2")
                         .Output("b1_x1_diff")
                         .Output("b1_x2_diff")
                         .Output("b2_x1_diff")
                         .Output("b2_x2_diff")
                         .Output("b1_y1_diff")
                         .Output("b1_y2_diff")
                         .Output("b2_y1_diff")
                         .Output("b2_y2_diff")
                         .Build());
  }

  Maybe<TensorTuple> operator()(
      const std::shared_ptr<one::Tensor>& c2_diff, const std::shared_ptr<one::Tensor>& b1_x1,
      const std::shared_ptr<one::Tensor>& b1_x2, const std::shared_ptr<one::Tensor>& b2_x1,
      const std::shared_ptr<one::Tensor>& b2_x2, const std::shared_ptr<one::Tensor>& b1_y1,
      const std::shared_ptr<one::Tensor>& b1_y2, const std::shared_ptr<one::Tensor>& b2_y1,
      const std::shared_ptr<one::Tensor>& b2_y2, const float& eps) const {
    auto& attrs = THREAD_CACHED_MUTABLE_ATTR_MAP("eps");
    attrs.SetAllAttrs(eps);
    return OpInterpUtil::Dispatch<TensorTuple>(
        *op_, {c2_diff, b1_x1, b1_x2, b2_x1, b2_x2, b1_y1, b1_y2, b2_y1, b2_y2}, attrs);
  }

 private:
  std::shared_ptr<OpExpr> op_;
};

}  // namespace impl

using namespace impl;

ONEFLOW_FUNCTION_LIBRARY(m) {
  m.add_functor<AddNFunctor>("Add");
  m.add_functor<ScalarAddFunctor, ScalarAdd2Functor>("ScalarAdd");
  m.add_functor<ScalarSubFunctor, ScalarSub2Functor>("ScalarSub");
  m.add_functor<ScalarMulFunctor, ScalarMul2Functor>("ScalarMul");
  m.add_functor<InplaceScalarMulFunctor>("InplaceScalarMul");
  m.add_functor<AddCDivFunctor>("AddCDiv");
  m.add_functor<InplaceAddCDivFunctor>("InplaceAddCDiv");
  m.add_functor<ScalarDivFunctor, ScalarDiv2Functor>("ScalarDiv");
  m.add_functor<ScalarDivModeFunctor, ScalarDivMode2Functor>("ScalarDivMode");
  m.add_functor<InplaceScalarDivFunctor>("InplaceScalarDiv");
  m.add_functor<ScalarPowFunctor>("ScalarPow");
  m.add_functor<ScalarReversePowFunctor>("ScalarReversePow");
  m.add_functor<ScalarPowGradFunctor>("ScalarPowGrad");
  m.add_functor<ScalarReversePowGradFunctor>("ScalarReversePowGrad");
  m.add_functor<ReduceMaxFunctor>("ReduceMax");
  m.add_functor<MaxFunctor, Max2Functor>("Max");
  m.add_functor<ReduceMeanFunctor>("ReduceMean");
  m.add_functor<ReduceMeanWholeFunctor>("ReduceMeanWhole");
  m.add_functor<ReduceMinFunctor>("ReduceMin");
  m.add_functor<MinFunctor, Min2Functor>("Min");
  m.add_functor<AminFunctor>("Amin");
  m.add_functor<MedianFunctor>("Median");
  m.add_functor<MedianWithIndicesFunctor>("MedianWithIndices");
  m.add_functor<ModeFunctor>("Mode");
  m.add_functor<AmaxFunctor>("Amax");
  m.add_functor<ReduceSumFunctor>("ReduceSum");
  m.add_functor<ReduceSumWholeFunctor>("ReduceSumWhole");
  m.add_functor<ReduceNanSumFunctor>("ReduceNanSum");
  m.add_functor<ReduceNanSumWholeFunctor>("ReduceNanSumWhole");
  m.add_functor<ReduceAllFunctor>("ReduceAll");
  m.add_functor<ReduceAllWholeFunctor>("ReduceAllWhole");
  m.add_functor<ReduceAnyFunctor>("ReduceAny");
  m.add_functor<ReduceAnyWholeFunctor>("ReduceAnyWhole");
  m.add_functor<ReduceProdFunctor>("ReduceProd");
  m.add_functor<ReduceProdWholeFunctor>("ReduceProdWhole");
  m.add_functor<ReduceMinDeviceStageFunctor>("ReduceMinDeviceStage");
  m.add_functor<ReduceMaxDeviceStageFunctor>("ReduceMaxDeviceStage");
  m.add_functor<ReduceMinGlobalStageFunctor>("ReduceMinGlobalStage");
  m.add_functor<ReduceMaxGlobalStageFunctor>("ReduceMaxGlobalStage");
  m.add_functor<ReduceMinDeviceStageGradFunctor>("ReduceMinDeviceStageGrad");
  m.add_functor<ReduceMaxDeviceStageGradFunctor>("ReduceMaxDeviceStageGrad");
  m.add_functor<ReduceMinGlobalStageGradFunctor>("ReduceMinGlobalStageGrad");
  m.add_functor<ReduceMaxGlobalStageGradFunctor>("ReduceMaxGlobalStageGrad");
  m.add_functor<LogSumExpFunctor>("LogSumExp");
  m.add_functor<LogAddExpFunctor>("LogAddExp");
  m.add_functor<QuantileFunctor>("Quantile");
  m.add_functor<ScalarQuantileFunctor>("ScalarQuantile");
  m.add_functor<TransposeFunctor>("Transpose");
  m.add_functor<Transpose2dimFunctor>("Transpose2dim");
  m.add_functor<TransposeFunctor>("Permute");
  m.add_functor<AsStridedFunctor>("AsStrided");
  m.add_functor<AsStridedGradFunctor>("AsStridedGrad");
  m.add_functor<InplaceAsStridedFunctor>("InplaceAsStrided");
  m.add_functor<Transpose2dimFunctor>("Swapaxes");
  m.add_functor<Transpose2dimFunctor>("Swapdims");
  m.add_functor<ArangeFunctor, Arange2Functor>("Arange");
  m.add_functor<GlobalArangeFunctor, GlobalArange2Functor>("GlobalArange");
  m.add_functor<HannWindowFunctor>("HannWindow");
  m.add_functor<GlobalHannWindowFunctor>("GlobalHannWindow");
  m.add_functor<CastFunctor>("Cast");
  m.add_functor<ClampFunctor>("Clamp");
  m.add_functor<ClampMinFunctor>("ClampMin");
  m.add_functor<ClampMaxFunctor>("ClampMax");
  m.add_functor<ClampInplaceFunctor>("ClampInplace");
  m.add_functor<ClampMinInplaceFunctor>("ClampMinInplace");
  m.add_functor<ClampMaxInplaceFunctor>("ClampMaxInplace");
  m.add_functor<ClipFunctor>("Clip");
  m.add_functor<ClipInplaceFunctor>("ClipInplace");
  m.add_functor<SqrtSquareSumFunctor>("SqrtSquareSum");
  m.add_functor<VectorNormFunctor, ScalarVectorNormFunctor>("VectorNorm");
  m.add_functor<ScalarMatrixNormFunctor, MatrixNormFunctor>("MatrixNorm");
  m.add_functor<NormFunctor, Norm2Functor>("Norm");
  m.add_functor<ScalarNormFunctor, ScalarNorm2Functor>("ScalarNorm");
  m.add_functor<ClampGradFunctor>("ClampGrad");
  m.add_functor<SelectFunctor>("Select");
  m.add_functor<SelectTopNFunctor>("SelectTopN");
  m.add_functor<MinimumFunctor>("Minimum");
  m.add_functor<MinimumFunctor>("Min");
  m.add_functor<MaximumFunctor>("Maximum");
  m.add_functor<MaximumFunctor>("Max");
  m.add_functor<ScalarFModFunctor>("ScalarFMod");
  m.add_functor<ScalarFloorDivFunctor>("ScalarFloorDiv");
  m.add_functor<ScalarTruncDivFunctor>("ScalarTruncDiv");
  m.add_functor<ScalarLogicalEqualFunctor, ScalarLogicalEqual2Functor>("ScalarLogicalEqual");
  m.add_functor<ScalarLogicalNotEqualFunctor, ScalarLogicalNotEqual2Functor>(
      "ScalarLogicalNotEqual");
  m.add_functor<ScalarLogicalGreaterFunctor, ScalarLogicalGreater2Functor>("ScalarLogicalGreater");
  m.add_functor<InplaceScalarLogicalGreaterFunctor>("InplaceScalarLogicalGreater");
  m.add_functor<ScalarLogicalGreaterEqualFunctor, ScalarLogicalGreaterEqual2Functor>(
      "ScalarLogicalGreaterEqual");
  m.add_functor<ScalarLogicalLessFunctor, ScalarLogicalLess2Functor>("ScalarLogicalLess");
  m.add_functor<ScalarLogicalLessEqualFunctor, ScalarLogicalLessEqual2Functor>(
      "ScalarLogicalLessEqual");
  m.add_functor<ScalarLogicalAndFunctor, ScalarLogicalAnd2Functor>("ScalarLogicalAnd");
  m.add_functor<ScalarLogicalOrFunctor, ScalarLogicalOr2Functor>("ScalarLogicalOr");
  m.add_functor<ScalarLogicalXorFunctor, ScalarLogicalXor2Functor>("ScalarLogicalXor");
  m.add_functor<ScalarLerpFunctor>("ScalarLerp");
  m.add_functor<ScalarInplaceLerpFunctor>("ScalarInplaceLerp");
  m.add_functor<ScalarLerpGradFunctor>("ScalarLerpGrad");
  m.add_functor<StandardDeviationFunctor>("StandardDeviation");
  m.add_functor<VarianceFunctor>("Variance");
  m.add_functor<RMSLayerNormalizationFunctor>("RMSLayerNormalization");
  m.add_functor<DotFunctor>("Dot");
  m.add_functor<MovedimVecFunctor>("MovedimVec");
  m.add_functor<MovedimIntFunctor>("MovedimInt");
  m.add_functor<TensorSplitVecFunctor>("TensorSplitVec");
  m.add_functor<TensorSplitIntFunctor>("TensorSplitInt");
  m.add_functor<HsplitIntFunctor>("HsplitInt");
  m.add_functor<HsplitVecFunctor>("HsplitVec");
  m.add_functor<VsplitIntFunctor>("VsplitInt");
  m.add_functor<VsplitVecFunctor>("VsplitVec");
  m.add_functor<ErfinvFunctor>("Erfinv");
  m.add_functor<ErfinvInplaceFunctor>("ErfinvInplace");
  m.add_functor<CumsumFunctor>("Cumsum");
  m.add_functor<CumProdFunctor>("Cumprod");
  m.add_functor<CumProdGradFunctor>("CumprodGrad");
  m.add_functor<EinSumFunctor>("EinSum");
  m.add_functor<InvFunctor>("Inv");
  m.add_functor<DetFunctor>("Det");
  m.add_functor<GeluWithApproximateFunctor>("GeluWithApproximate");
  m.add_functor<impl::TruncFunctor>("Trunc");
  m.add_functor<StftFunctor>("Stft");
  m.add_functor<impl::FusedWeightedSumFunctor>("FusedWeightedSum");
  m.add_functor<impl::FusedCenterFunctor>("FusedCenter");
  m.add_functor<impl::FusedCenterGradFunctor>("FusedCenterGrad");
  m.add_functor<impl::FusedGetBounddingBoxesCoordFunctor>("FusedGetBounddingBoxesCoord");
  m.add_functor<impl::FusedGetBounddingBoxesCoordGradFunctor>("FusedGetBounddingBoxesCoordGrad");
  m.add_functor<impl::FusedGetCiouDiagonalAngleFunctor>("FusedGetCiouDiagonalAngle");
  m.add_functor<impl::FusedGetCiouDiagonalAngleGradFunctor>("FusedGetCiouDiagonalAngleGrad");
  m.add_functor<impl::FusedGetCiouResultFunctor>("FusedGetCiouResult");
  m.add_functor<impl::FusedGetCiouResultGradFunctor>("FusedGetCiouResultGrad");
  m.add_functor<impl::FusedGetIntersectionAreaFunctor>("FusedGetIntersectionArea");
  m.add_functor<impl::FusedGetIntersectionAreaGradFunctor>("FusedGetIntersectionAreaGrad");
  m.add_functor<impl::FusedGetIouFunctor>("FusedGetIou");
  m.add_functor<impl::FusedGetIouGradFunctor>("FusedGetIouGrad");
  m.add_functor<impl::FusedGetConvexDiagonalSquaredFunctor>("FusedGetConvexDiagonalSquared");
  m.add_functor<impl::FusedGetConvexDiagonalSquaredGradFunctor>(
      "FusedGetConvexDiagonalSquaredGrad");
  m.add_functor<impl::ScalarBitwiseAndFunctor, impl::ScalarBitwiseAnd2Functor>("ScalarBitwiseAnd");
  m.add_functor<impl::ScalarBitwiseOrFunctor, impl::ScalarBitwiseOr2Functor>("ScalarBitwiseOr");
  m.add_functor<impl::ScalarBitwiseXorFunctor, impl::ScalarBitwiseXor2Functor>("ScalarBitwiseXor");
};

}  // namespace functional
}  // namespace one
}  // namespace oneflow<|MERGE_RESOLUTION|>--- conflicted
+++ resolved
@@ -2630,7 +2630,6 @@
   }
 };
 
-<<<<<<< HEAD
 class ScalarLerpFunctor {
  public:
   ScalarLerpFunctor() {
@@ -2665,7 +2664,12 @@
     }
 
     return OpInterpUtil::Dispatch<Tensor>(*op_, {broadcast_start, broadcast_end}, attrs);
-=======
+  }
+
+ private:
+  std::shared_ptr<OpExpr> op_;
+};
+
 class ScalarBitwiseBaseFunctor {
  public:
   explicit ScalarBitwiseBaseFunctor(std::string op_name) {
@@ -2691,14 +2695,12 @@
     TensorTuple casted_vec = JUST(tensor_processor.GetInputs());
 
     return OpInterpUtil::Dispatch<Tensor>(*op_, {casted_vec}, attrs);
->>>>>>> b086395c
-  }
-
- private:
-  std::shared_ptr<OpExpr> op_;
-};
-
-<<<<<<< HEAD
+  }
+
+ private:
+  std::shared_ptr<OpExpr> op_;
+};
+
 class ScalarInplaceLerpFunctor {
  public:
   ScalarInplaceLerpFunctor() {
@@ -2779,7 +2781,8 @@
 
  private:
   std::shared_ptr<OpExpr> op_;
-=======
+};
+
 class ScalarBitwiseAndFunctor : public ScalarBitwiseBaseFunctor {
  public:
   ScalarBitwiseAndFunctor() : ScalarBitwiseBaseFunctor(/*op_name=*/"scalar_bitwise_and") {}
@@ -2814,7 +2817,6 @@
   Maybe<Tensor> operator()(const Scalar& scalar, const std::shared_ptr<one::Tensor>& x) const {
     return ScalarBitwiseXor(x, scalar);
   }
->>>>>>> b086395c
 };
 
 class StandardDeviationFunctor {
