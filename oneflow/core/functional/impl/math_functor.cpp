/*
Copyright 2020 The OneFlow Authors. All rights reserved.

Licensed under the Apache License, Version 2.0 (the "License");
you may not use this file except in compliance with the License.
You may obtain a copy of the License at

    http://www.apache.org/licenses/LICENSE-2.0

Unless required by applicable law or agreed to in writing, software
distributed under the License is distributed on an "AS IS" BASIS,
WITHOUT WARRANTIES OR CONDITIONS OF ANY KIND, either express or implied.
See the License for the specific language governing permissions and
limitations under the License.
*/

#include "oneflow/core/autograd/autograd_mode.h"
#include "oneflow/core/common/container_util.h"
#include "oneflow/core/common/scalar.h"
#include "oneflow/core/common/optional.h"
#include "oneflow/core/framework/mutable_attr_map.h"
#include "oneflow/core/framework/op_builder.h"
#include "oneflow/core/framework/op_expr.h"
#include "oneflow/core/framework/op_interpreter/op_interpreter_util.h"
#include "oneflow/core/framework/tensor_tuple.h"
#include "oneflow/core/functional/functional.h"
#include "oneflow/core/functional/function_library.h"
#include "oneflow/core/functional/impl/binary_functor.h"
#include "oneflow/core/job/lazy_mode.h"
#include "oneflow/core/functional/tensor_processor.h"
#include "oneflow/core/profiler/profiler.h"

#include <sstream>
#include <bitset>

namespace oneflow {
namespace one {
namespace functional {
namespace impl {

class AddNFunctor {
 public:
  AddNFunctor() {
    op_.resize(kMaxInputCount /*the maximum number of inputs*/);
    for (int n = 1; n < op_.size(); ++n) {
      op_[n] = CHECK_JUST(one::OpBuilder("add_n").Input("in", n + 1).Output("out").Build());
    }
  }
  Maybe<Tensor> operator()(const TensorTuple& inputs, bool inplace) const {
    CHECK_GE_OR_RETURN(inputs.size(), 2);
    TensorTuple outputs;
    for (int i = 0; i < inputs.size(); i += kMaxInputCount) {
      size_t size = (i + kMaxInputCount) < inputs.size() ? kMaxInputCount : inputs.size() - i;
      TensorTuple partial_inputs(size);
      std::copy(inputs.begin() + i, inputs.begin() + i + size, partial_inputs.begin());
      if (i == 0 && inplace) {
        JUST(CheckInplaceValid(partial_inputs.at(0)));
        std::shared_ptr<TensorTuple> outs = std::make_shared<TensorTuple>(1);
        (*outs)[0] = partial_inputs[0];
        JUST(OpInterpUtil::Dispatch(*op_.at(size - 1), partial_inputs, outs.get()));
        outputs.emplace_back((*outs)[0]);
      } else {
        outputs.emplace_back(
            JUST(OpInterpUtil::Dispatch<Tensor>(*op_.at(size - 1), partial_inputs)));
      }
    }
    if (outputs.size() == 1) { return outputs.at(0); }
    return this->operator()(outputs, inplace);
  }

 private:
  std::vector<std::shared_ptr<OpExpr>> op_;
};

class ScalarMathBaseFunctor {
 public:
  explicit ScalarMathBaseFunctor(std::string op_name) {
    op_ = CHECK_JUST(one::OpBuilder(op_name).Input("in").Output("out").Build());
  }
  virtual ~ScalarMathBaseFunctor() = default;
  Maybe<Tensor> operator()(const std::shared_ptr<one::Tensor>& x, const Scalar& scalar,
                           bool inplace) const {
    if (std::dynamic_pointer_cast<StaticZerosTensor>(x) && op_->op_type_name() == "scalar_mul") {
      return x;
    }
    auto& attrs = THREAD_CACHED_MUTABLE_ATTR_MAP("float_operand", "has_float_operand",
                                                 "int_operand", "has_int_operand");
    TensorProcessor tensor_processor;
    Symbol<DType> lowest_dtype;
    if (scalar.IsFloatingPoint()) {
      attrs.SetAllAttrs(scalar.As<double>(), true, NullOpt, false);
      // Only promote type to Float32 when tensor is Int type but scalar is float type.
      if (DType::priority_order[x->dtype()->data_type()]
          < DType::priority_order[DType::Float16()->data_type()]) {
        lowest_dtype = DType::Float();
      } else {
        lowest_dtype = x->dtype();
      }
    } else if (scalar.IsIntegral()) {
      attrs.SetAllAttrs(NullOpt, false, scalar.As<int64_t>(), true);
      // Promote type to Int64 when tensor is Bool type but scalar is int type.
      // Promote type to Float32 when op is scalar_div.
      if (DType::priority_order[x->dtype()->data_type()]
          == DType::priority_order[DType::Bool()->data_type()]) {
        lowest_dtype = DType::Int64();
      } else if (op_->op_type_name() == "scalar_div") {
        lowest_dtype = x->dtype() == DType::Float16() ? DType::Float16() : DType::Float();
      } else {
        lowest_dtype = x->dtype();
      }
    } else {
      UNIMPLEMENTED_THEN_RETURN() << "The scalar in " << op_->op_type_name()
                                  << " should be float or int.";
    }
    JUST(tensor_processor.AddInputs({x}, lowest_dtype).Apply());
    TensorTuple casted_vec = JUST(tensor_processor.GetInputs());
    if (inplace) {
      JUST(CheckInplaceCastValid(x, casted_vec[0]));
      JUST(CheckInplaceValid(x));

      std::shared_ptr<TensorTuple> outputs = std::make_shared<TensorTuple>(1);
      (*outputs)[0] = x;
      JUST(OpInterpUtil::Dispatch(*op_, {x}, outputs.get(), OpExprInterpContext(attrs)));
      return outputs->at(0);
    } else {
      return OpInterpUtil::Dispatch<Tensor>(*op_, casted_vec, attrs);
    }
  }

 private:
  std::shared_ptr<OpExpr> op_;
};

class ScalarAddFunctor : public ScalarMathBaseFunctor {
 public:
  ScalarAddFunctor() : ScalarMathBaseFunctor(/*op_name=*/"scalar_add") {}

  Maybe<Tensor> operator()(const std::shared_ptr<one::Tensor>& input, const Scalar& other,
                           const Scalar& alpha, const bool& inplace) const {
    if (IsIntegralDataType(input->dtype()->data_type()) && other.IsIntegral()
        && alpha.IsFloatingPoint()) {
      return Error::RuntimeError()
             << "For integral input tensors, argument alpha must not be a floating point number.";
    }
    Scalar scalar;
    if (other.IsFloatingPoint() || alpha.IsFloatingPoint()) {
      scalar = Scalar(other.Value<double>() * alpha.Value<double>());
    } else {
      scalar = Scalar(other.Value<int64_t>() * alpha.Value<int64_t>());
    }
    return ScalarMathBaseFunctor::operator()(input, scalar, inplace);
  }
};

class ScalarAdd2Functor {
 public:
  Maybe<Tensor> operator()(const Scalar& input, const std::shared_ptr<one::Tensor>& other,
                           const Scalar& alpha) const {
    if (IsIntegralDataType(other->dtype()->data_type()) && input.IsIntegral()
        && alpha.IsFloatingPoint()) {
      return Error::RuntimeError()
             << "For integral input tensors, argument alpha must not be a floating point number.";
    }
    std::shared_ptr<one::Tensor> other_;
    if ((alpha.IsIntegral() && alpha.Value<int64_t>() == 1)
        || (alpha.IsFloatingPoint()
            && std::fabs(alpha.Value<double>() - 1.0) < std::numeric_limits<double>::epsilon())) {
      other_ = other;
    } else {
      other_ = JUST(ScalarMul(alpha, other));
    }
    return ScalarAdd(other_, input, /*alpha=*/1, /*inplace=*/false);
  }
};

class ScalarSubFunctor {
 public:
  Maybe<Tensor> operator()(const std::shared_ptr<one::Tensor>& input, const Scalar& scalar,
                           const Scalar& alpha, bool inplace) const {
    return ScalarAdd(input, Scalar(-1) * scalar, alpha, inplace);
  }
};

class ScalarSub2Functor {
 public:
  Maybe<Tensor> operator()(const Scalar& scalar, const std::shared_ptr<one::Tensor>& input,
                           const Scalar& alpha) const {
    return ScalarAdd(scalar, input, Scalar(-1) * alpha);
  }
};

class ScalarMulFunctor : public ScalarMathBaseFunctor {
 public:
  ScalarMulFunctor() : ScalarMathBaseFunctor(/*op_name=*/"scalar_mul") {}
};

class ScalarMul2Functor {
 public:
  Maybe<Tensor> operator()(const Scalar& scalar, const std::shared_ptr<one::Tensor>& x) const {
    return ScalarMul(x, scalar, false);
  }
};

class InplaceScalarMulFunctor : public ScalarMathBaseFunctor {
 public:
  InplaceScalarMulFunctor() : ScalarMathBaseFunctor(/*op_name=*/"scalar_mul") {}
  Maybe<Tensor> operator()(const std::shared_ptr<one::Tensor>& x, const Scalar& scalar) const {
    return ScalarMathBaseFunctor::operator()(x, scalar, true);
  }
};

class ScalarDivFunctor : public ScalarMathBaseFunctor {
 public:
  ScalarDivFunctor() : ScalarMathBaseFunctor(/*op_name=*/"scalar_div") {}
  Maybe<Tensor> operator()(const std::shared_ptr<one::Tensor>& x, const Scalar& scalar) const {
    return ScalarMathBaseFunctor::operator()(x, scalar, false);
  }
};

class ScalarDiv2Functor {
 public:
  Maybe<Tensor> operator()(const Scalar& scalar, const std::shared_ptr<one::Tensor>& x) const {
    return functional::ScalarMul(JUST(functional::Reciprocal(x)), scalar, /*inplace=*/false);
  }
};

class InplaceScalarDivFunctor : public ScalarMathBaseFunctor {
 public:
  InplaceScalarDivFunctor() : ScalarMathBaseFunctor(/*op_name=*/"scalar_mul") {}
  Maybe<Tensor> operator()(const std::shared_ptr<one::Tensor>& x, const Scalar& scalar) const {
    return ScalarMathBaseFunctor::operator()(x, Scalar(1.0) / scalar, true);
  }
};

class ScalarPowFunctor : public ScalarMathBaseFunctor {
 public:
  ScalarPowFunctor() : ScalarMathBaseFunctor(/*op_name=*/"scalar_pow") {}
};

class ScalarPowGradFunctor {
 public:
  ScalarPowGradFunctor() {
    op_ = CHECK_JUST(one::OpBuilder("scalar_pow_grad").Input("x").Input("dy").Output("dx").Build());
  }
  Maybe<Tensor> operator()(const std::shared_ptr<one::Tensor>& x,
                           const std::shared_ptr<one::Tensor>& dy, const Scalar& scalar) const {
    auto& attrs = THREAD_CACHED_MUTABLE_ATTR_MAP("float_operand", "has_float_operand",
                                                 "int_operand", "has_int_operand");
    if (scalar.IsFloatingPoint()) {
      attrs.SetAllAttrs(scalar.As<double>(), true, NullOpt, false);
    } else if (scalar.IsIntegral()) {
      attrs.SetAllAttrs(NullOpt, false, scalar.As<int64_t>(), true);
    } else {
      UNIMPLEMENTED_THEN_RETURN() << "The scalar in ScalarPowGrad should be float or int.";
    }
    return OpInterpUtil::Dispatch<Tensor>(*op_, {x, dy}, attrs);
  }

 private:
  std::shared_ptr<OpExpr> op_;
};

class ScalarReversePowFunctor : public ScalarMathBaseFunctor {
 public:
  ScalarReversePowFunctor() : ScalarMathBaseFunctor(/*op_name=*/"scalar_reverse_pow") {}
  Maybe<Tensor> operator()(const Scalar& scalar, const std::shared_ptr<one::Tensor>& input) const {
    return ScalarMathBaseFunctor::operator()(input, scalar, false);
  }
};

class ScalarReversePowGradFunctor {
 public:
  ScalarReversePowGradFunctor() {
    op_ = CHECK_JUST(
        one::OpBuilder("scalar_reverse_pow_grad").Input("x").Input("dy").Output("dx").Build());
  }
  Maybe<Tensor> operator()(const std::shared_ptr<one::Tensor>& x,
                           const std::shared_ptr<one::Tensor>& dy, const Scalar& scalar) const {
    auto& attrs = THREAD_CACHED_MUTABLE_ATTR_MAP("float_operand", "has_float_operand",
                                                 "int_operand", "has_int_operand");
    if (scalar.IsFloatingPoint()) {
      attrs.SetAllAttrs(scalar.As<double>(), true, NullOpt, false);
    } else if (scalar.IsIntegral()) {
      attrs.SetAllAttrs(NullOpt, false, scalar.As<int64_t>(), true);
    } else {
      UNIMPLEMENTED_THEN_RETURN() << "The scalar in ScalarTensorPowGrad should be float or int.";
    }
    return OpInterpUtil::Dispatch<Tensor>(*op_, {x, dy}, attrs);
  }

 private:
  std::shared_ptr<OpExpr> op_;
};

class ScalarFloorDivFunctor : public ScalarMathBaseFunctor {
 public:
  ScalarFloorDivFunctor() : ScalarMathBaseFunctor(/*op_name=*/"scalar_floordiv") {}
};

class ScalarTruncDivFunctor : public ScalarMathBaseFunctor {
 public:
  ScalarTruncDivFunctor() : ScalarMathBaseFunctor(/*op_name=*/"scalar_truncdiv") {}
};

class ScalarFModFunctor : public ScalarMathBaseFunctor {
 public:
  ScalarFModFunctor() : ScalarMathBaseFunctor(/*op_name=*/"scalar_fmod") {}
};

class ReduceMaxFunctor {
 public:
  ReduceMaxFunctor() {
    op_ = CHECK_JUST(
        one::OpBuilder("reduce_max").Input("input_tensor").Output("output_tensor").Build());
  }
  Maybe<Tensor> operator()(const std::shared_ptr<one::Tensor>& x, const std::vector<int32_t>& axis,
                           const bool& keepdims) const {
    auto& attrs = THREAD_CACHED_MUTABLE_ATTR_MAP("axis", "keepdims");
    if (axis.empty()) {
      std::vector<int32_t> reduce_axis(x->ndim());
      std::iota(reduce_axis.begin(), reduce_axis.end(), 0);
      attrs.SetAllAttrs(reduce_axis, keepdims);
    } else {
      attrs.SetAllAttrs(axis, keepdims);
    }
    return OpInterpUtil::Dispatch<Tensor>(*op_, {x}, attrs);
  }

 private:
  std::shared_ptr<OpExpr> op_;
};

class ReduceMinFunctor {
 public:
  ReduceMinFunctor() {
    op_ = CHECK_JUST(
        one::OpBuilder("reduce_min").Input("input_tensor").Output("output_tensor").Build());
  }
  Maybe<Tensor> operator()(const std::shared_ptr<one::Tensor>& x, const std::vector<int32_t>& axis,
                           const bool& keepdims) const {
    auto& attrs = THREAD_CACHED_MUTABLE_ATTR_MAP("axis", "keepdims");
    if (axis.empty()) {
      std::vector<int32_t> reduce_axis(x->ndim());
      std::iota(reduce_axis.begin(), reduce_axis.end(), 0);
      attrs.SetAllAttrs(reduce_axis, keepdims);
    } else {
      attrs.SetAllAttrs(axis, keepdims);
    }
    return OpInterpUtil::Dispatch<Tensor>(*op_, {x}, attrs);
  }

 private:
  std::shared_ptr<OpExpr> op_;
};

class MaxFunctor {
 public:
  Maybe<Tensor> operator()(const std::shared_ptr<one::Tensor>& x) const {
    std::vector<int32_t> axis(x->ndim());
    std::iota(axis.begin(), axis.end(), 0);
    return ReduceMax(x, axis, /*keepdims=*/false);
  }
};

class Max2Functor {
 public:
  Maybe<TensorTuple> operator()(const std::shared_ptr<one::Tensor>& x, const int32_t& dim,
                                const bool& keepdims) const {
    auto outputs = std::make_shared<TensorTuple>(2);
    int32_t axis = dim;
    axis = JUST(maybe_wrap_dim(axis, x->ndim()));
    (*outputs)[0] = JUST(ReduceMax(x, {axis}, keepdims));
    (*outputs)[1] = JUST(ArgMax(x, dim, keepdims, NullOpt));
    return outputs;
  }
};

class MinFunctor {
 public:
  Maybe<Tensor> operator()(const std::shared_ptr<one::Tensor>& x) const {
    std::vector<int32_t> axis(x->ndim());
    std::iota(axis.begin(), axis.end(), 0);
    return ReduceMin(x, axis, /*keepdims=*/false);
  }
};

class Min2Functor {
 public:
  Maybe<TensorTuple> operator()(const std::shared_ptr<one::Tensor>& x, const int32_t& dim,
                                const bool& keepdims) const {
    auto outputs = std::make_shared<TensorTuple>(2);
    int32_t axis = dim;
    axis = JUST(maybe_wrap_dim(axis, x->ndim()));
    (*outputs)[0] = JUST(ReduceMin(x, {axis}, keepdims));
    (*outputs)[1] = JUST(ArgMin(x, dim, keepdims, NullOpt));
    return outputs;
  }
};

class AminFunctor {
 public:
  Maybe<Tensor> operator()(const std::shared_ptr<one::Tensor>& x,
                           const Optional<std::vector<int32_t>>& dim, const bool& keepdim) const {
    if (!dim.has_value()) { return ReduceMin(x, {}, keepdim); }

    const int32_t ndim = x->ndim();
    std::vector<int32_t>& dims = *JUST(dim);
    for (int i = 0; i < dims.size(); i++) { dims[i] = JUST(maybe_wrap_dim(dims[i], ndim)); }
    return ReduceMin(x, dims, keepdim);
  }
};

class AmaxFunctor {
 public:
  Maybe<Tensor> operator()(const std::shared_ptr<one::Tensor>& x,
                           const Optional<std::vector<int32_t>>& dim, const bool& keepdim) const {
    if (!dim.has_value()) { return ReduceMax(x, {}, keepdim); }

    const int32_t ndim = x->ndim();
    std::vector<int32_t>& dims = *JUST(dim);
    for (int i = 0; i < dims.size(); i++) { dims[i] = JUST(maybe_wrap_dim(dims[i], ndim)); }
    return ReduceMax(x, dims, keepdim);
  }
};

class ReduceSumWholeFunctor {
 public:
  ReduceSumWholeFunctor() {
    op_ = CHECK_JUST(
        one::OpBuilder("reduce_sum").Input("input_tensor").Output("output_tensor").Build());
  }
  Maybe<Tensor> operator()(const std::shared_ptr<one::Tensor>& x) const {
    const int32_t naxis = x->ndim();
    if (naxis == 0) { return x; }  // for 0-dim Tensor
    std::vector<int32_t> axis(naxis);
    std::iota(axis.begin(), axis.end(), 0);

    auto& attrs = THREAD_CACHED_MUTABLE_ATTR_MAP("axis", "keepdims");
    attrs.SetAllAttrs(axis, false);
    TensorProcessor tensor_processor;
    JUST(tensor_processor.AddInputs({x}, /*lowest_dtype=*/DType::Int64()).Apply());
    TensorTuple input_tuple = JUST(tensor_processor.GetInputs());
    return OpInterpUtil::Dispatch<Tensor>(*op_, input_tuple, attrs);
  }

 private:
  std::shared_ptr<OpExpr> op_;
};

class ReduceSumFunctor {
 public:
  ReduceSumFunctor() {
    op_ = CHECK_JUST(
        one::OpBuilder("reduce_sum").Input("input_tensor").Output("output_tensor").Build());
  }
  Maybe<Tensor> operator()(const std::shared_ptr<one::Tensor>& x, const std::vector<int32_t>& axis,
                           const bool& keepdims) const {
    std::vector<int32_t> reduce_axis = *JUST(CheckAxis(axis, x->ndim()));
    if (reduce_axis.size() == 0) { return x; }

    auto& attrs = THREAD_CACHED_MUTABLE_ATTR_MAP("axis", "keepdims");
    attrs.SetAllAttrs(reduce_axis, keepdims);
    TensorProcessor tensor_processor;
    JUST(tensor_processor.AddInputs({x}, /*lowest_dtype=*/DType::Int64()).Apply());
    TensorTuple input_tuple = JUST(tensor_processor.GetInputs());
    return OpInterpUtil::Dispatch<Tensor>(*op_, input_tuple, attrs);
  }

 private:
  std::shared_ptr<OpExpr> op_;
};

class ReduceNanSumFunctor {
 public:
  ReduceNanSumFunctor() {
    op_ = CHECK_JUST(
        one::OpBuilder("reduce_nansum").Input("input_tensor").Output("output_tensor").Build());
  }
  Maybe<Tensor> operator()(const std::shared_ptr<one::Tensor>& x, const std::vector<int32_t>& axis,
                           const bool& keepdims, const Optional<Symbol<DType>>& dtype) const {
    std::shared_ptr<one::Tensor> tensor = x;
    if (dtype.has_value() && (dtype != x->dtype())) {
      tensor = JUST(Cast(x, JUST(dtype), /*pin_memory=*/false));
    }

    std::vector<int32_t> reduce_axis = *JUST(CheckAxis(axis, tensor->ndim()));
    if (reduce_axis.size() == 0) { return tensor; }

    auto& attrs = THREAD_CACHED_MUTABLE_ATTR_MAP("axis", "keepdims");
    attrs.SetAllAttrs(reduce_axis, keepdims);
    TensorProcessor tensor_processor;
    JUST(tensor_processor.AddInputs({tensor}, /*lowest_dtype=*/DType::Int64()).Apply());
    TensorTuple input_tuple = JUST(tensor_processor.GetInputs());
    return OpInterpUtil::Dispatch<Tensor>(*op_, input_tuple, attrs);
  }

 private:
  std::shared_ptr<OpExpr> op_;
};

class ReduceNanSumWholeFunctor {
 public:
  ReduceNanSumWholeFunctor() {
    op_ = CHECK_JUST(
        one::OpBuilder("reduce_nansum").Input("input_tensor").Output("output_tensor").Build());
  }
  Maybe<Tensor> operator()(const std::shared_ptr<one::Tensor>& x,
                           const Optional<Symbol<DType>>& dtype) const {
    std::shared_ptr<one::Tensor> tensor = x;
    if (dtype.has_value() && (dtype != x->dtype())) {
      tensor = JUST(Cast(x, JUST(dtype), /*pin_memory=*/false));
    }

    const int32_t ndim = tensor->ndim();
    if (ndim == 0) { return tensor; }  // for 0-dim Tensor
    std::vector<int32_t> axis(ndim);
    std::iota(axis.begin(), axis.end(), 0);

    auto& attrs = THREAD_CACHED_MUTABLE_ATTR_MAP("axis", "keepdims");
    attrs.SetAllAttrs(axis, false);
    TensorProcessor tensor_processor;
    JUST(tensor_processor.AddInputs({tensor}, /*lowest_dtype=*/DType::Int64()).Apply());
    TensorTuple input_tuple = JUST(tensor_processor.GetInputs());
    return OpInterpUtil::Dispatch<Tensor>(*op_, input_tuple, attrs);
  }

 private:
  std::shared_ptr<OpExpr> op_;
};

class ReduceAllWholeFunctor {
 public:
  ReduceAllWholeFunctor() {
    op_ = CHECK_JUST(
        one::OpBuilder("reduce_all").Input("input_tensor").Output("output_tensor").Build());
  }
  Maybe<Tensor> operator()(const std::shared_ptr<one::Tensor>& x) const {
    std::vector<int32_t> reduce_axis(x->ndim());
    std::iota(reduce_axis.begin(), reduce_axis.end(), 0);
    auto& attrs = THREAD_CACHED_MUTABLE_ATTR_MAP("axis", "keepdims");
    attrs.SetAllAttrs(reduce_axis, false);
    return OpInterpUtil::Dispatch<Tensor>(*op_, {x}, attrs);
  }

 private:
  std::shared_ptr<OpExpr> op_;
};

class ReduceAllFunctor {
 public:
  ReduceAllFunctor() {
    op_ = CHECK_JUST(
        one::OpBuilder("reduce_all").Input("input_tensor").Output("output_tensor").Build());
  }
  Maybe<Tensor> operator()(const std::shared_ptr<one::Tensor>& x, const std::vector<int32_t>& axis,
                           const bool& keepdims) const {
    std::vector<int32_t> reduce_axis = *JUST(CheckAxis(axis, x->ndim()));
    if (reduce_axis.size() == 0) { return x; }
    auto& attrs = THREAD_CACHED_MUTABLE_ATTR_MAP("axis", "keepdims");
    attrs.SetAllAttrs(reduce_axis, keepdims);
    return OpInterpUtil::Dispatch<Tensor>(*op_, {x}, attrs);
  }

 private:
  std::shared_ptr<OpExpr> op_;
};

class ReduceAnyWholeFunctor {
 public:
  ReduceAnyWholeFunctor() {
    op_ = CHECK_JUST(
        one::OpBuilder("reduce_any").Input("input_tensor").Output("output_tensor").Build());
  }
  Maybe<Tensor> operator()(const std::shared_ptr<one::Tensor>& x) const {
    std::vector<int32_t> reduce_axis(x->ndim());
    std::iota(reduce_axis.begin(), reduce_axis.end(), 0);
    auto& attrs = THREAD_CACHED_MUTABLE_ATTR_MAP("axis", "keepdims");
    attrs.SetAllAttrs(reduce_axis, false);
    return OpInterpUtil::Dispatch<Tensor>(*op_, {x}, attrs);
  }

 private:
  std::shared_ptr<OpExpr> op_;
};

class ReduceAnyFunctor {
 public:
  ReduceAnyFunctor() {
    op_ = CHECK_JUST(
        one::OpBuilder("reduce_any").Input("input_tensor").Output("output_tensor").Build());
  }
  Maybe<Tensor> operator()(const std::shared_ptr<one::Tensor>& x, const std::vector<int32_t>& axis,
                           const bool& keepdims) const {
    std::vector<int32_t> reduce_axis = *JUST(CheckAxis(axis, x->ndim()));
    if (reduce_axis.size() == 0) { return x; }
    auto& attrs = THREAD_CACHED_MUTABLE_ATTR_MAP("axis", "keepdims");
    attrs.SetAllAttrs(reduce_axis, keepdims);
    return OpInterpUtil::Dispatch<Tensor>(*op_, {x}, attrs);
  }

 private:
  std::shared_ptr<OpExpr> op_;
};

template<class T>
class ReduceDeviceStageBaseFunctor {
 public:
  ReduceDeviceStageBaseFunctor()
      : op_(CHECK_JUST(one::OpBuilder(T::GetOpName())
                           .Input("in")
                           .Output("out")
                           .Output("mask")
                           .Output("count")
                           .Build())) {}
  Maybe<TensorTuple> operator()(const std::shared_ptr<one::Tensor>& in,
                                const std::vector<int32_t>& axis) const {
    auto& attrs = THREAD_CACHED_MUTABLE_ATTR_MAP("axis");
    attrs.SetAllAttrs(axis);
    return OpInterpUtil::Dispatch<TensorTuple>(*op_, {in}, attrs);
  }
  virtual ~ReduceDeviceStageBaseFunctor() = default;

 private:
  std::shared_ptr<OpExpr> op_;
};

template<class T>
class ReduceDeviceStageGradBaseFunctor {
 public:
  ReduceDeviceStageGradBaseFunctor()
      : op_(CHECK_JUST(one::OpBuilder(T::GetOpName())
                           .Input("out_diff")
                           .Input("mask")
                           .Input("count")
                           .Output("in_diff")
                           .Build())) {}
  Maybe<Tensor> operator()(const std::shared_ptr<one::Tensor>& out_diff,
                           const std::shared_ptr<one::Tensor>& mask,
                           const std::shared_ptr<one::Tensor>& count,
                           const std::vector<int32_t>& axis) const {
    auto& attrs = THREAD_CACHED_MUTABLE_ATTR_MAP("axis");
    attrs.SetAllAttrs(axis);
    return OpInterpUtil::Dispatch<Tensor>(*op_, {out_diff, mask, count}, attrs);
  }
  virtual ~ReduceDeviceStageGradBaseFunctor() = default;

 private:
  std::shared_ptr<OpExpr> op_;
};

class ReduceMinDeviceStageFunctor
    : public ReduceDeviceStageBaseFunctor<ReduceMinDeviceStageFunctor> {
 public:
  static std::string GetOpName() { return "reduce_min_device_stage"; }
};

class ReduceMaxDeviceStageFunctor
    : public ReduceDeviceStageBaseFunctor<ReduceMaxDeviceStageFunctor> {
 public:
  static std::string GetOpName() { return "reduce_max_device_stage"; }
};

class ReduceMinDeviceStageGradFunctor
    : public ReduceDeviceStageGradBaseFunctor<ReduceMinDeviceStageGradFunctor> {
 public:
  static std::string GetOpName() { return "reduce_min_device_stage_grad"; }
};

class ReduceMaxDeviceStageGradFunctor
    : public ReduceDeviceStageGradBaseFunctor<ReduceMaxDeviceStageGradFunctor> {
 public:
  static std::string GetOpName() { return "reduce_max_device_stage_grad"; }
};

template<class T>
class ReduceGlobalStageBaseFunctor {
 public:
  ReduceGlobalStageBaseFunctor()
      : op_(CHECK_JUST(one::OpBuilder(T::GetOpName())
                           .Input("in")
                           .Input("device_count")
                           .Output("out")
                           .Output("mask")
                           .Build())) {}
  Maybe<TensorTuple> operator()(const std::shared_ptr<one::Tensor>& in,
                                const std::shared_ptr<one::Tensor>& device_count,
                                const std::vector<int32_t>& axis, const bool& keepdims) const {
    auto& attrs = THREAD_CACHED_MUTABLE_ATTR_MAP("axis", "keepdims");
    attrs.SetAllAttrs(axis, keepdims);
    return OpInterpUtil::Dispatch<TensorTuple>(*op_, {in, device_count}, attrs);
  }
  virtual ~ReduceGlobalStageBaseFunctor() = default;

 private:
  std::shared_ptr<OpExpr> op_;
};

template<class T>
class ReduceGlobalStageGradBaseFunctor {
 public:
  ReduceGlobalStageGradBaseFunctor()
      : op_(CHECK_JUST(one::OpBuilder(T::GetOpName())
                           .Input("out_diff")
                           .Input("mask")
                           .Input("device_count")
                           .Output("in_diff")
                           .Build())) {}
  Maybe<Tensor> operator()(const std::shared_ptr<one::Tensor>& out_diff,
                           const std::shared_ptr<one::Tensor>& mask,
                           const std::shared_ptr<one::Tensor>& device_count,
                           const std::vector<int32_t>& axis, const bool& keepdims) const {
    auto& attrs = THREAD_CACHED_MUTABLE_ATTR_MAP("axis", "keepdims");
    attrs.SetAllAttrs(axis, keepdims);
    return OpInterpUtil::Dispatch<Tensor>(*op_, {out_diff, mask, device_count}, attrs);
  }
  virtual ~ReduceGlobalStageGradBaseFunctor() = default;

 private:
  std::shared_ptr<OpExpr> op_;
};

class ReduceMinGlobalStageFunctor
    : public ReduceGlobalStageBaseFunctor<ReduceMinGlobalStageFunctor> {
 public:
  static std::string GetOpName() { return "reduce_min_global_stage"; }
};

class ReduceMinGlobalStageGradFunctor
    : public ReduceGlobalStageGradBaseFunctor<ReduceMinGlobalStageGradFunctor> {
 public:
  static std::string GetOpName() { return "reduce_min_global_stage_grad"; }
};

class ReduceMaxGlobalStageFunctor
    : public ReduceGlobalStageBaseFunctor<ReduceMaxGlobalStageFunctor> {
 public:
  static std::string GetOpName() { return "reduce_max_global_stage"; }
};

class ReduceMaxGlobalStageGradFunctor
    : public ReduceGlobalStageGradBaseFunctor<ReduceMaxGlobalStageGradFunctor> {
 public:
  static std::string GetOpName() { return "reduce_max_global_stage_grad"; }
};

class ReduceMeanWholeFunctor {
 public:
  ReduceMeanWholeFunctor() {}
  Maybe<Tensor> operator()(const std::shared_ptr<one::Tensor>& x) const {
    // ReduceMean only calculate floating values.
    CHECK_OR_RETURN(IsFloatingDataType(x->dtype()->data_type())
                    || x->dtype()->data_type() == DataType::kFloat16)
        << "RuntimeError: Can only calculate the mean of floating types.";
    size_t reduce_count = 1;
    reduce_count = x->shape()->Count(0);
    const auto& sum = JUST(functional::ReduceSumWhole(x));
    if (reduce_count == 1 || reduce_count == 0) { return sum; }
    return functional::ScalarMul(sum, 1.0 / reduce_count, false);
  }
};

class ReduceMeanFunctor {
 public:
  ReduceMeanFunctor() {}
  Maybe<Tensor> operator()(const std::shared_ptr<one::Tensor>& x, const std::vector<int32_t>& axis,
                           const bool& keepdims) const {
    // ReduceMean only calculate floating values.
    // NOTE: Should use original reduce_mean op/kernel rather than current way(ReduceSum /
    // reduce_count) because it could encounter precision problem(like overflow) in float16 case.
    CHECK_OR_RETURN(IsFloatingDataType(x->dtype()->data_type())
                    || x->dtype()->data_type() == DataType::kFloat16)
        << "RuntimeError: Can only calculate the mean of floating types.";

    const auto& sum = JUST(functional::ReduceSum(x, axis, keepdims));
    size_t reduce_count = 1;
    if (axis.empty()) {
      reduce_count = x->shape()->Count(0);
    } else {
      std::vector<int32_t> reduce_axis = *JUST(CheckAxis(axis, x->ndim()));
      for (int32_t& i : reduce_axis) { reduce_count *= x->shape()->At(i); }
    }
    if (reduce_count == 1 || reduce_count == 0) { return sum; }
    return functional::ScalarMul(sum, 1.0 / reduce_count, false);
  }
};

class ReduceProdWholeFunctor {
 public:
  ReduceProdWholeFunctor() {
    op_ = CHECK_JUST(
        one::OpBuilder("reduce_prod").Input("input_tensor").Output("output_tensor").Build());
  }
  Maybe<Tensor> operator()(const std::shared_ptr<one::Tensor>& x,
                           const Optional<Symbol<DType>>& dtype) const {
    std::shared_ptr<one::Tensor> tensor = x;
    if (dtype.has_value() && (dtype != x->dtype())) {
      tensor = JUST(Cast(tensor, JUST(dtype), /*pin_memory=*/false));
    }
    TensorProcessor tensor_processor;
    Symbol<DType> lowest_dtype;
    if (DType::priority_order[tensor->dtype()->data_type()]
        == DType::priority_order[DType::Bool()->data_type()]) {
      lowest_dtype = DType::Int64();
    } else {
      lowest_dtype = tensor->dtype();
    }
    JUST(tensor_processor.AddInputs({tensor}, lowest_dtype).Apply());
    TensorTuple input_tuple = JUST(tensor_processor.GetInputs());
    std::vector<int32_t> reduce_axis(tensor->ndim());
    std::iota(reduce_axis.begin(), reduce_axis.end(), 0);

    auto& attrs = THREAD_CACHED_MUTABLE_ATTR_MAP("axis", "keepdims");
    attrs.SetAllAttrs(reduce_axis, false);
    return JUST(OpInterpUtil::Dispatch<Tensor>(*op_, input_tuple, attrs));
  }

 private:
  std::shared_ptr<OpExpr> op_;
};

class MedianFunctor {
 public:
  MedianFunctor() {
    op_ = CHECK_JUST(one::OpBuilder("median").Input("input").Output("output").Build());
  }
  Maybe<Tensor> operator()(const std::shared_ptr<one::Tensor>& x) const {
    if (x->shape()->elem_cnt() == 0) {
      return functional::To(
          JUST(functional::Constant(Shape({1}).RemoveOnes({0}),
                                    Scalar(std::numeric_limits<float>::quiet_NaN()),
                                    JUST(DType::Get(DataType::kFloat)), NullOpt)),
          x, false);
    }
    return OpInterpUtil::Dispatch<Tensor>(*op_, {x});
  }

 private:
  std::shared_ptr<OpExpr> op_;
};

class MedianWithIndicesFunctor {
 public:
  MedianWithIndicesFunctor() {
    op_ = CHECK_JUST(one::OpBuilder("median_with_indices")
                         .Input("input")
                         .Output("values")
                         .Output("indices")
                         .Build());
  }
  Maybe<TensorTuple> operator()(const std::shared_ptr<one::Tensor>& x, const int32_t& dim,
                                const bool& keepdim) const {
    int32_t axis = dim;
    const int64_t ndim = x->ndim();
    axis = JUST(maybe_wrap_dim(axis, ndim));
    std::shared_ptr<one::Tensor> tensor = x;
    if (x->dim(axis) == 0) {
      return Error::IndexError() << "IndexError: Expected reduction dim " << axis
                                 << " to have non-zero size.";
    }
    if (axis != ndim - 1) {
      tensor = JUST(functional::Squeeze(
          JUST(functional::Transpose2dim(JUST(functional::Unsqueeze(x, -1)), axis, -1)),
          std::vector<int32_t>({axis})));
    }
    std::shared_ptr<TensorTuple> result;
    result = JUST(OpInterpUtil::Dispatch<TensorTuple>(*op_, {tensor}));
    if (keepdim) {
      JUST(VectorAt(*result, 0)) = JUST(functional::Unsqueeze(JUST(VectorAt(*result, 0)), axis));
      JUST(VectorAt(*result, 1)) = JUST(functional::Unsqueeze(JUST(VectorAt(*result, 1)), axis));
    }
    return result;
  }

 private:
  std::shared_ptr<OpExpr> op_;
};

class ReduceProdFunctor {
 public:
  ReduceProdFunctor() {
    op_ = CHECK_JUST(
        one::OpBuilder("reduce_prod").Input("input_tensor").Output("output_tensor").Build());
  }
  Maybe<Tensor> operator()(const std::shared_ptr<one::Tensor>& x, const std::vector<int32_t>& axis,
                           const bool& keepdims, const Optional<Symbol<DType>>& dtype) const {
    std::shared_ptr<one::Tensor> tensor = x;
    if (dtype.has_value() && (dtype != x->dtype())) {
      tensor = JUST(Cast(tensor, JUST(dtype), /*pin_memory=*/false));
    }
    TensorProcessor tensor_processor;
    Symbol<DType> lowest_dtype;
    if (DType::priority_order[tensor->dtype()->data_type()]
        == DType::priority_order[DType::Bool()->data_type()]) {
      lowest_dtype = DType::Int64();
    } else {
      lowest_dtype = tensor->dtype();
    }
    JUST(tensor_processor.AddInputs({tensor}, lowest_dtype).Apply());
    TensorTuple input_tuple = JUST(tensor_processor.GetInputs());
    std::vector<int32_t> reduce_axis = *JUST(CheckAxis(axis, x->ndim()));
    if (reduce_axis.size() == 0) { return x; }

    auto& attrs = THREAD_CACHED_MUTABLE_ATTR_MAP("axis", "keepdims");
    attrs.SetAllAttrs(reduce_axis, keepdims);
    return JUST(OpInterpUtil::Dispatch<Tensor>(*op_, input_tuple, attrs));
  }

 private:
  std::shared_ptr<OpExpr> op_;
};

class LogSumExpFunctor {
 public:
  LogSumExpFunctor() {}
  Maybe<Tensor> operator()(const std::shared_ptr<one::Tensor>& x, const std::vector<int32_t>& axis,
                           const bool& keepdims) const {
    if (x->ndim() == 0) {
      // can't take amax of 0-dim tensor
      return To(x, JUST(DType::Get(DataType::kFloat)), false);
    } else if (x->nelement() == 0) {
      // can't take amax of empty tensor
      std::shared_ptr<one::Tensor> exp_out = JUST(Exp(x));
      return Log(JUST(ReduceSum(exp_out, axis, keepdims)));
    } else {
      const std::shared_ptr<one::Tensor>& maxes = JUST(Amax(x, axis, true));
      const std::shared_ptr<one::Tensor>& maxes_squeezed =
          (keepdims ? maxes : JUST(SqueezeMultiple(maxes, axis)));
      JUST(MaskedFillInplace(maxes_squeezed,
                             JUST(ScalarLogicalEqual(JUST(Abs(maxes_squeezed)), INFINITY)), 0));
      std::shared_ptr<one::Tensor> exp_out = JUST(Exp(JUST(Sub(x, maxes, 1, false))));
      return Add(JUST(Log(JUST(ReduceSum(exp_out, axis, keepdims)))), maxes_squeezed, 1, false);
    }
  }

 private:
  Maybe<Tensor> SqueezeMultiple(const std::shared_ptr<one::Tensor>& x,
                                const std::vector<int32_t>& axis) const {
    int ndims = x->ndim();
    const auto& dims_to_squeeze = JUST(dim_list_to_bitset(axis, ndims));
    std::shared_ptr<one::Tensor> result = x;
    for (int i = ndims - 1; i >= 0; --i) {
      if ((*dims_to_squeeze)[i]) {
        std::vector<int32_t> dims = {i};
        result = JUST(Squeeze(result, dims));
      }
    }
    return result;
  }
};

class LogAddExpFunctor {
 public:
  LogAddExpFunctor() {}
  Maybe<Tensor> operator()(const std::shared_ptr<one::Tensor>& x,
                           const std::shared_ptr<one::Tensor>& y) const {
    CHECK_OR_RETURN(x->nelement() > 0 && y->nelement() > 0)
        << "logaddexp do not support 0-size tensor.";
    const std::shared_ptr<one::Tensor>& maxes = JUST(Maximum(x, y));
    std::shared_ptr<one::Tensor> exp_out =
        JUST(Exp(JUST(Negative(JUST(Abs(JUST(Sub(x, y, 1, false))))))));
    std::shared_ptr<one::Tensor> add_out = JUST(ScalarAdd(1.0, exp_out, 1));
    return Add(maxes, JUST(Log(add_out)), 1, false);
  }
};

class QuantileFunctor {
 public:
  QuantileFunctor() {}
  Maybe<Tensor> operator()(const std::shared_ptr<one::Tensor>& x, const Scalar& q,
                           const int32_t& dim, const bool& keepdim,
                           const std::string& interpolation,
                           const Optional<one::Tensor>& out) const {
<<<<<<< HEAD
    // TODO(Liang Depeng): refine the implementaion of quantile to have the full funcitonality later.
    CHECK_EQ_OR_RETURN(x->ndim(), 2) << "for now oneflow.quantile only support `input` tensor with 2 dims.";
=======
    CHECK_EQ_OR_RETURN(x->ndim(), 2)
        << "for now oneflow.quantile only support `input` tensor with 2 dims.";
>>>>>>> a94b2671
    double qf;
    if (q.IsIntegral()) {
      qf = static_cast<double>(q.As<int64_t>());
    } else {
      qf = q.As<double>();
    }
    CHECK_EQ_OR_RETURN(dim, 1) << "for now oneflow.quantile only support `dim=1`.";
    CHECK_OR_RETURN(interpolation == "linear")
        << "for now oneflow.quantile only support `interpolation=linear`.";

    double qn = qf * (x->dim(1) - 1);
    std::shared_ptr<one::Tensor> sorted_index = JUST(ArgSort(x, "ASCENDING"));
    std::shared_ptr<one::Tensor> sorted_x = JUST(DimGather(x, dim, sorted_index, false));
    std::shared_ptr<one::Tensor> ranks =
        JUST(Constant(Shape({x->dim(0), 1}), qn, DType::Double(), JUST(x->device())));
    std::shared_ptr<one::Tensor> ranks_below = JUST(Floor(ranks));
    std::shared_ptr<one::Tensor> weights = JUST(Sub(ranks, ranks_below, 1, false));
    ranks_below =
        JUST(DimGather(sorted_x, dim, JUST(Cast(ranks_below, DType::Int64(), false)), false));
    std::shared_ptr<one::Tensor> ranks_above =
        JUST(DimGather(sorted_x, dim, JUST(Cast(JUST(Ceil(ranks)), DType::Int64(), false)), false));
    std::shared_ptr<one::Tensor> res = JUST(Add(
        ranks_below, JUST(Mul(JUST(Sub(ranks_above, ranks_below, 1, false)), weights)), 1, false));
    std::vector<int32_t> dims = {-1};
    return Squeeze(res, dims);
  }
};

class TransposeFunctor {
 public:
  TransposeFunctor() {
    op_ = CHECK_JUST(one::OpBuilder("transpose").Input("input").Output("output").Build());
  }
  Maybe<Tensor> operator()(const std::shared_ptr<one::Tensor>& input,
                           const std::vector<int32_t>& permute) const {
    auto ndim = input->ndim();
    CHECK_EQ_OR_RETURN(ndim, permute.size()) << "number of dims don't match in permute";

    // handle negative permute value here, because of permute is const,
    // so copy it to local var and do modification.
    auto positive_perm = permute;
    for (auto i = 0; i < positive_perm.size(); i++) {
      positive_perm[i] = JUST(maybe_wrap_dim(positive_perm[i], ndim));
    }
    // currently, view only support eager and local mode
    if (view::IsViewApplicable(input)) { return JUST(view::Transpose(input, positive_perm)); }

    auto& attrs = THREAD_CACHED_MUTABLE_ATTR_MAP("perm");
    attrs.SetAllAttrs(positive_perm);
    return OpInterpUtil::Dispatch<Tensor>(*op_, {input}, attrs);
  }

 private:
  std::shared_ptr<OpExpr> op_;
};

class Transpose2dimFunctor {
 public:
  Transpose2dimFunctor() {
    op_ = CHECK_JUST(one::OpBuilder("transpose").Input("input").Output("output").Build());
  }
  Maybe<Tensor> operator()(const std::shared_ptr<one::Tensor>& input, const int32_t dim0,
                           const int32_t dim1) const {
    const int64_t ndim = input->ndim();
    std::vector<int32_t> permute;
    permute.reserve(ndim);
    int32_t dim_0 = dim0;
    int32_t dim_1 = dim1;

    dim_0 = JUST(maybe_wrap_dim(dim_0, ndim));
    dim_1 = JUST(maybe_wrap_dim(dim_1, ndim));
    for (int32_t i = 0; i < ndim; ++i) { permute.emplace_back(i); }
    std::swap(permute[dim_0], permute[dim_1]);
    Shape shape(DimVector(permute.begin(), permute.end()));
    if (view::IsViewApplicable(input)) { return JUST(view::Transpose(input, permute)); }

    auto& attrs = THREAD_CACHED_MUTABLE_ATTR_MAP("perm");
    attrs.SetAllAttrs(permute);
    return OpInterpUtil::Dispatch<Tensor>(*op_, {input}, attrs);
  }

 private:
  std::shared_ptr<OpExpr> op_;
};

class AsStridedFunctor {
 public:
  AsStridedFunctor() {
    op_ = CHECK_JUST(one::OpBuilder("as_strided").Input("input").Output("output").Build());
  }
  Maybe<Tensor> operator()(const std::shared_ptr<one::Tensor>& input,
                           const std::vector<int64_t>& size, const std::vector<int64_t>& stride,
                           const int64_t& storage_offset) const {
    CHECK_OR_RETURN(size.size() == stride.size()) << "mismatch in length of strides and shape";
    for (size_t i = 0; i < size.size(); i++) {
      CHECK_OR_RETURN(size[i] >= 0) << "Trying to create tensor with negative dimension" << size[i];
      CHECK_OR_RETURN(stride[i] >= 0)
          << "as_strided: Negative strides are not supported at the moment, got strides:"
          << stride[i];
    }
    if (view::IsViewApplicable(input)) {
      return JUST(view::AsStrided(input, size, stride, storage_offset));
    }
    auto& attrs = THREAD_CACHED_MUTABLE_ATTR_MAP("size", "stride", "storage_offset");
    attrs.SetAllAttrs(size, stride, storage_offset);
    return OpInterpUtil::Dispatch<Tensor>(*op_, {input}, attrs);
  }

 private:
  std::shared_ptr<OpExpr> op_;
};

class AsStridedGradFunctor {
 public:
  AsStridedGradFunctor() {
    op_ = CHECK_JUST(
        one::OpBuilder("as_strided_grad").Input("dy").Input("input").Output("dx").Build());
  }
  Maybe<Tensor> operator()(const std::shared_ptr<one::Tensor>& dy,
                           const std::shared_ptr<one::Tensor>& input,
                           const std::vector<int64_t>& size, const std::vector<int64_t>& stride,
                           const int64_t& storage_offset) const {
    if (view::IsViewApplicable(input)) {
      return JUST(view::AsStridedGrad(dy, input, size, stride, storage_offset));
    }
    auto& attrs = THREAD_CACHED_MUTABLE_ATTR_MAP("size", "stride", "storage_offset");
    attrs.SetAllAttrs(size, stride, storage_offset);
    return OpInterpUtil::Dispatch<Tensor>(*op_, {dy, input}, attrs);
  }

 private:
  std::shared_ptr<OpExpr> op_;
};

class ArangeFunctor {
 public:
  ArangeFunctor() { op_ = CHECK_JUST(one::OpBuilder("arange").Output("out").Build()); }
  Maybe<Tensor> operator()(const Scalar& start, const Scalar& limit, const Scalar& delta,
                           const Optional<Symbol<DType>>& dtype,
                           const Optional<Symbol<Device>>& device) const {
    auto& attrs =
        THREAD_CACHED_MUTABLE_ATTR_MAP("integer_start", "integer_limit", "integer_delta",
                                       "float_start", "float_limit", "float_delta", "dtype");
    if (dtype.has_value()) {
      const DataType range_dtype = JUST(dtype)->data_type();
      if (IsIntegralDataType(range_dtype)) {
        attrs.SetAllAttrs(start.As<int64_t>(), limit.As<int64_t>(), delta.As<int64_t>(), NullOpt,
                          NullOpt, NullOpt, range_dtype);
      } else {
        attrs.SetAllAttrs(NullOpt, NullOpt, NullOpt, start.As<double>(), limit.As<double>(),
                          delta.As<double>(), range_dtype);
      }
    } else {
      if (start.IsIntegral() && limit.IsIntegral() && delta.IsIntegral()) {
        attrs.SetAllAttrs(start.As<int64_t>(), limit.As<int64_t>(), delta.As<int64_t>(), NullOpt,
                          NullOpt, NullOpt, DType::Int64()->data_type());
      } else {
        attrs.SetAllAttrs(NullOpt, NullOpt, NullOpt, start.As<double>(), limit.As<double>(),
                          delta.As<double>(), DType::Float()->data_type());
      }
    }
    OpExprInterpContext ctx(attrs);
    ctx.device = device;
    return OpInterpUtil::Dispatch<Tensor>(*op_, {}, ctx);
  }

 private:
  std::shared_ptr<OpExpr> op_;
};

class Arange2Functor {
 public:
  Maybe<Tensor> operator()(const Scalar& limit, const Optional<Symbol<DType>>& dtype,
                           const Optional<Symbol<Device>>& device) const {
    return Arange(Scalar(0), limit, Scalar(1), dtype, device);
  }
};

class GlobalArangeFunctor {
 public:
  GlobalArangeFunctor() { op_ = CHECK_JUST(one::OpBuilder("arange").Output("out").Build()); }
  Maybe<Tensor> operator()(const Scalar& start, const Scalar& limit, const Scalar& delta,
                           const Optional<Symbol<DType>>& dtype,
                           const Symbol<ParallelDesc>& placement,
                           const std::vector<Symbol<SbpParallel>>& sbp_tuple) const {
    JUST(CheckDeviceIdsIsValid(placement));
    auto& attrs = THREAD_CACHED_MUTABLE_ATTR_MAP("integer_start", "integer_limit", "integer_delta",
                                                 "float_start", "float_limit", "float_delta",
                                                 "dtype", "nd_sbp");
    if (dtype.has_value()) {
      const DataType range_dtype = JUST(dtype)->data_type();
      if (IsIntegralDataType(range_dtype)) {
        attrs.SetAllAttrs(start.As<int64_t>(), limit.As<int64_t>(), delta.As<int64_t>(), NullOpt,
                          NullOpt, NullOpt, range_dtype, NullOpt);
      } else {
        attrs.SetAllAttrs(NullOpt, NullOpt, NullOpt, start.As<double>(), limit.As<double>(),
                          delta.As<double>(), range_dtype, NullOpt);
      }
    } else {
      if (start.IsIntegral() && limit.IsIntegral() && delta.IsIntegral()) {
        attrs.SetAllAttrs(start.As<int64_t>(), limit.As<int64_t>(), delta.As<int64_t>(), NullOpt,
                          NullOpt, NullOpt, DType::Int64()->data_type(), NullOpt);
      } else {
        attrs.SetAllAttrs(NullOpt, NullOpt, NullOpt, start.As<double>(), limit.As<double>(),
                          delta.As<double>(), DType::Float()->data_type(), NullOpt);
      }
    }
    if (LazyMode::is_enabled()) {
      std::vector<std::string> nd_sbp(sbp_tuple.size());
      {
        for (int i = 0; i < sbp_tuple.size(); ++i) {
          nd_sbp.at(i) = SbpParallelToString(*sbp_tuple.at(i));
        }
      }
      attrs.SetAttr<7>(nd_sbp);
    }
    const auto& nd_sbp = JUST(GetNdSbp(sbp_tuple));
    return OpInterpUtil::Dispatch<Tensor>(*op_, {}, OpExprInterpContext(attrs, placement, nd_sbp));
  }

 private:
  std::shared_ptr<OpExpr> op_;
};

class GlobalArange2Functor {
 public:
  Maybe<Tensor> operator()(const Scalar& limit, const Optional<Symbol<DType>>& dtype,
                           const Symbol<ParallelDesc>& placement,
                           const std::vector<Symbol<SbpParallel>>& sbp_tuple) const {
    JUST(CheckDeviceIdsIsValid(placement));
    return GlobalArange(Scalar(0), limit, Scalar(1), dtype, placement, sbp_tuple);
  }
};

class HannWindowFunctor {
 public:
  Maybe<Tensor> operator()(const int64_t window_length, const bool& periodic,
                           const Optional<Symbol<Device>>& device,
                           const Optional<Symbol<DType>>& dtype, const bool& requires_grad) const {
    autograd::AutoGradMode mode(false);
    if (dtype.has_value() && !IsFloatingDataType(JUST(dtype)->data_type())) {
      return Error::RuntimeError()
             << "hann_window expects floating point dtypes, got: " << JUST(dtype)->name();
    }
    // TODO: speedup
    auto result = JUST(Arange(1, 2, 1, dtype, device));
    if (window_length != 1) {
      if (periodic) {
        const auto indice = JUST(Arange(window_length + 1, dtype, device));
        const auto div_result = JUST(ScalarDiv(JUST(ScalarMul(2 * M_PI, indice)), window_length));
        result = JUST(Slice(JUST(ScalarDiv(JUST(ScalarSub(1, JUST(Cos(div_result)), 1)), 2)), {0},
                            {window_length}, {1}, /*enable_view_slice=*/false));
      } else {
        const auto indice = JUST(Arange(window_length, dtype, device));
        const auto div_result =
            JUST(ScalarDiv(JUST(ScalarMul(2 * M_PI, indice)), window_length - 1));
        result = JUST(ScalarDiv(JUST(ScalarSub(1, JUST(Cos(div_result)), 1)), 2));
      }
    }
    JUST(result->set_requires_grad(requires_grad));
    return result;
  }
};

class GlobalHannWindowFunctor {
 public:
  Maybe<Tensor> operator()(const int64_t window_length, const bool& periodic,
                           const Symbol<ParallelDesc>& placement,
                           const std::vector<Symbol<SbpParallel>>& sbp,
                           const Optional<Symbol<DType>>& dtype, const bool& requires_grad) const {
    autograd::AutoGradMode mode(false);
    JUST(CheckDeviceIdsIsValid(placement));
    if (dtype.has_value() && !IsFloatingDataType(JUST(dtype)->data_type())) {
      return Error::RuntimeError()
             << "hann_window expects floating point dtypes, got: " << JUST(dtype)->name();
    }
    auto result = JUST(GlobalArange(1, 1 + window_length, 1, dtype, placement, sbp));
    if (window_length != 1) {
      if (periodic) {
        const auto indice = JUST(GlobalArange(window_length + 8, dtype, placement, sbp));
        const auto div_result = JUST(ScalarDiv(JUST(ScalarMul(2 * M_PI, indice)), window_length));
        result = JUST(Slice(JUST(ScalarDiv(JUST(ScalarSub(1, JUST(Cos(div_result)), 1)), 2)), {0},
                            {window_length}, {1}, /*enable_view_slice=*/false));
      } else {
        const auto indice = JUST(GlobalArange(window_length, dtype, placement, sbp));
        const auto div_result =
            JUST(ScalarDiv(JUST(ScalarMul(2 * M_PI, indice)), window_length - 1));
        result = JUST(ScalarDiv(JUST(ScalarSub(1, JUST(Cos(div_result)), 1)), 2));
      }
    }
    result = JUST(ToGlobal(result, placement, sbp, {}, true, /*copy=*/false));
    JUST(result->set_requires_grad(requires_grad));
    return result;
  }
};

class CastFunctor {
 public:
  CastFunctor() { op_ = CHECK_JUST(one::OpBuilder("cast").Input("in").Output("out").Build()); }
  Maybe<Tensor> operator()(const std::shared_ptr<one::Tensor>& x, const Symbol<DType>& dtype,
                           const bool pin_memory) const {
    if (x->dtype() == dtype) { return x; }
    auto& attrs = THREAD_CACHED_MUTABLE_ATTR_MAP("dtype", "pin_memory");
    attrs.SetAllAttrs(dtype->data_type(), pin_memory);
    return OpInterpUtil::Dispatch<Tensor>(*op_, {x}, attrs);
  }

 private:
  std::shared_ptr<OpExpr> op_;
};

class ClampBaseFunctor {
 public:
  ClampBaseFunctor() {
    clip_op_ = CHECK_JUST(one::OpBuilder("clip_by_scalar").Input("x").Output("y").Build());
    clip_min_op_ = CHECK_JUST(one::OpBuilder("clip_by_scalar_min").Input("x").Output("y").Build());
    clip_max_op_ = CHECK_JUST(one::OpBuilder("clip_by_scalar_max").Input("x").Output("y").Build());
  }
  Maybe<Tensor> operator()(const std::shared_ptr<one::Tensor>& x, const Optional<Scalar>& min,
                           const Optional<Scalar>& max, bool inplace) const {
    CHECK_OR_RETURN(min.has_value() || max.has_value())
        << "Requires one of argument `min` and `max` at least in clip.";
    auto& attrs = THREAD_CACHED_MUTABLE_ATTR_MAP("floating_min", "integral_min", "floating_max",
                                                 "integral_max");
    if (IsFloatingDataType(x->dtype()->data_type())
        || x->dtype()->data_type() == DataType::kFloat16) {
      if (min.has_value()) {
        const auto& min_val = JUST(min);
        attrs.SetAttr<0>(min_val->As<double>());
        attrs.SetAttr<1>(static_cast<int64_t>(0));
      }
      if (max.has_value()) {
        const auto& max_val = JUST(max);
        attrs.SetAttr<2>(max_val->As<double>());
        attrs.SetAttr<3>(static_cast<int64_t>(0));
      }
    } else if (IsIntegralDataType(x->dtype()->data_type())) {
      if (min.has_value()) {
        const auto& min_val = JUST(min);
        attrs.SetAttr<0>(static_cast<double>(0));
        attrs.SetAttr<1>(min_val->As<int64_t>());
      }
      if (max.has_value()) {
        const auto& max_val = JUST(max);
        attrs.SetAttr<2>(static_cast<double>(0));
        attrs.SetAttr<3>(max_val->As<int64_t>());
      }
    } else {
      UNIMPLEMENTED_THEN_RETURN() << "Only support floating or integral data type.";
    }
    const OpExpr* op = nullptr;
    if (!min.has_value()) {
      op = clip_max_op_.get();
    } else if (!max.has_value()) {
      op = clip_min_op_.get();
    } else {
      op = clip_op_.get();
    }
    if (inplace) {
      JUST(CheckInplaceValid(x));
      std::shared_ptr<TensorTuple> outputs = std::make_shared<TensorTuple>(1);
      outputs->at(0) = x;
      if (x->requires_grad()) {
        JUST(OpInterpUtil::Dispatch(*op, {JUST(functional::Identity(x))}, outputs.get(), attrs));
      } else {
        JUST(OpInterpUtil::Dispatch(*op, {x}, outputs.get(), attrs));
      }
      return outputs->at(0);
    } else {
      return OpInterpUtil::Dispatch<Tensor>(*op, {x}, attrs);
    }
  }

 private:
  std::shared_ptr<OpExpr> clip_op_;
  std::shared_ptr<OpExpr> clip_min_op_;
  std::shared_ptr<OpExpr> clip_max_op_;
};

class ClampFunctor : public ClampBaseFunctor {
 public:
  Maybe<Tensor> operator()(const std::shared_ptr<one::Tensor>& x, const Optional<Scalar>& min,
                           const Optional<Scalar>& max) const {
    return ClampBaseFunctor::operator()(x, min, max, /* inplace=*/false);
  }
};

class ClampMinFunctor : public ClampBaseFunctor {
 public:
  Maybe<Tensor> operator()(const std::shared_ptr<one::Tensor>& x, const Scalar& min) const {
    return ClampBaseFunctor::operator()(x, min, NullOpt, /* inplace=*/false);
  }
};

class ClampMaxFunctor : public ClampBaseFunctor {
 public:
  Maybe<Tensor> operator()(const std::shared_ptr<one::Tensor>& x, const Scalar& max) const {
    return ClampBaseFunctor::operator()(x, NullOpt, max, /* inplace=*/false);
  }
};

class ClampInplaceFunctor : public ClampBaseFunctor {
 public:
  Maybe<Tensor> operator()(const std::shared_ptr<one::Tensor>& x, const Optional<Scalar>& min,
                           const Optional<Scalar>& max) const {
    return ClampBaseFunctor::operator()(x, min, max, /* inplace=*/true);
  }
};

class ClampMinInplaceFunctor : public ClampBaseFunctor {
 public:
  Maybe<Tensor> operator()(const std::shared_ptr<one::Tensor>& x, const Scalar& min) const {
    return ClampBaseFunctor::operator()(x, min, NullOpt, /* inplace=*/true);
  }
};

class ClampMaxInplaceFunctor : public ClampBaseFunctor {
 public:
  Maybe<Tensor> operator()(const std::shared_ptr<one::Tensor>& x, const Scalar& max) const {
    return ClampBaseFunctor::operator()(x, NullOpt, max, /* inplace=*/true);
  }
};

class ClipFunctor {
 public:
  Maybe<Tensor> operator()(const std::shared_ptr<one::Tensor>& x, const Optional<Scalar>& min,
                           const Optional<Scalar>& max) const {
    return Clamp(x, min, max);
  }
};

class ClipInplaceFunctor {
 public:
  Maybe<Tensor> operator()(const std::shared_ptr<one::Tensor>& x, const Optional<Scalar>& min,
                           const Optional<Scalar>& max) const {
    return ClampInplace(x, min, max);
  }
};
class SqrtSquareSumFunctor {
 public:
  SqrtSquareSumFunctor() {
    op_ = CHECK_JUST(one::OpBuilder("sqrt_square_sum").Input("x").Output("y").Build());
  }
  Maybe<Tensor> operator()(const std::shared_ptr<one::Tensor>& x) const {
    return OpInterpUtil::Dispatch<Tensor>(*op_, {x}, {});
  }

 private:
  std::shared_ptr<OpExpr> op_;
};

class VectorNormFunctor {
 public:
  VectorNormFunctor() {}
  Maybe<Tensor> operator()(const std::shared_ptr<one::Tensor>& x, const Scalar& ord,
                           const Optional<std::vector<int32_t>>& input_dim, const bool& keepdim,
                           const Optional<Symbol<DType>>& dtype) const {
    std::shared_ptr<one::Tensor> res;
    Symbol<DType> dtype_val;
    if (dtype) {
      dtype_val = JUST(dtype);
      if (!(dtype_val->data_type() == DataType::kFloat
            || dtype_val->data_type() == DataType::kDouble
            || dtype_val->data_type() == DataType::kFloat16
            || dtype_val->data_type() == DataType::kBFloat16)) {
        UNIMPLEMENTED_THEN_RETURN() << "linalg.vector_norm(): only supports floating point and "
                                       "complex dtypes, but got: Int.";
      }
    } else {
      if (!IsFloatingDataType(x->dtype()->data_type())) {
        UNIMPLEMENTED_THEN_RETURN() << "linalg.vector_norm(): only supports floating point and "
                                       "complex dtypes, but got: Int.";
      }
      dtype_val = x->dtype();
    }
    bool full_dim_flag = true;
    std::vector<int32_t> dim;
    if (!input_dim.has_value()) {
      std::vector<int32_t> reduce_axis(x->ndim());
      std::iota(reduce_axis.begin(), reduce_axis.end(), 0);
      dim = reduce_axis;
    } else {
      std::vector<int32_t> dim_check;
      dim_check = *JUST(input_dim);
      for (int i = 0; i < dim_check.size(); ++i) {
        if (dim_check[i] >= 0) {
          dim.emplace_back(dim_check[i]);
        } else {
          dim.emplace_back(dim_check[i] + x->ndim());
        }
        if (dim[i] != i) { full_dim_flag = false; }
      }
      if ((int)dim.size() < x->ndim()) { full_dim_flag = false; }
    }
    if (ord.IsIntegral() || ord.IsFloatingPoint()) {
      double ord_val = ord.As<double>();
      if (ord_val == 0) {
        res = JUST(ReduceSum(JUST(functional::NotEqualZero(x)), dim, keepdim));
      } else if (ord_val == INFINITY) {
        res = JUST(ReduceMax(JUST(Abs(x)), dim, keepdim));
      } else if (ord_val == -INFINITY) {
        res = JUST(ReduceMin(JUST(Abs(x)), dim, keepdim));
      } else if (ord_val == 2.0 && keepdim == false && full_dim_flag
                 && x->requires_grad() == false) {
        res = JUST(SqrtSquareSum(x));
      } else {
        res =
            JUST(ScalarPow(JUST(ReduceSum(JUST(ScalarPow(JUST(Abs(x)), ord, false)), dim, keepdim)),
                           Scalar(1.0) / ord, false));
      }
      res = JUST(Cast(res, dtype_val, /*pin_memory=*/false));
      return res;
    } else {
      UNIMPLEMENTED_THEN_RETURN()
          << "linalg_vector_norm(): argument 'ord' must be Number, not str.";
    }
  }
};

class ScalarVectorNormFunctor {
 public:
  ScalarVectorNormFunctor() {}
  Maybe<Tensor> operator()(const std::shared_ptr<one::Tensor>& x, const Scalar& ord,
                           const Scalar& input_dim, const bool& keepdim,
                           const Optional<Symbol<DType>>& dtype) const {
    if (dtype) {
      Symbol<DType> dtype_val = JUST(dtype);
      if (!(dtype_val->data_type() == DataType::kFloat
            || dtype_val->data_type() == DataType::kDouble
            || dtype_val->data_type() == DataType::kFloat16
            || dtype_val->data_type() == DataType::kBFloat16)) {
        UNIMPLEMENTED_THEN_RETURN() << "linalg.vector_norm(): only supports the float, double, "
                                       "cfloat and cdouble dtypes, but got: Int.";
      }
    } else {
      if (!IsFloatingDataType(x->dtype()->data_type())) {
        UNIMPLEMENTED_THEN_RETURN() << "linalg.vector_norm(): only supports the float, double, "
                                       "cfloat and cdouble dtypes, but got: Int.";
      }
    }
    if (input_dim.IsIntegral()) {
      std::vector<int32_t> dim(1, input_dim.As<int>());
      return functional::VectorNorm(x, ord, dim, keepdim, dtype);
    } else {
      UNIMPLEMENTED_THEN_RETURN() << "linalg.vector_norm(): only support int dim.";
    }
  }
};

class ScalarMatrixNormFunctor {
 public:
  ScalarMatrixNormFunctor() {}
  Maybe<Tensor> operator()(const std::shared_ptr<one::Tensor>& x, const Scalar& ord,
                           const std::vector<int32_t>& input_dim, const bool& keepdim,
                           const Optional<Symbol<DType>>& dtype) const {
    std::shared_ptr<one::Tensor> res;

    auto num_dims = x->ndim();
    auto axis = input_dim.size();
    CHECK_OR_RETURN(num_dims >= 2)
        << "linalg.matrix_norm(): input tensor must be a matrix or batch of matrices";
    CHECK_OR_RETURN(axis == 2 && input_dim[0] != input_dim[1])
        << "linalg.matrix_norm(): input_dim must be a 2-tuple of ints with different elements";

    Symbol<DType> dtype_val;
    if (dtype) {
      dtype_val = JUST(dtype);
      if (!(dtype_val->data_type() == DataType::kFloat
            || dtype_val->data_type() == DataType::kDouble
            || dtype_val->data_type() == DataType::kFloat16
            || dtype_val->data_type() == DataType::kBFloat16)) {
        UNIMPLEMENTED_THEN_RETURN() << "linalg.matrix_norm(): only supports the float, double, "
                                       "cfloat and cdouble dtypes, but got: Int.";
      }
    } else {
      if (!IsFloatingDataType(x->dtype()->data_type())) {
        UNIMPLEMENTED_THEN_RETURN() << "linalg.matrix_norm(): only supports the float, double, "
                                       "cfloat and cdouble dtypes, but got: Int.";
      }
      dtype_val = x->dtype();
    }
    std::vector<int32_t> dim_tmp;
    dim_tmp.reserve(axis);
    for (int i = 0; i < axis; ++i) {
      if (input_dim[i] >= 0) {
        dim_tmp.emplace_back(input_dim[i]);
      } else {
        dim_tmp.emplace_back(input_dim[i] + num_dims);
      }
    }
    std::vector<int32_t> dim(2);
    double ord_tmp = ord.As<double>();
    if (ord_tmp == INFINITY || ord_tmp == -INFINITY) {
      dim = dim_tmp;
      dim[0] = dim_tmp[1];
      dim[1] = dim_tmp[0];
    } else if (ord_tmp == 1 || ord_tmp == -1) {
      dim = dim_tmp;
    } else {
      UNIMPLEMENTED_THEN_RETURN()
          << "linalg.matrix_norm(): Only support INFINITY,-INFINITY,1 or -1 data type.";
    }

    if (dim[1] > dim[0] && keepdim == false) { dim[1] -= 1; }
    std::vector<int32_t> dim_tmp0_vec(1, dim[0]);
    std::vector<int32_t> dim_tmp1_vec(1, dim[1]);
    res = JUST(ReduceSum(JUST(Abs(x)), dim_tmp0_vec, keepdim));

    if (ord_tmp == INFINITY || ord_tmp == 1) {
      res = JUST(ReduceMax(res, dim_tmp1_vec, keepdim));
    } else if (ord_tmp == -INFINITY || ord_tmp == -1) {
      res = JUST(ReduceMin(res, dim_tmp1_vec, keepdim));
    }
    res = JUST(Cast(res, dtype_val, /*pin_memory=*/false));
    return res;
  }
};

class MatrixNormFunctor {
 public:
  MatrixNormFunctor() {}
  Maybe<Tensor> operator()(const std::shared_ptr<one::Tensor>& x, const std::string& ord,
                           const std::vector<int32_t>& input_dim, const bool& keepdim,
                           const Optional<Symbol<DType>>& dtype) const {
    std::shared_ptr<one::Tensor> res;
    Symbol<DType> dtype_val;
    if (dtype) {
      dtype_val = JUST(dtype);
      if (!(dtype_val->data_type() == DataType::kFloat
            || dtype_val->data_type() == DataType::kDouble
            || dtype_val->data_type() == DataType::kFloat16
            || dtype_val->data_type() == DataType::kBFloat16)) {
        UNIMPLEMENTED_THEN_RETURN() << "linalg.matrix_norm(): only supports the float, double, "
                                       "cfloat and cdouble dtypes, but got: Int.";
      }
    } else {
      if (!IsFloatingDataType(x->dtype()->data_type())) {
        UNIMPLEMENTED_THEN_RETURN() << "linalg.matrix_norm(): only supports the float, double, "
                                       "cfloat and cdouble dtypes, but got: Int.";
      }
      dtype_val = x->dtype();
    }
    auto num_dims = x->ndim();
    auto axis = input_dim.size();
    std::vector<int32_t> dim_tmp(axis);
    for (int i = 0; i < axis; ++i) {
      if (input_dim[i] >= 0) {
        dim_tmp[i] = input_dim[i];
      } else {
        dim_tmp[i] = input_dim[i] + num_dims;
      }
    }
    if (ord == "nuc") {
      UNIMPLEMENTED_THEN_RETURN() << "linalg.matrix_norm(): Not support ord is nuc.";
    } else if (ord == "fro") {
      res = JUST(Sqrt(JUST(ReduceSum(JUST(Square(x)), dim_tmp, keepdim))));
    } else {
      UNIMPLEMENTED_THEN_RETURN() << "linalg.matrix_norm(): could not convert string to float:"
                                  << ord;
    }
    res = JUST(Cast(res, dtype_val, /*pin_memory=*/false));
    return res;
  }
};

class NormFunctor {
 public:
  NormFunctor() {}
  Maybe<Tensor> operator()(const std::shared_ptr<one::Tensor>& x, const Optional<Scalar>& ord,
                           const Optional<std::vector<int32_t>>& input_dim, const bool& keepdim,
                           const Optional<Symbol<DType>>& dtype, const bool& for_norm) const {
    // If for_norm, the functor will be used to oneflow.norm.
    std::shared_ptr<one::Tensor> res;
    if (dtype) {
      Symbol<DType> dtype_val = JUST(dtype);
      if (!(dtype_val->data_type() == DataType::kFloat
            || dtype_val->data_type() == DataType::kDouble
            || dtype_val->data_type() == DataType::kFloat16
            || dtype_val->data_type() == DataType::kBFloat16)) {
        UNIMPLEMENTED_THEN_RETURN() << "linalg.norm(): only supports the float, double, cfloat and "
                                       "cdouble dtypes, but got: Int.";
      }
    } else {
      if (!IsFloatingDataType(x->dtype()->data_type())) {
        UNIMPLEMENTED_THEN_RETURN() << "linalg.norm(): only supports the float, double, cfloat and "
                                       "cdouble dtypes, but got: Int.";
      }
    }
    Scalar ord_sca;
    bool ord_type = false;
    if (ord.has_value()) {
      ord_type = (*JUST(ord)).IsIntegral();
      if (ord_type) {
        ord_sca = Scalar((*JUST(ord)).As<double>());
      } else {
        ord_sca = *JUST(ord);
      }
    }
    if (input_dim.has_value()) {
      auto axis = (*JUST(input_dim)).size();
      if (axis == 1) {
        Scalar ord_val;
        if (!ord.has_value()) {
          ord_val = Scalar(2.0);
        } else {
          ord_val = ord_sca;
        }
        res = JUST(VectorNorm(x, ord_val, input_dim, keepdim, dtype));
      } else if (axis > 2) {
        res = JUST(MatrixNorm(x, ord_sca, *JUST(input_dim), keepdim, dtype));
      } else if (axis == 2) {
        if (!ord.has_value()) {
          res = JUST(MatrixNorm(x, "fro", *JUST(input_dim), keepdim, dtype));
        } else {
          res = JUST(MatrixNorm(x, ord_sca, *JUST(input_dim), keepdim, dtype));
        }
      }
    } else {
      if (ord.has_value()) {
        CHECK_OR_RETURN(x->ndim() <= 2)
            << "linalg.norm(): input must be 1-D or 2-D when dim is None and ord is not None";
        if (ord_type) {
          const double ord_double = (*JUST(ord)).As<double>();
          if (for_norm && (ord_double >= 2 || ord_double <= -2)) {
            const int32_t num_axes = x->shape()->NumAxes();
            std::vector<int32_t> axes_vec(num_axes);
            std::iota(axes_vec.begin(), axes_vec.end(), 0);
            return ScalarPow(JUST(ReduceSum(JUST(ScalarPow(JUST(Abs(x)), ord_sca, false)), axes_vec,
                                            /*keepdims=*/false)),
                             1 / ord_double, false);
          }
        }
        if (x->ndim() == 1) {
          res = JUST(VectorNorm(x, ord_sca, input_dim, keepdim, dtype));
        } else {
          std::vector<int32_t> dim{0, 1};
          res = JUST(MatrixNorm(x, ord_sca, dim, keepdim, dtype));
        }
      } else {
        res = JUST(VectorNorm(x, Scalar(2.0), input_dim, keepdim, dtype));
      }
    }
    return res;
  }
};

class Norm2Functor {
 public:
  Norm2Functor() {}
  Maybe<Tensor> operator()(const std::shared_ptr<one::Tensor>& x, const std::string& ord,
                           const Optional<std::vector<int32_t>>& input_dim, const bool& keepdim,
                           const Optional<Symbol<DType>>& dtype) const {
    std::shared_ptr<one::Tensor> res;
    std::vector<int32_t> dim(x->ndim());
    std::iota(dim.begin(), dim.end(), 0);
    if (dtype) {
      Symbol<DType> dtype_val = JUST(dtype);
      if (!(dtype_val->data_type() == DataType::kFloat
            || dtype_val->data_type() == DataType::kDouble
            || dtype_val->data_type() == DataType::kFloat16
            || dtype_val->data_type() == DataType::kBFloat16)) {
        UNIMPLEMENTED_THEN_RETURN() << "linalg.norm(): only supports the float, double, cfloat and "
                                       "cdouble dtypes, but got: Int.";
      }
    } else {
      if (!IsFloatingDataType(x->dtype()->data_type())) {
        UNIMPLEMENTED_THEN_RETURN() << "linalg.norm(): only supports the float, double, cfloat and "
                                       "cdouble dtypes, but got: Int.";
      }
    }
    if (input_dim.has_value()) {
      res = JUST(MatrixNorm(x, ord, *JUST(input_dim), keepdim, dtype));
    } else {
      res = JUST(MatrixNorm(x, ord, dim, keepdim, dtype));
    }
    return res;
  }
};

class ScalarNormFunctor {
 public:
  ScalarNormFunctor() {}
  Maybe<Tensor> operator()(const std::shared_ptr<one::Tensor>& x, const Optional<Scalar>& ord,
                           const Scalar& input_dim, const bool& keepdim,
                           const Optional<Symbol<DType>>& dtype) const {
    if (dtype) {
      Symbol<DType> dtype_val = JUST(dtype);
      if (!(dtype_val->data_type() == DataType::kFloat
            || dtype_val->data_type() == DataType::kDouble
            || dtype_val->data_type() == DataType::kFloat16
            || dtype_val->data_type() == DataType::kBFloat16)) {
        UNIMPLEMENTED_THEN_RETURN() << "linalg.norm(): only supports the float, double, cfloat and "
                                       "cdouble dtypes, but got: Int.";
      }
    } else {
      if (!IsFloatingDataType(x->dtype()->data_type())) {
        UNIMPLEMENTED_THEN_RETURN() << "linalg.norm(): only supports the float, double, cfloat and "
                                       "cdouble dtypes, but got: Int.";
      }
    }
    if (input_dim.IsIntegral()) {
      std::vector<int32_t> dim(1, input_dim.As<int>());
      return functional::Norm(x, ord, dim, keepdim, dtype, /*for_norm=*/false);
    } else {
      UNIMPLEMENTED_THEN_RETURN() << "linalg_norm(): only supports int dim.";
    }
  }
};

class ScalarNorm2Functor {
 public:
  ScalarNorm2Functor() {}
  Maybe<Tensor> operator()(const std::shared_ptr<one::Tensor>& x, const std::string& ord,
                           const Scalar& input_dim, const bool& keepdim,
                           const Optional<Symbol<DType>>& dtype) const {
    if (dtype) {
      Symbol<DType> dtype_val = JUST(dtype);
      if (!(dtype_val->data_type() == DataType::kFloat
            || dtype_val->data_type() == DataType::kDouble
            || dtype_val->data_type() == DataType::kFloat16
            || dtype_val->data_type() == DataType::kBFloat16)) {
        UNIMPLEMENTED_THEN_RETURN() << "linalg.norm(): only supports the float, double, cfloat and "
                                       "cdouble dtypes, but got: Int.";
      }
    } else {
      if (!IsFloatingDataType(x->dtype()->data_type())) {
        UNIMPLEMENTED_THEN_RETURN() << "linalg.norm(): only supports the float, double, cfloat and "
                                       "cdouble dtypes, but got: Int.";
      }
    }
    if (input_dim.IsIntegral()) {
      std::vector<int32_t> dim(1, input_dim.As<int>());
      return functional::Norm(x, ord, dim, keepdim, dtype);
    } else {
      UNIMPLEMENTED_THEN_RETURN() << "linalg_norm(): only supports int dim.";
    }
  }
};

class InvFunctor {
 public:
  InvFunctor() { op_ = CHECK_JUST(one::OpBuilder("inv").Input("x").Output("y").Build()); }
  Maybe<Tensor> operator()(const std::shared_ptr<Tensor>& x) const {
    if (x->ndim() < 2) {
      return Error::RuntimeError() << "linalg.inv: The input tensor must be at least 2 dimensions.";
    }
    if (x->dim(x->ndim() - 1) != x->dim(x->ndim() - 2)) {
      return Error::RuntimeError() << "linalg.inv: A must be batches of square matrices, "
                                   << "but they are " << x->dim(x->ndim() - 2) << " by "
                                   << x->dim(x->ndim() - 1) << " matrices";
    }
    return OpInterpUtil::Dispatch<Tensor>(*op_, {x}, {});
  }

 private:
  std::shared_ptr<OpExpr> op_;
};

class ClampGradFunctor {
 public:
  ClampGradFunctor() {
    clip_op_ = CHECK_JUST(
        one::OpBuilder("clip_by_scalar_grad").Input("dy").Input("x").Output("dx").Build());
    clip_min_op_ = CHECK_JUST(
        one::OpBuilder("clip_by_scalar_min_grad").Input("dy").Input("x").Output("dx").Build());
    clip_max_op_ = CHECK_JUST(
        one::OpBuilder("clip_by_scalar_max_grad").Input("dy").Input("x").Output("dx").Build());
  }
  Maybe<Tensor> operator()(const std::shared_ptr<one::Tensor>& dy,
                           const std::shared_ptr<one::Tensor>& x, const Optional<Scalar>& min,
                           const Optional<Scalar>& max) const {
    CHECK_OR_RETURN(min.has_value() || max.has_value())
        << "Requires one of argument `min` and `max` at least in clip_grad.";
    auto& attrs = THREAD_CACHED_MUTABLE_ATTR_MAP("floating_min", "integral_min", "floating_max",
                                                 "integral_max");
    if (IsFloatingDataType(x->dtype()->data_type())) {
      if (min.has_value()) {
        const auto& min_val = JUST(min);
        attrs.SetAttr<0>(min_val->As<double>());
        attrs.SetAttr<1>(static_cast<int64_t>(0));
      }
      if (max.has_value()) {
        const auto& max_val = JUST(max);
        attrs.SetAttr<2>(max_val->As<double>());
        attrs.SetAttr<3>(static_cast<int64_t>(0));
      }
    } else if (IsIntegralDataType(x->dtype()->data_type())) {
      if (min.has_value()) {
        const auto& min_val = JUST(min);
        attrs.SetAttr<0>(static_cast<double>(0));
        attrs.SetAttr<1>(min_val->As<int64_t>());
      }
      if (max.has_value()) {
        const auto& max_val = JUST(max);
        attrs.SetAttr<2>(static_cast<double>(0));
        attrs.SetAttr<3>(max_val->As<int64_t>());
      }
    } else {
      UNIMPLEMENTED_THEN_RETURN() << "Only support floating or integral data type.";
    }
    const OpExpr* op = nullptr;
    if (!min.has_value()) {
      op = clip_max_op_.get();
    } else if (!max.has_value()) {
      op = clip_min_op_.get();
    } else {
      op = clip_op_.get();
    }
    return OpInterpUtil::Dispatch<Tensor>(*op, {dy, x}, attrs);
  }

 private:
  std::shared_ptr<OpExpr> clip_op_;
  std::shared_ptr<OpExpr> clip_min_op_;
  std::shared_ptr<OpExpr> clip_max_op_;
};

class SelectFunctor {
 public:
  SelectFunctor() = default;

  Maybe<Tensor> operator()(const std::shared_ptr<one::Tensor>& input, const int32_t& dim,
                           const int32_t& index) const {
    int32_t ndim = input->ndim();
    CHECK_OR_RETURN(ndim > 0) << "select() cannot be applied to a 0-dim tensor.";
    int32_t pos_dim = JUST(maybe_wrap_dim(dim, ndim));
    auto size = input->dim(pos_dim);
    CHECK_OR_RETURN((index >= -size) && (index < size))
        << "Index out of range (expected to be in range of [" << -size << "," << size - 1
        << "], but got " << index << ")";
    int32_t pos_index = index >= 0 ? index : index + size;

    std::vector<int64_t> sizes(input->shape()->dim_vec().begin(), input->shape()->dim_vec().end());
    const auto& stride = *JUST(input->stride());
    std::vector<int64_t> strides(stride.begin(), stride.end());
    auto storage_offset = JUST(input->storage_offset()) + pos_index * strides[pos_dim];

    sizes.erase(sizes.begin() + pos_dim);
    strides.erase(strides.begin() + pos_dim);

    return AsStrided(input, sizes, strides, storage_offset);
  }
};

class SelectTopNFunctor {
 public:
  SelectTopNFunctor() { op_ = CHECK_JUST(one::SelectTopNOpExpr::New()); }

  Maybe<TensorTuple> operator()(const TensorTuple& inputs, int32_t n) const {
    auto& attrs = THREAD_CACHED_MUTABLE_ATTR_MAP("top_n");
    attrs.SetAllAttrs(n);
    std::vector<bool> require_grad(n);
    for (int i = 0; i < n; ++i) { require_grad[i] = JUST(VectorAt(inputs, i))->requires_grad(); }
    const auto& output = JUST(OpInterpUtil::Dispatch<one::TensorTuple>(*op_, inputs, attrs));
    for (int i = 0; i < output->size(); ++i) {
      (*output)[i]->set_is_leaf(false);
      JUST((*output)[i]->set_requires_grad(require_grad[i]));
    }
    return output;
  }

 private:
  std::shared_ptr<OpExpr> op_;
};

class MinimumFunctor {
 public:
  MinimumFunctor() {
    elementwise_minimum_op_ =
        CHECK_JUST(one::OpBuilder("elementwise_minimum").Input("x").Input("y").Output("z").Build());
    broadcast_minimum_op_ =
        CHECK_JUST(one::OpBuilder("broadcast_minimum").Input("x").Input("y").Output("z").Build());
  }

  Maybe<Tensor> operator()(const std::shared_ptr<one::Tensor>& x,
                           const std::shared_ptr<one::Tensor>& y) const {
    auto tensor_x = x;
    auto tensor_y = y;
    JUST(CastDeviceForCPUScalarTensor(tensor_x, tensor_y, /*inplace=*/false));
    TensorProcessor tensor_processor;
    JUST(tensor_processor.PromoteInputsToCommonDtype(true).AddInputs({tensor_x, tensor_y}).Apply());
    TensorTuple input_tuple = JUST(tensor_processor.GetInputs());
    if (*x->shape() == *y->shape()) {
      return OpInterpUtil::Dispatch<Tensor>(*elementwise_minimum_op_,
                                            {input_tuple[0], input_tuple[1]});
    } else {
      return OpInterpUtil::Dispatch<Tensor>(*broadcast_minimum_op_,
                                            {input_tuple[0], input_tuple[1]});
    }
  }

 private:
  std::shared_ptr<OpExpr> elementwise_minimum_op_;
  std::shared_ptr<OpExpr> broadcast_minimum_op_;
};

class MaximumFunctor {
 public:
  MaximumFunctor() {
    elementwise_maximum_op_ =
        CHECK_JUST(one::OpBuilder("elementwise_maximum").Input("x").Input("y").Output("z").Build());
    broadcast_maximum_op_ =
        CHECK_JUST(one::OpBuilder("broadcast_maximum").Input("x").Input("y").Output("z").Build());
  }

  Maybe<Tensor> operator()(const std::shared_ptr<one::Tensor>& x,
                           const std::shared_ptr<one::Tensor>& y) const {
    auto tensor_x = x;
    auto tensor_y = y;
    JUST(CastDeviceForCPUScalarTensor(tensor_x, tensor_y, /*inplace=*/false));
    TensorProcessor tensor_processor;
    JUST(tensor_processor.PromoteInputsToCommonDtype(true).AddInputs({tensor_x, tensor_y}).Apply());
    TensorTuple input_tuple = JUST(tensor_processor.GetInputs());
    if (*x->shape() == *y->shape()) {
      return OpInterpUtil::Dispatch<Tensor>(*elementwise_maximum_op_,
                                            {input_tuple[0], input_tuple[1]});
    } else {
      return OpInterpUtil::Dispatch<Tensor>(*broadcast_maximum_op_,
                                            {input_tuple[0], input_tuple[1]});
    }
  }

 private:
  std::shared_ptr<OpExpr> elementwise_maximum_op_;
  std::shared_ptr<OpExpr> broadcast_maximum_op_;
};

class ScalarLogicalBaseFunctor {
 public:
  explicit ScalarLogicalBaseFunctor(std::string op_name) {
    op_ = CHECK_JUST(one::OpBuilder(op_name).Input("in").Output("out").Build());
  }
  virtual ~ScalarLogicalBaseFunctor() = default;
  Maybe<Tensor> operator()(const std::shared_ptr<one::Tensor>& x, const Scalar& scalar) const {
    TensorProcessor tensor_processor;
    Symbol<DType> lowest_dtype;

    auto& attrs = THREAD_CACHED_MUTABLE_ATTR_MAP("float_operand", "has_float_operand",
                                                 "int_operand", "has_int_operand");
    if (scalar.IsFloatingPoint()) {
      attrs.SetAllAttrs(scalar.As<double>(), true, NullOpt, false);
      // Only promote type to Float32 when tensor is Int type but scalar is float type.
      if (DType::priority_order[x->dtype()->data_type()]
          < DType::priority_order[DType::Float16()->data_type()]) {
        lowest_dtype = DType::Float();
      } else {
        lowest_dtype = x->dtype();
      }
    } else if (scalar.IsIntegral() || scalar.IsBool()) {
      attrs.SetAllAttrs(NullOpt, false, scalar.As<int64_t>(), true);
      // Only promote type to Int64 when tensor is Bool type but scalar is int type.
      if (DType::priority_order[x->dtype()->data_type()]
          == DType::priority_order[DType::Bool()->data_type()]) {
        lowest_dtype = DType::Int64();
      } else {
        lowest_dtype = x->dtype();
      }
    } else {
      UNIMPLEMENTED_THEN_RETURN() << "The scalar in " << op_->op_type_name()
                                  << " should be float or int.";
    }
    JUST(tensor_processor.AddInputs({x}, lowest_dtype).Apply());
    TensorTuple casted_vec = JUST(tensor_processor.GetInputs());

    return OpInterpUtil::Dispatch<Tensor>(*op_, {casted_vec}, attrs);
  }

 private:
  std::shared_ptr<OpExpr> op_;
};

class ScalarLogicalEqualFunctor : public ScalarLogicalBaseFunctor {
 public:
  ScalarLogicalEqualFunctor() : ScalarLogicalBaseFunctor(/*op_name=*/"scalar_logical_equal") {}
};

// (scalar == x) = (x == scalar)
class ScalarLogicalEqual2Functor {
 public:
  Maybe<Tensor> operator()(const Scalar& scalar, const std::shared_ptr<one::Tensor>& x) const {
    return ScalarLogicalEqual(x, scalar);
  }
};

class ScalarLogicalNotEqualFunctor : public ScalarLogicalBaseFunctor {
 public:
  ScalarLogicalNotEqualFunctor()
      : ScalarLogicalBaseFunctor(/*op_name=*/"scalar_logical_not_equal") {}
};

// (scalar != x) = (x != scalar)
class ScalarLogicalNotEqual2Functor {
 public:
  Maybe<Tensor> operator()(const Scalar& scalar, const std::shared_ptr<one::Tensor>& x) const {
    return ScalarLogicalNotEqual(x, scalar);
  }
};

class ScalarLogicalGreaterFunctor : public ScalarLogicalBaseFunctor {
 public:
  ScalarLogicalGreaterFunctor() : ScalarLogicalBaseFunctor(/*op_name=*/"scalar_logical_greater") {}
};

// (scalar > x) = (x < scalar)
class ScalarLogicalGreater2Functor {
 public:
  Maybe<Tensor> operator()(const Scalar& scalar, const std::shared_ptr<one::Tensor>& x) const {
    return ScalarLogicalLess(x, scalar);
  }
};

class ScalarLogicalGreaterEqualFunctor : public ScalarLogicalBaseFunctor {
 public:
  ScalarLogicalGreaterEqualFunctor()
      : ScalarLogicalBaseFunctor(/*op_name=*/"scalar_logical_greater_equal") {}
};

// (scalar >= x) = (x <= scalar)
class ScalarLogicalGreaterEqual2Functor {
 public:
  Maybe<Tensor> operator()(const Scalar& scalar, const std::shared_ptr<one::Tensor>& x) const {
    return ScalarLogicalLessEqual(x, scalar);
  }
};

class ScalarLogicalLessFunctor : public ScalarLogicalBaseFunctor {
 public:
  ScalarLogicalLessFunctor() : ScalarLogicalBaseFunctor(/*op_name=*/"scalar_logical_less") {}
};

// (scalar < x) = (x > scalar)
class ScalarLogicalLess2Functor {
 public:
  Maybe<Tensor> operator()(const Scalar& scalar, const std::shared_ptr<one::Tensor>& x) const {
    return ScalarLogicalGreater(x, scalar);
  }
};

class ScalarLogicalLessEqualFunctor : public ScalarLogicalBaseFunctor {
 public:
  ScalarLogicalLessEqualFunctor()
      : ScalarLogicalBaseFunctor(/*op_name=*/"scalar_logical_less_equal") {}
};

// (scalar <= x) = (x >= scalar)
class ScalarLogicalLessEqual2Functor {
 public:
  Maybe<Tensor> operator()(const Scalar& scalar, const std::shared_ptr<one::Tensor>& x) const {
    return ScalarLogicalGreaterEqual(x, scalar);
  }
};

class ScalarLogicalAndFunctor : public ScalarLogicalBaseFunctor {
 public:
  ScalarLogicalAndFunctor() : ScalarLogicalBaseFunctor(/*op_name=*/"scalar_logical_and") {}
};

// (scalar && x) = (x && scalar)
class ScalarLogicalAnd2Functor {
 public:
  Maybe<Tensor> operator()(const Scalar& scalar, const std::shared_ptr<one::Tensor>& x) const {
    return ScalarLogicalAnd(x, scalar);
  }
};

class ScalarLogicalOrFunctor : public ScalarLogicalBaseFunctor {
 public:
  ScalarLogicalOrFunctor() : ScalarLogicalBaseFunctor(/*op_name=*/"scalar_logical_or") {}
};

// (scalar || x) = (x || scalar)
class ScalarLogicalOr2Functor {
 public:
  Maybe<Tensor> operator()(const Scalar& scalar, const std::shared_ptr<one::Tensor>& x) const {
    return ScalarLogicalOr(x, scalar);
  }
};

class ScalarLogicalXorFunctor : public ScalarLogicalBaseFunctor {
 public:
  ScalarLogicalXorFunctor() : ScalarLogicalBaseFunctor(/*op_name=*/"scalar_logical_xor") {}
};

// (scalar ^ x) = (x ^ scalar)
class ScalarLogicalXor2Functor {
 public:
  Maybe<Tensor> operator()(const Scalar& scalar, const std::shared_ptr<one::Tensor>& x) const {
    return ScalarLogicalXor(x, scalar);
  }
};

class StandardDeviationFunctor {
 public:
  Maybe<Tensor> operator()(const std::shared_ptr<Tensor>& input,
                           const Optional<std::vector<int32_t>>& dim,
                           const Optional<bool>& unbiased, const Optional<bool>& keepdim) const {
    std::vector<int32_t> axis;
    if (!dim) {
      for (int i = 0; i < input->ndim(); i++) { axis.emplace_back(i); }
    } else {
      axis = *JUST(CheckAxis(*JUST(dim), input->ndim()));
    }
    bool unbias = true;
    bool keepdims = false;
    if (unbiased.has_value()) { unbias = JUST(unbiased); }
    if (keepdim.has_value()) { keepdims = JUST(keepdim); }

    if (axis.size() == 0) {
      return functional::Constant(*input->shape(), Scalar(0), *input->dtype(), NullOpt);
    }

    int32_t reduce_count = 1;
    if (axis.size() == 1) {
      reduce_count *= input->shape()->At(axis[0]);
    } else {
      for (int i = 0; i < axis.size(); ++i) { reduce_count *= input->shape()->At(axis[i]); }
    }

    bool is_double = input->dtype()->data_type() == DataType::kDouble;
    if (is_double) {
      const auto& sum = JUST(functional::ScalarDiv(
          JUST(functional::ReduceSum(JUST(functional::Square(input)), axis, keepdims)),
          Scalar((double)reduce_count)));
      const auto& square = JUST(functional::Square(JUST(functional::ScalarDiv(
          JUST(functional::ReduceSum(input, axis, keepdims)), Scalar((double)reduce_count)))));
      const auto& sub = JUST(functional::Sub(sum, square, /*alpha=*/1.0, /*inplace=*/false));
      if (unbias) {
        return functional::Sqrt(JUST(functional::ScalarMul(
            sub, Scalar((double)reduce_count / (double)(reduce_count - 1)), false)));
      }
      /*
      According to the std calculation formula,
      StandardDeviation = \sqrt {\frac {\sum _ {i=1}^ {N}X_ {i}^ {2}}{N}  -  \mu ^ {2}}
        = \sqrt{\frac {1}{N}\sum _ {i=1}^ {n} (x_ {i}-\mu )^ {2}  -\frac {1}{N}  N \mu ^ {2}}
        = \sqrt{\frac {\sum _ {i=1}^ {N}X_ {i}^ {2}}{N}  -  \mu ^ {2}}

      when we are in the last sqrt,
      if the value in the radical is <= 0, it may cause the result gradient to appear
      undefined(nan), which is normal. In this case, the gradient of ours and pytorch are different.
      Use abs(absolute value) can keep it consistent with pytorch:

      const auto& abs = JUST(functional::Abs(sub));
      return functional::Sqrt(abs);
      */
      // const auto& abs = JUST(functional::Abs(sub));
      // return functional::Sqrt(abs);
      return functional::Sqrt(sub);
    } else {
      //  If input tensor's dtype is float32, than cast it to double dtype,
      //  because float dtype has accuracy problem in float dtype, see:
      //  https://github.com/Oneflow-Inc/oneflow/issues/6526
      const auto& double_input =
          JUST(functional::Cast(input, DType::Double(), /*pin_memory=*/false));
      const auto& sum = JUST(functional::ScalarDiv(
          JUST(functional::ReduceSum(JUST(functional::Square(double_input)), axis, keepdims)),
          Scalar((double)reduce_count)));
      const auto& square = JUST(functional::Square(
          JUST(functional::ScalarDiv(JUST(functional::ReduceSum(double_input, axis, keepdims)),
                                     Scalar((double)reduce_count)))));
      const auto& sub = JUST(functional::Sub(sum, square, /*alpha=*/1.0, /*inplace=*/false));
      if (unbias) {
        return functional::Cast(
            JUST(functional::Sqrt(JUST(functional::ScalarMul(
                sub, Scalar((double)reduce_count / (double)(reduce_count - 1)), false)))),
            input->dtype(), /*pin_memory=*/false);
      }
      return functional::Cast(JUST(functional::Sqrt(sub)), input->dtype(), /*pin_memory=*/false);
    }
  }
};

class VarianceFunctor {
 public:
  VarianceFunctor() {
    op_ = CHECK_JUST(one::OpBuilder("var").Input("input").Output("output").Build());
  }
  Maybe<Tensor> operator()(const std::shared_ptr<Tensor>& input,
                           const Optional<std::vector<int32_t>>& dim,
                           const Optional<bool>& unbiased, const Optional<bool>& keepdim) const {
    if (!IsFloatingDataType(input->dtype()->data_type())) {
      return Error::RuntimeError() << "var only support floating point dtypes";
    }
    std::vector<int32_t> axis;
    const int ndim = input->ndim();
    axis.reserve(ndim);
    if (!dim) {
      for (int i = 0; i < ndim; i++) { axis.emplace_back(i); }
    } else {
      std::vector<int32_t>& dims = *JUST(dim);
      JUST(maybe_wrap_dim(dims.size(), ndim));  // only check validation
      std::sort(dims.begin(), dims.end());
      axis.assign(dims.begin(), dims.end());
    }
    for (size_t i = 0; i < axis.size(); i++) {
      if (axis[i] < 0) { axis[i] += ndim; }
    }
    auto& attrs = THREAD_CACHED_MUTABLE_ATTR_MAP("unbiased", "keepdim", "dim", "dtype");
    attrs.SetAllAttrs(unbiased, keepdim, axis, input->dtype()->data_type());
    return OpInterpUtil::Dispatch<Tensor>(*op_, {input}, attrs);
  }

 private:
  std::shared_ptr<OpExpr> op_;
};

class RMSLayerNormalizationFunctor {
 public:
  Maybe<Tensor> operator()(const std::shared_ptr<Tensor>& hidden_states,
                           const std::shared_ptr<Tensor>& weight,
                           const float& variance_epsilon) const {
    std::shared_ptr<Tensor> cast_hidden_states = hidden_states;
    if (hidden_states->dtype() != DType::Float()) {
      cast_hidden_states =
          JUST(functional::Cast(hidden_states, DType::Float(), /*pin_memory=*/false));
    }
    std::shared_ptr<Tensor> normalized_hidden_states = JUST(functional::Mul(
        cast_hidden_states, JUST(functional::Rsqrt(JUST(functional::ScalarAdd(
                                JUST(functional::ReduceMean(JUST(Square(hidden_states)),
                                                            std::vector<int32_t>{-1}, true)),
                                Scalar(variance_epsilon), 1.0, false))))));
    if (weight->dtype() == DType::Float16()) {
      normalized_hidden_states =
          JUST(functional::Cast(normalized_hidden_states, weight->dtype(), /*pin_memory=*/false));
    }
    return JUST(functional::Mul(normalized_hidden_states, weight));
  }
};

class DotFunctor {
 public:
  DotFunctor() {
    op_ = CHECK_JUST(one::OpBuilder("dot").Input("x").Input("y").Output("out").Build());
  }
  Maybe<Tensor> operator()(const std::shared_ptr<one::Tensor>& input,
                           const std::shared_ptr<one::Tensor>& other) const {
    return OpInterpUtil::Dispatch<Tensor>(*op_, {input, other});
  }

 private:
  std::shared_ptr<OpExpr> op_;
};
class MovedimVecFunctor {
 public:
  MovedimVecFunctor() = default;
  static Maybe<void> CheckNoRepeat(const std::vector<int32_t>& perm, std::vector<int32_t>& perm_out,
                                   int32_t ndim, const std::string& desc) {
    std::vector<bool> is_used(ndim, false);
    FOR_RANGE(size_t, i, 0, perm.size()) {
      int32_t item = perm[i];
      item = JUST(maybe_wrap_dim(item, ndim));
      CHECK_EQ_OR_RETURN(is_used[item], false) << "repeated dim in " << desc;

      is_used[item] = true;
      perm_out[i] = item;
    }
    return Maybe<void>::Ok();
  }

  Maybe<Tensor> operator()(const std::shared_ptr<one::Tensor>& input,
                           const std::vector<int32_t>& source,
                           const std::vector<int32_t>& destination) const {
    int32_t ndim = input->ndim();
    int32_t dim = source.size();

    CHECK_EQ_OR_RETURN(source.size(), destination.size())
        << "movedim: Invalid source or destination dims: source (" << source.size()
        << " dims ) should contain the same number of dims as destination (" << destination.size()
        << " dims)";

    std::vector<int32_t> source_nopeat(dim);
    std::vector<int32_t> destination_nopeat(dim);

    JUST(CheckNoRepeat(source, source_nopeat, ndim, "source"));
    JUST(CheckNoRepeat(destination, destination_nopeat, ndim, "destination"));

    std::vector<int32_t> order(ndim);
    std::vector<int32_t> source_dims(ndim);
    std::vector<int32_t> destination_dims(ndim);

    std::iota(source_dims.begin(), source_dims.end(), 0);
    std::iota(destination_dims.begin(), destination_dims.end(), 0);

    FOR_RANGE(size_t, i, 0, dim) {
      order[destination_nopeat[i]] = source_nopeat[i];
      source_dims[source_nopeat[i]] = -1;
      destination_dims[destination_nopeat[i]] = -1;
    }

    std::remove(source_dims.begin(), source_dims.end(), -1);
    std::remove(destination_dims.begin(), destination_dims.end(), -1);

    int64_t rest_dim = ndim - dim;
    FOR_RANGE(size_t, i, 0, rest_dim) { order[destination_dims[i]] = source_dims[i]; }

    return Transpose(input, order);
  }
};

class MovedimIntFunctor {
 public:
  MovedimIntFunctor() = default;
  Maybe<Tensor> operator()(const std::shared_ptr<one::Tensor>& input, const int32_t& source,
                           const int32_t& destination) const {
    std::vector<int32_t> src{source};
    std::vector<int32_t> dest{destination};
    return MovedimVec(input, src, dest);
  }
};

class TensorSplitVecFunctor {
 public:
  TensorSplitVecFunctor() = default;
  Maybe<TensorTuple> operator()(const std::shared_ptr<one::Tensor>& input,
                                const std::vector<int32_t>& indices_or_sections,
                                const int32_t& dim) const {
    int32_t ndim = input->ndim();
    int32_t pos_dim = JUST(maybe_wrap_dim(dim, ndim));

    std::vector<int64_t> start(ndim, 0);
    std::vector<int64_t> stop(ndim);
    std::vector<int64_t> step(ndim, 1);
    for (int32_t i = 0; i < ndim; i++) { stop[i] = input->dim(i); }

    int32_t num_indices = indices_or_sections.size();
    TensorTuple output(num_indices + 1);
    for (int32_t i = 0; i < num_indices; i++) {
      int32_t end_idx = indices_or_sections[i];
      stop[pos_dim] = end_idx;
      output[i] = JUST(Slice(input, start, stop, step, /*enable_view_slice=*/false));
      start[pos_dim] = end_idx;
    }
    stop[pos_dim] = input->shape()->At(pos_dim);
    output[num_indices] = JUST(Slice(input, start, stop, step, /*enable_view_slice=*/false));

    return output;
  }
};

class TensorSplitIntFunctor {
 public:
  TensorSplitIntFunctor() = default;
  Maybe<TensorTuple> operator()(const std::shared_ptr<one::Tensor>& input,
                                const int32_t& indices_or_sections, const int32_t& dim) const {
    int32_t ndim = input->ndim();
    int32_t pos_dim = JUST(maybe_wrap_dim(dim, ndim));
    CHECK_OR_RETURN(indices_or_sections > 0)
        << "number of sections must be larger than 0, got ," << indices_or_sections << ");";

    const auto dim_size = input->dim(pos_dim);
    int64_t min_split_size = dim_size / indices_or_sections;
    int64_t num_splits_one_extra = dim_size % indices_or_sections;

    std::vector<int64_t> start(ndim, 0);
    std::vector<int64_t> stop(ndim);
    std::vector<int64_t> step(ndim, 1);
    for (int32_t i = 0; i < ndim; i++) { stop[i] = input->dim(i); }
    stop[pos_dim] = 0;

    TensorTuple output(indices_or_sections);
    for (int32_t i = 0; i < indices_or_sections; i++) {
      int64_t split_size = (i < num_splits_one_extra) ? (min_split_size + 1) : min_split_size;
      stop[pos_dim] += split_size;
      output[i] = JUST(Slice(input, start, stop, step, /*enable_view_slice=*/false));
      start[pos_dim] += split_size;
    }

    return output;
  }
};

class HsplitIntFunctor {
 public:
  HsplitIntFunctor() = default;
  Maybe<TensorTuple> operator()(const std::shared_ptr<one::Tensor>& input,
                                const int32_t& indices_or_sections) const {
    int32_t ndim = input->ndim();
    CHECK_OR_RETURN(ndim >= 1)
        << "flow.hsplit requires a tensor with at least 1 dimension, but got a tensor with " << ndim
        << " dimensions!";
    CHECK_OR_RETURN(indices_or_sections > 0) << "indices_or_sections must greater than 0";
    int32_t dim = (ndim == 1) ? 0 : 1;
    CHECK_OR_RETURN(input->dim(dim) % indices_or_sections == 0)
        << "flow.hsplit attempted to split along dimension " << dim
        << ", but the size of the dimension " << input->shape()->At(dim)
        << " is not divisible by the split_size " << indices_or_sections << "!";
    return TensorSplitInt(input, indices_or_sections, dim);
  }
};

class HsplitVecFunctor {
 public:
  HsplitVecFunctor() = default;
  Maybe<TensorTuple> operator()(const std::shared_ptr<one::Tensor>& input,
                                const std::vector<int32_t>& indices_or_sections) const {
    int32_t ndim = input->ndim();
    CHECK_OR_RETURN(ndim >= 1)
        << "flow.hsplit requires a tensor with at least 1 dimension, but got a tensor with " << ndim
        << " dimensions!";
    int32_t dim = (ndim == 1) ? 0 : 1;
    return TensorSplitVec(input, indices_or_sections, dim);
  }
};

class VsplitIntFunctor {
 public:
  VsplitIntFunctor() = default;
  Maybe<TensorTuple> operator()(const std::shared_ptr<one::Tensor>& input,
                                const int32_t& indices_or_sections) const {
    int32_t ndim = input->ndim();
    CHECK_OR_RETURN(ndim >= 2)
        << "flow.vsplit requires a tensor with at least 2 dimension, but got a tensor with " << ndim
        << " dimensions!";
    CHECK_OR_RETURN(indices_or_sections > 0) << "indices_or_sections must greater than 0";
    CHECK_OR_RETURN(input->dim(0) % indices_or_sections == 0)
        << "flow.vsplit attempted to split along dimension " << 0
        << ", but the size of the dimension " << input->dim(0)
        << " is not divisible by the split_size " << indices_or_sections << "!";
    return TensorSplitInt(input, indices_or_sections, 0);
  }
};

class VsplitVecFunctor {
 public:
  VsplitVecFunctor() = default;
  Maybe<TensorTuple> operator()(const std::shared_ptr<one::Tensor>& input,
                                const std::vector<int32_t>& indices_or_sections) const {
    int32_t ndim = input->ndim();
    CHECK_OR_RETURN(ndim >= 2)
        << "flow.vsplit requires a tensor with at least 1 dimension, but got a tensor with " << ndim
        << " dimensions!";
    return TensorSplitVec(input, indices_or_sections, 0);
  }
};

class ErfinvFunctor {
 public:
  ErfinvFunctor() { op_ = CHECK_JUST(one::OpBuilder("erfinv").Input("x").Output("y").Build()); }
  Maybe<Tensor> operator()(const std::shared_ptr<one::Tensor>& x) const {
    return OpInterpUtil::Dispatch<one::Tensor>(*op_, {x}, {});
  }

 private:
  std::shared_ptr<OpExpr> op_;
};

class ErfinvInplaceFunctor {
 public:
  ErfinvInplaceFunctor() {
    op_ = CHECK_JUST(one::OpBuilder("erfinv").Input("x").Output("y").Build());
  }
  Maybe<Tensor> operator()(const std::shared_ptr<one::Tensor>& x) const {
    JUST(CheckInplaceValid(x));
    std::shared_ptr<TensorTuple> outputs = std::make_shared<TensorTuple>(1);
    outputs->at(0) = x;
    JUST(OpInterpUtil::Dispatch(*op_, {x}, outputs.get(), {}));
    return outputs->at(0);
  }

 private:
  std::shared_ptr<OpExpr> op_;
};

class GeluWithApproximateFunctor {
 public:
  Maybe<Tensor> operator()(const std::shared_ptr<one::Tensor>& x,
                           const std::string& approximate) const {
    if (approximate != "none" && approximate != "tanh") {
      return Error::RuntimeError() << "the approximate argument should be 'none' or 'tanh'";
    }
    if (approximate == "tanh") { return FastGelu(x); }
    return Gelu(x);
  }
};

class CumBaseFunctor {
 public:
  explicit CumBaseFunctor(std::string op_name) {
    op_ = CHECK_JUST(one::OpBuilder(op_name).Input("x").Output("y").Build());
  }
  Maybe<Tensor> operator()(const std::shared_ptr<one::Tensor>& input, int64_t dim,
                           const Optional<Symbol<DType>>& dtype) const {
    auto ndim = input->ndim();
    dim = JUST(maybe_wrap_dim(dim, ndim));

    auto& attrs = THREAD_CACHED_MUTABLE_ATTR_MAP("dim");
    attrs.SetAllAttrs(dim);
    TensorProcessor tensor_processor;
    if (dtype) {
      JUST(tensor_processor.AddInputs({input}, JUST(dtype)).Apply());
    } else {
      JUST(tensor_processor.AddInputs({input}, DType::Int64()).Apply());
    }
    TensorTuple input_tuple = JUST(tensor_processor.GetInputs());
    return OpInterpUtil::Dispatch<Tensor>(*op_, input_tuple, attrs);
  }

 private:
  std::shared_ptr<OpExpr> op_;
};

class CumsumFunctor : public CumBaseFunctor {
 public:
  CumsumFunctor() : CumBaseFunctor("cumsum") {}
};

class CumProdFunctor : public CumBaseFunctor {
 public:
  CumProdFunctor() : CumBaseFunctor("cumprod") {}
};

class CumGradBaseFunctor {
 protected:
  std::shared_ptr<OpExpr> op_;
};

class CumProdGradFunctor : public CumGradBaseFunctor {
 public:
  CumProdGradFunctor() {
    op_ = CHECK_JUST(one::OpBuilder("cumprod_grad")
                         .Input("dy")
                         .Input("output")
                         .Input("input")
                         .Output("dx")
                         .Build());
  }
  Maybe<Tensor> operator()(const std::shared_ptr<one::Tensor>& dy,
                           const std::shared_ptr<one::Tensor>& y,
                           const std::shared_ptr<one::Tensor>& x, int64_t dim) const {
    // No need to check dim validation here, while CumProdFunctor handled already
    auto& attrs = THREAD_CACHED_MUTABLE_ATTR_MAP("dim");
    attrs.SetAllAttrs(dim);
    return OpInterpUtil::Dispatch<Tensor>(*op_, {dy, y, x}, attrs);
  }
};

// NOTE(Liang Depeng): The implementation of sumproduct_pair are mostly taken from pytorch.
//                     For more details pls refer to:
//                     https://github.com/pytorch/pytorch/blob/master/aten/src/ATen/native/Linear.cpp#L65

// sumproduct_pair computes `(left*right).sum(sumdims)` by means of permutation and
// batch matrix multiplication
// its main purpose is to provide a pairwise reduction for einsum
static Maybe<one::Tensor> sumproduct_pair(const std::shared_ptr<one::Tensor>& left_,
                                          const std::shared_ptr<one::Tensor>& right_,
                                          const std::vector<int32_t>& sum_dims_, bool keepdim) {
  // assumes that tensors have been pre-unsqueezed (so that all dimensions match - after
  // broadcasting) but makes no other assumptions on the order of dimensions
  CHECK_OR_RETURN(left_->ndim() == right_->ndim()) << "number of dimensions must match";
  if (sum_dims_.size() == 0) return functional::Mul(left_, right_);
  int64_t dim = left_->ndim();

  constexpr size_t dim_bitset_size = 64;
  CHECK_OR_RETURN(dim <= (int64_t)dim_bitset_size)
      << "only tensors with up to " << dim_bitset_size << " dims are supported";
  std::bitset<dim_bitset_size> sum_dims;
  for (int i = 0; i < sum_dims_.size(); ++i) {
    size_t d = sum_dims_[i];
    CHECK_OR_RETURN(!sum_dims[d]) << "dim " << d << " appears multiple times in the list of dims";
    sum_dims[d] = true;
  }

  // dimensions that will be part of the output (i.e. not summed over) in three vectors
  // dims in lro appear in left, right and output, similarly lo: left and output, ro: right and
  // output also the sizes are kept track of for reshaping
  std::vector<int32_t> lro, lo, ro;
  int32_t lro_size = 1, lo_size = 1, ro_size = 1, sum_size = 1;
  std::shared_ptr<one::Tensor> left = left_;
  std::shared_ptr<one::Tensor> right = right_;
  for (int i = 0; i < dim; ++i) {
    auto sl = left->shape()->At(i) > 1;
    auto sr = right->shape()->At(i) > 1;
    if (sum_dims[i]) {  // first dimensions that will be summed over after multiplication
      if (sl && sr) {   // dimensions nontrivially in both left and right must be of the same size
        CHECK_OR_RETURN(left->shape()->At(i) == right->shape()->At(i))
            << "non-broadcast dimensions must match";
        sum_size *= left->shape()->At(i);
      } else if (sl) {  // if it is only in one of left and right, we can sum right away
        left = JUST(functional::ReduceSum(left, {i}, true));
      } else if (sr) {
        right = JUST(functional::ReduceSum(right, {i}, true));
      }
    } else if (sl && sr) {  // now deal with dimensions  dimensions that will be in the output
      // dimensions nontrivially in both left and right must be of the same size
      CHECK_OR_RETURN(left->shape()->At(i) == right->shape()->At(i))
          << "non-broadcast dimensions must match";
      lro.push_back(i);
      lro_size *= left->shape()->At(i);
    } else if (sl) {  // keep track of dimensions appearing only once
      lo.push_back(i);
      lo_size *= left->shape()->At(i);
    } else {
      ro.push_back(i);
      ro_size *= right->shape()->At(i);
    }
  }

  // we now work with the following permutations / shapes.
  // the pipeline is permute inputs -> reshape inputs -> batch matrix mul -> reshape(view) output ->
  // permute output output: "lro, lo, 1-for-summed-dims, ro" with orgiginal shape dimensions left:
  // "lro, lo, summed" permuted with lpermutation and the three flattened right:  "lro, summed, ro"
  // permuted with rpermutation and the three flattened then the permuted output is a view of
  // bmm(left, right) finally, opermutation reverts the permutation to the original order of
  // dimensions
  std::vector<int32_t> out_size;
  for (auto& d : lro) out_size.push_back(left->shape()->At(d));
  for (auto& d : lo) out_size.push_back(left->shape()->At(d));
  for (auto& d : sum_dims_) {
    out_size.push_back(1);
    (void)(d);
  };  // avoid warining about not using d
  for (auto& d : ro) out_size.push_back(right->shape()->At(d));

  std::vector<int32_t> lpermutation(lro);
  lpermutation.insert(lpermutation.end(), lo.begin(), lo.end());
  lpermutation.insert(lpermutation.end(), sum_dims_.begin(), sum_dims_.end());
  lpermutation.insert(lpermutation.end(), ro.begin(), ro.end());

  std::vector<int32_t> rpermutation(lro);
  rpermutation.insert(rpermutation.end(), sum_dims_.begin(), sum_dims_.end());
  rpermutation.insert(rpermutation.end(), ro.begin(), ro.end());
  rpermutation.insert(rpermutation.end(), lo.begin(), lo.end());

  std::vector<int32_t> opermutation(lro.size() + lo.size() + sum_dims_.size() + ro.size(), -1);
  {
    int32_t i = 0;

    for (auto it = lro.cbegin(); it != lro.cend(); i++, it++) { opermutation[*it] = i; }
    for (auto it = lo.cbegin(); it != lo.cend(); i++, it++) { opermutation[*it] = i; }
    for (auto it = sum_dims_.cbegin(); it != sum_dims_.cend(); i++, it++) { opermutation[*it] = i; }
    for (auto it = ro.cbegin(); it != ro.cend(); i++, it++) { opermutation[*it] = i; }
  }

  // now we can execute the operations above
  left = JUST(functional::Permute(left, lpermutation));
  DimVector lsv(3);
  lsv[0] = lro_size;
  lsv[1] = lo_size;
  lsv[2] = sum_size;
  const Shape ls(lsv);

  left = JUST(functional::Reshape(left, ls));

  right = JUST(functional::Permute(right, rpermutation));
  DimVector rsv(3);
  rsv[0] = lro_size;
  rsv[1] = sum_size;
  rsv[2] = ro_size;
  const Shape rs(rsv);
  right = JUST(functional::Reshape(right, rs));

  std::shared_ptr<one::Tensor> result =
      JUST(functional::BatchMatMul(left, right, false, false, 1.0));
  DimVector osv(out_size.size());
  for (int i = 0; i < out_size.size(); ++i) { osv[i] = out_size[i]; }
  const Shape os(osv);
  // TODO(Liang Depeng): change reshape to veiw
  result = JUST(functional::Reshape(result, os));
  result = JUST(functional::Permute(result, opermutation));

  // finally squeeze summed dimensions if desired
  if (!keepdim) {
    auto sizes = result->shape()->dim_vec();
    for (int i = dim - 1; i >= 0; i--) {
      if (sum_dims[i]) { sizes.erase(sizes.begin() + i); }
    }
    // TODO(Liang Depeng): change reshape to veiw
    const Shape s(sizes);
    result = JUST(functional::Reshape(result, s));
  }
  return result;
}

namespace {

bool einsum_check_label(unsigned char label) { return std::isalpha(label); }

uint8_t einsum_label_to_index(unsigned char label) {
  constexpr uint8_t NUM_OF_LETTERS = 'z' - 'a' + 1;
  return std::isupper(label) ? label - 'A' : NUM_OF_LETTERS + (label - 'a');
}

unsigned char einsum_index_to_label(uint8_t index) {
  constexpr uint8_t NUM_OF_LETTERS = 'z' - 'a' + 1;
  return index < NUM_OF_LETTERS ? index + 'A' : index - NUM_OF_LETTERS + 'a';
}

}  // namespace

// NOTE(Liang Depeng): The implementation of EinSumFunctor are mostly taken from pytorch.
//                     For more details pls refer to:
//                     https://github.com/pytorch/pytorch/blob/master/aten/src/ATen/native/Linear.cpp#L190

// There are roughly three parts to compute einsum:
// 1. Parse equation to extract the labels for each input operand and output
// 2. Unsqueeze missing dimensions from input operands and permute to align them
// 3. Compute result by multiplying input operands and summing contraction
//    dimensions We do the last part by reducing to batch matmul.
class EinSumFunctor {
 public:
  EinSumFunctor() {}
  Maybe<Tensor> operator()(const std::string& equation, const one::TensorTuple& operands) const {
    CHECK_OR_RETURN(operands.size() > 0) << "einsum(): must provide at least one input tensor.";
    // NOTE(Liang Depeng): In order to better understand what einsum is doing,
    //                     the following comments will give a detailed explaination of
    //                     how the operands of equation "ik,jkl,il->ij" (bilinear)
    //                     are transformed during the computation.
    //                     Assume that the size of each operands "ik", "jkl" and "il" are
    //                     [2, 3], [4, 3, 5], [2, 5] respectively.

    // Code used to identify ELLIPSIS ("...")
    constexpr uint8_t ELLIPSIS = 52;

    // Find arrow (->) to split equation into lhs (input equations) and rhs (output equation)
    const auto arrow_pos = equation.find("->");
    const auto lhs = equation.substr(0, arrow_pos);

    const auto num_ops = operands.size();

    // Convert each input equations into indexes in range [0, 52] and store
    // them in op_labels for each operand along with ELLIPSIS if present.
    std::vector<std::vector<uint8_t>> op_labels(num_ops);
    // NOTE(Liang Depeng): Continue explaining the equation "ik,jkl,il->ij".
    //                     After running the following for loop, `op_labels` contains 3 vectors.
    //                     The contents of each vectors are:
    //                     op_labels[0]: [34('i'-'a'+26), 36('k'-'a'+26)]
    //                     op_labels[1]: [35('j'-'a'+26), 36('k'-'a'+26), 37('l'-'a'+26)]
    //                     op_labels[2]: [34('i'-'a'+26), 37('l'-'a'+26)]
    bool found_ell = false;
    std::size_t curr_op = 0;
    for (auto i = decltype(lhs.length()){0}; i < lhs.length(); ++i) {
      const unsigned char label = lhs[i];
      switch (label) {
        case ' ':
          // Ignore spaces
          break;

        case '.':
          // process ellipsis
          CHECK_OR_RETURN(
              // Only one ellipsis per operand can be given
              !found_ell)
              << "einsum(): found \'.\' for operand " << curr_op
              << " for which an ellipsis was already found";
          CHECK_OR_RETURN(
              // Ensure it's a valid ellipsis
              i + 2 < lhs.length() && lhs[++i] == '.' && lhs[++i] == '.')
              << "einsum(): found \'.\' for operand " << curr_op
              << " that is not part of any ellipsis";
          op_labels[curr_op].push_back(ELLIPSIS);
          found_ell = true;
          break;

        case ',':
          // Move onto next operand
          ++curr_op;
          CHECK_OR_RETURN(curr_op < num_ops)
              << "einsum(): fewer operands were provided than specified in the equation";
          found_ell = false;
          break;

        default:
          // Parse label
          CHECK_OR_RETURN(einsum_check_label(label))
              << "einsum(): invalid subscript given at index  " << i
              << " in the equation string, subscripts must be in [a-zA-Z]";
          op_labels[curr_op].push_back(einsum_label_to_index(label));
      }
    }

    CHECK_OR_RETURN(curr_op == num_ops - 1)
        << "einsum(): more operands were provided than specified in the equation";

    // Labels must be within [a-zA-Z].
    constexpr uint8_t TOTAL_LABELS = 52;
    std::vector<int32_t> label_count(TOTAL_LABELS, 0);

    // The maximum number of dimensions covered by any ellipsis, needed when
    // unsqueezing missing dimensions from operands to permute and broadcast
    int32_t ell_num_dim = 0;
    // NOTE(Liang Depeng): Continue explaining the equation "ik,jkl,il->ij".
    //                     After running the following for loop,
    //                     the none zero indexes of `label_count` are:
    //                     op_labels[34] = 2
    //                     op_labels[35] = 1
    //                     op_labels[36] = 2
    //                     op_labels[37] = 2
    //                     `ell_num_dim` equals to 0 because no ellipsis in equation

    // Compute label frequency and number of dimensions covered by ellipsis
    // We do this after parsing labels to make it more readable and simpler
    // to compute the number of dimensions covered by ellipsis.
    for (auto i = 0; i < num_ops; i++) {
      const auto operand = operands[i];
      const auto labels = op_labels[i];
      const int ndims = operand->ndim();
      int32_t nlabels = static_cast<int32_t>(labels.size());
      bool has_ellipsis = false;

      for (const auto& label : labels) {
        if (label == ELLIPSIS) {
          --nlabels;
          has_ellipsis = true;
          ell_num_dim = std::max(ell_num_dim, ndims - nlabels);
        } else {
          ++label_count[label];
        }
      }
      if (has_ellipsis) {
        CHECK_OR_RETURN(nlabels <= ndims)
            << "einsum() the number of subscripts in the equation (" << nlabels
            << ") is more than the number of dimensions (" << ndims << ") for operand " << i;
      } else {
        CHECK_OR_RETURN(nlabels == ndims)
            << "einsum(): the number of subscripts in the equation (" << nlabels
            << ") does not match the number of dimensions (" << ndims << ") for operand " << i
            << " and no ellipsis was given";
      }
    }

    // We want to align the dimensions of every input tensor to have
    // shape out_dims + sum_dims. For this, we create a mapping of label
    // to index into the permuted shape.
    std::vector<int32_t> label_perm_index(TOTAL_LABELS, -1);

    // Current index in the permuted shape
    int32_t perm_index = 0;

    // Start index of ellipsis dimensions in the permuted shape
    int32_t ell_index = 0;
    found_ell = false;

    // NOTE(Liang Depeng): Continue explaining the equation "ik,jkl,il->ij".
    //                     After running the following if-else code block,
    //                     the none -1 indexes of `label_perm_index` are:
    //                     label_perm_index[34] = 0
    //                     label_perm_index[35] = 1
    //                     `perm_index` equals to 2
    //                     `ell_index` equals to 0 because no ellipsis in equation
    //                     `found_ell` equals to false because no ellipsis in equation
    if (arrow_pos == std::string::npos) {
      // Implicit output is ellipsis (...) + labels seen only once
      perm_index = ell_num_dim;
      found_ell = true;
      for (auto label = 0; label < TOTAL_LABELS; label++) {
        if (label_count[label] == 1) { label_perm_index[label] = perm_index++; }
      }
    } else {
      // Parse explicit output
      const auto rhs = equation.substr(arrow_pos + 2);
      for (auto i = decltype(rhs.length()){0}; i < rhs.length(); ++i) {
        const unsigned char label = rhs[i];
        switch (label) {
          case ' ':
            // Ignore spaces
            break;

          case '.':
            // process ellipsis
            CHECK_OR_RETURN(
                // There can only be one ellipsis in the output
                !found_ell)
                << "einsum(): found \'.\' for output but an ellipsis (...) was already found";
            CHECK_OR_RETURN(
                // Ensure ellipsis is correct
                i + 2 < rhs.length() && rhs[++i] == '.' && rhs[++i] == '.')
                << "einsum(): found \'.\' for output that is not part of any ellipsis (...)";
            ell_index = perm_index;
            perm_index += ell_num_dim;
            found_ell = true;
            break;

          default:
            CHECK_OR_RETURN(einsum_check_label(label))
                << "einsum(): invalid subscript given at index " << lhs.size() + 2 + i
                << " in the equation string, subscripts must be in [a-zA-Z]";
            const auto index = einsum_label_to_index(label);
            CHECK_OR_RETURN(
                // Ensure label appeared at least once for some input operand
                // and at most once for the output
                label_count[index] > 0 && label_perm_index[index] == -1)
                << "einsum(): output subscript " << label
                << (label_perm_index[index] > -1
                        ? " appears more than once in the output"
                        : " does not appear in the equation for any input operand");
            label_perm_index[index] = perm_index++;
        }
      }
    }

    // Save output size before adding contraction dims (dims to sum out)
    const int32_t out_size = perm_index;

    // If ellipsis is not part of the output, add to contraction dimensions
    if (!found_ell) {
      ell_index = perm_index;
      perm_index += ell_num_dim;
    }

    // NOTE(Liang Depeng): Continue explaining the equation "ik,jkl,il->ij".
    //                     After running the following foor loop,
    //                     the none -1 indexes of `label_perm_index` are:
    //                     label_perm_index[34] = 0 ('i')
    //                     label_perm_index[35] = 1 ('j')
    //                     label_perm_index[36] = 2 ('k')
    //                     label_perm_index[37] = 3 ('l')
    //                     `out_size` equals to 2
    //                     `perm_index` equals to 4

    // Add contraction labels (labels not present in output)
    for (auto label = 0; label < TOTAL_LABELS; label++) {
      if (label_count[label] > 0 && label_perm_index[label] == -1) {
        label_perm_index[label] = perm_index++;
      }
    }

    // Here we unsqueeze missing dimensions to make all operands have the same
    // number of dimensions. We take diagonals for repeated labels within the
    // same operand. Finally we permute the operands to align dimensions as
    // per the perm_out_index we computed above.
    TensorTuple permuted_operands;
    for (auto i = 0; i < num_ops; i++) {
      std::vector<int32_t> perm_shape(perm_index, -1);
      std::vector<int32_t> label_dim(TOTAL_LABELS, -1);
      std::shared_ptr<Tensor> operand = operands[i];
      const auto labels = op_labels[i];
      const auto original_sizes = operand->shape()->dim_vec();

      int32_t j = 0;
      for (const auto& label : labels) {
        if (label == ELLIPSIS) {
          // Add missing dimensions covered by the ellipsis
          const auto num_missing_dim = ell_num_dim - (original_sizes.size() - labels.size() + 1);
          for (auto k = 0; k < num_missing_dim; k++) {
            operand = JUST(functional::Unsqueeze(operand, j));
          }
          for (auto k = 0; k < ell_num_dim; k++) { perm_shape[ell_index + k] = j++; }
        } else if (label_dim[label] != -1) {
          // Repeated label, take diagonal
          const auto dim = label_dim[label];
          CHECK_OR_RETURN(operand->dim(j) == operand->dim(dim))
              << "einsum() subscript " << einsum_index_to_label(label)
              << " is repeated for operand " << i << " but the sizes don't match, "
              << operand->dim(j) << " != " << operand->dim(dim);

          operand = JUST(functional::Diagonal(operand, 0, dim, j));
          operand = JUST(functional::MovedimInt(operand, -1, dim));
        } else {
          // Lookup output index for label
          label_dim[label] = j;
          perm_shape[label_perm_index[label]] = j++;
        }
      }

      // Add dimensions for missing labels
      for (int32_t& index : perm_shape) {
        if (index == -1) {
          operand = JUST(functional::Unsqueeze(operand, -1));
          index = j++;
        }
      }
      permuted_operands.emplace_back(JUST(functional::Permute(operand, perm_shape)));

      // NOTE(Liang Depeng): Continue explaining the equation "ik,jkl,il->ij".
      //                     What is going on within this foor loop?
      //                     For operand "ik" size = [2, 3]:
      //                        `perm_shape` equals to [0, 2, 1, 3]
      //                        first unsqueeze "ik" to 4 dim, from [2, 3] to [2, 3, 1, 1]
      //                        then permute with `perm_shape`, from [2, 3, 1, 1] to [2, 1, 3, 1]
      //
      //                     For operand "jkl" size = [4, 3, 5]:
      //                        `perm_shape` equals to [3, 0, 1, 2]
      //                        first unsqueeze "jkl" to 4 dim, from [4, 3, 5] to [4, 3, 5, 1]
      //                        then permute with `perm_shape`, from [4, 3, 5, 1] to [1, 4, 3, 5]
      //
      //                     For operand "il" size = [2, 5]:
      //                        `perm_shape` equals to [0, 2, 3, 1]
      //                        first unsqueeze "ik" to 4 dim, from [2, 5] to [2, 5, 1, 1]
      //                        then permute with `perm_shape`, from [2, 5, 1, 1] to [2, 1, 1, 5]
    }

    // Check if operands broadcast and keep track of last operand with
    // dimension size != 1 for optimizing reductions
    std::vector<std::size_t> dim_last_op(perm_index, 0);
    bool has_zero_size_dim = false;
    // NOTE(Liang Depeng): Continue explaining the equation "ik,jkl,il->ij".
    //                     After running the following foor loop,
    //                     The contents of `dim_last_op` are:
    //                     dim_last_op[0] = 2
    //                     dim_last_op[1] = 1
    //                     dim_last_op[2] = 1
    //                     dim_last_op[3] = 2
    //                     `has_zero_size_dim` equals to false
    for (auto dim = 0; dim < perm_index; dim++) {
      auto broadcast_size = permuted_operands[0]->dim(dim);
      for (auto i = 1; i < num_ops; i++) {
        const auto dim_size = permuted_operands[i]->dim(dim);
        if (broadcast_size != dim_size && broadcast_size != 1 && dim_size != 1) {
          std::ostringstream msg;
          msg << "einsum(): operands do not broadcast with remapped shapes [original->remapped]:";
          for (auto j = 0; j < num_ops; j++) {
            msg << " " << operands[j]->shape()->DebugStr() << "->"
                << permuted_operands[j]->shape()->DebugStr();
          }
          CHECK_OR_RETURN(false) << msg.str();
        }
        if (dim_size != 1) {
          broadcast_size = dim_size;
          dim_last_op[dim] = i;
        }
      }
      has_zero_size_dim |= broadcast_size == 0;
    }

    // Compute result
    std::shared_ptr<Tensor> result = permuted_operands[0];

    // Fast path for when an operand has zero sized dim
    if (has_zero_size_dim) {
      DimVector out_shape(out_size);
      for (auto i = 0; i < out_size; i++) {
        out_shape[i] = permuted_operands[dim_last_op[i]]->dim(i);
      }

      const Shape shape(out_shape);
      return functional::Constant(shape, Scalar(0), *permuted_operands[0]->dtype(), NullOpt);
    }

    // Sum out or squeeze dimensions that are size 1 for all later operands
    int dim = out_size;
    for (int i = dim; i < perm_index; ++i, ++dim) {
      if (dim_last_op[i] == 0) {
        if (result->dim(dim) == 1) {
          std::vector<int32_t> dims = {dim--};
          result = JUST(functional::Squeeze(result, dims));
        } else {
          result = JUST(functional::ReduceSum(result, {dim--}, false));
        }
      }
    }

    for (auto i = 1; i < num_ops; i++) {
      auto operand = permuted_operands[i];
      std::vector<int32_t> sum_dims;

      // Sum out or squeeze dimensions that are size 1 for all later operands
      dim = out_size;
      for (int j = dim; j < perm_index; ++j, ++dim) {
        if (dim_last_op[j] < i) {
          std::vector<int32_t> dims = {dim--};
          operand = JUST(functional::Squeeze(operand, dims));
        } else if (dim_last_op[j] == i) {
          if (result->dim(dim) == 1) {
            operand = JUST(functional::ReduceSum(operand, {dim}, false));
            std::vector<int32_t> dims = {dim--};
            result = JUST(functional::Squeeze(result, dims));
          } else {
            sum_dims.push_back(dim);
          }
        }
      }

      // Multiply tensors and sum out dimensions in sum_dims
      if (sum_dims.empty()) {
        result = JUST(functional::Mul(result, operand));
      } else if (sum_dims.size() == result->ndim()) {
        auto flatten_result = JUST(functional::Flatten(result, 0, -1));
        auto flatten_operand = JUST(functional::Flatten(operand, 0, -1));
        result = JUST(functional::Dot(flatten_result, flatten_operand));
      } else {
        result = JUST(sumproduct_pair(result, operand, sum_dims, false));
      }

      // NOTE(Liang Depeng): Continue explaining the equation "ik,jkl,il->ij".
      //                     What is going on within this foor loop?
      //                     For iter i = 1:
      //                        result = permuted_operands[0], size = [2, 1, 3, 1]
      //                        operand = permuted_operands[1], size = [1, 4, 3, 5]
      //                        sum_dims = [2, ]
      //                        what happened in `sumproduct_pair` ?
      //                            result [2, 1, 3, 1] will be permuted to [2, 3, 1, 1] then
      //                                reshaped to [1, 2, 3]
      //                            operand [1, 4, 3, 5] will be permuted to [3, 4, 5, 1] then
      //                                reshape to [1, 3, 4 * 5]
      //                            perform batch_matmul(result, operand) => [1, 2, 4 * 5]
      //                            then reshape to [2, 1, 4, 5] then permute to
      //                            [2, 4, 1, 5], at last reshape to [2, 4, 5]
      //
      //                     For iter i = 2:
      //                        result, size = [2, 4, 5]
      //                        operand = permuted_operands[2], size = [2, 1, 1, 5]
      //                        squeeze operand from [2, 1, 1, 5] to [2, 1, 5]
      //                        sum_dims = [2,]
      //                        what happened in `sumproduct_pair` ?
      //                            result [2, 4, 5] will be permuted to [2, 4, 5] then
      //                                reshaped to [2, 4, 5]
      //                            operand [2, 1, 5] will be permuted to [2, 5, 1] then
      //                                reshape to [2, 5, 1]
      //                            perform batch_matmul(result, operand)=>[2, 4, 1]
      //                            then reshape to [2, 4, 1] then permute to [2, 4, 1]
      //                            at last reshape to [2, 4]
    }
    return result;
  }
};

class TruncFunctor {
 public:
  TruncFunctor() { op_ = CHECK_JUST(one::OpBuilder("trunc").Input("in").Output("out").Build()); }
  Maybe<Tensor> operator()(const std::shared_ptr<one::Tensor>& x) const {
    return OpInterpUtil::Dispatch<Tensor>(*op_, {x});
  }

 private:
  std::shared_ptr<OpExpr> op_;
};
class AddCDivFunctor {
 public:
  AddCDivFunctor() {}
  Maybe<Tensor> operator()(const std::shared_ptr<one::Tensor>& input,
                           const std::shared_ptr<one::Tensor>& tensor1,
                           const std::shared_ptr<one::Tensor>& tensor2, const Scalar& value) const {
    return JUST(Add(input, JUST(ScalarMul(JUST(Div(tensor1, tensor2)), value, false)), 1, false));
  }
};

class InplaceAddCDivFunctor {
 public:
  InplaceAddCDivFunctor() {}
  Maybe<Tensor> operator()(const std::shared_ptr<one::Tensor>& input,
                           const std::shared_ptr<one::Tensor>& tensor1,
                           const std::shared_ptr<one::Tensor>& tensor2, const Scalar& value) const {
    JUST(CheckInplaceValid(input));
    std::shared_ptr<TensorTuple> outputs = std::make_shared<TensorTuple>(1);
    JUST(VectorAt(*outputs, 0)) = input;
    JUST(Add(input, JUST(ScalarMul(JUST(Div(tensor1, tensor2)), value, false)), 1, true));
    return JUST(VectorAt(*outputs, 0));
  }
};

class FusedWeightedSumFunctor {
 public:
  FusedWeightedSumFunctor() {
    op_.resize(kMaxInputCount /*the maximum number of inputs*/);
    for (int n = 1; n < op_.size(); ++n) {
      op_[n] =
          CHECK_JUST(one::OpBuilder("fused_weighted_sum").Input("in", n).Output("out").Build());
    }
  }
  Maybe<Tensor> operator()(const TensorTuple& in, const std::vector<float>& weights,
                           const float& alpha) const {
    CHECK_GE_OR_RETURN(in.size(), 1);
    CHECK_LT_OR_RETURN(in.size(), kMaxInputCount);
    auto& attrs = THREAD_CACHED_MUTABLE_ATTR_MAP("weights", "alpha");
    attrs.SetAllAttrs(weights, alpha);
    return JUST(OpInterpUtil::Dispatch<Tensor>(*op_[in.size()], in, attrs));
  }

 private:
  std::vector<std::shared_ptr<OpExpr>> op_;
};

class FusedCenterFunctor {
 public:
  FusedCenterFunctor() {
    op_ = CHECK_JUST(one::OpBuilder("fused_get_center_dist")
                         .Input("b1_x1")
                         .Input("b1_x2")
                         .Input("b2_x1")
                         .Input("b2_x2")
                         .Input("b1_y1")
                         .Input("b1_y2")
                         .Input("b2_y1")
                         .Input("b2_y2")
                         .Output("rho2")
                         .Build());
  }

  Maybe<Tensor> operator()(
      const std::shared_ptr<one::Tensor>& b1_x1, const std::shared_ptr<one::Tensor>& b1_x2,
      const std::shared_ptr<one::Tensor>& b2_x1, const std::shared_ptr<one::Tensor>& b2_x2,
      const std::shared_ptr<one::Tensor>& b1_y1, const std::shared_ptr<one::Tensor>& b1_y2,
      const std::shared_ptr<one::Tensor>& b2_y1, const std::shared_ptr<one::Tensor>& b2_y2) const {
    return OpInterpUtil::Dispatch<Tensor>(
        *op_, {b1_x1, b1_x2, b2_x1, b2_x2, b1_y1, b1_y2, b2_y1, b2_y2}, {});
  }

 private:
  std::shared_ptr<OpExpr> op_;
};

class FusedCenterGradFunctor {
 public:
  FusedCenterGradFunctor() {
    op_ = CHECK_JUST(one::OpBuilder("fused_get_center_dist_grad")
                         .Input("b1_x1")
                         .Input("b1_x2")
                         .Input("b2_x1")
                         .Input("b2_x2")
                         .Input("b1_y1")
                         .Input("b1_y2")
                         .Input("b2_y1")
                         .Input("b2_y2")
                         .Input("rho2_diff")
                         .Output("b1_x1_diff")
                         .Output("b1_x2_diff")
                         .Output("b2_x1_diff")
                         .Output("b2_x2_diff")
                         .Output("b1_y1_diff")
                         .Output("b1_y2_diff")
                         .Output("b2_y1_diff")
                         .Output("b2_y2_diff")
                         .Build());
  }

  Maybe<TensorTuple> operator()(
      const std::shared_ptr<one::Tensor>& b1_x1, const std::shared_ptr<one::Tensor>& b1_x2,
      const std::shared_ptr<one::Tensor>& b2_x1, const std::shared_ptr<one::Tensor>& b2_x2,
      const std::shared_ptr<one::Tensor>& b1_y1, const std::shared_ptr<one::Tensor>& b1_y2,
      const std::shared_ptr<one::Tensor>& b2_y1, const std::shared_ptr<one::Tensor>& b2_y2,
      const std::shared_ptr<one::Tensor>& rho2_diff) const {
    return OpInterpUtil::Dispatch<TensorTuple>(
        *op_, {b1_x1, b1_x2, b2_x1, b2_x2, b1_y1, b1_y2, b2_y1, b2_y2, rho2_diff}, {});
  }

 private:
  std::shared_ptr<OpExpr> op_;
};

class FusedGetIntersectionAreaFunctor {
 public:
  FusedGetIntersectionAreaFunctor() {
    op_ = CHECK_JUST(one::OpBuilder("fused_get_intersection_area")
                         .Input("b1_x1")
                         .Input("b1_x2")
                         .Input("b2_x1")
                         .Input("b2_x2")
                         .Input("b1_y1")
                         .Input("b1_y2")
                         .Input("b2_y1")
                         .Input("b2_y2")
                         .Output("inter")
                         .Build());
  }

  Maybe<Tensor> operator()(
      const std::shared_ptr<one::Tensor>& b1_x1, const std::shared_ptr<one::Tensor>& b1_x2,
      const std::shared_ptr<one::Tensor>& b2_x1, const std::shared_ptr<one::Tensor>& b2_x2,
      const std::shared_ptr<one::Tensor>& b1_y1, const std::shared_ptr<one::Tensor>& b1_y2,
      const std::shared_ptr<one::Tensor>& b2_y1, const std::shared_ptr<one::Tensor>& b2_y2) const {
    return OpInterpUtil::Dispatch<Tensor>(
        *op_, {b1_x1, b1_x2, b2_x1, b2_x2, b1_y1, b1_y2, b2_y1, b2_y2}, {});
  }

 private:
  std::shared_ptr<OpExpr> op_;
};

class FusedGetIntersectionAreaGradFunctor {
 public:
  FusedGetIntersectionAreaGradFunctor() {
    op_ = CHECK_JUST(one::OpBuilder("fused_get_intersection_area_grad")
                         .Input("b1_x1")
                         .Input("b1_x2")
                         .Input("b2_x1")
                         .Input("b2_x2")
                         .Input("b1_y1")
                         .Input("b1_y2")
                         .Input("b2_y1")
                         .Input("b2_y2")
                         .Input("inter_diff")
                         .Output("b1_x1_diff")
                         .Output("b1_x2_diff")
                         .Output("b2_x1_diff")
                         .Output("b2_x2_diff")
                         .Output("b1_y1_diff")
                         .Output("b1_y2_diff")
                         .Output("b2_y1_diff")
                         .Output("b2_y2_diff")
                         .Build());
  }

  Maybe<TensorTuple> operator()(
      const std::shared_ptr<one::Tensor>& b1_x1, const std::shared_ptr<one::Tensor>& b1_x2,
      const std::shared_ptr<one::Tensor>& b2_x1, const std::shared_ptr<one::Tensor>& b2_x2,
      const std::shared_ptr<one::Tensor>& b1_y1, const std::shared_ptr<one::Tensor>& b1_y2,
      const std::shared_ptr<one::Tensor>& b2_y1, const std::shared_ptr<one::Tensor>& b2_y2,
      const std::shared_ptr<one::Tensor>& inter_diff) const {
    return OpInterpUtil::Dispatch<TensorTuple>(
        *op_, {b1_x1, b1_x2, b2_x1, b2_x2, b1_y1, b1_y2, b2_y1, b2_y2, inter_diff}, {});
  }

 private:
  std::shared_ptr<OpExpr> op_;
};

class FusedGetBounddingBoxesCoordFunctor {
 public:
  FusedGetBounddingBoxesCoordFunctor() {
    op_ = CHECK_JUST(one::OpBuilder("fused_get_boundding_boxes_coord")
                         .Input("x1")
                         .Input("y1")
                         .Input("w1")
                         .Input("h1")
                         .Input("x2")
                         .Input("y2")
                         .Input("w2")
                         .Input("h2")
                         .Output("b1_x1")
                         .Output("b1_x2")
                         .Output("b1_y1")
                         .Output("b1_y2")
                         .Output("b2_x1")
                         .Output("b2_x2")
                         .Output("b2_y1")
                         .Output("b2_y2")
                         .Build());
  }

  Maybe<TensorTuple> operator()(
      const std::shared_ptr<one::Tensor>& x1, const std::shared_ptr<one::Tensor>& y1,
      const std::shared_ptr<one::Tensor>& w1, const std::shared_ptr<one::Tensor>& h1,
      const std::shared_ptr<one::Tensor>& x2, const std::shared_ptr<one::Tensor>& y2,
      const std::shared_ptr<one::Tensor>& w2, const std::shared_ptr<one::Tensor>& h2) const {
    return OpInterpUtil::Dispatch<TensorTuple>(*op_, {x1, y1, w1, h1, x2, y2, w2, h2}, {});
  }

 private:
  std::shared_ptr<OpExpr> op_;
};

class FusedGetBounddingBoxesCoordGradFunctor {
 public:
  FusedGetBounddingBoxesCoordGradFunctor() {
    op_ = CHECK_JUST(one::OpBuilder("fused_get_boundding_boxes_coord_grad")
                         .Input("b1_x1_diff")
                         .Input("b1_x2_diff")
                         .Input("b1_y1_diff")
                         .Input("b1_y2_diff")
                         .Input("b2_x1_diff")
                         .Input("b2_x2_diff")
                         .Input("b2_y1_diff")
                         .Input("b2_y2_diff")
                         .Output("x1_diff")
                         .Output("y1_diff")
                         .Output("w1_diff")
                         .Output("h1_diff")
                         .Output("x2_diff")
                         .Output("y2_diff")
                         .Output("w2_diff")
                         .Output("h2_diff")
                         .Build());
  }

  Maybe<TensorTuple> operator()(const std::shared_ptr<one::Tensor>& b1_x1_diff,
                                const std::shared_ptr<one::Tensor>& b1_x2_diff,
                                const std::shared_ptr<one::Tensor>& b1_y1_diff,
                                const std::shared_ptr<one::Tensor>& b1_y2_diff,
                                const std::shared_ptr<one::Tensor>& b2_x1_diff,
                                const std::shared_ptr<one::Tensor>& b2_x2_diff,
                                const std::shared_ptr<one::Tensor>& b2_y1_diff,
                                const std::shared_ptr<one::Tensor>& b2_y2_diff) const {
    return OpInterpUtil::Dispatch<TensorTuple>(*op_,
                                               {b1_x1_diff, b1_x2_diff, b1_y1_diff, b1_y2_diff,
                                                b2_x1_diff, b2_x2_diff, b2_y1_diff, b2_y2_diff},
                                               {});
  }

 private:
  std::shared_ptr<OpExpr> op_;
};

class FusedGetCiouDiagonalAngleFunctor {
 public:
  FusedGetCiouDiagonalAngleFunctor() {
    op_ = CHECK_JUST(one::OpBuilder("fused_get_ciou_diagonal_angle")
                         .Input("w1")
                         .Input("h1")
                         .Input("w2")
                         .Input("h2")
                         .Output("v")
                         .Build());
  }

  Maybe<Tensor> operator()(const std::shared_ptr<one::Tensor>& w1,
                           const std::shared_ptr<one::Tensor>& h1,
                           const std::shared_ptr<one::Tensor>& w2,
                           const std::shared_ptr<one::Tensor>& h2, const float eps) const {
    auto& attrs = THREAD_CACHED_MUTABLE_ATTR_MAP("eps");
    attrs.SetAllAttrs(eps);
    return OpInterpUtil::Dispatch<Tensor>(*op_, {w1, h1, w2, h2}, attrs);
  }

 private:
  std::shared_ptr<OpExpr> op_;
};

class FusedGetCiouResultFunctor {
 public:
  FusedGetCiouResultFunctor() {
    op_ = CHECK_JUST(one::OpBuilder("fused_get_ciou_result")
                         .Input("v")
                         .Input("iou")
                         .Input("rho2")
                         .Input("c2")
                         .Output("y")
                         .Output("alpha")
                         .Build());
  }

  Maybe<TensorTuple> operator()(const std::shared_ptr<one::Tensor>& v,
                                const std::shared_ptr<one::Tensor>& iou,
                                const std::shared_ptr<one::Tensor>& rho2,
                                const std::shared_ptr<one::Tensor>& c2, const float& eps) const {
    auto& attrs = THREAD_CACHED_MUTABLE_ATTR_MAP("eps");
    attrs.SetAllAttrs(eps);
    return OpInterpUtil::Dispatch<TensorTuple>(*op_, {v, iou, rho2, c2}, attrs);
  }

 private:
  std::shared_ptr<OpExpr> op_;
};

class FusedGetCiouDiagonalAngleGradFunctor {
 public:
  FusedGetCiouDiagonalAngleGradFunctor() {
    op_ = CHECK_JUST(one::OpBuilder("fused_get_ciou_diagonal_angle_grad")
                         .Input("w1")
                         .Input("h1")
                         .Input("w2")
                         .Input("h2")
                         .Input("v_diff")
                         .Output("w1_diff")
                         .Output("h1_diff")
                         .Output("w2_diff")
                         .Output("h2_diff")
                         .Build());
  }

  Maybe<TensorTuple> operator()(const std::shared_ptr<one::Tensor>& w1,
                                const std::shared_ptr<one::Tensor>& h1,
                                const std::shared_ptr<one::Tensor>& w2,
                                const std::shared_ptr<one::Tensor>& h2,
                                const std::shared_ptr<one::Tensor>& v_diff, const float eps) const {
    auto& attrs = THREAD_CACHED_MUTABLE_ATTR_MAP("eps");
    attrs.SetAllAttrs(eps);
    return OpInterpUtil::Dispatch<TensorTuple>(*op_, {w1, h1, w2, h2, v_diff}, attrs);
  }

 private:
  std::shared_ptr<OpExpr> op_;
};

class FusedGetCiouResultGradFunctor {
 public:
  FusedGetCiouResultGradFunctor() {
    op_ = CHECK_JUST(one::OpBuilder("fused_get_ciou_result_grad")
                         .Input("dy")
                         .Input("alpha")
                         .Input("rho2")
                         .Input("c2")
                         .Output("dv")
                         .Output("diou")
                         .Output("drho2")
                         .Output("dc2")
                         .Build());
  }

  Maybe<TensorTuple> operator()(const std::shared_ptr<one::Tensor>& dy,
                                const std::shared_ptr<one::Tensor>& alpha,
                                const std::shared_ptr<one::Tensor>& rho2,
                                const std::shared_ptr<one::Tensor>& c2) const {
    return OpInterpUtil::Dispatch<TensorTuple>(*op_, {dy, alpha, rho2, c2}, {});
  }

 private:
  std::shared_ptr<OpExpr> op_;
};

class FusedGetIouFunctor {
 public:
  FusedGetIouFunctor() {
    op_ = CHECK_JUST(one::OpBuilder("fused_get_iou")
                         .Input("w1")
                         .Input("h1")
                         .Input("w2")
                         .Input("h2")
                         .Input("inter")
                         .Output("iou")
                         .Build());
  }

  Maybe<Tensor> operator()(const std::shared_ptr<one::Tensor>& w1,
                           const std::shared_ptr<one::Tensor>& h1,
                           const std::shared_ptr<one::Tensor>& w2,
                           const std::shared_ptr<one::Tensor>& h2,
                           const std::shared_ptr<one::Tensor>& inter, const float& eps) const {
    auto& attrs = THREAD_CACHED_MUTABLE_ATTR_MAP("eps");
    attrs.SetAllAttrs(eps);
    return OpInterpUtil::Dispatch<Tensor>(*op_, {w1, h1, w2, h2, inter}, attrs);
  }

 private:
  std::shared_ptr<OpExpr> op_;
};

class FusedGetIouGradFunctor {
 public:
  FusedGetIouGradFunctor() {
    op_ = CHECK_JUST(one::OpBuilder("fused_get_iou_grad")
                         .Input("diou")
                         .Input("w1")
                         .Input("h1")
                         .Input("w2")
                         .Input("h2")
                         .Input("inter")
                         .Output("dw1")
                         .Output("dh1")
                         .Output("dinter")
                         .Build());
  }

  Maybe<TensorTuple> operator()(const std::shared_ptr<one::Tensor>& diou,
                                const std::shared_ptr<one::Tensor>& w1,
                                const std::shared_ptr<one::Tensor>& h1,
                                const std::shared_ptr<one::Tensor>& w2,
                                const std::shared_ptr<one::Tensor>& h2,
                                const std::shared_ptr<one::Tensor>& inter, const float& eps) const {
    auto& attrs = THREAD_CACHED_MUTABLE_ATTR_MAP("eps");
    attrs.SetAllAttrs(eps);
    return OpInterpUtil::Dispatch<TensorTuple>(*op_, {diou, w1, h1, w2, h2, inter}, attrs);
  }

 private:
  std::shared_ptr<OpExpr> op_;
};

class FusedGetConvexDiagonalSquaredFunctor {
 public:
  FusedGetConvexDiagonalSquaredFunctor() {
    op_ = CHECK_JUST(one::OpBuilder("fused_get_convex_diagonal_squared")
                         .Input("b1_x1")
                         .Input("b1_x2")
                         .Input("b2_x1")
                         .Input("b2_x2")
                         .Input("b1_y1")
                         .Input("b1_y2")
                         .Input("b2_y1")
                         .Input("b2_y2")
                         .Output("c2")
                         .Build());
  }

  Maybe<Tensor> operator()(const std::shared_ptr<one::Tensor>& b1_x1,
                           const std::shared_ptr<one::Tensor>& b1_x2,
                           const std::shared_ptr<one::Tensor>& b2_x1,
                           const std::shared_ptr<one::Tensor>& b2_x2,
                           const std::shared_ptr<one::Tensor>& b1_y1,
                           const std::shared_ptr<one::Tensor>& b1_y2,
                           const std::shared_ptr<one::Tensor>& b2_y1,
                           const std::shared_ptr<one::Tensor>& b2_y2, const float& eps) const {
    auto& attrs = THREAD_CACHED_MUTABLE_ATTR_MAP("eps");
    attrs.SetAllAttrs(eps);
    return OpInterpUtil::Dispatch<Tensor>(
        *op_, {b1_x1, b1_x2, b2_x1, b2_x2, b1_y1, b1_y2, b2_y1, b2_y2}, attrs);
  }

 private:
  std::shared_ptr<OpExpr> op_;
};

class FusedGetConvexDiagonalSquaredGradFunctor {
 public:
  FusedGetConvexDiagonalSquaredGradFunctor() {
    op_ = CHECK_JUST(one::OpBuilder("fused_get_convex_diagonal_squared_grad")
                         .Input("c2_diff")
                         .Input("b1_x1")
                         .Input("b1_x2")
                         .Input("b2_x1")
                         .Input("b2_x2")
                         .Input("b1_y1")
                         .Input("b1_y2")
                         .Input("b2_y1")
                         .Input("b2_y2")
                         .Output("b1_x1_diff")
                         .Output("b1_x2_diff")
                         .Output("b2_x1_diff")
                         .Output("b2_x2_diff")
                         .Output("b1_y1_diff")
                         .Output("b1_y2_diff")
                         .Output("b2_y1_diff")
                         .Output("b2_y2_diff")
                         .Build());
  }

  Maybe<TensorTuple> operator()(
      const std::shared_ptr<one::Tensor>& c2_diff, const std::shared_ptr<one::Tensor>& b1_x1,
      const std::shared_ptr<one::Tensor>& b1_x2, const std::shared_ptr<one::Tensor>& b2_x1,
      const std::shared_ptr<one::Tensor>& b2_x2, const std::shared_ptr<one::Tensor>& b1_y1,
      const std::shared_ptr<one::Tensor>& b1_y2, const std::shared_ptr<one::Tensor>& b2_y1,
      const std::shared_ptr<one::Tensor>& b2_y2, const float& eps) const {
    auto& attrs = THREAD_CACHED_MUTABLE_ATTR_MAP("eps");
    attrs.SetAllAttrs(eps);
    return OpInterpUtil::Dispatch<TensorTuple>(
        *op_, {c2_diff, b1_x1, b1_x2, b2_x1, b2_x2, b1_y1, b1_y2, b2_y1, b2_y2}, attrs);
  }

 private:
  std::shared_ptr<OpExpr> op_;
};

}  // namespace impl

using namespace impl;

ONEFLOW_FUNCTION_LIBRARY(m) {
  m.add_functor<AddNFunctor>("Add");
  m.add_functor<ScalarAddFunctor, ScalarAdd2Functor>("ScalarAdd");
  m.add_functor<ScalarSubFunctor, ScalarSub2Functor>("ScalarSub");
  m.add_functor<ScalarMulFunctor, ScalarMul2Functor>("ScalarMul");
  m.add_functor<InplaceScalarMulFunctor>("InplaceScalarMul");
  m.add_functor<AddCDivFunctor>("AddCDiv");
  m.add_functor<InplaceAddCDivFunctor>("InplaceAddCDiv");
  m.add_functor<ScalarDivFunctor, ScalarDiv2Functor>("ScalarDiv");
  m.add_functor<InplaceScalarDivFunctor>("InplaceScalarDiv");
  m.add_functor<ScalarPowFunctor>("ScalarPow");
  m.add_functor<ScalarReversePowFunctor>("ScalarReversePow");
  m.add_functor<ScalarPowGradFunctor>("ScalarPowGrad");
  m.add_functor<ScalarReversePowGradFunctor>("ScalarReversePowGrad");
  m.add_functor<ReduceMaxFunctor>("ReduceMax");
  m.add_functor<MaxFunctor, Max2Functor>("Max");
  m.add_functor<ReduceMeanFunctor>("ReduceMean");
  m.add_functor<ReduceMeanWholeFunctor>("ReduceMeanWhole");
  m.add_functor<ReduceMinFunctor>("ReduceMin");
  m.add_functor<MinFunctor, Min2Functor>("Min");
  m.add_functor<AminFunctor>("Amin");
  m.add_functor<MedianFunctor>("Median");
  m.add_functor<MedianWithIndicesFunctor>("MedianWithIndices");
  m.add_functor<AmaxFunctor>("Amax");
  m.add_functor<ReduceSumFunctor>("ReduceSum");
  m.add_functor<ReduceSumWholeFunctor>("ReduceSumWhole");
  m.add_functor<ReduceNanSumFunctor>("ReduceNanSum");
  m.add_functor<ReduceNanSumWholeFunctor>("ReduceNanSumWhole");
  m.add_functor<ReduceAllFunctor>("ReduceAll");
  m.add_functor<ReduceAllWholeFunctor>("ReduceAllWhole");
  m.add_functor<ReduceAnyFunctor>("ReduceAny");
  m.add_functor<ReduceAnyWholeFunctor>("ReduceAnyWhole");
  m.add_functor<ReduceProdFunctor>("ReduceProd");
  m.add_functor<ReduceProdWholeFunctor>("ReduceProdWhole");
  m.add_functor<ReduceMinDeviceStageFunctor>("ReduceMinDeviceStage");
  m.add_functor<ReduceMaxDeviceStageFunctor>("ReduceMaxDeviceStage");
  m.add_functor<ReduceMinGlobalStageFunctor>("ReduceMinGlobalStage");
  m.add_functor<ReduceMaxGlobalStageFunctor>("ReduceMaxGlobalStage");
  m.add_functor<ReduceMinDeviceStageGradFunctor>("ReduceMinDeviceStageGrad");
  m.add_functor<ReduceMaxDeviceStageGradFunctor>("ReduceMaxDeviceStageGrad");
  m.add_functor<ReduceMinGlobalStageGradFunctor>("ReduceMinGlobalStageGrad");
  m.add_functor<ReduceMaxGlobalStageGradFunctor>("ReduceMaxGlobalStageGrad");
  m.add_functor<LogSumExpFunctor>("LogSumExp");
  m.add_functor<LogAddExpFunctor>("LogAddExp");
  m.add_functor<QuantileFunctor>("Quantile");
  m.add_functor<TransposeFunctor>("Transpose");
  m.add_functor<Transpose2dimFunctor>("Transpose2dim");
  m.add_functor<TransposeFunctor>("Permute");
  m.add_functor<AsStridedFunctor>("AsStrided");
  m.add_functor<AsStridedGradFunctor>("AsStridedGrad");
  m.add_functor<Transpose2dimFunctor>("Swapaxes");
  m.add_functor<Transpose2dimFunctor>("Swapdims");
  m.add_functor<ArangeFunctor, Arange2Functor>("Arange");
  m.add_functor<GlobalArangeFunctor, GlobalArange2Functor>("GlobalArange");
  m.add_functor<HannWindowFunctor>("HannWindow");
  m.add_functor<GlobalHannWindowFunctor>("GlobalHannWindow");
  m.add_functor<CastFunctor>("Cast");
  m.add_functor<ClampFunctor>("Clamp");
  m.add_functor<ClampMinFunctor>("ClampMin");
  m.add_functor<ClampMaxFunctor>("ClampMax");
  m.add_functor<ClampInplaceFunctor>("ClampInplace");
  m.add_functor<ClampMinInplaceFunctor>("ClampMinInplace");
  m.add_functor<ClampMaxInplaceFunctor>("ClampMaxInplace");
  m.add_functor<ClipFunctor>("Clip");
  m.add_functor<ClipInplaceFunctor>("ClipInplace");
  m.add_functor<SqrtSquareSumFunctor>("SqrtSquareSum");
  m.add_functor<VectorNormFunctor, ScalarVectorNormFunctor>("VectorNorm");
  m.add_functor<ScalarMatrixNormFunctor, MatrixNormFunctor>("MatrixNorm");
  m.add_functor<NormFunctor, Norm2Functor>("Norm");
  m.add_functor<ScalarNormFunctor, ScalarNorm2Functor>("ScalarNorm");
  m.add_functor<ClampGradFunctor>("ClampGrad");
  m.add_functor<SelectFunctor>("Select");
  m.add_functor<SelectTopNFunctor>("SelectTopN");
  m.add_functor<MinimumFunctor>("Minimum");
  m.add_functor<MinimumFunctor>("Min");
  m.add_functor<MaximumFunctor>("Maximum");
  m.add_functor<MaximumFunctor>("Max");
  m.add_functor<ScalarFModFunctor>("ScalarFMod");
  m.add_functor<ScalarFloorDivFunctor>("ScalarFloorDiv");
  m.add_functor<ScalarTruncDivFunctor>("ScalarTruncDiv");
  m.add_functor<ScalarLogicalEqualFunctor, ScalarLogicalEqual2Functor>("ScalarLogicalEqual");
  m.add_functor<ScalarLogicalNotEqualFunctor, ScalarLogicalNotEqual2Functor>(
      "ScalarLogicalNotEqual");
  m.add_functor<ScalarLogicalGreaterFunctor, ScalarLogicalGreater2Functor>("ScalarLogicalGreater");
  m.add_functor<ScalarLogicalGreaterEqualFunctor, ScalarLogicalGreaterEqual2Functor>(
      "ScalarLogicalGreaterEqual");
  m.add_functor<ScalarLogicalLessFunctor, ScalarLogicalLess2Functor>("ScalarLogicalLess");
  m.add_functor<ScalarLogicalLessEqualFunctor, ScalarLogicalLessEqual2Functor>(
      "ScalarLogicalLessEqual");
  m.add_functor<ScalarLogicalAndFunctor, ScalarLogicalAnd2Functor>("ScalarLogicalAnd");
  m.add_functor<ScalarLogicalOrFunctor, ScalarLogicalOr2Functor>("ScalarLogicalOr");
  m.add_functor<ScalarLogicalXorFunctor, ScalarLogicalXor2Functor>("ScalarLogicalXor");
  m.add_functor<StandardDeviationFunctor>("StandardDeviation");
  m.add_functor<VarianceFunctor>("Variance");
  m.add_functor<RMSLayerNormalizationFunctor>("RMSLayerNormalization");
  m.add_functor<DotFunctor>("Dot");
  m.add_functor<MovedimVecFunctor>("MovedimVec");
  m.add_functor<MovedimIntFunctor>("MovedimInt");
  m.add_functor<TensorSplitVecFunctor>("TensorSplitVec");
  m.add_functor<TensorSplitIntFunctor>("TensorSplitInt");
  m.add_functor<HsplitIntFunctor>("HsplitInt");
  m.add_functor<HsplitVecFunctor>("HsplitVec");
  m.add_functor<VsplitIntFunctor>("VsplitInt");
  m.add_functor<VsplitVecFunctor>("VsplitVec");
  m.add_functor<ErfinvFunctor>("Erfinv");
  m.add_functor<ErfinvInplaceFunctor>("ErfinvInplace");
  m.add_functor<CumsumFunctor>("Cumsum");
  m.add_functor<CumProdFunctor>("Cumprod");
  m.add_functor<CumProdGradFunctor>("CumprodGrad");
  m.add_functor<EinSumFunctor>("EinSum");
  m.add_functor<InvFunctor>("Inv");
  m.add_functor<GeluWithApproximateFunctor>("GeluWithApproximate");
  m.add_functor<impl::TruncFunctor>("Trunc");
  m.add_functor<impl::FusedWeightedSumFunctor>("FusedWeightedSum");
  m.add_functor<impl::FusedCenterFunctor>("FusedCenter");
  m.add_functor<impl::FusedCenterGradFunctor>("FusedCenterGrad");
  m.add_functor<impl::FusedGetBounddingBoxesCoordFunctor>("FusedGetBounddingBoxesCoord");
  m.add_functor<impl::FusedGetBounddingBoxesCoordGradFunctor>("FusedGetBounddingBoxesCoordGrad");
  m.add_functor<impl::FusedGetCiouDiagonalAngleFunctor>("FusedGetCiouDiagonalAngle");
  m.add_functor<impl::FusedGetCiouDiagonalAngleGradFunctor>("FusedGetCiouDiagonalAngleGrad");
  m.add_functor<impl::FusedGetCiouResultFunctor>("FusedGetCiouResult");
  m.add_functor<impl::FusedGetCiouResultGradFunctor>("FusedGetCiouResultGrad");
  m.add_functor<impl::FusedGetIntersectionAreaFunctor>("FusedGetIntersectionArea");
  m.add_functor<impl::FusedGetIntersectionAreaGradFunctor>("FusedGetIntersectionAreaGrad");
  m.add_functor<impl::FusedGetIouFunctor>("FusedGetIou");
  m.add_functor<impl::FusedGetIouGradFunctor>("FusedGetIouGrad");
  m.add_functor<impl::FusedGetConvexDiagonalSquaredFunctor>("FusedGetConvexDiagonalSquared");
  m.add_functor<impl::FusedGetConvexDiagonalSquaredGradFunctor>(
      "FusedGetConvexDiagonalSquaredGrad");
};

}  // namespace functional
}  // namespace one
}  // namespace oneflow<|MERGE_RESOLUTION|>--- conflicted
+++ resolved
@@ -970,13 +970,9 @@
                            const int32_t& dim, const bool& keepdim,
                            const std::string& interpolation,
                            const Optional<one::Tensor>& out) const {
-<<<<<<< HEAD
     // TODO(Liang Depeng): refine the implementaion of quantile to have the full funcitonality later.
-    CHECK_EQ_OR_RETURN(x->ndim(), 2) << "for now oneflow.quantile only support `input` tensor with 2 dims.";
-=======
     CHECK_EQ_OR_RETURN(x->ndim(), 2)
         << "for now oneflow.quantile only support `input` tensor with 2 dims.";
->>>>>>> a94b2671
     double qf;
     if (q.IsIntegral()) {
       qf = static_cast<double>(q.As<int64_t>());
