/*
Copyright 2020 The OneFlow Authors. All rights reserved.

Licensed under the Apache License, Version 2.0 (the "License");
you may not use this file except in compliance with the License.
You may obtain a copy of the License at

    http://www.apache.org/licenses/LICENSE-2.0

Unless required by applicable law or agreed to in writing, software
distributed under the License is distributed on an "AS IS" BASIS,
WITHOUT WARRANTIES OR CONDITIONS OF ANY KIND, either express or implied.
See the License for the specific language governing permissions and
limitations under the License.
*/

#include "oneflow/core/common/scalar.h"
#include "oneflow/core/framework/attr_map.h"
#include "oneflow/core/framework/nd_sbp.h"
#include "oneflow/core/framework/op_builder.h"
#include "oneflow/core/framework/op_expr.h"
#include "oneflow/core/framework/op_interpreter/op_interpreter_util.h"
#include "oneflow/core/framework/tensor.h"
#include "oneflow/core/framework/tensor_tuple.h"
#include "oneflow/core/functional/functional.h"
#include "oneflow/core/functional/function_library.h"
#include "oneflow/core/functional/impl/common.h"
#include "oneflow/core/functional/impl/unary_functor.h"
#include "oneflow/core/job/lazy_mode.h"
#include "oneflow/core/job/sbp_parallel.h"
#include "oneflow/core/functional/tensor_processor.h"

namespace oneflow {
namespace one {
namespace functional {

namespace impl {

class AddNFunctor {
 public:
  AddNFunctor() {
    op_.resize(kMaxInputCount /*the maximum number of inputs*/);
    for (int n = 1; n < op_.size(); ++n) {
      op_[n] = CHECK_JUST(one::OpBuilder("add_n").Input("in", n + 1).Output("out").Build());
    }
  }
  Maybe<Tensor> operator()(const TensorTuple& inputs, bool inplace) const {
    CHECK_GE_OR_RETURN(inputs.size(), 2);
    TensorTuple outputs;
    for (int i = 0; i < inputs.size(); i += kMaxInputCount) {
      size_t size = (i + kMaxInputCount) < inputs.size() ? kMaxInputCount : inputs.size() - i;
      TensorTuple partial_inputs(size);
      std::copy(inputs.begin() + i, inputs.begin() + i + size, partial_inputs.begin());
      if (i == 0 && inplace) {
        JUST(CheckInplaceValid(partial_inputs.at(0)));
        std::shared_ptr<TensorTuple> outs = std::make_shared<TensorTuple>(1);
        outs->at(0) = partial_inputs.at(0);
        JUST(OpInterpUtil::Dispatch(*op_.at(size - 1), partial_inputs, outs.get()));
        outputs.emplace_back(outs->at(0));
      } else {
        outputs.emplace_back(
            JUST(OpInterpUtil::Dispatch<Tensor>(*op_.at(size - 1), partial_inputs)));
      }
    }
    if (outputs.size() == 1) { return outputs.at(0); }
    return this->operator()(outputs, inplace);
  }

 private:
  std::vector<std::shared_ptr<OpExpr>> op_;
};

class ScalarMathBaseFunctor {
 public:
  explicit ScalarMathBaseFunctor(std::string op_name) {
    op_ = CHECK_JUST(one::OpBuilder(op_name).Input("in").Output("out").Build());
  }
  virtual ~ScalarMathBaseFunctor() = default;
  Maybe<Tensor> operator()(const std::shared_ptr<one::Tensor>& x, const Scalar& scalar,
                           bool inplace) const {
    if (std::dynamic_pointer_cast<StaticZerosTensor>(x) && op_->op_type_name() == "scalar_mul") {
      return x;
    }
    MutableAttrMap attrs;
    TensorProcessor tensor_processor;
    Symbol<DType> lowest_dtype;
    if (scalar.IsFloatingPoint()) {
      JUST(attrs.SetAttr<double>("float_operand", JUST(scalar.As<double>())));
      JUST(attrs.SetAttr<bool>("has_float_operand", true));
      JUST(attrs.SetAttr<bool>("has_int_operand", false));
      // Only promote type to Float32 when tensor is Int type but scalar is float type.
      if (DType::priority_order[x->dtype()->data_type()]
          < DType::priority_order[DType::Float16()->data_type()]) {
        lowest_dtype = DType::Float();
      } else {
        lowest_dtype = x->dtype();
      }
    } else if (scalar.IsIntegral()) {
      JUST(attrs.SetAttr<int64_t>("int_operand", JUST(scalar.As<int64_t>())));
      JUST(attrs.SetAttr<bool>("has_float_operand", false));
      JUST(attrs.SetAttr<bool>("has_int_operand", true));
      lowest_dtype = x->dtype();
    } else {
      UNIMPLEMENTED_THEN_RETURN() << "The scalar in " << op_->op_type_name()
                                  << " should be float or int.";
    }
    JUST(tensor_processor.AddInputs({x}, lowest_dtype).Apply());
    TensorTuple casted_vec = JUST(tensor_processor.GetInputs());
    if (inplace) {
      JUST(CheckInplaceCastValid(x, casted_vec[0]));
      JUST(CheckInplaceValid(x));
      std::shared_ptr<TensorTuple> outputs = std::make_shared<TensorTuple>(1);
      outputs->at(0) = x;
      JUST(OpInterpUtil::Dispatch(*op_, {x}, outputs.get(), attrs));
      return outputs->at(0);
    } else {
      return OpInterpUtil::Dispatch<Tensor>(*op_, casted_vec, attrs);
    }
  }

 private:
  std::shared_ptr<OpExpr> op_;
};

class ScalarAddFunctor : public ScalarMathBaseFunctor {
 public:
  ScalarAddFunctor() : ScalarMathBaseFunctor(/*op_name=*/"scalar_add") {}

  Maybe<Tensor> operator()(const std::shared_ptr<one::Tensor>& input, const Scalar& other,
                           const Scalar& alpha, const bool& inplace) const {
    if (IsIntegralDataType(input->dtype()->data_type()) && other.IsIntegral()
        && alpha.IsFloatingPoint()) {
      return Error::RuntimeError()
             << "For integral input tensors, argument alpha must not be a floating point number.";
    }
    Scalar scalar;
    if (other.IsFloatingPoint() || alpha.IsFloatingPoint()) {
      scalar = Scalar(other.Value<double>() * alpha.Value<double>());
    } else {
      scalar = Scalar(other.Value<int64_t>() * alpha.Value<int64_t>());
    }
    return ScalarMathBaseFunctor::operator()(input, scalar, inplace);
  }
};

class ScalarAdd2Functor {
 public:
  Maybe<Tensor> operator()(const Scalar& input, const std::shared_ptr<one::Tensor>& other,
                           const Scalar& alpha) const {
    if (IsIntegralDataType(other->dtype()->data_type()) && input.IsIntegral()
        && alpha.IsFloatingPoint()) {
      return Error::RuntimeError()
             << "For integral input tensors, argument alpha must not be a floating point number.";
    }
    std::shared_ptr<one::Tensor> other_;
    if ((alpha.IsIntegral() && alpha.Value<int64_t>() == 1)
        || (alpha.IsFloatingPoint()
            && std::fabs(alpha.Value<double>() - 1.0) < std::numeric_limits<double>::epsilon())) {
      other_ = other;
    } else {
      other_ = JUST(ScalarMul(alpha, other));
    }
    return ScalarAdd(other_, input, /*alpha=*/1, /*inplace=*/false);
  }
};

class ScalarSubFunctor {
 public:
  Maybe<Tensor> operator()(const std::shared_ptr<one::Tensor>& x, const Scalar& scalar,
                           bool inplace) const {
    return ScalarAdd(x, Scalar(-1) * scalar, /*alpha=*/1, inplace);
  }
};

class ScalarSub2Functor {
 public:
  Maybe<Tensor> operator()(const Scalar& scalar, const std::shared_ptr<one::Tensor>& x) const {
    return ScalarAdd(JUST(ScalarMul(x, Scalar(-1), false)), scalar, /*alpha=*/1,
                     /*inplace=*/false);
  }
};

class ScalarMulFunctor : public ScalarMathBaseFunctor {
 public:
  ScalarMulFunctor() : ScalarMathBaseFunctor(/*op_name=*/"scalar_mul") {}
};

class ScalarMul2Functor {
 public:
  Maybe<Tensor> operator()(const Scalar& scalar, const std::shared_ptr<one::Tensor>& x) const {
    return ScalarMul(x, scalar, false);
  }
};

class InplaceScalarMulFunctor : public ScalarMathBaseFunctor {
 public:
  InplaceScalarMulFunctor() : ScalarMathBaseFunctor(/*op_name=*/"scalar_mul") {}
  Maybe<Tensor> operator()(const std::shared_ptr<one::Tensor>& x, const Scalar& scalar) const {
    return ScalarMathBaseFunctor::operator()(x, scalar, true);
  }
};

class ScalarDivFunctor {
 public:
  Maybe<Tensor> operator()(const std::shared_ptr<one::Tensor>& x, const Scalar& scalar) const {
    return ScalarMul(x, Scalar(1.0) / scalar, /*inplace=*/false);
  }
};

class ScalarDiv2Functor {
 public:
  Maybe<Tensor> operator()(const Scalar& scalar, const std::shared_ptr<one::Tensor>& x) const {
    return functional::ScalarMul(JUST(functional::ReciprocalNoNan(x)), scalar, /*inplace=*/false);
  }
};

class ScalarPowFunctor : public ScalarMathBaseFunctor {
 public:
  ScalarPowFunctor() : ScalarMathBaseFunctor(/*op_name=*/"scalar_pow") {}
};

class ScalarPowGradFunctor {
 public:
  ScalarPowGradFunctor() {
    op_ = CHECK_JUST(one::OpBuilder("scalar_pow_grad").Input("x").Input("dy").Output("dx").Build());
  }
  Maybe<Tensor> operator()(const std::shared_ptr<one::Tensor>& x,
                           const std::shared_ptr<one::Tensor>& dy, const Scalar& scalar) const {
    MutableAttrMap attrs;
    if (scalar.IsFloatingPoint()) {
      JUST(attrs.SetAttr<bool>("has_float_operand", true));
      JUST(attrs.SetAttr<bool>("has_int_operand", false));
      JUST(attrs.SetAttr<double>("float_operand", JUST(scalar.As<double>())));
    } else if (scalar.IsIntegral()) {
      JUST(attrs.SetAttr<bool>("has_float_operand", false));
      JUST(attrs.SetAttr<bool>("has_int_operand", true));
      JUST(attrs.SetAttr<int64_t>("int_operand", JUST(scalar.As<int64_t>())));
    } else {
      UNIMPLEMENTED_THEN_RETURN() << "The scalar in ScalarPowGrad should be float or int.";
    }
    return OpInterpUtil::Dispatch<Tensor>(*op_, {x, dy}, attrs);
  }

 private:
  std::shared_ptr<OpExpr> op_;
};

class ScalarFloorDivFunctor : public ScalarMathBaseFunctor {
 public:
  ScalarFloorDivFunctor() : ScalarMathBaseFunctor(/*op_name=*/"scalar_floordiv") {}
};

class ScalarFModFunctor : public ScalarMathBaseFunctor {
 public:
  ScalarFModFunctor() : ScalarMathBaseFunctor(/*op_name=*/"scalar_fmod") {}
};

class ReduceMaxFunctor {
 public:
  ReduceMaxFunctor() {
    op_ = CHECK_JUST(
        one::OpBuilder("reduce_max").Input("input_tensor").Output("output_tensor").Build());
  }
  Maybe<Tensor> operator()(const std::shared_ptr<one::Tensor>& x, const std::vector<int32_t>& axis,
                           const bool& keepdims) const {
    MutableAttrMap attrs;
    if (axis.empty()) {
      std::vector<int32_t> reduce_axis(x->shape()->NumAxes());
      std::iota(reduce_axis.begin(), reduce_axis.end(), 0);
      JUST(attrs.SetAttr<std::vector<int32_t>>("axis", reduce_axis));
    } else {
      JUST(attrs.SetAttr<std::vector<int32_t>>("axis", axis));
    }
    JUST(attrs.SetAttr<bool>("keepdims", keepdims));
    return OpInterpUtil::Dispatch<Tensor>(*op_, {x}, attrs);
  }

 private:
  std::shared_ptr<OpExpr> op_;
};

class ReduceMinFunctor {
 public:
  ReduceMinFunctor() {
    op_ = CHECK_JUST(
        one::OpBuilder("reduce_min").Input("input_tensor").Output("output_tensor").Build());
  }
  Maybe<Tensor> operator()(const std::shared_ptr<one::Tensor>& x, const std::vector<int32_t>& axis,
                           const bool& keepdims) const {
    MutableAttrMap attrs;
    if (axis.empty()) {
      std::vector<int32_t> reduce_axis(x->shape()->NumAxes());
      std::iota(reduce_axis.begin(), reduce_axis.end(), 0);
      JUST(attrs.SetAttr<std::vector<int32_t>>("axis", reduce_axis));
    } else {
      JUST(attrs.SetAttr<std::vector<int32_t>>("axis", axis));
    }
    JUST(attrs.SetAttr<bool>("keepdims", keepdims));
    return OpInterpUtil::Dispatch<Tensor>(*op_, {x}, attrs);
  }

 private:
  std::shared_ptr<OpExpr> op_;
};

class ReduceSumFunctor {
 public:
  ReduceSumFunctor() {
    op_ = CHECK_JUST(
        one::OpBuilder("reduce_sum").Input("input_tensor").Output("output_tensor").Build());
  }
  Maybe<Tensor> operator()(const std::shared_ptr<one::Tensor>& x, const std::vector<int32_t>& axis,
                           const bool& keepdims) const {
    // const DataType dtype = x->dtype()->data_type();
    MutableAttrMap attrs;
    if (axis.empty()) {
      std::vector<int32_t> reduce_axis(x->shape()->NumAxes());
      std::iota(reduce_axis.begin(), reduce_axis.end(), 0);
      JUST(attrs.SetAttr<std::vector<int32_t>>("axis", reduce_axis));
    } else {
      JUST(attrs.SetAttr<std::vector<int32_t>>("axis", axis));
    }
    JUST(attrs.SetAttr<bool>("keepdims", keepdims));
    TensorProcessor tensor_processor;
    JUST(tensor_processor.AddInputs({x}, /*lowest_dtype=*/DType::Int64()).Apply());
    TensorTuple input_tuple = JUST(tensor_processor.GetInputs());
    return OpInterpUtil::Dispatch<Tensor>(*op_, input_tuple, attrs);
  }

 private:
  std::shared_ptr<OpExpr> op_;
};

template<class T>
class ReduceDeviceStageBaseFunctor {
 public:
  ReduceDeviceStageBaseFunctor()
      : op_(CHECK_JUST(one::OpBuilder(T::GetOpName())
                           .Input("in")
                           .Output("out")
                           .Output("mask")
                           .Output("count")
                           .Build())) {}
  Maybe<TensorTuple> operator()(const std::shared_ptr<one::Tensor>& in,
                                const std::vector<int32_t>& axis) const {
    MutableAttrMap attrs;
    JUST(attrs.SetAttr<std::vector<int32_t>>("axis", axis));
    return OpInterpUtil::Dispatch<TensorTuple>(*op_, {in}, attrs);
  }
  virtual ~ReduceDeviceStageBaseFunctor() = default;

 private:
  std::shared_ptr<OpExpr> op_;
};

template<class T>
class ReduceDeviceStageGradBaseFunctor {
 public:
  ReduceDeviceStageGradBaseFunctor()
      : op_(CHECK_JUST(one::OpBuilder(T::GetOpName())
                           .Input("out_diff")
                           .Input("mask")
                           .Input("count")
                           .Output("in_diff")
                           .Build())) {}
  Maybe<Tensor> operator()(const std::shared_ptr<one::Tensor>& out_diff,
                           const std::shared_ptr<one::Tensor>& mask,
                           const std::shared_ptr<one::Tensor>& count,
                           const std::vector<int32_t>& axis) const {
    MutableAttrMap attrs;
    JUST(attrs.SetAttr<std::vector<int32_t>>("axis", axis));
    return OpInterpUtil::Dispatch<Tensor>(*op_, {out_diff, mask, count}, attrs);
  }
  virtual ~ReduceDeviceStageGradBaseFunctor() = default;

 private:
  std::shared_ptr<OpExpr> op_;
};

class ReduceMinDeviceStageFunctor
    : public ReduceDeviceStageBaseFunctor<ReduceMinDeviceStageFunctor> {
 public:
  static std::string GetOpName() { return "reduce_min_device_stage"; }
};

class ReduceMaxDeviceStageFunctor
    : public ReduceDeviceStageBaseFunctor<ReduceMaxDeviceStageFunctor> {
 public:
  static std::string GetOpName() { return "reduce_max_device_stage"; }
};

class ReduceMinDeviceStageGradFunctor
    : public ReduceDeviceStageGradBaseFunctor<ReduceMinDeviceStageGradFunctor> {
 public:
  static std::string GetOpName() { return "reduce_min_device_stage_grad"; }
};

class ReduceMaxDeviceStageGradFunctor
    : public ReduceDeviceStageGradBaseFunctor<ReduceMaxDeviceStageGradFunctor> {
 public:
  static std::string GetOpName() { return "reduce_max_device_stage_grad"; }
};

template<class T>
class ReduceGlobalStageBaseFunctor {
 public:
  ReduceGlobalStageBaseFunctor()
      : op_(CHECK_JUST(one::OpBuilder(T::GetOpName())
                           .Input("in")
                           .Input("device_count")
                           .Output("out")
                           .Output("mask")
                           .Build())) {}
  Maybe<TensorTuple> operator()(const std::shared_ptr<one::Tensor>& in,
                                const std::shared_ptr<one::Tensor>& device_count,
                                const std::vector<int32_t>& axis, const bool& keepdims) const {
    MutableAttrMap attrs;
    JUST(attrs.SetAttr<std::vector<int32_t>>("axis", axis));
    JUST(attrs.SetAttr<bool>("keepdims", keepdims));
    return OpInterpUtil::Dispatch<TensorTuple>(*op_, {in, device_count}, attrs);
  }
  virtual ~ReduceGlobalStageBaseFunctor() = default;

 private:
  std::shared_ptr<OpExpr> op_;
};

template<class T>
class ReduceGlobalStageGradBaseFunctor {
 public:
  ReduceGlobalStageGradBaseFunctor()
      : op_(CHECK_JUST(one::OpBuilder(T::GetOpName())
                           .Input("out_diff")
                           .Input("mask")
                           .Input("device_count")
                           .Output("in_diff")
                           .Build())) {}
  Maybe<Tensor> operator()(const std::shared_ptr<one::Tensor>& out_diff,
                           const std::shared_ptr<one::Tensor>& mask,
                           const std::shared_ptr<one::Tensor>& device_count,
                           const std::vector<int32_t>& axis, const bool& keepdims) const {
    MutableAttrMap attrs;
    JUST(attrs.SetAttr<std::vector<int32_t>>("axis", axis));
    JUST(attrs.SetAttr<bool>("keepdims", keepdims));
    return OpInterpUtil::Dispatch<Tensor>(*op_, {out_diff, mask, device_count}, attrs);
  }
  virtual ~ReduceGlobalStageGradBaseFunctor() = default;

 private:
  std::shared_ptr<OpExpr> op_;
};

class ReduceMinGlobalStageFunctor
    : public ReduceGlobalStageBaseFunctor<ReduceMinGlobalStageFunctor> {
 public:
  static std::string GetOpName() { return "reduce_min_global_stage"; }
};

class ReduceMinGlobalStageGradFunctor
    : public ReduceGlobalStageGradBaseFunctor<ReduceMinGlobalStageGradFunctor> {
 public:
  static std::string GetOpName() { return "reduce_min_global_stage_grad"; }
};

class ReduceMaxGlobalStageFunctor
    : public ReduceGlobalStageBaseFunctor<ReduceMaxGlobalStageFunctor> {
 public:
  static std::string GetOpName() { return "reduce_max_global_stage"; }
};

class ReduceMaxGlobalStageGradFunctor
    : public ReduceGlobalStageGradBaseFunctor<ReduceMaxGlobalStageGradFunctor> {
 public:
  static std::string GetOpName() { return "reduce_max_global_stage_grad"; }
};

class ReduceMeanFunctor {
 public:
  ReduceMeanFunctor() {}
  Maybe<Tensor> operator()(const std::shared_ptr<one::Tensor>& x, const std::vector<int32_t>& axis,
                           const bool& keepdims) const {
    // ReduceMean only calculate floating values.
    CHECK_OR_RETURN(IsFloatingDataType(x->dtype()->data_type()))
        << "RuntimeError: Can only calculate the mean of floating types.";
    const auto& sum = JUST(functional::ReduceSum(x, axis, keepdims));
    size_t reduce_count = 1;
    if (axis.empty()) {
      reduce_count = x->shape()->Count(0);
    } else {
      for (const int32_t& i : axis) { reduce_count *= x->shape()->At(i); }
    }
    if (reduce_count == 1) { return sum; }
    CHECK_GT_OR_RETURN(reduce_count, 0);
    return functional::ScalarMul(sum, 1.0 / reduce_count, false);
  }
};

class ReduceProdFunctor {
 public:
  ReduceProdFunctor() {
    op_ = CHECK_JUST(
        one::OpBuilder("reduce_prod").Input("input_tensor").Output("output_tensor").Build());
  }
  Maybe<Tensor> operator()(const std::shared_ptr<one::Tensor>& x, const std::vector<int32_t>& axis,
                           const bool& keepdims) const {
    MutableAttrMap attrs;
    if (axis.empty()) {
      std::vector<int32_t> reduce_axis(x->shape()->NumAxes());
      std::iota(reduce_axis.begin(), reduce_axis.end(), 0);
      JUST(attrs.SetAttr<std::vector<int32_t>>("axis", reduce_axis));
    } else {
      JUST(attrs.SetAttr<std::vector<int32_t>>("axis", axis));
    }
    JUST(attrs.SetAttr<bool>("keepdims", keepdims));
    return OpInterpUtil::Dispatch<Tensor>(*op_, {x}, attrs);
  }

 private:
  std::shared_ptr<OpExpr> op_;
};

class TransposeFunctor {
 public:
  TransposeFunctor() {
    op_ = CHECK_JUST(one::OpBuilder("transpose").Input("input").Output("output").Build());
  }
  Maybe<Tensor> operator()(const std::shared_ptr<one::Tensor>& input,
                           const std::vector<int32_t>& permute) const {
    MutableAttrMap attrs;
    CHECK_EQ_OR_RETURN(input->ndim(), permute.size()) << "number of dims don't match in permute";
    JUST(attrs.SetAttr<std::vector<int32_t>>("perm", permute));
    int32_t ndims = input->shape()->NumAxes();
    for (int i = 0; i < permute.size(); i++) {
      int32_t dim = permute.at(i);
      if (dim < 0) { dim += ndims; }
      CHECK_GE_OR_RETURN(dim, 0)
          << "IndexError: Dimension out of range (expected to be in range of [" << -ndims << ","
          << ndims << " ] but got " << ndims;
      CHECK_LT_OR_RETURN(dim, ndims)
          << "IndexError: Dimension out of range (expected to be in range of [" << -ndims << ","
          << ndims << " ] but got " << ndims;
    }
    return OpInterpUtil::Dispatch<Tensor>(*op_, {input}, attrs);
  }

 private:
  std::shared_ptr<OpExpr> op_;
};

class EyeFunctor {
 public:
  EyeFunctor() { op_ = CHECK_JUST(one::OpBuilder("eye").Output("out").Build()); }
  Maybe<Tensor> operator()(const Scalar& rows, const Optional<Scalar>& cols,
                           const Optional<Symbol<DType>>& dtype,
                           const Optional<Symbol<Device>>& device) const {
    MutableAttrMap attrs;
    JUST(attrs.SetAttr<int64_t>("rows", JUST(rows.As<int64_t>())));
    JUST(attrs.SetAttr<int64_t>("cols", JUST(cols.value_or(rows).As<int64_t>())));
    JUST(attrs.SetAttr<DataType>("dtype", dtype ? JUST(dtype)->data_type() : DataType::kFloat));
    OpExprInterpContext ctx(attrs);
    ctx.device = device;
    return OpInterpUtil::Dispatch<Tensor>(*op_, {}, ctx);
  }

 private:
  std::shared_ptr<OpExpr> op_;
};

class ConsistentEyeFunctor {
 public:
  ConsistentEyeFunctor() { op_ = CHECK_JUST(one::OpBuilder("eye").Output("out").Build()); }
  Maybe<Tensor> operator()(const Scalar& rows, const Optional<Scalar>& cols,
                           const Optional<Symbol<DType>>& dtype,
                           const Symbol<ParallelDesc>& placement,
                           const std::vector<Symbol<cfg::SbpParallel>>& sbp_tuple) const {
    MutableAttrMap attrs;
    JUST(attrs.SetAttr<int64_t>("rows", JUST(rows.As<int64_t>())));
    JUST(attrs.SetAttr<int64_t>("cols", JUST(cols.value_or(rows).As<int64_t>())));
    JUST(attrs.SetAttr<DataType>("dtype", dtype ? JUST(dtype)->data_type() : DataType::kFloat));
    if (LazyMode::is_enabled()) {
      std::vector<std::string> nd_sbp(sbp_tuple.size());
      {
        for (int i = 0; i < sbp_tuple.size(); ++i) {
          nd_sbp.at(i) = SbpParallelToString(*sbp_tuple.at(i));
        }
      }
      JUST(attrs.SetAttr<std::vector<std::string>>("nd_sbp", nd_sbp));
    }
    const auto& nd_sbp = JUST(GetNdSbp(sbp_tuple));
    return OpInterpUtil::Dispatch<Tensor>(*op_, {}, OpExprInterpContext(attrs, placement, nd_sbp));
  }

 private:
  std::shared_ptr<OpExpr> op_;
};

class Transpose2dimFunctor {
 public:
  Transpose2dimFunctor() {
    op_ = CHECK_JUST(one::OpBuilder("transpose").Input("input").Output("output").Build());
  }
  Maybe<Tensor> operator()(const std::shared_ptr<one::Tensor>& x, const int32_t dim0,
                           const int32_t dim1) const {
    MutableAttrMap attrs;
    const int64_t ndim = x->shape()->NumAxes();
    std::vector<int32_t> permute;
    permute.reserve(ndim);
    int32_t dim_0 = dim0;
    int32_t dim_1 = dim1;

    if (dim0 < 0) { dim_0 += ndim; }
    if (dim1 < 0) { dim_1 += ndim; }

    CHECK_OR_RETURN(dim_0 >= 0 && dim0 < ndim)
        << "Invalid dim0:" << dim_0 << " len(shape):" << ndim;
    CHECK_OR_RETURN(dim_1 >= 0 && dim1 < ndim)
        << "Invalid dim1:" << dim_1 << " len(shape):" << ndim;
    for (int32_t i = 0; i < ndim; ++i) { permute.emplace_back(i); }
    std::swap(permute[dim_0], permute[dim_1]);

    JUST(attrs.SetAttr<std::vector<int32_t>>("perm", permute));
    return OpInterpUtil::Dispatch<Tensor>(*op_, {x}, attrs);
  }

 private:
  std::shared_ptr<OpExpr> op_;
};

class ArangeFunctor {
 public:
  ArangeFunctor() { op_ = CHECK_JUST(one::OpBuilder("arange").Output("out").Build()); }
  Maybe<Tensor> operator()(const Scalar& start, const Scalar& limit, const Scalar& delta,
                           const Symbol<DType>& dtype,
                           const Optional<Symbol<Device>>& device) const {
    MutableAttrMap attrs;
    const DataType range_dtype = dtype->data_type();
    JUST(attrs.SetAttr<DataType>("dtype", range_dtype));
    if (IsIntegralDataType(range_dtype)) {
      JUST(attrs.SetAttr<int64_t>("integer_start", JUST(start.As<int64_t>())));
      JUST(attrs.SetAttr<int64_t>("integer_limit", JUST(limit.As<int64_t>())));
      JUST(attrs.SetAttr<int64_t>("integer_delta", JUST(delta.As<int64_t>())));
    } else {
      JUST(attrs.SetAttr<double>("float_start", JUST(start.As<double>())));
      JUST(attrs.SetAttr<double>("float_limit", JUST(limit.As<double>())));
      JUST(attrs.SetAttr<double>("float_delta", JUST(delta.As<double>())));
    }
    OpExprInterpContext ctx(attrs);
    ctx.device = device;
    return OpInterpUtil::Dispatch<Tensor>(*op_, {}, ctx);
  }

 private:
  std::shared_ptr<OpExpr> op_;
};

class Arange2Functor {
 public:
  Maybe<Tensor> operator()(const Scalar& limit, const Symbol<DType>& dtype,
                           const Optional<Symbol<Device>>& device) const {
    return Arange(Scalar(0), limit, Scalar(1), dtype, device);
  }
};

class ConsistentArangeFunctor {
 public:
  ConsistentArangeFunctor() { op_ = CHECK_JUST(one::OpBuilder("arange").Output("out").Build()); }
  Maybe<Tensor> operator()(const Scalar& start, const Scalar& limit, const Scalar& delta,
                           const Symbol<DType>& dtype, const Symbol<ParallelDesc>& placement,
                           const std::vector<Symbol<cfg::SbpParallel>>& sbp_tuple) const {
    MutableAttrMap attrs;
    const DataType range_dtype = dtype->data_type();
    JUST(attrs.SetAttr<DataType>("dtype", range_dtype));
    if (IsIntegralDataType(range_dtype)) {
      JUST(attrs.SetAttr<int64_t>("integer_start", JUST(start.As<int64_t>())));
      JUST(attrs.SetAttr<int64_t>("integer_limit", JUST(limit.As<int64_t>())));
      JUST(attrs.SetAttr<int64_t>("integer_delta", JUST(delta.As<int64_t>())));
    } else {
      JUST(attrs.SetAttr<double>("float_start", JUST(start.As<double>())));
      JUST(attrs.SetAttr<double>("float_limit", JUST(limit.As<double>())));
      JUST(attrs.SetAttr<double>("float_delta", JUST(delta.As<double>())));
    }

    if (LazyMode::is_enabled()) {
      std::vector<std::string> nd_sbp(sbp_tuple.size());
      {
        for (int i = 0; i < sbp_tuple.size(); ++i) {
          nd_sbp.at(i) = SbpParallelToString(*sbp_tuple.at(i));
        }
      }
      JUST(attrs.SetAttr<std::vector<std::string>>("nd_sbp", nd_sbp));
    }
    const auto& nd_sbp = JUST(GetNdSbp(sbp_tuple));
    return OpInterpUtil::Dispatch<Tensor>(*op_, {}, OpExprInterpContext(attrs, placement, nd_sbp));
  }

 private:
  std::shared_ptr<OpExpr> op_;
};

class ConsistentArange2Functor {
 public:
  Maybe<Tensor> operator()(const Scalar& limit, const Symbol<DType>& dtype,
                           const Symbol<ParallelDesc>& placement,
                           const std::vector<Symbol<cfg::SbpParallel>>& sbp_tuple) const {
    return ConsistentArange(Scalar(0), limit, Scalar(1), dtype, placement, sbp_tuple);
  }
};

class CastFunctor {
 public:
  CastFunctor() { op_ = CHECK_JUST(one::OpBuilder("cast").Input("in").Output("out").Build()); }
  Maybe<Tensor> operator()(const std::shared_ptr<one::Tensor>& x,
                           const Symbol<DType>& dtype) const {
    if (x->dtype() == dtype) { return x; }

    MutableAttrMap attrs;
    JUST(attrs.SetAttr<DataType>("dtype", dtype->data_type()));
    return OpInterpUtil::Dispatch<Tensor>(*op_, {x}, attrs);
  }

 private:
  std::shared_ptr<OpExpr> op_;
};

class ClampFunctor {
 public:
  ClampFunctor() {
    clip_op_ = CHECK_JUST(one::OpBuilder("clip_by_scalar").Input("x").Output("y").Build());
    clip_min_op_ = CHECK_JUST(one::OpBuilder("clip_by_scalar_min").Input("x").Output("y").Build());
    clip_max_op_ = CHECK_JUST(one::OpBuilder("clip_by_scalar_max").Input("x").Output("y").Build());
  }
  Maybe<Tensor> operator()(const std::shared_ptr<one::Tensor>& x, const Optional<Scalar>& min,
                           const Optional<Scalar>& max) const {
    CHECK_OR_RETURN(min.has_value() || max.has_value())
        << "Requires one of argument `min` and `max` at least in clip.";
    MutableAttrMap attrs;
    if (IsFloatingDataType(x->dtype()->data_type())) {
      if (min.has_value()) {
        const auto& min_val = JUST(min);
        JUST(attrs.SetAttr<double>("floating_min", JUST(min_val->As<double>())));
        JUST(attrs.SetAttr<int64_t>("integral_min", 0));
      }
      if (max.has_value()) {
        const auto& max_val = JUST(max);
        JUST(attrs.SetAttr<double>("floating_max", JUST(max_val->As<double>())));
        JUST(attrs.SetAttr<int64_t>("integral_max", 0));
      }
    } else if (IsIntegralDataType(x->dtype()->data_type())) {
      if (min.has_value()) {
        const auto& min_val = JUST(min);
        JUST(attrs.SetAttr<double>("floating_min", 0));
        JUST(attrs.SetAttr<int64_t>("integral_min", JUST(min_val->As<int64_t>())));
      }
      if (max.has_value()) {
        const auto& max_val = JUST(max);
        JUST(attrs.SetAttr<double>("floating_max", 0));
        JUST(attrs.SetAttr<int64_t>("integral_max", JUST(max_val->As<int64_t>())));
      }
    } else {
      UNIMPLEMENTED_THEN_RETURN() << "Only support floating or integral data type.";
    }
    const OpExpr* op = nullptr;
    if (!min.has_value()) {
      op = clip_max_op_.get();
    } else if (!max.has_value()) {
      op = clip_min_op_.get();
    } else {
      op = clip_op_.get();
    }
    return OpInterpUtil::Dispatch<Tensor>(*op, {x}, attrs);
  }

 private:
  std::shared_ptr<OpExpr> clip_op_;
  std::shared_ptr<OpExpr> clip_min_op_;
  std::shared_ptr<OpExpr> clip_max_op_;
};

class VectorNormFunctor {
 public:
  VectorNormFunctor() {}
  Maybe<Tensor> operator()(const std::shared_ptr<one::Tensor>& x, const Scalar& ord,
                           const Optional<std::vector<int32_t>>& input_dim, const bool& keepdim,
                           const Optional<Symbol<DType>>& dtype) const {
    std::shared_ptr<one::Tensor> res;
    Symbol<DType> dtype_val;
    if (dtype) {
      dtype_val = JUST(dtype);
      if (!(dtype_val->data_type() == DataType::kFloat
            || dtype_val->data_type() == DataType::kDouble
            || dtype_val->data_type() == DataType::kFloat16
            || dtype_val->data_type() == DataType::kBFloat16)) {
        UNIMPLEMENTED_THEN_RETURN() << "linalg.vector_norm(): only supports floating point and "
                                       "complex dtypes, but got: Int.";
      }
    } else {
      if (!IsFloatingDataType(x->dtype()->data_type())) {
        UNIMPLEMENTED_THEN_RETURN() << "linalg.vector_norm(): only supports floating point and "
                                       "complex dtypes, but got: Int.";
      }
      dtype_val = x->dtype();
    }
    std::vector<int32_t> dim;
    if (!input_dim.has_value()) {
      std::vector<int32_t> reduce_axis(x->shape()->NumAxes());
      std::iota(reduce_axis.begin(), reduce_axis.end(), 0);
      dim = reduce_axis;
    } else {
      std::vector<int32_t> dim_check;
      dim_check = *JUST(input_dim);
      for (int i = 0; i < dim_check.size(); ++i) {
        if (dim_check[i] >= 0) {
          dim.emplace_back(dim_check[i]);
        } else {
          dim.emplace_back(dim_check[i] + x->shape()->NumAxes());
        }
      }
    }
    if (ord.IsIntegral() || ord.IsFloatingPoint()) {
      double ord_val = JUST(ord.As<double>());
      if (ord_val == 0) {
        std::vector<int32_t> dim_column(1, 0);
        res = JUST(ReduceSum(JUST(ScalarLogicalNotEqual(x, 0)), dim_column, keepdim));
      } else if (ord_val == INFINITY) {
        res = JUST(ReduceMax(JUST(Abs(x)), dim, keepdim));
      } else if (ord_val == -INFINITY) {
        res = JUST(ReduceMin(JUST(Abs(x)), dim, keepdim));
      } else {
        res =
            JUST(ScalarPow(JUST(ReduceSum(JUST(ScalarPow(JUST(Abs(x)), ord, false)), dim, keepdim)),
                           Scalar(1.0) / ord, false));
      }
      res = JUST(Cast(res, dtype_val));
      return res;
    } else {
      UNIMPLEMENTED_THEN_RETURN()
          << "linalg_vector_norm(): argument 'ord' must be Number, not str.";
    }
  }
};

class ScalarVectorNormFunctor {
 public:
  ScalarVectorNormFunctor() {}
  Maybe<Tensor> operator()(const std::shared_ptr<one::Tensor>& x, const Scalar& ord,
                           const Scalar& input_dim, const bool& keepdim,
                           const Optional<Symbol<DType>>& dtype) const {
    if (dtype) {
      Symbol<DType> dtype_val = JUST(dtype);
      if (!(dtype_val->data_type() == DataType::kFloat
            || dtype_val->data_type() == DataType::kDouble
            || dtype_val->data_type() == DataType::kFloat16
            || dtype_val->data_type() == DataType::kBFloat16)) {
        UNIMPLEMENTED_THEN_RETURN() << "linalg.vector_norm(): only supports the float, double, "
                                       "cfloat and cdouble dtypes, but got: Int.";
      }
    } else {
      if (!IsFloatingDataType(x->dtype()->data_type())) {
        UNIMPLEMENTED_THEN_RETURN() << "linalg.vector_norm(): only supports the float, double, "
                                       "cfloat and cdouble dtypes, but got: Int.";
      }
    }
    if (input_dim.IsIntegral()) {
      std::vector<int32_t> dim(1, JUST(input_dim.As<int>()));
      return functional::VectorNorm(x, ord, dim, keepdim, dtype);
    } else {
      UNIMPLEMENTED_THEN_RETURN() << "linalg.vector_norm(): only support int dim.";
    }
  }
};

class ScalarMatrixNormFunctor {
 public:
  ScalarMatrixNormFunctor() {}
  Maybe<Tensor> operator()(const std::shared_ptr<one::Tensor>& x, const Scalar& ord,
                           const std::vector<int32_t>& input_dim, const bool& keepdim,
                           const Optional<Symbol<DType>>& dtype) const {
    std::shared_ptr<one::Tensor> res;

    auto num_dims = x->shape()->NumAxes();
    auto axis = input_dim.size();
    CHECK_OR_RETURN(num_dims >= 2)
        << "linalg.matrix_norm(): input tensor must be a matrix or batch of matrices";
    CHECK_OR_RETURN(axis == 2 && input_dim[0] != input_dim[1])
        << "linalg.matrix_norm(): input_dim must be a 2-tuple of ints with different elements";

    Symbol<DType> dtype_val;
    if (dtype) {
      dtype_val = JUST(dtype);
      if (!(dtype_val->data_type() == DataType::kFloat
            || dtype_val->data_type() == DataType::kDouble
            || dtype_val->data_type() == DataType::kFloat16
            || dtype_val->data_type() == DataType::kBFloat16)) {
        UNIMPLEMENTED_THEN_RETURN() << "linalg.matrix_norm(): only supports the float, double, "
                                       "cfloat and cdouble dtypes, but got: Int.";
      }
    } else {
      if (!IsFloatingDataType(x->dtype()->data_type())) {
        UNIMPLEMENTED_THEN_RETURN() << "linalg.matrix_norm(): only supports the float, double, "
                                       "cfloat and cdouble dtypes, but got: Int.";
      }
      dtype_val = x->dtype();
    }
    std::vector<int32_t> dim_tmp;
    dim_tmp.reserve(axis);
    for (int i = 0; i < axis; ++i) {
      if (input_dim[i] >= 0) {
        dim_tmp.emplace_back(input_dim[i]);
      } else {
        dim_tmp.emplace_back(input_dim[i] + num_dims);
      }
    }
    std::vector<int32_t> dim(2);
    double ord_tmp = JUST(ord.As<double>());
    if (ord_tmp == INFINITY || ord_tmp == -INFINITY) {
      dim = dim_tmp;
      dim[0] = dim_tmp[1];
      dim[1] = dim_tmp[0];
    } else if (ord_tmp == 1 || ord_tmp == -1) {
      dim = dim_tmp;
    } else {
      UNIMPLEMENTED_THEN_RETURN()
          << "linalg.matrix_norm(): Only support INFINITY,-INFINITY,1 or -1 data type.";
    }

    if (dim[1] > dim[0] && keepdim == false) { dim[1] -= 1; }
    std::vector<int32_t> dim_tmp0_vec(1, dim[0]);
    std::vector<int32_t> dim_tmp1_vec(1, dim[1]);
    res = JUST(ReduceSum(JUST(Abs(x)), dim_tmp0_vec, keepdim));

    if (ord_tmp == INFINITY || ord_tmp == 1) {
      res = JUST(ReduceMax(res, dim_tmp1_vec, keepdim));
    } else if (ord_tmp == -INFINITY || ord_tmp == -1) {
      res = JUST(ReduceMin(res, dim_tmp1_vec, keepdim));
    }
    res = JUST(Cast(res, dtype_val));
    return res;
  }
};

class MatrixNormFunctor {
 public:
  MatrixNormFunctor() {}
  Maybe<Tensor> operator()(const std::shared_ptr<one::Tensor>& x, const std::string& ord,
                           const std::vector<int32_t>& input_dim, const bool& keepdim,
                           const Optional<Symbol<DType>>& dtype) const {
    std::shared_ptr<one::Tensor> res;
    Symbol<DType> dtype_val;
    if (dtype) {
      dtype_val = JUST(dtype);
      if (!(dtype_val->data_type() == DataType::kFloat
            || dtype_val->data_type() == DataType::kDouble
            || dtype_val->data_type() == DataType::kFloat16
            || dtype_val->data_type() == DataType::kBFloat16)) {
        UNIMPLEMENTED_THEN_RETURN() << "linalg.matrix_norm(): only supports the float, double, "
                                       "cfloat and cdouble dtypes, but got: Int.";
      }
    } else {
      if (!IsFloatingDataType(x->dtype()->data_type())) {
        UNIMPLEMENTED_THEN_RETURN() << "linalg.matrix_norm(): only supports the float, double, "
                                       "cfloat and cdouble dtypes, but got: Int.";
      }
      dtype_val = x->dtype();
    }
    auto num_dims = x->shape()->NumAxes();
    auto axis = input_dim.size();
    std::vector<int32_t> dim_tmp(axis);
    for (int i = 0; i < axis; ++i) {
      if (input_dim[i] >= 0) {
        dim_tmp.emplace_back(input_dim[i]);
      } else {
        dim_tmp.emplace_back(input_dim[i] + num_dims);
      }
    }
    if (ord == "nuc") {
      UNIMPLEMENTED_THEN_RETURN() << "linalg.matrix_norm(): Not support ord is nuc.";
    } else if (ord == "fro") {
      res = JUST(Sqrt(JUST(ReduceSum(JUST(Square(x)), dim_tmp, keepdim))));
    } else {
      UNIMPLEMENTED_THEN_RETURN() << "linalg.matrix_norm(): could not convert string to float:"
                                  << ord;
    }
    res = JUST(Cast(res, dtype_val));
    return res;
  }
};

class NormFunctor {
 public:
  NormFunctor() {}
  Maybe<Tensor> operator()(const std::shared_ptr<one::Tensor>& x, const Optional<Scalar>& ord,
                           const Optional<std::vector<int32_t>>& input_dim, const bool& keepdim,
                           const Optional<Symbol<DType>>& dtype) const {
    std::shared_ptr<one::Tensor> res;
    if (dtype) {
      Symbol<DType> dtype_val = JUST(dtype);
      if (!(dtype_val->data_type() == DataType::kFloat
            || dtype_val->data_type() == DataType::kDouble
            || dtype_val->data_type() == DataType::kFloat16
            || dtype_val->data_type() == DataType::kBFloat16)) {
        UNIMPLEMENTED_THEN_RETURN() << "linalg.norm(): only supports the float, double, cfloat and "
                                       "cdouble dtypes, but got: Int.";
      }
    } else {
      if (!IsFloatingDataType(x->dtype()->data_type())) {
        UNIMPLEMENTED_THEN_RETURN() << "linalg.norm(): only supports the float, double, cfloat and "
                                       "cdouble dtypes, but got: Int.";
      }
    }
    Scalar ord_sca;
    if (ord.has_value()) {
      auto ord_type = (*JUST(ord)).IsIntegral();
      if (ord_type) {
        ord_sca = Scalar(JUST((*JUST(ord)).As<double>()));
      } else {
        ord_sca = *JUST(ord);
      }
    }
    if (input_dim.has_value()) {
      auto axis = (*JUST(input_dim)).size();
      if (axis == 1) {
        Scalar ord_val;
        if (!ord.has_value()) {
          ord_val = Scalar(2.0);
        } else {
          ord_val = ord_sca;
        }
        res = JUST(VectorNorm(x, ord_val, input_dim, keepdim, dtype));
      } else if (axis > 2) {
        res = JUST(MatrixNorm(x, ord_sca, *JUST(input_dim), keepdim, dtype));
      } else if (axis == 2) {
        if (!ord.has_value()) {
          res = JUST(MatrixNorm(x, "fro", *JUST(input_dim), keepdim, dtype));
        } else {
          res = JUST(MatrixNorm(x, ord_sca, *JUST(input_dim), keepdim, dtype));
        }
      }
    } else {
      if (ord.has_value()) {
        CHECK_OR_RETURN(x->shape()->NumAxes() <= 2)
            << "linalg.norm(): input must be 1-D or 2-D when dim is None and ord is not None";
        if (x->shape()->NumAxes() == 1) {
          res = JUST(VectorNorm(x, ord_sca, input_dim, keepdim, dtype));
        } else {
          std::vector<int32_t> dim{0, 1};
          res = JUST(MatrixNorm(x, ord_sca, dim, keepdim, dtype));
        }
      } else {
        std::vector<int32_t> dim(1, 2);
        res = JUST(VectorNorm(JUST(Flatten(x, 0, -1)), Scalar(2.0), input_dim, keepdim, dtype));
      }
    }
    return res;
  }
};

class Norm2Functor {
 public:
  Norm2Functor() {}
  Maybe<Tensor> operator()(const std::shared_ptr<one::Tensor>& x, const std::string& ord,
                           const Optional<std::vector<int32_t>>& input_dim, const bool& keepdim,
                           const Optional<Symbol<DType>>& dtype) const {
    std::shared_ptr<one::Tensor> res;
    std::vector<int32_t> dim(x->shape()->NumAxes());
    std::iota(dim.begin(), dim.end(), 0);
    if (dtype) {
      Symbol<DType> dtype_val = JUST(dtype);
      if (!(dtype_val->data_type() == DataType::kFloat
            || dtype_val->data_type() == DataType::kDouble
            || dtype_val->data_type() == DataType::kFloat16
            || dtype_val->data_type() == DataType::kBFloat16)) {
        UNIMPLEMENTED_THEN_RETURN() << "linalg.norm(): only supports the float, double, cfloat and "
                                       "cdouble dtypes, but got: Int.";
      }
    } else {
      if (!IsFloatingDataType(x->dtype()->data_type())) {
        UNIMPLEMENTED_THEN_RETURN() << "linalg.norm(): only supports the float, double, cfloat and "
                                       "cdouble dtypes, but got: Int.";
      }
    }
    if (input_dim.has_value()) {
      res = JUST(MatrixNorm(x, ord, *JUST(input_dim), keepdim, dtype));
    } else {
      res = JUST(MatrixNorm(x, ord, dim, keepdim, dtype));
    }
    return res;
  }
};

class ScalarNormFunctor {
 public:
  ScalarNormFunctor() {}
  Maybe<Tensor> operator()(const std::shared_ptr<one::Tensor>& x, const Optional<Scalar>& ord,
                           const Scalar& input_dim, const bool& keepdim,
                           const Optional<Symbol<DType>>& dtype) const {
    if (dtype) {
      Symbol<DType> dtype_val = JUST(dtype);
      if (!(dtype_val->data_type() == DataType::kFloat
            || dtype_val->data_type() == DataType::kDouble
            || dtype_val->data_type() == DataType::kFloat16
            || dtype_val->data_type() == DataType::kBFloat16)) {
        UNIMPLEMENTED_THEN_RETURN() << "linalg.norm(): only supports the float, double, cfloat and "
                                       "cdouble dtypes, but got: Int.";
      }
    } else {
      if (!IsFloatingDataType(x->dtype()->data_type())) {
        UNIMPLEMENTED_THEN_RETURN() << "linalg.norm(): only supports the float, double, cfloat and "
                                       "cdouble dtypes, but got: Int.";
      }
    }
    if (input_dim.IsIntegral()) {
      std::vector<int32_t> dim(1, JUST(input_dim.As<int>()));
      return functional::Norm(x, ord, dim, keepdim, dtype);
    } else {
      UNIMPLEMENTED_THEN_RETURN() << "linalg_norm(): only supports int dim.";
    }
  }
};

class ScalarNorm2Functor {
 public:
  ScalarNorm2Functor() {}
  Maybe<Tensor> operator()(const std::shared_ptr<one::Tensor>& x, const std::string& ord,
                           const Scalar& input_dim, const bool& keepdim,
                           const Optional<Symbol<DType>>& dtype) const {
    if (dtype) {
      Symbol<DType> dtype_val = JUST(dtype);
      if (!(dtype_val->data_type() == DataType::kFloat
            || dtype_val->data_type() == DataType::kDouble
            || dtype_val->data_type() == DataType::kFloat16
            || dtype_val->data_type() == DataType::kBFloat16)) {
        UNIMPLEMENTED_THEN_RETURN() << "linalg.norm(): only supports the float, double, cfloat and "
                                       "cdouble dtypes, but got: Int.";
      }
    } else {
      if (!IsFloatingDataType(x->dtype()->data_type())) {
        UNIMPLEMENTED_THEN_RETURN() << "linalg.norm(): only supports the float, double, cfloat and "
                                       "cdouble dtypes, but got: Int.";
      }
    }
    if (input_dim.IsIntegral()) {
      std::vector<int32_t> dim(1, JUST(input_dim.As<int>()));
      return functional::Norm(x, ord, dim, keepdim, dtype);
    } else {
      UNIMPLEMENTED_THEN_RETURN() << "linalg_norm(): only supports int dim.";
    }
  }
};

class ClampGradFunctor {
 public:
  ClampGradFunctor() {
    clip_op_ = CHECK_JUST(
        one::OpBuilder("clip_by_scalar_grad").Input("dy").Input("x").Output("dx").Build());
    clip_min_op_ = CHECK_JUST(
        one::OpBuilder("clip_by_scalar_min_grad").Input("dy").Input("x").Output("dx").Build());
    clip_max_op_ = CHECK_JUST(
        one::OpBuilder("clip_by_scalar_max_grad").Input("dy").Input("x").Output("dx").Build());
  }
  Maybe<Tensor> operator()(const std::shared_ptr<one::Tensor>& dy,
                           const std::shared_ptr<one::Tensor>& x, const Optional<Scalar>& min,
                           const Optional<Scalar>& max) const {
    CHECK_OR_RETURN(min.has_value() || max.has_value())
        << "Requires one of argument `min` and `max` at least in clip_grad.";
    MutableAttrMap attrs;
    if (IsFloatingDataType(x->dtype()->data_type())) {
      if (min.has_value()) {
        const auto& min_val = JUST(min);
        JUST(attrs.SetAttr<double>("floating_min", JUST(min_val->As<double>())));
        JUST(attrs.SetAttr<int64_t>("integral_min", 0));
      }
      if (max.has_value()) {
        const auto& max_val = JUST(max);
        JUST(attrs.SetAttr<double>("floating_max", JUST(max_val->As<double>())));
        JUST(attrs.SetAttr<int64_t>("integral_max", 0));
      }
    } else if (IsIntegralDataType(x->dtype()->data_type())) {
      if (min.has_value()) {
        const auto& min_val = JUST(min);
        JUST(attrs.SetAttr<int64_t>("integral_min", JUST(min_val->As<int64_t>())));
        JUST(attrs.SetAttr<double>("floating_min", 0));
      }
      if (max.has_value()) {
        const auto& max_val = JUST(max);
        JUST(attrs.SetAttr<double>("floating_max", 0));
        JUST(attrs.SetAttr<int64_t>("integral_max", JUST(max_val->As<int64_t>())));
      }
    } else {
      UNIMPLEMENTED_THEN_RETURN() << "Only support floating or integral data type.";
    }
    const OpExpr* op = nullptr;
    if (!min.has_value()) {
      op = clip_max_op_.get();
    } else if (!max.has_value()) {
      op = clip_min_op_.get();
    } else {
      op = clip_op_.get();
    }
    return OpInterpUtil::Dispatch<Tensor>(*op, {dy, x}, attrs);
  }

 private:
  std::shared_ptr<OpExpr> clip_op_;
  std::shared_ptr<OpExpr> clip_min_op_;
  std::shared_ptr<OpExpr> clip_max_op_;
};

class SelectTopNFunctor {
 public:
  SelectTopNFunctor() { op_ = CHECK_JUST(one::SelectTopNOpExpr::New()); }

  Maybe<TensorTuple> operator()(const TensorTuple& inputs, int32_t n) const {
    MutableAttrMap attr;
    JUST(attr.SetAttr<int32_t>("top_n", n));
    std::vector<bool> require_grad(n);
    std::vector<bool> is_leaf(n);
    for (int i = 0; i < n; ++i) {
      is_leaf.at(i) = (inputs.at(i)->is_leaf());
      require_grad.at(i) = (inputs.at(i)->requires_grad());
    }
    const auto& output = JUST(OpInterpUtil::Dispatch<one::TensorTuple>(*op_, inputs, attr));
    for (int i = 0; i < n; ++i) {
      inputs.at(i)->set_is_leaf(is_leaf.at(i));
      JUST(inputs.at(i)->set_requires_grad(require_grad.at(i)));
    }
    return output;
  }

 private:
  std::shared_ptr<OpExpr> op_;
};

class MinimumFunctor {
 public:
  MinimumFunctor() {
    elementwise_minimum_op_ =
        CHECK_JUST(one::OpBuilder("elementwise_minimum").Input("x").Input("y").Output("z").Build());
    broadcast_minimum_op_ =
        CHECK_JUST(one::OpBuilder("broadcast_minimum").Input("x").Input("y").Output("z").Build());
  }

  Maybe<Tensor> operator()(const std::shared_ptr<one::Tensor>& x,
                           const std::shared_ptr<one::Tensor>& y) const {
    if (*x->shape() == *y->shape()) {
      return OpInterpUtil::Dispatch<Tensor>(*elementwise_minimum_op_, {x, y});
    } else {
      return OpInterpUtil::Dispatch<Tensor>(*broadcast_minimum_op_, {x, y});
    }
  }

 private:
  std::shared_ptr<OpExpr> elementwise_minimum_op_;
  std::shared_ptr<OpExpr> broadcast_minimum_op_;
};

class MaximumFunctor {
 public:
  MaximumFunctor() {
    elementwise_maximum_op_ =
        CHECK_JUST(one::OpBuilder("elementwise_maximum").Input("x").Input("y").Output("z").Build());
    broadcast_maximum_op_ =
        CHECK_JUST(one::OpBuilder("broadcast_maximum").Input("x").Input("y").Output("z").Build());
  }

  Maybe<Tensor> operator()(const std::shared_ptr<one::Tensor>& x,
                           const std::shared_ptr<one::Tensor>& y) const {
    if (*x->shape() == *y->shape()) {
      return OpInterpUtil::Dispatch<Tensor>(*elementwise_maximum_op_, {x, y});
    } else {
      return OpInterpUtil::Dispatch<Tensor>(*broadcast_maximum_op_, {x, y});
    }
  }

 private:
  std::shared_ptr<OpExpr> elementwise_maximum_op_;
  std::shared_ptr<OpExpr> broadcast_maximum_op_;
};

class ScalarLogicalBaseFunctor {
 public:
  explicit ScalarLogicalBaseFunctor(std::string op_name) {
    op_ = CHECK_JUST(one::OpBuilder(op_name).Input("in").Output("out").Build());
  }
  virtual ~ScalarLogicalBaseFunctor() = default;
  Maybe<Tensor> operator()(const std::shared_ptr<one::Tensor>& x, const Scalar& scalar) const {
    const DataType dtype = x->dtype()->data_type();
    MutableAttrMap attrs;

    if (IsFloatingDataType(dtype)) {
      JUST(attrs.SetAttr<double>("float_operand", JUST(scalar.As<double>())));
      JUST(attrs.SetAttr<bool>("has_float_operand", true));
      JUST(attrs.SetAttr<bool>("has_int_operand", false));
    } else if (IsIntegralDataType(dtype) || dtype == DataType::kUInt8) {
      JUST(attrs.SetAttr<int64_t>("int_operand", JUST(scalar.As<int64_t>())));
      JUST(attrs.SetAttr<bool>("has_float_operand", false));
      JUST(attrs.SetAttr<bool>("has_int_operand", true));
    } else {
      UNIMPLEMENTED_THEN_RETURN() << "The scalar in " << op_->op_type_name()
                                  << " should be float or int.";
    }

    return OpInterpUtil::Dispatch<Tensor>(*op_, {x}, attrs);
  }

 private:
  std::shared_ptr<OpExpr> op_;
};

class ScalarLogicalEqualFunctor : public ScalarLogicalBaseFunctor {
 public:
  ScalarLogicalEqualFunctor() : ScalarLogicalBaseFunctor(/*op_name=*/"scalar_logical_equal") {}
};

// (scalar == x) = (x == scalar)
class ScalarLogicalEqual2Functor {
 public:
  Maybe<Tensor> operator()(const Scalar& scalar, const std::shared_ptr<one::Tensor>& x) const {
    return ScalarLogicalEqual(x, scalar);
  }
};

class ScalarLogicalNotEqualFunctor : public ScalarLogicalBaseFunctor {
 public:
  ScalarLogicalNotEqualFunctor()
      : ScalarLogicalBaseFunctor(/*op_name=*/"scalar_logical_not_equal") {}
};

// (scalar != x) = (x != scalar)
class ScalarLogicalNotEqual2Functor {
 public:
  Maybe<Tensor> operator()(const Scalar& scalar, const std::shared_ptr<one::Tensor>& x) const {
    return ScalarLogicalNotEqual(x, scalar);
  }
};

class ScalarLogicalGreaterFunctor : public ScalarLogicalBaseFunctor {
 public:
  ScalarLogicalGreaterFunctor() : ScalarLogicalBaseFunctor(/*op_name=*/"scalar_logical_greater") {}
};

// (scalar > x) = (x < scalar)
class ScalarLogicalGreater2Functor {
 public:
  Maybe<Tensor> operator()(const Scalar& scalar, const std::shared_ptr<one::Tensor>& x) const {
    return ScalarLogicalLess(x, scalar);
  }
};

class ScalarLogicalGreaterEqualFunctor : public ScalarLogicalBaseFunctor {
 public:
  ScalarLogicalGreaterEqualFunctor()
      : ScalarLogicalBaseFunctor(/*op_name=*/"scalar_logical_greater_equal") {}
};

// (scalar >= x) = (x <= scalar)
class ScalarLogicalGreaterEqual2Functor {
 public:
  Maybe<Tensor> operator()(const Scalar& scalar, const std::shared_ptr<one::Tensor>& x) const {
    return ScalarLogicalLessEqual(x, scalar);
  }
};

class ScalarLogicalLessFunctor : public ScalarLogicalBaseFunctor {
 public:
  ScalarLogicalLessFunctor() : ScalarLogicalBaseFunctor(/*op_name=*/"scalar_logical_less") {}
};

// (scalar < x) = (x > scalar)
class ScalarLogicalLess2Functor {
 public:
  Maybe<Tensor> operator()(const Scalar& scalar, const std::shared_ptr<one::Tensor>& x) const {
    return ScalarLogicalGreater(x, scalar);
  }
};

class ScalarLogicalLessEqualFunctor : public ScalarLogicalBaseFunctor {
 public:
  ScalarLogicalLessEqualFunctor()
      : ScalarLogicalBaseFunctor(/*op_name=*/"scalar_logical_less_equal") {}
};

// (scalar <= x) = (x >= scalar)
class ScalarLogicalLessEqual2Functor {
 public:
  Maybe<Tensor> operator()(const Scalar& scalar, const std::shared_ptr<one::Tensor>& x) const {
    return ScalarLogicalGreaterEqual(x, scalar);
  }
};

class ScalarLogicalAndFunctor : public ScalarLogicalBaseFunctor {
 public:
  ScalarLogicalAndFunctor() : ScalarLogicalBaseFunctor(/*op_name=*/"scalar_logical_and") {}
};

// (scalar && x) = (x && scalar)
class ScalarLogicalAnd2Functor {
 public:
  Maybe<Tensor> operator()(const Scalar& scalar, const std::shared_ptr<one::Tensor>& x) const {
    return ScalarLogicalAnd(x, scalar);
  }
};

class ScalarLogicalOrFunctor : public ScalarLogicalBaseFunctor {
 public:
  ScalarLogicalOrFunctor() : ScalarLogicalBaseFunctor(/*op_name=*/"scalar_logical_or") {}
};

// (scalar || x) = (x || scalar)
class ScalarLogicalOr2Functor {
 public:
  Maybe<Tensor> operator()(const Scalar& scalar, const std::shared_ptr<one::Tensor>& x) const {
    return ScalarLogicalOr(x, scalar);
  }
};

class ScalarLogicalXorFunctor : public ScalarLogicalBaseFunctor {
 public:
  ScalarLogicalXorFunctor() : ScalarLogicalBaseFunctor(/*op_name=*/"scalar_logical_xor") {}
};

// (scalar ^ x) = (x ^ scalar)
class ScalarLogicalXor2Functor {
 public:
  Maybe<Tensor> operator()(const Scalar& scalar, const std::shared_ptr<one::Tensor>& x) const {
    return ScalarLogicalXor(x, scalar);
  }
};

class StandardDeviationFunctor {
 public:
  Maybe<Tensor> operator()(const std::shared_ptr<Tensor>& input,
                           const Optional<std::vector<int32_t>>& dim,
                           const Optional<bool>& unbiased, const Optional<bool>& keepdim) const {
    const int32_t ndim = input->shape()->NumAxes();
    std::vector<int32_t> axis;
    axis.reserve(ndim);
    if (dim.has_value() == false) {
      for (int i = 0; i < ndim; ++i) { axis.emplace_back(i); }
    } else {
      std::vector<int32_t>& dims = *JUST(dim);
      CHECK_GE_OR_RETURN(ndim, dims.size())
          << "Dimension out of range, expected to be in range of [" << -ndim << ", " << ndim - 1
          << "], but got " << dims.size();
      axis.assign(dims.begin(), dims.end());
    }

    bool unbias = true;
    bool keepdims = false;
    if (unbiased.has_value()) { unbias = JUST(unbiased); }
    if (keepdim.has_value()) { keepdims = JUST(keepdim); }

    JUST(CheckAxis(axis, *input->shape()));
    if (axis.size() == 0) {
      return functional::Constant(*input->shape(), Scalar(0), *input->dtype(), NullOpt);
    }

    int32_t reduce_count = 1;
    if (axis.size() == 1) {
      reduce_count *= input->shape()->At(axis[0]);
    } else {
      for (int i = 0; i < axis.size(); ++i) { reduce_count *= input->shape()->At(axis[i]); }
    }

    bool is_double = input->dtype()->data_type() == DataType::kDouble;
    if (is_double) {
      const auto& sum = JUST(functional::ScalarDiv(
          JUST(functional::ReduceSum(JUST(functional::Square(input)), axis, keepdims)),
          Scalar((double)reduce_count)));
      const auto& square = JUST(functional::Square(JUST(functional::ScalarDiv(
          JUST(functional::ReduceSum(input, axis, keepdims)), Scalar((double)reduce_count)))));
      const auto& sub = JUST(functional::Sub(sum, square));
      if (unbias) {
        return functional::Sqrt(JUST(functional::ScalarMul(
            sub, Scalar((double)reduce_count / (double)(reduce_count - 1)), false)));
      }
      /*
      According to the std calculation formula,
      StandardDeviation = \sqrt {\frac {\sum _ {i=1}^ {N}X_ {i}^ {2}}{N}  -  \mu ^ {2}}
        = \sqrt{\frac {1}{N}\sum _ {i=1}^ {n} (x_ {i}-\mu )^ {2}  -\frac {1}{N}  N \mu ^ {2}}
        = \sqrt{\frac {\sum _ {i=1}^ {N}X_ {i}^ {2}}{N}  -  \mu ^ {2}}

      when we are in the last sqrt,
      if the value in the radical is <= 0, it may cause the result gradient to appear
      undefined(nan), which is normal. In this case, the gradient of ours and pytorch are different.
      Use abs(absolute value) can keep it consistent with pytorch:

      const auto& abs = JUST(functional::Abs(sub));
      return functional::Sqrt(abs);
      */
      // const auto& abs = JUST(functional::Abs(sub));
      // return functional::Sqrt(abs);
      return functional::Sqrt(sub);
    } else {
      //  If input tensor's dtype is float32, than cast it to double dtype,
      //  because float dtype has accuracy problem in float dtype, see:
      //  https://github.com/Oneflow-Inc/oneflow/issues/6526
      const auto& double_input = JUST(functional::Cast(input, DType::Double()));
      const auto& sum = JUST(functional::ScalarDiv(
          JUST(functional::ReduceSum(JUST(functional::Square(double_input)), axis, keepdims)),
          Scalar((double)reduce_count)));
      const auto& square = JUST(functional::Square(
          JUST(functional::ScalarDiv(JUST(functional::ReduceSum(double_input, axis, keepdims)),
                                     Scalar((double)reduce_count)))));
      const auto& sub = JUST(functional::Sub(sum, square));
      if (unbias) {
        return functional::Cast(
            JUST(functional::Sqrt(JUST(functional::ScalarMul(
                sub, Scalar((double)reduce_count / (double)(reduce_count - 1)), false)))),
            input->dtype());
      }
      return functional::Cast(JUST(functional::Sqrt(sub)), input->dtype());
    }
  }
};

class VarianceFunctor {
 public:
  Maybe<Tensor> operator()(const std::shared_ptr<Tensor>& input,
                           const Optional<std::vector<int32_t>>& dim,
                           const Optional<bool>& unbiased, const Optional<bool>& keepdim) const {
    const int32_t ndim = input->shape()->NumAxes();
    std::vector<int32_t> axis;
    axis.reserve(ndim);
    if (dim.has_value() == false) {
      for (int i = 0; i < ndim; ++i) { axis.emplace_back(i); }
    } else {
      std::vector<int32_t>& dims = *JUST(dim);
      CHECK_GE_OR_RETURN(ndim, dims.size())
          << "Dimension out of range, expected to be in range of [" << -ndim << ", " << ndim - 1
          << "], but got " << dims.size();
      axis.assign(dims.begin(), dims.end());
    }
    bool unbias = true;
    bool keepdims = false;
    if (unbiased.has_value()) { unbias = JUST(unbiased); }
    if (keepdim.has_value()) { keepdims = JUST(keepdim); }

    JUST(CheckAxis(axis, *input->shape()));
    int32_t reduce_count = 1;
    for (int i = 0; i < axis.size(); ++i) { reduce_count *= input->shape()->At(axis[i]); }
    if (unbias) { reduce_count -= 1; }
    const auto& sub =
        JUST(functional::Sub(input, JUST(functional::ReduceMean(input, axis, (bool)true))));
    const auto& sum = JUST(functional::ReduceSum(JUST(functional::Square(sub)), axis, keepdims));
    return functional::ScalarDiv(sum, Scalar(reduce_count));
  }
};

<<<<<<< HEAD
class DotFunctor {
 public:
  DotFunctor() {
    op_ = CHECK_JUST(one::OpBuilder("dot").Input("x").Input("y").Output("out").Build());
  }
  Maybe<Tensor> operator()(const std::shared_ptr<one::Tensor>& input,
                           const std::shared_ptr<one::Tensor>& other) const {
    return OpInterpUtil::Dispatch<Tensor>(*op_, {input, other});
  }

 private:
  std::shared_ptr<OpExpr> op_;
=======
class MovedimVecFunctor {
 public:
  MovedimVecFunctor() = default;
  static Maybe<void> CheckNoRepeat(const std::vector<int32_t>& perm, std::vector<int32_t>& perm_out,
                                   int32_t ndim, const std::string& desc) {
    std::vector<bool> is_used(ndim, false);
    FOR_RANGE(size_t, i, 0, perm.size()) {
      int32_t item = perm[i];
      if (item < 0) { item += ndim; }
      CHECK_GE_OR_RETURN(item, 0) << ", Dimension out of range (expected to be in range of ["
                                  << -ndim << ", " << ndim - 1 << "], but got " << perm[i] << ")";
      CHECK_LT_OR_RETURN(item, ndim)
          << ", Dimension out of range (expected to be in range of [" << -ndim << ", " << ndim - 1
          << "], but got " << perm[i] << ")";
      CHECK_EQ_OR_RETURN(is_used[item], false) << "repeated dim in " << desc;

      is_used[item] = true;
      perm_out[i] = item;
    }
    return Maybe<void>::Ok();
  }

  Maybe<Tensor> operator()(const std::shared_ptr<one::Tensor>& input,
                           const std::vector<int32_t>& source,
                           const std::vector<int32_t>& destination) const {
    int32_t ndim = input->shape()->NumAxes();
    int32_t dim = source.size();

    CHECK_EQ_OR_RETURN(source.size(), destination.size())
        << "movedim: Invalid source or destination dims: source (" << source.size()
        << " dims ) should contain the same number of dims as destination (" << destination.size()
        << " dims)";

    std::vector<int32_t> source_nopeat(dim);
    std::vector<int32_t> destination_nopeat(dim);

    JUST(CheckNoRepeat(source, source_nopeat, ndim, "source"));
    JUST(CheckNoRepeat(destination, destination_nopeat, ndim, "destination"));

    std::vector<int32_t> order(ndim);
    std::vector<int32_t> source_dims(ndim);
    std::vector<int32_t> destination_dims(ndim);

    std::iota(source_dims.begin(), source_dims.end(), 0);
    std::iota(destination_dims.begin(), destination_dims.end(), 0);

    FOR_RANGE(size_t, i, 0, dim) {
      order[destination_nopeat[i]] = source_nopeat[i];
      source_dims[source_nopeat[i]] = -1;
      destination_dims[destination_nopeat[i]] = -1;
    }

    std::remove(source_dims.begin(), source_dims.end(), -1);
    std::remove(destination_dims.begin(), destination_dims.end(), -1);

    int64_t rest_dim = ndim - dim;
    FOR_RANGE(size_t, i, 0, rest_dim) { order[destination_dims[i]] = source_dims[i]; }

    return Transpose(input, order);
  }
};

class MovedimIntFunctor {
 public:
  MovedimIntFunctor() = default;
  Maybe<Tensor> operator()(const std::shared_ptr<one::Tensor>& input, const int32_t& source,
                           const int32_t& destination) const {
    std::vector<int32_t> src{source};
    std::vector<int32_t> dest{destination};
    return MovedimVec(input, src, dest);
  }
>>>>>>> 0f1f3ca1
};

}  // namespace impl

using namespace impl;

ONEFLOW_FUNCTION_LIBRARY(m) {
  m.add_functor<AddNFunctor>("Add");
  m.add_functor<ScalarAddFunctor, ScalarAdd2Functor>("ScalarAdd");
  m.add_functor<ScalarSubFunctor, ScalarSub2Functor>("ScalarSub");
  m.add_functor<ScalarMulFunctor, ScalarMul2Functor>("ScalarMul");
  m.add_functor<InplaceScalarMulFunctor>("InplaceScalarMul");
  m.add_functor<ScalarDivFunctor, ScalarDiv2Functor>("ScalarDiv");
  m.add_functor<ScalarPowFunctor>("ScalarPow");
  m.add_functor<ScalarPowGradFunctor>("ScalarPowGrad");
  m.add_functor<ReduceMaxFunctor>("ReduceMax");
  m.add_functor<ReduceMeanFunctor>("ReduceMean");
  m.add_functor<ReduceMinFunctor>("ReduceMin");
  m.add_functor<ReduceSumFunctor>("ReduceSum");
  m.add_functor<ReduceProdFunctor>("ReduceProd");
  m.add_functor<ReduceMinDeviceStageFunctor>("ReduceMinDeviceStage");
  m.add_functor<ReduceMaxDeviceStageFunctor>("ReduceMaxDeviceStage");
  m.add_functor<ReduceMinGlobalStageFunctor>("ReduceMinGlobalStage");
  m.add_functor<ReduceMaxGlobalStageFunctor>("ReduceMaxGlobalStage");
  m.add_functor<ReduceMinDeviceStageGradFunctor>("ReduceMinDeviceStageGrad");
  m.add_functor<ReduceMaxDeviceStageGradFunctor>("ReduceMaxDeviceStageGrad");
  m.add_functor<ReduceMinGlobalStageGradFunctor>("ReduceMinGlobalStageGrad");
  m.add_functor<ReduceMaxGlobalStageGradFunctor>("ReduceMaxGlobalStageGrad");
  m.add_functor<TransposeFunctor>("Transpose");
  m.add_functor<TransposeFunctor>("Permute");
  m.add_functor<EyeFunctor>("Eye");
  m.add_functor<ConsistentEyeFunctor>("ConsistentEye");
  m.add_functor<Transpose2dimFunctor>("Transpose2dim");
  m.add_functor<ArangeFunctor, Arange2Functor>("Arange");
  m.add_functor<ConsistentArangeFunctor, ConsistentArange2Functor>("ConsistentArange");
  m.add_functor<CastFunctor>("Cast");
  m.add_functor<ClampFunctor>("Clamp");
  m.add_functor<VectorNormFunctor, ScalarVectorNormFunctor>("VectorNorm");
  m.add_functor<ScalarMatrixNormFunctor, MatrixNormFunctor>("MatrixNorm");
  m.add_functor<NormFunctor, Norm2Functor>("Norm");
  m.add_functor<ScalarNormFunctor, ScalarNorm2Functor>("ScalarNorm");
  m.add_functor<ClampGradFunctor>("ClampGrad");
  m.add_functor<SelectTopNFunctor>("SelectTopN");
  m.add_functor<MinimumFunctor>("Minimum");
  m.add_functor<MaximumFunctor>("Maximum");
  m.add_functor<ScalarFModFunctor>("ScalarFMod");
  m.add_functor<ScalarFloorDivFunctor>("ScalarFloorDiv");
  m.add_functor<ScalarLogicalEqualFunctor, ScalarLogicalEqual2Functor>("ScalarLogicalEqual");
  m.add_functor<ScalarLogicalNotEqualFunctor, ScalarLogicalNotEqual2Functor>(
      "ScalarLogicalNotEqual");
  m.add_functor<ScalarLogicalGreaterFunctor, ScalarLogicalGreater2Functor>("ScalarLogicalGreater");
  m.add_functor<ScalarLogicalGreaterEqualFunctor, ScalarLogicalGreaterEqual2Functor>(
      "ScalarLogicalGreaterEqual");
  m.add_functor<ScalarLogicalLessFunctor, ScalarLogicalLess2Functor>("ScalarLogicalLess");
  m.add_functor<ScalarLogicalLessEqualFunctor, ScalarLogicalLessEqual2Functor>(
      "ScalarLogicalLessEqual");
  m.add_functor<ScalarLogicalAndFunctor, ScalarLogicalAnd2Functor>("ScalarLogicalAnd");
  m.add_functor<ScalarLogicalOrFunctor, ScalarLogicalOr2Functor>("ScalarLogicalOr");
  m.add_functor<ScalarLogicalXorFunctor, ScalarLogicalXor2Functor>("ScalarLogicalXor");
  m.add_functor<StandardDeviationFunctor>("StandardDeviation");
  m.add_functor<VarianceFunctor>("Variance");
<<<<<<< HEAD
  m.add_functor<impl::DotFunctor>("Dot");
=======
  m.add_functor<MovedimVecFunctor>("MovedimVec");
  m.add_functor<MovedimIntFunctor>("MovedimInt");
>>>>>>> 0f1f3ca1
};

}  // namespace functional
}  // namespace one
}  // namespace oneflow<|MERGE_RESOLUTION|>--- conflicted
+++ resolved
@@ -1546,7 +1546,6 @@
   }
 };
 
-<<<<<<< HEAD
 class DotFunctor {
  public:
   DotFunctor() {
@@ -1559,7 +1558,7 @@
 
  private:
   std::shared_ptr<OpExpr> op_;
-=======
+};
 class MovedimVecFunctor {
  public:
   MovedimVecFunctor() = default;
@@ -1631,7 +1630,6 @@
     std::vector<int32_t> dest{destination};
     return MovedimVec(input, src, dest);
   }
->>>>>>> 0f1f3ca1
 };
 
 }  // namespace impl
@@ -1693,12 +1691,9 @@
   m.add_functor<ScalarLogicalXorFunctor, ScalarLogicalXor2Functor>("ScalarLogicalXor");
   m.add_functor<StandardDeviationFunctor>("StandardDeviation");
   m.add_functor<VarianceFunctor>("Variance");
-<<<<<<< HEAD
   m.add_functor<impl::DotFunctor>("Dot");
-=======
   m.add_functor<MovedimVecFunctor>("MovedimVec");
   m.add_functor<MovedimIntFunctor>("MovedimInt");
->>>>>>> 0f1f3ca1
 };
 
 }  // namespace functional
