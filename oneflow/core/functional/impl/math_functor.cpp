/*
Copyright 2020 The OneFlow Authors. All rights reserved.

Licensed under the Apache License, Version 2.0 (the "License");
you may not use this file except in compliance with the License.
You may obtain a copy of the License at

    http://www.apache.org/licenses/LICENSE-2.0

Unless required by applicable law or agreed to in writing, software
distributed under the License is distributed on an "AS IS" BASIS,
WITHOUT WARRANTIES OR CONDITIONS OF ANY KIND, either express or implied.
See the License for the specific language governing permissions and
limitations under the License.
*/

#include "oneflow/core/autograd/autograd_mode.h"
#include "oneflow/core/common/container_util.h"
#include "oneflow/core/framework/mutable_attr_map.h"
#include "oneflow/core/framework/op_builder.h"
#include "oneflow/core/framework/op_expr.h"
#include "oneflow/core/framework/op_interpreter/op_interpreter_util.h"
#include "oneflow/core/functional/functional.h"
#include "oneflow/core/functional/function_library.h"
<<<<<<< HEAD
=======
#include "oneflow/core/functional/impl/binary_functor.h"
#include "oneflow/core/functional/sequence_function.h"
#include "oneflow/core/job/lazy_mode.h"
>>>>>>> 3493bb53
#include "oneflow/core/functional/tensor_processor.h"
#include "oneflow/core/profiler/profiler.h"

namespace oneflow {
namespace one {
namespace functional {
namespace impl {

class AddNFunctor {
 public:
  AddNFunctor() {
    op_.resize(kMaxInputCount /*the maximum number of inputs*/);
    for (int n = 1; n < op_.size(); ++n) {
      op_[n] = CHECK_JUST(one::OpBuilder("add_n").Input("in", n + 1).Output("out").Build());
    }
  }
  Maybe<Tensor> operator()(const TensorTuple& inputs, bool inplace) const {
    CHECK_GE_OR_RETURN(inputs.size(), 2);
    TensorTuple outputs;
    for (int i = 0; i < inputs.size(); i += kMaxInputCount) {
      size_t size = (i + kMaxInputCount) < inputs.size() ? kMaxInputCount : inputs.size() - i;
      TensorTuple partial_inputs(size);
      std::copy(inputs.begin() + i, inputs.begin() + i + size, partial_inputs.begin());
      if (i == 0 && inplace) {
        JUST(CheckInplaceValid(partial_inputs.at(0)));
        std::shared_ptr<TensorTuple> outs = std::make_shared<TensorTuple>(1);
        (*outs)[0] = partial_inputs[0];
        JUST(OpInterpUtil::Dispatch(*op_.at(size - 1), partial_inputs, outs.get()));
        outputs.emplace_back((*outs)[0]);
      } else {
        outputs.emplace_back(
            JUST(OpInterpUtil::Dispatch<Tensor>(*op_.at(size - 1), partial_inputs)));
      }
    }
    if (outputs.size() == 1) { return outputs.at(0); }
    return this->operator()(outputs, inplace);
  }

 private:
  std::vector<std::shared_ptr<OpExpr>> op_;
};

class ScalarMathBaseFunctor {
 public:
  explicit ScalarMathBaseFunctor(std::string op_name) {
    op_ = CHECK_JUST(one::OpBuilder(op_name).Input("in").Output("out").Build());
  }
  virtual ~ScalarMathBaseFunctor() = default;
  Maybe<Tensor> operator()(const std::shared_ptr<one::Tensor>& x, const Scalar& scalar,
                           bool inplace) const {
    if (std::dynamic_pointer_cast<StaticZerosTensor>(x) && op_->op_type_name() == "scalar_mul") {
      return x;
    }
    auto& attrs = THREAD_CACHED_MUTABLE_ATTR_MAP("float_operand", "has_float_operand",
                                                 "int_operand", "has_int_operand");
    TensorProcessor tensor_processor;
    Symbol<DType> lowest_dtype;
    if (scalar.IsFloatingPoint()) {
      attrs.SetAllAttrs(scalar.As<double>(), true, NullOpt, false);
      // Only promote type to Float32 when tensor is Int type but scalar is float type.
      if (DType::priority_order[x->dtype()->data_type()]
          < DType::priority_order[DType::Float16()->data_type()]) {
        lowest_dtype = DType::Float();
      } else {
        lowest_dtype = x->dtype();
      }
    } else if (scalar.IsIntegral()) {
      attrs.SetAllAttrs(NullOpt, false, scalar.As<int64_t>(), true);
      // Promote type to Int64 when tensor is Bool type but scalar is int type.
      // Promote type to Float32 when op is scalar_div.
      if (DType::priority_order[x->dtype()->data_type()]
          == DType::priority_order[DType::Bool()->data_type()]) {
        lowest_dtype = DType::Int64();
      } else if (op_->op_type_name() == "scalar_div") {
        lowest_dtype = x->dtype() == DType::Float16() ? DType::Float16() : DType::Float();
      } else {
        lowest_dtype = x->dtype();
      }
    } else {
      UNIMPLEMENTED_THEN_RETURN() << "The scalar in " << op_->op_type_name()
                                  << " should be float or int.";
    }
    JUST(tensor_processor.AddInputs({x}, lowest_dtype).Apply());
    TensorTuple casted_vec = JUST(tensor_processor.GetInputs());
    if (inplace) {
      JUST(CheckInplaceCastValid(x, casted_vec[0]));
      JUST(CheckInplaceValid(x));

      std::shared_ptr<TensorTuple> outputs = std::make_shared<TensorTuple>(1);
      (*outputs)[0] = x;
      JUST(OpInterpUtil::Dispatch(*op_, {x}, outputs.get(), OpExprInterpContext(attrs)));
      return outputs->at(0);
    } else {
      return OpInterpUtil::Dispatch<Tensor>(*op_, casted_vec, attrs);
    }
  }

 private:
  std::shared_ptr<OpExpr> op_;
};

class ScalarAddFunctor : public ScalarMathBaseFunctor {
 public:
  ScalarAddFunctor() : ScalarMathBaseFunctor(/*op_name=*/"scalar_add") {}

  Maybe<Tensor> operator()(const std::shared_ptr<one::Tensor>& input, const Scalar& other,
                           const Scalar& alpha, const bool& inplace) const {
    if (IsIntegralDataType(input->dtype()->data_type()) && other.IsIntegral()
        && alpha.IsFloatingPoint()) {
      return Error::RuntimeError()
             << "For integral input tensors, argument alpha must not be a floating point number.";
    }
    Scalar scalar;
    if (other.IsFloatingPoint() || alpha.IsFloatingPoint()) {
      scalar = Scalar(other.Value<double>() * alpha.Value<double>());
    } else {
      scalar = Scalar(other.Value<int64_t>() * alpha.Value<int64_t>());
    }
    return ScalarMathBaseFunctor::operator()(input, scalar, inplace);
  }
};

class ScalarAdd2Functor {
 public:
  Maybe<Tensor> operator()(const Scalar& input, const std::shared_ptr<one::Tensor>& other,
                           const Scalar& alpha) const {
    if (IsIntegralDataType(other->dtype()->data_type()) && input.IsIntegral()
        && alpha.IsFloatingPoint()) {
      return Error::RuntimeError()
             << "For integral input tensors, argument alpha must not be a floating point number.";
    }
    std::shared_ptr<one::Tensor> other_;
    if ((alpha.IsIntegral() && alpha.Value<int64_t>() == 1)
        || (alpha.IsFloatingPoint()
            && std::fabs(alpha.Value<double>() - 1.0) < std::numeric_limits<double>::epsilon())) {
      other_ = other;
    } else {
      other_ = JUST(ScalarMul(alpha, other));
    }
    return ScalarAdd(other_, input, /*alpha=*/1, /*inplace=*/false);
  }
};

class ScalarSubFunctor {
 public:
  Maybe<Tensor> operator()(const std::shared_ptr<one::Tensor>& input, const Scalar& scalar,
                           const Scalar& alpha, bool inplace) const {
    return ScalarAdd(input, Scalar(-1) * scalar, alpha, inplace);
  }
};

class ScalarSub2Functor {
 public:
  Maybe<Tensor> operator()(const Scalar& scalar, const std::shared_ptr<one::Tensor>& input,
                           const Scalar& alpha) const {
    return ScalarAdd(scalar, input, Scalar(-1) * alpha);
  }
};

class ScalarMulFunctor : public ScalarMathBaseFunctor {
 public:
  ScalarMulFunctor() : ScalarMathBaseFunctor(/*op_name=*/"scalar_mul") {}
};

class ScalarMul2Functor {
 public:
  Maybe<Tensor> operator()(const Scalar& scalar, const std::shared_ptr<one::Tensor>& x) const {
    return ScalarMul(x, scalar, false);
  }
};

class InplaceScalarMulFunctor : public ScalarMathBaseFunctor {
 public:
  InplaceScalarMulFunctor() : ScalarMathBaseFunctor(/*op_name=*/"scalar_mul") {}
  Maybe<Tensor> operator()(const std::shared_ptr<one::Tensor>& x, const Scalar& scalar) const {
    return ScalarMathBaseFunctor::operator()(x, scalar, true);
  }
};

class ScalarDivFunctor : public ScalarMathBaseFunctor {
 public:
  ScalarDivFunctor() : ScalarMathBaseFunctor(/*op_name=*/"scalar_div") {}
  Maybe<Tensor> operator()(const std::shared_ptr<one::Tensor>& x, const Scalar& scalar) const {
    return ScalarMathBaseFunctor::operator()(x, scalar, false);
  }
};

class ScalarDivModeFunctor {
 public:
  Maybe<Tensor> operator()(const std::shared_ptr<one::Tensor>& x, const Scalar& scalar,
                           const Optional<std::string>& rounding_mode) const {
    std::string rmode = rounding_mode.value_or("");
    CHECK_OR_RETURN(rmode == "" || rmode == "floor" || rmode == "trunc")
        << "div expected rounding_mode to be one of None,"
           " 'trunc', or 'floor' but found "
        << rmode;
    std::shared_ptr<one::Tensor> ret = JUST(functional::ScalarDiv(x, scalar));
    if (rmode == "floor") {
      return JUST(functional::Floor(ret));

    } else if (rmode == "trunc") {
      return JUST(functional::Trunc(ret));
    }

    return ret;
  }
};

class ScalarDiv2Functor {
 public:
  Maybe<Tensor> operator()(const Scalar& scalar, const std::shared_ptr<one::Tensor>& x) const {
    return functional::ScalarMul(JUST(functional::Reciprocal(x)), scalar, /*inplace=*/false);
  }
};

class ScalarDivMode2Functor {
 public:
  Maybe<Tensor> operator()(const Scalar& scalar, const std::shared_ptr<one::Tensor>& x,
                           const Optional<std::string>& rounding_mode) const {
    std::string rmode = rounding_mode.value_or("");
    CHECK_OR_RETURN(rmode == "" || rmode == "floor" || rmode == "trunc")
        << "div expected rounding_mode to be one of None,"
           " 'trunc', or 'floor' but found "
        << rmode;
    std::shared_ptr<one::Tensor> ret = JUST(functional::ScalarDiv(scalar, x));
    if (rmode == "floor") {
      return JUST(functional::Floor(ret));

    } else if (rmode == "trunc") {
      return JUST(functional::Trunc(ret));
    }

    return ret;
  }
};

class InplaceScalarDivFunctor : public ScalarMathBaseFunctor {
 public:
  InplaceScalarDivFunctor() : ScalarMathBaseFunctor(/*op_name=*/"scalar_mul") {}
  Maybe<Tensor> operator()(const std::shared_ptr<one::Tensor>& x, const Scalar& scalar) const {
    return ScalarMathBaseFunctor::operator()(x, Scalar(1.0) / scalar, true);
  }
};

class ScalarPowFunctor : public ScalarMathBaseFunctor {
 public:
  ScalarPowFunctor() : ScalarMathBaseFunctor(/*op_name=*/"scalar_pow") {}
};

class ScalarPowGradFunctor {
 public:
  ScalarPowGradFunctor() {
    op_ = CHECK_JUST(one::OpBuilder("scalar_pow_grad").Input("x").Input("dy").Output("dx").Build());
  }
  Maybe<Tensor> operator()(const std::shared_ptr<one::Tensor>& x,
                           const std::shared_ptr<one::Tensor>& dy, const Scalar& scalar) const {
    auto& attrs = THREAD_CACHED_MUTABLE_ATTR_MAP("float_operand", "has_float_operand",
                                                 "int_operand", "has_int_operand");
    if (scalar.IsFloatingPoint()) {
      attrs.SetAllAttrs(scalar.As<double>(), true, NullOpt, false);
    } else if (scalar.IsIntegral()) {
      attrs.SetAllAttrs(NullOpt, false, scalar.As<int64_t>(), true);
    } else {
      UNIMPLEMENTED_THEN_RETURN() << "The scalar in ScalarPowGrad should be float or int.";
    }
    return OpInterpUtil::Dispatch<Tensor>(*op_, {x, dy}, attrs);
  }

 private:
  std::shared_ptr<OpExpr> op_;
};

class ScalarReversePowFunctor : public ScalarMathBaseFunctor {
 public:
  ScalarReversePowFunctor() : ScalarMathBaseFunctor(/*op_name=*/"scalar_reverse_pow") {}
  Maybe<Tensor> operator()(const Scalar& scalar, const std::shared_ptr<one::Tensor>& input) const {
    return ScalarMathBaseFunctor::operator()(input, scalar, false);
  }
};

class ScalarReversePowGradFunctor {
 public:
  ScalarReversePowGradFunctor() {
    op_ = CHECK_JUST(
        one::OpBuilder("scalar_reverse_pow_grad").Input("x").Input("dy").Output("dx").Build());
  }
  Maybe<Tensor> operator()(const std::shared_ptr<one::Tensor>& x,
                           const std::shared_ptr<one::Tensor>& dy, const Scalar& scalar) const {
    auto& attrs = THREAD_CACHED_MUTABLE_ATTR_MAP("float_operand", "has_float_operand",
                                                 "int_operand", "has_int_operand");
    if (scalar.IsFloatingPoint()) {
      attrs.SetAllAttrs(scalar.As<double>(), true, NullOpt, false);
    } else if (scalar.IsIntegral()) {
      attrs.SetAllAttrs(NullOpt, false, scalar.As<int64_t>(), true);
    } else {
      UNIMPLEMENTED_THEN_RETURN() << "The scalar in ScalarTensorPowGrad should be float or int.";
    }
    return OpInterpUtil::Dispatch<Tensor>(*op_, {x, dy}, attrs);
  }

 private:
  std::shared_ptr<OpExpr> op_;
};

class ScalarFloorDivFunctor : public ScalarMathBaseFunctor {
 public:
  ScalarFloorDivFunctor() : ScalarMathBaseFunctor(/*op_name=*/"scalar_floordiv") {}
};

class ScalarTruncDivFunctor : public ScalarMathBaseFunctor {
 public:
  ScalarTruncDivFunctor() : ScalarMathBaseFunctor(/*op_name=*/"scalar_truncdiv") {}
};

class ScalarFModFunctor : public ScalarMathBaseFunctor {
 public:
  ScalarFModFunctor() : ScalarMathBaseFunctor(/*op_name=*/"scalar_fmod") {}
};

class ReduceMaxFunctor {
 public:
  ReduceMaxFunctor() {
    op_ = CHECK_JUST(
        one::OpBuilder("reduce_max").Input("input_tensor").Output("output_tensor").Build());
  }
  Maybe<Tensor> operator()(const std::shared_ptr<one::Tensor>& x, const std::vector<int32_t>& axis,
                           const bool& keepdims) const {
    auto& attrs = THREAD_CACHED_MUTABLE_ATTR_MAP("axis", "keepdims");
    if (axis.empty()) {
      std::vector<int32_t> reduce_axis(x->ndim());
      std::iota(reduce_axis.begin(), reduce_axis.end(), 0);
      attrs.SetAllAttrs(reduce_axis, keepdims);
    } else {
      attrs.SetAllAttrs(axis, keepdims);
    }
    return OpInterpUtil::Dispatch<Tensor>(*op_, {x}, attrs);
  }

 private:
  std::shared_ptr<OpExpr> op_;
};

class ReduceMinFunctor {
 public:
  ReduceMinFunctor() {
    op_ = CHECK_JUST(
        one::OpBuilder("reduce_min").Input("input_tensor").Output("output_tensor").Build());
  }
  Maybe<Tensor> operator()(const std::shared_ptr<one::Tensor>& x, const std::vector<int32_t>& axis,
                           const bool& keepdims) const {
    auto& attrs = THREAD_CACHED_MUTABLE_ATTR_MAP("axis", "keepdims");
    if (axis.empty()) {
      std::vector<int32_t> reduce_axis(x->ndim());
      std::iota(reduce_axis.begin(), reduce_axis.end(), 0);
      attrs.SetAllAttrs(reduce_axis, keepdims);
    } else {
      attrs.SetAllAttrs(axis, keepdims);
    }
    return OpInterpUtil::Dispatch<Tensor>(*op_, {x}, attrs);
  }

 private:
  std::shared_ptr<OpExpr> op_;
};

class MaxFunctor {
 public:
  Maybe<Tensor> operator()(const std::shared_ptr<one::Tensor>& x) const {
    std::vector<int32_t> axis(x->ndim());
    std::iota(axis.begin(), axis.end(), 0);
    return ReduceMax(x, axis, /*keepdims=*/false);
  }
};

class Max2Functor {
 public:
  Maybe<TensorTuple> operator()(const std::shared_ptr<one::Tensor>& x, const int32_t& dim,
                                const bool& keepdims) const {
    auto outputs = std::make_shared<TensorTuple>(2);
    int32_t axis = dim;
    axis = JUST(maybe_wrap_dim(axis, x->ndim()));
    (*outputs)[0] = JUST(ReduceMax(x, {axis}, keepdims));
    (*outputs)[1] = JUST(ArgMax(x, dim, keepdims, NullOpt));
    return outputs;
  }
};

class MinFunctor {
 public:
  Maybe<Tensor> operator()(const std::shared_ptr<one::Tensor>& x) const {
    std::vector<int32_t> axis(x->ndim());
    std::iota(axis.begin(), axis.end(), 0);
    return ReduceMin(x, axis, /*keepdims=*/false);
  }
};

class Min2Functor {
 public:
  Maybe<TensorTuple> operator()(const std::shared_ptr<one::Tensor>& x, const int32_t& dim,
                                const bool& keepdims) const {
    auto outputs = std::make_shared<TensorTuple>(2);
    int32_t axis = dim;
    axis = JUST(maybe_wrap_dim(axis, x->ndim()));
    (*outputs)[0] = JUST(ReduceMin(x, {axis}, keepdims));
    (*outputs)[1] = JUST(ArgMin(x, dim, keepdims, NullOpt));
    return outputs;
  }
};

class AminFunctor {
 public:
  Maybe<Tensor> operator()(const std::shared_ptr<one::Tensor>& x,
                           const Optional<std::vector<int32_t>>& dim, const bool& keepdim) const {
    if (!dim.has_value()) { return ReduceMin(x, {}, keepdim); }

    const int32_t ndim = x->ndim();
    std::vector<int32_t>& dims = *JUST(dim);
    for (int i = 0; i < dims.size(); i++) { dims[i] = JUST(maybe_wrap_dim(dims[i], ndim)); }
    return ReduceMin(x, dims, keepdim);
  }
};

class AmaxFunctor {
 public:
  Maybe<Tensor> operator()(const std::shared_ptr<one::Tensor>& x,
                           const Optional<std::vector<int32_t>>& dim, const bool& keepdim) const {
    if (!dim.has_value()) { return ReduceMax(x, {}, keepdim); }

    const int32_t ndim = x->ndim();
    std::vector<int32_t>& dims = *JUST(dim);
    for (int i = 0; i < dims.size(); i++) { dims[i] = JUST(maybe_wrap_dim(dims[i], ndim)); }
    return ReduceMax(x, dims, keepdim);
  }
};

class ReduceSumWholeFunctor {
 public:
  ReduceSumWholeFunctor() {
    op_ = CHECK_JUST(
        one::OpBuilder("reduce_sum").Input("input_tensor").Output("output_tensor").Build());
  }
  Maybe<Tensor> operator()(const std::shared_ptr<one::Tensor>& x) const {
    const int32_t naxis = x->ndim();
    if (naxis == 0) { return x; }  // for 0-dim Tensor
    std::vector<int32_t> axis(naxis);
    std::iota(axis.begin(), axis.end(), 0);

    auto& attrs = THREAD_CACHED_MUTABLE_ATTR_MAP("axis", "keepdims");
    attrs.SetAllAttrs(axis, false);
    TensorProcessor tensor_processor;
    JUST(tensor_processor.AddInputs({x}, /*lowest_dtype=*/DType::Int64()).Apply());
    TensorTuple input_tuple = JUST(tensor_processor.GetInputs());
    return OpInterpUtil::Dispatch<Tensor>(*op_, input_tuple, attrs);
  }

 private:
  std::shared_ptr<OpExpr> op_;
};

class ReduceSumFunctor {
 public:
  ReduceSumFunctor() {
    op_ = CHECK_JUST(
        one::OpBuilder("reduce_sum").Input("input_tensor").Output("output_tensor").Build());
  }
  Maybe<Tensor> operator()(const std::shared_ptr<one::Tensor>& x, const std::vector<int32_t>& axis,
                           const bool& keepdims) const {
    std::vector<int32_t> reduce_axis = *JUST(CheckAxis(axis, x->ndim()));
    if (reduce_axis.size() == 0) { return x; }

    auto& attrs = THREAD_CACHED_MUTABLE_ATTR_MAP("axis", "keepdims");
    attrs.SetAllAttrs(reduce_axis, keepdims);
    TensorProcessor tensor_processor;
    JUST(tensor_processor.AddInputs({x}, /*lowest_dtype=*/DType::Int64()).Apply());
    TensorTuple input_tuple = JUST(tensor_processor.GetInputs());
    return OpInterpUtil::Dispatch<Tensor>(*op_, input_tuple, attrs);
  }

 private:
  std::shared_ptr<OpExpr> op_;
};

class ReduceNanSumFunctor {
 public:
  ReduceNanSumFunctor() {
    op_ = CHECK_JUST(
        one::OpBuilder("reduce_nansum").Input("input_tensor").Output("output_tensor").Build());
  }
  Maybe<Tensor> operator()(const std::shared_ptr<one::Tensor>& x, const std::vector<int32_t>& axis,
                           const bool& keepdims, const Optional<Symbol<DType>>& dtype) const {
    std::shared_ptr<one::Tensor> tensor = x;
    if (dtype.has_value() && (dtype != x->dtype())) {
      tensor = JUST(Cast(x, JUST(dtype), /*pin_memory=*/false));
    }

    std::vector<int32_t> reduce_axis = *JUST(CheckAxis(axis, tensor->ndim()));
    if (reduce_axis.size() == 0) { return tensor; }

    auto& attrs = THREAD_CACHED_MUTABLE_ATTR_MAP("axis", "keepdims");
    attrs.SetAllAttrs(reduce_axis, keepdims);
    TensorProcessor tensor_processor;
    JUST(tensor_processor.AddInputs({tensor}, /*lowest_dtype=*/DType::Int64()).Apply());
    TensorTuple input_tuple = JUST(tensor_processor.GetInputs());
    return OpInterpUtil::Dispatch<Tensor>(*op_, input_tuple, attrs);
  }

 private:
  std::shared_ptr<OpExpr> op_;
};

class ReduceNanSumWholeFunctor {
 public:
  ReduceNanSumWholeFunctor() {
    op_ = CHECK_JUST(
        one::OpBuilder("reduce_nansum").Input("input_tensor").Output("output_tensor").Build());
  }
  Maybe<Tensor> operator()(const std::shared_ptr<one::Tensor>& x,
                           const Optional<Symbol<DType>>& dtype) const {
    std::shared_ptr<one::Tensor> tensor = x;
    if (dtype.has_value() && (dtype != x->dtype())) {
      tensor = JUST(Cast(x, JUST(dtype), /*pin_memory=*/false));
    }

    const int32_t ndim = tensor->ndim();
    if (ndim == 0) { return tensor; }  // for 0-dim Tensor
    std::vector<int32_t> axis(ndim);
    std::iota(axis.begin(), axis.end(), 0);

    auto& attrs = THREAD_CACHED_MUTABLE_ATTR_MAP("axis", "keepdims");
    attrs.SetAllAttrs(axis, false);
    TensorProcessor tensor_processor;
    JUST(tensor_processor.AddInputs({tensor}, /*lowest_dtype=*/DType::Int64()).Apply());
    TensorTuple input_tuple = JUST(tensor_processor.GetInputs());
    return OpInterpUtil::Dispatch<Tensor>(*op_, input_tuple, attrs);
  }

 private:
  std::shared_ptr<OpExpr> op_;
};

class ReduceAllWholeFunctor {
 public:
  ReduceAllWholeFunctor() {
    op_ = CHECK_JUST(
        one::OpBuilder("reduce_all").Input("input_tensor").Output("output_tensor").Build());
  }
  Maybe<Tensor> operator()(const std::shared_ptr<one::Tensor>& x) const {
    std::vector<int32_t> reduce_axis(x->ndim());
    std::iota(reduce_axis.begin(), reduce_axis.end(), 0);
    auto& attrs = THREAD_CACHED_MUTABLE_ATTR_MAP("axis", "keepdims");
    attrs.SetAllAttrs(reduce_axis, false);
    return OpInterpUtil::Dispatch<Tensor>(*op_, {x}, attrs);
  }

 private:
  std::shared_ptr<OpExpr> op_;
};

class ReduceAllFunctor {
 public:
  ReduceAllFunctor() {
    op_ = CHECK_JUST(
        one::OpBuilder("reduce_all").Input("input_tensor").Output("output_tensor").Build());
  }
  Maybe<Tensor> operator()(const std::shared_ptr<one::Tensor>& x, const std::vector<int32_t>& axis,
                           const bool& keepdims) const {
    std::vector<int32_t> reduce_axis = *JUST(CheckAxis(axis, x->ndim()));
    if (reduce_axis.size() == 0) { return x; }
    auto& attrs = THREAD_CACHED_MUTABLE_ATTR_MAP("axis", "keepdims");
    attrs.SetAllAttrs(reduce_axis, keepdims);
    return OpInterpUtil::Dispatch<Tensor>(*op_, {x}, attrs);
  }

 private:
  std::shared_ptr<OpExpr> op_;
};

class ReduceAnyWholeFunctor {
 public:
  ReduceAnyWholeFunctor() {
    op_ = CHECK_JUST(
        one::OpBuilder("reduce_any").Input("input_tensor").Output("output_tensor").Build());
  }
  Maybe<Tensor> operator()(const std::shared_ptr<one::Tensor>& x) const {
    std::vector<int32_t> reduce_axis(x->ndim());
    std::iota(reduce_axis.begin(), reduce_axis.end(), 0);
    auto& attrs = THREAD_CACHED_MUTABLE_ATTR_MAP("axis", "keepdims");
    attrs.SetAllAttrs(reduce_axis, false);
    return OpInterpUtil::Dispatch<Tensor>(*op_, {x}, attrs);
  }

 private:
  std::shared_ptr<OpExpr> op_;
};

class ReduceAnyFunctor {
 public:
  ReduceAnyFunctor() {
    op_ = CHECK_JUST(
        one::OpBuilder("reduce_any").Input("input_tensor").Output("output_tensor").Build());
  }
  Maybe<Tensor> operator()(const std::shared_ptr<one::Tensor>& x, const std::vector<int32_t>& axis,
                           const bool& keepdims) const {
    std::vector<int32_t> reduce_axis = *JUST(CheckAxis(axis, x->ndim()));
    if (reduce_axis.size() == 0) { return x; }
    auto& attrs = THREAD_CACHED_MUTABLE_ATTR_MAP("axis", "keepdims");
    attrs.SetAllAttrs(reduce_axis, keepdims);
    return OpInterpUtil::Dispatch<Tensor>(*op_, {x}, attrs);
  }

 private:
  std::shared_ptr<OpExpr> op_;
};

template<class T>
class ReduceDeviceStageBaseFunctor {
 public:
  ReduceDeviceStageBaseFunctor()
      : op_(CHECK_JUST(one::OpBuilder(T::GetOpName())
                           .Input("in")
                           .Output("out")
                           .Output("mask")
                           .Output("count")
                           .Build())) {}
  Maybe<TensorTuple> operator()(const std::shared_ptr<one::Tensor>& in,
                                const std::vector<int32_t>& axis) const {
    auto& attrs = THREAD_CACHED_MUTABLE_ATTR_MAP("axis");
    attrs.SetAllAttrs(axis);
    return OpInterpUtil::Dispatch<TensorTuple>(*op_, {in}, attrs);
  }
  virtual ~ReduceDeviceStageBaseFunctor() = default;

 private:
  std::shared_ptr<OpExpr> op_;
};

template<class T>
class ReduceDeviceStageGradBaseFunctor {
 public:
  ReduceDeviceStageGradBaseFunctor()
      : op_(CHECK_JUST(one::OpBuilder(T::GetOpName())
                           .Input("out_diff")
                           .Input("mask")
                           .Input("count")
                           .Output("in_diff")
                           .Build())) {}
  Maybe<Tensor> operator()(const std::shared_ptr<one::Tensor>& out_diff,
                           const std::shared_ptr<one::Tensor>& mask,
                           const std::shared_ptr<one::Tensor>& count,
                           const std::vector<int32_t>& axis) const {
    auto& attrs = THREAD_CACHED_MUTABLE_ATTR_MAP("axis");
    attrs.SetAllAttrs(axis);
    return OpInterpUtil::Dispatch<Tensor>(*op_, {out_diff, mask, count}, attrs);
  }
  virtual ~ReduceDeviceStageGradBaseFunctor() = default;

 private:
  std::shared_ptr<OpExpr> op_;
};

class ReduceMinDeviceStageFunctor
    : public ReduceDeviceStageBaseFunctor<ReduceMinDeviceStageFunctor> {
 public:
  static std::string GetOpName() { return "reduce_min_device_stage"; }
};

class ReduceMaxDeviceStageFunctor
    : public ReduceDeviceStageBaseFunctor<ReduceMaxDeviceStageFunctor> {
 public:
  static std::string GetOpName() { return "reduce_max_device_stage"; }
};

class ReduceMinDeviceStageGradFunctor
    : public ReduceDeviceStageGradBaseFunctor<ReduceMinDeviceStageGradFunctor> {
 public:
  static std::string GetOpName() { return "reduce_min_device_stage_grad"; }
};

class ReduceMaxDeviceStageGradFunctor
    : public ReduceDeviceStageGradBaseFunctor<ReduceMaxDeviceStageGradFunctor> {
 public:
  static std::string GetOpName() { return "reduce_max_device_stage_grad"; }
};

template<class T>
class ReduceGlobalStageBaseFunctor {
 public:
  ReduceGlobalStageBaseFunctor()
      : op_(CHECK_JUST(one::OpBuilder(T::GetOpName())
                           .Input("in")
                           .Input("device_count")
                           .Output("out")
                           .Output("mask")
                           .Build())) {}
  Maybe<TensorTuple> operator()(const std::shared_ptr<one::Tensor>& in,
                                const std::shared_ptr<one::Tensor>& device_count,
                                const std::vector<int32_t>& axis, const bool& keepdims) const {
    auto& attrs = THREAD_CACHED_MUTABLE_ATTR_MAP("axis", "keepdims");
    attrs.SetAllAttrs(axis, keepdims);
    return OpInterpUtil::Dispatch<TensorTuple>(*op_, {in, device_count}, attrs);
  }
  virtual ~ReduceGlobalStageBaseFunctor() = default;

 private:
  std::shared_ptr<OpExpr> op_;
};

template<class T>
class ReduceGlobalStageGradBaseFunctor {
 public:
  ReduceGlobalStageGradBaseFunctor()
      : op_(CHECK_JUST(one::OpBuilder(T::GetOpName())
                           .Input("out_diff")
                           .Input("mask")
                           .Input("device_count")
                           .Output("in_diff")
                           .Build())) {}
  Maybe<Tensor> operator()(const std::shared_ptr<one::Tensor>& out_diff,
                           const std::shared_ptr<one::Tensor>& mask,
                           const std::shared_ptr<one::Tensor>& device_count,
                           const std::vector<int32_t>& axis, const bool& keepdims) const {
    auto& attrs = THREAD_CACHED_MUTABLE_ATTR_MAP("axis", "keepdims");
    attrs.SetAllAttrs(axis, keepdims);
    return OpInterpUtil::Dispatch<Tensor>(*op_, {out_diff, mask, device_count}, attrs);
  }
  virtual ~ReduceGlobalStageGradBaseFunctor() = default;

 private:
  std::shared_ptr<OpExpr> op_;
};

class ReduceMinGlobalStageFunctor
    : public ReduceGlobalStageBaseFunctor<ReduceMinGlobalStageFunctor> {
 public:
  static std::string GetOpName() { return "reduce_min_global_stage"; }
};

class ReduceMinGlobalStageGradFunctor
    : public ReduceGlobalStageGradBaseFunctor<ReduceMinGlobalStageGradFunctor> {
 public:
  static std::string GetOpName() { return "reduce_min_global_stage_grad"; }
};

class ReduceMaxGlobalStageFunctor
    : public ReduceGlobalStageBaseFunctor<ReduceMaxGlobalStageFunctor> {
 public:
  static std::string GetOpName() { return "reduce_max_global_stage"; }
};

class ReduceMaxGlobalStageGradFunctor
    : public ReduceGlobalStageGradBaseFunctor<ReduceMaxGlobalStageGradFunctor> {
 public:
  static std::string GetOpName() { return "reduce_max_global_stage_grad"; }
};

class ReduceMeanWholeFunctor {
 public:
  ReduceMeanWholeFunctor() {}
  Maybe<Tensor> operator()(const std::shared_ptr<one::Tensor>& x) const {
    // ReduceMean only calculate floating values.
    CHECK_OR_RETURN(IsFloatingDataType(x->dtype()->data_type()))
        << "RuntimeError: Can only calculate the mean of floating types.";
    size_t reduce_count = 1;
    reduce_count = x->shape()->Count(0);
    const auto& sum = JUST(functional::ReduceSumWhole(x));
    if (reduce_count == 1 || reduce_count == 0) { return sum; }
    return functional::ScalarMul(sum, 1.0 / reduce_count, false);
  }
};

class ReduceMeanFunctor {
 public:
  ReduceMeanFunctor() {}
  Maybe<Tensor> operator()(const std::shared_ptr<one::Tensor>& x, const std::vector<int32_t>& axis,
                           const bool& keepdims) const {
    // ReduceMean only calculate floating values.
    // NOTE: Should use original reduce_mean op/kernel rather than current way(ReduceSum /
    // reduce_count) because it could encounter precision problem(like overflow) in float16 case.
    CHECK_OR_RETURN(IsFloatingDataType(x->dtype()->data_type()))
        << "RuntimeError: Can only calculate the mean of floating types.";

    const auto& sum = JUST(functional::ReduceSum(x, axis, keepdims));
    size_t reduce_count = 1;
    if (axis.empty()) {
      reduce_count = x->shape()->Count(0);
    } else {
      std::vector<int32_t> reduce_axis = *JUST(CheckAxis(axis, x->ndim()));
      for (int32_t& i : reduce_axis) { reduce_count *= x->shape()->At(i); }
    }
    if (reduce_count == 1 || reduce_count == 0) { return sum; }
    return functional::ScalarMul(sum, 1.0 / reduce_count, false);
  }
};

class ReduceProdWholeFunctor {
 public:
  ReduceProdWholeFunctor() {
    op_ = CHECK_JUST(
        one::OpBuilder("reduce_prod").Input("input_tensor").Output("output_tensor").Build());
  }
  Maybe<Tensor> operator()(const std::shared_ptr<one::Tensor>& x,
                           const Optional<Symbol<DType>>& dtype) const {
    std::shared_ptr<one::Tensor> tensor = x;
    if (dtype.has_value() && (dtype != x->dtype())) {
      tensor = JUST(Cast(tensor, JUST(dtype), /*pin_memory=*/false));
    }
    TensorProcessor tensor_processor;
    Symbol<DType> lowest_dtype;
    if (DType::priority_order[tensor->dtype()->data_type()]
        == DType::priority_order[DType::Bool()->data_type()]) {
      lowest_dtype = DType::Int64();
    } else {
      lowest_dtype = tensor->dtype();
    }
    JUST(tensor_processor.AddInputs({tensor}, lowest_dtype).Apply());
    TensorTuple input_tuple = JUST(tensor_processor.GetInputs());
    std::vector<int32_t> reduce_axis(tensor->ndim());
    std::iota(reduce_axis.begin(), reduce_axis.end(), 0);

    auto& attrs = THREAD_CACHED_MUTABLE_ATTR_MAP("axis", "keepdims");
    attrs.SetAllAttrs(reduce_axis, false);
    return JUST(OpInterpUtil::Dispatch<Tensor>(*op_, input_tuple, attrs));
  }

 private:
  std::shared_ptr<OpExpr> op_;
};

class MedianFunctor {
 public:
  MedianFunctor() {
    op_ = CHECK_JUST(one::OpBuilder("median").Input("input").Output("output").Build());
  }
  Maybe<Tensor> operator()(const std::shared_ptr<one::Tensor>& x) const {
    if (x->shape()->elem_cnt() == 0) {
      return functional::To(
          JUST(functional::Constant(Shape({1}).RemoveOnes({0}),
                                    Scalar(std::numeric_limits<float>::quiet_NaN()),
                                    JUST(DType::Get(DataType::kFloat)), NullOpt)),
          x, false);
    }
    return OpInterpUtil::Dispatch<Tensor>(*op_, {x});
  }

 private:
  std::shared_ptr<OpExpr> op_;
};

class MedianWithIndicesFunctor {
 public:
  MedianWithIndicesFunctor() {
    op_ = CHECK_JUST(one::OpBuilder("median_with_indices")
                         .Input("input")
                         .Output("values")
                         .Output("indices")
                         .Build());
  }
  Maybe<TensorTuple> operator()(const std::shared_ptr<one::Tensor>& x, const int32_t& dim,
                                const bool& keepdim) const {
    int32_t axis = dim;
    const int64_t ndim = x->ndim();
    axis = JUST(maybe_wrap_dim(axis, ndim));
    std::shared_ptr<one::Tensor> tensor = x;
    if (x->dim(axis) == 0) {
      return Error::IndexError() << "IndexError: Expected reduction dim " << axis
                                 << " to have non-zero size.";
    }
    if (axis != ndim - 1) {
      tensor = JUST(functional::Squeeze(
          JUST(functional::Transpose2dim(JUST(functional::Unsqueeze(x, -1)), axis, -1)),
          std::vector<int32_t>({axis})));
    }
    std::shared_ptr<TensorTuple> result;
    result = JUST(OpInterpUtil::Dispatch<TensorTuple>(*op_, {tensor}));
    if (keepdim) {
      JUST(VectorAt(*result, 0)) = JUST(functional::Unsqueeze(JUST(VectorAt(*result, 0)), axis));
      JUST(VectorAt(*result, 1)) = JUST(functional::Unsqueeze(JUST(VectorAt(*result, 1)), axis));
    }
    return result;
  }

 private:
  std::shared_ptr<OpExpr> op_;
};

class ModeFunctor {
 public:
  ModeFunctor() {
    op_ = CHECK_JUST(
        one::OpBuilder("mode").Input("input").Output("values").Output("indices").Build());
  }
  Maybe<TensorTuple> operator()(const std::shared_ptr<one::Tensor>& x, const int32_t& dim,
                                const bool keepdim) const {
    int32_t axis = dim;
    const int64_t ndim = x->ndim();
    axis = JUST(maybe_wrap_dim(axis, ndim));
    std::shared_ptr<one::Tensor> tensor = x;
    if (x->dim(axis) == 0) {
      return Error::IndexError() << "IndexError: Expected reduction dim " << axis
                                 << " to have non-zero size.";
    }
    if (axis != ndim - 1) {
      tensor = JUST(functional::Squeeze(
          JUST(functional::Transpose2dim(JUST(functional::Unsqueeze(x, -1)), axis, -1)),
          std::vector<int32_t>({axis})));
    }
    std::shared_ptr<TensorTuple> result;
    result = JUST(OpInterpUtil::Dispatch<TensorTuple>(*op_, {tensor}));
    if (keepdim) {
      JUST(VectorAt(*result, 0)) = JUST(functional::Unsqueeze(JUST(VectorAt(*result, 0)), axis));
      JUST(VectorAt(*result, 1)) = JUST(functional::Unsqueeze(JUST(VectorAt(*result, 1)), axis));
    }
    return result;
  }

 private:
  std::shared_ptr<OpExpr> op_;
};

class ReduceProdFunctor {
 public:
  ReduceProdFunctor() {
    op_ = CHECK_JUST(
        one::OpBuilder("reduce_prod").Input("input_tensor").Output("output_tensor").Build());
  }
  Maybe<Tensor> operator()(const std::shared_ptr<one::Tensor>& x, const std::vector<int32_t>& axis,
                           const bool& keepdims, const Optional<Symbol<DType>>& dtype) const {
    std::shared_ptr<one::Tensor> tensor = x;
    if (dtype.has_value() && (dtype != x->dtype())) {
      tensor = JUST(Cast(tensor, JUST(dtype), /*pin_memory=*/false));
    }
    TensorProcessor tensor_processor;
    Symbol<DType> lowest_dtype;
    if (DType::priority_order[tensor->dtype()->data_type()]
        == DType::priority_order[DType::Bool()->data_type()]) {
      lowest_dtype = DType::Int64();
    } else {
      lowest_dtype = tensor->dtype();
    }
    JUST(tensor_processor.AddInputs({tensor}, lowest_dtype).Apply());
    TensorTuple input_tuple = JUST(tensor_processor.GetInputs());
    std::vector<int32_t> reduce_axis = *JUST(CheckAxis(axis, x->ndim()));
    if (reduce_axis.size() == 0) { return x; }

    auto& attrs = THREAD_CACHED_MUTABLE_ATTR_MAP("axis", "keepdims");
    attrs.SetAllAttrs(reduce_axis, keepdims);
    return JUST(OpInterpUtil::Dispatch<Tensor>(*op_, input_tuple, attrs));
  }

 private:
  std::shared_ptr<OpExpr> op_;
};

class LogSumExpFunctor {
 public:
  LogSumExpFunctor() {}
  Maybe<Tensor> operator()(const std::shared_ptr<one::Tensor>& x, const std::vector<int32_t>& axis,
                           const bool& keepdims) const {
    if (x->ndim() == 0) {
      // can't take amax of 0-dim tensor
      return To(x, JUST(DType::Get(DataType::kFloat)), false);
    } else if (x->nelement() == 0) {
      // can't take amax of empty tensor
      std::shared_ptr<one::Tensor> exp_out = JUST(Exp(x));
      return Log(JUST(ReduceSum(exp_out, axis, keepdims)));
    } else {
      const std::shared_ptr<one::Tensor>& maxes = JUST(Amax(x, axis, true));
      const std::shared_ptr<one::Tensor>& maxes_squeezed =
          (keepdims ? maxes : JUST(SqueezeMultiple(maxes, axis)));
      JUST(MaskedFillInplace(maxes_squeezed,
                             JUST(ScalarLogicalEqual(JUST(Abs(maxes_squeezed)), INFINITY)), 0));
      std::shared_ptr<one::Tensor> exp_out = JUST(Exp(JUST(Sub(x, maxes, 1, false))));
      return Add(JUST(Log(JUST(ReduceSum(exp_out, axis, keepdims)))), maxes_squeezed, 1, false);
    }
  }

 private:
  Maybe<Tensor> SqueezeMultiple(const std::shared_ptr<one::Tensor>& x,
                                const std::vector<int32_t>& axis) const {
    int ndims = x->ndim();
    const auto& dims_to_squeeze = JUST(dim_list_to_bitset(axis, ndims));
    std::shared_ptr<one::Tensor> result = x;
    for (int i = ndims - 1; i >= 0; --i) {
      if ((*dims_to_squeeze)[i]) {
        std::vector<int32_t> dims = {i};
        result = JUST(Squeeze(result, dims));
      }
    }
    return result;
  }
};

class LogAddExpFunctor {
 public:
  LogAddExpFunctor() {}
  Maybe<Tensor> operator()(const std::shared_ptr<one::Tensor>& x,
                           const std::shared_ptr<one::Tensor>& y) const {
    CHECK_OR_RETURN(x->nelement() > 0 && y->nelement() > 0)
        << "logaddexp do not support 0-size tensor.";
    const std::shared_ptr<one::Tensor>& maxes = JUST(Maximum(x, y));
    std::shared_ptr<one::Tensor> exp_out =
        JUST(Exp(JUST(Negative(JUST(Abs(JUST(Sub(x, y, 1, false))))))));
    std::shared_ptr<one::Tensor> add_out = JUST(ScalarAdd(1.0, exp_out, 1));
    return Add(maxes, JUST(Log(add_out)), 1, false);
  }
};

class QuantileFunctor {
 public:
  QuantileFunctor() {}
  Maybe<Tensor> operator()(const std::shared_ptr<one::Tensor>& x, const Scalar& q,
                           const int32_t& dim, const bool& keepdim,
                           const std::string& interpolation,
                           const Optional<one::Tensor>& out) const {
    // TODO(Liang Depeng): refine the implementaion of quantile to have the full funcitonality
    // later.
    CHECK_EQ_OR_RETURN(x->ndim(), 2)
        << "for now oneflow.quantile only support `input` tensor with 2 dims.";
    double qf = 0;
    if (q.IsIntegral()) {
      qf = static_cast<double>(q.As<int64_t>());
    } else {
      qf = q.As<double>();
    }
    CHECK_EQ_OR_RETURN(dim, 1) << "for now oneflow.quantile only support `dim=1`.";
    CHECK_OR_RETURN(interpolation == "linear")
        << "for now oneflow.quantile only support `interpolation=linear`.";

    double qn = qf * (x->dim(1) - 1);
    std::shared_ptr<one::Tensor> sorted_index = JUST(ArgSort(x, "ASCENDING"));
    std::shared_ptr<one::Tensor> sorted_x = JUST(DimGather(x, dim, sorted_index, false));
    std::shared_ptr<one::Tensor> ranks =
        JUST(Constant(Shape({x->dim(0), 1}), qn, DType::Double(), JUST(x->device())));
    std::shared_ptr<one::Tensor> ranks_below = JUST(Floor(ranks));
    std::shared_ptr<one::Tensor> weights = JUST(Sub(ranks, ranks_below, 1, false));
    ranks_below =
        JUST(DimGather(sorted_x, dim, JUST(Cast(ranks_below, DType::Int64(), false)), false));
    std::shared_ptr<one::Tensor> ranks_above =
        JUST(DimGather(sorted_x, dim, JUST(Cast(JUST(Ceil(ranks)), DType::Int64(), false)), false));
    std::shared_ptr<one::Tensor> res = JUST(Add(
        ranks_below, JUST(Mul(JUST(Sub(ranks_above, ranks_below, 1, false)), weights)), 1, false));
    std::vector<int32_t> dims = {-1};
    return Squeeze(res, dims);
  }
};

class TransposeFunctor {
 public:
  TransposeFunctor() {
    op_ = CHECK_JUST(one::OpBuilder("transpose").Input("input").Output("output").Build());
  }
  Maybe<Tensor> operator()(const std::shared_ptr<one::Tensor>& input,
                           const std::vector<int32_t>& permute) const {
    auto ndim = input->ndim();
    CHECK_EQ_OR_RETURN(ndim, permute.size()) << "number of dims don't match in permute";

    // handle negative permute value here, because of permute is const,
    // so copy it to local var and do modification.
    auto positive_perm = permute;
    for (auto i = 0; i < positive_perm.size(); i++) {
      positive_perm[i] = JUST(maybe_wrap_dim(positive_perm[i], ndim));
    }
    // currently, view only support eager and local mode
    if (view::IsViewApplicable(input)) { return JUST(view::Transpose(input, positive_perm)); }

    auto& attrs = THREAD_CACHED_MUTABLE_ATTR_MAP("perm");
    attrs.SetAllAttrs(positive_perm);
    return OpInterpUtil::Dispatch<Tensor>(*op_, {input}, attrs);
  }

 private:
  std::shared_ptr<OpExpr> op_;
};

class Transpose2dimFunctor {
 public:
  Transpose2dimFunctor() {
    op_ = CHECK_JUST(one::OpBuilder("transpose").Input("input").Output("output").Build());
  }
  Maybe<Tensor> operator()(const std::shared_ptr<one::Tensor>& input, const int32_t dim0,
                           const int32_t dim1) const {
    const int64_t ndim = input->ndim();
    std::vector<int32_t> permute;
    permute.reserve(ndim);
    int32_t dim_0 = dim0;
    int32_t dim_1 = dim1;

    dim_0 = JUST(maybe_wrap_dim(dim_0, ndim));
    dim_1 = JUST(maybe_wrap_dim(dim_1, ndim));
    for (int32_t i = 0; i < ndim; ++i) { permute.emplace_back(i); }
    std::swap(permute[dim_0], permute[dim_1]);
    Shape shape(DimVector(permute.begin(), permute.end()));
    if (view::IsViewApplicable(input)) { return JUST(view::Transpose(input, permute)); }

    auto& attrs = THREAD_CACHED_MUTABLE_ATTR_MAP("perm");
    attrs.SetAllAttrs(permute);
    return OpInterpUtil::Dispatch<Tensor>(*op_, {input}, attrs);
  }

 private:
  std::shared_ptr<OpExpr> op_;
};

class AsStridedFunctor {
 public:
  AsStridedFunctor() {
    op_ = CHECK_JUST(one::OpBuilder("as_strided").Input("input").Output("output").Build());
  }
  Maybe<Tensor> operator()(const std::shared_ptr<one::Tensor>& input,
                           const std::vector<int64_t>& size, const std::vector<int64_t>& stride,
                           const int64_t& storage_offset) const {
    CHECK_OR_RETURN(size.size() == stride.size()) << "mismatch in length of strides and shape";
    for (size_t i = 0; i < size.size(); i++) {
      CHECK_OR_RETURN(size[i] >= 0) << "Trying to create tensor with negative dimension" << size[i];
      CHECK_OR_RETURN(stride[i] >= 0)
          << "as_strided: Negative strides are not supported at the moment, got strides:"
          << stride[i];
    }
    if (view::IsViewApplicable(input)) {
      return JUST(view::AsStrided(input, size, stride, storage_offset));
    }
    auto& attrs = THREAD_CACHED_MUTABLE_ATTR_MAP("size", "stride", "storage_offset");
    attrs.SetAllAttrs(size, stride, storage_offset);
    return OpInterpUtil::Dispatch<Tensor>(*op_, {input}, attrs);
  }

 private:
  std::shared_ptr<OpExpr> op_;
};

class AsStridedGradFunctor {
 public:
  AsStridedGradFunctor() {
    op_ = CHECK_JUST(
        one::OpBuilder("as_strided_grad").Input("dy").Input("input").Output("dx").Build());
  }
  Maybe<Tensor> operator()(const std::shared_ptr<one::Tensor>& dy,
                           const std::shared_ptr<one::Tensor>& input,
                           const std::vector<int64_t>& size, const std::vector<int64_t>& stride,
                           const int64_t& storage_offset) const {
    if (view::IsViewApplicable(input)) {
      return JUST(view::AsStridedGrad(dy, input, size, stride, storage_offset));
    }
    auto& attrs = THREAD_CACHED_MUTABLE_ATTR_MAP("size", "stride", "storage_offset");
    attrs.SetAllAttrs(size, stride, storage_offset);
    return OpInterpUtil::Dispatch<Tensor>(*op_, {dy, input}, attrs);
  }

 private:
  std::shared_ptr<OpExpr> op_;
};

class InplaceAsStridedFunctor {
 public:
  Maybe<Tensor> operator()(const std::shared_ptr<one::Tensor>& input,
                           const std::vector<int64_t>& size, const std::vector<int64_t>& stride,
                           const int64_t& storage_offset) const {
    JUST(CheckInplaceValid(input));
    CHECK_OR_RETURN(size.size() == stride.size()) << "mismatch in length of strides and shape";
    for (size_t i = 0; i < size.size(); i++) {
      CHECK_OR_RETURN(size[i] >= 0) << "Trying to create tensor with negative dimension" << size[i];
      CHECK_OR_RETURN(stride[i] >= 0)
          << "as_strided: Negative strides are not supported at the moment, got strides:"
          << stride[i];
    }
    CHECK_OR_RETURN(view::IsViewApplicable(input))
        << "Only support as_strided_ in eager local mode";
    JUST(view::InplaceAsStrided(input, size, stride, storage_offset));
    return input;
  }
};
class ArangeFunctor {
 public:
  ArangeFunctor() { op_ = CHECK_JUST(one::OpBuilder("arange").Output("out").Build()); }
  Maybe<Tensor> operator()(const Scalar& start, const Scalar& limit, const Scalar& delta,
                           const Optional<Symbol<DType>>& dtype,
                           const Optional<Symbol<Device>>& device) const {
    if (GlobalMode::is_enabled()) {
      return JUST(functional::GlobalArange(start, limit, delta, dtype,
                                           GetGlobalParallelDescFromDevice(device),
                                           *JUST(GetSbpList(GlobalMode::nd_sbp()))));
    }
    auto& attrs =
        THREAD_CACHED_MUTABLE_ATTR_MAP("integer_start", "integer_limit", "integer_delta",
                                       "float_start", "float_limit", "float_delta", "dtype");
    if (dtype.has_value()) {
      const DataType range_dtype = JUST(dtype)->data_type();
      if (IsIntegralDataType(range_dtype)) {
        attrs.SetAllAttrs(start.As<int64_t>(), limit.As<int64_t>(), delta.As<int64_t>(), NullOpt,
                          NullOpt, NullOpt, range_dtype);
      } else {
        attrs.SetAllAttrs(NullOpt, NullOpt, NullOpt, start.As<double>(), limit.As<double>(),
                          delta.As<double>(), range_dtype);
      }
    } else {
      if (start.IsIntegral() && limit.IsIntegral() && delta.IsIntegral()) {
        attrs.SetAllAttrs(start.As<int64_t>(), limit.As<int64_t>(), delta.As<int64_t>(), NullOpt,
                          NullOpt, NullOpt, DType::Int64()->data_type());
      } else {
        attrs.SetAllAttrs(NullOpt, NullOpt, NullOpt, start.As<double>(), limit.As<double>(),
                          delta.As<double>(), DType::Float()->data_type());
      }
    }
    OpExprInterpContext ctx(attrs);
    ctx.device = device;
    return OpInterpUtil::Dispatch<Tensor>(*op_, {}, ctx);
  }

 private:
  std::shared_ptr<OpExpr> op_;
};

class Arange2Functor {
 public:
  Maybe<Tensor> operator()(const Scalar& limit, const Optional<Symbol<DType>>& dtype,
                           const Optional<Symbol<Device>>& device) const {
    return Arange(Scalar(0), limit, Scalar(1), dtype, device);
  }
};

class GlobalArangeFunctor {
 public:
  GlobalArangeFunctor() { op_ = CHECK_JUST(one::OpBuilder("arange").Output("out").Build()); }
  Maybe<Tensor> operator()(const Scalar& start, const Scalar& limit, const Scalar& delta,
                           const Optional<Symbol<DType>>& dtype,
                           const Symbol<ParallelDesc>& placement,
                           const std::vector<Symbol<SbpParallel>>& sbp_tuple) const {
    JUST(CheckDeviceIdsIsValid(placement));
    auto& attrs = THREAD_CACHED_MUTABLE_ATTR_MAP("integer_start", "integer_limit", "integer_delta",
                                                 "float_start", "float_limit", "float_delta",
                                                 "dtype", "nd_sbp");
    if (dtype.has_value()) {
      const DataType range_dtype = JUST(dtype)->data_type();
      if (IsIntegralDataType(range_dtype)) {
        attrs.SetAllAttrs(start.As<int64_t>(), limit.As<int64_t>(), delta.As<int64_t>(), NullOpt,
                          NullOpt, NullOpt, range_dtype, NullOpt);
      } else {
        attrs.SetAllAttrs(NullOpt, NullOpt, NullOpt, start.As<double>(), limit.As<double>(),
                          delta.As<double>(), range_dtype, NullOpt);
      }
    } else {
      if (start.IsIntegral() && limit.IsIntegral() && delta.IsIntegral()) {
        attrs.SetAllAttrs(start.As<int64_t>(), limit.As<int64_t>(), delta.As<int64_t>(), NullOpt,
                          NullOpt, NullOpt, DType::Int64()->data_type(), NullOpt);
      } else {
        attrs.SetAllAttrs(NullOpt, NullOpt, NullOpt, start.As<double>(), limit.As<double>(),
                          delta.As<double>(), DType::Float()->data_type(), NullOpt);
      }
    }
    if (LazyMode::is_enabled()) {
      std::vector<std::string> nd_sbp(sbp_tuple.size());
      {
        for (int i = 0; i < sbp_tuple.size(); ++i) {
          nd_sbp.at(i) = SbpParallelToString(*sbp_tuple.at(i));
        }
      }
      attrs.SetAttr<7>(nd_sbp);
    }
    const auto& nd_sbp = JUST(GetNdSbp(sbp_tuple));
    return OpInterpUtil::Dispatch<Tensor>(*op_, {}, OpExprInterpContext(attrs, placement, nd_sbp));
  }

 private:
  std::shared_ptr<OpExpr> op_;
};

class GlobalArange2Functor {
 public:
  Maybe<Tensor> operator()(const Scalar& limit, const Optional<Symbol<DType>>& dtype,
                           const Symbol<ParallelDesc>& placement,
                           const std::vector<Symbol<SbpParallel>>& sbp_tuple) const {
    JUST(CheckDeviceIdsIsValid(placement));
    return GlobalArange(Scalar(0), limit, Scalar(1), dtype, placement, sbp_tuple);
  }
};

class HannWindowFunctor {
 public:
  Maybe<Tensor> operator()(const int64_t window_length, const bool& periodic,
                           const Optional<Symbol<Device>>& device,
                           const Optional<Symbol<DType>>& dtype, const bool& requires_grad) const {
    if (GlobalMode::is_enabled()) {
      return JUST(functional::GlobalHannWindow(
          window_length, periodic, GetGlobalParallelDescFromDevice(device),
          *JUST(GetSbpList(GlobalMode::nd_sbp())), dtype, requires_grad));
    }
    autograd::AutoGradMode mode(false);
    if (dtype.has_value() && !IsFloatingDataType(JUST(dtype)->data_type())) {
      return Error::RuntimeError()
             << "hann_window expects floating point dtypes, got: " << JUST(dtype)->name();
    }
    // TODO: speedup
    auto result = JUST(Arange(1, 2, 1, dtype, device));
    if (window_length != 1) {
      if (periodic) {
        const auto indice = JUST(Arange(window_length + 1, dtype, device));
        const auto div_result = JUST(ScalarDiv(JUST(ScalarMul(2 * M_PI, indice)), window_length));
        result = JUST(Slice(JUST(ScalarDiv(JUST(ScalarSub(1, JUST(Cos(div_result)), 1)), 2)), {0},
                            {window_length}, {1}, /*enable_view_slice=*/false));
      } else {
        const auto indice = JUST(Arange(window_length, dtype, device));
        const auto div_result =
            JUST(ScalarDiv(JUST(ScalarMul(2 * M_PI, indice)), window_length - 1));
        result = JUST(ScalarDiv(JUST(ScalarSub(1, JUST(Cos(div_result)), 1)), 2));
      }
    }
    JUST(result->set_requires_grad(requires_grad));
    return result;
  }
};

class GlobalHannWindowFunctor {
 public:
  Maybe<Tensor> operator()(const int64_t window_length, const bool& periodic,
                           const Symbol<ParallelDesc>& placement,
                           const std::vector<Symbol<SbpParallel>>& sbp,
                           const Optional<Symbol<DType>>& dtype, const bool& requires_grad) const {
    autograd::AutoGradMode mode(false);
    JUST(CheckDeviceIdsIsValid(placement));
    if (dtype.has_value() && !IsFloatingDataType(JUST(dtype)->data_type())) {
      return Error::RuntimeError()
             << "hann_window expects floating point dtypes, got: " << JUST(dtype)->name();
    }
    auto result = JUST(GlobalArange(1, 1 + window_length, 1, dtype, placement, sbp));
    if (window_length != 1) {
      if (periodic) {
        const auto indice = JUST(GlobalArange(window_length + 8, dtype, placement, sbp));
        const auto div_result = JUST(ScalarDiv(JUST(ScalarMul(2 * M_PI, indice)), window_length));
        result = JUST(Slice(JUST(ScalarDiv(JUST(ScalarSub(1, JUST(Cos(div_result)), 1)), 2)), {0},
                            {window_length}, {1}, /*enable_view_slice=*/false));
      } else {
        const auto indice = JUST(GlobalArange(window_length, dtype, placement, sbp));
        const auto div_result =
            JUST(ScalarDiv(JUST(ScalarMul(2 * M_PI, indice)), window_length - 1));
        result = JUST(ScalarDiv(JUST(ScalarSub(1, JUST(Cos(div_result)), 1)), 2));
      }
    }
    result = JUST(ToGlobal(result, placement, sbp, {}, true, /*copy=*/false));
    JUST(result->set_requires_grad(requires_grad));
    return result;
  }
};

class CastFunctor {
 public:
  CastFunctor() { op_ = CHECK_JUST(one::OpBuilder("cast").Input("in").Output("out").Build()); }
  Maybe<Tensor> operator()(const std::shared_ptr<one::Tensor>& x, const Symbol<DType>& dtype,
                           const bool pin_memory) const {
    if (x->dtype() == dtype) { return x; }
    auto& attrs = THREAD_CACHED_MUTABLE_ATTR_MAP("dtype", "pin_memory");
    attrs.SetAllAttrs(dtype->data_type(), pin_memory);
    return OpInterpUtil::Dispatch<Tensor>(*op_, {x}, attrs);
  }

 private:
  std::shared_ptr<OpExpr> op_;
};

class TypeAsFunctor {
 public:
  Maybe<Tensor> operator()(const std::shared_ptr<Tensor>& src,
                           const std::shared_ptr<Tensor>& dst) const {
    if (dst->is_global()) {
      std::vector<Symbol<SbpParallel>> sbp(JUST(dst->nd_sbp())->sbp_parallel_size());
      for (size_t i = 0; i < sbp.size(); i++) { sbp[i] = JUST(dst->nd_sbp())->sbp_parallel(i); }
      std::vector<Symbol<SbpParallel>> grad_sbp;
      const std::shared_ptr<Tensor>& global_src = JUST(ToGlobal(
          src, JUST(dst->parallel_desc()), sbp, grad_sbp, /*check_meta=*/false, /*copy=*/false));
      return To(global_src, dst->dtype(), false);
    } else if (src->is_global()) {
      const std::shared_ptr<Tensor>& local_src = JUST(GlobalToLocal(src, false));
      return To(local_src, dst->dtype(), false);
    } else {
      return To(src, dst, false);
    }
  }
};

class ClampBaseFunctor {
 public:
  ClampBaseFunctor() {
    clip_op_ = CHECK_JUST(one::OpBuilder("clip_by_scalar").Input("x").Output("y").Build());
    clip_min_op_ = CHECK_JUST(one::OpBuilder("clip_by_scalar_min").Input("x").Output("y").Build());
    clip_max_op_ = CHECK_JUST(one::OpBuilder("clip_by_scalar_max").Input("x").Output("y").Build());
  }
  Maybe<Tensor> operator()(const std::shared_ptr<one::Tensor>& x, const Optional<Scalar>& min,
                           const Optional<Scalar>& max, bool inplace) const {
    CHECK_OR_RETURN(min.has_value() || max.has_value())
        << "Requires one of argument `min` and `max` at least in clip.";
    auto& attrs = THREAD_CACHED_MUTABLE_ATTR_MAP("floating_min", "integral_min", "floating_max",
                                                 "integral_max");
    if (IsFloatingDataType(x->dtype()->data_type())) {
      if (min.has_value()) {
        const auto& min_val = JUST(min);
        attrs.SetAttr<0>(min_val->As<double>());
        attrs.SetAttr<1>(static_cast<int64_t>(0));
      }
      if (max.has_value()) {
        const auto& max_val = JUST(max);
        attrs.SetAttr<2>(max_val->As<double>());
        attrs.SetAttr<3>(static_cast<int64_t>(0));
      }
    } else if (IsIntegralDataType(x->dtype()->data_type())) {
      if (min.has_value()) {
        const auto& min_val = JUST(min);
        attrs.SetAttr<0>(static_cast<double>(0));
        attrs.SetAttr<1>(min_val->As<int64_t>());
      }
      if (max.has_value()) {
        const auto& max_val = JUST(max);
        attrs.SetAttr<2>(static_cast<double>(0));
        attrs.SetAttr<3>(max_val->As<int64_t>());
      }
    } else {
      UNIMPLEMENTED_THEN_RETURN() << "Only support floating or integral data type.";
    }
    const OpExpr* op = nullptr;
    if (!min.has_value()) {
      op = clip_max_op_.get();
    } else if (!max.has_value()) {
      op = clip_min_op_.get();
    } else {
      op = clip_op_.get();
    }
    if (inplace) {
      JUST(CheckInplaceValid(x));
      std::shared_ptr<TensorTuple> outputs = std::make_shared<TensorTuple>(1);
      outputs->at(0) = x;
      if (x->requires_grad()) {
        JUST(OpInterpUtil::Dispatch(*op, {JUST(functional::Identity(x))}, outputs.get(), attrs));
      } else {
        JUST(OpInterpUtil::Dispatch(*op, {x}, outputs.get(), attrs));
      }
      return outputs->at(0);
    } else {
      return OpInterpUtil::Dispatch<Tensor>(*op, {x}, attrs);
    }
  }

 private:
  std::shared_ptr<OpExpr> clip_op_;
  std::shared_ptr<OpExpr> clip_min_op_;
  std::shared_ptr<OpExpr> clip_max_op_;
};

class ClampFunctor : public ClampBaseFunctor {
 public:
  Maybe<Tensor> operator()(const std::shared_ptr<one::Tensor>& x, const Optional<Scalar>& min,
                           const Optional<Scalar>& max) const {
    return ClampBaseFunctor::operator()(x, min, max, /* inplace=*/false);
  }
};

class ClampMinFunctor : public ClampBaseFunctor {
 public:
  Maybe<Tensor> operator()(const std::shared_ptr<one::Tensor>& x, const Scalar& min) const {
    return ClampBaseFunctor::operator()(x, min, NullOpt, /* inplace=*/false);
  }
};

class ClampMaxFunctor : public ClampBaseFunctor {
 public:
  Maybe<Tensor> operator()(const std::shared_ptr<one::Tensor>& x, const Scalar& max) const {
    return ClampBaseFunctor::operator()(x, NullOpt, max, /* inplace=*/false);
  }
};

class ClampInplaceFunctor : public ClampBaseFunctor {
 public:
  Maybe<Tensor> operator()(const std::shared_ptr<one::Tensor>& x, const Optional<Scalar>& min,
                           const Optional<Scalar>& max) const {
    return ClampBaseFunctor::operator()(x, min, max, /* inplace=*/true);
  }
};

class ClampMinInplaceFunctor : public ClampBaseFunctor {
 public:
  Maybe<Tensor> operator()(const std::shared_ptr<one::Tensor>& x, const Scalar& min) const {
    return ClampBaseFunctor::operator()(x, min, NullOpt, /* inplace=*/true);
  }
};

class ClampMaxInplaceFunctor : public ClampBaseFunctor {
 public:
  Maybe<Tensor> operator()(const std::shared_ptr<one::Tensor>& x, const Scalar& max) const {
    return ClampBaseFunctor::operator()(x, NullOpt, max, /* inplace=*/true);
  }
};

class ClipFunctor {
 public:
  Maybe<Tensor> operator()(const std::shared_ptr<one::Tensor>& x, const Optional<Scalar>& min,
                           const Optional<Scalar>& max) const {
    return Clamp(x, min, max);
  }
};

class ClipInplaceFunctor {
 public:
  Maybe<Tensor> operator()(const std::shared_ptr<one::Tensor>& x, const Optional<Scalar>& min,
                           const Optional<Scalar>& max) const {
    return ClampInplace(x, min, max);
  }
};
class SqrtSquareSumFunctor {
 public:
  SqrtSquareSumFunctor() {
    op_ = CHECK_JUST(one::OpBuilder("sqrt_square_sum").Input("x").Output("y").Build());
  }
  Maybe<Tensor> operator()(const std::shared_ptr<one::Tensor>& x) const {
    return OpInterpUtil::Dispatch<Tensor>(*op_, {x}, {});
  }

 private:
  std::shared_ptr<OpExpr> op_;
};

class VectorNormFunctor {
 public:
  VectorNormFunctor() {}
  Maybe<Tensor> operator()(const std::shared_ptr<one::Tensor>& x, const Scalar& ord,
                           const Optional<std::vector<int32_t>>& input_dim, const bool& keepdim,
                           const Optional<Symbol<DType>>& dtype) const {
    std::shared_ptr<one::Tensor> res;
    Symbol<DType> dtype_val;
    if (dtype) {
      dtype_val = JUST(dtype);
      if (!(dtype_val->data_type() == DataType::kFloat
            || dtype_val->data_type() == DataType::kDouble
            || dtype_val->data_type() == DataType::kFloat16
            || dtype_val->data_type() == DataType::kBFloat16)) {
        UNIMPLEMENTED_THEN_RETURN() << "linalg.vector_norm(): only supports floating point and "
                                       "complex dtypes, but got: Int.";
      }
    } else {
      if (!IsFloatingDataType(x->dtype()->data_type())) {
        UNIMPLEMENTED_THEN_RETURN() << "linalg.vector_norm(): only supports floating point and "
                                       "complex dtypes, but got: Int.";
      }
      dtype_val = x->dtype();
    }
    bool full_dim_flag = true;
    std::vector<int32_t> dim;
    if (!input_dim.has_value()) {
      std::vector<int32_t> reduce_axis(x->ndim());
      std::iota(reduce_axis.begin(), reduce_axis.end(), 0);
      dim = reduce_axis;
    } else {
      std::vector<int32_t> dim_check;
      dim_check = *JUST(input_dim);
      for (int i = 0; i < dim_check.size(); ++i) {
        if (dim_check[i] >= 0) {
          dim.emplace_back(dim_check[i]);
        } else {
          dim.emplace_back(dim_check[i] + x->ndim());
        }
        if (dim[i] != i) { full_dim_flag = false; }
      }
      if ((int)dim.size() < x->ndim()) { full_dim_flag = false; }
    }
    if (ord.IsIntegral() || ord.IsFloatingPoint()) {
      double ord_val = ord.As<double>();
      if (ord_val == 0) {
        res = JUST(ReduceSum(JUST(functional::NotEqualZero(x)), dim, keepdim));
      } else if (ord_val == INFINITY) {
        res = JUST(ReduceMax(JUST(Abs(x)), dim, keepdim));
      } else if (ord_val == -INFINITY) {
        res = JUST(ReduceMin(JUST(Abs(x)), dim, keepdim));
      } else if (ord_val == 2.0 && keepdim == false && full_dim_flag
                 && x->requires_grad() == false) {
        res = JUST(SqrtSquareSum(x));
      } else {
        res =
            JUST(ScalarPow(JUST(ReduceSum(JUST(ScalarPow(JUST(Abs(x)), ord, false)), dim, keepdim)),
                           Scalar(1.0) / ord, false));
      }
      res = JUST(Cast(res, dtype_val, /*pin_memory=*/false));
      return res;
    } else {
      UNIMPLEMENTED_THEN_RETURN()
          << "linalg_vector_norm(): argument 'ord' must be Number, not str.";
    }
  }
};

class ScalarVectorNormFunctor {
 public:
  ScalarVectorNormFunctor() {}
  Maybe<Tensor> operator()(const std::shared_ptr<one::Tensor>& x, const Scalar& ord,
                           const Scalar& input_dim, const bool& keepdim,
                           const Optional<Symbol<DType>>& dtype) const {
    if (dtype) {
      Symbol<DType> dtype_val = JUST(dtype);
      if (!(dtype_val->data_type() == DataType::kFloat
            || dtype_val->data_type() == DataType::kDouble
            || dtype_val->data_type() == DataType::kFloat16
            || dtype_val->data_type() == DataType::kBFloat16)) {
        UNIMPLEMENTED_THEN_RETURN() << "linalg.vector_norm(): only supports the float, double, "
                                       "cfloat and cdouble dtypes, but got: Int.";
      }
    } else {
      if (!IsFloatingDataType(x->dtype()->data_type())) {
        UNIMPLEMENTED_THEN_RETURN() << "linalg.vector_norm(): only supports the float, double, "
                                       "cfloat and cdouble dtypes, but got: Int.";
      }
    }
    if (input_dim.IsIntegral()) {
      std::vector<int32_t> dim(1, input_dim.As<int>());
      return functional::VectorNorm(x, ord, dim, keepdim, dtype);
    } else {
      UNIMPLEMENTED_THEN_RETURN() << "linalg.vector_norm(): only support int dim.";
    }
  }
};

class ScalarMatrixNormFunctor {
 public:
  ScalarMatrixNormFunctor() {}
  Maybe<Tensor> operator()(const std::shared_ptr<one::Tensor>& x, const Scalar& ord,
                           const std::vector<int32_t>& input_dim, const bool& keepdim,
                           const Optional<Symbol<DType>>& dtype) const {
    std::shared_ptr<one::Tensor> res;

    auto num_dims = x->ndim();
    auto axis = input_dim.size();
    CHECK_OR_RETURN(num_dims >= 2)
        << "linalg.matrix_norm(): input tensor must be a matrix or batch of matrices";
    CHECK_OR_RETURN(axis == 2 && input_dim[0] != input_dim[1])
        << "linalg.matrix_norm(): input_dim must be a 2-tuple of ints with different elements";

    Symbol<DType> dtype_val;
    if (dtype) {
      dtype_val = JUST(dtype);
      if (!(dtype_val->data_type() == DataType::kFloat
            || dtype_val->data_type() == DataType::kDouble
            || dtype_val->data_type() == DataType::kFloat16
            || dtype_val->data_type() == DataType::kBFloat16)) {
        UNIMPLEMENTED_THEN_RETURN() << "linalg.matrix_norm(): only supports the float, double, "
                                       "cfloat and cdouble dtypes, but got: Int.";
      }
    } else {
      if (!IsFloatingDataType(x->dtype()->data_type())) {
        UNIMPLEMENTED_THEN_RETURN() << "linalg.matrix_norm(): only supports the float, double, "
                                       "cfloat and cdouble dtypes, but got: Int.";
      }
      dtype_val = x->dtype();
    }
    std::vector<int32_t> dim_tmp;
    dim_tmp.reserve(axis);
    for (int i = 0; i < axis; ++i) {
      if (input_dim[i] >= 0) {
        dim_tmp.emplace_back(input_dim[i]);
      } else {
        dim_tmp.emplace_back(input_dim[i] + num_dims);
      }
    }
    std::vector<int32_t> dim(2);
    double ord_tmp = ord.As<double>();
    if (ord_tmp == INFINITY || ord_tmp == -INFINITY) {
      dim = dim_tmp;
      dim[0] = dim_tmp[1];
      dim[1] = dim_tmp[0];
    } else if (ord_tmp == 1 || ord_tmp == -1) {
      dim = dim_tmp;
    } else {
      UNIMPLEMENTED_THEN_RETURN()
          << "linalg.matrix_norm(): Only support INFINITY,-INFINITY,1 or -1 data type.";
    }

    if (dim[1] > dim[0] && keepdim == false) { dim[1] -= 1; }
    std::vector<int32_t> dim_tmp0_vec(1, dim[0]);
    std::vector<int32_t> dim_tmp1_vec(1, dim[1]);
    res = JUST(ReduceSum(JUST(Abs(x)), dim_tmp0_vec, keepdim));

    if (ord_tmp == INFINITY || ord_tmp == 1) {
      res = JUST(ReduceMax(res, dim_tmp1_vec, keepdim));
    } else if (ord_tmp == -INFINITY || ord_tmp == -1) {
      res = JUST(ReduceMin(res, dim_tmp1_vec, keepdim));
    }
    res = JUST(Cast(res, dtype_val, /*pin_memory=*/false));
    return res;
  }
};

class MatrixNormFunctor {
 public:
  MatrixNormFunctor() {}
  Maybe<Tensor> operator()(const std::shared_ptr<one::Tensor>& x, const std::string& ord,
                           const std::vector<int32_t>& input_dim, const bool& keepdim,
                           const Optional<Symbol<DType>>& dtype) const {
    std::shared_ptr<one::Tensor> res;
    Symbol<DType> dtype_val;
    if (dtype) {
      dtype_val = JUST(dtype);
      if (!(dtype_val->data_type() == DataType::kFloat
            || dtype_val->data_type() == DataType::kDouble
            || dtype_val->data_type() == DataType::kFloat16
            || dtype_val->data_type() == DataType::kBFloat16)) {
        UNIMPLEMENTED_THEN_RETURN() << "linalg.matrix_norm(): only supports the float, double, "
                                       "cfloat and cdouble dtypes, but got: Int.";
      }
    } else {
      if (!IsFloatingDataType(x->dtype()->data_type())) {
        UNIMPLEMENTED_THEN_RETURN() << "linalg.matrix_norm(): only supports the float, double, "
                                       "cfloat and cdouble dtypes, but got: Int.";
      }
      dtype_val = x->dtype();
    }
    auto num_dims = x->ndim();
    auto axis = input_dim.size();
    std::vector<int32_t> dim_tmp(axis);
    for (int i = 0; i < axis; ++i) {
      if (input_dim[i] >= 0) {
        dim_tmp[i] = input_dim[i];
      } else {
        dim_tmp[i] = input_dim[i] + num_dims;
      }
    }
    if (ord == "nuc") {
      UNIMPLEMENTED_THEN_RETURN() << "linalg.matrix_norm(): Not support ord is nuc.";
    } else if (ord == "fro") {
      res = JUST(Sqrt(JUST(ReduceSum(JUST(Square(x)), dim_tmp, keepdim))));
    } else {
      UNIMPLEMENTED_THEN_RETURN() << "linalg.matrix_norm(): could not convert string to float:"
                                  << ord;
    }
    res = JUST(Cast(res, dtype_val, /*pin_memory=*/false));
    return res;
  }
};

class NormFunctor {
 public:
  NormFunctor() {}
  Maybe<Tensor> operator()(const std::shared_ptr<one::Tensor>& x, const Optional<Scalar>& ord,
                           const Optional<std::vector<int32_t>>& input_dim, const bool& keepdim,
                           const Optional<Symbol<DType>>& dtype, const bool& for_norm) const {
    // If for_norm, the functor will be used to oneflow.norm.
    std::shared_ptr<one::Tensor> res;
    if (dtype) {
      Symbol<DType> dtype_val = JUST(dtype);
      if (!(dtype_val->data_type() == DataType::kFloat
            || dtype_val->data_type() == DataType::kDouble
            || dtype_val->data_type() == DataType::kFloat16
            || dtype_val->data_type() == DataType::kBFloat16)) {
        UNIMPLEMENTED_THEN_RETURN() << "linalg.norm(): only supports the float, double, cfloat and "
                                       "cdouble dtypes, but got: Int.";
      }
    } else {
      if (!IsFloatingDataType(x->dtype()->data_type())) {
        UNIMPLEMENTED_THEN_RETURN() << "linalg.norm(): only supports the float, double, cfloat and "
                                       "cdouble dtypes, but got: Int.";
      }
    }
    Scalar ord_sca;
    bool ord_type = false;
    if (ord.has_value()) {
      ord_type = (*JUST(ord)).IsIntegral();
      if (ord_type) {
        ord_sca = Scalar((*JUST(ord)).As<double>());
      } else {
        ord_sca = *JUST(ord);
      }
    }
    if (input_dim.has_value()) {
      auto axis = (*JUST(input_dim)).size();
      if (axis == 1) {
        Scalar ord_val;
        if (!ord.has_value()) {
          ord_val = Scalar(2.0);
        } else {
          ord_val = ord_sca;
        }
        res = JUST(VectorNorm(x, ord_val, input_dim, keepdim, dtype));
      } else if (axis > 2) {
        res = JUST(MatrixNorm(x, ord_sca, *JUST(input_dim), keepdim, dtype));
      } else if (axis == 2) {
        if (!ord.has_value()) {
          res = JUST(MatrixNorm(x, "fro", *JUST(input_dim), keepdim, dtype));
        } else {
          res = JUST(MatrixNorm(x, ord_sca, *JUST(input_dim), keepdim, dtype));
        }
      }
    } else {
      if (ord.has_value()) {
        CHECK_OR_RETURN(x->ndim() <= 2)
            << "linalg.norm(): input must be 1-D or 2-D when dim is None and ord is not None";
        if (ord_type) {
          const double ord_double = (*JUST(ord)).As<double>();
          if (for_norm && (ord_double >= 2 || ord_double <= -2)) {
            const int32_t num_axes = x->shape()->NumAxes();
            std::vector<int32_t> axes_vec(num_axes);
            std::iota(axes_vec.begin(), axes_vec.end(), 0);
            return ScalarPow(JUST(ReduceSum(JUST(ScalarPow(JUST(Abs(x)), ord_sca, false)), axes_vec,
                                            /*keepdims=*/false)),
                             1 / ord_double, false);
          }
        }
        if (x->ndim() == 1) {
          res = JUST(VectorNorm(x, ord_sca, input_dim, keepdim, dtype));
        } else {
          std::vector<int32_t> dim{0, 1};
          res = JUST(MatrixNorm(x, ord_sca, dim, keepdim, dtype));
        }
      } else {
        res = JUST(VectorNorm(x, Scalar(2.0), input_dim, keepdim, dtype));
      }
    }
    return res;
  }
};

class Norm2Functor {
 public:
  Norm2Functor() {}
  Maybe<Tensor> operator()(const std::shared_ptr<one::Tensor>& x, const std::string& ord,
                           const Optional<std::vector<int32_t>>& input_dim, const bool& keepdim,
                           const Optional<Symbol<DType>>& dtype) const {
    std::shared_ptr<one::Tensor> res;
    std::vector<int32_t> dim(x->ndim());
    std::iota(dim.begin(), dim.end(), 0);
    if (dtype) {
      Symbol<DType> dtype_val = JUST(dtype);
      if (!(dtype_val->data_type() == DataType::kFloat
            || dtype_val->data_type() == DataType::kDouble
            || dtype_val->data_type() == DataType::kFloat16
            || dtype_val->data_type() == DataType::kBFloat16)) {
        UNIMPLEMENTED_THEN_RETURN() << "linalg.norm(): only supports the float, double, cfloat and "
                                       "cdouble dtypes, but got: Int.";
      }
    } else {
      if (!IsFloatingDataType(x->dtype()->data_type())) {
        UNIMPLEMENTED_THEN_RETURN() << "linalg.norm(): only supports the float, double, cfloat and "
                                       "cdouble dtypes, but got: Int.";
      }
    }
    if (input_dim.has_value()) {
      res = JUST(MatrixNorm(x, ord, *JUST(input_dim), keepdim, dtype));
    } else {
      res = JUST(MatrixNorm(x, ord, dim, keepdim, dtype));
    }
    return res;
  }
};

class ScalarNormFunctor {
 public:
  ScalarNormFunctor() {}
  Maybe<Tensor> operator()(const std::shared_ptr<one::Tensor>& x, const Optional<Scalar>& ord,
                           const Scalar& input_dim, const bool& keepdim,
                           const Optional<Symbol<DType>>& dtype) const {
    if (dtype) {
      Symbol<DType> dtype_val = JUST(dtype);
      if (!(dtype_val->data_type() == DataType::kFloat
            || dtype_val->data_type() == DataType::kDouble
            || dtype_val->data_type() == DataType::kFloat16
            || dtype_val->data_type() == DataType::kBFloat16)) {
        UNIMPLEMENTED_THEN_RETURN() << "linalg.norm(): only supports the float, double, cfloat and "
                                       "cdouble dtypes, but got: Int.";
      }
    } else {
      if (!IsFloatingDataType(x->dtype()->data_type())) {
        UNIMPLEMENTED_THEN_RETURN() << "linalg.norm(): only supports the float, double, cfloat and "
                                       "cdouble dtypes, but got: Int.";
      }
    }
    if (input_dim.IsIntegral()) {
      std::vector<int32_t> dim(1, input_dim.As<int>());
      return functional::Norm(x, ord, dim, keepdim, dtype, /*for_norm=*/false);
    } else {
      UNIMPLEMENTED_THEN_RETURN() << "linalg_norm(): only supports int dim.";
    }
  }
};

class ScalarNorm2Functor {
 public:
  ScalarNorm2Functor() {}
  Maybe<Tensor> operator()(const std::shared_ptr<one::Tensor>& x, const std::string& ord,
                           const Scalar& input_dim, const bool& keepdim,
                           const Optional<Symbol<DType>>& dtype) const {
    if (dtype) {
      Symbol<DType> dtype_val = JUST(dtype);
      if (!(dtype_val->data_type() == DataType::kFloat
            || dtype_val->data_type() == DataType::kDouble
            || dtype_val->data_type() == DataType::kFloat16
            || dtype_val->data_type() == DataType::kBFloat16)) {
        UNIMPLEMENTED_THEN_RETURN() << "linalg.norm(): only supports the float, double, cfloat and "
                                       "cdouble dtypes, but got: Int.";
      }
    } else {
      if (!IsFloatingDataType(x->dtype()->data_type())) {
        UNIMPLEMENTED_THEN_RETURN() << "linalg.norm(): only supports the float, double, cfloat and "
                                       "cdouble dtypes, but got: Int.";
      }
    }
    if (input_dim.IsIntegral()) {
      std::vector<int32_t> dim(1, input_dim.As<int>());
      return functional::Norm(x, ord, dim, keepdim, dtype);
    } else {
      UNIMPLEMENTED_THEN_RETURN() << "linalg_norm(): only supports int dim.";
    }
  }
};

class InvFunctor {
 public:
  InvFunctor() { op_ = CHECK_JUST(one::OpBuilder("inv").Input("x").Output("y").Build()); }
  Maybe<Tensor> operator()(const std::shared_ptr<Tensor>& x) const {
    if (x->ndim() < 2) {
      return Error::RuntimeError() << "linalg.inv: The input tensor must be at least 2 dimensions.";
    }
    if (x->dim(x->ndim() - 1) != x->dim(x->ndim() - 2)) {
      return Error::RuntimeError() << "linalg.inv: A must be batches of square matrices, "
                                   << "but they are " << x->dim(x->ndim() - 2) << " by "
                                   << x->dim(x->ndim() - 1) << " matrices";
    }
    return OpInterpUtil::Dispatch<Tensor>(*op_, {x}, {});
  }

 private:
  std::shared_ptr<OpExpr> op_;
};

class DetFunctor {
 public:
  DetFunctor() {
    det_op_ = CHECK_JUST(one::OpBuilder("det").Input("x").Output("y").Build());
    lu_decomposition_op_ = CHECK_JUST(
        one::OpBuilder("lu_decomposition").Input("x").Output("LU").Output("pivot").Build());
  }
  Maybe<Tensor> GetPivotDet(const std::shared_ptr<Tensor>& pivot) const {
    std::shared_ptr<Tensor> arange = nullptr;
    int64_t end = pivot->shape()->At(pivot->ndim() - 1) + 1;
    if (pivot->is_local()) {
      arange = JUST(functional::Arange(1, end, 1, pivot->dtype(), JUST(pivot->device())));
    } else {
      auto pivot_nd_sbp = JUST(pivot->nd_sbp());
      std::vector<Symbol<SbpParallel>> nd_sbp(pivot_nd_sbp->sbp_parallel_size());
      {
        for (int i = 0; i < nd_sbp.size(); ++i) { nd_sbp[i] = pivot_nd_sbp->sbp_parallel(i); }
      }
      arange = JUST(functional::GlobalArange(1, end, 1, pivot->dtype(),
                                             JUST(pivot->parallel_desc()), nd_sbp));
    }
    return sequence_function(functional::BroadcastNotEqual)
        .then([](const auto& x) { return functional::ReduceSum(x, {-1}, false); })
        .then([](const auto& x) { return functional::ScalarFMod(x, Scalar(2), true); })
        .then([](const auto& x) { return functional::ScalarMul(x, Scalar(-2), true); })
        .then([](const auto& x) { return functional::ScalarAdd(x, Scalar(1), Scalar(1), true); })
        .call(arange, pivot);
  }

  Maybe<Tensor> operator()(const std::shared_ptr<Tensor>& x) const {
    const int64_t xdims = x->ndim();
    if (xdims < 2) {
      return Error::RuntimeError() << "linalg.det: The input tensor must be at least 2 dimensions.";
    }
    if (x->dim(xdims - 1) != x->dim(xdims - 2)) {
      return Error::RuntimeError()
             << "linalg.det: A must be batches of square matrices, "
             << "but they are " << x->dim(xdims - 2) << " by " << x->dim(xdims - 1) << " matrices";
    }

    DeviceType x_device_type = DeviceType::kInvalidDevice;
    if (x->is_local()) {
      x_device_type = JUST(x->device())->enum_type();
    } else if (x->is_global()) {
      x_device_type = JUST(x->parallel_desc())->device_type();
    }

    if (x_device_type == DeviceType::kCPU) {
      return JUST(OpInterpUtil::Dispatch<Tensor>(*det_op_, {x}, {}));
    } else if (x_device_type == DeviceType::kCUDA) {
      auto result = JUST(OpInterpUtil::Dispatch<TensorTuple>(*lu_decomposition_op_, {x}, {}));
      auto LU = result->at(0);
      auto pivot = result->at(1);
      auto LU_det = JUST(
          functional::ReduceProd(JUST(functional::Diagonal(LU, 0, -2, -1)), {-1}, false, NullOpt));
      return functional::Mul(JUST(GetPivotDet(pivot)), LU_det);
    } else {
      UNIMPLEMENTED_THEN_RETURN() << "Det: Only support cpu and cuda device.";
    }
  }

 private:
  std::shared_ptr<OpExpr> det_op_;
  std::shared_ptr<OpExpr> lu_decomposition_op_;
};

class ClampGradFunctor {
 public:
  ClampGradFunctor() {
    clip_op_ = CHECK_JUST(
        one::OpBuilder("clip_by_scalar_grad").Input("dy").Input("x").Output("dx").Build());
    clip_min_op_ = CHECK_JUST(
        one::OpBuilder("clip_by_scalar_min_grad").Input("dy").Input("x").Output("dx").Build());
    clip_max_op_ = CHECK_JUST(
        one::OpBuilder("clip_by_scalar_max_grad").Input("dy").Input("x").Output("dx").Build());
  }
  Maybe<Tensor> operator()(const std::shared_ptr<one::Tensor>& dy,
                           const std::shared_ptr<one::Tensor>& x, const Optional<Scalar>& min,
                           const Optional<Scalar>& max) const {
    CHECK_OR_RETURN(min.has_value() || max.has_value())
        << "Requires one of argument `min` and `max` at least in clip_grad.";
    auto& attrs = THREAD_CACHED_MUTABLE_ATTR_MAP("floating_min", "integral_min", "floating_max",
                                                 "integral_max");
    if (IsFloatingDataType(x->dtype()->data_type())) {
      if (min.has_value()) {
        const auto& min_val = JUST(min);
        attrs.SetAttr<0>(min_val->As<double>());
        attrs.SetAttr<1>(static_cast<int64_t>(0));
      }
      if (max.has_value()) {
        const auto& max_val = JUST(max);
        attrs.SetAttr<2>(max_val->As<double>());
        attrs.SetAttr<3>(static_cast<int64_t>(0));
      }
    } else if (IsIntegralDataType(x->dtype()->data_type())) {
      if (min.has_value()) {
        const auto& min_val = JUST(min);
        attrs.SetAttr<0>(static_cast<double>(0));
        attrs.SetAttr<1>(min_val->As<int64_t>());
      }
      if (max.has_value()) {
        const auto& max_val = JUST(max);
        attrs.SetAttr<2>(static_cast<double>(0));
        attrs.SetAttr<3>(max_val->As<int64_t>());
      }
    } else {
      UNIMPLEMENTED_THEN_RETURN() << "Only support floating or integral data type.";
    }
    const OpExpr* op = nullptr;
    if (!min.has_value()) {
      op = clip_max_op_.get();
    } else if (!max.has_value()) {
      op = clip_min_op_.get();
    } else {
      op = clip_op_.get();
    }
    return OpInterpUtil::Dispatch<Tensor>(*op, {dy, x}, attrs);
  }

 private:
  std::shared_ptr<OpExpr> clip_op_;
  std::shared_ptr<OpExpr> clip_min_op_;
  std::shared_ptr<OpExpr> clip_max_op_;
};

class SelectFunctor {
 public:
  SelectFunctor() = default;

  Maybe<Tensor> operator()(const std::shared_ptr<one::Tensor>& input, const int32_t& dim,
                           const int32_t& index) const {
    int32_t ndim = input->ndim();
    CHECK_OR_RETURN(ndim > 0) << "select() cannot be applied to a 0-dim tensor.";
    int32_t pos_dim = JUST(maybe_wrap_dim(dim, ndim));
    auto size = input->dim(pos_dim);
    CHECK_OR_RETURN((index >= -size) && (index < size))
        << "Index out of range (expected to be in range of [" << -size << "," << size - 1
        << "], but got " << index << ")";
    int32_t pos_index = index >= 0 ? index : index + size;

    std::vector<int64_t> sizes(input->shape()->dim_vec().begin(), input->shape()->dim_vec().end());
    const auto& stride = *JUST(input->stride());
    std::vector<int64_t> strides(stride.begin(), stride.end());
    auto storage_offset = JUST(input->storage_offset()) + pos_index * strides[pos_dim];

    sizes.erase(sizes.begin() + pos_dim);
    strides.erase(strides.begin() + pos_dim);

    return AsStrided(input, sizes, strides, storage_offset);
  }
};

class SelectTopNFunctor {
 public:
  SelectTopNFunctor() { op_ = CHECK_JUST(one::SelectTopNOpExpr::New()); }

  Maybe<TensorTuple> operator()(const TensorTuple& inputs, int32_t n) const {
    auto& attrs = THREAD_CACHED_MUTABLE_ATTR_MAP("top_n");
    attrs.SetAllAttrs(n);
    std::vector<bool> require_grad(n);
    for (int i = 0; i < n; ++i) { require_grad[i] = JUST(VectorAt(inputs, i))->requires_grad(); }
    const auto& output = JUST(OpInterpUtil::Dispatch<one::TensorTuple>(*op_, inputs, attrs));
    for (int i = 0; i < output->size(); ++i) {
      (*output)[i]->set_is_leaf(false);
      JUST((*output)[i]->set_requires_grad(require_grad[i]));
    }
    return output;
  }

 private:
  std::shared_ptr<OpExpr> op_;
};

class MinimumFunctor {
 public:
  MinimumFunctor() {
    elementwise_minimum_op_ =
        CHECK_JUST(one::OpBuilder("elementwise_minimum").Input("x").Input("y").Output("z").Build());
    broadcast_minimum_op_ =
        CHECK_JUST(one::OpBuilder("broadcast_minimum").Input("x").Input("y").Output("z").Build());
  }

  Maybe<Tensor> operator()(const std::shared_ptr<one::Tensor>& x,
                           const std::shared_ptr<one::Tensor>& y) const {
    auto tensor_x = x;
    auto tensor_y = y;
    JUST(CastDeviceForCPUScalarTensor(tensor_x, tensor_y, /*inplace=*/false));
    TensorProcessor tensor_processor;
    JUST(tensor_processor.PromoteInputsToCommonDtype(true).AddInputs({tensor_x, tensor_y}).Apply());
    TensorTuple input_tuple = JUST(tensor_processor.GetInputs());
    if (*x->shape() == *y->shape()) {
      return OpInterpUtil::Dispatch<Tensor>(*elementwise_minimum_op_,
                                            {input_tuple[0], input_tuple[1]});
    } else {
      return OpInterpUtil::Dispatch<Tensor>(*broadcast_minimum_op_,
                                            {input_tuple[0], input_tuple[1]});
    }
  }

 private:
  std::shared_ptr<OpExpr> elementwise_minimum_op_;
  std::shared_ptr<OpExpr> broadcast_minimum_op_;
};

class MaximumFunctor {
 public:
  MaximumFunctor() {
    elementwise_maximum_op_ =
        CHECK_JUST(one::OpBuilder("elementwise_maximum").Input("x").Input("y").Output("z").Build());
    broadcast_maximum_op_ =
        CHECK_JUST(one::OpBuilder("broadcast_maximum").Input("x").Input("y").Output("z").Build());
  }

  Maybe<Tensor> operator()(const std::shared_ptr<one::Tensor>& x,
                           const std::shared_ptr<one::Tensor>& y) const {
    auto tensor_x = x;
    auto tensor_y = y;
    JUST(CastDeviceForCPUScalarTensor(tensor_x, tensor_y, /*inplace=*/false));
    TensorProcessor tensor_processor;
    JUST(tensor_processor.PromoteInputsToCommonDtype(true).AddInputs({tensor_x, tensor_y}).Apply());
    TensorTuple input_tuple = JUST(tensor_processor.GetInputs());
    if (*x->shape() == *y->shape()) {
      return OpInterpUtil::Dispatch<Tensor>(*elementwise_maximum_op_,
                                            {input_tuple[0], input_tuple[1]});
    } else {
      return OpInterpUtil::Dispatch<Tensor>(*broadcast_maximum_op_,
                                            {input_tuple[0], input_tuple[1]});
    }
  }

 private:
  std::shared_ptr<OpExpr> elementwise_maximum_op_;
  std::shared_ptr<OpExpr> broadcast_maximum_op_;
};

class ScalarLogicalBaseFunctor {
 public:
  explicit ScalarLogicalBaseFunctor(std::string op_name) {
    op_ = CHECK_JUST(one::OpBuilder(op_name).Input("in").Output("out").Build());
  }
  virtual ~ScalarLogicalBaseFunctor() = default;
  Maybe<Tensor> operator()(const std::shared_ptr<one::Tensor>& x, const Scalar& scalar) const {
    TensorProcessor tensor_processor;
    Symbol<DType> lowest_dtype;

    auto& attrs = THREAD_CACHED_MUTABLE_ATTR_MAP("float_operand", "has_float_operand",
                                                 "int_operand", "has_int_operand");
    if (scalar.IsFloatingPoint()) {
      attrs.SetAllAttrs(scalar.As<double>(), true, NullOpt, false);
      // Only promote type to Float32 when tensor is Int type but scalar is float type.
      if (DType::priority_order[x->dtype()->data_type()]
          < DType::priority_order[DType::Float16()->data_type()]) {
        lowest_dtype = DType::Float();
      } else {
        lowest_dtype = x->dtype();
      }
    } else if (scalar.IsIntegral() || scalar.IsBool()) {
      attrs.SetAllAttrs(NullOpt, false, scalar.As<int64_t>(), true);
      // Only promote type to Int64 when tensor is Bool type but scalar is int type.
      if (DType::priority_order[x->dtype()->data_type()]
          == DType::priority_order[DType::Bool()->data_type()]) {
        lowest_dtype = DType::Int64();
      } else {
        lowest_dtype = x->dtype();
      }
    } else {
      UNIMPLEMENTED_THEN_RETURN() << "The scalar in " << op_->op_type_name()
                                  << " should be float or int.";
    }
    JUST(tensor_processor.AddInputs({x}, lowest_dtype).Apply());
    TensorTuple casted_vec = JUST(tensor_processor.GetInputs());

    return OpInterpUtil::Dispatch<Tensor>(*op_, {casted_vec}, attrs);
  }

 private:
  std::shared_ptr<OpExpr> op_;
};

class ScalarLogicalEqualFunctor : public ScalarLogicalBaseFunctor {
 public:
  ScalarLogicalEqualFunctor() : ScalarLogicalBaseFunctor(/*op_name=*/"scalar_logical_equal") {}
};

// (scalar == x) = (x == scalar)
class ScalarLogicalEqual2Functor {
 public:
  Maybe<Tensor> operator()(const Scalar& scalar, const std::shared_ptr<one::Tensor>& x) const {
    return ScalarLogicalEqual(x, scalar);
  }
};

class ScalarLogicalNotEqualFunctor : public ScalarLogicalBaseFunctor {
 public:
  ScalarLogicalNotEqualFunctor()
      : ScalarLogicalBaseFunctor(/*op_name=*/"scalar_logical_not_equal") {}
};

// (scalar != x) = (x != scalar)
class ScalarLogicalNotEqual2Functor {
 public:
  Maybe<Tensor> operator()(const Scalar& scalar, const std::shared_ptr<one::Tensor>& x) const {
    return ScalarLogicalNotEqual(x, scalar);
  }
};

class ScalarLogicalGreaterFunctor : public ScalarLogicalBaseFunctor {
 public:
  ScalarLogicalGreaterFunctor() : ScalarLogicalBaseFunctor(/*op_name=*/"scalar_logical_greater") {}
};

// (scalar > x) = (x < scalar)
class ScalarLogicalGreater2Functor {
 public:
  Maybe<Tensor> operator()(const Scalar& scalar, const std::shared_ptr<one::Tensor>& x) const {
    return ScalarLogicalLess(x, scalar);
  }
};

class InplaceScalarLogicalGreaterFunctor {
 public:
  InplaceScalarLogicalGreaterFunctor() {
    op_ = CHECK_JUST(
        one::OpBuilder("scalar_logical_inplace_greater").Input("in").Output("out").Build());
  }
  Maybe<Tensor> operator()(const std::shared_ptr<one::Tensor>& x, const Scalar& scalar) const {
    TensorProcessor tensor_processor;
    Symbol<DType> lowest_dtype;
    auto& attrs = THREAD_CACHED_MUTABLE_ATTR_MAP("float_operand", "has_float_operand",
                                                 "int_operand", "has_int_operand");
    if (scalar.IsFloatingPoint()) {
      attrs.SetAllAttrs(scalar.As<double>(), true, NullOpt, false);
      // Only promote type to Float32 when tensor is Int type but scalar is float type.
      if (DType::priority_order[x->dtype()->data_type()]
          < DType::priority_order[DType::Float16()->data_type()]) {
        lowest_dtype = DType::Float();
      } else {
        lowest_dtype = x->dtype();
      }
    } else if (scalar.IsIntegral() || scalar.IsBool()) {
      attrs.SetAllAttrs(NullOpt, false, scalar.As<int64_t>(), true);
      // Only promote type to Int64 when tensor is Bool type but scalar is int type.
      if (DType::priority_order[x->dtype()->data_type()]
          == DType::priority_order[DType::Bool()->data_type()]) {
        lowest_dtype = DType::Int64();
      } else {
        lowest_dtype = x->dtype();
      }
    } else {
      UNIMPLEMENTED_THEN_RETURN() << "The scalar in " << op_->op_type_name()
                                  << " should be float or int.";
    }
    JUST(tensor_processor.PromoteInputsToCommonDtype(true).AddInputs({x}, lowest_dtype).Apply());
    TensorTuple input_vec = JUST(tensor_processor.GetInputs());
    const std::shared_ptr<one::Tensor>& x_cast = input_vec.at(0);
    JUST(CheckInplaceValid(x));
    JUST(CheckInplaceCastValid(x, x_cast));
    std::shared_ptr<TensorTuple> outputs = std::make_shared<TensorTuple>(1);
    outputs->at(0) = x;
    JUST(OpInterpUtil::Dispatch(*op_, input_vec, outputs.get(), attrs));
    return outputs->at(0);
  }

 private:
  std::shared_ptr<OpExpr> op_;
};

class ScalarLogicalGreaterEqualFunctor : public ScalarLogicalBaseFunctor {
 public:
  ScalarLogicalGreaterEqualFunctor()
      : ScalarLogicalBaseFunctor(/*op_name=*/"scalar_logical_greater_equal") {}
};

// (scalar >= x) = (x <= scalar)
class ScalarLogicalGreaterEqual2Functor {
 public:
  Maybe<Tensor> operator()(const Scalar& scalar, const std::shared_ptr<one::Tensor>& x) const {
    return ScalarLogicalLessEqual(x, scalar);
  }
};

class ScalarLogicalLessFunctor : public ScalarLogicalBaseFunctor {
 public:
  ScalarLogicalLessFunctor() : ScalarLogicalBaseFunctor(/*op_name=*/"scalar_logical_less") {}
};

// (scalar < x) = (x > scalar)
class ScalarLogicalLess2Functor {
 public:
  Maybe<Tensor> operator()(const Scalar& scalar, const std::shared_ptr<one::Tensor>& x) const {
    return ScalarLogicalGreater(x, scalar);
  }
};

class ScalarLogicalLessEqualFunctor : public ScalarLogicalBaseFunctor {
 public:
  ScalarLogicalLessEqualFunctor()
      : ScalarLogicalBaseFunctor(/*op_name=*/"scalar_logical_less_equal") {}
};

// (scalar <= x) = (x >= scalar)
class ScalarLogicalLessEqual2Functor {
 public:
  Maybe<Tensor> operator()(const Scalar& scalar, const std::shared_ptr<one::Tensor>& x) const {
    return ScalarLogicalGreaterEqual(x, scalar);
  }
};

class ScalarLogicalAndFunctor : public ScalarLogicalBaseFunctor {
 public:
  ScalarLogicalAndFunctor() : ScalarLogicalBaseFunctor(/*op_name=*/"scalar_logical_and") {}
};

// (scalar && x) = (x && scalar)
class ScalarLogicalAnd2Functor {
 public:
  Maybe<Tensor> operator()(const Scalar& scalar, const std::shared_ptr<one::Tensor>& x) const {
    return ScalarLogicalAnd(x, scalar);
  }
};

class ScalarLogicalOrFunctor : public ScalarLogicalBaseFunctor {
 public:
  ScalarLogicalOrFunctor() : ScalarLogicalBaseFunctor(/*op_name=*/"scalar_logical_or") {}
};

// (scalar || x) = (x || scalar)
class ScalarLogicalOr2Functor {
 public:
  Maybe<Tensor> operator()(const Scalar& scalar, const std::shared_ptr<one::Tensor>& x) const {
    return ScalarLogicalOr(x, scalar);
  }
};

class ScalarLogicalXorFunctor : public ScalarLogicalBaseFunctor {
 public:
  ScalarLogicalXorFunctor() : ScalarLogicalBaseFunctor(/*op_name=*/"scalar_logical_xor") {}
};

// (scalar ^ x) = (x ^ scalar)
class ScalarLogicalXor2Functor {
 public:
  Maybe<Tensor> operator()(const Scalar& scalar, const std::shared_ptr<one::Tensor>& x) const {
    return ScalarLogicalXor(x, scalar);
  }
};

class ScalarBitwiseBaseFunctor {
 public:
  explicit ScalarBitwiseBaseFunctor(std::string op_name) {
    op_ = CHECK_JUST(one::OpBuilder(op_name).Input("in").Output("out").Build());
  }
  virtual ~ScalarBitwiseBaseFunctor() = default;
  Maybe<Tensor> operator()(const std::shared_ptr<one::Tensor>& x, const Scalar& scalar) const {
    TensorProcessor tensor_processor;
    Symbol<DType> lowest_dtype;

    auto& attrs = THREAD_CACHED_MUTABLE_ATTR_MAP("operand");
    CHECK_OR_RETURN(scalar.IsIntegral() || scalar.IsBool())
        << "Bitwise ops only support int and bool dtype";
    attrs.SetAllAttrs(scalar.As<int64_t>());
    // Only promote type to Int64 when tensor is Bool type but scalar is int type.
    if (DType::priority_order[x->dtype()->data_type()]
        == DType::priority_order[DType::Bool()->data_type()]) {
      lowest_dtype = DType::Int64();
    } else {
      lowest_dtype = x->dtype();
    }
    JUST(tensor_processor.AddInputs({x}, lowest_dtype).Apply());
    TensorTuple casted_vec = JUST(tensor_processor.GetInputs());

    return OpInterpUtil::Dispatch<Tensor>(*op_, {casted_vec}, attrs);
  }

 private:
  std::shared_ptr<OpExpr> op_;
};

class ScalarBitwiseAndFunctor : public ScalarBitwiseBaseFunctor {
 public:
  ScalarBitwiseAndFunctor() : ScalarBitwiseBaseFunctor(/*op_name=*/"scalar_bitwise_and") {}
};

class ScalarBitwiseAnd2Functor {
 public:
  Maybe<Tensor> operator()(const Scalar& scalar, const std::shared_ptr<one::Tensor>& x) const {
    return ScalarBitwiseAnd(x, scalar);
  }
};

class ScalarBitwiseOrFunctor : public ScalarBitwiseBaseFunctor {
 public:
  ScalarBitwiseOrFunctor() : ScalarBitwiseBaseFunctor(/*op_name=*/"scalar_bitwise_or") {}
};

class ScalarBitwiseOr2Functor {
 public:
  Maybe<Tensor> operator()(const Scalar& scalar, const std::shared_ptr<one::Tensor>& x) const {
    return ScalarBitwiseOr(x, scalar);
  }
};

class ScalarBitwiseXorFunctor : public ScalarBitwiseBaseFunctor {
 public:
  ScalarBitwiseXorFunctor() : ScalarBitwiseBaseFunctor(/*op_name=*/"scalar_bitwise_xor") {}
};

class ScalarBitwiseXor2Functor {
 public:
  Maybe<Tensor> operator()(const Scalar& scalar, const std::shared_ptr<one::Tensor>& x) const {
    return ScalarBitwiseXor(x, scalar);
  }
};

class StandardDeviationFunctor {
 public:
  Maybe<Tensor> operator()(const std::shared_ptr<Tensor>& input,
                           const Optional<std::vector<int32_t>>& dim, const bool& unbiased,
                           const bool& keepdim) const {
    std::vector<int32_t> axis;
    if (!dim) {
      for (int i = 0; i < input->ndim(); i++) { axis.emplace_back(i); }
    } else {
      axis = *JUST(CheckAxis(*JUST(dim), input->ndim()));
    }

    if (axis.size() == 0) {
      return functional::Constant(*input->shape(), Scalar(0), *input->dtype(), NullOpt);
    }

    int32_t reduce_count = 1;
    if (axis.size() == 1) {
      reduce_count *= input->shape()->At(axis[0]);
    } else {
      for (int i = 0; i < axis.size(); ++i) { reduce_count *= input->shape()->At(axis[i]); }
    }

    bool is_double = input->dtype()->data_type() == DataType::kDouble;
    if (is_double) {
      const auto& sum = JUST(functional::ScalarDiv(
          JUST(functional::ReduceSum(JUST(functional::Square(input)), axis, keepdim)),
          Scalar((double)reduce_count)));
      const auto& square = JUST(functional::Square(JUST(functional::ScalarDiv(
          JUST(functional::ReduceSum(input, axis, keepdim)), Scalar((double)reduce_count)))));
      const auto& sub = JUST(functional::Sub(sum, square, /*alpha=*/1.0, /*inplace=*/false));
      if (unbiased) {
        return functional::Sqrt(JUST(functional::ScalarMul(
            sub, Scalar((double)reduce_count / (double)(reduce_count - 1)), false)));
      }
      /*
      According to the std calculation formula,
      StandardDeviation = \sqrt {\frac {\sum _ {i=1}^ {N}X_ {i}^ {2}}{N}  -  \mu ^ {2}}
        = \sqrt{\frac {1}{N}\sum _ {i=1}^ {n} (x_ {i}-\mu )^ {2}  -\frac {1}{N}  N \mu ^ {2}}
        = \sqrt{\frac {\sum _ {i=1}^ {N}X_ {i}^ {2}}{N}  -  \mu ^ {2}}

      when we are in the last sqrt,
      if the value in the radical is <= 0, it may cause the result gradient to appear
      undefined(nan), which is normal. In this case, the gradient of ours and pytorch are
      different. Use abs(absolute value) can keep it consistent with pytorch:

      const auto& abs = JUST(functional::Abs(sub));
      return functional::Sqrt(abs);
      */
      // const auto& abs = JUST(functional::Abs(sub));
      // return functional::Sqrt(abs);
      return functional::Sqrt(sub);
    } else {
      //  If input tensor's dtype is float32, than cast it to double dtype,
      //  because float dtype has accuracy problem in float dtype, see:
      //  https://github.com/Oneflow-Inc/oneflow/issues/6526
      const auto& double_input =
          JUST(functional::Cast(input, DType::Double(), /*pin_memory=*/false));
      const auto& sum = JUST(functional::ScalarDiv(
          JUST(functional::ReduceSum(JUST(functional::Square(double_input)), axis, keepdim)),
          Scalar((double)reduce_count)));
      const auto& square = JUST(functional::Square(
          JUST(functional::ScalarDiv(JUST(functional::ReduceSum(double_input, axis, keepdim)),
                                     Scalar((double)reduce_count)))));
      const auto& sub = JUST(functional::Sub(sum, square, /*alpha=*/1.0, /*inplace=*/false));
      if (unbiased) {
        return functional::Cast(
            JUST(functional::Sqrt(JUST(functional::ScalarMul(
                sub, Scalar((double)reduce_count / (double)(reduce_count - 1)), false)))),
            input->dtype(), /*pin_memory=*/false);
      }
      return functional::Cast(JUST(functional::Sqrt(sub)), input->dtype(), /*pin_memory=*/false);
    }
  }
};

class VarianceFunctor {
 public:
  VarianceFunctor() {
    op_ = CHECK_JUST(one::OpBuilder("var").Input("input").Output("output").Build());
  }
  Maybe<Tensor> operator()(const std::shared_ptr<Tensor>& input,
<<<<<<< HEAD
                           const Optional<std::vector<int32_t>>& dim, const bool& unbiased,
                           const bool& keepdim) const {
    if (!IsFloatingDataType(input->dtype()->data_type())) {
=======
                           const Optional<std::vector<int32_t>>& dim,
                           const Optional<bool>& unbiased, const Optional<bool>& keepdim) const {
    if (!(IsFloatingDataType(input->dtype()->data_type())
          || IsHalfDataType(input->dtype()->data_type()))) {
>>>>>>> 3493bb53
      return Error::RuntimeError() << "var only support floating point dtypes";
    }
    std::vector<int32_t> axis;
    const int ndim = input->ndim();
    axis.reserve(ndim);
    if (!dim) {
      for (int i = 0; i < ndim; i++) { axis.emplace_back(i); }
    } else {
      std::vector<int32_t>& dims = *JUST(dim);
      JUST(maybe_wrap_dim(dims.size(), ndim));  // only check validation
      std::sort(dims.begin(), dims.end());
      axis.assign(dims.begin(), dims.end());
    }
    for (size_t i = 0; i < axis.size(); i++) {
      if (axis[i] < 0) { axis[i] += ndim; }
    }
    auto& attrs = THREAD_CACHED_MUTABLE_ATTR_MAP("unbiased", "keepdim", "dim", "dtype");
    attrs.SetAllAttrs(unbiased, keepdim, axis, input->dtype()->data_type());
    return OpInterpUtil::Dispatch<Tensor>(*op_, {input}, attrs);
  }

 private:
  std::shared_ptr<OpExpr> op_;
};

class RMSLayerNormalizationFunctor {
 public:
  Maybe<Tensor> operator()(const std::shared_ptr<Tensor>& hidden_states,
                           const std::shared_ptr<Tensor>& weight,
                           const float& variance_epsilon) const {
    std::shared_ptr<Tensor> cast_hidden_states = hidden_states;
    if (hidden_states->dtype() != DType::Float()) {
      cast_hidden_states =
          JUST(functional::Cast(hidden_states, DType::Float(), /*pin_memory=*/false));
    }
    std::shared_ptr<Tensor> normalized_hidden_states = JUST(functional::Mul(
        cast_hidden_states, JUST(functional::Rsqrt(JUST(functional::ScalarAdd(
                                JUST(functional::ReduceMean(JUST(Square(hidden_states)),
                                                            std::vector<int32_t>{-1}, true)),
                                Scalar(variance_epsilon), 1.0, false))))));
    if (weight->dtype() == DType::Float16()) {
      normalized_hidden_states =
          JUST(functional::Cast(normalized_hidden_states, weight->dtype(), /*pin_memory=*/false));
    }
    return JUST(functional::Mul(normalized_hidden_states, weight));
  }
};

class DotFunctor {
 public:
  DotFunctor() {
    op_ = CHECK_JUST(one::OpBuilder("dot").Input("x").Input("y").Output("out").Build());
  }
  Maybe<Tensor> operator()(const std::shared_ptr<one::Tensor>& input,
                           const std::shared_ptr<one::Tensor>& other) const {
    return OpInterpUtil::Dispatch<Tensor>(*op_, {input, other});
  }

 private:
  std::shared_ptr<OpExpr> op_;
};
class MovedimVecFunctor {
 public:
  MovedimVecFunctor() = default;
  static Maybe<void> CheckNoRepeat(const std::vector<int32_t>& perm, std::vector<int32_t>& perm_out,
                                   int32_t ndim, const std::string& desc) {
    std::vector<bool> is_used(ndim, false);
    FOR_RANGE(size_t, i, 0, perm.size()) {
      int32_t item = perm[i];
      item = JUST(maybe_wrap_dim(item, ndim));
      CHECK_EQ_OR_RETURN(is_used[item], false) << "repeated dim in " << desc;

      is_used[item] = true;
      perm_out[i] = item;
    }
    return Maybe<void>::Ok();
  }

  Maybe<Tensor> operator()(const std::shared_ptr<one::Tensor>& input,
                           const std::vector<int32_t>& source,
                           const std::vector<int32_t>& destination) const {
    int32_t ndim = input->ndim();
    int32_t dim = source.size();

    CHECK_EQ_OR_RETURN(source.size(), destination.size())
        << "movedim: Invalid source or destination dims: source (" << source.size()
        << " dims ) should contain the same number of dims as destination (" << destination.size()
        << " dims)";

    std::vector<int32_t> source_nopeat(dim);
    std::vector<int32_t> destination_nopeat(dim);

    JUST(CheckNoRepeat(source, source_nopeat, ndim, "source"));
    JUST(CheckNoRepeat(destination, destination_nopeat, ndim, "destination"));

    std::vector<int32_t> order(ndim);
    std::vector<int32_t> source_dims(ndim);
    std::vector<int32_t> destination_dims(ndim);

    std::iota(source_dims.begin(), source_dims.end(), 0);
    std::iota(destination_dims.begin(), destination_dims.end(), 0);

    FOR_RANGE(size_t, i, 0, dim) {
      order[destination_nopeat[i]] = source_nopeat[i];
      source_dims[source_nopeat[i]] = -1;
      destination_dims[destination_nopeat[i]] = -1;
    }

    std::remove(source_dims.begin(), source_dims.end(), -1);
    std::remove(destination_dims.begin(), destination_dims.end(), -1);

    int64_t rest_dim = ndim - dim;
    FOR_RANGE(size_t, i, 0, rest_dim) { order[destination_dims[i]] = source_dims[i]; }

    return Transpose(input, order);
  }
};

class MovedimIntFunctor {
 public:
  MovedimIntFunctor() = default;
  Maybe<Tensor> operator()(const std::shared_ptr<one::Tensor>& input, const int32_t& source,
                           const int32_t& destination) const {
    std::vector<int32_t> src{source};
    std::vector<int32_t> dest{destination};
    return MovedimVec(input, src, dest);
  }
};

class TensorSplitVecFunctor {
 public:
  TensorSplitVecFunctor() = default;
  Maybe<TensorTuple> operator()(const std::shared_ptr<one::Tensor>& input,
                                const std::vector<int32_t>& indices_or_sections,
                                const int32_t& dim) const {
    int32_t ndim = input->ndim();
    int32_t pos_dim = JUST(maybe_wrap_dim(dim, ndim));

    std::vector<int64_t> start(ndim, 0);
    std::vector<int64_t> stop(ndim);
    std::vector<int64_t> step(ndim, 1);
    for (int32_t i = 0; i < ndim; i++) { stop[i] = input->dim(i); }

    int32_t num_indices = indices_or_sections.size();
    TensorTuple output(num_indices + 1);
    for (int32_t i = 0; i < num_indices; i++) {
      int32_t end_idx = indices_or_sections[i];
      stop[pos_dim] = end_idx;
      output[i] = JUST(Slice(input, start, stop, step, /*enable_view_slice=*/false));
      start[pos_dim] = end_idx;
    }
    stop[pos_dim] = input->shape()->At(pos_dim);
    output[num_indices] = JUST(Slice(input, start, stop, step, /*enable_view_slice=*/false));

    return output;
  }
};

class TensorSplitIntFunctor {
 public:
  TensorSplitIntFunctor() = default;
  Maybe<TensorTuple> operator()(const std::shared_ptr<one::Tensor>& input,
                                const int32_t& indices_or_sections, const int32_t& dim) const {
    int32_t ndim = input->ndim();
    int32_t pos_dim = JUST(maybe_wrap_dim(dim, ndim));
    CHECK_OR_RETURN(indices_or_sections > 0)
        << "number of sections must be larger than 0, got ," << indices_or_sections << ");";

    const auto dim_size = input->dim(pos_dim);
    int64_t min_split_size = dim_size / indices_or_sections;
    int64_t num_splits_one_extra = dim_size % indices_or_sections;

    std::vector<int64_t> start(ndim, 0);
    std::vector<int64_t> stop(ndim);
    std::vector<int64_t> step(ndim, 1);
    for (int32_t i = 0; i < ndim; i++) { stop[i] = input->dim(i); }
    stop[pos_dim] = 0;

    TensorTuple output(indices_or_sections);
    for (int32_t i = 0; i < indices_or_sections; i++) {
      int64_t split_size = (i < num_splits_one_extra) ? (min_split_size + 1) : min_split_size;
      stop[pos_dim] += split_size;
      output[i] = JUST(Slice(input, start, stop, step, /*enable_view_slice=*/false));
      start[pos_dim] += split_size;
    }

    return output;
  }
};

class HsplitIntFunctor {
 public:
  HsplitIntFunctor() = default;
  Maybe<TensorTuple> operator()(const std::shared_ptr<one::Tensor>& input,
                                const int32_t& indices_or_sections) const {
    int32_t ndim = input->ndim();
    CHECK_OR_RETURN(ndim >= 1)
        << "flow.hsplit requires a tensor with at least 1 dimension, but got a tensor with " << ndim
        << " dimensions!";
    CHECK_OR_RETURN(indices_or_sections > 0) << "indices_or_sections must greater than 0";
    int32_t dim = (ndim == 1) ? 0 : 1;
    CHECK_OR_RETURN(input->dim(dim) % indices_or_sections == 0)
        << "flow.hsplit attempted to split along dimension " << dim
        << ", but the size of the dimension " << input->shape()->At(dim)
        << " is not divisible by the split_size " << indices_or_sections << "!";
    return TensorSplitInt(input, indices_or_sections, dim);
  }
};

class HsplitVecFunctor {
 public:
  HsplitVecFunctor() = default;
  Maybe<TensorTuple> operator()(const std::shared_ptr<one::Tensor>& input,
                                const std::vector<int32_t>& indices_or_sections) const {
    int32_t ndim = input->ndim();
    CHECK_OR_RETURN(ndim >= 1)
        << "flow.hsplit requires a tensor with at least 1 dimension, but got a tensor with " << ndim
        << " dimensions!";
    int32_t dim = (ndim == 1) ? 0 : 1;
    return TensorSplitVec(input, indices_or_sections, dim);
  }
};

class VsplitIntFunctor {
 public:
  VsplitIntFunctor() = default;
  Maybe<TensorTuple> operator()(const std::shared_ptr<one::Tensor>& input,
                                const int32_t& indices_or_sections) const {
    int32_t ndim = input->ndim();
    CHECK_OR_RETURN(ndim >= 2)
        << "flow.vsplit requires a tensor with at least 2 dimension, but got a tensor with " << ndim
        << " dimensions!";
    CHECK_OR_RETURN(indices_or_sections > 0) << "indices_or_sections must greater than 0";
    CHECK_OR_RETURN(input->dim(0) % indices_or_sections == 0)
        << "flow.vsplit attempted to split along dimension " << 0
        << ", but the size of the dimension " << input->dim(0)
        << " is not divisible by the split_size " << indices_or_sections << "!";
    return TensorSplitInt(input, indices_or_sections, 0);
  }
};

class VsplitVecFunctor {
 public:
  VsplitVecFunctor() = default;
  Maybe<TensorTuple> operator()(const std::shared_ptr<one::Tensor>& input,
                                const std::vector<int32_t>& indices_or_sections) const {
    int32_t ndim = input->ndim();
    CHECK_OR_RETURN(ndim >= 2)
        << "flow.vsplit requires a tensor with at least 1 dimension, but got a tensor with " << ndim
        << " dimensions!";
    return TensorSplitVec(input, indices_or_sections, 0);
  }
};

class ErfinvFunctor {
 public:
  ErfinvFunctor() { op_ = CHECK_JUST(one::OpBuilder("erfinv").Input("x").Output("y").Build()); }
  Maybe<Tensor> operator()(const std::shared_ptr<one::Tensor>& x) const {
    return OpInterpUtil::Dispatch<one::Tensor>(*op_, {x}, {});
  }

 private:
  std::shared_ptr<OpExpr> op_;
};

class ErfinvInplaceFunctor {
 public:
  ErfinvInplaceFunctor() {
    op_ = CHECK_JUST(one::OpBuilder("erfinv").Input("x").Output("y").Build());
  }
  Maybe<Tensor> operator()(const std::shared_ptr<one::Tensor>& x) const {
    JUST(CheckInplaceValid(x));
    std::shared_ptr<TensorTuple> outputs = std::make_shared<TensorTuple>(1);
    outputs->at(0) = x;
    JUST(OpInterpUtil::Dispatch(*op_, {x}, outputs.get(), {}));
    return outputs->at(0);
  }

 private:
  std::shared_ptr<OpExpr> op_;
};

class GeluWithApproximateFunctor {
 public:
  Maybe<Tensor> operator()(const std::shared_ptr<one::Tensor>& x,
                           const std::string& approximate) const {
    if (approximate != "none" && approximate != "tanh") {
      return Error::RuntimeError() << "the approximate argument should be 'none' or 'tanh'";
    }
    if (approximate == "tanh") { return FastGelu(x); }
    return Gelu(x);
  }
};

class CumBaseFunctor {
 public:
  explicit CumBaseFunctor(std::string op_name) {
    op_ = CHECK_JUST(one::OpBuilder(op_name).Input("x").Output("y").Build());
  }
  Maybe<Tensor> operator()(const std::shared_ptr<one::Tensor>& input, int64_t dim,
                           const Optional<Symbol<DType>>& dtype) const {
    auto ndim = input->ndim();
    dim = JUST(maybe_wrap_dim(dim, ndim));

    auto& attrs = THREAD_CACHED_MUTABLE_ATTR_MAP("dim");
    attrs.SetAllAttrs(dim);
    TensorProcessor tensor_processor;
    if (dtype) {
      JUST(tensor_processor.AddInputs({input}, JUST(dtype)).Apply());
    } else {
      JUST(tensor_processor.AddInputs({input}, DType::Int64()).Apply());
    }
    TensorTuple input_tuple = JUST(tensor_processor.GetInputs());
    return OpInterpUtil::Dispatch<Tensor>(*op_, input_tuple, attrs);
  }

 private:
  std::shared_ptr<OpExpr> op_;
};

class CumsumFunctor : public CumBaseFunctor {
 public:
  CumsumFunctor() : CumBaseFunctor("cumsum") {}
};

class CumProdFunctor : public CumBaseFunctor {
 public:
  CumProdFunctor() : CumBaseFunctor("cumprod") {}
};

class CumGradBaseFunctor {
 protected:
  std::shared_ptr<OpExpr> op_;
};

class CumProdGradFunctor : public CumGradBaseFunctor {
 public:
  CumProdGradFunctor() {
    op_ = CHECK_JUST(one::OpBuilder("cumprod_grad")
                         .Input("dy")
                         .Input("output")
                         .Input("input")
                         .Output("dx")
                         .Build());
  }
  Maybe<Tensor> operator()(const std::shared_ptr<one::Tensor>& dy,
                           const std::shared_ptr<one::Tensor>& y,
                           const std::shared_ptr<one::Tensor>& x, int64_t dim) const {
    // No need to check dim validation here, while CumProdFunctor handled already
    auto& attrs = THREAD_CACHED_MUTABLE_ATTR_MAP("dim");
    attrs.SetAllAttrs(dim);
    return OpInterpUtil::Dispatch<Tensor>(*op_, {dy, y, x}, attrs);
  }
};

// NOTE(Liang Depeng): The implementation of sumproduct_pair are mostly taken from pytorch.
//                     For more details pls refer to:
//                     https://github.com/pytorch/pytorch/blob/master/aten/src/ATen/native/Linear.cpp#L65

// sumproduct_pair computes `(left*right).sum(sumdims)` by means of permutation and
// batch matrix multiplication
// its main purpose is to provide a pairwise reduction for einsum
static Maybe<one::Tensor> sumproduct_pair(const std::shared_ptr<one::Tensor>& left_,
                                          const std::shared_ptr<one::Tensor>& right_,
                                          const std::vector<int32_t>& sum_dims_, bool keepdim) {
  // assumes that tensors have been pre-unsqueezed (so that all dimensions match - after
  // broadcasting) but makes no other assumptions on the order of dimensions
  CHECK_OR_RETURN(left_->ndim() == right_->ndim()) << "number of dimensions must match";
  if (sum_dims_.size() == 0) return functional::Mul(left_, right_);
  int64_t dim = left_->ndim();

  constexpr size_t dim_bitset_size = 64;
  CHECK_OR_RETURN(dim <= (int64_t)dim_bitset_size)
      << "only tensors with up to " << dim_bitset_size << " dims are supported";
  std::bitset<dim_bitset_size> sum_dims;
  for (int i = 0; i < sum_dims_.size(); ++i) {
    size_t d = sum_dims_[i];
    CHECK_OR_RETURN(!sum_dims[d]) << "dim " << d << " appears multiple times in the list of dims";
    sum_dims[d] = true;
  }

  // dimensions that will be part of the output (i.e. not summed over) in three vectors
  // dims in lro appear in left, right and output, similarly lo: left and output, ro: right and
  // output also the sizes are kept track of for reshaping
  std::vector<int32_t> lro, lo, ro;
  int32_t lro_size = 1, lo_size = 1, ro_size = 1, sum_size = 1;
  std::shared_ptr<one::Tensor> left = left_;
  std::shared_ptr<one::Tensor> right = right_;
  for (int i = 0; i < dim; ++i) {
    auto sl = left->shape()->At(i) > 1;
    auto sr = right->shape()->At(i) > 1;
    if (sum_dims[i]) {  // first dimensions that will be summed over after multiplication
      if (sl && sr) {   // dimensions nontrivially in both left and right must be of the same size
        CHECK_OR_RETURN(left->shape()->At(i) == right->shape()->At(i))
            << "non-broadcast dimensions must match";
        sum_size *= left->shape()->At(i);
      } else if (sl) {  // if it is only in one of left and right, we can sum right away
        left = JUST(functional::ReduceSum(left, {i}, true));
      } else if (sr) {
        right = JUST(functional::ReduceSum(right, {i}, true));
      }
    } else if (sl && sr) {  // now deal with dimensions  dimensions that will be in the output
      // dimensions nontrivially in both left and right must be of the same size
      CHECK_OR_RETURN(left->shape()->At(i) == right->shape()->At(i))
          << "non-broadcast dimensions must match";
      lro.push_back(i);
      lro_size *= left->shape()->At(i);
    } else if (sl) {  // keep track of dimensions appearing only once
      lo.push_back(i);
      lo_size *= left->shape()->At(i);
    } else {
      ro.push_back(i);
      ro_size *= right->shape()->At(i);
    }
  }

  // we now work with the following permutations / shapes.
  // the pipeline is permute inputs -> reshape inputs -> batch matrix mul -> reshape(view) output
  // -> permute output output: "lro, lo, 1-for-summed-dims, ro" with orgiginal shape dimensions
  // left: "lro, lo, summed" permuted with lpermutation and the three flattened right:  "lro,
  // summed, ro" permuted with rpermutation and the three flattened then the permuted output is a
  // view of bmm(left, right) finally, opermutation reverts the permutation to the original order
  // of dimensions
  std::vector<int32_t> out_size;
  for (auto& d : lro) out_size.push_back(left->shape()->At(d));
  for (auto& d : lo) out_size.push_back(left->shape()->At(d));
  for (auto& d : sum_dims_) {
    out_size.push_back(1);
    (void)(d);
  };  // avoid warining about not using d
  for (auto& d : ro) out_size.push_back(right->shape()->At(d));

  std::vector<int32_t> lpermutation(lro);
  lpermutation.insert(lpermutation.end(), lo.begin(), lo.end());
  lpermutation.insert(lpermutation.end(), sum_dims_.begin(), sum_dims_.end());
  lpermutation.insert(lpermutation.end(), ro.begin(), ro.end());

  std::vector<int32_t> rpermutation(lro);
  rpermutation.insert(rpermutation.end(), sum_dims_.begin(), sum_dims_.end());
  rpermutation.insert(rpermutation.end(), ro.begin(), ro.end());
  rpermutation.insert(rpermutation.end(), lo.begin(), lo.end());

  std::vector<int32_t> opermutation(lro.size() + lo.size() + sum_dims_.size() + ro.size(), -1);
  {
    int32_t i = 0;

    for (auto it = lro.cbegin(); it != lro.cend(); i++, it++) { opermutation[*it] = i; }
    for (auto it = lo.cbegin(); it != lo.cend(); i++, it++) { opermutation[*it] = i; }
    for (auto it = sum_dims_.cbegin(); it != sum_dims_.cend(); i++, it++) { opermutation[*it] = i; }
    for (auto it = ro.cbegin(); it != ro.cend(); i++, it++) { opermutation[*it] = i; }
  }

  // now we can execute the operations above
  left = JUST(functional::Permute(left, lpermutation));
  DimVector lsv(3);
  lsv[0] = lro_size;
  lsv[1] = lo_size;
  lsv[2] = sum_size;
  const Shape ls(lsv);

  left = JUST(functional::Reshape(left, ls));

  right = JUST(functional::Permute(right, rpermutation));
  DimVector rsv(3);
  rsv[0] = lro_size;
  rsv[1] = sum_size;
  rsv[2] = ro_size;
  const Shape rs(rsv);
  right = JUST(functional::Reshape(right, rs));

  std::shared_ptr<one::Tensor> result =
      JUST(functional::BatchMatMul(left, right, false, false, 1.0));
  DimVector osv(out_size.size());
  for (int i = 0; i < out_size.size(); ++i) { osv[i] = out_size[i]; }
  const Shape os(osv);
  // TODO(Liang Depeng): change reshape to veiw
  result = JUST(functional::Reshape(result, os));
  result = JUST(functional::Permute(result, opermutation));

  // finally squeeze summed dimensions if desired
  if (!keepdim) {
    auto sizes = result->shape()->dim_vec();
    for (int i = dim - 1; i >= 0; i--) {
      if (sum_dims[i]) { sizes.erase(sizes.begin() + i); }
    }
    // TODO(Liang Depeng): change reshape to veiw
    const Shape s(sizes);
    result = JUST(functional::Reshape(result, s));
  }
  return result;
}

namespace {

bool einsum_check_label(unsigned char label) { return std::isalpha(label); }

uint8_t einsum_label_to_index(unsigned char label) {
  constexpr uint8_t NUM_OF_LETTERS = 'z' - 'a' + 1;
  return std::isupper(label) ? label - 'A' : NUM_OF_LETTERS + (label - 'a');
}

unsigned char einsum_index_to_label(uint8_t index) {
  constexpr uint8_t NUM_OF_LETTERS = 'z' - 'a' + 1;
  return index < NUM_OF_LETTERS ? index + 'A' : index - NUM_OF_LETTERS + 'a';
}

}  // namespace

// NOTE(Liang Depeng): The implementation of EinSumFunctor are mostly taken from pytorch.
//                     For more details pls refer to:
//                     https://github.com/pytorch/pytorch/blob/master/aten/src/ATen/native/Linear.cpp#L190

// There are roughly three parts to compute einsum:
// 1. Parse equation to extract the labels for each input operand and output
// 2. Unsqueeze missing dimensions from input operands and permute to align them
// 3. Compute result by multiplying input operands and summing contraction
//    dimensions We do the last part by reducing to batch matmul.
class EinSumFunctor {
 public:
  EinSumFunctor() {}
  Maybe<Tensor> operator()(const std::string& equation, const one::TensorTuple& operands) const {
    CHECK_OR_RETURN(operands.size() > 0) << "einsum(): must provide at least one input tensor.";
    // NOTE(Liang Depeng): In order to better understand what einsum is doing,
    //                     the following comments will give a detailed explaination of
    //                     how the operands of equation "ik,jkl,il->ij" (bilinear)
    //                     are transformed during the computation.
    //                     Assume that the size of each operands "ik", "jkl" and "il" are
    //                     [2, 3], [4, 3, 5], [2, 5] respectively.

    // Code used to identify ELLIPSIS ("...")
    constexpr uint8_t ELLIPSIS = 52;

    // Find arrow (->) to split equation into lhs (input equations) and rhs (output equation)
    const auto arrow_pos = equation.find("->");
    const auto lhs = equation.substr(0, arrow_pos);

    const auto num_ops = operands.size();

    // Convert each input equations into indexes in range [0, 52] and store
    // them in op_labels for each operand along with ELLIPSIS if present.
    std::vector<std::vector<uint8_t>> op_labels(num_ops);
    // NOTE(Liang Depeng): Continue explaining the equation "ik,jkl,il->ij".
    //                     After running the following for loop, `op_labels` contains 3 vectors.
    //                     The contents of each vectors are:
    //                     op_labels[0]: [34('i'-'a'+26), 36('k'-'a'+26)]
    //                     op_labels[1]: [35('j'-'a'+26), 36('k'-'a'+26), 37('l'-'a'+26)]
    //                     op_labels[2]: [34('i'-'a'+26), 37('l'-'a'+26)]
    bool found_ell = false;
    std::size_t curr_op = 0;
    for (auto i = decltype(lhs.length()){0}; i < lhs.length(); ++i) {
      const unsigned char label = lhs[i];
      switch (label) {
        case ' ':
          // Ignore spaces
          break;

        case '.':
          // process ellipsis
          CHECK_OR_RETURN(
              // Only one ellipsis per operand can be given
              !found_ell)
              << "einsum(): found \'.\' for operand " << curr_op
              << " for which an ellipsis was already found";
          CHECK_OR_RETURN(
              // Ensure it's a valid ellipsis
              i + 2 < lhs.length() && lhs[++i] == '.' && lhs[++i] == '.')
              << "einsum(): found \'.\' for operand " << curr_op
              << " that is not part of any ellipsis";
          op_labels[curr_op].push_back(ELLIPSIS);
          found_ell = true;
          break;

        case ',':
          // Move onto next operand
          ++curr_op;
          CHECK_OR_RETURN(curr_op < num_ops)
              << "einsum(): fewer operands were provided than specified in the equation";
          found_ell = false;
          break;

        default:
          // Parse label
          CHECK_OR_RETURN(einsum_check_label(label))
              << "einsum(): invalid subscript given at index  " << i
              << " in the equation string, subscripts must be in [a-zA-Z]";
          op_labels[curr_op].push_back(einsum_label_to_index(label));
      }
    }

    CHECK_OR_RETURN(curr_op == num_ops - 1)
        << "einsum(): more operands were provided than specified in the equation";

    // Labels must be within [a-zA-Z].
    constexpr uint8_t TOTAL_LABELS = 52;
    std::vector<int32_t> label_count(TOTAL_LABELS, 0);

    // The maximum number of dimensions covered by any ellipsis, needed when
    // unsqueezing missing dimensions from operands to permute and broadcast
    int32_t ell_num_dim = 0;
    // NOTE(Liang Depeng): Continue explaining the equation "ik,jkl,il->ij".
    //                     After running the following for loop,
    //                     the none zero indexes of `label_count` are:
    //                     op_labels[34] = 2
    //                     op_labels[35] = 1
    //                     op_labels[36] = 2
    //                     op_labels[37] = 2
    //                     `ell_num_dim` equals to 0 because no ellipsis in equation

    // Compute label frequency and number of dimensions covered by ellipsis
    // We do this after parsing labels to make it more readable and simpler
    // to compute the number of dimensions covered by ellipsis.
    for (auto i = 0; i < num_ops; i++) {
      const auto operand = operands[i];
      const auto labels = op_labels[i];
      const int ndims = operand->ndim();
      int32_t nlabels = static_cast<int32_t>(labels.size());
      bool has_ellipsis = false;

      for (const auto& label : labels) {
        if (label == ELLIPSIS) {
          --nlabels;
          has_ellipsis = true;
          ell_num_dim = std::max(ell_num_dim, ndims - nlabels);
        } else {
          ++label_count[label];
        }
      }
      if (has_ellipsis) {
        CHECK_OR_RETURN(nlabels <= ndims)
            << "einsum() the number of subscripts in the equation (" << nlabels
            << ") is more than the number of dimensions (" << ndims << ") for operand " << i;
      } else {
        CHECK_OR_RETURN(nlabels == ndims)
            << "einsum(): the number of subscripts in the equation (" << nlabels
            << ") does not match the number of dimensions (" << ndims << ") for operand " << i
            << " and no ellipsis was given";
      }
    }

    // We want to align the dimensions of every input tensor to have
    // shape out_dims + sum_dims. For this, we create a mapping of label
    // to index into the permuted shape.
    std::vector<int32_t> label_perm_index(TOTAL_LABELS, -1);

    // Current index in the permuted shape
    int32_t perm_index = 0;

    // Start index of ellipsis dimensions in the permuted shape
    int32_t ell_index = 0;
    found_ell = false;

    // NOTE(Liang Depeng): Continue explaining the equation "ik,jkl,il->ij".
    //                     After running the following if-else code block,
    //                     the none -1 indexes of `label_perm_index` are:
    //                     label_perm_index[34] = 0
    //                     label_perm_index[35] = 1
    //                     `perm_index` equals to 2
    //                     `ell_index` equals to 0 because no ellipsis in equation
    //                     `found_ell` equals to false because no ellipsis in equation
    if (arrow_pos == std::string::npos) {
      // Implicit output is ellipsis (...) + labels seen only once
      perm_index = ell_num_dim;
      found_ell = true;
      for (auto label = 0; label < TOTAL_LABELS; label++) {
        if (label_count[label] == 1) { label_perm_index[label] = perm_index++; }
      }
    } else {
      // Parse explicit output
      const auto rhs = equation.substr(arrow_pos + 2);
      for (auto i = decltype(rhs.length()){0}; i < rhs.length(); ++i) {
        const unsigned char label = rhs[i];
        switch (label) {
          case ' ':
            // Ignore spaces
            break;

          case '.':
            // process ellipsis
            CHECK_OR_RETURN(
                // There can only be one ellipsis in the output
                !found_ell)
                << "einsum(): found \'.\' for output but an ellipsis (...) was already found";
            CHECK_OR_RETURN(
                // Ensure ellipsis is correct
                i + 2 < rhs.length() && rhs[++i] == '.' && rhs[++i] == '.')
                << "einsum(): found \'.\' for output that is not part of any ellipsis (...)";
            ell_index = perm_index;
            perm_index += ell_num_dim;
            found_ell = true;
            break;

          default:
            CHECK_OR_RETURN(einsum_check_label(label))
                << "einsum(): invalid subscript given at index " << lhs.size() + 2 + i
                << " in the equation string, subscripts must be in [a-zA-Z]";
            const auto index = einsum_label_to_index(label);
            CHECK_OR_RETURN(
                // Ensure label appeared at least once for some input operand
                // and at most once for the output
                label_count[index] > 0 && label_perm_index[index] == -1)
                << "einsum(): output subscript " << label
                << (label_perm_index[index] > -1
                        ? " appears more than once in the output"
                        : " does not appear in the equation for any input operand");
            label_perm_index[index] = perm_index++;
        }
      }
    }

    // Save output size before adding contraction dims (dims to sum out)
    const int32_t out_size = perm_index;

    // If ellipsis is not part of the output, add to contraction dimensions
    if (!found_ell) {
      ell_index = perm_index;
      perm_index += ell_num_dim;
    }

    // NOTE(Liang Depeng): Continue explaining the equation "ik,jkl,il->ij".
    //                     After running the following foor loop,
    //                     the none -1 indexes of `label_perm_index` are:
    //                     label_perm_index[34] = 0 ('i')
    //                     label_perm_index[35] = 1 ('j')
    //                     label_perm_index[36] = 2 ('k')
    //                     label_perm_index[37] = 3 ('l')
    //                     `out_size` equals to 2
    //                     `perm_index` equals to 4

    // Add contraction labels (labels not present in output)
    for (auto label = 0; label < TOTAL_LABELS; label++) {
      if (label_count[label] > 0 && label_perm_index[label] == -1) {
        label_perm_index[label] = perm_index++;
      }
    }

    // Here we unsqueeze missing dimensions to make all operands have the same
    // number of dimensions. We take diagonals for repeated labels within the
    // same operand. Finally we permute the operands to align dimensions as
    // per the perm_out_index we computed above.
    TensorTuple permuted_operands;
    for (auto i = 0; i < num_ops; i++) {
      std::vector<int32_t> perm_shape(perm_index, -1);
      std::vector<int32_t> label_dim(TOTAL_LABELS, -1);
      std::shared_ptr<Tensor> operand = operands[i];
      const auto labels = op_labels[i];
      const auto original_sizes = operand->shape()->dim_vec();

      int32_t j = 0;
      for (const auto& label : labels) {
        if (label == ELLIPSIS) {
          // Add missing dimensions covered by the ellipsis
          const auto num_missing_dim = ell_num_dim - (original_sizes.size() - labels.size() + 1);
          for (auto k = 0; k < num_missing_dim; k++) {
            operand = JUST(functional::Unsqueeze(operand, j));
          }
          for (auto k = 0; k < ell_num_dim; k++) { perm_shape[ell_index + k] = j++; }
        } else if (label_dim[label] != -1) {
          // Repeated label, take diagonal
          const auto dim = label_dim[label];
          CHECK_OR_RETURN(operand->dim(j) == operand->dim(dim))
              << "einsum() subscript " << einsum_index_to_label(label)
              << " is repeated for operand " << i << " but the sizes don't match, "
              << operand->dim(j) << " != " << operand->dim(dim);

          operand = JUST(functional::Diagonal(operand, 0, dim, j));
          operand = JUST(functional::MovedimInt(operand, -1, dim));
        } else {
          // Lookup output index for label
          label_dim[label] = j;
          perm_shape[label_perm_index[label]] = j++;
        }
      }

      // Add dimensions for missing labels
      for (int32_t& index : perm_shape) {
        if (index == -1) {
          operand = JUST(functional::Unsqueeze(operand, -1));
          index = j++;
        }
      }
      permuted_operands.emplace_back(JUST(functional::Permute(operand, perm_shape)));

      // NOTE(Liang Depeng): Continue explaining the equation "ik,jkl,il->ij".
      //                     What is going on within this foor loop?
      //                     For operand "ik" size = [2, 3]:
      //                        `perm_shape` equals to [0, 2, 1, 3]
      //                        first unsqueeze "ik" to 4 dim, from [2, 3] to [2, 3, 1, 1]
      //                        then permute with `perm_shape`, from [2, 3, 1, 1] to [2, 1, 3, 1]
      //
      //                     For operand "jkl" size = [4, 3, 5]:
      //                        `perm_shape` equals to [3, 0, 1, 2]
      //                        first unsqueeze "jkl" to 4 dim, from [4, 3, 5] to [4, 3, 5, 1]
      //                        then permute with `perm_shape`, from [4, 3, 5, 1] to [1, 4, 3, 5]
      //
      //                     For operand "il" size = [2, 5]:
      //                        `perm_shape` equals to [0, 2, 3, 1]
      //                        first unsqueeze "ik" to 4 dim, from [2, 5] to [2, 5, 1, 1]
      //                        then permute with `perm_shape`, from [2, 5, 1, 1] to [2, 1, 1, 5]
    }

    // Check if operands broadcast and keep track of last operand with
    // dimension size != 1 for optimizing reductions
    std::vector<std::size_t> dim_last_op(perm_index, 0);
    bool has_zero_size_dim = false;
    // NOTE(Liang Depeng): Continue explaining the equation "ik,jkl,il->ij".
    //                     After running the following foor loop,
    //                     The contents of `dim_last_op` are:
    //                     dim_last_op[0] = 2
    //                     dim_last_op[1] = 1
    //                     dim_last_op[2] = 1
    //                     dim_last_op[3] = 2
    //                     `has_zero_size_dim` equals to false
    for (auto dim = 0; dim < perm_index; dim++) {
      auto broadcast_size = permuted_operands[0]->dim(dim);
      for (auto i = 1; i < num_ops; i++) {
        const auto dim_size = permuted_operands[i]->dim(dim);
        if (broadcast_size != dim_size && broadcast_size != 1 && dim_size != 1) {
          std::ostringstream msg;
          msg << "einsum(): operands do not broadcast with remapped shapes [original->remapped]:";
          for (auto j = 0; j < num_ops; j++) {
            msg << " " << operands[j]->shape()->DebugStr() << "->"
                << permuted_operands[j]->shape()->DebugStr();
          }
          CHECK_OR_RETURN(false) << msg.str();
        }
        if (dim_size != 1) {
          broadcast_size = dim_size;
          dim_last_op[dim] = i;
        }
      }
      has_zero_size_dim |= broadcast_size == 0;
    }

    // Compute result
    std::shared_ptr<Tensor> result = permuted_operands[0];

    // Fast path for when an operand has zero sized dim
    if (has_zero_size_dim) {
      DimVector out_shape(out_size);
      for (auto i = 0; i < out_size; i++) {
        out_shape[i] = permuted_operands[dim_last_op[i]]->dim(i);
      }

      const Shape shape(out_shape);
      return functional::Constant(shape, Scalar(0), *permuted_operands[0]->dtype(), NullOpt);
    }

    // Sum out or squeeze dimensions that are size 1 for all later operands
    int dim = out_size;
    for (int i = dim; i < perm_index; ++i, ++dim) {
      if (dim_last_op[i] == 0) {
        if (result->dim(dim) == 1) {
          std::vector<int32_t> dims = {dim--};
          result = JUST(functional::Squeeze(result, dims));
        } else {
          result = JUST(functional::ReduceSum(result, {dim--}, false));
        }
      }
    }

    for (auto i = 1; i < num_ops; i++) {
      auto operand = permuted_operands[i];
      std::vector<int32_t> sum_dims;

      // Sum out or squeeze dimensions that are size 1 for all later operands
      dim = out_size;
      for (int j = dim; j < perm_index; ++j, ++dim) {
        if (dim_last_op[j] < i) {
          std::vector<int32_t> dims = {dim--};
          operand = JUST(functional::Squeeze(operand, dims));
        } else if (dim_last_op[j] == i) {
          if (result->dim(dim) == 1) {
            operand = JUST(functional::ReduceSum(operand, {dim}, false));
            std::vector<int32_t> dims = {dim--};
            result = JUST(functional::Squeeze(result, dims));
          } else {
            sum_dims.push_back(dim);
          }
        }
      }

      // Multiply tensors and sum out dimensions in sum_dims
      if (sum_dims.empty()) {
        result = JUST(functional::Mul(result, operand));
      } else if (sum_dims.size() == result->ndim()) {
        auto flatten_result = JUST(functional::Flatten(result, 0, -1));
        auto flatten_operand = JUST(functional::Flatten(operand, 0, -1));
        result = JUST(functional::Dot(flatten_result, flatten_operand));
      } else {
        result = JUST(sumproduct_pair(result, operand, sum_dims, false));
      }

      // NOTE(Liang Depeng): Continue explaining the equation "ik,jkl,il->ij".
      //                     What is going on within this foor loop?
      //                     For iter i = 1:
      //                        result = permuted_operands[0], size = [2, 1, 3, 1]
      //                        operand = permuted_operands[1], size = [1, 4, 3, 5]
      //                        sum_dims = [2, ]
      //                        what happened in `sumproduct_pair` ?
      //                            result [2, 1, 3, 1] will be permuted to [2, 3, 1, 1] then
      //                                reshaped to [1, 2, 3]
      //                            operand [1, 4, 3, 5] will be permuted to [3, 4, 5, 1] then
      //                                reshape to [1, 3, 4 * 5]
      //                            perform batch_matmul(result, operand) => [1, 2, 4 * 5]
      //                            then reshape to [2, 1, 4, 5] then permute to
      //                            [2, 4, 1, 5], at last reshape to [2, 4, 5]
      //
      //                     For iter i = 2:
      //                        result, size = [2, 4, 5]
      //                        operand = permuted_operands[2], size = [2, 1, 1, 5]
      //                        squeeze operand from [2, 1, 1, 5] to [2, 1, 5]
      //                        sum_dims = [2,]
      //                        what happened in `sumproduct_pair` ?
      //                            result [2, 4, 5] will be permuted to [2, 4, 5] then
      //                                reshaped to [2, 4, 5]
      //                            operand [2, 1, 5] will be permuted to [2, 5, 1] then
      //                                reshape to [2, 5, 1]
      //                            perform batch_matmul(result, operand)=>[2, 4, 1]
      //                            then reshape to [2, 4, 1] then permute to [2, 4, 1]
      //                            at last reshape to [2, 4]
    }
    return result;
  }
};

class TruncFunctor {
 public:
  TruncFunctor() { op_ = CHECK_JUST(one::OpBuilder("trunc").Input("in").Output("out").Build()); }
  Maybe<Tensor> operator()(const std::shared_ptr<one::Tensor>& x) const {
    return OpInterpUtil::Dispatch<Tensor>(*op_, {x});
  }

 private:
  std::shared_ptr<OpExpr> op_;
};
class AddCDivFunctor {
 public:
  AddCDivFunctor() {}
  Maybe<Tensor> operator()(const std::shared_ptr<one::Tensor>& input,
                           const std::shared_ptr<one::Tensor>& tensor1,
                           const std::shared_ptr<one::Tensor>& tensor2, const Scalar& value) const {
    return JUST(Add(input, JUST(ScalarMul(JUST(Div(tensor1, tensor2)), value, false)), 1, false));
  }
};

class InplaceAddCDivFunctor {
 public:
  InplaceAddCDivFunctor() {}
  Maybe<Tensor> operator()(const std::shared_ptr<one::Tensor>& input,
                           const std::shared_ptr<one::Tensor>& tensor1,
                           const std::shared_ptr<one::Tensor>& tensor2, const Scalar& value) const {
    JUST(CheckInplaceValid(input));
    std::shared_ptr<TensorTuple> outputs = std::make_shared<TensorTuple>(1);
    JUST(VectorAt(*outputs, 0)) = input;
    JUST(Add(input, JUST(ScalarMul(JUST(Div(tensor1, tensor2)), value, false)), 1, true));
    return JUST(VectorAt(*outputs, 0));
  }
};

class StftFunctor {
 public:
  StftFunctor() {
    op_ = CHECK_JUST(one::OpBuilder("stft").Input("input").Output("output").Build());
  }

  Maybe<Tensor> operator()(const std::shared_ptr<one::Tensor>& input, const int64_t n_fft,
                           const Optional<int64_t>& hop_length, const Optional<int64_t>& win_length,
                           const Optional<one::Tensor>& window, const bool center,
                           const std::string& mode, const bool normalized, const bool onesided,
                           const bool return_complex) const {
    int64_t new_hop_length = hop_length.has_value() == true ? JUST(hop_length) : n_fft / 4;
    int64_t new_win_length = win_length.has_value() == true ? JUST(win_length) : n_fft;
    auto input_tensor = input;

    // TODO(yzm):Remove this line when complex numbers are supported
    CHECK_OR_RETURN(return_complex == false)
        << Error::RuntimeError() << "return_complex parameter is not supported at this time";

    const auto& NumAxes = input_tensor->shape()->NumAxes();
    CHECK_OR_RETURN(NumAxes == 2 || NumAxes == 1)
        << Error::RuntimeError() << "Expected a 1D or 2D tensor,but got " << NumAxes << "D";

    auto& attrs = THREAD_CACHED_MUTABLE_ATTR_MAP("normalized", "onesided", "return_complex");
    attrs.SetAllAttrs(normalized, onesided, return_complex);

    if (NumAxes == 1) { input_tensor = JUST(functional::Unsqueeze(input_tensor, 0)); }
    if (center) {
      const auto& input_shape = input_tensor->shape();
      const auto input_dim = input_tensor->shape()->NumAxes();

      const auto extra_dims = std::max(size_t{3}, (size_t)input_dim) - input_dim;
      const auto pad_amount = n_fft / 2;

      DimVector extended_shape(extra_dims, 1);
      extended_shape.append(input_shape->begin(), input_shape->end());
      input_tensor =
          JUST(functional::Pad(JUST(functional::View(input_tensor, Shape(extended_shape))),
                               {pad_amount, pad_amount}, mode, Scalar(0)));

      DimVector view_shape;
      if (input_dim == 1) {
        view_shape = {input_tensor->shape()->back()};
      } else {
        view_shape = {input_shape->at(0), input_tensor->shape()->back()};
      }
      input_tensor = JUST(functional::View(input_tensor, Shape(view_shape)));
    }

    int32_t batch = input_tensor->shape()->At(0);
    int32_t len = input_tensor->shape()->At(1);
    int32_t n_frames = 1 + (len - n_fft) / new_hop_length;
    int32_t fft_size = static_cast<int32_t>(n_fft);
    CHECK_OR_RETURN(n_fft > 0 && n_fft <= len)
        << Error::RuntimeError() << "Expected 0 < n_fft < " << len << " ,but got " << n_fft;
    CHECK_GT_OR_RETURN(new_hop_length, 0)
        << Error::RuntimeError() << "Expected hop_length > 0, but got " << new_hop_length;
    CHECK_OR_RETURN(new_win_length > 0 && new_win_length <= n_fft)
        << Error::RuntimeError() << "Expected 0 < win_length <=n_fft ,but got " << new_win_length;
    const auto& stride = *JUST(input_tensor->stride());
    std::vector<int32_t> strides(stride.begin(), stride.end());
    input_tensor =
        JUST(view::AsStrided(input_tensor, {batch, n_frames, fft_size},
                             {JUST(VectorAt(strides, 0)),
                              static_cast<int32_t>(new_hop_length) * JUST(VectorAt(strides, 1)),
                              JUST(VectorAt(strides, 1))},
                             0));

    std::shared_ptr<Tensor> temp_tensor;
    if (window.has_value()) {
      temp_tensor = JUST(window);
      CHECK_OR_RETURN(temp_tensor->shape()->NumAxes() == 1
                      && temp_tensor->shape()->at(0) == new_win_length)
          << Error::RuntimeError()
          << "Expected a 1D window tensor of size equal to win_length=" << new_win_length
          << ", but got window with size " << temp_tensor->shape()->ToString();
    }
    if (new_win_length < n_fft) {
      temp_tensor = JUST(functional::Fill(temp_tensor, 0));
      const int64_t left = (n_fft - new_win_length) / 2;

      if (window.has_value()) {
        // TODO(yzm):Copy the window matrix to the defined range,such as
        //'''
        //      functional::AssignLocalTensor(JUST(functional::Narrow(temp_tensor, 0,
        //      left,new_win_length)), window);
        //'''
        // Remove the following check after support
        CHECK_OR_RETURN(false) << Error::RuntimeError()
                               << "The following conditions are not currently supported: "
                                  "win_length<n_fft and the window function is customized";
      } else {
        temp_tensor = JUST(
            functional::Fill(JUST(functional::Narrow(temp_tensor, 0, left, new_win_length)), 1.0));
      }
    }

    if (new_win_length < n_fft || window.has_value()) {
      input_tensor = JUST(functional::Mul(input_tensor, temp_tensor));
    }

    auto output = JUST(OpInterpUtil::Dispatch<Tensor>(
        *op_, {JUST(functional::ToContiguous(input_tensor))}, attrs));
    if (NumAxes == 2 && input->shape()->At(0) == 1) {
      output = JUST(functional::Unsqueeze(output, 0));
    }
    return output;
  }

 private:
  std::shared_ptr<OpExpr> op_;
};
class FusedWeightedSumFunctor {
 public:
  FusedWeightedSumFunctor() {
    op_.resize(kMaxInputCount /*the maximum number of inputs*/);
    for (int n = 1; n < op_.size(); ++n) {
      op_[n] =
          CHECK_JUST(one::OpBuilder("fused_weighted_sum").Input("in", n).Output("out").Build());
    }
  }
  Maybe<Tensor> operator()(const TensorTuple& in, const std::vector<float>& weights,
                           const float& alpha) const {
    CHECK_GE_OR_RETURN(in.size(), 1);
    CHECK_LT_OR_RETURN(in.size(), kMaxInputCount);
    auto& attrs = THREAD_CACHED_MUTABLE_ATTR_MAP("weights", "alpha");
    attrs.SetAllAttrs(weights, alpha);
    return JUST(OpInterpUtil::Dispatch<Tensor>(*op_[in.size()], in, attrs));
  }

 private:
  std::vector<std::shared_ptr<OpExpr>> op_;
};

class FusedCenterFunctor {
 public:
  FusedCenterFunctor() {
    op_ = CHECK_JUST(one::OpBuilder("fused_get_center_dist")
                         .Input("b1_x1")
                         .Input("b1_x2")
                         .Input("b2_x1")
                         .Input("b2_x2")
                         .Input("b1_y1")
                         .Input("b1_y2")
                         .Input("b2_y1")
                         .Input("b2_y2")
                         .Output("rho2")
                         .Build());
  }

  Maybe<Tensor> operator()(
      const std::shared_ptr<one::Tensor>& b1_x1, const std::shared_ptr<one::Tensor>& b1_x2,
      const std::shared_ptr<one::Tensor>& b2_x1, const std::shared_ptr<one::Tensor>& b2_x2,
      const std::shared_ptr<one::Tensor>& b1_y1, const std::shared_ptr<one::Tensor>& b1_y2,
      const std::shared_ptr<one::Tensor>& b2_y1, const std::shared_ptr<one::Tensor>& b2_y2) const {
    return OpInterpUtil::Dispatch<Tensor>(
        *op_, {b1_x1, b1_x2, b2_x1, b2_x2, b1_y1, b1_y2, b2_y1, b2_y2}, {});
  }

 private:
  std::shared_ptr<OpExpr> op_;
};

class FusedCenterGradFunctor {
 public:
  FusedCenterGradFunctor() {
    op_ = CHECK_JUST(one::OpBuilder("fused_get_center_dist_grad")
                         .Input("b1_x1")
                         .Input("b1_x2")
                         .Input("b2_x1")
                         .Input("b2_x2")
                         .Input("b1_y1")
                         .Input("b1_y2")
                         .Input("b2_y1")
                         .Input("b2_y2")
                         .Input("rho2_diff")
                         .Output("b1_x1_diff")
                         .Output("b1_x2_diff")
                         .Output("b2_x1_diff")
                         .Output("b2_x2_diff")
                         .Output("b1_y1_diff")
                         .Output("b1_y2_diff")
                         .Output("b2_y1_diff")
                         .Output("b2_y2_diff")
                         .Build());
  }

  Maybe<TensorTuple> operator()(
      const std::shared_ptr<one::Tensor>& b1_x1, const std::shared_ptr<one::Tensor>& b1_x2,
      const std::shared_ptr<one::Tensor>& b2_x1, const std::shared_ptr<one::Tensor>& b2_x2,
      const std::shared_ptr<one::Tensor>& b1_y1, const std::shared_ptr<one::Tensor>& b1_y2,
      const std::shared_ptr<one::Tensor>& b2_y1, const std::shared_ptr<one::Tensor>& b2_y2,
      const std::shared_ptr<one::Tensor>& rho2_diff) const {
    return OpInterpUtil::Dispatch<TensorTuple>(
        *op_, {b1_x1, b1_x2, b2_x1, b2_x2, b1_y1, b1_y2, b2_y1, b2_y2, rho2_diff}, {});
  }

 private:
  std::shared_ptr<OpExpr> op_;
};

class FusedGetIntersectionAreaFunctor {
 public:
  FusedGetIntersectionAreaFunctor() {
    op_ = CHECK_JUST(one::OpBuilder("fused_get_intersection_area")
                         .Input("b1_x1")
                         .Input("b1_x2")
                         .Input("b2_x1")
                         .Input("b2_x2")
                         .Input("b1_y1")
                         .Input("b1_y2")
                         .Input("b2_y1")
                         .Input("b2_y2")
                         .Output("inter")
                         .Build());
  }

  Maybe<Tensor> operator()(
      const std::shared_ptr<one::Tensor>& b1_x1, const std::shared_ptr<one::Tensor>& b1_x2,
      const std::shared_ptr<one::Tensor>& b2_x1, const std::shared_ptr<one::Tensor>& b2_x2,
      const std::shared_ptr<one::Tensor>& b1_y1, const std::shared_ptr<one::Tensor>& b1_y2,
      const std::shared_ptr<one::Tensor>& b2_y1, const std::shared_ptr<one::Tensor>& b2_y2) const {
    return OpInterpUtil::Dispatch<Tensor>(
        *op_, {b1_x1, b1_x2, b2_x1, b2_x2, b1_y1, b1_y2, b2_y1, b2_y2}, {});
  }

 private:
  std::shared_ptr<OpExpr> op_;
};

class FusedGetIntersectionAreaGradFunctor {
 public:
  FusedGetIntersectionAreaGradFunctor() {
    op_ = CHECK_JUST(one::OpBuilder("fused_get_intersection_area_grad")
                         .Input("b1_x1")
                         .Input("b1_x2")
                         .Input("b2_x1")
                         .Input("b2_x2")
                         .Input("b1_y1")
                         .Input("b1_y2")
                         .Input("b2_y1")
                         .Input("b2_y2")
                         .Input("inter_diff")
                         .Output("b1_x1_diff")
                         .Output("b1_x2_diff")
                         .Output("b2_x1_diff")
                         .Output("b2_x2_diff")
                         .Output("b1_y1_diff")
                         .Output("b1_y2_diff")
                         .Output("b2_y1_diff")
                         .Output("b2_y2_diff")
                         .Build());
  }

  Maybe<TensorTuple> operator()(
      const std::shared_ptr<one::Tensor>& b1_x1, const std::shared_ptr<one::Tensor>& b1_x2,
      const std::shared_ptr<one::Tensor>& b2_x1, const std::shared_ptr<one::Tensor>& b2_x2,
      const std::shared_ptr<one::Tensor>& b1_y1, const std::shared_ptr<one::Tensor>& b1_y2,
      const std::shared_ptr<one::Tensor>& b2_y1, const std::shared_ptr<one::Tensor>& b2_y2,
      const std::shared_ptr<one::Tensor>& inter_diff) const {
    return OpInterpUtil::Dispatch<TensorTuple>(
        *op_, {b1_x1, b1_x2, b2_x1, b2_x2, b1_y1, b1_y2, b2_y1, b2_y2, inter_diff}, {});
  }

 private:
  std::shared_ptr<OpExpr> op_;
};

class FusedGetBounddingBoxesCoordFunctor {
 public:
  FusedGetBounddingBoxesCoordFunctor() {
    op_ = CHECK_JUST(one::OpBuilder("fused_get_boundding_boxes_coord")
                         .Input("x1")
                         .Input("y1")
                         .Input("w1")
                         .Input("h1")
                         .Input("x2")
                         .Input("y2")
                         .Input("w2")
                         .Input("h2")
                         .Output("b1_x1")
                         .Output("b1_x2")
                         .Output("b1_y1")
                         .Output("b1_y2")
                         .Output("b2_x1")
                         .Output("b2_x2")
                         .Output("b2_y1")
                         .Output("b2_y2")
                         .Build());
  }

  Maybe<TensorTuple> operator()(
      const std::shared_ptr<one::Tensor>& x1, const std::shared_ptr<one::Tensor>& y1,
      const std::shared_ptr<one::Tensor>& w1, const std::shared_ptr<one::Tensor>& h1,
      const std::shared_ptr<one::Tensor>& x2, const std::shared_ptr<one::Tensor>& y2,
      const std::shared_ptr<one::Tensor>& w2, const std::shared_ptr<one::Tensor>& h2) const {
    return OpInterpUtil::Dispatch<TensorTuple>(*op_, {x1, y1, w1, h1, x2, y2, w2, h2}, {});
  }

 private:
  std::shared_ptr<OpExpr> op_;
};

class FusedGetBounddingBoxesCoordGradFunctor {
 public:
  FusedGetBounddingBoxesCoordGradFunctor() {
    op_ = CHECK_JUST(one::OpBuilder("fused_get_boundding_boxes_coord_grad")
                         .Input("b1_x1_diff")
                         .Input("b1_x2_diff")
                         .Input("b1_y1_diff")
                         .Input("b1_y2_diff")
                         .Input("b2_x1_diff")
                         .Input("b2_x2_diff")
                         .Input("b2_y1_diff")
                         .Input("b2_y2_diff")
                         .Output("x1_diff")
                         .Output("y1_diff")
                         .Output("w1_diff")
                         .Output("h1_diff")
                         .Output("x2_diff")
                         .Output("y2_diff")
                         .Output("w2_diff")
                         .Output("h2_diff")
                         .Build());
  }

  Maybe<TensorTuple> operator()(const std::shared_ptr<one::Tensor>& b1_x1_diff,
                                const std::shared_ptr<one::Tensor>& b1_x2_diff,
                                const std::shared_ptr<one::Tensor>& b1_y1_diff,
                                const std::shared_ptr<one::Tensor>& b1_y2_diff,
                                const std::shared_ptr<one::Tensor>& b2_x1_diff,
                                const std::shared_ptr<one::Tensor>& b2_x2_diff,
                                const std::shared_ptr<one::Tensor>& b2_y1_diff,
                                const std::shared_ptr<one::Tensor>& b2_y2_diff) const {
    return OpInterpUtil::Dispatch<TensorTuple>(*op_,
                                               {b1_x1_diff, b1_x2_diff, b1_y1_diff, b1_y2_diff,
                                                b2_x1_diff, b2_x2_diff, b2_y1_diff, b2_y2_diff},
                                               {});
  }

 private:
  std::shared_ptr<OpExpr> op_;
};

class FusedGetCiouDiagonalAngleFunctor {
 public:
  FusedGetCiouDiagonalAngleFunctor() {
    op_ = CHECK_JUST(one::OpBuilder("fused_get_ciou_diagonal_angle")
                         .Input("w1")
                         .Input("h1")
                         .Input("w2")
                         .Input("h2")
                         .Output("v")
                         .Build());
  }

  Maybe<Tensor> operator()(const std::shared_ptr<one::Tensor>& w1,
                           const std::shared_ptr<one::Tensor>& h1,
                           const std::shared_ptr<one::Tensor>& w2,
                           const std::shared_ptr<one::Tensor>& h2, const float eps) const {
    auto& attrs = THREAD_CACHED_MUTABLE_ATTR_MAP("eps");
    attrs.SetAllAttrs(eps);
    return OpInterpUtil::Dispatch<Tensor>(*op_, {w1, h1, w2, h2}, attrs);
  }

 private:
  std::shared_ptr<OpExpr> op_;
};

class FusedGetCiouResultFunctor {
 public:
  FusedGetCiouResultFunctor() {
    op_ = CHECK_JUST(one::OpBuilder("fused_get_ciou_result")
                         .Input("v")
                         .Input("iou")
                         .Input("rho2")
                         .Input("c2")
                         .Output("y")
                         .Output("alpha")
                         .Build());
  }

  Maybe<TensorTuple> operator()(const std::shared_ptr<one::Tensor>& v,
                                const std::shared_ptr<one::Tensor>& iou,
                                const std::shared_ptr<one::Tensor>& rho2,
                                const std::shared_ptr<one::Tensor>& c2, const float& eps) const {
    auto& attrs = THREAD_CACHED_MUTABLE_ATTR_MAP("eps");
    attrs.SetAllAttrs(eps);
    return OpInterpUtil::Dispatch<TensorTuple>(*op_, {v, iou, rho2, c2}, attrs);
  }

 private:
  std::shared_ptr<OpExpr> op_;
};

class FusedGetCiouDiagonalAngleGradFunctor {
 public:
  FusedGetCiouDiagonalAngleGradFunctor() {
    op_ = CHECK_JUST(one::OpBuilder("fused_get_ciou_diagonal_angle_grad")
                         .Input("w1")
                         .Input("h1")
                         .Input("w2")
                         .Input("h2")
                         .Input("v_diff")
                         .Output("w1_diff")
                         .Output("h1_diff")
                         .Output("w2_diff")
                         .Output("h2_diff")
                         .Build());
  }

  Maybe<TensorTuple> operator()(const std::shared_ptr<one::Tensor>& w1,
                                const std::shared_ptr<one::Tensor>& h1,
                                const std::shared_ptr<one::Tensor>& w2,
                                const std::shared_ptr<one::Tensor>& h2,
                                const std::shared_ptr<one::Tensor>& v_diff, const float eps) const {
    auto& attrs = THREAD_CACHED_MUTABLE_ATTR_MAP("eps");
    attrs.SetAllAttrs(eps);
    return OpInterpUtil::Dispatch<TensorTuple>(*op_, {w1, h1, w2, h2, v_diff}, attrs);
  }

 private:
  std::shared_ptr<OpExpr> op_;
};

class FusedGetCiouResultGradFunctor {
 public:
  FusedGetCiouResultGradFunctor() {
    op_ = CHECK_JUST(one::OpBuilder("fused_get_ciou_result_grad")
                         .Input("dy")
                         .Input("alpha")
                         .Input("rho2")
                         .Input("c2")
                         .Output("dv")
                         .Output("diou")
                         .Output("drho2")
                         .Output("dc2")
                         .Build());
  }

  Maybe<TensorTuple> operator()(const std::shared_ptr<one::Tensor>& dy,
                                const std::shared_ptr<one::Tensor>& alpha,
                                const std::shared_ptr<one::Tensor>& rho2,
                                const std::shared_ptr<one::Tensor>& c2) const {
    return OpInterpUtil::Dispatch<TensorTuple>(*op_, {dy, alpha, rho2, c2}, {});
  }

 private:
  std::shared_ptr<OpExpr> op_;
};

class FusedGetIouFunctor {
 public:
  FusedGetIouFunctor() {
    op_ = CHECK_JUST(one::OpBuilder("fused_get_iou")
                         .Input("w1")
                         .Input("h1")
                         .Input("w2")
                         .Input("h2")
                         .Input("inter")
                         .Output("iou")
                         .Build());
  }

  Maybe<Tensor> operator()(const std::shared_ptr<one::Tensor>& w1,
                           const std::shared_ptr<one::Tensor>& h1,
                           const std::shared_ptr<one::Tensor>& w2,
                           const std::shared_ptr<one::Tensor>& h2,
                           const std::shared_ptr<one::Tensor>& inter, const float& eps) const {
    auto& attrs = THREAD_CACHED_MUTABLE_ATTR_MAP("eps");
    attrs.SetAllAttrs(eps);
    return OpInterpUtil::Dispatch<Tensor>(*op_, {w1, h1, w2, h2, inter}, attrs);
  }

 private:
  std::shared_ptr<OpExpr> op_;
};

class FusedGetIouGradFunctor {
 public:
  FusedGetIouGradFunctor() {
    op_ = CHECK_JUST(one::OpBuilder("fused_get_iou_grad")
                         .Input("diou")
                         .Input("w1")
                         .Input("h1")
                         .Input("w2")
                         .Input("h2")
                         .Input("inter")
                         .Output("dw1")
                         .Output("dh1")
                         .Output("dinter")
                         .Build());
  }

  Maybe<TensorTuple> operator()(const std::shared_ptr<one::Tensor>& diou,
                                const std::shared_ptr<one::Tensor>& w1,
                                const std::shared_ptr<one::Tensor>& h1,
                                const std::shared_ptr<one::Tensor>& w2,
                                const std::shared_ptr<one::Tensor>& h2,
                                const std::shared_ptr<one::Tensor>& inter, const float& eps) const {
    auto& attrs = THREAD_CACHED_MUTABLE_ATTR_MAP("eps");
    attrs.SetAllAttrs(eps);
    return OpInterpUtil::Dispatch<TensorTuple>(*op_, {diou, w1, h1, w2, h2, inter}, attrs);
  }

 private:
  std::shared_ptr<OpExpr> op_;
};

class FusedGetConvexDiagonalSquaredFunctor {
 public:
  FusedGetConvexDiagonalSquaredFunctor() {
    op_ = CHECK_JUST(one::OpBuilder("fused_get_convex_diagonal_squared")
                         .Input("b1_x1")
                         .Input("b1_x2")
                         .Input("b2_x1")
                         .Input("b2_x2")
                         .Input("b1_y1")
                         .Input("b1_y2")
                         .Input("b2_y1")
                         .Input("b2_y2")
                         .Output("c2")
                         .Build());
  }

  Maybe<Tensor> operator()(const std::shared_ptr<one::Tensor>& b1_x1,
                           const std::shared_ptr<one::Tensor>& b1_x2,
                           const std::shared_ptr<one::Tensor>& b2_x1,
                           const std::shared_ptr<one::Tensor>& b2_x2,
                           const std::shared_ptr<one::Tensor>& b1_y1,
                           const std::shared_ptr<one::Tensor>& b1_y2,
                           const std::shared_ptr<one::Tensor>& b2_y1,
                           const std::shared_ptr<one::Tensor>& b2_y2, const float& eps) const {
    auto& attrs = THREAD_CACHED_MUTABLE_ATTR_MAP("eps");
    attrs.SetAllAttrs(eps);
    return OpInterpUtil::Dispatch<Tensor>(
        *op_, {b1_x1, b1_x2, b2_x1, b2_x2, b1_y1, b1_y2, b2_y1, b2_y2}, attrs);
  }

 private:
  std::shared_ptr<OpExpr> op_;
};

class FusedGetConvexDiagonalSquaredGradFunctor {
 public:
  FusedGetConvexDiagonalSquaredGradFunctor() {
    op_ = CHECK_JUST(one::OpBuilder("fused_get_convex_diagonal_squared_grad")
                         .Input("c2_diff")
                         .Input("b1_x1")
                         .Input("b1_x2")
                         .Input("b2_x1")
                         .Input("b2_x2")
                         .Input("b1_y1")
                         .Input("b1_y2")
                         .Input("b2_y1")
                         .Input("b2_y2")
                         .Output("b1_x1_diff")
                         .Output("b1_x2_diff")
                         .Output("b2_x1_diff")
                         .Output("b2_x2_diff")
                         .Output("b1_y1_diff")
                         .Output("b1_y2_diff")
                         .Output("b2_y1_diff")
                         .Output("b2_y2_diff")
                         .Build());
  }

  Maybe<TensorTuple> operator()(
      const std::shared_ptr<one::Tensor>& c2_diff, const std::shared_ptr<one::Tensor>& b1_x1,
      const std::shared_ptr<one::Tensor>& b1_x2, const std::shared_ptr<one::Tensor>& b2_x1,
      const std::shared_ptr<one::Tensor>& b2_x2, const std::shared_ptr<one::Tensor>& b1_y1,
      const std::shared_ptr<one::Tensor>& b1_y2, const std::shared_ptr<one::Tensor>& b2_y1,
      const std::shared_ptr<one::Tensor>& b2_y2, const float& eps) const {
    auto& attrs = THREAD_CACHED_MUTABLE_ATTR_MAP("eps");
    attrs.SetAllAttrs(eps);
    return OpInterpUtil::Dispatch<TensorTuple>(
        *op_, {c2_diff, b1_x1, b1_x2, b2_x1, b2_x2, b1_y1, b1_y2, b2_y1, b2_y2}, attrs);
  }

 private:
  std::shared_ptr<OpExpr> op_;
};

}  // namespace impl

using namespace impl;

ONEFLOW_FUNCTION_LIBRARY(m) {
  m.add_functor<AddNFunctor>("Add");
  m.add_functor<ScalarAddFunctor, ScalarAdd2Functor>("ScalarAdd");
  m.add_functor<ScalarSubFunctor, ScalarSub2Functor>("ScalarSub");
  m.add_functor<ScalarMulFunctor, ScalarMul2Functor>("ScalarMul");
  m.add_functor<InplaceScalarMulFunctor>("InplaceScalarMul");
  m.add_functor<AddCDivFunctor>("AddCDiv");
  m.add_functor<InplaceAddCDivFunctor>("InplaceAddCDiv");
  m.add_functor<ScalarDivFunctor, ScalarDiv2Functor>("ScalarDiv");
  m.add_functor<ScalarDivModeFunctor, ScalarDivMode2Functor>("ScalarDivMode");
  m.add_functor<InplaceScalarDivFunctor>("InplaceScalarDiv");
  m.add_functor<ScalarPowFunctor>("ScalarPow");
  m.add_functor<ScalarReversePowFunctor>("ScalarReversePow");
  m.add_functor<ScalarPowGradFunctor>("ScalarPowGrad");
  m.add_functor<ScalarReversePowGradFunctor>("ScalarReversePowGrad");
  m.add_functor<ReduceMaxFunctor>("ReduceMax");
  m.add_functor<MaxFunctor, Max2Functor>("Max");
  m.add_functor<ReduceMeanFunctor>("ReduceMean");
  m.add_functor<ReduceMeanWholeFunctor>("ReduceMeanWhole");
  m.add_functor<ReduceMinFunctor>("ReduceMin");
  m.add_functor<MinFunctor, Min2Functor>("Min");
  m.add_functor<AminFunctor>("Amin");
  m.add_functor<MedianFunctor>("Median");
  m.add_functor<MedianWithIndicesFunctor>("MedianWithIndices");
  m.add_functor<ModeFunctor>("Mode");
  m.add_functor<AmaxFunctor>("Amax");
  m.add_functor<ReduceSumFunctor>("ReduceSum");
  m.add_functor<ReduceSumWholeFunctor>("ReduceSumWhole");
  m.add_functor<ReduceNanSumFunctor>("ReduceNanSum");
  m.add_functor<ReduceNanSumWholeFunctor>("ReduceNanSumWhole");
  m.add_functor<ReduceAllFunctor>("ReduceAll");
  m.add_functor<ReduceAllWholeFunctor>("ReduceAllWhole");
  m.add_functor<ReduceAnyFunctor>("ReduceAny");
  m.add_functor<ReduceAnyWholeFunctor>("ReduceAnyWhole");
  m.add_functor<ReduceProdFunctor>("ReduceProd");
  m.add_functor<ReduceProdWholeFunctor>("ReduceProdWhole");
  m.add_functor<ReduceMinDeviceStageFunctor>("ReduceMinDeviceStage");
  m.add_functor<ReduceMaxDeviceStageFunctor>("ReduceMaxDeviceStage");
  m.add_functor<ReduceMinGlobalStageFunctor>("ReduceMinGlobalStage");
  m.add_functor<ReduceMaxGlobalStageFunctor>("ReduceMaxGlobalStage");
  m.add_functor<ReduceMinDeviceStageGradFunctor>("ReduceMinDeviceStageGrad");
  m.add_functor<ReduceMaxDeviceStageGradFunctor>("ReduceMaxDeviceStageGrad");
  m.add_functor<ReduceMinGlobalStageGradFunctor>("ReduceMinGlobalStageGrad");
  m.add_functor<ReduceMaxGlobalStageGradFunctor>("ReduceMaxGlobalStageGrad");
  m.add_functor<LogSumExpFunctor>("LogSumExp");
  m.add_functor<LogAddExpFunctor>("LogAddExp");
  m.add_functor<QuantileFunctor>("Quantile");
  m.add_functor<TransposeFunctor>("Transpose");
  m.add_functor<Transpose2dimFunctor>("Transpose2dim");
  m.add_functor<TransposeFunctor>("Permute");
  m.add_functor<AsStridedFunctor>("AsStrided");
  m.add_functor<AsStridedGradFunctor>("AsStridedGrad");
  m.add_functor<InplaceAsStridedFunctor>("InplaceAsStrided");
  m.add_functor<Transpose2dimFunctor>("Swapaxes");
  m.add_functor<Transpose2dimFunctor>("Swapdims");
  m.add_functor<ArangeFunctor, Arange2Functor>("Arange");
  m.add_functor<GlobalArangeFunctor, GlobalArange2Functor>("GlobalArange");
  m.add_functor<HannWindowFunctor>("HannWindow");
  m.add_functor<GlobalHannWindowFunctor>("GlobalHannWindow");
  m.add_functor<CastFunctor>("Cast");
  m.add_functor<TypeAsFunctor>("TypeAs");
  m.add_functor<ClampFunctor>("Clamp");
  m.add_functor<ClampMinFunctor>("ClampMin");
  m.add_functor<ClampMaxFunctor>("ClampMax");
  m.add_functor<ClampInplaceFunctor>("ClampInplace");
  m.add_functor<ClampMinInplaceFunctor>("ClampMinInplace");
  m.add_functor<ClampMaxInplaceFunctor>("ClampMaxInplace");
  m.add_functor<ClipFunctor>("Clip");
  m.add_functor<ClipInplaceFunctor>("ClipInplace");
  m.add_functor<SqrtSquareSumFunctor>("SqrtSquareSum");
  m.add_functor<VectorNormFunctor, ScalarVectorNormFunctor>("VectorNorm");
  m.add_functor<ScalarMatrixNormFunctor, MatrixNormFunctor>("MatrixNorm");
  m.add_functor<NormFunctor, Norm2Functor>("Norm");
  m.add_functor<ScalarNormFunctor, ScalarNorm2Functor>("ScalarNorm");
  m.add_functor<ClampGradFunctor>("ClampGrad");
  m.add_functor<SelectFunctor>("Select");
  m.add_functor<SelectTopNFunctor>("SelectTopN");
  m.add_functor<MinimumFunctor>("Minimum");
  m.add_functor<MinimumFunctor>("Min");
  m.add_functor<MaximumFunctor>("Maximum");
  m.add_functor<MaximumFunctor>("Max");
  m.add_functor<ScalarFModFunctor>("ScalarFMod");
  m.add_functor<ScalarFloorDivFunctor>("ScalarFloorDiv");
  m.add_functor<ScalarTruncDivFunctor>("ScalarTruncDiv");
  m.add_functor<ScalarLogicalEqualFunctor, ScalarLogicalEqual2Functor>("ScalarLogicalEqual");
  m.add_functor<ScalarLogicalNotEqualFunctor, ScalarLogicalNotEqual2Functor>(
      "ScalarLogicalNotEqual");
  m.add_functor<ScalarLogicalGreaterFunctor, ScalarLogicalGreater2Functor>("ScalarLogicalGreater");
  m.add_functor<InplaceScalarLogicalGreaterFunctor>("InplaceScalarLogicalGreater");
  m.add_functor<ScalarLogicalGreaterEqualFunctor, ScalarLogicalGreaterEqual2Functor>(
      "ScalarLogicalGreaterEqual");
  m.add_functor<ScalarLogicalLessFunctor, ScalarLogicalLess2Functor>("ScalarLogicalLess");
  m.add_functor<ScalarLogicalLessEqualFunctor, ScalarLogicalLessEqual2Functor>(
      "ScalarLogicalLessEqual");
  m.add_functor<ScalarLogicalAndFunctor, ScalarLogicalAnd2Functor>("ScalarLogicalAnd");
  m.add_functor<ScalarLogicalOrFunctor, ScalarLogicalOr2Functor>("ScalarLogicalOr");
  m.add_functor<ScalarLogicalXorFunctor, ScalarLogicalXor2Functor>("ScalarLogicalXor");
  m.add_functor<StandardDeviationFunctor>("StandardDeviation");
  m.add_functor<VarianceFunctor>("Variance");
  m.add_functor<RMSLayerNormalizationFunctor>("RMSLayerNormalization");
  m.add_functor<DotFunctor>("Dot");
  m.add_functor<MovedimVecFunctor>("MovedimVec");
  m.add_functor<MovedimIntFunctor>("MovedimInt");
  m.add_functor<TensorSplitVecFunctor>("TensorSplitVec");
  m.add_functor<TensorSplitIntFunctor>("TensorSplitInt");
  m.add_functor<HsplitIntFunctor>("HsplitInt");
  m.add_functor<HsplitVecFunctor>("HsplitVec");
  m.add_functor<VsplitIntFunctor>("VsplitInt");
  m.add_functor<VsplitVecFunctor>("VsplitVec");
  m.add_functor<ErfinvFunctor>("Erfinv");
  m.add_functor<ErfinvInplaceFunctor>("ErfinvInplace");
  m.add_functor<CumsumFunctor>("Cumsum");
  m.add_functor<CumProdFunctor>("Cumprod");
  m.add_functor<CumProdGradFunctor>("CumprodGrad");
  m.add_functor<EinSumFunctor>("EinSum");
  m.add_functor<InvFunctor>("Inv");
  m.add_functor<DetFunctor>("Det");
  m.add_functor<GeluWithApproximateFunctor>("GeluWithApproximate");
  m.add_functor<impl::TruncFunctor>("Trunc");
  m.add_functor<StftFunctor>("Stft");
  m.add_functor<impl::FusedWeightedSumFunctor>("FusedWeightedSum");
  m.add_functor<impl::FusedCenterFunctor>("FusedCenter");
  m.add_functor<impl::FusedCenterGradFunctor>("FusedCenterGrad");
  m.add_functor<impl::FusedGetBounddingBoxesCoordFunctor>("FusedGetBounddingBoxesCoord");
  m.add_functor<impl::FusedGetBounddingBoxesCoordGradFunctor>("FusedGetBounddingBoxesCoordGrad");
  m.add_functor<impl::FusedGetCiouDiagonalAngleFunctor>("FusedGetCiouDiagonalAngle");
  m.add_functor<impl::FusedGetCiouDiagonalAngleGradFunctor>("FusedGetCiouDiagonalAngleGrad");
  m.add_functor<impl::FusedGetCiouResultFunctor>("FusedGetCiouResult");
  m.add_functor<impl::FusedGetCiouResultGradFunctor>("FusedGetCiouResultGrad");
  m.add_functor<impl::FusedGetIntersectionAreaFunctor>("FusedGetIntersectionArea");
  m.add_functor<impl::FusedGetIntersectionAreaGradFunctor>("FusedGetIntersectionAreaGrad");
  m.add_functor<impl::FusedGetIouFunctor>("FusedGetIou");
  m.add_functor<impl::FusedGetIouGradFunctor>("FusedGetIouGrad");
  m.add_functor<impl::FusedGetConvexDiagonalSquaredFunctor>("FusedGetConvexDiagonalSquared");
  m.add_functor<impl::FusedGetConvexDiagonalSquaredGradFunctor>(
      "FusedGetConvexDiagonalSquaredGrad");
  m.add_functor<impl::ScalarBitwiseAndFunctor, impl::ScalarBitwiseAnd2Functor>("ScalarBitwiseAnd");
  m.add_functor<impl::ScalarBitwiseOrFunctor, impl::ScalarBitwiseOr2Functor>("ScalarBitwiseOr");
  m.add_functor<impl::ScalarBitwiseXorFunctor, impl::ScalarBitwiseXor2Functor>("ScalarBitwiseXor");
};

}  // namespace functional
}  // namespace one
}  // namespace oneflow<|MERGE_RESOLUTION|>--- conflicted
+++ resolved
@@ -22,12 +22,9 @@
 #include "oneflow/core/framework/op_interpreter/op_interpreter_util.h"
 #include "oneflow/core/functional/functional.h"
 #include "oneflow/core/functional/function_library.h"
-<<<<<<< HEAD
-=======
 #include "oneflow/core/functional/impl/binary_functor.h"
 #include "oneflow/core/functional/sequence_function.h"
 #include "oneflow/core/job/lazy_mode.h"
->>>>>>> 3493bb53
 #include "oneflow/core/functional/tensor_processor.h"
 #include "oneflow/core/profiler/profiler.h"
 
@@ -2548,16 +2545,10 @@
     op_ = CHECK_JUST(one::OpBuilder("var").Input("input").Output("output").Build());
   }
   Maybe<Tensor> operator()(const std::shared_ptr<Tensor>& input,
-<<<<<<< HEAD
-                           const Optional<std::vector<int32_t>>& dim, const bool& unbiased,
-                           const bool& keepdim) const {
-    if (!IsFloatingDataType(input->dtype()->data_type())) {
-=======
                            const Optional<std::vector<int32_t>>& dim,
                            const Optional<bool>& unbiased, const Optional<bool>& keepdim) const {
     if (!(IsFloatingDataType(input->dtype()->data_type())
           || IsHalfDataType(input->dtype()->data_type()))) {
->>>>>>> 3493bb53
       return Error::RuntimeError() << "var only support floating point dtypes";
     }
     std::vector<int32_t> axis;
