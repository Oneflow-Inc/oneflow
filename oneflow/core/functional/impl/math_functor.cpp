--- conflicted
+++ resolved
@@ -447,20 +447,12 @@
   std::shared_ptr<OpExpr> broadcast_maximum_op_;
 };
 
-<<<<<<< HEAD
+
 class ScalarFModFunctor {
  public:
   ScalarFModFunctor() {
     op_ = CHECK_JUST(one::OpBuilder("scalar_fmod").Input("in").Output("out").Build());
   }
-=======
-class ScalarLogicalBaseFunctor {
- public:
-  explicit ScalarLogicalBaseFunctor(std::string op_name) {
-    op_ = CHECK_JUST(one::OpBuilder(op_name).Input("in").Output("out").Build());
-  }
-  virtual ~ScalarLogicalBaseFunctor() = default;
->>>>>>> 8eee89d7
   Maybe<Tensor> operator()(const std::shared_ptr<one::Tensor>& x, const Scalar& scalar) const {
     MutableAttrMap attrs;
 
@@ -475,19 +467,40 @@
     } else {
       UNIMPLEMENTED_THEN_RETURN() << "The scalar in ScalarAdd shoule be float or int.";
     }
-<<<<<<< HEAD
-=======
-
->>>>>>> 8eee89d7
-    return OpInterpUtil::Dispatch<Tensor>(*op_, {x}, attrs);
-  }
-
- private:
-  std::shared_ptr<OpExpr> op_;
-};
-
-<<<<<<< HEAD
-=======
+    return OpInterpUtil::Dispatch<Tensor>(*op_, {x}, attrs);
+  }
+
+ private:
+  std::shared_ptr<OpExpr> op_;
+};
+class ScalarLogicalBaseFunctor {
+ public:
+  explicit ScalarLogicalBaseFunctor(std::string op_name) {
+    op_ = CHECK_JUST(one::OpBuilder(op_name).Input("in").Output("out").Build());
+  }
+  virtual ~ScalarLogicalBaseFunctor() = default;
+  Maybe<Tensor> operator()(const std::shared_ptr<one::Tensor>& x, const Scalar& scalar) const {
+    MutableAttrMap attrs;
+
+    if (IsFloatingDataType(x->dtype())) {
+      JUST(attrs.SetAttr<double>("float_operand", JUST(scalar.As<double>())));
+      JUST(attrs.SetAttr<bool>("has_float_operand", true));
+      JUST(attrs.SetAttr<bool>("has_int_operand", false));
+    } else if (IsIntegralDataType(x->dtype())) {
+      JUST(attrs.SetAttr<int64_t>("int_operand", JUST(scalar.As<int64_t>())));
+      JUST(attrs.SetAttr<bool>("has_float_operand", false));
+      JUST(attrs.SetAttr<bool>("has_int_operand", true));
+    } else {
+      UNIMPLEMENTED_THEN_RETURN() << "The scalar in ScalarAdd shoule be float or int.";
+    }
+
+    return OpInterpUtil::Dispatch<Tensor>(*op_, {x}, attrs);
+  }
+
+ private:
+  std::shared_ptr<OpExpr> op_;
+};
+
 class ScalarLogicalEqualFunctor : public ScalarLogicalBaseFunctor {
  public:
   ScalarLogicalEqualFunctor() : ScalarLogicalBaseFunctor(/*op_name=*/"scalar_logical_equal") {}
@@ -521,7 +534,6 @@
       : ScalarLogicalBaseFunctor(/*op_name=*/"scalar_logical_less_equal") {}
 };
 
->>>>>>> 8eee89d7
 }  // namespace impl
 
 ONEFLOW_FUNCTION_LIBRARY(m) {
@@ -544,16 +556,13 @@
   m.add_functor<impl::SelectFirstFunctor>("SelectFirst");
   m.add_functor<impl::MinimumFunctor>("Minimum");
   m.add_functor<impl::MaximumFunctor>("Maximum");
-<<<<<<< HEAD
   m.add_functor<impl::ScalarFModFunctor>("ScalarFMod");
-=======
   m.add_functor<impl::ScalarLogicalEqualFunctor>("ScalarLogicalEqual");
   m.add_functor<impl::ScalarLogicalNotEqualFunctor>("ScalarLogicalNotEqual");
   m.add_functor<impl::ScalarLogicalGreaterFunctor>("ScalarLogicalGreater");
   m.add_functor<impl::ScalarLogicalGreaterEqualFunctor>("ScalarLogicalGreaterEqual");
   m.add_functor<impl::ScalarLogicalLessFunctor>("ScalarLogicalLess");
   m.add_functor<impl::ScalarLogicalLessEqualFunctor>("ScalarLogicalLessEqual");
->>>>>>> 8eee89d7
 };
 
 }  // namespace functional
