/*
Copyright 2020 The OneFlow Authors. All rights reserved.

Licensed under the Apache License, Version 2.0 (the "License");
you may not use this file except in compliance with the License.
You may obtain a copy of the License at

    http://www.apache.org/licenses/LICENSE-2.0

Unless required by applicable law or agreed to in writing, software
distributed under the License is distributed on an "AS IS" BASIS,
WITHOUT WARRANTIES OR CONDITIONS OF ANY KIND, either express or implied.
See the License for the specific language governing permissions and
limitations under the License.
*/

#include "oneflow/core/common/scalar.h"
#include "oneflow/core/framework/nd_sbp.h"
#include "oneflow/core/framework/op_builder.h"
#include "oneflow/core/framework/op_expr.h"
#include "oneflow/core/framework/op_interpreter/op_interpreter_util.h"
#include "oneflow/core/framework/op_interp_ctx_generated.h"
#include "oneflow/core/framework/tensor.h"
#include "oneflow/core/framework/tensor_tuple.h"
#include "oneflow/core/functional/functional.h"
#include "oneflow/core/functional/function_library.h"
#include "oneflow/core/functional/impl/common.h"
#include "oneflow/core/functional/impl/unary_functor.h"
#include "oneflow/core/job/lazy_mode.h"
#include "oneflow/core/job/sbp_parallel.h"
#include "oneflow/core/functional/tensor_processor.h"

#include "oneflow/core/framework/op_interp_ctx.h"

namespace oneflow {
namespace one {
namespace functional {

namespace impl {

class AddNFunctor {
 public:
  AddNFunctor() {
    op_.resize(kMaxInputCount /*the maximum number of inputs*/);
    for (int n = 1; n < op_.size(); ++n) {
      op_[n] = CHECK_JUST(one::OpBuilder("add_n").Input("in", n + 1).Output("out").Build());
    }
  }
  Maybe<Tensor> operator()(const TensorTuple& inputs, bool inplace) const {
    CHECK_GE_OR_RETURN(inputs.size(), 2);
    TensorTuple outputs;
    for (int i = 0; i < inputs.size(); i += kMaxInputCount) {
      size_t size = (i + kMaxInputCount) < inputs.size() ? kMaxInputCount : inputs.size() - i;
      TensorTuple partial_inputs(size);
      std::copy(inputs.begin() + i, inputs.begin() + i + size, partial_inputs.begin());
      if (i == 0 && inplace) {
        JUST(CheckInplaceValid(partial_inputs.at(0)));
        std::shared_ptr<TensorTuple> outs = std::make_shared<TensorTuple>(1);
        outs->at(0) = partial_inputs.at(0);
        JUST(OpInterpUtil::Dispatch(*op_.at(size - 1), partial_inputs, outs.get()));
        outputs.emplace_back(outs->at(0));
      } else {
        outputs.emplace_back(
            JUST(OpInterpUtil::Dispatch<Tensor>(*op_.at(size - 1), partial_inputs)));
      }
    }
    if (outputs.size() == 1) { return outputs.at(0); }
    return this->operator()(outputs, inplace);
  }

 private:
  std::vector<std::shared_ptr<OpExpr>> op_;
};

template<typename T>
class ScalarMathBaseFunctor {
 public:
  explicit ScalarMathBaseFunctor(std::string op_name) {
    op_ = CHECK_JUST(one::OpBuilder(op_name).Input("in").Output("out").Build());
  }
  virtual ~ScalarMathBaseFunctor() = default;
  Maybe<Tensor> operator()(const std::shared_ptr<one::Tensor>& x, const Scalar& scalar,
                           bool inplace) const {
    if (std::dynamic_pointer_cast<StaticZerosTensor>(x) && op_->op_type_name() == "scalar_mul") {
      return x;
    }
    auto ctx = std::make_shared<typename T::ContextT>();
    TensorProcessor tensor_processor;
    Symbol<DType> lowest_dtype;
    if (scalar.IsFloatingPoint()) {
      ctx->set_float_operand(JUST(scalar.As<double>()));
      ctx->set_has_float_operand(true);
      ctx->set_has_int_operand(false);
      // Only promote type to Float32 when tensor is Int type but scalar is float type.
      if (DType::priority_order[x->dtype()->data_type()]
          < DType::priority_order[DType::Float16()->data_type()]) {
        lowest_dtype = DType::Float();
      } else {
        lowest_dtype = x->dtype();
      }
    } else if (scalar.IsIntegral()) {
      ctx->set_int_operand(JUST(scalar.As<int64_t>()));
      ctx->set_has_float_operand(false);
      ctx->set_has_int_operand(true);
      lowest_dtype = x->dtype();
    } else {
      UNIMPLEMENTED_THEN_RETURN() << "The scalar in " << op_->op_type_name()
                                  << " should be float or int.";
    }
    JUST(tensor_processor.AddInputs({x}, lowest_dtype).Apply());
    TensorTuple casted_vec = JUST(tensor_processor.GetInputs());
    if (inplace) {
      JUST(CheckInplaceCastValid(x, casted_vec[0]));
      JUST(CheckInplaceValid(x));
      std::shared_ptr<TensorTuple> outputs = std::make_shared<TensorTuple>(1);
      outputs->at(0) = x;
      JUST(OpInterpUtil::Dispatch(*op_, {x}, outputs.get(), ctx));
      return outputs->at(0);
    } else {
      return OpInterpUtil::Dispatch<Tensor>(*op_, casted_vec, ctx);
    }
  }

 private:
  std::shared_ptr<OpExpr> op_;
};

class ScalarAddFunctor : public ScalarMathBaseFunctor<ScalarAddFunctor> {
 public:
  using ContextT = ScalarAddOpInterpCtxImpl<schema::ScalarAddOp>;
  ScalarAddFunctor() : ScalarMathBaseFunctor<ScalarAddFunctor>(/*op_name=*/"scalar_add") {}

  Maybe<Tensor> operator()(const std::shared_ptr<one::Tensor>& input, const Scalar& other,
                           const Scalar& alpha, const bool& inplace) const {
    if (IsIntegralDataType(input->dtype()->data_type()) && other.IsIntegral()
        && alpha.IsFloatingPoint()) {
      return Error::RuntimeError()
             << "For integral input tensors, argument alpha must not be a floating point number.";
    }
    Scalar scalar;
    if (other.IsFloatingPoint() || alpha.IsFloatingPoint()) {
      scalar = Scalar(other.Value<double>() * alpha.Value<double>());
    } else {
      scalar = Scalar(other.Value<int64_t>() * alpha.Value<int64_t>());
    }
    return ScalarMathBaseFunctor<ScalarAddFunctor>::operator()(input, scalar, inplace);
  }
};

class ScalarAdd2Functor {
 public:
  Maybe<Tensor> operator()(const Scalar& input, const std::shared_ptr<one::Tensor>& other,
                           const Scalar& alpha) const {
    if (IsIntegralDataType(other->dtype()->data_type()) && input.IsIntegral()
        && alpha.IsFloatingPoint()) {
      return Error::RuntimeError()
             << "For integral input tensors, argument alpha must not be a floating point number.";
    }
    std::shared_ptr<one::Tensor> other_;
    if ((alpha.IsIntegral() && alpha.Value<int64_t>() == 1)
        || (alpha.IsFloatingPoint()
            && std::fabs(alpha.Value<double>() - 1.0) < std::numeric_limits<double>::epsilon())) {
      other_ = other;
    } else {
      other_ = JUST(ScalarMul(alpha, other));
    }
    return ScalarAdd(other_, input, /*alpha=*/1, /*inplace=*/false);
  }
};

class ScalarSubFunctor {
 public:
  Maybe<Tensor> operator()(const std::shared_ptr<one::Tensor>& x, const Scalar& scalar,
                           bool inplace) const {
    return ScalarAdd(x, Scalar(-1) * scalar, /*alpha=*/1, inplace);
  }
};

class ScalarSub2Functor {
 public:
  Maybe<Tensor> operator()(const Scalar& scalar, const std::shared_ptr<one::Tensor>& x) const {
    return ScalarAdd(JUST(ScalarMul(x, Scalar(-1), false)), scalar, /*alpha=*/1,
                     /*inplace=*/false);
  }
};

class ScalarMulFunctor : public ScalarMathBaseFunctor<ScalarMulFunctor> {
 public:
  using ContextT = ScalarMulOpInterpCtxImpl<schema::ScalarMulOp>;
  ScalarMulFunctor() : ScalarMathBaseFunctor<ScalarMulFunctor>(/*op_name=*/"scalar_mul") {}
};

class ScalarMul2Functor {
 public:
  Maybe<Tensor> operator()(const Scalar& scalar, const std::shared_ptr<one::Tensor>& x) const {
    return ScalarMul(x, scalar, false);
  }
};

class InplaceScalarMulFunctor : public ScalarMathBaseFunctor<ScalarMulFunctor> {
 public:
  InplaceScalarMulFunctor() : ScalarMathBaseFunctor<ScalarMulFunctor>(/*op_name=*/"scalar_mul") {}
  Maybe<Tensor> operator()(const std::shared_ptr<one::Tensor>& x, const Scalar& scalar) const {
    return ScalarMathBaseFunctor<ScalarMulFunctor>::operator()(x, scalar, true);
  }
};

class ScalarDivFunctor {
 public:
  Maybe<Tensor> operator()(const std::shared_ptr<one::Tensor>& x, const Scalar& scalar) const {
    return ScalarMul(x, Scalar(1.0) / scalar, /*inplace=*/false);
  }
};

class ScalarDiv2Functor {
 public:
  Maybe<Tensor> operator()(const Scalar& scalar, const std::shared_ptr<one::Tensor>& x) const {
    return functional::ScalarMul(JUST(functional::ReciprocalNoNan(x)), scalar, /*inplace=*/false);
  }
};

class ScalarPowFunctor : public ScalarMathBaseFunctor<ScalarPowFunctor> {
 public:
  using ContextT = ScalarPowOpInterpCtxImpl<schema::ScalarPowOp>;
  ScalarPowFunctor() : ScalarMathBaseFunctor<ScalarPowFunctor>(/*op_name=*/"scalar_pow") {}
};

class ScalarPowGradFunctor {
 public:
  ScalarPowGradFunctor() {
    op_ = CHECK_JUST(one::OpBuilder("scalar_pow_grad").Input("x").Input("dy").Output("dx").Build());
  }
  Maybe<Tensor> operator()(const std::shared_ptr<one::Tensor>& x,
                           const std::shared_ptr<one::Tensor>& dy, const Scalar& scalar) const {
    auto ctx = std::make_shared<ScalarPowGradOpInterpCtxImpl<schema::ScalarPowGradOp>>();
    if (scalar.IsFloatingPoint()) {
      ctx->set_has_float_operand(true);
      ctx->set_has_int_operand(false);
      ctx->set_float_operand(JUST(scalar.As<double>()));
    } else if (scalar.IsIntegral()) {
      ctx->set_has_float_operand(false);
      ctx->set_has_int_operand(true);
      ctx->set_int_operand(JUST(scalar.As<int64_t>()));
    } else {
      UNIMPLEMENTED_THEN_RETURN() << "The scalar in ScalarPowGrad should be float or int.";
    }
    return OpInterpUtil::Dispatch<Tensor>(*op_, {x, dy}, ctx);
  }

 private:
  std::shared_ptr<OpExpr> op_;
};

class ScalarFloorDivFunctor : public ScalarMathBaseFunctor<ScalarFloorDivFunctor> {
 public:
  using ContextT = ScalarFloordivOpInterpCtxImpl<schema::ScalarFloordivOp>;
  ScalarFloorDivFunctor()
      : ScalarMathBaseFunctor<ScalarFloorDivFunctor>(/*op_name=*/"scalar_floordiv") {}
};

class ScalarFModFunctor : public ScalarMathBaseFunctor<ScalarFModFunctor> {
 public:
  using ContextT = ScalarFmodOpInterpCtxImpl<schema::ScalarFmodOp>;
  ScalarFModFunctor() : ScalarMathBaseFunctor<ScalarFModFunctor>(/*op_name=*/"scalar_fmod") {}
};

class ReduceMaxFunctor {
 public:
  ReduceMaxFunctor() {
    op_ = CHECK_JUST(
        one::OpBuilder("reduce_max").Input("input_tensor").Output("output_tensor").Build());
  }
  Maybe<Tensor> operator()(const std::shared_ptr<one::Tensor>& x, const std::vector<int32_t>& axis,
                           const bool& keepdims) const {
    auto ctx = std::make_shared<ReduceMaxOpInterpCtxImpl<schema::ReduceMaxOp>>();
    if (axis.empty()) {
      std::vector<int32_t> reduce_axis(x->shape()->NumAxes());
      std::iota(reduce_axis.begin(), reduce_axis.end(), 0);
      ctx->set_axis(reduce_axis);
    } else {
      ctx->set_axis(axis);
    }
    ctx->set_keepdims(keepdims);
    return OpInterpUtil::Dispatch<Tensor>(*op_, {x}, ctx);
  }

 private:
  std::shared_ptr<OpExpr> op_;
};

class ReduceMinFunctor {
 public:
  ReduceMinFunctor() {
    op_ = CHECK_JUST(
        one::OpBuilder("reduce_min").Input("input_tensor").Output("output_tensor").Build());
  }
  Maybe<Tensor> operator()(const std::shared_ptr<one::Tensor>& x, const std::vector<int32_t>& axis,
                           const bool& keepdims) const {
    auto ctx = std::make_shared<ReduceMinOpInterpCtxImpl<schema::ReduceMinOp>>();
    if (axis.empty()) {
      std::vector<int32_t> reduce_axis(x->shape()->NumAxes());
      std::iota(reduce_axis.begin(), reduce_axis.end(), 0);
      ctx->set_axis(reduce_axis);
    } else {
      ctx->set_axis(axis);
    }
    ctx->set_keepdims(keepdims);
    return OpInterpUtil::Dispatch<Tensor>(*op_, {x}, ctx);
  }

 private:
  std::shared_ptr<OpExpr> op_;
};

class ReduceSumFunctor {
 public:
  ReduceSumFunctor() {
    op_ = CHECK_JUST(
        one::OpBuilder("reduce_sum").Input("input_tensor").Output("output_tensor").Build());
  }
  Maybe<Tensor> operator()(const std::shared_ptr<one::Tensor>& x, const std::vector<int32_t>& axis,
                           const bool& keepdims) const {
    auto ctx = std::make_shared<ReduceSumOpInterpCtxImpl<schema::ReduceSumOp>>();
    if (axis.empty()) {
      std::vector<int32_t> reduce_axis(x->shape()->NumAxes());
      std::iota(reduce_axis.begin(), reduce_axis.end(), 0);
      ctx->set_axis(reduce_axis);
    } else {
      ctx->set_axis(axis);
    }
    ctx->set_keepdims(keepdims);
    TensorProcessor tensor_processor;
    JUST(tensor_processor.AddInputs({x}, /*lowest_dtype=*/DType::Int64()).Apply());
    TensorTuple input_tuple = JUST(tensor_processor.GetInputs());
    return OpInterpUtil::Dispatch<Tensor>(*op_, input_tuple, ctx);
  }

 private:
  std::shared_ptr<OpExpr> op_;
};

class ReduceAllFunctor {
 public:
  ReduceAllFunctor() {
    op_ = CHECK_JUST(
        one::OpBuilder("reduce_all").Input("input_tensor").Output("output_tensor").Build());
  }
  Maybe<Tensor> operator()(const std::shared_ptr<one::Tensor>& x, const std::vector<int32_t>& axis,
                           const bool& keepdims) const {
    auto ctx = std::make_shared<ReduceAllOpInterpCtxImpl<schema::ReduceAllOp>>();
    if (axis.empty()) {
      std::vector<int32_t> reduce_axis(x->shape()->NumAxes());
      std::iota(reduce_axis.begin(), reduce_axis.end(), 0);
      ctx->set_axis(std::move(reduce_axis));
    } else {
      ctx->set_axis(axis);
    }
    ctx->set_keepdims(keepdims);
    return OpInterpUtil::Dispatch<Tensor>(*op_, {x}, ctx);
  }

 private:
  std::shared_ptr<OpExpr> op_;
};

class ReduceAnyFunctor {
 public:
  ReduceAnyFunctor() {
    op_ = CHECK_JUST(
        one::OpBuilder("reduce_any").Input("input_tensor").Output("output_tensor").Build());
  }
  Maybe<Tensor> operator()(const std::shared_ptr<one::Tensor>& x, const std::vector<int32_t>& axis,
                           const bool& keepdims) const {
    auto ctx = std::make_shared<ReduceAnyOpInterpCtxImpl<schema::ReduceAnyOp>>();
    if (axis.empty()) {
      std::vector<int32_t> reduce_axis(x->shape()->NumAxes());
      std::iota(reduce_axis.begin(), reduce_axis.end(), 0);
      ctx->set_axis(std::move(reduce_axis));
    } else {
      ctx->set_axis(axis);
    }
    ctx->set_keepdims(keepdims);
    return OpInterpUtil::Dispatch<Tensor>(*op_, {x}, ctx);
  }

 private:
  std::shared_ptr<OpExpr> op_;
};

template<class T>
class ReduceDeviceStageBaseFunctor {
 public:
  ReduceDeviceStageBaseFunctor()
      : op_(CHECK_JUST(one::OpBuilder(T::GetOpName())
                           .Input("in")
                           .Output("out")
                           .Output("mask")
                           .Output("count")
                           .Build())) {}
  Maybe<TensorTuple> operator()(const std::shared_ptr<one::Tensor>& in,
                                const std::vector<int32_t>& axis) const {
    auto ctx = std::make_shared<typename T::ContextT>();
    ctx->set_axis(axis);
    return OpInterpUtil::Dispatch<TensorTuple>(*op_, {in}, ctx);
  }
  virtual ~ReduceDeviceStageBaseFunctor() = default;

 private:
  std::shared_ptr<OpExpr> op_;
};

template<class T>
class ReduceDeviceStageGradBaseFunctor {
 public:
  ReduceDeviceStageGradBaseFunctor()
      : op_(CHECK_JUST(one::OpBuilder(T::GetOpName())
                           .Input("out_diff")
                           .Input("mask")
                           .Input("count")
                           .Output("in_diff")
                           .Build())) {}
  Maybe<Tensor> operator()(const std::shared_ptr<one::Tensor>& out_diff,
                           const std::shared_ptr<one::Tensor>& mask,
                           const std::shared_ptr<one::Tensor>& count,
                           const std::vector<int32_t>& axis) const {
    auto ctx = std::make_shared<typename T::ContextT>();
    ctx->set_axis(axis);
    return OpInterpUtil::Dispatch<Tensor>(*op_, {out_diff, mask, count}, ctx);
  }
  virtual ~ReduceDeviceStageGradBaseFunctor() = default;

 private:
  std::shared_ptr<OpExpr> op_;
};

class ReduceMinDeviceStageFunctor
    : public ReduceDeviceStageBaseFunctor<ReduceMinDeviceStageFunctor> {
 public:
  using ContextT = ReduceMinDeviceStageOpInterpCtxImpl<schema::ReduceMinDeviceStageOp>;
  static std::string GetOpName() { return "reduce_min_device_stage"; }
};

class ReduceMaxDeviceStageFunctor
    : public ReduceDeviceStageBaseFunctor<ReduceMaxDeviceStageFunctor> {
 public:
  using ContextT = ReduceMaxDeviceStageOpInterpCtxImpl<schema::ReduceMaxDeviceStageOp>;
  static std::string GetOpName() { return "reduce_max_device_stage"; }
};

class ReduceMinDeviceStageGradFunctor
    : public ReduceDeviceStageGradBaseFunctor<ReduceMinDeviceStageGradFunctor> {
 public:
  using ContextT = ReduceMinDeviceStageGradOpInterpCtxImpl<schema::ReduceMinDeviceStageGradOp>;
  static std::string GetOpName() { return "reduce_min_device_stage_grad"; }
};

class ReduceMaxDeviceStageGradFunctor
    : public ReduceDeviceStageGradBaseFunctor<ReduceMaxDeviceStageGradFunctor> {
 public:
  using ContextT = ReduceMaxDeviceStageGradOpInterpCtxImpl<schema::ReduceMaxDeviceStageGradOp>;
  static std::string GetOpName() { return "reduce_max_device_stage_grad"; }
};

template<class T>
class ReduceGlobalStageBaseFunctor {
 public:
  ReduceGlobalStageBaseFunctor()
      : op_(CHECK_JUST(one::OpBuilder(T::GetOpName())
                           .Input("in")
                           .Input("device_count")
                           .Output("out")
                           .Output("mask")
                           .Build())) {}
  Maybe<TensorTuple> operator()(const std::shared_ptr<one::Tensor>& in,
                                const std::shared_ptr<one::Tensor>& device_count,
                                const std::vector<int32_t>& axis, const bool& keepdims) const {
    auto ctx = std::make_shared<typename T::ContextT>();
    ctx->set_axis(axis);
    ctx->set_keepdims(keepdims);
    return OpInterpUtil::Dispatch<TensorTuple>(*op_, {in, device_count}, ctx);
  }
  virtual ~ReduceGlobalStageBaseFunctor() = default;

 private:
  std::shared_ptr<OpExpr> op_;
};

template<class T>
class ReduceGlobalStageGradBaseFunctor {
 public:
  ReduceGlobalStageGradBaseFunctor()
      : op_(CHECK_JUST(one::OpBuilder(T::GetOpName())
                           .Input("out_diff")
                           .Input("mask")
                           .Input("device_count")
                           .Output("in_diff")
                           .Build())) {}
  Maybe<Tensor> operator()(const std::shared_ptr<one::Tensor>& out_diff,
                           const std::shared_ptr<one::Tensor>& mask,
                           const std::shared_ptr<one::Tensor>& device_count,
                           const std::vector<int32_t>& axis, const bool& keepdims) const {
    auto ctx = std::make_shared<typename T::ContextT>();
    ctx->set_axis(axis);
    ctx->set_keepdims(keepdims);
    return OpInterpUtil::Dispatch<Tensor>(*op_, {out_diff, mask, device_count}, ctx);
  }
  virtual ~ReduceGlobalStageGradBaseFunctor() = default;

 private:
  std::shared_ptr<OpExpr> op_;
};

class ReduceMinGlobalStageFunctor
    : public ReduceGlobalStageBaseFunctor<ReduceMinGlobalStageFunctor> {
 public:
  using ContextT = ReduceMinGlobalStageOpInterpCtxImpl<schema::ReduceMinGlobalStageOp>;
  static std::string GetOpName() { return "reduce_min_global_stage"; }
};

class ReduceMinGlobalStageGradFunctor
    : public ReduceGlobalStageGradBaseFunctor<ReduceMinGlobalStageGradFunctor> {
 public:
  using ContextT = ReduceMinGlobalStageGradOpInterpCtxImpl<schema::ReduceMinGlobalStageGradOp>;
  static std::string GetOpName() { return "reduce_min_global_stage_grad"; }
};

class ReduceMaxGlobalStageFunctor
    : public ReduceGlobalStageBaseFunctor<ReduceMaxGlobalStageFunctor> {
 public:
  using ContextT = ReduceMaxGlobalStageOpInterpCtxImpl<schema::ReduceMaxGlobalStageOp>;
  static std::string GetOpName() { return "reduce_max_global_stage"; }
};

class ReduceMaxGlobalStageGradFunctor
    : public ReduceGlobalStageGradBaseFunctor<ReduceMaxGlobalStageGradFunctor> {
 public:
  using ContextT = ReduceMaxGlobalStageGradOpInterpCtxImpl<schema::ReduceMaxGlobalStageGradOp>;
  static std::string GetOpName() { return "reduce_max_global_stage_grad"; }
};

class ReduceMeanFunctor {
 public:
  ReduceMeanFunctor() {}
  Maybe<Tensor> operator()(const std::shared_ptr<one::Tensor>& x, const std::vector<int32_t>& axis,
                           const bool& keepdims) const {
    // ReduceMean only calculate floating values.
    CHECK_OR_RETURN(IsFloatingDataType(x->dtype()->data_type()))
        << "RuntimeError: Can only calculate the mean of floating types.";
    const auto& sum = JUST(functional::ReduceSum(x, axis, keepdims));
    size_t reduce_count = 1;
    if (axis.empty()) {
      reduce_count = x->shape()->Count(0);
    } else {
      for (const int32_t& i : axis) { reduce_count *= x->shape()->At(i); }
    }
    if (reduce_count == 1) { return sum; }
    CHECK_GT_OR_RETURN(reduce_count, 0);
    return functional::ScalarMul(sum, 1.0 / reduce_count, false);
  }
};

class ReduceProdFunctor {
 public:
  ReduceProdFunctor() {
    op_ = CHECK_JUST(
        one::OpBuilder("reduce_prod").Input("input_tensor").Output("output_tensor").Build());
  }
  Maybe<Tensor> operator()(const std::shared_ptr<one::Tensor>& x, const std::vector<int32_t>& axis,
                           const bool& keepdims) const {
    auto ctx = std::make_shared<ReduceProdOpInterpCtxImpl<schema::ReduceProdOp>>();
    if (axis.empty()) {
      std::vector<int32_t> reduce_axis(x->shape()->NumAxes());
      std::iota(reduce_axis.begin(), reduce_axis.end(), 0);
      ctx->set_axis(reduce_axis);
    } else {
      ctx->set_axis(axis);
    }
    ctx->set_keepdims(keepdims);
    return OpInterpUtil::Dispatch<Tensor>(*op_, {x}, ctx);
  }

 private:
  std::shared_ptr<OpExpr> op_;
};

class TransposeFunctor {
 public:
  TransposeFunctor() {
    op_ = CHECK_JUST(one::OpBuilder("transpose").Input("input").Output("output").Build());
  }
  Maybe<Tensor> operator()(const std::shared_ptr<one::Tensor>& input,
                           const std::vector<int32_t>& permute) const {
<<<<<<< HEAD
    CHECK_EQ_OR_RETURN(input->ndim(), permute.size()) << "number of dims don't match in permute";
    int32_t ndims = input->shape()->NumAxes();
    for (int i = 0; i < permute.size(); i++) {
      int32_t dim = permute.at(i);
      if (dim < 0) { dim += ndims; }
      CHECK_GE_OR_RETURN(dim, 0)
          << "IndexError: Dimension out of range (expected to be in range of [" << -ndims << ","
          << ndims << " ] but got " << ndims;
      CHECK_LT_OR_RETURN(dim, ndims)
          << "IndexError: Dimension out of range (expected to be in range of [" << -ndims << ","
          << ndims << " ] but got " << ndims;
    }
    auto ctx = std::make_shared<TransposeOpInterpCtxImpl<schema::TransposeOp>>();
    ctx->set_perm(permute);
    return OpInterpUtil::Dispatch<Tensor>(*op_, {input}, ctx);
  }

 private:
  std::shared_ptr<OpExpr> op_;
};

class EyeFunctor {
 public:
  EyeFunctor() { op_ = CHECK_JUST(one::OpBuilder("eye").Output("out").Build()); }
  Maybe<Tensor> operator()(const Scalar& rows, const Optional<Scalar>& cols,
                           const Optional<Symbol<DType>>& dtype,
                           const Optional<Symbol<Device>>& device) const {
    auto ctx = std::make_shared<EyeOpInterpCtxImpl<schema::EyeOp>>();
    ctx->set_rows(JUST(rows.As<int64_t>()));
    ctx->set_cols(JUST(cols.value_or(rows).As<int64_t>()));
    ctx->set_dtype(dtype ? JUST(dtype)->data_type() : DataType::kFloat);
    ctx->device = device;
    return OpInterpUtil::Dispatch<Tensor>(*op_, {}, ctx);
  }

 private:
  std::shared_ptr<OpExpr> op_;
};

class ConsistentEyeFunctor {
 public:
  ConsistentEyeFunctor() { op_ = CHECK_JUST(one::OpBuilder("eye").Output("out").Build()); }
  Maybe<Tensor> operator()(const Scalar& rows, const Optional<Scalar>& cols,
                           const Optional<Symbol<DType>>& dtype,
                           const Symbol<ParallelDesc>& placement,
                           const std::vector<Symbol<cfg::SbpParallel>>& sbp_tuple) const {
    auto ctx = std::make_shared<EyeOpInterpCtxImpl<schema::EyeOp>>();
    ctx->set_rows(JUST(rows.As<int64_t>()));
    ctx->set_cols(JUST(cols.value_or(rows).As<int64_t>()));
    ctx->set_dtype(dtype ? JUST(dtype)->data_type() : DataType::kFloat);
    ctx->set_nd_sbp(*JUST(GetNdSbpStrList(sbp_tuple)));
    ctx->parallel_desc = placement;
    ctx->sbp = JUST(GetNdSbp(sbp_tuple));
    return OpInterpUtil::Dispatch<Tensor>(*op_, {}, ctx);
=======
    MutableAttrMap attrs;
    auto ndim = input->ndim();
    CHECK_EQ_OR_RETURN(ndim, permute.size()) << "number of dims don't match in permute";

    // handle negative permute value here, because of permute is const,
    // so copy it to local var and do modification.
    auto positive_perm = permute;
    for (auto i = 0; i < positive_perm.size(); i++) {
      if (positive_perm[i] < 0) { positive_perm[i] += ndim; }
      CHECK_OR_RETURN(positive_perm[i] >= 0 && positive_perm[i] < ndim)
          << "IndexError: Dimension out of range (expected to be in range of [" << -ndim << ","
          << ndim << " ) but got " << positive_perm[i];
    }

    JUST(attrs.SetAttr<std::vector<int32_t>>("perm", positive_perm));
    return OpInterpUtil::Dispatch<Tensor>(*op_, {input}, attrs);
>>>>>>> 2982c60b
  }

 private:
  std::shared_ptr<OpExpr> op_;
};

class Transpose2dimFunctor {
 public:
  Transpose2dimFunctor() {
    op_ = CHECK_JUST(one::OpBuilder("transpose").Input("input").Output("output").Build());
  }
  Maybe<Tensor> operator()(const std::shared_ptr<one::Tensor>& x, const int32_t dim0,
                           const int32_t dim1) const {
    const int64_t ndim = x->shape()->NumAxes();
    std::vector<int32_t> permute;
    permute.reserve(ndim);
    int32_t dim_0 = dim0;
    int32_t dim_1 = dim1;

    if (dim0 < 0) { dim_0 += ndim; }
    if (dim1 < 0) { dim_1 += ndim; }

    CHECK_OR_RETURN(dim_0 >= 0 && dim0 < ndim)
        << "Invalid dim0:" << dim_0 << " len(shape):" << ndim;
    CHECK_OR_RETURN(dim_1 >= 0 && dim1 < ndim)
        << "Invalid dim1:" << dim_1 << " len(shape):" << ndim;
    for (int32_t i = 0; i < ndim; ++i) { permute.emplace_back(i); }
    std::swap(permute[dim_0], permute[dim_1]);

    auto ctx = std::make_shared<TransposeOpInterpCtxImpl<schema::TransposeOp>>();
    ctx->set_perm(permute);
    return OpInterpUtil::Dispatch<Tensor>(*op_, {x}, ctx);
  }

 private:
  std::shared_ptr<OpExpr> op_;
};

class ArangeFunctor {
 public:
  ArangeFunctor() { op_ = CHECK_JUST(one::OpBuilder("arange").Output("out").Build()); }
  Maybe<Tensor> operator()(const Scalar& start, const Scalar& limit, const Scalar& delta,
                           const Optional<Symbol<DType>>& dtype,
                           const Optional<Symbol<Device>>& device) const {
<<<<<<< HEAD
    auto ctx = std::make_shared<ArangeOpInterpCtxImpl<schema::ArangeOp>>();
    const DataType range_dtype = dtype->data_type();
    ctx->set_dtype(range_dtype);
    if (IsIntegralDataType(range_dtype)) {
      ctx->set_integer_start(JUST(start.As<int64_t>()));
      ctx->set_integer_limit(JUST(limit.As<int64_t>()));
      ctx->set_integer_delta(JUST(delta.As<int64_t>()));
    } else {
      ctx->set_float_start(JUST(start.As<double>()));
      ctx->set_float_limit(JUST(limit.As<double>()));
      ctx->set_float_delta(JUST(delta.As<double>()));
=======
    MutableAttrMap attrs;
    if (dtype.has_value()) {
      const DataType range_dtype = JUST(dtype)->data_type();
      if (IsIntegralDataType(range_dtype)) {
        JUST(attrs.SetAttr<int64_t>("integer_start", JUST(start.As<int64_t>())));
        JUST(attrs.SetAttr<int64_t>("integer_limit", JUST(limit.As<int64_t>())));
        JUST(attrs.SetAttr<int64_t>("integer_delta", JUST(delta.As<int64_t>())));
        JUST(attrs.SetAttr<DataType>("dtype", range_dtype));
      } else {
        JUST(attrs.SetAttr<double>("float_start", JUST(start.As<double>())));
        JUST(attrs.SetAttr<double>("float_limit", JUST(limit.As<double>())));
        JUST(attrs.SetAttr<double>("float_delta", JUST(delta.As<double>())));
        JUST(attrs.SetAttr<DataType>("dtype", range_dtype));
      }
    } else {
      if (delta.IsIntegral()) {
        JUST(attrs.SetAttr<int64_t>("integer_start", JUST(start.As<int64_t>())));
        JUST(attrs.SetAttr<int64_t>("integer_limit", JUST(limit.As<int64_t>())));
        JUST(attrs.SetAttr<int64_t>("integer_delta", JUST(delta.As<int64_t>())));
        JUST(attrs.SetAttr<DataType>("dtype", DType::Int64()->data_type()));
      } else {
        JUST(attrs.SetAttr<double>("float_start", JUST(start.As<double>())));
        JUST(attrs.SetAttr<double>("float_limit", JUST(limit.As<double>())));
        JUST(attrs.SetAttr<double>("float_delta", JUST(delta.As<double>())));
        JUST(attrs.SetAttr<DataType>("dtype", DType::Float()->data_type()));
      }
>>>>>>> 2982c60b
    }
    ctx->device = device;
    return OpInterpUtil::Dispatch<Tensor>(*op_, {}, ctx);
  }

 private:
  std::shared_ptr<OpExpr> op_;
};

class Arange2Functor {
 public:
  Maybe<Tensor> operator()(const Scalar& limit, const Optional<Symbol<DType>>& dtype,
                           const Optional<Symbol<Device>>& device) const {
    return Arange(Scalar(0), limit, Scalar(1), dtype, device);
  }
};

class ConsistentArangeFunctor {
 public:
  ConsistentArangeFunctor() { op_ = CHECK_JUST(one::OpBuilder("arange").Output("out").Build()); }
  Maybe<Tensor> operator()(const Scalar& start, const Scalar& limit, const Scalar& delta,
                           const Optional<Symbol<DType>>& dtype,
                           const Symbol<ParallelDesc>& placement,
                           const std::vector<Symbol<cfg::SbpParallel>>& sbp_tuple) const {
<<<<<<< HEAD
    auto ctx = std::make_shared<ArangeOpInterpCtxImpl<schema::ArangeOp>>();
    const DataType range_dtype = dtype->data_type();
    ctx->set_dtype(range_dtype);
    if (IsIntegralDataType(range_dtype)) {
      ctx->set_integer_start(JUST(start.As<int64_t>()));
      ctx->set_integer_limit(JUST(limit.As<int64_t>()));
      ctx->set_integer_delta(JUST(delta.As<int64_t>()));
    } else {
      ctx->set_float_start(JUST(start.As<double>()));
      ctx->set_float_limit(JUST(limit.As<double>()));
      ctx->set_float_delta(JUST(delta.As<double>()));
=======
    JUST(CheckDeviceIdsIsValid(placement));
    MutableAttrMap attrs;
    if (dtype.has_value()) {
      const DataType range_dtype = JUST(dtype)->data_type();
      if (IsIntegralDataType(range_dtype)) {
        JUST(attrs.SetAttr<int64_t>("integer_start", JUST(start.As<int64_t>())));
        JUST(attrs.SetAttr<int64_t>("integer_limit", JUST(limit.As<int64_t>())));
        JUST(attrs.SetAttr<int64_t>("integer_delta", JUST(delta.As<int64_t>())));
        JUST(attrs.SetAttr<DataType>("dtype", range_dtype));
      } else {
        JUST(attrs.SetAttr<double>("float_start", JUST(start.As<double>())));
        JUST(attrs.SetAttr<double>("float_limit", JUST(limit.As<double>())));
        JUST(attrs.SetAttr<double>("float_delta", JUST(delta.As<double>())));
        JUST(attrs.SetAttr<DataType>("dtype", range_dtype));
      }
    } else {
      if (delta.IsIntegral()) {
        JUST(attrs.SetAttr<int64_t>("integer_start", JUST(start.As<int64_t>())));
        JUST(attrs.SetAttr<int64_t>("integer_limit", JUST(limit.As<int64_t>())));
        JUST(attrs.SetAttr<int64_t>("integer_delta", JUST(delta.As<int64_t>())));
        JUST(attrs.SetAttr<DataType>("dtype", DType::Int64()->data_type()));
      } else {
        JUST(attrs.SetAttr<double>("float_start", JUST(start.As<double>())));
        JUST(attrs.SetAttr<double>("float_limit", JUST(limit.As<double>())));
        JUST(attrs.SetAttr<double>("float_delta", JUST(delta.As<double>())));
        JUST(attrs.SetAttr<DataType>("dtype", DType::Float()->data_type()));
      }
    }
    if (LazyMode::is_enabled()) {
      std::vector<std::string> nd_sbp(sbp_tuple.size());
      {
        for (int i = 0; i < sbp_tuple.size(); ++i) {
          nd_sbp.at(i) = SbpParallelToString(*sbp_tuple.at(i));
        }
      }
      JUST(attrs.SetAttr<std::vector<std::string>>("nd_sbp", nd_sbp));
>>>>>>> 2982c60b
    }
    ctx->set_nd_sbp(*JUST(GetNdSbpStrList(sbp_tuple)));
    ctx->parallel_desc = placement;
    ctx->sbp = JUST(GetNdSbp(sbp_tuple));
    return OpInterpUtil::Dispatch<Tensor>(*op_, {}, ctx);
  }

 private:
  std::shared_ptr<OpExpr> op_;
};

class ConsistentArange2Functor {
 public:
  Maybe<Tensor> operator()(const Scalar& limit, const Symbol<DType>& dtype,
                           const Symbol<ParallelDesc>& placement,
                           const std::vector<Symbol<cfg::SbpParallel>>& sbp_tuple) const {
    JUST(CheckDeviceIdsIsValid(placement));
    return ConsistentArange(Scalar(0), limit, Scalar(1), dtype, placement, sbp_tuple);
  }
};

class CastFunctor {
 public:
  CastFunctor() { op_ = CHECK_JUST(one::OpBuilder("cast").Input("in").Output("out").Build()); }
  Maybe<Tensor> operator()(const std::shared_ptr<one::Tensor>& x,
                           const Symbol<DType>& dtype) const {
    if (x->dtype() == dtype) { return x; }

    auto ctx = std::make_shared<CastOpInterpCtxImpl<schema::CastOp>>();
    ctx->set_dtype(dtype->data_type());
    return OpInterpUtil::Dispatch<Tensor>(*op_, {x}, ctx);
  }

 private:
  std::shared_ptr<OpExpr> op_;
};

class ClampFunctor {
 public:
  ClampFunctor() {
    clip_op_ = CHECK_JUST(one::OpBuilder("clip_by_scalar").Input("x").Output("y").Build());
    clip_min_op_ = CHECK_JUST(one::OpBuilder("clip_by_scalar_min").Input("x").Output("y").Build());
    clip_max_op_ = CHECK_JUST(one::OpBuilder("clip_by_scalar_max").Input("x").Output("y").Build());
  }
  Maybe<Tensor> operator()(const std::shared_ptr<one::Tensor>& x, const Optional<Scalar>& min,
                           const Optional<Scalar>& max) const {
    CHECK_OR_RETURN(min.has_value() || max.has_value())
        << "Requires one of argument `min` and `max` at least in clip.";
    bool is_floating = IsFloatingDataType(x->dtype()->data_type());
    if (!is_floating && !IsIntegralDataType(x->dtype()->data_type())) {
      return Error::RuntimeError() << "Only support floating or integral data type.";
    }
    if (min.has_value() && max.has_value()) {
      const auto& min_val = JUST(min);
      const auto& max_val = JUST(max);
      auto ctx = std::make_shared<ClipByScalarOpInterpCtxImpl<schema::ClipByScalarOp>>();
      if (is_floating) {
        ctx->set_floating_min(JUST(min_val->As<double>()));
        ctx->set_integral_min(0);
        ctx->set_floating_max(JUST(max_val->As<double>()));
        ctx->set_integral_max(0);
      } else {
        ctx->set_floating_min(0);
        ctx->set_integral_min(JUST(min_val->As<int64_t>()));
        ctx->set_floating_max(0);
        ctx->set_integral_max(JUST(max_val->As<int64_t>()));
      }
      return OpInterpUtil::Dispatch<Tensor>(*clip_op_, {x}, ctx);
    } else if (min.has_value()) {
      const auto& min_val = JUST(min);
      auto ctx = std::make_shared<ClipByScalarMinOpInterpCtxImpl<schema::ClipByScalarMinOp>>();
      if (is_floating) {
        ctx->set_floating_min(JUST(min_val->As<double>()));
        ctx->set_integral_min(0);
      } else {
        ctx->set_floating_min(0);
        ctx->set_integral_min(JUST(min_val->As<int64_t>()));
      }
      return OpInterpUtil::Dispatch<Tensor>(*clip_min_op_, {x}, ctx);
    } else {
      const auto& max_val = JUST(max);
      auto ctx = std::make_shared<ClipByScalarMaxOpInterpCtxImpl<schema::ClipByScalarMaxOp>>();
      if (is_floating) {
        ctx->set_floating_max(JUST(max_val->As<double>()));
        ctx->set_integral_max(0);
      } else {
        ctx->set_floating_max(0);
        ctx->set_integral_max(JUST(max_val->As<int64_t>()));
      }
      return OpInterpUtil::Dispatch<Tensor>(*clip_max_op_, {x}, ctx);
    }
  }

 private:
  std::shared_ptr<OpExpr> clip_op_;
  std::shared_ptr<OpExpr> clip_min_op_;
  std::shared_ptr<OpExpr> clip_max_op_;
};

class VectorNormFunctor {
 public:
  VectorNormFunctor() {}
  Maybe<Tensor> operator()(const std::shared_ptr<one::Tensor>& x, const Scalar& ord,
                           const Optional<std::vector<int32_t>>& input_dim, const bool& keepdim,
                           const Optional<Symbol<DType>>& dtype) const {
    std::shared_ptr<one::Tensor> res;
    Symbol<DType> dtype_val;
    if (dtype) {
      dtype_val = JUST(dtype);
      if (!(dtype_val->data_type() == DataType::kFloat
            || dtype_val->data_type() == DataType::kDouble
            || dtype_val->data_type() == DataType::kFloat16
            || dtype_val->data_type() == DataType::kBFloat16)) {
        UNIMPLEMENTED_THEN_RETURN() << "linalg.vector_norm(): only supports floating point and "
                                       "complex dtypes, but got: Int.";
      }
    } else {
      if (!IsFloatingDataType(x->dtype()->data_type())) {
        UNIMPLEMENTED_THEN_RETURN() << "linalg.vector_norm(): only supports floating point and "
                                       "complex dtypes, but got: Int.";
      }
      dtype_val = x->dtype();
    }
    std::vector<int32_t> dim;
    if (!input_dim.has_value()) {
      std::vector<int32_t> reduce_axis(x->shape()->NumAxes());
      std::iota(reduce_axis.begin(), reduce_axis.end(), 0);
      dim = reduce_axis;
    } else {
      std::vector<int32_t> dim_check;
      dim_check = *JUST(input_dim);
      for (int i = 0; i < dim_check.size(); ++i) {
        if (dim_check[i] >= 0) {
          dim.emplace_back(dim_check[i]);
        } else {
          dim.emplace_back(dim_check[i] + x->shape()->NumAxes());
        }
      }
    }
    if (ord.IsIntegral() || ord.IsFloatingPoint()) {
      double ord_val = JUST(ord.As<double>());
      if (ord_val == 0) {
        std::vector<int32_t> dim_column(1, 0);
        res = JUST(ReduceSum(JUST(ScalarLogicalNotEqual(x, 0)), dim_column, keepdim));
      } else if (ord_val == INFINITY) {
        res = JUST(ReduceMax(JUST(Abs(x)), dim, keepdim));
      } else if (ord_val == -INFINITY) {
        res = JUST(ReduceMin(JUST(Abs(x)), dim, keepdim));
      } else {
        res =
            JUST(ScalarPow(JUST(ReduceSum(JUST(ScalarPow(JUST(Abs(x)), ord, false)), dim, keepdim)),
                           Scalar(1.0) / ord, false));
      }
      res = JUST(Cast(res, dtype_val));
      return res;
    } else {
      UNIMPLEMENTED_THEN_RETURN()
          << "linalg_vector_norm(): argument 'ord' must be Number, not str.";
    }
  }
};

class ScalarVectorNormFunctor {
 public:
  ScalarVectorNormFunctor() {}
  Maybe<Tensor> operator()(const std::shared_ptr<one::Tensor>& x, const Scalar& ord,
                           const Scalar& input_dim, const bool& keepdim,
                           const Optional<Symbol<DType>>& dtype) const {
    if (dtype) {
      Symbol<DType> dtype_val = JUST(dtype);
      if (!(dtype_val->data_type() == DataType::kFloat
            || dtype_val->data_type() == DataType::kDouble
            || dtype_val->data_type() == DataType::kFloat16
            || dtype_val->data_type() == DataType::kBFloat16)) {
        UNIMPLEMENTED_THEN_RETURN() << "linalg.vector_norm(): only supports the float, double, "
                                       "cfloat and cdouble dtypes, but got: Int.";
      }
    } else {
      if (!IsFloatingDataType(x->dtype()->data_type())) {
        UNIMPLEMENTED_THEN_RETURN() << "linalg.vector_norm(): only supports the float, double, "
                                       "cfloat and cdouble dtypes, but got: Int.";
      }
    }
    if (input_dim.IsIntegral()) {
      std::vector<int32_t> dim(1, JUST(input_dim.As<int>()));
      return functional::VectorNorm(x, ord, dim, keepdim, dtype);
    } else {
      UNIMPLEMENTED_THEN_RETURN() << "linalg.vector_norm(): only support int dim.";
    }
  }
};

class ScalarMatrixNormFunctor {
 public:
  ScalarMatrixNormFunctor() {}
  Maybe<Tensor> operator()(const std::shared_ptr<one::Tensor>& x, const Scalar& ord,
                           const std::vector<int32_t>& input_dim, const bool& keepdim,
                           const Optional<Symbol<DType>>& dtype) const {
    std::shared_ptr<one::Tensor> res;

    auto num_dims = x->shape()->NumAxes();
    auto axis = input_dim.size();
    CHECK_OR_RETURN(num_dims >= 2)
        << "linalg.matrix_norm(): input tensor must be a matrix or batch of matrices";
    CHECK_OR_RETURN(axis == 2 && input_dim[0] != input_dim[1])
        << "linalg.matrix_norm(): input_dim must be a 2-tuple of ints with different elements";

    Symbol<DType> dtype_val;
    if (dtype) {
      dtype_val = JUST(dtype);
      if (!(dtype_val->data_type() == DataType::kFloat
            || dtype_val->data_type() == DataType::kDouble
            || dtype_val->data_type() == DataType::kFloat16
            || dtype_val->data_type() == DataType::kBFloat16)) {
        UNIMPLEMENTED_THEN_RETURN() << "linalg.matrix_norm(): only supports the float, double, "
                                       "cfloat and cdouble dtypes, but got: Int.";
      }
    } else {
      if (!IsFloatingDataType(x->dtype()->data_type())) {
        UNIMPLEMENTED_THEN_RETURN() << "linalg.matrix_norm(): only supports the float, double, "
                                       "cfloat and cdouble dtypes, but got: Int.";
      }
      dtype_val = x->dtype();
    }
    std::vector<int32_t> dim_tmp;
    dim_tmp.reserve(axis);
    for (int i = 0; i < axis; ++i) {
      if (input_dim[i] >= 0) {
        dim_tmp.emplace_back(input_dim[i]);
      } else {
        dim_tmp.emplace_back(input_dim[i] + num_dims);
      }
    }
    std::vector<int32_t> dim(2);
    double ord_tmp = JUST(ord.As<double>());
    if (ord_tmp == INFINITY || ord_tmp == -INFINITY) {
      dim = dim_tmp;
      dim[0] = dim_tmp[1];
      dim[1] = dim_tmp[0];
    } else if (ord_tmp == 1 || ord_tmp == -1) {
      dim = dim_tmp;
    } else {
      UNIMPLEMENTED_THEN_RETURN()
          << "linalg.matrix_norm(): Only support INFINITY,-INFINITY,1 or -1 data type.";
    }

    if (dim[1] > dim[0] && keepdim == false) { dim[1] -= 1; }
    std::vector<int32_t> dim_tmp0_vec(1, dim[0]);
    std::vector<int32_t> dim_tmp1_vec(1, dim[1]);
    res = JUST(ReduceSum(JUST(Abs(x)), dim_tmp0_vec, keepdim));

    if (ord_tmp == INFINITY || ord_tmp == 1) {
      res = JUST(ReduceMax(res, dim_tmp1_vec, keepdim));
    } else if (ord_tmp == -INFINITY || ord_tmp == -1) {
      res = JUST(ReduceMin(res, dim_tmp1_vec, keepdim));
    }
    res = JUST(Cast(res, dtype_val));
    return res;
  }
};

class MatrixNormFunctor {
 public:
  MatrixNormFunctor() {}
  Maybe<Tensor> operator()(const std::shared_ptr<one::Tensor>& x, const std::string& ord,
                           const std::vector<int32_t>& input_dim, const bool& keepdim,
                           const Optional<Symbol<DType>>& dtype) const {
    std::shared_ptr<one::Tensor> res;
    Symbol<DType> dtype_val;
    if (dtype) {
      dtype_val = JUST(dtype);
      if (!(dtype_val->data_type() == DataType::kFloat
            || dtype_val->data_type() == DataType::kDouble
            || dtype_val->data_type() == DataType::kFloat16
            || dtype_val->data_type() == DataType::kBFloat16)) {
        UNIMPLEMENTED_THEN_RETURN() << "linalg.matrix_norm(): only supports the float, double, "
                                       "cfloat and cdouble dtypes, but got: Int.";
      }
    } else {
      if (!IsFloatingDataType(x->dtype()->data_type())) {
        UNIMPLEMENTED_THEN_RETURN() << "linalg.matrix_norm(): only supports the float, double, "
                                       "cfloat and cdouble dtypes, but got: Int.";
      }
      dtype_val = x->dtype();
    }
    auto num_dims = x->shape()->NumAxes();
    auto axis = input_dim.size();
    std::vector<int32_t> dim_tmp(axis);
    for (int i = 0; i < axis; ++i) {
      if (input_dim[i] >= 0) {
        dim_tmp.emplace_back(input_dim[i]);
      } else {
        dim_tmp.emplace_back(input_dim[i] + num_dims);
      }
    }
    if (ord == "nuc") {
      UNIMPLEMENTED_THEN_RETURN() << "linalg.matrix_norm(): Not support ord is nuc.";
    } else if (ord == "fro") {
      res = JUST(Sqrt(JUST(ReduceSum(JUST(Square(x)), dim_tmp, keepdim))));
    } else {
      UNIMPLEMENTED_THEN_RETURN() << "linalg.matrix_norm(): could not convert string to float:"
                                  << ord;
    }
    res = JUST(Cast(res, dtype_val));
    return res;
  }
};

class NormFunctor {
 public:
  NormFunctor() {}
  Maybe<Tensor> operator()(const std::shared_ptr<one::Tensor>& x, const Optional<Scalar>& ord,
                           const Optional<std::vector<int32_t>>& input_dim, const bool& keepdim,
                           const Optional<Symbol<DType>>& dtype) const {
    std::shared_ptr<one::Tensor> res;
    if (dtype) {
      Symbol<DType> dtype_val = JUST(dtype);
      if (!(dtype_val->data_type() == DataType::kFloat
            || dtype_val->data_type() == DataType::kDouble
            || dtype_val->data_type() == DataType::kFloat16
            || dtype_val->data_type() == DataType::kBFloat16)) {
        UNIMPLEMENTED_THEN_RETURN() << "linalg.norm(): only supports the float, double, cfloat and "
                                       "cdouble dtypes, but got: Int.";
      }
    } else {
      if (!IsFloatingDataType(x->dtype()->data_type())) {
        UNIMPLEMENTED_THEN_RETURN() << "linalg.norm(): only supports the float, double, cfloat and "
                                       "cdouble dtypes, but got: Int.";
      }
    }
    Scalar ord_sca;
    if (ord.has_value()) {
      auto ord_type = (*JUST(ord)).IsIntegral();
      if (ord_type) {
        ord_sca = Scalar(JUST((*JUST(ord)).As<double>()));
      } else {
        ord_sca = *JUST(ord);
      }
    }
    if (input_dim.has_value()) {
      auto axis = (*JUST(input_dim)).size();
      if (axis == 1) {
        Scalar ord_val;
        if (!ord.has_value()) {
          ord_val = Scalar(2.0);
        } else {
          ord_val = ord_sca;
        }
        res = JUST(VectorNorm(x, ord_val, input_dim, keepdim, dtype));
      } else if (axis > 2) {
        res = JUST(MatrixNorm(x, ord_sca, *JUST(input_dim), keepdim, dtype));
      } else if (axis == 2) {
        if (!ord.has_value()) {
          res = JUST(MatrixNorm(x, "fro", *JUST(input_dim), keepdim, dtype));
        } else {
          res = JUST(MatrixNorm(x, ord_sca, *JUST(input_dim), keepdim, dtype));
        }
      }
    } else {
      if (ord.has_value()) {
        CHECK_OR_RETURN(x->shape()->NumAxes() <= 2)
            << "linalg.norm(): input must be 1-D or 2-D when dim is None and ord is not None";
        if (x->shape()->NumAxes() == 1) {
          res = JUST(VectorNorm(x, ord_sca, input_dim, keepdim, dtype));
        } else {
          std::vector<int32_t> dim{0, 1};
          res = JUST(MatrixNorm(x, ord_sca, dim, keepdim, dtype));
        }
      } else {
        std::vector<int32_t> dim(1, 2);
        res = JUST(VectorNorm(JUST(Flatten(x, 0, -1)), Scalar(2.0), input_dim, keepdim, dtype));
      }
    }
    return res;
  }
};

class Norm2Functor {
 public:
  Norm2Functor() {}
  Maybe<Tensor> operator()(const std::shared_ptr<one::Tensor>& x, const std::string& ord,
                           const Optional<std::vector<int32_t>>& input_dim, const bool& keepdim,
                           const Optional<Symbol<DType>>& dtype) const {
    std::shared_ptr<one::Tensor> res;
    std::vector<int32_t> dim(x->shape()->NumAxes());
    std::iota(dim.begin(), dim.end(), 0);
    if (dtype) {
      Symbol<DType> dtype_val = JUST(dtype);
      if (!(dtype_val->data_type() == DataType::kFloat
            || dtype_val->data_type() == DataType::kDouble
            || dtype_val->data_type() == DataType::kFloat16
            || dtype_val->data_type() == DataType::kBFloat16)) {
        UNIMPLEMENTED_THEN_RETURN() << "linalg.norm(): only supports the float, double, cfloat and "
                                       "cdouble dtypes, but got: Int.";
      }
    } else {
      if (!IsFloatingDataType(x->dtype()->data_type())) {
        UNIMPLEMENTED_THEN_RETURN() << "linalg.norm(): only supports the float, double, cfloat and "
                                       "cdouble dtypes, but got: Int.";
      }
    }
    if (input_dim.has_value()) {
      res = JUST(MatrixNorm(x, ord, *JUST(input_dim), keepdim, dtype));
    } else {
      res = JUST(MatrixNorm(x, ord, dim, keepdim, dtype));
    }
    return res;
  }
};

class ScalarNormFunctor {
 public:
  ScalarNormFunctor() {}
  Maybe<Tensor> operator()(const std::shared_ptr<one::Tensor>& x, const Optional<Scalar>& ord,
                           const Scalar& input_dim, const bool& keepdim,
                           const Optional<Symbol<DType>>& dtype) const {
    if (dtype) {
      Symbol<DType> dtype_val = JUST(dtype);
      if (!(dtype_val->data_type() == DataType::kFloat
            || dtype_val->data_type() == DataType::kDouble
            || dtype_val->data_type() == DataType::kFloat16
            || dtype_val->data_type() == DataType::kBFloat16)) {
        UNIMPLEMENTED_THEN_RETURN() << "linalg.norm(): only supports the float, double, cfloat and "
                                       "cdouble dtypes, but got: Int.";
      }
    } else {
      if (!IsFloatingDataType(x->dtype()->data_type())) {
        UNIMPLEMENTED_THEN_RETURN() << "linalg.norm(): only supports the float, double, cfloat and "
                                       "cdouble dtypes, but got: Int.";
      }
    }
    if (input_dim.IsIntegral()) {
      std::vector<int32_t> dim(1, JUST(input_dim.As<int>()));
      return functional::Norm(x, ord, dim, keepdim, dtype);
    } else {
      UNIMPLEMENTED_THEN_RETURN() << "linalg_norm(): only supports int dim.";
    }
  }
};

class ScalarNorm2Functor {
 public:
  ScalarNorm2Functor() {}
  Maybe<Tensor> operator()(const std::shared_ptr<one::Tensor>& x, const std::string& ord,
                           const Scalar& input_dim, const bool& keepdim,
                           const Optional<Symbol<DType>>& dtype) const {
    if (dtype) {
      Symbol<DType> dtype_val = JUST(dtype);
      if (!(dtype_val->data_type() == DataType::kFloat
            || dtype_val->data_type() == DataType::kDouble
            || dtype_val->data_type() == DataType::kFloat16
            || dtype_val->data_type() == DataType::kBFloat16)) {
        UNIMPLEMENTED_THEN_RETURN() << "linalg.norm(): only supports the float, double, cfloat and "
                                       "cdouble dtypes, but got: Int.";
      }
    } else {
      if (!IsFloatingDataType(x->dtype()->data_type())) {
        UNIMPLEMENTED_THEN_RETURN() << "linalg.norm(): only supports the float, double, cfloat and "
                                       "cdouble dtypes, but got: Int.";
      }
    }
    if (input_dim.IsIntegral()) {
      std::vector<int32_t> dim(1, JUST(input_dim.As<int>()));
      return functional::Norm(x, ord, dim, keepdim, dtype);
    } else {
      UNIMPLEMENTED_THEN_RETURN() << "linalg_norm(): only supports int dim.";
    }
  }
};

class ClampGradFunctor {
 public:
  ClampGradFunctor() {
    clip_op_ = CHECK_JUST(
        one::OpBuilder("clip_by_scalar_grad").Input("dy").Input("x").Output("dx").Build());
    clip_min_op_ = CHECK_JUST(
        one::OpBuilder("clip_by_scalar_min_grad").Input("dy").Input("x").Output("dx").Build());
    clip_max_op_ = CHECK_JUST(
        one::OpBuilder("clip_by_scalar_max_grad").Input("dy").Input("x").Output("dx").Build());
  }
  Maybe<Tensor> operator()(const std::shared_ptr<one::Tensor>& dy,
                           const std::shared_ptr<one::Tensor>& x, const Optional<Scalar>& min,
                           const Optional<Scalar>& max) const {
    CHECK_OR_RETURN(min.has_value() || max.has_value())
        << "Requires one of argument `min` and `max` at least in clip_grad.";

    bool is_floating = IsFloatingDataType(x->dtype()->data_type());
    if (!is_floating && !IsIntegralDataType(x->dtype()->data_type())) {
      return Error::RuntimeError() << "Only support floating or integral data type.";
    }
    if (min.has_value() && max.has_value()) {
      const auto& min_val = JUST(min);
      const auto& max_val = JUST(max);
      auto ctx = std::make_shared<ClipByScalarOpInterpCtxImpl<schema::ClipByScalarOp>>();
      if (is_floating) {
        ctx->set_floating_min(JUST(min_val->As<double>()));
        ctx->set_integral_min(0);
        ctx->set_floating_max(JUST(max_val->As<double>()));
        ctx->set_integral_max(0);
      } else {
        ctx->set_floating_min(0);
        ctx->set_integral_min(JUST(min_val->As<int64_t>()));
        ctx->set_floating_max(0);
        ctx->set_integral_max(JUST(max_val->As<int64_t>()));
      }
      return OpInterpUtil::Dispatch<Tensor>(*clip_op_, {dy, x}, ctx);
    } else if (min.has_value()) {
      const auto& min_val = JUST(min);
      auto ctx = std::make_shared<ClipByScalarMinOpInterpCtxImpl<schema::ClipByScalarMinOp>>();
      if (is_floating) {
        ctx->set_floating_min(JUST(min_val->As<double>()));
        ctx->set_integral_min(0);
      } else {
        ctx->set_floating_min(0);
        ctx->set_integral_min(JUST(min_val->As<int64_t>()));
      }
      return OpInterpUtil::Dispatch<Tensor>(*clip_min_op_, {dy, x}, ctx);
    } else {
      const auto& max_val = JUST(max);
      auto ctx = std::make_shared<ClipByScalarMaxOpInterpCtxImpl<schema::ClipByScalarMaxOp>>();
      if (is_floating) {
        ctx->set_floating_max(JUST(max_val->As<double>()));
        ctx->set_integral_max(0);
      } else {
        ctx->set_floating_max(0);
        ctx->set_integral_max(JUST(max_val->As<int64_t>()));
      }
      return OpInterpUtil::Dispatch<Tensor>(*clip_max_op_, {dy, x}, ctx);
    }
  }

 private:
  std::shared_ptr<OpExpr> clip_op_;
  std::shared_ptr<OpExpr> clip_min_op_;
  std::shared_ptr<OpExpr> clip_max_op_;
};

class SelectTopNFunctor {
 public:
  SelectTopNFunctor() { op_ = CHECK_JUST(one::SelectTopNOpExpr::New()); }

  Maybe<TensorTuple> operator()(const TensorTuple& inputs, int32_t n) const {
    auto ctx = std::make_shared<SelectTopNOpInterpCtx>();
    ctx->top_n = n;
    std::vector<bool> require_grad(n);
    std::vector<bool> is_leaf(n);
    for (int i = 0; i < n; ++i) {
      is_leaf.at(i) = (inputs.at(i)->is_leaf());
      require_grad.at(i) = (inputs.at(i)->requires_grad());
    }
    const auto& output = JUST(OpInterpUtil::Dispatch<one::TensorTuple>(*op_, inputs, ctx));
    for (int i = 0; i < n; ++i) {
      inputs.at(i)->set_is_leaf(is_leaf.at(i));
      JUST(inputs.at(i)->set_requires_grad(require_grad.at(i)));
    }
    return output;
  }

 private:
  std::shared_ptr<OpExpr> op_;
};

class MinimumFunctor {
 public:
  MinimumFunctor() {
    elementwise_minimum_op_ =
        CHECK_JUST(one::OpBuilder("elementwise_minimum").Input("x").Input("y").Output("z").Build());
    broadcast_minimum_op_ =
        CHECK_JUST(one::OpBuilder("broadcast_minimum").Input("x").Input("y").Output("z").Build());
  }

  Maybe<Tensor> operator()(const std::shared_ptr<one::Tensor>& x,
                           const std::shared_ptr<one::Tensor>& y) const {
    if (*x->shape() == *y->shape()) {
      return OpInterpUtil::Dispatch<Tensor>(*elementwise_minimum_op_, {x, y});
    } else {
      return OpInterpUtil::Dispatch<Tensor>(*broadcast_minimum_op_, {x, y});
    }
  }

 private:
  std::shared_ptr<OpExpr> elementwise_minimum_op_;
  std::shared_ptr<OpExpr> broadcast_minimum_op_;
};

class MaximumFunctor {
 public:
  MaximumFunctor() {
    elementwise_maximum_op_ =
        CHECK_JUST(one::OpBuilder("elementwise_maximum").Input("x").Input("y").Output("z").Build());
    broadcast_maximum_op_ =
        CHECK_JUST(one::OpBuilder("broadcast_maximum").Input("x").Input("y").Output("z").Build());
  }

  Maybe<Tensor> operator()(const std::shared_ptr<one::Tensor>& x,
                           const std::shared_ptr<one::Tensor>& y) const {
    if (*x->shape() == *y->shape()) {
      return OpInterpUtil::Dispatch<Tensor>(*elementwise_maximum_op_, {x, y});
    } else {
      return OpInterpUtil::Dispatch<Tensor>(*broadcast_maximum_op_, {x, y});
    }
  }

 private:
  std::shared_ptr<OpExpr> elementwise_maximum_op_;
  std::shared_ptr<OpExpr> broadcast_maximum_op_;
};

template<typename T>
class ScalarLogicalBaseFunctor {
 public:
  explicit ScalarLogicalBaseFunctor() {
    op_ = CHECK_JUST(one::OpBuilder(T::op_type_name_).Input("in").Output("out").Build());
  }
  virtual ~ScalarLogicalBaseFunctor() = default;
  Maybe<Tensor> operator()(const std::shared_ptr<one::Tensor>& x, const Scalar& scalar) const {
    const DataType dtype = x->dtype()->data_type();
    auto ctx = std::make_shared<typename T::ContextT>();

    if (IsFloatingDataType(dtype)) {
      ctx->set_float_operand(JUST(scalar.As<double>()));
      ctx->set_has_float_operand(true);
      ctx->set_has_int_operand(false);
    } else if (IsIntegralDataType(dtype) || dtype == DataType::kUInt8) {
      ctx->set_int_operand(JUST(scalar.As<int64_t>()));
      ctx->set_has_float_operand(false);
      ctx->set_has_int_operand(true);
    } else {
      UNIMPLEMENTED_THEN_RETURN() << "The scalar in " << op_->op_type_name()
                                  << " should be float or int.";
    }
    return OpInterpUtil::Dispatch<Tensor>(*op_, {x}, ctx);
  }

 private:
  std::shared_ptr<OpExpr> op_;
};

class ScalarLogicalEqualFunctor : public ScalarLogicalBaseFunctor<ScalarLogicalEqualFunctor> {
 public:
  using ContextT = ScalarLogicalEqualOpInterpCtxImpl<schema::ScalarLogicalEqualOp>;
  static constexpr const char* op_type_name_ = "scalar_logical_equal";
};

// (scalar == x) = (x == scalar)
class ScalarLogicalEqual2Functor {
 public:
  Maybe<Tensor> operator()(const Scalar& scalar, const std::shared_ptr<one::Tensor>& x) const {
    return ScalarLogicalEqual(x, scalar);
  }
};

class ScalarLogicalNotEqualFunctor : public ScalarLogicalBaseFunctor<ScalarLogicalNotEqualFunctor> {
 public:
  using ContextT = ScalarLogicalNotEqualOpInterpCtxImpl<schema::ScalarLogicalNotEqualOp>;
  static constexpr const char* op_type_name_ = "scalar_logical_not_equal";
};

// (scalar != x) = (x != scalar)
class ScalarLogicalNotEqual2Functor {
 public:
  Maybe<Tensor> operator()(const Scalar& scalar, const std::shared_ptr<one::Tensor>& x) const {
    return ScalarLogicalNotEqual(x, scalar);
  }
};

class ScalarLogicalGreaterFunctor : public ScalarLogicalBaseFunctor<ScalarLogicalGreaterFunctor> {
 public:
  using ContextT = ScalarLogicalGreaterOpInterpCtxImpl<schema::ScalarLogicalGreaterOp>;
  static constexpr const char* op_type_name_ = "scalar_logical_greater";
};

// (scalar > x) = (x < scalar)
class ScalarLogicalGreater2Functor {
 public:
  Maybe<Tensor> operator()(const Scalar& scalar, const std::shared_ptr<one::Tensor>& x) const {
    return ScalarLogicalLess(x, scalar);
  }
};

class ScalarLogicalGreaterEqualFunctor
    : public ScalarLogicalBaseFunctor<ScalarLogicalGreaterEqualFunctor> {
 public:
  using ContextT = ScalarLogicalGreaterEqualOpInterpCtxImpl<schema::ScalarLogicalGreaterEqualOp>;
  static constexpr const char* op_type_name_ = "scalar_logical_greater_equal";
};

// (scalar >= x) = (x <= scalar)
class ScalarLogicalGreaterEqual2Functor {
 public:
  Maybe<Tensor> operator()(const Scalar& scalar, const std::shared_ptr<one::Tensor>& x) const {
    return ScalarLogicalLessEqual(x, scalar);
  }
};

class ScalarLogicalLessFunctor : public ScalarLogicalBaseFunctor<ScalarLogicalLessFunctor> {
 public:
  using ContextT = ScalarLogicalLessOpInterpCtxImpl<schema::ScalarLogicalLessOp>;
  static constexpr const char* op_type_name_ = "scalar_logical_less";
};

// (scalar < x) = (x > scalar)
class ScalarLogicalLess2Functor {
 public:
  Maybe<Tensor> operator()(const Scalar& scalar, const std::shared_ptr<one::Tensor>& x) const {
    return ScalarLogicalGreater(x, scalar);
  }
};

class ScalarLogicalLessEqualFunctor
    : public ScalarLogicalBaseFunctor<ScalarLogicalLessEqualFunctor> {
 public:
  using ContextT = ScalarLogicalLessEqualOpInterpCtxImpl<schema::ScalarLogicalLessEqualOp>;
  static constexpr const char* op_type_name_ = "scalar_logical_less_equal";
};

// (scalar <= x) = (x >= scalar)
class ScalarLogicalLessEqual2Functor {
 public:
  Maybe<Tensor> operator()(const Scalar& scalar, const std::shared_ptr<one::Tensor>& x) const {
    return ScalarLogicalGreaterEqual(x, scalar);
  }
};

class ScalarLogicalAndFunctor : public ScalarLogicalBaseFunctor<ScalarLogicalAndFunctor> {
 public:
  using ContextT = ScalarLogicalAndOpInterpCtxImpl<schema::ScalarLogicalAndOp>;
  static constexpr const char* op_type_name_ = "scalar_logical_and";
};

// (scalar && x) = (x && scalar)
class ScalarLogicalAnd2Functor {
 public:
  Maybe<Tensor> operator()(const Scalar& scalar, const std::shared_ptr<one::Tensor>& x) const {
    return ScalarLogicalAnd(x, scalar);
  }
};

class ScalarLogicalOrFunctor : public ScalarLogicalBaseFunctor<ScalarLogicalOrFunctor> {
 public:
  using ContextT = ScalarLogicalOrOpInterpCtxImpl<schema::ScalarLogicalOrOp>;
  static constexpr const char* op_type_name_ = "scalar_logical_or";
};

// (scalar || x) = (x || scalar)
class ScalarLogicalOr2Functor {
 public:
  Maybe<Tensor> operator()(const Scalar& scalar, const std::shared_ptr<one::Tensor>& x) const {
    return ScalarLogicalOr(x, scalar);
  }
};

class ScalarLogicalXorFunctor : public ScalarLogicalBaseFunctor<ScalarLogicalXorFunctor> {
 public:
  using ContextT = ScalarLogicalXorOpInterpCtxImpl<schema::ScalarLogicalXorOp>;
  static constexpr const char* op_type_name_ = "scalar_logical_xor";
};

// (scalar ^ x) = (x ^ scalar)
class ScalarLogicalXor2Functor {
 public:
  Maybe<Tensor> operator()(const Scalar& scalar, const std::shared_ptr<one::Tensor>& x) const {
    return ScalarLogicalXor(x, scalar);
  }
};

class StandardDeviationFunctor {
 public:
  Maybe<Tensor> operator()(const std::shared_ptr<Tensor>& input,
                           const Optional<std::vector<int32_t>>& dim,
                           const Optional<bool>& unbiased, const Optional<bool>& keepdim) const {
    const int32_t ndim = input->shape()->NumAxes();
    std::vector<int32_t> axis;
    axis.reserve(ndim);
    if (dim.has_value() == false) {
      for (int i = 0; i < ndim; ++i) { axis.emplace_back(i); }
    } else {
      std::vector<int32_t>& dims = *JUST(dim);
      CHECK_GE_OR_RETURN(ndim, dims.size())
          << "Dimension out of range, expected to be in range of [" << -ndim << ", " << ndim - 1
          << "], but got " << dims.size();
      axis.assign(dims.begin(), dims.end());
    }

    bool unbias = true;
    bool keepdims = false;
    if (unbiased.has_value()) { unbias = JUST(unbiased); }
    if (keepdim.has_value()) { keepdims = JUST(keepdim); }

    JUST(CheckAxis(axis, *input->shape()));
    if (axis.size() == 0) {
      return functional::Constant(*input->shape(), Scalar(0), *input->dtype(), NullOpt);
    }

    int32_t reduce_count = 1;
    if (axis.size() == 1) {
      reduce_count *= input->shape()->At(axis[0]);
    } else {
      for (int i = 0; i < axis.size(); ++i) { reduce_count *= input->shape()->At(axis[i]); }
    }

    bool is_double = input->dtype()->data_type() == DataType::kDouble;
    if (is_double) {
      const auto& sum = JUST(functional::ScalarDiv(
          JUST(functional::ReduceSum(JUST(functional::Square(input)), axis, keepdims)),
          Scalar((double)reduce_count)));
      const auto& square = JUST(functional::Square(JUST(functional::ScalarDiv(
          JUST(functional::ReduceSum(input, axis, keepdims)), Scalar((double)reduce_count)))));
      const auto& sub = JUST(functional::Sub(sum, square));
      if (unbias) {
        return functional::Sqrt(JUST(functional::ScalarMul(
            sub, Scalar((double)reduce_count / (double)(reduce_count - 1)), false)));
      }
      /*
      According to the std calculation formula,
      StandardDeviation = \sqrt {\frac {\sum _ {i=1}^ {N}X_ {i}^ {2}}{N}  -  \mu ^ {2}}
        = \sqrt{\frac {1}{N}\sum _ {i=1}^ {n} (x_ {i}-\mu )^ {2}  -\frac {1}{N}  N \mu ^ {2}}
        = \sqrt{\frac {\sum _ {i=1}^ {N}X_ {i}^ {2}}{N}  -  \mu ^ {2}}

      when we are in the last sqrt,
      if the value in the radical is <= 0, it may cause the result gradient to appear
      undefined(nan), which is normal. In this case, the gradient of ours and pytorch are different.
      Use abs(absolute value) can keep it consistent with pytorch:

      const auto& abs = JUST(functional::Abs(sub));
      return functional::Sqrt(abs);
      */
      // const auto& abs = JUST(functional::Abs(sub));
      // return functional::Sqrt(abs);
      return functional::Sqrt(sub);
    } else {
      //  If input tensor's dtype is float32, than cast it to double dtype,
      //  because float dtype has accuracy problem in float dtype, see:
      //  https://github.com/Oneflow-Inc/oneflow/issues/6526
      const auto& double_input = JUST(functional::Cast(input, DType::Double()));
      const auto& sum = JUST(functional::ScalarDiv(
          JUST(functional::ReduceSum(JUST(functional::Square(double_input)), axis, keepdims)),
          Scalar((double)reduce_count)));
      const auto& square = JUST(functional::Square(
          JUST(functional::ScalarDiv(JUST(functional::ReduceSum(double_input, axis, keepdims)),
                                     Scalar((double)reduce_count)))));
      const auto& sub = JUST(functional::Sub(sum, square));
      if (unbias) {
        return functional::Cast(
            JUST(functional::Sqrt(JUST(functional::ScalarMul(
                sub, Scalar((double)reduce_count / (double)(reduce_count - 1)), false)))),
            input->dtype());
      }
      return functional::Cast(JUST(functional::Sqrt(sub)), input->dtype());
    }
  }
};

class VarianceFunctor {
 public:
  Maybe<Tensor> operator()(const std::shared_ptr<Tensor>& input,
                           const Optional<std::vector<int32_t>>& dim,
                           const Optional<bool>& unbiased, const Optional<bool>& keepdim) const {
    const int32_t ndim = input->shape()->NumAxes();
    std::vector<int32_t> axis;
    axis.reserve(ndim);
    if (dim.has_value() == false) {
      for (int i = 0; i < ndim; ++i) { axis.emplace_back(i); }
    } else {
      std::vector<int32_t>& dims = *JUST(dim);
      CHECK_GE_OR_RETURN(ndim, dims.size())
          << "Dimension out of range, expected to be in range of [" << -ndim << ", " << ndim - 1
          << "], but got " << dims.size();
      axis.assign(dims.begin(), dims.end());
    }
    bool unbias = true;
    bool keepdims = false;
    if (unbiased.has_value()) { unbias = JUST(unbiased); }
    if (keepdim.has_value()) { keepdims = JUST(keepdim); }

    JUST(CheckAxis(axis, *input->shape()));
    int32_t reduce_count = 1;
    for (int i = 0; i < axis.size(); ++i) { reduce_count *= input->shape()->At(axis[i]); }
    if (unbias) { reduce_count -= 1; }
    const auto& sub =
        JUST(functional::Sub(input, JUST(functional::ReduceMean(input, axis, (bool)true))));
    const auto& sum = JUST(functional::ReduceSum(JUST(functional::Square(sub)), axis, keepdims));
    return functional::ScalarDiv(sum, Scalar(reduce_count));
  }
};

class DotFunctor {
 public:
  DotFunctor() {
    op_ = CHECK_JUST(one::OpBuilder("dot").Input("x").Input("y").Output("out").Build());
  }
  Maybe<Tensor> operator()(const std::shared_ptr<one::Tensor>& input,
                           const std::shared_ptr<one::Tensor>& other) const {
    return OpInterpUtil::Dispatch<Tensor>(*op_, {input, other});
  }

 private:
  std::shared_ptr<OpExpr> op_;
};
class MovedimVecFunctor {
 public:
  MovedimVecFunctor() = default;
  static Maybe<void> CheckNoRepeat(const std::vector<int32_t>& perm, std::vector<int32_t>& perm_out,
                                   int32_t ndim, const std::string& desc) {
    std::vector<bool> is_used(ndim, false);
    FOR_RANGE(size_t, i, 0, perm.size()) {
      int32_t item = perm[i];
      if (item < 0) { item += ndim; }
      CHECK_GE_OR_RETURN(item, 0) << ", Dimension out of range (expected to be in range of ["
                                  << -ndim << ", " << ndim - 1 << "], but got " << perm[i] << ")";
      CHECK_LT_OR_RETURN(item, ndim)
          << ", Dimension out of range (expected to be in range of [" << -ndim << ", " << ndim - 1
          << "], but got " << perm[i] << ")";
      CHECK_EQ_OR_RETURN(is_used[item], false) << "repeated dim in " << desc;

      is_used[item] = true;
      perm_out[i] = item;
    }
    return Maybe<void>::Ok();
  }

  Maybe<Tensor> operator()(const std::shared_ptr<one::Tensor>& input,
                           const std::vector<int32_t>& source,
                           const std::vector<int32_t>& destination) const {
    int32_t ndim = input->shape()->NumAxes();
    int32_t dim = source.size();

    CHECK_EQ_OR_RETURN(source.size(), destination.size())
        << "movedim: Invalid source or destination dims: source (" << source.size()
        << " dims ) should contain the same number of dims as destination (" << destination.size()
        << " dims)";

    std::vector<int32_t> source_nopeat(dim);
    std::vector<int32_t> destination_nopeat(dim);

    JUST(CheckNoRepeat(source, source_nopeat, ndim, "source"));
    JUST(CheckNoRepeat(destination, destination_nopeat, ndim, "destination"));

    std::vector<int32_t> order(ndim);
    std::vector<int32_t> source_dims(ndim);
    std::vector<int32_t> destination_dims(ndim);

    std::iota(source_dims.begin(), source_dims.end(), 0);
    std::iota(destination_dims.begin(), destination_dims.end(), 0);

    FOR_RANGE(size_t, i, 0, dim) {
      order[destination_nopeat[i]] = source_nopeat[i];
      source_dims[source_nopeat[i]] = -1;
      destination_dims[destination_nopeat[i]] = -1;
    }

    std::remove(source_dims.begin(), source_dims.end(), -1);
    std::remove(destination_dims.begin(), destination_dims.end(), -1);

    int64_t rest_dim = ndim - dim;
    FOR_RANGE(size_t, i, 0, rest_dim) { order[destination_dims[i]] = source_dims[i]; }

    return Transpose(input, order);
  }
};

class MovedimIntFunctor {
 public:
  MovedimIntFunctor() = default;
  Maybe<Tensor> operator()(const std::shared_ptr<one::Tensor>& input, const int32_t& source,
                           const int32_t& destination) const {
    std::vector<int32_t> src{source};
    std::vector<int32_t> dest{destination};
    return MovedimVec(input, src, dest);
  }
};

}  // namespace impl

using namespace impl;

ONEFLOW_FUNCTION_LIBRARY(m) {
  m.add_functor<AddNFunctor>("Add");
  m.add_functor<ScalarAddFunctor, ScalarAdd2Functor>("ScalarAdd");
  m.add_functor<ScalarSubFunctor, ScalarSub2Functor>("ScalarSub");
  m.add_functor<ScalarMulFunctor, ScalarMul2Functor>("ScalarMul");
  m.add_functor<InplaceScalarMulFunctor>("InplaceScalarMul");
  m.add_functor<ScalarDivFunctor, ScalarDiv2Functor>("ScalarDiv");
  m.add_functor<ScalarPowFunctor>("ScalarPow");
  m.add_functor<ScalarPowGradFunctor>("ScalarPowGrad");
  m.add_functor<ReduceMaxFunctor>("ReduceMax");
  m.add_functor<ReduceMeanFunctor>("ReduceMean");
  m.add_functor<ReduceMinFunctor>("ReduceMin");
  m.add_functor<ReduceSumFunctor>("ReduceSum");
  m.add_functor<ReduceAllFunctor>("ReduceAll");
  m.add_functor<ReduceAnyFunctor>("ReduceAny");
  m.add_functor<ReduceProdFunctor>("ReduceProd");
  m.add_functor<ReduceMinDeviceStageFunctor>("ReduceMinDeviceStage");
  m.add_functor<ReduceMaxDeviceStageFunctor>("ReduceMaxDeviceStage");
  m.add_functor<ReduceMinGlobalStageFunctor>("ReduceMinGlobalStage");
  m.add_functor<ReduceMaxGlobalStageFunctor>("ReduceMaxGlobalStage");
  m.add_functor<ReduceMinDeviceStageGradFunctor>("ReduceMinDeviceStageGrad");
  m.add_functor<ReduceMaxDeviceStageGradFunctor>("ReduceMaxDeviceStageGrad");
  m.add_functor<ReduceMinGlobalStageGradFunctor>("ReduceMinGlobalStageGrad");
  m.add_functor<ReduceMaxGlobalStageGradFunctor>("ReduceMaxGlobalStageGrad");
  m.add_functor<TransposeFunctor>("Transpose");
  m.add_functor<TransposeFunctor>("Permute");
  m.add_functor<Transpose2dimFunctor>("Transpose2dim");
  m.add_functor<ArangeFunctor, Arange2Functor>("Arange");
  m.add_functor<ConsistentArangeFunctor, ConsistentArange2Functor>("ConsistentArange");
  m.add_functor<CastFunctor>("Cast");
  m.add_functor<ClampFunctor>("Clamp");
  m.add_functor<VectorNormFunctor, ScalarVectorNormFunctor>("VectorNorm");
  m.add_functor<ScalarMatrixNormFunctor, MatrixNormFunctor>("MatrixNorm");
  m.add_functor<NormFunctor, Norm2Functor>("Norm");
  m.add_functor<ScalarNormFunctor, ScalarNorm2Functor>("ScalarNorm");
  m.add_functor<ClampGradFunctor>("ClampGrad");
  m.add_functor<SelectTopNFunctor>("SelectTopN");
  m.add_functor<MinimumFunctor>("Minimum");
  m.add_functor<MaximumFunctor>("Maximum");
  m.add_functor<ScalarFModFunctor>("ScalarFMod");
  m.add_functor<ScalarFloorDivFunctor>("ScalarFloorDiv");
  m.add_functor<ScalarLogicalEqualFunctor, ScalarLogicalEqual2Functor>("ScalarLogicalEqual");
  m.add_functor<ScalarLogicalNotEqualFunctor, ScalarLogicalNotEqual2Functor>(
      "ScalarLogicalNotEqual");
  m.add_functor<ScalarLogicalGreaterFunctor, ScalarLogicalGreater2Functor>("ScalarLogicalGreater");
  m.add_functor<ScalarLogicalGreaterEqualFunctor, ScalarLogicalGreaterEqual2Functor>(
      "ScalarLogicalGreaterEqual");
  m.add_functor<ScalarLogicalLessFunctor, ScalarLogicalLess2Functor>("ScalarLogicalLess");
  m.add_functor<ScalarLogicalLessEqualFunctor, ScalarLogicalLessEqual2Functor>(
      "ScalarLogicalLessEqual");
  m.add_functor<ScalarLogicalAndFunctor, ScalarLogicalAnd2Functor>("ScalarLogicalAnd");
  m.add_functor<ScalarLogicalOrFunctor, ScalarLogicalOr2Functor>("ScalarLogicalOr");
  m.add_functor<ScalarLogicalXorFunctor, ScalarLogicalXor2Functor>("ScalarLogicalXor");
  m.add_functor<StandardDeviationFunctor>("StandardDeviation");
  m.add_functor<VarianceFunctor>("Variance");
  m.add_functor<DotFunctor>("Dot");
  m.add_functor<MovedimVecFunctor>("MovedimVec");
  m.add_functor<MovedimIntFunctor>("MovedimInt");
};

}  // namespace functional
}  // namespace one
}  // namespace oneflow<|MERGE_RESOLUTION|>--- conflicted
+++ resolved
@@ -590,62 +590,6 @@
   }
   Maybe<Tensor> operator()(const std::shared_ptr<one::Tensor>& input,
                            const std::vector<int32_t>& permute) const {
-<<<<<<< HEAD
-    CHECK_EQ_OR_RETURN(input->ndim(), permute.size()) << "number of dims don't match in permute";
-    int32_t ndims = input->shape()->NumAxes();
-    for (int i = 0; i < permute.size(); i++) {
-      int32_t dim = permute.at(i);
-      if (dim < 0) { dim += ndims; }
-      CHECK_GE_OR_RETURN(dim, 0)
-          << "IndexError: Dimension out of range (expected to be in range of [" << -ndims << ","
-          << ndims << " ] but got " << ndims;
-      CHECK_LT_OR_RETURN(dim, ndims)
-          << "IndexError: Dimension out of range (expected to be in range of [" << -ndims << ","
-          << ndims << " ] but got " << ndims;
-    }
-    auto ctx = std::make_shared<TransposeOpInterpCtxImpl<schema::TransposeOp>>();
-    ctx->set_perm(permute);
-    return OpInterpUtil::Dispatch<Tensor>(*op_, {input}, ctx);
-  }
-
- private:
-  std::shared_ptr<OpExpr> op_;
-};
-
-class EyeFunctor {
- public:
-  EyeFunctor() { op_ = CHECK_JUST(one::OpBuilder("eye").Output("out").Build()); }
-  Maybe<Tensor> operator()(const Scalar& rows, const Optional<Scalar>& cols,
-                           const Optional<Symbol<DType>>& dtype,
-                           const Optional<Symbol<Device>>& device) const {
-    auto ctx = std::make_shared<EyeOpInterpCtxImpl<schema::EyeOp>>();
-    ctx->set_rows(JUST(rows.As<int64_t>()));
-    ctx->set_cols(JUST(cols.value_or(rows).As<int64_t>()));
-    ctx->set_dtype(dtype ? JUST(dtype)->data_type() : DataType::kFloat);
-    ctx->device = device;
-    return OpInterpUtil::Dispatch<Tensor>(*op_, {}, ctx);
-  }
-
- private:
-  std::shared_ptr<OpExpr> op_;
-};
-
-class ConsistentEyeFunctor {
- public:
-  ConsistentEyeFunctor() { op_ = CHECK_JUST(one::OpBuilder("eye").Output("out").Build()); }
-  Maybe<Tensor> operator()(const Scalar& rows, const Optional<Scalar>& cols,
-                           const Optional<Symbol<DType>>& dtype,
-                           const Symbol<ParallelDesc>& placement,
-                           const std::vector<Symbol<cfg::SbpParallel>>& sbp_tuple) const {
-    auto ctx = std::make_shared<EyeOpInterpCtxImpl<schema::EyeOp>>();
-    ctx->set_rows(JUST(rows.As<int64_t>()));
-    ctx->set_cols(JUST(cols.value_or(rows).As<int64_t>()));
-    ctx->set_dtype(dtype ? JUST(dtype)->data_type() : DataType::kFloat);
-    ctx->set_nd_sbp(*JUST(GetNdSbpStrList(sbp_tuple)));
-    ctx->parallel_desc = placement;
-    ctx->sbp = JUST(GetNdSbp(sbp_tuple));
-    return OpInterpUtil::Dispatch<Tensor>(*op_, {}, ctx);
-=======
     MutableAttrMap attrs;
     auto ndim = input->ndim();
     CHECK_EQ_OR_RETURN(ndim, permute.size()) << "number of dims don't match in permute";
@@ -662,7 +606,6 @@
 
     JUST(attrs.SetAttr<std::vector<int32_t>>("perm", positive_perm));
     return OpInterpUtil::Dispatch<Tensor>(*op_, {input}, attrs);
->>>>>>> 2982c60b
   }
 
  private:
@@ -707,9 +650,13 @@
   Maybe<Tensor> operator()(const Scalar& start, const Scalar& limit, const Scalar& delta,
                            const Optional<Symbol<DType>>& dtype,
                            const Optional<Symbol<Device>>& device) const {
-<<<<<<< HEAD
     auto ctx = std::make_shared<ArangeOpInterpCtxImpl<schema::ArangeOp>>();
-    const DataType range_dtype = dtype->data_type();
+    DataType range_dtype;
+    if (dtype.has_value()) {
+      range_dtype = dtype->data_type();
+    } else {
+      range_dtype = delta.IsIntegral() ? DType::Int64()->data_type() : DType::Float()->data_type();
+    }
     ctx->set_dtype(range_dtype);
     if (IsIntegralDataType(range_dtype)) {
       ctx->set_integer_start(JUST(start.As<int64_t>()));
@@ -719,34 +666,6 @@
       ctx->set_float_start(JUST(start.As<double>()));
       ctx->set_float_limit(JUST(limit.As<double>()));
       ctx->set_float_delta(JUST(delta.As<double>()));
-=======
-    MutableAttrMap attrs;
-    if (dtype.has_value()) {
-      const DataType range_dtype = JUST(dtype)->data_type();
-      if (IsIntegralDataType(range_dtype)) {
-        JUST(attrs.SetAttr<int64_t>("integer_start", JUST(start.As<int64_t>())));
-        JUST(attrs.SetAttr<int64_t>("integer_limit", JUST(limit.As<int64_t>())));
-        JUST(attrs.SetAttr<int64_t>("integer_delta", JUST(delta.As<int64_t>())));
-        JUST(attrs.SetAttr<DataType>("dtype", range_dtype));
-      } else {
-        JUST(attrs.SetAttr<double>("float_start", JUST(start.As<double>())));
-        JUST(attrs.SetAttr<double>("float_limit", JUST(limit.As<double>())));
-        JUST(attrs.SetAttr<double>("float_delta", JUST(delta.As<double>())));
-        JUST(attrs.SetAttr<DataType>("dtype", range_dtype));
-      }
-    } else {
-      if (delta.IsIntegral()) {
-        JUST(attrs.SetAttr<int64_t>("integer_start", JUST(start.As<int64_t>())));
-        JUST(attrs.SetAttr<int64_t>("integer_limit", JUST(limit.As<int64_t>())));
-        JUST(attrs.SetAttr<int64_t>("integer_delta", JUST(delta.As<int64_t>())));
-        JUST(attrs.SetAttr<DataType>("dtype", DType::Int64()->data_type()));
-      } else {
-        JUST(attrs.SetAttr<double>("float_start", JUST(start.As<double>())));
-        JUST(attrs.SetAttr<double>("float_limit", JUST(limit.As<double>())));
-        JUST(attrs.SetAttr<double>("float_delta", JUST(delta.As<double>())));
-        JUST(attrs.SetAttr<DataType>("dtype", DType::Float()->data_type()));
-      }
->>>>>>> 2982c60b
     }
     ctx->device = device;
     return OpInterpUtil::Dispatch<Tensor>(*op_, {}, ctx);
@@ -771,9 +690,14 @@
                            const Optional<Symbol<DType>>& dtype,
                            const Symbol<ParallelDesc>& placement,
                            const std::vector<Symbol<cfg::SbpParallel>>& sbp_tuple) const {
-<<<<<<< HEAD
+    JUST(CheckDeviceIdsIsValid(placement));
     auto ctx = std::make_shared<ArangeOpInterpCtxImpl<schema::ArangeOp>>();
-    const DataType range_dtype = dtype->data_type();
+    DataType range_dtype;
+    if (dtype.has_value()) {
+      range_dtype = dtype->data_type();
+    } else {
+      range_dtype = delta.IsIntegral() ? DType::Int64()->data_type() : DType::Float()->data_type();
+    }
     ctx->set_dtype(range_dtype);
     if (IsIntegralDataType(range_dtype)) {
       ctx->set_integer_start(JUST(start.As<int64_t>()));
@@ -783,44 +707,6 @@
       ctx->set_float_start(JUST(start.As<double>()));
       ctx->set_float_limit(JUST(limit.As<double>()));
       ctx->set_float_delta(JUST(delta.As<double>()));
-=======
-    JUST(CheckDeviceIdsIsValid(placement));
-    MutableAttrMap attrs;
-    if (dtype.has_value()) {
-      const DataType range_dtype = JUST(dtype)->data_type();
-      if (IsIntegralDataType(range_dtype)) {
-        JUST(attrs.SetAttr<int64_t>("integer_start", JUST(start.As<int64_t>())));
-        JUST(attrs.SetAttr<int64_t>("integer_limit", JUST(limit.As<int64_t>())));
-        JUST(attrs.SetAttr<int64_t>("integer_delta", JUST(delta.As<int64_t>())));
-        JUST(attrs.SetAttr<DataType>("dtype", range_dtype));
-      } else {
-        JUST(attrs.SetAttr<double>("float_start", JUST(start.As<double>())));
-        JUST(attrs.SetAttr<double>("float_limit", JUST(limit.As<double>())));
-        JUST(attrs.SetAttr<double>("float_delta", JUST(delta.As<double>())));
-        JUST(attrs.SetAttr<DataType>("dtype", range_dtype));
-      }
-    } else {
-      if (delta.IsIntegral()) {
-        JUST(attrs.SetAttr<int64_t>("integer_start", JUST(start.As<int64_t>())));
-        JUST(attrs.SetAttr<int64_t>("integer_limit", JUST(limit.As<int64_t>())));
-        JUST(attrs.SetAttr<int64_t>("integer_delta", JUST(delta.As<int64_t>())));
-        JUST(attrs.SetAttr<DataType>("dtype", DType::Int64()->data_type()));
-      } else {
-        JUST(attrs.SetAttr<double>("float_start", JUST(start.As<double>())));
-        JUST(attrs.SetAttr<double>("float_limit", JUST(limit.As<double>())));
-        JUST(attrs.SetAttr<double>("float_delta", JUST(delta.As<double>())));
-        JUST(attrs.SetAttr<DataType>("dtype", DType::Float()->data_type()));
-      }
-    }
-    if (LazyMode::is_enabled()) {
-      std::vector<std::string> nd_sbp(sbp_tuple.size());
-      {
-        for (int i = 0; i < sbp_tuple.size(); ++i) {
-          nd_sbp.at(i) = SbpParallelToString(*sbp_tuple.at(i));
-        }
-      }
-      JUST(attrs.SetAttr<std::vector<std::string>>("nd_sbp", nd_sbp));
->>>>>>> 2982c60b
     }
     ctx->set_nd_sbp(*JUST(GetNdSbpStrList(sbp_tuple)));
     ctx->parallel_desc = placement;
