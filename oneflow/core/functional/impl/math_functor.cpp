/*
Copyright 2020 The OneFlow Authors. All rights reserved.

Licensed under the Apache License, Version 2.0 (the "License");
you may not use this file except in compliance with the License.
You may obtain a copy of the License at

    http://www.apache.org/licenses/LICENSE-2.0

Unless required by applicable law or agreed to in writing, software
distributed under the License is distributed on an "AS IS" BASIS,
WITHOUT WARRANTIES OR CONDITIONS OF ANY KIND, either express or implied.
See the License for the specific language governing permissions and
limitations under the License.
*/

#include "oneflow/core/common/scalar.h"
#include "oneflow/core/framework/attr_map.h"
#include "oneflow/core/framework/nd_sbp.h"
#include "oneflow/core/framework/op_builder.h"
#include "oneflow/core/framework/op_expr.h"
#include "oneflow/core/framework/op_interpreter/op_interpreter_util.h"
#include "oneflow/core/framework/tensor.h"
#include "oneflow/core/framework/tensor_tuple.h"
#include "oneflow/core/functional/functional.h"
#include "oneflow/core/functional/function_library.h"
#include "oneflow/core/functional/impl/common.h"
#include "oneflow/core/functional/impl/unary_functor.h"
#include "oneflow/core/job/lazy_mode.h"
#include "oneflow/core/job/sbp_parallel.h"
#include "oneflow/core/functional/tensor_processor.h"

namespace oneflow {
namespace one {
namespace functional {

namespace impl {

class AddNFunctor {
 public:
  AddNFunctor() {
    op_.resize(kMaxInputCount /*the maximum number of inputs*/);
    for (int n = 1; n < op_.size(); ++n) {
      op_[n] = CHECK_JUST(one::OpBuilder("add_n").Input("in", n + 1).Output("out").Build());
    }
  }
  Maybe<Tensor> operator()(const TensorTuple& inputs, bool inplace) const {
    CHECK_GE_OR_RETURN(inputs.size(), 2);
    TensorTuple outputs;
    for (int i = 0; i < inputs.size(); i += kMaxInputCount) {
      size_t size = (i + kMaxInputCount) < inputs.size() ? kMaxInputCount : inputs.size() - i;
      TensorTuple partial_inputs(size);
      std::copy(inputs.begin() + i, inputs.begin() + i + size, partial_inputs.begin());
      if (i == 0 && inplace) {
        JUST(CheckInplaceValid(partial_inputs.at(0)));
        std::shared_ptr<TensorTuple> outs = std::make_shared<TensorTuple>(1);
        outs->at(0) = partial_inputs.at(0)->contiguous();
        JUST(OpInterpUtil::Dispatch(*op_.at(size - 1), partial_inputs, outs.get()));
        outputs.emplace_back(outs->at(0));
      } else {
        outputs.emplace_back(
            JUST(OpInterpUtil::Dispatch<Tensor>(*op_.at(size - 1), partial_inputs)));
      }
    }
    if (outputs.size() == 1) { return outputs.at(0); }
    return this->operator()(outputs, inplace);
  }

 private:
  std::vector<std::shared_ptr<OpExpr>> op_;
};

class ScalarMathBaseFunctor {
 public:
  explicit ScalarMathBaseFunctor(std::string op_name) {
    op_ = CHECK_JUST(one::OpBuilder(op_name).Input("in").Output("out").Build());
  }
  virtual ~ScalarMathBaseFunctor() = default;
  Maybe<Tensor> operator()(const std::shared_ptr<one::Tensor>& x, const Scalar& scalar,
                           bool inplace) const {
    if (std::dynamic_pointer_cast<StaticZerosTensor>(x) && op_->op_type_name() == "scalar_mul") {
      return x;
    }
    MutableAttrMap attrs;
    TensorProcessor tensor_processor;
    Symbol<DType> lowest_dtype;
    if (scalar.IsFloatingPoint()) {
      JUST(attrs.SetAttr<double>("float_operand", JUST(scalar.As<double>())));
      JUST(attrs.SetAttr<bool>("has_float_operand", true));
      JUST(attrs.SetAttr<bool>("has_int_operand", false));
      // Only promote type to Float32 when tensor is Int type but scalar is float type.
      if (DType::priority_order[x->dtype()->data_type()]
          < DType::priority_order[DType::Float16()->data_type()]) {
        lowest_dtype = DType::Float();
      } else {
        lowest_dtype = x->dtype();
      }
    } else if (scalar.IsIntegral()) {
      JUST(attrs.SetAttr<int64_t>("int_operand", JUST(scalar.As<int64_t>())));
      JUST(attrs.SetAttr<bool>("has_float_operand", false));
      JUST(attrs.SetAttr<bool>("has_int_operand", true));
      lowest_dtype = x->dtype();
    } else {
      UNIMPLEMENTED_THEN_RETURN() << "The scalar in " << op_->op_type_name()
                                  << " should be float or int.";
    }
    JUST(tensor_processor.AddInputs({x->contiguous()}, lowest_dtype).Apply());
    TensorTuple casted_vec = JUST(tensor_processor.GetInputs());
    if (inplace) {
      JUST(CheckInplaceCastValid(x, casted_vec[0]));
      JUST(CheckInplaceValid(x));
      std::shared_ptr<TensorTuple> outputs = std::make_shared<TensorTuple>(1);
      outputs->at(0) = x;
      JUST(OpInterpUtil::Dispatch(*op_, {x->contiguous()}, outputs.get(), attrs));
      return outputs->at(0);
    } else {
      return OpInterpUtil::Dispatch<Tensor>(*op_, casted_vec, attrs);
    }
  }

 private:
  std::shared_ptr<OpExpr> op_;
};

class ScalarAddFunctor : public ScalarMathBaseFunctor {
 public:
  ScalarAddFunctor() : ScalarMathBaseFunctor(/*op_name=*/"scalar_add") {}

  Maybe<Tensor> operator()(const std::shared_ptr<one::Tensor>& input, const Scalar& other,
                           const Scalar& alpha, const bool& inplace) const {
    if (IsIntegralDataType(input->dtype()->data_type()) && other.IsIntegral()
        && alpha.IsFloatingPoint()) {
      return Error::RuntimeError()
             << "For integral input tensors, argument alpha must not be a floating point number.";
    }
    Scalar scalar;
    if (other.IsFloatingPoint() || alpha.IsFloatingPoint()) {
      scalar = Scalar(other.Value<double>() * alpha.Value<double>());
    } else {
      scalar = Scalar(other.Value<int64_t>() * alpha.Value<int64_t>());
    }
    return ScalarMathBaseFunctor::operator()(input, scalar, inplace);
  }
};

class ScalarAdd2Functor {
 public:
  Maybe<Tensor> operator()(const Scalar& input, const std::shared_ptr<one::Tensor>& other,
                           const Scalar& alpha) const {
    if (IsIntegralDataType(other->dtype()->data_type()) && input.IsIntegral()
        && alpha.IsFloatingPoint()) {
      return Error::RuntimeError()
             << "For integral input tensors, argument alpha must not be a floating point number.";
    }
    std::shared_ptr<one::Tensor> other_;
    if ((alpha.IsIntegral() && alpha.Value<int64_t>() == 1)
        || (alpha.IsFloatingPoint()
            && std::fabs(alpha.Value<double>() - 1.0) < std::numeric_limits<double>::epsilon())) {
      other_ = other;
    } else {
      other_ = JUST(ScalarMul(alpha, other));
    }
    return ScalarAdd(other_, input, /*alpha=*/1, /*inplace=*/false);
  }
};

class ScalarSubFunctor {
 public:
  Maybe<Tensor> operator()(const std::shared_ptr<one::Tensor>& x, const Scalar& scalar,
                           bool inplace) const {
    return ScalarAdd(x, Scalar(-1) * scalar, /*alpha=*/1, inplace);
  }
};

class ScalarSub2Functor {
 public:
  Maybe<Tensor> operator()(const Scalar& scalar, const std::shared_ptr<one::Tensor>& x) const {
    return ScalarAdd(JUST(ScalarMul(x, Scalar(-1), false)), scalar, /*alpha=*/1,
                     /*inplace=*/false);
  }
};

class ScalarMulFunctor : public ScalarMathBaseFunctor {
 public:
  ScalarMulFunctor() : ScalarMathBaseFunctor(/*op_name=*/"scalar_mul") {}
};

class ScalarMul2Functor {
 public:
  Maybe<Tensor> operator()(const Scalar& scalar, const std::shared_ptr<one::Tensor>& x) const {
    return ScalarMul(x, scalar, false);
  }
};

class InplaceScalarMulFunctor : public ScalarMathBaseFunctor {
 public:
  InplaceScalarMulFunctor() : ScalarMathBaseFunctor(/*op_name=*/"scalar_mul") {}
  Maybe<Tensor> operator()(const std::shared_ptr<one::Tensor>& x, const Scalar& scalar) const {
    return ScalarMathBaseFunctor::operator()(x, scalar, true);
  }
};

class ScalarDivFunctor {
 public:
  Maybe<Tensor> operator()(const std::shared_ptr<one::Tensor>& x, const Scalar& scalar) const {
    return ScalarMul(x, Scalar(1.0) / scalar, /*inplace=*/false);
  }
};

class ScalarDiv2Functor {
 public:
  Maybe<Tensor> operator()(const Scalar& scalar, const std::shared_ptr<one::Tensor>& x) const {
    return functional::ScalarMul(JUST(functional::ReciprocalNoNan(x)), scalar, /*inplace=*/false);
  }
};

class ScalarPowFunctor : public ScalarMathBaseFunctor {
 public:
  ScalarPowFunctor() : ScalarMathBaseFunctor(/*op_name=*/"scalar_pow") {}
};

class ScalarPowGradFunctor {
 public:
  ScalarPowGradFunctor() {
    op_ = CHECK_JUST(one::OpBuilder("scalar_pow_grad").Input("x").Input("dy").Output("dx").Build());
  }
  Maybe<Tensor> operator()(const std::shared_ptr<one::Tensor>& x,
                           const std::shared_ptr<one::Tensor>& dy, const Scalar& scalar) const {
    MutableAttrMap attrs;
    if (scalar.IsFloatingPoint()) {
      JUST(attrs.SetAttr<bool>("has_float_operand", true));
      JUST(attrs.SetAttr<bool>("has_int_operand", false));
      JUST(attrs.SetAttr<double>("float_operand", JUST(scalar.As<double>())));
    } else if (scalar.IsIntegral()) {
      JUST(attrs.SetAttr<bool>("has_float_operand", false));
      JUST(attrs.SetAttr<bool>("has_int_operand", true));
      JUST(attrs.SetAttr<int64_t>("int_operand", JUST(scalar.As<int64_t>())));
    } else {
      UNIMPLEMENTED_THEN_RETURN() << "The scalar in ScalarPowGrad should be float or int.";
    }
    return OpInterpUtil::Dispatch<Tensor>(*op_, {x->contiguous(), dy->contiguous()}, attrs);
  }

 private:
  std::shared_ptr<OpExpr> op_;
};

class ScalarFloorDivFunctor : public ScalarMathBaseFunctor {
 public:
  ScalarFloorDivFunctor() : ScalarMathBaseFunctor(/*op_name=*/"scalar_floordiv") {}
};

class ScalarFModFunctor : public ScalarMathBaseFunctor {
 public:
  ScalarFModFunctor() : ScalarMathBaseFunctor(/*op_name=*/"scalar_fmod") {}
};

class ReduceMaxFunctor {
 public:
  ReduceMaxFunctor() {
    op_ = CHECK_JUST(
        one::OpBuilder("reduce_max").Input("input_tensor").Output("output_tensor").Build());
  }
  Maybe<Tensor> operator()(const std::shared_ptr<one::Tensor>& x, const std::vector<int32_t>& axis,
                           const bool& keepdims) const {
    MutableAttrMap attrs;
    if (axis.empty()) {
      std::vector<int32_t> reduce_axis(x->shape()->NumAxes());
      std::iota(reduce_axis.begin(), reduce_axis.end(), 0);
      JUST(attrs.SetAttr<std::vector<int32_t>>("axis", reduce_axis));
    } else {
      JUST(attrs.SetAttr<std::vector<int32_t>>("axis", axis));
    }
    JUST(attrs.SetAttr<bool>("keepdims", keepdims));
    return OpInterpUtil::Dispatch<Tensor>(*op_, {x->contiguous()}, attrs);
  }

 private:
  std::shared_ptr<OpExpr> op_;
};

class ReduceMinFunctor {
 public:
  ReduceMinFunctor() {
    op_ = CHECK_JUST(
        one::OpBuilder("reduce_min").Input("input_tensor").Output("output_tensor").Build());
  }
  Maybe<Tensor> operator()(const std::shared_ptr<one::Tensor>& x, const std::vector<int32_t>& axis,
                           const bool& keepdims) const {
    MutableAttrMap attrs;
    if (axis.empty()) {
      std::vector<int32_t> reduce_axis(x->shape()->NumAxes());
      std::iota(reduce_axis.begin(), reduce_axis.end(), 0);
      JUST(attrs.SetAttr<std::vector<int32_t>>("axis", reduce_axis));
    } else {
      JUST(attrs.SetAttr<std::vector<int32_t>>("axis", axis));
    }
    JUST(attrs.SetAttr<bool>("keepdims", keepdims));
    return OpInterpUtil::Dispatch<Tensor>(*op_, {x->contiguous()}, attrs);
  }

 private:
  std::shared_ptr<OpExpr> op_;
};

class ReduceSumFunctor {
 public:
  ReduceSumFunctor() {
    op_ = CHECK_JUST(
        one::OpBuilder("reduce_sum").Input("input_tensor").Output("output_tensor").Build());
  }
  Maybe<Tensor> operator()(const std::shared_ptr<one::Tensor>& x, const std::vector<int32_t>& axis,
                           const bool& keepdims) const {
    // const DataType dtype = x->dtype()->data_type();
    MutableAttrMap attrs;
    if (axis.empty()) {
      std::vector<int32_t> reduce_axis(x->shape()->NumAxes());
      std::iota(reduce_axis.begin(), reduce_axis.end(), 0);
      JUST(attrs.SetAttr<std::vector<int32_t>>("axis", reduce_axis));
    } else {
      JUST(attrs.SetAttr<std::vector<int32_t>>("axis", axis));
    }
    JUST(attrs.SetAttr<bool>("keepdims", keepdims));
    TensorProcessor tensor_processor;
    JUST(tensor_processor.AddInputs({x->contiguous()}, /*lowest_dtype=*/DType::Int64()).Apply());
    TensorTuple input_tuple = JUST(tensor_processor.GetInputs());
    return OpInterpUtil::Dispatch<Tensor>(*op_, input_tuple, attrs);
  }

 private:
  std::shared_ptr<OpExpr> op_;
};

class ReduceAllFunctor {
 public:
  ReduceAllFunctor() {
    op_ = CHECK_JUST(
        one::OpBuilder("reduce_all").Input("input_tensor").Output("output_tensor").Build());
  }
  Maybe<Tensor> operator()(const std::shared_ptr<one::Tensor>& x, const std::vector<int32_t>& axis,
                           const bool& keepdims) const {
    MutableAttrMap attrs;
    if (axis.empty()) {
      std::vector<int32_t> reduce_axis(x->shape()->NumAxes());
      std::iota(reduce_axis.begin(), reduce_axis.end(), 0);
      JUST(attrs.SetAttr<std::vector<int32_t>>("axis", reduce_axis));
    } else {
      JUST(attrs.SetAttr<std::vector<int32_t>>("axis", axis));
    }
    JUST(attrs.SetAttr<bool>("keepdims", keepdims));
    return OpInterpUtil::Dispatch<Tensor>(*op_, {x->contiguous()}, attrs);
  }

 private:
  std::shared_ptr<OpExpr> op_;
};

class ReduceAnyFunctor {
 public:
  ReduceAnyFunctor() {
    op_ = CHECK_JUST(
        one::OpBuilder("reduce_any").Input("input_tensor").Output("output_tensor").Build());
  }
  Maybe<Tensor> operator()(const std::shared_ptr<one::Tensor>& x, const std::vector<int32_t>& axis,
                           const bool& keepdims) const {
    MutableAttrMap attrs;
    if (axis.empty()) {
      std::vector<int32_t> reduce_axis(x->shape()->NumAxes());
      std::iota(reduce_axis.begin(), reduce_axis.end(), 0);
      JUST(attrs.SetAttr<std::vector<int32_t>>("axis", reduce_axis));
    } else {
      JUST(attrs.SetAttr<std::vector<int32_t>>("axis", axis));
    }
    JUST(attrs.SetAttr<bool>("keepdims", keepdims));
    return OpInterpUtil::Dispatch<Tensor>(*op_, {x->contiguous()}, attrs);
  }

 private:
  std::shared_ptr<OpExpr> op_;
};

template<class T>
class ReduceDeviceStageBaseFunctor {
 public:
  ReduceDeviceStageBaseFunctor()
      : op_(CHECK_JUST(one::OpBuilder(T::GetOpName())
                           .Input("in")
                           .Output("out")
                           .Output("mask")
                           .Output("count")
                           .Build())) {}
  Maybe<TensorTuple> operator()(const std::shared_ptr<one::Tensor>& in,
                                const std::vector<int32_t>& axis) const {
    MutableAttrMap attrs;
    JUST(attrs.SetAttr<std::vector<int32_t>>("axis", axis));
    return OpInterpUtil::Dispatch<TensorTuple>(*op_, {in->contiguous()}, attrs);
  }
  virtual ~ReduceDeviceStageBaseFunctor() = default;

 private:
  std::shared_ptr<OpExpr> op_;
};

template<class T>
class ReduceDeviceStageGradBaseFunctor {
 public:
  ReduceDeviceStageGradBaseFunctor()
      : op_(CHECK_JUST(one::OpBuilder(T::GetOpName())
                           .Input("out_diff")
                           .Input("mask")
                           .Input("count")
                           .Output("in_diff")
                           .Build())) {}
  Maybe<Tensor> operator()(const std::shared_ptr<one::Tensor>& out_diff,
                           const std::shared_ptr<one::Tensor>& mask,
                           const std::shared_ptr<one::Tensor>& count,
                           const std::vector<int32_t>& axis) const {
    MutableAttrMap attrs;
    JUST(attrs.SetAttr<std::vector<int32_t>>("axis", axis));
    return OpInterpUtil::Dispatch<Tensor>(*op_, {out_diff->contiguous(), mask->contiguous(), count->contiguous()}, attrs);
  }
  virtual ~ReduceDeviceStageGradBaseFunctor() = default;

 private:
  std::shared_ptr<OpExpr> op_;
};

class ReduceMinDeviceStageFunctor
    : public ReduceDeviceStageBaseFunctor<ReduceMinDeviceStageFunctor> {
 public:
  static std::string GetOpName() { return "reduce_min_device_stage"; }
};

class ReduceMaxDeviceStageFunctor
    : public ReduceDeviceStageBaseFunctor<ReduceMaxDeviceStageFunctor> {
 public:
  static std::string GetOpName() { return "reduce_max_device_stage"; }
};

class ReduceMinDeviceStageGradFunctor
    : public ReduceDeviceStageGradBaseFunctor<ReduceMinDeviceStageGradFunctor> {
 public:
  static std::string GetOpName() { return "reduce_min_device_stage_grad"; }
};

class ReduceMaxDeviceStageGradFunctor
    : public ReduceDeviceStageGradBaseFunctor<ReduceMaxDeviceStageGradFunctor> {
 public:
  static std::string GetOpName() { return "reduce_max_device_stage_grad"; }
};

template<class T>
class ReduceGlobalStageBaseFunctor {
 public:
  ReduceGlobalStageBaseFunctor()
      : op_(CHECK_JUST(one::OpBuilder(T::GetOpName())
                           .Input("in")
                           .Input("device_count")
                           .Output("out")
                           .Output("mask")
                           .Build())) {}
  Maybe<TensorTuple> operator()(const std::shared_ptr<one::Tensor>& in,
                                const std::shared_ptr<one::Tensor>& device_count,
                                const std::vector<int32_t>& axis, const bool& keepdims) const {
    MutableAttrMap attrs;
    JUST(attrs.SetAttr<std::vector<int32_t>>("axis", axis));
    JUST(attrs.SetAttr<bool>("keepdims", keepdims));
    return OpInterpUtil::Dispatch<TensorTuple>(*op_, {in->contiguous(), device_count->contiguous()}, attrs);
  }
  virtual ~ReduceGlobalStageBaseFunctor() = default;

 private:
  std::shared_ptr<OpExpr> op_;
};

template<class T>
class ReduceGlobalStageGradBaseFunctor {
 public:
  ReduceGlobalStageGradBaseFunctor()
      : op_(CHECK_JUST(one::OpBuilder(T::GetOpName())
                           .Input("out_diff")
                           .Input("mask")
                           .Input("device_count")
                           .Output("in_diff")
                           .Build())) {}
  Maybe<Tensor> operator()(const std::shared_ptr<one::Tensor>& out_diff,
                           const std::shared_ptr<one::Tensor>& mask,
                           const std::shared_ptr<one::Tensor>& device_count,
                           const std::vector<int32_t>& axis, const bool& keepdims) const {
    MutableAttrMap attrs;
    JUST(attrs.SetAttr<std::vector<int32_t>>("axis", axis));
    JUST(attrs.SetAttr<bool>("keepdims", keepdims));
    return OpInterpUtil::Dispatch<Tensor>(*op_, {out_diff->contiguous(), mask->contiguous(), device_count->contiguous()}, attrs);
  }
  virtual ~ReduceGlobalStageGradBaseFunctor() = default;

 private:
  std::shared_ptr<OpExpr> op_;
};

class ReduceMinGlobalStageFunctor
    : public ReduceGlobalStageBaseFunctor<ReduceMinGlobalStageFunctor> {
 public:
  static std::string GetOpName() { return "reduce_min_global_stage"; }
};

class ReduceMinGlobalStageGradFunctor
    : public ReduceGlobalStageGradBaseFunctor<ReduceMinGlobalStageGradFunctor> {
 public:
  static std::string GetOpName() { return "reduce_min_global_stage_grad"; }
};

class ReduceMaxGlobalStageFunctor
    : public ReduceGlobalStageBaseFunctor<ReduceMaxGlobalStageFunctor> {
 public:
  static std::string GetOpName() { return "reduce_max_global_stage"; }
};

class ReduceMaxGlobalStageGradFunctor
    : public ReduceGlobalStageGradBaseFunctor<ReduceMaxGlobalStageGradFunctor> {
 public:
  static std::string GetOpName() { return "reduce_max_global_stage_grad"; }
};

class ReduceMeanFunctor {
 public:
  ReduceMeanFunctor() {}
  Maybe<Tensor> operator()(const std::shared_ptr<one::Tensor>& x, const std::vector<int32_t>& axis,
                           const bool& keepdims) const {
    // ReduceMean only calculate floating values.
    CHECK_OR_RETURN(IsFloatingDataType(x->dtype()->data_type()))
        << "RuntimeError: Can only calculate the mean of floating types.";
    const auto& sum = JUST(functional::ReduceSum(x, axis, keepdims));
    size_t reduce_count = 1;
    if (axis.empty()) {
      reduce_count = x->shape()->Count(0);
    } else {
      for (const int32_t& i : axis) { reduce_count *= x->shape()->At(i); }
    }
    if (reduce_count == 1) { return sum; }
    CHECK_GT_OR_RETURN(reduce_count, 0);
    return functional::ScalarMul(sum, 1.0 / reduce_count, false);
  }
};

class ReduceProdFunctor {
 public:
  ReduceProdFunctor() {
    op_ = CHECK_JUST(
        one::OpBuilder("reduce_prod").Input("input_tensor").Output("output_tensor").Build());
  }
  Maybe<Tensor> operator()(const std::shared_ptr<one::Tensor>& x, const std::vector<int32_t>& axis,
                           const bool& keepdims) const {
    MutableAttrMap attrs;
    if (axis.empty()) {
      std::vector<int32_t> reduce_axis(x->shape()->NumAxes());
      std::iota(reduce_axis.begin(), reduce_axis.end(), 0);
      JUST(attrs.SetAttr<std::vector<int32_t>>("axis", reduce_axis));
    } else {
      JUST(attrs.SetAttr<std::vector<int32_t>>("axis", axis));
    }
    JUST(attrs.SetAttr<bool>("keepdims", keepdims));
    return OpInterpUtil::Dispatch<Tensor>(*op_, {x->contiguous()}, attrs);
  }

 private:
  std::shared_ptr<OpExpr> op_;
};

class TransposeFunctor {
 public:
  TransposeFunctor() {
    op_ = CHECK_JUST(one::OpBuilder("transpose").Input("input").Output("output").Build());
  }
  Maybe<Tensor> operator()(const std::shared_ptr<one::Tensor>& input,
                           const std::vector<int32_t>& permute) const {
<<<<<<< HEAD
    CHECK_EQ_OR_RETURN(input->ndim(), permute.size()) << "number of dims don't match in permute";
    int32_t ndims = input->shape()->NumAxes();
    for (int i = 0; i < permute.size(); i++) {
      int32_t dim = permute.at(i);
      if (dim < 0) { dim += ndims; }
      CHECK_GE_OR_RETURN(dim, 0)
          << "IndexError: Dimension out of range (expected to be in range of [" << -ndims << ","
          << ndims << " ] but got " << ndims;
      CHECK_LT_OR_RETURN(dim, ndims)
          << "IndexError: Dimension out of range (expected to be in range of [" << -ndims << ","
          << ndims << " ] but got " << ndims;
    }
    if (input->is_eager() && input->is_local()) { 
      if(!(input->shape()->NumAxes()<=1 || input->shape()->elem_cnt()<=1)){
        return JUST(view::Transpose(input->contiguous(), permute)); 
      }
    }
    MutableAttrMap attrs;
    JUST(attrs.SetAttr<std::vector<int32_t>>("perm", permute));
    return OpInterpUtil::Dispatch<Tensor>(*op_, {input->contiguous()}, attrs);
=======
    MutableAttrMap attrs;
    auto ndim = input->ndim();
    CHECK_EQ_OR_RETURN(ndim, permute.size()) << "number of dims don't match in permute";

    // handle negative permute value here, because of permute is const,
    // so copy it to local var and do modification.
    auto positive_perm = permute;
    for (auto i = 0; i < positive_perm.size(); i++) {
      if (positive_perm[i] < 0) { positive_perm[i] += ndim; }
      CHECK_OR_RETURN(positive_perm[i] >= 0 && positive_perm[i] < ndim)
          << "IndexError: Dimension out of range (expected to be in range of [" << -ndim << ","
          << ndim << " ) but got " << positive_perm[i];
    }

    JUST(attrs.SetAttr<std::vector<int32_t>>("perm", positive_perm));
    return OpInterpUtil::Dispatch<Tensor>(*op_, {input}, attrs);
>>>>>>> 67dfba1b
  }

 private:
  std::shared_ptr<OpExpr> op_;
};

class EyeFunctor {
 public:
  EyeFunctor() { op_ = CHECK_JUST(one::OpBuilder("eye").Output("out").Build()); }
  Maybe<Tensor> operator()(const Scalar& rows, const Optional<Scalar>& cols,
                           const Optional<Symbol<DType>>& dtype,
                           const Optional<Symbol<Device>>& device) const {
    MutableAttrMap attrs;
    JUST(attrs.SetAttr<int64_t>("rows", JUST(rows.As<int64_t>())));
    JUST(attrs.SetAttr<int64_t>("cols", JUST(cols.value_or(rows).As<int64_t>())));
    JUST(attrs.SetAttr<DataType>("dtype", dtype ? JUST(dtype)->data_type() : DataType::kFloat));
    OpExprInterpContext ctx(attrs);
    ctx.device = device;
    return OpInterpUtil::Dispatch<Tensor>(*op_, {}, ctx);
  }

 private:
  std::shared_ptr<OpExpr> op_;
};

class ConsistentEyeFunctor {
 public:
  ConsistentEyeFunctor() { op_ = CHECK_JUST(one::OpBuilder("eye").Output("out").Build()); }
  Maybe<Tensor> operator()(const Scalar& rows, const Optional<Scalar>& cols,
                           const Optional<Symbol<DType>>& dtype,
                           const Symbol<ParallelDesc>& placement,
                           const std::vector<Symbol<cfg::SbpParallel>>& sbp_tuple) const {
    MutableAttrMap attrs;
    JUST(attrs.SetAttr<int64_t>("rows", JUST(rows.As<int64_t>())));
    JUST(attrs.SetAttr<int64_t>("cols", JUST(cols.value_or(rows).As<int64_t>())));
    JUST(attrs.SetAttr<DataType>("dtype", dtype ? JUST(dtype)->data_type() : DataType::kFloat));
    if (LazyMode::is_enabled()) {
      std::vector<std::string> nd_sbp(sbp_tuple.size());
      {
        for (int i = 0; i < sbp_tuple.size(); ++i) {
          nd_sbp.at(i) = SbpParallelToString(*sbp_tuple.at(i));
        }
      }
      JUST(attrs.SetAttr<std::vector<std::string>>("nd_sbp", nd_sbp));
    }
    const auto& nd_sbp = JUST(GetNdSbp(sbp_tuple));
    return OpInterpUtil::Dispatch<Tensor>(*op_, {}, OpExprInterpContext(attrs, placement, nd_sbp));
  }

 private:
  std::shared_ptr<OpExpr> op_;
};

class Transpose2dimFunctor {
 public:
  Transpose2dimFunctor() {
    op_ = CHECK_JUST(one::OpBuilder("transpose").Input("input").Output("output").Build());
  }
  Maybe<Tensor> operator()(const std::shared_ptr<one::Tensor>& x, const int32_t dim0,
                           const int32_t dim1) const {
    MutableAttrMap attrs;
    const int64_t ndim = x->shape()->NumAxes();
    std::vector<int32_t> permute;
    permute.reserve(ndim);
    int32_t dim_0 = dim0;
    int32_t dim_1 = dim1;

    if (dim0 < 0) { dim_0 += ndim; }
    if (dim1 < 0) { dim_1 += ndim; }

    CHECK_OR_RETURN(dim_0 >= 0 && dim0 < ndim)
        << "Invalid dim0:" << dim_0 << " len(shape):" << ndim;
    CHECK_OR_RETURN(dim_1 >= 0 && dim1 < ndim)
        << "Invalid dim1:" << dim_1 << " len(shape):" << ndim;
    for (int32_t i = 0; i < ndim; ++i) { permute.emplace_back(i); }
    std::swap(permute[dim_0], permute[dim_1]);

    JUST(attrs.SetAttr<std::vector<int32_t>>("perm", permute));
    return OpInterpUtil::Dispatch<Tensor>(*op_, {x->contiguous()}, attrs);
  }

 private:
  std::shared_ptr<OpExpr> op_;
};

class ArangeFunctor {
 public:
  ArangeFunctor() { op_ = CHECK_JUST(one::OpBuilder("arange").Output("out").Build()); }
  Maybe<Tensor> operator()(const Scalar& start, const Scalar& limit, const Scalar& delta,
                           const Optional<Symbol<DType>>& dtype,
                           const Optional<Symbol<Device>>& device) const {
    MutableAttrMap attrs;
    if (dtype.has_value()) {
      const DataType range_dtype = JUST(dtype)->data_type();
      if (IsIntegralDataType(range_dtype)) {
        JUST(attrs.SetAttr<int64_t>("integer_start", JUST(start.As<int64_t>())));
        JUST(attrs.SetAttr<int64_t>("integer_limit", JUST(limit.As<int64_t>())));
        JUST(attrs.SetAttr<int64_t>("integer_delta", JUST(delta.As<int64_t>())));
        JUST(attrs.SetAttr<DataType>("dtype", range_dtype));
      } else {
        JUST(attrs.SetAttr<double>("float_start", JUST(start.As<double>())));
        JUST(attrs.SetAttr<double>("float_limit", JUST(limit.As<double>())));
        JUST(attrs.SetAttr<double>("float_delta", JUST(delta.As<double>())));
        JUST(attrs.SetAttr<DataType>("dtype", range_dtype));
      }
    } else {
      if (delta.IsIntegral()) {
        JUST(attrs.SetAttr<int64_t>("integer_start", JUST(start.As<int64_t>())));
        JUST(attrs.SetAttr<int64_t>("integer_limit", JUST(limit.As<int64_t>())));
        JUST(attrs.SetAttr<int64_t>("integer_delta", JUST(delta.As<int64_t>())));
        JUST(attrs.SetAttr<DataType>("dtype", DType::Int64()->data_type()));
      } else {
        JUST(attrs.SetAttr<double>("float_start", JUST(start.As<double>())));
        JUST(attrs.SetAttr<double>("float_limit", JUST(limit.As<double>())));
        JUST(attrs.SetAttr<double>("float_delta", JUST(delta.As<double>())));
        JUST(attrs.SetAttr<DataType>("dtype", DType::Float()->data_type()));
      }
    }
    OpExprInterpContext ctx(attrs);
    ctx.device = device;
    return OpInterpUtil::Dispatch<Tensor>(*op_, {}, ctx);
  }

 private:
  std::shared_ptr<OpExpr> op_;
};

class Arange2Functor {
 public:
  Maybe<Tensor> operator()(const Scalar& limit, const Optional<Symbol<DType>>& dtype,
                           const Optional<Symbol<Device>>& device) const {
    return Arange(Scalar(0), limit, Scalar(1), dtype, device);
  }
};

class ConsistentArangeFunctor {
 public:
  ConsistentArangeFunctor() { op_ = CHECK_JUST(one::OpBuilder("arange").Output("out").Build()); }
  Maybe<Tensor> operator()(const Scalar& start, const Scalar& limit, const Scalar& delta,
                           const Optional<Symbol<DType>>& dtype,
                           const Symbol<ParallelDesc>& placement,
                           const std::vector<Symbol<cfg::SbpParallel>>& sbp_tuple) const {
    MutableAttrMap attrs;
    if (dtype.has_value()) {
      const DataType range_dtype = JUST(dtype)->data_type();
      if (IsIntegralDataType(range_dtype)) {
        JUST(attrs.SetAttr<int64_t>("integer_start", JUST(start.As<int64_t>())));
        JUST(attrs.SetAttr<int64_t>("integer_limit", JUST(limit.As<int64_t>())));
        JUST(attrs.SetAttr<int64_t>("integer_delta", JUST(delta.As<int64_t>())));
        JUST(attrs.SetAttr<DataType>("dtype", range_dtype));
      } else {
        JUST(attrs.SetAttr<double>("float_start", JUST(start.As<double>())));
        JUST(attrs.SetAttr<double>("float_limit", JUST(limit.As<double>())));
        JUST(attrs.SetAttr<double>("float_delta", JUST(delta.As<double>())));
        JUST(attrs.SetAttr<DataType>("dtype", range_dtype));
      }
    } else {
      if (delta.IsIntegral()) {
        JUST(attrs.SetAttr<int64_t>("integer_start", JUST(start.As<int64_t>())));
        JUST(attrs.SetAttr<int64_t>("integer_limit", JUST(limit.As<int64_t>())));
        JUST(attrs.SetAttr<int64_t>("integer_delta", JUST(delta.As<int64_t>())));
        JUST(attrs.SetAttr<DataType>("dtype", DType::Int64()->data_type()));
      } else {
        JUST(attrs.SetAttr<double>("float_start", JUST(start.As<double>())));
        JUST(attrs.SetAttr<double>("float_limit", JUST(limit.As<double>())));
        JUST(attrs.SetAttr<double>("float_delta", JUST(delta.As<double>())));
        JUST(attrs.SetAttr<DataType>("dtype", DType::Float()->data_type()));
      }
    }
    if (LazyMode::is_enabled()) {
      std::vector<std::string> nd_sbp(sbp_tuple.size());
      {
        for (int i = 0; i < sbp_tuple.size(); ++i) {
          nd_sbp.at(i) = SbpParallelToString(*sbp_tuple.at(i));
        }
      }
      JUST(attrs.SetAttr<std::vector<std::string>>("nd_sbp", nd_sbp));
    }
    const auto& nd_sbp = JUST(GetNdSbp(sbp_tuple));
    return OpInterpUtil::Dispatch<Tensor>(*op_, {}, OpExprInterpContext(attrs, placement, nd_sbp));
  }

 private:
  std::shared_ptr<OpExpr> op_;
};

class ConsistentArange2Functor {
 public:
  Maybe<Tensor> operator()(const Scalar& limit, const Symbol<DType>& dtype,
                           const Symbol<ParallelDesc>& placement,
                           const std::vector<Symbol<cfg::SbpParallel>>& sbp_tuple) const {
    return ConsistentArange(Scalar(0), limit, Scalar(1), dtype, placement, sbp_tuple);
  }
};

class CastFunctor {
 public:
  CastFunctor() { op_ = CHECK_JUST(one::OpBuilder("cast").Input("in").Output("out").Build()); }
  Maybe<Tensor> operator()(const std::shared_ptr<one::Tensor>& x,
                           const Symbol<DType>& dtype) const {
    if (x->dtype() == dtype) { return x; }

    MutableAttrMap attrs;
    JUST(attrs.SetAttr<DataType>("dtype", dtype->data_type()));
    return OpInterpUtil::Dispatch<Tensor>(*op_, {x->contiguous()}, attrs);
  }

 private:
  std::shared_ptr<OpExpr> op_;
};

class ClampFunctor {
 public:
  ClampFunctor() {
    clip_op_ = CHECK_JUST(one::OpBuilder("clip_by_scalar").Input("x").Output("y").Build());
    clip_min_op_ = CHECK_JUST(one::OpBuilder("clip_by_scalar_min").Input("x").Output("y").Build());
    clip_max_op_ = CHECK_JUST(one::OpBuilder("clip_by_scalar_max").Input("x").Output("y").Build());
  }
  Maybe<Tensor> operator()(const std::shared_ptr<one::Tensor>& x, const Optional<Scalar>& min,
                           const Optional<Scalar>& max) const {
    CHECK_OR_RETURN(min.has_value() || max.has_value())
        << "Requires one of argument `min` and `max` at least in clip.";
    MutableAttrMap attrs;
    if (IsFloatingDataType(x->dtype()->data_type())) {
      if (min.has_value()) {
        const auto& min_val = JUST(min);
        JUST(attrs.SetAttr<double>("floating_min", JUST(min_val->As<double>())));
        JUST(attrs.SetAttr<int64_t>("integral_min", 0));
      }
      if (max.has_value()) {
        const auto& max_val = JUST(max);
        JUST(attrs.SetAttr<double>("floating_max", JUST(max_val->As<double>())));
        JUST(attrs.SetAttr<int64_t>("integral_max", 0));
      }
    } else if (IsIntegralDataType(x->dtype()->data_type())) {
      if (min.has_value()) {
        const auto& min_val = JUST(min);
        JUST(attrs.SetAttr<double>("floating_min", 0));
        JUST(attrs.SetAttr<int64_t>("integral_min", JUST(min_val->As<int64_t>())));
      }
      if (max.has_value()) {
        const auto& max_val = JUST(max);
        JUST(attrs.SetAttr<double>("floating_max", 0));
        JUST(attrs.SetAttr<int64_t>("integral_max", JUST(max_val->As<int64_t>())));
      }
    } else {
      UNIMPLEMENTED_THEN_RETURN() << "Only support floating or integral data type.";
    }
    const OpExpr* op = nullptr;
    if (!min.has_value()) {
      op = clip_max_op_.get();
    } else if (!max.has_value()) {
      op = clip_min_op_.get();
    } else {
      op = clip_op_.get();
    }
    return OpInterpUtil::Dispatch<Tensor>(*op, {x->contiguous()}, attrs);
  }

 private:
  std::shared_ptr<OpExpr> clip_op_;
  std::shared_ptr<OpExpr> clip_min_op_;
  std::shared_ptr<OpExpr> clip_max_op_;
};

class VectorNormFunctor {
 public:
  VectorNormFunctor() {}
  Maybe<Tensor> operator()(const std::shared_ptr<one::Tensor>& x, const Scalar& ord,
                           const Optional<std::vector<int32_t>>& input_dim, const bool& keepdim,
                           const Optional<Symbol<DType>>& dtype) const {
    std::shared_ptr<one::Tensor> res;
    Symbol<DType> dtype_val;
    if (dtype) {
      dtype_val = JUST(dtype);
      if (!(dtype_val->data_type() == DataType::kFloat
            || dtype_val->data_type() == DataType::kDouble
            || dtype_val->data_type() == DataType::kFloat16
            || dtype_val->data_type() == DataType::kBFloat16)) {
        UNIMPLEMENTED_THEN_RETURN() << "linalg.vector_norm(): only supports floating point and "
                                       "complex dtypes, but got: Int.";
      }
    } else {
      if (!IsFloatingDataType(x->dtype()->data_type())) {
        UNIMPLEMENTED_THEN_RETURN() << "linalg.vector_norm(): only supports floating point and "
                                       "complex dtypes, but got: Int.";
      }
      dtype_val = x->dtype();
    }
    std::vector<int32_t> dim;
    if (!input_dim.has_value()) {
      std::vector<int32_t> reduce_axis(x->shape()->NumAxes());
      std::iota(reduce_axis.begin(), reduce_axis.end(), 0);
      dim = reduce_axis;
    } else {
      std::vector<int32_t> dim_check;
      dim_check = *JUST(input_dim);
      for (int i = 0; i < dim_check.size(); ++i) {
        if (dim_check[i] >= 0) {
          dim.emplace_back(dim_check[i]);
        } else {
          dim.emplace_back(dim_check[i] + x->shape()->NumAxes());
        }
      }
    }
    if (ord.IsIntegral() || ord.IsFloatingPoint()) {
      double ord_val = JUST(ord.As<double>());
      if (ord_val == 0) {
        std::vector<int32_t> dim_column(1, 0);
        res = JUST(ReduceSum(JUST(ScalarLogicalNotEqual(x, 0)), dim_column, keepdim));
      } else if (ord_val == INFINITY) {
        res = JUST(ReduceMax(JUST(Abs(x)), dim, keepdim));
      } else if (ord_val == -INFINITY) {
        res = JUST(ReduceMin(JUST(Abs(x)), dim, keepdim));
      } else {
        res =
            JUST(ScalarPow(JUST(ReduceSum(JUST(ScalarPow(JUST(Abs(x)), ord, false)), dim, keepdim)),
                           Scalar(1.0) / ord, false));
      }
      res = JUST(Cast(res, dtype_val));
      return res;
    } else {
      UNIMPLEMENTED_THEN_RETURN()
          << "linalg_vector_norm(): argument 'ord' must be Number, not str.";
    }
  }
};

class ScalarVectorNormFunctor {
 public:
  ScalarVectorNormFunctor() {}
  Maybe<Tensor> operator()(const std::shared_ptr<one::Tensor>& x, const Scalar& ord,
                           const Scalar& input_dim, const bool& keepdim,
                           const Optional<Symbol<DType>>& dtype) const {
    if (dtype) {
      Symbol<DType> dtype_val = JUST(dtype);
      if (!(dtype_val->data_type() == DataType::kFloat
            || dtype_val->data_type() == DataType::kDouble
            || dtype_val->data_type() == DataType::kFloat16
            || dtype_val->data_type() == DataType::kBFloat16)) {
        UNIMPLEMENTED_THEN_RETURN() << "linalg.vector_norm(): only supports the float, double, "
                                       "cfloat and cdouble dtypes, but got: Int.";
      }
    } else {
      if (!IsFloatingDataType(x->dtype()->data_type())) {
        UNIMPLEMENTED_THEN_RETURN() << "linalg.vector_norm(): only supports the float, double, "
                                       "cfloat and cdouble dtypes, but got: Int.";
      }
    }
    if (input_dim.IsIntegral()) {
      std::vector<int32_t> dim(1, JUST(input_dim.As<int>()));
      return functional::VectorNorm(x, ord, dim, keepdim, dtype);
    } else {
      UNIMPLEMENTED_THEN_RETURN() << "linalg.vector_norm(): only support int dim.";
    }
  }
};

class ScalarMatrixNormFunctor {
 public:
  ScalarMatrixNormFunctor() {}
  Maybe<Tensor> operator()(const std::shared_ptr<one::Tensor>& x, const Scalar& ord,
                           const std::vector<int32_t>& input_dim, const bool& keepdim,
                           const Optional<Symbol<DType>>& dtype) const {
    std::shared_ptr<one::Tensor> res;

    auto num_dims = x->shape()->NumAxes();
    auto axis = input_dim.size();
    CHECK_OR_RETURN(num_dims >= 2)
        << "linalg.matrix_norm(): input tensor must be a matrix or batch of matrices";
    CHECK_OR_RETURN(axis == 2 && input_dim[0] != input_dim[1])
        << "linalg.matrix_norm(): input_dim must be a 2-tuple of ints with different elements";

    Symbol<DType> dtype_val;
    if (dtype) {
      dtype_val = JUST(dtype);
      if (!(dtype_val->data_type() == DataType::kFloat
            || dtype_val->data_type() == DataType::kDouble
            || dtype_val->data_type() == DataType::kFloat16
            || dtype_val->data_type() == DataType::kBFloat16)) {
        UNIMPLEMENTED_THEN_RETURN() << "linalg.matrix_norm(): only supports the float, double, "
                                       "cfloat and cdouble dtypes, but got: Int.";
      }
    } else {
      if (!IsFloatingDataType(x->dtype()->data_type())) {
        UNIMPLEMENTED_THEN_RETURN() << "linalg.matrix_norm(): only supports the float, double, "
                                       "cfloat and cdouble dtypes, but got: Int.";
      }
      dtype_val = x->dtype();
    }
    std::vector<int32_t> dim_tmp;
    dim_tmp.reserve(axis);
    for (int i = 0; i < axis; ++i) {
      if (input_dim[i] >= 0) {
        dim_tmp.emplace_back(input_dim[i]);
      } else {
        dim_tmp.emplace_back(input_dim[i] + num_dims);
      }
    }
    std::vector<int32_t> dim(2);
    double ord_tmp = JUST(ord.As<double>());
    if (ord_tmp == INFINITY || ord_tmp == -INFINITY) {
      dim = dim_tmp;
      dim[0] = dim_tmp[1];
      dim[1] = dim_tmp[0];
    } else if (ord_tmp == 1 || ord_tmp == -1) {
      dim = dim_tmp;
    } else {
      UNIMPLEMENTED_THEN_RETURN()
          << "linalg.matrix_norm(): Only support INFINITY,-INFINITY,1 or -1 data type.";
    }

    if (dim[1] > dim[0] && keepdim == false) { dim[1] -= 1; }
    std::vector<int32_t> dim_tmp0_vec(1, dim[0]);
    std::vector<int32_t> dim_tmp1_vec(1, dim[1]);
    res = JUST(ReduceSum(JUST(Abs(x)), dim_tmp0_vec, keepdim));

    if (ord_tmp == INFINITY || ord_tmp == 1) {
      res = JUST(ReduceMax(res, dim_tmp1_vec, keepdim));
    } else if (ord_tmp == -INFINITY || ord_tmp == -1) {
      res = JUST(ReduceMin(res, dim_tmp1_vec, keepdim));
    }
    res = JUST(Cast(res, dtype_val));
    return res;
  }
};

class MatrixNormFunctor {
 public:
  MatrixNormFunctor() {}
  Maybe<Tensor> operator()(const std::shared_ptr<one::Tensor>& x, const std::string& ord,
                           const std::vector<int32_t>& input_dim, const bool& keepdim,
                           const Optional<Symbol<DType>>& dtype) const {
    std::shared_ptr<one::Tensor> res;
    Symbol<DType> dtype_val;
    if (dtype) {
      dtype_val = JUST(dtype);
      if (!(dtype_val->data_type() == DataType::kFloat
            || dtype_val->data_type() == DataType::kDouble
            || dtype_val->data_type() == DataType::kFloat16
            || dtype_val->data_type() == DataType::kBFloat16)) {
        UNIMPLEMENTED_THEN_RETURN() << "linalg.matrix_norm(): only supports the float, double, "
                                       "cfloat and cdouble dtypes, but got: Int.";
      }
    } else {
      if (!IsFloatingDataType(x->dtype()->data_type())) {
        UNIMPLEMENTED_THEN_RETURN() << "linalg.matrix_norm(): only supports the float, double, "
                                       "cfloat and cdouble dtypes, but got: Int.";
      }
      dtype_val = x->dtype();
    }
    auto num_dims = x->shape()->NumAxes();
    auto axis = input_dim.size();
    std::vector<int32_t> dim_tmp(axis);
    for (int i = 0; i < axis; ++i) {
      if (input_dim[i] >= 0) {
        dim_tmp.emplace_back(input_dim[i]);
      } else {
        dim_tmp.emplace_back(input_dim[i] + num_dims);
      }
    }
    if (ord == "nuc") {
      UNIMPLEMENTED_THEN_RETURN() << "linalg.matrix_norm(): Not support ord is nuc.";
    } else if (ord == "fro") {
      res = JUST(Sqrt(JUST(ReduceSum(JUST(Square(x)), dim_tmp, keepdim))));
    } else {
      UNIMPLEMENTED_THEN_RETURN() << "linalg.matrix_norm(): could not convert string to float:"
                                  << ord;
    }
    res = JUST(Cast(res, dtype_val));
    return res;
  }
};

class NormFunctor {
 public:
  NormFunctor() {}
  Maybe<Tensor> operator()(const std::shared_ptr<one::Tensor>& x, const Optional<Scalar>& ord,
                           const Optional<std::vector<int32_t>>& input_dim, const bool& keepdim,
                           const Optional<Symbol<DType>>& dtype) const {
    std::shared_ptr<one::Tensor> res;
    if (dtype) {
      Symbol<DType> dtype_val = JUST(dtype);
      if (!(dtype_val->data_type() == DataType::kFloat
            || dtype_val->data_type() == DataType::kDouble
            || dtype_val->data_type() == DataType::kFloat16
            || dtype_val->data_type() == DataType::kBFloat16)) {
        UNIMPLEMENTED_THEN_RETURN() << "linalg.norm(): only supports the float, double, cfloat and "
                                       "cdouble dtypes, but got: Int.";
      }
    } else {
      if (!IsFloatingDataType(x->dtype()->data_type())) {
        UNIMPLEMENTED_THEN_RETURN() << "linalg.norm(): only supports the float, double, cfloat and "
                                       "cdouble dtypes, but got: Int.";
      }
    }
    Scalar ord_sca;
    if (ord.has_value()) {
      auto ord_type = (*JUST(ord)).IsIntegral();
      if (ord_type) {
        ord_sca = Scalar(JUST((*JUST(ord)).As<double>()));
      } else {
        ord_sca = *JUST(ord);
      }
    }
    if (input_dim.has_value()) {
      auto axis = (*JUST(input_dim)).size();
      if (axis == 1) {
        Scalar ord_val;
        if (!ord.has_value()) {
          ord_val = Scalar(2.0);
        } else {
          ord_val = ord_sca;
        }
        res = JUST(VectorNorm(x, ord_val, input_dim, keepdim, dtype));
      } else if (axis > 2) {
        res = JUST(MatrixNorm(x, ord_sca, *JUST(input_dim), keepdim, dtype));
      } else if (axis == 2) {
        if (!ord.has_value()) {
          res = JUST(MatrixNorm(x, "fro", *JUST(input_dim), keepdim, dtype));
        } else {
          res = JUST(MatrixNorm(x, ord_sca, *JUST(input_dim), keepdim, dtype));
        }
      }
    } else {
      if (ord.has_value()) {
        CHECK_OR_RETURN(x->shape()->NumAxes() <= 2)
            << "linalg.norm(): input must be 1-D or 2-D when dim is None and ord is not None";
        if (x->shape()->NumAxes() == 1) {
          res = JUST(VectorNorm(x, ord_sca, input_dim, keepdim, dtype));
        } else {
          std::vector<int32_t> dim{0, 1};
          res = JUST(MatrixNorm(x, ord_sca, dim, keepdim, dtype));
        }
      } else {
        std::vector<int32_t> dim(1, 2);
        res = JUST(VectorNorm(JUST(Flatten(x, 0, -1)), Scalar(2.0), input_dim, keepdim, dtype));
      }
    }
    return res;
  }
};

class Norm2Functor {
 public:
  Norm2Functor() {}
  Maybe<Tensor> operator()(const std::shared_ptr<one::Tensor>& x, const std::string& ord,
                           const Optional<std::vector<int32_t>>& input_dim, const bool& keepdim,
                           const Optional<Symbol<DType>>& dtype) const {
    std::shared_ptr<one::Tensor> res;
    std::vector<int32_t> dim(x->shape()->NumAxes());
    std::iota(dim.begin(), dim.end(), 0);
    if (dtype) {
      Symbol<DType> dtype_val = JUST(dtype);
      if (!(dtype_val->data_type() == DataType::kFloat
            || dtype_val->data_type() == DataType::kDouble
            || dtype_val->data_type() == DataType::kFloat16
            || dtype_val->data_type() == DataType::kBFloat16)) {
        UNIMPLEMENTED_THEN_RETURN() << "linalg.norm(): only supports the float, double, cfloat and "
                                       "cdouble dtypes, but got: Int.";
      }
    } else {
      if (!IsFloatingDataType(x->dtype()->data_type())) {
        UNIMPLEMENTED_THEN_RETURN() << "linalg.norm(): only supports the float, double, cfloat and "
                                       "cdouble dtypes, but got: Int.";
      }
    }
    if (input_dim.has_value()) {
      res = JUST(MatrixNorm(x, ord, *JUST(input_dim), keepdim, dtype));
    } else {
      res = JUST(MatrixNorm(x, ord, dim, keepdim, dtype));
    }
    return res;
  }
};

class ScalarNormFunctor {
 public:
  ScalarNormFunctor() {}
  Maybe<Tensor> operator()(const std::shared_ptr<one::Tensor>& x, const Optional<Scalar>& ord,
                           const Scalar& input_dim, const bool& keepdim,
                           const Optional<Symbol<DType>>& dtype) const {
    if (dtype) {
      Symbol<DType> dtype_val = JUST(dtype);
      if (!(dtype_val->data_type() == DataType::kFloat
            || dtype_val->data_type() == DataType::kDouble
            || dtype_val->data_type() == DataType::kFloat16
            || dtype_val->data_type() == DataType::kBFloat16)) {
        UNIMPLEMENTED_THEN_RETURN() << "linalg.norm(): only supports the float, double, cfloat and "
                                       "cdouble dtypes, but got: Int.";
      }
    } else {
      if (!IsFloatingDataType(x->dtype()->data_type())) {
        UNIMPLEMENTED_THEN_RETURN() << "linalg.norm(): only supports the float, double, cfloat and "
                                       "cdouble dtypes, but got: Int.";
      }
    }
    if (input_dim.IsIntegral()) {
      std::vector<int32_t> dim(1, JUST(input_dim.As<int>()));
      return functional::Norm(x, ord, dim, keepdim, dtype);
    } else {
      UNIMPLEMENTED_THEN_RETURN() << "linalg_norm(): only supports int dim.";
    }
  }
};

class ScalarNorm2Functor {
 public:
  ScalarNorm2Functor() {}
  Maybe<Tensor> operator()(const std::shared_ptr<one::Tensor>& x, const std::string& ord,
                           const Scalar& input_dim, const bool& keepdim,
                           const Optional<Symbol<DType>>& dtype) const {
    if (dtype) {
      Symbol<DType> dtype_val = JUST(dtype);
      if (!(dtype_val->data_type() == DataType::kFloat
            || dtype_val->data_type() == DataType::kDouble
            || dtype_val->data_type() == DataType::kFloat16
            || dtype_val->data_type() == DataType::kBFloat16)) {
        UNIMPLEMENTED_THEN_RETURN() << "linalg.norm(): only supports the float, double, cfloat and "
                                       "cdouble dtypes, but got: Int.";
      }
    } else {
      if (!IsFloatingDataType(x->dtype()->data_type())) {
        UNIMPLEMENTED_THEN_RETURN() << "linalg.norm(): only supports the float, double, cfloat and "
                                       "cdouble dtypes, but got: Int.";
      }
    }
    if (input_dim.IsIntegral()) {
      std::vector<int32_t> dim(1, JUST(input_dim.As<int>()));
      return functional::Norm(x, ord, dim, keepdim, dtype);
    } else {
      UNIMPLEMENTED_THEN_RETURN() << "linalg_norm(): only supports int dim.";
    }
  }
};

class ClampGradFunctor {
 public:
  ClampGradFunctor() {
    clip_op_ = CHECK_JUST(
        one::OpBuilder("clip_by_scalar_grad").Input("dy").Input("x").Output("dx").Build());
    clip_min_op_ = CHECK_JUST(
        one::OpBuilder("clip_by_scalar_min_grad").Input("dy").Input("x").Output("dx").Build());
    clip_max_op_ = CHECK_JUST(
        one::OpBuilder("clip_by_scalar_max_grad").Input("dy").Input("x").Output("dx").Build());
  }
  Maybe<Tensor> operator()(const std::shared_ptr<one::Tensor>& dy,
                           const std::shared_ptr<one::Tensor>& x, const Optional<Scalar>& min,
                           const Optional<Scalar>& max) const {
    CHECK_OR_RETURN(min.has_value() || max.has_value())
        << "Requires one of argument `min` and `max` at least in clip_grad.";
    MutableAttrMap attrs;
    if (IsFloatingDataType(x->dtype()->data_type())) {
      if (min.has_value()) {
        const auto& min_val = JUST(min);
        JUST(attrs.SetAttr<double>("floating_min", JUST(min_val->As<double>())));
        JUST(attrs.SetAttr<int64_t>("integral_min", 0));
      }
      if (max.has_value()) {
        const auto& max_val = JUST(max);
        JUST(attrs.SetAttr<double>("floating_max", JUST(max_val->As<double>())));
        JUST(attrs.SetAttr<int64_t>("integral_max", 0));
      }
    } else if (IsIntegralDataType(x->dtype()->data_type())) {
      if (min.has_value()) {
        const auto& min_val = JUST(min);
        JUST(attrs.SetAttr<int64_t>("integral_min", JUST(min_val->As<int64_t>())));
        JUST(attrs.SetAttr<double>("floating_min", 0));
      }
      if (max.has_value()) {
        const auto& max_val = JUST(max);
        JUST(attrs.SetAttr<double>("floating_max", 0));
        JUST(attrs.SetAttr<int64_t>("integral_max", JUST(max_val->As<int64_t>())));
      }
    } else {
      UNIMPLEMENTED_THEN_RETURN() << "Only support floating or integral data type.";
    }
    const OpExpr* op = nullptr;
    if (!min.has_value()) {
      op = clip_max_op_.get();
    } else if (!max.has_value()) {
      op = clip_min_op_.get();
    } else {
      op = clip_op_.get();
    }
    return OpInterpUtil::Dispatch<Tensor>(*op, {dy->contiguous(), x->contiguous()}, attrs);
  }

 private:
  std::shared_ptr<OpExpr> clip_op_;
  std::shared_ptr<OpExpr> clip_min_op_;
  std::shared_ptr<OpExpr> clip_max_op_;
};

class SelectTopNFunctor {
 public:
  SelectTopNFunctor() { op_ = CHECK_JUST(one::SelectTopNOpExpr::New()); }

  Maybe<TensorTuple> operator()(const TensorTuple& inputs, int32_t n) const {
    MutableAttrMap attr;
    JUST(attr.SetAttr<int32_t>("top_n", n));
    std::vector<bool> require_grad(n);
    std::vector<bool> is_leaf(n);
    for (int i = 0; i < n; ++i) {
      is_leaf.at(i) = (inputs.at(i)->is_leaf());
      require_grad.at(i) = (inputs.at(i)->requires_grad());
    }
    const auto& output = JUST(OpInterpUtil::Dispatch<one::TensorTuple>(*op_, inputs, attr));
    for (int i = 0; i < n; ++i) {
      inputs.at(i)->set_is_leaf(is_leaf.at(i));
      JUST(inputs.at(i)->set_requires_grad(require_grad.at(i)));
    }
    return output;
  }

 private:
  std::shared_ptr<OpExpr> op_;
};

class MinimumFunctor {
 public:
  MinimumFunctor() {
    elementwise_minimum_op_ =
        CHECK_JUST(one::OpBuilder("elementwise_minimum").Input("x").Input("y").Output("z").Build());
    broadcast_minimum_op_ =
        CHECK_JUST(one::OpBuilder("broadcast_minimum").Input("x").Input("y").Output("z").Build());
  }

  Maybe<Tensor> operator()(const std::shared_ptr<one::Tensor>& x,
                           const std::shared_ptr<one::Tensor>& y) const {
    if (*x->shape() == *y->shape()) {
      return OpInterpUtil::Dispatch<Tensor>(*elementwise_minimum_op_, {x->contiguous(), y->contiguous()});
    } else {
      return OpInterpUtil::Dispatch<Tensor>(*broadcast_minimum_op_, {x->contiguous(), y->contiguous()});
    }
  }

 private:
  std::shared_ptr<OpExpr> elementwise_minimum_op_;
  std::shared_ptr<OpExpr> broadcast_minimum_op_;
};

class MaximumFunctor {
 public:
  MaximumFunctor() {
    elementwise_maximum_op_ =
        CHECK_JUST(one::OpBuilder("elementwise_maximum").Input("x").Input("y").Output("z").Build());
    broadcast_maximum_op_ =
        CHECK_JUST(one::OpBuilder("broadcast_maximum").Input("x").Input("y").Output("z").Build());
  }

  Maybe<Tensor> operator()(const std::shared_ptr<one::Tensor>& x,
                           const std::shared_ptr<one::Tensor>& y) const {
    if (*x->shape() == *y->shape()) {
      return OpInterpUtil::Dispatch<Tensor>(*elementwise_maximum_op_, {x->contiguous(), y->contiguous()});
    } else {
      return OpInterpUtil::Dispatch<Tensor>(*broadcast_maximum_op_, {x->contiguous(), y->contiguous()});
    }
  }

 private:
  std::shared_ptr<OpExpr> elementwise_maximum_op_;
  std::shared_ptr<OpExpr> broadcast_maximum_op_;
};

class ScalarLogicalBaseFunctor {
 public:
  explicit ScalarLogicalBaseFunctor(std::string op_name) {
    op_ = CHECK_JUST(one::OpBuilder(op_name).Input("in").Output("out").Build());
  }
  virtual ~ScalarLogicalBaseFunctor() = default;
  Maybe<Tensor> operator()(const std::shared_ptr<one::Tensor>& x, const Scalar& scalar) const {
    const DataType dtype = x->dtype()->data_type();
    MutableAttrMap attrs;

    if (IsFloatingDataType(dtype)) {
      JUST(attrs.SetAttr<double>("float_operand", JUST(scalar.As<double>())));
      JUST(attrs.SetAttr<bool>("has_float_operand", true));
      JUST(attrs.SetAttr<bool>("has_int_operand", false));
    } else if (IsIntegralDataType(dtype) || dtype == DataType::kUInt8) {
      JUST(attrs.SetAttr<int64_t>("int_operand", JUST(scalar.As<int64_t>())));
      JUST(attrs.SetAttr<bool>("has_float_operand", false));
      JUST(attrs.SetAttr<bool>("has_int_operand", true));
    } else {
      UNIMPLEMENTED_THEN_RETURN() << "The scalar in " << op_->op_type_name()
                                  << " should be float or int.";
    }

    return OpInterpUtil::Dispatch<Tensor>(*op_, {x->contiguous()}, attrs);
  }

 private:
  std::shared_ptr<OpExpr> op_;
};

class ScalarLogicalEqualFunctor : public ScalarLogicalBaseFunctor {
 public:
  ScalarLogicalEqualFunctor() : ScalarLogicalBaseFunctor(/*op_name=*/"scalar_logical_equal") {}
};

// (scalar == x) = (x == scalar)
class ScalarLogicalEqual2Functor {
 public:
  Maybe<Tensor> operator()(const Scalar& scalar, const std::shared_ptr<one::Tensor>& x) const {
    return ScalarLogicalEqual(x, scalar);
  }
};

class ScalarLogicalNotEqualFunctor : public ScalarLogicalBaseFunctor {
 public:
  ScalarLogicalNotEqualFunctor()
      : ScalarLogicalBaseFunctor(/*op_name=*/"scalar_logical_not_equal") {}
};

// (scalar != x) = (x != scalar)
class ScalarLogicalNotEqual2Functor {
 public:
  Maybe<Tensor> operator()(const Scalar& scalar, const std::shared_ptr<one::Tensor>& x) const {
    return ScalarLogicalNotEqual(x, scalar);
  }
};

class ScalarLogicalGreaterFunctor : public ScalarLogicalBaseFunctor {
 public:
  ScalarLogicalGreaterFunctor() : ScalarLogicalBaseFunctor(/*op_name=*/"scalar_logical_greater") {}
};

// (scalar > x) = (x < scalar)
class ScalarLogicalGreater2Functor {
 public:
  Maybe<Tensor> operator()(const Scalar& scalar, const std::shared_ptr<one::Tensor>& x) const {
    return ScalarLogicalLess(x, scalar);
  }
};

class ScalarLogicalGreaterEqualFunctor : public ScalarLogicalBaseFunctor {
 public:
  ScalarLogicalGreaterEqualFunctor()
      : ScalarLogicalBaseFunctor(/*op_name=*/"scalar_logical_greater_equal") {}
};

// (scalar >= x) = (x <= scalar)
class ScalarLogicalGreaterEqual2Functor {
 public:
  Maybe<Tensor> operator()(const Scalar& scalar, const std::shared_ptr<one::Tensor>& x) const {
    return ScalarLogicalLessEqual(x, scalar);
  }
};

class ScalarLogicalLessFunctor : public ScalarLogicalBaseFunctor {
 public:
  ScalarLogicalLessFunctor() : ScalarLogicalBaseFunctor(/*op_name=*/"scalar_logical_less") {}
};

// (scalar < x) = (x > scalar)
class ScalarLogicalLess2Functor {
 public:
  Maybe<Tensor> operator()(const Scalar& scalar, const std::shared_ptr<one::Tensor>& x) const {
    return ScalarLogicalGreater(x, scalar);
  }
};

class ScalarLogicalLessEqualFunctor : public ScalarLogicalBaseFunctor {
 public:
  ScalarLogicalLessEqualFunctor()
      : ScalarLogicalBaseFunctor(/*op_name=*/"scalar_logical_less_equal") {}
};

// (scalar <= x) = (x >= scalar)
class ScalarLogicalLessEqual2Functor {
 public:
  Maybe<Tensor> operator()(const Scalar& scalar, const std::shared_ptr<one::Tensor>& x) const {
    return ScalarLogicalGreaterEqual(x, scalar);
  }
};

class ScalarLogicalAndFunctor : public ScalarLogicalBaseFunctor {
 public:
  ScalarLogicalAndFunctor() : ScalarLogicalBaseFunctor(/*op_name=*/"scalar_logical_and") {}
};

// (scalar && x) = (x && scalar)
class ScalarLogicalAnd2Functor {
 public:
  Maybe<Tensor> operator()(const Scalar& scalar, const std::shared_ptr<one::Tensor>& x) const {
    return ScalarLogicalAnd(x, scalar);
  }
};

class ScalarLogicalOrFunctor : public ScalarLogicalBaseFunctor {
 public:
  ScalarLogicalOrFunctor() : ScalarLogicalBaseFunctor(/*op_name=*/"scalar_logical_or") {}
};

// (scalar || x) = (x || scalar)
class ScalarLogicalOr2Functor {
 public:
  Maybe<Tensor> operator()(const Scalar& scalar, const std::shared_ptr<one::Tensor>& x) const {
    return ScalarLogicalOr(x, scalar);
  }
};

class ScalarLogicalXorFunctor : public ScalarLogicalBaseFunctor {
 public:
  ScalarLogicalXorFunctor() : ScalarLogicalBaseFunctor(/*op_name=*/"scalar_logical_xor") {}
};

// (scalar ^ x) = (x ^ scalar)
class ScalarLogicalXor2Functor {
 public:
  Maybe<Tensor> operator()(const Scalar& scalar, const std::shared_ptr<one::Tensor>& x) const {
    return ScalarLogicalXor(x, scalar);
  }
};

class StandardDeviationFunctor {
 public:
  Maybe<Tensor> operator()(const std::shared_ptr<Tensor>& input,
                           const Optional<std::vector<int32_t>>& dim,
                           const Optional<bool>& unbiased, const Optional<bool>& keepdim) const {
    const int32_t ndim = input->shape()->NumAxes();
    std::vector<int32_t> axis;
    axis.reserve(ndim);
    if (dim.has_value() == false) {
      for (int i = 0; i < ndim; ++i) { axis.emplace_back(i); }
    } else {
      std::vector<int32_t>& dims = *JUST(dim);
      CHECK_GE_OR_RETURN(ndim, dims.size())
          << "Dimension out of range, expected to be in range of [" << -ndim << ", " << ndim - 1
          << "], but got " << dims.size();
      axis.assign(dims.begin(), dims.end());
    }

    bool unbias = true;
    bool keepdims = false;
    if (unbiased.has_value()) { unbias = JUST(unbiased); }
    if (keepdim.has_value()) { keepdims = JUST(keepdim); }

    JUST(CheckAxis(axis, *input->shape()));
    if (axis.size() == 0) {
      return functional::Constant(*input->shape(), Scalar(0), *input->dtype(), NullOpt);
    }

    int32_t reduce_count = 1;
    if (axis.size() == 1) {
      reduce_count *= input->shape()->At(axis[0]);
    } else {
      for (int i = 0; i < axis.size(); ++i) { reduce_count *= input->shape()->At(axis[i]); }
    }

    bool is_double = input->dtype()->data_type() == DataType::kDouble;
    if (is_double) {
      const auto& sum = JUST(functional::ScalarDiv(
          JUST(functional::ReduceSum(JUST(functional::Square(input)), axis, keepdims)),
          Scalar((double)reduce_count)));
      const auto& square = JUST(functional::Square(JUST(functional::ScalarDiv(
          JUST(functional::ReduceSum(input, axis, keepdims)), Scalar((double)reduce_count)))));
      const auto& sub = JUST(functional::Sub(sum, square));
      if (unbias) {
        return functional::Sqrt(JUST(functional::ScalarMul(
            sub, Scalar((double)reduce_count / (double)(reduce_count - 1)), false)));
      }
      /*
      According to the std calculation formula,
      StandardDeviation = \sqrt {\frac {\sum _ {i=1}^ {N}X_ {i}^ {2}}{N}  -  \mu ^ {2}}
        = \sqrt{\frac {1}{N}\sum _ {i=1}^ {n} (x_ {i}-\mu )^ {2}  -\frac {1}{N}  N \mu ^ {2}}
        = \sqrt{\frac {\sum _ {i=1}^ {N}X_ {i}^ {2}}{N}  -  \mu ^ {2}}

      when we are in the last sqrt,
      if the value in the radical is <= 0, it may cause the result gradient to appear
      undefined(nan), which is normal. In this case, the gradient of ours and pytorch are different.
      Use abs(absolute value) can keep it consistent with pytorch:

      const auto& abs = JUST(functional::Abs(sub));
      return functional::Sqrt(abs);
      */
      // const auto& abs = JUST(functional::Abs(sub));
      // return functional::Sqrt(abs);
      return functional::Sqrt(sub);
    } else {
      //  If input tensor's dtype is float32, than cast it to double dtype,
      //  because float dtype has accuracy problem in float dtype, see:
      //  https://github.com/Oneflow-Inc/oneflow/issues/6526
      const auto& double_input = JUST(functional::Cast(input, DType::Double()));
      const auto& sum = JUST(functional::ScalarDiv(
          JUST(functional::ReduceSum(JUST(functional::Square(double_input)), axis, keepdims)),
          Scalar((double)reduce_count)));
      const auto& square = JUST(functional::Square(
          JUST(functional::ScalarDiv(JUST(functional::ReduceSum(double_input, axis, keepdims)),
                                     Scalar((double)reduce_count)))));
      const auto& sub = JUST(functional::Sub(sum, square));
      if (unbias) {
        return functional::Cast(
            JUST(functional::Sqrt(JUST(functional::ScalarMul(
                sub, Scalar((double)reduce_count / (double)(reduce_count - 1)), false)))),
            input->dtype());
      }
      return functional::Cast(JUST(functional::Sqrt(sub)), input->dtype());
    }
  }
};

class VarianceFunctor {
 public:
  Maybe<Tensor> operator()(const std::shared_ptr<Tensor>& input,
                           const Optional<std::vector<int32_t>>& dim,
                           const Optional<bool>& unbiased, const Optional<bool>& keepdim) const {
    const int32_t ndim = input->shape()->NumAxes();
    std::vector<int32_t> axis;
    axis.reserve(ndim);
    if (dim.has_value() == false) {
      for (int i = 0; i < ndim; ++i) { axis.emplace_back(i); }
    } else {
      std::vector<int32_t>& dims = *JUST(dim);
      CHECK_GE_OR_RETURN(ndim, dims.size())
          << "Dimension out of range, expected to be in range of [" << -ndim << ", " << ndim - 1
          << "], but got " << dims.size();
      axis.assign(dims.begin(), dims.end());
    }
    bool unbias = true;
    bool keepdims = false;
    if (unbiased.has_value()) { unbias = JUST(unbiased); }
    if (keepdim.has_value()) { keepdims = JUST(keepdim); }

    JUST(CheckAxis(axis, *input->shape()));
    int32_t reduce_count = 1;
    for (int i = 0; i < axis.size(); ++i) { reduce_count *= input->shape()->At(axis[i]); }
    if (unbias) { reduce_count -= 1; }
    const auto& sub =
        JUST(functional::Sub(input, JUST(functional::ReduceMean(input, axis, (bool)true))));
    const auto& sum = JUST(functional::ReduceSum(JUST(functional::Square(sub)), axis, keepdims));
    return functional::ScalarDiv(sum, Scalar(reduce_count));
  }
};

class DotFunctor {
 public:
  DotFunctor() {
    op_ = CHECK_JUST(one::OpBuilder("dot").Input("x").Input("y").Output("out").Build());
  }
  Maybe<Tensor> operator()(const std::shared_ptr<one::Tensor>& input,
                           const std::shared_ptr<one::Tensor>& other) const {
    return OpInterpUtil::Dispatch<Tensor>(*op_, {input->contiguous(), other->contiguous()});
  }

 private:
  std::shared_ptr<OpExpr> op_;
};
class MovedimVecFunctor {
 public:
  MovedimVecFunctor() = default;
  static Maybe<void> CheckNoRepeat(const std::vector<int32_t>& perm, std::vector<int32_t>& perm_out,
                                   int32_t ndim, const std::string& desc) {
    std::vector<bool> is_used(ndim, false);
    FOR_RANGE(size_t, i, 0, perm.size()) {
      int32_t item = perm[i];
      if (item < 0) { item += ndim; }
      CHECK_GE_OR_RETURN(item, 0) << ", Dimension out of range (expected to be in range of ["
                                  << -ndim << ", " << ndim - 1 << "], but got " << perm[i] << ")";
      CHECK_LT_OR_RETURN(item, ndim)
          << ", Dimension out of range (expected to be in range of [" << -ndim << ", " << ndim - 1
          << "], but got " << perm[i] << ")";
      CHECK_EQ_OR_RETURN(is_used[item], false) << "repeated dim in " << desc;

      is_used[item] = true;
      perm_out[i] = item;
    }
    return Maybe<void>::Ok();
  }

  Maybe<Tensor> operator()(const std::shared_ptr<one::Tensor>& input,
                           const std::vector<int32_t>& source,
                           const std::vector<int32_t>& destination) const {
    int32_t ndim = input->shape()->NumAxes();
    int32_t dim = source.size();

    CHECK_EQ_OR_RETURN(source.size(), destination.size())
        << "movedim: Invalid source or destination dims: source (" << source.size()
        << " dims ) should contain the same number of dims as destination (" << destination.size()
        << " dims)";

    std::vector<int32_t> source_nopeat(dim);
    std::vector<int32_t> destination_nopeat(dim);

    JUST(CheckNoRepeat(source, source_nopeat, ndim, "source"));
    JUST(CheckNoRepeat(destination, destination_nopeat, ndim, "destination"));

    std::vector<int32_t> order(ndim);
    std::vector<int32_t> source_dims(ndim);
    std::vector<int32_t> destination_dims(ndim);

    std::iota(source_dims.begin(), source_dims.end(), 0);
    std::iota(destination_dims.begin(), destination_dims.end(), 0);

    FOR_RANGE(size_t, i, 0, dim) {
      order[destination_nopeat[i]] = source_nopeat[i];
      source_dims[source_nopeat[i]] = -1;
      destination_dims[destination_nopeat[i]] = -1;
    }

    std::remove(source_dims.begin(), source_dims.end(), -1);
    std::remove(destination_dims.begin(), destination_dims.end(), -1);

    int64_t rest_dim = ndim - dim;
    FOR_RANGE(size_t, i, 0, rest_dim) { order[destination_dims[i]] = source_dims[i]; }

    return Transpose(input, order);
  }
};

class MovedimIntFunctor {
 public:
  MovedimIntFunctor() = default;
  Maybe<Tensor> operator()(const std::shared_ptr<one::Tensor>& input, const int32_t& source,
                           const int32_t& destination) const {
    std::vector<int32_t> src{source};
    std::vector<int32_t> dest{destination};
    return MovedimVec(input, src, dest);
  }
};

}  // namespace impl

using namespace impl;

ONEFLOW_FUNCTION_LIBRARY(m) {
  m.add_functor<AddNFunctor>("Add");
  m.add_functor<ScalarAddFunctor, ScalarAdd2Functor>("ScalarAdd");
  m.add_functor<ScalarSubFunctor, ScalarSub2Functor>("ScalarSub");
  m.add_functor<ScalarMulFunctor, ScalarMul2Functor>("ScalarMul");
  m.add_functor<InplaceScalarMulFunctor>("InplaceScalarMul");
  m.add_functor<ScalarDivFunctor, ScalarDiv2Functor>("ScalarDiv");
  m.add_functor<ScalarPowFunctor>("ScalarPow");
  m.add_functor<ScalarPowGradFunctor>("ScalarPowGrad");
  m.add_functor<ReduceMaxFunctor>("ReduceMax");
  m.add_functor<ReduceMeanFunctor>("ReduceMean");
  m.add_functor<ReduceMinFunctor>("ReduceMin");
  m.add_functor<ReduceSumFunctor>("ReduceSum");
  m.add_functor<ReduceAllFunctor>("ReduceAll");
  m.add_functor<ReduceAnyFunctor>("ReduceAny");
  m.add_functor<ReduceProdFunctor>("ReduceProd");
  m.add_functor<ReduceMinDeviceStageFunctor>("ReduceMinDeviceStage");
  m.add_functor<ReduceMaxDeviceStageFunctor>("ReduceMaxDeviceStage");
  m.add_functor<ReduceMinGlobalStageFunctor>("ReduceMinGlobalStage");
  m.add_functor<ReduceMaxGlobalStageFunctor>("ReduceMaxGlobalStage");
  m.add_functor<ReduceMinDeviceStageGradFunctor>("ReduceMinDeviceStageGrad");
  m.add_functor<ReduceMaxDeviceStageGradFunctor>("ReduceMaxDeviceStageGrad");
  m.add_functor<ReduceMinGlobalStageGradFunctor>("ReduceMinGlobalStageGrad");
  m.add_functor<ReduceMaxGlobalStageGradFunctor>("ReduceMaxGlobalStageGrad");
  m.add_functor<TransposeFunctor>("Transpose");
  m.add_functor<TransposeFunctor>("Permute");
  m.add_functor<EyeFunctor>("Eye");
  m.add_functor<ConsistentEyeFunctor>("ConsistentEye");
  m.add_functor<Transpose2dimFunctor>("Transpose2dim");
  m.add_functor<ArangeFunctor, Arange2Functor>("Arange");
  m.add_functor<ConsistentArangeFunctor, ConsistentArange2Functor>("ConsistentArange");
  m.add_functor<CastFunctor>("Cast");
  m.add_functor<ClampFunctor>("Clamp");
  m.add_functor<VectorNormFunctor, ScalarVectorNormFunctor>("VectorNorm");
  m.add_functor<ScalarMatrixNormFunctor, MatrixNormFunctor>("MatrixNorm");
  m.add_functor<NormFunctor, Norm2Functor>("Norm");
  m.add_functor<ScalarNormFunctor, ScalarNorm2Functor>("ScalarNorm");
  m.add_functor<ClampGradFunctor>("ClampGrad");
  m.add_functor<SelectTopNFunctor>("SelectTopN");
  m.add_functor<MinimumFunctor>("Minimum");
  m.add_functor<MaximumFunctor>("Maximum");
  m.add_functor<ScalarFModFunctor>("ScalarFMod");
  m.add_functor<ScalarFloorDivFunctor>("ScalarFloorDiv");
  m.add_functor<ScalarLogicalEqualFunctor, ScalarLogicalEqual2Functor>("ScalarLogicalEqual");
  m.add_functor<ScalarLogicalNotEqualFunctor, ScalarLogicalNotEqual2Functor>(
      "ScalarLogicalNotEqual");
  m.add_functor<ScalarLogicalGreaterFunctor, ScalarLogicalGreater2Functor>("ScalarLogicalGreater");
  m.add_functor<ScalarLogicalGreaterEqualFunctor, ScalarLogicalGreaterEqual2Functor>(
      "ScalarLogicalGreaterEqual");
  m.add_functor<ScalarLogicalLessFunctor, ScalarLogicalLess2Functor>("ScalarLogicalLess");
  m.add_functor<ScalarLogicalLessEqualFunctor, ScalarLogicalLessEqual2Functor>(
      "ScalarLogicalLessEqual");
  m.add_functor<ScalarLogicalAndFunctor, ScalarLogicalAnd2Functor>("ScalarLogicalAnd");
  m.add_functor<ScalarLogicalOrFunctor, ScalarLogicalOr2Functor>("ScalarLogicalOr");
  m.add_functor<ScalarLogicalXorFunctor, ScalarLogicalXor2Functor>("ScalarLogicalXor");
  m.add_functor<StandardDeviationFunctor>("StandardDeviation");
  m.add_functor<VarianceFunctor>("Variance");
  m.add_functor<DotFunctor>("Dot");
  m.add_functor<MovedimVecFunctor>("MovedimVec");
  m.add_functor<MovedimIntFunctor>("MovedimInt");
};

}  // namespace functional
}  // namespace one
}  // namespace oneflow<|MERGE_RESOLUTION|>--- conflicted
+++ resolved
@@ -574,28 +574,6 @@
   }
   Maybe<Tensor> operator()(const std::shared_ptr<one::Tensor>& input,
                            const std::vector<int32_t>& permute) const {
-<<<<<<< HEAD
-    CHECK_EQ_OR_RETURN(input->ndim(), permute.size()) << "number of dims don't match in permute";
-    int32_t ndims = input->shape()->NumAxes();
-    for (int i = 0; i < permute.size(); i++) {
-      int32_t dim = permute.at(i);
-      if (dim < 0) { dim += ndims; }
-      CHECK_GE_OR_RETURN(dim, 0)
-          << "IndexError: Dimension out of range (expected to be in range of [" << -ndims << ","
-          << ndims << " ] but got " << ndims;
-      CHECK_LT_OR_RETURN(dim, ndims)
-          << "IndexError: Dimension out of range (expected to be in range of [" << -ndims << ","
-          << ndims << " ] but got " << ndims;
-    }
-    if (input->is_eager() && input->is_local()) { 
-      if(!(input->shape()->NumAxes()<=1 || input->shape()->elem_cnt()<=1)){
-        return JUST(view::Transpose(input->contiguous(), permute)); 
-      }
-    }
-    MutableAttrMap attrs;
-    JUST(attrs.SetAttr<std::vector<int32_t>>("perm", permute));
-    return OpInterpUtil::Dispatch<Tensor>(*op_, {input->contiguous()}, attrs);
-=======
     MutableAttrMap attrs;
     auto ndim = input->ndim();
     CHECK_EQ_OR_RETURN(ndim, permute.size()) << "number of dims don't match in permute";
@@ -609,10 +587,13 @@
           << "IndexError: Dimension out of range (expected to be in range of [" << -ndim << ","
           << ndim << " ) but got " << positive_perm[i];
     }
-
+    if (input->is_eager() && input->is_local()) { 
+      if(!(input->shape()->NumAxes()<=1 || input->shape()->elem_cnt()<=1)){
+        return JUST(view::Transpose(input->contiguous(), positive_perm)); 
+      }
+    }
     JUST(attrs.SetAttr<std::vector<int32_t>>("perm", positive_perm));
-    return OpInterpUtil::Dispatch<Tensor>(*op_, {input}, attrs);
->>>>>>> 67dfba1b
+    return OpInterpUtil::Dispatch<Tensor>(*op_, {input->contiguous()}, attrs);
   }
 
  private:
