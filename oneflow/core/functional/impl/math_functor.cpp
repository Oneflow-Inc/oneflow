--- conflicted
+++ resolved
@@ -596,57 +596,7 @@
   std::shared_ptr<OpExpr> op_;
 };
 
-<<<<<<< HEAD
-=======
-class EyeFunctor {
- public:
-  EyeFunctor() { op_ = CHECK_JUST(one::OpBuilder("eye").Output("out").Build()); }
-  Maybe<Tensor> operator()(const Scalar& rows, const Optional<Scalar>& cols,
-                           const Optional<Symbol<DType>>& dtype,
-                           const Optional<Symbol<Device>>& device) const {
-    MutableAttrMap attrs;
-    JUST(attrs.SetAttr<int64_t>("rows", JUST(rows.As<int64_t>())));
-    JUST(attrs.SetAttr<int64_t>("cols", JUST(cols.value_or(rows).As<int64_t>())));
-    JUST(attrs.SetAttr<DataType>("dtype", dtype ? JUST(dtype)->data_type() : DataType::kFloat));
-    OpExprInterpContext ctx(attrs);
-    ctx.device = device;
-    return OpInterpUtil::Dispatch<Tensor>(*op_, {}, ctx);
-  }
-
- private:
-  std::shared_ptr<OpExpr> op_;
-};
-
-class ConsistentEyeFunctor {
- public:
-  ConsistentEyeFunctor() { op_ = CHECK_JUST(one::OpBuilder("eye").Output("out").Build()); }
-  Maybe<Tensor> operator()(const Scalar& rows, const Optional<Scalar>& cols,
-                           const Optional<Symbol<DType>>& dtype,
-                           const Symbol<ParallelDesc>& placement,
-                           const std::vector<Symbol<cfg::SbpParallel>>& sbp_tuple) const {
-    JUST(CheckDeviceIdsIsValid(placement));
-    MutableAttrMap attrs;
-    JUST(attrs.SetAttr<int64_t>("rows", JUST(rows.As<int64_t>())));
-    JUST(attrs.SetAttr<int64_t>("cols", JUST(cols.value_or(rows).As<int64_t>())));
-    JUST(attrs.SetAttr<DataType>("dtype", dtype ? JUST(dtype)->data_type() : DataType::kFloat));
-    if (LazyMode::is_enabled()) {
-      std::vector<std::string> nd_sbp(sbp_tuple.size());
-      {
-        for (int i = 0; i < sbp_tuple.size(); ++i) {
-          nd_sbp.at(i) = SbpParallelToString(*sbp_tuple.at(i));
-        }
-      }
-      JUST(attrs.SetAttr<std::vector<std::string>>("nd_sbp", nd_sbp));
-    }
-    const auto& nd_sbp = JUST(GetNdSbp(sbp_tuple));
-    return OpInterpUtil::Dispatch<Tensor>(*op_, {}, OpExprInterpContext(attrs, placement, nd_sbp));
-  }
-
- private:
-  std::shared_ptr<OpExpr> op_;
-};
-
->>>>>>> bbd0d1d3
+
 class Transpose2dimFunctor {
  public:
   Transpose2dimFunctor() {
