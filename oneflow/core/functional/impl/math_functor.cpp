--- conflicted
+++ resolved
@@ -4117,7 +4117,6 @@
  private:
   std::vector<std::shared_ptr<OpExpr>> ops_;
 };
-<<<<<<< HEAD
 
 class MultiTensorAmpForEachNonFiniteCheckAndUnscaleFunctor {
  public:
@@ -4149,8 +4148,7 @@
   std::vector<std::shared_ptr<OpExpr>> ops_;
 };
 
-=======
->>>>>>> 20c35ebf
+
 class FusedCenterGradFunctor {
  public:
   FusedCenterGradFunctor() {
