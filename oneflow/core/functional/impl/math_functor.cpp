/*
Copyright 2020 The OneFlow Authors. All rights reserved.

Licensed under the Apache License, Version 2.0 (the "License");
you may not use this file except in compliance with the License.
You may obtain a copy of the License at

    http://www.apache.org/licenses/LICENSE-2.0

Unless required by applicable law or agreed to in writing, software
distributed under the License is distributed on an "AS IS" BASIS,
WITHOUT WARRANTIES OR CONDITIONS OF ANY KIND, either express or implied.
See the License for the specific language governing permissions and
limitations under the License.
*/

#include "oneflow/core/autograd/autograd_mode.h"
#include "oneflow/core/common/container_util.h"
#include "oneflow/core/common/scalar.h"
#include "oneflow/core/common/optional.h"
#include "oneflow/core/framework/mutable_attr_map.h"
#include "oneflow/core/framework/op_builder.h"
#include "oneflow/core/framework/op_expr.h"
#include "oneflow/core/framework/op_interpreter/op_interpreter_util.h"
#include "oneflow/core/framework/tensor_tuple.h"
#include "oneflow/core/functional/functional.h"
#include "oneflow/core/functional/function_library.h"
#include "oneflow/core/functional/impl/binary_functor.h"
#include "oneflow/core/job/lazy_mode.h"
#include "oneflow/core/functional/tensor_processor.h"
#include "oneflow/core/profiler/profiler.h"

#include <sstream>
#include <bitset>

namespace oneflow {
namespace one {
namespace functional {
namespace impl {

class AddNFunctor {
 public:
  AddNFunctor() {
    op_.resize(kMaxInputCount /*the maximum number of inputs*/);
    for (int n = 1; n < op_.size(); ++n) {
      op_[n] = CHECK_JUST(one::OpBuilder("add_n").Input("in", n + 1).Output("out").Build());
    }
  }
  Maybe<Tensor> operator()(const TensorTuple& inputs, bool inplace) const {
    CHECK_GE_OR_RETURN(inputs.size(), 2);
    TensorTuple outputs;
    for (int i = 0; i < inputs.size(); i += kMaxInputCount) {
      size_t size = (i + kMaxInputCount) < inputs.size() ? kMaxInputCount : inputs.size() - i;
      TensorTuple partial_inputs(size);
      std::copy(inputs.begin() + i, inputs.begin() + i + size, partial_inputs.begin());
      if (i == 0 && inplace) {
        JUST(CheckInplaceValid(partial_inputs.at(0)));
        std::shared_ptr<TensorTuple> outs = std::make_shared<TensorTuple>(1);
        (*outs)[0] = partial_inputs[0];
        JUST(OpInterpUtil::Dispatch(*op_.at(size - 1), partial_inputs, outs.get()));
        outputs.emplace_back((*outs)[0]);
      } else {
        outputs.emplace_back(
            JUST(OpInterpUtil::Dispatch<Tensor>(*op_.at(size - 1), partial_inputs)));
      }
    }
    if (outputs.size() == 1) { return outputs.at(0); }
    return this->operator()(outputs, inplace);
  }

 private:
  std::vector<std::shared_ptr<OpExpr>> op_;
};

class ScalarMathBaseFunctor {
 public:
  explicit ScalarMathBaseFunctor(std::string op_name) {
    op_ = CHECK_JUST(one::OpBuilder(op_name).Input("in").Output("out").Build());
  }
  virtual ~ScalarMathBaseFunctor() = default;
  Maybe<Tensor> operator()(const std::shared_ptr<one::Tensor>& x, const Scalar& scalar,
                           bool inplace) const {
    if (std::dynamic_pointer_cast<StaticZerosTensor>(x) && op_->op_type_name() == "scalar_mul") {
      return x;
    }
    auto& attrs = THREAD_CACHED_MUTABLE_ATTR_MAP("float_operand", "has_float_operand",
                                                 "int_operand", "has_int_operand");
    TensorProcessor tensor_processor;
    Symbol<DType> lowest_dtype;
    if (scalar.IsFloatingPoint()) {
      attrs.SetAllAttrs(scalar.As<double>(), true, NullOpt, false);
      // Only promote type to Float32 when tensor is Int type but scalar is float type.
      if (DType::priority_order[x->dtype()->data_type()]
          < DType::priority_order[DType::Float16()->data_type()]) {
        lowest_dtype = DType::Float();
      } else {
        lowest_dtype = x->dtype();
      }
    } else if (scalar.IsIntegral()) {
      attrs.SetAllAttrs(NullOpt, false, scalar.As<int64_t>(), true);
      // Promote type to Int64 when tensor is Bool type but scalar is int type.
      // Promote type to Float32 when op is scalar_div.
      if (DType::priority_order[x->dtype()->data_type()]
          == DType::priority_order[DType::Bool()->data_type()]) {
        lowest_dtype = DType::Int64();
      } else if (op_->op_type_name() == "scalar_div") {
        lowest_dtype = x->dtype() == DType::Float16() ? DType::Float16() : DType::Float();
      } else {
        lowest_dtype = x->dtype();
      }
    } else {
      UNIMPLEMENTED_THEN_RETURN() << "The scalar in " << op_->op_type_name()
                                  << " should be float or int.";
    }
    JUST(tensor_processor.AddInputs({x}, lowest_dtype).Apply());
    TensorTuple casted_vec = JUST(tensor_processor.GetInputs());
    if (inplace) {
      JUST(CheckInplaceCastValid(x, casted_vec[0]));
      JUST(CheckInplaceValid(x));

      std::shared_ptr<TensorTuple> outputs = std::make_shared<TensorTuple>(1);
      (*outputs)[0] = x;
      JUST(OpInterpUtil::Dispatch(*op_, {x}, outputs.get(), OpExprInterpContext(attrs)));
      return outputs->at(0);
    } else {
      return OpInterpUtil::Dispatch<Tensor>(*op_, casted_vec, attrs);
    }
  }

 private:
  std::shared_ptr<OpExpr> op_;
};

class ScalarAddFunctor : public ScalarMathBaseFunctor {
 public:
  ScalarAddFunctor() : ScalarMathBaseFunctor(/*op_name=*/"scalar_add") {}

  Maybe<Tensor> operator()(const std::shared_ptr<one::Tensor>& input, const Scalar& other,
                           const Scalar& alpha, const bool& inplace) const {
    if (IsIntegralDataType(input->dtype()->data_type()) && other.IsIntegral()
        && alpha.IsFloatingPoint()) {
      return Error::RuntimeError()
             << "For integral input tensors, argument alpha must not be a floating point number.";
    }
    Scalar scalar;
    if (other.IsFloatingPoint() || alpha.IsFloatingPoint()) {
      scalar = Scalar(other.Value<double>() * alpha.Value<double>());
    } else {
      scalar = Scalar(other.Value<int64_t>() * alpha.Value<int64_t>());
    }
    return ScalarMathBaseFunctor::operator()(input, scalar, inplace);
  }
};

class ScalarAdd2Functor {
 public:
  Maybe<Tensor> operator()(const Scalar& input, const std::shared_ptr<one::Tensor>& other,
                           const Scalar& alpha) const {
    if (IsIntegralDataType(other->dtype()->data_type()) && input.IsIntegral()
        && alpha.IsFloatingPoint()) {
      return Error::RuntimeError()
             << "For integral input tensors, argument alpha must not be a floating point number.";
    }
    std::shared_ptr<one::Tensor> other_;
    if ((alpha.IsIntegral() && alpha.Value<int64_t>() == 1)
        || (alpha.IsFloatingPoint()
            && std::fabs(alpha.Value<double>() - 1.0) < std::numeric_limits<double>::epsilon())) {
      other_ = other;
    } else {
      other_ = JUST(ScalarMul(alpha, other));
    }
    return ScalarAdd(other_, input, /*alpha=*/1, /*inplace=*/false);
  }
};

class ScalarSubFunctor {
 public:
  Maybe<Tensor> operator()(const std::shared_ptr<one::Tensor>& input, const Scalar& scalar,
                           const Scalar& alpha, bool inplace) const {
    return ScalarAdd(input, Scalar(-1) * scalar, alpha, inplace);
  }
};

class ScalarSub2Functor {
 public:
  Maybe<Tensor> operator()(const Scalar& scalar, const std::shared_ptr<one::Tensor>& input,
                           const Scalar& alpha) const {
    return ScalarAdd(scalar, input, Scalar(-1) * alpha);
  }
};

class ScalarMulFunctor : public ScalarMathBaseFunctor {
 public:
  ScalarMulFunctor() : ScalarMathBaseFunctor(/*op_name=*/"scalar_mul") {}
};

class ScalarMul2Functor {
 public:
  Maybe<Tensor> operator()(const Scalar& scalar, const std::shared_ptr<one::Tensor>& x) const {
    return ScalarMul(x, scalar, false);
  }
};

class InplaceScalarMulFunctor : public ScalarMathBaseFunctor {
 public:
  InplaceScalarMulFunctor() : ScalarMathBaseFunctor(/*op_name=*/"scalar_mul") {}
  Maybe<Tensor> operator()(const std::shared_ptr<one::Tensor>& x, const Scalar& scalar) const {
    return ScalarMathBaseFunctor::operator()(x, scalar, true);
  }
};

class ScalarDivFunctor : public ScalarMathBaseFunctor {
 public:
  ScalarDivFunctor() : ScalarMathBaseFunctor(/*op_name=*/"scalar_div") {}
  Maybe<Tensor> operator()(const std::shared_ptr<one::Tensor>& x, const Scalar& scalar) const {
    return ScalarMathBaseFunctor::operator()(x, scalar, false);
  }
};

class ScalarDiv2Functor {
 public:
  Maybe<Tensor> operator()(const Scalar& scalar, const std::shared_ptr<one::Tensor>& x) const {
    return functional::ScalarMul(JUST(functional::Reciprocal(x)), scalar, /*inplace=*/false);
  }
};

class InplaceScalarDivFunctor : public ScalarMathBaseFunctor {
 public:
  InplaceScalarDivFunctor() : ScalarMathBaseFunctor(/*op_name=*/"scalar_mul") {}
  Maybe<Tensor> operator()(const std::shared_ptr<one::Tensor>& x, const Scalar& scalar) const {
    return ScalarMathBaseFunctor::operator()(x, Scalar(1.0) / scalar, true);
  }
};

class ScalarPowFunctor : public ScalarMathBaseFunctor {
 public:
  ScalarPowFunctor() : ScalarMathBaseFunctor(/*op_name=*/"scalar_pow") {}
};

class ScalarPowGradFunctor {
 public:
  ScalarPowGradFunctor() {
    op_ = CHECK_JUST(one::OpBuilder("scalar_pow_grad").Input("x").Input("dy").Output("dx").Build());
  }
  Maybe<Tensor> operator()(const std::shared_ptr<one::Tensor>& x,
                           const std::shared_ptr<one::Tensor>& dy, const Scalar& scalar) const {
    auto& attrs = THREAD_CACHED_MUTABLE_ATTR_MAP("float_operand", "has_float_operand",
                                                 "int_operand", "has_int_operand");
    if (scalar.IsFloatingPoint()) {
      attrs.SetAllAttrs(scalar.As<double>(), true, NullOpt, false);
    } else if (scalar.IsIntegral()) {
      attrs.SetAllAttrs(NullOpt, false, scalar.As<int64_t>(), true);
    } else {
      UNIMPLEMENTED_THEN_RETURN() << "The scalar in ScalarPowGrad should be float or int.";
    }
    return OpInterpUtil::Dispatch<Tensor>(*op_, {x, dy}, attrs);
  }

 private:
  std::shared_ptr<OpExpr> op_;
};

class ScalarReversePowFunctor : public ScalarMathBaseFunctor {
 public:
  ScalarReversePowFunctor() : ScalarMathBaseFunctor(/*op_name=*/"scalar_reverse_pow") {}
  Maybe<Tensor> operator()(const Scalar& scalar, const std::shared_ptr<one::Tensor>& input) const {
    return ScalarMathBaseFunctor::operator()(input, scalar, false);
  }
};

class ScalarReversePowGradFunctor {
 public:
  ScalarReversePowGradFunctor() {
    op_ = CHECK_JUST(
        one::OpBuilder("scalar_reverse_pow_grad").Input("x").Input("dy").Output("dx").Build());
  }
  Maybe<Tensor> operator()(const std::shared_ptr<one::Tensor>& x,
                           const std::shared_ptr<one::Tensor>& dy, const Scalar& scalar) const {
    auto& attrs = THREAD_CACHED_MUTABLE_ATTR_MAP("float_operand", "has_float_operand",
                                                 "int_operand", "has_int_operand");
    if (scalar.IsFloatingPoint()) {
      attrs.SetAllAttrs(scalar.As<double>(), true, NullOpt, false);
    } else if (scalar.IsIntegral()) {
      attrs.SetAllAttrs(NullOpt, false, scalar.As<int64_t>(), true);
    } else {
      UNIMPLEMENTED_THEN_RETURN() << "The scalar in ScalarTensorPowGrad should be float or int.";
    }
    return OpInterpUtil::Dispatch<Tensor>(*op_, {x, dy}, attrs);
  }

 private:
  std::shared_ptr<OpExpr> op_;
};

class ScalarFloorDivFunctor : public ScalarMathBaseFunctor {
 public:
  ScalarFloorDivFunctor() : ScalarMathBaseFunctor(/*op_name=*/"scalar_floordiv") {}
};

class ScalarTruncDivFunctor : public ScalarMathBaseFunctor {
 public:
  ScalarTruncDivFunctor() : ScalarMathBaseFunctor(/*op_name=*/"scalar_truncdiv") {}
};

class ScalarFModFunctor : public ScalarMathBaseFunctor {
 public:
  ScalarFModFunctor() : ScalarMathBaseFunctor(/*op_name=*/"scalar_fmod") {}
};

class ReduceMaxFunctor {
 public:
  ReduceMaxFunctor() {
    op_ = CHECK_JUST(
        one::OpBuilder("reduce_max").Input("input_tensor").Output("output_tensor").Build());
  }
  Maybe<Tensor> operator()(const std::shared_ptr<one::Tensor>& x, const std::vector<int32_t>& axis,
                           const bool& keepdims) const {
    auto& attrs = THREAD_CACHED_MUTABLE_ATTR_MAP("axis", "keepdims");
    if (axis.empty()) {
      std::vector<int32_t> reduce_axis(x->ndim());
      std::iota(reduce_axis.begin(), reduce_axis.end(), 0);
      attrs.SetAllAttrs(reduce_axis, keepdims);
    } else {
      attrs.SetAllAttrs(axis, keepdims);
    }
    return OpInterpUtil::Dispatch<Tensor>(*op_, {x}, attrs);
  }

 private:
  std::shared_ptr<OpExpr> op_;
};

class ReduceMinFunctor {
 public:
  ReduceMinFunctor() {
    op_ = CHECK_JUST(
        one::OpBuilder("reduce_min").Input("input_tensor").Output("output_tensor").Build());
  }
  Maybe<Tensor> operator()(const std::shared_ptr<one::Tensor>& x, const std::vector<int32_t>& axis,
                           const bool& keepdims) const {
    auto& attrs = THREAD_CACHED_MUTABLE_ATTR_MAP("axis", "keepdims");
    if (axis.empty()) {
      std::vector<int32_t> reduce_axis(x->ndim());
      std::iota(reduce_axis.begin(), reduce_axis.end(), 0);
      attrs.SetAllAttrs(reduce_axis, keepdims);
    } else {
      attrs.SetAllAttrs(axis, keepdims);
    }
    return OpInterpUtil::Dispatch<Tensor>(*op_, {x}, attrs);
  }

 private:
  std::shared_ptr<OpExpr> op_;
};

class MaxFunctor {
 public:
  Maybe<Tensor> operator()(const std::shared_ptr<one::Tensor>& x) const {
    std::vector<int32_t> axis(x->ndim());
    std::iota(axis.begin(), axis.end(), 0);
    return ReduceMax(x, axis, /*keepdims=*/false);
  }
};

class Max2Functor {
 public:
  Maybe<TensorTuple> operator()(const std::shared_ptr<one::Tensor>& x, const int32_t& dim,
                                const bool& keepdims) const {
    auto outputs = std::make_shared<TensorTuple>(2);
    int32_t axis = dim;
    axis = JUST(maybe_wrap_dim(axis, x->ndim()));
    (*outputs)[0] = JUST(ReduceMax(x, {axis}, keepdims));
    (*outputs)[1] = JUST(ArgMax(x, dim, keepdims, NullOpt));
    return outputs;
  }
};

class MinFunctor {
 public:
  Maybe<Tensor> operator()(const std::shared_ptr<one::Tensor>& x) const {
    std::vector<int32_t> axis(x->ndim());
    std::iota(axis.begin(), axis.end(), 0);
    return ReduceMin(x, axis, /*keepdims=*/false);
  }
};

class Min2Functor {
 public:
  Maybe<TensorTuple> operator()(const std::shared_ptr<one::Tensor>& x, const int32_t& dim,
                                const bool& keepdims) const {
    auto outputs = std::make_shared<TensorTuple>(2);
    int32_t axis = dim;
    axis = JUST(maybe_wrap_dim(axis, x->ndim()));
    (*outputs)[0] = JUST(ReduceMin(x, {axis}, keepdims));
    (*outputs)[1] = JUST(ArgMin(x, dim, keepdims, NullOpt));
    return outputs;
  }
};

class AminFunctor {
 public:
  Maybe<Tensor> operator()(const std::shared_ptr<one::Tensor>& x,
                           const Optional<std::vector<int32_t>>& dim, const bool& keepdim) const {
    if (!dim.has_value()) { return ReduceMin(x, {}, keepdim); }

    const int32_t ndim = x->ndim();
    std::vector<int32_t>& dims = *JUST(dim);
    for (int i = 0; i < dims.size(); i++) { dims[i] = JUST(maybe_wrap_dim(dims[i], ndim)); }
    return ReduceMin(x, dims, keepdim);
  }
};

class AmaxFunctor {
 public:
  Maybe<Tensor> operator()(const std::shared_ptr<one::Tensor>& x,
                           const Optional<std::vector<int32_t>>& dim, const bool& keepdim) const {
    if (!dim.has_value()) { return ReduceMax(x, {}, keepdim); }

    const int32_t ndim = x->ndim();
    std::vector<int32_t>& dims = *JUST(dim);
    for (int i = 0; i < dims.size(); i++) { dims[i] = JUST(maybe_wrap_dim(dims[i], ndim)); }
    return ReduceMax(x, dims, keepdim);
  }
};

class ReduceSumWholeFunctor {
 public:
  ReduceSumWholeFunctor() {
    op_ = CHECK_JUST(
        one::OpBuilder("reduce_sum").Input("input_tensor").Output("output_tensor").Build());
  }
  Maybe<Tensor> operator()(const std::shared_ptr<one::Tensor>& x) const {
    const int32_t naxis = x->ndim();
    if (naxis == 0) { return x; }  // for 0-dim Tensor
    std::vector<int32_t> axis(naxis);
    std::iota(axis.begin(), axis.end(), 0);

    auto& attrs = THREAD_CACHED_MUTABLE_ATTR_MAP("axis", "keepdims");
    attrs.SetAllAttrs(axis, false);
    TensorProcessor tensor_processor;
    JUST(tensor_processor.AddInputs({x}, /*lowest_dtype=*/DType::Int64()).Apply());
    TensorTuple input_tuple = JUST(tensor_processor.GetInputs());
    return OpInterpUtil::Dispatch<Tensor>(*op_, input_tuple, attrs);
  }

 private:
  std::shared_ptr<OpExpr> op_;
};

class ReduceSumFunctor {
 public:
  ReduceSumFunctor() {
    op_ = CHECK_JUST(
        one::OpBuilder("reduce_sum").Input("input_tensor").Output("output_tensor").Build());
  }
  Maybe<Tensor> operator()(const std::shared_ptr<one::Tensor>& x, const std::vector<int32_t>& axis,
                           const bool& keepdims) const {
    std::vector<int32_t> reduce_axis = *JUST(CheckAxis(axis, x->ndim()));
    if (reduce_axis.size() == 0) { return x; }

    auto& attrs = THREAD_CACHED_MUTABLE_ATTR_MAP("axis", "keepdims");
    attrs.SetAllAttrs(reduce_axis, keepdims);
    TensorProcessor tensor_processor;
    JUST(tensor_processor.AddInputs({x}, /*lowest_dtype=*/DType::Int64()).Apply());
    TensorTuple input_tuple = JUST(tensor_processor.GetInputs());
    return OpInterpUtil::Dispatch<Tensor>(*op_, input_tuple, attrs);
  }

 private:
  std::shared_ptr<OpExpr> op_;
};

class ReduceNanSumFunctor {
 public:
  ReduceNanSumFunctor() {
    op_ = CHECK_JUST(
        one::OpBuilder("reduce_nansum").Input("input_tensor").Output("output_tensor").Build());
  }
  Maybe<Tensor> operator()(const std::shared_ptr<one::Tensor>& x, const std::vector<int32_t>& axis,
                           const bool& keepdims, const Optional<Symbol<DType>>& dtype) const {
    std::shared_ptr<one::Tensor> tensor = x;
    if (dtype.has_value() && (dtype != x->dtype())) {
      tensor = JUST(Cast(x, JUST(dtype), /*pin_memory=*/false));
    }

    std::vector<int32_t> reduce_axis = *JUST(CheckAxis(axis, tensor->ndim()));
    if (reduce_axis.size() == 0) { return tensor; }

    auto& attrs = THREAD_CACHED_MUTABLE_ATTR_MAP("axis", "keepdims");
    attrs.SetAllAttrs(reduce_axis, keepdims);
    TensorProcessor tensor_processor;
    JUST(tensor_processor.AddInputs({tensor}, /*lowest_dtype=*/DType::Int64()).Apply());
    TensorTuple input_tuple = JUST(tensor_processor.GetInputs());
    return OpInterpUtil::Dispatch<Tensor>(*op_, input_tuple, attrs);
  }

 private:
  std::shared_ptr<OpExpr> op_;
};

class ReduceNanSumWholeFunctor {
 public:
  ReduceNanSumWholeFunctor() {
    op_ = CHECK_JUST(
        one::OpBuilder("reduce_nansum").Input("input_tensor").Output("output_tensor").Build());
  }
  Maybe<Tensor> operator()(const std::shared_ptr<one::Tensor>& x,
                           const Optional<Symbol<DType>>& dtype) const {
    std::shared_ptr<one::Tensor> tensor = x;
    if (dtype.has_value() && (dtype != x->dtype())) {
      tensor = JUST(Cast(x, JUST(dtype), /*pin_memory=*/false));
    }

    const int32_t ndim = tensor->ndim();
    if (ndim == 0) { return tensor; }  // for 0-dim Tensor
    std::vector<int32_t> axis(ndim);
    std::iota(axis.begin(), axis.end(), 0);

    auto& attrs = THREAD_CACHED_MUTABLE_ATTR_MAP("axis", "keepdims");
    attrs.SetAllAttrs(axis, false);
    TensorProcessor tensor_processor;
    JUST(tensor_processor.AddInputs({tensor}, /*lowest_dtype=*/DType::Int64()).Apply());
    TensorTuple input_tuple = JUST(tensor_processor.GetInputs());
    return OpInterpUtil::Dispatch<Tensor>(*op_, input_tuple, attrs);
  }

 private:
  std::shared_ptr<OpExpr> op_;
};

class ReduceAllWholeFunctor {
 public:
  ReduceAllWholeFunctor() {
    op_ = CHECK_JUST(
        one::OpBuilder("reduce_all").Input("input_tensor").Output("output_tensor").Build());
  }
  Maybe<Tensor> operator()(const std::shared_ptr<one::Tensor>& x) const {
    std::vector<int32_t> reduce_axis(x->ndim());
    std::iota(reduce_axis.begin(), reduce_axis.end(), 0);
    auto& attrs = THREAD_CACHED_MUTABLE_ATTR_MAP("axis", "keepdims");
    attrs.SetAllAttrs(reduce_axis, false);
    return OpInterpUtil::Dispatch<Tensor>(*op_, {x}, attrs);
  }

 private:
  std::shared_ptr<OpExpr> op_;
};

class ReduceAllFunctor {
 public:
  ReduceAllFunctor() {
    op_ = CHECK_JUST(
        one::OpBuilder("reduce_all").Input("input_tensor").Output("output_tensor").Build());
  }
  Maybe<Tensor> operator()(const std::shared_ptr<one::Tensor>& x, const std::vector<int32_t>& axis,
                           const bool& keepdims) const {
    std::vector<int32_t> reduce_axis = *JUST(CheckAxis(axis, x->ndim()));
    if (reduce_axis.size() == 0) { return x; }
    auto& attrs = THREAD_CACHED_MUTABLE_ATTR_MAP("axis", "keepdims");
    attrs.SetAllAttrs(reduce_axis, keepdims);
    return OpInterpUtil::Dispatch<Tensor>(*op_, {x}, attrs);
  }

 private:
  std::shared_ptr<OpExpr> op_;
};

class ReduceAnyWholeFunctor {
 public:
  ReduceAnyWholeFunctor() {
    op_ = CHECK_JUST(
        one::OpBuilder("reduce_any").Input("input_tensor").Output("output_tensor").Build());
  }
  Maybe<Tensor> operator()(const std::shared_ptr<one::Tensor>& x) const {
    std::vector<int32_t> reduce_axis(x->ndim());
    std::iota(reduce_axis.begin(), reduce_axis.end(), 0);
    auto& attrs = THREAD_CACHED_MUTABLE_ATTR_MAP("axis", "keepdims");
    attrs.SetAllAttrs(reduce_axis, false);
    return OpInterpUtil::Dispatch<Tensor>(*op_, {x}, attrs);
  }

 private:
  std::shared_ptr<OpExpr> op_;
};

class ReduceAnyFunctor {
 public:
  ReduceAnyFunctor() {
    op_ = CHECK_JUST(
        one::OpBuilder("reduce_any").Input("input_tensor").Output("output_tensor").Build());
  }
  Maybe<Tensor> operator()(const std::shared_ptr<one::Tensor>& x, const std::vector<int32_t>& axis,
                           const bool& keepdims) const {
    std::vector<int32_t> reduce_axis = *JUST(CheckAxis(axis, x->ndim()));
    if (reduce_axis.size() == 0) { return x; }
    auto& attrs = THREAD_CACHED_MUTABLE_ATTR_MAP("axis", "keepdims");
    attrs.SetAllAttrs(reduce_axis, keepdims);
    return OpInterpUtil::Dispatch<Tensor>(*op_, {x}, attrs);
  }

 private:
  std::shared_ptr<OpExpr> op_;
};

template<class T>
class ReduceDeviceStageBaseFunctor {
 public:
  ReduceDeviceStageBaseFunctor()
      : op_(CHECK_JUST(one::OpBuilder(T::GetOpName())
                           .Input("in")
                           .Output("out")
                           .Output("mask")
                           .Output("count")
                           .Build())) {}
  Maybe<TensorTuple> operator()(const std::shared_ptr<one::Tensor>& in,
                                const std::vector<int32_t>& axis) const {
    auto& attrs = THREAD_CACHED_MUTABLE_ATTR_MAP("axis");
    attrs.SetAllAttrs(axis);
    return OpInterpUtil::Dispatch<TensorTuple>(*op_, {in}, attrs);
  }
  virtual ~ReduceDeviceStageBaseFunctor() = default;

 private:
  std::shared_ptr<OpExpr> op_;
};

template<class T>
class ReduceDeviceStageGradBaseFunctor {
 public:
  ReduceDeviceStageGradBaseFunctor()
      : op_(CHECK_JUST(one::OpBuilder(T::GetOpName())
                           .Input("out_diff")
                           .Input("mask")
                           .Input("count")
                           .Output("in_diff")
                           .Build())) {}
  Maybe<Tensor> operator()(const std::shared_ptr<one::Tensor>& out_diff,
                           const std::shared_ptr<one::Tensor>& mask,
                           const std::shared_ptr<one::Tensor>& count,
                           const std::vector<int32_t>& axis) const {
    auto& attrs = THREAD_CACHED_MUTABLE_ATTR_MAP("axis");
    attrs.SetAllAttrs(axis);
    return OpInterpUtil::Dispatch<Tensor>(*op_, {out_diff, mask, count}, attrs);
  }
  virtual ~ReduceDeviceStageGradBaseFunctor() = default;

 private:
  std::shared_ptr<OpExpr> op_;
};

class ReduceMinDeviceStageFunctor
    : public ReduceDeviceStageBaseFunctor<ReduceMinDeviceStageFunctor> {
 public:
  static std::string GetOpName() { return "reduce_min_device_stage"; }
};

class ReduceMaxDeviceStageFunctor
    : public ReduceDeviceStageBaseFunctor<ReduceMaxDeviceStageFunctor> {
 public:
  static std::string GetOpName() { return "reduce_max_device_stage"; }
};

class ReduceMinDeviceStageGradFunctor
    : public ReduceDeviceStageGradBaseFunctor<ReduceMinDeviceStageGradFunctor> {
 public:
  static std::string GetOpName() { return "reduce_min_device_stage_grad"; }
};

class ReduceMaxDeviceStageGradFunctor
    : public ReduceDeviceStageGradBaseFunctor<ReduceMaxDeviceStageGradFunctor> {
 public:
  static std::string GetOpName() { return "reduce_max_device_stage_grad"; }
};

template<class T>
class ReduceGlobalStageBaseFunctor {
 public:
  ReduceGlobalStageBaseFunctor()
      : op_(CHECK_JUST(one::OpBuilder(T::GetOpName())
                           .Input("in")
                           .Input("device_count")
                           .Output("out")
                           .Output("mask")
                           .Build())) {}
  Maybe<TensorTuple> operator()(const std::shared_ptr<one::Tensor>& in,
                                const std::shared_ptr<one::Tensor>& device_count,
                                const std::vector<int32_t>& axis, const bool& keepdims) const {
    auto& attrs = THREAD_CACHED_MUTABLE_ATTR_MAP("axis", "keepdims");
    attrs.SetAllAttrs(axis, keepdims);
    return OpInterpUtil::Dispatch<TensorTuple>(*op_, {in, device_count}, attrs);
  }
  virtual ~ReduceGlobalStageBaseFunctor() = default;

 private:
  std::shared_ptr<OpExpr> op_;
};

template<class T>
class ReduceGlobalStageGradBaseFunctor {
 public:
  ReduceGlobalStageGradBaseFunctor()
      : op_(CHECK_JUST(one::OpBuilder(T::GetOpName())
                           .Input("out_diff")
                           .Input("mask")
                           .Input("device_count")
                           .Output("in_diff")
                           .Build())) {}
  Maybe<Tensor> operator()(const std::shared_ptr<one::Tensor>& out_diff,
                           const std::shared_ptr<one::Tensor>& mask,
                           const std::shared_ptr<one::Tensor>& device_count,
                           const std::vector<int32_t>& axis, const bool& keepdims) const {
    auto& attrs = THREAD_CACHED_MUTABLE_ATTR_MAP("axis", "keepdims");
    attrs.SetAllAttrs(axis, keepdims);
    return OpInterpUtil::Dispatch<Tensor>(*op_, {out_diff, mask, device_count}, attrs);
  }
  virtual ~ReduceGlobalStageGradBaseFunctor() = default;

 private:
  std::shared_ptr<OpExpr> op_;
};

class ReduceMinGlobalStageFunctor
    : public ReduceGlobalStageBaseFunctor<ReduceMinGlobalStageFunctor> {
 public:
  static std::string GetOpName() { return "reduce_min_global_stage"; }
};

class ReduceMinGlobalStageGradFunctor
    : public ReduceGlobalStageGradBaseFunctor<ReduceMinGlobalStageGradFunctor> {
 public:
  static std::string GetOpName() { return "reduce_min_global_stage_grad"; }
};

class ReduceMaxGlobalStageFunctor
    : public ReduceGlobalStageBaseFunctor<ReduceMaxGlobalStageFunctor> {
 public:
  static std::string GetOpName() { return "reduce_max_global_stage"; }
};

class ReduceMaxGlobalStageGradFunctor
    : public ReduceGlobalStageGradBaseFunctor<ReduceMaxGlobalStageGradFunctor> {
 public:
  static std::string GetOpName() { return "reduce_max_global_stage_grad"; }
};

class ReduceMeanWholeFunctor {
 public:
  ReduceMeanWholeFunctor() {}
  Maybe<Tensor> operator()(const std::shared_ptr<one::Tensor>& x) const {
    // ReduceMean only calculate floating values.
    CHECK_OR_RETURN(IsFloatingDataType(x->dtype()->data_type())
                    || x->dtype()->data_type() == DataType::kFloat16)
        << "RuntimeError: Can only calculate the mean of floating types.";
    size_t reduce_count = 1;
    reduce_count = x->shape()->Count(0);
    const auto& sum = JUST(functional::ReduceSumWhole(x));
    if (reduce_count == 1 || reduce_count == 0) { return sum; }
    return functional::ScalarMul(sum, 1.0 / reduce_count, false);
  }
};

class ReduceMeanFunctor {
 public:
  ReduceMeanFunctor() {}
  Maybe<Tensor> operator()(const std::shared_ptr<one::Tensor>& x, const std::vector<int32_t>& axis,
                           const bool& keepdims) const {
    // ReduceMean only calculate floating values.
    // NOTE: Should use original reduce_mean op/kernel rather than current way(ReduceSum /
    // reduce_count) because it could encounter precision problem(like overflow) in float16 case.
    CHECK_OR_RETURN(IsFloatingDataType(x->dtype()->data_type())
                    || x->dtype()->data_type() == DataType::kFloat16)
        << "RuntimeError: Can only calculate the mean of floating types.";

    const auto& sum = JUST(functional::ReduceSum(x, axis, keepdims));
    size_t reduce_count = 1;
    if (axis.empty()) {
      reduce_count = x->shape()->Count(0);
    } else {
      std::vector<int32_t> reduce_axis = *JUST(CheckAxis(axis, x->ndim()));
      for (int32_t& i : reduce_axis) { reduce_count *= x->shape()->At(i); }
    }
    if (reduce_count == 1 || reduce_count == 0) { return sum; }
    return functional::ScalarMul(sum, 1.0 / reduce_count, false);
  }
};

class ReduceProdWholeFunctor {
 public:
  ReduceProdWholeFunctor() {
    op_ = CHECK_JUST(
        one::OpBuilder("reduce_prod").Input("input_tensor").Output("output_tensor").Build());
  }
  Maybe<Tensor> operator()(const std::shared_ptr<one::Tensor>& x,
                           const Optional<Symbol<DType>>& dtype) const {
    std::shared_ptr<one::Tensor> tensor = x;
    if (dtype.has_value() && (dtype != x->dtype())) {
      tensor = JUST(Cast(tensor, JUST(dtype), /*pin_memory=*/false));
    }
    TensorProcessor tensor_processor;
    Symbol<DType> lowest_dtype;
    if (DType::priority_order[tensor->dtype()->data_type()]
        == DType::priority_order[DType::Bool()->data_type()]) {
      lowest_dtype = DType::Int64();
    } else {
      lowest_dtype = tensor->dtype();
    }
    JUST(tensor_processor.AddInputs({tensor}, lowest_dtype).Apply());
    TensorTuple input_tuple = JUST(tensor_processor.GetInputs());
    std::vector<int32_t> reduce_axis(tensor->ndim());
    std::iota(reduce_axis.begin(), reduce_axis.end(), 0);

    auto& attrs = THREAD_CACHED_MUTABLE_ATTR_MAP("axis", "keepdims");
    attrs.SetAllAttrs(reduce_axis, false);
    return JUST(OpInterpUtil::Dispatch<Tensor>(*op_, input_tuple, attrs));
  }

 private:
  std::shared_ptr<OpExpr> op_;
};

class MedianFunctor {
 public:
  MedianFunctor() {
    op_ = CHECK_JUST(one::OpBuilder("median").Input("input").Output("output").Build());
  }
  Maybe<Tensor> operator()(const std::shared_ptr<one::Tensor>& x) const {
    if (x->shape()->elem_cnt() == 0) {
      return functional::To(
          JUST(functional::Constant(Shape({1}).RemoveOnes({0}),
                                    Scalar(std::numeric_limits<float>::quiet_NaN()),
                                    JUST(DType::Get(DataType::kFloat)), NullOpt)),
          x, false);
    }
    return OpInterpUtil::Dispatch<Tensor>(*op_, {x});
  }

 private:
  std::shared_ptr<OpExpr> op_;
};

class MedianWithIndicesFunctor {
 public:
  MedianWithIndicesFunctor() {
    op_ = CHECK_JUST(one::OpBuilder("median_with_indices")
                         .Input("input")
                         .Output("values")
                         .Output("indices")
                         .Build());
  }
  Maybe<TensorTuple> operator()(const std::shared_ptr<one::Tensor>& x, const int32_t& dim,
                                const bool& keepdim) const {
    int32_t axis = dim;
    const int64_t ndim = x->ndim();
    axis = JUST(maybe_wrap_dim(axis, ndim));
    std::shared_ptr<one::Tensor> tensor = x;
    if (x->dim(axis) == 0) {
      return Error::IndexError() << "IndexError: Expected reduction dim " << axis
                                 << " to have non-zero size.";
    }
    if (axis != ndim - 1) {
      tensor = JUST(functional::Squeeze(
          JUST(functional::Transpose2dim(JUST(functional::Unsqueeze(x, -1)), axis, -1)),
          std::vector<int32_t>({axis})));
    }
    std::shared_ptr<TensorTuple> result;
    result = JUST(OpInterpUtil::Dispatch<TensorTuple>(*op_, {tensor}));
    if (keepdim) {
      JUST(VectorAt(*result, 0)) = JUST(functional::Unsqueeze(JUST(VectorAt(*result, 0)), axis));
      JUST(VectorAt(*result, 1)) = JUST(functional::Unsqueeze(JUST(VectorAt(*result, 1)), axis));
    }
    return result;
  }

 private:
  std::shared_ptr<OpExpr> op_;
};

class ReduceProdFunctor {
 public:
  ReduceProdFunctor() {
    op_ = CHECK_JUST(
        one::OpBuilder("reduce_prod").Input("input_tensor").Output("output_tensor").Build());
  }
  Maybe<Tensor> operator()(const std::shared_ptr<one::Tensor>& x, const std::vector<int32_t>& axis,
                           const bool& keepdims, const Optional<Symbol<DType>>& dtype) const {
    std::shared_ptr<one::Tensor> tensor = x;
    if (dtype.has_value() && (dtype != x->dtype())) {
      tensor = JUST(Cast(tensor, JUST(dtype), /*pin_memory=*/false));
    }
    TensorProcessor tensor_processor;
    Symbol<DType> lowest_dtype;
    if (DType::priority_order[tensor->dtype()->data_type()]
        == DType::priority_order[DType::Bool()->data_type()]) {
      lowest_dtype = DType::Int64();
    } else {
      lowest_dtype = tensor->dtype();
    }
    JUST(tensor_processor.AddInputs({tensor}, lowest_dtype).Apply());
    TensorTuple input_tuple = JUST(tensor_processor.GetInputs());
    std::vector<int32_t> reduce_axis = *JUST(CheckAxis(axis, x->ndim()));
    if (reduce_axis.size() == 0) { return x; }

    auto& attrs = THREAD_CACHED_MUTABLE_ATTR_MAP("axis", "keepdims");
    attrs.SetAllAttrs(reduce_axis, keepdims);
    return JUST(OpInterpUtil::Dispatch<Tensor>(*op_, input_tuple, attrs));
  }

 private:
  std::shared_ptr<OpExpr> op_;
};

class LogSumExpFunctor {
 public:
  LogSumExpFunctor() {}
  Maybe<Tensor> operator()(const std::shared_ptr<one::Tensor>& x, const std::vector<int32_t>& axis,
                           const bool& keepdims) const {
    if (x->ndim() == 0) {
      // can't take amax of 0-dim tensor
      return To(x, JUST(DType::Get(DataType::kFloat)), false);
    } else if (x->nelement() == 0) {
      // can't take amax of empty tensor
      std::shared_ptr<one::Tensor> exp_out = JUST(Exp(x));
      return Log(JUST(ReduceSum(exp_out, axis, keepdims)));
    } else {
      const std::shared_ptr<one::Tensor>& maxes = JUST(Amax(x, axis, true));
      const std::shared_ptr<one::Tensor>& maxes_squeezed =
          (keepdims ? maxes : JUST(SqueezeMultiple(maxes, axis)));
      JUST(MaskedFillInplace(maxes_squeezed,
                             JUST(ScalarLogicalEqual(JUST(Abs(maxes_squeezed)), INFINITY)), 0));
      std::shared_ptr<one::Tensor> exp_out = JUST(Exp(JUST(Sub(x, maxes, 1, false))));
      return Add(JUST(Log(JUST(ReduceSum(exp_out, axis, keepdims)))), maxes_squeezed, 1, false);
    }
  }

 private:
  Maybe<Tensor> SqueezeMultiple(const std::shared_ptr<one::Tensor>& x,
                                const std::vector<int32_t>& axis) const {
    int ndims = x->ndim();
    const auto& dims_to_squeeze = JUST(dim_list_to_bitset(axis, ndims));
    std::shared_ptr<one::Tensor> result = x;
    for (int i = ndims - 1; i >= 0; --i) {
      if ((*dims_to_squeeze)[i]) {
        std::vector<int32_t> dims = {i};
        result = JUST(Squeeze(result, dims));
      }
    }
    return result;
  }
};

class LogAddExpFunctor {
 public:
  LogAddExpFunctor() {}
  Maybe<Tensor> operator()(const std::shared_ptr<one::Tensor>& x,
                           const std::shared_ptr<one::Tensor>& y) const {
    CHECK_OR_RETURN(x->nelement() > 0 && y->nelement() > 0)
        << "logaddexp do not support 0-size tensor.";
    const std::shared_ptr<one::Tensor>& maxes = JUST(Maximum(x, y));
    std::shared_ptr<one::Tensor> exp_out =
        JUST(Exp(JUST(Negative(JUST(Abs(JUST(Sub(x, y, 1, false))))))));
    std::shared_ptr<one::Tensor> add_out = JUST(ScalarAdd(1.0, exp_out, 1));
    return Add(maxes, JUST(Log(add_out)), 1, false);
  }
};

class QuantileFunctor {
 public:
  QuantileFunctor() {}
  Maybe<Tensor> operator()(const std::shared_ptr<one::Tensor>& x, const Scalar& q,
                           const int32_t& dim, const bool& keepdim,
                           const std::string& interpolation,
                           const Optional<one::Tensor>& out) const {
    // TODO(Liang Depeng): refine the implementaion of quantile to have the full funcitonality
    // later.
    CHECK_EQ_OR_RETURN(x->ndim(), 2)
        << "for now oneflow.quantile only support `input` tensor with 2 dims.";
    double qf = 0;
    if (q.IsIntegral()) {
      qf = static_cast<double>(q.As<int64_t>());
    } else {
      qf = q.As<double>();
    }
    CHECK_EQ_OR_RETURN(dim, 1) << "for now oneflow.quantile only support `dim=1`.";
    CHECK_OR_RETURN(interpolation == "linear")
        << "for now oneflow.quantile only support `interpolation=linear`.";

    double qn = qf * (x->dim(1) - 1);
    std::shared_ptr<one::Tensor> sorted_index = JUST(ArgSort(x, "ASCENDING"));
    std::shared_ptr<one::Tensor> sorted_x = JUST(DimGather(x, dim, sorted_index, false));
    std::shared_ptr<one::Tensor> ranks =
        JUST(Constant(Shape({x->dim(0), 1}), qn, DType::Double(), JUST(x->device())));
    std::shared_ptr<one::Tensor> ranks_below = JUST(Floor(ranks));
    std::shared_ptr<one::Tensor> weights = JUST(Sub(ranks, ranks_below, 1, false));
    ranks_below =
        JUST(DimGather(sorted_x, dim, JUST(Cast(ranks_below, DType::Int64(), false)), false));
    std::shared_ptr<one::Tensor> ranks_above =
        JUST(DimGather(sorted_x, dim, JUST(Cast(JUST(Ceil(ranks)), DType::Int64(), false)), false));
    std::shared_ptr<one::Tensor> res = JUST(Add(
        ranks_below, JUST(Mul(JUST(Sub(ranks_above, ranks_below, 1, false)), weights)), 1, false));
    std::vector<int32_t> dims = {-1};
    return Squeeze(res, dims);
  }
};

class TransposeFunctor {
 public:
  TransposeFunctor() {
    op_ = CHECK_JUST(one::OpBuilder("transpose").Input("input").Output("output").Build());
  }
  Maybe<Tensor> operator()(const std::shared_ptr<one::Tensor>& input,
                           const std::vector<int32_t>& permute) const {
    auto ndim = input->ndim();
    CHECK_EQ_OR_RETURN(ndim, permute.size()) << "number of dims don't match in permute";

    // handle negative permute value here, because of permute is const,
    // so copy it to local var and do modification.
    auto positive_perm = permute;
    for (auto i = 0; i < positive_perm.size(); i++) {
      positive_perm[i] = JUST(maybe_wrap_dim(positive_perm[i], ndim));
    }
    // currently, view only support eager and local mode
    if (view::IsViewApplicable(input)) { return JUST(view::Transpose(input, positive_perm)); }

    auto& attrs = THREAD_CACHED_MUTABLE_ATTR_MAP("perm");
    attrs.SetAllAttrs(positive_perm);
    return OpInterpUtil::Dispatch<Tensor>(*op_, {input}, attrs);
  }

 private:
  std::shared_ptr<OpExpr> op_;
};

class Transpose2dimFunctor {
 public:
  Transpose2dimFunctor() {
    op_ = CHECK_JUST(one::OpBuilder("transpose").Input("input").Output("output").Build());
  }
  Maybe<Tensor> operator()(const std::shared_ptr<one::Tensor>& input, const int32_t dim0,
                           const int32_t dim1) const {
    const int64_t ndim = input->ndim();
    std::vector<int32_t> permute;
    permute.reserve(ndim);
    int32_t dim_0 = dim0;
    int32_t dim_1 = dim1;

    dim_0 = JUST(maybe_wrap_dim(dim_0, ndim));
    dim_1 = JUST(maybe_wrap_dim(dim_1, ndim));
    for (int32_t i = 0; i < ndim; ++i) { permute.emplace_back(i); }
    std::swap(permute[dim_0], permute[dim_1]);
    Shape shape(DimVector(permute.begin(), permute.end()));
    if (view::IsViewApplicable(input)) { return JUST(view::Transpose(input, permute)); }

    auto& attrs = THREAD_CACHED_MUTABLE_ATTR_MAP("perm");
    attrs.SetAllAttrs(permute);
    return OpInterpUtil::Dispatch<Tensor>(*op_, {input}, attrs);
  }

 private:
  std::shared_ptr<OpExpr> op_;
};

class AsStridedFunctor {
 public:
  AsStridedFunctor() {
    op_ = CHECK_JUST(one::OpBuilder("as_strided").Input("input").Output("output").Build());
  }
  Maybe<Tensor> operator()(const std::shared_ptr<one::Tensor>& input,
                           const std::vector<int64_t>& size, const std::vector<int64_t>& stride,
                           const int64_t& storage_offset) const {
    CHECK_OR_RETURN(size.size() == stride.size()) << "mismatch in length of strides and shape";
    for (size_t i = 0; i < size.size(); i++) {
      CHECK_OR_RETURN(size[i] >= 0) << "Trying to create tensor with negative dimension" << size[i];
      CHECK_OR_RETURN(stride[i] >= 0)
          << "as_strided: Negative strides are not supported at the moment, got strides:"
          << stride[i];
    }
    if (view::IsViewApplicable(input)) {
      return JUST(view::AsStrided(input, size, stride, storage_offset));
    }
    auto& attrs = THREAD_CACHED_MUTABLE_ATTR_MAP("size", "stride", "storage_offset");
    attrs.SetAllAttrs(size, stride, storage_offset);
    return OpInterpUtil::Dispatch<Tensor>(*op_, {input}, attrs);
  }

 private:
  std::shared_ptr<OpExpr> op_;
};

class AsStridedGradFunctor {
 public:
  AsStridedGradFunctor() {
    op_ = CHECK_JUST(
        one::OpBuilder("as_strided_grad").Input("dy").Input("input").Output("dx").Build());
  }
  Maybe<Tensor> operator()(const std::shared_ptr<one::Tensor>& dy,
                           const std::shared_ptr<one::Tensor>& input,
                           const std::vector<int64_t>& size, const std::vector<int64_t>& stride,
                           const int64_t& storage_offset) const {
    if (view::IsViewApplicable(input)) {
      return JUST(view::AsStridedGrad(dy, input, size, stride, storage_offset));
    }
    auto& attrs = THREAD_CACHED_MUTABLE_ATTR_MAP("size", "stride", "storage_offset");
    attrs.SetAllAttrs(size, stride, storage_offset);
    return OpInterpUtil::Dispatch<Tensor>(*op_, {dy, input}, attrs);
  }

 private:
  std::shared_ptr<OpExpr> op_;
};

class ArangeFunctor {
 public:
  ArangeFunctor() { op_ = CHECK_JUST(one::OpBuilder("arange").Output("out").Build()); }
  Maybe<Tensor> operator()(const Scalar& start, const Scalar& limit, const Scalar& delta,
                           const Optional<Symbol<DType>>& dtype,
                           const Optional<Symbol<Device>>& device) const {
    if (GlobalMode::is_enabled()) {
      return JUST(functional::GlobalArange(start, limit, delta, dtype,
                                           GetGlobalParallelDescFromDevice(device),
                                           *JUST(GetSbpList(GlobalMode::nd_sbp()))));
    }
    auto& attrs =
        THREAD_CACHED_MUTABLE_ATTR_MAP("integer_start", "integer_limit", "integer_delta",
                                       "float_start", "float_limit", "float_delta", "dtype");
    if (dtype.has_value()) {
      const DataType range_dtype = JUST(dtype)->data_type();
      if (IsIntegralDataType(range_dtype)) {
        attrs.SetAllAttrs(start.As<int64_t>(), limit.As<int64_t>(), delta.As<int64_t>(), NullOpt,
                          NullOpt, NullOpt, range_dtype);
      } else {
        attrs.SetAllAttrs(NullOpt, NullOpt, NullOpt, start.As<double>(), limit.As<double>(),
                          delta.As<double>(), range_dtype);
      }
    } else {
      if (start.IsIntegral() && limit.IsIntegral() && delta.IsIntegral()) {
        attrs.SetAllAttrs(start.As<int64_t>(), limit.As<int64_t>(), delta.As<int64_t>(), NullOpt,
                          NullOpt, NullOpt, DType::Int64()->data_type());
      } else {
        attrs.SetAllAttrs(NullOpt, NullOpt, NullOpt, start.As<double>(), limit.As<double>(),
                          delta.As<double>(), DType::Float()->data_type());
      }
    }
    OpExprInterpContext ctx(attrs);
    ctx.device = device;
    return OpInterpUtil::Dispatch<Tensor>(*op_, {}, ctx);
  }

 private:
  std::shared_ptr<OpExpr> op_;
};

class Arange2Functor {
 public:
  Maybe<Tensor> operator()(const Scalar& limit, const Optional<Symbol<DType>>& dtype,
                           const Optional<Symbol<Device>>& device) const {
    return Arange(Scalar(0), limit, Scalar(1), dtype, device);
  }
};

class GlobalArangeFunctor {
 public:
  GlobalArangeFunctor() { op_ = CHECK_JUST(one::OpBuilder("arange").Output("out").Build()); }
  Maybe<Tensor> operator()(const Scalar& start, const Scalar& limit, const Scalar& delta,
                           const Optional<Symbol<DType>>& dtype,
                           const Symbol<ParallelDesc>& placement,
                           const std::vector<Symbol<SbpParallel>>& sbp_tuple) const {
    JUST(CheckDeviceIdsIsValid(placement));
    auto& attrs = THREAD_CACHED_MUTABLE_ATTR_MAP("integer_start", "integer_limit", "integer_delta",
                                                 "float_start", "float_limit", "float_delta",
                                                 "dtype", "nd_sbp");
    if (dtype.has_value()) {
      const DataType range_dtype = JUST(dtype)->data_type();
      if (IsIntegralDataType(range_dtype)) {
        attrs.SetAllAttrs(start.As<int64_t>(), limit.As<int64_t>(), delta.As<int64_t>(), NullOpt,
                          NullOpt, NullOpt, range_dtype, NullOpt);
      } else {
        attrs.SetAllAttrs(NullOpt, NullOpt, NullOpt, start.As<double>(), limit.As<double>(),
                          delta.As<double>(), range_dtype, NullOpt);
      }
    } else {
      if (start.IsIntegral() && limit.IsIntegral() && delta.IsIntegral()) {
        attrs.SetAllAttrs(start.As<int64_t>(), limit.As<int64_t>(), delta.As<int64_t>(), NullOpt,
                          NullOpt, NullOpt, DType::Int64()->data_type(), NullOpt);
      } else {
        attrs.SetAllAttrs(NullOpt, NullOpt, NullOpt, start.As<double>(), limit.As<double>(),
                          delta.As<double>(), DType::Float()->data_type(), NullOpt);
      }
    }
    if (LazyMode::is_enabled()) {
      std::vector<std::string> nd_sbp(sbp_tuple.size());
      {
        for (int i = 0; i < sbp_tuple.size(); ++i) {
          nd_sbp.at(i) = SbpParallelToString(*sbp_tuple.at(i));
        }
      }
      attrs.SetAttr<7>(nd_sbp);
    }
    const auto& nd_sbp = JUST(GetNdSbp(sbp_tuple));
    return OpInterpUtil::Dispatch<Tensor>(*op_, {}, OpExprInterpContext(attrs, placement, nd_sbp));
  }

 private:
  std::shared_ptr<OpExpr> op_;
};

class GlobalArange2Functor {
 public:
  Maybe<Tensor> operator()(const Scalar& limit, const Optional<Symbol<DType>>& dtype,
                           const Symbol<ParallelDesc>& placement,
                           const std::vector<Symbol<SbpParallel>>& sbp_tuple) const {
    JUST(CheckDeviceIdsIsValid(placement));
    return GlobalArange(Scalar(0), limit, Scalar(1), dtype, placement, sbp_tuple);
  }
};

class HannWindowFunctor {
 public:
  Maybe<Tensor> operator()(const int64_t window_length, const bool& periodic,
                           const Optional<Symbol<Device>>& device,
                           const Optional<Symbol<DType>>& dtype, const bool& requires_grad) const {
    if (GlobalMode::is_enabled()) {
      return JUST(functional::GlobalHannWindow(
          window_length, periodic, GetGlobalParallelDescFromDevice(device),
          *JUST(GetSbpList(GlobalMode::nd_sbp())), dtype, requires_grad));
    }
    autograd::AutoGradMode mode(false);
    if (dtype.has_value() && !IsFloatingDataType(JUST(dtype)->data_type())) {
      return Error::RuntimeError()
             << "hann_window expects floating point dtypes, got: " << JUST(dtype)->name();
    }
    // TODO: speedup
    auto result = JUST(Arange(1, 2, 1, dtype, device));
    if (window_length != 1) {
      if (periodic) {
        const auto indice = JUST(Arange(window_length + 1, dtype, device));
        const auto div_result = JUST(ScalarDiv(JUST(ScalarMul(2 * M_PI, indice)), window_length));
        result = JUST(Slice(JUST(ScalarDiv(JUST(ScalarSub(1, JUST(Cos(div_result)), 1)), 2)), {0},
                            {window_length}, {1}, /*enable_view_slice=*/false));
      } else {
        const auto indice = JUST(Arange(window_length, dtype, device));
        const auto div_result =
            JUST(ScalarDiv(JUST(ScalarMul(2 * M_PI, indice)), window_length - 1));
        result = JUST(ScalarDiv(JUST(ScalarSub(1, JUST(Cos(div_result)), 1)), 2));
      }
    }
    JUST(result->set_requires_grad(requires_grad));
    return result;
  }
};

class GlobalHannWindowFunctor {
 public:
  Maybe<Tensor> operator()(const int64_t window_length, const bool& periodic,
                           const Symbol<ParallelDesc>& placement,
                           const std::vector<Symbol<SbpParallel>>& sbp,
                           const Optional<Symbol<DType>>& dtype, const bool& requires_grad) const {
    autograd::AutoGradMode mode(false);
    JUST(CheckDeviceIdsIsValid(placement));
    if (dtype.has_value() && !IsFloatingDataType(JUST(dtype)->data_type())) {
      return Error::RuntimeError()
             << "hann_window expects floating point dtypes, got: " << JUST(dtype)->name();
    }
    auto result = JUST(GlobalArange(1, 1 + window_length, 1, dtype, placement, sbp));
    if (window_length != 1) {
      if (periodic) {
        const auto indice = JUST(GlobalArange(window_length + 8, dtype, placement, sbp));
        const auto div_result = JUST(ScalarDiv(JUST(ScalarMul(2 * M_PI, indice)), window_length));
        result = JUST(Slice(JUST(ScalarDiv(JUST(ScalarSub(1, JUST(Cos(div_result)), 1)), 2)), {0},
                            {window_length}, {1}, /*enable_view_slice=*/false));
      } else {
        const auto indice = JUST(GlobalArange(window_length, dtype, placement, sbp));
        const auto div_result =
            JUST(ScalarDiv(JUST(ScalarMul(2 * M_PI, indice)), window_length - 1));
        result = JUST(ScalarDiv(JUST(ScalarSub(1, JUST(Cos(div_result)), 1)), 2));
      }
    }
    result = JUST(ToGlobal(result, placement, sbp, {}, true, /*copy=*/false));
    JUST(result->set_requires_grad(requires_grad));
    return result;
  }
};

class CastFunctor {
 public:
  CastFunctor() { op_ = CHECK_JUST(one::OpBuilder("cast").Input("in").Output("out").Build()); }
  Maybe<Tensor> operator()(const std::shared_ptr<one::Tensor>& x, const Symbol<DType>& dtype,
                           const bool pin_memory) const {
    if (x->dtype() == dtype) { return x; }
    auto& attrs = THREAD_CACHED_MUTABLE_ATTR_MAP("dtype", "pin_memory");
    attrs.SetAllAttrs(dtype->data_type(), pin_memory);
    return OpInterpUtil::Dispatch<Tensor>(*op_, {x}, attrs);
  }

 private:
  std::shared_ptr<OpExpr> op_;
};

class ClampBaseFunctor {
 public:
  ClampBaseFunctor() {
    clip_op_ = CHECK_JUST(one::OpBuilder("clip_by_scalar").Input("x").Output("y").Build());
    clip_min_op_ = CHECK_JUST(one::OpBuilder("clip_by_scalar_min").Input("x").Output("y").Build());
    clip_max_op_ = CHECK_JUST(one::OpBuilder("clip_by_scalar_max").Input("x").Output("y").Build());
  }
  Maybe<Tensor> operator()(const std::shared_ptr<one::Tensor>& x, const Optional<Scalar>& min,
                           const Optional<Scalar>& max, bool inplace) const {
    CHECK_OR_RETURN(min.has_value() || max.has_value())
        << "Requires one of argument `min` and `max` at least in clip.";
    auto& attrs = THREAD_CACHED_MUTABLE_ATTR_MAP("floating_min", "integral_min", "floating_max",
                                                 "integral_max");
    if (IsFloatingDataType(x->dtype()->data_type())
        || x->dtype()->data_type() == DataType::kFloat16) {
      if (min.has_value()) {
        const auto& min_val = JUST(min);
        attrs.SetAttr<0>(min_val->As<double>());
        attrs.SetAttr<1>(static_cast<int64_t>(0));
      }
      if (max.has_value()) {
        const auto& max_val = JUST(max);
        attrs.SetAttr<2>(max_val->As<double>());
        attrs.SetAttr<3>(static_cast<int64_t>(0));
      }
    } else if (IsIntegralDataType(x->dtype()->data_type())) {
      if (min.has_value()) {
        const auto& min_val = JUST(min);
        attrs.SetAttr<0>(static_cast<double>(0));
        attrs.SetAttr<1>(min_val->As<int64_t>());
      }
      if (max.has_value()) {
        const auto& max_val = JUST(max);
        attrs.SetAttr<2>(static_cast<double>(0));
        attrs.SetAttr<3>(max_val->As<int64_t>());
      }
    } else {
      UNIMPLEMENTED_THEN_RETURN() << "Only support floating or integral data type.";
    }
    const OpExpr* op = nullptr;
    if (!min.has_value()) {
      op = clip_max_op_.get();
    } else if (!max.has_value()) {
      op = clip_min_op_.get();
    } else {
      op = clip_op_.get();
    }
    if (inplace) {
      JUST(CheckInplaceValid(x));
      std::shared_ptr<TensorTuple> outputs = std::make_shared<TensorTuple>(1);
      outputs->at(0) = x;
      if (x->requires_grad()) {
        JUST(OpInterpUtil::Dispatch(*op, {JUST(functional::Identity(x))}, outputs.get(), attrs));
      } else {
        JUST(OpInterpUtil::Dispatch(*op, {x}, outputs.get(), attrs));
      }
      return outputs->at(0);
    } else {
      return OpInterpUtil::Dispatch<Tensor>(*op, {x}, attrs);
    }
  }

 private:
  std::shared_ptr<OpExpr> clip_op_;
  std::shared_ptr<OpExpr> clip_min_op_;
  std::shared_ptr<OpExpr> clip_max_op_;
};

class ClampFunctor : public ClampBaseFunctor {
 public:
  Maybe<Tensor> operator()(const std::shared_ptr<one::Tensor>& x, const Optional<Scalar>& min,
                           const Optional<Scalar>& max) const {
    return ClampBaseFunctor::operator()(x, min, max, /* inplace=*/false);
  }
};

class ClampMinFunctor : public ClampBaseFunctor {
 public:
  Maybe<Tensor> operator()(const std::shared_ptr<one::Tensor>& x, const Scalar& min) const {
    return ClampBaseFunctor::operator()(x, min, NullOpt, /* inplace=*/false);
  }
};

class ClampMaxFunctor : public ClampBaseFunctor {
 public:
  Maybe<Tensor> operator()(const std::shared_ptr<one::Tensor>& x, const Scalar& max) const {
    return ClampBaseFunctor::operator()(x, NullOpt, max, /* inplace=*/false);
  }
};

class ClampInplaceFunctor : public ClampBaseFunctor {
 public:
  Maybe<Tensor> operator()(const std::shared_ptr<one::Tensor>& x, const Optional<Scalar>& min,
                           const Optional<Scalar>& max) const {
    return ClampBaseFunctor::operator()(x, min, max, /* inplace=*/true);
  }
};

class ClampMinInplaceFunctor : public ClampBaseFunctor {
 public:
  Maybe<Tensor> operator()(const std::shared_ptr<one::Tensor>& x, const Scalar& min) const {
    return ClampBaseFunctor::operator()(x, min, NullOpt, /* inplace=*/true);
  }
};

class ClampMaxInplaceFunctor : public ClampBaseFunctor {
 public:
  Maybe<Tensor> operator()(const std::shared_ptr<one::Tensor>& x, const Scalar& max) const {
    return ClampBaseFunctor::operator()(x, NullOpt, max, /* inplace=*/true);
  }
};

class ClipFunctor {
 public:
  Maybe<Tensor> operator()(const std::shared_ptr<one::Tensor>& x, const Optional<Scalar>& min,
                           const Optional<Scalar>& max) const {
    return Clamp(x, min, max);
  }
};

class ClipInplaceFunctor {
 public:
  Maybe<Tensor> operator()(const std::shared_ptr<one::Tensor>& x, const Optional<Scalar>& min,
                           const Optional<Scalar>& max) const {
    return ClampInplace(x, min, max);
  }
};
class SqrtSquareSumFunctor {
 public:
  SqrtSquareSumFunctor() {
    op_ = CHECK_JUST(one::OpBuilder("sqrt_square_sum").Input("x").Output("y").Build());
  }
  Maybe<Tensor> operator()(const std::shared_ptr<one::Tensor>& x) const {
    return OpInterpUtil::Dispatch<Tensor>(*op_, {x}, {});
  }

 private:
  std::shared_ptr<OpExpr> op_;
};

class VectorNormFunctor {
 public:
  VectorNormFunctor() {}
  Maybe<Tensor> operator()(const std::shared_ptr<one::Tensor>& x, const Scalar& ord,
                           const Optional<std::vector<int32_t>>& input_dim, const bool& keepdim,
                           const Optional<Symbol<DType>>& dtype) const {
    std::shared_ptr<one::Tensor> res;
    Symbol<DType> dtype_val;
    if (dtype) {
      dtype_val = JUST(dtype);
      if (!(dtype_val->data_type() == DataType::kFloat
            || dtype_val->data_type() == DataType::kDouble
            || dtype_val->data_type() == DataType::kFloat16
            || dtype_val->data_type() == DataType::kBFloat16)) {
        UNIMPLEMENTED_THEN_RETURN() << "linalg.vector_norm(): only supports floating point and "
                                       "complex dtypes, but got: Int.";
      }
    } else {
      if (!IsFloatingDataType(x->dtype()->data_type())) {
        UNIMPLEMENTED_THEN_RETURN() << "linalg.vector_norm(): only supports floating point and "
                                       "complex dtypes, but got: Int.";
      }
      dtype_val = x->dtype();
    }
    bool full_dim_flag = true;
    std::vector<int32_t> dim;
    if (!input_dim.has_value()) {
      std::vector<int32_t> reduce_axis(x->ndim());
      std::iota(reduce_axis.begin(), reduce_axis.end(), 0);
      dim = reduce_axis;
    } else {
      std::vector<int32_t> dim_check;
      dim_check = *JUST(input_dim);
      for (int i = 0; i < dim_check.size(); ++i) {
        if (dim_check[i] >= 0) {
          dim.emplace_back(dim_check[i]);
        } else {
          dim.emplace_back(dim_check[i] + x->ndim());
        }
        if (dim[i] != i) { full_dim_flag = false; }
      }
      if ((int)dim.size() < x->ndim()) { full_dim_flag = false; }
    }
    if (ord.IsIntegral() || ord.IsFloatingPoint()) {
      double ord_val = ord.As<double>();
      if (ord_val == 0) {
        res = JUST(ReduceSum(JUST(functional::NotEqualZero(x)), dim, keepdim));
      } else if (ord_val == INFINITY) {
        res = JUST(ReduceMax(JUST(Abs(x)), dim, keepdim));
      } else if (ord_val == -INFINITY) {
        res = JUST(ReduceMin(JUST(Abs(x)), dim, keepdim));
      } else if (ord_val == 2.0 && keepdim == false && full_dim_flag
                 && x->requires_grad() == false) {
        res = JUST(SqrtSquareSum(x));
      } else {
        res =
            JUST(ScalarPow(JUST(ReduceSum(JUST(ScalarPow(JUST(Abs(x)), ord, false)), dim, keepdim)),
                           Scalar(1.0) / ord, false));
      }
      res = JUST(Cast(res, dtype_val, /*pin_memory=*/false));
      return res;
    } else {
      UNIMPLEMENTED_THEN_RETURN()
          << "linalg_vector_norm(): argument 'ord' must be Number, not str.";
    }
  }
};

class ScalarVectorNormFunctor {
 public:
  ScalarVectorNormFunctor() {}
  Maybe<Tensor> operator()(const std::shared_ptr<one::Tensor>& x, const Scalar& ord,
                           const Scalar& input_dim, const bool& keepdim,
                           const Optional<Symbol<DType>>& dtype) const {
    if (dtype) {
      Symbol<DType> dtype_val = JUST(dtype);
      if (!(dtype_val->data_type() == DataType::kFloat
            || dtype_val->data_type() == DataType::kDouble
            || dtype_val->data_type() == DataType::kFloat16
            || dtype_val->data_type() == DataType::kBFloat16)) {
        UNIMPLEMENTED_THEN_RETURN() << "linalg.vector_norm(): only supports the float, double, "
                                       "cfloat and cdouble dtypes, but got: Int.";
      }
    } else {
      if (!IsFloatingDataType(x->dtype()->data_type())) {
        UNIMPLEMENTED_THEN_RETURN() << "linalg.vector_norm(): only supports the float, double, "
                                       "cfloat and cdouble dtypes, but got: Int.";
      }
    }
    if (input_dim.IsIntegral()) {
      std::vector<int32_t> dim(1, input_dim.As<int>());
      return functional::VectorNorm(x, ord, dim, keepdim, dtype);
    } else {
      UNIMPLEMENTED_THEN_RETURN() << "linalg.vector_norm(): only support int dim.";
    }
  }
};

class ScalarMatrixNormFunctor {
 public:
  ScalarMatrixNormFunctor() {}
  Maybe<Tensor> operator()(const std::shared_ptr<one::Tensor>& x, const Scalar& ord,
                           const std::vector<int32_t>& input_dim, const bool& keepdim,
                           const Optional<Symbol<DType>>& dtype) const {
    std::shared_ptr<one::Tensor> res;

    auto num_dims = x->ndim();
    auto axis = input_dim.size();
    CHECK_OR_RETURN(num_dims >= 2)
        << "linalg.matrix_norm(): input tensor must be a matrix or batch of matrices";
    CHECK_OR_RETURN(axis == 2 && input_dim[0] != input_dim[1])
        << "linalg.matrix_norm(): input_dim must be a 2-tuple of ints with different elements";

    Symbol<DType> dtype_val;
    if (dtype) {
      dtype_val = JUST(dtype);
      if (!(dtype_val->data_type() == DataType::kFloat
            || dtype_val->data_type() == DataType::kDouble
            || dtype_val->data_type() == DataType::kFloat16
            || dtype_val->data_type() == DataType::kBFloat16)) {
        UNIMPLEMENTED_THEN_RETURN() << "linalg.matrix_norm(): only supports the float, double, "
                                       "cfloat and cdouble dtypes, but got: Int.";
      }
    } else {
      if (!IsFloatingDataType(x->dtype()->data_type())) {
        UNIMPLEMENTED_THEN_RETURN() << "linalg.matrix_norm(): only supports the float, double, "
                                       "cfloat and cdouble dtypes, but got: Int.";
      }
      dtype_val = x->dtype();
    }
    std::vector<int32_t> dim_tmp;
    dim_tmp.reserve(axis);
    for (int i = 0; i < axis; ++i) {
      if (input_dim[i] >= 0) {
        dim_tmp.emplace_back(input_dim[i]);
      } else {
        dim_tmp.emplace_back(input_dim[i] + num_dims);
      }
    }
    std::vector<int32_t> dim(2);
    double ord_tmp = ord.As<double>();
    if (ord_tmp == INFINITY || ord_tmp == -INFINITY) {
      dim = dim_tmp;
      dim[0] = dim_tmp[1];
      dim[1] = dim_tmp[0];
    } else if (ord_tmp == 1 || ord_tmp == -1) {
      dim = dim_tmp;
    } else {
      UNIMPLEMENTED_THEN_RETURN()
          << "linalg.matrix_norm(): Only support INFINITY,-INFINITY,1 or -1 data type.";
    }

    if (dim[1] > dim[0] && keepdim == false) { dim[1] -= 1; }
    std::vector<int32_t> dim_tmp0_vec(1, dim[0]);
    std::vector<int32_t> dim_tmp1_vec(1, dim[1]);
    res = JUST(ReduceSum(JUST(Abs(x)), dim_tmp0_vec, keepdim));

    if (ord_tmp == INFINITY || ord_tmp == 1) {
      res = JUST(ReduceMax(res, dim_tmp1_vec, keepdim));
    } else if (ord_tmp == -INFINITY || ord_tmp == -1) {
      res = JUST(ReduceMin(res, dim_tmp1_vec, keepdim));
    }
    res = JUST(Cast(res, dtype_val, /*pin_memory=*/false));
    return res;
  }
};

class MatrixNormFunctor {
 public:
  MatrixNormFunctor() {}
  Maybe<Tensor> operator()(const std::shared_ptr<one::Tensor>& x, const std::string& ord,
                           const std::vector<int32_t>& input_dim, const bool& keepdim,
                           const Optional<Symbol<DType>>& dtype) const {
    std::shared_ptr<one::Tensor> res;
    Symbol<DType> dtype_val;
    if (dtype) {
      dtype_val = JUST(dtype);
      if (!(dtype_val->data_type() == DataType::kFloat
            || dtype_val->data_type() == DataType::kDouble
            || dtype_val->data_type() == DataType::kFloat16
            || dtype_val->data_type() == DataType::kBFloat16)) {
        UNIMPLEMENTED_THEN_RETURN() << "linalg.matrix_norm(): only supports the float, double, "
                                       "cfloat and cdouble dtypes, but got: Int.";
      }
    } else {
      if (!IsFloatingDataType(x->dtype()->data_type())) {
        UNIMPLEMENTED_THEN_RETURN() << "linalg.matrix_norm(): only supports the float, double, "
                                       "cfloat and cdouble dtypes, but got: Int.";
      }
      dtype_val = x->dtype();
    }
    auto num_dims = x->ndim();
    auto axis = input_dim.size();
    std::vector<int32_t> dim_tmp(axis);
    for (int i = 0; i < axis; ++i) {
      if (input_dim[i] >= 0) {
        dim_tmp[i] = input_dim[i];
      } else {
        dim_tmp[i] = input_dim[i] + num_dims;
      }
    }
    if (ord == "nuc") {
      UNIMPLEMENTED_THEN_RETURN() << "linalg.matrix_norm(): Not support ord is nuc.";
    } else if (ord == "fro") {
      res = JUST(Sqrt(JUST(ReduceSum(JUST(Square(x)), dim_tmp, keepdim))));
    } else {
      UNIMPLEMENTED_THEN_RETURN() << "linalg.matrix_norm(): could not convert string to float:"
                                  << ord;
    }
    res = JUST(Cast(res, dtype_val, /*pin_memory=*/false));
    return res;
  }
};

class NormFunctor {
 public:
  NormFunctor() {}
  Maybe<Tensor> operator()(const std::shared_ptr<one::Tensor>& x, const Optional<Scalar>& ord,
                           const Optional<std::vector<int32_t>>& input_dim, const bool& keepdim,
                           const Optional<Symbol<DType>>& dtype, const bool& for_norm) const {
    // If for_norm, the functor will be used to oneflow.norm.
    std::shared_ptr<one::Tensor> res;
    if (dtype) {
      Symbol<DType> dtype_val = JUST(dtype);
      if (!(dtype_val->data_type() == DataType::kFloat
            || dtype_val->data_type() == DataType::kDouble
            || dtype_val->data_type() == DataType::kFloat16
            || dtype_val->data_type() == DataType::kBFloat16)) {
        UNIMPLEMENTED_THEN_RETURN() << "linalg.norm(): only supports the float, double, cfloat and "
                                       "cdouble dtypes, but got: Int.";
      }
    } else {
      if (!IsFloatingDataType(x->dtype()->data_type())) {
        UNIMPLEMENTED_THEN_RETURN() << "linalg.norm(): only supports the float, double, cfloat and "
                                       "cdouble dtypes, but got: Int.";
      }
    }
    Scalar ord_sca;
    bool ord_type = false;
    if (ord.has_value()) {
      ord_type = (*JUST(ord)).IsIntegral();
      if (ord_type) {
        ord_sca = Scalar((*JUST(ord)).As<double>());
      } else {
        ord_sca = *JUST(ord);
      }
    }
    if (input_dim.has_value()) {
      auto axis = (*JUST(input_dim)).size();
      if (axis == 1) {
        Scalar ord_val;
        if (!ord.has_value()) {
          ord_val = Scalar(2.0);
        } else {
          ord_val = ord_sca;
        }
        res = JUST(VectorNorm(x, ord_val, input_dim, keepdim, dtype));
      } else if (axis > 2) {
        res = JUST(MatrixNorm(x, ord_sca, *JUST(input_dim), keepdim, dtype));
      } else if (axis == 2) {
        if (!ord.has_value()) {
          res = JUST(MatrixNorm(x, "fro", *JUST(input_dim), keepdim, dtype));
        } else {
          res = JUST(MatrixNorm(x, ord_sca, *JUST(input_dim), keepdim, dtype));
        }
      }
    } else {
      if (ord.has_value()) {
        CHECK_OR_RETURN(x->ndim() <= 2)
            << "linalg.norm(): input must be 1-D or 2-D when dim is None and ord is not None";
        if (ord_type) {
          const double ord_double = (*JUST(ord)).As<double>();
          if (for_norm && (ord_double >= 2 || ord_double <= -2)) {
            const int32_t num_axes = x->shape()->NumAxes();
            std::vector<int32_t> axes_vec(num_axes);
            std::iota(axes_vec.begin(), axes_vec.end(), 0);
            return ScalarPow(JUST(ReduceSum(JUST(ScalarPow(JUST(Abs(x)), ord_sca, false)), axes_vec,
                                            /*keepdims=*/false)),
                             1 / ord_double, false);
          }
        }
        if (x->ndim() == 1) {
          res = JUST(VectorNorm(x, ord_sca, input_dim, keepdim, dtype));
        } else {
          std::vector<int32_t> dim{0, 1};
          res = JUST(MatrixNorm(x, ord_sca, dim, keepdim, dtype));
        }
      } else {
        res = JUST(VectorNorm(x, Scalar(2.0), input_dim, keepdim, dtype));
      }
    }
    return res;
  }
};

class Norm2Functor {
 public:
  Norm2Functor() {}
  Maybe<Tensor> operator()(const std::shared_ptr<one::Tensor>& x, const std::string& ord,
                           const Optional<std::vector<int32_t>>& input_dim, const bool& keepdim,
                           const Optional<Symbol<DType>>& dtype) const {
    std::shared_ptr<one::Tensor> res;
    std::vector<int32_t> dim(x->ndim());
    std::iota(dim.begin(), dim.end(), 0);
    if (dtype) {
      Symbol<DType> dtype_val = JUST(dtype);
      if (!(dtype_val->data_type() == DataType::kFloat
            || dtype_val->data_type() == DataType::kDouble
            || dtype_val->data_type() == DataType::kFloat16
            || dtype_val->data_type() == DataType::kBFloat16)) {
        UNIMPLEMENTED_THEN_RETURN() << "linalg.norm(): only supports the float, double, cfloat and "
                                       "cdouble dtypes, but got: Int.";
      }
    } else {
      if (!IsFloatingDataType(x->dtype()->data_type())) {
        UNIMPLEMENTED_THEN_RETURN() << "linalg.norm(): only supports the float, double, cfloat and "
                                       "cdouble dtypes, but got: Int.";
      }
    }
    if (input_dim.has_value()) {
      res = JUST(MatrixNorm(x, ord, *JUST(input_dim), keepdim, dtype));
    } else {
      res = JUST(MatrixNorm(x, ord, dim, keepdim, dtype));
    }
    return res;
  }
};

class ScalarNormFunctor {
 public:
  ScalarNormFunctor() {}
  Maybe<Tensor> operator()(const std::shared_ptr<one::Tensor>& x, const Optional<Scalar>& ord,
                           const Scalar& input_dim, const bool& keepdim,
                           const Optional<Symbol<DType>>& dtype) const {
    if (dtype) {
      Symbol<DType> dtype_val = JUST(dtype);
      if (!(dtype_val->data_type() == DataType::kFloat
            || dtype_val->data_type() == DataType::kDouble
            || dtype_val->data_type() == DataType::kFloat16
            || dtype_val->data_type() == DataType::kBFloat16)) {
        UNIMPLEMENTED_THEN_RETURN() << "linalg.norm(): only supports the float, double, cfloat and "
                                       "cdouble dtypes, but got: Int.";
      }
    } else {
      if (!IsFloatingDataType(x->dtype()->data_type())) {
        UNIMPLEMENTED_THEN_RETURN() << "linalg.norm(): only supports the float, double, cfloat and "
                                       "cdouble dtypes, but got: Int.";
      }
    }
    if (input_dim.IsIntegral()) {
      std::vector<int32_t> dim(1, input_dim.As<int>());
      return functional::Norm(x, ord, dim, keepdim, dtype, /*for_norm=*/false);
    } else {
      UNIMPLEMENTED_THEN_RETURN() << "linalg_norm(): only supports int dim.";
    }
  }
};

class ScalarNorm2Functor {
 public:
  ScalarNorm2Functor() {}
  Maybe<Tensor> operator()(const std::shared_ptr<one::Tensor>& x, const std::string& ord,
                           const Scalar& input_dim, const bool& keepdim,
                           const Optional<Symbol<DType>>& dtype) const {
    if (dtype) {
      Symbol<DType> dtype_val = JUST(dtype);
      if (!(dtype_val->data_type() == DataType::kFloat
            || dtype_val->data_type() == DataType::kDouble
            || dtype_val->data_type() == DataType::kFloat16
            || dtype_val->data_type() == DataType::kBFloat16)) {
        UNIMPLEMENTED_THEN_RETURN() << "linalg.norm(): only supports the float, double, cfloat and "
                                       "cdouble dtypes, but got: Int.";
      }
    } else {
      if (!IsFloatingDataType(x->dtype()->data_type())) {
        UNIMPLEMENTED_THEN_RETURN() << "linalg.norm(): only supports the float, double, cfloat and "
                                       "cdouble dtypes, but got: Int.";
      }
    }
    if (input_dim.IsIntegral()) {
      std::vector<int32_t> dim(1, input_dim.As<int>());
      return functional::Norm(x, ord, dim, keepdim, dtype);
    } else {
      UNIMPLEMENTED_THEN_RETURN() << "linalg_norm(): only supports int dim.";
    }
  }
};

class InvFunctor {
 public:
  InvFunctor() { op_ = CHECK_JUST(one::OpBuilder("inv").Input("x").Output("y").Build()); }
  Maybe<Tensor> operator()(const std::shared_ptr<Tensor>& x) const {
    if (x->ndim() < 2) {
      return Error::RuntimeError() << "linalg.inv: The input tensor must be at least 2 dimensions.";
    }
    if (x->dim(x->ndim() - 1) != x->dim(x->ndim() - 2)) {
      return Error::RuntimeError() << "linalg.inv: A must be batches of square matrices, "
                                   << "but they are " << x->dim(x->ndim() - 2) << " by "
                                   << x->dim(x->ndim() - 1) << " matrices";
    }
    return OpInterpUtil::Dispatch<Tensor>(*op_, {x}, {});
  }

 private:
  std::shared_ptr<OpExpr> op_;
};

class ClampGradFunctor {
 public:
  ClampGradFunctor() {
    clip_op_ = CHECK_JUST(
        one::OpBuilder("clip_by_scalar_grad").Input("dy").Input("x").Output("dx").Build());
    clip_min_op_ = CHECK_JUST(
        one::OpBuilder("clip_by_scalar_min_grad").Input("dy").Input("x").Output("dx").Build());
    clip_max_op_ = CHECK_JUST(
        one::OpBuilder("clip_by_scalar_max_grad").Input("dy").Input("x").Output("dx").Build());
  }
  Maybe<Tensor> operator()(const std::shared_ptr<one::Tensor>& dy,
                           const std::shared_ptr<one::Tensor>& x, const Optional<Scalar>& min,
                           const Optional<Scalar>& max) const {
    CHECK_OR_RETURN(min.has_value() || max.has_value())
        << "Requires one of argument `min` and `max` at least in clip_grad.";
    auto& attrs = THREAD_CACHED_MUTABLE_ATTR_MAP("floating_min", "integral_min", "floating_max",
                                                 "integral_max");
    if (IsFloatingDataType(x->dtype()->data_type())) {
      if (min.has_value()) {
        const auto& min_val = JUST(min);
        attrs.SetAttr<0>(min_val->As<double>());
        attrs.SetAttr<1>(static_cast<int64_t>(0));
      }
      if (max.has_value()) {
        const auto& max_val = JUST(max);
        attrs.SetAttr<2>(max_val->As<double>());
        attrs.SetAttr<3>(static_cast<int64_t>(0));
      }
    } else if (IsIntegralDataType(x->dtype()->data_type())) {
      if (min.has_value()) {
        const auto& min_val = JUST(min);
        attrs.SetAttr<0>(static_cast<double>(0));
        attrs.SetAttr<1>(min_val->As<int64_t>());
      }
      if (max.has_value()) {
        const auto& max_val = JUST(max);
        attrs.SetAttr<2>(static_cast<double>(0));
        attrs.SetAttr<3>(max_val->As<int64_t>());
      }
    } else {
      UNIMPLEMENTED_THEN_RETURN() << "Only support floating or integral data type.";
    }
    const OpExpr* op = nullptr;
    if (!min.has_value()) {
      op = clip_max_op_.get();
    } else if (!max.has_value()) {
      op = clip_min_op_.get();
    } else {
      op = clip_op_.get();
    }
    return OpInterpUtil::Dispatch<Tensor>(*op, {dy, x}, attrs);
  }

 private:
  std::shared_ptr<OpExpr> clip_op_;
  std::shared_ptr<OpExpr> clip_min_op_;
  std::shared_ptr<OpExpr> clip_max_op_;
};

class SelectFunctor {
 public:
  SelectFunctor() = default;

  Maybe<Tensor> operator()(const std::shared_ptr<one::Tensor>& input, const int32_t& dim,
                           const int32_t& index) const {
    int32_t ndim = input->ndim();
    CHECK_OR_RETURN(ndim > 0) << "select() cannot be applied to a 0-dim tensor.";
    int32_t pos_dim = JUST(maybe_wrap_dim(dim, ndim));
    auto size = input->dim(pos_dim);
    CHECK_OR_RETURN((index >= -size) && (index < size))
        << "Index out of range (expected to be in range of [" << -size << "," << size - 1
        << "], but got " << index << ")";
    int32_t pos_index = index >= 0 ? index : index + size;

    std::vector<int64_t> sizes(input->shape()->dim_vec().begin(), input->shape()->dim_vec().end());
    const auto& stride = *JUST(input->stride());
    std::vector<int64_t> strides(stride.begin(), stride.end());
    auto storage_offset = JUST(input->storage_offset()) + pos_index * strides[pos_dim];

    sizes.erase(sizes.begin() + pos_dim);
    strides.erase(strides.begin() + pos_dim);

    return AsStrided(input, sizes, strides, storage_offset);
  }
};

class SelectTopNFunctor {
 public:
  SelectTopNFunctor() { op_ = CHECK_JUST(one::SelectTopNOpExpr::New()); }

  Maybe<TensorTuple> operator()(const TensorTuple& inputs, int32_t n) const {
    auto& attrs = THREAD_CACHED_MUTABLE_ATTR_MAP("top_n");
    attrs.SetAllAttrs(n);
    std::vector<bool> require_grad(n);
    for (int i = 0; i < n; ++i) { require_grad[i] = JUST(VectorAt(inputs, i))->requires_grad(); }
    const auto& output = JUST(OpInterpUtil::Dispatch<one::TensorTuple>(*op_, inputs, attrs));
    for (int i = 0; i < output->size(); ++i) {
      (*output)[i]->set_is_leaf(false);
      JUST((*output)[i]->set_requires_grad(require_grad[i]));
    }
    return output;
  }

 private:
  std::shared_ptr<OpExpr> op_;
};

class MinimumFunctor {
 public:
  MinimumFunctor() {
    elementwise_minimum_op_ =
        CHECK_JUST(one::OpBuilder("elementwise_minimum").Input("x").Input("y").Output("z").Build());
    broadcast_minimum_op_ =
        CHECK_JUST(one::OpBuilder("broadcast_minimum").Input("x").Input("y").Output("z").Build());
  }

  Maybe<Tensor> operator()(const std::shared_ptr<one::Tensor>& x,
                           const std::shared_ptr<one::Tensor>& y) const {
    auto tensor_x = x;
    auto tensor_y = y;
    JUST(CastDeviceForCPUScalarTensor(tensor_x, tensor_y, /*inplace=*/false));
    TensorProcessor tensor_processor;
    JUST(tensor_processor.PromoteInputsToCommonDtype(true).AddInputs({tensor_x, tensor_y}).Apply());
    TensorTuple input_tuple = JUST(tensor_processor.GetInputs());
    if (*x->shape() == *y->shape()) {
      return OpInterpUtil::Dispatch<Tensor>(*elementwise_minimum_op_,
                                            {input_tuple[0], input_tuple[1]});
    } else {
      return OpInterpUtil::Dispatch<Tensor>(*broadcast_minimum_op_,
                                            {input_tuple[0], input_tuple[1]});
    }
  }

 private:
  std::shared_ptr<OpExpr> elementwise_minimum_op_;
  std::shared_ptr<OpExpr> broadcast_minimum_op_;
};

class MaximumFunctor {
 public:
  MaximumFunctor() {
    elementwise_maximum_op_ =
        CHECK_JUST(one::OpBuilder("elementwise_maximum").Input("x").Input("y").Output("z").Build());
    broadcast_maximum_op_ =
        CHECK_JUST(one::OpBuilder("broadcast_maximum").Input("x").Input("y").Output("z").Build());
  }

  Maybe<Tensor> operator()(const std::shared_ptr<one::Tensor>& x,
                           const std::shared_ptr<one::Tensor>& y) const {
    auto tensor_x = x;
    auto tensor_y = y;
    JUST(CastDeviceForCPUScalarTensor(tensor_x, tensor_y, /*inplace=*/false));
    TensorProcessor tensor_processor;
    JUST(tensor_processor.PromoteInputsToCommonDtype(true).AddInputs({tensor_x, tensor_y}).Apply());
    TensorTuple input_tuple = JUST(tensor_processor.GetInputs());
    if (*x->shape() == *y->shape()) {
      return OpInterpUtil::Dispatch<Tensor>(*elementwise_maximum_op_,
                                            {input_tuple[0], input_tuple[1]});
    } else {
      return OpInterpUtil::Dispatch<Tensor>(*broadcast_maximum_op_,
                                            {input_tuple[0], input_tuple[1]});
    }
  }

 private:
  std::shared_ptr<OpExpr> elementwise_maximum_op_;
  std::shared_ptr<OpExpr> broadcast_maximum_op_;
};

class ScalarLogicalBaseFunctor {
 public:
  explicit ScalarLogicalBaseFunctor(std::string op_name) {
    op_ = CHECK_JUST(one::OpBuilder(op_name).Input("in").Output("out").Build());
  }
  virtual ~ScalarLogicalBaseFunctor() = default;
  Maybe<Tensor> operator()(const std::shared_ptr<one::Tensor>& x, const Scalar& scalar) const {
    TensorProcessor tensor_processor;
    Symbol<DType> lowest_dtype;

    auto& attrs = THREAD_CACHED_MUTABLE_ATTR_MAP("float_operand", "has_float_operand",
                                                 "int_operand", "has_int_operand");
    if (scalar.IsFloatingPoint()) {
      attrs.SetAllAttrs(scalar.As<double>(), true, NullOpt, false);
      // Only promote type to Float32 when tensor is Int type but scalar is float type.
      if (DType::priority_order[x->dtype()->data_type()]
          < DType::priority_order[DType::Float16()->data_type()]) {
        lowest_dtype = DType::Float();
      } else {
        lowest_dtype = x->dtype();
      }
    } else if (scalar.IsIntegral() || scalar.IsBool()) {
      attrs.SetAllAttrs(NullOpt, false, scalar.As<int64_t>(), true);
      // Only promote type to Int64 when tensor is Bool type but scalar is int type.
      if (DType::priority_order[x->dtype()->data_type()]
          == DType::priority_order[DType::Bool()->data_type()]) {
        lowest_dtype = DType::Int64();
      } else {
        lowest_dtype = x->dtype();
      }
    } else {
      UNIMPLEMENTED_THEN_RETURN() << "The scalar in " << op_->op_type_name()
                                  << " should be float or int.";
    }
    JUST(tensor_processor.AddInputs({x}, lowest_dtype).Apply());
    TensorTuple casted_vec = JUST(tensor_processor.GetInputs());

    return OpInterpUtil::Dispatch<Tensor>(*op_, {casted_vec}, attrs);
  }

 private:
  std::shared_ptr<OpExpr> op_;
};

class ScalarLogicalEqualFunctor : public ScalarLogicalBaseFunctor {
 public:
  ScalarLogicalEqualFunctor() : ScalarLogicalBaseFunctor(/*op_name=*/"scalar_logical_equal") {}
};

// (scalar == x) = (x == scalar)
class ScalarLogicalEqual2Functor {
 public:
  Maybe<Tensor> operator()(const Scalar& scalar, const std::shared_ptr<one::Tensor>& x) const {
    return ScalarLogicalEqual(x, scalar);
  }
};

class ScalarLogicalNotEqualFunctor : public ScalarLogicalBaseFunctor {
 public:
  ScalarLogicalNotEqualFunctor()
      : ScalarLogicalBaseFunctor(/*op_name=*/"scalar_logical_not_equal") {}
};

// (scalar != x) = (x != scalar)
class ScalarLogicalNotEqual2Functor {
 public:
  Maybe<Tensor> operator()(const Scalar& scalar, const std::shared_ptr<one::Tensor>& x) const {
    return ScalarLogicalNotEqual(x, scalar);
  }
};

class ScalarLogicalGreaterFunctor : public ScalarLogicalBaseFunctor {
 public:
  ScalarLogicalGreaterFunctor() : ScalarLogicalBaseFunctor(/*op_name=*/"scalar_logical_greater") {}
};

// (scalar > x) = (x < scalar)
class ScalarLogicalGreater2Functor {
 public:
  Maybe<Tensor> operator()(const Scalar& scalar, const std::shared_ptr<one::Tensor>& x) const {
    return ScalarLogicalLess(x, scalar);
  }
};

class ScalarLogicalGreaterEqualFunctor : public ScalarLogicalBaseFunctor {
 public:
  ScalarLogicalGreaterEqualFunctor()
      : ScalarLogicalBaseFunctor(/*op_name=*/"scalar_logical_greater_equal") {}
};

// (scalar >= x) = (x <= scalar)
class ScalarLogicalGreaterEqual2Functor {
 public:
  Maybe<Tensor> operator()(const Scalar& scalar, const std::shared_ptr<one::Tensor>& x) const {
    return ScalarLogicalLessEqual(x, scalar);
  }
};

class ScalarLogicalLessFunctor : public ScalarLogicalBaseFunctor {
 public:
  ScalarLogicalLessFunctor() : ScalarLogicalBaseFunctor(/*op_name=*/"scalar_logical_less") {}
};

// (scalar < x) = (x > scalar)
class ScalarLogicalLess2Functor {
 public:
  Maybe<Tensor> operator()(const Scalar& scalar, const std::shared_ptr<one::Tensor>& x) const {
    return ScalarLogicalGreater(x, scalar);
  }
};

class ScalarLogicalLessEqualFunctor : public ScalarLogicalBaseFunctor {
 public:
  ScalarLogicalLessEqualFunctor()
      : ScalarLogicalBaseFunctor(/*op_name=*/"scalar_logical_less_equal") {}
};

// (scalar <= x) = (x >= scalar)
class ScalarLogicalLessEqual2Functor {
 public:
  Maybe<Tensor> operator()(const Scalar& scalar, const std::shared_ptr<one::Tensor>& x) const {
    return ScalarLogicalGreaterEqual(x, scalar);
  }
};

class ScalarLogicalAndFunctor : public ScalarLogicalBaseFunctor {
 public:
  ScalarLogicalAndFunctor() : ScalarLogicalBaseFunctor(/*op_name=*/"scalar_logical_and") {}
};

// (scalar && x) = (x && scalar)
class ScalarLogicalAnd2Functor {
 public:
  Maybe<Tensor> operator()(const Scalar& scalar, const std::shared_ptr<one::Tensor>& x) const {
    return ScalarLogicalAnd(x, scalar);
  }
};

class ScalarLogicalOrFunctor : public ScalarLogicalBaseFunctor {
 public:
  ScalarLogicalOrFunctor() : ScalarLogicalBaseFunctor(/*op_name=*/"scalar_logical_or") {}
};

// (scalar || x) = (x || scalar)
class ScalarLogicalOr2Functor {
 public:
  Maybe<Tensor> operator()(const Scalar& scalar, const std::shared_ptr<one::Tensor>& x) const {
    return ScalarLogicalOr(x, scalar);
  }
};

class ScalarLogicalXorFunctor : public ScalarLogicalBaseFunctor {
 public:
  ScalarLogicalXorFunctor() : ScalarLogicalBaseFunctor(/*op_name=*/"scalar_logical_xor") {}
};

// (scalar ^ x) = (x ^ scalar)
class ScalarLogicalXor2Functor {
 public:
  Maybe<Tensor> operator()(const Scalar& scalar, const std::shared_ptr<one::Tensor>& x) const {
    return ScalarLogicalXor(x, scalar);
  }
};

class StandardDeviationFunctor {
 public:
  Maybe<Tensor> operator()(const std::shared_ptr<Tensor>& input,
                           const Optional<std::vector<int32_t>>& dim,
                           const Optional<bool>& unbiased, const Optional<bool>& keepdim) const {
    std::vector<int32_t> axis;
    if (!dim) {
      for (int i = 0; i < input->ndim(); i++) { axis.emplace_back(i); }
    } else {
      axis = *JUST(CheckAxis(*JUST(dim), input->ndim()));
    }
    bool unbias = true;
    bool keepdims = false;
    if (unbiased.has_value()) { unbias = JUST(unbiased); }
    if (keepdim.has_value()) { keepdims = JUST(keepdim); }

    if (axis.size() == 0) {
      return functional::Constant(*input->shape(), Scalar(0), *input->dtype(), NullOpt);
    }

    int32_t reduce_count = 1;
    if (axis.size() == 1) {
      reduce_count *= input->shape()->At(axis[0]);
    } else {
      for (int i = 0; i < axis.size(); ++i) { reduce_count *= input->shape()->At(axis[i]); }
    }

    bool is_double = input->dtype()->data_type() == DataType::kDouble;
    if (is_double) {
      const auto& sum = JUST(functional::ScalarDiv(
          JUST(functional::ReduceSum(JUST(functional::Square(input)), axis, keepdims)),
          Scalar((double)reduce_count)));
      const auto& square = JUST(functional::Square(JUST(functional::ScalarDiv(
          JUST(functional::ReduceSum(input, axis, keepdims)), Scalar((double)reduce_count)))));
      const auto& sub = JUST(functional::Sub(sum, square, /*alpha=*/1.0, /*inplace=*/false));
      if (unbias) {
        return functional::Sqrt(JUST(functional::ScalarMul(
            sub, Scalar((double)reduce_count / (double)(reduce_count - 1)), false)));
      }
      /*
      According to the std calculation formula,
      StandardDeviation = \sqrt {\frac {\sum _ {i=1}^ {N}X_ {i}^ {2}}{N}  -  \mu ^ {2}}
        = \sqrt{\frac {1}{N}\sum _ {i=1}^ {n} (x_ {i}-\mu )^ {2}  -\frac {1}{N}  N \mu ^ {2}}
        = \sqrt{\frac {\sum _ {i=1}^ {N}X_ {i}^ {2}}{N}  -  \mu ^ {2}}

      when we are in the last sqrt,
      if the value in the radical is <= 0, it may cause the result gradient to appear
      undefined(nan), which is normal. In this case, the gradient of ours and pytorch are different.
      Use abs(absolute value) can keep it consistent with pytorch:

      const auto& abs = JUST(functional::Abs(sub));
      return functional::Sqrt(abs);
      */
      // const auto& abs = JUST(functional::Abs(sub));
      // return functional::Sqrt(abs);
      return functional::Sqrt(sub);
    } else {
      //  If input tensor's dtype is float32, than cast it to double dtype,
      //  because float dtype has accuracy problem in float dtype, see:
      //  https://github.com/Oneflow-Inc/oneflow/issues/6526
      const auto& double_input =
          JUST(functional::Cast(input, DType::Double(), /*pin_memory=*/false));
      const auto& sum = JUST(functional::ScalarDiv(
          JUST(functional::ReduceSum(JUST(functional::Square(double_input)), axis, keepdims)),
          Scalar((double)reduce_count)));
      const auto& square = JUST(functional::Square(
          JUST(functional::ScalarDiv(JUST(functional::ReduceSum(double_input, axis, keepdims)),
                                     Scalar((double)reduce_count)))));
      const auto& sub = JUST(functional::Sub(sum, square, /*alpha=*/1.0, /*inplace=*/false));
      if (unbias) {
        return functional::Cast(
            JUST(functional::Sqrt(JUST(functional::ScalarMul(
                sub, Scalar((double)reduce_count / (double)(reduce_count - 1)), false)))),
            input->dtype(), /*pin_memory=*/false);
      }
      return functional::Cast(JUST(functional::Sqrt(sub)), input->dtype(), /*pin_memory=*/false);
    }
  }
};

class VarianceFunctor {
 public:
  VarianceFunctor() {
    op_ = CHECK_JUST(one::OpBuilder("var").Input("input").Output("output").Build());
  }
  Maybe<Tensor> operator()(const std::shared_ptr<Tensor>& input,
                           const Optional<std::vector<int32_t>>& dim,
                           const Optional<bool>& unbiased, const Optional<bool>& keepdim) const {
    if (!(IsFloatingDataType(input->dtype()->data_type())
          || IsHalfDataType(input->dtype()->data_type()))) {
      return Error::RuntimeError() << "var only support floating point dtypes";
    }
    std::vector<int32_t> axis;
    const int ndim = input->ndim();
    axis.reserve(ndim);
    if (!dim) {
      for (int i = 0; i < ndim; i++) { axis.emplace_back(i); }
    } else {
      std::vector<int32_t>& dims = *JUST(dim);
      JUST(maybe_wrap_dim(dims.size(), ndim));  // only check validation
      std::sort(dims.begin(), dims.end());
      axis.assign(dims.begin(), dims.end());
    }
    for (size_t i = 0; i < axis.size(); i++) {
      if (axis[i] < 0) { axis[i] += ndim; }
    }
    auto& attrs = THREAD_CACHED_MUTABLE_ATTR_MAP("unbiased", "keepdim", "dim", "dtype");
    attrs.SetAllAttrs(unbiased, keepdim, axis, input->dtype()->data_type());
    return OpInterpUtil::Dispatch<Tensor>(*op_, {input}, attrs);
  }

 private:
  std::shared_ptr<OpExpr> op_;
};

class RMSLayerNormalizationFunctor {
 public:
  Maybe<Tensor> operator()(const std::shared_ptr<Tensor>& hidden_states,
                           const std::shared_ptr<Tensor>& weight,
                           const float& variance_epsilon) const {
    std::shared_ptr<Tensor> cast_hidden_states = hidden_states;
    if (hidden_states->dtype() != DType::Float()) {
      cast_hidden_states =
          JUST(functional::Cast(hidden_states, DType::Float(), /*pin_memory=*/false));
    }
    std::shared_ptr<Tensor> normalized_hidden_states = JUST(functional::Mul(
        cast_hidden_states, JUST(functional::Rsqrt(JUST(functional::ScalarAdd(
                                JUST(functional::ReduceMean(JUST(Square(hidden_states)),
                                                            std::vector<int32_t>{-1}, true)),
                                Scalar(variance_epsilon), 1.0, false))))));
    if (weight->dtype() == DType::Float16()) {
      normalized_hidden_states =
          JUST(functional::Cast(normalized_hidden_states, weight->dtype(), /*pin_memory=*/false));
    }
    return JUST(functional::Mul(normalized_hidden_states, weight));
  }
};

class DotFunctor {
 public:
  DotFunctor() {
    op_ = CHECK_JUST(one::OpBuilder("dot").Input("x").Input("y").Output("out").Build());
  }
  Maybe<Tensor> operator()(const std::shared_ptr<one::Tensor>& input,
                           const std::shared_ptr<one::Tensor>& other) const {
    return OpInterpUtil::Dispatch<Tensor>(*op_, {input, other});
  }

 private:
  std::shared_ptr<OpExpr> op_;
};
class MovedimVecFunctor {
 public:
  MovedimVecFunctor() = default;
  static Maybe<void> CheckNoRepeat(const std::vector<int32_t>& perm, std::vector<int32_t>& perm_out,
                                   int32_t ndim, const std::string& desc) {
    std::vector<bool> is_used(ndim, false);
    FOR_RANGE(size_t, i, 0, perm.size()) {
      int32_t item = perm[i];
      item = JUST(maybe_wrap_dim(item, ndim));
      CHECK_EQ_OR_RETURN(is_used[item], false) << "repeated dim in " << desc;

      is_used[item] = true;
      perm_out[i] = item;
    }
    return Maybe<void>::Ok();
  }

  Maybe<Tensor> operator()(const std::shared_ptr<one::Tensor>& input,
                           const std::vector<int32_t>& source,
                           const std::vector<int32_t>& destination) const {
    int32_t ndim = input->ndim();
    int32_t dim = source.size();

    CHECK_EQ_OR_RETURN(source.size(), destination.size())
        << "movedim: Invalid source or destination dims: source (" << source.size()
        << " dims ) should contain the same number of dims as destination (" << destination.size()
        << " dims)";

    std::vector<int32_t> source_nopeat(dim);
    std::vector<int32_t> destination_nopeat(dim);

    JUST(CheckNoRepeat(source, source_nopeat, ndim, "source"));
    JUST(CheckNoRepeat(destination, destination_nopeat, ndim, "destination"));

    std::vector<int32_t> order(ndim);
    std::vector<int32_t> source_dims(ndim);
    std::vector<int32_t> destination_dims(ndim);

    std::iota(source_dims.begin(), source_dims.end(), 0);
    std::iota(destination_dims.begin(), destination_dims.end(), 0);

    FOR_RANGE(size_t, i, 0, dim) {
      order[destination_nopeat[i]] = source_nopeat[i];
      source_dims[source_nopeat[i]] = -1;
      destination_dims[destination_nopeat[i]] = -1;
    }

    std::remove(source_dims.begin(), source_dims.end(), -1);
    std::remove(destination_dims.begin(), destination_dims.end(), -1);

    int64_t rest_dim = ndim - dim;
    FOR_RANGE(size_t, i, 0, rest_dim) { order[destination_dims[i]] = source_dims[i]; }

    return Transpose(input, order);
  }
};

class MovedimIntFunctor {
 public:
  MovedimIntFunctor() = default;
  Maybe<Tensor> operator()(const std::shared_ptr<one::Tensor>& input, const int32_t& source,
                           const int32_t& destination) const {
    std::vector<int32_t> src{source};
    std::vector<int32_t> dest{destination};
    return MovedimVec(input, src, dest);
  }
};

class TensorSplitVecFunctor {
 public:
  TensorSplitVecFunctor() = default;
  Maybe<TensorTuple> operator()(const std::shared_ptr<one::Tensor>& input,
                                const std::vector<int32_t>& indices_or_sections,
                                const int32_t& dim) const {
    int32_t ndim = input->ndim();
    int32_t pos_dim = JUST(maybe_wrap_dim(dim, ndim));

    std::vector<int64_t> start(ndim, 0);
    std::vector<int64_t> stop(ndim);
    std::vector<int64_t> step(ndim, 1);
    for (int32_t i = 0; i < ndim; i++) { stop[i] = input->dim(i); }

    int32_t num_indices = indices_or_sections.size();
    TensorTuple output(num_indices + 1);
    for (int32_t i = 0; i < num_indices; i++) {
      int32_t end_idx = indices_or_sections[i];
      stop[pos_dim] = end_idx;
      output[i] = JUST(Slice(input, start, stop, step, /*enable_view_slice=*/false));
      start[pos_dim] = end_idx;
    }
    stop[pos_dim] = input->shape()->At(pos_dim);
    output[num_indices] = JUST(Slice(input, start, stop, step, /*enable_view_slice=*/false));

    return output;
  }
};

class TensorSplitIntFunctor {
 public:
  TensorSplitIntFunctor() = default;
  Maybe<TensorTuple> operator()(const std::shared_ptr<one::Tensor>& input,
                                const int32_t& indices_or_sections, const int32_t& dim) const {
    int32_t ndim = input->ndim();
    int32_t pos_dim = JUST(maybe_wrap_dim(dim, ndim));
    CHECK_OR_RETURN(indices_or_sections > 0)
        << "number of sections must be larger than 0, got ," << indices_or_sections << ");";

    const auto dim_size = input->dim(pos_dim);
    int64_t min_split_size = dim_size / indices_or_sections;
    int64_t num_splits_one_extra = dim_size % indices_or_sections;

    std::vector<int64_t> start(ndim, 0);
    std::vector<int64_t> stop(ndim);
    std::vector<int64_t> step(ndim, 1);
    for (int32_t i = 0; i < ndim; i++) { stop[i] = input->dim(i); }
    stop[pos_dim] = 0;

    TensorTuple output(indices_or_sections);
    for (int32_t i = 0; i < indices_or_sections; i++) {
      int64_t split_size = (i < num_splits_one_extra) ? (min_split_size + 1) : min_split_size;
      stop[pos_dim] += split_size;
      output[i] = JUST(Slice(input, start, stop, step, /*enable_view_slice=*/false));
      start[pos_dim] += split_size;
    }

    return output;
  }
};

class HsplitIntFunctor {
 public:
  HsplitIntFunctor() = default;
  Maybe<TensorTuple> operator()(const std::shared_ptr<one::Tensor>& input,
                                const int32_t& indices_or_sections) const {
    int32_t ndim = input->ndim();
    CHECK_OR_RETURN(ndim >= 1)
        << "flow.hsplit requires a tensor with at least 1 dimension, but got a tensor with " << ndim
        << " dimensions!";
    CHECK_OR_RETURN(indices_or_sections > 0) << "indices_or_sections must greater than 0";
    int32_t dim = (ndim == 1) ? 0 : 1;
    CHECK_OR_RETURN(input->dim(dim) % indices_or_sections == 0)
        << "flow.hsplit attempted to split along dimension " << dim
        << ", but the size of the dimension " << input->shape()->At(dim)
        << " is not divisible by the split_size " << indices_or_sections << "!";
    return TensorSplitInt(input, indices_or_sections, dim);
  }
};

class HsplitVecFunctor {
 public:
  HsplitVecFunctor() = default;
  Maybe<TensorTuple> operator()(const std::shared_ptr<one::Tensor>& input,
                                const std::vector<int32_t>& indices_or_sections) const {
    int32_t ndim = input->ndim();
    CHECK_OR_RETURN(ndim >= 1)
        << "flow.hsplit requires a tensor with at least 1 dimension, but got a tensor with " << ndim
        << " dimensions!";
    int32_t dim = (ndim == 1) ? 0 : 1;
    return TensorSplitVec(input, indices_or_sections, dim);
  }
};

class VsplitIntFunctor {
 public:
  VsplitIntFunctor() = default;
  Maybe<TensorTuple> operator()(const std::shared_ptr<one::Tensor>& input,
                                const int32_t& indices_or_sections) const {
    int32_t ndim = input->ndim();
    CHECK_OR_RETURN(ndim >= 2)
        << "flow.vsplit requires a tensor with at least 2 dimension, but got a tensor with " << ndim
        << " dimensions!";
    CHECK_OR_RETURN(indices_or_sections > 0) << "indices_or_sections must greater than 0";
    CHECK_OR_RETURN(input->dim(0) % indices_or_sections == 0)
        << "flow.vsplit attempted to split along dimension " << 0
        << ", but the size of the dimension " << input->dim(0)
        << " is not divisible by the split_size " << indices_or_sections << "!";
    return TensorSplitInt(input, indices_or_sections, 0);
  }
};

class VsplitVecFunctor {
 public:
  VsplitVecFunctor() = default;
  Maybe<TensorTuple> operator()(const std::shared_ptr<one::Tensor>& input,
                                const std::vector<int32_t>& indices_or_sections) const {
    int32_t ndim = input->ndim();
    CHECK_OR_RETURN(ndim >= 2)
        << "flow.vsplit requires a tensor with at least 1 dimension, but got a tensor with " << ndim
        << " dimensions!";
    return TensorSplitVec(input, indices_or_sections, 0);
  }
};

class ErfinvFunctor {
 public:
  ErfinvFunctor() { op_ = CHECK_JUST(one::OpBuilder("erfinv").Input("x").Output("y").Build()); }
  Maybe<Tensor> operator()(const std::shared_ptr<one::Tensor>& x) const {
    return OpInterpUtil::Dispatch<one::Tensor>(*op_, {x}, {});
  }

 private:
  std::shared_ptr<OpExpr> op_;
};

class ErfinvInplaceFunctor {
 public:
  ErfinvInplaceFunctor() {
    op_ = CHECK_JUST(one::OpBuilder("erfinv").Input("x").Output("y").Build());
  }
  Maybe<Tensor> operator()(const std::shared_ptr<one::Tensor>& x) const {
    JUST(CheckInplaceValid(x));
    std::shared_ptr<TensorTuple> outputs = std::make_shared<TensorTuple>(1);
    outputs->at(0) = x;
    JUST(OpInterpUtil::Dispatch(*op_, {x}, outputs.get(), {}));
    return outputs->at(0);
  }

 private:
  std::shared_ptr<OpExpr> op_;
};

class GeluWithApproximateFunctor {
 public:
  Maybe<Tensor> operator()(const std::shared_ptr<one::Tensor>& x,
                           const std::string& approximate) const {
    if (approximate != "none" && approximate != "tanh") {
      return Error::RuntimeError() << "the approximate argument should be 'none' or 'tanh'";
    }
    if (approximate == "tanh") { return FastGelu(x); }
    return Gelu(x);
  }
};

class CumBaseFunctor {
 public:
  explicit CumBaseFunctor(std::string op_name) {
    op_ = CHECK_JUST(one::OpBuilder(op_name).Input("x").Output("y").Build());
  }
  Maybe<Tensor> operator()(const std::shared_ptr<one::Tensor>& input, int64_t dim,
                           const Optional<Symbol<DType>>& dtype) const {
    auto ndim = input->ndim();
    dim = JUST(maybe_wrap_dim(dim, ndim));

    auto& attrs = THREAD_CACHED_MUTABLE_ATTR_MAP("dim");
    attrs.SetAllAttrs(dim);
    TensorProcessor tensor_processor;
    if (dtype) {
      JUST(tensor_processor.AddInputs({input}, JUST(dtype)).Apply());
    } else {
      JUST(tensor_processor.AddInputs({input}, DType::Int64()).Apply());
    }
    TensorTuple input_tuple = JUST(tensor_processor.GetInputs());
    return OpInterpUtil::Dispatch<Tensor>(*op_, input_tuple, attrs);
  }

 private:
  std::shared_ptr<OpExpr> op_;
};

class CumsumFunctor : public CumBaseFunctor {
 public:
  CumsumFunctor() : CumBaseFunctor("cumsum") {}
};

class CumProdFunctor : public CumBaseFunctor {
 public:
  CumProdFunctor() : CumBaseFunctor("cumprod") {}
};

class CumGradBaseFunctor {
 protected:
  std::shared_ptr<OpExpr> op_;
};

class CumProdGradFunctor : public CumGradBaseFunctor {
 public:
  CumProdGradFunctor() {
    op_ = CHECK_JUST(one::OpBuilder("cumprod_grad")
                         .Input("dy")
                         .Input("output")
                         .Input("input")
                         .Output("dx")
                         .Build());
  }
  Maybe<Tensor> operator()(const std::shared_ptr<one::Tensor>& dy,
                           const std::shared_ptr<one::Tensor>& y,
                           const std::shared_ptr<one::Tensor>& x, int64_t dim) const {
    // No need to check dim validation here, while CumProdFunctor handled already
    auto& attrs = THREAD_CACHED_MUTABLE_ATTR_MAP("dim");
    attrs.SetAllAttrs(dim);
    return OpInterpUtil::Dispatch<Tensor>(*op_, {dy, y, x}, attrs);
  }
};

// NOTE(Liang Depeng): The implementation of sumproduct_pair are mostly taken from pytorch.
//                     For more details pls refer to:
//                     https://github.com/pytorch/pytorch/blob/master/aten/src/ATen/native/Linear.cpp#L65

// sumproduct_pair computes `(left*right).sum(sumdims)` by means of permutation and
// batch matrix multiplication
// its main purpose is to provide a pairwise reduction for einsum
static Maybe<one::Tensor> sumproduct_pair(const std::shared_ptr<one::Tensor>& left_,
                                          const std::shared_ptr<one::Tensor>& right_,
                                          const std::vector<int32_t>& sum_dims_, bool keepdim) {
  // assumes that tensors have been pre-unsqueezed (so that all dimensions match - after
  // broadcasting) but makes no other assumptions on the order of dimensions
  CHECK_OR_RETURN(left_->ndim() == right_->ndim()) << "number of dimensions must match";
  if (sum_dims_.size() == 0) return functional::Mul(left_, right_);
  int64_t dim = left_->ndim();

  constexpr size_t dim_bitset_size = 64;
  CHECK_OR_RETURN(dim <= (int64_t)dim_bitset_size)
      << "only tensors with up to " << dim_bitset_size << " dims are supported";
  std::bitset<dim_bitset_size> sum_dims;
  for (int i = 0; i < sum_dims_.size(); ++i) {
    size_t d = sum_dims_[i];
    CHECK_OR_RETURN(!sum_dims[d]) << "dim " << d << " appears multiple times in the list of dims";
    sum_dims[d] = true;
  }

  // dimensions that will be part of the output (i.e. not summed over) in three vectors
  // dims in lro appear in left, right and output, similarly lo: left and output, ro: right and
  // output also the sizes are kept track of for reshaping
  std::vector<int32_t> lro, lo, ro;
  int32_t lro_size = 1, lo_size = 1, ro_size = 1, sum_size = 1;
  std::shared_ptr<one::Tensor> left = left_;
  std::shared_ptr<one::Tensor> right = right_;
  for (int i = 0; i < dim; ++i) {
    auto sl = left->shape()->At(i) > 1;
    auto sr = right->shape()->At(i) > 1;
    if (sum_dims[i]) {  // first dimensions that will be summed over after multiplication
      if (sl && sr) {   // dimensions nontrivially in both left and right must be of the same size
        CHECK_OR_RETURN(left->shape()->At(i) == right->shape()->At(i))
            << "non-broadcast dimensions must match";
        sum_size *= left->shape()->At(i);
      } else if (sl) {  // if it is only in one of left and right, we can sum right away
        left = JUST(functional::ReduceSum(left, {i}, true));
      } else if (sr) {
        right = JUST(functional::ReduceSum(right, {i}, true));
      }
    } else if (sl && sr) {  // now deal with dimensions  dimensions that will be in the output
      // dimensions nontrivially in both left and right must be of the same size
      CHECK_OR_RETURN(left->shape()->At(i) == right->shape()->At(i))
          << "non-broadcast dimensions must match";
      lro.push_back(i);
      lro_size *= left->shape()->At(i);
    } else if (sl) {  // keep track of dimensions appearing only once
      lo.push_back(i);
      lo_size *= left->shape()->At(i);
    } else {
      ro.push_back(i);
      ro_size *= right->shape()->At(i);
    }
  }

  // we now work with the following permutations / shapes.
  // the pipeline is permute inputs -> reshape inputs -> batch matrix mul -> reshape(view) output ->
  // permute output output: "lro, lo, 1-for-summed-dims, ro" with orgiginal shape dimensions left:
  // "lro, lo, summed" permuted with lpermutation and the three flattened right:  "lro, summed, ro"
  // permuted with rpermutation and the three flattened then the permuted output is a view of
  // bmm(left, right) finally, opermutation reverts the permutation to the original order of
  // dimensions
  std::vector<int32_t> out_size;
  for (auto& d : lro) out_size.push_back(left->shape()->At(d));
  for (auto& d : lo) out_size.push_back(left->shape()->At(d));
  for (auto& d : sum_dims_) {
    out_size.push_back(1);
    (void)(d);
  };  // avoid warining about not using d
  for (auto& d : ro) out_size.push_back(right->shape()->At(d));

  std::vector<int32_t> lpermutation(lro);
  lpermutation.insert(lpermutation.end(), lo.begin(), lo.end());
  lpermutation.insert(lpermutation.end(), sum_dims_.begin(), sum_dims_.end());
  lpermutation.insert(lpermutation.end(), ro.begin(), ro.end());

  std::vector<int32_t> rpermutation(lro);
  rpermutation.insert(rpermutation.end(), sum_dims_.begin(), sum_dims_.end());
  rpermutation.insert(rpermutation.end(), ro.begin(), ro.end());
  rpermutation.insert(rpermutation.end(), lo.begin(), lo.end());

  std::vector<int32_t> opermutation(lro.size() + lo.size() + sum_dims_.size() + ro.size(), -1);
  {
    int32_t i = 0;

    for (auto it = lro.cbegin(); it != lro.cend(); i++, it++) { opermutation[*it] = i; }
    for (auto it = lo.cbegin(); it != lo.cend(); i++, it++) { opermutation[*it] = i; }
    for (auto it = sum_dims_.cbegin(); it != sum_dims_.cend(); i++, it++) { opermutation[*it] = i; }
    for (auto it = ro.cbegin(); it != ro.cend(); i++, it++) { opermutation[*it] = i; }
  }

  // now we can execute the operations above
  left = JUST(functional::Permute(left, lpermutation));
  DimVector lsv(3);
  lsv[0] = lro_size;
  lsv[1] = lo_size;
  lsv[2] = sum_size;
  const Shape ls(lsv);

  left = JUST(functional::Reshape(left, ls));

  right = JUST(functional::Permute(right, rpermutation));
  DimVector rsv(3);
  rsv[0] = lro_size;
  rsv[1] = sum_size;
  rsv[2] = ro_size;
  const Shape rs(rsv);
  right = JUST(functional::Reshape(right, rs));

  std::shared_ptr<one::Tensor> result =
      JUST(functional::BatchMatMul(left, right, false, false, 1.0));
  DimVector osv(out_size.size());
  for (int i = 0; i < out_size.size(); ++i) { osv[i] = out_size[i]; }
  const Shape os(osv);
  // TODO(Liang Depeng): change reshape to veiw
  result = JUST(functional::Reshape(result, os));
  result = JUST(functional::Permute(result, opermutation));

  // finally squeeze summed dimensions if desired
  if (!keepdim) {
    auto sizes = result->shape()->dim_vec();
    for (int i = dim - 1; i >= 0; i--) {
      if (sum_dims[i]) { sizes.erase(sizes.begin() + i); }
    }
    // TODO(Liang Depeng): change reshape to veiw
    const Shape s(sizes);
    result = JUST(functional::Reshape(result, s));
  }
  return result;
}

namespace {

bool einsum_check_label(unsigned char label) { return std::isalpha(label); }

uint8_t einsum_label_to_index(unsigned char label) {
  constexpr uint8_t NUM_OF_LETTERS = 'z' - 'a' + 1;
  return std::isupper(label) ? label - 'A' : NUM_OF_LETTERS + (label - 'a');
}

unsigned char einsum_index_to_label(uint8_t index) {
  constexpr uint8_t NUM_OF_LETTERS = 'z' - 'a' + 1;
  return index < NUM_OF_LETTERS ? index + 'A' : index - NUM_OF_LETTERS + 'a';
}

}  // namespace

// NOTE(Liang Depeng): The implementation of EinSumFunctor are mostly taken from pytorch.
//                     For more details pls refer to:
//                     https://github.com/pytorch/pytorch/blob/master/aten/src/ATen/native/Linear.cpp#L190

// There are roughly three parts to compute einsum:
// 1. Parse equation to extract the labels for each input operand and output
// 2. Unsqueeze missing dimensions from input operands and permute to align them
// 3. Compute result by multiplying input operands and summing contraction
//    dimensions We do the last part by reducing to batch matmul.
class EinSumFunctor {
 public:
  EinSumFunctor() {}
  Maybe<Tensor> operator()(const std::string& equation, const one::TensorTuple& operands) const {
    CHECK_OR_RETURN(operands.size() > 0) << "einsum(): must provide at least one input tensor.";
    // NOTE(Liang Depeng): In order to better understand what einsum is doing,
    //                     the following comments will give a detailed explaination of
    //                     how the operands of equation "ik,jkl,il->ij" (bilinear)
    //                     are transformed during the computation.
    //                     Assume that the size of each operands "ik", "jkl" and "il" are
    //                     [2, 3], [4, 3, 5], [2, 5] respectively.

    // Code used to identify ELLIPSIS ("...")
    constexpr uint8_t ELLIPSIS = 52;

    // Find arrow (->) to split equation into lhs (input equations) and rhs (output equation)
    const auto arrow_pos = equation.find("->");
    const auto lhs = equation.substr(0, arrow_pos);

    const auto num_ops = operands.size();

    // Convert each input equations into indexes in range [0, 52] and store
    // them in op_labels for each operand along with ELLIPSIS if present.
    std::vector<std::vector<uint8_t>> op_labels(num_ops);
    // NOTE(Liang Depeng): Continue explaining the equation "ik,jkl,il->ij".
    //                     After running the following for loop, `op_labels` contains 3 vectors.
    //                     The contents of each vectors are:
    //                     op_labels[0]: [34('i'-'a'+26), 36('k'-'a'+26)]
    //                     op_labels[1]: [35('j'-'a'+26), 36('k'-'a'+26), 37('l'-'a'+26)]
    //                     op_labels[2]: [34('i'-'a'+26), 37('l'-'a'+26)]
    bool found_ell = false;
    std::size_t curr_op = 0;
    for (auto i = decltype(lhs.length()){0}; i < lhs.length(); ++i) {
      const unsigned char label = lhs[i];
      switch (label) {
        case ' ':
          // Ignore spaces
          break;

        case '.':
          // process ellipsis
          CHECK_OR_RETURN(
              // Only one ellipsis per operand can be given
              !found_ell)
              << "einsum(): found \'.\' for operand " << curr_op
              << " for which an ellipsis was already found";
          CHECK_OR_RETURN(
              // Ensure it's a valid ellipsis
              i + 2 < lhs.length() && lhs[++i] == '.' && lhs[++i] == '.')
              << "einsum(): found \'.\' for operand " << curr_op
              << " that is not part of any ellipsis";
          op_labels[curr_op].push_back(ELLIPSIS);
          found_ell = true;
          break;

        case ',':
          // Move onto next operand
          ++curr_op;
          CHECK_OR_RETURN(curr_op < num_ops)
              << "einsum(): fewer operands were provided than specified in the equation";
          found_ell = false;
          break;

        default:
          // Parse label
          CHECK_OR_RETURN(einsum_check_label(label))
              << "einsum(): invalid subscript given at index  " << i
              << " in the equation string, subscripts must be in [a-zA-Z]";
          op_labels[curr_op].push_back(einsum_label_to_index(label));
      }
    }

    CHECK_OR_RETURN(curr_op == num_ops - 1)
        << "einsum(): more operands were provided than specified in the equation";

    // Labels must be within [a-zA-Z].
    constexpr uint8_t TOTAL_LABELS = 52;
    std::vector<int32_t> label_count(TOTAL_LABELS, 0);

    // The maximum number of dimensions covered by any ellipsis, needed when
    // unsqueezing missing dimensions from operands to permute and broadcast
    int32_t ell_num_dim = 0;
    // NOTE(Liang Depeng): Continue explaining the equation "ik,jkl,il->ij".
    //                     After running the following for loop,
    //                     the none zero indexes of `label_count` are:
    //                     op_labels[34] = 2
    //                     op_labels[35] = 1
    //                     op_labels[36] = 2
    //                     op_labels[37] = 2
    //                     `ell_num_dim` equals to 0 because no ellipsis in equation

    // Compute label frequency and number of dimensions covered by ellipsis
    // We do this after parsing labels to make it more readable and simpler
    // to compute the number of dimensions covered by ellipsis.
    for (auto i = 0; i < num_ops; i++) {
      const auto operand = operands[i];
      const auto labels = op_labels[i];
      const int ndims = operand->ndim();
      int32_t nlabels = static_cast<int32_t>(labels.size());
      bool has_ellipsis = false;

      for (const auto& label : labels) {
        if (label == ELLIPSIS) {
          --nlabels;
          has_ellipsis = true;
          ell_num_dim = std::max(ell_num_dim, ndims - nlabels);
        } else {
          ++label_count[label];
        }
      }
      if (has_ellipsis) {
        CHECK_OR_RETURN(nlabels <= ndims)
            << "einsum() the number of subscripts in the equation (" << nlabels
            << ") is more than the number of dimensions (" << ndims << ") for operand " << i;
      } else {
        CHECK_OR_RETURN(nlabels == ndims)
            << "einsum(): the number of subscripts in the equation (" << nlabels
            << ") does not match the number of dimensions (" << ndims << ") for operand " << i
            << " and no ellipsis was given";
      }
    }

    // We want to align the dimensions of every input tensor to have
    // shape out_dims + sum_dims. For this, we create a mapping of label
    // to index into the permuted shape.
    std::vector<int32_t> label_perm_index(TOTAL_LABELS, -1);

    // Current index in the permuted shape
    int32_t perm_index = 0;

    // Start index of ellipsis dimensions in the permuted shape
    int32_t ell_index = 0;
    found_ell = false;

    // NOTE(Liang Depeng): Continue explaining the equation "ik,jkl,il->ij".
    //                     After running the following if-else code block,
    //                     the none -1 indexes of `label_perm_index` are:
    //                     label_perm_index[34] = 0
    //                     label_perm_index[35] = 1
    //                     `perm_index` equals to 2
    //                     `ell_index` equals to 0 because no ellipsis in equation
    //                     `found_ell` equals to false because no ellipsis in equation
    if (arrow_pos == std::string::npos) {
      // Implicit output is ellipsis (...) + labels seen only once
      perm_index = ell_num_dim;
      found_ell = true;
      for (auto label = 0; label < TOTAL_LABELS; label++) {
        if (label_count[label] == 1) { label_perm_index[label] = perm_index++; }
      }
    } else {
      // Parse explicit output
      const auto rhs = equation.substr(arrow_pos + 2);
      for (auto i = decltype(rhs.length()){0}; i < rhs.length(); ++i) {
        const unsigned char label = rhs[i];
        switch (label) {
          case ' ':
            // Ignore spaces
            break;

          case '.':
            // process ellipsis
            CHECK_OR_RETURN(
                // There can only be one ellipsis in the output
                !found_ell)
                << "einsum(): found \'.\' for output but an ellipsis (...) was already found";
            CHECK_OR_RETURN(
                // Ensure ellipsis is correct
                i + 2 < rhs.length() && rhs[++i] == '.' && rhs[++i] == '.')
                << "einsum(): found \'.\' for output that is not part of any ellipsis (...)";
            ell_index = perm_index;
            perm_index += ell_num_dim;
            found_ell = true;
            break;

          default:
            CHECK_OR_RETURN(einsum_check_label(label))
                << "einsum(): invalid subscript given at index " << lhs.size() + 2 + i
                << " in the equation string, subscripts must be in [a-zA-Z]";
            const auto index = einsum_label_to_index(label);
            CHECK_OR_RETURN(
                // Ensure label appeared at least once for some input operand
                // and at most once for the output
                label_count[index] > 0 && label_perm_index[index] == -1)
                << "einsum(): output subscript " << label
                << (label_perm_index[index] > -1
                        ? " appears more than once in the output"
                        : " does not appear in the equation for any input operand");
            label_perm_index[index] = perm_index++;
        }
      }
    }

    // Save output size before adding contraction dims (dims to sum out)
    const int32_t out_size = perm_index;

    // If ellipsis is not part of the output, add to contraction dimensions
    if (!found_ell) {
      ell_index = perm_index;
      perm_index += ell_num_dim;
    }

    // NOTE(Liang Depeng): Continue explaining the equation "ik,jkl,il->ij".
    //                     After running the following foor loop,
    //                     the none -1 indexes of `label_perm_index` are:
    //                     label_perm_index[34] = 0 ('i')
    //                     label_perm_index[35] = 1 ('j')
    //                     label_perm_index[36] = 2 ('k')
    //                     label_perm_index[37] = 3 ('l')
    //                     `out_size` equals to 2
    //                     `perm_index` equals to 4

    // Add contraction labels (labels not present in output)
    for (auto label = 0; label < TOTAL_LABELS; label++) {
      if (label_count[label] > 0 && label_perm_index[label] == -1) {
        label_perm_index[label] = perm_index++;
      }
    }

    // Here we unsqueeze missing dimensions to make all operands have the same
    // number of dimensions. We take diagonals for repeated labels within the
    // same operand. Finally we permute the operands to align dimensions as
    // per the perm_out_index we computed above.
    TensorTuple permuted_operands;
    for (auto i = 0; i < num_ops; i++) {
      std::vector<int32_t> perm_shape(perm_index, -1);
      std::vector<int32_t> label_dim(TOTAL_LABELS, -1);
      std::shared_ptr<Tensor> operand = operands[i];
      const auto labels = op_labels[i];
      const auto original_sizes = operand->shape()->dim_vec();

      int32_t j = 0;
      for (const auto& label : labels) {
        if (label == ELLIPSIS) {
          // Add missing dimensions covered by the ellipsis
          const auto num_missing_dim = ell_num_dim - (original_sizes.size() - labels.size() + 1);
          for (auto k = 0; k < num_missing_dim; k++) {
            operand = JUST(functional::Unsqueeze(operand, j));
          }
          for (auto k = 0; k < ell_num_dim; k++) { perm_shape[ell_index + k] = j++; }
        } else if (label_dim[label] != -1) {
          // Repeated label, take diagonal
          const auto dim = label_dim[label];
          CHECK_OR_RETURN(operand->dim(j) == operand->dim(dim))
              << "einsum() subscript " << einsum_index_to_label(label)
              << " is repeated for operand " << i << " but the sizes don't match, "
              << operand->dim(j) << " != " << operand->dim(dim);

          operand = JUST(functional::Diagonal(operand, 0, dim, j));
          operand = JUST(functional::MovedimInt(operand, -1, dim));
        } else {
          // Lookup output index for label
          label_dim[label] = j;
          perm_shape[label_perm_index[label]] = j++;
        }
      }

      // Add dimensions for missing labels
      for (int32_t& index : perm_shape) {
        if (index == -1) {
          operand = JUST(functional::Unsqueeze(operand, -1));
          index = j++;
        }
      }
      permuted_operands.emplace_back(JUST(functional::Permute(operand, perm_shape)));

      // NOTE(Liang Depeng): Continue explaining the equation "ik,jkl,il->ij".
      //                     What is going on within this foor loop?
      //                     For operand "ik" size = [2, 3]:
      //                        `perm_shape` equals to [0, 2, 1, 3]
      //                        first unsqueeze "ik" to 4 dim, from [2, 3] to [2, 3, 1, 1]
      //                        then permute with `perm_shape`, from [2, 3, 1, 1] to [2, 1, 3, 1]
      //
      //                     For operand "jkl" size = [4, 3, 5]:
      //                        `perm_shape` equals to [3, 0, 1, 2]
      //                        first unsqueeze "jkl" to 4 dim, from [4, 3, 5] to [4, 3, 5, 1]
      //                        then permute with `perm_shape`, from [4, 3, 5, 1] to [1, 4, 3, 5]
      //
      //                     For operand "il" size = [2, 5]:
      //                        `perm_shape` equals to [0, 2, 3, 1]
      //                        first unsqueeze "ik" to 4 dim, from [2, 5] to [2, 5, 1, 1]
      //                        then permute with `perm_shape`, from [2, 5, 1, 1] to [2, 1, 1, 5]
    }

    // Check if operands broadcast and keep track of last operand with
    // dimension size != 1 for optimizing reductions
    std::vector<std::size_t> dim_last_op(perm_index, 0);
    bool has_zero_size_dim = false;
    // NOTE(Liang Depeng): Continue explaining the equation "ik,jkl,il->ij".
    //                     After running the following foor loop,
    //                     The contents of `dim_last_op` are:
    //                     dim_last_op[0] = 2
    //                     dim_last_op[1] = 1
    //                     dim_last_op[2] = 1
    //                     dim_last_op[3] = 2
    //                     `has_zero_size_dim` equals to false
    for (auto dim = 0; dim < perm_index; dim++) {
      auto broadcast_size = permuted_operands[0]->dim(dim);
      for (auto i = 1; i < num_ops; i++) {
        const auto dim_size = permuted_operands[i]->dim(dim);
        if (broadcast_size != dim_size && broadcast_size != 1 && dim_size != 1) {
          std::ostringstream msg;
          msg << "einsum(): operands do not broadcast with remapped shapes [original->remapped]:";
          for (auto j = 0; j < num_ops; j++) {
            msg << " " << operands[j]->shape()->DebugStr() << "->"
                << permuted_operands[j]->shape()->DebugStr();
          }
          CHECK_OR_RETURN(false) << msg.str();
        }
        if (dim_size != 1) {
          broadcast_size = dim_size;
          dim_last_op[dim] = i;
        }
      }
      has_zero_size_dim |= broadcast_size == 0;
    }

    // Compute result
    std::shared_ptr<Tensor> result = permuted_operands[0];

    // Fast path for when an operand has zero sized dim
    if (has_zero_size_dim) {
      DimVector out_shape(out_size);
      for (auto i = 0; i < out_size; i++) {
        out_shape[i] = permuted_operands[dim_last_op[i]]->dim(i);
      }

      const Shape shape(out_shape);
      return functional::Constant(shape, Scalar(0), *permuted_operands[0]->dtype(), NullOpt);
    }

    // Sum out or squeeze dimensions that are size 1 for all later operands
    int dim = out_size;
    for (int i = dim; i < perm_index; ++i, ++dim) {
      if (dim_last_op[i] == 0) {
        if (result->dim(dim) == 1) {
          std::vector<int32_t> dims = {dim--};
          result = JUST(functional::Squeeze(result, dims));
        } else {
          result = JUST(functional::ReduceSum(result, {dim--}, false));
        }
      }
    }

    for (auto i = 1; i < num_ops; i++) {
      auto operand = permuted_operands[i];
      std::vector<int32_t> sum_dims;

      // Sum out or squeeze dimensions that are size 1 for all later operands
      dim = out_size;
      for (int j = dim; j < perm_index; ++j, ++dim) {
        if (dim_last_op[j] < i) {
          std::vector<int32_t> dims = {dim--};
          operand = JUST(functional::Squeeze(operand, dims));
        } else if (dim_last_op[j] == i) {
          if (result->dim(dim) == 1) {
            operand = JUST(functional::ReduceSum(operand, {dim}, false));
            std::vector<int32_t> dims = {dim--};
            result = JUST(functional::Squeeze(result, dims));
          } else {
            sum_dims.push_back(dim);
          }
        }
      }

      // Multiply tensors and sum out dimensions in sum_dims
      if (sum_dims.empty()) {
        result = JUST(functional::Mul(result, operand));
      } else if (sum_dims.size() == result->ndim()) {
        auto flatten_result = JUST(functional::Flatten(result, 0, -1));
        auto flatten_operand = JUST(functional::Flatten(operand, 0, -1));
        result = JUST(functional::Dot(flatten_result, flatten_operand));
      } else {
        result = JUST(sumproduct_pair(result, operand, sum_dims, false));
      }

      // NOTE(Liang Depeng): Continue explaining the equation "ik,jkl,il->ij".
      //                     What is going on within this foor loop?
      //                     For iter i = 1:
      //                        result = permuted_operands[0], size = [2, 1, 3, 1]
      //                        operand = permuted_operands[1], size = [1, 4, 3, 5]
      //                        sum_dims = [2, ]
      //                        what happened in `sumproduct_pair` ?
      //                            result [2, 1, 3, 1] will be permuted to [2, 3, 1, 1] then
      //                                reshaped to [1, 2, 3]
      //                            operand [1, 4, 3, 5] will be permuted to [3, 4, 5, 1] then
      //                                reshape to [1, 3, 4 * 5]
      //                            perform batch_matmul(result, operand) => [1, 2, 4 * 5]
      //                            then reshape to [2, 1, 4, 5] then permute to
      //                            [2, 4, 1, 5], at last reshape to [2, 4, 5]
      //
      //                     For iter i = 2:
      //                        result, size = [2, 4, 5]
      //                        operand = permuted_operands[2], size = [2, 1, 1, 5]
      //                        squeeze operand from [2, 1, 1, 5] to [2, 1, 5]
      //                        sum_dims = [2,]
      //                        what happened in `sumproduct_pair` ?
      //                            result [2, 4, 5] will be permuted to [2, 4, 5] then
      //                                reshaped to [2, 4, 5]
      //                            operand [2, 1, 5] will be permuted to [2, 5, 1] then
      //                                reshape to [2, 5, 1]
      //                            perform batch_matmul(result, operand)=>[2, 4, 1]
      //                            then reshape to [2, 4, 1] then permute to [2, 4, 1]
      //                            at last reshape to [2, 4]
    }
    return result;
  }
};

class TruncFunctor {
 public:
  TruncFunctor() { op_ = CHECK_JUST(one::OpBuilder("trunc").Input("in").Output("out").Build()); }
  Maybe<Tensor> operator()(const std::shared_ptr<one::Tensor>& x) const {
    return OpInterpUtil::Dispatch<Tensor>(*op_, {x});
  }

 private:
  std::shared_ptr<OpExpr> op_;
};
class AddCDivFunctor {
 public:
  AddCDivFunctor() {}
  Maybe<Tensor> operator()(const std::shared_ptr<one::Tensor>& input,
                           const std::shared_ptr<one::Tensor>& tensor1,
                           const std::shared_ptr<one::Tensor>& tensor2, const Scalar& value) const {
    return JUST(Add(input, JUST(ScalarMul(JUST(Div(tensor1, tensor2)), value, false)), 1, false));
  }
};

class InplaceAddCDivFunctor {
 public:
  InplaceAddCDivFunctor() {}
  Maybe<Tensor> operator()(const std::shared_ptr<one::Tensor>& input,
                           const std::shared_ptr<one::Tensor>& tensor1,
                           const std::shared_ptr<one::Tensor>& tensor2, const Scalar& value) const {
    JUST(CheckInplaceValid(input));
    std::shared_ptr<TensorTuple> outputs = std::make_shared<TensorTuple>(1);
    JUST(VectorAt(*outputs, 0)) = input;
    JUST(Add(input, JUST(ScalarMul(JUST(Div(tensor1, tensor2)), value, false)), 1, true));
    return JUST(VectorAt(*outputs, 0));
  }
};

<<<<<<< HEAD
class StftFunctor {
 public:
  StftFunctor() {
    op_ = CHECK_JUST(one::OpBuilder("stft").Input("input").Output("output").Build());
  }

  Maybe<Tensor> operator()(const std::shared_ptr<one::Tensor>& input, const int64_t n_fft,
                           const Optional<int64_t>& hop_length, const Optional<int64_t>& win_length,
                           const Optional<one::Tensor>& window, const bool center,
                           const std::string& mode, const bool normalized, const bool onesided,
                           const bool return_complex) const {
    int64_t new_hop_length = hop_length.has_value() == true ? JUST(hop_length) : n_fft / 4;
    int64_t new_win_length = win_length.has_value() == true ? JUST(win_length) : n_fft;
    auto input_tensor = input;

    // TODO(yzm):Remove this line when complex numbers are supported
    CHECK_OR_RETURN(return_complex == false)
        << Error::RuntimeError() << "return_complex parameter is not supported at this time";

    const auto& NumAxes = input_tensor->shape()->NumAxes();
    CHECK_OR_RETURN(NumAxes == 2 || NumAxes == 1)
        << Error::RuntimeError() << "Expected a 1D or 2D tensor,but got " << NumAxes << "D";

    auto& attrs = THREAD_CACHED_MUTABLE_ATTR_MAP("normalized", "onesided", "return_complex");
    attrs.SetAllAttrs(normalized, onesided, return_complex);

    if (NumAxes == 1) { input_tensor = JUST(functional::Unsqueeze(input_tensor, 0)); }
    if (center) {
      const auto& input_shape = input_tensor->shape();
      const auto input_dim = input_tensor->shape()->NumAxes();

      const auto extra_dims = std::max(size_t{3}, (size_t)input_dim) - input_dim;
      const auto pad_amount = n_fft / 2;

      DimVector extended_shape(extra_dims, 1);
      extended_shape.append(input_shape->begin(), input_shape->end());
      input_tensor =
          JUST(functional::Pad(JUST(functional::View(input_tensor, Shape(extended_shape))),
                               {pad_amount, pad_amount}, mode, Scalar(0)));

      DimVector view_shape;
      if (input_dim == 1) {
        view_shape = {input_tensor->shape()->back()};
      } else {
        view_shape = {input_shape->at(0), input_tensor->shape()->back()};
      }
      input_tensor = JUST(functional::View(input_tensor, Shape(view_shape)));
    }

    int32_t batch = input_tensor->shape()->At(0);
    int32_t len = input_tensor->shape()->At(1);
    int32_t n_frames = 1 + (len - n_fft) / new_hop_length;
    int32_t fft_size = static_cast<int32_t>(n_fft);
    CHECK_OR_RETURN(n_fft > 0 && n_fft <= len)
        << Error::RuntimeError() << "Expected 0 < n_fft < " << len << " ,but got " << n_fft;
    CHECK_GT_OR_RETURN(new_hop_length, 0)
        << Error::RuntimeError() << "Expected hop_length > 0, but got " << new_hop_length;
    CHECK_OR_RETURN(new_win_length > 0 && new_win_length <= n_fft)
        << Error::RuntimeError() << "Expected 0 < win_length <=n_fft ,but got " << new_win_length;
    const auto& stride = *JUST(input_tensor->stride());
    std::vector<int32_t> strides(stride.begin(), stride.end());
    input_tensor =
        JUST(view::AsStrided(input_tensor, {batch, n_frames, fft_size},
                             {JUST(VectorAt(strides, 0)),
                              static_cast<int32_t>(new_hop_length) * JUST(VectorAt(strides, 1)),
                              JUST(VectorAt(strides, 1))},
                             0));

    auto temp_tensor = JUST(functional::Empty(Shape{n_fft}, input->dtype(), JUST(input->device()),
                                              /*pin_memory=*/false));
    if (window.has_value()) {
      temp_tensor = JUST(window);
      CHECK_OR_RETURN(temp_tensor->shape()->NumAxes() == 1
                      && temp_tensor->shape()->at(0) == new_win_length)
          << Error::RuntimeError()
          << "Expected a 1D window tensor of size equal to win_length=" << new_win_length
          << ", but got window with size " << temp_tensor->shape()->ToString();
    }
    if (new_win_length < n_fft) {
      temp_tensor = JUST(functional::Fill(temp_tensor, 0));
      auto left = (n_fft - new_win_length) / 2;

      if (window.has_value()) {
        // TODO(yzm):Copy the window matrix to the defined range,such as
        //'''
        //      functional::AssignLocalTensor(JUST(functional::Narrow(temp_tensor, 0,
        //      left,new_win_length)), window);
        //'''
      } else {
        JUST(functional::Fill(JUST(functional::Narrow(temp_tensor, 0, left, new_win_length)), 1.0));
      }
    }

    if (new_win_length < n_fft || window.has_value()) {
      input_tensor = JUST(functional::Mul(input_tensor, temp_tensor));
    }

    auto output = JUST(OpInterpUtil::Dispatch<Tensor>(
        *op_, {JUST(functional::ToContiguous(input_tensor))}, attrs));
    if (NumAxes == 2 && input->shape()->At(0) == 1) {
      output = JUST(functional::Unsqueeze(output, 0));
    }
    return output;
}
=======
class FusedWeightedSumFunctor {
 public:
  FusedWeightedSumFunctor() {
    op_.resize(kMaxInputCount /*the maximum number of inputs*/);
    for (int n = 1; n < op_.size(); ++n) {
      op_[n] =
          CHECK_JUST(one::OpBuilder("fused_weighted_sum").Input("in", n).Output("out").Build());
    }
  }
  Maybe<Tensor> operator()(const TensorTuple& in, const std::vector<float>& weights,
                           const float& alpha) const {
    CHECK_GE_OR_RETURN(in.size(), 1);
    CHECK_LT_OR_RETURN(in.size(), kMaxInputCount);
    auto& attrs = THREAD_CACHED_MUTABLE_ATTR_MAP("weights", "alpha");
    attrs.SetAllAttrs(weights, alpha);
    return JUST(OpInterpUtil::Dispatch<Tensor>(*op_[in.size()], in, attrs));
  }

 private:
  std::vector<std::shared_ptr<OpExpr>> op_;
};
>>>>>>> 71de123d

class FusedCenterFunctor {
 public:
  FusedCenterFunctor() {
    op_ = CHECK_JUST(one::OpBuilder("fused_get_center_dist")
                         .Input("b1_x1")
                         .Input("b1_x2")
                         .Input("b2_x1")
                         .Input("b2_x2")
                         .Input("b1_y1")
                         .Input("b1_y2")
                         .Input("b2_y1")
                         .Input("b2_y2")
                         .Output("rho2")
                         .Build());
  }

  Maybe<Tensor> operator()(
      const std::shared_ptr<one::Tensor>& b1_x1, const std::shared_ptr<one::Tensor>& b1_x2,
      const std::shared_ptr<one::Tensor>& b2_x1, const std::shared_ptr<one::Tensor>& b2_x2,
      const std::shared_ptr<one::Tensor>& b1_y1, const std::shared_ptr<one::Tensor>& b1_y2,
      const std::shared_ptr<one::Tensor>& b2_y1, const std::shared_ptr<one::Tensor>& b2_y2) const {
    return OpInterpUtil::Dispatch<Tensor>(
        *op_, {b1_x1, b1_x2, b2_x1, b2_x2, b1_y1, b1_y2, b2_y1, b2_y2}, {});
  }

 private:
  std::shared_ptr<OpExpr> op_;
};

class FusedCenterGradFunctor {
 public:
  FusedCenterGradFunctor() {
    op_ = CHECK_JUST(one::OpBuilder("fused_get_center_dist_grad")
                         .Input("b1_x1")
                         .Input("b1_x2")
                         .Input("b2_x1")
                         .Input("b2_x2")
                         .Input("b1_y1")
                         .Input("b1_y2")
                         .Input("b2_y1")
                         .Input("b2_y2")
                         .Input("rho2_diff")
                         .Output("b1_x1_diff")
                         .Output("b1_x2_diff")
                         .Output("b2_x1_diff")
                         .Output("b2_x2_diff")
                         .Output("b1_y1_diff")
                         .Output("b1_y2_diff")
                         .Output("b2_y1_diff")
                         .Output("b2_y2_diff")
                         .Build());
  }

  Maybe<TensorTuple> operator()(
      const std::shared_ptr<one::Tensor>& b1_x1, const std::shared_ptr<one::Tensor>& b1_x2,
      const std::shared_ptr<one::Tensor>& b2_x1, const std::shared_ptr<one::Tensor>& b2_x2,
      const std::shared_ptr<one::Tensor>& b1_y1, const std::shared_ptr<one::Tensor>& b1_y2,
      const std::shared_ptr<one::Tensor>& b2_y1, const std::shared_ptr<one::Tensor>& b2_y2,
      const std::shared_ptr<one::Tensor>& rho2_diff) const {
    return OpInterpUtil::Dispatch<TensorTuple>(
        *op_, {b1_x1, b1_x2, b2_x1, b2_x2, b1_y1, b1_y2, b2_y1, b2_y2, rho2_diff}, {});
  }

 private:
  std::shared_ptr<OpExpr> op_;
};

class FusedGetIntersectionAreaFunctor {
 public:
  FusedGetIntersectionAreaFunctor() {
    op_ = CHECK_JUST(one::OpBuilder("fused_get_intersection_area")
                         .Input("b1_x1")
                         .Input("b1_x2")
                         .Input("b2_x1")
                         .Input("b2_x2")
                         .Input("b1_y1")
                         .Input("b1_y2")
                         .Input("b2_y1")
                         .Input("b2_y2")
                         .Output("inter")
                         .Build());
  }

  Maybe<Tensor> operator()(
      const std::shared_ptr<one::Tensor>& b1_x1, const std::shared_ptr<one::Tensor>& b1_x2,
      const std::shared_ptr<one::Tensor>& b2_x1, const std::shared_ptr<one::Tensor>& b2_x2,
      const std::shared_ptr<one::Tensor>& b1_y1, const std::shared_ptr<one::Tensor>& b1_y2,
      const std::shared_ptr<one::Tensor>& b2_y1, const std::shared_ptr<one::Tensor>& b2_y2) const {
    return OpInterpUtil::Dispatch<Tensor>(
        *op_, {b1_x1, b1_x2, b2_x1, b2_x2, b1_y1, b1_y2, b2_y1, b2_y2}, {});
  }

 private:
  std::shared_ptr<OpExpr> op_;
};

class FusedGetIntersectionAreaGradFunctor {
 public:
  FusedGetIntersectionAreaGradFunctor() {
    op_ = CHECK_JUST(one::OpBuilder("fused_get_intersection_area_grad")
                         .Input("b1_x1")
                         .Input("b1_x2")
                         .Input("b2_x1")
                         .Input("b2_x2")
                         .Input("b1_y1")
                         .Input("b1_y2")
                         .Input("b2_y1")
                         .Input("b2_y2")
                         .Input("inter_diff")
                         .Output("b1_x1_diff")
                         .Output("b1_x2_diff")
                         .Output("b2_x1_diff")
                         .Output("b2_x2_diff")
                         .Output("b1_y1_diff")
                         .Output("b1_y2_diff")
                         .Output("b2_y1_diff")
                         .Output("b2_y2_diff")
                         .Build());
  }

  Maybe<TensorTuple> operator()(
      const std::shared_ptr<one::Tensor>& b1_x1, const std::shared_ptr<one::Tensor>& b1_x2,
      const std::shared_ptr<one::Tensor>& b2_x1, const std::shared_ptr<one::Tensor>& b2_x2,
      const std::shared_ptr<one::Tensor>& b1_y1, const std::shared_ptr<one::Tensor>& b1_y2,
      const std::shared_ptr<one::Tensor>& b2_y1, const std::shared_ptr<one::Tensor>& b2_y2,
      const std::shared_ptr<one::Tensor>& inter_diff) const {
    return OpInterpUtil::Dispatch<TensorTuple>(
        *op_, {b1_x1, b1_x2, b2_x1, b2_x2, b1_y1, b1_y2, b2_y1, b2_y2, inter_diff}, {});
  }

 private:
  std::shared_ptr<OpExpr> op_;
};

class FusedGetBounddingBoxesCoordFunctor {
 public:
  FusedGetBounddingBoxesCoordFunctor() {
    op_ = CHECK_JUST(one::OpBuilder("fused_get_boundding_boxes_coord")
                         .Input("x1")
                         .Input("y1")
                         .Input("w1")
                         .Input("h1")
                         .Input("x2")
                         .Input("y2")
                         .Input("w2")
                         .Input("h2")
                         .Output("b1_x1")
                         .Output("b1_x2")
                         .Output("b1_y1")
                         .Output("b1_y2")
                         .Output("b2_x1")
                         .Output("b2_x2")
                         .Output("b2_y1")
                         .Output("b2_y2")
                         .Build());
  }

  Maybe<TensorTuple> operator()(
      const std::shared_ptr<one::Tensor>& x1, const std::shared_ptr<one::Tensor>& y1,
      const std::shared_ptr<one::Tensor>& w1, const std::shared_ptr<one::Tensor>& h1,
      const std::shared_ptr<one::Tensor>& x2, const std::shared_ptr<one::Tensor>& y2,
      const std::shared_ptr<one::Tensor>& w2, const std::shared_ptr<one::Tensor>& h2) const {
    return OpInterpUtil::Dispatch<TensorTuple>(*op_, {x1, y1, w1, h1, x2, y2, w2, h2}, {});
  }

 private:
  std::shared_ptr<OpExpr> op_;
};

class FusedGetBounddingBoxesCoordGradFunctor {
 public:
  FusedGetBounddingBoxesCoordGradFunctor() {
    op_ = CHECK_JUST(one::OpBuilder("fused_get_boundding_boxes_coord_grad")
                         .Input("b1_x1_diff")
                         .Input("b1_x2_diff")
                         .Input("b1_y1_diff")
                         .Input("b1_y2_diff")
                         .Input("b2_x1_diff")
                         .Input("b2_x2_diff")
                         .Input("b2_y1_diff")
                         .Input("b2_y2_diff")
                         .Output("x1_diff")
                         .Output("y1_diff")
                         .Output("w1_diff")
                         .Output("h1_diff")
                         .Output("x2_diff")
                         .Output("y2_diff")
                         .Output("w2_diff")
                         .Output("h2_diff")
                         .Build());
  }

  Maybe<TensorTuple> operator()(const std::shared_ptr<one::Tensor>& b1_x1_diff,
                                const std::shared_ptr<one::Tensor>& b1_x2_diff,
                                const std::shared_ptr<one::Tensor>& b1_y1_diff,
                                const std::shared_ptr<one::Tensor>& b1_y2_diff,
                                const std::shared_ptr<one::Tensor>& b2_x1_diff,
                                const std::shared_ptr<one::Tensor>& b2_x2_diff,
                                const std::shared_ptr<one::Tensor>& b2_y1_diff,
                                const std::shared_ptr<one::Tensor>& b2_y2_diff) const {
    return OpInterpUtil::Dispatch<TensorTuple>(*op_,
                                               {b1_x1_diff, b1_x2_diff, b1_y1_diff, b1_y2_diff,
                                                b2_x1_diff, b2_x2_diff, b2_y1_diff, b2_y2_diff},
                                               {});
  }

 private:
  std::shared_ptr<OpExpr> op_;
};

class FusedGetCiouDiagonalAngleFunctor {
 public:
  FusedGetCiouDiagonalAngleFunctor() {
    op_ = CHECK_JUST(one::OpBuilder("fused_get_ciou_diagonal_angle")
                         .Input("w1")
                         .Input("h1")
                         .Input("w2")
                         .Input("h2")
                         .Output("v")
                         .Build());
  }

  Maybe<Tensor> operator()(const std::shared_ptr<one::Tensor>& w1,
                           const std::shared_ptr<one::Tensor>& h1,
                           const std::shared_ptr<one::Tensor>& w2,
                           const std::shared_ptr<one::Tensor>& h2, const float eps) const {
    auto& attrs = THREAD_CACHED_MUTABLE_ATTR_MAP("eps");
    attrs.SetAllAttrs(eps);
    return OpInterpUtil::Dispatch<Tensor>(*op_, {w1, h1, w2, h2}, attrs);
  }

 private:
  std::shared_ptr<OpExpr> op_;
};

class FusedGetCiouResultFunctor {
 public:
  FusedGetCiouResultFunctor() {
    op_ = CHECK_JUST(one::OpBuilder("fused_get_ciou_result")
                         .Input("v")
                         .Input("iou")
                         .Input("rho2")
                         .Input("c2")
                         .Output("y")
                         .Output("alpha")
                         .Build());
  }

  Maybe<TensorTuple> operator()(const std::shared_ptr<one::Tensor>& v,
                                const std::shared_ptr<one::Tensor>& iou,
                                const std::shared_ptr<one::Tensor>& rho2,
                                const std::shared_ptr<one::Tensor>& c2, const float& eps) const {
    auto& attrs = THREAD_CACHED_MUTABLE_ATTR_MAP("eps");
    attrs.SetAllAttrs(eps);
    return OpInterpUtil::Dispatch<TensorTuple>(*op_, {v, iou, rho2, c2}, attrs);
  }

 private:
  std::shared_ptr<OpExpr> op_;
};

class FusedGetCiouDiagonalAngleGradFunctor {
 public:
  FusedGetCiouDiagonalAngleGradFunctor() {
    op_ = CHECK_JUST(one::OpBuilder("fused_get_ciou_diagonal_angle_grad")
                         .Input("w1")
                         .Input("h1")
                         .Input("w2")
                         .Input("h2")
                         .Input("v_diff")
                         .Output("w1_diff")
                         .Output("h1_diff")
                         .Output("w2_diff")
                         .Output("h2_diff")
                         .Build());
  }

  Maybe<TensorTuple> operator()(const std::shared_ptr<one::Tensor>& w1,
                                const std::shared_ptr<one::Tensor>& h1,
                                const std::shared_ptr<one::Tensor>& w2,
                                const std::shared_ptr<one::Tensor>& h2,
                                const std::shared_ptr<one::Tensor>& v_diff, const float eps) const {
    auto& attrs = THREAD_CACHED_MUTABLE_ATTR_MAP("eps");
    attrs.SetAllAttrs(eps);
    return OpInterpUtil::Dispatch<TensorTuple>(*op_, {w1, h1, w2, h2, v_diff}, attrs);
  }

 private:
  std::shared_ptr<OpExpr> op_;
};

class FusedGetCiouResultGradFunctor {
 public:
  FusedGetCiouResultGradFunctor() {
    op_ = CHECK_JUST(one::OpBuilder("fused_get_ciou_result_grad")
                         .Input("dy")
                         .Input("alpha")
                         .Input("rho2")
                         .Input("c2")
                         .Output("dv")
                         .Output("diou")
                         .Output("drho2")
                         .Output("dc2")
                         .Build());
  }

  Maybe<TensorTuple> operator()(const std::shared_ptr<one::Tensor>& dy,
                                const std::shared_ptr<one::Tensor>& alpha,
                                const std::shared_ptr<one::Tensor>& rho2,
                                const std::shared_ptr<one::Tensor>& c2) const {
    return OpInterpUtil::Dispatch<TensorTuple>(*op_, {dy, alpha, rho2, c2}, {});
  }

 private:
  std::shared_ptr<OpExpr> op_;
};

class FusedGetIouFunctor {
 public:
  FusedGetIouFunctor() {
    op_ = CHECK_JUST(one::OpBuilder("fused_get_iou")
                         .Input("w1")
                         .Input("h1")
                         .Input("w2")
                         .Input("h2")
                         .Input("inter")
                         .Output("iou")
                         .Build());
  }

  Maybe<Tensor> operator()(const std::shared_ptr<one::Tensor>& w1,
                           const std::shared_ptr<one::Tensor>& h1,
                           const std::shared_ptr<one::Tensor>& w2,
                           const std::shared_ptr<one::Tensor>& h2,
                           const std::shared_ptr<one::Tensor>& inter, const float& eps) const {
    auto& attrs = THREAD_CACHED_MUTABLE_ATTR_MAP("eps");
    attrs.SetAllAttrs(eps);
    return OpInterpUtil::Dispatch<Tensor>(*op_, {w1, h1, w2, h2, inter}, attrs);
  }

 private:
  std::shared_ptr<OpExpr> op_;
};

class FusedGetIouGradFunctor {
 public:
  FusedGetIouGradFunctor() {
    op_ = CHECK_JUST(one::OpBuilder("fused_get_iou_grad")
                         .Input("diou")
                         .Input("w1")
                         .Input("h1")
                         .Input("w2")
                         .Input("h2")
                         .Input("inter")
                         .Output("dw1")
                         .Output("dh1")
                         .Output("dinter")
                         .Build());
  }

  Maybe<TensorTuple> operator()(const std::shared_ptr<one::Tensor>& diou,
                                const std::shared_ptr<one::Tensor>& w1,
                                const std::shared_ptr<one::Tensor>& h1,
                                const std::shared_ptr<one::Tensor>& w2,
                                const std::shared_ptr<one::Tensor>& h2,
                                const std::shared_ptr<one::Tensor>& inter, const float& eps) const {
    auto& attrs = THREAD_CACHED_MUTABLE_ATTR_MAP("eps");
    attrs.SetAllAttrs(eps);
    return OpInterpUtil::Dispatch<TensorTuple>(*op_, {diou, w1, h1, w2, h2, inter}, attrs);
  }

 private:
  std::shared_ptr<OpExpr> op_;
};

class FusedGetConvexDiagonalSquaredFunctor {
 public:
  FusedGetConvexDiagonalSquaredFunctor() {
    op_ = CHECK_JUST(one::OpBuilder("fused_get_convex_diagonal_squared")
                         .Input("b1_x1")
                         .Input("b1_x2")
                         .Input("b2_x1")
                         .Input("b2_x2")
                         .Input("b1_y1")
                         .Input("b1_y2")
                         .Input("b2_y1")
                         .Input("b2_y2")
                         .Output("c2")
                         .Build());
  }

  Maybe<Tensor> operator()(const std::shared_ptr<one::Tensor>& b1_x1,
                           const std::shared_ptr<one::Tensor>& b1_x2,
                           const std::shared_ptr<one::Tensor>& b2_x1,
                           const std::shared_ptr<one::Tensor>& b2_x2,
                           const std::shared_ptr<one::Tensor>& b1_y1,
                           const std::shared_ptr<one::Tensor>& b1_y2,
                           const std::shared_ptr<one::Tensor>& b2_y1,
                           const std::shared_ptr<one::Tensor>& b2_y2, const float& eps) const {
    auto& attrs = THREAD_CACHED_MUTABLE_ATTR_MAP("eps");
    attrs.SetAllAttrs(eps);
    return OpInterpUtil::Dispatch<Tensor>(
        *op_, {b1_x1, b1_x2, b2_x1, b2_x2, b1_y1, b1_y2, b2_y1, b2_y2}, attrs);
  }

 private:
  std::shared_ptr<OpExpr> op_;
};

class FusedGetConvexDiagonalSquaredGradFunctor {
 public:
  FusedGetConvexDiagonalSquaredGradFunctor() {
    op_ = CHECK_JUST(one::OpBuilder("fused_get_convex_diagonal_squared_grad")
                         .Input("c2_diff")
                         .Input("b1_x1")
                         .Input("b1_x2")
                         .Input("b2_x1")
                         .Input("b2_x2")
                         .Input("b1_y1")
                         .Input("b1_y2")
                         .Input("b2_y1")
                         .Input("b2_y2")
                         .Output("b1_x1_diff")
                         .Output("b1_x2_diff")
                         .Output("b2_x1_diff")
                         .Output("b2_x2_diff")
                         .Output("b1_y1_diff")
                         .Output("b1_y2_diff")
                         .Output("b2_y1_diff")
                         .Output("b2_y2_diff")
                         .Build());
  }

  Maybe<TensorTuple> operator()(
      const std::shared_ptr<one::Tensor>& c2_diff, const std::shared_ptr<one::Tensor>& b1_x1,
      const std::shared_ptr<one::Tensor>& b1_x2, const std::shared_ptr<one::Tensor>& b2_x1,
      const std::shared_ptr<one::Tensor>& b2_x2, const std::shared_ptr<one::Tensor>& b1_y1,
      const std::shared_ptr<one::Tensor>& b1_y2, const std::shared_ptr<one::Tensor>& b2_y1,
      const std::shared_ptr<one::Tensor>& b2_y2, const float& eps) const {
    auto& attrs = THREAD_CACHED_MUTABLE_ATTR_MAP("eps");
    attrs.SetAllAttrs(eps);
    return OpInterpUtil::Dispatch<TensorTuple>(
        *op_, {c2_diff, b1_x1, b1_x2, b2_x1, b2_x2, b1_y1, b1_y2, b2_y1, b2_y2}, attrs);
>>>>>>> d4d9b032989ea3fe083b2da71e42f7c9523480c2
  }

 private:
  std::shared_ptr<OpExpr> op_;
};

}  // namespace impl

using namespace impl;

ONEFLOW_FUNCTION_LIBRARY(m) {
  m.add_functor<AddNFunctor>("Add");
  m.add_functor<ScalarAddFunctor, ScalarAdd2Functor>("ScalarAdd");
  m.add_functor<ScalarSubFunctor, ScalarSub2Functor>("ScalarSub");
  m.add_functor<ScalarMulFunctor, ScalarMul2Functor>("ScalarMul");
  m.add_functor<InplaceScalarMulFunctor>("InplaceScalarMul");
  m.add_functor<AddCDivFunctor>("AddCDiv");
  m.add_functor<InplaceAddCDivFunctor>("InplaceAddCDiv");
  m.add_functor<ScalarDivFunctor, ScalarDiv2Functor>("ScalarDiv");
  m.add_functor<InplaceScalarDivFunctor>("InplaceScalarDiv");
  m.add_functor<ScalarPowFunctor>("ScalarPow");
  m.add_functor<ScalarReversePowFunctor>("ScalarReversePow");
  m.add_functor<ScalarPowGradFunctor>("ScalarPowGrad");
  m.add_functor<ScalarReversePowGradFunctor>("ScalarReversePowGrad");
  m.add_functor<ReduceMaxFunctor>("ReduceMax");
  m.add_functor<MaxFunctor, Max2Functor>("Max");
  m.add_functor<ReduceMeanFunctor>("ReduceMean");
  m.add_functor<ReduceMeanWholeFunctor>("ReduceMeanWhole");
  m.add_functor<ReduceMinFunctor>("ReduceMin");
  m.add_functor<MinFunctor, Min2Functor>("Min");
  m.add_functor<AminFunctor>("Amin");
  m.add_functor<MedianFunctor>("Median");
  m.add_functor<MedianWithIndicesFunctor>("MedianWithIndices");
  m.add_functor<AmaxFunctor>("Amax");
  m.add_functor<ReduceSumFunctor>("ReduceSum");
  m.add_functor<ReduceSumWholeFunctor>("ReduceSumWhole");
  m.add_functor<ReduceNanSumFunctor>("ReduceNanSum");
  m.add_functor<ReduceNanSumWholeFunctor>("ReduceNanSumWhole");
  m.add_functor<ReduceAllFunctor>("ReduceAll");
  m.add_functor<ReduceAllWholeFunctor>("ReduceAllWhole");
  m.add_functor<ReduceAnyFunctor>("ReduceAny");
  m.add_functor<ReduceAnyWholeFunctor>("ReduceAnyWhole");
  m.add_functor<ReduceProdFunctor>("ReduceProd");
  m.add_functor<ReduceProdWholeFunctor>("ReduceProdWhole");
  m.add_functor<ReduceMinDeviceStageFunctor>("ReduceMinDeviceStage");
  m.add_functor<ReduceMaxDeviceStageFunctor>("ReduceMaxDeviceStage");
  m.add_functor<ReduceMinGlobalStageFunctor>("ReduceMinGlobalStage");
  m.add_functor<ReduceMaxGlobalStageFunctor>("ReduceMaxGlobalStage");
  m.add_functor<ReduceMinDeviceStageGradFunctor>("ReduceMinDeviceStageGrad");
  m.add_functor<ReduceMaxDeviceStageGradFunctor>("ReduceMaxDeviceStageGrad");
  m.add_functor<ReduceMinGlobalStageGradFunctor>("ReduceMinGlobalStageGrad");
  m.add_functor<ReduceMaxGlobalStageGradFunctor>("ReduceMaxGlobalStageGrad");
  m.add_functor<LogSumExpFunctor>("LogSumExp");
  m.add_functor<LogAddExpFunctor>("LogAddExp");
  m.add_functor<QuantileFunctor>("Quantile");
  m.add_functor<TransposeFunctor>("Transpose");
  m.add_functor<Transpose2dimFunctor>("Transpose2dim");
  m.add_functor<TransposeFunctor>("Permute");
  m.add_functor<AsStridedFunctor>("AsStrided");
  m.add_functor<AsStridedGradFunctor>("AsStridedGrad");
  m.add_functor<Transpose2dimFunctor>("Swapaxes");
  m.add_functor<Transpose2dimFunctor>("Swapdims");
  m.add_functor<ArangeFunctor, Arange2Functor>("Arange");
  m.add_functor<GlobalArangeFunctor, GlobalArange2Functor>("GlobalArange");
  m.add_functor<HannWindowFunctor>("HannWindow");
  m.add_functor<GlobalHannWindowFunctor>("GlobalHannWindow");
  m.add_functor<CastFunctor>("Cast");
  m.add_functor<ClampFunctor>("Clamp");
  m.add_functor<ClampMinFunctor>("ClampMin");
  m.add_functor<ClampMaxFunctor>("ClampMax");
  m.add_functor<ClampInplaceFunctor>("ClampInplace");
  m.add_functor<ClampMinInplaceFunctor>("ClampMinInplace");
  m.add_functor<ClampMaxInplaceFunctor>("ClampMaxInplace");
  m.add_functor<ClipFunctor>("Clip");
  m.add_functor<ClipInplaceFunctor>("ClipInplace");
  m.add_functor<SqrtSquareSumFunctor>("SqrtSquareSum");
  m.add_functor<VectorNormFunctor, ScalarVectorNormFunctor>("VectorNorm");
  m.add_functor<ScalarMatrixNormFunctor, MatrixNormFunctor>("MatrixNorm");
  m.add_functor<NormFunctor, Norm2Functor>("Norm");
  m.add_functor<ScalarNormFunctor, ScalarNorm2Functor>("ScalarNorm");
  m.add_functor<ClampGradFunctor>("ClampGrad");
  m.add_functor<SelectFunctor>("Select");
  m.add_functor<SelectTopNFunctor>("SelectTopN");
  m.add_functor<MinimumFunctor>("Minimum");
  m.add_functor<MinimumFunctor>("Min");
  m.add_functor<MaximumFunctor>("Maximum");
  m.add_functor<MaximumFunctor>("Max");
  m.add_functor<ScalarFModFunctor>("ScalarFMod");
  m.add_functor<ScalarFloorDivFunctor>("ScalarFloorDiv");
  m.add_functor<ScalarTruncDivFunctor>("ScalarTruncDiv");
  m.add_functor<ScalarLogicalEqualFunctor, ScalarLogicalEqual2Functor>("ScalarLogicalEqual");
  m.add_functor<ScalarLogicalNotEqualFunctor, ScalarLogicalNotEqual2Functor>(
      "ScalarLogicalNotEqual");
  m.add_functor<ScalarLogicalGreaterFunctor, ScalarLogicalGreater2Functor>("ScalarLogicalGreater");
  m.add_functor<ScalarLogicalGreaterEqualFunctor, ScalarLogicalGreaterEqual2Functor>(
      "ScalarLogicalGreaterEqual");
  m.add_functor<ScalarLogicalLessFunctor, ScalarLogicalLess2Functor>("ScalarLogicalLess");
  m.add_functor<ScalarLogicalLessEqualFunctor, ScalarLogicalLessEqual2Functor>(
      "ScalarLogicalLessEqual");
  m.add_functor<ScalarLogicalAndFunctor, ScalarLogicalAnd2Functor>("ScalarLogicalAnd");
  m.add_functor<ScalarLogicalOrFunctor, ScalarLogicalOr2Functor>("ScalarLogicalOr");
  m.add_functor<ScalarLogicalXorFunctor, ScalarLogicalXor2Functor>("ScalarLogicalXor");
  m.add_functor<StandardDeviationFunctor>("StandardDeviation");
  m.add_functor<VarianceFunctor>("Variance");
  m.add_functor<RMSLayerNormalizationFunctor>("RMSLayerNormalization");
  m.add_functor<DotFunctor>("Dot");
  m.add_functor<MovedimVecFunctor>("MovedimVec");
  m.add_functor<MovedimIntFunctor>("MovedimInt");
  m.add_functor<TensorSplitVecFunctor>("TensorSplitVec");
  m.add_functor<TensorSplitIntFunctor>("TensorSplitInt");
  m.add_functor<HsplitIntFunctor>("HsplitInt");
  m.add_functor<HsplitVecFunctor>("HsplitVec");
  m.add_functor<VsplitIntFunctor>("VsplitInt");
  m.add_functor<VsplitVecFunctor>("VsplitVec");
  m.add_functor<ErfinvFunctor>("Erfinv");
  m.add_functor<ErfinvInplaceFunctor>("ErfinvInplace");
  m.add_functor<CumsumFunctor>("Cumsum");
  m.add_functor<CumProdFunctor>("Cumprod");
  m.add_functor<CumProdGradFunctor>("CumprodGrad");
  m.add_functor<EinSumFunctor>("EinSum");
  m.add_functor<InvFunctor>("Inv");
  m.add_functor<GeluWithApproximateFunctor>("GeluWithApproximate");
  m.add_functor<impl::TruncFunctor>("Trunc");
<<<<<<< HEAD
  m.add_functor<StftFunctor>("Stft");
=======
  m.add_functor<impl::FusedWeightedSumFunctor>("FusedWeightedSum");
>>>>>>> 71de123d
  m.add_functor<impl::FusedCenterFunctor>("FusedCenter");
  m.add_functor<impl::FusedCenterGradFunctor>("FusedCenterGrad");
  m.add_functor<impl::FusedGetBounddingBoxesCoordFunctor>("FusedGetBounddingBoxesCoord");
  m.add_functor<impl::FusedGetBounddingBoxesCoordGradFunctor>("FusedGetBounddingBoxesCoordGrad");
  m.add_functor<impl::FusedGetCiouDiagonalAngleFunctor>("FusedGetCiouDiagonalAngle");
  m.add_functor<impl::FusedGetCiouDiagonalAngleGradFunctor>("FusedGetCiouDiagonalAngleGrad");
  m.add_functor<impl::FusedGetCiouResultFunctor>("FusedGetCiouResult");
  m.add_functor<impl::FusedGetCiouResultGradFunctor>("FusedGetCiouResultGrad");
  m.add_functor<impl::FusedGetIntersectionAreaFunctor>("FusedGetIntersectionArea");
  m.add_functor<impl::FusedGetIntersectionAreaGradFunctor>("FusedGetIntersectionAreaGrad");
  m.add_functor<impl::FusedGetIouFunctor>("FusedGetIou");
  m.add_functor<impl::FusedGetIouGradFunctor>("FusedGetIouGrad");
  m.add_functor<impl::FusedGetConvexDiagonalSquaredFunctor>("FusedGetConvexDiagonalSquared");
  m.add_functor<impl::FusedGetConvexDiagonalSquaredGradFunctor>(
      "FusedGetConvexDiagonalSquaredGrad");
};

}  // namespace functional
}  // namespace one
}  // namespace oneflow<|MERGE_RESOLUTION|>--- conflicted
+++ resolved
@@ -3224,7 +3224,6 @@
   }
 };
 
-<<<<<<< HEAD
 class StftFunctor {
  public:
   StftFunctor() {
@@ -3328,8 +3327,11 @@
       output = JUST(functional::Unsqueeze(output, 0));
     }
     return output;
-}
-=======
+  }
+
+ private:
+  std::shared_ptr<OpExpr> op_;
+};
 class FusedWeightedSumFunctor {
  public:
   FusedWeightedSumFunctor() {
@@ -3351,7 +3353,6 @@
  private:
   std::vector<std::shared_ptr<OpExpr>> op_;
 };
->>>>>>> 71de123d
 
 class FusedCenterFunctor {
  public:
@@ -3796,7 +3797,6 @@
     attrs.SetAllAttrs(eps);
     return OpInterpUtil::Dispatch<TensorTuple>(
         *op_, {c2_diff, b1_x1, b1_x2, b2_x1, b2_x2, b1_y1, b1_y2, b2_y1, b2_y2}, attrs);
->>>>>>> d4d9b032989ea3fe083b2da71e42f7c9523480c2
   }
 
  private:
@@ -3920,11 +3920,8 @@
   m.add_functor<InvFunctor>("Inv");
   m.add_functor<GeluWithApproximateFunctor>("GeluWithApproximate");
   m.add_functor<impl::TruncFunctor>("Trunc");
-<<<<<<< HEAD
   m.add_functor<StftFunctor>("Stft");
-=======
   m.add_functor<impl::FusedWeightedSumFunctor>("FusedWeightedSum");
->>>>>>> 71de123d
   m.add_functor<impl::FusedCenterFunctor>("FusedCenter");
   m.add_functor<impl::FusedCenterGradFunctor>("FusedCenterGrad");
   m.add_functor<impl::FusedGetBounddingBoxesCoordFunctor>("FusedGetBounddingBoxesCoord");
