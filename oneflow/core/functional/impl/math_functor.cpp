--- conflicted
+++ resolved
@@ -3172,11 +3172,7 @@
           CHECK_JUST(one::OpBuilder("fused_weighted_sum").Input("in", n).Output("out").Build());
     }
   }
-<<<<<<< HEAD
-  Maybe<Tensor> operator()(const TensorTuple& in, const std::vector<float> weights,
-=======
   Maybe<Tensor> operator()(const TensorTuple& in, const std::vector<float>& weights,
->>>>>>> 3be5fab5
                            const float& alpha) const {
     CHECK_GE_OR_RETURN(in.size(), 1);
     CHECK_LT_OR_RETURN(in.size(), kMaxInputCount);
