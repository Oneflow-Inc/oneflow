--- conflicted
+++ resolved
@@ -50,13 +50,8 @@
       if (i == 0 && inplace) {
         std::shared_ptr<TensorTuple> outs = std::make_shared<TensorTuple>(1);
         outs->at(0) = partial_inputs.at(0);
-<<<<<<< HEAD
-        outputs.push_back(
-            JUST(OpInterpUtil::Dispatch<Tensor>(*op_.at(size - 1), partial_inputs, outs)));
-=======
         JUST(OpInterpUtil::Dispatch(*op_.at(size - 1), partial_inputs, outs.get()));
         outputs.push_back(outs->at(0));
->>>>>>> d4b37a48
       } else {
         outputs.push_back(JUST(OpInterpUtil::Dispatch<Tensor>(*op_.at(size - 1), partial_inputs)));
       }
@@ -91,12 +86,8 @@
     if (inplace) {
       std::shared_ptr<TensorTuple> outputs = std::make_shared<TensorTuple>(1);
       outputs->at(0) = x;
-<<<<<<< HEAD
-      return OpInterpUtil::Dispatch<Tensor>(*op_, {x}, outputs, attrs);
-=======
       JUST(OpInterpUtil::Dispatch(*op_, {x}, outputs.get(), attrs));
       return outputs->at(0);
->>>>>>> d4b37a48
     } else {
       return OpInterpUtil::Dispatch<Tensor>(*op_, {x}, attrs);
     }
