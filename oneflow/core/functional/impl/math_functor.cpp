/*
Copyright 2020 The OneFlow Authors. All rights reserved.

Licensed under the Apache License, Version 2.0 (the "License");
you may not use this file except in compliance with the License.
You may obtain a copy of the License at

    http://www.apache.org/licenses/LICENSE-2.0

Unless required by applicable law or agreed to in writing, software
distributed under the License is distributed on an "AS IS" BASIS,
WITHOUT WARRANTIES OR CONDITIONS OF ANY KIND, either express or implied.
See the License for the specific language governing permissions and
limitations under the License.
*/

#include "oneflow/core/autograd/autograd_mode.h"
#include "oneflow/core/common/container_util.h"
#include "oneflow/core/common/scalar.h"
#include "oneflow/core/common/optional.h"
#include "oneflow/core/framework/mutable_attr_map.h"
#include "oneflow/core/framework/op_builder.h"
#include "oneflow/core/framework/op_expr.h"
#include "oneflow/core/framework/op_interpreter/op_interpreter_util.h"
#include "oneflow/core/framework/tensor_tuple.h"
#include "oneflow/core/functional/functional.h"
#include "oneflow/core/functional/function_library.h"
#include "oneflow/core/job/lazy_mode.h"
#include "oneflow/core/functional/tensor_processor.h"

#include <sstream>
#include <bitset>

namespace oneflow {
namespace one {
namespace functional {
namespace impl {

class AddNFunctor {
 public:
  AddNFunctor() {
    op_.resize(kMaxInputCount /*the maximum number of inputs*/);
    for (int n = 1; n < op_.size(); ++n) {
      op_[n] = CHECK_JUST(one::OpBuilder("add_n").Input("in", n + 1).Output("out").Build());
    }
  }
  Maybe<Tensor> operator()(const TensorTuple& inputs, bool inplace) const {
    CHECK_GE_OR_RETURN(inputs.size(), 2);
    TensorTuple outputs;
    for (int i = 0; i < inputs.size(); i += kMaxInputCount) {
      size_t size = (i + kMaxInputCount) < inputs.size() ? kMaxInputCount : inputs.size() - i;
      TensorTuple partial_inputs(size);
      std::copy(inputs.begin() + i, inputs.begin() + i + size, partial_inputs.begin());
      if (i == 0 && inplace) {
        JUST(CheckInplaceValid(partial_inputs.at(0)));
        std::shared_ptr<TensorTuple> outs = std::make_shared<TensorTuple>(1);
        (*outs)[0] = partial_inputs[0];
        JUST(OpInterpUtil::Dispatch(*op_.at(size - 1), partial_inputs, outs.get()));
        outputs.emplace_back((*outs)[0]);
      } else {
        outputs.emplace_back(
            JUST(OpInterpUtil::Dispatch<Tensor>(*op_.at(size - 1), partial_inputs)));
      }
    }
    if (outputs.size() == 1) { return outputs.at(0); }
    return this->operator()(outputs, inplace);
  }

 private:
  std::vector<std::shared_ptr<OpExpr>> op_;
};

class ScalarMathBaseFunctor {
 public:
  explicit ScalarMathBaseFunctor(std::string op_name) {
    op_ = CHECK_JUST(one::OpBuilder(op_name).Input("in").Output("out").Build());
  }
  virtual ~ScalarMathBaseFunctor() = default;
  Maybe<Tensor> operator()(const std::shared_ptr<one::Tensor>& x, const Scalar& scalar,
                           bool inplace) const {
    if (std::dynamic_pointer_cast<StaticZerosTensor>(x) && op_->op_type_name() == "scalar_mul") {
      return x;
    }
    auto& attrs = THREAD_CACHED_MUTABLE_ATTR_MAP("float_operand", "has_float_operand",
                                                 "int_operand", "has_int_operand");
    TensorProcessor tensor_processor;
    Symbol<DType> lowest_dtype;
    if (scalar.IsFloatingPoint()) {
      attrs.SetAllAttrs(scalar.As<double>(), true, NullOpt, false);
      // Only promote type to Float32 when tensor is Int type but scalar is float type.
      if (DType::priority_order[x->dtype()->data_type()]
          < DType::priority_order[DType::Float16()->data_type()]) {
        lowest_dtype = DType::Float();
      } else {
        lowest_dtype = x->dtype();
      }
    } else if (scalar.IsIntegral()) {
      attrs.SetAllAttrs(NullOpt, false, scalar.As<int64_t>(), true);
      // Only promote type to Int64 when tensor is Bool type but scalar is int type.
      if (DType::priority_order[x->dtype()->data_type()]
          == DType::priority_order[DType::Bool()->data_type()]) {
        lowest_dtype = DType::Int64();
      } else {
        lowest_dtype = x->dtype();
      }
    } else {
      UNIMPLEMENTED_THEN_RETURN() << "The scalar in " << op_->op_type_name()
                                  << " should be float or int.";
    }
    JUST(tensor_processor.AddInputs({x}, lowest_dtype).Apply());
    TensorTuple casted_vec = JUST(tensor_processor.GetInputs());
    if (inplace) {
      JUST(CheckInplaceCastValid(x, casted_vec[0]));
      JUST(CheckInplaceValid(x));

      std::shared_ptr<TensorTuple> outputs = std::make_shared<TensorTuple>(1);
      (*outputs)[0] = x;
      JUST(OpInterpUtil::Dispatch(*op_, {x}, outputs.get(), OpExprInterpContext(attrs)));
      return outputs->at(0);
    } else {
      return OpInterpUtil::Dispatch<Tensor>(*op_, casted_vec, attrs);
    }
  }

 private:
  std::shared_ptr<OpExpr> op_;
};

class ScalarAddFunctor : public ScalarMathBaseFunctor {
 public:
  ScalarAddFunctor() : ScalarMathBaseFunctor(/*op_name=*/"scalar_add") {}

  Maybe<Tensor> operator()(const std::shared_ptr<one::Tensor>& input, const Scalar& other,
                           const Scalar& alpha, const bool& inplace) const {
    if (IsIntegralDataType(input->dtype()->data_type()) && other.IsIntegral()
        && alpha.IsFloatingPoint()) {
      return Error::RuntimeError()
             << "For integral input tensors, argument alpha must not be a floating point number.";
    }
    Scalar scalar;
    if (other.IsFloatingPoint() || alpha.IsFloatingPoint()) {
      scalar = Scalar(other.Value<double>() * alpha.Value<double>());
    } else {
      scalar = Scalar(other.Value<int64_t>() * alpha.Value<int64_t>());
    }
    return ScalarMathBaseFunctor::operator()(input, scalar, inplace);
  }
};

class ScalarAdd2Functor {
 public:
  Maybe<Tensor> operator()(const Scalar& input, const std::shared_ptr<one::Tensor>& other,
                           const Scalar& alpha) const {
    if (IsIntegralDataType(other->dtype()->data_type()) && input.IsIntegral()
        && alpha.IsFloatingPoint()) {
      return Error::RuntimeError()
             << "For integral input tensors, argument alpha must not be a floating point number.";
    }
    std::shared_ptr<one::Tensor> other_;
    if ((alpha.IsIntegral() && alpha.Value<int64_t>() == 1)
        || (alpha.IsFloatingPoint()
            && std::fabs(alpha.Value<double>() - 1.0) < std::numeric_limits<double>::epsilon())) {
      other_ = other;
    } else {
      other_ = JUST(ScalarMul(alpha, other));
    }
    return ScalarAdd(other_, input, /*alpha=*/1, /*inplace=*/false);
  }
};

class ScalarSubFunctor {
 public:
  Maybe<Tensor> operator()(const std::shared_ptr<one::Tensor>& input, const Scalar& scalar,
                           const Scalar& alpha, bool inplace) const {
    return ScalarAdd(input, Scalar(-1) * scalar, alpha, inplace);
  }
};

class ScalarSub2Functor {
 public:
  Maybe<Tensor> operator()(const Scalar& scalar, const std::shared_ptr<one::Tensor>& input,
                           const Scalar& alpha) const {
    return ScalarAdd(scalar, input, Scalar(-1) * alpha);
  }
};

class ScalarMulFunctor : public ScalarMathBaseFunctor {
 public:
  ScalarMulFunctor() : ScalarMathBaseFunctor(/*op_name=*/"scalar_mul") {}
};

class ScalarMul2Functor {
 public:
  Maybe<Tensor> operator()(const Scalar& scalar, const std::shared_ptr<one::Tensor>& x) const {
    return ScalarMul(x, scalar, false);
  }
};

class InplaceScalarMulFunctor : public ScalarMathBaseFunctor {
 public:
  InplaceScalarMulFunctor() : ScalarMathBaseFunctor(/*op_name=*/"scalar_mul") {}
  Maybe<Tensor> operator()(const std::shared_ptr<one::Tensor>& x, const Scalar& scalar) const {
    return ScalarMathBaseFunctor::operator()(x, scalar, true);
  }
};

class ScalarDivFunctor : public ScalarMathBaseFunctor {
 public:
  ScalarDivFunctor() : ScalarMathBaseFunctor(/*op_name=*/"scalar_div") {}
  Maybe<Tensor> operator()(const std::shared_ptr<one::Tensor>& x, const Scalar& scalar) const {
    return ScalarMathBaseFunctor::operator()(x, scalar, false);
  }
};

class ScalarDiv2Functor {
 public:
  Maybe<Tensor> operator()(const Scalar& scalar, const std::shared_ptr<one::Tensor>& x) const {
    return functional::ScalarMul(JUST(functional::Reciprocal(x)), scalar, /*inplace=*/false);
  }
};

class InplaceScalarDivFunctor : public ScalarMathBaseFunctor {
 public:
  InplaceScalarDivFunctor() : ScalarMathBaseFunctor(/*op_name=*/"scalar_mul") {}
  Maybe<Tensor> operator()(const std::shared_ptr<one::Tensor>& x, const Scalar& scalar) const {
    return ScalarMathBaseFunctor::operator()(x, Scalar(1.0) / scalar, true);
  }
};

class ScalarPowFunctor : public ScalarMathBaseFunctor {
 public:
  ScalarPowFunctor() : ScalarMathBaseFunctor(/*op_name=*/"scalar_pow") {}
};

class ScalarPowGradFunctor {
 public:
  ScalarPowGradFunctor() {
    op_ = CHECK_JUST(one::OpBuilder("scalar_pow_grad").Input("x").Input("dy").Output("dx").Build());
  }
  Maybe<Tensor> operator()(const std::shared_ptr<one::Tensor>& x,
                           const std::shared_ptr<one::Tensor>& dy, const Scalar& scalar) const {
    auto& attrs = THREAD_CACHED_MUTABLE_ATTR_MAP("float_operand", "has_float_operand",
                                                 "int_operand", "has_int_operand");
    if (scalar.IsFloatingPoint()) {
      attrs.SetAllAttrs(scalar.As<double>(), true, NullOpt, false);
    } else if (scalar.IsIntegral()) {
      attrs.SetAllAttrs(NullOpt, false, scalar.As<int64_t>(), true);
    } else {
      UNIMPLEMENTED_THEN_RETURN() << "The scalar in ScalarPowGrad should be float or int.";
    }
    return OpInterpUtil::Dispatch<Tensor>(*op_, {x, dy}, attrs);
  }

 private:
  std::shared_ptr<OpExpr> op_;
};

class ScalarReversePowFunctor : public ScalarMathBaseFunctor {
 public:
  ScalarReversePowFunctor() : ScalarMathBaseFunctor(/*op_name=*/"scalar_reverse_pow") {}
  Maybe<Tensor> operator()(const Scalar& scalar, const std::shared_ptr<one::Tensor>& input) const {
    return ScalarMathBaseFunctor::operator()(input, scalar, false);
  }
};

class ScalarReversePowGradFunctor {
 public:
  ScalarReversePowGradFunctor() {
    op_ = CHECK_JUST(
        one::OpBuilder("scalar_reverse_pow_grad").Input("x").Input("dy").Output("dx").Build());
  }
  Maybe<Tensor> operator()(const std::shared_ptr<one::Tensor>& x,
                           const std::shared_ptr<one::Tensor>& dy, const Scalar& scalar) const {
    auto& attrs = THREAD_CACHED_MUTABLE_ATTR_MAP("float_operand", "has_float_operand",
                                                 "int_operand", "has_int_operand");
    if (scalar.IsFloatingPoint()) {
      attrs.SetAllAttrs(scalar.As<double>(), true, NullOpt, false);
    } else if (scalar.IsIntegral()) {
      attrs.SetAllAttrs(NullOpt, false, scalar.As<int64_t>(), true);
    } else {
      UNIMPLEMENTED_THEN_RETURN() << "The scalar in ScalarTensorPowGrad should be float or int.";
    }
    return OpInterpUtil::Dispatch<Tensor>(*op_, {x, dy}, attrs);
  }

 private:
  std::shared_ptr<OpExpr> op_;
};

class ScalarFloorDivFunctor : public ScalarMathBaseFunctor {
 public:
  ScalarFloorDivFunctor() : ScalarMathBaseFunctor(/*op_name=*/"scalar_floordiv") {}
};

class ScalarTruncDivFunctor : public ScalarMathBaseFunctor {
 public:
  ScalarTruncDivFunctor() : ScalarMathBaseFunctor(/*op_name=*/"scalar_truncdiv") {}
};

class ScalarFModFunctor : public ScalarMathBaseFunctor {
 public:
  ScalarFModFunctor() : ScalarMathBaseFunctor(/*op_name=*/"scalar_fmod") {}
};

class ReduceMaxFunctor {
 public:
  ReduceMaxFunctor() {
    op_ = CHECK_JUST(
        one::OpBuilder("reduce_max").Input("input_tensor").Output("output_tensor").Build());
  }
  Maybe<Tensor> operator()(const std::shared_ptr<one::Tensor>& x, const std::vector<int32_t>& axis,
                           const bool& keepdims) const {
    auto& attrs = THREAD_CACHED_MUTABLE_ATTR_MAP("axis", "keepdims");
    if (axis.empty()) {
      std::vector<int32_t> reduce_axis(x->ndim());
      std::iota(reduce_axis.begin(), reduce_axis.end(), 0);
      attrs.SetAllAttrs(reduce_axis, keepdims);
    } else {
      attrs.SetAllAttrs(axis, keepdims);
    }
    return OpInterpUtil::Dispatch<Tensor>(*op_, {x}, attrs);
  }

 private:
  std::shared_ptr<OpExpr> op_;
};

class ReduceMinFunctor {
 public:
  ReduceMinFunctor() {
    op_ = CHECK_JUST(
        one::OpBuilder("reduce_min").Input("input_tensor").Output("output_tensor").Build());
  }
  Maybe<Tensor> operator()(const std::shared_ptr<one::Tensor>& x, const std::vector<int32_t>& axis,
                           const bool& keepdims) const {
    auto& attrs = THREAD_CACHED_MUTABLE_ATTR_MAP("axis", "keepdims");
    if (axis.empty()) {
      std::vector<int32_t> reduce_axis(x->ndim());
      std::iota(reduce_axis.begin(), reduce_axis.end(), 0);
      attrs.SetAllAttrs(reduce_axis, keepdims);
    } else {
      attrs.SetAllAttrs(axis, keepdims);
    }
    return OpInterpUtil::Dispatch<Tensor>(*op_, {x}, attrs);
  }

 private:
  std::shared_ptr<OpExpr> op_;
};

class MaxFunctor {
 public:
  Maybe<Tensor> operator()(const std::shared_ptr<one::Tensor>& x) const {
    std::vector<int32_t> axis(x->ndim());
    std::iota(axis.begin(), axis.end(), 0);
    return ReduceMax(x, axis, /*keepdims=*/false);
  }
};

class Max2Functor {
 public:
  Maybe<TensorTuple> operator()(const std::shared_ptr<one::Tensor>& x, const int32_t& dim,
                                const bool& keepdims) const {
    auto outputs = std::make_shared<TensorTuple>(2);
    int32_t axis = dim;
    axis = JUST(maybe_wrap_dim(axis, x->ndim()));
    (*outputs)[0] = JUST(ReduceMax(x, {axis}, keepdims));
    (*outputs)[1] = JUST(ArgMax(x, dim, keepdims, NullOpt));
    return outputs;
  }
};

class MinFunctor {
 public:
  Maybe<Tensor> operator()(const std::shared_ptr<one::Tensor>& x) const {
    std::vector<int32_t> axis(x->ndim());
    std::iota(axis.begin(), axis.end(), 0);
    return ReduceMin(x, axis, /*keepdims=*/false);
  }
};

class Min2Functor {
 public:
  Maybe<TensorTuple> operator()(const std::shared_ptr<one::Tensor>& x, const int32_t& dim,
                                const bool& keepdims) const {
    auto outputs = std::make_shared<TensorTuple>(2);
    int32_t axis = dim;
    axis = JUST(maybe_wrap_dim(axis, x->ndim()));
    (*outputs)[0] = JUST(ReduceMin(x, {axis}, keepdims));
    (*outputs)[1] = JUST(ArgMin(x, dim, keepdims, NullOpt));
    return outputs;
  }
};

class AminFunctor {
 public:
  Maybe<Tensor> operator()(const std::shared_ptr<one::Tensor>& x,
                           const Optional<std::vector<int32_t>>& dim, const bool& keepdim) const {
    if (!dim.has_value()) { return ReduceMin(x, {}, keepdim); }

    const int32_t ndim = x->ndim();
    std::vector<int32_t>& dims = *JUST(dim);
    for (int i = 0; i < dims.size(); i++) { dims[i] = JUST(maybe_wrap_dim(dims[i], ndim)); }
    return ReduceMin(x, dims, keepdim);
  }
};

class AmaxFunctor {
 public:
  Maybe<Tensor> operator()(const std::shared_ptr<one::Tensor>& x,
                           const Optional<std::vector<int32_t>>& dim, const bool& keepdim) const {
    if (!dim.has_value()) { return ReduceMax(x, {}, keepdim); }

    const int32_t ndim = x->ndim();
    std::vector<int32_t>& dims = *JUST(dim);
    for (int i = 0; i < dims.size(); i++) { dims[i] = JUST(maybe_wrap_dim(dims[i], ndim)); }
    return ReduceMax(x, dims, keepdim);
  }
};

class ReduceSumWholeFunctor {
 public:
  ReduceSumWholeFunctor() {
    op_ = CHECK_JUST(
        one::OpBuilder("reduce_sum").Input("input_tensor").Output("output_tensor").Build());
  }
  Maybe<Tensor> operator()(const std::shared_ptr<one::Tensor>& x) const {
    const int32_t naxis = x->ndim();
    if (naxis == 0) { return x; }  // for 0-dim Tensor
    std::vector<int32_t> axis(naxis);
    std::iota(axis.begin(), axis.end(), 0);

    auto& attrs = THREAD_CACHED_MUTABLE_ATTR_MAP("axis", "keepdims");
    attrs.SetAllAttrs(axis, false);
    TensorProcessor tensor_processor;
    JUST(tensor_processor.AddInputs({x}, /*lowest_dtype=*/DType::Int64()).Apply());
    TensorTuple input_tuple = JUST(tensor_processor.GetInputs());
    return OpInterpUtil::Dispatch<Tensor>(*op_, input_tuple, attrs);
  }

 private:
  std::shared_ptr<OpExpr> op_;
};

class ReduceSumFunctor {
 public:
  ReduceSumFunctor() {
    op_ = CHECK_JUST(
        one::OpBuilder("reduce_sum").Input("input_tensor").Output("output_tensor").Build());
  }
  Maybe<Tensor> operator()(const std::shared_ptr<one::Tensor>& x, const std::vector<int32_t>& axis,
                           const bool& keepdims) const {
    std::vector<int32_t> reduce_axis = *JUST(CheckAxis(axis, x->ndim()));
    if (reduce_axis.size() == 0) { return x; }

    auto& attrs = THREAD_CACHED_MUTABLE_ATTR_MAP("axis", "keepdims");
    attrs.SetAllAttrs(reduce_axis, keepdims);
    TensorProcessor tensor_processor;
    JUST(tensor_processor.AddInputs({x}, /*lowest_dtype=*/DType::Int64()).Apply());
    TensorTuple input_tuple = JUST(tensor_processor.GetInputs());
    return OpInterpUtil::Dispatch<Tensor>(*op_, input_tuple, attrs);
  }

 private:
  std::shared_ptr<OpExpr> op_;
};

class ReduceNanSumFunctor {
 public:
  ReduceNanSumFunctor() {
    op_ = CHECK_JUST(
        one::OpBuilder("reduce_nansum").Input("input_tensor").Output("output_tensor").Build());
  }
  Maybe<Tensor> operator()(const std::shared_ptr<one::Tensor>& x, const std::vector<int32_t>& axis,
                           const bool& keepdims, const Optional<Symbol<DType>>& dtype) const {
    std::shared_ptr<one::Tensor> tensor = x;
    if (dtype.has_value() && (dtype != x->dtype())) {
      tensor = JUST(Cast(x, JUST(dtype), /*pin_memory=*/false));
    }

    std::vector<int32_t> reduce_axis = *JUST(CheckAxis(axis, tensor->ndim()));
    if (reduce_axis.size() == 0) { return tensor; }

    auto& attrs = THREAD_CACHED_MUTABLE_ATTR_MAP("axis", "keepdims");
    attrs.SetAllAttrs(reduce_axis, keepdims);
    TensorProcessor tensor_processor;
    JUST(tensor_processor.AddInputs({tensor}, /*lowest_dtype=*/DType::Int64()).Apply());
    TensorTuple input_tuple = JUST(tensor_processor.GetInputs());
    return OpInterpUtil::Dispatch<Tensor>(*op_, input_tuple, attrs);
  }

 private:
  std::shared_ptr<OpExpr> op_;
};

class ReduceNanSumWholeFunctor {
 public:
  ReduceNanSumWholeFunctor() {
    op_ = CHECK_JUST(
        one::OpBuilder("reduce_nansum").Input("input_tensor").Output("output_tensor").Build());
  }
  Maybe<Tensor> operator()(const std::shared_ptr<one::Tensor>& x,
                           const Optional<Symbol<DType>>& dtype) const {
    std::shared_ptr<one::Tensor> tensor = x;
    if (dtype.has_value() && (dtype != x->dtype())) {
      tensor = JUST(Cast(x, JUST(dtype), /*pin_memory=*/false));
    }

    const int32_t ndim = tensor->ndim();
    if (ndim == 0) { return tensor; }  // for 0-dim Tensor
    std::vector<int32_t> axis(ndim);
    std::iota(axis.begin(), axis.end(), 0);

    auto& attrs = THREAD_CACHED_MUTABLE_ATTR_MAP("axis", "keepdims");
    attrs.SetAllAttrs(axis, false);
    TensorProcessor tensor_processor;
    JUST(tensor_processor.AddInputs({tensor}, /*lowest_dtype=*/DType::Int64()).Apply());
    TensorTuple input_tuple = JUST(tensor_processor.GetInputs());
    return OpInterpUtil::Dispatch<Tensor>(*op_, input_tuple, attrs);
  }

 private:
  std::shared_ptr<OpExpr> op_;
};

class ReduceAllWholeFunctor {
 public:
  ReduceAllWholeFunctor() {
    op_ = CHECK_JUST(
        one::OpBuilder("reduce_all").Input("input_tensor").Output("output_tensor").Build());
  }
  Maybe<Tensor> operator()(const std::shared_ptr<one::Tensor>& x) const {
    std::vector<int32_t> reduce_axis(x->ndim());
    std::iota(reduce_axis.begin(), reduce_axis.end(), 0);
    auto& attrs = THREAD_CACHED_MUTABLE_ATTR_MAP("axis", "keepdims");
    attrs.SetAllAttrs(reduce_axis, false);
    return OpInterpUtil::Dispatch<Tensor>(*op_, {x}, attrs);
  }

 private:
  std::shared_ptr<OpExpr> op_;
};

class ReduceAllFunctor {
 public:
  ReduceAllFunctor() {
    op_ = CHECK_JUST(
        one::OpBuilder("reduce_all").Input("input_tensor").Output("output_tensor").Build());
  }
  Maybe<Tensor> operator()(const std::shared_ptr<one::Tensor>& x, const std::vector<int32_t>& axis,
                           const bool& keepdims) const {
    std::vector<int32_t> reduce_axis = *JUST(CheckAxis(axis, x->ndim()));
    if (reduce_axis.size() == 0) { return x; }
    auto& attrs = THREAD_CACHED_MUTABLE_ATTR_MAP("axis", "keepdims");
    attrs.SetAllAttrs(reduce_axis, keepdims);
    return OpInterpUtil::Dispatch<Tensor>(*op_, {x}, attrs);
  }

 private:
  std::shared_ptr<OpExpr> op_;
};

class ReduceAnyWholeFunctor {
 public:
  ReduceAnyWholeFunctor() {
    op_ = CHECK_JUST(
        one::OpBuilder("reduce_any").Input("input_tensor").Output("output_tensor").Build());
  }
  Maybe<Tensor> operator()(const std::shared_ptr<one::Tensor>& x) const {
    std::vector<int32_t> reduce_axis(x->ndim());
    std::iota(reduce_axis.begin(), reduce_axis.end(), 0);
    auto& attrs = THREAD_CACHED_MUTABLE_ATTR_MAP("axis", "keepdims");
    attrs.SetAllAttrs(reduce_axis, false);
    return OpInterpUtil::Dispatch<Tensor>(*op_, {x}, attrs);
  }

 private:
  std::shared_ptr<OpExpr> op_;
};

class ReduceAnyFunctor {
 public:
  ReduceAnyFunctor() {
    op_ = CHECK_JUST(
        one::OpBuilder("reduce_any").Input("input_tensor").Output("output_tensor").Build());
  }
  Maybe<Tensor> operator()(const std::shared_ptr<one::Tensor>& x, const std::vector<int32_t>& axis,
                           const bool& keepdims) const {
    std::vector<int32_t> reduce_axis = *JUST(CheckAxis(axis, x->ndim()));
    if (reduce_axis.size() == 0) { return x; }
    auto& attrs = THREAD_CACHED_MUTABLE_ATTR_MAP("axis", "keepdims");
    attrs.SetAllAttrs(reduce_axis, keepdims);
    return OpInterpUtil::Dispatch<Tensor>(*op_, {x}, attrs);
  }

 private:
  std::shared_ptr<OpExpr> op_;
};

template<class T>
class ReduceDeviceStageBaseFunctor {
 public:
  ReduceDeviceStageBaseFunctor()
      : op_(CHECK_JUST(one::OpBuilder(T::GetOpName())
                           .Input("in")
                           .Output("out")
                           .Output("mask")
                           .Output("count")
                           .Build())) {}
  Maybe<TensorTuple> operator()(const std::shared_ptr<one::Tensor>& in,
                                const std::vector<int32_t>& axis) const {
    auto& attrs = THREAD_CACHED_MUTABLE_ATTR_MAP("axis");
    attrs.SetAllAttrs(axis);
    return OpInterpUtil::Dispatch<TensorTuple>(*op_, {in}, attrs);
  }
  virtual ~ReduceDeviceStageBaseFunctor() = default;

 private:
  std::shared_ptr<OpExpr> op_;
};

template<class T>
class ReduceDeviceStageGradBaseFunctor {
 public:
  ReduceDeviceStageGradBaseFunctor()
      : op_(CHECK_JUST(one::OpBuilder(T::GetOpName())
                           .Input("out_diff")
                           .Input("mask")
                           .Input("count")
                           .Output("in_diff")
                           .Build())) {}
  Maybe<Tensor> operator()(const std::shared_ptr<one::Tensor>& out_diff,
                           const std::shared_ptr<one::Tensor>& mask,
                           const std::shared_ptr<one::Tensor>& count,
                           const std::vector<int32_t>& axis) const {
    auto& attrs = THREAD_CACHED_MUTABLE_ATTR_MAP("axis");
    attrs.SetAllAttrs(axis);
    return OpInterpUtil::Dispatch<Tensor>(*op_, {out_diff, mask, count}, attrs);
  }
  virtual ~ReduceDeviceStageGradBaseFunctor() = default;

 private:
  std::shared_ptr<OpExpr> op_;
};

class ReduceMinDeviceStageFunctor
    : public ReduceDeviceStageBaseFunctor<ReduceMinDeviceStageFunctor> {
 public:
  static std::string GetOpName() { return "reduce_min_device_stage"; }
};

class ReduceMaxDeviceStageFunctor
    : public ReduceDeviceStageBaseFunctor<ReduceMaxDeviceStageFunctor> {
 public:
  static std::string GetOpName() { return "reduce_max_device_stage"; }
};

class ReduceMinDeviceStageGradFunctor
    : public ReduceDeviceStageGradBaseFunctor<ReduceMinDeviceStageGradFunctor> {
 public:
  static std::string GetOpName() { return "reduce_min_device_stage_grad"; }
};

class ReduceMaxDeviceStageGradFunctor
    : public ReduceDeviceStageGradBaseFunctor<ReduceMaxDeviceStageGradFunctor> {
 public:
  static std::string GetOpName() { return "reduce_max_device_stage_grad"; }
};

template<class T>
class ReduceGlobalStageBaseFunctor {
 public:
  ReduceGlobalStageBaseFunctor()
      : op_(CHECK_JUST(one::OpBuilder(T::GetOpName())
                           .Input("in")
                           .Input("device_count")
                           .Output("out")
                           .Output("mask")
                           .Build())) {}
  Maybe<TensorTuple> operator()(const std::shared_ptr<one::Tensor>& in,
                                const std::shared_ptr<one::Tensor>& device_count,
                                const std::vector<int32_t>& axis, const bool& keepdims) const {
    auto& attrs = THREAD_CACHED_MUTABLE_ATTR_MAP("axis", "keepdims");
    attrs.SetAllAttrs(axis, keepdims);
    return OpInterpUtil::Dispatch<TensorTuple>(*op_, {in, device_count}, attrs);
  }
  virtual ~ReduceGlobalStageBaseFunctor() = default;

 private:
  std::shared_ptr<OpExpr> op_;
};

template<class T>
class ReduceGlobalStageGradBaseFunctor {
 public:
  ReduceGlobalStageGradBaseFunctor()
      : op_(CHECK_JUST(one::OpBuilder(T::GetOpName())
                           .Input("out_diff")
                           .Input("mask")
                           .Input("device_count")
                           .Output("in_diff")
                           .Build())) {}
  Maybe<Tensor> operator()(const std::shared_ptr<one::Tensor>& out_diff,
                           const std::shared_ptr<one::Tensor>& mask,
                           const std::shared_ptr<one::Tensor>& device_count,
                           const std::vector<int32_t>& axis, const bool& keepdims) const {
    auto& attrs = THREAD_CACHED_MUTABLE_ATTR_MAP("axis", "keepdims");
    attrs.SetAllAttrs(axis, keepdims);
    return OpInterpUtil::Dispatch<Tensor>(*op_, {out_diff, mask, device_count}, attrs);
  }
  virtual ~ReduceGlobalStageGradBaseFunctor() = default;

 private:
  std::shared_ptr<OpExpr> op_;
};

class ReduceMinGlobalStageFunctor
    : public ReduceGlobalStageBaseFunctor<ReduceMinGlobalStageFunctor> {
 public:
  static std::string GetOpName() { return "reduce_min_global_stage"; }
};

class ReduceMinGlobalStageGradFunctor
    : public ReduceGlobalStageGradBaseFunctor<ReduceMinGlobalStageGradFunctor> {
 public:
  static std::string GetOpName() { return "reduce_min_global_stage_grad"; }
};

class ReduceMaxGlobalStageFunctor
    : public ReduceGlobalStageBaseFunctor<ReduceMaxGlobalStageFunctor> {
 public:
  static std::string GetOpName() { return "reduce_max_global_stage"; }
};

class ReduceMaxGlobalStageGradFunctor
    : public ReduceGlobalStageGradBaseFunctor<ReduceMaxGlobalStageGradFunctor> {
 public:
  static std::string GetOpName() { return "reduce_max_global_stage_grad"; }
};

class ReduceMeanWholeFunctor {
 public:
  ReduceMeanWholeFunctor() {}
  Maybe<Tensor> operator()(const std::shared_ptr<one::Tensor>& x) const {
    // ReduceMean only calculate floating values.
    CHECK_OR_RETURN(IsFloatingDataType(x->dtype()->data_type())
                    || x->dtype()->data_type() == DataType::kFloat16)
        << "RuntimeError: Can only calculate the mean of floating types.";
    size_t reduce_count = 1;
    reduce_count = x->shape()->Count(0);
    const auto& sum = JUST(functional::ReduceSumWhole(x));
    if (reduce_count == 1 || reduce_count == 0) { return sum; }
    return functional::ScalarMul(sum, 1.0 / reduce_count, false);
  }
};

class ReduceMeanFunctor {
 public:
  ReduceMeanFunctor() {}
  Maybe<Tensor> operator()(const std::shared_ptr<one::Tensor>& x, const std::vector<int32_t>& axis,
                           const bool& keepdims) const {
    // ReduceMean only calculate floating values.
    // NOTE: Should use original reduce_mean op/kernel rather than current way(ReduceSum /
    // reduce_count) because it could encounter precision problem(like overflow) in float16 case.
    CHECK_OR_RETURN(IsFloatingDataType(x->dtype()->data_type())
                    || x->dtype()->data_type() == DataType::kFloat16)
        << "RuntimeError: Can only calculate the mean of floating types.";

    const auto& sum = JUST(functional::ReduceSum(x, axis, keepdims));
    size_t reduce_count = 1;
    if (axis.empty()) {
      reduce_count = x->shape()->Count(0);
    } else {
      std::vector<int32_t> reduce_axis = *JUST(CheckAxis(axis, x->ndim()));
      for (int32_t& i : reduce_axis) { reduce_count *= x->shape()->At(i); }
    }
    if (reduce_count == 1 || reduce_count == 0) { return sum; }
    return functional::ScalarMul(sum, 1.0 / reduce_count, false);
  }
};

class ReduceProdWholeFunctor {
 public:
  ReduceProdWholeFunctor() {
    op_ = CHECK_JUST(
        one::OpBuilder("reduce_prod").Input("input_tensor").Output("output_tensor").Build());
  }
  Maybe<Tensor> operator()(const std::shared_ptr<one::Tensor>& x,
                           const Optional<Symbol<DType>>& dtype) const {
    std::shared_ptr<one::Tensor> tensor = x;
    if (dtype.has_value() && (dtype != x->dtype())) {
      tensor = JUST(Cast(tensor, JUST(dtype), /*pin_memory=*/false));
    }
    TensorProcessor tensor_processor;
    Symbol<DType> lowest_dtype;
    if (DType::priority_order[tensor->dtype()->data_type()]
        == DType::priority_order[DType::Bool()->data_type()]) {
      lowest_dtype = DType::Int64();
    } else {
      lowest_dtype = tensor->dtype();
    }
    JUST(tensor_processor.AddInputs({tensor}, lowest_dtype).Apply());
    TensorTuple input_tuple = JUST(tensor_processor.GetInputs());
    std::vector<int32_t> reduce_axis(tensor->ndim());
    std::iota(reduce_axis.begin(), reduce_axis.end(), 0);

    auto& attrs = THREAD_CACHED_MUTABLE_ATTR_MAP("axis", "keepdims");
    attrs.SetAllAttrs(reduce_axis, false);
    return JUST(OpInterpUtil::Dispatch<Tensor>(*op_, input_tuple, attrs));
  }

 private:
  std::shared_ptr<OpExpr> op_;
};

class MedianFunctor {
 public:
  MedianFunctor() {
    op_ = CHECK_JUST(one::OpBuilder("median").Input("input").Output("output").Build());
  }
  Maybe<Tensor> operator()(const std::shared_ptr<one::Tensor>& x) const {
    if (x->shape()->elem_cnt() == 0) {
      return functional::To(
          JUST(functional::Constant(Shape({1}).RemoveOnes({0}),
                                    Scalar(std::numeric_limits<float>::quiet_NaN()),
                                    JUST(DType::Get(DataType::kFloat)), NullOpt)),
          x, false);
    }
    return OpInterpUtil::Dispatch<Tensor>(*op_, {x});
  }

 private:
  std::shared_ptr<OpExpr> op_;
};

class MedianWithIndicesFunctor {
 public:
  MedianWithIndicesFunctor() {
    op_ = CHECK_JUST(one::OpBuilder("median_with_indices")
                         .Input("input")
                         .Output("values")
                         .Output("indices")
                         .Build());
  }
  Maybe<TensorTuple> operator()(const std::shared_ptr<one::Tensor>& x, const int32_t& dim,
                                const bool& keepdim) const {
    int32_t axis = dim;
    const int64_t ndim = x->ndim();
    axis = JUST(maybe_wrap_dim(axis, ndim));
    std::shared_ptr<one::Tensor> tensor = x;
    if (x->dim(axis) == 0) {
      return Error::IndexError() << "IndexError: Expected reduction dim " << axis
                                 << " to have non-zero size.";
    }
    if (axis != ndim - 1) {
      tensor = JUST(functional::Squeeze(
          JUST(functional::Transpose2dim(JUST(functional::Unsqueeze(x, -1)), axis, -1)),
          std::vector<int32_t>({axis})));
    }
    std::shared_ptr<TensorTuple> result;
    result = JUST(OpInterpUtil::Dispatch<TensorTuple>(*op_, {tensor}));
    if (keepdim) {
      JUST(VectorAt(*result, 0)) = JUST(functional::Unsqueeze(JUST(VectorAt(*result, 0)), axis));
      JUST(VectorAt(*result, 1)) = JUST(functional::Unsqueeze(JUST(VectorAt(*result, 1)), axis));
    }
    return result;
  }

 private:
  std::shared_ptr<OpExpr> op_;
};

class ReduceProdFunctor {
 public:
  ReduceProdFunctor() {
    op_ = CHECK_JUST(
        one::OpBuilder("reduce_prod").Input("input_tensor").Output("output_tensor").Build());
  }
  Maybe<Tensor> operator()(const std::shared_ptr<one::Tensor>& x, const std::vector<int32_t>& axis,
                           const bool& keepdims, const Optional<Symbol<DType>>& dtype) const {
    std::shared_ptr<one::Tensor> tensor = x;
    if (dtype.has_value() && (dtype != x->dtype())) {
      tensor = JUST(Cast(tensor, JUST(dtype), /*pin_memory=*/false));
    }
    TensorProcessor tensor_processor;
    Symbol<DType> lowest_dtype;
    if (DType::priority_order[tensor->dtype()->data_type()]
        == DType::priority_order[DType::Bool()->data_type()]) {
      lowest_dtype = DType::Int64();
    } else {
      lowest_dtype = tensor->dtype();
    }
    JUST(tensor_processor.AddInputs({tensor}, lowest_dtype).Apply());
    TensorTuple input_tuple = JUST(tensor_processor.GetInputs());
    std::vector<int32_t> reduce_axis = *JUST(CheckAxis(axis, x->ndim()));
    if (reduce_axis.size() == 0) { return x; }

    auto& attrs = THREAD_CACHED_MUTABLE_ATTR_MAP("axis", "keepdims");
    attrs.SetAllAttrs(reduce_axis, keepdims);
    return JUST(OpInterpUtil::Dispatch<Tensor>(*op_, input_tuple, attrs));
  }

 private:
  std::shared_ptr<OpExpr> op_;
};

class LogSumExpFunctor {
 public:
  LogSumExpFunctor() {}
  Maybe<Tensor> operator()(const std::shared_ptr<one::Tensor>& x, const std::vector<int32_t>& axis,
                           const bool& keepdims) const {
    if (x->ndim() == 0) {
      std::shared_ptr<one::Tensor> exp_out = JUST(Exp(x));
      return Log(JUST(ReduceSum(exp_out, axis, keepdims)));
    } else {
      const std::shared_ptr<one::Tensor>& maxes = JUST(Amax(x, axis, true));
      const std::shared_ptr<one::Tensor>& maxes_squeezed =
          (keepdims ? maxes : JUST(SqueezeMultiple(maxes, axis)));
      MaskedFillInplace(maxes_squeezed,
                        JUST(ScalarLogicalEqual(JUST(Abs(maxes_squeezed)), INFINITY)), 0);
      std::shared_ptr<one::Tensor> exp_out = JUST(Exp(JUST(Sub(x, maxes, 1, false))));
      return Add(JUST(Log(JUST(ReduceSum(exp_out, axis, keepdims)))), maxes_squeezed, 1, false);
    }
  }

 private:
  Maybe<Tensor> SqueezeMultiple(const std::shared_ptr<one::Tensor>& x,
                                const std::vector<int32_t>& axis) const {
    int ndims = x->ndim();
    const auto& dims_to_squeeze = JUST(dim_list_to_bitset(axis, ndims));
    std::shared_ptr<one::Tensor> result = x;
    for (int i = ndims - 1; i >= 0; --i) {
      if ((*dims_to_squeeze)[i]) {
        std::vector<int32_t> dims = {i};
        result = JUST(Squeeze(result, dims));
      }
    }
    return result;
  }
};

class TransposeFunctor {
 public:
  TransposeFunctor() {
    op_ = CHECK_JUST(one::OpBuilder("transpose").Input("input").Output("output").Build());
  }
  Maybe<Tensor> operator()(const std::shared_ptr<one::Tensor>& input,
                           const std::vector<int32_t>& permute) const {
    auto ndim = input->ndim();
    CHECK_EQ_OR_RETURN(ndim, permute.size()) << "number of dims don't match in permute";

    // handle negative permute value here, because of permute is const,
    // so copy it to local var and do modification.
    auto positive_perm = permute;
    for (auto i = 0; i < positive_perm.size(); i++) {
      positive_perm[i] = JUST(maybe_wrap_dim(positive_perm[i], ndim));
    }
    // currently, view only support eager and local mode
    if (view::IsViewApplicable(input)) { return JUST(view::Transpose(input, positive_perm)); }

    auto& attrs = THREAD_CACHED_MUTABLE_ATTR_MAP("perm");
    attrs.SetAllAttrs(positive_perm);
    return OpInterpUtil::Dispatch<Tensor>(*op_, {input}, attrs);
  }

 private:
  std::shared_ptr<OpExpr> op_;
};

class Transpose2dimFunctor {
 public:
  Transpose2dimFunctor() {
    op_ = CHECK_JUST(one::OpBuilder("transpose").Input("input").Output("output").Build());
  }
  Maybe<Tensor> operator()(const std::shared_ptr<one::Tensor>& input, const int32_t dim0,
                           const int32_t dim1) const {
    const int64_t ndim = input->ndim();
    std::vector<int32_t> permute;
    permute.reserve(ndim);
    int32_t dim_0 = dim0;
    int32_t dim_1 = dim1;

    dim_0 = JUST(maybe_wrap_dim(dim_0, ndim));
    dim_1 = JUST(maybe_wrap_dim(dim_1, ndim));
    for (int32_t i = 0; i < ndim; ++i) { permute.emplace_back(i); }
    std::swap(permute[dim_0], permute[dim_1]);
    Shape shape(DimVector(permute.begin(), permute.end()));
    if (view::IsViewApplicable(input)) { return JUST(view::Transpose(input, permute)); }

    auto& attrs = THREAD_CACHED_MUTABLE_ATTR_MAP("perm");
    attrs.SetAllAttrs(permute);
    return OpInterpUtil::Dispatch<Tensor>(*op_, {input}, attrs);
  }

 private:
  std::shared_ptr<OpExpr> op_;
};

class AsStridedFunctor {
 public:
  AsStridedFunctor() {
    op_ = CHECK_JUST(one::OpBuilder("as_strided").Input("input").Output("output").Build());
  }
  Maybe<Tensor> operator()(const std::shared_ptr<one::Tensor>& input,
                           const std::vector<int32_t>& size, const std::vector<int32_t>& stride,
                           const int32_t& storage_offset) const {
    CHECK_OR_RETURN(size.size() == stride.size()) << "mismatch in length of strides and shape";
    for (size_t i = 0; i < size.size(); i++) {
      CHECK_OR_RETURN(size[i] >= 0) << "Trying to create tensor with negative dimension" << size[i];
      CHECK_OR_RETURN(stride[i] >= 0)
          << "as_strided: Negative strides are not supported at the moment, got strides:"
          << stride[i];
    }
    if (view::IsViewApplicable(input)) {
      return JUST(view::AsStrided(input, size, stride, storage_offset));
    }
    auto& attrs = THREAD_CACHED_MUTABLE_ATTR_MAP("size", "stride", "storage_offset");
    attrs.SetAllAttrs(size, stride, storage_offset);
    return OpInterpUtil::Dispatch<Tensor>(*op_, {input}, attrs);
  }

 private:
  std::shared_ptr<OpExpr> op_;
};

class AsStridedGradFunctor {
 public:
  AsStridedGradFunctor() {
    op_ = CHECK_JUST(
        one::OpBuilder("as_strided_grad").Input("dy").Input("input").Output("dx").Build());
  }
  Maybe<Tensor> operator()(const std::shared_ptr<one::Tensor>& dy,
                           const std::shared_ptr<one::Tensor>& input,
                           const std::vector<int32_t>& size, const std::vector<int32_t>& stride,
                           const int32_t& storage_offset) const {
    auto& attrs = THREAD_CACHED_MUTABLE_ATTR_MAP("size", "stride", "storage_offset");
    attrs.SetAllAttrs(size, stride, storage_offset);
    return OpInterpUtil::Dispatch<Tensor>(*op_, {dy, input}, attrs);
  }

 private:
  std::shared_ptr<OpExpr> op_;
};

class ArangeFunctor {
 public:
  ArangeFunctor() { op_ = CHECK_JUST(one::OpBuilder("arange").Output("out").Build()); }
  Maybe<Tensor> operator()(const Scalar& start, const Scalar& limit, const Scalar& delta,
                           const Optional<Symbol<DType>>& dtype,
                           const Optional<Symbol<Device>>& device) const {
    auto& attrs =
        THREAD_CACHED_MUTABLE_ATTR_MAP("integer_start", "integer_limit", "integer_delta",
                                       "float_start", "float_limit", "float_delta", "dtype");
    if (dtype.has_value()) {
      const DataType range_dtype = JUST(dtype)->data_type();
      if (IsIntegralDataType(range_dtype)) {
        attrs.SetAllAttrs(start.As<int64_t>(), limit.As<int64_t>(), delta.As<int64_t>(), NullOpt,
                          NullOpt, NullOpt, range_dtype);
      } else {
        attrs.SetAllAttrs(NullOpt, NullOpt, NullOpt, start.As<double>(), limit.As<double>(),
                          delta.As<double>(), range_dtype);
      }
    } else {
      if (start.IsIntegral() && limit.IsIntegral() && delta.IsIntegral()) {
        attrs.SetAllAttrs(start.As<int64_t>(), limit.As<int64_t>(), delta.As<int64_t>(), NullOpt,
                          NullOpt, NullOpt, DType::Int64()->data_type());
      } else {
        attrs.SetAllAttrs(NullOpt, NullOpt, NullOpt, start.As<double>(), limit.As<double>(),
                          delta.As<double>(), DType::Float()->data_type());
      }
    }
    OpExprInterpContext ctx(attrs);
    ctx.device = device;
    return OpInterpUtil::Dispatch<Tensor>(*op_, {}, ctx);
  }

 private:
  std::shared_ptr<OpExpr> op_;
};

class Arange2Functor {
 public:
  Maybe<Tensor> operator()(const Scalar& limit, const Optional<Symbol<DType>>& dtype,
                           const Optional<Symbol<Device>>& device) const {
    return Arange(Scalar(0), limit, Scalar(1), dtype, device);
  }
};

class GlobalArangeFunctor {
 public:
  GlobalArangeFunctor() { op_ = CHECK_JUST(one::OpBuilder("arange").Output("out").Build()); }
  Maybe<Tensor> operator()(const Scalar& start, const Scalar& limit, const Scalar& delta,
                           const Optional<Symbol<DType>>& dtype,
                           const Symbol<ParallelDesc>& placement,
                           const std::vector<Symbol<SbpParallel>>& sbp_tuple) const {
    JUST(CheckDeviceIdsIsValid(placement));
    auto& attrs = THREAD_CACHED_MUTABLE_ATTR_MAP("integer_start", "integer_limit", "integer_delta",
                                                 "float_start", "float_limit", "float_delta",
                                                 "dtype", "nd_sbp");
    if (dtype.has_value()) {
      const DataType range_dtype = JUST(dtype)->data_type();
      if (IsIntegralDataType(range_dtype)) {
        attrs.SetAllAttrs(start.As<int64_t>(), limit.As<int64_t>(), delta.As<int64_t>(), NullOpt,
                          NullOpt, NullOpt, range_dtype, NullOpt);
      } else {
        attrs.SetAllAttrs(NullOpt, NullOpt, NullOpt, start.As<double>(), limit.As<double>(),
                          delta.As<double>(), range_dtype, NullOpt);
      }
    } else {
      if (start.IsIntegral() && limit.IsIntegral() && delta.IsIntegral()) {
        attrs.SetAllAttrs(start.As<int64_t>(), limit.As<int64_t>(), delta.As<int64_t>(), NullOpt,
                          NullOpt, NullOpt, DType::Int64()->data_type(), NullOpt);
      } else {
        attrs.SetAllAttrs(NullOpt, NullOpt, NullOpt, start.As<double>(), limit.As<double>(),
                          delta.As<double>(), DType::Float()->data_type(), NullOpt);
      }
    }
    if (LazyMode::is_enabled()) {
      std::vector<std::string> nd_sbp(sbp_tuple.size());
      {
        for (int i = 0; i < sbp_tuple.size(); ++i) {
          nd_sbp.at(i) = SbpParallelToString(*sbp_tuple.at(i));
        }
      }
      attrs.SetAttr<7>(nd_sbp);
    }
    const auto& nd_sbp = JUST(GetNdSbp(sbp_tuple));
    return OpInterpUtil::Dispatch<Tensor>(*op_, {}, OpExprInterpContext(attrs, placement, nd_sbp));
  }

 private:
  std::shared_ptr<OpExpr> op_;
};

class GlobalArange2Functor {
 public:
  Maybe<Tensor> operator()(const Scalar& limit, const Optional<Symbol<DType>>& dtype,
                           const Symbol<ParallelDesc>& placement,
                           const std::vector<Symbol<SbpParallel>>& sbp_tuple) const {
    JUST(CheckDeviceIdsIsValid(placement));
    return GlobalArange(Scalar(0), limit, Scalar(1), dtype, placement, sbp_tuple);
  }
};

class HannWindowFunctor {
 public:
  Maybe<Tensor> operator()(const int64_t window_length, const bool& periodic,
                           const Optional<Symbol<Device>>& device,
                           const Optional<Symbol<DType>>& dtype, const bool& requires_grad) const {
    autograd::AutoGradMode mode(false);
    if (dtype.has_value() && !IsFloatingDataType(JUST(dtype)->data_type())) {
      return Error::RuntimeError()
             << "hann_window expects floating point dtypes, got: " << JUST(dtype)->name();
    }
    // TODO: speedup
    auto result = JUST(Arange(1, 2, 1, dtype, device));
    if (window_length != 1) {
      if (periodic) {
        const auto indice = JUST(Arange(window_length + 1, dtype, device));
        const auto div_result = JUST(ScalarDiv(JUST(ScalarMul(2 * M_PI, indice)), window_length));
        result = JUST(Slice(JUST(ScalarDiv(JUST(ScalarSub(1, JUST(Cos(div_result)), 1)), 2)), {0},
                            {window_length}, {1}, /*enable_view_slice=*/false));
      } else {
        const auto indice = JUST(Arange(window_length, dtype, device));
        const auto div_result =
            JUST(ScalarDiv(JUST(ScalarMul(2 * M_PI, indice)), window_length - 1));
        result = JUST(ScalarDiv(JUST(ScalarSub(1, JUST(Cos(div_result)), 1)), 2));
      }
    }
    JUST(result->set_requires_grad(requires_grad));
    return result;
  }
};

class GlobalHannWindowFunctor {
 public:
  Maybe<Tensor> operator()(const int64_t window_length, const bool& periodic,
                           const Symbol<ParallelDesc>& placement,
                           const std::vector<Symbol<SbpParallel>>& sbp,
                           const Optional<Symbol<DType>>& dtype, const bool& requires_grad) const {
    autograd::AutoGradMode mode(false);
    JUST(CheckDeviceIdsIsValid(placement));
    if (dtype.has_value() && !IsFloatingDataType(JUST(dtype)->data_type())) {
      return Error::RuntimeError()
             << "hann_window expects floating point dtypes, got: " << JUST(dtype)->name();
    }
    auto result = JUST(GlobalArange(1, 1 + window_length, 1, dtype, placement, sbp));
    if (window_length != 1) {
      if (periodic) {
        const auto indice = JUST(GlobalArange(window_length + 8, dtype, placement, sbp));
        const auto div_result = JUST(ScalarDiv(JUST(ScalarMul(2 * M_PI, indice)), window_length));
        result = JUST(Slice(JUST(ScalarDiv(JUST(ScalarSub(1, JUST(Cos(div_result)), 1)), 2)), {0},
                            {window_length}, {1}, /*enable_view_slice=*/false));
      } else {
        const auto indice = JUST(GlobalArange(window_length, dtype, placement, sbp));
        const auto div_result =
            JUST(ScalarDiv(JUST(ScalarMul(2 * M_PI, indice)), window_length - 1));
        result = JUST(ScalarDiv(JUST(ScalarSub(1, JUST(Cos(div_result)), 1)), 2));
      }
    }
    result = JUST(ToGlobal(result, placement, sbp, {}, true, /*copy=*/false));
    JUST(result->set_requires_grad(requires_grad));
    return result;
  }
};

class CastFunctor {
 public:
  CastFunctor() { op_ = CHECK_JUST(one::OpBuilder("cast").Input("in").Output("out").Build()); }
  Maybe<Tensor> operator()(const std::shared_ptr<one::Tensor>& x, const Symbol<DType>& dtype,
                           const bool pin_memory) const {
    if (x->dtype() == dtype) { return x; }
    auto& attrs = THREAD_CACHED_MUTABLE_ATTR_MAP("dtype", "pin_memory");
    attrs.SetAllAttrs(dtype->data_type(), pin_memory);
    return OpInterpUtil::Dispatch<Tensor>(*op_, {x}, attrs);
  }

 private:
  std::shared_ptr<OpExpr> op_;
};

class ClampBaseFunctor {
 public:
  ClampBaseFunctor() {
    clip_op_ = CHECK_JUST(one::OpBuilder("clip_by_scalar").Input("x").Output("y").Build());
    clip_min_op_ = CHECK_JUST(one::OpBuilder("clip_by_scalar_min").Input("x").Output("y").Build());
    clip_max_op_ = CHECK_JUST(one::OpBuilder("clip_by_scalar_max").Input("x").Output("y").Build());
  }
  Maybe<Tensor> operator()(const std::shared_ptr<one::Tensor>& x, const Optional<Scalar>& min,
                           const Optional<Scalar>& max, bool inplace) const {
    CHECK_OR_RETURN(min.has_value() || max.has_value())
        << "Requires one of argument `min` and `max` at least in clip.";
    auto& attrs = THREAD_CACHED_MUTABLE_ATTR_MAP("floating_min", "integral_min", "floating_max",
                                                 "integral_max");
    if (IsFloatingDataType(x->dtype()->data_type())
        || x->dtype()->data_type() == DataType::kFloat16) {
      if (min.has_value()) {
        const auto& min_val = JUST(min);
        attrs.SetAttr<0>(min_val->As<double>());
        attrs.SetAttr<1>(static_cast<int64_t>(0));
      }
      if (max.has_value()) {
        const auto& max_val = JUST(max);
        attrs.SetAttr<2>(max_val->As<double>());
        attrs.SetAttr<3>(static_cast<int64_t>(0));
      }
    } else if (IsIntegralDataType(x->dtype()->data_type())) {
      if (min.has_value()) {
        const auto& min_val = JUST(min);
        attrs.SetAttr<0>(static_cast<double>(0));
        attrs.SetAttr<1>(min_val->As<int64_t>());
      }
      if (max.has_value()) {
        const auto& max_val = JUST(max);
        attrs.SetAttr<2>(static_cast<double>(0));
        attrs.SetAttr<3>(max_val->As<int64_t>());
      }
    } else {
      UNIMPLEMENTED_THEN_RETURN() << "Only support floating or integral data type.";
    }
    const OpExpr* op = nullptr;
    if (!min.has_value()) {
      op = clip_max_op_.get();
    } else if (!max.has_value()) {
      op = clip_min_op_.get();
    } else {
      op = clip_op_.get();
    }
    if (inplace) {
      JUST(CheckInplaceValid(x));
      std::shared_ptr<TensorTuple> outputs = std::make_shared<TensorTuple>(1);
      outputs->at(0) = x;
      if (x->requires_grad()) {
        JUST(OpInterpUtil::Dispatch(*op, {JUST(functional::Identity(x))}, outputs.get(), attrs));
      } else {
        JUST(OpInterpUtil::Dispatch(*op, {x}, outputs.get(), attrs));
      }
      return outputs->at(0);
    } else {
      return OpInterpUtil::Dispatch<Tensor>(*op, {x}, attrs);
    }
  }

 private:
  std::shared_ptr<OpExpr> clip_op_;
  std::shared_ptr<OpExpr> clip_min_op_;
  std::shared_ptr<OpExpr> clip_max_op_;
};

class ClampFunctor : public ClampBaseFunctor {
 public:
  Maybe<Tensor> operator()(const std::shared_ptr<one::Tensor>& x, const Optional<Scalar>& min,
                           const Optional<Scalar>& max) const {
    return ClampBaseFunctor::operator()(x, min, max, /* inplace=*/false);
  }
};

class ClampMinFunctor : public ClampBaseFunctor {
 public:
  Maybe<Tensor> operator()(const std::shared_ptr<one::Tensor>& x, const Scalar& min) const {
    return ClampBaseFunctor::operator()(x, min, NullOpt, /* inplace=*/false);
  }
};

class ClampMaxFunctor : public ClampBaseFunctor {
 public:
  Maybe<Tensor> operator()(const std::shared_ptr<one::Tensor>& x, const Scalar& max) const {
    return ClampBaseFunctor::operator()(x, NullOpt, max, /* inplace=*/false);
  }
};

class ClampInplaceFunctor : public ClampBaseFunctor {
 public:
  Maybe<Tensor> operator()(const std::shared_ptr<one::Tensor>& x, const Optional<Scalar>& min,
                           const Optional<Scalar>& max) const {
    return ClampBaseFunctor::operator()(x, min, max, /* inplace=*/true);
  }
};

class ClampMinInplaceFunctor : public ClampBaseFunctor {
 public:
  Maybe<Tensor> operator()(const std::shared_ptr<one::Tensor>& x, const Scalar& min) const {
    return ClampBaseFunctor::operator()(x, min, NullOpt, /* inplace=*/true);
  }
};

class ClampMaxInplaceFunctor : public ClampBaseFunctor {
 public:
  Maybe<Tensor> operator()(const std::shared_ptr<one::Tensor>& x, const Scalar& max) const {
    return ClampBaseFunctor::operator()(x, NullOpt, max, /* inplace=*/true);
  }
};

class ClipFunctor {
 public:
  Maybe<Tensor> operator()(const std::shared_ptr<one::Tensor>& x, const Optional<Scalar>& min,
                           const Optional<Scalar>& max) const {
    return Clamp(x, min, max);
  }
};

class ClipInplaceFunctor {
 public:
  Maybe<Tensor> operator()(const std::shared_ptr<one::Tensor>& x, const Optional<Scalar>& min,
                           const Optional<Scalar>& max) const {
    return ClampInplace(x, min, max);
  }
};
class SqrtSquareSumFunctor {
 public:
  SqrtSquareSumFunctor() {
    op_ = CHECK_JUST(one::OpBuilder("sqrt_square_sum").Input("x").Output("y").Build());
  }
  Maybe<Tensor> operator()(const std::shared_ptr<one::Tensor>& x) const {
    return OpInterpUtil::Dispatch<Tensor>(*op_, {x}, {});
  }

 private:
  std::shared_ptr<OpExpr> op_;
};

class VectorNormFunctor {
 public:
  VectorNormFunctor() {}
  Maybe<Tensor> operator()(const std::shared_ptr<one::Tensor>& x, const Scalar& ord,
                           const Optional<std::vector<int32_t>>& input_dim, const bool& keepdim,
                           const Optional<Symbol<DType>>& dtype) const {
    std::shared_ptr<one::Tensor> res;
    Symbol<DType> dtype_val;
    if (dtype) {
      dtype_val = JUST(dtype);
      if (!(dtype_val->data_type() == DataType::kFloat
            || dtype_val->data_type() == DataType::kDouble
            || dtype_val->data_type() == DataType::kFloat16
            || dtype_val->data_type() == DataType::kBFloat16)) {
        UNIMPLEMENTED_THEN_RETURN() << "linalg.vector_norm(): only supports floating point and "
                                       "complex dtypes, but got: Int.";
      }
    } else {
      if (!IsFloatingDataType(x->dtype()->data_type())) {
        UNIMPLEMENTED_THEN_RETURN() << "linalg.vector_norm(): only supports floating point and "
                                       "complex dtypes, but got: Int.";
      }
      dtype_val = x->dtype();
    }
    bool full_dim_flag = true;
    std::vector<int32_t> dim;
    if (!input_dim.has_value()) {
      std::vector<int32_t> reduce_axis(x->ndim());
      std::iota(reduce_axis.begin(), reduce_axis.end(), 0);
      dim = reduce_axis;
    } else {
      std::vector<int32_t> dim_check;
      dim_check = *JUST(input_dim);
      for (int i = 0; i < dim_check.size(); ++i) {
        if (dim_check[i] >= 0) {
          dim.emplace_back(dim_check[i]);
        } else {
          dim.emplace_back(dim_check[i] + x->ndim());
        }
        if (dim[i] != i) { full_dim_flag = false; }
      }
      if ((int)dim.size() < x->ndim()) { full_dim_flag = false; }
    }
    if (ord.IsIntegral() || ord.IsFloatingPoint()) {
      double ord_val = ord.As<double>();
      if (ord_val == 0) {
        res = JUST(ReduceSum(JUST(functional::NotEqualZero(x)), dim, keepdim));
      } else if (ord_val == INFINITY) {
        res = JUST(ReduceMax(JUST(Abs(x)), dim, keepdim));
      } else if (ord_val == -INFINITY) {
        res = JUST(ReduceMin(JUST(Abs(x)), dim, keepdim));
      } else if (ord_val == 2.0 && keepdim == false && full_dim_flag
                 && x->requires_grad() == false) {
        res = JUST(SqrtSquareSum(x));
      } else {
        res =
            JUST(ScalarPow(JUST(ReduceSum(JUST(ScalarPow(JUST(Abs(x)), ord, false)), dim, keepdim)),
                           Scalar(1.0) / ord, false));
      }
      res = JUST(Cast(res, dtype_val, /*pin_memory=*/false));
      return res;
    } else {
      UNIMPLEMENTED_THEN_RETURN()
          << "linalg_vector_norm(): argument 'ord' must be Number, not str.";
    }
  }
};

class ScalarVectorNormFunctor {
 public:
  ScalarVectorNormFunctor() {}
  Maybe<Tensor> operator()(const std::shared_ptr<one::Tensor>& x, const Scalar& ord,
                           const Scalar& input_dim, const bool& keepdim,
                           const Optional<Symbol<DType>>& dtype) const {
    if (dtype) {
      Symbol<DType> dtype_val = JUST(dtype);
      if (!(dtype_val->data_type() == DataType::kFloat
            || dtype_val->data_type() == DataType::kDouble
            || dtype_val->data_type() == DataType::kFloat16
            || dtype_val->data_type() == DataType::kBFloat16)) {
        UNIMPLEMENTED_THEN_RETURN() << "linalg.vector_norm(): only supports the float, double, "
                                       "cfloat and cdouble dtypes, but got: Int.";
      }
    } else {
      if (!IsFloatingDataType(x->dtype()->data_type())) {
        UNIMPLEMENTED_THEN_RETURN() << "linalg.vector_norm(): only supports the float, double, "
                                       "cfloat and cdouble dtypes, but got: Int.";
      }
    }
    if (input_dim.IsIntegral()) {
      std::vector<int32_t> dim(1, input_dim.As<int>());
      return functional::VectorNorm(x, ord, dim, keepdim, dtype);
    } else {
      UNIMPLEMENTED_THEN_RETURN() << "linalg.vector_norm(): only support int dim.";
    }
  }
};

class ScalarMatrixNormFunctor {
 public:
  ScalarMatrixNormFunctor() {}
  Maybe<Tensor> operator()(const std::shared_ptr<one::Tensor>& x, const Scalar& ord,
                           const std::vector<int32_t>& input_dim, const bool& keepdim,
                           const Optional<Symbol<DType>>& dtype) const {
    std::shared_ptr<one::Tensor> res;

    auto num_dims = x->ndim();
    auto axis = input_dim.size();
    CHECK_OR_RETURN(num_dims >= 2)
        << "linalg.matrix_norm(): input tensor must be a matrix or batch of matrices";
    CHECK_OR_RETURN(axis == 2 && input_dim[0] != input_dim[1])
        << "linalg.matrix_norm(): input_dim must be a 2-tuple of ints with different elements";

    Symbol<DType> dtype_val;
    if (dtype) {
      dtype_val = JUST(dtype);
      if (!(dtype_val->data_type() == DataType::kFloat
            || dtype_val->data_type() == DataType::kDouble
            || dtype_val->data_type() == DataType::kFloat16
            || dtype_val->data_type() == DataType::kBFloat16)) {
        UNIMPLEMENTED_THEN_RETURN() << "linalg.matrix_norm(): only supports the float, double, "
                                       "cfloat and cdouble dtypes, but got: Int.";
      }
    } else {
      if (!IsFloatingDataType(x->dtype()->data_type())) {
        UNIMPLEMENTED_THEN_RETURN() << "linalg.matrix_norm(): only supports the float, double, "
                                       "cfloat and cdouble dtypes, but got: Int.";
      }
      dtype_val = x->dtype();
    }
    std::vector<int32_t> dim_tmp;
    dim_tmp.reserve(axis);
    for (int i = 0; i < axis; ++i) {
      if (input_dim[i] >= 0) {
        dim_tmp.emplace_back(input_dim[i]);
      } else {
        dim_tmp.emplace_back(input_dim[i] + num_dims);
      }
    }
    std::vector<int32_t> dim(2);
    double ord_tmp = ord.As<double>();
    if (ord_tmp == INFINITY || ord_tmp == -INFINITY) {
      dim = dim_tmp;
      dim[0] = dim_tmp[1];
      dim[1] = dim_tmp[0];
    } else if (ord_tmp == 1 || ord_tmp == -1) {
      dim = dim_tmp;
    } else {
      UNIMPLEMENTED_THEN_RETURN()
          << "linalg.matrix_norm(): Only support INFINITY,-INFINITY,1 or -1 data type.";
    }

    if (dim[1] > dim[0] && keepdim == false) { dim[1] -= 1; }
    std::vector<int32_t> dim_tmp0_vec(1, dim[0]);
    std::vector<int32_t> dim_tmp1_vec(1, dim[1]);
    res = JUST(ReduceSum(JUST(Abs(x)), dim_tmp0_vec, keepdim));

    if (ord_tmp == INFINITY || ord_tmp == 1) {
      res = JUST(ReduceMax(res, dim_tmp1_vec, keepdim));
    } else if (ord_tmp == -INFINITY || ord_tmp == -1) {
      res = JUST(ReduceMin(res, dim_tmp1_vec, keepdim));
    }
    res = JUST(Cast(res, dtype_val, /*pin_memory=*/false));
    return res;
  }
};

class MatrixNormFunctor {
 public:
  MatrixNormFunctor() {}
  Maybe<Tensor> operator()(const std::shared_ptr<one::Tensor>& x, const std::string& ord,
                           const std::vector<int32_t>& input_dim, const bool& keepdim,
                           const Optional<Symbol<DType>>& dtype) const {
    std::shared_ptr<one::Tensor> res;
    Symbol<DType> dtype_val;
    if (dtype) {
      dtype_val = JUST(dtype);
      if (!(dtype_val->data_type() == DataType::kFloat
            || dtype_val->data_type() == DataType::kDouble
            || dtype_val->data_type() == DataType::kFloat16
            || dtype_val->data_type() == DataType::kBFloat16)) {
        UNIMPLEMENTED_THEN_RETURN() << "linalg.matrix_norm(): only supports the float, double, "
                                       "cfloat and cdouble dtypes, but got: Int.";
      }
    } else {
      if (!IsFloatingDataType(x->dtype()->data_type())) {
        UNIMPLEMENTED_THEN_RETURN() << "linalg.matrix_norm(): only supports the float, double, "
                                       "cfloat and cdouble dtypes, but got: Int.";
      }
      dtype_val = x->dtype();
    }
    auto num_dims = x->ndim();
    auto axis = input_dim.size();
    std::vector<int32_t> dim_tmp(axis);
    for (int i = 0; i < axis; ++i) {
      if (input_dim[i] >= 0) {
        dim_tmp[i] = input_dim[i];
      } else {
        dim_tmp[i] = input_dim[i] + num_dims;
      }
    }
    if (ord == "nuc") {
      UNIMPLEMENTED_THEN_RETURN() << "linalg.matrix_norm(): Not support ord is nuc.";
    } else if (ord == "fro") {
      res = JUST(Sqrt(JUST(ReduceSum(JUST(Square(x)), dim_tmp, keepdim))));
    } else {
      UNIMPLEMENTED_THEN_RETURN() << "linalg.matrix_norm(): could not convert string to float:"
                                  << ord;
    }
    res = JUST(Cast(res, dtype_val, /*pin_memory=*/false));
    return res;
  }
};

class NormFunctor {
 public:
  NormFunctor() {}
  Maybe<Tensor> operator()(const std::shared_ptr<one::Tensor>& x, const Optional<Scalar>& ord,
                           const Optional<std::vector<int32_t>>& input_dim, const bool& keepdim,
                           const Optional<Symbol<DType>>& dtype, const bool& for_norm) const {
    // If for_norm, the functor will be used to oneflow.norm.
    std::shared_ptr<one::Tensor> res;
    if (dtype) {
      Symbol<DType> dtype_val = JUST(dtype);
      if (!(dtype_val->data_type() == DataType::kFloat
            || dtype_val->data_type() == DataType::kDouble
            || dtype_val->data_type() == DataType::kFloat16
            || dtype_val->data_type() == DataType::kBFloat16)) {
        UNIMPLEMENTED_THEN_RETURN() << "linalg.norm(): only supports the float, double, cfloat and "
                                       "cdouble dtypes, but got: Int.";
      }
    } else {
      if (!IsFloatingDataType(x->dtype()->data_type())) {
        UNIMPLEMENTED_THEN_RETURN() << "linalg.norm(): only supports the float, double, cfloat and "
                                       "cdouble dtypes, but got: Int.";
      }
    }
    Scalar ord_sca;
    bool ord_type = false;
    if (ord.has_value()) {
      ord_type = (*JUST(ord)).IsIntegral();
      if (ord_type) {
        ord_sca = Scalar((*JUST(ord)).As<double>());
      } else {
        ord_sca = *JUST(ord);
      }
    }
    if (input_dim.has_value()) {
      auto axis = (*JUST(input_dim)).size();
      if (axis == 1) {
        Scalar ord_val;
        if (!ord.has_value()) {
          ord_val = Scalar(2.0);
        } else {
          ord_val = ord_sca;
        }
        res = JUST(VectorNorm(x, ord_val, input_dim, keepdim, dtype));
      } else if (axis > 2) {
        res = JUST(MatrixNorm(x, ord_sca, *JUST(input_dim), keepdim, dtype));
      } else if (axis == 2) {
        if (!ord.has_value()) {
          res = JUST(MatrixNorm(x, "fro", *JUST(input_dim), keepdim, dtype));
        } else {
          res = JUST(MatrixNorm(x, ord_sca, *JUST(input_dim), keepdim, dtype));
        }
      }
    } else {
      if (ord.has_value()) {
        CHECK_OR_RETURN(x->ndim() <= 2)
            << "linalg.norm(): input must be 1-D or 2-D when dim is None and ord is not None";
        if (ord_type) {
          const double ord_double = (*JUST(ord)).As<double>();
          if (for_norm && (ord_double >= 2 || ord_double <= -2)) {
            const int32_t num_axes = x->shape()->NumAxes();
            std::vector<int32_t> axes_vec(num_axes);
            std::iota(axes_vec.begin(), axes_vec.end(), 0);
            return ScalarPow(JUST(ReduceSum(JUST(ScalarPow(JUST(Abs(x)), ord_sca, false)), axes_vec,
                                            /*keepdims=*/false)),
                             1 / ord_double, false);
          }
        }
        if (x->ndim() == 1) {
          res = JUST(VectorNorm(x, ord_sca, input_dim, keepdim, dtype));
        } else {
          std::vector<int32_t> dim{0, 1};
          res = JUST(MatrixNorm(x, ord_sca, dim, keepdim, dtype));
        }
      } else {
        res = JUST(VectorNorm(x, Scalar(2.0), input_dim, keepdim, dtype));
      }
    }
    return res;
  }
};

class Norm2Functor {
 public:
  Norm2Functor() {}
  Maybe<Tensor> operator()(const std::shared_ptr<one::Tensor>& x, const std::string& ord,
                           const Optional<std::vector<int32_t>>& input_dim, const bool& keepdim,
                           const Optional<Symbol<DType>>& dtype) const {
    std::shared_ptr<one::Tensor> res;
    std::vector<int32_t> dim(x->ndim());
    std::iota(dim.begin(), dim.end(), 0);
    if (dtype) {
      Symbol<DType> dtype_val = JUST(dtype);
      if (!(dtype_val->data_type() == DataType::kFloat
            || dtype_val->data_type() == DataType::kDouble
            || dtype_val->data_type() == DataType::kFloat16
            || dtype_val->data_type() == DataType::kBFloat16)) {
        UNIMPLEMENTED_THEN_RETURN() << "linalg.norm(): only supports the float, double, cfloat and "
                                       "cdouble dtypes, but got: Int.";
      }
    } else {
      if (!IsFloatingDataType(x->dtype()->data_type())) {
        UNIMPLEMENTED_THEN_RETURN() << "linalg.norm(): only supports the float, double, cfloat and "
                                       "cdouble dtypes, but got: Int.";
      }
    }
    if (input_dim.has_value()) {
      res = JUST(MatrixNorm(x, ord, *JUST(input_dim), keepdim, dtype));
    } else {
      res = JUST(MatrixNorm(x, ord, dim, keepdim, dtype));
    }
    return res;
  }
};

class ScalarNormFunctor {
 public:
  ScalarNormFunctor() {}
  Maybe<Tensor> operator()(const std::shared_ptr<one::Tensor>& x, const Optional<Scalar>& ord,
                           const Scalar& input_dim, const bool& keepdim,
                           const Optional<Symbol<DType>>& dtype) const {
    if (dtype) {
      Symbol<DType> dtype_val = JUST(dtype);
      if (!(dtype_val->data_type() == DataType::kFloat
            || dtype_val->data_type() == DataType::kDouble
            || dtype_val->data_type() == DataType::kFloat16
            || dtype_val->data_type() == DataType::kBFloat16)) {
        UNIMPLEMENTED_THEN_RETURN() << "linalg.norm(): only supports the float, double, cfloat and "
                                       "cdouble dtypes, but got: Int.";
      }
    } else {
      if (!IsFloatingDataType(x->dtype()->data_type())) {
        UNIMPLEMENTED_THEN_RETURN() << "linalg.norm(): only supports the float, double, cfloat and "
                                       "cdouble dtypes, but got: Int.";
      }
    }
    if (input_dim.IsIntegral()) {
      std::vector<int32_t> dim(1, input_dim.As<int>());
      return functional::Norm(x, ord, dim, keepdim, dtype, /*for_norm=*/false);
    } else {
      UNIMPLEMENTED_THEN_RETURN() << "linalg_norm(): only supports int dim.";
    }
  }
};

class ScalarNorm2Functor {
 public:
  ScalarNorm2Functor() {}
  Maybe<Tensor> operator()(const std::shared_ptr<one::Tensor>& x, const std::string& ord,
                           const Scalar& input_dim, const bool& keepdim,
                           const Optional<Symbol<DType>>& dtype) const {
    if (dtype) {
      Symbol<DType> dtype_val = JUST(dtype);
      if (!(dtype_val->data_type() == DataType::kFloat
            || dtype_val->data_type() == DataType::kDouble
            || dtype_val->data_type() == DataType::kFloat16
            || dtype_val->data_type() == DataType::kBFloat16)) {
        UNIMPLEMENTED_THEN_RETURN() << "linalg.norm(): only supports the float, double, cfloat and "
                                       "cdouble dtypes, but got: Int.";
      }
    } else {
      if (!IsFloatingDataType(x->dtype()->data_type())) {
        UNIMPLEMENTED_THEN_RETURN() << "linalg.norm(): only supports the float, double, cfloat and "
                                       "cdouble dtypes, but got: Int.";
      }
    }
    if (input_dim.IsIntegral()) {
      std::vector<int32_t> dim(1, input_dim.As<int>());
      return functional::Norm(x, ord, dim, keepdim, dtype);
    } else {
      UNIMPLEMENTED_THEN_RETURN() << "linalg_norm(): only supports int dim.";
    }
  }
};

class InvFunctor {
 public:
  InvFunctor() { op_ = CHECK_JUST(one::OpBuilder("inv").Input("x").Output("y").Build()); }
  Maybe<Tensor> operator()(const std::shared_ptr<Tensor>& x) const {
    if (x->ndim() < 2) {
      return Error::RuntimeError() << "linalg.inv: The input tensor must be at least 2 dimensions.";
    }
    if (x->dim(x->ndim() - 1) != x->dim(x->ndim() - 2)) {
      return Error::RuntimeError() << "linalg.inv: A must be batches of square matrices, "
                                   << "but they are " << x->dim(x->ndim() - 2) << " by "
                                   << x->dim(x->ndim() - 1) << " matrices";
    }
    return OpInterpUtil::Dispatch<Tensor>(*op_, {x}, {});
  }

 private:
  std::shared_ptr<OpExpr> op_;
};

class ClampGradFunctor {
 public:
  ClampGradFunctor() {
    clip_op_ = CHECK_JUST(
        one::OpBuilder("clip_by_scalar_grad").Input("dy").Input("x").Output("dx").Build());
    clip_min_op_ = CHECK_JUST(
        one::OpBuilder("clip_by_scalar_min_grad").Input("dy").Input("x").Output("dx").Build());
    clip_max_op_ = CHECK_JUST(
        one::OpBuilder("clip_by_scalar_max_grad").Input("dy").Input("x").Output("dx").Build());
  }
  Maybe<Tensor> operator()(const std::shared_ptr<one::Tensor>& dy,
                           const std::shared_ptr<one::Tensor>& x, const Optional<Scalar>& min,
                           const Optional<Scalar>& max) const {
    CHECK_OR_RETURN(min.has_value() || max.has_value())
        << "Requires one of argument `min` and `max` at least in clip_grad.";
    auto& attrs = THREAD_CACHED_MUTABLE_ATTR_MAP("floating_min", "integral_min", "floating_max",
                                                 "integral_max");
    if (IsFloatingDataType(x->dtype()->data_type())) {
      if (min.has_value()) {
        const auto& min_val = JUST(min);
        attrs.SetAttr<0>(min_val->As<double>());
        attrs.SetAttr<1>(static_cast<int64_t>(0));
      }
      if (max.has_value()) {
        const auto& max_val = JUST(max);
        attrs.SetAttr<2>(max_val->As<double>());
        attrs.SetAttr<3>(static_cast<int64_t>(0));
      }
    } else if (IsIntegralDataType(x->dtype()->data_type())) {
      if (min.has_value()) {
        const auto& min_val = JUST(min);
        attrs.SetAttr<0>(static_cast<double>(0));
        attrs.SetAttr<1>(min_val->As<int64_t>());
      }
      if (max.has_value()) {
        const auto& max_val = JUST(max);
        attrs.SetAttr<2>(static_cast<double>(0));
        attrs.SetAttr<3>(max_val->As<int64_t>());
      }
    } else {
      UNIMPLEMENTED_THEN_RETURN() << "Only support floating or integral data type.";
    }
    const OpExpr* op = nullptr;
    if (!min.has_value()) {
      op = clip_max_op_.get();
    } else if (!max.has_value()) {
      op = clip_min_op_.get();
    } else {
      op = clip_op_.get();
    }
    return OpInterpUtil::Dispatch<Tensor>(*op, {dy, x}, attrs);
  }

 private:
  std::shared_ptr<OpExpr> clip_op_;
  std::shared_ptr<OpExpr> clip_min_op_;
  std::shared_ptr<OpExpr> clip_max_op_;
};

class SelectFunctor {
 public:
  SelectFunctor() = default;

  Maybe<Tensor> operator()(const std::shared_ptr<one::Tensor>& input, const int32_t& dim,
                           const int32_t& index) const {
    int32_t ndim = input->ndim();
    CHECK_OR_RETURN(ndim > 0) << "select() cannot be applied to a 0-dim tensor.";
    int32_t pos_dim = JUST(maybe_wrap_dim(dim, ndim));
    auto size = input->dim(pos_dim);
    CHECK_OR_RETURN((index >= -size) && (index < size))
        << "Index out of range (expected to be in range of [" << -size << "," << size - 1
        << "], but got " << index << ")";
    int32_t pos_index = index >= 0 ? index : index + size;

    std::vector<int32_t> sizes(input->shape()->dim_vec().begin(), input->shape()->dim_vec().end());
    const auto& stride = *JUST(input->stride());
    std::vector<int32_t> strides(stride.begin(), stride.end());
    auto storage_offset = JUST(input->storage_offset()) + pos_index * strides[pos_dim];

    sizes.erase(sizes.begin() + pos_dim);
    strides.erase(strides.begin() + pos_dim);

    return AsStrided(input, sizes, strides, storage_offset);
  }
};

class SelectTopNFunctor {
 public:
  SelectTopNFunctor() { op_ = CHECK_JUST(one::SelectTopNOpExpr::New()); }

  Maybe<TensorTuple> operator()(const TensorTuple& inputs, int32_t n) const {
    auto& attrs = THREAD_CACHED_MUTABLE_ATTR_MAP("top_n");
    attrs.SetAllAttrs(n);
    std::vector<bool> require_grad(n);
    for (int i = 0; i < n; ++i) { require_grad[i] = JUST(VectorAt(inputs, i))->requires_grad(); }
    const auto& output = JUST(OpInterpUtil::Dispatch<one::TensorTuple>(*op_, inputs, attrs));
    for (int i = 0; i < output->size(); ++i) {
      (*output)[i]->set_is_leaf(false);
      JUST((*output)[i]->set_requires_grad(require_grad[i]));
    }
    return output;
  }

 private:
  std::shared_ptr<OpExpr> op_;
};

class MinimumFunctor {
 public:
  MinimumFunctor() {
    elementwise_minimum_op_ =
        CHECK_JUST(one::OpBuilder("elementwise_minimum").Input("x").Input("y").Output("z").Build());
    broadcast_minimum_op_ =
        CHECK_JUST(one::OpBuilder("broadcast_minimum").Input("x").Input("y").Output("z").Build());
  }

  Maybe<Tensor> operator()(const std::shared_ptr<one::Tensor>& x,
                           const std::shared_ptr<one::Tensor>& y) const {
    TensorProcessor tensor_processor;
    JUST(tensor_processor.PromoteInputsToCommonDtype(true).AddInputs({x, y}).Apply());
    TensorTuple input_tuple = JUST(tensor_processor.GetInputs());
    if (*x->shape() == *y->shape()) {
      return OpInterpUtil::Dispatch<Tensor>(*elementwise_minimum_op_,
                                            {input_tuple[0], input_tuple[1]});
    } else {
      return OpInterpUtil::Dispatch<Tensor>(*broadcast_minimum_op_,
                                            {input_tuple[0], input_tuple[1]});
    }
  }

 private:
  std::shared_ptr<OpExpr> elementwise_minimum_op_;
  std::shared_ptr<OpExpr> broadcast_minimum_op_;
};

class MaximumFunctor {
 public:
  MaximumFunctor() {
    elementwise_maximum_op_ =
        CHECK_JUST(one::OpBuilder("elementwise_maximum").Input("x").Input("y").Output("z").Build());
    broadcast_maximum_op_ =
        CHECK_JUST(one::OpBuilder("broadcast_maximum").Input("x").Input("y").Output("z").Build());
  }

  Maybe<Tensor> operator()(const std::shared_ptr<one::Tensor>& x,
                           const std::shared_ptr<one::Tensor>& y) const {
    TensorProcessor tensor_processor;
    JUST(tensor_processor.PromoteInputsToCommonDtype(true).AddInputs({x, y}).Apply());
    TensorTuple input_tuple = JUST(tensor_processor.GetInputs());
    if (*x->shape() == *y->shape()) {
      return OpInterpUtil::Dispatch<Tensor>(*elementwise_maximum_op_,
                                            {input_tuple[0], input_tuple[1]});
    } else {
      return OpInterpUtil::Dispatch<Tensor>(*broadcast_maximum_op_,
                                            {input_tuple[0], input_tuple[1]});
    }
  }

 private:
  std::shared_ptr<OpExpr> elementwise_maximum_op_;
  std::shared_ptr<OpExpr> broadcast_maximum_op_;
};

class ScalarLogicalBaseFunctor {
 public:
  explicit ScalarLogicalBaseFunctor(std::string op_name) {
    op_ = CHECK_JUST(one::OpBuilder(op_name).Input("in").Output("out").Build());
  }
  virtual ~ScalarLogicalBaseFunctor() = default;
  Maybe<Tensor> operator()(const std::shared_ptr<one::Tensor>& x, const Scalar& scalar) const {
    TensorProcessor tensor_processor;
    Symbol<DType> lowest_dtype;

    auto& attrs = THREAD_CACHED_MUTABLE_ATTR_MAP("float_operand", "has_float_operand",
                                                 "int_operand", "has_int_operand");
    if (scalar.IsFloatingPoint()) {
      attrs.SetAllAttrs(scalar.As<double>(), true, NullOpt, false);
      // Only promote type to Float32 when tensor is Int type but scalar is float type.
      if (DType::priority_order[x->dtype()->data_type()]
          < DType::priority_order[DType::Float16()->data_type()]) {
        lowest_dtype = DType::Float();
      } else {
        lowest_dtype = x->dtype();
      }
    } else if (scalar.IsIntegral() || scalar.IsBool()) {
      attrs.SetAllAttrs(NullOpt, false, scalar.As<int64_t>(), true);
      // Only promote type to Int64 when tensor is Bool type but scalar is int type.
      if (DType::priority_order[x->dtype()->data_type()]
          == DType::priority_order[DType::Bool()->data_type()]) {
        lowest_dtype = DType::Int64();
      } else {
        lowest_dtype = x->dtype();
      }
    } else {
      UNIMPLEMENTED_THEN_RETURN() << "The scalar in " << op_->op_type_name()
                                  << " should be float or int.";
    }
    JUST(tensor_processor.AddInputs({x}, lowest_dtype).Apply());
    TensorTuple casted_vec = JUST(tensor_processor.GetInputs());

    return OpInterpUtil::Dispatch<Tensor>(*op_, {casted_vec}, attrs);
  }

 private:
  std::shared_ptr<OpExpr> op_;
};

class ScalarLogicalEqualFunctor : public ScalarLogicalBaseFunctor {
 public:
  ScalarLogicalEqualFunctor() : ScalarLogicalBaseFunctor(/*op_name=*/"scalar_logical_equal") {}
};

// (scalar == x) = (x == scalar)
class ScalarLogicalEqual2Functor {
 public:
  Maybe<Tensor> operator()(const Scalar& scalar, const std::shared_ptr<one::Tensor>& x) const {
    return ScalarLogicalEqual(x, scalar);
  }
};

class ScalarLogicalNotEqualFunctor : public ScalarLogicalBaseFunctor {
 public:
  ScalarLogicalNotEqualFunctor()
      : ScalarLogicalBaseFunctor(/*op_name=*/"scalar_logical_not_equal") {}
};

// (scalar != x) = (x != scalar)
class ScalarLogicalNotEqual2Functor {
 public:
  Maybe<Tensor> operator()(const Scalar& scalar, const std::shared_ptr<one::Tensor>& x) const {
    return ScalarLogicalNotEqual(x, scalar);
  }
};

class ScalarLogicalGreaterFunctor : public ScalarLogicalBaseFunctor {
 public:
  ScalarLogicalGreaterFunctor() : ScalarLogicalBaseFunctor(/*op_name=*/"scalar_logical_greater") {}
};

// (scalar > x) = (x < scalar)
class ScalarLogicalGreater2Functor {
 public:
  Maybe<Tensor> operator()(const Scalar& scalar, const std::shared_ptr<one::Tensor>& x) const {
    return ScalarLogicalLess(x, scalar);
  }
};

class ScalarLogicalGreaterEqualFunctor : public ScalarLogicalBaseFunctor {
 public:
  ScalarLogicalGreaterEqualFunctor()
      : ScalarLogicalBaseFunctor(/*op_name=*/"scalar_logical_greater_equal") {}
};

// (scalar >= x) = (x <= scalar)
class ScalarLogicalGreaterEqual2Functor {
 public:
  Maybe<Tensor> operator()(const Scalar& scalar, const std::shared_ptr<one::Tensor>& x) const {
    return ScalarLogicalLessEqual(x, scalar);
  }
};

class ScalarLogicalLessFunctor : public ScalarLogicalBaseFunctor {
 public:
  ScalarLogicalLessFunctor() : ScalarLogicalBaseFunctor(/*op_name=*/"scalar_logical_less") {}
};

// (scalar < x) = (x > scalar)
class ScalarLogicalLess2Functor {
 public:
  Maybe<Tensor> operator()(const Scalar& scalar, const std::shared_ptr<one::Tensor>& x) const {
    return ScalarLogicalGreater(x, scalar);
  }
};

class ScalarLogicalLessEqualFunctor : public ScalarLogicalBaseFunctor {
 public:
  ScalarLogicalLessEqualFunctor()
      : ScalarLogicalBaseFunctor(/*op_name=*/"scalar_logical_less_equal") {}
};

// (scalar <= x) = (x >= scalar)
class ScalarLogicalLessEqual2Functor {
 public:
  Maybe<Tensor> operator()(const Scalar& scalar, const std::shared_ptr<one::Tensor>& x) const {
    return ScalarLogicalGreaterEqual(x, scalar);
  }
};

class ScalarLogicalAndFunctor : public ScalarLogicalBaseFunctor {
 public:
  ScalarLogicalAndFunctor() : ScalarLogicalBaseFunctor(/*op_name=*/"scalar_logical_and") {}
};

// (scalar && x) = (x && scalar)
class ScalarLogicalAnd2Functor {
 public:
  Maybe<Tensor> operator()(const Scalar& scalar, const std::shared_ptr<one::Tensor>& x) const {
    return ScalarLogicalAnd(x, scalar);
  }
};

class ScalarLogicalOrFunctor : public ScalarLogicalBaseFunctor {
 public:
  ScalarLogicalOrFunctor() : ScalarLogicalBaseFunctor(/*op_name=*/"scalar_logical_or") {}
};

// (scalar || x) = (x || scalar)
class ScalarLogicalOr2Functor {
 public:
  Maybe<Tensor> operator()(const Scalar& scalar, const std::shared_ptr<one::Tensor>& x) const {
    return ScalarLogicalOr(x, scalar);
  }
};

class ScalarLogicalXorFunctor : public ScalarLogicalBaseFunctor {
 public:
  ScalarLogicalXorFunctor() : ScalarLogicalBaseFunctor(/*op_name=*/"scalar_logical_xor") {}
};

// (scalar ^ x) = (x ^ scalar)
class ScalarLogicalXor2Functor {
 public:
  Maybe<Tensor> operator()(const Scalar& scalar, const std::shared_ptr<one::Tensor>& x) const {
    return ScalarLogicalXor(x, scalar);
  }
};

class StandardDeviationFunctor {
 public:
  Maybe<Tensor> operator()(const std::shared_ptr<Tensor>& input,
                           const Optional<std::vector<int32_t>>& dim,
                           const Optional<bool>& unbiased, const Optional<bool>& keepdim) const {
    std::vector<int32_t> axis;
    if (!dim) {
      for (int i = 0; i < input->ndim(); i++) { axis.emplace_back(i); }
    } else {
      axis = *JUST(CheckAxis(*JUST(dim), input->ndim()));
    }
    bool unbias = true;
    bool keepdims = false;
    if (unbiased.has_value()) { unbias = JUST(unbiased); }
    if (keepdim.has_value()) { keepdims = JUST(keepdim); }

    if (axis.size() == 0) {
      return functional::Constant(*input->shape(), Scalar(0), *input->dtype(), NullOpt);
    }

    int32_t reduce_count = 1;
    if (axis.size() == 1) {
      reduce_count *= input->shape()->At(axis[0]);
    } else {
      for (int i = 0; i < axis.size(); ++i) { reduce_count *= input->shape()->At(axis[i]); }
    }

    bool is_double = input->dtype()->data_type() == DataType::kDouble;
    if (is_double) {
      const auto& sum = JUST(functional::ScalarDiv(
          JUST(functional::ReduceSum(JUST(functional::Square(input)), axis, keepdims)),
          Scalar((double)reduce_count)));
      const auto& square = JUST(functional::Square(JUST(functional::ScalarDiv(
          JUST(functional::ReduceSum(input, axis, keepdims)), Scalar((double)reduce_count)))));
      const auto& sub = JUST(functional::Sub(sum, square, /*alpha=*/1.0, /*inplace=*/false));
      if (unbias) {
        return functional::Sqrt(JUST(functional::ScalarMul(
            sub, Scalar((double)reduce_count / (double)(reduce_count - 1)), false)));
      }
      /*
      According to the std calculation formula,
      StandardDeviation = \sqrt {\frac {\sum _ {i=1}^ {N}X_ {i}^ {2}}{N}  -  \mu ^ {2}}
        = \sqrt{\frac {1}{N}\sum _ {i=1}^ {n} (x_ {i}-\mu )^ {2}  -\frac {1}{N}  N \mu ^ {2}}
        = \sqrt{\frac {\sum _ {i=1}^ {N}X_ {i}^ {2}}{N}  -  \mu ^ {2}}

      when we are in the last sqrt,
      if the value in the radical is <= 0, it may cause the result gradient to appear
      undefined(nan), which is normal. In this case, the gradient of ours and pytorch are different.
      Use abs(absolute value) can keep it consistent with pytorch:

      const auto& abs = JUST(functional::Abs(sub));
      return functional::Sqrt(abs);
      */
      // const auto& abs = JUST(functional::Abs(sub));
      // return functional::Sqrt(abs);
      return functional::Sqrt(sub);
    } else {
      //  If input tensor's dtype is float32, than cast it to double dtype,
      //  because float dtype has accuracy problem in float dtype, see:
      //  https://github.com/Oneflow-Inc/oneflow/issues/6526
      const auto& double_input =
          JUST(functional::Cast(input, DType::Double(), /*pin_memory=*/false));
      const auto& sum = JUST(functional::ScalarDiv(
          JUST(functional::ReduceSum(JUST(functional::Square(double_input)), axis, keepdims)),
          Scalar((double)reduce_count)));
      const auto& square = JUST(functional::Square(
          JUST(functional::ScalarDiv(JUST(functional::ReduceSum(double_input, axis, keepdims)),
                                     Scalar((double)reduce_count)))));
      const auto& sub = JUST(functional::Sub(sum, square, /*alpha=*/1.0, /*inplace=*/false));
      if (unbias) {
        return functional::Cast(
            JUST(functional::Sqrt(JUST(functional::ScalarMul(
                sub, Scalar((double)reduce_count / (double)(reduce_count - 1)), false)))),
            input->dtype(), /*pin_memory=*/false);
      }
      return functional::Cast(JUST(functional::Sqrt(sub)), input->dtype(), /*pin_memory=*/false);
    }
  }
};

class VarianceFunctor {
 public:
  VarianceFunctor() {
    op_ = CHECK_JUST(one::OpBuilder("var").Input("input").Output("output").Build());
  }
  Maybe<Tensor> operator()(const std::shared_ptr<Tensor>& input,
                           const Optional<std::vector<int32_t>>& dim,
                           const Optional<bool>& unbiased, const Optional<bool>& keepdim) const {
    if (!IsFloatingDataType(input->dtype()->data_type())) {
      return Error::RuntimeError() << "var only support floating point dtypes";
    }
    std::vector<int32_t> axis;
    const int ndim = input->ndim();
    axis.reserve(ndim);
    if (!dim) {
      for (int i = 0; i < ndim; i++) { axis.emplace_back(i); }
    } else {
      std::vector<int32_t>& dims = *JUST(dim);
      JUST(maybe_wrap_dim(dims.size(), ndim));  // only check validation
      std::sort(dims.begin(), dims.end());
      axis.assign(dims.begin(), dims.end());
    }
    for (size_t i = 0; i < axis.size(); i++) {
      if (axis[i] < 0) { axis[i] += ndim; }
    }
    auto& attrs = THREAD_CACHED_MUTABLE_ATTR_MAP("unbiased", "keepdim", "dim", "dtype");
    attrs.SetAllAttrs(unbiased, keepdim, axis, input->dtype()->data_type());
    return OpInterpUtil::Dispatch<Tensor>(*op_, {input}, attrs);
  }

 private:
  std::shared_ptr<OpExpr> op_;
};

class RMSLayerNormalizationFunctor {
 public:
  Maybe<Tensor> operator()(const std::shared_ptr<Tensor>& hidden_states,
                           const std::shared_ptr<Tensor>& weight,
                           const float& variance_epsilon) const {
    std::shared_ptr<Tensor> cast_hidden_states = hidden_states;
    if (hidden_states->dtype() != DType::Float()) {
      cast_hidden_states =
          JUST(functional::Cast(hidden_states, DType::Float(), /*pin_memory=*/false));
    }
    std::shared_ptr<Tensor> normalized_hidden_states = JUST(functional::Mul(
        cast_hidden_states, JUST(functional::Rsqrt(JUST(functional::ScalarAdd(
                                JUST(functional::ReduceMean(JUST(Square(hidden_states)),
                                                            std::vector<int32_t>{-1}, true)),
                                Scalar(variance_epsilon), 1.0, false))))));
    if (weight->dtype() == DType::Float16()) {
      normalized_hidden_states =
          JUST(functional::Cast(normalized_hidden_states, weight->dtype(), /*pin_memory=*/false));
    }
    return JUST(functional::Mul(normalized_hidden_states, weight));
  }
};

class DotFunctor {
 public:
  DotFunctor() {
    op_ = CHECK_JUST(one::OpBuilder("dot").Input("x").Input("y").Output("out").Build());
  }
  Maybe<Tensor> operator()(const std::shared_ptr<one::Tensor>& input,
                           const std::shared_ptr<one::Tensor>& other) const {
    return OpInterpUtil::Dispatch<Tensor>(*op_, {input, other});
  }

 private:
  std::shared_ptr<OpExpr> op_;
};
class MovedimVecFunctor {
 public:
  MovedimVecFunctor() = default;
  static Maybe<void> CheckNoRepeat(const std::vector<int32_t>& perm, std::vector<int32_t>& perm_out,
                                   int32_t ndim, const std::string& desc) {
    std::vector<bool> is_used(ndim, false);
    FOR_RANGE(size_t, i, 0, perm.size()) {
      int32_t item = perm[i];
      item = JUST(maybe_wrap_dim(item, ndim));
      CHECK_EQ_OR_RETURN(is_used[item], false) << "repeated dim in " << desc;

      is_used[item] = true;
      perm_out[i] = item;
    }
    return Maybe<void>::Ok();
  }

  Maybe<Tensor> operator()(const std::shared_ptr<one::Tensor>& input,
                           const std::vector<int32_t>& source,
                           const std::vector<int32_t>& destination) const {
    int32_t ndim = input->ndim();
    int32_t dim = source.size();

    CHECK_EQ_OR_RETURN(source.size(), destination.size())
        << "movedim: Invalid source or destination dims: source (" << source.size()
        << " dims ) should contain the same number of dims as destination (" << destination.size()
        << " dims)";

    std::vector<int32_t> source_nopeat(dim);
    std::vector<int32_t> destination_nopeat(dim);

    JUST(CheckNoRepeat(source, source_nopeat, ndim, "source"));
    JUST(CheckNoRepeat(destination, destination_nopeat, ndim, "destination"));

    std::vector<int32_t> order(ndim);
    std::vector<int32_t> source_dims(ndim);
    std::vector<int32_t> destination_dims(ndim);

    std::iota(source_dims.begin(), source_dims.end(), 0);
    std::iota(destination_dims.begin(), destination_dims.end(), 0);

    FOR_RANGE(size_t, i, 0, dim) {
      order[destination_nopeat[i]] = source_nopeat[i];
      source_dims[source_nopeat[i]] = -1;
      destination_dims[destination_nopeat[i]] = -1;
    }

    std::remove(source_dims.begin(), source_dims.end(), -1);
    std::remove(destination_dims.begin(), destination_dims.end(), -1);

    int64_t rest_dim = ndim - dim;
    FOR_RANGE(size_t, i, 0, rest_dim) { order[destination_dims[i]] = source_dims[i]; }

    return Transpose(input, order);
  }
};

class MovedimIntFunctor {
 public:
  MovedimIntFunctor() = default;
  Maybe<Tensor> operator()(const std::shared_ptr<one::Tensor>& input, const int32_t& source,
                           const int32_t& destination) const {
    std::vector<int32_t> src{source};
    std::vector<int32_t> dest{destination};
    return MovedimVec(input, src, dest);
  }
};

class TensorSplitVecFunctor {
 public:
  TensorSplitVecFunctor() = default;
  Maybe<TensorTuple> operator()(const std::shared_ptr<one::Tensor>& input,
                                const std::vector<int32_t>& indices_or_sections,
                                const int32_t& dim) const {
    int32_t ndim = input->ndim();
    int32_t pos_dim = JUST(maybe_wrap_dim(dim, ndim));

    std::vector<int64_t> start(ndim, 0);
    std::vector<int64_t> stop(ndim);
    std::vector<int64_t> step(ndim, 1);
    for (int32_t i = 0; i < ndim; i++) { stop[i] = input->dim(i); }

    int32_t num_indices = indices_or_sections.size();
    TensorTuple output(num_indices + 1);
    for (int32_t i = 0; i < num_indices; i++) {
      int32_t end_idx = indices_or_sections[i];
      stop[pos_dim] = end_idx;
      output[i] = JUST(Slice(input, start, stop, step, /*enable_view_slice=*/false));
      start[pos_dim] = end_idx;
    }
    stop[pos_dim] = input->shape()->At(pos_dim);
    output[num_indices] = JUST(Slice(input, start, stop, step, /*enable_view_slice=*/false));

    return output;
  }
};

class TensorSplitIntFunctor {
 public:
  TensorSplitIntFunctor() = default;
  Maybe<TensorTuple> operator()(const std::shared_ptr<one::Tensor>& input,
                                const int32_t& indices_or_sections, const int32_t& dim) const {
    int32_t ndim = input->ndim();
    int32_t pos_dim = JUST(maybe_wrap_dim(dim, ndim));
    CHECK_OR_RETURN(indices_or_sections > 0)
        << "number of sections must be larger than 0, got ," << indices_or_sections << ");";

    const auto dim_size = input->dim(pos_dim);
    int64_t min_split_size = dim_size / indices_or_sections;
    int64_t num_splits_one_extra = dim_size % indices_or_sections;

    std::vector<int64_t> start(ndim, 0);
    std::vector<int64_t> stop(ndim);
    std::vector<int64_t> step(ndim, 1);
    for (int32_t i = 0; i < ndim; i++) { stop[i] = input->dim(i); }
    stop[pos_dim] = 0;

    TensorTuple output(indices_or_sections);
    for (int32_t i = 0; i < indices_or_sections; i++) {
      int64_t split_size = (i < num_splits_one_extra) ? (min_split_size + 1) : min_split_size;
      stop[pos_dim] += split_size;
      output[i] = JUST(Slice(input, start, stop, step, /*enable_view_slice=*/false));
      start[pos_dim] += split_size;
    }

    return output;
  }
};

class HsplitIntFunctor {
 public:
  HsplitIntFunctor() = default;
  Maybe<TensorTuple> operator()(const std::shared_ptr<one::Tensor>& input,
                                const int32_t& indices_or_sections) const {
    int32_t ndim = input->ndim();
    CHECK_OR_RETURN(ndim >= 1)
        << "flow.hsplit requires a tensor with at least 1 dimension, but got a tensor with " << ndim
        << " dimensions!";
    CHECK_OR_RETURN(indices_or_sections > 0) << "indices_or_sections must greater than 0";
    int32_t dim = (ndim == 1) ? 0 : 1;
    CHECK_OR_RETURN(input->dim(dim) % indices_or_sections == 0)
        << "flow.hsplit attempted to split along dimension " << dim
        << ", but the size of the dimension " << input->shape()->At(dim)
        << " is not divisible by the split_size " << indices_or_sections << "!";
    return TensorSplitInt(input, indices_or_sections, dim);
  }
};

class HsplitVecFunctor {
 public:
  HsplitVecFunctor() = default;
  Maybe<TensorTuple> operator()(const std::shared_ptr<one::Tensor>& input,
                                const std::vector<int32_t>& indices_or_sections) const {
    int32_t ndim = input->ndim();
    CHECK_OR_RETURN(ndim >= 1)
        << "flow.hsplit requires a tensor with at least 1 dimension, but got a tensor with " << ndim
        << " dimensions!";
    int32_t dim = (ndim == 1) ? 0 : 1;
    return TensorSplitVec(input, indices_or_sections, dim);
  }
};

class VsplitIntFunctor {
 public:
  VsplitIntFunctor() = default;
  Maybe<TensorTuple> operator()(const std::shared_ptr<one::Tensor>& input,
                                const int32_t& indices_or_sections) const {
    int32_t ndim = input->ndim();
    CHECK_OR_RETURN(ndim >= 2)
        << "flow.vsplit requires a tensor with at least 2 dimension, but got a tensor with " << ndim
        << " dimensions!";
    CHECK_OR_RETURN(indices_or_sections > 0) << "indices_or_sections must greater than 0";
    CHECK_OR_RETURN(input->dim(0) % indices_or_sections == 0)
        << "flow.vsplit attempted to split along dimension " << 0
        << ", but the size of the dimension " << input->dim(0)
        << " is not divisible by the split_size " << indices_or_sections << "!";
    return TensorSplitInt(input, indices_or_sections, 0);
  }
};

class VsplitVecFunctor {
 public:
  VsplitVecFunctor() = default;
  Maybe<TensorTuple> operator()(const std::shared_ptr<one::Tensor>& input,
                                const std::vector<int32_t>& indices_or_sections) const {
    int32_t ndim = input->ndim();
    CHECK_OR_RETURN(ndim >= 2)
        << "flow.vsplit requires a tensor with at least 1 dimension, but got a tensor with " << ndim
        << " dimensions!";
    return TensorSplitVec(input, indices_or_sections, 0);
  }
};

class ErfinvFunctor {
 public:
  ErfinvFunctor() { op_ = CHECK_JUST(one::OpBuilder("erfinv").Input("x").Output("y").Build()); }
  Maybe<Tensor> operator()(const std::shared_ptr<one::Tensor>& x) const {
    return OpInterpUtil::Dispatch<one::Tensor>(*op_, {x}, {});
  }

 private:
  std::shared_ptr<OpExpr> op_;
};

class ErfinvInplaceFunctor {
 public:
  ErfinvInplaceFunctor() {
    op_ = CHECK_JUST(one::OpBuilder("erfinv").Input("x").Output("y").Build());
  }
  Maybe<Tensor> operator()(const std::shared_ptr<one::Tensor>& x) const {
    JUST(CheckInplaceValid(x));
    std::shared_ptr<TensorTuple> outputs = std::make_shared<TensorTuple>(1);
    outputs->at(0) = x;
    JUST(OpInterpUtil::Dispatch(*op_, {x}, outputs.get(), {}));
    return outputs->at(0);
  }

 private:
  std::shared_ptr<OpExpr> op_;
};

class GeluWithApproximateFunctor {
 public:
  Maybe<Tensor> operator()(const std::shared_ptr<one::Tensor>& x,
                           const std::string& approximate) const {
    if (approximate != "none" && approximate != "tanh") {
      return Error::RuntimeError() << "the approximate argument should be 'none' or 'tanh'";
    }
    if (approximate == "tanh") { return FastGelu(x); }
    return Gelu(x);
  }
};

class CumBaseFunctor {
 public:
  explicit CumBaseFunctor(std::string op_name) {
    op_ = CHECK_JUST(one::OpBuilder(op_name).Input("x").Output("y").Build());
  }
  Maybe<Tensor> operator()(const std::shared_ptr<one::Tensor>& input, int64_t dim,
                           const Optional<Symbol<DType>>& dtype) const {
    auto ndim = input->ndim();
    dim = JUST(maybe_wrap_dim(dim, ndim));

    auto& attrs = THREAD_CACHED_MUTABLE_ATTR_MAP("dim");
    attrs.SetAllAttrs(dim);
    TensorProcessor tensor_processor;
    if (dtype) {
      JUST(tensor_processor.AddInputs({input}, JUST(dtype)).Apply());
    } else {
      JUST(tensor_processor.AddInputs({input}, DType::Int64()).Apply());
    }
    TensorTuple input_tuple = JUST(tensor_processor.GetInputs());
    return OpInterpUtil::Dispatch<Tensor>(*op_, input_tuple, attrs);
  }

 private:
  std::shared_ptr<OpExpr> op_;
};

class CumsumFunctor : public CumBaseFunctor {
 public:
  CumsumFunctor() : CumBaseFunctor("cumsum") {}
};

class CumProdFunctor : public CumBaseFunctor {
 public:
  CumProdFunctor() : CumBaseFunctor("cumprod") {}
};

class CumGradBaseFunctor {
 protected:
  std::shared_ptr<OpExpr> op_;
};

class CumProdGradFunctor : public CumGradBaseFunctor {
 public:
  CumProdGradFunctor() {
    op_ = CHECK_JUST(one::OpBuilder("cumprod_grad")
                         .Input("dy")
                         .Input("output")
                         .Input("input")
                         .Output("dx")
                         .Build());
  }
  Maybe<Tensor> operator()(const std::shared_ptr<one::Tensor>& dy,
                           const std::shared_ptr<one::Tensor>& y,
                           const std::shared_ptr<one::Tensor>& x, int64_t dim) const {
    // No need to check dim validation here, while CumProdFunctor handled already
    auto& attrs = THREAD_CACHED_MUTABLE_ATTR_MAP("dim");
    attrs.SetAllAttrs(dim);
    return OpInterpUtil::Dispatch<Tensor>(*op_, {dy, y, x}, attrs);
  }
};

// NOTE(Liang Depeng): The implementation of sumproduct_pair are mostly taken from pytorch.
//                     For more details pls refer to:
//                     https://github.com/pytorch/pytorch/blob/master/aten/src/ATen/native/Linear.cpp#L65

// sumproduct_pair computes `(left*right).sum(sumdims)` by means of permutation and
// batch matrix multiplication
// its main purpose is to provide a pairwise reduction for einsum
static Maybe<one::Tensor> sumproduct_pair(const std::shared_ptr<one::Tensor>& left_,
                                          const std::shared_ptr<one::Tensor>& right_,
                                          const std::vector<int32_t>& sum_dims_, bool keepdim) {
  // assumes that tensors have been pre-unsqueezed (so that all dimensions match - after
  // broadcasting) but makes no other assumptions on the order of dimensions
  CHECK_OR_RETURN(left_->ndim() == right_->ndim()) << "number of dimensions must match";
  if (sum_dims_.size() == 0) return functional::Mul(left_, right_);
  int64_t dim = left_->ndim();

  constexpr size_t dim_bitset_size = 64;
  CHECK_OR_RETURN(dim <= (int64_t)dim_bitset_size)
      << "only tensors with up to " << dim_bitset_size << " dims are supported";
  std::bitset<dim_bitset_size> sum_dims;
  for (int i = 0; i < sum_dims_.size(); ++i) {
    size_t d = sum_dims_[i];
    CHECK_OR_RETURN(!sum_dims[d]) << "dim " << d << " appears multiple times in the list of dims";
    sum_dims[d] = true;
  }

  // dimensions that will be part of the output (i.e. not summed over) in three vectors
  // dims in lro appear in left, right and output, similarly lo: left and output, ro: right and
  // output also the sizes are kept track of for reshaping
  std::vector<int32_t> lro, lo, ro;
  int32_t lro_size = 1, lo_size = 1, ro_size = 1, sum_size = 1;
  std::shared_ptr<one::Tensor> left = left_;
  std::shared_ptr<one::Tensor> right = right_;
  for (int i = 0; i < dim; ++i) {
    auto sl = left->shape()->At(i) > 1;
    auto sr = right->shape()->At(i) > 1;
    if (sum_dims[i]) {  // first dimensions that will be summed over after multiplication
      if (sl && sr) {   // dimensions nontrivially in both left and right must be of the same size
        CHECK_OR_RETURN(left->shape()->At(i) == right->shape()->At(i))
            << "non-broadcast dimensions must match";
        sum_size *= left->shape()->At(i);
      } else if (sl) {  // if it is only in one of left and right, we can sum right away
        left = JUST(functional::ReduceSum(left, {i}, true));
      } else if (sr) {
        right = JUST(functional::ReduceSum(right, {i}, true));
      }
    } else if (sl && sr) {  // now deal with dimensions  dimensions that will be in the output
      // dimensions nontrivially in both left and right must be of the same size
      CHECK_OR_RETURN(left->shape()->At(i) == right->shape()->At(i))
          << "non-broadcast dimensions must match";
      lro.push_back(i);
      lro_size *= left->shape()->At(i);
    } else if (sl) {  // keep track of dimensions appearing only once
      lo.push_back(i);
      lo_size *= left->shape()->At(i);
    } else {
      ro.push_back(i);
      ro_size *= right->shape()->At(i);
    }
  }

  // we now work with the following permutations / shapes.
  // the pipeline is permute inputs -> reshape inputs -> batch matrix mul -> reshape(view) output ->
  // permute output output: "lro, lo, 1-for-summed-dims, ro" with orgiginal shape dimensions left:
  // "lro, lo, summed" permuted with lpermutation and the three flattened right:  "lro, summed, ro"
  // permuted with rpermutation and the three flattened then the permuted output is a view of
  // bmm(left, right) finally, opermutation reverts the permutation to the original order of
  // dimensions
  std::vector<int32_t> out_size;
  for (auto& d : lro) out_size.push_back(left->shape()->At(d));
  for (auto& d : lo) out_size.push_back(left->shape()->At(d));
  for (auto& d : sum_dims_) {
    out_size.push_back(1);
    (void)(d);
  };  // avoid warining about not using d
  for (auto& d : ro) out_size.push_back(right->shape()->At(d));

  std::vector<int32_t> lpermutation(lro);
  lpermutation.insert(lpermutation.end(), lo.begin(), lo.end());
  lpermutation.insert(lpermutation.end(), sum_dims_.begin(), sum_dims_.end());
  lpermutation.insert(lpermutation.end(), ro.begin(), ro.end());

  std::vector<int32_t> rpermutation(lro);
  rpermutation.insert(rpermutation.end(), sum_dims_.begin(), sum_dims_.end());
  rpermutation.insert(rpermutation.end(), ro.begin(), ro.end());
  rpermutation.insert(rpermutation.end(), lo.begin(), lo.end());

  std::vector<int32_t> opermutation(lro.size() + lo.size() + sum_dims_.size() + ro.size(), -1);
  {
    int32_t i = 0;

    for (auto it = lro.cbegin(); it != lro.cend(); i++, it++) { opermutation[*it] = i; }
    for (auto it = lo.cbegin(); it != lo.cend(); i++, it++) { opermutation[*it] = i; }
    for (auto it = sum_dims_.cbegin(); it != sum_dims_.cend(); i++, it++) { opermutation[*it] = i; }
    for (auto it = ro.cbegin(); it != ro.cend(); i++, it++) { opermutation[*it] = i; }
  }

  // now we can execute the operations above
  left = JUST(functional::Permute(left, lpermutation));
  DimVector lsv(3);
  lsv[0] = lro_size;
  lsv[1] = lo_size;
  lsv[2] = sum_size;
  const Shape ls(lsv);

  left = JUST(functional::Reshape(left, ls));

  right = JUST(functional::Permute(right, rpermutation));
  DimVector rsv(3);
  rsv[0] = lro_size;
  rsv[1] = sum_size;
  rsv[2] = ro_size;
  const Shape rs(rsv);
  right = JUST(functional::Reshape(right, rs));

  std::shared_ptr<one::Tensor> result =
      JUST(functional::BatchMatMul(left, right, false, false, 1.0));
  DimVector osv(out_size.size());
  for (int i = 0; i < out_size.size(); ++i) { osv[i] = out_size[i]; }
  const Shape os(osv);
  // TODO(Liang Depeng): change reshape to veiw
  result = JUST(functional::Reshape(result, os));
  result = JUST(functional::Permute(result, opermutation));

  // finally squeeze summed dimensions if desired
  if (!keepdim) {
    auto sizes = result->shape()->dim_vec();
    for (int i = dim - 1; i >= 0; i--) {
      if (sum_dims[i]) { sizes.erase(sizes.begin() + i); }
    }
    // TODO(Liang Depeng): change reshape to veiw
    const Shape s(sizes);
    result = JUST(functional::Reshape(result, s));
  }
  return result;
}

namespace {

bool einsum_check_label(unsigned char label) { return std::isalpha(label); }

uint8_t einsum_label_to_index(unsigned char label) {
  constexpr uint8_t NUM_OF_LETTERS = 'z' - 'a' + 1;
  return std::isupper(label) ? label - 'A' : NUM_OF_LETTERS + (label - 'a');
}

unsigned char einsum_index_to_label(uint8_t index) {
  constexpr uint8_t NUM_OF_LETTERS = 'z' - 'a' + 1;
  return index < NUM_OF_LETTERS ? index + 'A' : index - NUM_OF_LETTERS + 'a';
}

}  // namespace

// NOTE(Liang Depeng): The implementation of EinSumFunctor are mostly taken from pytorch.
//                     For more details pls refer to:
//                     https://github.com/pytorch/pytorch/blob/master/aten/src/ATen/native/Linear.cpp#L190

// There are roughly three parts to compute einsum:
// 1. Parse equation to extract the labels for each input operand and output
// 2. Unsqueeze missing dimensions from input operands and permute to align them
// 3. Compute result by multiplying input operands and summing contraction
//    dimensions We do the last part by reducing to batch matmul.
class EinSumFunctor {
 public:
  EinSumFunctor() {}
  Maybe<Tensor> operator()(const std::string& equation, const one::TensorTuple& operands) const {
    CHECK_OR_RETURN(operands.size() > 0) << "einsum(): must provide at least one input tensor.";
    // NOTE(Liang Depeng): In order to better understand what einsum is doing,
    //                     the following comments will give a detailed explaination of
    //                     how the operands of equation "ik,jkl,il->ij" (bilinear)
    //                     are transformed during the computation.
    //                     Assume that the size of each operands "ik", "jkl" and "il" are
    //                     [2, 3], [4, 3, 5], [2, 5] respectively.

    // Code used to identify ELLIPSIS ("...")
    constexpr uint8_t ELLIPSIS = 52;

    // Find arrow (->) to split equation into lhs (input equations) and rhs (output equation)
    const auto arrow_pos = equation.find("->");
    const auto lhs = equation.substr(0, arrow_pos);

    const auto num_ops = operands.size();

    // Convert each input equations into indexes in range [0, 52] and store
    // them in op_labels for each operand along with ELLIPSIS if present.
    std::vector<std::vector<uint8_t>> op_labels(num_ops);
    // NOTE(Liang Depeng): Continue explaining the equation "ik,jkl,il->ij".
    //                     After running the following for loop, `op_labels` contains 3 vectors.
    //                     The contents of each vectors are:
    //                     op_labels[0]: [34('i'-'a'+26), 36('k'-'a'+26)]
    //                     op_labels[1]: [35('j'-'a'+26), 36('k'-'a'+26), 37('l'-'a'+26)]
    //                     op_labels[2]: [34('i'-'a'+26), 37('l'-'a'+26)]
    bool found_ell = false;
    std::size_t curr_op = 0;
    for (auto i = decltype(lhs.length()){0}; i < lhs.length(); ++i) {
      const unsigned char label = lhs[i];
      switch (label) {
        case ' ':
          // Ignore spaces
          break;

        case '.':
          // process ellipsis
          CHECK_OR_RETURN(
              // Only one ellipsis per operand can be given
              !found_ell)
              << "einsum(): found \'.\' for operand " << curr_op
              << " for which an ellipsis was already found";
          CHECK_OR_RETURN(
              // Ensure it's a valid ellipsis
              i + 2 < lhs.length() && lhs[++i] == '.' && lhs[++i] == '.')
              << "einsum(): found \'.\' for operand " << curr_op
              << " that is not part of any ellipsis";
          op_labels[curr_op].push_back(ELLIPSIS);
          found_ell = true;
          break;

        case ',':
          // Move onto next operand
          ++curr_op;
          CHECK_OR_RETURN(curr_op < num_ops)
              << "einsum(): fewer operands were provided than specified in the equation";
          found_ell = false;
          break;

        default:
          // Parse label
          CHECK_OR_RETURN(einsum_check_label(label))
              << "einsum(): invalid subscript given at index  " << i
              << " in the equation string, subscripts must be in [a-zA-Z]";
          op_labels[curr_op].push_back(einsum_label_to_index(label));
      }
    }

    CHECK_OR_RETURN(curr_op == num_ops - 1)
        << "einsum(): more operands were provided than specified in the equation";

    // Labels must be within [a-zA-Z].
    constexpr uint8_t TOTAL_LABELS = 52;
    std::vector<int32_t> label_count(TOTAL_LABELS, 0);

    // The maximum number of dimensions covered by any ellipsis, needed when
    // unsqueezing missing dimensions from operands to permute and broadcast
    int32_t ell_num_dim = 0;
    // NOTE(Liang Depeng): Continue explaining the equation "ik,jkl,il->ij".
    //                     After running the following for loop,
    //                     the none zero indexes of `label_count` are:
    //                     op_labels[34] = 2
    //                     op_labels[35] = 1
    //                     op_labels[36] = 2
    //                     op_labels[37] = 2
    //                     `ell_num_dim` equals to 0 because no ellipsis in equation

    // Compute label frequency and number of dimensions covered by ellipsis
    // We do this after parsing labels to make it more readable and simpler
    // to compute the number of dimensions covered by ellipsis.
    for (auto i = 0; i < num_ops; i++) {
      const auto operand = operands[i];
      const auto labels = op_labels[i];
      const int ndims = operand->ndim();
      int32_t nlabels = static_cast<int32_t>(labels.size());
      bool has_ellipsis = false;

      for (const auto& label : labels) {
        if (label == ELLIPSIS) {
          --nlabels;
          has_ellipsis = true;
          ell_num_dim = std::max(ell_num_dim, ndims - nlabels);
        } else {
          ++label_count[label];
        }
      }
      if (has_ellipsis) {
        CHECK_OR_RETURN(nlabels <= ndims)
            << "einsum() the number of subscripts in the equation (" << nlabels
            << ") is more than the number of dimensions (" << ndims << ") for operand " << i;
      } else {
        CHECK_OR_RETURN(nlabels == ndims)
            << "einsum(): the number of subscripts in the equation (" << nlabels
            << ") does not match the number of dimensions (" << ndims << ") for operand " << i
            << " and no ellipsis was given";
      }
    }

    // We want to align the dimensions of every input tensor to have
    // shape out_dims + sum_dims. For this, we create a mapping of label
    // to index into the permuted shape.
    std::vector<int32_t> label_perm_index(TOTAL_LABELS, -1);

    // Current index in the permuted shape
    int32_t perm_index = 0;

    // Start index of ellipsis dimensions in the permuted shape
    int32_t ell_index = 0;
    found_ell = false;

    // NOTE(Liang Depeng): Continue explaining the equation "ik,jkl,il->ij".
    //                     After running the following if-else code block,
    //                     the none -1 indexes of `label_perm_index` are:
    //                     label_perm_index[34] = 0
    //                     label_perm_index[35] = 1
    //                     `perm_index` equals to 2
    //                     `ell_index` equals to 0 because no ellipsis in equation
    //                     `found_ell` equals to false because no ellipsis in equation
    if (arrow_pos == std::string::npos) {
      // Implicit output is ellipsis (...) + labels seen only once
      perm_index = ell_num_dim;
      found_ell = true;
      for (auto label = 0; label < TOTAL_LABELS; label++) {
        if (label_count[label] == 1) { label_perm_index[label] = perm_index++; }
      }
    } else {
      // Parse explicit output
      const auto rhs = equation.substr(arrow_pos + 2);
      for (auto i = decltype(rhs.length()){0}; i < rhs.length(); ++i) {
        const unsigned char label = rhs[i];
        switch (label) {
          case ' ':
            // Ignore spaces
            break;

          case '.':
            // process ellipsis
            CHECK_OR_RETURN(
                // There can only be one ellipsis in the output
                !found_ell)
                << "einsum(): found \'.\' for output but an ellipsis (...) was already found";
            CHECK_OR_RETURN(
                // Ensure ellipsis is correct
                i + 2 < rhs.length() && rhs[++i] == '.' && rhs[++i] == '.')
                << "einsum(): found \'.\' for output that is not part of any ellipsis (...)";
            ell_index = perm_index;
            perm_index += ell_num_dim;
            found_ell = true;
            break;

          default:
            CHECK_OR_RETURN(einsum_check_label(label))
                << "einsum(): invalid subscript given at index " << lhs.size() + 2 + i
                << " in the equation string, subscripts must be in [a-zA-Z]";
            const auto index = einsum_label_to_index(label);
            CHECK_OR_RETURN(
                // Ensure label appeared at least once for some input operand
                // and at most once for the output
                label_count[index] > 0 && label_perm_index[index] == -1)
                << "einsum(): output subscript " << label
                << (label_perm_index[index] > -1
                        ? " appears more than once in the output"
                        : " does not appear in the equation for any input operand");
            label_perm_index[index] = perm_index++;
        }
      }
    }

    // Save output size before adding contraction dims (dims to sum out)
    const int32_t out_size = perm_index;

    // If ellipsis is not part of the output, add to contraction dimensions
    if (!found_ell) {
      ell_index = perm_index;
      perm_index += ell_num_dim;
    }

    // NOTE(Liang Depeng): Continue explaining the equation "ik,jkl,il->ij".
    //                     After running the following foor loop,
    //                     the none -1 indexes of `label_perm_index` are:
    //                     label_perm_index[34] = 0 ('i')
    //                     label_perm_index[35] = 1 ('j')
    //                     label_perm_index[36] = 2 ('k')
    //                     label_perm_index[37] = 3 ('l')
    //                     `out_size` equals to 2
    //                     `perm_index` equals to 4

    // Add contraction labels (labels not present in output)
    for (auto label = 0; label < TOTAL_LABELS; label++) {
      if (label_count[label] > 0 && label_perm_index[label] == -1) {
        label_perm_index[label] = perm_index++;
      }
    }

    // Here we unsqueeze missing dimensions to make all operands have the same
    // number of dimensions. We take diagonals for repeated labels within the
    // same operand. Finally we permute the operands to align dimensions as
    // per the perm_out_index we computed above.
    TensorTuple permuted_operands;
    for (auto i = 0; i < num_ops; i++) {
      std::vector<int32_t> perm_shape(perm_index, -1);
      std::vector<int32_t> label_dim(TOTAL_LABELS, -1);
      std::shared_ptr<Tensor> operand = operands[i];
      const auto labels = op_labels[i];
      const auto original_sizes = operand->shape()->dim_vec();

      int32_t j = 0;
      for (const auto& label : labels) {
        if (label == ELLIPSIS) {
          // Add missing dimensions covered by the ellipsis
          const auto num_missing_dim = ell_num_dim - (original_sizes.size() - labels.size() + 1);
          for (auto k = 0; k < num_missing_dim; k++) {
            operand = JUST(functional::Unsqueeze(operand, j));
          }
          for (auto k = 0; k < ell_num_dim; k++) { perm_shape[ell_index + k] = j++; }
        } else if (label_dim[label] != -1) {
          // Repeated label, take diagonal
          const auto dim = label_dim[label];
          CHECK_OR_RETURN(operand->dim(j) == operand->dim(dim))
              << "einsum() subscript " << einsum_index_to_label(label)
              << " is repeated for operand " << i << " but the sizes don't match, "
              << operand->dim(j) << " != " << operand->dim(dim);

          operand = JUST(functional::Diagonal(operand, 0, dim, j));
          operand = JUST(functional::MovedimInt(operand, -1, dim));
        } else {
          // Lookup output index for label
          label_dim[label] = j;
          perm_shape[label_perm_index[label]] = j++;
        }
      }

      // Add dimensions for missing labels
      for (int32_t& index : perm_shape) {
        if (index == -1) {
          operand = JUST(functional::Unsqueeze(operand, -1));
          index = j++;
        }
      }
      permuted_operands.emplace_back(JUST(functional::Permute(operand, perm_shape)));

      // NOTE(Liang Depeng): Continue explaining the equation "ik,jkl,il->ij".
      //                     What is going on within this foor loop?
      //                     For operand "ik" size = [2, 3]:
      //                        `perm_shape` equals to [0, 2, 1, 3]
      //                        first unsqueeze "ik" to 4 dim, from [2, 3] to [2, 3, 1, 1]
      //                        then permute with `perm_shape`, from [2, 3, 1, 1] to [2, 1, 3, 1]
      //
      //                     For operand "jkl" size = [4, 3, 5]:
      //                        `perm_shape` equals to [3, 0, 1, 2]
      //                        first unsqueeze "jkl" to 4 dim, from [4, 3, 5] to [4, 3, 5, 1]
      //                        then permute with `perm_shape`, from [4, 3, 5, 1] to [1, 4, 3, 5]
      //
      //                     For operand "il" size = [2, 5]:
      //                        `perm_shape` equals to [0, 2, 3, 1]
      //                        first unsqueeze "ik" to 4 dim, from [2, 5] to [2, 5, 1, 1]
      //                        then permute with `perm_shape`, from [2, 5, 1, 1] to [2, 1, 1, 5]
    }

    // Check if operands broadcast and keep track of last operand with
    // dimension size != 1 for optimizing reductions
    std::vector<std::size_t> dim_last_op(perm_index, 0);
    bool has_zero_size_dim = false;
    // NOTE(Liang Depeng): Continue explaining the equation "ik,jkl,il->ij".
    //                     After running the following foor loop,
    //                     The contents of `dim_last_op` are:
    //                     dim_last_op[0] = 2
    //                     dim_last_op[1] = 1
    //                     dim_last_op[2] = 1
    //                     dim_last_op[3] = 2
    //                     `has_zero_size_dim` equals to false
    for (auto dim = 0; dim < perm_index; dim++) {
      auto broadcast_size = permuted_operands[0]->dim(dim);
      for (auto i = 1; i < num_ops; i++) {
        const auto dim_size = permuted_operands[i]->dim(dim);
        if (broadcast_size != dim_size && broadcast_size != 1 && dim_size != 1) {
          std::ostringstream msg;
          msg << "einsum(): operands do not broadcast with remapped shapes [original->remapped]:";
          for (auto j = 0; j < num_ops; j++) {
            msg << " " << operands[j]->shape()->DebugStr() << "->"
                << permuted_operands[j]->shape()->DebugStr();
          }
          CHECK_OR_RETURN(false) << msg.str();
        }
        if (dim_size != 1) {
          broadcast_size = dim_size;
          dim_last_op[dim] = i;
        }
      }
      has_zero_size_dim |= broadcast_size == 0;
    }

    // Compute result
    std::shared_ptr<Tensor> result = permuted_operands[0];

    // Fast path for when an operand has zero sized dim
    if (has_zero_size_dim) {
      DimVector out_shape(out_size);
      for (auto i = 0; i < out_size; i++) {
        out_shape[i] = permuted_operands[dim_last_op[i]]->dim(i);
      }

      const Shape shape(out_shape);
      return functional::Constant(shape, Scalar(0), *permuted_operands[0]->dtype(), NullOpt);
    }

    // Sum out or squeeze dimensions that are size 1 for all later operands
    int dim = out_size;
    for (int i = dim; i < perm_index; ++i, ++dim) {
      if (dim_last_op[i] == 0) {
        if (result->dim(dim) == 1) {
          std::vector<int32_t> dims = {dim--};
          result = JUST(functional::Squeeze(result, dims));
        } else {
          result = JUST(functional::ReduceSum(result, {dim--}, false));
        }
      }
    }

    for (auto i = 1; i < num_ops; i++) {
      auto operand = permuted_operands[i];
      std::vector<int32_t> sum_dims;

      // Sum out or squeeze dimensions that are size 1 for all later operands
      dim = out_size;
      for (int j = dim; j < perm_index; ++j, ++dim) {
        if (dim_last_op[j] < i) {
          std::vector<int32_t> dims = {dim--};
          operand = JUST(functional::Squeeze(operand, dims));
        } else if (dim_last_op[j] == i) {
          if (result->dim(dim) == 1) {
            operand = JUST(functional::ReduceSum(operand, {dim}, false));
            std::vector<int32_t> dims = {dim--};
            result = JUST(functional::Squeeze(result, dims));
          } else {
            sum_dims.push_back(dim);
          }
        }
      }

      // Multiply tensors and sum out dimensions in sum_dims
      if (sum_dims.empty()) {
        result = JUST(functional::Mul(result, operand));
      } else if (sum_dims.size() == result->ndim()) {
        auto flatten_result = JUST(functional::Flatten(result, 0, -1));
        auto flatten_operand = JUST(functional::Flatten(operand, 0, -1));
        result = JUST(functional::Dot(flatten_result, flatten_operand));
      } else {
        result = JUST(sumproduct_pair(result, operand, sum_dims, false));
      }

      // NOTE(Liang Depeng): Continue explaining the equation "ik,jkl,il->ij".
      //                     What is going on within this foor loop?
      //                     For iter i = 1:
      //                        result = permuted_operands[0], size = [2, 1, 3, 1]
      //                        operand = permuted_operands[1], size = [1, 4, 3, 5]
      //                        sum_dims = [2, ]
      //                        what happened in `sumproduct_pair` ?
      //                            result [2, 1, 3, 1] will be permuted to [2, 3, 1, 1] then
      //                                reshaped to [1, 2, 3]
      //                            operand [1, 4, 3, 5] will be permuted to [3, 4, 5, 1] then
      //                                reshape to [1, 3, 4 * 5]
      //                            perform batch_matmul(result, operand) => [1, 2, 4 * 5]
      //                            then reshape to [2, 1, 4, 5] then permute to
      //                            [2, 4, 1, 5], at last reshape to [2, 4, 5]
      //
      //                     For iter i = 2:
      //                        result, size = [2, 4, 5]
      //                        operand = permuted_operands[2], size = [2, 1, 1, 5]
      //                        squeeze operand from [2, 1, 1, 5] to [2, 1, 5]
      //                        sum_dims = [2,]
      //                        what happened in `sumproduct_pair` ?
      //                            result [2, 4, 5] will be permuted to [2, 4, 5] then
      //                                reshaped to [2, 4, 5]
      //                            operand [2, 1, 5] will be permuted to [2, 5, 1] then
      //                                reshape to [2, 5, 1]
      //                            perform batch_matmul(result, operand)=>[2, 4, 1]
      //                            then reshape to [2, 4, 1] then permute to [2, 4, 1]
      //                            at last reshape to [2, 4]
    }
    return result;
  }
};

class TruncFunctor {
 public:
  TruncFunctor() { op_ = CHECK_JUST(one::OpBuilder("trunc").Input("in").Output("out").Build()); }
  Maybe<Tensor> operator()(const std::shared_ptr<one::Tensor>& x) const {
    return OpInterpUtil::Dispatch<Tensor>(*op_, {x});
  }

 private:
  std::shared_ptr<OpExpr> op_;
};
class AddCDivFunctor {
 public:
  AddCDivFunctor() {}
  Maybe<Tensor> operator()(const std::shared_ptr<one::Tensor>& input,
                           const std::shared_ptr<one::Tensor>& tensor1,
                           const std::shared_ptr<one::Tensor>& tensor2, const Scalar& value) const {
    return JUST(Add(input, JUST(ScalarMul(JUST(Div(tensor1, tensor2)), value, false)), 1, false));
  }
};

class InplaceAddCDivFunctor {
 public:
  InplaceAddCDivFunctor() {}
  Maybe<Tensor> operator()(const std::shared_ptr<one::Tensor>& input,
                           const std::shared_ptr<one::Tensor>& tensor1,
                           const std::shared_ptr<one::Tensor>& tensor2, const Scalar& value) const {
    JUST(CheckInplaceValid(input));
    std::shared_ptr<TensorTuple> outputs = std::make_shared<TensorTuple>(1);
    JUST(VectorAt(*outputs, 0)) = input;
    JUST(Add(input, JUST(ScalarMul(JUST(Div(tensor1, tensor2)), value, false)), 1, true));
    return JUST(VectorAt(*outputs, 0));
  }
};

class StftFunctor {
 public:
  StftFunctor() {
    op_ = CHECK_JUST(one::OpBuilder("stft").Input("input").Output("output").Build());
  }

  Maybe<Tensor> operator()(const std::shared_ptr<one::Tensor>& input, const int64_t n_fft,
<<<<<<< HEAD
                           const Optional<int64_t> hop_length, const Optional<int64_t> win_length,
=======
                           const Optional<int64_t>& hop_length, const Optional<int64_t>& win_length,
>>>>>>> 5b89609f
                           const Optional<one::Tensor>& window, const bool center,
                           const std::string& mode, const bool normalized, const bool onesided,
                           const bool return_complex) const {
    int64_t new_hop_length = hop_length.has_value() == true ? JUST(hop_length) : n_fft / 4;
    int64_t new_win_length = win_length.has_value() == true ? JUST(win_length) : n_fft;
    auto input_tensor = input;

    // TODO(yzm):Remove this line when complex numbers are supported
    CHECK_OR_RETURN(return_complex == false)
        << Error::RuntimeError() << "return_complex parameter is not supported at this time";

    const auto& NumAxes = input_tensor->shape()->NumAxes();
    CHECK_OR_RETURN(NumAxes == 2 || NumAxes == 1)
        << Error::RuntimeError() << "Expected a 1D or 2D tensor,but got " << NumAxes << "D";

    auto& attrs = THREAD_CACHED_MUTABLE_ATTR_MAP("normalized", "onesided", "return_complex");
    attrs.SetAllAttrs(normalized, onesided, return_complex);

    if (NumAxes == 1) { input_tensor = JUST(functional::Unsqueeze(input_tensor, 0)); }
    if (center) {
      const auto& input_shape = input_tensor->shape();
      const auto input_dim = input_tensor->shape()->NumAxes();

      const auto extra_dims = std::max(size_t{3}, (size_t)input_dim) - input_dim;
      const auto pad_amount = n_fft / 2;

      DimVector extended_shape(extra_dims, 1);
      extended_shape.append(input_shape->begin(), input_shape->end());
      input_tensor =
          JUST(functional::Pad(JUST(functional::View(input_tensor, Shape(extended_shape))),
                               {pad_amount, pad_amount}, mode, Scalar(0)));

      DimVector view_shape;
      if (input_dim == 1) {
        view_shape = {input_tensor->shape()->back()};
      } else {
        view_shape = {input_shape->at(0), input_tensor->shape()->back()};
      }
      input_tensor = JUST(functional::View(input_tensor, Shape(view_shape)));
    }

    int32_t batch = input_tensor->shape()->At(0);
    int32_t len = input_tensor->shape()->At(1);
    int32_t n_frames = 1 + (len - n_fft) / new_hop_length;
    int32_t fft_size = static_cast<int32_t>(n_fft);
    CHECK_OR_RETURN(n_fft > 0 && n_fft <= len)
        << Error::RuntimeError() << "Expected 0 < n_fft < " << len << " ,but got " << n_fft;
    CHECK_GT_OR_RETURN(new_hop_length, 0)
        << Error::RuntimeError() << "Expected hop_length > 0, but got " << new_hop_length;
    CHECK_OR_RETURN(new_win_length > 0 && new_win_length <= n_fft)
        << Error::RuntimeError() << "Expected 0 < win_length <=n_fft ,but got " << new_win_length;
    const auto& stride = *JUST(input_tensor->stride());
    std::vector<int32_t> strides(stride.begin(), stride.end());
<<<<<<< HEAD
    input_tensor = JUST(view::AsStrided(
        input_tensor, {batch, n_frames, fft_size},
        {strides.at(0), static_cast<int32_t>(new_hop_length) * strides.at(1), strides.at(1)}, 0));
=======
    input_tensor =
        JUST(view::AsStrided(input_tensor, {batch, n_frames, fft_size},
                             {JUST(VectorAt(strides, 0)),
                              static_cast<int32_t>(new_hop_length) * JUST(VectorAt(strides, 1)),
                              JUST(VectorAt(strides, 1))},
                             0));
>>>>>>> 5b89609f

    auto temp_tensor = JUST(functional::Empty(Shape{n_fft}, input->dtype(), JUST(input->device()),
                                              /*pin_memory=*/false));
    if (window.has_value()) {
      temp_tensor = JUST(window);
      CHECK_OR_RETURN(temp_tensor->shape()->NumAxes() == 1
                      && temp_tensor->shape()->at(0) == new_win_length)
          << Error::RuntimeError()
          << "Expected a 1D window tensor of size equal to win_length=" << new_win_length
          << ", but got window with size " << temp_tensor->shape()->ToString();
    }
    if (new_win_length < n_fft) {
      temp_tensor = JUST(functional::Fill(temp_tensor, 0));
      auto left = (n_fft - new_win_length) / 2;

      if (window.has_value()) {
        // TODO(yzm):Copy the window matrix to the defined range,such as
        //'''
        //      functional::AssignLocalTensor(JUST(functional::Narrow(temp_tensor, 0,
        //      left,new_win_length)), window);
        //'''
      } else {
        JUST(functional::Fill(JUST(functional::Narrow(temp_tensor, 0, left, new_win_length)), 1.0));
      }
    }

    if (new_win_length < n_fft || window.has_value()) {
      input_tensor = JUST(functional::Mul(input_tensor, temp_tensor));
    }

    auto output = JUST(OpInterpUtil::Dispatch<Tensor>(
        *op_, {JUST(functional::ToContiguous(input_tensor))}, attrs));
    if (NumAxes == 2 && input->shape()->At(0) == 1) {
      output = JUST(functional::Unsqueeze(output, 0));
    }
    return output;
  }

 private:
  std::shared_ptr<OpExpr> op_;
};

}  // namespace impl

using namespace impl;

ONEFLOW_FUNCTION_LIBRARY(m) {
  m.add_functor<AddNFunctor>("Add");
  m.add_functor<ScalarAddFunctor, ScalarAdd2Functor>("ScalarAdd");
  m.add_functor<ScalarSubFunctor, ScalarSub2Functor>("ScalarSub");
  m.add_functor<ScalarMulFunctor, ScalarMul2Functor>("ScalarMul");
  m.add_functor<InplaceScalarMulFunctor>("InplaceScalarMul");
  m.add_functor<AddCDivFunctor>("AddCDiv");
  m.add_functor<InplaceAddCDivFunctor>("InplaceAddCDiv");
  m.add_functor<ScalarDivFunctor, ScalarDiv2Functor>("ScalarDiv");
  m.add_functor<InplaceScalarDivFunctor>("InplaceScalarDiv");
  m.add_functor<ScalarPowFunctor>("ScalarPow");
  m.add_functor<ScalarReversePowFunctor>("ScalarReversePow");
  m.add_functor<ScalarPowGradFunctor>("ScalarPowGrad");
  m.add_functor<ScalarReversePowGradFunctor>("ScalarReversePowGrad");
  m.add_functor<ReduceMaxFunctor>("ReduceMax");
  m.add_functor<MaxFunctor, Max2Functor>("Max");
  m.add_functor<ReduceMeanFunctor>("ReduceMean");
  m.add_functor<ReduceMeanWholeFunctor>("ReduceMeanWhole");
  m.add_functor<ReduceMinFunctor>("ReduceMin");
  m.add_functor<MinFunctor, Min2Functor>("Min");
  m.add_functor<AminFunctor>("Amin");
  m.add_functor<MedianFunctor>("Median");
  m.add_functor<MedianWithIndicesFunctor>("MedianWithIndices");
  m.add_functor<AmaxFunctor>("Amax");
  m.add_functor<ReduceSumFunctor>("ReduceSum");
  m.add_functor<ReduceSumWholeFunctor>("ReduceSumWhole");
  m.add_functor<ReduceNanSumFunctor>("ReduceNanSum");
  m.add_functor<ReduceNanSumWholeFunctor>("ReduceNanSumWhole");
  m.add_functor<ReduceAllFunctor>("ReduceAll");
  m.add_functor<ReduceAllWholeFunctor>("ReduceAllWhole");
  m.add_functor<ReduceAnyFunctor>("ReduceAny");
  m.add_functor<ReduceAnyWholeFunctor>("ReduceAnyWhole");
  m.add_functor<ReduceProdFunctor>("ReduceProd");
  m.add_functor<ReduceProdWholeFunctor>("ReduceProdWhole");
  m.add_functor<ReduceMinDeviceStageFunctor>("ReduceMinDeviceStage");
  m.add_functor<ReduceMaxDeviceStageFunctor>("ReduceMaxDeviceStage");
  m.add_functor<ReduceMinGlobalStageFunctor>("ReduceMinGlobalStage");
  m.add_functor<ReduceMaxGlobalStageFunctor>("ReduceMaxGlobalStage");
  m.add_functor<ReduceMinDeviceStageGradFunctor>("ReduceMinDeviceStageGrad");
  m.add_functor<ReduceMaxDeviceStageGradFunctor>("ReduceMaxDeviceStageGrad");
  m.add_functor<ReduceMinGlobalStageGradFunctor>("ReduceMinGlobalStageGrad");
  m.add_functor<ReduceMaxGlobalStageGradFunctor>("ReduceMaxGlobalStageGrad");
  m.add_functor<LogSumExpFunctor>("LogSumExp");
  m.add_functor<TransposeFunctor>("Transpose");
  m.add_functor<Transpose2dimFunctor>("Transpose2dim");
  m.add_functor<TransposeFunctor>("Permute");
  m.add_functor<AsStridedFunctor>("AsStrided");
  m.add_functor<AsStridedGradFunctor>("AsStridedGrad");
  m.add_functor<Transpose2dimFunctor>("Swapaxes");
  m.add_functor<Transpose2dimFunctor>("Swapdims");
  m.add_functor<ArangeFunctor, Arange2Functor>("Arange");
  m.add_functor<GlobalArangeFunctor, GlobalArange2Functor>("GlobalArange");
  m.add_functor<HannWindowFunctor>("HannWindow");
  m.add_functor<GlobalHannWindowFunctor>("GlobalHannWindow");
  m.add_functor<CastFunctor>("Cast");
  m.add_functor<ClampFunctor>("Clamp");
  m.add_functor<ClampMinFunctor>("ClampMin");
  m.add_functor<ClampMaxFunctor>("ClampMax");
  m.add_functor<ClampInplaceFunctor>("ClampInplace");
  m.add_functor<ClampMinInplaceFunctor>("ClampMinInplace");
  m.add_functor<ClampMaxInplaceFunctor>("ClampMaxInplace");
  m.add_functor<ClipFunctor>("Clip");
  m.add_functor<ClipInplaceFunctor>("ClipInplace");
  m.add_functor<SqrtSquareSumFunctor>("SqrtSquareSum");
  m.add_functor<VectorNormFunctor, ScalarVectorNormFunctor>("VectorNorm");
  m.add_functor<ScalarMatrixNormFunctor, MatrixNormFunctor>("MatrixNorm");
  m.add_functor<NormFunctor, Norm2Functor>("Norm");
  m.add_functor<ScalarNormFunctor, ScalarNorm2Functor>("ScalarNorm");
  m.add_functor<ClampGradFunctor>("ClampGrad");
  m.add_functor<SelectFunctor>("Select");
  m.add_functor<SelectTopNFunctor>("SelectTopN");
  m.add_functor<MinimumFunctor>("Minimum");
  m.add_functor<MinimumFunctor>("Min");
  m.add_functor<MaximumFunctor>("Maximum");
  m.add_functor<MaximumFunctor>("Max");
  m.add_functor<ScalarFModFunctor>("ScalarFMod");
  m.add_functor<ScalarFloorDivFunctor>("ScalarFloorDiv");
  m.add_functor<ScalarTruncDivFunctor>("ScalarTruncDiv");
  m.add_functor<ScalarLogicalEqualFunctor, ScalarLogicalEqual2Functor>("ScalarLogicalEqual");
  m.add_functor<ScalarLogicalNotEqualFunctor, ScalarLogicalNotEqual2Functor>(
      "ScalarLogicalNotEqual");
  m.add_functor<ScalarLogicalGreaterFunctor, ScalarLogicalGreater2Functor>("ScalarLogicalGreater");
  m.add_functor<ScalarLogicalGreaterEqualFunctor, ScalarLogicalGreaterEqual2Functor>(
      "ScalarLogicalGreaterEqual");
  m.add_functor<ScalarLogicalLessFunctor, ScalarLogicalLess2Functor>("ScalarLogicalLess");
  m.add_functor<ScalarLogicalLessEqualFunctor, ScalarLogicalLessEqual2Functor>(
      "ScalarLogicalLessEqual");
  m.add_functor<ScalarLogicalAndFunctor, ScalarLogicalAnd2Functor>("ScalarLogicalAnd");
  m.add_functor<ScalarLogicalOrFunctor, ScalarLogicalOr2Functor>("ScalarLogicalOr");
  m.add_functor<ScalarLogicalXorFunctor, ScalarLogicalXor2Functor>("ScalarLogicalXor");
  m.add_functor<StandardDeviationFunctor>("StandardDeviation");
  m.add_functor<VarianceFunctor>("Variance");
  m.add_functor<RMSLayerNormalizationFunctor>("RMSLayerNormalization");
  m.add_functor<DotFunctor>("Dot");
  m.add_functor<MovedimVecFunctor>("MovedimVec");
  m.add_functor<MovedimIntFunctor>("MovedimInt");
  m.add_functor<TensorSplitVecFunctor>("TensorSplitVec");
  m.add_functor<TensorSplitIntFunctor>("TensorSplitInt");
  m.add_functor<HsplitIntFunctor>("HsplitInt");
  m.add_functor<HsplitVecFunctor>("HsplitVec");
  m.add_functor<VsplitIntFunctor>("VsplitInt");
  m.add_functor<VsplitVecFunctor>("VsplitVec");
  m.add_functor<ErfinvFunctor>("Erfinv");
  m.add_functor<ErfinvInplaceFunctor>("ErfinvInplace");
  m.add_functor<CumsumFunctor>("Cumsum");
  m.add_functor<CumProdFunctor>("Cumprod");
  m.add_functor<CumProdGradFunctor>("CumprodGrad");
  m.add_functor<EinSumFunctor>("EinSum");
  m.add_functor<InvFunctor>("Inv");
  m.add_functor<GeluWithApproximateFunctor>("GeluWithApproximate");
  m.add_functor<impl::TruncFunctor>("Trunc");
  m.add_functor<StftFunctor>("Stft");
};

}  // namespace functional
}  // namespace one
}  // namespace oneflow<|MERGE_RESOLUTION|>--- conflicted
+++ resolved
@@ -3148,11 +3148,7 @@
   }
 
   Maybe<Tensor> operator()(const std::shared_ptr<one::Tensor>& input, const int64_t n_fft,
-<<<<<<< HEAD
-                           const Optional<int64_t> hop_length, const Optional<int64_t> win_length,
-=======
                            const Optional<int64_t>& hop_length, const Optional<int64_t>& win_length,
->>>>>>> 5b89609f
                            const Optional<one::Tensor>& window, const bool center,
                            const std::string& mode, const bool normalized, const bool onesided,
                            const bool return_complex) const {
@@ -3206,18 +3202,12 @@
         << Error::RuntimeError() << "Expected 0 < win_length <=n_fft ,but got " << new_win_length;
     const auto& stride = *JUST(input_tensor->stride());
     std::vector<int32_t> strides(stride.begin(), stride.end());
-<<<<<<< HEAD
-    input_tensor = JUST(view::AsStrided(
-        input_tensor, {batch, n_frames, fft_size},
-        {strides.at(0), static_cast<int32_t>(new_hop_length) * strides.at(1), strides.at(1)}, 0));
-=======
     input_tensor =
         JUST(view::AsStrided(input_tensor, {batch, n_frames, fft_size},
                              {JUST(VectorAt(strides, 0)),
                               static_cast<int32_t>(new_hop_length) * JUST(VectorAt(strides, 1)),
                               JUST(VectorAt(strides, 1))},
                              0));
->>>>>>> 5b89609f
 
     auto temp_tensor = JUST(functional::Empty(Shape{n_fft}, input->dtype(), JUST(input->device()),
                                               /*pin_memory=*/false));
