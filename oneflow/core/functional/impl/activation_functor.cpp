--- conflicted
+++ resolved
@@ -92,18 +92,13 @@
   }
   Maybe<TensorTuple> operator()(const std::shared_ptr<Tensor>& dy, const std::shared_ptr<Tensor>& x,
                                 const std::shared_ptr<Tensor>& alpha) const {
-<<<<<<< HEAD
-    return OpInterpUtil::Dispatch<one::TensorTuple>(
-        *op_, {dy->contiguous(), x->contiguous(), alpha->contiguous()});
-=======
     MutableAttrMap attrs;
     if (alpha->requires_grad()) {
       JUST(attrs.SetAttr<bool>("alpha_requires_grad", true));
     } else {
       JUST(attrs.SetAttr<bool>("alpha_requires_grad", false));
     }
-    return OpInterpUtil::Dispatch<one::TensorTuple>(*op_, {dy, x, alpha}, attrs);
->>>>>>> c38e41db
+    return OpInterpUtil::Dispatch<one::TensorTuple>(*op_, {dy->contiguous(), x->contiguous(), alpha->contiguous()}, attrs);
   }
 
  private:
