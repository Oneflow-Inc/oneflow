/*
Copyright 2020 The OneFlow Authors. All rights reserved.

Licensed under the Apache License, Version 2.0 (the "License");
you may not use this file except in compliance with the License.
You may obtain a copy of the License at

    http://www.apache.org/licenses/LICENSE-2.0

Unless required by applicable law or agreed to in writing, software
distributed under the License is distributed on an "AS IS" BASIS,
WITHOUT WARRANTIES OR CONDITIONS OF ANY KIND, either express or implied.
See the License for the specific language governing permissions and
limitations under the License.
*/

#include "oneflow/core/functional/impl/unary_functor.h"
#include "oneflow/core/functional/impl/binary_functor.h"

#include "oneflow/core/framework/attr_map.h"
#include "oneflow/core/framework/op_builder.h"
#include "oneflow/core/framework/op_expr.h"
#include "oneflow/core/framework/op_interpreter/op_interpreter_util.h"
#include "oneflow/core/framework/tensor.h"
#include "oneflow/core/framework/tensor_tuple.h"
#include "oneflow/core/functional/function_library.h"
#include "oneflow/core/functional/scalar.h"
#include "oneflow/core/autograd/autograd_mode.h"
#include "oneflow/core/functional/functional.h"

namespace oneflow {
namespace one {
namespace functional {

namespace impl {

class ReluFunctor {
 public:
  ReluFunctor() {
    op_ = CHECK_JUST(one::OpBuilder("relu").Input("in", 1).Output("out", 1).Build());
  }
  Maybe<Tensor> operator()(const std::shared_ptr<Tensor>& x, bool inplace) const {
    if (inplace) {
      JUST(CheckInplaceValid(x));
      std::shared_ptr<TensorTuple> outputs = std::make_shared<TensorTuple>(1);
      outputs->at(0) = x;
      JUST(OpInterpUtil::Dispatch(*op_, {x}, outputs.get(), AttrMap{}));
      return outputs->at(0);
    } else {
      return OpInterpUtil::Dispatch<Tensor>(*op_, {x});
    }
  }

 private:
  std::shared_ptr<OpExpr> op_;
};

class ReluGradFunctor : public BinaryFunctor {
 public:
  ReluGradFunctor() {
    op_ = CHECK_JUST(one::OpBuilder("relu_grad").Input("dy").Input("y").Output("dx").Build());
  }
};

class PReluFunctor : public BinaryFunctor {
 public:
  PReluFunctor() {
    op_ = CHECK_JUST(one::OpBuilder("prelu").Input("x").Input("alpha").Output("y").Build());
  }
};

class PReluGradFunctor {
 public:
  PReluGradFunctor() {
    op_ = CHECK_JUST(one::OpBuilder("prelu_grad")
                         .Input("dy")
                         .Input("x")
                         .Input("alpha")
                         .Output("dx")
                         .Output("alpha_diff")
                         .Build());
  }
  Maybe<TensorTuple> operator()(const std::shared_ptr<Tensor>& dy, const std::shared_ptr<Tensor>& x,
                                const std::shared_ptr<Tensor>& alpha) const {
    return OpInterpUtil::Dispatch<one::TensorTuple>(*op_, {dy, x, alpha});
  }

 private:
  std::shared_ptr<OpExpr> op_;
};

class HardTanhFunctor {
 public:
  HardTanhFunctor() {
    op_ = CHECK_JUST(one::OpBuilder("hardtanh").Input("in").Output("out").Build());
  }
  Maybe<Tensor> operator()(const std::shared_ptr<one::Tensor>& x, const double& min_val,
                           const double& max_val) const {
    MutableAttrMap attrs;
    JUST(attrs.SetAttr<double>("min_val", min_val));
    JUST(attrs.SetAttr<double>("max_val", max_val));
    return OpInterpUtil::Dispatch<one::Tensor>(*op_, {x}, attrs);
  }

 private:
  std::shared_ptr<OpExpr> op_;
};

class HardTanhGradFunctor {
 public:
  HardTanhGradFunctor() {
    op_ = CHECK_JUST(one::OpBuilder("hardtanh_grad").Input("y").Input("dy").Output("dx").Build());
  }
  Maybe<Tensor> operator()(const std::shared_ptr<one::Tensor>& y,
                           const std::shared_ptr<one::Tensor>& dy, const double& min_val,
                           const double& max_val) const {
    MutableAttrMap attrs;
    JUST(attrs.SetAttr<double>("min_val", min_val));
    JUST(attrs.SetAttr<double>("max_val", max_val));
    return OpInterpUtil::Dispatch<one::Tensor>(*op_, {y, dy}, attrs);
  }

 private:
  std::shared_ptr<OpExpr> op_;
};

class EluFunctor {
 public:
  EluFunctor() { op_ = CHECK_JUST(one::OpBuilder("elu").Input("in").Output("out").Build()); }
  Maybe<Tensor> operator()(const std::shared_ptr<one::Tensor>& x, const double& alpha) const {
    MutableAttrMap attrs;
    JUST(attrs.SetAttr<double>("alpha", alpha));
    return OpInterpUtil::Dispatch<one::Tensor>(*op_, {x}, attrs);
  }

 private:
  std::shared_ptr<OpExpr> op_;
};

class EluGradFunctor {
 public:
  EluGradFunctor() {
    op_ = CHECK_JUST(one::OpBuilder("elu_grad").Input("x").Input("dy").Output("dx").Build());
  }
  Maybe<Tensor> operator()(const std::shared_ptr<one::Tensor>& x,
                           const std::shared_ptr<one::Tensor>& dy, const double& alpha) const {
    MutableAttrMap attrs;
    JUST(attrs.SetAttr<double>("alpha", alpha));
    return OpInterpUtil::Dispatch<one::Tensor>(*op_, {x, dy}, attrs);
  }

 private:
  std::shared_ptr<OpExpr> op_;
};

class GeluFunctor : public UnaryFunctor {
 public:
  GeluFunctor() { op_ = CHECK_JUST(one::OpBuilder("gelu").Input("in").Output("out").Build()); }
};

class GeluGradFunctor : public BinaryFunctor {
 public:
  GeluGradFunctor() {
    op_ = CHECK_JUST(one::OpBuilder("gelu_grad").Input("dy").Input("x").Output("dx").Build());
  }
};

<<<<<<< HEAD
class GluFunctor {
 public:
  GluFunctor() {}
  Maybe<Tensor> operator()(const std::shared_ptr<one::Tensor>& input, int64_t dim) const {
    int64_t nc = input->dim(dim);
    CHECK_EQ_OR_RETURN(nc % 2, 0) << "Halving dimension must be even, but dimension " << dim
                                  << " is size " << nc;
    nc = nc / 2;
    std::vector<int64_t> split_sizes(2, nc);
    auto split_x = JUST(SplitWithSize(input, split_sizes, dim));
    auto sgmd_x1 = JUST(Sigmoid(split_x->at(1)));
    return Mul(split_x->at(0), sgmd_x1);
  }
};

class GluGradFunctor {
 public:
  GluGradFunctor() {}
  Maybe<Tensor> operator()(const std::shared_ptr<one::Tensor>& dy,
                           const std::shared_ptr<one::Tensor>& input, int64_t dim) const {
    int64_t nc = input->dim(dim);
    CHECK_EQ_OR_RETURN(nc % 2, 0) << "Halving dimension must be even, but dimension " << dim
                                  << " is size " << nc;
    nc = nc / 2;
    std::vector<int64_t> split_sizes(2, nc);
    TensorTuple inputs(2);
    auto split_x = JUST(SplitWithSize(input, split_sizes, dim));
    auto sgmd_x1 = JUST(Sigmoid(split_x->at(1)));
    auto sub_sgmd_x1 = JUST(ScalarSub2(1, sgmd_x1));
    auto sgmd_dx1 = JUST(Mul(sgmd_x1, sub_sgmd_x1));
    auto sgmd_dx1_mul_x0 = JUST(Mul(sgmd_dx1, split_x->at(0)));
    inputs[0] = JUST(Mul(dy, sgmd_x1));
    inputs[1] = JUST(Mul(dy, sgmd_dx1_mul_x0));

    return Concat(inputs, dim, -1);
  }
};

class HardSigmoidFunctor : public UnaryFunctor {
=======
class HardSigmoidFunctor {
>>>>>>> c194af4d
 public:
  HardSigmoidFunctor() {
    op_ = CHECK_JUST(one::OpBuilder("hardsigmoid").Input("in").Output("out").Build());
  }

  Maybe<Tensor> operator()(const std::shared_ptr<Tensor>& input, bool inplace) const {
    if (inplace) {
      JUST(CheckInplaceValid(input));
      std::shared_ptr<TensorTuple> outputs = std::make_shared<TensorTuple>(1);
      outputs->at(0) = input;
      JUST(OpInterpUtil::Dispatch(*op_, {input}, outputs.get(), AttrMap{}));
      return outputs->at(0);
    } else {
      return OpInterpUtil::Dispatch<Tensor>(*op_, {input});
    }
  }

 private:
  std::shared_ptr<OpExpr> op_;
};

class HardSigmoidGradFunctor : public BinaryFunctor {
 public:
  HardSigmoidGradFunctor() {
    op_ =
        CHECK_JUST(one::OpBuilder("hardsigmoid_grad").Input("dy").Input("x").Output("dx").Build());
  }
};

class SoftmaxFunctor : public UnaryFunctor {
 public:
  SoftmaxFunctor() {
    op_ = CHECK_JUST(one::OpBuilder("softmax").Input("in").Output("out").Build());
  }
};

class LogSoftmaxFunctor : public UnaryFunctor {
 public:
  LogSoftmaxFunctor() {
    op_ = CHECK_JUST(one::OpBuilder("logsoftmax").Input("in").Output("out").Output("prob").Build());
  }
  Maybe<Tensor> operator()(const std::shared_ptr<one::Tensor>& logits) const {
    return OpInterpUtil::Dispatch<Tensor>(*op_, {logits});
  }

 private:
  std::shared_ptr<OpExpr> op_;
};

class HardSwishFunctor : public UnaryFunctor {
 public:
  HardSwishFunctor() {
    op_ = CHECK_JUST(one::OpBuilder("hardswish").Input("in").Output("out").Build());
  }
};

class HardSwishGradFunctor : public BinaryFunctor {
 public:
  HardSwishGradFunctor() {
    op_ = CHECK_JUST(one::OpBuilder("hardswish_grad").Input("dy").Input("x").Output("dx").Build());
  }
};

class LeakyReluFunctor {
 public:
  LeakyReluFunctor() {
    op_ = CHECK_JUST(one::OpBuilder("leaky_relu").Input("x").Output("y").Build());
  }
  Maybe<Tensor> operator()(const std::shared_ptr<one::Tensor>& x, const float& alpha) const {
    MutableAttrMap attrs;
    JUST(attrs.SetAttr<float>("alpha", alpha));
    return OpInterpUtil::Dispatch<one::Tensor>(*op_, {x}, attrs);
  }

 private:
  std::shared_ptr<OpExpr> op_;
};

class LeakyReluGradFunctor {
 public:
  LeakyReluGradFunctor() {
    op_ = CHECK_JUST(one::OpBuilder("leaky_relu_grad").Input("x").Input("dy").Output("dx").Build());
  }
  Maybe<Tensor> operator()(const std::shared_ptr<one::Tensor>& x,
                           const std::shared_ptr<one::Tensor>& dy, const float& alpha) const {
    MutableAttrMap attrs;
    JUST(attrs.SetAttr<float>("alpha", alpha));
    return OpInterpUtil::Dispatch<one::Tensor>(*op_, {x, dy}, attrs);
  }

 private:
  std::shared_ptr<OpExpr> op_;
};

class SiluFunctor : public UnaryFunctor {
 public:
  SiluFunctor() { op_ = CHECK_JUST(one::OpBuilder("silu").Input("in").Output("out").Build()); }
};

class SiluGradFunctor : public BinaryFunctor {
 public:
  SiluGradFunctor() {
    op_ = CHECK_JUST(one::OpBuilder("silu_grad").Input("dy").Input("x").Output("dx").Build());
  }
};

class MishFunctor : public UnaryFunctor {
 public:
  MishFunctor() { op_ = CHECK_JUST(one::OpBuilder("mish").Input("in").Output("out").Build()); }
};

class MishGradFunctor : public BinaryFunctor {
 public:
  MishGradFunctor() {
    op_ = CHECK_JUST(one::OpBuilder("mish_grad").Input("dy").Input("x").Output("dx").Build());
  }
};

class SeluFunctor : public UnaryFunctor {
 public:
  SeluFunctor() { op_ = CHECK_JUST(one::OpBuilder("selu").Input("in").Output("out").Build()); }
};

class SeluGradFunctor : public BinaryFunctor {
 public:
  SeluGradFunctor() {
    op_ = CHECK_JUST(one::OpBuilder("selu_grad").Input("dy").Input("x").Output("dx").Build());
  }
};

class SoftSignFunctor : public UnaryFunctor {
 public:
  SoftSignFunctor() {
    op_ = CHECK_JUST(one::OpBuilder("softsign").Input("in").Output("out").Build());
  }
};

class SoftSignGradFunctor : public BinaryFunctor {
 public:
  SoftSignGradFunctor() {
    op_ = CHECK_JUST(one::OpBuilder("softsign_grad").Input("dy").Input("x").Output("dx").Build());
  }
};

}  // namespace impl

ONEFLOW_FUNCTION_LIBRARY(m) {
  m.add_functor<impl::ReluFunctor>("Relu");
  m.add_functor<impl::ReluGradFunctor>("ReluGrad");
  m.add_functor<impl::PReluFunctor>("PRelu");
  m.add_functor<impl::PReluGradFunctor>("PReluGrad");
  m.add_functor<impl::HardTanhFunctor>("HardTanh");
  m.add_functor<impl::HardTanhGradFunctor>("HardTanhGrad");
  m.add_functor<impl::EluFunctor>("Elu");
  m.add_functor<impl::EluGradFunctor>("EluGrad");
  m.add_functor<impl::GeluFunctor>("Gelu");
  m.add_functor<impl::GeluGradFunctor>("GeluGrad");
  m.add_functor<impl::GluFunctor>("Glu");
  m.add_functor<impl::GluGradFunctor>("GluGrad");
  m.add_functor<impl::HardSigmoidFunctor>("HardSigmoid");
  m.add_functor<impl::HardSigmoidGradFunctor>("HardSigmoidGrad");
  m.add_functor<impl::SoftmaxFunctor>("Softmax");
  m.add_functor<impl::LogSoftmaxFunctor>("LogSoftmax");
  m.add_functor<impl::HardSwishFunctor>("HardSwish");
  m.add_functor<impl::HardSwishGradFunctor>("HardSwishGrad");
  m.add_functor<impl::LeakyReluFunctor>("LeakyRelu");
  m.add_functor<impl::LeakyReluGradFunctor>("LeakyReluGrad");
  m.add_functor<impl::SiluFunctor>("Silu");
  m.add_functor<impl::SiluGradFunctor>("SiluGrad");
  m.add_functor<impl::MishFunctor>("Mish");
  m.add_functor<impl::MishGradFunctor>("MishGrad");
  m.add_functor<impl::SeluFunctor>("Selu");
  m.add_functor<impl::SeluGradFunctor>("SeluGrad");
  m.add_functor<impl::SoftSignFunctor>("SoftSign");
  m.add_functor<impl::SoftSignGradFunctor>("SoftSignGrad");
};

}  // namespace functional
}  // namespace one
}  // namespace oneflow<|MERGE_RESOLUTION|>--- conflicted
+++ resolved
@@ -165,7 +165,6 @@
   }
 };
 
-<<<<<<< HEAD
 class GluFunctor {
  public:
   GluFunctor() {}
@@ -204,10 +203,7 @@
   }
 };
 
-class HardSigmoidFunctor : public UnaryFunctor {
-=======
 class HardSigmoidFunctor {
->>>>>>> c194af4d
  public:
   HardSigmoidFunctor() {
     op_ = CHECK_JUST(one::OpBuilder("hardsigmoid").Input("in").Output("out").Build());
