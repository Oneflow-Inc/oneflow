--- conflicted
+++ resolved
@@ -438,7 +438,6 @@
   }
 };
 
-<<<<<<< HEAD
 class ThresholdFunctor {
  public:
   ThresholdFunctor() {
@@ -451,7 +450,11 @@
     JUST(attrs.SetAttr<double>("thres", threshold));
     JUST(attrs.SetAttr<double>("value", value));
     return OpInterpUtil::Dispatch<one::Tensor>(*op_, {x}, attrs);
-=======
+                           }
+                           private: 
+                            std::shared_ptr<OpExpr> op_;
+};
+
 class SoftShrinkFunctor {
  public:
   SoftShrinkFunctor() {
@@ -472,14 +475,12 @@
     } else {
       return OpInterpUtil::Dispatch<one::Tensor>(*op_, {x}, attrs);
     }
->>>>>>> 5a66b1b8
-  }
-
- private:
-  std::shared_ptr<OpExpr> op_;
-};
-
-<<<<<<< HEAD
+  }
+
+ private:
+  std::shared_ptr<OpExpr> op_;
+};
+
 class ThresholdGradFunctor {
  public:
   ThresholdGradFunctor() {
@@ -489,20 +490,21 @@
   Maybe<Tensor> operator()(const std::shared_ptr<Tensor>& x, const std::shared_ptr<Tensor>& dy,
                            const double& threshold) const {
     MutableAttrMap attrs;
-    JUST(attrs.SetAttr<double>("thres", threshold));
     return OpInterpUtil::Dispatch<one::Tensor>(*op_, {x, dy}, attrs);
-=======
+                           }
+                           private:
+                            std::shared_ptr<OpExpr> op_;
+};
+
 class SoftShrinkGradFunctor {
  public:
   SoftShrinkGradFunctor() {
-    op_ = CHECK_JUST(one::OpBuilder("softshrink_grad").Input("dy").Input("y").Output("dx").Build());
   }
   Maybe<Tensor> operator()(const std::shared_ptr<Tensor>& y, const std::shared_ptr<Tensor>& dy,
                            const double& alpha) const {
     MutableAttrMap attrs;
     JUST(attrs.SetAttr<double>("alpha", alpha));
     return OpInterpUtil::Dispatch<one::Tensor>(*op_, {dy, y}, attrs);
->>>>>>> 5a66b1b8
   }
 
  private:
@@ -542,13 +544,10 @@
   m.add_functor<impl::SeluGradFunctor>("SeluGrad");
   m.add_functor<impl::SoftSignFunctor>("SoftSign");
   m.add_functor<impl::SoftSignGradFunctor>("SoftSignGrad");
-<<<<<<< HEAD
   m.add_functor<impl::ThresholdFunctor>("Threshold");
   m.add_functor<impl::ThresholdGradFunctor>("ThresholdGrad");
-=======
   m.add_functor<impl::SoftShrinkFunctor>("SoftShrink");
   m.add_functor<impl::SoftShrinkGradFunctor>("SoftShrinkGrad");
->>>>>>> 5a66b1b8
 };
 
 }  // namespace functional
