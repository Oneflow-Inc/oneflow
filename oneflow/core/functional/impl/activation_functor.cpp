--- conflicted
+++ resolved
@@ -42,12 +42,8 @@
     if (inplace) {
       std::shared_ptr<TensorTuple> outputs = std::make_shared<TensorTuple>(1);
       outputs->at(0) = x;
-<<<<<<< HEAD
-      return OpInterpUtil::Dispatch<Tensor>(*op_, {x}, outputs);
-=======
       JUST(OpInterpUtil::Dispatch(*op_, {x}, outputs.get(), AttrMap{}));
       return outputs->at(0);
->>>>>>> d4b37a48
     } else {
       return OpInterpUtil::Dispatch<Tensor>(*op_, {x});
     }
