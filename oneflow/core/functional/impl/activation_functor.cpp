/*
Copyright 2020 The OneFlow Authors. All rights reserved.

Licensed under the Apache License, Version 2.0 (the "License");
you may not use this file except in compliance with the License.
You may obtain a copy of the License at

    http://www.apache.org/licenses/LICENSE-2.0

Unless required by applicable law or agreed to in writing, software
distributed under the License is distributed on an "AS IS" BASIS,
WITHOUT WARRANTIES OR CONDITIONS OF ANY KIND, either express or implied.
See the License for the specific language governing permissions and
limitations under the License.
*/
#include "oneflow/core/common/optional.h"
#include "oneflow/core/common/scalar.h"
#include "oneflow/core/functional/functional.h"
#include "oneflow/core/functional/impl/unary_functor.h"
#include "oneflow/core/functional/impl/binary_functor.h"
#include "oneflow/core/framework/attr_map.h"
#include "oneflow/core/framework/op_builder.h"
#include "oneflow/core/framework/op_expr.h"
#include "oneflow/core/framework/op_interpreter/op_interpreter_util.h"
#include "oneflow/core/framework/tensor.h"
#include "oneflow/core/framework/tensor_tuple.h"
#include "oneflow/core/functional/function_library.h"
#include "oneflow/core/autograd/autograd_mode.h"
#include "oneflow/core/functional/sequence_function.h"

namespace oneflow {
namespace one {
namespace functional {

namespace impl {

class ReluFunctor {
 public:
  ReluFunctor() { op_ = CHECK_JUST(one::OpBuilder("relu").Input("x", 1).Output("y", 1).Build()); }
  Maybe<Tensor> operator()(const std::shared_ptr<Tensor>& input, bool inplace) const {
    auto x = input->contiguous();
    if (inplace) {
      JUST(CheckInplaceValid(x));
      std::shared_ptr<TensorTuple> outputs = std::make_shared<TensorTuple>(1);
      outputs->at(0) = x;
      JUST(OpInterpUtil::Dispatch(*op_, {x}, outputs.get(), AttrMap{}));
      return outputs->at(0);
    } else {
      return OpInterpUtil::Dispatch<Tensor>(*op_, {x});
    }
  }

 private:
  std::shared_ptr<OpExpr> op_;
};

class ReluGradFunctor : public BinaryFunctor {
 public:
  ReluGradFunctor() {
    op_ = CHECK_JUST(one::OpBuilder("relu_grad").Input("dy").Input("y").Output("dx").Build());
  }
};

class PReluFunctor {
 public:
  PReluFunctor() {
    op_ = CHECK_JUST(one::OpBuilder("prelu").Input("x").Input("alpha").Output("y").Build());
  }

  Maybe<Tensor> operator()(const std::shared_ptr<Tensor>& x,
                           const std::shared_ptr<Tensor>& alpha) const {
<<<<<<< HEAD
    JUST(CheckPReLUParametersValid(x, alpha));
    return OpInterpUtil::Dispatch<Tensor>(*op_, {x->contiguous(), alpha->contiguous()});
=======
    int num_params = alpha->dim(0);
    CHECK_OR_RETURN(((num_params == 1) || (num_params == x->shape()->At(1))))
        << "num_parameters in prelu must be 1 or " << x->shape()->At(1);
    return OpInterpUtil::Dispatch<Tensor>(*op_, {x, alpha});
>>>>>>> b5f504d7
  }

 private:
  std::shared_ptr<OpExpr> op_;
};

class PReluGradFunctor {
 public:
  PReluGradFunctor() {
    op_ = CHECK_JUST(one::OpBuilder("prelu_grad")
                         .Input("dy")
                         .Input("x")
                         .Input("alpha")
                         .Output("dx")
                         .Output("alpha_diff")
                         .Build());
  }
  Maybe<TensorTuple> operator()(const std::shared_ptr<Tensor>& dy, const std::shared_ptr<Tensor>& x,
                                const std::shared_ptr<Tensor>& alpha) const {
    return OpInterpUtil::Dispatch<one::TensorTuple>(
        *op_, {dy->contiguous(), x->contiguous(), alpha->contiguous()});
  }

 private:
  std::shared_ptr<OpExpr> op_;
};

class HardTanhFunctor {
 public:
  HardTanhFunctor() {
    op_ = CHECK_JUST(one::OpBuilder("hardtanh").Input("in").Output("out").Build());
  }
  Maybe<Tensor> operator()(const std::shared_ptr<one::Tensor>& x, const double& min_val,
                           const double& max_val) const {
    MutableAttrMap attrs;
    JUST(attrs.SetAttr<double>("min_val", min_val));
    JUST(attrs.SetAttr<double>("max_val", max_val));
    return OpInterpUtil::Dispatch<one::Tensor>(*op_, {x->contiguous()}, attrs);
  }

 private:
  std::shared_ptr<OpExpr> op_;
};

class HardTanhGradFunctor {
 public:
  HardTanhGradFunctor() {
    op_ = CHECK_JUST(one::OpBuilder("hardtanh_grad").Input("y").Input("dy").Output("dx").Build());
  }
  Maybe<Tensor> operator()(const std::shared_ptr<one::Tensor>& y,
                           const std::shared_ptr<one::Tensor>& dy, const double& min_val,
                           const double& max_val) const {
    MutableAttrMap attrs;
    JUST(attrs.SetAttr<double>("min_val", min_val));
    JUST(attrs.SetAttr<double>("max_val", max_val));
    return OpInterpUtil::Dispatch<one::Tensor>(*op_, {y->contiguous(), dy->contiguous()}, attrs);
  }

 private:
  std::shared_ptr<OpExpr> op_;
};

class EluFunctor {
 public:
  EluFunctor() { op_ = CHECK_JUST(one::OpBuilder("elu").Input("in").Output("out").Build()); }
  Maybe<Tensor> operator()(const std::shared_ptr<one::Tensor>& x, const double& alpha) const {
    MutableAttrMap attrs;
    JUST(attrs.SetAttr<double>("alpha", alpha));
    return OpInterpUtil::Dispatch<one::Tensor>(*op_, {x->contiguous()}, attrs);
  }

 private:
  std::shared_ptr<OpExpr> op_;
};

class EluGradFunctor {
 public:
  EluGradFunctor() {
    op_ = CHECK_JUST(one::OpBuilder("elu_grad").Input("x").Input("dy").Output("dx").Build());
  }
  Maybe<Tensor> operator()(const std::shared_ptr<one::Tensor>& x,
                           const std::shared_ptr<one::Tensor>& dy, const double& alpha) const {
    MutableAttrMap attrs;
    JUST(attrs.SetAttr<double>("alpha", alpha));
    return OpInterpUtil::Dispatch<one::Tensor>(*op_, {x->contiguous(), dy->contiguous()}, attrs);
  }

 private:
  std::shared_ptr<OpExpr> op_;
};

class CeluFunctor {
 public:
  CeluFunctor() { op_ = CHECK_JUST(one::OpBuilder("celu").Input("in").Output("out").Build()); }
  Maybe<Tensor> operator()(const std::shared_ptr<one::Tensor>& x, const double& alpha,
                           bool inplace) const {
    MutableAttrMap attrs;
    JUST(attrs.SetAttr<double>("alpha", alpha));
    if (inplace) {
      JUST(CheckInplaceValid(x));
      std::shared_ptr<TensorTuple> outputs = std::make_shared<TensorTuple>(1);
      outputs->at(0) = x->contiguous();
      JUST(OpInterpUtil::Dispatch(*op_, {x->contiguous()}, outputs.get(), attrs));
      return outputs->at(0);
    } else {
      return OpInterpUtil::Dispatch<one::Tensor>(*op_, {x->contiguous()}, attrs);
    }
  }

 private:
  std::shared_ptr<OpExpr> op_;
};

class CeluGradFunctor {
 public:
  CeluGradFunctor() {
    op_ = CHECK_JUST(one::OpBuilder("celu_grad").Input("x").Input("dy").Output("dx").Build());
  }
  Maybe<Tensor> operator()(const std::shared_ptr<one::Tensor>& x,
                           const std::shared_ptr<one::Tensor>& dy, const double& alpha) const {
    MutableAttrMap attrs;
    JUST(attrs.SetAttr<double>("alpha", alpha));
    return OpInterpUtil::Dispatch<one::Tensor>(*op_, {x->contiguous(), dy->contiguous()}, attrs);
  }

 private:
  std::shared_ptr<OpExpr> op_;
};

class GeluFunctor : public UnaryFunctor {
 public:
  GeluFunctor() { op_ = CHECK_JUST(one::OpBuilder("gelu").Input("in").Output("out").Build()); }
};

class GeluGradFunctor : public BinaryFunctor {
 public:
  GeluGradFunctor() {
    op_ = CHECK_JUST(one::OpBuilder("gelu_grad").Input("dy").Input("x").Output("dx").Build());
  }
};

class GluFunctor {
 public:
  GluFunctor() {}
  Maybe<Tensor> operator()(const std::shared_ptr<one::Tensor>& input, int64_t dim) const {
    auto ndim = input->ndim();
    CHECK_GT_OR_RETURN(ndim, 0) << "glu does not support 0-dimensional tensors";
    CHECK_OR_RETURN(dim >= -ndim && dim < ndim)
        << ", Dimension out of range (expected to be in range of [" << -ndim << ", " << ndim - 1
        << "], but got " << dim << ")";
    if (dim < 0) { dim += ndim; }
    int64_t nc = input->dim(dim);
    CHECK_EQ_OR_RETURN(nc % 2, 0) << "Halving dimension must be even, but dimension " << dim
                                  << " is size " << nc;
    nc = nc / 2;
    std::vector<int64_t> split_sizes(2, nc);
    const auto split_x = JUST(SplitWithSize(input, split_sizes, dim));
    return sequence_function(functional::Sigmoid)
        .then(std::bind(functional::Mul, split_x->at(0)->contiguous(), std::placeholders::_1))
        .call(split_x->at(1)->contiguous());
  }
};

class HardSigmoidFunctor {
 public:
  HardSigmoidFunctor() {
    op_ = CHECK_JUST(one::OpBuilder("hardsigmoid").Input("in").Output("out").Build());
  }

  Maybe<Tensor> operator()(const std::shared_ptr<Tensor>& input, bool inplace) const {
    if (inplace) {
      JUST(CheckInplaceValid(input));
      std::shared_ptr<TensorTuple> outputs = std::make_shared<TensorTuple>(1);
      outputs->at(0) = input;
      JUST(OpInterpUtil::Dispatch(*op_, {input->contiguous()}, outputs.get(), AttrMap{}));
      return outputs->at(0);
    } else {
      return OpInterpUtil::Dispatch<Tensor>(*op_, {input->contiguous()});
    }
  }

 private:
  std::shared_ptr<OpExpr> op_;
};
class HardSigmoidGradFunctor : public BinaryFunctor {
 public:
  HardSigmoidGradFunctor() {
    op_ =
        CHECK_JUST(one::OpBuilder("hardsigmoid_grad").Input("dy").Input("x").Output("dx").Build());
  }
};
class SoftmaxFunctorBase {
 public:
  Maybe<Tensor> operator()(const std::shared_ptr<one::Tensor>& input,
                           const Optional<int64_t>& dim) const {
    const auto input_shape = input->shape();
    const int64_t num_axes = input_shape->NumAxes();

    const auto get_dim = [num_axes]() -> int64_t {
      const int64_t ndim = num_axes;
      if (ndim == 0 || ndim == 1 || ndim == 3) {
        return 0;
      } else {
        return 1;
      }
    };

    int64_t dim_ = dim ? JUST(dim) : get_dim();
    if (dim_ < 0) { dim_ += num_axes; }

    CHECK_GE_OR_RETURN(dim_, 0);
    CHECK_LT_OR_RETURN(dim_, num_axes);

    if (dim_ != num_axes - 1) {
      std::vector<int> input_perm(input_shape->dim_vec().size(), 0);
      for (size_t i = 1; i < input_perm.size(); ++i) { input_perm[i] = i; }
      input_perm[dim_] = input_perm[input_perm.size() - 1];
      input_perm[input_perm.size() - 1] = dim_;

      return sequence_function(functional::Transpose)
          .then([&](const std::shared_ptr<one::Tensor>& x) {
            return OpInterpUtil::Dispatch<Tensor>(*op_, {x->contiguous()});
          })
          .then(std::bind(functional::Transpose, std::placeholders::_1, input_perm))
          .call(input->contiguous(), input_perm);
    }

    return OpInterpUtil::Dispatch<Tensor>(*op_, {input->contiguous()});
  }

 protected:
  SoftmaxFunctorBase() = default;
  virtual ~SoftmaxFunctorBase() = default;

  std::shared_ptr<OpExpr> op_;
};

class SoftmaxFunctor : public SoftmaxFunctorBase {
 public:
  SoftmaxFunctor() {
    op_ = CHECK_JUST(one::OpBuilder("softmax").Input("in").Output("out").Build());
  }
};

class SoftmaxGradFunctor {
 public:
  SoftmaxGradFunctor() {
    op_ = CHECK_JUST(one::OpBuilder("softmax_grad").Input("y").Input("dy").Output("dx").Build());
  }

  Maybe<Tensor> operator()(const std::shared_ptr<one::Tensor>& dy,
                           const std::shared_ptr<one::Tensor>& y) const {
    return OpInterpUtil::Dispatch<Tensor>(*op_, {y->contiguous(), dy->contiguous()});
  }

 private:
  std::shared_ptr<OpExpr> op_;
};

class LogSoftmaxFunctor : public SoftmaxFunctorBase {
 public:
  LogSoftmaxFunctor() {
    op_ = CHECK_JUST(one::OpBuilder("log_softmax").Input("in").Output("prob").Build());
  }
};

class HardSwishFunctor : public UnaryFunctor {
 public:
  HardSwishFunctor() {
    op_ = CHECK_JUST(one::OpBuilder("hardswish").Input("in").Output("out").Build());
  }
};

class HardSwishGradFunctor : public BinaryFunctor {
 public:
  HardSwishGradFunctor() {
    op_ = CHECK_JUST(one::OpBuilder("hardswish_grad").Input("dy").Input("x").Output("dx").Build());
  }
};

class LeakyReluFunctor {
 public:
  LeakyReluFunctor() {
    op_ = CHECK_JUST(one::OpBuilder("leaky_relu").Input("x").Output("y").Build());
  }
  Maybe<Tensor> operator()(const std::shared_ptr<one::Tensor>& x, const float& alpha) const {
    MutableAttrMap attrs;
    JUST(attrs.SetAttr<float>("alpha", alpha));
    return OpInterpUtil::Dispatch<one::Tensor>(*op_, {x->contiguous()}, attrs);
  }

 private:
  std::shared_ptr<OpExpr> op_;
};

class LeakyReluGradFunctor {
 public:
  LeakyReluGradFunctor() {
    op_ = CHECK_JUST(one::OpBuilder("leaky_relu_grad").Input("x").Input("dy").Output("dx").Build());
  }
  Maybe<Tensor> operator()(const std::shared_ptr<one::Tensor>& x,
                           const std::shared_ptr<one::Tensor>& dy, const float& alpha) const {
    MutableAttrMap attrs;
    JUST(attrs.SetAttr<float>("alpha", alpha));
    return OpInterpUtil::Dispatch<one::Tensor>(*op_, {x->contiguous(), dy->contiguous()}, attrs);
  }

 private:
  std::shared_ptr<OpExpr> op_;
};

class SiluFunctor : public UnaryFunctor {
 public:
  SiluFunctor() { op_ = CHECK_JUST(one::OpBuilder("silu").Input("in").Output("out").Build()); }
};

class SiluGradFunctor : public BinaryFunctor {
 public:
  SiluGradFunctor() {
    op_ = CHECK_JUST(one::OpBuilder("silu_grad").Input("dy").Input("x").Output("dx").Build());
  }
};

class MishFunctor : public UnaryFunctor {
 public:
  MishFunctor() { op_ = CHECK_JUST(one::OpBuilder("mish").Input("in").Output("out").Build()); }
};

class MishGradFunctor : public BinaryFunctor {
 public:
  MishGradFunctor() {
    op_ = CHECK_JUST(one::OpBuilder("mish_grad").Input("dy").Input("x").Output("dx").Build());
  }
};

class SeluFunctor : public UnaryFunctor {
 public:
  SeluFunctor() { op_ = CHECK_JUST(one::OpBuilder("selu").Input("in").Output("out").Build()); }
};

class SeluGradFunctor : public BinaryFunctor {
 public:
  SeluGradFunctor() {
    op_ = CHECK_JUST(one::OpBuilder("selu_grad").Input("dy").Input("x").Output("dx").Build());
  }
};

class SoftSignFunctor : public UnaryFunctor {
 public:
  SoftSignFunctor() {
    op_ = CHECK_JUST(one::OpBuilder("softsign").Input("in").Output("out").Build());
  }
};

class SoftSignGradFunctor : public BinaryFunctor {
 public:
  SoftSignGradFunctor() {
    op_ = CHECK_JUST(one::OpBuilder("softsign_grad").Input("dy").Input("x").Output("dx").Build());
  }
};

}  // namespace impl

ONEFLOW_FUNCTION_LIBRARY(m) {
  m.add_functor<impl::ReluFunctor>("Relu");
  m.add_functor<impl::ReluGradFunctor>("ReluGrad");
  m.add_functor<impl::PReluFunctor>("PRelu");
  m.add_functor<impl::PReluGradFunctor>("PReluGrad");
  m.add_functor<impl::HardTanhFunctor>("HardTanh");
  m.add_functor<impl::HardTanhGradFunctor>("HardTanhGrad");
  m.add_functor<impl::EluFunctor>("Elu");
  m.add_functor<impl::EluGradFunctor>("EluGrad");
  m.add_functor<impl::CeluFunctor>("Celu");
  m.add_functor<impl::CeluGradFunctor>("CeluGrad");
  m.add_functor<impl::GeluFunctor>("Gelu");
  m.add_functor<impl::GeluGradFunctor>("GeluGrad");
  m.add_functor<impl::GluFunctor>("Glu");
  m.add_functor<impl::HardSigmoidFunctor>("HardSigmoid");
  m.add_functor<impl::HardSigmoidGradFunctor>("HardSigmoidGrad");
  m.add_functor<impl::SoftmaxFunctor>("Softmax");
  m.add_functor<impl::SoftmaxGradFunctor>("SoftmaxGrad");
  m.add_functor<impl::LogSoftmaxFunctor>("LogSoftmax");
  m.add_functor<impl::HardSwishFunctor>("HardSwish");
  m.add_functor<impl::HardSwishGradFunctor>("HardSwishGrad");
  m.add_functor<impl::LeakyReluFunctor>("LeakyRelu");
  m.add_functor<impl::LeakyReluGradFunctor>("LeakyReluGrad");
  m.add_functor<impl::SiluFunctor>("Silu");
  m.add_functor<impl::SiluGradFunctor>("SiluGrad");
  m.add_functor<impl::MishFunctor>("Mish");
  m.add_functor<impl::MishGradFunctor>("MishGrad");
  m.add_functor<impl::SeluFunctor>("Selu");
  m.add_functor<impl::SeluGradFunctor>("SeluGrad");
  m.add_functor<impl::SoftSignFunctor>("SoftSign");
  m.add_functor<impl::SoftSignGradFunctor>("SoftSignGrad");
};

}  // namespace functional
}  // namespace one
}  // namespace oneflow<|MERGE_RESOLUTION|>--- conflicted
+++ resolved
@@ -69,15 +69,10 @@
 
   Maybe<Tensor> operator()(const std::shared_ptr<Tensor>& x,
                            const std::shared_ptr<Tensor>& alpha) const {
-<<<<<<< HEAD
-    JUST(CheckPReLUParametersValid(x, alpha));
-    return OpInterpUtil::Dispatch<Tensor>(*op_, {x->contiguous(), alpha->contiguous()});
-=======
     int num_params = alpha->dim(0);
     CHECK_OR_RETURN(((num_params == 1) || (num_params == x->shape()->At(1))))
         << "num_parameters in prelu must be 1 or " << x->shape()->At(1);
-    return OpInterpUtil::Dispatch<Tensor>(*op_, {x, alpha});
->>>>>>> b5f504d7
+    return OpInterpUtil::Dispatch<Tensor>(*op_, {x->contiguous(), alpha->contiguous()});
   }
 
  private:
