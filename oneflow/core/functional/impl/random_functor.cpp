/*
Copyright 2020 The OneFlow Authors. All rights reserved.

Licensed under the Apache License, Version 2.0 (the "License");
you may not use this file except in compliance with the License.
You may obtain a copy of the License at

    http://www.apache.org/licenses/LICENSE-2.0

Unless required by applicable law or agreed to in writing, software
distributed under the License is distributed on an "AS IS" BASIS,
WITHOUT WARRANTIES OR CONDITIONS OF ANY KIND, either express or implied.
See the License for the specific language governing permissions and
limitations under the License.
*/
#include "oneflow/core/common/global.h"
<<<<<<< HEAD
#include "oneflow/core/common/protobuf.h"
=======
>>>>>>> 3b01d295
#include "oneflow/core/common/optional.h"
#include "oneflow/core/common/protobuf.h"
#include "oneflow/core/framework/attr_map.h"
#include "oneflow/core/framework/op_builder.h"
#include "oneflow/core/framework/op_expr.h"
#include "oneflow/core/framework/op_interpreter/op_interpreter_util.h"
#include "oneflow/core/framework/tensor.h"
#include "oneflow/core/framework/tensor_tuple.h"
#include "oneflow/core/framework/op_interpreter.h"
#include "oneflow/core/framework/random_generator.h"
#include "oneflow/core/framework/nd_sbp.h"
#include "oneflow/core/functional/function_library.h"
#include "oneflow/core/functional/impl/common.h"
#include "oneflow/core/functional/impl/unary_functor.h"
#include "oneflow/core/job/parallel_desc.h"
#include "oneflow/core/job/global_for.h"
#include "oneflow/user/kernels/bernoulli_kernel.h"
<<<<<<< HEAD
#include "oneflow/user/kernels/randint_kernel.h"
#include "oneflow/core/job/parallel_desc.h"
#include "oneflow/core/job/global_for.h"
=======
#include "oneflow/user/kernels/distributions/normal_kernel.h"
#include "oneflow/user/kernels/distributions/uniform_kernel.h"
#include "oneflow/core/job/parallel_desc.h"
#include "oneflow/core/job/global_for.h"

>>>>>>> 3b01d295
namespace oneflow {
namespace one {
namespace functional {

namespace impl {

class BernoulliFunctor {
 public:
  BernoulliFunctor() {
    bernoulli_op_ = CHECK_JUST(one::OpBuilder("bernoulli").Input("in").Output("out").Build());
  }
  Maybe<Tensor> operator()(const std::shared_ptr<one::Tensor>& x, const DataType& dtype,
                           const Optional<one::Generator>& generator) const {
    MutableAttrMap bernoulli_attrs;
    JUST(bernoulli_attrs.SetAttr<DataType>("dtype", dtype));

    std::shared_ptr<one::Generator> gen;
    if (!generator) {
      gen = JUST(one::DefaultAutoGenerator());
    } else {
      gen = JUST(generator.value());
    }

    JUST(bernoulli_attrs.SetAttr<int64_t>("seed", gen->current_seed()));

    const auto& bernoulli_kernel_state = std::make_shared<BernoulliKernelState>(gen);

    return OpInterpUtil::Dispatch<Tensor>(
        *bernoulli_op_, {x}, OpExprInterpContext(bernoulli_attrs, bernoulli_kernel_state));
  }

 private:
  std::shared_ptr<OpExpr> bernoulli_op_;
};

<<<<<<< HEAD
class RandintFunctor {
 public:
  RandintFunctor() { randint_op_ = CHECK_JUST(one::OpBuilder("randint").Output("out").Build()); }

  Maybe<Tensor> operator()(const int64_t low, const int64_t high, const Shape& shape,
                           const Optional<Symbol<Device>>& device,
                           const Optional<one::Generator>& generator) const {
    MutableAttrMap attrs;
    JUST(attrs.SetAttr<Shape>("shape", shape));
    JUST(attrs.SetAttr<int64_t>("low", low));
    JUST(attrs.SetAttr<int64_t>("high", high));
=======
class RandFunctor {
 public:
  RandFunctor() { op_ = CHECK_JUST(one::OpBuilder("uniform").Output("out").Build()); }
  Maybe<Tensor> operator()(const Shape& shape, const Optional<DataType>& dtype,
                           const Optional<Symbol<Device>>& device,
                           const Optional<one::Generator>& generator) const {
    DataType dtype_val = DataType::kFloat;
    if (dtype.has_value()) {
      dtype_val = JUST(dtype.value());
      if (dtype_val != DataType::kFloat && dtype_val != DataType::kDouble) {
        OF_UNIMPLEMENTED() << dtype_val << "not supported in rand";
      }
    }

    MutableAttrMap attrs;
    JUST(attrs.SetAttr<double>("low", 0));
    JUST(attrs.SetAttr<double>("high", 1));
    JUST(attrs.SetAttr<Shape>("shape", shape));
    JUST(attrs.SetAttr<DataType>("dtype", dtype_val));
>>>>>>> 3b01d295

    std::shared_ptr<one::Generator> gen;
    if (!generator) {
      gen = JUST(one::DefaultAutoGenerator());
    } else {
      gen = JUST(generator.value());
    }

    JUST(attrs.SetAttr<int64_t>("seed", gen->current_seed()));

<<<<<<< HEAD
    const auto& randint_kernel_state = std::make_shared<RandintKernelState>(gen);
    if (device.has_value()) {
      Symbol<Device> device_symbol = JUST(device.value());
      return OpInterpUtil::Dispatch<Tensor>(
          *randint_op_, {}, OpExprInterpContext(attrs, device_symbol, randint_kernel_state));
    } else {
      return OpInterpUtil::Dispatch<Tensor>(*randint_op_, {},
                                            OpExprInterpContext(attrs, randint_kernel_state));
=======
    const auto& uniform_kernel_state = std::make_shared<UniformKernelState>(gen);

    if (device.has_value()) {
      Symbol<Device> device_symbol = JUST(device.value());
      return OpInterpUtil::Dispatch<Tensor>(
          *op_, {}, OpExprInterpContext(attrs, device_symbol, uniform_kernel_state));
    } else {
      return OpInterpUtil::Dispatch<Tensor>(*op_, {},
                                            OpExprInterpContext(attrs, uniform_kernel_state));
>>>>>>> 3b01d295
    }
  }

 private:
<<<<<<< HEAD
  std::shared_ptr<OpExpr> randint_op_;
};

class ConsistentRandintFunctor {
 public:
  ConsistentRandintFunctor() { randint_op_ = CHECK_JUST(one::OpBuilder("randint").Output("out").Build()); }
  Maybe<Tensor> operator()(const int64_t low, const int64_t high, const Shape& shape,
                           const Symbol<ParallelDesc>& placement,
                           const std::vector<Symbol<cfg::SbpParallel>>& sbp_tuple,
                           const Optional<one::Generator>& generator) const {
    MutableAttrMap attrs;
    JUST(attrs.SetAttr<Shape>("shape", shape));
    JUST(attrs.SetAttr<int64_t>("low", low));
    JUST(attrs.SetAttr<int64_t>("high", high));

=======
  std::shared_ptr<OpExpr> op_;
};

class ConsistentRandFunctor {
 public:
  ConsistentRandFunctor() { op_ = CHECK_JUST(one::OpBuilder("uniform").Output("out").Build()); }
  Maybe<Tensor> operator()(const Shape& shape, const Symbol<ParallelDesc>& placement,
                           const std::vector<Symbol<cfg::SbpParallel>>& sbp_tuple,
                           const Optional<DataType>& dtype,
                           const Optional<one::Generator>& generator) const {
    DataType dtype_val = DataType::kFloat;
    if (dtype.has_value()) {
      dtype_val = JUST(dtype.value());
      if (dtype_val != DataType::kFloat && dtype_val != DataType::kDouble) {
        OF_UNIMPLEMENTED() << dtype_val << "not supported in rand";
      }
    }

    MutableAttrMap attrs;
    JUST(attrs.SetAttr<double>("low", 0));
    JUST(attrs.SetAttr<double>("high", 1));
    JUST(attrs.SetAttr<Shape>("shape", shape));
    JUST(attrs.SetAttr<DataType>("dtype", dtype_val));
>>>>>>> 3b01d295

    std::shared_ptr<one::Generator> gen;
    if (!generator) {
      gen = JUST(one::DefaultAutoGenerator());
    } else {
      gen = JUST(generator.value());
    }

    JUST(attrs.SetAttr<int64_t>("seed", gen->current_seed()));
<<<<<<< HEAD
    const auto& randint_kernel_state = std::make_shared<RandintKernelState>(gen);

    const auto& parallel_distribution = JUST(MakeParallelDistribution(sbp_tuple));

    if (!JUST(*Global<Maybe<bool>, MultiClient>::Get())) {
      JUST(attrs.SetAttr<std::string>("nd_sbp", parallel_distribution->DebugString()));
    }

    return OpInterpUtil::Dispatch<Tensor>(
        *randint_op_, {},
        OpExprInterpContext(attrs, placement, parallel_distribution, randint_kernel_state));
  }

  Maybe<Symbol<cfg::ParallelDistribution>> MakeParallelDistribution(
      const std::vector<Symbol<cfg::SbpParallel>>& sbp_tuple) const {
    static thread_local std::map<std::vector<Symbol<cfg::SbpParallel>>,
                                 Symbol<cfg::ParallelDistribution>>
        map;
    auto iter = map.find(sbp_tuple);
    if (iter == map.end()) {
      cfg::ParallelDistribution parallel_distribution;
      for (const auto& sbp_parallel : sbp_tuple) {
        *parallel_distribution.mutable_sbp_parallel()->Add() = *sbp_parallel;
      }
      iter = map.emplace(sbp_tuple, SymbolOf(parallel_distribution)).first;
    }
    return iter->second;
  }

 private:
  std::shared_ptr<OpExpr> randint_op_;
};






=======

    const auto& uniform_kernel_state = std::make_shared<UniformKernelState>(gen);

    const auto& parallel_distribution = JUST(GetNdSbp(sbp_tuple));
    if (!JUST(*Global<Maybe<bool>, MultiClient>::Get())) {
      JUST(attrs.SetAttr<std::string>("nd_sbp", parallel_distribution->DebugString()));
    }
    return OpInterpUtil::Dispatch<Tensor>(
        *op_, {},
        OpExprInterpContext(attrs, placement, parallel_distribution, uniform_kernel_state));
  }

 private:
  std::shared_ptr<OpExpr> op_;
};

class RandNFunctor {
 public:
  RandNFunctor() { op_ = CHECK_JUST(one::OpBuilder("normal").Output("out").Build()); }
  Maybe<Tensor> operator()(const Shape& shape, const Optional<DataType>& dtype,
                           const Optional<Symbol<Device>>& device,
                           const Optional<one::Generator>& generator) const {
    DataType dtype_val = DataType::kFloat;
    if (dtype.has_value()) {
      dtype_val = JUST(dtype.value());
      if (dtype_val != DataType::kFloat && dtype_val != DataType::kDouble) {
        OF_UNIMPLEMENTED() << dtype_val << "not supported in randn";
      }
    }

    MutableAttrMap attrs;
    JUST(attrs.SetAttr<double>("mean", 0));
    JUST(attrs.SetAttr<double>("std", 1));
    JUST(attrs.SetAttr<Shape>("shape", shape));
    JUST(attrs.SetAttr<DataType>("dtype", dtype_val));

    std::shared_ptr<one::Generator> gen;

    if (!generator) {
      gen = JUST(one::DefaultAutoGenerator());
    } else {
      gen = JUST(generator.value());
    }

    JUST(attrs.SetAttr<int64_t>("seed", gen->current_seed()));

    const auto& normal_kernel_state = std::make_shared<NormalKernelState>(gen);

    if (device.has_value()) {
      Symbol<Device> device_symbol = JUST(device.value());
      return OpInterpUtil::Dispatch<Tensor>(
          *op_, {}, OpExprInterpContext(attrs, device_symbol, normal_kernel_state));
    } else {
      return OpInterpUtil::Dispatch<Tensor>(*op_, {},
                                            OpExprInterpContext(attrs, normal_kernel_state));
    }
  }

 private:
  std::shared_ptr<OpExpr> op_;
};

class ConsistentRandNFunctor {
 public:
  ConsistentRandNFunctor() { op_ = CHECK_JUST(one::OpBuilder("normal").Output("out").Build()); }
  Maybe<Tensor> operator()(const Shape& shape, const Symbol<ParallelDesc>& placement,
                           const std::vector<Symbol<cfg::SbpParallel>>& sbp_tuple,
                           const Optional<DataType>& dtype,
                           const Optional<one::Generator>& generator) const {
    DataType dtype_val = DataType::kFloat;
    if (dtype.has_value()) {
      dtype_val = JUST(dtype.value());
      if (dtype_val != DataType::kFloat && dtype_val != DataType::kDouble) {
        OF_UNIMPLEMENTED() << dtype_val << "not supported in randn";
      }
    }

    MutableAttrMap attrs;
    JUST(attrs.SetAttr<double>("mean", 0));
    JUST(attrs.SetAttr<double>("std", 1));
    JUST(attrs.SetAttr<Shape>("shape", shape));
    JUST(attrs.SetAttr<DataType>("dtype", dtype_val));

    std::shared_ptr<one::Generator> gen;
    if (!generator) {
      gen = JUST(one::DefaultAutoGenerator());
    } else {
      gen = JUST(generator.value());
    }

    JUST(attrs.SetAttr<int64_t>("seed", gen->current_seed()));

    const auto& normal_kernel_state = std::make_shared<NormalKernelState>(gen);

    const auto& nd_sbp = JUST(GetNdSbp(sbp_tuple));
    if (!JUST(*Global<Maybe<bool>, MultiClient>::Get())) {
      JUST(attrs.SetAttr<std::string>("nd_sbp", nd_sbp->DebugString()));
    }
    return OpInterpUtil::Dispatch<Tensor>(
        *op_, {}, OpExprInterpContext(attrs, placement, nd_sbp, normal_kernel_state));
  }

 private:
  std::shared_ptr<OpExpr> op_;
};
>>>>>>> 3b01d295

}  // namespace impl

ONEFLOW_FUNCTION_LIBRARY(m) {
  m.add_functor<impl::BernoulliFunctor>("Bernoulli");
<<<<<<< HEAD
  m.add_functor<impl::RandintFunctor>("Randint");
  m.add_functor<impl::ConsistentRandintFunctor>("ConsistentRandint");
=======
  m.add_functor<impl::RandFunctor>("Rand");
  m.add_functor<impl::ConsistentRandFunctor>("ConsistentRand");
  m.add_functor<impl::RandNFunctor>("RandN");
  m.add_functor<impl::ConsistentRandNFunctor>("ConsistentRandN");
>>>>>>> 3b01d295
};

}  // namespace functional
}  // namespace one
}  // namespace oneflow<|MERGE_RESOLUTION|>--- conflicted
+++ resolved
@@ -14,10 +14,6 @@
 limitations under the License.
 */
 #include "oneflow/core/common/global.h"
-<<<<<<< HEAD
-#include "oneflow/core/common/protobuf.h"
-=======
->>>>>>> 3b01d295
 #include "oneflow/core/common/optional.h"
 #include "oneflow/core/common/protobuf.h"
 #include "oneflow/core/framework/attr_map.h"
@@ -35,17 +31,13 @@
 #include "oneflow/core/job/parallel_desc.h"
 #include "oneflow/core/job/global_for.h"
 #include "oneflow/user/kernels/bernoulli_kernel.h"
-<<<<<<< HEAD
-#include "oneflow/user/kernels/randint_kernel.h"
-#include "oneflow/core/job/parallel_desc.h"
-#include "oneflow/core/job/global_for.h"
-=======
+
 #include "oneflow/user/kernels/distributions/normal_kernel.h"
 #include "oneflow/user/kernels/distributions/uniform_kernel.h"
 #include "oneflow/core/job/parallel_desc.h"
 #include "oneflow/core/job/global_for.h"
 
->>>>>>> 3b01d295
+
 namespace oneflow {
 namespace one {
 namespace functional {
@@ -81,19 +73,7 @@
   std::shared_ptr<OpExpr> bernoulli_op_;
 };
 
-<<<<<<< HEAD
-class RandintFunctor {
- public:
-  RandintFunctor() { randint_op_ = CHECK_JUST(one::OpBuilder("randint").Output("out").Build()); }
-
-  Maybe<Tensor> operator()(const int64_t low, const int64_t high, const Shape& shape,
-                           const Optional<Symbol<Device>>& device,
-                           const Optional<one::Generator>& generator) const {
-    MutableAttrMap attrs;
-    JUST(attrs.SetAttr<Shape>("shape", shape));
-    JUST(attrs.SetAttr<int64_t>("low", low));
-    JUST(attrs.SetAttr<int64_t>("high", high));
-=======
+
 class RandFunctor {
  public:
   RandFunctor() { op_ = CHECK_JUST(one::OpBuilder("uniform").Output("out").Build()); }
@@ -113,27 +93,18 @@
     JUST(attrs.SetAttr<double>("high", 1));
     JUST(attrs.SetAttr<Shape>("shape", shape));
     JUST(attrs.SetAttr<DataType>("dtype", dtype_val));
->>>>>>> 3b01d295
-
-    std::shared_ptr<one::Generator> gen;
-    if (!generator) {
-      gen = JUST(one::DefaultAutoGenerator());
-    } else {
-      gen = JUST(generator.value());
-    }
-
-    JUST(attrs.SetAttr<int64_t>("seed", gen->current_seed()));
-
-<<<<<<< HEAD
-    const auto& randint_kernel_state = std::make_shared<RandintKernelState>(gen);
-    if (device.has_value()) {
-      Symbol<Device> device_symbol = JUST(device.value());
-      return OpInterpUtil::Dispatch<Tensor>(
-          *randint_op_, {}, OpExprInterpContext(attrs, device_symbol, randint_kernel_state));
-    } else {
-      return OpInterpUtil::Dispatch<Tensor>(*randint_op_, {},
-                                            OpExprInterpContext(attrs, randint_kernel_state));
-=======
+
+
+    std::shared_ptr<one::Generator> gen;
+    if (!generator) {
+      gen = JUST(one::DefaultAutoGenerator());
+    } else {
+      gen = JUST(generator.value());
+    }
+
+    JUST(attrs.SetAttr<int64_t>("seed", gen->current_seed()));
+
+
     const auto& uniform_kernel_state = std::make_shared<UniformKernelState>(gen);
 
     if (device.has_value()) {
@@ -143,28 +114,12 @@
     } else {
       return OpInterpUtil::Dispatch<Tensor>(*op_, {},
                                             OpExprInterpContext(attrs, uniform_kernel_state));
->>>>>>> 3b01d295
-    }
-  }
-
- private:
-<<<<<<< HEAD
-  std::shared_ptr<OpExpr> randint_op_;
-};
-
-class ConsistentRandintFunctor {
- public:
-  ConsistentRandintFunctor() { randint_op_ = CHECK_JUST(one::OpBuilder("randint").Output("out").Build()); }
-  Maybe<Tensor> operator()(const int64_t low, const int64_t high, const Shape& shape,
-                           const Symbol<ParallelDesc>& placement,
-                           const std::vector<Symbol<cfg::SbpParallel>>& sbp_tuple,
-                           const Optional<one::Generator>& generator) const {
-    MutableAttrMap attrs;
-    JUST(attrs.SetAttr<Shape>("shape", shape));
-    JUST(attrs.SetAttr<int64_t>("low", low));
-    JUST(attrs.SetAttr<int64_t>("high", high));
-
-=======
+
+    }
+  }
+
+ private:
+
   std::shared_ptr<OpExpr> op_;
 };
 
@@ -188,56 +143,16 @@
     JUST(attrs.SetAttr<double>("high", 1));
     JUST(attrs.SetAttr<Shape>("shape", shape));
     JUST(attrs.SetAttr<DataType>("dtype", dtype_val));
->>>>>>> 3b01d295
-
-    std::shared_ptr<one::Generator> gen;
-    if (!generator) {
-      gen = JUST(one::DefaultAutoGenerator());
-    } else {
-      gen = JUST(generator.value());
-    }
-
-    JUST(attrs.SetAttr<int64_t>("seed", gen->current_seed()));
-<<<<<<< HEAD
-    const auto& randint_kernel_state = std::make_shared<RandintKernelState>(gen);
-
-    const auto& parallel_distribution = JUST(MakeParallelDistribution(sbp_tuple));
-
-    if (!JUST(*Global<Maybe<bool>, MultiClient>::Get())) {
-      JUST(attrs.SetAttr<std::string>("nd_sbp", parallel_distribution->DebugString()));
-    }
-
-    return OpInterpUtil::Dispatch<Tensor>(
-        *randint_op_, {},
-        OpExprInterpContext(attrs, placement, parallel_distribution, randint_kernel_state));
-  }
-
-  Maybe<Symbol<cfg::ParallelDistribution>> MakeParallelDistribution(
-      const std::vector<Symbol<cfg::SbpParallel>>& sbp_tuple) const {
-    static thread_local std::map<std::vector<Symbol<cfg::SbpParallel>>,
-                                 Symbol<cfg::ParallelDistribution>>
-        map;
-    auto iter = map.find(sbp_tuple);
-    if (iter == map.end()) {
-      cfg::ParallelDistribution parallel_distribution;
-      for (const auto& sbp_parallel : sbp_tuple) {
-        *parallel_distribution.mutable_sbp_parallel()->Add() = *sbp_parallel;
-      }
-      iter = map.emplace(sbp_tuple, SymbolOf(parallel_distribution)).first;
-    }
-    return iter->second;
-  }
-
- private:
-  std::shared_ptr<OpExpr> randint_op_;
-};
-
-
-
-
-
-
-=======
+
+    std::shared_ptr<one::Generator> gen;
+    if (!generator) {
+      gen = JUST(one::DefaultAutoGenerator());
+    } else {
+      gen = JUST(generator.value());
+    }
+
+    JUST(attrs.SetAttr<int64_t>("seed", gen->current_seed()));
+
 
     const auto& uniform_kernel_state = std::make_shared<UniformKernelState>(gen);
 
@@ -343,21 +258,21 @@
  private:
   std::shared_ptr<OpExpr> op_;
 };
->>>>>>> 3b01d295
+
 
 }  // namespace impl
 
 ONEFLOW_FUNCTION_LIBRARY(m) {
   m.add_functor<impl::BernoulliFunctor>("Bernoulli");
-<<<<<<< HEAD
+
   m.add_functor<impl::RandintFunctor>("Randint");
   m.add_functor<impl::ConsistentRandintFunctor>("ConsistentRandint");
-=======
+
   m.add_functor<impl::RandFunctor>("Rand");
   m.add_functor<impl::ConsistentRandFunctor>("ConsistentRand");
   m.add_functor<impl::RandNFunctor>("RandN");
   m.add_functor<impl::ConsistentRandNFunctor>("ConsistentRandN");
->>>>>>> 3b01d295
+
 };
 
 }  // namespace functional
