/*
Copyright 2020 The OneFlow Authors. All rights reserved.

Licensed under the Apache License, Version 2.0 (the "License");
you may not use this file except in compliance with the License.
You may obtain a copy of the License at

    http://www.apache.org/licenses/LICENSE-2.0

Unless required by applicable law or agreed to in writing, software
distributed under the License is distributed on an "AS IS" BASIS,
WITHOUT WARRANTIES OR CONDITIONS OF ANY KIND, either express or implied.
See the License for the specific language governing permissions and
limitations under the License.
*/
#include "oneflow/core/common/global.h"
#include "oneflow/core/common/optional.h"
#include "oneflow/core/common/protobuf.h"
#include "oneflow/core/framework/attr_map.h"
#include "oneflow/core/framework/op_builder.h"
#include "oneflow/core/framework/op_expr.h"
#include "oneflow/core/framework/op_interpreter/op_interpreter_util.h"
#include "oneflow/core/framework/tensor.h"
#include "oneflow/core/framework/tensor_tuple.h"
#include "oneflow/core/framework/op_interpreter.h"
#include "oneflow/core/framework/random_generator.h"
#include "oneflow/core/framework/nd_sbp.h"
#include "oneflow/core/functional/functional.h"
#include "oneflow/core/functional/function_library.h"
#include "oneflow/core/functional/impl/common.h"
#include "oneflow/core/functional/impl/unary_functor.h"
#include "oneflow/core/job/parallel_desc.h"
#include "oneflow/core/job/global_for.h"
#include "oneflow/core/job/sbp_parallel.h"
#include "oneflow/core/job/lazy_mode.h"
#include "oneflow/user/kernels/bernoulli_kernel.h"
#include "oneflow/user/kernels/distributions/common.h"

namespace oneflow {
namespace one {
namespace functional {

namespace impl {

class BernoulliFunctor {
 public:
  BernoulliFunctor() {
    bernoulli_op_ = CHECK_JUST(one::OpBuilder("bernoulli").Input("in").Output("out").Build());
  }
  Maybe<Tensor> operator()(const std::shared_ptr<one::Tensor>& x, const Symbol<DType>& dtype,
                           const Optional<one::Generator>& generator) const {
    MutableAttrMap bernoulli_attrs;
    JUST(bernoulli_attrs.SetAttr<DataType>("dtype", dtype->data_type()));

    std::shared_ptr<one::Generator> gen;
    if (!generator) {
      gen = JUST(one::DefaultAutoGenerator());
    } else {
      gen = JUST(generator);
    }

    JUST(bernoulli_attrs.SetAttr<int64_t>("seed", gen->current_seed()));

    const auto& distribution_state = std::make_shared<DistributionKernelState>(gen);

    return OpInterpUtil::Dispatch<Tensor>(
        *bernoulli_op_, {x}, OpExprInterpContext(bernoulli_attrs, distribution_state));
  }

 private:
  std::shared_ptr<OpExpr> bernoulli_op_;
};
class RandFunctor {
 public:
  RandFunctor() { op_ = CHECK_JUST(one::OpBuilder("uniform").Output("out").Build()); }
  Maybe<Tensor> operator()(const Shape& shape, const Optional<Symbol<DType>>& dtype,
                           const Optional<Symbol<Device>>& device,
                           const Optional<one::Generator>& generator,
                           const bool& requires_grad) const {
    DataType dtype_val = DataType::kFloat;
    if (dtype.has_value()) {
      dtype_val = JUST(dtype)->data_type();
      if (dtype_val != DataType::kFloat && dtype_val != DataType::kDouble) {
        OF_UNIMPLEMENTED() << "Only support float and double in rand().";
      }
    }

    MutableAttrMap attrs;
    JUST(attrs.SetAttr<double>("low", 0));
    JUST(attrs.SetAttr<double>("high", 1));
    JUST(attrs.SetAttr<Shape>("shape", shape));
    JUST(attrs.SetAttr<DataType>("dtype", dtype_val));

    std::shared_ptr<one::Generator> gen;

    if (!generator) {
      gen = JUST(one::DefaultAutoGenerator());
    } else {
      gen = JUST(generator);
    }

    JUST(attrs.SetAttr<int64_t>("seed", gen->current_seed()));

    const auto& distribution_state = std::make_shared<DistributionKernelState>(gen);
    
    std::shared_ptr<Tensor> result;
    if (device.has_value()) {
<<<<<<< HEAD
      Symbol<Device> device_symbol = JUST(device.value());
      result = JUST(OpInterpUtil::Dispatch<Tensor>(
          *op_, {}, OpExprInterpContext(attrs, device_symbol, distribution_state)));
=======
      Symbol<Device> device_symbol = JUST(device);
      return OpInterpUtil::Dispatch<Tensor>(
          *op_, {}, OpExprInterpContext(attrs, device_symbol, uniform_kernel_state));
>>>>>>> 9537f4f0
    } else {
      result = JUST(OpInterpUtil::Dispatch<Tensor>(*op_, {},
                                            OpExprInterpContext(attrs, distribution_state)));
    }
    result->set_requires_grad(requires_grad);
    return result;
  }

 private:
  std::shared_ptr<OpExpr> op_;
};

class ConsistentRandFunctor {
 public:
  ConsistentRandFunctor() { op_ = CHECK_JUST(one::OpBuilder("uniform").Output("out").Build()); }
  Maybe<Tensor> operator()(const Shape& shape, const Symbol<ParallelDesc>& placement,
                           const std::vector<Symbol<cfg::SbpParallel>>& sbp_tuple,
                           const Optional<Symbol<DType>>& dtype,
                           const Optional<one::Generator>& generator,
                           const bool& requires_grad) const {
    DataType dtype_val = DataType::kFloat;
    if (dtype.has_value()) {
      dtype_val = JUST(dtype)->data_type();
      if (dtype_val != DataType::kFloat && dtype_val != DataType::kDouble) {
        OF_UNIMPLEMENTED() << "Only support float and double in rand().";
      }
    }

    MutableAttrMap attrs;
    JUST(attrs.SetAttr<double>("low", 0));
    JUST(attrs.SetAttr<double>("high", 1));
    JUST(attrs.SetAttr<Shape>("shape", shape));
    JUST(attrs.SetAttr<DataType>("dtype", dtype_val));

    std::shared_ptr<one::Generator> gen;
    if (!generator) {
      gen = JUST(one::DefaultAutoGenerator());
    } else {
      gen = JUST(generator);
    }

    JUST(attrs.SetAttr<int64_t>("seed", gen->current_seed()));

    const auto& distribution_state = std::make_shared<DistributionKernelState>(gen);

    const auto& nd_sbp = JUST(GetNdSbp(sbp_tuple));
    if (!JUST(*Global<Maybe<bool>, MultiClient>::Get())) {
      JUST(attrs.SetAttr<std::string>("nd_sbp", nd_sbp->DebugString()));
    }
    auto result = JUST(OpInterpUtil::Dispatch<Tensor>(
        *op_, {}, OpExprInterpContext(attrs, placement, nd_sbp, distribution_state)));
    result->set_requires_grad(requires_grad);
    return result;
  }

 private:
  std::shared_ptr<OpExpr> op_;
};

class RandNFunctor {
 public:
  RandNFunctor() { op_ = CHECK_JUST(one::OpBuilder("normal").Output("out").Build()); }
  Maybe<Tensor> operator()(const Shape& shape, const Optional<Symbol<DType>>& dtype,
                           const Optional<Symbol<Device>>& device,
                           const Optional<one::Generator>& generator,
                           const bool& requires_grad) const {
    DataType dtype_val = DataType::kFloat;
    if (dtype.has_value()) {
      dtype_val = JUST(dtype)->data_type();

      if (dtype_val != DataType::kFloat && dtype_val != DataType::kDouble) {
        OF_UNIMPLEMENTED() << "Only support float and double in randn().";
      }
    }

    MutableAttrMap attrs;
    JUST(attrs.SetAttr<double>("mean", 0));
    JUST(attrs.SetAttr<double>("std", 1));
    JUST(attrs.SetAttr<Shape>("shape", shape));
    JUST(attrs.SetAttr<DataType>("dtype", dtype_val));

    std::shared_ptr<one::Generator> gen;

    if (!generator) {
      gen = JUST(one::DefaultAutoGenerator());
    } else {
      gen = JUST(generator);
    }

    JUST(attrs.SetAttr<int64_t>("seed", gen->current_seed()));

    const auto& distribution_state = std::make_shared<DistributionKernelState>(gen);
    std::shared_ptr<Tensor> result;
    if (device.has_value()) {
<<<<<<< HEAD
      Symbol<Device> device_symbol = JUST(device.value());
      result = JUST(OpInterpUtil::Dispatch<Tensor>(
          *op_, {}, OpExprInterpContext(attrs, device_symbol, distribution_state)));
=======
      Symbol<Device> device_symbol = JUST(device);
      return OpInterpUtil::Dispatch<Tensor>(
          *op_, {}, OpExprInterpContext(attrs, device_symbol, normal_kernel_state));
>>>>>>> 9537f4f0
    } else {
      result = JUST(OpInterpUtil::Dispatch<Tensor>(*op_, {},
                                            OpExprInterpContext(attrs, distribution_state)));
    }
    result->set_requires_grad(requires_grad);
    return result;
  }

 private:
  std::shared_ptr<OpExpr> op_;
};

class ConsistentRandNFunctor {
 public:
  ConsistentRandNFunctor() { op_ = CHECK_JUST(one::OpBuilder("normal").Output("out").Build()); }
  Maybe<Tensor> operator()(const Shape& shape, const Symbol<ParallelDesc>& placement,
                           const std::vector<Symbol<cfg::SbpParallel>>& sbp_tuple,
                           const Optional<Symbol<DType>>& dtype,
                           const Optional<one::Generator>& generator,
                           const bool& requires_grad) const {
    DataType dtype_val = DataType::kFloat;
    if (dtype.has_value()) {
      dtype_val = JUST(dtype)->data_type();

      if (dtype_val != DataType::kFloat && dtype_val != DataType::kDouble) {
        OF_UNIMPLEMENTED() << "Only support float and double in randn().";
      }
    }

    MutableAttrMap attrs;
    JUST(attrs.SetAttr<double>("mean", 0));
    JUST(attrs.SetAttr<double>("std", 1));
    JUST(attrs.SetAttr<Shape>("shape", shape));
    JUST(attrs.SetAttr<DataType>("dtype", dtype_val));

    std::shared_ptr<one::Generator> gen;
    if (!generator) {
      gen = JUST(one::DefaultAutoGenerator());
    } else {
      gen = JUST(generator);
    }

    JUST(attrs.SetAttr<int64_t>("seed", gen->current_seed()));

    const auto& distribution_state = std::make_shared<DistributionKernelState>(gen);

    const auto& nd_sbp = JUST(GetNdSbp(sbp_tuple));
    if (!JUST(*Global<Maybe<bool>, MultiClient>::Get())) {
      JUST(attrs.SetAttr<std::string>("nd_sbp", nd_sbp->DebugString()));
    }
    auto result = JUST(OpInterpUtil::Dispatch<Tensor>(
        *op_, {}, OpExprInterpContext(attrs, placement, nd_sbp, distribution_state)));
    result->set_requires_grad(requires_grad);
    return result;
  }

 private:
  std::shared_ptr<OpExpr> op_;
};
class RandIntFunctor {
 public:
  RandIntFunctor() { op_ = CHECK_JUST(one::OpBuilder("uniform_int").Output("out").Build()); }

  Maybe<Tensor> operator()(const int64_t low, const int64_t high, const Shape& shape,
                           const Optional<Symbol<DType>>& dtype,
                           const Optional<Symbol<Device>>& device,
                           const Optional<one::Generator>& generator,
                           const bool& requires_grad) const {
    DataType dtype_val = DataType::kInt64;
    bool need_cast = false;
    Symbol<DType> cast_dtype;
    if (dtype.has_value()) {
<<<<<<< HEAD
      cast_dtype = JUST(dtype.value());
      dtype_val = cast_dtype->data_type();
      if (!IsIntegralDataType(dtype_val)) {
        dtype_val = DataType::kInt64;
        need_cast = true;
=======
      dtype_val = JUST(dtype)->data_type();

      if (dtype_val != DataType::kFloat && dtype_val != DataType::kDouble) {
        OF_UNIMPLEMENTED() << dtype_val << "not supported in randn";
>>>>>>> 9537f4f0
      }
    }

    MutableAttrMap attrs;
    JUST(attrs.SetAttr<Shape>("shape", shape));
    JUST(attrs.SetAttr<int64_t>("low", low));
    JUST(attrs.SetAttr<int64_t>("high", high));
    JUST(attrs.SetAttr<DataType>("dtype", dtype_val));

    std::shared_ptr<one::Generator> gen;
    if (!generator) {
      gen = JUST(one::DefaultAutoGenerator());
    } else {
      gen = JUST(generator);
    }
    JUST(attrs.SetAttr<int64_t>("seed", gen->current_seed()));

    const auto& distribution_state = std::make_shared<DistributionKernelState>(gen);
    std::shared_ptr<one::Tensor> result;
    if (device.has_value()) {
<<<<<<< HEAD
      Symbol<Device> device_symbol = JUST(device.value());
      result = JUST(OpInterpUtil::Dispatch<Tensor>(
          *op_, {}, OpExprInterpContext(attrs, device_symbol, distribution_state)));
=======
      Symbol<Device> device_symbol = JUST(device);
      return OpInterpUtil::Dispatch<Tensor>(
          *op_, {}, OpExprInterpContext(attrs, device_symbol, uniform_kernel_state));
>>>>>>> 9537f4f0
    } else {
      result = JUST(OpInterpUtil::Dispatch<Tensor>(
          *op_, {}, OpExprInterpContext(attrs, distribution_state)));
    }

    if (need_cast) { result = JUST(functional::Cast(result, cast_dtype)); }
    result->set_requires_grad(requires_grad);
    return result;
  }

 private:
  std::shared_ptr<OpExpr> op_;
};

class ConsistentRandIntFunctor {
 public:
  ConsistentRandIntFunctor() { op_ = CHECK_JUST(one::OpBuilder("uniform_int").Output("out").Build()); }
  Maybe<Tensor> operator()(const int64_t low, const int64_t high, const Shape& shape,
                           const Symbol<ParallelDesc>& placement,
                           const std::vector<Symbol<cfg::SbpParallel>>& sbp_tuple,
                           const Optional<Symbol<DType>>& dtype,
                           const Optional<one::Generator>& generator,
                           const bool& requires_grad) const {
    DataType dtype_val = DataType::kInt64;
    bool need_cast = false;
    Symbol<DType> cast_dtype;
    if (dtype.has_value()) {
<<<<<<< HEAD
      cast_dtype = JUST(dtype.value());
      dtype_val = cast_dtype->data_type();
      if (!(IsIntegralDataType(dtype_val) || dtype_val == DataType::kUInt8)) {
        dtype_val = DataType::kInt64;
        need_cast = true;
=======
      dtype_val = JUST(dtype)->data_type();

      if (dtype_val != DataType::kFloat && dtype_val != DataType::kDouble) {
        OF_UNIMPLEMENTED() << dtype_val << "not supported in randn";
>>>>>>> 9537f4f0
      }
    }

    MutableAttrMap attrs;
    JUST(attrs.SetAttr<Shape>("shape", shape));
    JUST(attrs.SetAttr<int64_t>("low", low));
    JUST(attrs.SetAttr<int64_t>("high", high));
    JUST(attrs.SetAttr<DataType>("dtype", dtype_val));
    std::shared_ptr<one::Generator> gen;
    if (!generator) {
      gen = JUST(one::DefaultAutoGenerator());
    } else {
      gen = JUST(generator);
    }

    JUST(attrs.SetAttr<int64_t>("seed", gen->current_seed()));

    const auto& distribution_state = std::make_shared<DistributionKernelState>(gen);

    if (LazyMode::is_enabled()) {
      std::vector<std::string> nd_sbp(sbp_tuple.size());
      {
        for (int i = 0; i < sbp_tuple.size(); ++i) {
          nd_sbp.at(i) = SbpParallelToString(*sbp_tuple.at(i));
        }
      }
      JUST(attrs.SetAttr<std::vector<std::string>>("nd_sbp", nd_sbp));
    }
    const auto& nd_sbp = JUST(GetNdSbp(sbp_tuple));

    auto result = JUST(OpInterpUtil::Dispatch<Tensor>(
        *op_, {}, OpExprInterpContext(attrs, placement, nd_sbp, distribution_state)));

    if (need_cast) {
      result = JUST(functional::ToConsistent(JUST(functional::Cast(result, cast_dtype)), placement,
                                      sbp_tuple, GetNoneSbpList()));
    }
    result->set_requires_grad(requires_grad);
    return result;
  }

 private:
  std::shared_ptr<OpExpr> op_;
};

class RandPermFunctor {
 public:
  RandPermFunctor() { randperm_op_ = CHECK_JUST(one::OpBuilder("randperm").Output("out").Build()); }
  Maybe<Tensor> operator()(const int32_t n, const Optional<Symbol<Device>>& device,
                           const Symbol<DType>& dtype,
                           const Optional<one::Generator>& generator,
                           const bool& requires_grad) const {
    // TODO: add dtype impelmentation to randperm randperm_op
    MutableAttrMap attrs;
    JUST(attrs.SetAttr<int32_t>("n", n));
    std::shared_ptr<one::Generator> gen;
    if (!generator) {
      gen = JUST(one::DefaultAutoGenerator());
    } else {
      gen = JUST(generator);
    }

    JUST(attrs.SetAttr<int64_t>("seed", gen->current_seed()));

    const auto& distribution_state = std::make_shared<DistributionKernelState>(gen);

    std::shared_ptr<one::Tensor> result;
    if (device.has_value()) {
<<<<<<< HEAD
      Symbol<Device> device_symbol = JUST(device.value());
      result = JUST(OpInterpUtil::Dispatch<Tensor>(
          *randperm_op_, {}, OpExprInterpContext(attrs, device_symbol, distribution_state)));
=======
      Symbol<Device> device_symbol = JUST(device);
      return OpInterpUtil::Dispatch<Tensor>(
          *randperm_op_, {}, OpExprInterpContext(attrs, device_symbol, randperm_kernel_state));
>>>>>>> 9537f4f0
    } else {
      result = JUST(OpInterpUtil::Dispatch<Tensor>(*randperm_op_, {},
                                            OpExprInterpContext(attrs, distribution_state)));
    }
    result->set_requires_grad(requires_grad);
    return result;
  }

 private:
  std::shared_ptr<OpExpr> randperm_op_;
};

class ConsistentRandPermFunctor {
 public:
  ConsistentRandPermFunctor() {
    randperm_op_ = CHECK_JUST(one::OpBuilder("randperm").Output("out").Build());
  }
  Maybe<Tensor> operator()(const int32_t n, const Symbol<ParallelDesc>& placement,
                           const std::vector<Symbol<cfg::SbpParallel>>& sbp_tuple,
                           const Optional<one::Generator>& generator,
                           const Symbol<DType>& dtype,
                           const bool& requires_grad) const {
    MutableAttrMap attrs;
    JUST(attrs.SetAttr<int32_t>("n", n));

    std::shared_ptr<one::Generator> gen;
    if (!generator) {
      gen = JUST(one::DefaultAutoGenerator());
    } else {
      gen = JUST(generator);
    }

    JUST(attrs.SetAttr<int64_t>("seed", gen->current_seed()));

    const auto& distribution_state = std::make_shared<DistributionKernelState>(gen);

    if (LazyMode::is_enabled()) {
      std::vector<std::string> nd_sbp(sbp_tuple.size());
      {
        for (int i = 0; i < sbp_tuple.size(); ++i) {
          nd_sbp.at(i) = SbpParallelToString(*sbp_tuple.at(i));
        }
      }
      JUST(attrs.SetAttr<std::vector<std::string>>("nd_sbp", nd_sbp));
    }
    const auto& nd_sbp = JUST(GetNdSbp(sbp_tuple));
    auto result = JUST(OpInterpUtil::Dispatch<Tensor>(
        *randperm_op_, {}, OpExprInterpContext(attrs, placement, nd_sbp, distribution_state)));

    result->set_requires_grad(requires_grad);
    return result;
  }

 private:
  std::shared_ptr<OpExpr> randperm_op_;
};
}  // namespace impl

ONEFLOW_FUNCTION_LIBRARY(m) {
  m.add_functor<impl::BernoulliFunctor>("Bernoulli");
  m.add_functor<impl::RandPermFunctor>("RandPerm");
  m.add_functor<impl::ConsistentRandPermFunctor>("ConsistentRandPerm");
  m.add_functor<impl::RandFunctor>("Rand");
  m.add_functor<impl::ConsistentRandFunctor>("ConsistentRand");
  m.add_functor<impl::RandNFunctor>("RandN");
  m.add_functor<impl::ConsistentRandNFunctor>("ConsistentRandN");
  m.add_functor<impl::RandIntFunctor>("RandInt");
  m.add_functor<impl::ConsistentRandIntFunctor>("ConsistentRandInt");
};

}  // namespace functional
}  // namespace one
}  // namespace oneflow<|MERGE_RESOLUTION|>--- conflicted
+++ resolved
@@ -105,15 +105,9 @@
     
     std::shared_ptr<Tensor> result;
     if (device.has_value()) {
-<<<<<<< HEAD
       Symbol<Device> device_symbol = JUST(device.value());
       result = JUST(OpInterpUtil::Dispatch<Tensor>(
           *op_, {}, OpExprInterpContext(attrs, device_symbol, distribution_state)));
-=======
-      Symbol<Device> device_symbol = JUST(device);
-      return OpInterpUtil::Dispatch<Tensor>(
-          *op_, {}, OpExprInterpContext(attrs, device_symbol, uniform_kernel_state));
->>>>>>> 9537f4f0
     } else {
       result = JUST(OpInterpUtil::Dispatch<Tensor>(*op_, {},
                                             OpExprInterpContext(attrs, distribution_state)));
@@ -208,15 +202,9 @@
     const auto& distribution_state = std::make_shared<DistributionKernelState>(gen);
     std::shared_ptr<Tensor> result;
     if (device.has_value()) {
-<<<<<<< HEAD
       Symbol<Device> device_symbol = JUST(device.value());
       result = JUST(OpInterpUtil::Dispatch<Tensor>(
           *op_, {}, OpExprInterpContext(attrs, device_symbol, distribution_state)));
-=======
-      Symbol<Device> device_symbol = JUST(device);
-      return OpInterpUtil::Dispatch<Tensor>(
-          *op_, {}, OpExprInterpContext(attrs, device_symbol, normal_kernel_state));
->>>>>>> 9537f4f0
     } else {
       result = JUST(OpInterpUtil::Dispatch<Tensor>(*op_, {},
                                             OpExprInterpContext(attrs, distribution_state)));
@@ -289,18 +277,11 @@
     bool need_cast = false;
     Symbol<DType> cast_dtype;
     if (dtype.has_value()) {
-<<<<<<< HEAD
       cast_dtype = JUST(dtype.value());
       dtype_val = cast_dtype->data_type();
       if (!IsIntegralDataType(dtype_val)) {
         dtype_val = DataType::kInt64;
         need_cast = true;
-=======
-      dtype_val = JUST(dtype)->data_type();
-
-      if (dtype_val != DataType::kFloat && dtype_val != DataType::kDouble) {
-        OF_UNIMPLEMENTED() << dtype_val << "not supported in randn";
->>>>>>> 9537f4f0
       }
     }
 
@@ -321,15 +302,9 @@
     const auto& distribution_state = std::make_shared<DistributionKernelState>(gen);
     std::shared_ptr<one::Tensor> result;
     if (device.has_value()) {
-<<<<<<< HEAD
       Symbol<Device> device_symbol = JUST(device.value());
       result = JUST(OpInterpUtil::Dispatch<Tensor>(
           *op_, {}, OpExprInterpContext(attrs, device_symbol, distribution_state)));
-=======
-      Symbol<Device> device_symbol = JUST(device);
-      return OpInterpUtil::Dispatch<Tensor>(
-          *op_, {}, OpExprInterpContext(attrs, device_symbol, uniform_kernel_state));
->>>>>>> 9537f4f0
     } else {
       result = JUST(OpInterpUtil::Dispatch<Tensor>(
           *op_, {}, OpExprInterpContext(attrs, distribution_state)));
@@ -357,18 +332,11 @@
     bool need_cast = false;
     Symbol<DType> cast_dtype;
     if (dtype.has_value()) {
-<<<<<<< HEAD
       cast_dtype = JUST(dtype.value());
       dtype_val = cast_dtype->data_type();
       if (!(IsIntegralDataType(dtype_val) || dtype_val == DataType::kUInt8)) {
         dtype_val = DataType::kInt64;
         need_cast = true;
-=======
-      dtype_val = JUST(dtype)->data_type();
-
-      if (dtype_val != DataType::kFloat && dtype_val != DataType::kDouble) {
-        OF_UNIMPLEMENTED() << dtype_val << "not supported in randn";
->>>>>>> 9537f4f0
       }
     }
 
@@ -437,15 +405,9 @@
 
     std::shared_ptr<one::Tensor> result;
     if (device.has_value()) {
-<<<<<<< HEAD
       Symbol<Device> device_symbol = JUST(device.value());
       result = JUST(OpInterpUtil::Dispatch<Tensor>(
           *randperm_op_, {}, OpExprInterpContext(attrs, device_symbol, distribution_state)));
-=======
-      Symbol<Device> device_symbol = JUST(device);
-      return OpInterpUtil::Dispatch<Tensor>(
-          *randperm_op_, {}, OpExprInterpContext(attrs, device_symbol, randperm_kernel_state));
->>>>>>> 9537f4f0
     } else {
       result = JUST(OpInterpUtil::Dispatch<Tensor>(*randperm_op_, {},
                                             OpExprInterpContext(attrs, distribution_state)));
