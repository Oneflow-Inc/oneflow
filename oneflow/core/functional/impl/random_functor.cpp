/*
Copyright 2020 The OneFlow Authors. All rights reserved.

Licensed under the Apache License, Version 2.0 (the "License");
you may not use this file except in compliance with the License.
You may obtain a copy of the License at

    http://www.apache.org/licenses/LICENSE-2.0

Unless required by applicable law or agreed to in writing, software
distributed under the License is distributed on an "AS IS" BASIS,
WITHOUT WARRANTIES OR CONDITIONS OF ANY KIND, either express or implied.
See the License for the specific language governing permissions and
limitations under the License.
*/
#include "oneflow/core/common/global.h"
#include "oneflow/core/common/multi_client.h"
#include "oneflow/core/common/optional.h"
#include "oneflow/core/common/protobuf.h"
#include "oneflow/core/framework/op_builder.h"
#include "oneflow/core/framework/op_expr.h"
#include "oneflow/core/framework/op_interpreter/op_interpreter_util.h"
#include "oneflow/core/framework/op_interp_ctx_generated.h"
#include "oneflow/core/framework/tensor.h"
#include "oneflow/core/framework/tensor_tuple.h"
#include "oneflow/core/framework/op_interpreter.h"
#include "oneflow/core/framework/random_generator.h"
#include "oneflow/core/framework/nd_sbp.h"
#include "oneflow/core/functional/functional.h"
#include "oneflow/core/functional/function_library.h"
#include "oneflow/core/functional/impl/common.h"
#include "oneflow/core/functional/impl/unary_functor.h"
#include "oneflow/core/job/parallel_desc.h"
#include "oneflow/core/job/global_for.h"
#include "oneflow/core/job/sbp_parallel.h"
#include "oneflow/core/job/lazy_mode.h"
#include "oneflow/user/kernels/distributions/common.h"

namespace oneflow {
namespace one {
namespace functional {

namespace impl {

class BernoulliFunctor {
 public:
  BernoulliFunctor() {
    bernoulli_op_ = CHECK_JUST(one::OpBuilder("bernoulli").Input("in").Output("out").Build());
  }
  Maybe<Tensor> operator()(const std::shared_ptr<one::Tensor>& x, const Symbol<DType>& dtype,
                           const Optional<one::Generator>& generator) const {
    const auto gen = generator.value_or(JUST(one::DefaultAutoGenerator()));
    const auto& distribution_state = std::make_shared<DistributionKernelState>(gen);
    auto ctx = std::make_shared<BernoulliOpInterpCtxImpl<schema::BernoulliOp>>();
    ctx->set_dtype(dtype->data_type());
    ctx->set_seed(gen->current_seed());
    ctx->state = distribution_state;
    return OpInterpUtil::Dispatch<Tensor>(*bernoulli_op_, {x}, ctx);
  }

 private:
  std::shared_ptr<OpExpr> bernoulli_op_;
};

class RandFunctor {
 public:
  RandFunctor() { op_ = CHECK_JUST(one::OpBuilder("uniform").Output("out").Build()); }
  Maybe<Tensor> operator()(const Shape& shape, const Optional<Symbol<DType>>& dtype,
                           const Optional<Symbol<Device>>& device,
                           const Optional<one::Generator>& generator,
                           const bool& requires_grad) const {
    DataType dtype_val = DataType::kFloat;
    if (dtype.has_value()) {
      dtype_val = JUST(dtype)->data_type();
      if (dtype_val != DataType::kFloat && dtype_val != DataType::kDouble) {
        OF_UNIMPLEMENTED() << "Only support float and double in rand().";
      }
    }
    const auto gen = generator.value_or(JUST(one::DefaultAutoGenerator()));
    const auto& distribution_state = std::make_shared<DistributionKernelState>(gen);

    auto ctx = std::make_shared<UniformOpInterpCtxImpl<schema::UniformOp>>();
    ctx->set_from(0);
    ctx->set_to(1);
    ctx->set_shape(shape);
    ctx->set_dtype(dtype_val);
    ctx->set_seed(gen->current_seed());
    ctx->device = device;
    ctx->state = distribution_state;
    auto result = JUST(OpInterpUtil::Dispatch<Tensor>(*op_, {}, ctx));
    JUST(result->set_requires_grad(requires_grad));
    return result;
  }

 private:
  std::shared_ptr<OpExpr> op_;
};

class ConsistentRandFunctor {
 public:
  ConsistentRandFunctor() { op_ = CHECK_JUST(one::OpBuilder("uniform").Output("out").Build()); }
  Maybe<Tensor> operator()(const Shape& shape, const Symbol<ParallelDesc>& placement,
                           const std::vector<Symbol<cfg::SbpParallel>>& sbp_tuple,
                           const Optional<Symbol<DType>>& dtype,
                           const Optional<one::Generator>& generator,
                           const bool& requires_grad) const {
    JUST(CheckDeviceIdsIsValid(placement));
    DataType dtype_val = DataType::kFloat;
    if (dtype.has_value()) {
      dtype_val = JUST(dtype)->data_type();
      if (dtype_val != DataType::kFloat && dtype_val != DataType::kDouble) {
        OF_UNIMPLEMENTED() << "Only support float and double in rand().";
      }
    }

    const auto gen = generator.value_or(JUST(one::DefaultAutoGenerator()));
    const auto& distribution_state = std::make_shared<DistributionKernelState>(gen);
<<<<<<< HEAD
    auto ctx = std::make_shared<UniformOpInterpCtxImpl<schema::UniformOp>>();
    ctx->set_from(0);
    ctx->set_to(1);
    ctx->set_shape(shape);
    ctx->set_dtype(dtype_val);
    ctx->set_seed(gen->current_seed());
    ctx->set_nd_sbp(*JUST(NdSbpToString(JUST(ctx->sbp))));

    ctx->state = distribution_state;
    ctx->parallel_desc = placement;
    ctx->sbp = JUST(GetNdSbp(sbp_tuple));
    auto result = JUST(OpInterpUtil::Dispatch<Tensor>(*op_, {}, ctx));
=======

    const auto& nd_sbp = JUST(GetNdSbp(sbp_tuple));
    if (LazyMode::is_enabled()) {
      JUST(attrs.SetAttr<std::vector<std::string>>("nd_sbp", *JUST(GetNdSbpStrList(nd_sbp))));
    }
    auto result = JUST(OpInterpUtil::Dispatch<Tensor>(
        *op_, {}, OpExprInterpContext(attrs, placement, nd_sbp, distribution_state)));
>>>>>>> 2982c60b
    JUST(result->set_requires_grad(requires_grad));
    return result;
  }

 private:
  std::shared_ptr<OpExpr> op_;
};

class RandNFunctor {
 public:
  RandNFunctor() { op_ = CHECK_JUST(one::OpBuilder("normal").Output("out").Build()); }
  Maybe<Tensor> operator()(const Shape& shape, const Optional<Symbol<DType>>& dtype,
                           const Optional<Symbol<Device>>& device,
                           const Optional<one::Generator>& generator,
                           const bool& requires_grad) const {
    DataType dtype_val = DataType::kFloat;
    if (dtype) { dtype_val = JUST(dtype)->data_type(); }
    if (dtype_val != DataType::kFloat && dtype_val != DataType::kDouble) {
      OF_UNIMPLEMENTED() << "Only support float and double in randn().";
    }
    const auto gen = generator.value_or(JUST(one::DefaultAutoGenerator()));
    const auto& distribution_state = std::make_shared<DistributionKernelState>(gen);

    auto ctx = std::make_shared<NormalOpInterpCtxImpl<schema::NormalOp>>();
    ctx->set_mean(0);
    ctx->set_std(1);
    ctx->set_shape(shape);
    ctx->set_dtype(dtype_val);
    ctx->set_seed(gen->current_seed());
    ctx->state = distribution_state;
    ctx->device = device;
    auto result = JUST(OpInterpUtil::Dispatch<Tensor>(*op_, {}, ctx));
    JUST(result->set_requires_grad(requires_grad));
    return result;
  }

 private:
  std::shared_ptr<OpExpr> op_;
};

class ConsistentRandNFunctor {
 public:
  ConsistentRandNFunctor() { op_ = CHECK_JUST(one::OpBuilder("normal").Output("out").Build()); }
  Maybe<Tensor> operator()(const Shape& shape, const Symbol<ParallelDesc>& placement,
                           const std::vector<Symbol<cfg::SbpParallel>>& sbp_tuple,
                           const Optional<Symbol<DType>>& dtype,
                           const Optional<one::Generator>& generator,
                           const bool& requires_grad) const {
    JUST(CheckDeviceIdsIsValid(placement));
    DataType dtype_val = DataType::kFloat;
    if (dtype) { dtype_val = JUST(dtype)->data_type(); }
    if (dtype_val != DataType::kFloat && dtype_val != DataType::kDouble) {
      OF_UNIMPLEMENTED() << "Only support float and double in randn().";
    }

    const auto gen = generator.value_or(JUST(one::DefaultAutoGenerator()));
    const auto& distribution_state = std::make_shared<DistributionKernelState>(gen);

<<<<<<< HEAD
    auto ctx = std::make_shared<NormalOpInterpCtxImpl<schema::NormalOp>>();
    ctx->set_mean(0);
    ctx->set_std(1);
    ctx->set_shape(shape);
    ctx->set_dtype(dtype_val);
    ctx->set_seed(gen->current_seed());
    ctx->set_nd_sbp(*JUST(NdSbpToString(JUST(ctx->sbp))));

    ctx->state = distribution_state;
    ctx->parallel_desc = placement;
    ctx->sbp = JUST(GetNdSbp(sbp_tuple));
    auto result = JUST(OpInterpUtil::Dispatch<Tensor>(*op_, {}, ctx));
=======
    const auto& nd_sbp = JUST(GetNdSbp(sbp_tuple));
    if (LazyMode::is_enabled()) {
      JUST(attrs.SetAttr<std::vector<std::string>>("nd_sbp", *JUST(GetNdSbpStrList(nd_sbp))));
    }
    auto result = JUST(OpInterpUtil::Dispatch<Tensor>(
        *op_, {}, OpExprInterpContext(attrs, placement, nd_sbp, distribution_state)));
>>>>>>> 2982c60b
    JUST(result->set_requires_grad(requires_grad));
    return result;
  }

 private:
  std::shared_ptr<OpExpr> op_;
};

class RandIntFunctor {
 public:
  RandIntFunctor() { op_ = CHECK_JUST(one::OpBuilder("uniform_int").Output("out").Build()); }

  Maybe<Tensor> operator()(const int64_t low, const int64_t high, const Shape& shape,
                           const Optional<Symbol<DType>>& dtype,
                           const Optional<Symbol<Device>>& device,
                           const Optional<one::Generator>& generator,
                           const bool& requires_grad) const {
    DataType dtype_val = DataType::kInt64;
    if (dtype) { dtype_val = JUST(dtype)->data_type(); }

    const auto gen = generator.value_or(JUST(one::DefaultAutoGenerator()));
    const auto& distribution_state = std::make_shared<DistributionKernelState>(gen);
    auto ctx = std::make_shared<UniformIntOpInterpCtxImpl<schema::UniformIntOp>>();
    ctx->set_shape(shape);
    ctx->set_from(low);
    ctx->set_to(high);
    ctx->set_dtype(dtype_val);
    ctx->set_seed(gen->current_seed());
    ctx->state = distribution_state;
    ctx->device = device;
    auto result = JUST(OpInterpUtil::Dispatch<Tensor>(*op_, {}, ctx));
    JUST(result->set_requires_grad(requires_grad));
    return result;
  }

 private:
  std::shared_ptr<OpExpr> op_;
};

class RandInt2Functor {
 public:
  Maybe<Tensor> operator()(const int64_t high, const Shape& shape,
                           const Optional<Symbol<DType>>& dtype,
                           const Optional<Symbol<Device>>& device,
                           const Optional<one::Generator>& generator,
                           const bool& requires_grad) const {
    return RandInt(/*low*/ 0, high, shape, dtype, device, generator, requires_grad);
  }
};

class ConsistentRandIntFunctor {
 public:
  ConsistentRandIntFunctor() {
    op_ = CHECK_JUST(one::OpBuilder("uniform_int").Output("out").Build());
  }

  Maybe<Tensor> operator()(const int64_t low, const int64_t high, const Shape& shape,
                           const Symbol<ParallelDesc>& placement,
                           const std::vector<Symbol<cfg::SbpParallel>>& sbp_tuple,
                           const Optional<Symbol<DType>>& dtype,
                           const Optional<one::Generator>& generator,
                           const bool& requires_grad) const {
    JUST(CheckDeviceIdsIsValid(placement));
    DataType dtype_val = DataType::kInt64;
    if (dtype) { dtype_val = JUST(dtype)->data_type(); }
    const auto gen = generator.value_or(JUST(one::DefaultAutoGenerator()));
    const auto& distribution_state = std::make_shared<DistributionKernelState>(gen);
<<<<<<< HEAD
    auto ctx = std::make_shared<UniformIntOpInterpCtxImpl<schema::UniformIntOp>>();
    ctx->set_shape(shape);
    ctx->set_from(low);
    ctx->set_to(high);
    ctx->set_dtype(dtype_val);
    ctx->set_seed(gen->current_seed());
    ctx->set_nd_sbp(*JUST(NdSbpToString(JUST(ctx->sbp))));

    ctx->state = distribution_state;
    ctx->parallel_desc = placement;
    ctx->sbp = JUST(GetNdSbp(sbp_tuple));
    auto result = JUST(OpInterpUtil::Dispatch<Tensor>(*op_, {}, ctx));
=======

    const auto& nd_sbp = JUST(GetNdSbp(sbp_tuple));
    if (LazyMode::is_enabled()) {
      JUST(attrs.SetAttr<std::vector<std::string>>("nd_sbp", *JUST(GetNdSbpStrList(nd_sbp))));
    }
    auto result = JUST(OpInterpUtil::Dispatch<Tensor>(
        *op_, {}, OpExprInterpContext(attrs, placement, nd_sbp, distribution_state)));

>>>>>>> 2982c60b
    JUST(result->set_requires_grad(requires_grad));
    return result;
  }

 private:
  std::shared_ptr<OpExpr> op_;
};

class ConsistentRandInt2Functor {
 public:
  Maybe<Tensor> operator()(const int64_t high, const Shape& shape,
                           const Symbol<ParallelDesc>& placement,
                           const std::vector<Symbol<cfg::SbpParallel>>& sbp_tuple,
                           const Optional<Symbol<DType>>& dtype,
                           const Optional<one::Generator>& generator,
                           const bool& requires_grad) const {
    JUST(CheckDeviceIdsIsValid(placement));
    return ConsistentRandInt(/*low*/ 0, high, shape, placement, sbp_tuple, dtype, generator,
                             requires_grad);
  }
};

class RandPermFunctor {
 public:
  RandPermFunctor() { randperm_op_ = CHECK_JUST(one::OpBuilder("randperm").Output("out").Build()); }
  Maybe<Tensor> operator()(const int32_t n, const Optional<one::Generator>& generator,
                           const Symbol<DType>& dtype, const Optional<Symbol<Device>>& device,
                           const bool& requires_grad) const {
    const auto gen = generator.value_or(JUST(one::DefaultAutoGenerator()));
    const auto& distribution_state = std::make_shared<DistributionKernelState>(gen);
    auto ctx = std::make_shared<RandpermOpInterpCtxImpl<schema::RandpermOp>>();
    ctx->set_n(n);
    ctx->set_seed(gen->current_seed());
    ctx->state = distribution_state;
    ctx->device = device;

    auto result = JUST(OpInterpUtil::Dispatch<Tensor>(*randperm_op_, {}, ctx));
    JUST(result->set_requires_grad(requires_grad));
    return result;
  }

 private:
  std::shared_ptr<OpExpr> randperm_op_;
};

class ConsistentRandPermFunctor {
 public:
  ConsistentRandPermFunctor() {
    randperm_op_ = CHECK_JUST(one::OpBuilder("randperm").Output("out").Build());
  }
  Maybe<Tensor> operator()(const int32_t n, const Symbol<ParallelDesc>& placement,
                           const std::vector<Symbol<cfg::SbpParallel>>& sbp_tuple,
                           const Optional<one::Generator>& generator, const Symbol<DType>& dtype,
                           const bool& requires_grad) const {
    JUST(CheckDeviceIdsIsValid(placement));
    const auto gen = generator.value_or(JUST(one::DefaultAutoGenerator()));
    const auto& distribution_state = std::make_shared<DistributionKernelState>(gen);
<<<<<<< HEAD
    auto ctx = std::make_shared<RandpermOpInterpCtxImpl<schema::RandpermOp>>();
    ctx->set_n(n);
    ctx->set_seed(gen->current_seed());
    ctx->set_nd_sbp(*JUST(NdSbpToString(JUST(ctx->sbp))));

    ctx->state = distribution_state;
    ctx->parallel_desc = placement;
    ctx->sbp = JUST(GetNdSbp(sbp_tuple));
    auto result = JUST(OpInterpUtil::Dispatch<Tensor>(*randperm_op_, {}, ctx));
=======

    const auto& nd_sbp = JUST(GetNdSbp(sbp_tuple));
    if (LazyMode::is_enabled()) {
      JUST(attrs.SetAttr<std::vector<std::string>>("nd_sbp", *JUST(GetNdSbpStrList(nd_sbp))));
    }
    auto result = JUST(OpInterpUtil::Dispatch<Tensor>(
        *randperm_op_, {}, OpExprInterpContext(attrs, placement, nd_sbp, distribution_state)));

>>>>>>> 2982c60b
    JUST(result->set_requires_grad(requires_grad));
    return result;
  }

 private:
  std::shared_ptr<OpExpr> randperm_op_;
};
}  // namespace impl

using namespace impl;

ONEFLOW_FUNCTION_LIBRARY(m) {
  m.add_functor<BernoulliFunctor>("Bernoulli");
  m.add_functor<RandPermFunctor>("RandPerm");
  m.add_functor<ConsistentRandPermFunctor>("ConsistentRandPerm");
  m.add_functor<RandFunctor>("Rand");
  m.add_functor<ConsistentRandFunctor>("ConsistentRand");
  m.add_functor<RandNFunctor>("RandN");
  m.add_functor<ConsistentRandNFunctor>("ConsistentRandN");
  m.add_functor<RandIntFunctor, RandInt2Functor>("RandInt");
  m.add_functor<ConsistentRandIntFunctor, ConsistentRandInt2Functor>("ConsistentRandInt");
};

}  // namespace functional
}  // namespace one
}  // namespace oneflow<|MERGE_RESOLUTION|>--- conflicted
+++ resolved
@@ -115,7 +115,6 @@
 
     const auto gen = generator.value_or(JUST(one::DefaultAutoGenerator()));
     const auto& distribution_state = std::make_shared<DistributionKernelState>(gen);
-<<<<<<< HEAD
     auto ctx = std::make_shared<UniformOpInterpCtxImpl<schema::UniformOp>>();
     ctx->set_from(0);
     ctx->set_to(1);
@@ -128,15 +127,6 @@
     ctx->parallel_desc = placement;
     ctx->sbp = JUST(GetNdSbp(sbp_tuple));
     auto result = JUST(OpInterpUtil::Dispatch<Tensor>(*op_, {}, ctx));
-=======
-
-    const auto& nd_sbp = JUST(GetNdSbp(sbp_tuple));
-    if (LazyMode::is_enabled()) {
-      JUST(attrs.SetAttr<std::vector<std::string>>("nd_sbp", *JUST(GetNdSbpStrList(nd_sbp))));
-    }
-    auto result = JUST(OpInterpUtil::Dispatch<Tensor>(
-        *op_, {}, OpExprInterpContext(attrs, placement, nd_sbp, distribution_state)));
->>>>>>> 2982c60b
     JUST(result->set_requires_grad(requires_grad));
     return result;
   }
@@ -195,7 +185,6 @@
     const auto gen = generator.value_or(JUST(one::DefaultAutoGenerator()));
     const auto& distribution_state = std::make_shared<DistributionKernelState>(gen);
 
-<<<<<<< HEAD
     auto ctx = std::make_shared<NormalOpInterpCtxImpl<schema::NormalOp>>();
     ctx->set_mean(0);
     ctx->set_std(1);
@@ -208,14 +197,6 @@
     ctx->parallel_desc = placement;
     ctx->sbp = JUST(GetNdSbp(sbp_tuple));
     auto result = JUST(OpInterpUtil::Dispatch<Tensor>(*op_, {}, ctx));
-=======
-    const auto& nd_sbp = JUST(GetNdSbp(sbp_tuple));
-    if (LazyMode::is_enabled()) {
-      JUST(attrs.SetAttr<std::vector<std::string>>("nd_sbp", *JUST(GetNdSbpStrList(nd_sbp))));
-    }
-    auto result = JUST(OpInterpUtil::Dispatch<Tensor>(
-        *op_, {}, OpExprInterpContext(attrs, placement, nd_sbp, distribution_state)));
->>>>>>> 2982c60b
     JUST(result->set_requires_grad(requires_grad));
     return result;
   }
@@ -283,7 +264,6 @@
     if (dtype) { dtype_val = JUST(dtype)->data_type(); }
     const auto gen = generator.value_or(JUST(one::DefaultAutoGenerator()));
     const auto& distribution_state = std::make_shared<DistributionKernelState>(gen);
-<<<<<<< HEAD
     auto ctx = std::make_shared<UniformIntOpInterpCtxImpl<schema::UniformIntOp>>();
     ctx->set_shape(shape);
     ctx->set_from(low);
@@ -296,16 +276,6 @@
     ctx->parallel_desc = placement;
     ctx->sbp = JUST(GetNdSbp(sbp_tuple));
     auto result = JUST(OpInterpUtil::Dispatch<Tensor>(*op_, {}, ctx));
-=======
-
-    const auto& nd_sbp = JUST(GetNdSbp(sbp_tuple));
-    if (LazyMode::is_enabled()) {
-      JUST(attrs.SetAttr<std::vector<std::string>>("nd_sbp", *JUST(GetNdSbpStrList(nd_sbp))));
-    }
-    auto result = JUST(OpInterpUtil::Dispatch<Tensor>(
-        *op_, {}, OpExprInterpContext(attrs, placement, nd_sbp, distribution_state)));
-
->>>>>>> 2982c60b
     JUST(result->set_requires_grad(requires_grad));
     return result;
   }
@@ -363,7 +333,6 @@
     JUST(CheckDeviceIdsIsValid(placement));
     const auto gen = generator.value_or(JUST(one::DefaultAutoGenerator()));
     const auto& distribution_state = std::make_shared<DistributionKernelState>(gen);
-<<<<<<< HEAD
     auto ctx = std::make_shared<RandpermOpInterpCtxImpl<schema::RandpermOp>>();
     ctx->set_n(n);
     ctx->set_seed(gen->current_seed());
@@ -373,16 +342,6 @@
     ctx->parallel_desc = placement;
     ctx->sbp = JUST(GetNdSbp(sbp_tuple));
     auto result = JUST(OpInterpUtil::Dispatch<Tensor>(*randperm_op_, {}, ctx));
-=======
-
-    const auto& nd_sbp = JUST(GetNdSbp(sbp_tuple));
-    if (LazyMode::is_enabled()) {
-      JUST(attrs.SetAttr<std::vector<std::string>>("nd_sbp", *JUST(GetNdSbpStrList(nd_sbp))));
-    }
-    auto result = JUST(OpInterpUtil::Dispatch<Tensor>(
-        *randperm_op_, {}, OpExprInterpContext(attrs, placement, nd_sbp, distribution_state)));
-
->>>>>>> 2982c60b
     JUST(result->set_requires_grad(requires_grad));
     return result;
   }
