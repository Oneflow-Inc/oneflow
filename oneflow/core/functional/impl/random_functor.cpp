/*
Copyright 2020 The OneFlow Authors. All rights reserved.

Licensed under the Apache License, Version 2.0 (the "License");
you may not use this file except in compliance with the License.
You may obtain a copy of the License at

    http://www.apache.org/licenses/LICENSE-2.0

Unless required by applicable law or agreed to in writing, software
distributed under the License is distributed on an "AS IS" BASIS,
WITHOUT WARRANTIES OR CONDITIONS OF ANY KIND, either express or implied.
See the License for the specific language governing permissions and
limitations under the License.
*/
#include "oneflow/core/common/global.h"
#include "oneflow/core/common/multi_client.h"
#include "oneflow/core/common/optional.h"
#include "oneflow/core/common/protobuf.h"
#include "oneflow/core/framework/op_builder.h"
#include "oneflow/core/framework/op_expr.h"
#include "oneflow/core/framework/op_interpreter/op_interpreter_util.h"
#include "oneflow/core/framework/tensor.h"
#include "oneflow/core/framework/tensor_tuple.h"
#include "oneflow/core/framework/op_interpreter.h"
#include "oneflow/core/framework/random_generator.h"
#include "oneflow/core/framework/nd_sbp.h"
#include "oneflow/core/functional/functional.h"
#include "oneflow/core/functional/function_library.h"
#include "oneflow/core/functional/impl/common.h"
#include "oneflow/core/functional/impl/unary_functor.h"
#include "oneflow/core/job/parallel_desc.h"
#include "oneflow/core/job/global_for.h"
#include "oneflow/core/job/sbp_parallel.h"
#include "oneflow/core/job/lazy_mode.h"
#include "oneflow/user/kernels/distributions/common.h"

namespace oneflow {
namespace one {
namespace functional {

namespace impl {

class BernoulliFunctor {
 public:
  BernoulliFunctor() {
    bernoulli_op_ = CHECK_JUST(one::OpBuilder("bernoulli").Input("in").Output("out").Build());
  }
  Maybe<Tensor> operator()(const std::shared_ptr<one::Tensor>& x, const Symbol<DType>& dtype,
                           const Optional<one::Generator>& generator) const {
    const auto gen = generator.value_or(JUST(one::DefaultAutoGenerator()));
    const auto& distribution_state = std::make_shared<DistributionKernelState>(gen);
    auto ctx = std::make_shared<BernoulliOpInterpCtx>();
    ctx->dtype = dtype->data_type();
    ctx->seed = gen->current_seed();
    ctx->state = distribution_state;
    return OpInterpUtil::Dispatch<Tensor>(*bernoulli_op_, {x}, ctx);
  }

 private:
  std::shared_ptr<OpExpr> bernoulli_op_;
};

class RandFunctor {
 public:
  RandFunctor() { op_ = CHECK_JUST(one::OpBuilder("uniform").Output("out").Build()); }
  Maybe<Tensor> operator()(const Shape& shape, const Optional<Symbol<DType>>& dtype,
                           const Optional<Symbol<Device>>& device,
                           const Optional<one::Generator>& generator,
                           const bool& requires_grad) const {
    DataType dtype_val = DataType::kFloat;
    if (dtype.has_value()) {
      dtype_val = JUST(dtype)->data_type();
      if (dtype_val != DataType::kFloat && dtype_val != DataType::kDouble) {
        OF_UNIMPLEMENTED() << "Only support float and double in rand().";
      }
    }
    const auto gen = generator.value_or(JUST(one::DefaultAutoGenerator()));
<<<<<<< HEAD
=======
    MutableAttrMap attrs;
    JUST(attrs.SetAttr<double>("from", 0));
    JUST(attrs.SetAttr<double>("to", 1));
    JUST(attrs.SetAttr<Shape>("shape", shape));
    JUST(attrs.SetAttr<DataType>("dtype", dtype_val));
    JUST(attrs.SetAttr<int64_t>("seed", gen->current_seed()));

>>>>>>> 203ef5ec
    const auto& distribution_state = std::make_shared<DistributionKernelState>(gen);

    auto ctx = std::make_shared<UniformOpInterpCtx>();
    ctx->from = 0;
    ctx->to = 1;
    ctx->shape = shape;
    ctx->dtype = dtype_val;
    ctx->seed = gen->current_seed();
    ctx->device = device;
    ctx->state = distribution_state;
    auto result = JUST(OpInterpUtil::Dispatch<Tensor>(*op_, {}, ctx));
    JUST(result->set_requires_grad(requires_grad));
    return result;
  }

 private:
  std::shared_ptr<OpExpr> op_;
};

class ConsistentRandFunctor {
 public:
  ConsistentRandFunctor() { op_ = CHECK_JUST(one::OpBuilder("uniform").Output("out").Build()); }
  Maybe<Tensor> operator()(const Shape& shape, const Symbol<ParallelDesc>& placement,
                           const std::vector<Symbol<cfg::SbpParallel>>& sbp_tuple,
                           const Optional<Symbol<DType>>& dtype,
                           const Optional<one::Generator>& generator,
                           const bool& requires_grad) const {
    DataType dtype_val = DataType::kFloat;
    if (dtype.has_value()) {
      dtype_val = JUST(dtype)->data_type();
      if (dtype_val != DataType::kFloat && dtype_val != DataType::kDouble) {
        OF_UNIMPLEMENTED() << "Only support float and double in rand().";
      }
    }

    const auto gen = generator.value_or(JUST(one::DefaultAutoGenerator()));
<<<<<<< HEAD
=======
    MutableAttrMap attrs;
    JUST(attrs.SetAttr<double>("from", 0));
    JUST(attrs.SetAttr<double>("to", 1));
    JUST(attrs.SetAttr<Shape>("shape", shape));
    JUST(attrs.SetAttr<DataType>("dtype", dtype_val));
    JUST(attrs.SetAttr<int64_t>("seed", gen->current_seed()));

>>>>>>> 203ef5ec
    const auto& distribution_state = std::make_shared<DistributionKernelState>(gen);

    auto ctx = std::make_shared<UniformOpInterpCtx>();
    ctx->from = 0;
    ctx->to = 1;
    ctx->shape = shape;
    ctx->dtype = dtype_val;
    ctx->seed = gen->current_seed();
    ctx->state = distribution_state;
    ctx->parallel_desc = placement;
    ctx->sbp = JUST(GetNdSbp(sbp_tuple));
    auto result = JUST(OpInterpUtil::Dispatch<Tensor>(*op_, {}, ctx));
    JUST(result->set_requires_grad(requires_grad));
    return result;
  }

 private:
  std::shared_ptr<OpExpr> op_;
};

class RandNFunctor {
 public:
  RandNFunctor() { op_ = CHECK_JUST(one::OpBuilder("normal").Output("out").Build()); }
  Maybe<Tensor> operator()(const Shape& shape, const Optional<Symbol<DType>>& dtype,
                           const Optional<Symbol<Device>>& device,
                           const Optional<one::Generator>& generator,
                           const bool& requires_grad) const {
    DataType dtype_val = DataType::kFloat;
    if (dtype) { dtype_val = JUST(dtype)->data_type(); }
    if (dtype_val != DataType::kFloat && dtype_val != DataType::kDouble) {
      OF_UNIMPLEMENTED() << "Only support float and double in randn().";
    }
    const auto gen = generator.value_or(JUST(one::DefaultAutoGenerator()));
    const auto& distribution_state = std::make_shared<DistributionKernelState>(gen);

    auto ctx = std::make_shared<NormalOpInterpCtx>();
    ctx->mean = 0;
    ctx->std = 1;
    ctx->shape = shape;
    ctx->dtype = dtype_val;
    ctx->seed = gen->current_seed();
    ctx->state = distribution_state;
    ctx->device = device;
    auto result = JUST(OpInterpUtil::Dispatch<Tensor>(*op_, {}, ctx));
    JUST(result->set_requires_grad(requires_grad));
    return result;
  }

 private:
  std::shared_ptr<OpExpr> op_;
};

class ConsistentRandNFunctor {
 public:
  ConsistentRandNFunctor() { op_ = CHECK_JUST(one::OpBuilder("normal").Output("out").Build()); }
  Maybe<Tensor> operator()(const Shape& shape, const Symbol<ParallelDesc>& placement,
                           const std::vector<Symbol<cfg::SbpParallel>>& sbp_tuple,
                           const Optional<Symbol<DType>>& dtype,
                           const Optional<one::Generator>& generator,
                           const bool& requires_grad) const {
    DataType dtype_val = DataType::kFloat;
    if (dtype) { dtype_val = JUST(dtype)->data_type(); }
    if (dtype_val != DataType::kFloat && dtype_val != DataType::kDouble) {
      OF_UNIMPLEMENTED() << "Only support float and double in randn().";
    }

    const auto gen = generator.value_or(JUST(one::DefaultAutoGenerator()));
    const auto& distribution_state = std::make_shared<DistributionKernelState>(gen);

    auto ctx = std::make_shared<NormalOpInterpCtx>();
    ctx->mean = 0;
    ctx->std = 1;
    ctx->shape = shape;
    ctx->dtype = dtype_val;
    ctx->seed = gen->current_seed();
    ctx->state = distribution_state;
    ctx->parallel_desc = placement;
    ctx->sbp = JUST(GetNdSbp(sbp_tuple));
    auto result = JUST(OpInterpUtil::Dispatch<Tensor>(*op_, {}, ctx));
    JUST(result->set_requires_grad(requires_grad));
    return result;
  }

 private:
  std::shared_ptr<OpExpr> op_;
};

class RandIntFunctor {
 public:
  RandIntFunctor() { op_ = CHECK_JUST(one::OpBuilder("uniform_int").Output("out").Build()); }

  Maybe<Tensor> operator()(const int64_t low, const int64_t high, const Shape& shape,
                           const Optional<Symbol<DType>>& dtype,
                           const Optional<Symbol<Device>>& device,
                           const Optional<one::Generator>& generator,
                           const bool& requires_grad) const {
    DataType dtype_val = DataType::kInt64;
    if (dtype) { dtype_val = JUST(dtype)->data_type(); }

    const auto gen = generator.value_or(JUST(one::DefaultAutoGenerator()));
<<<<<<< HEAD
=======
    MutableAttrMap attrs;
    JUST(attrs.SetAttr<Shape>("shape", shape));
    JUST(attrs.SetAttr<int64_t>("from", low));
    JUST(attrs.SetAttr<int64_t>("to", high));
    JUST(attrs.SetAttr<DataType>("dtype", dtype_val));
    JUST(attrs.SetAttr<int64_t>("seed", gen->current_seed()));

>>>>>>> 203ef5ec
    const auto& distribution_state = std::make_shared<DistributionKernelState>(gen);
    auto ctx = std::make_shared<UniformIntOpInterpCtx>();
    ctx->shape = shape;
    ctx->from = low;
    ctx->to = high;
    ctx->dtype = dtype_val;
    ctx->seed = gen->current_seed();
    ctx->state = distribution_state;
    ctx->device = device;
    auto result = JUST(OpInterpUtil::Dispatch<Tensor>(*op_, {}, ctx));
    JUST(result->set_requires_grad(requires_grad));
    return result;
  }

 private:
  std::shared_ptr<OpExpr> op_;
};

class RandInt2Functor {
 public:
  Maybe<Tensor> operator()(const int64_t high, const Shape& shape,
                           const Optional<Symbol<DType>>& dtype,
                           const Optional<Symbol<Device>>& device,
                           const Optional<one::Generator>& generator,
                           const bool& requires_grad) const {
    return RandInt(/*low*/ 0, high, shape, dtype, device, generator, requires_grad);
  }
};

class ConsistentRandIntFunctor {
 public:
  ConsistentRandIntFunctor() {
    op_ = CHECK_JUST(one::OpBuilder("uniform_int").Output("out").Build());
  }

  Maybe<Tensor> operator()(const int64_t low, const int64_t high, const Shape& shape,
                           const Symbol<ParallelDesc>& placement,
                           const std::vector<Symbol<cfg::SbpParallel>>& sbp_tuple,
                           const Optional<Symbol<DType>>& dtype,
                           const Optional<one::Generator>& generator,
                           const bool& requires_grad) const {
    DataType dtype_val = DataType::kInt64;
    if (dtype) { dtype_val = JUST(dtype)->data_type(); }

    const auto gen = generator.value_or(JUST(one::DefaultAutoGenerator()));
<<<<<<< HEAD
=======
    MutableAttrMap attrs;
    JUST(attrs.SetAttr<Shape>("shape", shape));
    JUST(attrs.SetAttr<int64_t>("from", low));
    JUST(attrs.SetAttr<int64_t>("to", high));
    JUST(attrs.SetAttr<DataType>("dtype", dtype_val));
    JUST(attrs.SetAttr<int64_t>("seed", gen->current_seed()));

>>>>>>> 203ef5ec
    const auto& distribution_state = std::make_shared<DistributionKernelState>(gen);

    auto ctx = std::make_shared<UniformIntOpInterpCtx>();
    ctx->shape = shape;
    ctx->from = low;
    ctx->to = high;
    ctx->dtype = dtype_val;
    ctx->seed = gen->current_seed();
    ctx->state = distribution_state;
    ctx->parallel_desc = placement;
    ctx->sbp = JUST(GetNdSbp(sbp_tuple));
    auto result = JUST(OpInterpUtil::Dispatch<Tensor>(*op_, {}, ctx));
    JUST(result->set_requires_grad(requires_grad));
    return result;
  }

 private:
  std::shared_ptr<OpExpr> op_;
};

class ConsistentRandInt2Functor {
 public:
  Maybe<Tensor> operator()(const int64_t high, const Shape& shape,
                           const Symbol<ParallelDesc>& placement,
                           const std::vector<Symbol<cfg::SbpParallel>>& sbp_tuple,
                           const Optional<Symbol<DType>>& dtype,
                           const Optional<one::Generator>& generator,
                           const bool& requires_grad) const {
    return ConsistentRandInt(/*low*/ 0, high, shape, placement, sbp_tuple, dtype, generator,
                             requires_grad);
  }
};

class RandPermFunctor {
 public:
  RandPermFunctor() { randperm_op_ = CHECK_JUST(one::OpBuilder("randperm").Output("out").Build()); }
  Maybe<Tensor> operator()(const int32_t n, const Optional<one::Generator>& generator,
                           const Symbol<DType>& dtype, const Optional<Symbol<Device>>& device,
                           const bool& requires_grad) const {
    const auto gen = generator.value_or(JUST(one::DefaultAutoGenerator()));
    const auto& distribution_state = std::make_shared<DistributionKernelState>(gen);
    auto ctx = std::make_shared<RandpermOpInterpCtx>();
    ctx->n = n;
    ctx->seed = gen->current_seed();
    ctx->state = distribution_state;
    ctx->device = device;

    auto result = JUST(OpInterpUtil::Dispatch<Tensor>(*randperm_op_, {}, ctx));
    JUST(result->set_requires_grad(requires_grad));
    return result;
  }

 private:
  std::shared_ptr<OpExpr> randperm_op_;
};

class ConsistentRandPermFunctor {
 public:
  ConsistentRandPermFunctor() {
    randperm_op_ = CHECK_JUST(one::OpBuilder("randperm").Output("out").Build());
  }
  Maybe<Tensor> operator()(const int32_t n, const Symbol<ParallelDesc>& placement,
                           const std::vector<Symbol<cfg::SbpParallel>>& sbp_tuple,
                           const Optional<one::Generator>& generator, const Symbol<DType>& dtype,
                           const bool& requires_grad) const {
    const auto gen = generator.value_or(JUST(one::DefaultAutoGenerator()));
    const auto& distribution_state = std::make_shared<DistributionKernelState>(gen);
    auto ctx = std::make_shared<RandpermOpInterpCtx>();
    ctx->n = n;
    ctx->seed = gen->current_seed();
    ctx->state = distribution_state;
    ctx->parallel_desc = placement;
    ctx->sbp = JUST(GetNdSbp(sbp_tuple));

    auto result = JUST(OpInterpUtil::Dispatch<Tensor>(*randperm_op_, {}, ctx));
    JUST(result->set_requires_grad(requires_grad));
    return result;
  }

 private:
  std::shared_ptr<OpExpr> randperm_op_;
};
}  // namespace impl

using namespace impl;

ONEFLOW_FUNCTION_LIBRARY(m) {
  m.add_functor<BernoulliFunctor>("Bernoulli");
  m.add_functor<RandPermFunctor>("RandPerm");
  m.add_functor<ConsistentRandPermFunctor>("ConsistentRandPerm");
  m.add_functor<RandFunctor>("Rand");
  m.add_functor<ConsistentRandFunctor>("ConsistentRand");
  m.add_functor<RandNFunctor>("RandN");
  m.add_functor<ConsistentRandNFunctor>("ConsistentRandN");
  m.add_functor<RandIntFunctor, RandInt2Functor>("RandInt");
  m.add_functor<ConsistentRandIntFunctor, ConsistentRandInt2Functor>("ConsistentRandInt");
};

}  // namespace functional
}  // namespace one
}  // namespace oneflow<|MERGE_RESOLUTION|>--- conflicted
+++ resolved
@@ -76,16 +76,6 @@
       }
     }
     const auto gen = generator.value_or(JUST(one::DefaultAutoGenerator()));
-<<<<<<< HEAD
-=======
-    MutableAttrMap attrs;
-    JUST(attrs.SetAttr<double>("from", 0));
-    JUST(attrs.SetAttr<double>("to", 1));
-    JUST(attrs.SetAttr<Shape>("shape", shape));
-    JUST(attrs.SetAttr<DataType>("dtype", dtype_val));
-    JUST(attrs.SetAttr<int64_t>("seed", gen->current_seed()));
-
->>>>>>> 203ef5ec
     const auto& distribution_state = std::make_shared<DistributionKernelState>(gen);
 
     auto ctx = std::make_shared<UniformOpInterpCtx>();
@@ -122,18 +112,7 @@
     }
 
     const auto gen = generator.value_or(JUST(one::DefaultAutoGenerator()));
-<<<<<<< HEAD
-=======
-    MutableAttrMap attrs;
-    JUST(attrs.SetAttr<double>("from", 0));
-    JUST(attrs.SetAttr<double>("to", 1));
-    JUST(attrs.SetAttr<Shape>("shape", shape));
-    JUST(attrs.SetAttr<DataType>("dtype", dtype_val));
-    JUST(attrs.SetAttr<int64_t>("seed", gen->current_seed()));
-
->>>>>>> 203ef5ec
-    const auto& distribution_state = std::make_shared<DistributionKernelState>(gen);
-
+    const auto& distribution_state = std::make_shared<DistributionKernelState>(gen);
     auto ctx = std::make_shared<UniformOpInterpCtx>();
     ctx->from = 0;
     ctx->to = 1;
@@ -232,16 +211,6 @@
     if (dtype) { dtype_val = JUST(dtype)->data_type(); }
 
     const auto gen = generator.value_or(JUST(one::DefaultAutoGenerator()));
-<<<<<<< HEAD
-=======
-    MutableAttrMap attrs;
-    JUST(attrs.SetAttr<Shape>("shape", shape));
-    JUST(attrs.SetAttr<int64_t>("from", low));
-    JUST(attrs.SetAttr<int64_t>("to", high));
-    JUST(attrs.SetAttr<DataType>("dtype", dtype_val));
-    JUST(attrs.SetAttr<int64_t>("seed", gen->current_seed()));
-
->>>>>>> 203ef5ec
     const auto& distribution_state = std::make_shared<DistributionKernelState>(gen);
     auto ctx = std::make_shared<UniformIntOpInterpCtx>();
     ctx->shape = shape;
@@ -285,20 +254,8 @@
                            const bool& requires_grad) const {
     DataType dtype_val = DataType::kInt64;
     if (dtype) { dtype_val = JUST(dtype)->data_type(); }
-
-    const auto gen = generator.value_or(JUST(one::DefaultAutoGenerator()));
-<<<<<<< HEAD
-=======
-    MutableAttrMap attrs;
-    JUST(attrs.SetAttr<Shape>("shape", shape));
-    JUST(attrs.SetAttr<int64_t>("from", low));
-    JUST(attrs.SetAttr<int64_t>("to", high));
-    JUST(attrs.SetAttr<DataType>("dtype", dtype_val));
-    JUST(attrs.SetAttr<int64_t>("seed", gen->current_seed()));
-
->>>>>>> 203ef5ec
-    const auto& distribution_state = std::make_shared<DistributionKernelState>(gen);
-
+    const auto gen = generator.value_or(JUST(one::DefaultAutoGenerator()));
+    const auto& distribution_state = std::make_shared<DistributionKernelState>(gen);
     auto ctx = std::make_shared<UniformIntOpInterpCtx>();
     ctx->shape = shape;
     ctx->from = low;
