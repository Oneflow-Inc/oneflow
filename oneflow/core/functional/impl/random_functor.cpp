--- conflicted
+++ resolved
@@ -471,7 +471,6 @@
 // NOTE(Liang Depeng): The implementation of MultinomialFunctor is modified from
 //                    https://github.com/pytorch/pytorch/blob/master/aten/src/ATen/native/Distributions.cpp#L548
 class MultinomialFunctor {
-<<<<<<< HEAD
   public:
     MultinomialFunctor() { 
       op_cpu_ = CHECK_JUST(one::OpBuilder("multinomial_with_replacement").Input("x").Output("out").Build()); 
@@ -484,19 +483,6 @@
     CHECK_OR_RETURN(x->ndim() > 0 && x->ndim() <= 2) 
       << "The input probability tensor must be 1 or 2 dim, "
       << "but got: " << x->ndim();
-=======
- public:
-  MultinomialFunctor() {
-    op_ =
-        CHECK_JUST(one::OpBuilder("multinomial_with_replacement").Input("x").Output("out").Build());
-  }
-  Maybe<Tensor> operator()(const std::shared_ptr<one::Tensor>& x, const int& num_samples,
-                           const bool& replacement,
-                           const Optional<one::Generator>& generator) const {
-    CHECK_OR_RETURN(x->ndim() > 0 && x->ndim() <= 2)
-        << "The input probability tensor must be 1 or 2 dim, "
-        << "but got: " << x->ndim();
->>>>>>> a71b7bf4
     CHECK_OR_RETURN(x->dtype()->is_floating_point())
         << "multinomial only supports floating-point dtypes for input, but got: "
         << x->dtype()->name();
