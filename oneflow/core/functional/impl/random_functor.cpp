/*
Copyright 2020 The OneFlow Authors. All rights reserved.

Licensed under the Apache License, Version 2.0 (the "License");
you may not use this file except in compliance with the License.
You may obtain a copy of the License at

    http://www.apache.org/licenses/LICENSE-2.0

Unless required by applicable law or agreed to in writing, software
distributed under the License is distributed on an "AS IS" BASIS,
WITHOUT WARRANTIES OR CONDITIONS OF ANY KIND, either express or implied.
See the License for the specific language governing permissions and
limitations under the License.
*/
#include "oneflow/core/framework/layout.h"
#include "oneflow/core/framework/mutable_attr_map.h"
#include "oneflow/core/framework/nd_sbp.h"
#include "oneflow/core/framework/op_builder.h"
#include "oneflow/core/functional/function_library.h"
#include "oneflow/core/functional/impl/unary_functor.h"
#include "oneflow/core/job/global_mode.h"
#include "oneflow/core/job/parallel_desc.h"
#include "oneflow/user/kernels/distributions/common.h"
#include "oneflow/user/kernels/random_seed_util.h"
#include "oneflow/core/rpc/include/global_process_ctx.h"

#define CHECK_OR_THROW_NEW(expr)                                                          \
  if (!(expr))                                                                            \
  ::oneflow::details::Throw() = ::oneflow::Error::CheckFailedError().GetStackTrace(32, 1) \
                                << "Check failed: " << OF_PP_STRINGIZE(expr) << ": "

namespace oneflow {
namespace one {
namespace functional {

namespace impl {

class BernoulliFunctor {
 public:
  BernoulliFunctor() {
    bernoulli_op_ = CHECK_JUST(one::OpBuilder("bernoulli").Input("in").Output("out").Build());
  }
  Maybe<Tensor> operator()(const std::shared_ptr<one::Tensor>& x, const Symbol<DType>& dtype,
                           const Optional<one::Generator>& generator, const bool& inplace) const {
    if (x->is_global()) { JUST(CheckDeviceIdsIsValid(JUST(x->parallel_desc()))); }
    auto gen = generator.value_or(JUST(one::DefaultAutoGenerator()));
    gen = JUST(GetGeneratorForLazyOrGlobal(gen, LazyMode::is_enabled(), x));
    auto& bernoulli_attrs = THREAD_CACHED_MUTABLE_ATTR_MAP("dtype", "seed", "p");
    // p == -1 means bernoulli op doesn't use p to generate random number
    bernoulli_attrs.SetAllAttrs(dtype->data_type(), static_cast<int64_t>(gen->current_seed()),
                                static_cast<double>(-1));

    const auto& distribution_state = std::make_shared<DistributionKernelState>(gen);
    OpExprInterpContext ctx(bernoulli_attrs, distribution_state);
    if (inplace) {
      auto outputs = std::make_shared<TensorTuple>(1);
      JUST(CheckInplaceValid(x));
      (*outputs)[0] = x;
      JUST(OpInterpUtil::Dispatch(*bernoulli_op_, {x}, outputs.get(), ctx));
      return outputs->at(0);
    } else {
      return OpInterpUtil::Dispatch<Tensor>(*bernoulli_op_, {x}, ctx);
    }
  }

 private:
  std::shared_ptr<OpExpr> bernoulli_op_;
};

class BernoulliInplaceFunctor {
 public:
  Maybe<Tensor> operator()(const std::shared_ptr<one::Tensor>& x, const Symbol<DType>& dtype,
                           const Optional<one::Generator>& generator) const {
    return Bernoulli(x, dtype, generator, true);
  }
};

class BernoulliProbFunctor {
 public:
  BernoulliProbFunctor() {
    bernoulli_op_ = CHECK_JUST(one::OpBuilder("bernoulli").Input("in").Output("out").Build());
  }
  Maybe<Tensor> operator()(const std::shared_ptr<one::Tensor>& x, const double& p,
                           const Symbol<DType>& dtype, const Optional<one::Generator>& generator,
                           const bool& inplace) const {
<<<<<<< HEAD
    const auto gen = generator.value_or(JUST(one::DefaultAutoGenerator()));
    const auto& distribution_state = std::make_shared<DistributionKernelState>(gen);
    CHECK_OR_THROW_NEW(p >= 0.0 && p <= 1.0)
        << "bernoulli expects p to be in [0, 1], but got p=" << p;
=======
    CHECK_OR_THROW(p >= 0.0 && p <= 1.0) << "bernoulli expects p to be in [0, 1], but got p=" << p;
    if (x->is_global()) { JUST(CheckDeviceIdsIsValid(JUST(x->parallel_desc()))); }
>>>>>>> 0571bff2

    auto gen = generator.value_or(JUST(one::DefaultAutoGenerator()));
    gen = JUST(GetGeneratorForLazyOrGlobal(gen, LazyMode::is_enabled(), x));
    auto& bernoulli_attrs = THREAD_CACHED_MUTABLE_ATTR_MAP("dtype", "seed", "p");
    bernoulli_attrs.SetAllAttrs(dtype->data_type(), static_cast<int64_t>(gen->current_seed()), p);

    const auto& distribution_state = std::make_shared<DistributionKernelState>(gen);
    OpExprInterpContext ctx(bernoulli_attrs, distribution_state);
    if (inplace) {
      auto outputs = std::make_shared<TensorTuple>(1);
      JUST(CheckInplaceValid(x));
      (*outputs)[0] = x;
      JUST(OpInterpUtil::Dispatch(*bernoulli_op_, {x}, outputs.get(), ctx));
      return outputs->at(0);
    } else {
      return OpInterpUtil::Dispatch<Tensor>(*bernoulli_op_, {x}, ctx);
    }
  }

 private:
  std::shared_ptr<OpExpr> bernoulli_op_;
};

class BernoulliProbInplaceFunctor {
 public:
  Maybe<Tensor> operator()(const std::shared_ptr<one::Tensor>& x, const double& p,
                           const Symbol<DType>& dtype,
                           const Optional<one::Generator>& generator) const {
    return BernoulliProb(x, p, dtype, generator, true);
  }
};

class InplaceUniformFunctor {
 public:
  InplaceUniformFunctor() {
    uniform_op_ = CHECK_JUST(one::OpBuilder("uniform").Output("out").Build());
    uniform_int_op_ = CHECK_JUST(one::OpBuilder("uniform_int").Output("out").Build());
  }
  Maybe<Tensor> operator()(const std::shared_ptr<one::Tensor>& x, const Scalar& from,
                           const Scalar& to) const {
    JUST(CheckInplaceValid(x));
    const Shape& shape = *(x->shape());
    std::shared_ptr<OpExpr> exec_op;
    const auto& dtype = x->dtype();
    bool IsInteger = false;

    if (dtype->is_floating_point()) {
      exec_op = uniform_op_;
    } else if (dtype->is_integer()) {
      exec_op = uniform_int_op_;
      IsInteger = true;
    } else {
      OF_UNIMPLEMENTED() << "Only support floating and int dtype.";
    }
    DataType dtype_val = dtype->data_type();

    Optional<Symbol<Device>> device;
    Optional<Symbol<ParallelDesc>> placement;
    Optional<Symbol<NdSbp>> nd_sbp;

    auto gen = JUST(one::DefaultAutoGenerator());
    if (x->is_global()) {
      JUST(CheckDeviceIdsIsValid(JUST(x->parallel_desc())));
      placement = JUST(x->parallel_desc());
      nd_sbp = JUST(x->nd_sbp());
      gen = JUST(GetGeneratorForLazyOrGlobal(gen, LazyMode::is_enabled(), placement, nd_sbp));
    } else {
      device = JUST(x->device());
      gen = JUST(GetGeneratorForLazyOrGlobal(gen, LazyMode::is_enabled(), NullOpt, NullOpt));
    }

    auto& attrs = THREAD_CACHED_MUTABLE_ATTR_MAP("from", "to", "shape", "dtype", "seed", "nd_sbp");
    Optional<std::vector<std::string>> attr_nd_sbp{NullOpt};
    if (nd_sbp) { attr_nd_sbp = *JUST(GetNdSbpStrList(JUST(nd_sbp))); }
    if (IsInteger) {
      attrs.SetAllAttrs(from.Value<int64_t>(), to.Value<int64_t>(), shape, dtype_val,
                        static_cast<int64_t>(gen->current_seed()), attr_nd_sbp);
    } else {
      attrs.SetAllAttrs(from.Value<double>(), to.Value<double>(), shape, dtype_val,
                        static_cast<int64_t>(gen->current_seed()), attr_nd_sbp);
    }

    const auto& distribution_state = std::make_shared<DistributionKernelState>(gen);
    OpExprInterpContext ctx(attrs, distribution_state);
    ctx.parallel_desc = placement;
    ctx.nd_sbp = nd_sbp;
    ctx.device = device;

    auto outputs = std::make_shared<TensorTuple>(1);
    (*outputs)[0] = x;
    JUST(OpInterpUtil::Dispatch(*exec_op, {}, outputs.get(), ctx));
    return outputs->at(0);
  }

 private:
  std::shared_ptr<OpExpr> uniform_op_;
  std::shared_ptr<OpExpr> uniform_int_op_;
};

class RandFunctor {
 public:
  RandFunctor() { op_ = CHECK_JUST(one::OpBuilder("uniform").Output("out").Build()); }
  Maybe<Tensor> operator()(const Shape& shape, const Optional<Symbol<DType>>& dtype,
                           const Optional<Symbol<Device>>& device,
                           const Optional<one::Generator>& generator,
                           const bool& requires_grad) const {
    if (GlobalMode::is_enabled()) {
      return JUST(functional::GlobalRand(shape, GetGlobalParallelDescFromDevice(device),
                                         *JUST(GetSbpList(GlobalMode::nd_sbp())), dtype, generator,
                                         requires_grad));
    }
    DataType dtype_val = GetDefaultDType()->data_type();
    if (dtype.has_value()) {
      dtype_val = JUST(dtype)->data_type();
      if (!JUST(dtype)->is_floating_point()) {
        OF_UNIMPLEMENTED() << "Only support floating dtype in rand().";
      }
    }

    auto gen = generator.value_or(JUST(one::DefaultAutoGenerator()));
    gen = JUST(GetGeneratorForLazyOrGlobal(gen, LazyMode::is_enabled(), NullOpt, NullOpt));

    auto& attrs = THREAD_CACHED_MUTABLE_ATTR_MAP("from", "to", "shape", "dtype", "seed");
    attrs.SetAllAttrs(static_cast<double>(0), static_cast<double>(1), shape, dtype_val,
                      static_cast<int64_t>(gen->current_seed()));

    const auto& distribution_state = std::make_shared<DistributionKernelState>(gen);
    OpExprInterpContext ctx(attrs, distribution_state);
    ctx.device = device;
    auto result = JUST(OpInterpUtil::Dispatch<Tensor>(*op_, {}, ctx));
    JUST(result->set_requires_grad(requires_grad));
    return result;
  }

 private:
  std::shared_ptr<OpExpr> op_;
};

class GlobalRandFunctor {
 public:
  GlobalRandFunctor() { op_ = CHECK_JUST(one::OpBuilder("uniform").Output("out").Build()); }
  Maybe<Tensor> operator()(const Shape& shape, const Symbol<ParallelDesc>& placement,
                           const std::vector<Symbol<SbpParallel>>& sbp_tuple,
                           const Optional<Symbol<DType>>& dtype,
                           const Optional<one::Generator>& generator,
                           const bool& requires_grad) const {
    DataType dtype_val = GetDefaultDType()->data_type();
    if (dtype.has_value()) {
      dtype_val = JUST(dtype)->data_type();
      if (dtype_val != DataType::kFloat && dtype_val != DataType::kDouble) {
        OF_UNIMPLEMENTED() << "Only support floating dtype in rand().";
      }
    }

    JUST(CheckDeviceIdsIsValid(placement));
    const auto& nd_sbp = JUST(GetNdSbp(sbp_tuple));
    auto attr_nd_sbp = *JUST(GetNdSbpStrList(nd_sbp));

    auto gen = generator.value_or(JUST(one::DefaultAutoGenerator()));
    gen = JUST(GetGeneratorForLazyOrGlobal(gen, LazyMode::is_enabled(), placement, nd_sbp));

    auto& attrs = THREAD_CACHED_MUTABLE_ATTR_MAP("from", "to", "shape", "dtype", "seed", "nd_sbp");
    attrs.SetAllAttrs(static_cast<double>(0), static_cast<double>(1), shape, dtype_val,
                      static_cast<int64_t>(gen->current_seed()), attr_nd_sbp);

    const auto& distribution_state = std::make_shared<DistributionKernelState>(gen);
    auto result = JUST(OpInterpUtil::Dispatch<Tensor>(
        *op_, {}, OpExprInterpContext(attrs, placement, nd_sbp, distribution_state)));
    JUST(result->set_requires_grad(requires_grad));
    return result;
  }

 private:
  std::shared_ptr<OpExpr> op_;
};

class RandNFunctor {
 public:
  Maybe<Tensor> operator()(const Shape& shape, const Optional<Symbol<DType>>& dtype,
                           const Optional<Symbol<Device>>& device,
                           const Optional<one::Generator>& generator, const bool& requires_grad,
                           const Symbol<Layout>& layout) const {
    if (GlobalMode::is_enabled()) {
      return JUST(functional::GlobalRandN(shape, GetGlobalParallelDescFromDevice(device),
                                          *JUST(GetSbpList(GlobalMode::nd_sbp())), dtype, generator,
                                          requires_grad));
    }
    if (dtype.has_value() && !JUST(dtype)->is_floating_point()) {
      OF_UNIMPLEMENTED() << "Only support floating dtype in randn().";
    }
    const auto& out = Optional<one::Tensor>();
    return Normal(static_cast<double>(0), static_cast<double>(1), shape, out, dtype, device,
                  generator, requires_grad);
  }
};

class GlobalRandNFunctor {
 public:
  Maybe<Tensor> operator()(const Shape& shape, const Symbol<ParallelDesc>& placement,
                           const std::vector<Symbol<SbpParallel>>& sbp_tuple,
                           const Optional<Symbol<DType>>& dtype,
                           const Optional<one::Generator>& generator,
                           const bool& requires_grad) const {
    if (dtype.has_value() && !JUST(dtype)->is_floating_point()) {
      OF_UNIMPLEMENTED() << "Only support floating dtype in randn().";
    }
    const auto& out = Optional<one::Tensor>();
    return GlobalNormal(static_cast<double>(0), static_cast<double>(1), shape, out, placement,
                        sbp_tuple, dtype, generator, requires_grad);
  }
};

class NormalFunctor {
 public:
  NormalFunctor() { op_ = CHECK_JUST(one::OpBuilder("normal").Output("out").Build()); }
  Maybe<Tensor> operator()(const float& mean, const float& std, const Shape& shape,
                           const Optional<one::Tensor>& out,
                           const Optional<Symbol<DType>>& optional_dtype,
                           const Optional<Symbol<Device>>& optional_device,
                           const Optional<one::Generator>& optional_generator,
                           const bool& requires_grad) const {
    Symbol<DType> dtype = GetDefaultDType();
    if (optional_dtype.has_value()) {
      if (!JUST(optional_dtype)->is_floating_point()) {
        OF_UNIMPLEMENTED() << "Only support float and double in normal().";
      }
      dtype = JUST(optional_dtype);
    }
    Symbol<Device> device = JUST(Device::New("cpu"));
    if (optional_device.has_value()) { device = JUST(optional_device); }

    if (out.has_value()) {
      auto out_tensor = JUST(out);
      Symbol<DType> output_tensor_dtype = out_tensor->dtype();
      if (optional_dtype.has_value()) {
        CHECK_OR_RETURN(output_tensor_dtype == dtype)
            << Error::RuntimeError() << "data type " << dtype->name()
            << " does not match data type of out parameter " << output_tensor_dtype->name();
      }
      dtype = output_tensor_dtype;
      Symbol<Device> out_tensor_device = JUST(out_tensor->device());
      if (optional_device.has_value()) {
        CHECK_OR_RETURN(out_tensor_device == JUST(optional_device))
            << Error::RuntimeError() << "device type " << device->ToString()
            << " does not match device type of out parameter " << out_tensor_device->ToString();
      }
      device = out_tensor_device;
    }

    auto gen = optional_generator.value_or(JUST(one::DefaultAutoGenerator()));
    gen = JUST(GetGeneratorForLazyOrGlobal(gen, LazyMode::is_enabled(), NullOpt, NullOpt));

    auto& attrs = THREAD_CACHED_MUTABLE_ATTR_MAP("mean", "std", "shape", "dtype", "seed");
    attrs.SetAllAttrs(static_cast<double>(mean), static_cast<double>(std), shape,
                      dtype->data_type(), static_cast<int64_t>(gen->current_seed()));

    const auto& distribution_state = std::make_shared<DistributionKernelState>(gen);
    OpExprInterpContext ctx(attrs, device, distribution_state);
    if (out.has_value()) {
      std::shared_ptr<TensorTuple> outputs = std::make_shared<TensorTuple>(1);
      (*outputs)[0] = JUST(out);
      JUST(OpInterpUtil::Dispatch(*op_, {}, outputs.get(), ctx));
      return (*outputs)[0];
    }

    auto result = JUST(OpInterpUtil::Dispatch<Tensor>(*op_, {}, ctx));
    JUST(result->set_requires_grad(requires_grad));
    return result;
  }

 private:
  std::shared_ptr<OpExpr> op_;
};

class Normal2Functor {
 public:
  Maybe<Tensor> operator()(const float& mean, const float& std, const int32_t& shape,
                           const Optional<one::Tensor>& out,
                           const Optional<Symbol<DType>>& optional_dtype,
                           const Optional<Symbol<Device>>& optional_device,
                           const Optional<one::Generator>& optional_generator,
                           const bool& requires_grad) const {
    const Shape size = Shape({shape});
    return Normal(mean, std, size, out, optional_dtype, optional_device, optional_generator,
                  requires_grad);
  }
};

class GlobalNormalFunctor {
 public:
  GlobalNormalFunctor() { op_ = CHECK_JUST(one::OpBuilder("normal").Output("out").Build()); }
  Maybe<Tensor> operator()(const float& mean, const float& std, const Shape& shape,
                           const Optional<one::Tensor>& out, const Symbol<ParallelDesc>& placement,
                           const std::vector<Symbol<SbpParallel>>& sbp_tuple,
                           const Optional<Symbol<DType>>& optional_dtype,
                           const Optional<one::Generator>& optional_generator,
                           const bool& requires_grad) const {
    Symbol<DType> dtype = DType::Float();
    if (optional_dtype.has_value()) {
      if (!JUST(optional_dtype)->is_floating_point()) {
        OF_UNIMPLEMENTED() << "Only support float and double in normal().";
      }
      dtype = JUST(optional_dtype);
    }

    if (out.has_value()) {
      auto out_tensor = JUST(out);
      Symbol<DType> output_tensor_dtype = out_tensor->dtype();
      if (optional_dtype.has_value()) {
        CHECK_OR_RETURN(output_tensor_dtype == dtype)
            << Error::RuntimeError() << "data type " << dtype->name()
            << " does not match data type of out parameter (" << output_tensor_dtype->name();
      }
      dtype = output_tensor_dtype;
    }

    JUST(CheckDeviceIdsIsValid(placement));
    const auto& nd_sbp = JUST(GetNdSbp(sbp_tuple));
    auto attr_nd_sbp = *JUST(GetNdSbpStrList(nd_sbp));

    std::shared_ptr<Generator> gen = optional_generator.value_or(JUST(one::DefaultAutoGenerator()));
    gen = JUST(GetGeneratorForLazyOrGlobal(gen, LazyMode::is_enabled(), placement, nd_sbp));

    auto& attrs = THREAD_CACHED_MUTABLE_ATTR_MAP("mean", "std", "shape", "dtype", "seed", "nd_sbp");
    attrs.SetAllAttrs(static_cast<double>(mean), static_cast<double>(std), shape,
                      dtype->data_type(), static_cast<int64_t>(gen->current_seed()), attr_nd_sbp);

    const auto& distribution_state = std::make_shared<DistributionKernelState>(gen);
    OpExprInterpContext ctx(attrs, placement, nd_sbp, distribution_state);
    if (out.has_value()) {
      std::shared_ptr<TensorTuple> outputs = std::make_shared<TensorTuple>(1);
      (*outputs)[0] = JUST(out);
      JUST(OpInterpUtil::Dispatch(*op_, {}, outputs.get(), ctx));
      return (*outputs)[0];
    }

    auto result = JUST(OpInterpUtil::Dispatch<Tensor>(*op_, {}, ctx));
    JUST(result->set_requires_grad(requires_grad));
    return result;
  }

 private:
  std::shared_ptr<OpExpr> op_;
};

class GlobalNormal2Functor {
 public:
  Maybe<Tensor> operator()(const float& mean, const float& std, const int32_t& shape,
                           const Optional<one::Tensor>& out, const Symbol<ParallelDesc>& placement,
                           const std::vector<Symbol<SbpParallel>>& sbp_tuple,
                           const Optional<Symbol<DType>>& optional_dtype,
                           const Optional<one::Generator>& optional_generator,
                           const bool& requires_grad) const {
    const Shape size = Shape({shape});
    return GlobalNormal(mean, std, size, out, placement, sbp_tuple, optional_dtype,
                        optional_generator, requires_grad);
  }
};

class RandnLikeFunctor {
 public:
  Maybe<Tensor> operator()(const std::shared_ptr<Tensor>& input,
                           const Optional<Symbol<DType>>& dtype,
                           const Optional<Symbol<Device>>& device,
                           const Optional<one::Generator>& generator,
                           const bool& requires_grad) const {
    return RandN(*input->shape(), dtype.value_or(input->dtype()),
                 device.value_or(JUST(input->device())), generator, requires_grad,
                 Layout::Strided());
  }
};

class GlobalRandnLikeFunctor {
 public:
  Maybe<Tensor> operator()(const std::shared_ptr<Tensor>& input,
                           const Symbol<ParallelDesc>& placement,
                           const std::vector<Symbol<SbpParallel>>& sbp,
                           const Optional<Symbol<DType>>& dtype,
                           const Optional<one::Generator>& generator,
                           const bool& requires_grad) const {
    return GlobalRandN(*input->shape(), placement, sbp, dtype.value_or(input->dtype()), generator,
                       requires_grad);
  }
};

class RandIntFunctor {
 public:
  RandIntFunctor() { op_ = CHECK_JUST(one::OpBuilder("uniform_int").Output("out").Build()); }

  Maybe<Tensor> operator()(const int64_t low, const int64_t high, const Shape& shape,
                           const Optional<Symbol<DType>>& dtype,
                           const Optional<Symbol<Device>>& device,
                           const Optional<one::Generator>& generator,
                           const bool& requires_grad) const {
    if (GlobalMode::is_enabled()) {
      return JUST(functional::GlobalRandInt(
          low, high, shape, GetGlobalParallelDescFromDevice(device),
          *JUST(GetSbpList(GlobalMode::nd_sbp())), dtype, generator, requires_grad));
    }

    DataType dtype_val = DataType::kInt64;
    if (dtype) { dtype_val = JUST(dtype)->data_type(); }

    auto gen = generator.value_or(JUST(one::DefaultAutoGenerator()));
    gen = JUST(GetGeneratorForLazyOrGlobal(gen, LazyMode::is_enabled(), NullOpt, NullOpt));

    auto& attrs = THREAD_CACHED_MUTABLE_ATTR_MAP("shape", "from", "to", "dtype", "seed");
    attrs.SetAllAttrs(shape, low, high, dtype_val, static_cast<int64_t>(gen->current_seed()));

    const auto& distribution_state = std::make_shared<DistributionKernelState>(gen);
    OpExprInterpContext ctx(attrs, distribution_state);
    ctx.device = device;
    auto result = JUST(OpInterpUtil::Dispatch<Tensor>(*op_, {}, ctx));
    JUST(result->set_requires_grad(requires_grad));
    return result;
  }

 private:
  std::shared_ptr<OpExpr> op_;
};

class RandInt2Functor {
 public:
  Maybe<Tensor> operator()(const int64_t high, const Shape& shape,
                           const Optional<Symbol<DType>>& dtype,
                           const Optional<Symbol<Device>>& device,
                           const Optional<one::Generator>& generator,
                           const bool& requires_grad) const {
    return RandInt(/*low*/ 0, high, shape, dtype, device, generator, requires_grad);
  }
};

class RandIntLikeFunctor {
 public:
  Maybe<Tensor> operator()(const std::shared_ptr<Tensor>& input, const int64_t low,
                           const int64_t high, const Optional<Symbol<DType>>& dtype,
                           const Optional<Symbol<Device>>& device,
                           const Optional<one::Generator>& generator,
                           const bool& requires_grad) const {
    const Shape shape = *input->shape();
    return RandInt(low, high, shape, dtype, device, generator, requires_grad);
  }
};

class RandIntLike2Functor {
 public:
  Maybe<Tensor> operator()(const std::shared_ptr<Tensor>& input, const int64_t high,
                           const Optional<Symbol<DType>>& dtype,
                           const Optional<Symbol<Device>>& device,
                           const Optional<one::Generator>& generator,
                           const bool& requires_grad) const {
    const Shape shape = *input->shape();
    return RandInt(/*low*/ 0, high, shape, dtype, device, generator, requires_grad);
  }
};

class GlobalRandIntFunctor {
 public:
  GlobalRandIntFunctor() { op_ = CHECK_JUST(one::OpBuilder("uniform_int").Output("out").Build()); }

  Maybe<Tensor> operator()(const int64_t low, const int64_t high, const Shape& shape,
                           const Symbol<ParallelDesc>& placement,
                           const std::vector<Symbol<SbpParallel>>& sbp,
                           const Optional<Symbol<DType>>& dtype,
                           const Optional<one::Generator>& generator,
                           const bool& requires_grad) const {
    JUST(CheckDeviceIdsIsValid(placement));
    DataType dtype_val = DataType::kInt64;
    if (dtype) { dtype_val = JUST(dtype)->data_type(); }

    const auto& nd_sbp = JUST(GetNdSbp(sbp));
    auto attr_nd_sbp = *JUST(GetNdSbpStrList(nd_sbp));

    auto gen = generator.value_or(JUST(one::DefaultAutoGenerator()));
    gen = JUST(GetGeneratorForLazyOrGlobal(gen, LazyMode::is_enabled(), placement, nd_sbp));

    auto& attrs = THREAD_CACHED_MUTABLE_ATTR_MAP("shape", "from", "to", "dtype", "seed", "nd_sbp");
    attrs.SetAllAttrs(shape, low, high, dtype_val, static_cast<int64_t>(gen->current_seed()),
                      attr_nd_sbp);

    const auto& distribution_state = std::make_shared<DistributionKernelState>(gen);
    auto result = JUST(OpInterpUtil::Dispatch<Tensor>(
        *op_, {}, OpExprInterpContext(attrs, placement, nd_sbp, distribution_state)));
    JUST(result->set_requires_grad(requires_grad));
    return result;
  }

 private:
  std::shared_ptr<OpExpr> op_;
};

class GlobalRandInt2Functor {
 public:
  Maybe<Tensor> operator()(const int64_t high, const Shape& shape,
                           const Symbol<ParallelDesc>& placement,
                           const std::vector<Symbol<SbpParallel>>& sbp,
                           const Optional<Symbol<DType>>& dtype,
                           const Optional<one::Generator>& generator,
                           const bool& requires_grad) const {
    JUST(CheckDeviceIdsIsValid(placement));
    return GlobalRandInt(/*low*/ 0, high, shape, placement, sbp, dtype, generator, requires_grad);
  }
};

class GlobalRandIntLikeFunctor {
 public:
  Maybe<Tensor> operator()(const std::shared_ptr<Tensor>& input, const int64_t low,
                           const int64_t high, const Symbol<ParallelDesc>& placement,
                           const std::vector<Symbol<SbpParallel>>& sbp,
                           const Optional<Symbol<DType>>& dtype,
                           const Optional<one::Generator>& generator,
                           const bool& requires_grad) const {
    const Shape shape = *input->shape();
    return GlobalRandInt(low, high, shape, placement, sbp, dtype, generator, requires_grad);
  }
};

class GlobalRandIntLike2Functor {
 public:
  Maybe<Tensor> operator()(const std::shared_ptr<Tensor>& input, const int64_t high,
                           const Symbol<ParallelDesc>& placement,
                           const std::vector<Symbol<SbpParallel>>& sbp,
                           const Optional<Symbol<DType>>& dtype,
                           const Optional<one::Generator>& generator,
                           const bool& requires_grad) const {
    const Shape shape = *input->shape();
    return GlobalRandInt(/*low*/ 0, high, shape, placement, sbp, dtype, generator, requires_grad);
  }
};

class RandPermFunctor {
 public:
  RandPermFunctor() { randperm_op_ = CHECK_JUST(one::OpBuilder("randperm").Output("out").Build()); }
  Maybe<Tensor> operator()(const int32_t n, const Optional<one::Generator>& generator,
                           const Symbol<DType>& dtype, const Optional<Symbol<Device>>& device,
                           const bool& requires_grad) const {
    if (GlobalMode::is_enabled()) {
      return JUST(functional::GlobalRandPerm(n, GetGlobalParallelDescFromDevice(device),
                                             *JUST(GetSbpList(GlobalMode::nd_sbp())), generator,
                                             dtype, requires_grad));
    }

    auto gen = generator.value_or(JUST(one::DefaultAutoGenerator()));
    gen = JUST(GetGeneratorForLazyOrGlobal(gen, LazyMode::is_enabled(), NullOpt, NullOpt));

    auto& attrs = THREAD_CACHED_MUTABLE_ATTR_MAP("n", "seed");
    attrs.SetAllAttrs(n, static_cast<int64_t>(gen->current_seed()));

    const auto& distribution_state = std::make_shared<DistributionKernelState>(gen);
    OpExprInterpContext ctx(attrs, distribution_state);
    ctx.device = device;
    auto result = JUST(OpInterpUtil::Dispatch<Tensor>(*randperm_op_, {}, ctx));
    JUST(result->set_requires_grad(requires_grad));
    return functional::Cast(result, dtype, /*pin_memory=*/false);
  }

 private:
  std::shared_ptr<OpExpr> randperm_op_;
};

class GlobalRandPermFunctor {
 public:
  GlobalRandPermFunctor() {
    randperm_op_ = CHECK_JUST(one::OpBuilder("randperm").Output("out").Build());
  }
  Maybe<Tensor> operator()(const int32_t n, const Symbol<ParallelDesc>& placement,
                           const std::vector<Symbol<SbpParallel>>& sbp_tuple,
                           const Optional<one::Generator>& generator, const Symbol<DType>& dtype,
                           const bool& requires_grad) const {
    JUST(CheckDeviceIdsIsValid(placement));
    const auto& nd_sbp = JUST(GetNdSbp(sbp_tuple));
    auto attr_nd_sbp = *JUST(GetNdSbpStrList(nd_sbp));

    auto gen = generator.value_or(JUST(one::DefaultAutoGenerator()));
    gen = JUST(GetGeneratorForLazyOrGlobal(gen, LazyMode::is_enabled(), placement, nd_sbp));

    auto& attrs = THREAD_CACHED_MUTABLE_ATTR_MAP("n", "seed", "nd_sbp");
    attrs.SetAllAttrs(n, static_cast<int64_t>(gen->current_seed()), attr_nd_sbp);

    const auto& distribution_state = std::make_shared<DistributionKernelState>(gen);
    auto result = JUST(OpInterpUtil::Dispatch<Tensor>(
        *randperm_op_, {}, OpExprInterpContext(attrs, placement, nd_sbp, distribution_state)));
    JUST(result->set_requires_grad(requires_grad));
    return functional::Cast(result, dtype, /*pin_memory=*/false);
  }

 private:
  std::shared_ptr<OpExpr> randperm_op_;
};

class ExponentialFunctor {
 public:
  ExponentialFunctor() { op_ = CHECK_JUST(one::OpBuilder("exponential").Output("out").Build()); }

  Maybe<Tensor> operator()(const std::shared_ptr<one::Tensor>& x, const float& lambd,
                           const Optional<one::Generator>& generator) const {
    DataType dtype_val = x->dtype()->data_type();

    Optional<Symbol<Device>> device;
    Optional<Symbol<ParallelDesc>> placement;
    Optional<Symbol<NdSbp>> nd_sbp;

    auto gen = generator.value_or(JUST(one::DefaultAutoGenerator()));
    if (x->is_global()) {
      JUST(CheckDeviceIdsIsValid(JUST(x->parallel_desc())));
      placement = JUST(x->parallel_desc());
      nd_sbp = JUST(x->nd_sbp());
      gen = JUST(GetGeneratorForLazyOrGlobal(gen, LazyMode::is_enabled(), placement, nd_sbp));
    } else {
      device = JUST(x->device());
      gen = JUST(GetGeneratorForLazyOrGlobal(gen, LazyMode::is_enabled(), NullOpt, NullOpt));
    }

    auto& attrs = THREAD_CACHED_MUTABLE_ATTR_MAP("seed", "lambd", "dtype", "out_shape", "nd_sbp");
    const Shape& out_shape = *(x->shape());
    Optional<std::vector<std::string>> attr_nd_sbp{NullOpt};
    if (nd_sbp) { attr_nd_sbp = *JUST(GetNdSbpStrList(JUST(nd_sbp))); }
    attrs.SetAllAttrs(static_cast<int64_t>(gen->current_seed()), lambd, dtype_val, out_shape,
                      attr_nd_sbp);

    const auto& distribution_state = std::make_shared<DistributionKernelState>(gen);
    OpExprInterpContext ctx(attrs, distribution_state);
    ctx.device = device;
    ctx.parallel_desc = placement;
    ctx.nd_sbp = nd_sbp;

    std::shared_ptr<TensorTuple> outputs = std::make_shared<TensorTuple>(1);
    outputs->at(0) = x;
    JUST(OpInterpUtil::Dispatch(*op_, {}, outputs.get(), ctx));
    return outputs->at(0);
  }

 private:
  std::shared_ptr<OpExpr> op_;
};

// NOTE(Liang Depeng): The implementation of MultinomialFunctor is modified from
//                    https://github.com/pytorch/pytorch/blob/master/aten/src/ATen/native/Distributions.cpp#L548
class MultinomialFunctor {
 public:
  MultinomialFunctor() {
    op_cpu_ =
        CHECK_JUST(one::OpBuilder("multinomial_with_replacement").Input("x").Output("out").Build());
    op_gpu_ = CHECK_JUST(one::OpBuilder("multinomial_with_replacement")
                             .Input("x")
                             .Input("prefix_sum")
                             .Output("out")
                             .Build());
  }

  Maybe<Tensor> operator()(const std::shared_ptr<one::Tensor>& x, const int& num_samples,
                           const bool& replacement,
                           const Optional<one::Generator>& generator) const {
    CHECK_OR_RETURN(x->ndim() > 0 && x->ndim() <= 2)
        << "The input probability tensor must be 1 or 2 dim, "
        << "but got: " << x->ndim();
    CHECK_OR_RETURN(x->dtype()->is_floating_point())
        << "multinomial only supports floating-point dtypes for input, but got: "
        << x->dtype()->name();
    CHECK_OR_RETURN(num_samples > 0) << "cannot sample num_samples <= 0 samples";
    int64_t num_categories = x->dim(x->ndim() - 1);
    CHECK_OR_RETURN(replacement || num_samples <= num_categories)
        << "cannot sample num_samples > prob_dist.size(-1) samples without replacement";

    /* The largest consecutive integer representable in float32 (2^24) */
    constexpr int64_t FLOAT32_MAX_CONSECUTIVE_INT = 1 << (FLT_MANT_DIG);
    // Since the index tensor is float, numCategories cannot exceed max float integer precision
    CHECK_OR_RETURN(num_categories <= FLOAT32_MAX_CONSECUTIVE_INT)
        << "number of categories cannot exceed 2^24";

    // Fast-path for no replacement.
    // Reference:
    // https://github.com/pytorch/pytorch/issues/11931#issuecomment-625882503
    if (!replacement) {
      // The algorithm is from gumbel softmax.
      // s = argmax( logp - log(-log(eps)) ) where eps ~ U(0, 1)
      // Here we can apply exp to the formula which will not affect result of
      // argmax or topk. Then we have
      // s = argmax( p / (-log(eps)) ) where eps ~ U(0, 1).
      // We can also simplify the formula above by
      // s = argmax( p / q ) where q ~ Exp(1)
      std::shared_ptr<Tensor> q =
          JUST(functional::Empty(*(x->shape()), x->dtype(), JUST(x->device()),
                                 /*requires_grad=*/x->requires_grad(), /*pin_memory=*/false));
      q = JUST(functional::Exponential(q, 1, generator));
      // In theory the probability to generate 0 from exponential distribution is
      // 0. However, on CUDA side there is a protection to avoid 0s, but on CPU
      // side, there is a very low probability to generate 0 from
      // exponential<double>. The probability is about 2^(-DBL_MANT_DIG). We just
      // ignore it here, but there may be some risk to get invalid output on CPU.
      q = JUST(functional::Div(x, q));
      std::shared_ptr<Tensor> result;
      if (num_samples == 1) {
        result = JUST(functional::ArgMax(q, -1, true, JUST(DType::Get(DataType::kInt64))));
      } else {
        std::shared_ptr<TensorTuple> temp =
            JUST(functional::TopK(q, num_samples, -1,
                                  /*largest=*/true, /*sorted=*/true));
        result = (*temp)[1];
      }
      return result;
    }

    DeviceType input_device = DeviceType::kCPU;
    if (x->is_global()) {
      JUST(CheckDeviceIdsIsValid(JUST(x->parallel_desc())));
      input_device = JUST(x->parallel_desc())->device_type();
    } else {
      input_device = JUST(x->device())->enum_type();
    }
    auto gen = generator.value_or(JUST(one::DefaultAutoGenerator()));
    gen = JUST(GetGeneratorForLazyOrGlobal(gen, LazyMode::is_enabled(), x));
    auto& attrs = THREAD_CACHED_MUTABLE_ATTR_MAP("seed", "num_samples");
    attrs.SetAllAttrs(static_cast<int64_t>(gen->current_seed()), num_samples);

    const auto& distribution_state = std::make_shared<DistributionKernelState>(gen);
    OpExprInterpContext ctx(attrs, distribution_state);

    if (input_device == DeviceType::kCPU) {
      return OpInterpUtil::Dispatch<Tensor>(*op_cpu_, {x}, ctx);
    } else {
      std::shared_ptr<Tensor> sum_last_dim = JUST(functional::ReduceSum(x, {-1}, true));
      std::shared_ptr<Tensor> norm_dist = JUST(functional::Div(x, sum_last_dim));
      std::shared_ptr<Tensor> prefix_sum = JUST(functional::Cumsum(norm_dist, -1, x->dtype()));
      return OpInterpUtil::Dispatch<Tensor>(*op_gpu_, {norm_dist, prefix_sum}, ctx);
    }
  }

 private:
  std::shared_ptr<OpExpr> op_cpu_;
  std::shared_ptr<OpExpr> op_gpu_;
};

}  // namespace impl

using namespace impl;

ONEFLOW_FUNCTION_LIBRARY(m) {
  m.add_functor<BernoulliFunctor>("Bernoulli");
  m.add_functor<BernoulliInplaceFunctor>("BernoulliInplace");
  m.add_functor<BernoulliProbFunctor>("BernoulliProb");
  m.add_functor<BernoulliProbInplaceFunctor>("BernoulliProbInplace");
  m.add_functor<RandPermFunctor>("RandPerm");
  m.add_functor<GlobalRandPermFunctor>("GlobalRandPerm");
  m.add_functor<RandFunctor>("Rand");
  m.add_functor<GlobalRandFunctor>("GlobalRand");
  m.add_functor<RandNFunctor>("RandN");
  m.add_functor<GlobalRandNFunctor>("GlobalRandN");
  m.add_functor<impl::NormalFunctor>("Normal");
  m.add_functor<impl::Normal2Functor>("Normal2");
  m.add_functor<impl::GlobalNormalFunctor>("GlobalNormal");
  m.add_functor<impl::GlobalNormal2Functor>("GlobalNormal2");
  m.add_functor<RandnLikeFunctor>("RandnLike");
  m.add_functor<GlobalRandnLikeFunctor>("GlobalRandnLike");
  m.add_functor<RandIntFunctor, RandInt2Functor>("RandInt");
  m.add_functor<GlobalRandIntFunctor, GlobalRandInt2Functor>("GlobalRandInt");
  m.add_functor<RandIntLikeFunctor, RandIntLike2Functor>("RandIntLike");
  m.add_functor<GlobalRandIntLikeFunctor, GlobalRandIntLike2Functor>("GlobalRandIntLike");
  m.add_functor<ExponentialFunctor>("Exponential");
  m.add_functor<MultinomialFunctor>("Multinomial");
  m.add_functor<InplaceUniformFunctor>("InplaceUniform");
};

}  // namespace functional
}  // namespace one
}  // namespace oneflow<|MERGE_RESOLUTION|>--- conflicted
+++ resolved
@@ -84,15 +84,8 @@
   Maybe<Tensor> operator()(const std::shared_ptr<one::Tensor>& x, const double& p,
                            const Symbol<DType>& dtype, const Optional<one::Generator>& generator,
                            const bool& inplace) const {
-<<<<<<< HEAD
-    const auto gen = generator.value_or(JUST(one::DefaultAutoGenerator()));
-    const auto& distribution_state = std::make_shared<DistributionKernelState>(gen);
-    CHECK_OR_THROW_NEW(p >= 0.0 && p <= 1.0)
-        << "bernoulli expects p to be in [0, 1], but got p=" << p;
-=======
     CHECK_OR_THROW(p >= 0.0 && p <= 1.0) << "bernoulli expects p to be in [0, 1], but got p=" << p;
     if (x->is_global()) { JUST(CheckDeviceIdsIsValid(JUST(x->parallel_desc()))); }
->>>>>>> 0571bff2
 
     auto gen = generator.value_or(JUST(one::DefaultAutoGenerator()));
     gen = JUST(GetGeneratorForLazyOrGlobal(gen, LazyMode::is_enabled(), x));
