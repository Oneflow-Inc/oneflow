/*
Copyright 2020 The OneFlow Authors. All rights reserved.

Licensed under the Apache License, Version 2.0 (the "License");
you may not use this file except in compliance with the License.
You may obtain a copy of the License at

    http://www.apache.org/licenses/LICENSE-2.0

Unless required by applicable law or agreed to in writing, software
distributed under the License is distributed on an "AS IS" BASIS,
WITHOUT WARRANTIES OR CONDITIONS OF ANY KIND, either express or implied.
See the License for the specific language governing permissions and
limitations under the License.
*/
#include <memory>
#include "oneflow/core/common/singleton.h"
#include "oneflow/core/common/optional.h"
#include "oneflow/core/common/protobuf.h"
#include "oneflow/core/framework/attr_map.h"
#include "oneflow/core/framework/op_builder.h"
#include "oneflow/core/framework/op_expr.h"
#include "oneflow/core/framework/op_interpreter/op_interpreter_util.h"
#include "oneflow/core/framework/tensor.h"
#include "oneflow/core/framework/tensor_tuple.h"
#include "oneflow/core/framework/op_interpreter.h"
#include "oneflow/core/framework/random_generator.h"
#include "oneflow/core/framework/nd_sbp.h"
#include "oneflow/core/functional/functional.h"
#include "oneflow/core/functional/function_library.h"
#include "oneflow/core/functional/impl/common.h"
#include "oneflow/core/functional/impl/unary_functor.h"
#include "oneflow/core/job/parallel_desc.h"
#include "oneflow/core/job/global_for.h"
#include "oneflow/core/job/sbp_parallel.h"
#include "oneflow/core/job/lazy_mode.h"
#include "oneflow/user/kernels/distributions/common.h"

namespace oneflow {
namespace one {
namespace functional {

namespace impl {

class BernoulliFunctor {
 public:
  BernoulliFunctor() {
    bernoulli_op_ = CHECK_JUST(one::OpBuilder("bernoulli").Input("in").Output("out").Build());
  }
  Maybe<Tensor> operator()(const std::shared_ptr<one::Tensor>& x, const Symbol<DType>& dtype,
                           const Optional<one::Generator>& generator) const {
    const auto gen = generator.value_or(JUST(one::DefaultAutoGenerator()));
    MutableAttrMap bernoulli_attrs;
    JUST(bernoulli_attrs.SetAttr<DataType>("dtype", dtype->data_type()));
    JUST(bernoulli_attrs.SetAttr<int64_t>("seed", gen->current_seed()));

    const auto& distribution_state = std::make_shared<DistributionKernelState>(gen);

    return OpInterpUtil::Dispatch<Tensor>(*bernoulli_op_, {x},
                                          OpExprInterpContext(bernoulli_attrs, distribution_state));
  }

 private:
  std::shared_ptr<OpExpr> bernoulli_op_;
};

class RandFunctor {
 public:
  RandFunctor() { op_ = CHECK_JUST(one::OpBuilder("uniform").Output("out").Build()); }
  Maybe<Tensor> operator()(const Shape& shape, const Optional<Symbol<DType>>& dtype,
                           const Optional<Symbol<Device>>& device,
                           const Optional<one::Generator>& generator,
                           const bool& requires_grad) const {
    DataType dtype_val = DataType::kFloat;
    if (dtype.has_value()) {
      dtype_val = JUST(dtype)->data_type();
      if (dtype_val != DataType::kFloat && dtype_val != DataType::kDouble) {
        OF_UNIMPLEMENTED() << "Only support float and double in rand().";
      }
    }

    const auto gen = generator.value_or(JUST(one::DefaultAutoGenerator()));
    MutableAttrMap attrs;
    JUST(attrs.SetAttr<double>("from", 0));
    JUST(attrs.SetAttr<double>("to", 1));
    JUST(attrs.SetAttr<Shape>("shape", shape));
    JUST(attrs.SetAttr<DataType>("dtype", dtype_val));
    JUST(attrs.SetAttr<int64_t>("seed", gen->current_seed()));

    const auto& distribution_state = std::make_shared<DistributionKernelState>(gen);

    OpExprInterpContext ctx(attrs, distribution_state);
    ctx.device = device;
    auto result = JUST(OpInterpUtil::Dispatch<Tensor>(*op_, {}, ctx));
    JUST(result->set_requires_grad(requires_grad));
    return result;
  }

 private:
  std::shared_ptr<OpExpr> op_;
};

class GlobalRandFunctor {
 public:
  GlobalRandFunctor() { op_ = CHECK_JUST(one::OpBuilder("uniform").Output("out").Build()); }
  Maybe<Tensor> operator()(const Shape& shape, const Symbol<ParallelDesc>& placement,
                           const std::vector<Symbol<SbpParallel>>& sbp_tuple,
                           const Optional<Symbol<DType>>& dtype,
                           const Optional<one::Generator>& generator,
                           const bool& requires_grad) const {
    JUST(CheckDeviceIdsIsValid(placement));
    DataType dtype_val = DataType::kFloat;
    if (dtype.has_value()) {
      dtype_val = JUST(dtype)->data_type();
      if (dtype_val != DataType::kFloat && dtype_val != DataType::kDouble) {
        OF_UNIMPLEMENTED() << "Only support float and double in rand().";
      }
    }

    const auto gen = generator.value_or(JUST(one::DefaultAutoGenerator()));
    MutableAttrMap attrs;
    JUST(attrs.SetAttr<double>("from", 0));
    JUST(attrs.SetAttr<double>("to", 1));
    JUST(attrs.SetAttr<Shape>("shape", shape));
    JUST(attrs.SetAttr<DataType>("dtype", dtype_val));
    JUST(attrs.SetAttr<int64_t>("seed", gen->current_seed()));

    const auto& distribution_state = std::make_shared<DistributionKernelState>(gen);

    const auto& nd_sbp = JUST(GetNdSbp(sbp_tuple));
    if (LazyMode::is_enabled()) {
      JUST(attrs.SetAttr<std::vector<std::string>>("nd_sbp", *JUST(GetNdSbpStrList(nd_sbp))));
    }
    auto result = JUST(OpInterpUtil::Dispatch<Tensor>(
        *op_, {}, OpExprInterpContext(attrs, placement, nd_sbp, distribution_state)));
    JUST(result->set_requires_grad(requires_grad));
    return result;
  }

 private:
  std::shared_ptr<OpExpr> op_;
};

class RandNFunctor {
 public:
  RandNFunctor() { op_ = CHECK_JUST(one::OpBuilder("normal").Output("out").Build()); }
  Maybe<Tensor> operator()(const Shape& shape, const Optional<Symbol<DType>>& dtype,
                           const Optional<Symbol<Device>>& device,
                           const Optional<one::Generator>& generator,
                           const bool& requires_grad) const {
    DataType dtype_val = DataType::kFloat;
    if (dtype) { dtype_val = JUST(dtype)->data_type(); }
    if (dtype_val != DataType::kFloat && dtype_val != DataType::kDouble) {
      OF_UNIMPLEMENTED() << "Only support float and double in randn().";
    }

    const auto gen = generator.value_or(JUST(one::DefaultAutoGenerator()));
    MutableAttrMap attrs;
    JUST(attrs.SetAttr<double>("mean", 0));
    JUST(attrs.SetAttr<double>("std", 1));
    JUST(attrs.SetAttr<Shape>("shape", shape));
    JUST(attrs.SetAttr<DataType>("dtype", dtype_val));
    JUST(attrs.SetAttr<int64_t>("seed", gen->current_seed()));

    const auto& distribution_state = std::make_shared<DistributionKernelState>(gen);

    OpExprInterpContext ctx(attrs, distribution_state);
    ctx.device = device;
    auto result = JUST(OpInterpUtil::Dispatch<Tensor>(*op_, {}, ctx));
    JUST(result->set_requires_grad(requires_grad));
    return result;
  }

 private:
  std::shared_ptr<OpExpr> op_;
};

class GlobalRandNFunctor {
 public:
  GlobalRandNFunctor() { op_ = CHECK_JUST(one::OpBuilder("normal").Output("out").Build()); }
  Maybe<Tensor> operator()(const Shape& shape, const Symbol<ParallelDesc>& placement,
                           const std::vector<Symbol<SbpParallel>>& sbp_tuple,
                           const Optional<Symbol<DType>>& dtype,
                           const Optional<one::Generator>& generator,
                           const bool& requires_grad) const {
    JUST(CheckDeviceIdsIsValid(placement));
    DataType dtype_val = DataType::kFloat;
    if (dtype) { dtype_val = JUST(dtype)->data_type(); }
    if (dtype_val != DataType::kFloat && dtype_val != DataType::kDouble) {
      OF_UNIMPLEMENTED() << "Only support float and double in randn().";
    }

    const auto gen = generator.value_or(JUST(one::DefaultAutoGenerator()));
    MutableAttrMap attrs;
    JUST(attrs.SetAttr<double>("mean", 0));
    JUST(attrs.SetAttr<double>("std", 1));
    JUST(attrs.SetAttr<Shape>("shape", shape));
    JUST(attrs.SetAttr<DataType>("dtype", dtype_val));
    JUST(attrs.SetAttr<int64_t>("seed", gen->current_seed()));

    const auto& distribution_state = std::make_shared<DistributionKernelState>(gen);

    const auto& nd_sbp = JUST(GetNdSbp(sbp_tuple));
    if (LazyMode::is_enabled()) {
      JUST(attrs.SetAttr<std::vector<std::string>>("nd_sbp", *JUST(GetNdSbpStrList(nd_sbp))));
    }
    auto result = JUST(OpInterpUtil::Dispatch<Tensor>(
        *op_, {}, OpExprInterpContext(attrs, placement, nd_sbp, distribution_state)));
    JUST(result->set_requires_grad(requires_grad));
    return result;
  }

 private:
  std::shared_ptr<OpExpr> op_;
};

class RandIntFunctor {
 public:
  RandIntFunctor() { op_ = CHECK_JUST(one::OpBuilder("uniform_int").Output("out").Build()); }

  Maybe<Tensor> operator()(const int64_t low, const int64_t high, const Shape& shape,
                           const Optional<Symbol<DType>>& dtype,
                           const Optional<Symbol<Device>>& device,
                           const Optional<one::Generator>& generator,
                           const bool& requires_grad) const {
    DataType dtype_val = DataType::kInt64;
    if (dtype) { dtype_val = JUST(dtype)->data_type(); }

    const auto gen = generator.value_or(JUST(one::DefaultAutoGenerator()));
    MutableAttrMap attrs;
    JUST(attrs.SetAttr<Shape>("shape", shape));
    JUST(attrs.SetAttr<int64_t>("from", low));
    JUST(attrs.SetAttr<int64_t>("to", high));
    JUST(attrs.SetAttr<DataType>("dtype", dtype_val));
    JUST(attrs.SetAttr<int64_t>("seed", gen->current_seed()));

    const auto& distribution_state = std::make_shared<DistributionKernelState>(gen);

    OpExprInterpContext ctx(attrs, distribution_state);
    ctx.device = device;

    auto result = JUST(OpInterpUtil::Dispatch<Tensor>(*op_, {}, ctx));
    JUST(result->set_requires_grad(requires_grad));
    return result;
  }

 private:
  std::shared_ptr<OpExpr> op_;
};

class RandInt2Functor {
 public:
  Maybe<Tensor> operator()(const int64_t high, const Shape& shape,
                           const Optional<Symbol<DType>>& dtype,
                           const Optional<Symbol<Device>>& device,
                           const Optional<one::Generator>& generator,
                           const bool& requires_grad) const {
    return RandInt(/*low*/ 0, high, shape, dtype, device, generator, requires_grad);
  }
};

<<<<<<< HEAD
class RandIntLikeFunctor {
 public:
  Maybe<Tensor> operator()(const std::shared_ptr<Tensor>& input, const int64_t low,
                           const int64_t high, const Optional<Symbol<DType>>& dtype,
                           const Optional<Symbol<Device>>& device,
                           const Optional<one::Generator>& generator,
                           const bool& requires_grad) const {
    const Shape shape = *input->shape();
    return RandInt(low, high, shape, dtype, device, generator, requires_grad);
  }
};

class RandIntLike2Functor {
 public:
  Maybe<Tensor> operator()(const std::shared_ptr<Tensor>& input, const int64_t high,
                           const Optional<Symbol<DType>>& dtype,
                           const Optional<Symbol<Device>>& device,
                           const Optional<one::Generator>& generator,
                           const bool& requires_grad) const {
    const Shape shape = *input->shape();
    return RandInt(/*low*/ 0, high, shape, dtype, device, generator, requires_grad);
  }
};

class ConsistentRandIntFunctor {
=======
class GlobalRandIntFunctor {
>>>>>>> 6b7e6d15
 public:
  GlobalRandIntFunctor() { op_ = CHECK_JUST(one::OpBuilder("uniform_int").Output("out").Build()); }

  Maybe<Tensor> operator()(const int64_t low, const int64_t high, const Shape& shape,
                           const Symbol<ParallelDesc>& placement,
                           const std::vector<Symbol<SbpParallel>>& sbp,
                           const Optional<Symbol<DType>>& dtype,
                           const Optional<one::Generator>& generator,
                           const bool& requires_grad) const {
    JUST(CheckDeviceIdsIsValid(placement));
    DataType dtype_val = DataType::kInt64;
    if (dtype) { dtype_val = JUST(dtype)->data_type(); }

    const auto gen = generator.value_or(JUST(one::DefaultAutoGenerator()));
    MutableAttrMap attrs;
    JUST(attrs.SetAttr<Shape>("shape", shape));
    JUST(attrs.SetAttr<int64_t>("from", low));
    JUST(attrs.SetAttr<int64_t>("to", high));
    JUST(attrs.SetAttr<DataType>("dtype", dtype_val));
    JUST(attrs.SetAttr<int64_t>("seed", gen->current_seed()));

    const auto& distribution_state = std::make_shared<DistributionKernelState>(gen);

    const auto& nd_sbp = JUST(GetNdSbp(sbp));
    if (LazyMode::is_enabled()) {
      JUST(attrs.SetAttr<std::vector<std::string>>("nd_sbp", *JUST(GetNdSbpStrList(nd_sbp))));
    }
    auto result = JUST(OpInterpUtil::Dispatch<Tensor>(
        *op_, {}, OpExprInterpContext(attrs, placement, nd_sbp, distribution_state)));

    JUST(result->set_requires_grad(requires_grad));
    return result;
  }

 private:
  std::shared_ptr<OpExpr> op_;
};

class GlobalRandInt2Functor {
 public:
  Maybe<Tensor> operator()(const int64_t high, const Shape& shape,
                           const Symbol<ParallelDesc>& placement,
                           const std::vector<Symbol<SbpParallel>>& sbp,
                           const Optional<Symbol<DType>>& dtype,
                           const Optional<one::Generator>& generator,
                           const bool& requires_grad) const {
    JUST(CheckDeviceIdsIsValid(placement));
    return GlobalRandInt(/*low*/ 0, high, shape, placement, sbp, dtype, generator, requires_grad);
  }
};

class ConsistentRandIntLikeFunctor {
 public:
  Maybe<Tensor> operator()(const std::shared_ptr<Tensor>& input, const int64_t low,
                           const int64_t high, const Symbol<ParallelDesc>& placement,
                           const std::vector<Symbol<SbpParallel>>& sbp,
                           const Optional<Symbol<DType>>& dtype,
                           const Optional<one::Generator>& generator,
                           const bool& requires_grad) const {
    const Shape shape = *input->shape();
    return ConsistentRandInt(low, high, shape, placement, sbp, dtype, generator, requires_grad);
  }
};

class ConsistentRandIntLike2Functor {
 public:
  Maybe<Tensor> operator()(const std::shared_ptr<Tensor>& input, const int64_t high,
                           const Symbol<ParallelDesc>& placement,
                           const std::vector<Symbol<SbpParallel>>& sbp,
                           const Optional<Symbol<DType>>& dtype,
                           const Optional<one::Generator>& generator,
                           const bool& requires_grad) const {
    const Shape shape = *input->shape();
    return ConsistentRandInt(/*low*/ 0, high, shape, placement, sbp, dtype, generator,
                             requires_grad);
  }
};

class RandPermFunctor {
 public:
  RandPermFunctor() { randperm_op_ = CHECK_JUST(one::OpBuilder("randperm").Output("out").Build()); }
  Maybe<Tensor> operator()(const int32_t n, const Optional<one::Generator>& generator,
                           const Symbol<DType>& dtype, const Optional<Symbol<Device>>& device,
                           const bool& requires_grad) const {
    const auto gen = generator.value_or(JUST(one::DefaultAutoGenerator()));
    MutableAttrMap attrs;
    JUST(attrs.SetAttr<int32_t>("n", n));
    JUST(attrs.SetAttr<int64_t>("seed", gen->current_seed()));

    const auto& distribution_state = std::make_shared<DistributionKernelState>(gen);

    OpExprInterpContext ctx(attrs, distribution_state);
    ctx.device = device;

    auto result = JUST(OpInterpUtil::Dispatch<Tensor>(*randperm_op_, {}, ctx));
    JUST(result->set_requires_grad(requires_grad));
    return functional::Cast(result, dtype, /*pin_memory=*/false);
  }

 private:
  std::shared_ptr<OpExpr> randperm_op_;
};

class GlobalRandPermFunctor {
 public:
  GlobalRandPermFunctor() {
    randperm_op_ = CHECK_JUST(one::OpBuilder("randperm").Output("out").Build());
  }
  Maybe<Tensor> operator()(const int32_t n, const Symbol<ParallelDesc>& placement,
                           const std::vector<Symbol<SbpParallel>>& sbp_tuple,
                           const Optional<one::Generator>& generator, const Symbol<DType>& dtype,
                           const bool& requires_grad) const {
    JUST(CheckDeviceIdsIsValid(placement));
    const auto gen = generator.value_or(JUST(one::DefaultAutoGenerator()));
    MutableAttrMap attrs;
    JUST(attrs.SetAttr<int32_t>("n", n));
    JUST(attrs.SetAttr<int64_t>("seed", gen->current_seed()));

    const auto& distribution_state = std::make_shared<DistributionKernelState>(gen);

    const auto& nd_sbp = JUST(GetNdSbp(sbp_tuple));
    if (LazyMode::is_enabled()) {
      JUST(attrs.SetAttr<std::vector<std::string>>("nd_sbp", *JUST(GetNdSbpStrList(nd_sbp))));
    }
    auto result = JUST(OpInterpUtil::Dispatch<Tensor>(
        *randperm_op_, {}, OpExprInterpContext(attrs, placement, nd_sbp, distribution_state)));

    JUST(result->set_requires_grad(requires_grad));
    return functional::Cast(result, dtype, /*pin_memory=*/false);
  }

 private:
  std::shared_ptr<OpExpr> randperm_op_;
};
}  // namespace impl

using namespace impl;

ONEFLOW_FUNCTION_LIBRARY(m) {
  m.add_functor<BernoulliFunctor>("Bernoulli");
  m.add_functor<RandPermFunctor>("RandPerm");
  m.add_functor<GlobalRandPermFunctor>("GlobalRandPerm");
  m.add_functor<RandFunctor>("Rand");
  m.add_functor<GlobalRandFunctor>("GlobalRand");
  m.add_functor<RandNFunctor>("RandN");
  m.add_functor<GlobalRandNFunctor>("GlobalRandN");
  m.add_functor<RandIntFunctor, RandInt2Functor>("RandInt");
<<<<<<< HEAD
  m.add_functor<ConsistentRandIntFunctor, ConsistentRandInt2Functor>("ConsistentRandInt");
  m.add_functor<RandIntLikeFunctor, RandIntLike2Functor>("RandIntLike");
  m.add_functor<ConsistentRandIntLikeFunctor, ConsistentRandIntLike2Functor>(
      "ConsistentRandIntLike");
=======
  m.add_functor<GlobalRandIntFunctor, GlobalRandInt2Functor>("GlobalRandInt");
>>>>>>> 6b7e6d15
};

}  // namespace functional
}  // namespace one
}  // namespace oneflow<|MERGE_RESOLUTION|>--- conflicted
+++ resolved
@@ -259,7 +259,6 @@
   }
 };
 
-<<<<<<< HEAD
 class RandIntLikeFunctor {
  public:
   Maybe<Tensor> operator()(const std::shared_ptr<Tensor>& input, const int64_t low,
@@ -284,10 +283,7 @@
   }
 };
 
-class ConsistentRandIntFunctor {
-=======
 class GlobalRandIntFunctor {
->>>>>>> 6b7e6d15
  public:
   GlobalRandIntFunctor() { op_ = CHECK_JUST(one::OpBuilder("uniform_int").Output("out").Build()); }
 
@@ -339,7 +335,7 @@
   }
 };
 
-class ConsistentRandIntLikeFunctor {
+class GlobalRandIntLikeFunctor {
  public:
   Maybe<Tensor> operator()(const std::shared_ptr<Tensor>& input, const int64_t low,
                            const int64_t high, const Symbol<ParallelDesc>& placement,
@@ -348,11 +344,11 @@
                            const Optional<one::Generator>& generator,
                            const bool& requires_grad) const {
     const Shape shape = *input->shape();
-    return ConsistentRandInt(low, high, shape, placement, sbp, dtype, generator, requires_grad);
-  }
-};
-
-class ConsistentRandIntLike2Functor {
+    return GlobalRandInt(low, high, shape, placement, sbp, dtype, generator, requires_grad);
+  }
+};
+
+class GlobalRandIntLike2Functor {
  public:
   Maybe<Tensor> operator()(const std::shared_ptr<Tensor>& input, const int64_t high,
                            const Symbol<ParallelDesc>& placement,
@@ -361,8 +357,7 @@
                            const Optional<one::Generator>& generator,
                            const bool& requires_grad) const {
     const Shape shape = *input->shape();
-    return ConsistentRandInt(/*low*/ 0, high, shape, placement, sbp, dtype, generator,
-                             requires_grad);
+    return GlobalRandInt(/*low*/ 0, high, shape, placement, sbp, dtype, generator, requires_grad);
   }
 };
 
@@ -435,14 +430,9 @@
   m.add_functor<RandNFunctor>("RandN");
   m.add_functor<GlobalRandNFunctor>("GlobalRandN");
   m.add_functor<RandIntFunctor, RandInt2Functor>("RandInt");
-<<<<<<< HEAD
-  m.add_functor<ConsistentRandIntFunctor, ConsistentRandInt2Functor>("ConsistentRandInt");
+  m.add_functor<GlobalRandIntFunctor, GlobalRandInt2Functor>("GlobalRandInt");
   m.add_functor<RandIntLikeFunctor, RandIntLike2Functor>("RandIntLike");
-  m.add_functor<ConsistentRandIntLikeFunctor, ConsistentRandIntLike2Functor>(
-      "ConsistentRandIntLike");
-=======
-  m.add_functor<GlobalRandIntFunctor, GlobalRandInt2Functor>("GlobalRandInt");
->>>>>>> 6b7e6d15
+  m.add_functor<GlobalRandIntLikeFunctor, GlobalRandIntLike2Functor>("GlobalRandIntLike");
 };
 
 }  // namespace functional
