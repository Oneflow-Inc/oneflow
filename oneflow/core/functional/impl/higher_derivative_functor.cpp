/*
Copyright 2020 The OneFlow Authors. All rights reserved.

Licensed under the Apache License, Version 2.0 (the "License");
you may not use this file except in compliance with the License.
You may obtain a copy of the License at

    http://www.apache.org/licenses/LICENSE-2.0

Unless required by applicable law or agreed to in writing, software
distributed under the License is distributed on an "AS IS" BASIS,
WITHOUT WARRANTIES OR CONDITIONS OF ANY KIND, either express or implied.
See the License for the specific language governing permissions and
limitations under the License.
*/

#include <functional>
#include "oneflow/core/common/scalar.h"
#include "oneflow/core/common/container_util.h"
#include "oneflow/core/framework/attr_map.h"
#include "oneflow/core/framework/op_builder.h"
#include "oneflow/core/framework/op_expr.h"
#include "oneflow/core/framework/op_interpreter/op_interpreter_util.h"
#include "oneflow/core/framework/tensor.h"
#include "oneflow/core/framework/tensor_tuple.h"
#include "oneflow/core/functional/functional_api.yaml.h"
#include "oneflow/core/functional/sequence_function.h"
#include "oneflow/core/functional/function_library.h"
#include "oneflow/core/functional/impl/common.h"
#include "oneflow/core/functional/impl/unary_functor.h"

namespace oneflow {
namespace one {
namespace functional {

namespace impl {

class SinGradGradFunctor {
 public:
  Maybe<Tensor> operator()(const std::shared_ptr<Tensor>& x,
                           const std::shared_ptr<Tensor>& dydx) const {
    auto res = sequence_function(functional::Sin)
                   .then(functional::Negative)
                   .then(std::bind(functional::Mul, dydx, std::placeholders::_1))
                   .call(x);
    return res;
  }
};

class CosGradGradFunctor {
 public:
  Maybe<Tensor> operator()(const std::shared_ptr<Tensor>& x,
                           const std::shared_ptr<Tensor>& dydx) const {
    auto res = sequence_function(functional::Cos)
                   .then(functional::Negative)
                   .then(std::bind(functional::Mul, dydx, std::placeholders::_1))
                   .call(x);
    return res;
  }
};

class TanGradGradFunctor {
 public:
  // dx = 1/cos^2(x), ddx = 2*sinx/cos^3(x) = tan_grad(x)*tan(x)*2
  Maybe<Tensor> operator()(const std::shared_ptr<Tensor>& x,
                           const std::shared_ptr<Tensor>& dydx) const {
    auto r = sequence_function(functional::Mul)
                 .then([](const std::shared_ptr<Tensor>& input) {
                   return functional::ScalarMul(Scalar(2), input);
                 })
                 .call(JUST(functional::Tan(x)), JUST(functional::TanGrad(x, dydx)));
    return r;
  }
};

class SinhGradGradFunctor {
 public:
  // dx = cosh(x), ddx = sinh(x) = cosh_grad(x)
  Maybe<Tensor> operator()(const std::shared_ptr<Tensor>& x,
                           const std::shared_ptr<Tensor>& dydx) const {
    return functional::CoshGrad(x, dydx);
  }
};

class CoshGradGradFunctor {
 public:
  // dx = sinh(x), ddx = cosh(x) = sinh_grad(x)
  Maybe<Tensor> operator()(const std::shared_ptr<Tensor>& x,
                           const std::shared_ptr<Tensor>& dydx) const {
    return functional::SinhGrad(x, dydx);
  }
};

class TanhGradGradFunctor {
 public:
  // dx = sech^2(x), ddx = -2*sech^2(x)*tanh(x) = tan_grad(x)*tanh(x)*(-2)
  Maybe<Tensor> operator()(const std::shared_ptr<Tensor>& x,
                           const std::shared_ptr<Tensor>& dydx) const {
    auto r = sequence_function(functional::Mul)
                 .then([](const std::shared_ptr<Tensor>& input) {
                   return functional::ScalarMul(Scalar(-2), input);
                 })
                 .call(JUST(functional::Tanh(x)), JUST(functional::TanhGrad(x, dydx)));
    return r;
  }
};

class AsinGradGradFunctor {
 public:
  // dx = 1/sqrt(1-x*x)=rsqrt(1-x*x), ddx = rsqrt_grad(1-x*x)*(-2x)
  Maybe<Tensor> operator()(const std::shared_ptr<Tensor>& x,
                           const std::shared_ptr<Tensor>& dydx) const {
    auto r = sequence_function(functional::Square)
                 .then([](const std::shared_ptr<Tensor>& input) {
                   return functional::ScalarSub(Scalar(1), input, /*alpha=*/1.0);
                 })
                 .then(std::bind(functional::RsqrtGrad, std::placeholders::_1, dydx))
                 .then(std::bind(functional::Mul, std::placeholders::_1, x))
                 .then([](const std::shared_ptr<Tensor>& input) {
                   return functional::ScalarMul(Scalar(-2), input);
                 })
                 .call(x);
    return r;
  }
};
class AcosGradGradFunctor {
 public:
  // dx = -1/sqrt(1-x*x)=-rsqrt(1-x*x), ddx = rsqrt_grad(1-x*x)*(2x)
  Maybe<Tensor> operator()(const std::shared_ptr<Tensor>& x,
                           const std::shared_ptr<Tensor>& dydx) const {
    auto r = sequence_function(functional::Square)
                 .then([](const std::shared_ptr<Tensor>& input) {
                   return functional::ScalarSub(Scalar(1), input, /*alpha=*/1.0);
                 })
                 .then(std::bind(functional::RsqrtGrad, std::placeholders::_1, dydx))
                 .then(std::bind(functional::Mul, std::placeholders::_1, x))
                 .then([](const std::shared_ptr<Tensor>& input) {
                   return functional::ScalarMul(Scalar(2), input);
                 })
                 .call(x);
    return r;
  }
};

class AtanGradGradFunctor {
 public:
  // dx = 1/(1+x*x), ddx = reci_grad(1+x*x)*(2x)
  Maybe<Tensor> operator()(const std::shared_ptr<Tensor>& x,
                           const std::shared_ptr<Tensor>& dydx) const {
    auto r = sequence_function(functional::Square)
                 .then([](const std::shared_ptr<Tensor>& input) {
                   return functional::ScalarAdd(Scalar(1), input, /*alpha=*/1.0);
                 })
                 .then(std::bind(functional::ReciprocalGrad, std::placeholders::_1, dydx))
                 .then(std::bind(functional::Mul, std::placeholders::_1, x))
                 .then([](const std::shared_ptr<Tensor>& input) {
                   return functional::ScalarMul(Scalar(2), input);
                 })
                 .call(x);
    return r;
  }
};

class AsinhGradGradFunctor {
 public:
  // dx = 1/sqrt(1+x*x)=rsqrt(1+x*x), ddx = rsqrt_grad(1+x*x)*(2x)
  Maybe<Tensor> operator()(const std::shared_ptr<Tensor>& x,
                           const std::shared_ptr<Tensor>& dydx) const {
    auto r = sequence_function(functional::Square)
                 .then([](const std::shared_ptr<Tensor>& input) {
                   return functional::ScalarAdd(Scalar(1), input, /*alpha=*/1.0);
                 })
                 .then(std::bind(functional::RsqrtGrad, std::placeholders::_1, dydx))
                 .then(std::bind(functional::Mul, std::placeholders::_1, x))
                 .then([](const std::shared_ptr<Tensor>& input) {
                   return functional::ScalarMul(Scalar(2), input);
                 })
                 .call(x);
    return r;
  }
};

class AcoshGradGradFunctor {
 public:
  // dx = 1/sqrt(x*x-1)=rsqrt(x*x-1), ddx = rsqrt_grad(x*x-1)*(2x)
  Maybe<Tensor> operator()(const std::shared_ptr<Tensor>& x,
                           const std::shared_ptr<Tensor>& dydx) const {
    auto r = sequence_function(functional::Square)
                 .then([](const std::shared_ptr<Tensor>& input) {
                   return functional::ScalarSub(input, Scalar(1), /*alpha=*/1.0,
                                                /*inplace=*/false);
                 })
                 .then(std::bind(functional::RsqrtGrad, std::placeholders::_1, dydx))
                 .then(std::bind(functional::Mul, std::placeholders::_1, x))
                 .then([](const std::shared_ptr<Tensor>& input) {
                   return functional::ScalarMul(Scalar(2), input);
                 })
                 .call(x);

    return r;
  }
};

class AtanhGradGradFunctor {
 public:
  // dx = 1/(1-x*x), ddx = reci_grad(1-x*x)*(-2x)
  Maybe<Tensor> operator()(const std::shared_ptr<Tensor>& x,
                           const std::shared_ptr<Tensor>& dydx) const {
    auto r = sequence_function(functional::Square)
                 .then([](const std::shared_ptr<Tensor>& input) {
                   return functional::ScalarSub(Scalar(1), input, /*alpha=*/1.0);
                 })
                 .then(std::bind(functional::ReciprocalGrad, std::placeholders::_1, dydx))
                 .then(std::bind(functional::Mul, std::placeholders::_1, x))
                 .then([](const std::shared_ptr<Tensor>& input) {
                   return functional::ScalarMul(Scalar(-2), input);
                 })
                 .call(x);
    return r;
  }
};

class ErfGradGradFunctor {
 public:
  Maybe<Tensor> operator()(const std::shared_ptr<Tensor>& x,
                           const std::shared_ptr<Tensor>& dydx) const {
    return functional::ScalarMul(Scalar(-2),
                                 JUST(functional::Mul(x, JUST(functional::ErfGrad(x, dydx)))));
  }
};

class ErfcGradGradFunctor {
 public:
  Maybe<Tensor> operator()(const std::shared_ptr<Tensor>& x,
                           const std::shared_ptr<Tensor>& dydx) const {
    return functional::ScalarMul(Scalar(-2),
                                 JUST(functional::Mul(x, JUST(functional::ErfcGrad(x, dydx)))));
  }
};

class ExpGradGradFunctor {
 public:
  Maybe<Tensor> operator()(const std::shared_ptr<Tensor>& x,
                           const std::shared_ptr<Tensor>& dydx) const {
    return functional::ExpGrad(x, dydx);
  }
};

class Expm1GradGradFunctor {
 public:
  Maybe<Tensor> operator()(const std::shared_ptr<Tensor>& x,
                           const std::shared_ptr<Tensor>& dydx) const {
    return functional::ExpGrad(x, dydx);
  }
};

class LogGradGradFunctor {
 public:
  Maybe<Tensor> operator()(const std::shared_ptr<Tensor>& x,
                           const std::shared_ptr<Tensor>& dydx) const {
    return functional::ReciprocalGrad(x, dydx);
  }
};

class Log2GradGradFunctor {
 public:
  // dx = 1/(x*ln2), ddx = 1/ln2 * -1/(x*x)
  Maybe<Tensor> operator()(const std::shared_ptr<Tensor>& x,
                           const std::shared_ptr<Tensor>& dydx) const {
    return functional::ScalarMul(Scalar(1.0 / std::log(2.0f)),
                                 JUST(functional::ReciprocalGrad(x, dydx)));
  }
};

class Log10GradGradFunctor {
 public:
  // dx = 1/(x*ln10), ddx = 1/ln10 * -1/(x*x)
  Maybe<Tensor> operator()(const std::shared_ptr<Tensor>& x,
                           const std::shared_ptr<Tensor>& dydx) const {
    return functional::ScalarMul(Scalar(1.0 / std::log(10.0f)),
                                 JUST(functional::ReciprocalGrad(x, dydx)));
  }
};

class Log1pGradGradFunctor {
 public:
  Maybe<Tensor> operator()(const std::shared_ptr<Tensor>& x,
                           const std::shared_ptr<Tensor>& dydx) const {
    return functional::ReciprocalGrad(
        JUST(functional::ScalarAdd(Scalar(1), x, /*alpha=*/Scalar(1))), dydx);
  }
};

class LogSigmoidGradGradFunctor {
 public:
  // dx = exp(-x)/(1+exp(-x)), ddx = -exp(-x)/(1+exp(-x))^2 = -sigmoid_grad(x)
  Maybe<Tensor> operator()(const std::shared_ptr<Tensor>& x,
                           const std::shared_ptr<Tensor>& dydx) const {
    return functional::Negative(JUST(functional::SigmoidGrad(JUST(functional::Sigmoid(x)), dydx)));
  }
};

class ReciprocalGradGradFunctor {
 public:
  Maybe<Tensor> operator()(const std::shared_ptr<Tensor>& x,
                           const std::shared_ptr<Tensor>& dydx) const {
    return functional::Negative(JUST(functional::ScalarPowGrad(x, dydx, Scalar(-2))));
  }
};

class ReciprocalNoNanGradGradFunctor {
 public:
  // dx = -pow(x,-2), ddx = -pow_grad(x,-2)
  Maybe<Tensor> operator()(const std::shared_ptr<Tensor>& x,
                           const std::shared_ptr<Tensor>& dydx) const {
    return functional::Negative(JUST(functional::ScalarPowGrad(x, dydx, Scalar(-2))));
  }
};

class RsqrtGradGradFunctor {
 public:
  // dx = -0.5*pow(x,-1.5), ddx = -0.5*pow_grad(x,-1.5)
  Maybe<Tensor> operator()(const std::shared_ptr<Tensor>& x,
                           const std::shared_ptr<Tensor>& dydx) const {
    return functional::ScalarMul(Scalar(-0.5),
                                 JUST(functional::ScalarPowGrad(x, dydx, Scalar(-1.5))));
  }
};

class SqrtGradGradFunctor {
 public:
  // dx = 0.5*pow(x,-0.5), ddx = -0.25*pow(x,-1.5) = 0.5*rsqrt_grad(x)
  Maybe<Tensor> operator()(const std::shared_ptr<Tensor>& x,
                           const std::shared_ptr<Tensor>& dydx) const {
    return functional::ScalarMul(Scalar(0.5), JUST(functional::RsqrtGrad(x, dydx)));
  }
};

class SquareGradGradFunctor {
 public:
  Maybe<Tensor> operator()(const std::shared_ptr<Tensor>& x,
                           const std::shared_ptr<Tensor>& dydx) const {
    return functional::ScalarMul(2, dydx);
  }
};

class SigmoidGradGradFunctor {
 public:
  // dy = y * (1 - y), ddy = 1 - 2*y
  Maybe<Tensor> operator()(const std::shared_ptr<Tensor>& y,
                           const std::shared_ptr<Tensor>& dydx) const {
    return functional::Mul(JUST(functional::ScalarSub(1, y, /*alpha=*/2)), dydx);
  }
};

class SiluGradGradFunctor {
 public:
  // y     = x ∗ sigmoid(x)
  // y'    = (sig(x) + x * sig_grad(x))
  // y''   = (sig(x) + x*sig_grad(x))' = sig_grad(x)*(x+2-2*silu(x))
  Maybe<Tensor> operator()(const std::shared_ptr<Tensor>& x,
                           const std::shared_ptr<Tensor>& dydx) const {
    auto res = functional::sequence_function(functional::Silu)
                   .then([](const std::shared_ptr<Tensor>& input) {
                     return functional::ScalarSub(Scalar(2.0), input, /*alpha=*/Scalar(2.0));
                   })
                   .then([&x](const std::shared_ptr<Tensor>& input) {
                     return functional::Add(x, input, /*alpha=*/Scalar(1.0), /*inplace=*/false);
                   })
                   // Since we use y to compute SigmoidGrad, here we need to use sigmoid with x to
                   // compute x first.
                   // TODO(zzk):  Implement SigmoidGradXDy func.
                   .then(std::bind(functional::SigmoidGrad, JUST(functional::Sigmoid(x)),
                                   std::placeholders::_1))
                   .then(std::bind(functional::Mul, dydx, std::placeholders::_1))
                   .call(x);
    return res;
  }
};

class SeluGradGradFunctor {
 public:
  // y'' = scale * alpha * exp(x) (x < 0)
  Maybe<Tensor> operator()(const std::shared_ptr<Tensor>& x,
                           const std::shared_ptr<Tensor>& dydx) const {
    auto condition = JUST(functional::ScalarLogicalLess(x, Scalar(0.0)));
    auto res = functional::Where(condition, JUST(functional::SeluGrad(dydx, x)),
                                 JUST(functional::ZerosLike(x)));
    return res;
  }
};

class SoftSignGradGradFunctor {
 public:
  // y = x/(1+abs(x)), y' = 1/(1+abs(x))^2, y'' = -2/(1+abs(x))^3*abs_grad(x)
  Maybe<Tensor> operator()(const std::shared_ptr<Tensor>& x,
                           const std::shared_ptr<Tensor>& dydx) const {
    auto res = functional::sequence_function(functional::Abs)
                   .then([](const std::shared_ptr<Tensor>& input) {
                     return functional::ScalarAdd(Scalar(1.0), input, /*alpha=*/Scalar(1));
                   })
                   .then([](const std::shared_ptr<Tensor>& input) {
                     return functional::ScalarPow(input, Scalar(-3), /*inplace=*/false);
                   })
                   .then([](const std::shared_ptr<Tensor>& input) {
                     return functional::ScalarMul(Scalar(-2), input);
                   })
                   .then(std::bind(functional::AbsGrad, x, std::placeholders::_1))
                   .then(std::bind(functional::Mul, dydx, std::placeholders::_1))
                   .call(x);
    return res;
  }
};

class HardSigmoidGradGradFunctor {
 public:
  Maybe<Tensor> operator()(const std::shared_ptr<Tensor>& x,
                           const std::shared_ptr<Tensor>& dydx) const {
    return functional::ZerosLike(x);
  }
};

class HardSwishGradGradFunctor {
 public:
  Maybe<Tensor> operator()(const std::shared_ptr<Tensor>& x,
                           const std::shared_ptr<Tensor>& dydx) const {
    auto condition = JUST(functional::ScalarLogicalGreater(
        (JUST(functional::ScalarLogicalLess(x, Scalar(3.0)))), Scalar(-3.0)));
    return functional::Where(condition, JUST(functional::ScalarDiv(dydx, Scalar(3.0))),
                             JUST(functional::ZerosLike(x)));
  }
};

class SoftplusGradGradFunctor {
 public:
  // beta*x <= threshold:
  // y = 1/beta*ln(1+exp(beta*x)), y' = 1/(1+exp(beta*x))*exp(beta*x)
  // y'' = beta*exp(beta*x)/(1+exp(beta*x))^2 = beta*sig(beta*x)(1-sig(beta*x))
  //     = beta*sig_grad(beta*x)
  Maybe<Tensor> operator()(const std::shared_ptr<Tensor>& x, const std::shared_ptr<Tensor>& dydx,
                           const double& beta, const double& threshold) const {
    auto beta_x = JUST(functional::ScalarMul(x, beta, /*inplace=*/false));
    auto condition = JUST(functional::ScalarLogicalLess(beta_x, Scalar(threshold)));
    auto zero_out = JUST(functional::ZerosLike(x));
    auto res = functional::sequence_function(functional::Sigmoid)
                   .then(std::bind(functional::SigmoidGrad, std::placeholders::_1, dydx))
                   .then([&beta](const std::shared_ptr<Tensor>& input) {
                     return functional::ScalarMul(Scalar(beta), input);
                   })
                   .then(std::bind(functional::Where, condition, std::placeholders::_1, zero_out))
                   .call(beta_x);

    return res;
  }
};

class EluGradGradFunctor {
 public:
  // y = max(0,x) + min(0,alpha∗(exp(x)−1))
  Maybe<Tensor> operator()(const std::shared_ptr<Tensor>& x, const std::shared_ptr<Tensor>& dydx,
                           const double& alpha) const {
    auto condition = JUST(functional::ScalarLogicalLess(x, Scalar(0.0)));
    return functional::Where(condition, JUST(functional::EluGrad(x, dydx, alpha)),
                             JUST(functional::ZerosLike(x)));
  }
};

class CeluGradGradFunctor {
 public:
  // y = max(0,x) + min(0,alpha∗(exp(x/alpha)−1))
  Maybe<Tensor> operator()(const std::shared_ptr<Tensor>& x, const std::shared_ptr<Tensor>& dydx,
                           const double& alpha) const {
    auto condition = JUST(functional::ScalarLogicalLess(x, Scalar(0)));
    auto a = JUST(functional::CeluGrad(x, dydx, alpha));
    auto b = JUST(functional::ScalarDiv(a, Scalar(alpha)));
    auto r = functional::Where(condition, b, JUST(functional::ZerosLike(x)));
    return r;
  }
};

<<<<<<< HEAD
class MaxPoolNdGradGradFunctor {
 public:
  Maybe<Tensor> operator()(const std::shared_ptr<Tensor>& dydx,
                           const std::shared_ptr<Tensor>& indices, const int ndims) const {
    if (indices->nelement()) {
      Shape view_shape(indices->shape()->begin(), indices->shape()->end() - ndims);
      view_shape.push_back(-1);
      auto indices_view = JUST(functional::Reshape(indices, view_shape));
      auto outgrad_view = JUST(functional::Reshape(dydx, view_shape));
      return functional::sequence_function(functional::DimGather)
          .then(std::bind(functional::Reshape, std::placeholders::_1, *indices->shape()))
          .call(outgrad_view, -1, indices_view, /*sparse_grad=*/false);
    } else {
      // empty inputs, return 0size tensor
      return functional::ZerosLike(indices);
    }
  }
};

=======
class MishGradGradFunctor {
 public:
  // y = x ∗ tanh(softplus(x))
  // ddx = grad_tsp * sig * (2 + x * (1 + (-1 - 2 * tsp) * sig)), sig equal grad_sp here
  Maybe<Tensor> operator()(const std::shared_ptr<Tensor>& x,
                           const std::shared_ptr<Tensor>& dydx) const {
    const auto sig = JUST(functional::Sigmoid(x));
    const auto sp = JUST(functional::Log1p(JUST(functional::Exp(x))));
    const auto grad_tsp = JUST(functional::TanhGrad(sp, dydx));

    auto r = functional::sequence_function(functional::Tanh)
                 .then([](const std::shared_ptr<Tensor>& input) {
                   return functional::ScalarAdd(-1, input, /*alpha=*/-2);
                 })
                 .then(std::bind(functional::Mul, std::placeholders::_1, sig))
                 .then([](const std::shared_ptr<Tensor>& input) {
                   return functional::ScalarAdd(1, input, /*alpha=*/1);
                 })
                 .then(std::bind(functional::Mul, std::placeholders::_1, x))
                 .then([](const std::shared_ptr<Tensor>& input) {
                   return functional::ScalarAdd(2, input, /*alpha=*/1);
                 })
                 .then(std::bind(functional::Mul, std::placeholders::_1, sig))
                 .then(std::bind(functional::Mul, std::placeholders::_1, grad_tsp))
                 .call(sp);
    return r;
  }
};

class GeluGradGradFunctor {
 public:
  // y = gussian(x) = 0.5 * x * (1.0 + erf(sqrt(0.5) * x));
  // dx = 0.5 * (1.0 + erf(sqrt(0.5)*x) + x * coef * exp(-0.5*x*x)) * dy), coef = sqrt(-2.0/pi)
  // ddx = coef * grad1 * grad2 * flow.exp(t) * (1+t), t = -0.5*x*x
  Maybe<Tensor> operator()(const std::shared_ptr<Tensor>& x,
                           const std::shared_ptr<Tensor>& dydx) const {
    const auto& tmp = JUST(functional::ScalarMul(-0.5, JUST(functional::Square(x))));
    const auto& tmp_add_one = JUST(functional::ScalarAdd(1, tmp, 1));
    const Scalar coef = std::sqrt(2.0 / std::acos(-1.0));

    auto r = functional::sequence_function(functional::Exp)
                 .then(std::bind(functional::Mul, std::placeholders::_1, tmp_add_one))
                 .then(std::bind(functional::Mul, std::placeholders::_1, dydx))
                 .then([&coef](const std::shared_ptr<Tensor>& input) {
                   return functional::ScalarMul(coef, input);
                 })
                 .call(tmp);
    return r;
  }
};
>>>>>>> 1a5c00e1
}  // namespace impl

ONEFLOW_FUNCTION_LIBRARY(m) {
  m.add_functor<impl::SinGradGradFunctor>("SinGradGrad");
  m.add_functor<impl::CosGradGradFunctor>("CosGradGrad");
  m.add_functor<impl::TanGradGradFunctor>("TanGradGrad");
  m.add_functor<impl::SinhGradGradFunctor>("SinhGradGrad");
  m.add_functor<impl::CoshGradGradFunctor>("CoshGradGrad");
  m.add_functor<impl::TanhGradGradFunctor>("TanhGradGrad");
  m.add_functor<impl::AsinGradGradFunctor>("AsinGradGrad");
  m.add_functor<impl::AcosGradGradFunctor>("AcosGradGrad");
  m.add_functor<impl::AtanGradGradFunctor>("AtanGradGrad");
  m.add_functor<impl::AsinhGradGradFunctor>("AsinhGradGrad");
  m.add_functor<impl::AcoshGradGradFunctor>("AcoshGradGrad");
  m.add_functor<impl::AtanhGradGradFunctor>("AtanhGradGrad");
  m.add_functor<impl::ErfGradGradFunctor>("ErfGradGrad");
  m.add_functor<impl::ErfcGradGradFunctor>("ErfcGradGrad");
  m.add_functor<impl::ExpGradGradFunctor>("ExpGradGrad");
  m.add_functor<impl::Expm1GradGradFunctor>("Expm1GradGrad");
  m.add_functor<impl::LogGradGradFunctor>("LogGradGrad");
  m.add_functor<impl::Log2GradGradFunctor>("Log2GradGrad");
  m.add_functor<impl::Log10GradGradFunctor>("Log10GradGrad");
  m.add_functor<impl::Log1pGradGradFunctor>("Log1pGradGrad");
  m.add_functor<impl::LogSigmoidGradGradFunctor>("LogSigmoidGradGrad");
  m.add_functor<impl::ReciprocalGradGradFunctor>("ReciprocalGradGrad");
  m.add_functor<impl::ReciprocalNoNanGradGradFunctor>("ReciprocalNoNanGradGrad");
  m.add_functor<impl::RsqrtGradGradFunctor>("RsqrtGradGrad");
  m.add_functor<impl::SqrtGradGradFunctor>("SqrtGradGrad");
  m.add_functor<impl::SquareGradGradFunctor>("SquareGradGrad");
  m.add_functor<impl::SigmoidGradGradFunctor>("SigmoidGradGrad");
  m.add_functor<impl::SiluGradGradFunctor>("SiluGradGrad");
  m.add_functor<impl::SeluGradGradFunctor>("SeluGradGrad");
  m.add_functor<impl::SoftSignGradGradFunctor>("SoftSignGradGrad");
  m.add_functor<impl::HardSigmoidGradGradFunctor>("HardSigmoidGradGrad");
  m.add_functor<impl::HardSwishGradGradFunctor>("HardSwishGradGrad");
  m.add_functor<impl::SoftplusGradGradFunctor>("SoftplusGradGrad");
  m.add_functor<impl::EluGradGradFunctor>("EluGradGrad");
  m.add_functor<impl::CeluGradGradFunctor>("CeluGradGrad");
<<<<<<< HEAD
  m.add_functor<impl::MaxPoolNdGradGradFunctor>("MaxPoolNdGradGrad");
=======
  m.add_functor<impl::MishGradGradFunctor>("MishGradGrad");
  m.add_functor<impl::GeluGradGradFunctor>("GeluGradGrad");
>>>>>>> 1a5c00e1
}

}  // namespace functional
}  // namespace one
}  // namespace oneflow<|MERGE_RESOLUTION|>--- conflicted
+++ resolved
@@ -478,7 +478,6 @@
   }
 };
 
-<<<<<<< HEAD
 class MaxPoolNdGradGradFunctor {
  public:
   Maybe<Tensor> operator()(const std::shared_ptr<Tensor>& dydx,
@@ -498,7 +497,6 @@
   }
 };
 
-=======
 class MishGradGradFunctor {
  public:
   // y = x ∗ tanh(softplus(x))
@@ -549,7 +547,6 @@
     return r;
   }
 };
->>>>>>> 1a5c00e1
 }  // namespace impl
 
 ONEFLOW_FUNCTION_LIBRARY(m) {
@@ -588,12 +585,9 @@
   m.add_functor<impl::SoftplusGradGradFunctor>("SoftplusGradGrad");
   m.add_functor<impl::EluGradGradFunctor>("EluGradGrad");
   m.add_functor<impl::CeluGradGradFunctor>("CeluGradGrad");
-<<<<<<< HEAD
   m.add_functor<impl::MaxPoolNdGradGradFunctor>("MaxPoolNdGradGrad");
-=======
   m.add_functor<impl::MishGradGradFunctor>("MishGradGrad");
   m.add_functor<impl::GeluGradGradFunctor>("GeluGradGrad");
->>>>>>> 1a5c00e1
 }
 
 }  // namespace functional
