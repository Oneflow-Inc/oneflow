/*
Copyright 2020 The OneFlow Authors. All rights reserved.

Licensed under the Apache License, Version 2.0 (the "License");
you may not use this file except in compliance with the License.
You may obtain a copy of the License at

    http://www.apache.org/licenses/LICENSE-2.0

Unless required by applicable law or agreed to in writing, software
distributed under the License is distributed on an "AS IS" BASIS,
WITHOUT WARRANTIES OR CONDITIONS OF ANY KIND, either express or implied.
See the License for the specific language governing permissions and
limitations under the License.
*/
#include "oneflow/core/autograd/autograd_mode.h"
#include "oneflow/core/common/data_type.pb.h"
#include "oneflow/core/common/maybe.h"
#include "oneflow/core/common/scalar.h"
#include "oneflow/core/common/singleton.h"
#include "oneflow/core/common/optional.h"
#include "oneflow/core/common/protobuf.h"
#include "oneflow/core/common/container_util.h"
#include "oneflow/core/common/symbol.h"
#include "oneflow/core/control/global_process_ctx.h"
#include "oneflow/core/device/cuda_util.h"
#include "oneflow/core/framework/attr_map.h"
#include "oneflow/core/framework/mutable_attr_map.h"
#include "oneflow/core/framework/device.h"
#include "oneflow/core/framework/nd_sbp.h"
#include "oneflow/core/framework/op_builder.h"
#include "oneflow/core/framework/op_expr.h"
#include "oneflow/core/framework/op_interpreter/op_interpreter_util.h"
#include "oneflow/core/framework/placement_utils.h"
#include "oneflow/core/framework/tensor.h"
#include "oneflow/core/framework/tensor_tuple.h"
#include "oneflow/core/framework/random_generator_impl.h"
#include "oneflow/core/functional/functional.h"
#include "oneflow/core/functional/function_library.h"
#include "oneflow/core/functional/sequence_function.h"
#include "oneflow/core/functional/impl/common.h"
#include "oneflow/core/functional/impl/unary_functor.h"
#include "oneflow/core/job/parallel_desc.h"
#include "oneflow/core/job/sbp_parallel.h"
#include "oneflow/core/job/global_for.h"
#include "oneflow/core/job/lazy_mode.h"
#include "oneflow/core/ep/include/device_manager_registry.h"
#include "oneflow/core/framework/tensor_util.h"
#include "oneflow/core/framework/stream_guard.h"
#include "oneflow/core/kernel/kernel_util.h"
#include "oneflow/core/vm/virtual_machine.h"
#include "oneflow/core/framework/tensor_util.h"
#include "oneflow/core/job/nd_sbp_util.h"

namespace oneflow {
namespace one {
namespace functional {
namespace impl {

class ArgMaxFunctor {
 public:
  ArgMaxFunctor() { op_ = CHECK_JUST(one::OpBuilder("argmax").Input("in").Output("out").Build()); }
  Maybe<Tensor> operator()(const std::shared_ptr<one::Tensor>& input, const Optional<int32_t>& dim,
                           const Optional<bool>& keepdim,
                           const Optional<Symbol<DType>>& dtype) const {
    if (dim.has_value() == false) {
      return SequenceFunction<Maybe<Tensor>()>([&]() { return Flatten(input, 0, -1); })
          .then([&](const std::shared_ptr<one::Tensor>& x) {
            return OpInterpUtil::Dispatch<Tensor>(*op_, {x});
          })
          .call();
    }

    int new_dim = JUST(dim);
    const int32_t ndims = input->shape()->NumAxes();
    new_dim = JUST(maybe_wrap_dim(new_dim, ndims));
    if (new_dim < 0) { new_dim += ndims; }
    const auto do_cast = [&](const std::shared_ptr<one::Tensor>& x) -> Maybe<Tensor> {
      return Cast(x, JUST(dtype), /*pin_memory=*/false);
    };

    if (new_dim == ndims - 1) {
      return SequenceFunction<Maybe<Tensor>()>(
                 [&]() { return OpInterpUtil::Dispatch<Tensor>(*op_, {input}); })
          .then_if(keepdim.has_value() && JUST(keepdim) == true,
                   std::bind(ExpandDims, std::placeholders::_1, -1))
          .then_if(dtype.has_value(), do_cast)
          .call();
    }

    std::vector<int32_t> permute;
    permute.reserve(ndims);
    for (int32_t i = 0; i < ndims - 1; i++) { permute.emplace_back(i < new_dim ? i : i + 1); }
    permute.emplace_back(new_dim);

    std::vector<int32_t> permute_inv(ndims, 0);
    for (int32_t i = 0; i < ndims; i++) { permute_inv[i] = -1; }
    for (int32_t i = 0; i < ndims; i++) { permute_inv[permute[i]] = i; }

    std::vector<int32_t> squeeze_dim = {new_dim};

    return SequenceFunction<Maybe<Tensor>()>([&]() { return Transpose(input, permute); })
        .then([&](const std::shared_ptr<one::Tensor>& x) {
          return OpInterpUtil::Dispatch<Tensor>(*op_, {x});
        })
        .then(std::bind(ExpandDims, std::placeholders::_1, -1))
        .then(std::bind(Transpose, std::placeholders::_1, permute_inv))
        .then_if((!keepdim.has_value()) || (keepdim.has_value() && JUST(keepdim) == false),
                 std::bind(Squeeze, std::placeholders::_1, squeeze_dim))
        .then_if(dtype.has_value(), do_cast)
        .call();
  }

 private:
  std::shared_ptr<OpExpr> op_;
};

class ArgMinFunctor {
 public:
  ArgMinFunctor() {}
  Maybe<Tensor> operator()(const std::shared_ptr<one::Tensor>& input, const Optional<int32_t>& dim,
                           const Optional<bool>& keepdim,
                           const Optional<Symbol<DType>>& dtype) const {
    return sequence_function(Negative)
        .then(std::bind(ArgMax, std::placeholders::_1, dim, keepdim, dtype))
        .call(input);
  }
};
class GlobalConstantFunctor {
 public:
  GlobalConstantFunctor() { op_ = CHECK_JUST(one::OpBuilder("constant").Output("out").Build()); }
  Maybe<Tensor> operator()(const Shape& shape, const Scalar& value, const Symbol<DType>& dtype,
                           const Symbol<ParallelDesc>& placement,
                           const std::vector<Symbol<SbpParallel>>& sbp_tuple) const {
    JUST(CheckDeviceIdsIsValid(placement));
    auto& attrs = THREAD_CACHED_MUTABLE_ATTR_MAP("shape", "dtype", "floating_value",
                                                 "is_floating_value", "integer_value", "nd_sbp");
    if (IsIntegralDataType(dtype->data_type())) {
      attrs.SetAllAttrs(shape, dtype->data_type(), NullOpt, false, value.As<int64_t>(), NullOpt);
    } else {
      attrs.SetAllAttrs(shape, dtype->data_type(), value.As<double>(), true, NullOpt, NullOpt);
    }

    auto dispatch_constant =
        [&](const std::vector<Symbol<SbpParallel>>& sbp_tuple) -> Maybe<Tensor> {
      if (LazyMode::is_enabled()) {
        std::vector<std::string> nd_sbp(sbp_tuple.size());
        {
          for (int i = 0; i < sbp_tuple.size(); ++i) {
            nd_sbp[i] = SbpParallelToString(*sbp_tuple[i]);
          }
        }
        attrs.SetAttr<5>(nd_sbp);
      }
      const auto& nd_sbp = JUST(GetNdSbp(sbp_tuple));
      return OpInterpUtil::Dispatch<Tensor>(*op_, {},
                                            OpExprInterpContext(attrs, placement, nd_sbp));
    };
    bool has_partial_parallel = [&]() {
      for (const auto& sbp : sbp_tuple) {
        if (sbp->has_partial_sum_parallel()) { return true; }
      }
      return false;
    }();
    // Since the source op does not support Partial, it is necessary to replace Partial
    // with Broadcast, and then convert it to Partial
    if (has_partial_parallel) {
      const auto& fixed_sbp_tuple = JUST(NdSbpReplacePartialByBroadcast(sbp_tuple));
      const auto& tensor = JUST(dispatch_constant(*fixed_sbp_tuple));
      return functional::ToGlobal(tensor, placement, sbp_tuple, {}, /* check_meta */ false,
                                  /*copy*/ false);
    } else {
      return dispatch_constant(sbp_tuple);
    }
  }

 private:
  std::shared_ptr<OpExpr> op_;
};

class ConstantFunctor {
 public:
  ConstantFunctor() { op_ = CHECK_JUST(one::OpBuilder("constant").Output("out").Build()); }
  Maybe<Tensor> operator()(const Shape& shape, const Scalar& value, const Symbol<DType>& dtype,
                           const Optional<Symbol<Device>>& device) const {
    auto& attrs = THREAD_CACHED_MUTABLE_ATTR_MAP("shape", "dtype", "floating_value",
                                                 "is_floating_value", "integer_value");
    if (IsIntegralDataType(dtype->data_type())) {
      attrs.SetAllAttrs(shape, dtype->data_type(), NullOpt, false, value.As<int64_t>());
    } else {
      attrs.SetAllAttrs(shape, dtype->data_type(), value.As<double>(), true, NullOpt);
    }
    if (device.has_value()) {
      Symbol<Device> device_symbol = JUST(device);
      return OpInterpUtil::Dispatch<Tensor>(*op_, {}, OpExprInterpContext(attrs, device_symbol));
    } else {
      return OpInterpUtil::Dispatch<Tensor>(*op_, {}, attrs);
    }
  }

 private:
  std::shared_ptr<OpExpr> op_;
};

class EmptyFunctor {
 public:
  EmptyFunctor() { op_ = CHECK_JUST(one::OpBuilder("empty").Output("out").Build()); }
  Maybe<Tensor> operator()(const Shape& shape, const Symbol<DType>& dtype,
                           const Optional<Symbol<Device>>& device, const bool pin_memory) const {
    Symbol<Device> device_symbol = device.value_or(JUST(Device::New("cpu", 0)));
    OF_PROFILER_RANGE_PUSH("AttrMap");
    auto& attrs =
        THREAD_CACHED_MUTABLE_ATTR_MAP("shape", "dtype", "pin_memory", "device_type", "device_id");
    attrs.SetAllAttrs(shape, dtype->data_type(), pin_memory, device_symbol->type(),
                      device_symbol->device_id());
    OF_PROFILER_RANGE_POP();
    return OpInterpUtil::Dispatch<Tensor>(*op_, {}, attrs);
  }

 private:
  std::shared_ptr<OpExpr> op_;
};

class GlobalEmptyFunctor {
 public:
  GlobalEmptyFunctor() { op_ = CHECK_JUST(one::OpBuilder("empty").Output("out").Build()); }
  Maybe<Tensor> operator()(const Shape& shape, const Symbol<DType>& dtype,
                           const Symbol<ParallelDesc>& placement,
                           const std::vector<Symbol<SbpParallel>>& sbp_tuple) const {
    JUST(CheckDeviceIdsIsValid(placement));
    auto& attrs = THREAD_CACHED_MUTABLE_ATTR_MAP("shape", "dtype", "nd_sbp");
    if (LazyMode::is_enabled()) {
      std::vector<std::string> nd_sbp(sbp_tuple.size());
      {
        for (int i = 0; i < sbp_tuple.size(); ++i) {
          nd_sbp.at(i) = SbpParallelToString(*sbp_tuple.at(i));
        }
      }
      attrs.SetAllAttrs(shape, dtype->data_type(), nd_sbp);
    } else {
      attrs.SetAllAttrs(shape, dtype->data_type(), NullOpt);
    }
    const auto& nd_sbp = JUST(GetNdSbp(sbp_tuple));
    return OpInterpUtil::Dispatch<Tensor>(*op_, {}, OpExprInterpContext(attrs, placement, nd_sbp));
  }

 private:
  std::shared_ptr<OpExpr> op_;
};

class ZerosLikeFunctor : public UnaryFunctor {
 public:
  ZerosLikeFunctor() {
    op_ = CHECK_JUST(one::OpBuilder("zero_like").Input("like").Output("out").Build());
  }
};

class OnesLikeFunctor : public UnaryFunctor {
 public:
  OnesLikeFunctor() {
    op_ = CHECK_JUST(one::OpBuilder("ones_like").Input("like").Output("out").Build());
  }
};

class FlattenFunctor {
 public:
  FlattenFunctor() {
    op_ = CHECK_JUST(one::OpBuilder("flatten").Input("in").Output("out").Build());
  }
  Maybe<Tensor> operator()(const std::shared_ptr<one::Tensor>& x, const int32_t& start_dim,
                           const int32_t& end_dim) const {
    const auto& x_shape = x->shape();
    const int32_t x_dim = x_shape->dim_vec().size();

    int new_start_dim = start_dim;
    int new_end_dim = end_dim;
    if (start_dim < 0) { new_start_dim += x_dim; }
    if (end_dim < 0) { new_end_dim += x_dim; }
    if (new_start_dim == new_end_dim) { return x; }

    auto& attrs = THREAD_CACHED_MUTABLE_ATTR_MAP("start_dim", "end_dim");
    attrs.SetAllAttrs(start_dim, end_dim);

    return OpInterpUtil::Dispatch<Tensor>(*op_, {x}, attrs);
  }

 private:
  std::shared_ptr<OpExpr> op_;
};

class WhereFunctor {
 public:
  WhereFunctor() {
    op_ = CHECK_JUST(
        one::OpBuilder("where").Input("condition").Input("x").Input("y").Output("out").Build());
  }
  Maybe<Tensor> operator()(const std::shared_ptr<one::Tensor>& condition,
                           const std::shared_ptr<one::Tensor>& x,
                           const std::shared_ptr<one::Tensor>& y) const {
    return OpInterpUtil::Dispatch<Tensor>(*op_, {condition, x, y});
  }

 private:
  std::shared_ptr<OpExpr> op_;
};

class WhereScalarXFunctor {
 public:
  WhereScalarXFunctor() {
    op_ = CHECK_JUST(
        one::OpBuilder("where_scalar_x").Input("condition").Input("y").Output("out").Build());
  }
  Maybe<Tensor> operator()(const std::shared_ptr<one::Tensor>& condition, const Scalar& scalar,
                           const std::shared_ptr<one::Tensor>& y) const {
    auto& attrs =
        THREAD_CACHED_MUTABLE_ATTR_MAP("bool_operand", "has_bool_operand", "float_operand",
                                       "has_float_operand", "int_operand", "has_int_operand");
    if (scalar.IsBool()) {
      attrs.SetAllAttrs(scalar.As<bool>(), true, NullOpt, false, NullOpt, false);
    } else if (scalar.IsFloatingPoint()) {
      attrs.SetAllAttrs(NullOpt, false, scalar.As<double>(), true, NullOpt, false);
    } else if (scalar.IsIntegral()) {
      attrs.SetAllAttrs(NullOpt, false, NullOpt, false, scalar.As<int64_t>(), true);
    } else {
      UNIMPLEMENTED_THEN_RETURN() << "The scalar in Where shoule be float or int.";
    }
    return OpInterpUtil::Dispatch<Tensor>(*op_, {condition, y}, attrs);
  }

 private:
  std::shared_ptr<OpExpr> op_;
};

class WhereScalarYFunctor {
 public:
  WhereScalarYFunctor() {
    op_ = CHECK_JUST(
        one::OpBuilder("where_scalar_y").Input("condition").Input("x").Output("out").Build());
  }
  Maybe<Tensor> operator()(const std::shared_ptr<one::Tensor>& condition,
                           const std::shared_ptr<one::Tensor>& x, const Scalar& scalar) const {
    auto& attrs =
        THREAD_CACHED_MUTABLE_ATTR_MAP("bool_operand", "has_bool_operand", "float_operand",
                                       "has_float_operand", "int_operand", "has_int_operand");
    if (scalar.IsBool()) {
      attrs.SetAllAttrs(scalar.As<bool>(), true, NullOpt, false, NullOpt, false);
    } else if (scalar.IsFloatingPoint()) {
      attrs.SetAllAttrs(NullOpt, false, scalar.As<double>(), true, NullOpt, false);
    } else if (scalar.IsIntegral()) {
      attrs.SetAllAttrs(NullOpt, false, NullOpt, false, scalar.As<int64_t>(), true);
    } else {
      UNIMPLEMENTED_THEN_RETURN() << "The scalar in Where shoule be bool, float or int.";
    }
    return OpInterpUtil::Dispatch<Tensor>(*op_, {condition, x}, attrs);
  }

 private:
  std::shared_ptr<OpExpr> op_;
};

class WhereScalarXYFunctor {
 public:
  WhereScalarXYFunctor() {
    op_ = CHECK_JUST(one::OpBuilder("where_scalar_xy").Input("condition").Output("out").Build());
  }
  Maybe<Tensor> operator()(const std::shared_ptr<one::Tensor>& condition, const Scalar& x_scalar,
                           const Scalar& y_scalar) const {
    auto& attrs = THREAD_CACHED_MUTABLE_ATTR_MAP(
        "x_bool_operand", "y_bool_operand", "has_x_bool_operand", "has_y_bool_operand",
        "x_float_operand", "y_float_operand", "has_x_float_operand", "has_y_float_operand",
        "x_int_operand", "y_int_operand", "has_x_int_operand", "has_y_int_operand");
    if (x_scalar.IsBool() && y_scalar.IsBool()) {
      attrs.SetAllAttrs(x_scalar.As<bool>(), y_scalar.As<bool>(), true, true, NullOpt, NullOpt,
                        false, false, NullOpt, NullOpt, false, false);
    } else if (x_scalar.IsFloatingPoint() && y_scalar.IsFloatingPoint()) {
      attrs.SetAllAttrs(NullOpt, NullOpt, false, false, x_scalar.As<double>(),
                        y_scalar.As<double>(), true, true, NullOpt, NullOpt, false, false);
    } else if (x_scalar.IsIntegral() && y_scalar.IsIntegral()) {
      attrs.SetAllAttrs(NullOpt, NullOpt, false, false, NullOpt, NullOpt, false, false,
                        x_scalar.As<int64_t>(), y_scalar.As<int64_t>(), true, true);
    } else {
      UNIMPLEMENTED_THEN_RETURN() << "The scalar in Where shoule be bool, float or int.";
    }
    return OpInterpUtil::Dispatch<Tensor>(*op_, {condition}, attrs);
  }

 private:
  std::shared_ptr<OpExpr> op_;
};

class ArgWhereFunctor {
 public:
  ArgWhereFunctor() {
    op_ = CHECK_JUST(
        one::OpBuilder("argwhere").Input("input").Output("output").Output("output_size").Build());
  }
  Maybe<TensorTuple> operator()(const std::shared_ptr<one::Tensor>& x,
                                const Symbol<DType>& dtype) const {
    auto& attrs = THREAD_CACHED_MUTABLE_ATTR_MAP("dtype");
    attrs.SetAllAttrs(dtype->data_type());
    return OpInterpUtil::Dispatch<TensorTuple>(*op_, {x}, attrs);
  }

 private:
  std::shared_ptr<OpExpr> op_;
};

class NonZeroFunctor {
 public:
  NonZeroFunctor() {}
  Maybe<TensorTuple> operator()(const std::shared_ptr<one::Tensor>& x, bool as_tuple) const {
    std::shared_ptr<one::Tensor> input = x;
    if (as_tuple && input->ndim() == 0) { input = JUST(functional::Unsqueeze(input, 0)); }
    int64_t ndim = input->ndim();
    const auto& output_tuple =
        JUST(functional::ArgWhere(input, JUST(DType::Get(DataType::kInt64))));
    const std::shared_ptr<one::Tensor>& size = JUST(VectorAt(*output_tuple, 1));
    CHECK_EQ_OR_RETURN(size->shape()->elem_cnt(), 1)
        << Error::RuntimeError() << kOfBugIssueUploadPrompt;
    CHECK_OR_RETURN(size->dtype() == JUST(DType::Get(DataType::kInt64)))
        << Error::RuntimeError() << kOfBugIssueUploadPrompt;
    int64_t size_val = -1;
    {
      if (size->is_global()) {
        CHECK_OR_RETURN(JUST(size->parallel_desc())->parallel_num() == 1  // NOLINT
                        || NdSbpIsAllBroadcast(*JUST(size->nd_sbp())));   // NOLINT
      }
      JUST(CopyLocalTensorDataTo(size->is_local() ? size : JUST(size->cur_rank_phy_tensor()),
                                 (void*)(&size_val), GetSizeOfDataType(DataType::kInt64)));
    }
    std::vector<int64_t> start{0, 0};
    std::vector<int64_t> stop{size_val, ndim};
    std::vector<int64_t> step{1, 1};
    const auto& output = JUST(
        functional::Slice(output_tuple->at(0), start, stop, step, /*enable_view_slice=*/false));
    std::shared_ptr<TensorTuple> outputs = std::make_shared<TensorTuple>();
    if (as_tuple) {
      const auto& transposed_output = JUST(functional::Transpose2dim(output, 1, 0));
      for (int64_t i = 0; i < ndim; ++i) {
        outputs->emplace_back(
            JUST(functional::TensorGetItem(transposed_output, {functional::detail::IndexItem(i)})));
      }
    } else {
      outputs->emplace_back(output);
    }
    return outputs;
  }
};

class BroadcastLikeFunctor {
 public:
  BroadcastLikeFunctor() {
    op_ = CHECK_JUST(one::OpBuilder("broadcast_like").Input("x").Input("like").Output("y").Build());
  }
  Maybe<Tensor> operator()(const std::shared_ptr<one::Tensor>& x,
                           const std::shared_ptr<one::Tensor>& like,
                           const std::vector<int32_t>& broadcast_axes) const {
    const Shape& x_shape = *x->shape();
    const Shape& like_shape = *like->shape();
    if (x_shape == like_shape) { return x; }
    auto& attrs = THREAD_CACHED_MUTABLE_ATTR_MAP("broadcast_axes");
    if (broadcast_axes.empty()) {
      int64_t like_ndim = like_shape.NumAxes();
      int64_t x_ndim = x_shape.NumAxes();
      int64_t num_prepend = like_ndim - x_ndim;
      std::vector<int64_t> prepend_shape(num_prepend, 1);
      std::vector<int32_t> broadcast_axes;
      for (int i = 0; i < x_ndim; ++i) { prepend_shape.emplace_back(x_shape.At(i)); }
      for (int i = 0; i < num_prepend; ++i) { broadcast_axes.emplace_back(i); }
      for (int i = num_prepend; i < prepend_shape.size(); ++i) {
        if (prepend_shape[i] != like_shape.At(i)) {
          if (prepend_shape[i] == 1) {
            broadcast_axes.emplace_back(i);
          } else {
            return Error::RuntimeError() << "The expanded size of the tensor "
                                         << "(" << like_shape.At(i) << ")"
                                         << " must match the existing size (" << prepend_shape[i]
                                         << ") at non-singleton dimension " << i
                                         << ". Target sizes: " << like_shape.ToString()
                                         << ". Tensor sizes: " << x_shape.ToString();
          }
        }
      }
      attrs.SetAllAttrs(broadcast_axes);
    } else {
      attrs.SetAllAttrs(broadcast_axes);
    }
    return OpInterpUtil::Dispatch<Tensor>(*op_, {x, JUST(like->detach())}, attrs);
  }

 private:
  std::shared_ptr<OpExpr> op_;
};

class ConcatFunctor {
 public:
  ConcatFunctor() {
    ops_.resize(kMaxInputCount);
    for (int n = 0; n < ops_.size(); ++n) {
      ops_[n] = CHECK_JUST(one::OpBuilder("concat").Input("in", n + 1).Output("out").Build());
    }
  }
  Maybe<Tensor> operator()(const TensorTuple& inputs, const int64_t& dim) const {
    const int64_t ninput = inputs.size();
    int64_t axis = dim;
    int64_t ndim = inputs[0]->ndim();
    int64_t max_dim_size = 0;
    CHECK_GE_OR_RETURN(ninput, 1) << Error::RuntimeError() << "inputs size must greater than 0";
    axis = JUST(maybe_wrap_dim(axis, ndim));

    const std::shared_ptr<const Shape>& shape = inputs[0]->shape();
    for (const auto& input : inputs) {
      CHECK_OR_RETURN(input->ndim() == ndim)
          << Error::RuntimeError() << "Tensors must have same number of dimensions: got "
          << input->ndim() << " and " << ndim << " is expected.";
      for (int i = 0; i < ndim; ++i) {
        if (axis == i) {
          max_dim_size += input->shape()->At(i);
        } else {
          CHECK_OR_RETURN(input->shape()->At(i) == shape->At(i))
              << Error::RuntimeError() << "Sizes of tensors must match except in dimension " << axis
              << ". Got " << input->shape()->At(i) << " and " << shape->At(i)
              << " is expected in dimension 1.";
        }
      }
    }

    auto& attrs = THREAD_CACHED_MUTABLE_ATTR_MAP("axis", "max_dim_size");
    attrs.SetAllAttrs(axis, max_dim_size);
    TensorTuple outputs;
    for (int i = 0; i < ninput; i += kMaxInputCount) {
      size_t size = (i + kMaxInputCount) < ninput ? kMaxInputCount : ninput - i;
      TensorTuple partial_inputs(size);
      TensorProcessor tensor_processor;
      for (int j = 0; j < size; ++j) { partial_inputs[j] = inputs[i + j]; }
      JUST(tensor_processor.PromoteInputsToCommonDtype(true).AddInputs(partial_inputs).Apply());
      TensorTuple input_tuple = JUST(tensor_processor.GetInputs());
      outputs.emplace_back(
          JUST(OpInterpUtil::Dispatch<Tensor>(*ops_[size - 1], input_tuple, attrs)));
    }

    if (outputs.size() == 1) { return outputs.at(0); }
    return this->operator()(outputs, axis);
  }

 private:
  std::vector<std::shared_ptr<OpExpr>> ops_;
};

class StackFunctor {
 public:
  StackFunctor() {
    ops_.resize(kMaxInputCount);
    for (int n = 0; n < ops_.size(); ++n) {
      ops_[n] = CHECK_JUST(one::OpBuilder("stack").Input("in", n + 1).Output("out").Build());
    }
  }
  Maybe<Tensor> operator()(const TensorTuple& inputs, const int64_t& dim) const {
    const int64_t ninput = inputs.size();
    int64_t ndims = inputs[0]->ndim();
    int64_t stack_dim = dim;
    stack_dim = JUST(maybe_wrap_dim(stack_dim, ndims + 1));
    const std::shared_ptr<const Shape>& first_in_shape = inputs[0]->shape();
    for (const auto& input : inputs) {
      for (int i = 0; i < ndims; ++i) {
        CHECK_OR_RETURN(input->shape()->At(i) == first_in_shape->At(i))
            << Error::RuntimeError() << "stack expects each tensor to be equal size, but got "
            << first_in_shape->ToString() << " at first input and " << input->shape()->ToString()
            << " which index is " << i;
      }
    }
    int64_t max_dim_size = ninput;
    auto& attrs = THREAD_CACHED_MUTABLE_ATTR_MAP("axis", "max_dim_size");
    attrs.SetAllAttrs(stack_dim, max_dim_size);
    TensorTuple outputs;
    for (int i = 0; i < ninput; i += kMaxInputCount) {
      size_t size = (i + kMaxInputCount) < ninput ? kMaxInputCount : ninput - i;
      TensorTuple partial_inputs(size);
      for (int j = 0; j < size; ++j) { partial_inputs[j] = inputs[i + j]; }
      if (partial_inputs.size() == 1) {
        // Use ExpandDims functor for only one input
        outputs.emplace_back(JUST(functional::ExpandDims(partial_inputs[0], dim)));
      } else {
        outputs.emplace_back(
            JUST(OpInterpUtil::Dispatch<Tensor>(*ops_[size - 1], partial_inputs, attrs)));
      }
    }
    if (outputs.size() == 1) { return outputs.at(0); }
    return Concat(outputs, stack_dim);
  }

 private:
  std::vector<std::shared_ptr<OpExpr>> ops_;
};

class StackGradFunctor {
 public:
  StackGradFunctor() {
    ops_.resize(kMaxInputCount);
    for (int n = 1; n < ops_.size(); ++n) {
      ops_[n] = CHECK_JUST(one::OpBuilder("stack_grad")
                               .Input("in")
                               .Input("like", n + 1)
                               .Output("out", n + 1)
                               .Build());
    }
  }
  Maybe<TensorTuple> operator()(const std::shared_ptr<one::Tensor>& x, const TensorTuple& like,
                                const int64_t& axis) const {
    CHECK_GE_OR_RETURN(like.size(), 2)
        << Error::RuntimeError() << "like.size() must not less than 2, but got " << like.size();
    CHECK_LE_OR_RETURN(like.size(), kMaxInputCount)
        << Error::RuntimeError() << "like.size() must not greater than " << kMaxInputCount
        << ", but got " << like.size();
    auto& attrs = THREAD_CACHED_MUTABLE_ATTR_MAP("axis");
    attrs.SetAllAttrs(axis);
    TensorTuple inputs(like.size() + 1);
    inputs[0] = x;
    for (int i = 0; i < like.size(); ++i) { inputs[i + 1] = like[i]; }
    return OpInterpUtil::Dispatch<TensorTuple>(*ops_.at(like.size() - 1), inputs, attrs);
  }

 private:
  std::vector<std::shared_ptr<OpExpr>> ops_;
};

class AtLeast1DFunctor {
 public:
  Maybe<Tensor> operator()(const std::shared_ptr<Tensor>& x) const {
    if (x->ndim() == 0) {
      return JUST(Reshape(x, {1}));
    } else
      return x;
  }
};

class AtLeast1DListFunctor {
 public:
  Maybe<TensorTuple> operator()(const TensorTuple& inputs) const {
    TensorTuple result = TensorTuple(inputs.size());
    for (int32_t i = 0; i < inputs.size(); i++) {
      result.at(i) = JUST(AtLeast1D(JUST(VectorAt(inputs, i))));
    }
    return result;
  }
};

class AtLeast2DFunctor {
 public:
  Maybe<Tensor> operator()(const std::shared_ptr<Tensor>& x) const {
    if (x->ndim() == 0) {
      return JUST(Reshape(x, {1, 1}));
    } else if (x->ndim() == 1) {
      return JUST(Unsqueeze(x, 0));
    } else
      return x;
  }
};

class AtLeast2DListFunctor {
 public:
  Maybe<TensorTuple> operator()(const TensorTuple& inputs) const {
    TensorTuple result = TensorTuple(inputs.size());
    for (int32_t i = 0; i < inputs.size(); i++) {
      result.at(i) = JUST(AtLeast2D(JUST(VectorAt(inputs, i))));
    }
    return result;
  }
};

class AtLeast3DFunctor {
 public:
  Maybe<Tensor> operator()(const std::shared_ptr<Tensor>& x) const {
    if (x->ndim() == 0) {
      return JUST(Reshape(x, {1, 1, 1}));
    } else if (x->ndim() == 1) {
      return JUST(Reshape(x, {1, x->shape()->At(0), 1}));
    } else if (x->ndim() == 2) {
      return JUST(Unsqueeze(x, -1));
    } else
      return x;
  }
};

class AtLeast3DListFunctor {
 public:
  Maybe<TensorTuple> operator()(const TensorTuple& inputs) const {
    TensorTuple result = TensorTuple(inputs.size());
    for (int32_t i = 0; i < inputs.size(); i++) {
      result.at(i) = JUST(AtLeast3D(JUST(VectorAt(inputs, i))));
    }
    return result;
  }
};

class ColumnStackFunctor {
 public:
  Maybe<Tensor> operator()(const TensorTuple& inputs) const {
    std::shared_ptr<TensorTuple> new_inputs = std::make_shared<TensorTuple>(inputs.size());
    for (int32_t i = 0; i < inputs.size(); i++) {
      const auto& t = JUST(VectorAt(inputs, i));
      if (t->ndim() <= 1)
        new_inputs->at(i) = JUST(Reshape(t, {t->nelement(), 1}));
      else
        new_inputs->at(i) = t;
    }
    return HStack(*new_inputs);
  }
};

class HStackFunctor {
 public:
  Maybe<Tensor> operator()(const TensorTuple& inputs) const {
    std::shared_ptr<TensorTuple> new_inputs = JUST(AtLeast1D(inputs));
    if (new_inputs->at(0)->ndim() == 1)
      return Concat(*new_inputs, 0);
    else
      return Concat(*new_inputs, 1);
  }
};

class VStackFunctor {
 public:
  Maybe<Tensor> operator()(const TensorTuple& inputs) const {
    std::shared_ptr<TensorTuple> new_inputs = JUST(AtLeast2D(inputs));
    return Concat(*new_inputs, 0);
  }
};

class RowStackFunctor {
 public:
  Maybe<Tensor> operator()(const TensorTuple& inputs) const { return VStack(inputs); }
};

class DStackFunctor {
 public:
  Maybe<Tensor> operator()(const TensorTuple& inputs) const {
    std::shared_ptr<TensorTuple> new_inputs = JUST(AtLeast3D(inputs));
    return Concat(*new_inputs, 2);
  }
};

class ExpandFunctor {
 public:
  ExpandFunctor() { op_ = CHECK_JUST(one::OpBuilder("expand").Input("in").Output("out").Build()); }
  Maybe<Tensor> operator()(const std::shared_ptr<one::Tensor>& x, const Shape& shape) const {
    CHECK_GE_OR_RETURN(shape.NumAxes(), x->shape()->NumAxes())
        << Error::RuntimeError() << "expand(tensor{" << x->shape()->ToString()
        << "}, size=" << x->shape()->NumAxes() << "): the number of sizes provided ("
        << shape.NumAxes() << ") "
        << "must be greater or equal to the number of dimensions in the tensor ("
        << x->shape()->NumAxes() << ")";
    std::vector<int32_t> in_shape(x->shape()->NumAxes());
    for (int i = 0; i < in_shape.size(); ++i) { in_shape[i] = x->shape()->At(i); }

    // check the parameters
    int shift = shape.NumAxes() - in_shape.size();
    for (int i = shape.NumAxes() - 1; i >= 0; --i) {
      int index = i - shift;
      if (index >= 0) {
        if (shape.At(i) != -1 && shape.At(i) != in_shape[index]) {
          CHECK_OR_RETURN(shape.At(i) >= 0 && in_shape[index] == 1)
              << Error::RuntimeError() << "The expanded size of the tensor (" << shape.At(i)
              << ") must match the existing size (" << in_shape[index]
              << ") at non-singleton dimension " << i << ".  Target sizes: " << shape.ToString()
              << ".  Tensor sizes: " << x->shape()->ToString();
        }
      } else {
        CHECK_GE_OR_RETURN(shape.At(i), 0)
            << Error::RuntimeError() << "The expanded size of the tensor (" << shape.At(i)
            << ") isn't allowed in a leading, non-existing dimension " << i
            << " .Target size: " << shape.ToString();
      }
    }

    std::vector<int32_t> expand_shape(shape.NumAxes());
    for (int i = 0; i < shape.NumAxes(); ++i) { expand_shape[i] = shape.dim_vec().at(i); }

    // if input tensor is eager local, then try return tensor's view
    if (view::IsViewApplicable(x)) { return view::Expand(x, in_shape, expand_shape); }

    auto& attrs = THREAD_CACHED_MUTABLE_ATTR_MAP("logical_in_shape", "logical_expand_shape");
    attrs.SetAllAttrs(in_shape, expand_shape);
    return OpInterpUtil::Dispatch<Tensor>(*op_, {x}, attrs);
  }

 private:
  std::shared_ptr<OpExpr> op_;
};

class ExpandGradFunctor {
 public:
  ExpandGradFunctor() {
    op_ = CHECK_JUST(one::OpBuilder("expand_grad").Input("in").Output("out").Build());
  }
  Maybe<Tensor> operator()(const std::shared_ptr<one::Tensor>& dy,
                           const std::vector<int32_t>& logical_in_shape,
                           const std::vector<int32_t>& logical_expand_shape) const {
    auto& attrs = THREAD_CACHED_MUTABLE_ATTR_MAP("logical_out_shape", "logical_expand_shape");
    attrs.SetAllAttrs(logical_in_shape, logical_expand_shape);
    return OpInterpUtil::Dispatch<Tensor>(*op_, {dy}, attrs);
  }

 private:
  std::shared_ptr<OpExpr> op_;
};

class ExpandDimsFunctor {
 public:
  ExpandDimsFunctor() {
    op_ = CHECK_JUST(one::OpBuilder("expand_dims").Input("in").Output("out").Build());
  }
  Maybe<Tensor> operator()(const std::shared_ptr<one::Tensor>& input, const int32_t& dim) const {
    int32_t expand_dim = dim;
    const int32_t ndim = input->shape()->NumAxes();
    expand_dim = JUST(maybe_wrap_dim(dim, ndim + 1));

    if (view::IsViewApplicable(input)) { return view::Unsqueeze(input, expand_dim); }

    auto& attrs = THREAD_CACHED_MUTABLE_ATTR_MAP("axis");
    attrs.SetAllAttrs(expand_dim);
    return OpInterpUtil::Dispatch<Tensor>(*op_, {input}, attrs);
  }

 private:
  std::shared_ptr<OpExpr> op_;
};

class UnsqueezeMultipleFunctor {
 public:
  UnsqueezeMultipleFunctor() {}
  Maybe<Tensor> operator()(const std::shared_ptr<one::Tensor>& x, const std::vector<int32_t>& dim,
                           const int32_t& n_dims) const {
    if (dim.size() == 0 || x->ndim() == n_dims) {
      return x;
    } else if (dim.size() == 1) {
      return JUST(functional::Unsqueeze(x, JUST(VectorAt(dim, 0))));
    } else {
      std::shared_ptr<Tensor> tensor = x;
      const auto& dims_to_unsqueeze = JUST(dim_list_to_bitset(dim, n_dims));

      // Unsqueeze is called several times to extend the dimension when the View mechanism is
      // enabled. Otherwise, calculate the target shape and call reshape.
      if (view::IsViewApplicable(tensor)) {
        for (int32_t i = 0; i < n_dims; i++) {
          if ((*dims_to_unsqueeze)[i]) { tensor = JUST(view::Unsqueeze(tensor, i)); }
        }
      } else {
        std::vector<int64_t> target_dims(n_dims, 0);
        int32_t tensor_index = 0;
        for (int32_t i = 0; i < n_dims; i++) {
          if ((*dims_to_unsqueeze)[i]) {
            target_dims[i] = 1;
          } else {
            CHECK_LT_OR_RETURN(tensor_index, tensor->ndim());  // NOLINT(maybe-need-error-msg)
            target_dims[i] = tensor->shape()->at(tensor_index);
            tensor_index++;
          }
        }
        Shape infered_shape(DimVector(target_dims.begin(), target_dims.end()));
        tensor = JUST(functional::Reshape(tensor, infered_shape));
      }
      return tensor;
    }
  }
};

class SqueezeFunctor {
 public:
  SqueezeFunctor() {
    op_ = CHECK_JUST(one::OpBuilder("squeeze").Input("in").Output("out").Build());
  }
  Maybe<Tensor> operator()(const std::shared_ptr<one::Tensor>& x,
                           const Optional<std::vector<int32_t>>& dim) const {
    int32_t ndim = x->shape()->NumAxes();
    std::vector<int32_t> squeeze_dims;
    squeeze_dims.reserve(ndim);
    if (dim.has_value()) {
      std::vector<int32_t> dims = *JUST(dim);
      for (int32_t dim_i : dims) {
        dim_i = JUST(maybe_wrap_dim(dim_i, ndim));
        if (x->shape()->At(dim_i) == 1) { squeeze_dims.emplace_back(dim_i); }
      }
    } else {
      for (int i = 0; i < ndim; ++i) {
        if (x->shape()->At(i) == 1) { squeeze_dims.emplace_back(i); }
      }
    }

    if (view::IsViewApplicable(x)) { return view::Squeeze(x, squeeze_dims); }

    auto& attrs = THREAD_CACHED_MUTABLE_ATTR_MAP("axes");
    attrs.SetAllAttrs(squeeze_dims);
    return OpInterpUtil::Dispatch<Tensor>(*op_, {x}, attrs);
  }

 private:
  std::shared_ptr<OpExpr> op_;
};

class RollFunctor {
 public:
  RollFunctor() { op_ = CHECK_JUST(one::OpBuilder("roll").Input("in").Output("out").Build()); }
  Maybe<Tensor> operator()(const std::shared_ptr<one::Tensor>& x,
                           const std::vector<int32_t>& shifts,
                           const Optional<std::vector<int32_t>>& dims) const {
    std::vector<int32_t> actual_dims;
    if (dims.has_value()) {
      actual_dims = *JUST(dims);
    } else {
      actual_dims.emplace_back(-1);
    }
    CHECK_EQ_OR_RETURN(shifts.size(), actual_dims.size())
        << Error::RuntimeError() << "shifts and dimensions must align. shifts: " << shifts.size()
        << ", dims: " << actual_dims.size();

    auto& attrs = THREAD_CACHED_MUTABLE_ATTR_MAP("shifts", "dims");
    attrs.SetAllAttrs(shifts, actual_dims);
    return OpInterpUtil::Dispatch<Tensor>(*op_, {x}, attrs);
  }

 private:
  std::shared_ptr<OpExpr> op_;
};

class GatherFunctor {
 public:
  GatherFunctor() {
    op_ = CHECK_JUST(one::OpBuilder("gather").Input("in").Input("indices").Output("out").Build());
  }
  Maybe<Tensor> operator()(const std::shared_ptr<one::Tensor>& x,
                           const std::shared_ptr<one::Tensor>& indices, const int64_t& axis) const {
    auto& attrs = THREAD_CACHED_MUTABLE_ATTR_MAP("axis");
    attrs.SetAllAttrs(axis);
    return OpInterpUtil::Dispatch<Tensor>(*op_, {x, indices}, attrs);
  }

 private:
  std::shared_ptr<OpExpr> op_;
};

class DimGatherFunctor {
 public:
  DimGatherFunctor() {
    op_ = CHECK_JUST(
        one::OpBuilder("dim_gather").Input("input").Input("index").Output("output").Build());
  }

  Maybe<Tensor> operator()(const std::shared_ptr<one::Tensor>& input, const int64_t& dim,
                           const std::shared_ptr<one::Tensor>& index,
                           const bool sparse_grad) const {
    CHECK_OR_RETURN(index->dtype()->data_type() == kInt64 || index->dtype()->data_type() == kInt32)
        << Error::RuntimeError() << "gather(): Expected dtype int32 or int64 for index";
    CHECK_EQ_OR_RETURN(sparse_grad, false)
        << Error::RuntimeError() << "Only support bool = False for now!";

    int64_t new_dim = JUST(maybe_wrap_dim(dim, index->ndim()));
    if (input->ndim() > 0 && index->ndim() > 0) {
      CHECK_EQ_OR_RETURN(input->ndim(), index->ndim())
          << Error::RuntimeError()
          << "Index tensor must have the same number of dimensions as input tensor";
    } else if (input->ndim() == 0) {
      CHECK_LE_OR_RETURN(index->ndim(), 1)
          << Error::RuntimeError()
          << "Index tensor must have the same number of dimensions as input tensor";
    } else {
      CHECK_LE_OR_RETURN(input->ndim(), 1)
          << Error::RuntimeError()
          << "Index tensor must have the same number of dimensions as input tensor";
    }
    if (input->ndim() > 0 && index->ndim() > 0) {
      FOR_RANGE(int32_t, i, 0, input->ndim()) {
        if (i != new_dim) {
          CHECK_LE_OR_RETURN(index->shape()->At(i), input->shape()->At(i))
              << Error::RuntimeError() << "Size does not match at dimension " << i
              << " expected index " << *(index->shape()) << " to be smaller than self "
              << *(input->shape()) << " apart from dimension " << new_dim;
        }
      }
    }

    auto& attrs = THREAD_CACHED_MUTABLE_ATTR_MAP("dim");
    attrs.SetAllAttrs(static_cast<int32_t>(new_dim));
    return OpInterpUtil::Dispatch<Tensor>(*op_, {input, index}, attrs);
  }

 private:
  std::shared_ptr<OpExpr> op_;
};

class DimScatterFunctor {
 public:
  DimScatterFunctor() {
    op_ = CHECK_JUST(one::OpBuilder("dim_scatter_update")
                         .Input("input")
                         .Input("index")
                         .Input("src")
                         .Output("output")
                         .Build());
  }
  Maybe<Tensor> operator()(const std::shared_ptr<one::Tensor>& input, const int32_t& dim,
                           const std::shared_ptr<one::Tensor>& index,
                           const std::shared_ptr<one::Tensor>& src) const {
    const int32_t ndim = input->shape()->NumAxes();
    auto& attrs = THREAD_CACHED_MUTABLE_ATTR_MAP("dim");
    attrs.SetAllAttrs(dim < 0 ? dim + ndim : dim);
    return OpInterpUtil::Dispatch<Tensor>(*op_, {input, index, src}, attrs);
  }

 private:
  std::shared_ptr<OpExpr> op_;
};

class DimScatterAddFunctor {
 public:
  DimScatterAddFunctor() {
    op_ = CHECK_JUST(one::OpBuilder("dim_scatter_add")
                         .Input("input")
                         .Input("index")
                         .Input("src")
                         .Output("output")
                         .Build());
  }
  Maybe<Tensor> operator()(const std::shared_ptr<one::Tensor>& input, const int32_t& dim,
                           const std::shared_ptr<one::Tensor>& index,
                           const std::shared_ptr<one::Tensor>& src) const {
    auto& attrs = THREAD_CACHED_MUTABLE_ATTR_MAP("dim");
    attrs.SetAllAttrs(dim);
    return OpInterpUtil::Dispatch<Tensor>(*op_, {input, index, src}, attrs);
  }

 private:
  std::shared_ptr<OpExpr> op_;
};

class DimScatterAddLikeFunctor {
 public:
  DimScatterAddLikeFunctor() {
    op_ = CHECK_JUST(one::OpBuilder("dim_scatter_add_like")
                         .Input("like")
                         .Input("index")
                         .Input("src")
                         .Output("output")
                         .Build());
  }
  Maybe<Tensor> operator()(const std::shared_ptr<one::Tensor>& like, const int32_t& dim,
                           const std::shared_ptr<one::Tensor>& index,
                           const std::shared_ptr<one::Tensor>& src) const {
    auto& attrs = THREAD_CACHED_MUTABLE_ATTR_MAP("dim");
    attrs.SetAllAttrs(dim);
    return OpInterpUtil::Dispatch<Tensor>(*op_, {like, index, src}, attrs);
  }

 private:
  std::shared_ptr<OpExpr> op_;
};

class DimScatterMulFunctor {
 public:
  DimScatterMulFunctor() {
    op_ = CHECK_JUST(one::OpBuilder("dim_scatter_mul")
                         .Input("input")
                         .Input("index")
                         .Input("src")
                         .Output("output")
                         .Build());
  }
  Maybe<Tensor> operator()(const std::shared_ptr<one::Tensor>& input, const int32_t& dim,
                           const std::shared_ptr<one::Tensor>& index,
                           const std::shared_ptr<one::Tensor>& src) const {
    auto& attrs = THREAD_CACHED_MUTABLE_ATTR_MAP("dim");
    attrs.SetAllAttrs(dim);
    return OpInterpUtil::Dispatch<Tensor>(*op_, {input, index, src}, attrs);
  }

 private:
  std::shared_ptr<OpExpr> op_;
};

class DimScatterUpdateScalarFunctor {
 public:
  DimScatterUpdateScalarFunctor() {
    op_ = CHECK_JUST(one::OpBuilder("dim_scatter_update_scalar")
                         .Input("input")
                         .Input("index")
                         .Output("output")
                         .Build());
  }
  Maybe<Tensor> operator()(const std::shared_ptr<one::Tensor>& input, const int32_t& dim,
                           const std::shared_ptr<one::Tensor>& index, const Scalar& src) const {
    const int32_t ndim = input->shape()->NumAxes();
    auto& attrs = THREAD_CACHED_MUTABLE_ATTR_MAP("dim", "src_scalar");
    attrs.SetAllAttrs(dim < 0 ? dim + ndim : dim, src.As<float>());
    return OpInterpUtil::Dispatch<Tensor>(*op_, {input, index}, attrs);
  }

 private:
  std::shared_ptr<OpExpr> op_;
};

class DimScatterAddScalarFunctor {
 public:
  DimScatterAddScalarFunctor() {
    op_ = CHECK_JUST(one::OpBuilder("dim_scatter_add_scalar")
                         .Input("input")
                         .Input("index")
                         .Output("output")
                         .Build());
  }
  Maybe<Tensor> operator()(const std::shared_ptr<one::Tensor>& input, const int32_t& dim,
                           const std::shared_ptr<one::Tensor>& index, const Scalar& src) const {
    auto& attrs = THREAD_CACHED_MUTABLE_ATTR_MAP("dim", "src_scalar");
    attrs.SetAllAttrs(dim, src.As<float>());
    return OpInterpUtil::Dispatch<Tensor>(*op_, {input, index}, attrs);
  }

 private:
  std::shared_ptr<OpExpr> op_;
};

class DimScatterMulScalarFunctor {
 public:
  DimScatterMulScalarFunctor() {
    op_ = CHECK_JUST(one::OpBuilder("dim_scatter_mul_scalar")
                         .Input("input")
                         .Input("index")
                         .Output("output")
                         .Build());
  }
  Maybe<Tensor> operator()(const std::shared_ptr<one::Tensor>& input, const int32_t& dim,
                           const std::shared_ptr<one::Tensor>& index, const Scalar& src) const {
    auto& attrs = THREAD_CACHED_MUTABLE_ATTR_MAP("dim", "src_scalar");
    attrs.SetAllAttrs(dim, src.As<float>());
    return OpInterpUtil::Dispatch<Tensor>(*op_, {input, index}, attrs);
  }

 private:
  std::shared_ptr<OpExpr> op_;
};

class ArgSortFunctor {
 public:
  ArgSortFunctor() {
    op_ = CHECK_JUST(one::OpBuilder("arg_sort").Input("in").Output("out").Build());
  }
  Maybe<Tensor> operator()(const std::shared_ptr<one::Tensor>& in,
                           const std::string& direction) const {
    auto& attrs = THREAD_CACHED_MUTABLE_ATTR_MAP("direction");
    attrs.SetAllAttrs(direction);
    CHECK_OR_RETURN(direction == "ASCENDING" || direction == "DESCENDING")
        << Error::RuntimeError()
        << "expected the input direction parameter value is \"ASCENDING\" or \"DESCENDING\", "
        << "but found the value is "
        << "\"" << direction << "\"";
    return OpInterpUtil::Dispatch<Tensor>(*op_, {in}, attrs);
  }

 private:
  std::shared_ptr<OpExpr> op_;
};

class SearchSortedFunctor {
 public:
  SearchSortedFunctor() {
    op_ = CHECK_JUST(one::OpBuilder("searchsorted")
                         .Input("sorted_sequence")
                         .Input("values")
                         .Output("out")
                         .Build());
  }
  Maybe<Tensor> operator()(const std::shared_ptr<one::Tensor>& sorted_sequence,
                           const std::shared_ptr<one::Tensor>& values, bool out_int32,
                           bool right) const {
    // checks
    CHECK_OR_RETURN(values->shape()->NumAxes() > 0)
        << "for searchsorted op, input values tensor should have positive dimension";
    CHECK_OR_RETURN(sorted_sequence->shape()->NumAxes() > 0)
        << "for searchsorted op, input sorted_sequence should have positive dimension, "
        << "but got 0 dimension";
    CHECK_OR_RETURN(sorted_sequence->shape()->NumAxes() == 1
                    || sorted_sequence->shape()->MatchBeforeLastDim(*(values->shape())))
        << "for searchsorted op, sorted_sequence should be 1 dimension or the first N-1 dimensions "
        << "of boundaries tensor and input value tensor must match";
    if (out_int32) {
      CHECK_OR_RETURN(sorted_sequence->shape()->At(sorted_sequence->shape()->NumAxes() - 1)
                      < INT32_MAX)
          << "for searchsorted op, the size of input sorted_sequence' last dimension should "
          << "be less than " << INT32_MAX;
    }
    auto& attrs = THREAD_CACHED_MUTABLE_ATTR_MAP("out_int32", "right");
    attrs.SetAllAttrs(out_int32, right);
    return OpInterpUtil::Dispatch<Tensor>(*op_, {sorted_sequence, values}, attrs);
  }

 private:
  std::shared_ptr<OpExpr> op_;
};

class SearchSortedScalarFunctor {
 public:
  SearchSortedScalarFunctor() {
    op_ = CHECK_JUST(
        one::OpBuilder("searchsorted_scalar").Input("sorted_sequence").Output("out").Build());
  }
  Maybe<Tensor> operator()(const std::shared_ptr<one::Tensor>& sorted_sequence,
                           const Scalar& values, bool out_int32, bool right) const {
    // checks
    CHECK_OR_RETURN(sorted_sequence->shape()->NumAxes() == 1)
        << "for searchsorted op, input value can be a scalar only when sorted_sequence tensor "
        << "dimension is 1, but we got sorted_sequence dim(" << sorted_sequence->shape()->NumAxes()
        << ")";
    if (out_int32) {
      CHECK_OR_RETURN(sorted_sequence->shape()->At(sorted_sequence->shape()->NumAxes() - 1)
                      < INT32_MAX)
          << "for searchsorted op, the size of input sorted_sequence' last dimension should "
          << "be less than " << INT32_MAX;
    }
    auto& attrs = THREAD_CACHED_MUTABLE_ATTR_MAP("out_int32", "right", "values");
    attrs.SetAllAttrs(out_int32, right, values.As<double>());
    return OpInterpUtil::Dispatch<Tensor>(*op_, {sorted_sequence}, attrs);
  }

 private:
  std::shared_ptr<OpExpr> op_;
};

class GatherNdFunctor {
 public:
  GatherNdFunctor() {
    op_ = CHECK_JUST(
        one::OpBuilder("gather_nd").Input("params").Input("indices").Output("out").Build());
  }
  Maybe<Tensor> operator()(const std::shared_ptr<one::Tensor>& params,
                           const std::shared_ptr<one::Tensor>& indices) const {
    return OpInterpUtil::Dispatch<Tensor>(*op_, {params, indices});
  }

 private:
  std::shared_ptr<OpExpr> op_;
};

class ScatterNdFunctor {
 public:
  ScatterNdFunctor() {
    op_ = CHECK_JUST(
        one::OpBuilder("scatter_nd").Input("indices").Input("updates").Output("out").Build());
  }
  Maybe<Tensor> operator()(const std::shared_ptr<one::Tensor>& indices,
                           const std::shared_ptr<one::Tensor>& updates, const Shape& shape) const {
    auto& attrs = THREAD_CACHED_MUTABLE_ATTR_MAP("shape");
    attrs.SetAllAttrs(shape);
    return OpInterpUtil::Dispatch<Tensor>(*op_, {indices, updates}, attrs);
  }

 private:
  std::shared_ptr<OpExpr> op_;
};

class TensorScatterNdUpdateFunctor {
 public:
  TensorScatterNdUpdateFunctor() {
    op_ = CHECK_JUST(one::OpBuilder("tensor_scatter_nd_update")
                         .Input("params")
                         .Input("indices")
                         .Input("updates")
                         .Output("out")
                         .Build());
  }

  Maybe<Tensor> operator()(const std::shared_ptr<one::Tensor>& tensor,
                           const std::shared_ptr<one::Tensor>& indices,
                           const std::shared_ptr<one::Tensor>& updates, bool inplace) const {
    CHECK_OR_RETURN(*tensor->dtype() == *updates->dtype())
        << Error::RuntimeError() << "The dtype of tensor and updates must be same.";
    std::shared_ptr<Tensor> contiguous_index = JUST(functional::ToContiguous(indices));
    if (inplace) {
      JUST(CheckInplaceValid(tensor));
      auto outputs = std::make_shared<TensorTuple>(1);
      outputs->at(0) = tensor;
      JUST(OpInterpUtil::Dispatch(*op_, {tensor, contiguous_index, updates}, outputs.get()));
      return outputs->at(0);
    } else {
      return OpInterpUtil::Dispatch<Tensor>(*op_, {tensor, contiguous_index, updates});
    }
  }

 private:
  std::shared_ptr<OpExpr> op_;
};

class ScatterNdLikeFunctor {
 public:
  ScatterNdLikeFunctor() {
    op_ = CHECK_JUST(one::OpBuilder("scatter_nd_like")
                         .Input("like")
                         .Input("updates")
                         .Input("indices")
                         .Output("out")
                         .Build());
  }
  Maybe<Tensor> operator()(const std::shared_ptr<one::Tensor>& like,
                           const std::shared_ptr<one::Tensor>& updates,
                           const std::shared_ptr<one::Tensor>& indices) const {
    return OpInterpUtil::Dispatch<Tensor>(*op_, {like, updates, indices});
  }

 private:
  std::shared_ptr<OpExpr> op_;
};

class ReshapeFunctor {
 public:
  ReshapeFunctor() {
    op_ = CHECK_JUST(one::OpBuilder("reshape").Input("in").Output("out").Build());
  }
  Maybe<Tensor> operator()(const std::shared_ptr<one::Tensor>& x, const Shape& shape) const {
    Shape infered_shape = *JUST(InferShapeUnspecifiedDim(x->shape()->Count(0), shape));

    if (view::IsViewApplicable(x)) {
      Optional<Stride> infered_stride =
          ComputeStride(*(x->shape()), *JUST(x->stride()), infered_shape);
      if (infered_stride.has_value()) {
        return view::Reshape(x, infered_shape, *JUST(infered_stride));
      }
    }
    auto& attrs = THREAD_CACHED_MUTABLE_ATTR_MAP("shape");
    attrs.SetAllAttrs(infered_shape);
    return OpInterpUtil::Dispatch<Tensor>(*op_, {x}, attrs);
  }

 private:
  std::shared_ptr<OpExpr> op_;
};

class ViewFunctor {
 public:
  ViewFunctor() { op_ = CHECK_JUST(one::OpBuilder("reshape").Input("in").Output("out").Build()); }
  Maybe<Tensor> operator()(const std::shared_ptr<one::Tensor>& x, const Shape& shape) const {
    Shape infered_shape = *JUST(InferShapeUnspecifiedDim(x->shape()->Count(0), shape));
    if (view::IsViewApplicable(x)) {
      Optional<Stride> infered_stride =
          ComputeStride(*(x->shape()), *JUST(x->stride()), infered_shape);
      CHECK_OR_RETURN_ERROR(infered_stride.has_value())
          << Error::RuntimeError()
          << "view size is not compatible with input tensor's size and stride (at least one "
             "dimension spans across two contiguous subspaces). Use .reshape(...) instead.";
      return view::Reshape(x, infered_shape, *JUST(infered_stride));
    }
    auto& attrs = THREAD_CACHED_MUTABLE_ATTR_MAP("shape");
    attrs.SetAllAttrs(infered_shape);
    return OpInterpUtil::Dispatch<Tensor>(*op_, {x}, attrs);
  }

 private:
  std::shared_ptr<OpExpr> op_;
};

class ToContiguousFunctor {
 public:
  ToContiguousFunctor() {
    op_ = CHECK_JUST(one::OpBuilder("to_contiguous").Input("in").Output("out").Build());
  }
  Maybe<Tensor> operator()(const std::shared_ptr<one::Tensor>& input) const {
    if (input->is_global() || input->is_lazy()) { return input; }
    return OpInterpUtil::Dispatch<Tensor>(*op_, {input});
  }

 private:
  std::shared_ptr<OpExpr> op_;
};

class InplaceToContiguousFunctor {
 public:
  InplaceToContiguousFunctor() {
    assign_op_ = CHECK_JUST(one::OpBuilder("assign").Input("ref").Input("value").Build());
  }
  Maybe<Tensor> operator()(const std::shared_ptr<one::Tensor>& input) const {
    // TODO: use original "inplace_to_contiguous" op replace assign
    if (input->is_contiguous()) { return input; }

    auto contiguous_tensor = JUST(functional::ToContiguous(input));
    CHECK_OR_RETURN(input->is_local() && contiguous_tensor->is_local())
        << "Both ref and value must be local tensor.";
    std::shared_ptr<Stride> stride(new Stride(*input->shape()));
    // update stride
    const auto& blob_object = JUST(input->eager_blob_object());
    Symbol<LocalTensorMeta> old_tensor_meta = JUST(input->local_tensor_meta());

    Symbol<LocalTensorMeta> new_tensor_meta =
        SymbolOf(LocalTensorMeta(std::make_shared<Shape>(old_tensor_meta->shape()), stride,
                                 old_tensor_meta->dtype(), old_tensor_meta->device()));

    std::shared_ptr<EagerLocalTensorImpl> final_tensor_impl =
        std::make_shared<EagerLocalTensorImpl>(JUST(input->tensor_storage()),
                                               JUST(input->storage_offset()),
                                               input->requires_grad(), input->is_leaf());
    JUST(final_tensor_impl->set_retain_grad(input->retain_grad()));
    JUST(final_tensor_impl->InitEagerBlobObject(new_tensor_meta,
                                                JUST(blob_object->compute_local_dep_object())));
    JUST(JUST(input->AsLocalTensor())->set_impl(final_tensor_impl));

    // assign contiguous tensor data
    JUST(OpInterpUtil::Dispatch<TensorTuple>(*assign_op_, {input, contiguous_tensor}));
    return input;
  }

 private:
  std::shared_ptr<OpExpr> assign_op_;
};

class NarrowFunctor {
 public:
  NarrowFunctor() { op_ = CHECK_JUST(one::OpBuilder("narrow").Input("in").Output("out").Build()); }
  Maybe<Tensor> operator()(const std::shared_ptr<one::Tensor>& input, const int64_t& dim,
                           const int64_t& start, const int64_t& length) const {
    int64_t narrow_dim = dim;
    int64_t narrow_start = start;
    const int64_t ndim = input->shape()->NumAxes();
    CHECK_GT_OR_RETURN(ndim, 0) << Error::RuntimeError()
                                << "narrow() cannot be applied to a 0-dim tensor.";
    narrow_dim = JUST(maybe_wrap_dim(narrow_dim, ndim));
    int64_t dim_length = input->shape()->At(narrow_dim);
    CHECK_OR_RETURN((-dim_length <= start) && (start <= dim_length))
        << Error::IndexError() << "Dimension out of range (expected to be in range of [" << -ndim
        << ", " << ndim << "], but got " << start << ")";
    if (narrow_start < 0) { narrow_start += ndim; }
    CHECK_GE_OR_RETURN(dim_length, narrow_start + length)
        << Error::RuntimeError() << "start (" << narrow_start << ") + length (" << length
        << ") exceeds dimension size (" << dim_length << ")";

    if (view::IsViewApplicable(input)) {
      return JUST(view::Narrow(input, narrow_dim, narrow_start, length));
    }
    auto& attrs = THREAD_CACHED_MUTABLE_ATTR_MAP("dim", "start", "length");
    attrs.SetAllAttrs(narrow_dim, start, length);
    return OpInterpUtil::Dispatch<Tensor>(*op_, {input}, attrs);
  }

 private:
  std::shared_ptr<OpExpr> op_;
};

class NarrowGradFunctor {
 public:
  NarrowGradFunctor() {
    op_ = CHECK_JUST(one::OpBuilder("narrow_grad").Input("dy").Input("like").Output("dx").Build());
  }
  Maybe<Tensor> operator()(const std::shared_ptr<one::Tensor>& dy,
                           const std::shared_ptr<one::Tensor>& like, const int64_t& dim,
                           const int64_t& start, const int64_t& length) const {
    auto& attrs = THREAD_CACHED_MUTABLE_ATTR_MAP("dim", "start", "length");
    attrs.SetAllAttrs(dim, start, length);
    return OpInterpUtil::Dispatch<Tensor>(*op_, {dy, like}, attrs);
  }

 private:
  std::shared_ptr<OpExpr> op_;
};

class SliceFunctor {
 public:
  SliceFunctor() { op_ = CHECK_JUST(one::OpBuilder("slice").Input("x").Output("y").Build()); }
  Maybe<Tensor> operator()(const std::shared_ptr<one::Tensor>& x, const std::vector<int64_t>& start,
                           const std::vector<int64_t>& stop, const std::vector<int64_t>& step,
                           const Optional<bool>& enable_view_slice) const {
    if (view::IsViewApplicable(x) && enable_view_slice.value_or(false)) {
      return view::Slice(x, start, stop, step);
    }

    auto& attrs = THREAD_CACHED_MUTABLE_ATTR_MAP("start", "stop", "step");
    attrs.SetAllAttrs(start, stop, step);
    return OpInterpUtil::Dispatch<Tensor>(*op_, {x}, attrs);
  }

 protected:
  std::shared_ptr<OpExpr> op_;
};

class SliceUpdateFunctor {
 public:
  SliceUpdateFunctor() {
    op_ =
        CHECK_JUST(one::OpBuilder("slice_update").Input("ref").Input("value").Output("y").Build());
  }
  Maybe<Tensor> operator()(const std::shared_ptr<one::Tensor>& ref,
                           const std::shared_ptr<one::Tensor>& value,
                           const std::vector<int64_t>& start, const std::vector<int64_t>& stop,
                           const std::vector<int64_t>& step, bool inplace) const {
    auto& attrs = THREAD_CACHED_MUTABLE_ATTR_MAP("start", "stop", "step");
    attrs.SetAllAttrs(start, stop, step);

    if (inplace) {
      auto outputs = std::make_shared<TensorTuple>(1);
      JUST(CheckInplaceValid(ref));
      JUST(VectorAt(*outputs, 0)) = ref;
      JUST(OpInterpUtil::Dispatch(*op_, {ref, value}, outputs.get(), attrs));
      return JUST(VectorAt(*outputs, 0));
    } else {
      return OpInterpUtil::Dispatch<Tensor>(*op_, {ref, value}, attrs);
    }
  }

 private:
  std::shared_ptr<OpExpr> op_;
};

class SliceGradFunctor {
 public:
  SliceGradFunctor() {
    op_ = CHECK_JUST(one::OpBuilder("slice_grad").Input("dy").Output("dx").Build());
  }
  Maybe<Tensor> operator()(const std::shared_ptr<one::Tensor>& dy, const Shape& like_shape,
                           const std::vector<int64_t>& start, const std::vector<int64_t>& stop,
                           const std::vector<int64_t>& step) const {
    auto& attrs = THREAD_CACHED_MUTABLE_ATTR_MAP("like_shape", "start", "stop", "step");
    attrs.SetAllAttrs(like_shape, start, stop, step);
    return OpInterpUtil::Dispatch<Tensor>(*op_, {dy}, attrs);
  }

 protected:
  std::shared_ptr<OpExpr> op_;
};

class UpsampleGradFunctor {
 public:
  UpsampleGradFunctor() {
    op_ = CHECK_JUST(one::OpBuilder("upsample_grad").Input("dy").Input("x").Output("dx").Build());
  }
  Maybe<Tensor> operator()(const std::shared_ptr<one::Tensor>& dy,
                           const std::shared_ptr<one::Tensor>& x, const double& height_scale,
                           const double& width_scale, const bool& align_corners,
                           const std::string& data_format, const std::string& interpolation) const {
    auto& attrs = THREAD_CACHED_MUTABLE_ATTR_MAP("height_scale", "width_scale", "align_corners",
                                                 "interpolation", "data_format");
    attrs.SetAllAttrs(height_scale, width_scale, align_corners, interpolation, data_format);
    return OpInterpUtil::Dispatch<Tensor>(*op_, {dy, x}, attrs);
  }

 private:
  std::shared_ptr<OpExpr> op_;
};

class CopyFunctor {
 public:
  CopyFunctor() { op_ = CHECK_JUST(one::OpBuilder("copy").Input("in").Output("out").Build()); }
  Maybe<Tensor> operator()(const std::shared_ptr<one::Tensor>& x, const std::string& device_type,
                           const int64_t& device_id, const bool pin_memory) const {
<<<<<<< HEAD
    auto& attrs =
        THREAD_CACHED_MUTABLE_ATTR_MAP("device_type", "device_id", "pin_memory", "asynced_copy");
    attrs.SetAllAttrs(device_type, device_id, pin_memory, JUST(GetAsyncedCopy(*x)));
=======
    auto& attrs = THREAD_CACHED_MUTABLE_ATTR_MAP("device_type", "device_id", "pin_memory");
    attrs.SetAttr<std::string>("device_type", device_type);
    attrs.SetAttr<int64_t>("device_id", device_id);
    attrs.SetAttr<bool>("pin_memory", pin_memory);

>>>>>>> 4fefb3e5
#ifdef WITH_CUDA
    if (device_type == "cuda") { InitCudaContextOnce(device_id); }
#endif
    int64_t thread_uid = Stream::kDefaultStreamThreadUid;
    int64_t stream_set_id = Stream::kDefaultStreamSetId;
    JUST(GetThreadUidAndStreamSetId(*x, &thread_uid, &stream_set_id));
    if (thread_uid == Stream::kDefaultStreamThreadUid
        && stream_set_id == Stream::kDefaultStreamSetId) {
      return OpInterpUtil::Dispatch<Tensor>(*op_, {x}, attrs);
    } else {
      auto stream_set = std::make_shared<StreamSet>(thread_uid);
      StreamGuard guard(StreamConverter(stream_set, /*exclude_ccl=*/false));
      return OpInterpUtil::Dispatch<Tensor>(*op_, {x}, attrs);
    }
  }

  Maybe<void> GetThreadUidAndStreamSetId(const one::Tensor& x, int64_t* thread_uid,
                                         int64_t* stream_set_id) const {
    if (!x.is_eager()) { return Maybe<void>::Ok(); }
    if (!x.is_local()) { return Maybe<void>::Ok(); }
    const auto& eager_blob_object = JUST(x.eager_blob_object());
    const auto& opt_last_used_stream = eager_blob_object->last_used_stream();
    if (!opt_last_used_stream.has_value()) { return Maybe<void>::Ok(); }
    auto last_used_stream = JUST(opt_last_used_stream);
    *thread_uid = last_used_stream->thread_uid();
    *stream_set_id = last_used_stream->stream_set_id();
    return Maybe<void>::Ok();
  }

 private:
  std::shared_ptr<OpExpr> op_;
};

class FlipFunctor {
 public:
  FlipFunctor() { op_ = CHECK_JUST(one::OpBuilder("flip").Input("x").Output("y").Build()); }
  Maybe<Tensor> operator()(const std::shared_ptr<one::Tensor>& x,
                           const std::vector<int32_t>& dims) const {
    auto& attrs = THREAD_CACHED_MUTABLE_ATTR_MAP("dims");
    attrs.SetAllAttrs(dims);
    return OpInterpUtil::Dispatch<Tensor>(*op_, {x}, attrs);
  }

 private:
  std::shared_ptr<OpExpr> op_;
};

class UnfoldTensorFunctor {
 public:
  UnfoldTensorFunctor() {
    op_ = CHECK_JUST(one::OpBuilder("unfold_tensor").Input("x").Output("y").Build());
  }
  Maybe<Tensor> operator()(const std::shared_ptr<one::Tensor>& x, const int32_t& dimension,
                           const int32_t& size, const int32_t& step) const {
    // if input tensor is eager local, than try return tensor's view
    if (view::IsViewApplicable(x)) { return view::UnfoldTensor(x, dimension, size, step); }

    auto& attrs = THREAD_CACHED_MUTABLE_ATTR_MAP("dimension", "size", "step");
    attrs.SetAllAttrs(dimension, size, step);
    return OpInterpUtil::Dispatch<Tensor>(*op_, {x}, attrs);
  }

 private:
  std::shared_ptr<OpExpr> op_;
};

class UnfoldTensorGradFunctor {
 public:
  UnfoldTensorGradFunctor() {
    op_ = CHECK_JUST(
        one::OpBuilder("unfold_tensor_grad").Input("dy").Input("x").Output("dx").Build());
  }
  Maybe<Tensor> operator()(const std::shared_ptr<one::Tensor>& dy,
                           const std::shared_ptr<one::Tensor>& x, const int32_t& dimension,
                           const int32_t& size, const int32_t& step) const {
    auto& attrs = THREAD_CACHED_MUTABLE_ATTR_MAP("dimension", "size", "step");
    attrs.SetAllAttrs(dimension, size, step);
    return OpInterpUtil::Dispatch<Tensor>(*op_, {dy, x}, attrs);
  }

 private:
  std::shared_ptr<OpExpr> op_;
};

class UpsampleLinear1DFunctor {
 public:
  UpsampleLinear1DFunctor() {
    op_ = CHECK_JUST(one::OpBuilder("upsample_linear_1d").Input("x").Output("y").Build());
  }
  Maybe<Tensor> operator()(const std::shared_ptr<one::Tensor>& x, const double& scale_factor,
                           const bool& align_corners,
                           const Optional<std::vector<int64_t>>& output_size,
                           const std::string& data_format) const {
    auto& attrs = THREAD_CACHED_MUTABLE_ATTR_MAP("scale_factor", "align_corners", "data_format",
                                                 "output_size");
    if (output_size.has_value()) {
      attrs.SetAllAttrs(scale_factor, align_corners, data_format, *JUST(output_size));
    } else {
      attrs.SetAllAttrs(scale_factor, align_corners, data_format, NullOpt);
    }
    return OpInterpUtil::Dispatch<Tensor>(*op_, {x}, attrs);
  }

 private:
  std::shared_ptr<OpExpr> op_;
};

class UpsampleLinear1DGradFunctor {
 public:
  UpsampleLinear1DGradFunctor() {
    op_ = CHECK_JUST(
        one::OpBuilder("upsample_linear_1d_grad").Input("dy").Input("x").Output("dx").Build());
  }
  Maybe<Tensor> operator()(const std::shared_ptr<one::Tensor>& dy,
                           const std::shared_ptr<one::Tensor>& x, const double& scale_factor,
                           const bool& align_corners,
                           const Optional<std::vector<int64_t>>& output_size,
                           const std::string& data_format) const {
    auto& attrs = THREAD_CACHED_MUTABLE_ATTR_MAP("scale_factor", "align_corners", "data_format",
                                                 "output_size");
    if (output_size.has_value()) {
      attrs.SetAllAttrs(scale_factor, align_corners, data_format, *JUST(output_size));
    } else {
      attrs.SetAllAttrs(scale_factor, align_corners, data_format, NullOpt);
    }
    return OpInterpUtil::Dispatch<Tensor>(*op_, {dy, x}, attrs);
  }

 private:
  std::shared_ptr<OpExpr> op_;
};

class UpsampleNearest1DFunctor {
 public:
  UpsampleNearest1DFunctor() {
    op_ = CHECK_JUST(one::OpBuilder("upsample_nearest_1d").Input("x").Output("y").Build());
  }
  Maybe<Tensor> operator()(const std::shared_ptr<one::Tensor>& x, const double& scale_factor,
                           const Optional<std::vector<int64_t>>& output_size,
                           const std::string& data_format) const {
    auto& attrs = THREAD_CACHED_MUTABLE_ATTR_MAP("scale_factor", "data_format", "output_size");
    if (output_size) {
      attrs.SetAllAttrs(scale_factor, data_format, *JUST(output_size));
    } else {
      attrs.SetAllAttrs(scale_factor, data_format, NullOpt);
    }
    return OpInterpUtil::Dispatch<Tensor>(*op_, {x}, attrs);
  }

 private:
  std::shared_ptr<OpExpr> op_;
};

class UpsampleNearest1DGradFunctor {
 public:
  UpsampleNearest1DGradFunctor() {
    op_ = CHECK_JUST(
        one::OpBuilder("upsample_nearest_1d_grad").Input("dy").Input("x").Output("dx").Build());
  }
  Maybe<Tensor> operator()(const std::shared_ptr<one::Tensor>& dy,
                           const std::shared_ptr<one::Tensor>& x, const double& scale_factor,
                           const Optional<std::vector<int64_t>>& output_size,
                           const std::string& data_format) const {
    auto& attrs = THREAD_CACHED_MUTABLE_ATTR_MAP("scale_factor", "data_format", "output_size");
    if (output_size) {
      attrs.SetAllAttrs(scale_factor, data_format, *JUST(output_size));
    } else {
      attrs.SetAllAttrs(scale_factor, data_format, NullOpt);
    }
    return OpInterpUtil::Dispatch<Tensor>(*op_, {dy, x}, attrs);
  }

 private:
  std::shared_ptr<OpExpr> op_;
};

class UpsampleNearest2DFunctor {
 public:
  UpsampleNearest2DFunctor() {
    op_ = CHECK_JUST(one::OpBuilder("upsample_nearest_2d").Input("x").Output("y").Build());
  }
  Maybe<Tensor> operator()(const std::shared_ptr<one::Tensor>& x, const double& height_scale,
                           const double& width_scale,
                           const Optional<std::vector<int64_t>>& output_size,
                           const std::string& data_format) const {
    auto& attrs =
        THREAD_CACHED_MUTABLE_ATTR_MAP("height_scale", "width_scale", "data_format", "output_size");
    if (output_size) {
      attrs.SetAllAttrs(height_scale, width_scale, data_format, *JUST(output_size));
    } else {
      attrs.SetAllAttrs(height_scale, width_scale, data_format, NullOpt);
    }
    return OpInterpUtil::Dispatch<Tensor>(*op_, {x}, attrs);
  }

 private:
  std::shared_ptr<OpExpr> op_;
};

class UpsampleNearest2DGradFunctor {
 public:
  UpsampleNearest2DGradFunctor() {
    op_ = CHECK_JUST(
        one::OpBuilder("upsample_nearest_2d_grad").Input("dy").Input("x").Output("dx").Build());
  }
  Maybe<Tensor> operator()(const std::shared_ptr<one::Tensor>& dy,
                           const std::shared_ptr<one::Tensor>& x, const double& height_scale,
                           const double& width_scale,
                           const Optional<std::vector<int64_t>>& output_size,
                           const std::string& data_format) const {
    auto& attrs =
        THREAD_CACHED_MUTABLE_ATTR_MAP("height_scale", "width_scale", "data_format", "output_size");
    if (output_size) {
      attrs.SetAllAttrs(height_scale, width_scale, data_format, *JUST(output_size));
    } else {
      attrs.SetAllAttrs(height_scale, width_scale, data_format, NullOpt);
    }
    return OpInterpUtil::Dispatch<Tensor>(*op_, {dy, x}, attrs);
  }

 private:
  std::shared_ptr<OpExpr> op_;
};

class UpsampleBilinear2DFunctor {
 public:
  UpsampleBilinear2DFunctor() {
    op_ = CHECK_JUST(one::OpBuilder("upsample_bilinear_2d").Input("x").Output("y").Build());
  }
  Maybe<Tensor> operator()(const std::shared_ptr<one::Tensor>& x, const double& height_scale,
                           const double& width_scale, const bool& align_corners,
                           const Optional<std::vector<int64_t>>& output_size,
                           const std::string& data_format) const {
    auto& attrs = THREAD_CACHED_MUTABLE_ATTR_MAP("height_scale", "width_scale", "align_corners",
                                                 "data_format", "output_size");
    if (output_size) {
      attrs.SetAllAttrs(height_scale, width_scale, align_corners, data_format, *JUST(output_size));
    } else {
      attrs.SetAllAttrs(height_scale, width_scale, align_corners, data_format, NullOpt);
    }
    return OpInterpUtil::Dispatch<Tensor>(*op_, {x}, attrs);
  }

 private:
  std::shared_ptr<OpExpr> op_;
};

class UpsampleBilinear2DGradFunctor {
 public:
  UpsampleBilinear2DGradFunctor() {
    op_ = CHECK_JUST(
        one::OpBuilder("upsample_bilinear_2d_grad").Input("dy").Input("x").Output("dx").Build());
  }
  Maybe<Tensor> operator()(const std::shared_ptr<one::Tensor>& dy,
                           const std::shared_ptr<one::Tensor>& x, const double& height_scale,
                           const double& width_scale, const bool& align_corners,
                           const Optional<std::vector<int64_t>>& output_size,
                           const std::string& data_format) const {
    auto& attrs = THREAD_CACHED_MUTABLE_ATTR_MAP("height_scale", "width_scale", "align_corners",
                                                 "data_format", "output_size");
    if (output_size) {
      attrs.SetAllAttrs(height_scale, width_scale, align_corners, data_format, *JUST(output_size));
    } else {
      attrs.SetAllAttrs(height_scale, width_scale, align_corners, data_format, NullOpt);
    }
    return OpInterpUtil::Dispatch<Tensor>(*op_, {dy, x}, attrs);
  }

 private:
  std::shared_ptr<OpExpr> op_;
};

class UpsampleBicubic2DFunctor {
 public:
  UpsampleBicubic2DFunctor() {
    op_ = CHECK_JUST(one::OpBuilder("upsample_bicubic_2d").Input("x").Output("y").Build());
  }
  Maybe<Tensor> operator()(const std::shared_ptr<one::Tensor>& x, const double& height_scale,
                           const double& width_scale, const bool& align_corners,
                           const Optional<std::vector<int64_t>>& output_size,
                           const std::string& data_format) const {
    auto& attrs = THREAD_CACHED_MUTABLE_ATTR_MAP("height_scale", "width_scale", "align_corners",
                                                 "data_format", "output_size");
    if (output_size) {
      attrs.SetAllAttrs(height_scale, width_scale, align_corners, data_format, *JUST(output_size));
    } else {
      attrs.SetAllAttrs(height_scale, width_scale, align_corners, data_format, NullOpt);
    }
    return OpInterpUtil::Dispatch<Tensor>(*op_, {x}, attrs);
  }

 private:
  std::shared_ptr<OpExpr> op_;
};

class UpsampleBicubic2DGradFunctor {
 public:
  UpsampleBicubic2DGradFunctor() {
    op_ = CHECK_JUST(
        one::OpBuilder("upsample_bicubic_2d_grad").Input("dy").Input("x").Output("dx").Build());
  }
  Maybe<Tensor> operator()(const std::shared_ptr<one::Tensor>& dy,
                           const std::shared_ptr<one::Tensor>& x, const double& height_scale,
                           const double& width_scale, const bool& align_corners,
                           const Optional<std::vector<int64_t>>& output_size,
                           const std::string& data_format) const {
    auto& attrs = THREAD_CACHED_MUTABLE_ATTR_MAP("height_scale", "width_scale", "align_corners",
                                                 "data_format", "output_size");
    if (output_size) {
      attrs.SetAllAttrs(height_scale, width_scale, align_corners, data_format, *JUST(output_size));
    } else {
      attrs.SetAllAttrs(height_scale, width_scale, align_corners, data_format, NullOpt);
    }
    return OpInterpUtil::Dispatch<Tensor>(*op_, {dy, x}, attrs);
  }

 private:
  std::shared_ptr<OpExpr> op_;
};

class UpsampleNearest3DFunctor {
 public:
  UpsampleNearest3DFunctor() {
    op_ = CHECK_JUST(one::OpBuilder("upsample_nearest_3d").Input("x").Output("y").Build());
  }
  Maybe<Tensor> operator()(const std::shared_ptr<one::Tensor>& x, const double& depth_scale,
                           const double& height_scale, const double& width_scale,
                           const Optional<std::vector<int64_t>>& output_size,
                           const std::string& data_format) const {
    auto& attrs = THREAD_CACHED_MUTABLE_ATTR_MAP("depth_scale", "height_scale", "width_scale",
                                                 "data_format", "output_size");
    if (output_size) {
      attrs.SetAllAttrs(depth_scale, height_scale, width_scale, data_format, *JUST(output_size));
    } else {
      attrs.SetAllAttrs(depth_scale, height_scale, width_scale, data_format, NullOpt);
    }
    return OpInterpUtil::Dispatch<Tensor>(*op_, {x}, attrs);
  }

 private:
  std::shared_ptr<OpExpr> op_;
};

class UpsampleNearest3DGradFunctor {
 public:
  UpsampleNearest3DGradFunctor() {
    op_ = CHECK_JUST(
        one::OpBuilder("upsample_nearest_3d_grad").Input("dy").Input("x").Output("dx").Build());
  }
  Maybe<Tensor> operator()(const std::shared_ptr<one::Tensor>& dy,
                           const std::shared_ptr<one::Tensor>& x, const double& depth_scale,
                           const double& height_scale, const double& width_scale,
                           const Optional<std::vector<int64_t>>& output_size,
                           const std::string& data_format) const {
    auto& attrs = THREAD_CACHED_MUTABLE_ATTR_MAP("depth_scale", "height_scale", "width_scale",
                                                 "data_format", "output_size");
    if (output_size) {
      attrs.SetAllAttrs(depth_scale, height_scale, width_scale, data_format, *JUST(output_size));
    } else {
      attrs.SetAllAttrs(depth_scale, height_scale, width_scale, data_format, NullOpt);
    }
    return OpInterpUtil::Dispatch<Tensor>(*op_, {dy, x}, attrs);
  }

 private:
  std::shared_ptr<OpExpr> op_;
};

class UpsampleTrilinear3DFunctor {
 public:
  UpsampleTrilinear3DFunctor() {
    op_ = CHECK_JUST(one::OpBuilder("upsample_trilinear_3d").Input("x").Output("y").Build());
  }
  Maybe<Tensor> operator()(const std::shared_ptr<one::Tensor>& x, const double& depth_scale,
                           const double& height_scale, const double& width_scale,
                           const bool& align_corners,
                           const Optional<std::vector<int64_t>>& output_size,
                           const std::string& data_format) const {
    auto& attrs = THREAD_CACHED_MUTABLE_ATTR_MAP("depth_scale", "height_scale", "width_scale",
                                                 "align_corners", "data_format", "output_size");
    if (output_size) {
      attrs.SetAllAttrs(depth_scale, height_scale, width_scale, align_corners, data_format,
                        *JUST(output_size));
    } else {
      attrs.SetAllAttrs(depth_scale, height_scale, width_scale, align_corners, data_format,
                        NullOpt);
    }
    return OpInterpUtil::Dispatch<Tensor>(*op_, {x}, attrs);
  }

 private:
  std::shared_ptr<OpExpr> op_;
};

class UpsampleTrilinear3DGradFunctor {
 public:
  UpsampleTrilinear3DGradFunctor() {
    op_ = CHECK_JUST(
        one::OpBuilder("upsample_trilinear_3d_grad").Input("dy").Input("x").Output("dx").Build());
  }
  Maybe<Tensor> operator()(const std::shared_ptr<one::Tensor>& dy,
                           const std::shared_ptr<one::Tensor>& x, const double& depth_scale,
                           const double& height_scale, const double& width_scale,
                           const bool& align_corners,
                           const Optional<std::vector<int64_t>>& output_size,
                           const std::string& data_format) const {
    auto& attrs = THREAD_CACHED_MUTABLE_ATTR_MAP("depth_scale", "height_scale", "width_scale",
                                                 "align_corners", "data_format", "output_size");
    if (output_size) {
      attrs.SetAllAttrs(depth_scale, height_scale, width_scale, align_corners, data_format,
                        *JUST(output_size));
    } else {
      attrs.SetAllAttrs(depth_scale, height_scale, width_scale, align_corners, data_format,
                        NullOpt);
    }
    return OpInterpUtil::Dispatch<Tensor>(*op_, {dy, x}, attrs);
  }

 private:
  std::shared_ptr<OpExpr> op_;
};

class UnsortedSegmentSumLikeFunctor {
 public:
  UnsortedSegmentSumLikeFunctor() {
    op_ = CHECK_JUST(one::OpBuilder("unsorted_segment_sum_like")
                         .Input("data")
                         .Input("segment_ids")
                         .Input("like")
                         .Output("out")
                         .Build());
  }
  Maybe<Tensor> operator()(const std::shared_ptr<one::Tensor>& x,
                           const std::shared_ptr<one::Tensor>& segment_ids,
                           const std::shared_ptr<one::Tensor>& like, const int64_t& axis) const {
    auto& attrs = THREAD_CACHED_MUTABLE_ATTR_MAP("axis");
    attrs.SetAllAttrs(axis);
    return OpInterpUtil::Dispatch<Tensor>(*op_, {x, segment_ids, like}, attrs);
  }

 private:
  std::shared_ptr<OpExpr> op_;
};

class TrilFunctor {
 public:
  TrilFunctor() { op_ = CHECK_JUST(one::OpBuilder("tril").Input("in").Output("out").Build()); }
  Maybe<Tensor> operator()(const std::shared_ptr<one::Tensor>& x, const int64_t& diagonal) const {
    auto& attrs =
        THREAD_CACHED_MUTABLE_ATTR_MAP("diagonal", "is_floating_fill_value", "integer_fill_value");
    attrs.SetAllAttrs(diagonal, false, static_cast<int64_t>(0));
    return OpInterpUtil::Dispatch<Tensor>(*op_, {x}, attrs);
  }

 private:
  std::shared_ptr<OpExpr> op_;
};

class TriuFunctor {
 public:
  TriuFunctor() { op_ = CHECK_JUST(one::OpBuilder("triu").Input("in").Output("out").Build()); }
  Maybe<Tensor> operator()(const std::shared_ptr<one::Tensor>& x, const int64_t& diagonal) const {
    auto& attrs = THREAD_CACHED_MUTABLE_ATTR_MAP("diagonal");
    attrs.SetAllAttrs(diagonal);
    return OpInterpUtil::Dispatch<Tensor>(*op_, {x}, attrs);
  }

 private:
  std::shared_ptr<OpExpr> op_;
};

class DiagFunctor {
 public:
  DiagFunctor() { op_ = CHECK_JUST(one::OpBuilder("diag").Input("in").Output("out").Build()); }
  Maybe<Tensor> operator()(const std::shared_ptr<one::Tensor>& x, const int32_t& diagonal) const {
    auto& attrs = THREAD_CACHED_MUTABLE_ATTR_MAP("diagonal");
    attrs.SetAllAttrs(diagonal);
    return OpInterpUtil::Dispatch<Tensor>(*op_, {x}, attrs);
  }

 private:
  std::shared_ptr<OpExpr> op_;
};

class DiagGradFunctor {
 public:
  DiagGradFunctor() {
    op_ = CHECK_JUST(one::OpBuilder("diag_grad").Input("dy").Input("in").Output("dx").Build());
  }
  Maybe<Tensor> operator()(const std::shared_ptr<one::Tensor>& dy,
                           const std::shared_ptr<one::Tensor>& x, const int32_t& diagonal) const {
    auto& attrs = THREAD_CACHED_MUTABLE_ATTR_MAP("diagonal");
    attrs.SetAllAttrs(diagonal);
    return OpInterpUtil::Dispatch<Tensor>(*op_, {dy, x}, attrs);
  }

 private:
  std::shared_ptr<OpExpr> op_;
};

class DiagonalFunctor {
 public:
  DiagonalFunctor() {
    op_ = CHECK_JUST(one::OpBuilder("diagonal").Input("in").Output("out").Build());
  }
  Maybe<Tensor> operator()(const std::shared_ptr<one::Tensor>& x, const int32_t& offset,
                           const int32_t& dim1, const int32_t& dim2) const {
    int64_t ndims = x->shape()->NumAxes();
    int32_t p_dim1 = dim1;
    int32_t p_dim2 = dim2;
    p_dim1 = JUST(maybe_wrap_dim(p_dim1, ndims));
    p_dim2 = JUST(maybe_wrap_dim(p_dim2, ndims));
    CHECK_NE_OR_RETURN(p_dim1, p_dim2)
        << Error::RuntimeError() << "diagonal dimensions cannot be identical " << dim1 << ", "
        << dim2;
    if (view::IsViewApplicable(x)) {
      return view::Diagonal(x, offset, p_dim1, p_dim2);
    } else {
      auto& attrs = THREAD_CACHED_MUTABLE_ATTR_MAP("offset");
      attrs.SetAllAttrs(offset);
      std::vector<int32_t> input_index{p_dim1, p_dim2};
      for (int32_t i = 0; i < ndims; i++) {
        if (i != p_dim1 && i != p_dim2) { input_index.push_back(i); }
      }
      std::shared_ptr<one::Tensor> d_x = JUST(Transpose(x, input_index));
      return OpInterpUtil::Dispatch<Tensor>(*op_, {d_x}, attrs);
    }
  }

 private:
  std::shared_ptr<OpExpr> op_;
};

class DiagonalGradFunctor {
 public:
  DiagonalGradFunctor() {
    op_ = CHECK_JUST(one::OpBuilder("diagonal_grad").Input("dy").Input("in").Output("dx").Build());
  }
  Maybe<Tensor> operator()(const std::shared_ptr<one::Tensor>& dy,
                           const std::shared_ptr<one::Tensor>& x, const int32_t& offset) const {
    auto& attrs = THREAD_CACHED_MUTABLE_ATTR_MAP("offset");
    attrs.SetAllAttrs(offset);
    return OpInterpUtil::Dispatch<Tensor>(*op_, {dy, x}, attrs);
  }

 private:
  std::shared_ptr<OpExpr> op_;
};

// Only for ddp gradient grouping
class SliceView1dContiguousFunctor {
 public:
  SliceView1dContiguousFunctor() = default;
  Maybe<Tensor> operator()(const std::shared_ptr<one::Tensor>& x, int64_t start,
                           int64_t end) const {
    if (view::IsViewApplicable(x)) { return JUST(view::Slice(x, {start}, {end}, {1})); }
    return JUST(functional::Slice(x, {start}, {end}, {1}, /*enable_view_slice=*/true));
  }
};

class TensorGetItemFunctor {
 public:
  TensorGetItemFunctor() {}
  Maybe<Tensor> operator()(const std::shared_ptr<one::Tensor>& x, const TensorIndex& index) const {
    if (x->is_local() && !(LazyMode::is_enabled()) && x->requires_grad() == false
        && index.size() == 1 && index[0].IsInteger()) {
      // NOTE: speed up in special case, e.g. dataloader(refer to torch)
      // function call chain of pytorch : tensor getitem -> select -> as_strided
      // function call chain of oneflow : tensor getitem -> as_strided
      return ApplySelectIndexing(x, index);
    }

    std::vector<detail::Slice> slice_indices;
    TensorTuple tensor_indices;
    std::vector<int64_t> target_dims;
    std::vector<int64_t> expand_dims;
    JUST(PrepareSliceIndices(index, *(x->shape()), &slice_indices, &tensor_indices, &expand_dims,
                             &target_dims));

    auto expand_input = x;
    for (int i = 0; i < expand_dims.size(); ++i) {
      int64_t dim = expand_dims.at(i);
      expand_input = JUST(functional::ExpandDims(expand_input, dim + i));
    }
    int64_t ndims = expand_input->shape()->NumAxes();
    CHECK_EQ_OR_RETURN(slice_indices.size(), ndims)
        << Error::RuntimeError() << "Failed to prepare slice indices.";
    Shape target_shape(DimVector(target_dims.begin(), target_dims.end()));

    std::vector<int64_t> start(ndims), end(ndims), step(ndims);
    for (int i = 0; i < ndims; ++i) {
      const auto& slice = slice_indices.at(i);
      start[i] = slice.start();
      end[i] = slice.end();
      step[i] = slice.step();
    }
    bool is_identity = [&]() {
      if (target_shape.NumAxes() == 0) { return false; }
      for (int i = 0; i < ndims; ++i) {
        if (start[i] != 0 || end[i] != expand_input->shape()->At(i) || step[i] != 1) {
          return false;
        }
      }
      return true;
    }();
    std::shared_ptr<one::Tensor> result;
    if (is_identity) {
      result = expand_input;
    } else {
      result = JUST(Slice(expand_input, start, end, step, /*enable_view_slice=*/true));
    }

    Shape shape(DimVector(target_dims.begin(), target_dims.end()));
    if (shape != *(result->shape())) { result = JUST(Reshape(result, shape)); }
    if (!tensor_indices.empty()) {
      JUST(UnifyLocalTensorAndIndicesOnDevice(x, tensor_indices));
      result = JUST(ApplyAdvancedIndexing(result, tensor_indices));
    }
    return result;
  }
};

class TensorSetItemFunctor {
 public:
  TensorSetItemFunctor() {}
  Maybe<void> operator()(const std::shared_ptr<one::Tensor>& x, const TensorIndex& index,
                         const std::shared_ptr<one::Tensor>& value) const {
    std::vector<detail::Slice> slice_indices;
    TensorTuple tensor_indices;
    std::vector<int64_t> expand_dims;
    std::vector<int64_t> target_dims;
    JUST(PrepareSliceIndices(index, *(x->shape()), &slice_indices, &tensor_indices, &expand_dims,
                             &target_dims));
    auto expand_input = x;
    if (!expand_dims.empty()) {
      CHECK_OR_RETURN(view::IsViewApplicable(x)) << "expand dims must enable view, "
                                                    "please try to set ONEFLOW_DISABLE_VIEW=0";
      for (int i = 0; i < expand_dims.size(); ++i) {
        int64_t dim = expand_dims[i];
        expand_input = JUST(functional::ExpandDims(expand_input, dim + i));
      }
    }
    int64_t ndims = expand_input->shape()->NumAxes();
    CHECK_EQ_OR_RETURN(slice_indices.size(), ndims)
        << Error::RuntimeError() << "Failed to prepare slice indices.";

    Shape target_shape(DimVector(target_dims.begin(), target_dims.end()));
    if (target_shape.Count(0) == 0) { return Maybe<void>::Ok(); }
    const auto& value_shape = value->shape();
    bool matched = [&]() {
      for (int i = 0; i < value_shape->NumAxes() - target_shape.NumAxes(); ++i) {
        if (value_shape->At(i) != 1) { return false; }
      }
      return true;
    }();
    CHECK_OR_RETURN(matched) << Error::RuntimeError() << "The tensor size mismatch. Target sizes: "
                             << target_shape.ToString()
                             << ", value sizes: " << value_shape->ToString();
    std::shared_ptr<one::Tensor> value_tensor(value);
    // TODO: replace reshape by unsqueeze with view mechanism.
    // after here, each scalar tensor will be one with one dimension.
    for (auto& tensor : tensor_indices) {
      if (tensor && tensor->ndim() == 0) { tensor = JUST(functional::Reshape(tensor, Shape({1}))); }
    }

    DimVector slice_dims(ndims);
    std::vector<int64_t> start(ndims), end(ndims), step(ndims);
    for (int i = 0; i < ndims; ++i) {
      const auto& slice = slice_indices[i];
      start[i] = slice.start();
      end[i] = slice.end();
      step[i] = slice.step();
      slice_dims[i] = (end[i] - start[i] + step[i] - 1) / step[i];
    }
    if (tensor_indices.empty()) {
      Shape slice_shape(slice_dims);
      if (slice_shape != *(value_tensor->shape())) {
        // NOTE:
        // 1. The value shape must can be broadcasted to the target shape.
        // 2. The slice shape must have equal element count with the target shape.
        //
        // So, we should be expand to target_shape and then reshape to slice_shape.
        //
        // For example:
        // x = flow.rand(2, 3, 4)
        // y = flow.rand(3)
        // x[:, :, 1] = y
        //
        // value_shape = (3,), target_shape = (2, 3), slice_shape = (2, 3, 1)
        // We must change value shape to slice_shape if it uses SliceUpdate op.
        if (target_shape != *(value_tensor->shape()) && target_shape.NumAxes() > 0) {
          value_tensor = JUST(Expand(value_tensor, target_shape));
        }
        if (slice_shape != *(value_tensor->shape())) {
          value_tensor = JUST(Reshape(value_tensor, slice_shape));
        }
      }
      JUST(SliceUpdate(expand_input, value_tensor, start, end, step, /*inplace=*/true));
    } else {
      bool is_identity = [&]() {
        if (target_shape.NumAxes() == 0) { return false; }
        for (int i = 0; i < ndims; ++i) {
          if (start[i] != 0 || end[i] != expand_input->shape()->At(i) || step[i] != 1) {
            return false;
          }
        }
        return true;
      }();
      std::shared_ptr<one::Tensor> result;
      if (is_identity) {
        result = expand_input;
      } else {
        CHECK_OR_RETURN(view::IsViewApplicable(expand_input))
            << "combined slice setitem must enable view, please try to set ONEFLOW_DISABLE_VIEW=0";
        result = JUST(Slice(expand_input, start, end, step, /*enable_view_slice=*/true));
      }
      if (target_shape != *(result->shape())) {
        result = JUST(functional::View(result, target_shape));
      }

      JUST(UnifyLocalTensorAndIndicesOnDevice(expand_input, tensor_indices));
      JUST(ApplyAdvancedIndexingUpdate(result, tensor_indices, value));
    }
    return Maybe<void>::Ok();
  }
};

class CastLikeFunctor {
 public:
  CastLikeFunctor() {
    op_ = CHECK_JUST(
        one::OpBuilder("cast_like").Input("in").Input("dtype_like").Output("out").Build());
  }
  Maybe<Tensor> operator()(const std::shared_ptr<one::Tensor>& x,
                           const std::shared_ptr<one::Tensor>& like) const {
    return OpInterpUtil::Dispatch<Tensor>(*op_, {x, like});
  }

 private:
  std::shared_ptr<OpExpr> op_;
};

class ElementwiseMinimumGradFunctor {
 public:
  ElementwiseMinimumGradFunctor() {
    op_ = CHECK_JUST(one::OpBuilder("elementwise_minimum_backward")
                         .Input("dz")
                         .Input("x")
                         .Input("y")
                         .Output("dx")
                         .Output("dy")
                         .Build());
  }
  Maybe<TensorTuple> operator()(const std::shared_ptr<one::Tensor>& dz,
                                const std::shared_ptr<one::Tensor>& x,
                                const std::shared_ptr<one::Tensor>& y) const {
    return OpInterpUtil::Dispatch<TensorTuple>(*op_, {dz, x, y});
  }

 private:
  std::shared_ptr<OpExpr> op_;
};

class ElementwiseMaximumGradFunctor {
 public:
  ElementwiseMaximumGradFunctor() {
    op_ = CHECK_JUST(one::OpBuilder("elementwise_maximum_backward")
                         .Input("dz")
                         .Input("x")
                         .Input("y")
                         .Output("dx")
                         .Output("dy")
                         .Build());
  }
  Maybe<TensorTuple> operator()(const std::shared_ptr<one::Tensor>& dz,
                                const std::shared_ptr<one::Tensor>& x,
                                const std::shared_ptr<one::Tensor>& y) const {
    return OpInterpUtil::Dispatch<TensorTuple>(*op_, {dz, x, y});
  }

 private:
  std::shared_ptr<OpExpr> op_;
};

class DivGradFunctor {
 public:
  DivGradFunctor() {
    op_ = CHECK_JUST(one::OpBuilder("broadcast_div_grad")
                         .Input("dz")
                         .Input("z")
                         .Input("y")
                         .Output("dy")
                         .Build());
  }
  Maybe<Tensor> operator()(const std::shared_ptr<one::Tensor>& dz,
                           const std::shared_ptr<one::Tensor>& z,
                           const std::shared_ptr<one::Tensor>& y) const {
    return OpInterpUtil::Dispatch<Tensor>(*op_, {dz, z, y});
  }

 private:
  std::shared_ptr<OpExpr> op_;
};

class BroadcastPowXGradFunctor {
 public:
  BroadcastPowXGradFunctor() {
    op_ = CHECK_JUST(one::OpBuilder("broadcast_pow_x_grad")
                         .Input("dz")
                         .Input("x")
                         .Input("y")
                         .Input("z")
                         .Output("dx")
                         .Build());
  }
  Maybe<Tensor> operator()(const std::shared_ptr<one::Tensor>& dz,
                           const std::shared_ptr<one::Tensor>& x,
                           const std::shared_ptr<one::Tensor>& y,
                           const std::shared_ptr<one::Tensor>& z) const {
    return OpInterpUtil::Dispatch<Tensor>(*op_, {dz, x, y, z});
  }

 private:
  std::shared_ptr<OpExpr> op_;
};

class BroadcastPowYGradFunctor {
 public:
  BroadcastPowYGradFunctor() {
    op_ = CHECK_JUST(one::OpBuilder("broadcast_pow_y_grad")
                         .Input("dz")
                         .Input("x")
                         .Input("y")
                         .Input("z")
                         .Output("dy")
                         .Build());
  }
  Maybe<Tensor> operator()(const std::shared_ptr<one::Tensor>& dz,
                           const std::shared_ptr<one::Tensor>& x,
                           const std::shared_ptr<one::Tensor>& y,
                           const std::shared_ptr<one::Tensor>& z) const {
    return OpInterpUtil::Dispatch<Tensor>(*op_, {dz, x, y, z});
  }

 private:
  std::shared_ptr<OpExpr> op_;
};

class IdentityFunctor {
 public:
  IdentityFunctor() {
    op_ = CHECK_JUST(one::OpBuilder("identity").Input("in").Output("out").Build());
  }
  Maybe<Tensor> operator()(const std::shared_ptr<one::Tensor>& in) const {
    return OpInterpUtil::Dispatch<Tensor>(*op_, {in});
  }

 private:
  std::shared_ptr<OpExpr> op_;
};

class AmpWhiteIdentityFunctor {
 public:
  AmpWhiteIdentityFunctor() {
    op_ = CHECK_JUST(one::OpBuilder("amp_white_identity").Input("in").Output("out").Build());
  }
  Maybe<Tensor> operator()(const std::shared_ptr<one::Tensor>& in) const {
    return OpInterpUtil::Dispatch<Tensor>(*op_, {in});
  }

 private:
  std::shared_ptr<OpExpr> op_;
};

class ReduceSumLikeFunctor {
 public:
  ReduceSumLikeFunctor() {
    op_ =
        CHECK_JUST(one::OpBuilder("reduce_sum_like").Input("x").Input("like").Output("y").Build());
  }
  Maybe<Tensor> operator()(const std::shared_ptr<one::Tensor>& x,
                           const std::shared_ptr<one::Tensor>& like,
                           const std::vector<int32_t>& axis) const {
    auto& attrs = THREAD_CACHED_MUTABLE_ATTR_MAP("axis");
    attrs.SetAllAttrs(axis);
    return OpInterpUtil::Dispatch<Tensor>(*op_, {x, JUST(like->detach())}, attrs);
  }

 private:
  std::shared_ptr<OpExpr> op_;
};

class BroadcastReduceSumLikeFunctor {
 public:
  BroadcastReduceSumLikeFunctor() {}
  Maybe<Tensor> operator()(const std::shared_ptr<Tensor>& input,
                           const std::shared_ptr<Tensor>& like) const {
    const auto& in_shape = *(input->shape());
    const auto& like_shape = *(like->shape());
    if (in_shape != like_shape) {
      const Shape& left_extended_shape =
          CreateLeftExtendedShape(ShapeView(like_shape), in_shape.NumAxes());
      if (in_shape == left_extended_shape) {
        return JUST(ReshapeLike(input, like));
      } else {
        const AxisVector& broadcast_axis_vec = left_extended_shape.Axes4BroadcastTo(in_shape);
        return JUST(ReduceSumLike(
            input, like,
            std::vector<int32_t>{broadcast_axis_vec.begin(), broadcast_axis_vec.end()}));
      }
    }
    return JUST(Identity(input));
  }
};

class SplitFunctor {
 public:
  SplitFunctor() {}
  Maybe<TensorTuple> operator()(const std::shared_ptr<one::Tensor>& x,
                                const int64_t& split_size_or_sections, const int64_t& dim) const {
    int64_t axis = dim;
    axis = JUST(maybe_wrap_dim(axis, x->ndim()));
    CHECK_GE_OR_RETURN(split_size_or_sections, 0)
        << Error::RuntimeError() << "split expects split_size be non-negative, but got split_size="
        << split_size_or_sections;
    int64_t dim_size = x->shape()->At(axis);
    int64_t num_splits =
        std::max<int64_t>((dim_size + split_size_or_sections - 1) / split_size_or_sections, 1);
    TensorTuple splits(num_splits);
    int64_t last_split_size =
        split_size_or_sections - (split_size_or_sections * num_splits - dim_size);
    for (int i = 0; i < num_splits; ++i) {
      int64_t length = i < num_splits - 1 ? split_size_or_sections : last_split_size;
      splits[i] = JUST(Narrow(x, axis, i * split_size_or_sections, length));
    }
    return splits;
  }
};

class UnbindFunctor {
 public:
  UnbindFunctor() {}
  Maybe<TensorTuple> operator()(const std::shared_ptr<one::Tensor>& x, const int64_t& dim) const {
    int32_t axis = dim;
    const int32_t ndim = x->ndim();
    axis = JUST(maybe_wrap_dim(axis, ndim));
    int32_t dim_size = x->shape()->At(axis);
    std::shared_ptr<TensorTuple> chunk_res = JUST(functional::Chunk(x, dim_size, axis));
    TensorTuple unbinds(dim_size);
    std::vector<int32_t> dims = {axis};
    for (int i = 0; i < dim_size; ++i) {
      unbinds[i] = JUST(functional::Squeeze((*chunk_res)[i], dims));
    }
    return unbinds;
  }
};

class ChunkFunctor {
 public:
  ChunkFunctor() {}
  Maybe<TensorTuple> operator()(const std::shared_ptr<one::Tensor>& x, const int64_t& chunks,
                                const int64_t& dim) const {
    const int64_t ndim = x->ndim();
    int64_t infferd_dim = dim;
    CHECK_OR_RETURN(ndim > 0) << Error::RuntimeError()
                              << "chunk expects at least a 1-dimensional tensor.";
    CHECK_OR_RETURN(chunks > 0) << Error::RuntimeError()
                                << "chunk expects `chunks` to be greater than 0, got: " << chunks;
    infferd_dim = JUST(maybe_wrap_dim(infferd_dim, ndim));

    const auto dim_size = x->shape()->At(infferd_dim);
    int64_t split_size = (dim_size + chunks - 1) / chunks;
    if (split_size == 0 && dim_size == 0) {
      std::vector<int64_t> split_sizes(chunks, split_size);
      split_sizes[chunks - 1] = split_size - (split_size * chunks - dim_size);
      return functional::SplitWithSize(x, split_sizes, infferd_dim);
    } else {
      return functional::Split(x, split_size, infferd_dim);
    }
  }
};

class SplitLikeFunctor {
 public:
  SplitLikeFunctor() {
    ops_.resize(kMaxInputCount);
    for (int n = 1; n < ops_.size(); ++n) {
      ops_[n] = CHECK_JUST(one::OpBuilder("split_like")
                               .Input("in")
                               .Input("like", n + 1)
                               .Output("out", n + 1)
                               .Build());
    }
  }
  Maybe<TensorTuple> operator()(const std::shared_ptr<one::Tensor>& x, const TensorTuple& like,
                                const int64_t& axis) const {
    CHECK_GE_OR_RETURN(like.size(), 2)
        << Error::RuntimeError() << "like.size() must not less than 2, but got " << like.size();
    CHECK_LE_OR_RETURN(like.size(), kMaxInputCount)
        << Error::RuntimeError() << "like.size() must not greater than " << kMaxInputCount
        << ", but got " << like.size();
    auto& attrs = THREAD_CACHED_MUTABLE_ATTR_MAP("axis");
    attrs.SetAllAttrs(axis);
    TensorTuple inputs(like.size() + 1);
    inputs[0] = x;
    for (int i = 0; i < like.size(); ++i) { inputs[i + 1] = JUST(like[i]->detach()); }
    return OpInterpUtil::Dispatch<TensorTuple>(*ops_.at(like.size() - 1), inputs, attrs);
  }

 private:
  std::vector<std::shared_ptr<OpExpr>> ops_;
};

class SplitWithSizeFunctor {
 public:
  SplitWithSizeFunctor() {}
  Maybe<TensorTuple> operator()(const std::shared_ptr<one::Tensor>& x,
                                const std::vector<int64_t>& split_size_or_sections,
                                const int64_t& dim) const {
    int64_t axis = dim;
    axis = JUST(maybe_wrap_dim(axis, x->ndim()));
    int64_t dim_size = x->shape()->At(axis);
    int64_t num_splits = split_size_or_sections.size();
    TensorTuple splits(num_splits);
    int64_t start_idx = 0;
    for (int i = 0; i < num_splits; ++i) {
      int64_t length = split_size_or_sections[i];
      CHECK_GE_OR_RETURN(length, 0) << Error::RuntimeError()
                                    << "split_with_sizes expects split_sizes have only "
                                       "non-negative entries, but split_sizes["
                                    << i << "] = " << length;
      splits[i] = JUST(Narrow(x, axis, start_idx, length));
      start_idx += length;
    }
    CHECK_EQ_OR_RETURN(start_idx, dim_size)
        << Error::RuntimeError() << "split_with_sizes expects split_sizes to sum exactly to "
        << dim_size << " (input tensor's size at dimension " << axis << "), "
        << "but got sum(split_sizes)=" << start_idx;
    return splits;
  }
};

class BatchGatherFunctor {
 public:
  BatchGatherFunctor() {
    op_ = CHECK_JUST(
        one::OpBuilder("batch_gather").Input("in").Input("indices").Output("out").Build());
  }
  Maybe<Tensor> operator()(const std::shared_ptr<one::Tensor>& in,
                           const std::shared_ptr<one::Tensor>& indices) const {
    return OpInterpUtil::Dispatch<Tensor>(*op_, {in, indices});
  }

 protected:
  std::shared_ptr<OpExpr> op_;
};

class UnsortedBatchSegmentSumFunctor {
 public:
  UnsortedBatchSegmentSumFunctor() {
    op_ = CHECK_JUST(one::OpBuilder("unsorted_batch_segment_sum")
                         .Input("data")
                         .Input("segment_ids")
                         .Output("out")
                         .Build());
  }
  Maybe<Tensor> operator()(const std::shared_ptr<one::Tensor>& data,
                           const std::shared_ptr<one::Tensor>& segment_ids,
                           const int64_t& num_segments) const {
    auto& attrs = THREAD_CACHED_MUTABLE_ATTR_MAP("num_segments");
    attrs.SetAllAttrs(num_segments);
    return OpInterpUtil::Dispatch<Tensor>(*op_, {data, segment_ids}, attrs);
  }

 protected:
  std::shared_ptr<OpExpr> op_;
};

class MaskedFillFunctor {
 public:
  MaskedFillFunctor() {
    op_ = CHECK_JUST(one::OpBuilder("masked_fill").Input("x").Input("mask").Output("out").Build());
  }
  Maybe<Tensor> operator()(const std::shared_ptr<one::Tensor>& x,
                           const std::shared_ptr<one::Tensor>& mask, const Scalar& value) const {
    auto& attrs =
        THREAD_CACHED_MUTABLE_ATTR_MAP("float_operand", "has_float_operand", "int_operand",
                                       "has_int_operand", "bool_operand", "has_bool_operand");
    if (IsFloatingDataType(x->dtype()->data_type())) {
      attrs.SetAllAttrs(value.As<double>(), true, NullOpt, false, NullOpt, false);
    } else if (IsIntegralDataType(x->dtype()->data_type())) {
      attrs.SetAllAttrs(NullOpt, false, value.As<int64_t>(), true, NullOpt, false);
    } else if (IsBoolDataType(x->dtype()->data_type())) {
      attrs.SetAllAttrs(NullOpt, false, NullOpt, false, value.As<bool>(), true);
    } else {
      UNIMPLEMENTED_THEN_RETURN() << "Only support floating or integral data type.";
    }
    const auto& x_shape = *(x->shape());
    const auto& mask_shape = *(mask->shape());
    if (x_shape != mask_shape) {
      Shape max_shape = Shape::Ones(std::max(x_shape.NumAxes(), mask_shape.NumAxes()));
      const Shape& x_extend_shape =
          CreateLeftExtendedShape(ShapeView(x_shape), max_shape.NumAxes());
      const Shape& mask_extend_shape =
          CreateLeftExtendedShape(ShapeView(mask_shape), max_shape.NumAxes());
      FOR_RANGE(int64_t, i, 0, max_shape.NumAxes()) {
        max_shape.Set(i, std::max(x_extend_shape.At(i), mask_extend_shape.At(i)));
      }
      return OpInterpUtil::Dispatch<Tensor>(
          *op_, {JUST(Expand(x, max_shape)), JUST(Expand(mask, max_shape))}, attrs);
    }
    return OpInterpUtil::Dispatch<Tensor>(*op_, {x, mask}, attrs);
  }

 private:
  std::shared_ptr<OpExpr> op_;
};

class MeshgridFunctor {
 public:
  Maybe<TensorTuple> operator()(const TensorTuple& tensors, const std::string& indexing) const {
    int size = tensors.size();
    CHECK_GT_OR_RETURN(size, 0) << Error::RuntimeError()
                                << "meshgrid expects a non-empty TensorList";
    for (int i = 0; i < size - 1; ++i) {
      const auto& cur_tensor = JUST(VectorAt(tensors, i));
      const auto& next_tensor = JUST(VectorAt(tensors, i + 1));
      CHECK_OR_RETURN(cur_tensor->dtype() == next_tensor->dtype())
          << Error::RuntimeError() << "meshgrid expects all tensors to have the same dtype";
      if (cur_tensor->is_local()) {
        CHECK_OR_RETURN(next_tensor->is_local())
            << Error::RuntimeError() << "meshgrid expects all tensors are local tensor";
        CHECK_OR_RETURN(JUST(cur_tensor->device())->type() == JUST(next_tensor->device())->type())
            << Error::RuntimeError() << "meshgrid expects all tensors to have the same device";
      } else {
        CHECK_OR_RETURN(!next_tensor->is_local())
            << Error::RuntimeError() << "meshgrid expects all tensors are global tensor";
        CHECK_OR_RETURN(JUST(cur_tensor->parallel_desc()) == JUST(next_tensor->parallel_desc()))
            << Error::RuntimeError() << "meshgrid expects all tensors to have the same placement";
      }
    }

    std::vector<std::shared_ptr<Tensor>> tensor_consts(tensors.begin(), tensors.end());

    bool swap_first_and_second_tensors = false;
    if (indexing == "xy") {
      swap_first_and_second_tensors = (size >= 2);
      if (swap_first_and_second_tensors) { std::swap(tensor_consts[0], tensor_consts[1]); }
    } else {
      CHECK_EQ_OR_RETURN(indexing, "ij") << Error::RuntimeError()
                                         << "meshgrid: indexing must be one of \"xy\" or \"ij\", "
                                            "but received: "
                                         << indexing;
    }

    TensorTuple grids(size);
    DimVector grids_vec(size);
    for (int i = 0; i < size; ++i) {
      CHECK_LE_OR_RETURN(tensor_consts[i]->shape()->NumAxes(), 1)
          << Error::RuntimeError() << "Expected scalar or 1D tensor in the tensor list but got "
          << tensor_consts[i]->shape()->NumAxes();
      if (tensor_consts[i]->shape()->NumAxes() == 0) {
        grids_vec[i] = 1;
      } else {
        grids_vec[i] = tensor_consts[i]->shape()->At(0);
      }
    }
    Shape grids_shape(grids_vec);

    DimVector view_shape_vec(size, 1);
    Shape view_shape(view_shape_vec);
    for (int i = 0; i < size; ++i) {
      view_shape.Set(i, -1);
      std::shared_ptr<one::Tensor> reshaped = JUST(Reshape(tensor_consts.at(i), view_shape));
      grids[i] = JUST(Expand(reshaped, grids_shape));
      view_shape.Set(i, 1);
    }

    if (swap_first_and_second_tensors) { std::swap(grids[0], grids[1]); }

    return grids;
  }
};

class IndexSelectFunctor {
 public:
  Maybe<Tensor> operator()(const std::shared_ptr<one::Tensor>& input, const int64_t& dim,
                           const std::shared_ptr<one::Tensor>& index) const {
    const int64_t input_num_axes = input->shape()->NumAxes();
    const int64_t index_num_axes = index->shape()->NumAxes();
    CHECK_LE_OR_RETURN(index_num_axes, 1)
        << Error::IndexError() << "index_select(): Index is supposed to be a vector";
    bool index_dtype_flag =
        (index->dtype()->data_type() == kInt32) || (index->dtype()->data_type() == kInt64);
    CHECK_EQ_OR_RETURN(index_dtype_flag, true)
        << Error::RuntimeError() << "index_select(): Expected dtype int32 or int64 for index";
    int64_t new_dim = dim;
    new_dim = JUST(maybe_wrap_dim(new_dim, input_num_axes));
    return JUST(functional::Gather(input, index, new_dim));
  }
};

namespace {
inline Maybe<bool> device_equal(const std::string& device_name, const int device_id,
                                Symbol<Device> device) {
  return (device_name == device->type() && device_id == device->device_id());
}

Maybe<Tensor> LocalTensorTo(const std::shared_ptr<Tensor>& x, const std::string& device_name,
                            const int device_id, const Symbol<DType>& dtype, const bool& copy) {
  std::shared_ptr<Tensor> tensor = x;
  if (!JUST(device_equal(device_name, device_id, JUST(x->device())))) {
    tensor = JUST(Copy(tensor, device_name, device_id, /*pin_memory=*/false));
  }
  if (dtype != x->dtype()) { tensor = JUST(Cast(tensor, dtype, /*pin_memory=*/false)); }
  if (copy && tensor == x) {
    tensor = JUST(Copy(tensor, device_name, device_id, /*pin_memory=*/false));
  }
  return tensor;
}

Maybe<Tensor> GlobalTensorTo(const std::shared_ptr<Tensor>& x, const std::string& device_type,
                             const Symbol<DType>& dtype, const bool& copy) {
  std::shared_ptr<Tensor> tensor;
  auto input_placement = JUST(x->parallel_desc());
  std::string input_device_tag = input_placement->device_tag();
  if (input_device_tag == "gpu") { input_device_tag = "cuda"; }
  if (device_type == input_device_tag) {
    if (dtype == x->dtype()) {
      return (copy ? JUST(x->clone()) : x);
    } else {
      return JUST(Cast(x, dtype, /*pin_memory=*/false));
    }
  }
  if (LazyMode::is_enabled()) {
    if (dtype != x->dtype()) { tensor = JUST(Cast(x, dtype, /*pin_memory=*/false)); }
    if (device_type != JUST(x->parallel_desc())->device_tag()) {
      tensor = JUST(Copy(tensor ? tensor : x, device_type, 0, /*pin_memory=*/false));
    }
    return tensor;
  } else {
    CheckMetaConsistency(x).GetOrThrow();
    auto placement = JUST(ReplacePlacementDeviceTag(input_placement, device_type));
    auto nd_sbp = JUST(x->nd_sbp());
    std::vector<Symbol<SbpParallel>> sbp_tuple(nd_sbp->sbp_parallel().size());
    for (int i = 0; i < sbp_tuple.size(); ++i) { sbp_tuple[i] = nd_sbp->sbp_parallel().Get(i); }
    tensor = JUST(GlobalToLocal(x, /*copy=*/false));
    Symbol<Device> device = JUST(Device::New(device_type));
    tensor = JUST(LocalTensorTo(tensor, device->type(), device->device_id(), dtype, copy));
    JUST(tensor->set_requires_grad(x->requires_grad()));
    return JUST(LocalToGlobal(tensor, placement, sbp_tuple, *(x->shape()), dtype,
                              /* sync_data */ true, /*copy=*/false));
  }
}

}  // namespace

class ToFunctor {
 public:
  Maybe<Tensor> operator()(const std::shared_ptr<Tensor>& input,
                           const Optional<std::string>& device_,
                           const Optional<Symbol<DType>>& dtype_, bool copy) const {
    Symbol<DType> dtype = dtype_.value_or(input->dtype());
    if (input->is_global()) {
      std::string device_type = device_.value_or(JUST(input->parallel_desc())->device_tag());
      CHECK_OR_RETURN(ep::DeviceManagerRegistry::GetDeviceTypeByDeviceTypeName(device_type)
                      != DeviceType::kInvalidDevice)
          << Error::RuntimeError()
          << "Only string device without device id (eg. \"cpu\" or \"cuda\") is expected "
          << "for global tensor, but got " << device_.value_or("");
      return JUST(GlobalTensorTo(input, device_type, dtype, copy));
    } else {
      std::string device_name = "";
      int device_id = 0;
      if (device_.has_value()) {
        JUST(ParsingDeviceTag(device_.value_or(""), &device_name, &device_id));
        if (device_id == -1) { device_id = GlobalProcessCtx::LocalRank(); }
      } else {
        Symbol<Device> device = JUST(input->device());
        device_name = device->type();
        device_id = device->device_id();
      }
      return JUST(LocalTensorTo(input, device_name, device_id, dtype, copy));
    }
  }
};

class To2Functor {
 public:
  Maybe<Tensor> operator()(const std::shared_ptr<Tensor>& input,
                           const Optional<Symbol<Device>>& device_,
                           const Optional<Symbol<DType>>& dtype_, bool copy) const {
    CHECK_OR_RETURN(!(input->is_global() && device_.has_value()))
        << Error::RuntimeError()
        << "Only string device without device id (eg. \"cpu\" or \"cuda\") is expected "
        << "for global tensor, but got " << device_.value_or(Symbol<Device>())->ToRepr();
    if (input->is_global()) {
      std::string device_type = JUST(input->parallel_desc())->device_tag();
      return JUST(GlobalTensorTo(input, device_type, dtype_.value_or(input->dtype()), copy));
    } else {
      auto dtype = dtype_.value_or(input->dtype());
      auto device =
          device_.has_value() ? device_.value_or(Symbol<Device>()) : JUST(input->device());
      return JUST(LocalTensorTo(input, device->type(), device->device_id(), dtype, copy));
    }
  }
};

class To3Functor {
 public:
  Maybe<Tensor> operator()(const std::shared_ptr<Tensor>& input,
                           const Optional<Symbol<DType>>& dtype_, bool copy) const {
    Symbol<DType> dtype = dtype_.value_or(input->dtype());
    if (input->is_global()) {
      return GlobalTensorTo(input, JUST(input->parallel_desc())->device_tag(), dtype, copy);
    } else {
      auto device = JUST(input->device());
      return LocalTensorTo(input, device->type(), device->device_id(), dtype, copy);
    }
  }
};

class To4Functor {
 public:
  Maybe<Tensor> operator()(const std::shared_ptr<Tensor>& input,
                           const std::shared_ptr<Tensor>& other, bool copy) const {
    CHECK_OR_RETURN(!input->is_global() && !other->is_global())
        << Error::RuntimeError()
        << "tensor.to(other) can only be called when tensor and other are local tensors";
    Symbol<DType> dtype = other->dtype();
    Symbol<Device> device = JUST(other->device());
    std::string device_name = device->type();
    int device_id = device->device_id();
    return LocalTensorTo(input, device_name, device_id, dtype, copy);
  }
};

class ToDeviceFunctor {
 public:
  Maybe<Tensor> operator()(const std::shared_ptr<Tensor>& input,
                           const Optional<std::string>& device_) const {
    Symbol<DType> dtype = input->dtype();
    const bool copy = false;
    if (input->is_global()) {
      std::string device_type = device_.value_or(JUST(input->parallel_desc())->device_tag());
      CHECK_OR_RETURN(ep::DeviceManagerRegistry::GetDeviceTypeByDeviceTypeName(device_type)
                      != DeviceType::kInvalidDevice)
          << Error::RuntimeError()
          << "Only string device without device id (eg. \"cpu\" or \"cuda\") is expected "
          << "for global tensor, but got " << device_.value_or("");
      return JUST(GlobalTensorTo(input, device_type, dtype, copy));
    } else {
      std::string device_name = "";
      int device_id = 0;
      if (device_.has_value()) {
        JUST(ParsingDeviceTag(device_.value_or(""), &device_name, &device_id));
        if (device_id == -1) { device_id = GlobalProcessCtx::LocalRank(); }
      } else {
        Symbol<Device> device = JUST(input->device());
        device_name = device->type();
        device_id = device->device_id();
      }
      return JUST(LocalTensorTo(input, device_name, device_id, dtype, copy));
    }
  }
};

class TopKFunctor {
 public:
  TopKFunctor() { op_ = CHECK_JUST(one::OpBuilder("top_k").Input("in").Output("out").Build()); }
  Maybe<Tensor> operator()(const std::shared_ptr<Tensor>& input, int32_t k, bool sorted) const {
    auto& attrs = THREAD_CACHED_MUTABLE_ATTR_MAP("k", "sorted");
    attrs.SetAllAttrs(k, sorted);
    return OpInterpUtil::Dispatch<Tensor>(*op_, {input}, attrs);
  }

 private:
  std::shared_ptr<OpExpr> op_;
};

class InTopKFunctor {
 public:
  InTopKFunctor() {
    op_ = CHECK_JUST(
        one::OpBuilder("in_top_k").Input("targets").Input("predictions").Output("out").Build());
  }
  Maybe<Tensor> operator()(const std::shared_ptr<Tensor>& targets,
                           const std::shared_ptr<Tensor>& predictions, int32_t k) const {
    CHECK_EQ_OR_RETURN(targets->shape()->At(0), predictions->shape()->At(0))
        << Error::RuntimeError() << "The num of targets must equal the num of predictions";
    CHECK_EQ_OR_RETURN(targets->ndim(), 1)
        << Error::RuntimeError() << "The dimension of targets must be 1";
    CHECK_EQ_OR_RETURN(predictions->ndim(), 2)
        << Error::RuntimeError() << "The dimension of predictions must be 2";
    auto& attrs = THREAD_CACHED_MUTABLE_ATTR_MAP("k");
    attrs.SetAllAttrs(k);
    return OpInterpUtil::Dispatch<Tensor>(*op_, {targets, predictions}, attrs);
  }

 private:
  std::shared_ptr<OpExpr> op_;
};

class TensorBufferToTensorFunctor {
 public:
  TensorBufferToTensorFunctor() {
    op_ = CHECK_JUST(one::OpBuilder("tensor_buffer_to_tensor").Input("in").Output("out").Build());
  }
  Maybe<Tensor> operator()(const std::shared_ptr<Tensor>& input, const Shape& instance_shape,
                           const Symbol<DType>& dtype) const {
    auto& attrs = THREAD_CACHED_MUTABLE_ATTR_MAP("instance_shape", "dtype");
    attrs.SetAllAttrs(instance_shape, dtype->data_type());
    return OpInterpUtil::Dispatch<Tensor>(*op_, {input}, attrs);
  }

 private:
  std::shared_ptr<OpExpr> op_;
};

class TensorToTensorBufferFunctor {
 public:
  TensorToTensorBufferFunctor() {
    op_ = CHECK_JUST(one::OpBuilder("tensor_to_tensor_buffer").Input("in").Output("out").Build());
  }
  Maybe<Tensor> operator()(const std::shared_ptr<Tensor>& input, int32_t instance_dims) const {
    auto& attrs = THREAD_CACHED_MUTABLE_ATTR_MAP("instance_dims");
    attrs.SetAllAttrs(instance_dims);
    return OpInterpUtil::Dispatch<Tensor>(*op_, {input}, attrs);
  }

 private:
  std::shared_ptr<OpExpr> op_;
};

class GenTensorBufferFunctor {
 public:
  GenTensorBufferFunctor() {
    op_ = CHECK_JUST(one::OpBuilder("gen_tensor_buffer").Output("out").Build());
  }
  Maybe<Tensor> operator()(const Shape& shape, const std::vector<Shape>& shape_list,
                           const std::vector<float>& value_list, const Symbol<DType>& dtype,
                           bool dynamic_out) const {
    auto& attrs = THREAD_CACHED_MUTABLE_ATTR_MAP("shape", "shape_list", "value_list", "data_type",
                                                 "dynamic_out");
    attrs.SetAllAttrs(shape, shape_list, value_list, dtype->data_type(), dynamic_out);
    return OpInterpUtil::Dispatch<Tensor>(*op_, {}, attrs);
  }

 private:
  std::shared_ptr<OpExpr> op_;
};

class RepeatFunctor {
 public:
  RepeatFunctor() {}
  Maybe<Tensor> operator()(const std::shared_ptr<one::Tensor>& input,
                           const Shape& repeat_shape) const {
    Shape input_shape = *(input->shape());
    std::vector<int32_t> input_reshape_vec;
    std::vector<int32_t> expand_shape_vec;
    std::vector<int32_t> output_reshape_vec;

    int32_t numaxes_diff = repeat_shape.NumAxes() - input_shape.NumAxes();
    CHECK_GE_OR_RETURN(numaxes_diff, 0) << Error::RuntimeError()
                                        << "Number of dimensions of repeat dims can not be "
                                           "smaller than number of dimensions of tensor";

    for (int32_t i = repeat_shape.NumAxes() - 1; i >= 0; i--) {
      if (i >= numaxes_diff) {
        int32_t input_shape_val = input_shape.At(i - numaxes_diff);
        int32_t repeat_shape_val = repeat_shape.At(i);
        if (repeat_shape_val > 1) {
          if (input_shape_val > 1) {
            input_reshape_vec.insert(input_reshape_vec.begin(), input_shape_val);
            input_reshape_vec.insert(input_reshape_vec.begin(), 1);
            expand_shape_vec.insert(expand_shape_vec.begin(), input_shape_val);
            expand_shape_vec.insert(expand_shape_vec.begin(), repeat_shape_val);
            output_reshape_vec.insert(output_reshape_vec.begin(),
                                      repeat_shape_val * input_shape_val);
          } else {
            input_reshape_vec.insert(input_reshape_vec.begin(), input_shape_val);
            expand_shape_vec.insert(expand_shape_vec.begin(), repeat_shape_val);
            output_reshape_vec.insert(output_reshape_vec.begin(), repeat_shape_val);
          }
        } else {
          input_reshape_vec.insert(input_reshape_vec.begin(), input_shape_val);
          // For 0-size tensor, align with PyTorch.
          if (repeat_shape_val == 0) {
            expand_shape_vec.insert(expand_shape_vec.begin(), 0);
            output_reshape_vec.insert(output_reshape_vec.begin(), 0);
          } else {
            expand_shape_vec.insert(expand_shape_vec.begin(), input_shape_val);
            output_reshape_vec.insert(output_reshape_vec.begin(), input_shape_val);
          }
        }
      } else {
        expand_shape_vec.insert(expand_shape_vec.begin(), repeat_shape.At(i));
        output_reshape_vec.insert(output_reshape_vec.begin(), repeat_shape.At(i));
      }
    }
    Shape input_reshape(DimVector(input_reshape_vec.begin(), input_reshape_vec.end()));
    Shape expand_shape(DimVector(expand_shape_vec.begin(), expand_shape_vec.end()));
    Shape output_reshape(DimVector(output_reshape_vec.begin(), output_reshape_vec.end()));
    std::shared_ptr<one::Tensor> reshaped_tensor = JUST(Reshape(input, input_reshape));
    std::shared_ptr<one::Tensor> expanded_tensor = JUST(Expand(reshaped_tensor, expand_shape));
    std::shared_ptr<one::Tensor> result = JUST(Reshape(expanded_tensor, output_reshape));
    return result->contiguous();
  }
};

class RepeatInterLeaveIndexFunctor {
 public:
  RepeatInterLeaveIndexFunctor() {
    op_ = CHECK_JUST(
        one::OpBuilder("repeat_interleave").Input("in").Input("cumsum").Output("out").Build());
  }
  Maybe<Tensor> operator()(const std::shared_ptr<one::Tensor>& input,
                           const std::shared_ptr<one::Tensor>& cumsum,
                           const int32_t& repeat_num) const {
    auto& attrs = THREAD_CACHED_MUTABLE_ATTR_MAP("repeat_num");
    attrs.SetAllAttrs(static_cast<int64_t>(repeat_num));
    return OpInterpUtil::Dispatch<Tensor>(*op_, {input, cumsum}, attrs);
  }

 private:
  std::shared_ptr<OpExpr> op_;
};

class RepeatInterLeaveIntFunctor {
 public:
  RepeatInterLeaveIntFunctor() {}
  Maybe<Tensor> operator()(const std::shared_ptr<one::Tensor>& input, const int32_t& repeats,
                           const Optional<int32_t>& dim) const {
    CHECK_OR_RETURN(input->is_local() == true)
        << Error::RuntimeError() << "repeat_interleave only support local tensor now";
    std::shared_ptr<one::Tensor> res;
    if (!dim.has_value()) {
      std::shared_ptr<one::Tensor> flatten_input = JUST(Flatten(input, 0, -1));
      std::shared_ptr<one::Tensor> repeats_expand = JUST(
          Expand(JUST(Constant(Shape{1}, Scalar(repeats), DType::Int32(), JUST(input->device()))),
                 Shape{flatten_input->shape()->At(0)}));
      std::shared_ptr<one::Tensor> cumsum = JUST(Cumsum(repeats_expand, 0, DType::Int32()));
      int64_t output_size = flatten_input->shape()->At(0);
      if (repeats > 0) { output_size *= repeats; }
      res = JUST(IndexSelect(flatten_input, 0,
                             JUST(RepeatInterLeaveIndex(repeats_expand, cumsum, output_size))));
    } else {
      int32_t dim_ = JUST(dim);
      const auto& input_shape = input->shape();
      const int64_t& num_axes = input_shape->NumAxes();
      dim_ = JUST(maybe_wrap_dim(dim_, num_axes));
      std::shared_ptr<one::Tensor> repeats_expand = JUST(
          Expand(JUST(Constant(Shape{1}, Scalar(repeats), DType::Int32(), JUST(input->device()))),
                 Shape{input->shape()->At(dim_)}));
      std::shared_ptr<one::Tensor> cumsum = JUST(Cumsum(repeats_expand, 0, DType::Int32()));
      int64_t output_size = input->shape()->At(dim_);
      if (repeats > 0) { output_size *= repeats; }
      res = JUST(IndexSelect(input, dim_,
                             JUST(RepeatInterLeaveIndex(repeats_expand, cumsum, output_size))));
    }
    return res;
  }
};

class RepeatInterLeaveTensorFunctor {
 public:
  RepeatInterLeaveTensorFunctor() {}
  Maybe<Tensor> operator()(const std::shared_ptr<one::Tensor>& input,
                           const std::shared_ptr<one::Tensor>& repeats, const int32_t& dim,
                           const Optional<int32_t>& output_size) const {
    CHECK_OR_RETURN(input->is_local() == true)
        << Error::RuntimeError() << "repeat_interleave only support local tensor now";
    const auto repeats_shape = repeats->shape();
    const int64_t& repeat_num_axes = repeats_shape->NumAxes();
    CHECK_OR_RETURN(repeat_num_axes == 1)
        << Error::RuntimeError() << "repeat_interleave only accept 1D vector as repeat";
    CHECK_OR_RETURN(repeats->dtype() == DType::Int64())
        << Error::RuntimeError() << "repeats has to be Long tensor";

    std::vector<int64_t> repeats_value(repeats_shape->elem_cnt());
    if (!output_size.has_value()) {
      const auto& callback = [&](ep::Stream* stream,
                                 const std::shared_ptr<vm::EagerBlobObject>& eager_blob_object) {
        SyncAutoMemcpy(stream, repeats_value.data(), eager_blob_object->dptr(),
                       repeats_value.size() * sizeof(int64_t), memory::MakeHostMemCase(),
                       eager_blob_object->mem_case());
      };
      SyncAccessTensorWithTimeOut(repeats, callback, "const").GetOrThrow();
      for (const auto x : repeats_value) {
        CHECK_OR_RETURN(x >= 0) << Error::RuntimeError() << "repeats can not be negative";
      }
    } else {
      repeats_value.push_back(JUST(output_size));
    }
    int32_t dim_ = dim;
    const auto& input_shape = input->shape();
    const int64_t& num_axes = input_shape->NumAxes();
    dim_ = JUST(maybe_wrap_dim(dim_, num_axes));
    CHECK_OR_RETURN(repeats_shape->At(0) == input->shape()->At(dim_))
        << Error::RuntimeError() << "repeats must have the same size as input along dim";
    std::shared_ptr<one::Tensor> cumsum = JUST(Cumsum(repeats, 0, DType::Int32()));
    const int64_t& output_size_value =
        std::accumulate(repeats_value.begin(), repeats_value.end(), 0);
    return JUST(
        IndexSelect(input, dim_, JUST(RepeatInterLeaveIndex(repeats, cumsum, output_size_value))));
  }
};

class TileFunctor {
 public:
  TileFunctor() {}
  Maybe<Tensor> operator()(const std::shared_ptr<one::Tensor>& input, const Shape& dims) const {
    std::vector<int32_t> new_dims_vec;
    int32_t numaxes_diff = input->shape()->NumAxes() - dims.NumAxes();
    for (int32_t i = dims.NumAxes() - 1; i >= 0; i--) {
      CHECK_GE_OR_RETURN(dims.At(i), 0)
          << Error::RuntimeError() << "Trying to create tensor with negative dimension "
          << dims.At(i);
      new_dims_vec.insert(new_dims_vec.begin(), dims.At(i));
    }
    for (int32_t i = 0; i < numaxes_diff; i++) { new_dims_vec.insert(new_dims_vec.begin(), 1); }
    Shape new_dims(DimVector(new_dims_vec.begin(), new_dims_vec.end()));
    return JUST(Repeat(input, new_dims));
  }
};

class TransposeAllDimPropertyFunctor {
 public:
  TransposeAllDimPropertyFunctor() {}
  Maybe<Tensor> operator()(const std::shared_ptr<one::Tensor>& x) const {
    const int64_t ndim = x->ndim();
    std::vector<int32_t> permute;
    permute.resize(ndim);
    std::iota(permute.begin(), permute.end(), 0);
    std::reverse(permute.begin(), permute.end());
    return Transpose(x, permute);
  }
};

class TransposeAllDimFunctionFunctor {
 public:
  TransposeAllDimFunctionFunctor() {}
  Maybe<Tensor> operator()(const std::shared_ptr<one::Tensor>& x) const {
    const int64_t ndim = x->ndim();
    CHECK_OR_RETURN(ndim <= 2) << Error::RuntimeError()
                               << "t() expects a tensor with <= 2 dimensions, but input tensor is "
                               << ndim << "D";
    if (ndim == 0 || ndim == 1) { return x; }
    return Transpose2dim(x, 0, 1);
  }
};

class ReshapeLikeFunctor {
 public:
  ReshapeLikeFunctor() {
    op_ =
        CHECK_JUST(one::OpBuilder("reshape_like").Input("in").Input("like").Output("out").Build());
  }
  Maybe<Tensor> operator()(const std::shared_ptr<one::Tensor>& x,
                           const std::shared_ptr<one::Tensor>& like) const {
    return OpInterpUtil::Dispatch<Tensor>(*op_, {x, JUST(like->detach())});
  }

 private:
  std::shared_ptr<OpExpr> op_;
};

class PinMemoryFunctor {
 public:
  PinMemoryFunctor() {
    op_ =
        CHECK_JUST(one::OpBuilder("slice_update").Input("ref").Input("value").Output("y").Build());
  }
  Maybe<Tensor> operator()(const std::shared_ptr<one::Tensor>& input) const {
    // TODO:(zhaoluyang) support global tensor.pin_memory()
    CHECK_OR_RETURN(input->is_local() && !(LazyMode::is_enabled()))
        << Error::RuntimeError() << "Tensor.pin_memory() only support local tensor for now!";
    // if tensor already pinned, then just return
    if (JUST(JUST(input->AsLocalTensor())->is_pinned())) { return input; }
    auto shape = input->shape();
    auto device = JUST(input->device());
    const bool requires_grad = input->requires_grad();
    CHECK_EQ_OR_RETURN(device->enum_type(), DeviceType::kCPU)
        << Error::RuntimeError() << "cannot pin tensor with device: " << device->ToString()
        << ", only dense CPU tensors can be pinned.";

    auto empty = JUST(functional::Empty(*shape.get(), input->dtype(), device, /*pin_memory=*/true));
    // TODO: remove this requires_grad
    JUST(empty->set_requires_grad(requires_grad));
    const int32_t ndim = input->ndim();
    auto& attrs = THREAD_CACHED_MUTABLE_ATTR_MAP("start", "stop", "step");
    if (ndim == 0) {
      // TODO(wyg): use TensorSetItem after supporting non-requires_grad tensor inplace
      // for 0-dim tensor
      empty = JUST(functional::ExpandDims(empty, 0));              // expand to [1, ]
      auto expand_input = JUST(functional::ExpandDims(input, 0));  // expand to [1, ]
      attrs.SetAllAttrs(std::vector<int64_t>{0}, std::vector<int64_t>{1}, std::vector<int64_t>{1});
      auto outputs = TensorTuple{empty};
      JUST(OpInterpUtil::Dispatch(*op_, TensorTuple{empty, expand_input}, &outputs, attrs));
      return outputs[0];
    } else {
      std::vector<int64_t> starts(ndim, 0);
      std::vector<int64_t> stops(ndim);
      std::vector<int64_t> steps(ndim, 1);
      for (int i = 0; i < ndim; ++i) { stops[i] = input->shape()->At(i); }
      attrs.SetAllAttrs(starts, stops, steps);
      JUST(empty->set_requires_grad(requires_grad));
      auto outputs = TensorTuple{empty};
      JUST(OpInterpUtil::Dispatch(*op_, TensorTuple{empty, input}, &outputs, attrs));
      return outputs[0];
    }
  }

 private:
  std::shared_ptr<OpExpr> op_;
};

class FillFunctor {
 public:
  FillFunctor() { op_ = CHECK_JUST(one::OpBuilder("fill_").Input("in").Output("out").Build()); }
  Maybe<Tensor> operator()(const std::shared_ptr<one::Tensor>& in, const Scalar& value) const {
    JUST(CheckInplaceValid(in));
    auto& attrs =
        THREAD_CACHED_MUTABLE_ATTR_MAP("floating_value", "is_floating_value", "integral_value");
    if (IsFloatingDataType(in->dtype()->data_type())) {
      attrs.SetAllAttrs(value.As<double>(), true, NullOpt);
    } else if (IsIntegralDataType(in->dtype()->data_type())) {
      attrs.SetAllAttrs(NullOpt, false, value.As<int64_t>());
    } else {
      UNIMPLEMENTED_THEN_RETURN() << "Only support floating or integral data type.";
    }
    auto outputs = std::make_shared<TensorTuple>(1);
    (*outputs)[0] = in;
    JUST(OpInterpUtil::Dispatch(*op_, {in}, outputs.get(), attrs));
    return (*outputs)[0];
  }

 private:
  std::shared_ptr<OpExpr> op_;
};

class FillTensorFunctor {
 public:
  FillTensorFunctor() {
    op_ =
        CHECK_JUST(one::OpBuilder("fill_tensor_").Input("in").Input("value").Output("out").Build());
  }
  Maybe<Tensor> operator()(const std::shared_ptr<one::Tensor>& in,
                           const std::shared_ptr<one::Tensor>& value) const {
    JUST(CheckInplaceValid(in));
    const int64_t ndim = value->ndim();
    CHECK_EQ_OR_RETURN(ndim, 0)
        << Error::RuntimeError()
        << "fill_ only supports 0-dimension value tensor but got tensor with " << ndim
        << " dimensions.";
    TensorProcessor tensor_processor;
    JUST(tensor_processor.PromoteInputsToCommonDtype(true).AddInputs({in, value}).Apply());
    TensorTuple input_tuple = JUST(tensor_processor.GetInputs());
    auto outputs = std::make_shared<TensorTuple>(1);
    (*outputs)[0] = in;
    JUST(OpInterpUtil::Dispatch(*op_, {input_tuple[0], input_tuple[1]}, outputs.get()));
    return (*outputs)[0];
  }

 private:
  std::shared_ptr<OpExpr> op_;
};

}  // namespace impl

ONEFLOW_FUNCTION_LIBRARY(m) {
  m.add_functor<impl::ArgMaxFunctor>("ArgMax");
  m.add_functor<impl::ArgMinFunctor>("ArgMin");
  m.add_functor<impl::GlobalConstantFunctor>("GlobalConstant");
  m.add_functor<impl::ConstantFunctor>("Constant");
  m.add_functor<impl::GlobalEmptyFunctor>("GlobalEmpty");
  m.add_functor<impl::EmptyFunctor>("Empty");
  m.add_functor<impl::ZerosLikeFunctor>("ZerosLike");
  m.add_functor<impl::OnesLikeFunctor>("OnesLike");
  m.add_functor<impl::FlattenFunctor>("Flatten");
  m.add_functor<impl::FillFunctor>("Fill");
  m.add_functor<impl::FillTensorFunctor>("FillTensor");
  m.add_functor<impl::WhereFunctor>("Where");
  m.add_functor<impl::WhereScalarXFunctor>("WhereScalarX");
  m.add_functor<impl::WhereScalarYFunctor>("WhereScalarY");
  m.add_functor<impl::WhereScalarXYFunctor>("WhereScalarXY");
  m.add_functor<impl::ArgWhereFunctor>("ArgWhere");
  m.add_functor<impl::NonZeroFunctor>("NonZero");
  m.add_functor<impl::BroadcastLikeFunctor>("BroadcastLike");
  m.add_functor<impl::ConcatFunctor>("Concat");
  m.add_functor<impl::StackFunctor>("Stack");
  m.add_functor<impl::StackGradFunctor>("StackGrad");
  m.add_functor<impl::AtLeast1DFunctor>("AtLeast1D");
  m.add_functor<impl::AtLeast1DListFunctor>("AtLeast1D");
  m.add_functor<impl::AtLeast2DFunctor>("AtLeast2D");
  m.add_functor<impl::AtLeast2DListFunctor>("AtLeast2D");
  m.add_functor<impl::AtLeast3DFunctor>("AtLeast3D");
  m.add_functor<impl::AtLeast3DListFunctor>("AtLeast3D");
  m.add_functor<impl::HStackFunctor>("HStack");
  m.add_functor<impl::ColumnStackFunctor>("ColumnStack");
  m.add_functor<impl::VStackFunctor>("VStack");
  m.add_functor<impl::RowStackFunctor>("RowStack");
  m.add_functor<impl::DStackFunctor>("DStack");
  m.add_functor<impl::ExpandFunctor>("Expand");
  m.add_functor<impl::ExpandGradFunctor>("ExpandGrad");
  m.add_functor<impl::ExpandDimsFunctor>("ExpandDims");
  m.add_functor<impl::ExpandDimsFunctor>("Unsqueeze");
  m.add_functor<impl::UnsqueezeMultipleFunctor>("UnsqueezeMultiple");
  m.add_functor<impl::SqueezeFunctor>("Squeeze");
  m.add_functor<impl::RollFunctor>("Roll");
  m.add_functor<impl::GatherFunctor>("Gather");
  m.add_functor<impl::DimGatherFunctor>("DimGather");
  m.add_functor<impl::ArgSortFunctor>("ArgSort");
  m.add_functor<impl::SearchSortedFunctor>("SearchSorted");
  m.add_functor<impl::SearchSortedScalarFunctor>("SearchSortedScalar");
  m.add_functor<impl::GatherNdFunctor>("GatherNd");
  m.add_functor<impl::ScatterNdFunctor>("ScatterNd");
  m.add_functor<impl::TensorScatterNdUpdateFunctor>("TensorScatterNdUpdate");
  m.add_functor<impl::ScatterNdLikeFunctor>("ScatterNdLike");
  m.add_functor<impl::ReshapeFunctor>("Reshape");
  m.add_functor<impl::ViewFunctor>("View");
  m.add_functor<impl::ToContiguousFunctor>("ToContiguous");
  m.add_functor<impl::InplaceToContiguousFunctor>("InplaceToContiguous");
  m.add_functor<impl::NarrowFunctor>("Narrow");
  m.add_functor<impl::NarrowGradFunctor>("NarrowGrad");
  m.add_functor<impl::SliceUpdateFunctor>("SliceUpdate");
  m.add_functor<impl::SliceFunctor>("Slice");
  m.add_functor<impl::SliceGradFunctor>("SliceGrad");
  m.add_functor<impl::SliceView1dContiguousFunctor>("SliceView1dContiguous");
  m.add_functor<impl::CopyFunctor>("Copy");
  m.add_functor<impl::FlipFunctor>("Flip");
  m.add_functor<impl::UnfoldTensorFunctor>("UnfoldTensor");
  m.add_functor<impl::UnfoldTensorGradFunctor>("UnfoldTensorGrad");
  m.add_functor<impl::UpsampleGradFunctor>("UpsampleGrad");
  m.add_functor<impl::UpsampleNearest2DFunctor>("UpsampleNearest2D");
  m.add_functor<impl::UpsampleNearest2DGradFunctor>("UpsampleNearest2DGrad");
  m.add_functor<impl::UpsampleBilinear2DFunctor>("UpsampleBilinear2D");
  m.add_functor<impl::UpsampleBilinear2DGradFunctor>("UpsampleBilinear2DGrad");
  m.add_functor<impl::UpsampleLinear1DFunctor>("UpsampleLinear1D");
  m.add_functor<impl::UpsampleLinear1DGradFunctor>("UpsampleLinear1DGrad");
  m.add_functor<impl::UpsampleNearest1DFunctor>("UpsampleNearest1D");
  m.add_functor<impl::UpsampleNearest1DGradFunctor>("UpsampleNearest1DGrad");
  m.add_functor<impl::UpsampleBicubic2DFunctor>("UpsampleBicubic2D");
  m.add_functor<impl::UpsampleBicubic2DGradFunctor>("UpsampleBicubic2DGrad");
  m.add_functor<impl::UpsampleNearest3DFunctor>("UpsampleNearest3D");
  m.add_functor<impl::UpsampleNearest3DGradFunctor>("UpsampleNearest3DGrad");
  m.add_functor<impl::UpsampleTrilinear3DFunctor>("UpsampleTrilinear3D");
  m.add_functor<impl::UpsampleTrilinear3DGradFunctor>("UpsampleTrilinear3DGrad");
  m.add_functor<impl::UnsortedSegmentSumLikeFunctor>("UnsortedSegmentSumLike");
  m.add_functor<impl::TrilFunctor>("Tril");
  m.add_functor<impl::TriuFunctor>("Triu");
  m.add_functor<impl::DiagFunctor>("Diag");
  m.add_functor<impl::DiagGradFunctor>("DiagGrad");
  m.add_functor<impl::DiagonalFunctor>("Diagonal");
  m.add_functor<impl::DiagonalGradFunctor>("DiagonalGrad");
  m.add_functor<impl::TensorGetItemFunctor>("TensorGetItem");
  m.add_functor<impl::DimScatterFunctor>("DimScatter");
  m.add_functor<impl::DimScatterAddFunctor>("DimScatterAdd");
  m.add_functor<impl::DimScatterMulFunctor>("DimScatterMul");
  m.add_functor<impl::DimScatterUpdateScalarFunctor>("DimScatterUpdateScalar");
  m.add_functor<impl::DimScatterAddScalarFunctor>("DimScatterAddScalar");
  m.add_functor<impl::DimScatterAddLikeFunctor>("DimScatterAddLike");
  m.add_functor<impl::DimScatterMulScalarFunctor>("DimScatterMulScalar");
  m.add_functor<impl::TensorSetItemFunctor>("TensorSetItem");
  m.add_functor<impl::CastLikeFunctor>("CastLike");
  m.add_functor<impl::ElementwiseMinimumGradFunctor>("ElementwiseMinGrad");
  m.add_functor<impl::ElementwiseMaximumGradFunctor>("ElementwiseMaxGrad");
  m.add_functor<impl::BroadcastPowXGradFunctor>("BroadcastPowXGrad");
  m.add_functor<impl::BroadcastPowYGradFunctor>("BroadcastPowYGrad");
  m.add_functor<impl::DivGradFunctor>("DivGrad");
  m.add_functor<impl::IdentityFunctor>("Identity");
  m.add_functor<impl::AmpWhiteIdentityFunctor>("AmpWhiteIdentity");
  m.add_functor<impl::ReduceSumLikeFunctor>("ReduceSumLike");
  m.add_functor<impl::BroadcastReduceSumLikeFunctor>("BroadcastReduceSumLike");
  m.add_functor<impl::SplitFunctor>("Split");
  m.add_functor<impl::UnbindFunctor>("Unbind");
  m.add_functor<impl::ChunkFunctor>("Chunk");
  m.add_functor<impl::SplitLikeFunctor>("SplitLike");
  m.add_functor<impl::SplitWithSizeFunctor>("SplitWithSize");
  m.add_functor<impl::BatchGatherFunctor>("BatchGather");
  m.add_functor<impl::UnsortedBatchSegmentSumFunctor>("UnsortedBatchSegmentSum");
  m.add_functor<impl::MaskedFillFunctor>("MaskedFill");
  m.add_functor<impl::MeshgridFunctor>("Meshgrid");
  m.add_functor<impl::IndexSelectFunctor>("IndexSelect");
  m.add_functor<impl::ToFunctor, impl::To2Functor, impl::To3Functor, impl::To4Functor,
                impl::ToDeviceFunctor>("To");
  m.add_functor<impl::TopKFunctor>("TopK");
  m.add_functor<impl::InTopKFunctor>("InTopK");
  m.add_functor<impl::TensorToTensorBufferFunctor>("TensorToTensorBuffer");
  m.add_functor<impl::TensorBufferToTensorFunctor>("TensorBufferToTensor");
  m.add_functor<impl::GenTensorBufferFunctor>("GenTensorBuffer");
  m.add_functor<impl::RepeatFunctor>("Repeat");
  m.add_functor<impl::RepeatInterLeaveIndexFunctor>("RepeatInterLeaveIndex");
  m.add_functor<impl::RepeatInterLeaveIntFunctor>("RepeatInterLeaveInt");
  m.add_functor<impl::RepeatInterLeaveTensorFunctor>("RepeatInterLeaveTensor");
  m.add_functor<impl::TileFunctor>("Tile");
  m.add_functor<impl::TransposeAllDimPropertyFunctor>("TransposeAllDimProperty");
  m.add_functor<impl::TransposeAllDimFunctionFunctor>("TransposeAllDimFunction");
  m.add_functor<impl::ReshapeLikeFunctor>("ReshapeLike");
  m.add_functor<impl::PinMemoryFunctor>("PinMemory");
};

}  // namespace functional
}  // namespace one
}  // namespace oneflow<|MERGE_RESOLUTION|>--- conflicted
+++ resolved
@@ -1545,17 +1545,10 @@
   CopyFunctor() { op_ = CHECK_JUST(one::OpBuilder("copy").Input("in").Output("out").Build()); }
   Maybe<Tensor> operator()(const std::shared_ptr<one::Tensor>& x, const std::string& device_type,
                            const int64_t& device_id, const bool pin_memory) const {
-<<<<<<< HEAD
     auto& attrs =
-        THREAD_CACHED_MUTABLE_ATTR_MAP("device_type", "device_id", "pin_memory", "asynced_copy");
-    attrs.SetAllAttrs(device_type, device_id, pin_memory, JUST(GetAsyncedCopy(*x)));
-=======
-    auto& attrs = THREAD_CACHED_MUTABLE_ATTR_MAP("device_type", "device_id", "pin_memory");
-    attrs.SetAttr<std::string>("device_type", device_type);
-    attrs.SetAttr<int64_t>("device_id", device_id);
-    attrs.SetAttr<bool>("pin_memory", pin_memory);
-
->>>>>>> 4fefb3e5
+        THREAD_CACHED_MUTABLE_ATTR_MAP("device_type", "device_id", "pin_memory");
+    attrs.SetAllAttrs(device_type, device_id, pin_memory);
+
 #ifdef WITH_CUDA
     if (device_type == "cuda") { InitCudaContextOnce(device_id); }
 #endif
