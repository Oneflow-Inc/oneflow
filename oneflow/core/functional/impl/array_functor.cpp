--- conflicted
+++ resolved
@@ -2676,13 +2676,9 @@
     Symbol<DType> dtype = dtype_.value_or(input->dtype());
     if (input->is_consistent()) {
       std::string device_type = device_.value_or(JUST(input->parallel_desc())->device_tag());
-<<<<<<< HEAD
       CHECK_OR_RETURN(ep::DeviceManagerRegistry::GetDeviceTypeByDeviceTypeName(device_type)
                       != DeviceType::kInvalidDevice)
-=======
-      CHECK_OR_RETURN(device_type == "cpu" || device_type == "cuda")
           << Error::RuntimeError()
->>>>>>> c59fa6ee
           << "Only string device without device id (eg. \"cpu\" or \"cuda\") is expected "
           << "for consistent tensor, but got " << device_.value_or("");
       return JUST(ConsistentTensorTo(input, device_type, dtype, copy));
