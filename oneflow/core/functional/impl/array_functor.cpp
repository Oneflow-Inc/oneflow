--- conflicted
+++ resolved
@@ -775,25 +775,22 @@
         }
         if (t_dim == -1) { expand_shape_vec[i] = dim; }
       } else {
-        if (t_dim == -1) {
-          return Error::RuntimeError() << "The expanded size of the tensor (-1) isn't allowed in a "
-                                          "leading, non-existing dimension "
-                                       << i;
-        }
+        CHECK_GE_OR_RETURN(shape.At(i), 0)
+            << Error::RuntimeError() << "The expanded size of the tensor (" << shape.At(i)
+            << ") isn't allowed in a leading, non-existing dimension " << i
+            << " .Target size: " << shape.ToString();
       }
     }
+
+    std::vector<int32_t> expand_shape(shape.NumAxes());
+    for (int i = 0; i < shape.NumAxes(); ++i) { expand_shape[i] = shape.dim_vec().at(i); }
 
     // if input tensor is eager local, then try return tensor's view
     Shape expand_shape(expand_shape_vec);
     if (view::IsViewApplicable(x)) { return view::Expand(x, expand_shape); }
 
-<<<<<<< HEAD
     auto& attrs = THREAD_CACHED_MUTABLE_ATTR_MAP("expand_shape");
     attrs.SetAttr<Shape>("expand_shape", expand_shape);
-=======
-    auto& attrs = THREAD_CACHED_MUTABLE_ATTR_MAP("logical_in_shape", "logical_expand_shape");
-    attrs.SetAllAttrs(in_shape, expand_shape);
->>>>>>> f52fea27
     return OpInterpUtil::Dispatch<Tensor>(*op_, {x}, attrs);
   }
 
@@ -801,26 +798,6 @@
   std::shared_ptr<OpExpr> op_;
 };
 
-<<<<<<< HEAD
-=======
-class ExpandGradFunctor {
- public:
-  ExpandGradFunctor() {
-    op_ = CHECK_JUST(one::OpBuilder("expand_grad").Input("in").Output("out").Build());
-  }
-  Maybe<Tensor> operator()(const std::shared_ptr<one::Tensor>& dy,
-                           const std::vector<int32_t>& logical_in_shape,
-                           const std::vector<int32_t>& logical_expand_shape) const {
-    auto& attrs = THREAD_CACHED_MUTABLE_ATTR_MAP("logical_out_shape", "logical_expand_shape");
-    attrs.SetAllAttrs(logical_in_shape, logical_expand_shape);
-    return OpInterpUtil::Dispatch<Tensor>(*op_, {dy}, attrs);
-  }
-
- private:
-  std::shared_ptr<OpExpr> op_;
-};
-
->>>>>>> f52fea27
 class ExpandDimsFunctor {
  public:
   ExpandDimsFunctor() {
