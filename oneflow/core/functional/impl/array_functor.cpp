/*
Copyright 2020 The OneFlow Authors. All rights reserved.

Licensed under the Apache License, Version 2.0 (the "License");
you may not use this file except in compliance with the License.
You may obtain a copy of the License at

    http://www.apache.org/licenses/LICENSE-2.0

Unless required by applicable law or agreed to in writing, software
distributed under the License is distributed on an "AS IS" BASIS,
WITHOUT WARRANTIES OR CONDITIONS OF ANY KIND, either express or implied.
See the License for the specific language governing permissions and
limitations under the License.
*/

#include "oneflow/core/framework/attr_map.h"
#include "oneflow/core/framework/op_builder.h"
#include "oneflow/core/framework/op_expr.h"
#include "oneflow/core/framework/op_interpreter/op_interpreter_util.h"
#include "oneflow/core/framework/tensor.h"
#include "oneflow/core/framework/tensor_tuple.h"
#include "oneflow/core/functional/functional.h"
#include "oneflow/core/functional/function_library.h"
#include "oneflow/core/functional/impl/common.h"
#include "oneflow/core/functional/impl/unary_functor.h"
#include "oneflow/core/functional/scalar.h"
#include "oneflow/core/job/parallel_desc.h"
#include "oneflow/core/job/global_for.h"
#include "oneflow/core/common/global.h"
#include "oneflow/core/common/optional.h"
#include "oneflow/core/common/protobuf.h"

namespace oneflow {
namespace one {
namespace functional {

namespace impl {

class ConsistentConstantFunctor {
 public:
  ConsistentConstantFunctor() {
    op_ = CHECK_JUST(one::OpBuilder("constant").Output("out").Build());
  }
  Maybe<Tensor> operator()(const Shape& shape, const Scalar& value, const DataType& dtype,
                           const Symbol<ParallelDesc>& placement,
                           const std::vector<Symbol<cfg::SbpParallel>>& sbp_tuple) const {
    MutableAttrMap attrs;
    JUST(attrs.SetAttr<Shape>("shape", shape));
    JUST(attrs.SetAttr<DataType>("dtype", dtype));
    if (IsIntegralDataType(dtype)) {
      JUST(attrs.SetAttr<bool>("is_floating_value", false));
      JUST(attrs.SetAttr<int64_t>("integer_value", JUST(value.As<int64_t>())));
    } else {
      JUST(attrs.SetAttr<bool>("is_floating_value", true));
      JUST(attrs.SetAttr<double>("floating_value", JUST(value.As<double>())));
    }
    const auto& parallel_distribution = JUST(MakeParallelDistribution(sbp_tuple));
    if (!JUST(*Global<Maybe<bool>, MultiClient>::Get())) {
      JUST(attrs.SetAttr<std::string>("nd_sbp", parallel_distribution->DebugString()));
    }
    return OpInterpUtil::Dispatch<Tensor>(
        *op_, {}, OpExprInterpContext(attrs, placement, parallel_distribution));
  }

  Maybe<Symbol<cfg::ParallelDistribution>> MakeParallelDistribution(
      const std::vector<Symbol<cfg::SbpParallel>>& sbp_tuple) const {
    static thread_local std::map<std::vector<Symbol<cfg::SbpParallel>>,
                                 Symbol<cfg::ParallelDistribution>>
        map;
    auto iter = map.find(sbp_tuple);
    if (iter == map.end()) {
      cfg::ParallelDistribution parallel_distribution;
      for (const auto& sbp_parallel : sbp_tuple) {
        *parallel_distribution.mutable_sbp_parallel()->Add() = *sbp_parallel;
      }
      iter = map.emplace(sbp_tuple, SymbolOf(parallel_distribution)).first;
    }
    return iter->second;
  }

 private:
  std::shared_ptr<OpExpr> op_;
};

class ConstantFunctor {
 public:
  ConstantFunctor() { op_ = CHECK_JUST(one::OpBuilder("constant").Output("out").Build()); }
  Maybe<Tensor> operator()(const Shape& shape, const Scalar& value, const DataType& dtype,
                           const Optional<Symbol<Device>>& device) const {
    MutableAttrMap attrs;
    JUST(attrs.SetAttr<Shape>("shape", shape));
    JUST(attrs.SetAttr<DataType>("dtype", dtype));
    if (IsIntegralDataType(dtype)) {
      JUST(attrs.SetAttr<bool>("is_floating_value", false));
      JUST(attrs.SetAttr<int64_t>("integer_value", JUST(value.As<int64_t>())));
    } else {
      JUST(attrs.SetAttr<bool>("is_floating_value", true));
      JUST(attrs.SetAttr<double>("floating_value", JUST(value.As<double>())));
    }
    {
      ParallelDistribution parallel_distribution;
      parallel_distribution.mutable_sbp_parallel()->Add()->mutable_broadcast_parallel();
      JUST(attrs.SetAttr<std::string>("nd_sbp", PbMessage2TxtString(parallel_distribution)));
    }
    if (device.has_value()) {
      Symbol<Device> device_symbol = JUST(device.value());
      return OpInterpUtil::Dispatch<Tensor>(*op_, {}, OpExprInterpContext(attrs, device_symbol));
    } else {
      return OpInterpUtil::Dispatch<Tensor>(*op_, {}, attrs);
    }
  }

 private:
  std::shared_ptr<OpExpr> op_;
};

class ZerosLikeFunctor : public UnaryFunctor {
 public:
  ZerosLikeFunctor() {
    op_ = CHECK_JUST(one::OpBuilder("zero_like").Input("like").Output("out").Build());
  }
};

class OnesLikeFunctor : public UnaryFunctor {
 public:
  OnesLikeFunctor() {
    op_ = CHECK_JUST(one::OpBuilder("ones_like").Input("like").Output("out").Build());
  }
};

class FlattenFunctor {
 public:
  FlattenFunctor() {
    op_ = CHECK_JUST(one::OpBuilder("flatten").Input("in").Output("out").Build());
  }
  Maybe<Tensor> operator()(const std::shared_ptr<one::Tensor>& x, const int32_t& start_dim,
                           const int32_t& end_dim) const {
    MutableAttrMap attrs;
    JUST(attrs.SetAttr<int32_t>("start_dim", start_dim));
    JUST(attrs.SetAttr<int32_t>("end_dim", end_dim));
    return OpInterpUtil::Dispatch<Tensor>(*op_, {x}, attrs);
  }

 private:
  std::shared_ptr<OpExpr> op_;
};

class WhereFunctor {
 public:
  WhereFunctor() {
    op_ = CHECK_JUST(
        one::OpBuilder("where").Input("condition").Input("x").Input("y").Output("out").Build());
  }
  Maybe<Tensor> operator()(const std::shared_ptr<one::Tensor>& condition,
                           const std::shared_ptr<one::Tensor>& x,
                           const std::shared_ptr<one::Tensor>& y) const {
    return OpInterpUtil::Dispatch<Tensor>(*op_, {condition, x, y});
  }

 private:
  std::shared_ptr<OpExpr> op_;
};

class ArgWhereFunctor {
 public:
  ArgWhereFunctor() {
    op_ = CHECK_JUST(
        one::OpBuilder("argwhere").Input("input").Output("output").Output("output_size").Build());
  }
  Maybe<TensorTuple> operator()(const std::shared_ptr<one::Tensor>& x,
                                const DataType& dtype) const {
    MutableAttrMap attrs;
    JUST(attrs.SetAttr<DataType>("dtype", dtype));
    return OpInterpUtil::Dispatch<TensorTuple>(*op_, {x}, attrs);
  }

 private:
  std::shared_ptr<OpExpr> op_;
};

class BroadcastLikeFunctor {
 public:
  BroadcastLikeFunctor() {
    op_ = CHECK_JUST(one::OpBuilder("broadcast_like").Input("x").Input("like").Output("y").Build());
  }
  Maybe<Tensor> operator()(const std::shared_ptr<one::Tensor>& x,
                           const std::shared_ptr<one::Tensor>& like,
                           const std::vector<int32_t>& broadcast_axes) const {
    MutableAttrMap attrs;
    JUST(attrs.SetAttr<std::vector<int32_t>>("broadcast_axes", broadcast_axes));
    return OpInterpUtil::Dispatch<Tensor>(*op_, {x, like}, attrs);
  }

 private:
  std::shared_ptr<OpExpr> op_;
};

class ConcatFunctor {
 public:
  ConcatFunctor() {
    ops_.resize(kMaxInputCount);
    for (int n = 1; n < ops_.size(); ++n) {
      ops_[n] = CHECK_JUST(one::OpBuilder("concat").Input("in", n + 1).Output("out").Build());
    }
  }
  Maybe<Tensor> operator()(const TensorTuple& inputs, const int64_t& axis,
                           const int64_t& max_dim_size) const {
    CHECK_GE_OR_RETURN(inputs.size(), 2);
    MutableAttrMap attrs;
    JUST(attrs.SetAttr<int64_t>("axis", axis));
    JUST(attrs.SetAttr<int64_t>("max_dim_size", max_dim_size));
    TensorTuple outputs;
    for (int i = 0; i < inputs.size(); i += kMaxInputCount) {
      size_t size = (i + kMaxInputCount) < inputs.size() ? kMaxInputCount : inputs.size() - i;
      TensorTuple partial_inputs(size);
      for (int j = 0; j < size; ++j) { partial_inputs[j] = inputs[i + j]; }
      outputs.push_back(
          JUST(OpInterpUtil::Dispatch<Tensor>(*ops_.at(size - 1), partial_inputs, attrs)));
    }
    if (outputs.size() == 1) { return outputs.at(0); }
    return this->operator()(outputs, axis, max_dim_size);
  }

 private:
  std::vector<std::shared_ptr<OpExpr>> ops_;
};

class StackFunctor {
 public:
  StackFunctor() = default;
  Maybe<Tensor> operator()(const TensorTuple& inputs, const int64_t& dim) const {
    CHECK_GE_OR_RETURN(inputs.size(), 1) << "Needs one input at least.";
    int64_t ndims = inputs.at(0)->shape()->NumAxes();
    for (int i = 1; i < inputs.size(); ++i) {
      CHECK_EQ_OR_RETURN(inputs.at(i)->shape()->NumAxes(), ndims)
          << "The input dimensions are not equal.";
    }
    CHECK_OR_RETURN(dim >= 0 && dim <= ndims)
        << "The stack dim has to be between 0 and the input dimensions of " << ndims;
    TensorTuple expand_inputs(inputs.size());
    for (int i = 0; i < inputs.size(); ++i) {
      expand_inputs[i] = JUST(ExpandDims(inputs.at(i), dim));
    }
    return Concat(expand_inputs, dim, inputs.size());
  }
};

class ExpandFunctor {
 public:
  ExpandFunctor() { op_ = CHECK_JUST(one::OpBuilder("expand").Input("in").Output("out").Build()); }
  Maybe<Tensor> operator()(const std::shared_ptr<one::Tensor>& x, const Shape& shape) const {
    CHECK_GE_OR_RETURN(shape.NumAxes(), x->shape()->NumAxes())
        << "The desired expanded dims should not be less than the input dims.";
    std::vector<int32_t> in_shape(x->shape()->NumAxes());
    for (int i = 0; i < in_shape.size(); ++i) { in_shape[i] = x->shape()->At(i); }

    // calculate the original stride.
    std::vector<int32_t> original_stride(in_shape.size(), 1);
    for (int i = x->shape()->NumAxes() - 2; i >= 0; --i) {
      original_stride[i] = in_shape.at(i + 1) * original_stride.at(i + 1);
    }
    std::vector<int32_t> out_shape(shape.NumAxes());
    std::vector<int32_t> stride(shape.NumAxes());
    int shift = out_shape.size() - in_shape.size();
    for (int i = out_shape.size() - 1; i >= 0; --i) {
      int index = i - shift;
      if (index >= 0) {
        if (shape.At(i) == -1 || shape.At(i) == in_shape.at(index)) {
          out_shape[i] = in_shape.at(index);
          stride[i] = original_stride.at(index);
        } else {
          CHECK_OR_RETURN(shape.At(i) > 0 && in_shape.at(index) == 1)
              << "Invalid expand shape " << shape.ToString();
          out_shape[i] = shape.At(i);
          stride[i] = 0;
        }
      } else {
        CHECK_GT_OR_RETURN(shape.At(i), 0) << "Invalid expand shape " << shape.ToString();
        out_shape[i] = shape.At(i);
        if (shape.At(i) == 1 && i < out_shape.size() - 1) {
          stride[i] = stride.at(i + 1);
        } else {
          stride[i] = 0;
        }
      }
    }
    MutableAttrMap attrs;
    JUST(attrs.SetAttr<std::vector<int32_t>>("in_shape", in_shape));
    JUST(attrs.SetAttr<std::vector<int32_t>>("out_shape", out_shape));
    JUST(attrs.SetAttr<std::vector<int32_t>>("stride", stride));
    return OpInterpUtil::Dispatch<Tensor>(*op_, {x}, attrs);
  }

 private:
  std::shared_ptr<OpExpr> op_;
};

class ExpandDimsFunctor {
 public:
  ExpandDimsFunctor() {
    op_ = CHECK_JUST(one::OpBuilder("expand_dims").Input("in").Output("out").Build());
  }
  Maybe<Tensor> operator()(const std::shared_ptr<one::Tensor>& x, const int32_t& axis) const {
    MutableAttrMap attrs;
    JUST(attrs.SetAttr<int32_t>("axis", axis));
    return OpInterpUtil::Dispatch<Tensor>(*op_, {x}, attrs);
  }

 private:
  std::shared_ptr<OpExpr> op_;
};

class GatherFunctor {
 public:
  GatherFunctor() {
    op_ = CHECK_JUST(one::OpBuilder("gather").Input("in").Input("indices").Output("out").Build());
  }
  Maybe<Tensor> operator()(const std::shared_ptr<one::Tensor>& x,
                           const std::shared_ptr<one::Tensor>& indices, const int64_t& axis) const {
    MutableAttrMap attrs;
    JUST(attrs.SetAttr<int64_t>("axis", axis));
    return OpInterpUtil::Dispatch<Tensor>(*op_, {x, indices}, attrs);
  }

 private:
  std::shared_ptr<OpExpr> op_;
};

class DimGatherFunctor {
 public:
  DimGatherFunctor() {
    op_ = CHECK_JUST(
        one::OpBuilder("dim_gather").Input("input").Input("index").Output("output").Build());
  }
  Maybe<Tensor> operator()(const std::shared_ptr<one::Tensor>& x,
                           const std::shared_ptr<one::Tensor>& indices, const int32_t& dim) const {
    MutableAttrMap attrs;
    JUST(attrs.SetAttr<int32_t>("dim", dim));
    return OpInterpUtil::Dispatch<Tensor>(*op_, {x, indices}, attrs);
  }

 private:
  std::shared_ptr<OpExpr> op_;
};

class DimScatterFunctor {
 public:
  DimScatterFunctor() {
    op_ = CHECK_JUST(one::OpBuilder("dim_scatter_update")
                         .Input("input")
                         .Input("index")
                         .Input("src")
                         .Output("output")
                         .Build());
  }
  Maybe<Tensor> operator()(const std::shared_ptr<one::Tensor>& input,
                           const std::shared_ptr<one::Tensor>& index,
                           const std::shared_ptr<one::Tensor>& src, const int32_t& dim) const {
    MutableAttrMap attrs;
    JUST(attrs.SetAttr<int32_t>("dim", dim));
    return OpInterpUtil::Dispatch<Tensor>(*op_, {input, index, src}, attrs);
  }

 private:
  std::shared_ptr<OpExpr> op_;
};

class DimScatterAddFunctor {
 public:
  DimScatterAddFunctor() {
    op_ = CHECK_JUST(one::OpBuilder("dim_scatter_add")
                         .Input("input")
                         .Input("index")
                         .Input("src")
                         .Output("output")
                         .Build());
  }
  Maybe<Tensor> operator()(const std::shared_ptr<one::Tensor>& input,
                           const std::shared_ptr<one::Tensor>& index,
                           const std::shared_ptr<one::Tensor>& src, const int32_t& dim) const {
    MutableAttrMap attrs;
    JUST(attrs.SetAttr<int32_t>("dim", dim));
    return OpInterpUtil::Dispatch<Tensor>(*op_, {input, index, src}, attrs);
  }

 private:
  std::shared_ptr<OpExpr> op_;
};

class DimScatterMulFunctor {
 public:
  DimScatterMulFunctor() {
    op_ = CHECK_JUST(one::OpBuilder("dim_scatter_mul")
                         .Input("input")
                         .Input("index")
                         .Input("src")
                         .Output("output")
                         .Build());
  }
  Maybe<Tensor> operator()(const std::shared_ptr<one::Tensor>& input,
                           const std::shared_ptr<one::Tensor>& index,
                           const std::shared_ptr<one::Tensor>& src, const int32_t& dim) const {
    MutableAttrMap attrs;
    JUST(attrs.SetAttr<int32_t>("dim", dim));
    return OpInterpUtil::Dispatch<Tensor>(*op_, {input, index, src}, attrs);
  }

 private:
  std::shared_ptr<OpExpr> op_;
};

class DimScatterUpdateScalarFunctor {
 public:
  DimScatterUpdateScalarFunctor() {
    op_ = CHECK_JUST(one::OpBuilder("dim_scatter_update_scalar")
                         .Input("input")
                         .Input("index")
                         .Output("output")
                         .Build());
  }
  Maybe<Tensor> operator()(const std::shared_ptr<one::Tensor>& input,
                           const std::shared_ptr<one::Tensor>& index, const float& src,
                           const int32_t& dim) const {
    MutableAttrMap attrs;
    JUST(attrs.SetAttr<int32_t>("dim", dim));
    JUST(attrs.SetAttr<float>("src_scalar", src));
    return OpInterpUtil::Dispatch<Tensor>(*op_, {input, index}, attrs);
  }

 private:
  std::shared_ptr<OpExpr> op_;
};

class DimScatterAddScalarFunctor {
 public:
  DimScatterAddScalarFunctor() {
    op_ = CHECK_JUST(one::OpBuilder("dim_scatter_add_scalar")
                         .Input("input")
                         .Input("index")
                         .Output("output")
                         .Build());
  }
  Maybe<Tensor> operator()(const std::shared_ptr<one::Tensor>& input,
                           const std::shared_ptr<one::Tensor>& index, const float& src,
                           const int32_t& dim) const {
    MutableAttrMap attrs;
    JUST(attrs.SetAttr<int32_t>("dim", dim));
    JUST(attrs.SetAttr<float>("src_scalar", src));
    return OpInterpUtil::Dispatch<Tensor>(*op_, {input, index}, attrs);
  }

 private:
  std::shared_ptr<OpExpr> op_;
};

class DimScatterMulScalarFunctor {
 public:
  DimScatterMulScalarFunctor() {
    op_ = CHECK_JUST(one::OpBuilder("dim_scatter_mul_scalar")
                         .Input("input")
                         .Input("index")
                         .Output("output")
                         .Build());
  }
  Maybe<Tensor> operator()(const std::shared_ptr<one::Tensor>& input,
                           const std::shared_ptr<one::Tensor>& index, const float& src,
                           const int32_t& dim) const {
    MutableAttrMap attrs;
    JUST(attrs.SetAttr<int32_t>("dim", dim));
    JUST(attrs.SetAttr<float>("src_scalar", src));
    return OpInterpUtil::Dispatch<Tensor>(*op_, {input, index}, attrs);
  }

 private:
  std::shared_ptr<OpExpr> op_;
};

class GatherNdFunctor {
 public:
  GatherNdFunctor() {
    op_ = CHECK_JUST(
        one::OpBuilder("gather_nd").Input("params").Input("indices").Output("out").Build());
  }
  Maybe<Tensor> operator()(const std::shared_ptr<one::Tensor>& params,
                           const std::shared_ptr<one::Tensor>& indices) const {
    return OpInterpUtil::Dispatch<Tensor>(*op_, {params, indices});
  }

 private:
  std::shared_ptr<OpExpr> op_;
};

class ScatterNdLikeFunctor {
 public:
  ScatterNdLikeFunctor() {
    op_ = CHECK_JUST(one::OpBuilder("scatter_nd_like")
                         .Input("like")
                         .Input("updates")
                         .Input("indices")
                         .Output("out")
                         .Build());
  }
  Maybe<Tensor> operator()(const std::shared_ptr<one::Tensor>& like,
                           const std::shared_ptr<one::Tensor>& updates,
                           const std::shared_ptr<one::Tensor>& indices) const {
    return OpInterpUtil::Dispatch<Tensor>(*op_, {like, updates, indices});
  }

 private:
  std::shared_ptr<OpExpr> op_;
};

class ReshapeFunctor {
 public:
  ReshapeFunctor() {
    op_ = CHECK_JUST(one::OpBuilder("reshape").Input("in").Output("out").Build());
  }
  Maybe<Tensor> operator()(const std::shared_ptr<one::Tensor>& x, const Shape& shape) const {
    int need_infer_axis = -1;
    size_t count = 1;
    for (int i = 0; i < shape.NumAxes(); ++i) {
      if (shape.At(i) == -1) {
        CHECK_EQ_OR_RETURN(need_infer_axis, -1)
            << "Shape " << shape.ToString() << " has more than 1 axis that needs to be infered.";
        need_infer_axis = i;
      } else {
        count *= shape.At(i);
      }
    }
    size_t x_count = x->shape()->Count(0);
    MutableAttrMap attrs;
    if (need_infer_axis == -1) {
      CHECK_EQ_OR_RETURN(shape.Count(0), x_count);
      JUST(attrs.SetAttr<Shape>("shape", shape));
    } else {
      Shape infered_shape = shape;
      infered_shape.Set(need_infer_axis, x_count / count);
      CHECK_EQ_OR_RETURN(infered_shape.Count(0), x_count)
          << "Shape " << shape.ToString() << " is invalid for input of shape "
          << x->shape()->ToString();
      JUST(attrs.SetAttr<Shape>("shape", infered_shape));
    }
    return OpInterpUtil::Dispatch<Tensor>(*op_, {x}, attrs);
  }

 private:
  std::shared_ptr<OpExpr> op_;
};

class SliceBaseFunctor {
 public:
  SliceBaseFunctor() = default;
  virtual ~SliceBaseFunctor() = default;
  Maybe<Tensor> operator()(const std::shared_ptr<one::Tensor>& x, const std::vector<int64_t>& start,
                           const std::vector<int64_t>& stop,
                           const std::vector<int64_t>& step) const {
    MutableAttrMap attrs;
    JUST(attrs.SetAttr<std::vector<int64_t>>("start", start));
    JUST(attrs.SetAttr<std::vector<int64_t>>("stop", stop));
    JUST(attrs.SetAttr<std::vector<int64_t>>("step", step));
    return OpInterpUtil::Dispatch<Tensor>(*op_, {x}, attrs);
  }

 protected:
  std::shared_ptr<OpExpr> op_;
};

class SliceGradBaseFunctor {
 public:
  SliceGradBaseFunctor() = default;
  virtual ~SliceGradBaseFunctor() = default;
  Maybe<Tensor> operator()(const std::shared_ptr<one::Tensor>& dy,
                           const std::shared_ptr<one::Tensor>& like,
                           const std::vector<int64_t>& start, const std::vector<int64_t>& stop,
                           const std::vector<int64_t>& step) const {
    MutableAttrMap attrs;
    JUST(attrs.SetAttr<std::vector<int64_t>>("start", start));
    JUST(attrs.SetAttr<std::vector<int64_t>>("stop", stop));
    JUST(attrs.SetAttr<std::vector<int64_t>>("step", step));
    return OpInterpUtil::Dispatch<Tensor>(*op_, {dy, like}, attrs);
  }

 protected:
  std::shared_ptr<OpExpr> op_;
};

class SliceFunctor : public SliceBaseFunctor {
 public:
  SliceFunctor() { op_ = CHECK_JUST(one::OpBuilder("slice").Input("x").Output("y").Build()); }
};

class SliceGradFunctor : public SliceGradBaseFunctor {
 public:
  SliceGradFunctor() {
    op_ = CHECK_JUST(one::OpBuilder("slice_grad").Input("dy").Input("like").Output("dx").Build());
  }
};

class LogicalSliceFunctor : public SliceBaseFunctor {
 public:
  LogicalSliceFunctor() {
    op_ = CHECK_JUST(one::OpBuilder("logical_slice").Input("x").Output("y").Build());
  }
};

class LogicalSliceAssignFunctor {
 public:
  LogicalSliceAssignFunctor() {
    op_ = CHECK_JUST(one::OpBuilder("logical_slice_assign").Input("ref").Input("value").Build());
  }
  Maybe<void> operator()(const std::shared_ptr<one::Tensor>& ref,
                         const std::shared_ptr<one::Tensor>& value,
                         const std::vector<int64_t>& start, const std::vector<int64_t>& stop,
                         const std::vector<int64_t>& step) const {
    MutableAttrMap attrs;
    JUST(attrs.SetAttr<std::vector<int64_t>>("start", start));
    JUST(attrs.SetAttr<std::vector<int64_t>>("stop", stop));
    JUST(attrs.SetAttr<std::vector<int64_t>>("step", step));
    JUST(OpInterpUtil::Dispatch<TensorTuple>(*op_, {ref, value}, attrs));
    return Maybe<void>::Ok();
  }

 private:
  std::shared_ptr<OpExpr> op_;
};

class SliceUpdateFunctor {
 public:
  SliceUpdateFunctor() {
    op_ = CHECK_JUST(one::OpBuilder("slice_update").Input("x").Input("update").Output("y").Build());
  }
  Maybe<Tensor> operator()(const std::shared_ptr<one::Tensor>& x,
                           const std::shared_ptr<one::Tensor>& update,
                           const std::vector<int64_t>& start, const std::vector<int64_t>& stop,
                           const std::vector<int64_t>& step) const {
    MutableAttrMap attrs;
    JUST(attrs.SetAttr<std::vector<int64_t>>("start", start));
    JUST(attrs.SetAttr<std::vector<int64_t>>("stop", stop));
    JUST(attrs.SetAttr<std::vector<int64_t>>("step", step));
    return OpInterpUtil::Dispatch<Tensor>(*op_, {x, update}, attrs);
  }

 private:
  std::shared_ptr<OpExpr> op_;
};

class SqueezeFunctor {
 public:
  SqueezeFunctor() {
    op_ = CHECK_JUST(one::OpBuilder("squeeze").Input("in").Output("out").Build());
  }
  Maybe<Tensor> operator()(const std::shared_ptr<one::Tensor>& x,
                           const std::vector<int32_t>& axes) const {
    MutableAttrMap attrs;
    JUST(attrs.SetAttr<std::vector<int32_t>>("axes", axes));
    return OpInterpUtil::Dispatch<Tensor>(*op_, {x}, attrs);
  }

 private:
  std::shared_ptr<OpExpr> op_;
};

class CopyFunctor {
 public:
  CopyFunctor() { op_ = CHECK_JUST(one::OpBuilder("copy").Input("in").Output("out").Build()); }
  Maybe<Tensor> operator()(const std::shared_ptr<one::Tensor>& x, const std::string& device_type,
                           const int64_t& device_id) const {
    MutableAttrMap attrs;
    JUST(attrs.SetAttr<std::string>("device_type", device_type));
    JUST(attrs.SetAttr<int64_t>("device_id", device_id));
    return OpInterpUtil::Dispatch<Tensor>(*op_, {x}, attrs);
  }

 private:
  std::shared_ptr<OpExpr> op_;
};

class FlipFunctor {
 public:
  FlipFunctor() { op_ = CHECK_JUST(one::OpBuilder("flip").Input("x").Output("y").Build()); }
  Maybe<Tensor> operator()(const std::shared_ptr<one::Tensor>& x,
                           const std::vector<int32_t>& dims) const {
    MutableAttrMap attrs;
    JUST(attrs.SetAttr<std::vector<int32_t>>("dims", dims));
    return OpInterpUtil::Dispatch<Tensor>(*op_, {x}, attrs);
  }

 private:
  std::shared_ptr<OpExpr> op_;
};

class FlipGradFunctor {
 public:
  FlipGradFunctor() {
    op_ = CHECK_JUST(one::OpBuilder("flip_grad").Input("dy").Output("dx").Build());
  }
  Maybe<Tensor> operator()(const std::shared_ptr<one::Tensor>& dy,
                           const std::vector<int32_t>& dims) const {
    MutableAttrMap attrs;
    JUST(attrs.SetAttr<std::vector<int32_t>>("dims", dims));
    return OpInterpUtil::Dispatch<Tensor>(*op_, {dy}, attrs);
  }

 private:
  std::shared_ptr<OpExpr> op_;
};

class UpsampleFunctor {
 public:
  UpsampleFunctor() { op_ = CHECK_JUST(one::OpBuilder("upsample").Input("x").Output("y").Build()); }
  Maybe<Tensor> operator()(const std::shared_ptr<one::Tensor>& x, const float& height_scale,
                           const float& width_scale, const bool& align_corners,
                           const std::string& interpolation, const std::string& data_format) const {
    MutableAttrMap attrs;
    JUST(attrs.SetAttr<float>("height_scale", height_scale));
    JUST(attrs.SetAttr<float>("width_scale", width_scale));
    JUST(attrs.SetAttr<bool>("align_corners", align_corners));
    JUST(attrs.SetAttr<std::string>("interpolation", interpolation));
    JUST(attrs.SetAttr<std::string>("data_format", data_format));
    return OpInterpUtil::Dispatch<Tensor>(*op_, {x}, attrs);
  }

 private:
  std::shared_ptr<OpExpr> op_;
};

class UpsampleLinear1DFunctor {
 public:
  UpsampleLinear1DFunctor() {
    op_ = CHECK_JUST(one::OpBuilder("upsample_linear_1d").Input("x").Output("y").Build());
  }
  Maybe<Tensor> operator()(const std::shared_ptr<one::Tensor>& x, const float& scale_factor,
                           const bool& align_corners, const std::string& data_format) const {
    MutableAttrMap attrs;
    JUST(attrs.SetAttr<float>("scale_factor", scale_factor));
    JUST(attrs.SetAttr<bool>("align_corners", align_corners));
    JUST(attrs.SetAttr<std::string>("data_format", data_format));
    return OpInterpUtil::Dispatch<Tensor>(*op_, {x}, attrs);
  }

 private:
  std::shared_ptr<OpExpr> op_;
};

class UpsampleLinear1DGradFunctor {
 public:
  UpsampleLinear1DGradFunctor() {
    op_ = CHECK_JUST(
        one::OpBuilder("upsample_linear_1d_grad").Input("dy").Input("x").Output("dx").Build());
  }
  Maybe<Tensor> operator()(const std::shared_ptr<one::Tensor>& dy,
                           const std::shared_ptr<one::Tensor>& x, const float& scale_factor,
                           const bool& align_corners, const std::string& data_format) const {
    MutableAttrMap attrs;
    JUST(attrs.SetAttr<float>("scale_factor", scale_factor));
    JUST(attrs.SetAttr<bool>("align_corners", align_corners));
    JUST(attrs.SetAttr<std::string>("data_format", data_format));
    return OpInterpUtil::Dispatch<Tensor>(*op_, {dy, x}, attrs);
  }

 private:
  std::shared_ptr<OpExpr> op_;
};

class UpsampleNearest1DFunctor {
 public:
  UpsampleNearest1DFunctor() {
    op_ = CHECK_JUST(one::OpBuilder("upsample_nearest_1d").Input("x").Output("y").Build());
  }
  Maybe<Tensor> operator()(const std::shared_ptr<one::Tensor>& x, const float& scale_factor,
                           const std::string& data_format) const {
    MutableAttrMap attrs;
    JUST(attrs.SetAttr<float>("scale_factor", scale_factor));
    JUST(attrs.SetAttr<std::string>("data_format", data_format));
    return OpInterpUtil::Dispatch<Tensor>(*op_, {x}, attrs);
  }

 private:
  std::shared_ptr<OpExpr> op_;
};

class UpsampleNearest1DGradFunctor {
 public:
  UpsampleNearest1DGradFunctor() {
    op_ = CHECK_JUST(
        one::OpBuilder("upsample_nearest_1d_grad").Input("dy").Input("x").Output("dx").Build());
  }
  Maybe<Tensor> operator()(const std::shared_ptr<one::Tensor>& dy,
                           const std::shared_ptr<one::Tensor>& x, const float& scale_factor,
                           const std::string& data_format) const {
    MutableAttrMap attrs;
    JUST(attrs.SetAttr<float>("scale_factor", scale_factor));
    JUST(attrs.SetAttr<std::string>("data_format", data_format));
    return OpInterpUtil::Dispatch<Tensor>(*op_, {dy, x}, attrs);
  }

 private:
  std::shared_ptr<OpExpr> op_;
};

class UpsampleNearest2DFunctor {
 public:
  UpsampleNearest2DFunctor() {
    op_ = CHECK_JUST(one::OpBuilder("upsample_nearest_2d").Input("x").Output("y").Build());
  }
  Maybe<Tensor> operator()(const std::shared_ptr<one::Tensor>& x, const float& height_scale,
                           const float& width_scale, const std::string& data_format) const {
    MutableAttrMap attrs;
    JUST(attrs.SetAttr<float>("height_scale", height_scale));
    JUST(attrs.SetAttr<float>("width_scale", width_scale));
    JUST(attrs.SetAttr<std::string>("data_format", data_format));
    return OpInterpUtil::Dispatch<Tensor>(*op_, {x}, attrs);
  }

 private:
  std::shared_ptr<OpExpr> op_;
};

class UpsampleNearest2DGradFunctor {
 public:
  UpsampleNearest2DGradFunctor() {
    op_ = CHECK_JUST(
        one::OpBuilder("upsample_nearest_2d_grad").Input("dy").Input("x").Output("dx").Build());
  }
  Maybe<Tensor> operator()(const std::shared_ptr<one::Tensor>& dy,
                           const std::shared_ptr<one::Tensor>& x, const float& height_scale,
                           const float& width_scale, const std::string& data_format) const {
    MutableAttrMap attrs;
    JUST(attrs.SetAttr<float>("height_scale", height_scale));
    JUST(attrs.SetAttr<float>("width_scale", width_scale));
    JUST(attrs.SetAttr<std::string>("data_format", data_format));
    return OpInterpUtil::Dispatch<Tensor>(*op_, {dy, x}, attrs);
  }

 private:
  std::shared_ptr<OpExpr> op_;
};

class UpsampleBilinear2DFunctor {
 public:
  UpsampleBilinear2DFunctor() {
    op_ = CHECK_JUST(one::OpBuilder("upsample_bilinear_2d").Input("x").Output("y").Build());
  }
  Maybe<Tensor> operator()(const std::shared_ptr<one::Tensor>& x, const float& height_scale,
                           const float& width_scale, const bool& align_corners,
                           const std::string& data_format) const {
    MutableAttrMap attrs;
    JUST(attrs.SetAttr<float>("height_scale", height_scale));
    JUST(attrs.SetAttr<float>("width_scale", width_scale));
    JUST(attrs.SetAttr<bool>("align_corners", align_corners));
    JUST(attrs.SetAttr<std::string>("data_format", data_format));
    return OpInterpUtil::Dispatch<Tensor>(*op_, {x}, attrs);
  }

 private:
  std::shared_ptr<OpExpr> op_;
};

class UpsampleBilinear2DGradFunctor {
 public:
  UpsampleBilinear2DGradFunctor() {
    op_ = CHECK_JUST(
        one::OpBuilder("upsample_bilinear_2d_grad").Input("dy").Input("x").Output("dx").Build());
  }
  Maybe<Tensor> operator()(const std::shared_ptr<one::Tensor>& dy,
                           const std::shared_ptr<one::Tensor>& x, const float& height_scale,
                           const float& width_scale, const bool& align_corners,
                           const std::string& data_format) const {
    MutableAttrMap attrs;
    JUST(attrs.SetAttr<float>("height_scale", height_scale));
    JUST(attrs.SetAttr<float>("width_scale", width_scale));
    JUST(attrs.SetAttr<bool>("align_corners", align_corners));
    JUST(attrs.SetAttr<std::string>("data_format", data_format));
    return OpInterpUtil::Dispatch<Tensor>(*op_, {dy, x}, attrs);
  }

 private:
  std::shared_ptr<OpExpr> op_;
};

class UpsampleBicubic2DFunctor {
 public:
  UpsampleBicubic2DFunctor() {
    op_ = CHECK_JUST(one::OpBuilder("upsample_bicubic_2d").Input("x").Output("y").Build());
  }
  Maybe<Tensor> operator()(const std::shared_ptr<one::Tensor>& x, const float& height_scale,
                           const float& width_scale, const bool& align_corners,
                           const std::string& data_format) const {
    MutableAttrMap attrs;
    JUST(attrs.SetAttr<float>("height_scale", height_scale));
    JUST(attrs.SetAttr<float>("width_scale", width_scale));
    JUST(attrs.SetAttr<bool>("align_corners", align_corners));
    JUST(attrs.SetAttr<std::string>("data_format", data_format));
    return OpInterpUtil::Dispatch<Tensor>(*op_, {x}, attrs);
  }

 private:
  std::shared_ptr<OpExpr> op_;
};

class UpsampleBicubic2DGradFunctor {
 public:
  UpsampleBicubic2DGradFunctor() {
    op_ = CHECK_JUST(
        one::OpBuilder("upsample_bicubic_2d_grad").Input("dy").Input("x").Output("dx").Build());
  }
  Maybe<Tensor> operator()(const std::shared_ptr<one::Tensor>& dy,
                           const std::shared_ptr<one::Tensor>& x, const float& height_scale,
                           const float& width_scale, const bool& align_corners,
                           const std::string& data_format) const {
    MutableAttrMap attrs;
    JUST(attrs.SetAttr<float>("height_scale", height_scale));
    JUST(attrs.SetAttr<float>("width_scale", width_scale));
    JUST(attrs.SetAttr<bool>("align_corners", align_corners));
    JUST(attrs.SetAttr<std::string>("data_format", data_format));
    return OpInterpUtil::Dispatch<Tensor>(*op_, {dy, x}, attrs);
  }

 private:
  std::shared_ptr<OpExpr> op_;
};

class UpsampleNearest3DFunctor {
 public:
  UpsampleNearest3DFunctor() {
    op_ = CHECK_JUST(one::OpBuilder("upsample_nearest_3d").Input("x").Output("y").Build());
  }
  Maybe<Tensor> operator()(const std::shared_ptr<one::Tensor>& x, const float& depth_scale,
                           const float& height_scale, const float& width_scale,
                           const std::string& data_format) const {
    MutableAttrMap attrs;
    JUST(attrs.SetAttr<float>("depth_scale", depth_scale));
    JUST(attrs.SetAttr<float>("height_scale", height_scale));
    JUST(attrs.SetAttr<float>("width_scale", width_scale));
    JUST(attrs.SetAttr<std::string>("data_format", data_format));
    return OpInterpUtil::Dispatch<Tensor>(*op_, {x}, attrs);
  }

 private:
  std::shared_ptr<OpExpr> op_;
};

class UpsampleNearest3DGradFunctor {
 public:
  UpsampleNearest3DGradFunctor() {
    op_ = CHECK_JUST(
        one::OpBuilder("upsample_nearest_3d_grad").Input("dy").Input("x").Output("dx").Build());
  }
  Maybe<Tensor> operator()(const std::shared_ptr<one::Tensor>& dy,
                           const std::shared_ptr<one::Tensor>& x, const float& depth_scale,
                           const float& height_scale, const float& width_scale,
                           const std::string& data_format) const {
    MutableAttrMap attrs;
    JUST(attrs.SetAttr<float>("depth_scale", depth_scale));
    JUST(attrs.SetAttr<float>("height_scale", height_scale));
    JUST(attrs.SetAttr<float>("width_scale", width_scale));
    JUST(attrs.SetAttr<std::string>("data_format", data_format));
    return OpInterpUtil::Dispatch<Tensor>(*op_, {dy, x}, attrs);
  }

 private:
  std::shared_ptr<OpExpr> op_;
};

class UpsampleTrilinear3DFunctor {
 public:
  UpsampleTrilinear3DFunctor() {
    op_ = CHECK_JUST(one::OpBuilder("upsample_trilinear_3d").Input("x").Output("y").Build());
  }
  Maybe<Tensor> operator()(const std::shared_ptr<one::Tensor>& x, const float& depth_scale,
                           const float& height_scale, const float& width_scale,
                           const bool& align_corners, const std::string& data_format) const {
    MutableAttrMap attrs;
    JUST(attrs.SetAttr<float>("depth_scale", depth_scale));
    JUST(attrs.SetAttr<float>("height_scale", height_scale));
    JUST(attrs.SetAttr<float>("width_scale", width_scale));
    JUST(attrs.SetAttr<bool>("align_corners", align_corners));
    JUST(attrs.SetAttr<std::string>("data_format", data_format));
    return OpInterpUtil::Dispatch<Tensor>(*op_, {x}, attrs);
  }

 private:
  std::shared_ptr<OpExpr> op_;
};

class UpsampleTrilinear3DGradFunctor {
 public:
  UpsampleTrilinear3DGradFunctor() {
    op_ = CHECK_JUST(
        one::OpBuilder("upsample_trilinear_3d_grad").Input("dy").Input("x").Output("dx").Build());
  }
  Maybe<Tensor> operator()(const std::shared_ptr<one::Tensor>& dy,
                           const std::shared_ptr<one::Tensor>& x, const float& depth_scale,
                           const float& height_scale, const float& width_scale,
                           const bool& align_corners, const std::string& data_format) const {
    MutableAttrMap attrs;
    JUST(attrs.SetAttr<float>("depth_scale", depth_scale));
    JUST(attrs.SetAttr<float>("height_scale", height_scale));
    JUST(attrs.SetAttr<float>("width_scale", width_scale));
    JUST(attrs.SetAttr<bool>("align_corners", align_corners));
    JUST(attrs.SetAttr<std::string>("data_format", data_format));
    return OpInterpUtil::Dispatch<Tensor>(*op_, {dy, x}, attrs);
  }

 private:
  std::shared_ptr<OpExpr> op_;
};

class UnsortedSegmentSumLikeFunctor {
 public:
  UnsortedSegmentSumLikeFunctor() {
    op_ = CHECK_JUST(one::OpBuilder("unsorted_segment_sum_like")
                         .Input("data")
                         .Input("segment_ids")
                         .Input("like")
                         .Output("out")
                         .Build());
  }
  Maybe<Tensor> operator()(const std::shared_ptr<one::Tensor>& x,
                           const std::shared_ptr<one::Tensor>& segment_ids,
                           const std::shared_ptr<one::Tensor>& like, const int64_t& axis) const {
    MutableAttrMap attrs;
    JUST(attrs.SetAttr<int64_t>("axis", axis));
    return OpInterpUtil::Dispatch<Tensor>(*op_, {x, segment_ids, like}, attrs);
  }

 private:
  std::shared_ptr<OpExpr> op_;
};

class TriuFunctor {
 public:
  TriuFunctor() { op_ = CHECK_JUST(one::OpBuilder("triu").Input("in").Output("out").Build()); }
  Maybe<Tensor> operator()(const std::shared_ptr<one::Tensor>& x, const int64_t& diagonal) const {
    MutableAttrMap attrs;
    JUST(attrs.SetAttr<int64_t>("diagonal", diagonal));
    return OpInterpUtil::Dispatch<Tensor>(*op_, {x}, attrs);
  }

 private:
  std::shared_ptr<OpExpr> op_;
};

class DiagFunctor {
 public:
  DiagFunctor() { op_ = CHECK_JUST(one::OpBuilder("diag").Input("in").Output("out").Build()); }
  Maybe<Tensor> operator()(const std::shared_ptr<one::Tensor>& x, const int32_t& diagonal) const {
    MutableAttrMap attrs;
    JUST(attrs.SetAttr<int32_t>("diagonal", diagonal));
    return OpInterpUtil::Dispatch<Tensor>(*op_, {x}, attrs);
  }

 private:
  std::shared_ptr<OpExpr> op_;
};

class DiagGradFunctor {
 public:
  DiagGradFunctor() {
    op_ = CHECK_JUST(one::OpBuilder("diag_grad").Input("dy").Input("in").Output("dx").Build());
  }
  Maybe<Tensor> operator()(const std::shared_ptr<one::Tensor>& dy,
                           const std::shared_ptr<one::Tensor>& x, const int32_t& diagonal) const {
    MutableAttrMap attrs;
    JUST(attrs.SetAttr<int32_t>("diagonal", diagonal));
    return OpInterpUtil::Dispatch<Tensor>(*op_, {dy, x}, attrs);
  }

 private:
  std::shared_ptr<OpExpr> op_;
};

class TensorGetItemFunctor {
 public:
  TensorGetItemFunctor() {}
  Maybe<Tensor> operator()(const std::shared_ptr<one::Tensor>& x, const TensorIndex& index) const {
    int64_t ndims = x->shape()->NumAxes();
    std::vector<detail::Slice> slice_indices;
    TensorTuple tensor_indices;
    std::vector<int64_t> target_dims;

    JUST(PrepareSliceIndices(index, *(x->shape()), &slice_indices, &tensor_indices, &target_dims));
    CHECK_EQ_OR_RETURN(slice_indices.size(), ndims) << "Failed to prepare slice indices.";
    Shape target_shape(DimVector(target_dims.begin(), target_dims.end()));
    CHECK_GT_OR_RETURN(target_shape.Count(0), 0)
        << "Target shape is zero shape which was not supported yet.";

    std::vector<int64_t> start(ndims), end(ndims), step(ndims);
    for (int i = 0; i < ndims; ++i) {
      const auto& slice = slice_indices.at(i);
      start[i] = slice.start();
      end[i] = slice.end();
      step[i] = slice.step();
    }
    bool is_identity = [&]() {
      for (int i = 0; i < ndims; ++i) {
        if (start[i] != 0 || end[i] != x->shape()->At(i) || step[i] != 1) { return false; }
      }
      return true;
    }();
    std::shared_ptr<one::Tensor> result;
    if (is_identity) {
      result = JUST(Copy(x, JUST(x->device())->type(), JUST(x->device())->device_id()));
    } else {
      result = JUST(Slice(x, start, end, step));
    }

    Shape shape(DimVector(target_dims.begin(), target_dims.end()));
    if (shape.NumAxes() != 0 && shape != *(result->shape())) {
      result = JUST(Reshape(result, shape));
    }
    if (!tensor_indices.empty()) { result = JUST(ApplyAdvancedIndexing(result, tensor_indices)); }
    return result;
  }
};

class TensorSetItemFunctor {
 public:
  TensorSetItemFunctor() {}
  Maybe<void> operator()(const std::shared_ptr<one::Tensor>& x, const TensorIndex& index,
                         const std::shared_ptr<one::Tensor>& value) const {
    int64_t ndims = x->shape()->NumAxes();
    std::vector<detail::Slice> slice_indices;
    TensorTuple tensor_indices;
    std::vector<int64_t> target_dims;

    JUST(PrepareSliceIndices(index, *(x->shape()), &slice_indices, &tensor_indices, &target_dims));
    CHECK_EQ_OR_RETURN(slice_indices.size(), ndims) << "Failed to prepare slice indices.";
    Shape target_shape(DimVector(target_dims.begin(), target_dims.end()));
    if (target_shape.Count(0) == 0) { return Maybe<void>::Ok(); }

    const auto& value_shape = value->shape();
    bool matched = [&]() {
      for (int i = 0; i < value_shape->NumAxes() - target_shape.NumAxes(); ++i) {
        if (value_shape->At(i) != 1) { return false; }
      }
      return true;
    }();
    CHECK_OR_RETURN(matched) << "The tensor size mismatch. Target sizes: "
                             << target_shape.ToString()
                             << ", value sizes: " << value_shape->ToString();
    std::shared_ptr<one::Tensor> value_tensor(value);
    if (target_shape.NumAxes() != 0 &&  // NOLINT
        /*need_expand=*/value_shape->Count(0) != target_shape.Count(0)) {
      // Remove the beginning redundant 1-dimensions.
      if (value_shape->NumAxes() > target_shape.NumAxes()) {
        int64_t start_axis = value_shape->NumAxes() - target_shape.NumAxes();
        const auto& shape = JUST(value_shape->Slice(start_axis, value_shape->NumAxes()));
        value_tensor = JUST(Reshape(value, *shape));
      }
      value_tensor = JUST(Expand(value_tensor, target_shape));
    }

    std::vector<int64_t> start(ndims), end(ndims), step(ndims);
    DimVector slice_dims(ndims);
    for (int i = 0; i < ndims; ++i) {
      const auto& slice = slice_indices.at(i);
      start[i] = slice.start();
      end[i] = slice.end();
      step[i] = slice.step();
      slice_dims[i] = (end[i] - start[i] + step[i] - 1) / step[i];
    }
    Shape slice_shape(slice_dims);
    if (slice_shape != *(value_tensor->shape())) {
      value_tensor = JUST(Reshape(value_tensor, slice_shape));
    }
    JUST(LogicalSliceAssign(x, value_tensor, start, end, step));
    return Maybe<void>::Ok();
  }
};

<<<<<<< HEAD
class CastLikeFunctor {
 public:
  CastLikeFunctor() {
    op_ = CHECK_JUST(
        one::OpBuilder("cast_like").Input("in").Input("dtype_like").Output("out").Build());
  }
  Maybe<Tensor> operator()(const std::shared_ptr<one::Tensor>& x,
                           const std::shared_ptr<one::Tensor>& like) const {
    return OpInterpUtil::Dispatch<Tensor>(*op_, {x, like});
=======
class ElementwiseMinimumGradFunctor {
 public:
  ElementwiseMinimumGradFunctor() {
    op_ = CHECK_JUST(one::OpBuilder("elementwise_minimum_backward")
                         .Input("dz")
                         .Input("x")
                         .Input("y")
                         .Output("dx")
                         .Output("dy")
                         .Build());
  }
  Maybe<TensorTuple> operator()(const std::shared_ptr<one::Tensor>& dz,
                                const std::shared_ptr<one::Tensor>& x,
                                const std::shared_ptr<one::Tensor>& y) const {
    return OpInterpUtil::Dispatch<TensorTuple>(*op_, {dz, x, y});
  }

 private:
  std::shared_ptr<OpExpr> op_;
};

class ElementwiseMaximumGradFunctor {
 public:
  ElementwiseMaximumGradFunctor() {
    op_ = CHECK_JUST(one::OpBuilder("elementwise_maximum_backward")
                         .Input("dz")
                         .Input("x")
                         .Input("y")
                         .Output("dx")
                         .Output("dy")
                         .Build());
  }
  Maybe<TensorTuple> operator()(const std::shared_ptr<one::Tensor>& dz,
                                const std::shared_ptr<one::Tensor>& x,
                                const std::shared_ptr<one::Tensor>& y) const {
    return OpInterpUtil::Dispatch<TensorTuple>(*op_, {dz, x, y});
  }

 private:
  std::shared_ptr<OpExpr> op_;
};

class BroadcastDivGradFunctor {
 public:
  BroadcastDivGradFunctor() {
    op_ = CHECK_JUST(one::OpBuilder("broadcast_div_grad")
                         .Input("dz")
                         .Input("z")
                         .Input("y")
                         .Output("dy")
                         .Build());
  }
  Maybe<Tensor> operator()(const std::shared_ptr<one::Tensor>& dz,
                           const std::shared_ptr<one::Tensor>& z,
                           const std::shared_ptr<one::Tensor>& y) const {
    return OpInterpUtil::Dispatch<Tensor>(*op_, {dz, z, y});
  }

 private:
  std::shared_ptr<OpExpr> op_;
};

class IdentityFunctor {
 public:
  IdentityFunctor() {
    op_ = CHECK_JUST(one::OpBuilder("identity").Input("in").Output("out").Build());
  }
  Maybe<Tensor> operator()(const std::shared_ptr<one::Tensor>& in) const {
    return OpInterpUtil::Dispatch<Tensor>(*op_, {in});
  }

 private:
  std::shared_ptr<OpExpr> op_;
};

class ReduceSumLikeFunctor {
 public:
  ReduceSumLikeFunctor() {
    op_ =
        CHECK_JUST(one::OpBuilder("reduce_sum_like").Input("x").Input("like").Output("y").Build());
  }
  Maybe<Tensor> operator()(const std::shared_ptr<one::Tensor>& x,
                           const std::shared_ptr<one::Tensor>& like,
                           const std::vector<int32_t>& axis) const {
    MutableAttrMap attrs;
    JUST(attrs.SetAttr<std::vector<int32_t>>("axis", axis));
    return OpInterpUtil::Dispatch<Tensor>(*op_, {x, like}, attrs);
>>>>>>> 95c20bf0
  }

 private:
  std::shared_ptr<OpExpr> op_;
};

}  // namespace impl

ONEFLOW_FUNCTION_LIBRARY(m) {
  m.add_functor<impl::ConsistentConstantFunctor>("ConsistentConstant");
  m.add_functor<impl::ConstantFunctor>("Constant");
  m.add_functor<impl::ZerosLikeFunctor>("ZerosLike");
  m.add_functor<impl::OnesLikeFunctor>("OnesLike");
  m.add_functor<impl::FlattenFunctor>("Flatten");
  m.add_functor<impl::WhereFunctor>("Where");
  m.add_functor<impl::ArgWhereFunctor>("ArgWhere");
  m.add_functor<impl::BroadcastLikeFunctor>("BroadcastLike");
  m.add_functor<impl::ConcatFunctor>("Concat");
  m.add_functor<impl::StackFunctor>("Stack");
  m.add_functor<impl::ExpandFunctor>("Expand");
  m.add_functor<impl::ExpandDimsFunctor>("ExpandDims");
  m.add_functor<impl::GatherFunctor>("Gather");
  m.add_functor<impl::DimGatherFunctor>("DimGather");
  m.add_functor<impl::GatherNdFunctor>("GatherNd");
  m.add_functor<impl::ScatterNdLikeFunctor>("ScatterNdLike");
  m.add_functor<impl::ReshapeFunctor>("Reshape");
  m.add_functor<impl::SliceFunctor>("Slice");
  m.add_functor<impl::SliceGradFunctor>("SliceGrad");
  m.add_functor<impl::LogicalSliceAssignFunctor>("LogicalSliceAssign");
  m.add_functor<impl::LogicalSliceFunctor>("LogicalSlice");
  m.add_functor<impl::SliceUpdateFunctor>("SliceUpdate");
  m.add_functor<impl::SqueezeFunctor>("Squeeze");
  m.add_functor<impl::CopyFunctor>("Copy");
  m.add_functor<impl::FlipFunctor>("Flip");
  m.add_functor<impl::FlipGradFunctor>("FlipGrad");
  m.add_functor<impl::UpsampleFunctor>("Upsample");
  m.add_functor<impl::UpsampleNearest2DFunctor>("UpsampleNearest2D");
  m.add_functor<impl::UpsampleNearest2DGradFunctor>("UpsampleNearest2DGrad");
  m.add_functor<impl::UpsampleBilinear2DFunctor>("UpsampleBilinear2D");
  m.add_functor<impl::UpsampleBilinear2DGradFunctor>("UpsampleBilinear2DGrad");
  m.add_functor<impl::UpsampleLinear1DFunctor>("UpsampleLinear1D");
  m.add_functor<impl::UpsampleLinear1DGradFunctor>("UpsampleLinear1DGrad");
  m.add_functor<impl::UpsampleNearest1DFunctor>("UpsampleNearest1D");
  m.add_functor<impl::UpsampleNearest1DGradFunctor>("UpsampleNearest1DGrad");
  m.add_functor<impl::UpsampleBicubic2DFunctor>("UpsampleBicubic2D");
  m.add_functor<impl::UpsampleBicubic2DGradFunctor>("UpsampleBicubic2DGrad");
  m.add_functor<impl::UpsampleNearest3DFunctor>("UpsampleNearest3D");
  m.add_functor<impl::UpsampleNearest3DGradFunctor>("UpsampleNearest3DGrad");
  m.add_functor<impl::UpsampleTrilinear3DFunctor>("UpsampleTrilinear3D");
  m.add_functor<impl::UpsampleTrilinear3DGradFunctor>("UpsampleTrilinear3DGrad");
  m.add_functor<impl::UnsortedSegmentSumLikeFunctor>("UnsortedSegmentSumLike");
  m.add_functor<impl::TriuFunctor>("Triu");
  m.add_functor<impl::DiagFunctor>("Diag");
  m.add_functor<impl::DiagGradFunctor>("DiagGrad");
  m.add_functor<impl::TensorGetItemFunctor>("TensorGetItem");
  m.add_functor<impl::DimScatterFunctor>("DimScatter");
  m.add_functor<impl::DimScatterAddFunctor>("DimScatterAdd");
  m.add_functor<impl::DimScatterMulFunctor>("DimScatterMul");
  m.add_functor<impl::DimScatterUpdateScalarFunctor>("DimScatterUpdateScalar");
  m.add_functor<impl::DimScatterAddScalarFunctor>("DimScatterAddScalar");
  m.add_functor<impl::DimScatterMulScalarFunctor>("DimScatterMulScalar");
  m.add_functor<impl::TensorSetItemFunctor>("TensorSetItem");
<<<<<<< HEAD
  m.add_functor<impl::CastLikeFunctor>("CastLike");
=======
  m.add_functor<impl::ElementwiseMinimumGradFunctor>("ElementwiseMinGrad");
  m.add_functor<impl::ElementwiseMaximumGradFunctor>("ElementwiseMaxGrad");
  m.add_functor<impl::BroadcastDivGradFunctor>("BroadcastDivGrad");
  m.add_functor<impl::IdentityFunctor>("Identity");
  m.add_functor<impl::ReduceSumLikeFunctor>("ReduceSumLike");
>>>>>>> 95c20bf0
};

}  // namespace functional
}  // namespace one
}  // namespace oneflow<|MERGE_RESOLUTION|>--- conflicted
+++ resolved
@@ -1170,7 +1170,6 @@
   }
 };
 
-<<<<<<< HEAD
 class CastLikeFunctor {
  public:
   CastLikeFunctor() {
@@ -1180,7 +1179,12 @@
   Maybe<Tensor> operator()(const std::shared_ptr<one::Tensor>& x,
                            const std::shared_ptr<one::Tensor>& like) const {
     return OpInterpUtil::Dispatch<Tensor>(*op_, {x, like});
-=======
+  }
+
+ private:
+  std::shared_ptr<OpExpr> op_;
+};
+
 class ElementwiseMinimumGradFunctor {
  public:
   ElementwiseMinimumGradFunctor() {
@@ -1268,7 +1272,6 @@
     MutableAttrMap attrs;
     JUST(attrs.SetAttr<std::vector<int32_t>>("axis", axis));
     return OpInterpUtil::Dispatch<Tensor>(*op_, {x, like}, attrs);
->>>>>>> 95c20bf0
   }
 
  private:
@@ -1331,15 +1334,12 @@
   m.add_functor<impl::DimScatterAddScalarFunctor>("DimScatterAddScalar");
   m.add_functor<impl::DimScatterMulScalarFunctor>("DimScatterMulScalar");
   m.add_functor<impl::TensorSetItemFunctor>("TensorSetItem");
-<<<<<<< HEAD
   m.add_functor<impl::CastLikeFunctor>("CastLike");
-=======
   m.add_functor<impl::ElementwiseMinimumGradFunctor>("ElementwiseMinGrad");
   m.add_functor<impl::ElementwiseMaximumGradFunctor>("ElementwiseMaxGrad");
   m.add_functor<impl::BroadcastDivGradFunctor>("BroadcastDivGrad");
   m.add_functor<impl::IdentityFunctor>("Identity");
   m.add_functor<impl::ReduceSumLikeFunctor>("ReduceSumLike");
->>>>>>> 95c20bf0
 };
 
 }  // namespace functional
