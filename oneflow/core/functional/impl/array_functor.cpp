/*
Copyright 2020 The OneFlow Authors. All rights reserved.

Licensed under the Apache License, Version 2.0 (the "License");
you may not use this file except in compliance with the License.
You may obtain a copy of the License at

    http://www.apache.org/licenses/LICENSE-2.0

Unless required by applicable law or agreed to in writing, software
distributed under the License is distributed on an "AS IS" BASIS,
WITHOUT WARRANTIES OR CONDITIONS OF ANY KIND, either express or implied.
See the License for the specific language governing permissions and
limitations under the License.
*/

#include "oneflow/core/autograd/autograd_mode.h"
#include "oneflow/core/common/data_type.pb.h"
#include "oneflow/core/common/maybe.h"
#include "oneflow/core/common/scalar.h"
#include "oneflow/core/common/singleton.h"
#include "oneflow/core/common/optional.h"
#include "oneflow/core/common/protobuf.h"
#include "oneflow/core/common/container_util.h"
#include "oneflow/core/common/symbol.h"
#include "oneflow/core/control/global_process_ctx.h"
#include "oneflow/core/device/cuda_util.h"
#include "oneflow/core/framework/attr_map.h"
#include "oneflow/core/framework/device.h"
#include "oneflow/core/framework/nd_sbp.h"
#include "oneflow/core/framework/op_builder.h"
#include "oneflow/core/framework/op_expr.h"
#include "oneflow/core/framework/op_interpreter/op_interpreter_util.h"
#include "oneflow/core/framework/placement_utils.h"
#include "oneflow/core/framework/tensor.h"
#include "oneflow/core/framework/tensor_tuple.h"
#include "oneflow/core/framework/random_generator_impl.h"
#include "oneflow/core/functional/functional.h"
#include "oneflow/core/functional/function_library.h"
#include "oneflow/core/functional/sequence_function.h"
#include "oneflow/core/functional/impl/common.h"
#include "oneflow/core/functional/impl/unary_functor.h"
#include "oneflow/core/job/parallel_desc.h"
#include "oneflow/core/job/sbp_parallel.h"
#include "oneflow/core/job/global_for.h"
#include "oneflow/core/job/lazy_mode.h"
#include "oneflow/core/ep/include/device_manager_registry.h"
#include "oneflow/api/common/ofblob.h"
#include "oneflow/core/framework/tensor_util.h"

namespace oneflow {
namespace one {
namespace functional {
namespace impl {

class ArgMaxFunctor {
 public:
  ArgMaxFunctor() { op_ = CHECK_JUST(one::OpBuilder("argmax").Input("in").Output("out").Build()); }
  Maybe<Tensor> operator()(const std::shared_ptr<one::Tensor>& input, const Optional<int32_t>& dim,
                           const Optional<bool>& keepdim,
                           const Optional<Symbol<DType>>& dtype) const {
    if (dim.has_value() == false) {
      return SequenceFunction<Maybe<Tensor>()>([&]() { return Flatten(input, 0, -1); })
          .then([&](const std::shared_ptr<one::Tensor>& x) {
            return OpInterpUtil::Dispatch<Tensor>(*op_, {x});
          })
          .call();
    }

    int new_dim = JUST(dim);
    const int32_t ndims = input->shape()->NumAxes();
    new_dim = JUST(maybe_wrap_dim(new_dim, ndims));
    if (new_dim < 0) { new_dim += ndims; }
    const auto do_cast = [&](const std::shared_ptr<one::Tensor>& x) -> Maybe<Tensor> {
      return Cast(x, JUST(dtype), /*pin_memory=*/false);
    };

    if (new_dim == ndims - 1) {
      return SequenceFunction<Maybe<Tensor>()>(
                 [&]() { return OpInterpUtil::Dispatch<Tensor>(*op_, {input}); })
          .then_if(keepdim.has_value() && JUST(keepdim) == true,
                   std::bind(ExpandDims, std::placeholders::_1, -1))
          .then_if(dtype.has_value(), do_cast)
          .call();
    }

    std::vector<int32_t> permute;
    permute.reserve(ndims);
    for (int32_t i = 0; i < ndims - 1; i++) { permute.emplace_back(i < new_dim ? i : i + 1); }
    permute.emplace_back(new_dim);

    std::vector<int32_t> permute_inv(ndims, 0);
    for (int32_t i = 0; i < ndims; i++) { permute_inv[i] = -1; }
    for (int32_t i = 0; i < ndims; i++) { permute_inv[permute[i]] = i; }

    std::vector<int32_t> squeeze_dim = {new_dim};

    return SequenceFunction<Maybe<Tensor>()>([&]() { return Transpose(input, permute); })
        .then([&](const std::shared_ptr<one::Tensor>& x) {
          return OpInterpUtil::Dispatch<Tensor>(*op_, {x});
        })
        .then(std::bind(ExpandDims, std::placeholders::_1, -1))
        .then(std::bind(Transpose, std::placeholders::_1, permute_inv))
        .then_if((!keepdim.has_value()) || (keepdim.has_value() && JUST(keepdim) == false),
                 std::bind(Squeeze, std::placeholders::_1, squeeze_dim))
        .then_if(dtype.has_value(), do_cast)
        .call();
  }

 private:
  std::shared_ptr<OpExpr> op_;
};

class ArgMinFunctor {
 public:
  ArgMinFunctor() {}
  Maybe<Tensor> operator()(const std::shared_ptr<one::Tensor>& input, const Optional<int32_t>& dim,
                           const Optional<bool>& keepdim,
                           const Optional<Symbol<DType>>& dtype) const {
    return sequence_function(Negative)
        .then(std::bind(ArgMax, std::placeholders::_1, dim, keepdim, dtype))
        .call(input);
  }
};
class GlobalConstantFunctor {
 public:
  GlobalConstantFunctor() { op_ = CHECK_JUST(one::OpBuilder("constant").Output("out").Build()); }
  Maybe<Tensor> operator()(const Shape& shape, const Scalar& value, const Symbol<DType>& dtype,
                           const Symbol<ParallelDesc>& placement,
                           const std::vector<Symbol<SbpParallel>>& sbp_tuple) const {
    JUST(CheckDeviceIdsIsValid(placement));
    MutableAttrMap attrs;
    JUST(attrs.SetAttr<Shape>("shape", shape));
    JUST(attrs.SetAttr<DataType>("dtype", dtype->data_type()));
    if (IsIntegralDataType(dtype->data_type())) {
      JUST(attrs.SetAttr<bool>("is_floating_value", false));
      JUST(attrs.SetAttr<int64_t>("integer_value", value.As<int64_t>()));
    } else {
      JUST(attrs.SetAttr<bool>("is_floating_value", true));
      JUST(attrs.SetAttr<double>("floating_value", value.As<double>()));
    }
    if (LazyMode::is_enabled()) {
      std::vector<std::string> nd_sbp(sbp_tuple.size());
      {
        for (int i = 0; i < sbp_tuple.size(); ++i) {
          nd_sbp.at(i) = SbpParallelToString(*sbp_tuple.at(i));
        }
      }
      JUST(attrs.SetAttr<std::vector<std::string>>("nd_sbp", nd_sbp));
    }
    const auto& nd_sbp = JUST(GetNdSbp(sbp_tuple));
    return OpInterpUtil::Dispatch<Tensor>(*op_, {}, OpExprInterpContext(attrs, placement, nd_sbp));
  }

 private:
  std::shared_ptr<OpExpr> op_;
};

class ConstantFunctor {
 public:
  ConstantFunctor() { op_ = CHECK_JUST(one::OpBuilder("constant").Output("out").Build()); }
  Maybe<Tensor> operator()(const Shape& shape, const Scalar& value, const Symbol<DType>& dtype,
                           const Optional<Symbol<Device>>& device) const {
    MutableAttrMap attrs;
    JUST(attrs.SetAttr<Shape>("shape", shape));
    JUST(attrs.SetAttr<DataType>("dtype", dtype->data_type()));
    if (IsIntegralDataType(dtype->data_type())) {
      JUST(attrs.SetAttr<bool>("is_floating_value", false));
      JUST(attrs.SetAttr<int64_t>("integer_value", value.As<int64_t>()));
    } else {
      JUST(attrs.SetAttr<bool>("is_floating_value", true));
      JUST(attrs.SetAttr<double>("floating_value", value.As<double>()));
    }
    if (device.has_value()) {
      Symbol<Device> device_symbol = JUST(device);
      return OpInterpUtil::Dispatch<Tensor>(*op_, {}, OpExprInterpContext(attrs, device_symbol));
    } else {
      return OpInterpUtil::Dispatch<Tensor>(*op_, {}, attrs);
    }
  }

 private:
  std::shared_ptr<OpExpr> op_;
};

class EmptyFunctor {
 public:
  EmptyFunctor() { op_ = CHECK_JUST(one::OpBuilder("empty").Output("out").Build()); }
  Maybe<Tensor> operator()(const Shape& shape, const Symbol<DType>& dtype,
                           const Optional<Symbol<Device>>& device, const bool pin_memory) const {
    MutableAttrMap attrs;
    Symbol<Device> device_symbol = device.value_or(JUST(Device::New("cpu", 0)));
    JUST(attrs.SetAttr<Shape>("shape", shape));
    JUST(attrs.SetAttr<DataType>("dtype", dtype->data_type()));
    JUST(attrs.SetAttr<bool>("pin_memory", pin_memory));
    JUST(attrs.SetAttr<std::string>("device_type", device_symbol->type()));
    JUST(attrs.SetAttr<int64_t>("device_id", device_symbol->device_id()));
    return OpInterpUtil::Dispatch<Tensor>(*op_, {}, attrs);
  }

 private:
  std::shared_ptr<OpExpr> op_;
};

class GlobalEmptyFunctor {
 public:
  GlobalEmptyFunctor() { op_ = CHECK_JUST(one::OpBuilder("empty").Output("out").Build()); }
  Maybe<Tensor> operator()(const Shape& shape, const Symbol<DType>& dtype,
                           const Symbol<ParallelDesc>& placement,
                           const std::vector<Symbol<SbpParallel>>& sbp_tuple) const {
    JUST(CheckDeviceIdsIsValid(placement));
    MutableAttrMap attrs;
    JUST(attrs.SetAttr<Shape>("shape", shape));
    JUST(attrs.SetAttr<DataType>("dtype", dtype->data_type()));
    if (LazyMode::is_enabled()) {
      std::vector<std::string> nd_sbp(sbp_tuple.size());
      {
        for (int i = 0; i < sbp_tuple.size(); ++i) {
          nd_sbp.at(i) = SbpParallelToString(*sbp_tuple.at(i));
        }
      }
      JUST(attrs.SetAttr<std::vector<std::string>>("nd_sbp", nd_sbp));
    }
    const auto& nd_sbp = JUST(GetNdSbp(sbp_tuple));
    return OpInterpUtil::Dispatch<Tensor>(*op_, {}, OpExprInterpContext(attrs, placement, nd_sbp));
  }

 private:
  std::shared_ptr<OpExpr> op_;
};

class ZerosLikeFunctor : public UnaryFunctor {
 public:
  ZerosLikeFunctor() {
    op_ = CHECK_JUST(one::OpBuilder("zero_like").Input("like").Output("out").Build());
  }
};

class OnesLikeFunctor : public UnaryFunctor {
 public:
  OnesLikeFunctor() {
    op_ = CHECK_JUST(one::OpBuilder("ones_like").Input("like").Output("out").Build());
  }
};

class FlattenFunctor {
 public:
  FlattenFunctor() {
    op_ = CHECK_JUST(one::OpBuilder("flatten").Input("in").Output("out").Build());
  }
  Maybe<Tensor> operator()(const std::shared_ptr<one::Tensor>& x, const int32_t& start_dim,
                           const int32_t& end_dim) const {
    const auto& x_shape = x->shape();
    const int32_t x_dim = x_shape->dim_vec().size();

    int new_start_dim = start_dim;
    int new_end_dim = end_dim;
    if (start_dim < 0) { new_start_dim += x_dim; }
    if (end_dim < 0) { new_end_dim += x_dim; }
    if (new_start_dim == new_end_dim) { return x; }

    MutableAttrMap attrs;
    JUST(attrs.SetAttr<int32_t>("start_dim", start_dim));
    JUST(attrs.SetAttr<int32_t>("end_dim", end_dim));

    return OpInterpUtil::Dispatch<Tensor>(*op_, {x}, attrs);
  }

 private:
  std::shared_ptr<OpExpr> op_;
};

class WhereFunctor {
 public:
  WhereFunctor() {
    op_ = CHECK_JUST(
        one::OpBuilder("where").Input("condition").Input("x").Input("y").Output("out").Build());
  }
  Maybe<Tensor> operator()(const std::shared_ptr<one::Tensor>& condition,
                           const std::shared_ptr<one::Tensor>& x,
                           const std::shared_ptr<one::Tensor>& y) const {
    return OpInterpUtil::Dispatch<Tensor>(*op_, {condition, x, y});
  }

 private:
  std::shared_ptr<OpExpr> op_;
};

class WhereScalarXFunctor {
 public:
  WhereScalarXFunctor() {
    op_ = CHECK_JUST(
        one::OpBuilder("where_scalar_x").Input("condition").Input("y").Output("out").Build());
  }
  Maybe<Tensor> operator()(const std::shared_ptr<one::Tensor>& condition, const Scalar& scalar,
                           const std::shared_ptr<one::Tensor>& y) const {
    MutableAttrMap attrs;
    if (scalar.IsBool()) {
      JUST(attrs.SetAttr<bool>("bool_operand", scalar.As<bool>()));
      JUST(attrs.SetAttr<bool>("has_bool_operand", true));
      JUST(attrs.SetAttr<bool>("has_float_operand", false));
      JUST(attrs.SetAttr<bool>("has_int_operand", false));
    } else if (scalar.IsFloatingPoint()) {
      JUST(attrs.SetAttr<double>("float_operand", scalar.As<double>()));
      JUST(attrs.SetAttr<bool>("has_bool_operand", false));
      JUST(attrs.SetAttr<bool>("has_float_operand", true));
      JUST(attrs.SetAttr<bool>("has_int_operand", false));
    } else if (scalar.IsIntegral()) {
      JUST(attrs.SetAttr<int64_t>("int_operand", scalar.As<int64_t>()));
      JUST(attrs.SetAttr<bool>("has_bool_operand", false));
      JUST(attrs.SetAttr<bool>("has_float_operand", false));
      JUST(attrs.SetAttr<bool>("has_int_operand", true));
    } else {
      UNIMPLEMENTED_THEN_RETURN() << "The scalar in Where shoule be float or int.";
    }
    return OpInterpUtil::Dispatch<Tensor>(*op_, {condition, y}, attrs);
  }

 private:
  std::shared_ptr<OpExpr> op_;
};

class WhereScalarYFunctor {
 public:
  WhereScalarYFunctor() {
    op_ = CHECK_JUST(
        one::OpBuilder("where_scalar_y").Input("condition").Input("x").Output("out").Build());
  }
  Maybe<Tensor> operator()(const std::shared_ptr<one::Tensor>& condition,
                           const std::shared_ptr<one::Tensor>& x, const Scalar& scalar) const {
    MutableAttrMap attrs;
    if (scalar.IsBool()) {
      JUST(attrs.SetAttr<bool>("bool_operand", scalar.As<bool>()));
      JUST(attrs.SetAttr<bool>("has_bool_operand", true));
      JUST(attrs.SetAttr<bool>("has_float_operand", false));
      JUST(attrs.SetAttr<bool>("has_int_operand", false));
    } else if (scalar.IsFloatingPoint()) {
      JUST(attrs.SetAttr<double>("float_operand", scalar.As<double>()));
      JUST(attrs.SetAttr<bool>("has_bool_operand", false));
      JUST(attrs.SetAttr<bool>("has_float_operand", true));
      JUST(attrs.SetAttr<bool>("has_int_operand", false));
    } else if (scalar.IsIntegral()) {
      JUST(attrs.SetAttr<int64_t>("int_operand", scalar.As<int64_t>()));
      JUST(attrs.SetAttr<bool>("has_bool_operand", false));
      JUST(attrs.SetAttr<bool>("has_float_operand", false));
      JUST(attrs.SetAttr<bool>("has_int_operand", true));
    } else {
      UNIMPLEMENTED_THEN_RETURN() << "The scalar in Where shoule be bool, float or int.";
    }
    return OpInterpUtil::Dispatch<Tensor>(*op_, {condition, x}, attrs);
  }

 private:
  std::shared_ptr<OpExpr> op_;
};

class WhereScalarXYFunctor {
 public:
  WhereScalarXYFunctor() {
    op_ = CHECK_JUST(one::OpBuilder("where_scalar_xy").Input("condition").Output("out").Build());
  }
  Maybe<Tensor> operator()(const std::shared_ptr<one::Tensor>& condition, const Scalar& x_scalar,
                           const Scalar& y_scalar) const {
    MutableAttrMap attrs;
    if (x_scalar.IsBool() && y_scalar.IsBool()) {
      JUST(attrs.SetAttr<bool>("x_bool_operand", x_scalar.As<bool>()));
      JUST(attrs.SetAttr<bool>("y_bool_operand", y_scalar.As<bool>()));
      JUST(attrs.SetAttr<bool>("has_x_bool_operand", true));
      JUST(attrs.SetAttr<bool>("has_y_bool_operand", true));
      JUST(attrs.SetAttr<bool>("has_x_float_operand", false));
      JUST(attrs.SetAttr<bool>("has_y_float_operand", false));
      JUST(attrs.SetAttr<bool>("has_x_int_operand", false));
      JUST(attrs.SetAttr<bool>("has_y_int_operand", false));
    } else if (x_scalar.IsFloatingPoint() && y_scalar.IsFloatingPoint()) {
      JUST(attrs.SetAttr<double>("x_float_operand", x_scalar.As<double>()));
      JUST(attrs.SetAttr<double>("y_float_operand", y_scalar.As<double>()));
      JUST(attrs.SetAttr<bool>("has_x_bool_operand", false));
      JUST(attrs.SetAttr<bool>("has_y_bool_operand", false));
      JUST(attrs.SetAttr<bool>("has_x_float_operand", true));
      JUST(attrs.SetAttr<bool>("has_y_float_operand", true));
      JUST(attrs.SetAttr<bool>("has_x_int_operand", false));
      JUST(attrs.SetAttr<bool>("has_y_int_operand", false));
    } else if (x_scalar.IsIntegral() && y_scalar.IsIntegral()) {
      JUST(attrs.SetAttr<int64_t>("x_int_operand", x_scalar.As<int64_t>()));
      JUST(attrs.SetAttr<int64_t>("y_int_operand", y_scalar.As<int64_t>()));
      JUST(attrs.SetAttr<bool>("has_x_bool_operand", false));
      JUST(attrs.SetAttr<bool>("has_y_bool_operand", false));
      JUST(attrs.SetAttr<bool>("has_x_float_operand", false));
      JUST(attrs.SetAttr<bool>("has_y_float_operand", false));
      JUST(attrs.SetAttr<bool>("has_x_int_operand", true));
      JUST(attrs.SetAttr<bool>("has_y_int_operand", true));
    } else {
      UNIMPLEMENTED_THEN_RETURN() << "The scalar in Where shoule be bool, float or int.";
    }
    return OpInterpUtil::Dispatch<Tensor>(*op_, {condition}, attrs);
  }

 private:
  std::shared_ptr<OpExpr> op_;
};

class ArgWhereFunctor {
 public:
  ArgWhereFunctor() {
    op_ = CHECK_JUST(
        one::OpBuilder("argwhere").Input("input").Output("output").Output("output_size").Build());
  }
  Maybe<TensorTuple> operator()(const std::shared_ptr<one::Tensor>& x,
                                const Symbol<DType>& dtype) const {
    MutableAttrMap attrs;
    JUST(attrs.SetAttr<DataType>("dtype", dtype->data_type()));
    return OpInterpUtil::Dispatch<TensorTuple>(*op_, {x}, attrs);
  }

 private:
  std::shared_ptr<OpExpr> op_;
};

class BroadcastLikeFunctor {
 public:
  BroadcastLikeFunctor() {
    op_ = CHECK_JUST(one::OpBuilder("broadcast_like").Input("x").Input("like").Output("y").Build());
  }
  Maybe<Tensor> operator()(const std::shared_ptr<one::Tensor>& x,
                           const std::shared_ptr<one::Tensor>& like,
                           const std::vector<int32_t>& broadcast_axes) const {
    const Shape& x_shape = *x->shape();
    const Shape& like_shape = *like->shape();
    if (x_shape == like_shape) { return x; }
    MutableAttrMap attrs;
    if (broadcast_axes.empty()) {
      int64_t like_ndim = like_shape.NumAxes();
      int64_t x_ndim = x_shape.NumAxes();
      int64_t num_prepend = like_ndim - x_ndim;
      std::vector<int64_t> prepend_shape(num_prepend, 1);
      std::vector<int32_t> broadcast_axes;
      for (int i = 0; i < x_ndim; ++i) { prepend_shape.emplace_back(x_shape.At(i)); }
      for (int i = 0; i < num_prepend; ++i) { broadcast_axes.emplace_back(i); }
      for (int i = num_prepend; i < prepend_shape.size(); ++i) {
        if (prepend_shape[i] != like_shape.At(i)) {
          if (prepend_shape[i] == 1) {
            broadcast_axes.emplace_back(i);
          } else {
            return Error::RuntimeError() << "The expanded size of the tensor "
                                         << "(" << like_shape.At(i) << ")"
                                         << " must match the existing size (" << prepend_shape[i]
                                         << ") at non-singleton dimension " << i
                                         << ". Target sizes: " << like_shape.ToString()
                                         << ". Tensor sizes: " << x_shape.ToString();
          }
        }
      }
      JUST(attrs.SetAttr<std::vector<int32_t>>("broadcast_axes", broadcast_axes));
    } else {
      JUST(attrs.SetAttr<std::vector<int32_t>>("broadcast_axes", broadcast_axes));
    }
    return OpInterpUtil::Dispatch<Tensor>(*op_, {x, JUST(like->detach())}, attrs);
  }

 private:
  std::shared_ptr<OpExpr> op_;
};

class ConcatFunctor {
 public:
  ConcatFunctor() {
    ops_.resize(kMaxInputCount);
    for (int n = 0; n < ops_.size(); ++n) {
      ops_[n] = CHECK_JUST(one::OpBuilder("concat").Input("in", n + 1).Output("out").Build());
    }
  }
  Maybe<Tensor> operator()(const TensorTuple& inputs, const int64_t& dim) const {
    const int64_t ninput = inputs.size();
    int64_t axis = dim;
    int64_t ndim = inputs[0]->ndim();
    int64_t max_dim_size = 0;
    CHECK_GE_OR_RETURN(ninput, 1) << Error::RuntimeError() << "inputs size must greater than 0";
    axis = JUST(maybe_wrap_dim(axis, ndim));

    const std::shared_ptr<const Shape>& shape = inputs[0]->shape();
    for (const auto& input : inputs) {
      CHECK_OR_RETURN(input->ndim() == ndim)
          << Error::RuntimeError() << "Tensors must have same number of dimensions: got "
          << input->ndim() << " and " << ndim << " is expected.";
      for (int i = 0; i < ndim; ++i) {
        if (axis == i) {
          max_dim_size += input->shape()->At(i);
        } else {
          CHECK_OR_RETURN(input->shape()->At(i) == shape->At(i))
              << Error::RuntimeError() << "Sizes of tensors must match except in dimension " << axis
              << ". Got " << input->shape()->At(i) << " and " << shape->At(i)
              << " is expected in dimension 1.";
        }
      }
    }

    MutableAttrMap attrs;
    JUST(attrs.SetAttr<int64_t>("axis", axis));
    JUST(attrs.SetAttr<int64_t>("max_dim_size", max_dim_size));
    TensorTuple outputs;
    for (int i = 0; i < ninput; i += kMaxInputCount) {
      size_t size = (i + kMaxInputCount) < ninput ? kMaxInputCount : ninput - i;
      TensorTuple partial_inputs(size);
      TensorProcessor tensor_processor;
      for (int j = 0; j < size; ++j) { partial_inputs[j] = inputs[i + j]; }
      JUST(tensor_processor.PromoteInputsToCommonDtype(true).AddInputs(partial_inputs).Apply());
      TensorTuple input_tuple = JUST(tensor_processor.GetInputs());
      outputs.emplace_back(
          JUST(OpInterpUtil::Dispatch<Tensor>(*ops_[size - 1], input_tuple, attrs)));
    }

    if (outputs.size() == 1) { return outputs.at(0); }
    return this->operator()(outputs, axis);
  }

 private:
  std::vector<std::shared_ptr<OpExpr>> ops_;
};

class StackFunctor {
 public:
  StackFunctor() {
    ops_.resize(kMaxInputCount);
    for (int n = 0; n < ops_.size(); ++n) {
      ops_[n] = CHECK_JUST(one::OpBuilder("stack").Input("in", n + 1).Output("out").Build());
    }
  }
  Maybe<Tensor> operator()(const TensorTuple& inputs, const int64_t& dim) const {
    const int64_t ninput = inputs.size();
    int64_t ndims = inputs[0]->ndim();
    int64_t stack_dim = dim;
    stack_dim = JUST(maybe_wrap_dim(stack_dim, ndims + 1));
    if (ninput == 1) { return ExpandDims(inputs[0], dim); }
    const std::shared_ptr<const Shape>& first_in_shape = inputs[0]->shape();
    for (const auto& input : inputs) {
      for (int i = 0; i < ndims; ++i) {
        CHECK_OR_RETURN(input->shape()->At(i) == first_in_shape->At(i))
            << Error::RuntimeError() << "stack expects each tensor to be equal size, but got "
            << first_in_shape->ToString() << " at first input and " << input->shape()->ToString()
            << " which index is " << i;
      }
    }
    int64_t max_dim_size = ninput;
    MutableAttrMap attrs;
    JUST(attrs.SetAttr<int64_t>("axis", stack_dim));
    JUST(attrs.SetAttr<int64_t>("max_dim_size", max_dim_size));
    TensorTuple outputs;
    for (int i = 0; i < ninput; i += kMaxInputCount) {
      size_t size = (i + kMaxInputCount) < ninput ? kMaxInputCount : ninput - i;
      TensorTuple partial_inputs(size);
      for (int j = 0; j < size; ++j) { partial_inputs[j] = inputs[i + j]; }
      outputs.emplace_back(
          JUST(OpInterpUtil::Dispatch<Tensor>(*ops_.at(size - 1), partial_inputs, attrs)));
    }
    if (outputs.size() == 1) { return outputs.at(0); }
    return Concat(outputs, stack_dim);
  }

 private:
  std::vector<std::shared_ptr<OpExpr>> ops_;
};

class StackGradFunctor {
 public:
  StackGradFunctor() {
    ops_.resize(kMaxInputCount);
    for (int n = 1; n < ops_.size(); ++n) {
      ops_[n] = CHECK_JUST(one::OpBuilder("stack_grad")
                               .Input("in")
                               .Input("like", n + 1)
                               .Output("out", n + 1)
                               .Build());
    }
  }
  Maybe<TensorTuple> operator()(const std::shared_ptr<one::Tensor>& x, const TensorTuple& like,
                                const int64_t& axis) const {
    CHECK_GE_OR_RETURN(like.size(), 2)
        << Error::RuntimeError() << "like.size() must not less than 2, but got " << like.size();
    CHECK_LE_OR_RETURN(like.size(), kMaxInputCount)
        << Error::RuntimeError() << "like.size() must not greater than " << kMaxInputCount
        << ", but got " << like.size();
    MutableAttrMap attrs;
    JUST(attrs.SetAttr<int64_t>("axis", axis));
    TensorTuple inputs(like.size() + 1);
    inputs[0] = x;
    for (int i = 0; i < like.size(); ++i) { inputs[i + 1] = like[i]; }
    return OpInterpUtil::Dispatch<TensorTuple>(*ops_.at(like.size() - 1), inputs, attrs);
  }

 private:
  std::vector<std::shared_ptr<OpExpr>> ops_;
};

class ExpandFunctor {
 public:
  ExpandFunctor() { op_ = CHECK_JUST(one::OpBuilder("expand").Input("in").Output("out").Build()); }
  Maybe<Tensor> operator()(const std::shared_ptr<one::Tensor>& x, const Shape& shape) const {
    CHECK_GE_OR_RETURN(shape.NumAxes(), x->shape()->NumAxes())
        << Error::RuntimeError() << "expand(tensor{" << x->shape()->ToString()
        << "}, size=" << x->shape()->NumAxes() << "): the number of sizes provided ("
        << shape.NumAxes() << ") "
        << "must be greater or equal to the number of dimensions in the tensor ("
        << x->shape()->NumAxes() << ")";
    std::vector<int32_t> in_shape(x->shape()->NumAxes());
    for (int i = 0; i < in_shape.size(); ++i) { in_shape[i] = x->shape()->At(i); }

    // check the parameters
    int shift = shape.NumAxes() - in_shape.size();
    for (int i = shape.NumAxes() - 1; i >= 0; --i) {
      int index = i - shift;
      if (index >= 0) {
        if (shape.At(i) != -1 && shape.At(i) != in_shape[index]) {
          CHECK_OR_RETURN(shape.At(i) >= 0 && in_shape[index] == 1)
              << Error::RuntimeError() << "The expanded size of the tensor (" << shape.At(i)
              << ") must match the existing size (" << in_shape[index]
              << ") at non-singleton dimension " << i << ".  Target sizes: " << shape.ToString()
              << ".  Tensor sizes: " << x->shape()->ToString();
        }
      } else {
        CHECK_GE_OR_RETURN(shape.At(i), 0)
            << Error::RuntimeError() << "The expanded size of the tensor (" << shape.At(i)
            << ") isn't allowed in a leading, non-existing dimension " << i
            << " .Target size: " << shape.ToString();
      }
    }

    std::vector<int32_t> expand_shape(shape.NumAxes());
    for (int i = 0; i < shape.NumAxes(); ++i) { expand_shape[i] = shape.dim_vec().at(i); }

    MutableAttrMap attrs;
    JUST(attrs.SetAttr<std::vector<int32_t>>("logical_in_shape", in_shape));
    JUST(attrs.SetAttr<std::vector<int32_t>>("logical_expand_shape", expand_shape));

    // if input tensor is eager local, then try return tensor's view
    if (view::IsViewApplicable(x)) { return view::Expand(x, in_shape, expand_shape); }
    return OpInterpUtil::Dispatch<Tensor>(*op_, {x}, attrs);
  }

 private:
  std::shared_ptr<OpExpr> op_;
};

class ExpandGradFunctor {
 public:
  ExpandGradFunctor() {
    op_ = CHECK_JUST(one::OpBuilder("expand_grad").Input("in").Output("out").Build());
  }
  Maybe<Tensor> operator()(const std::shared_ptr<one::Tensor>& dy,
                           const std::vector<int32_t>& logical_in_shape,
                           const std::vector<int32_t>& logical_expand_shape) const {
    MutableAttrMap attrs;
    JUST(attrs.SetAttr<std::vector<int32_t>>("logical_out_shape", logical_in_shape));
    JUST(attrs.SetAttr<std::vector<int32_t>>("logical_expand_shape", logical_expand_shape));
    return OpInterpUtil::Dispatch<Tensor>(*op_, {dy}, attrs);
  }

 private:
  std::shared_ptr<OpExpr> op_;
};

class ExpandDimsFunctor {
 public:
  ExpandDimsFunctor() {
    op_ = CHECK_JUST(one::OpBuilder("expand_dims").Input("in").Output("out").Build());
  }
  Maybe<Tensor> operator()(const std::shared_ptr<one::Tensor>& input, const int32_t& dim) const {
    int32_t expand_dim = dim;
    const int32_t ndim = input->shape()->NumAxes();
    JUST(maybe_wrap_dim(dim, ndim + 1));
    if (dim < 0) { expand_dim = dim + ndim + 1; }
    MutableAttrMap attrs;
    JUST(attrs.SetAttr<int32_t>("axis", expand_dim));

    if (view::IsViewApplicable(input)) { return view::Unsqueeze(input, expand_dim); }

    return OpInterpUtil::Dispatch<Tensor>(*op_, {input}, attrs);
  }

 private:
  std::shared_ptr<OpExpr> op_;
};

class SqueezeFunctor {
 public:
  SqueezeFunctor() {
    op_ = CHECK_JUST(one::OpBuilder("squeeze").Input("in").Output("out").Build());
  }
  Maybe<Tensor> operator()(const std::shared_ptr<one::Tensor>& x,
                           const Optional<std::vector<int32_t>>& dim) const {
    int32_t ndim = x->shape()->NumAxes();
    std::vector<int32_t> squeeze_dims;
    squeeze_dims.reserve(ndim);
    if (dim.has_value()) {
      std::vector<int32_t> dims = *JUST(dim);
      for (int32_t dim_i : dims) {
        dim_i = JUST(maybe_wrap_dim(dim_i, ndim));
        if (x->shape()->At(dim_i) == 1) { squeeze_dims.emplace_back(dim_i); }
      }
    } else {
      for (int i = 0; i < ndim; ++i) {
        if (x->shape()->At(i) == 1) { squeeze_dims.emplace_back(i); }
      }
    }

    MutableAttrMap attrs;
    JUST(attrs.SetAttr<std::vector<int32_t>>("axes", squeeze_dims));

    if (view::IsViewApplicable(x)) { return view::Squeeze(x, squeeze_dims); }

    return OpInterpUtil::Dispatch<Tensor>(*op_, {x}, attrs);
  }

 private:
  std::shared_ptr<OpExpr> op_;
};

class RollFunctor {
 public:
  RollFunctor() { op_ = CHECK_JUST(one::OpBuilder("roll").Input("in").Output("out").Build()); }
  Maybe<Tensor> operator()(const std::shared_ptr<one::Tensor>& x,
                           const std::vector<int32_t>& shifts,
                           const Optional<std::vector<int32_t>>& dims) const {
    MutableAttrMap attrs;
    JUST(attrs.SetAttr<std::vector<int32_t>>("shifts", shifts));

    std::vector<int32_t> actual_dims;
    if (dims.has_value()) {
      actual_dims = *JUST(dims);
    } else {
      actual_dims.emplace_back(-1);
    }
    CHECK_EQ_OR_RETURN(shifts.size(), actual_dims.size())
        << Error::RuntimeError() << "shifts and dimensions must align. shifts: " << shifts.size()
        << ", dims: " << actual_dims.size();
    JUST(attrs.SetAttr<std::vector<int32_t>>("dims", actual_dims));

    return OpInterpUtil::Dispatch<Tensor>(*op_, {x}, attrs);
  }

 private:
  std::shared_ptr<OpExpr> op_;
};

class GatherFunctor {
 public:
  GatherFunctor() {
    op_ = CHECK_JUST(one::OpBuilder("gather").Input("in").Input("indices").Output("out").Build());
  }
  Maybe<Tensor> operator()(const std::shared_ptr<one::Tensor>& x,
                           const std::shared_ptr<one::Tensor>& indices, const int64_t& axis) const {
    MutableAttrMap attrs;
    JUST(attrs.SetAttr<int64_t>("axis", axis));
    return OpInterpUtil::Dispatch<Tensor>(*op_, {x, indices}, attrs);
  }

 private:
  std::shared_ptr<OpExpr> op_;
};

class DimGatherFunctor {
 public:
  DimGatherFunctor() {
    op_ = CHECK_JUST(
        one::OpBuilder("dim_gather").Input("input").Input("index").Output("output").Build());
  }

  Maybe<Tensor> operator()(const std::shared_ptr<one::Tensor>& input, const int64_t& dim,
                           const std::shared_ptr<one::Tensor>& index,
                           const bool sparse_grad) const {
    CHECK_OR_RETURN(index->dtype()->data_type() == kInt64 || index->dtype()->data_type() == kInt32)
        << Error::RuntimeError() << "gather(): Expected dtype int32 or int64 for index";
    CHECK_EQ_OR_RETURN(sparse_grad, false)
        << Error::RuntimeError() << "Only support bool = False for now!";

    JUST(maybe_wrap_dim(dim, index->ndim()));
    if (input->ndim() > 0 && index->ndim() > 0) {
      CHECK_EQ_OR_RETURN(input->ndim(), index->ndim())
          << Error::RuntimeError()
          << "Index tensor must have the same number of dimensions as input tensor";
    } else if (input->ndim() == 0) {
      CHECK_LE_OR_RETURN(index->ndim(), 1)
          << Error::RuntimeError()
          << "Index tensor must have the same number of dimensions as input tensor";
    } else {
      CHECK_LE_OR_RETURN(input->ndim(), 1)
          << Error::RuntimeError()
          << "Index tensor must have the same number of dimensions as input tensor";
    }
    if (input->ndim() > 0 && index->ndim() > 0) {
      FOR_RANGE(int32_t, i, 0, input->ndim()) {
        if (i != dim) {
          CHECK_LE_OR_RETURN(index->shape()->At(i), input->shape()->At(i))
              << Error::RuntimeError() << "Size does not match at dimension " << i
              << " expected index " << *(index->shape()) << " to be smaller than self "
              << *(input->shape()) << " apart from dimension " << dim;
        }
      }
    }

    MutableAttrMap attrs;
    JUST(attrs.SetAttr<int32_t>("dim", dim));
    return OpInterpUtil::Dispatch<Tensor>(*op_, {input, index}, attrs);
  }

 private:
  std::shared_ptr<OpExpr> op_;
};

class DimScatterFunctor {
 public:
  DimScatterFunctor() {
    op_ = CHECK_JUST(one::OpBuilder("dim_scatter_update")
                         .Input("input")
                         .Input("index")
                         .Input("src")
                         .Output("output")
                         .Build());
  }
  Maybe<Tensor> operator()(const std::shared_ptr<one::Tensor>& input, const int32_t& dim,
                           const std::shared_ptr<one::Tensor>& index,
                           const std::shared_ptr<one::Tensor>& src) const {
    MutableAttrMap attrs;
    const int32_t ndim = input->shape()->NumAxes();
    JUST(attrs.SetAttr<int32_t>("dim", dim < 0 ? dim + ndim : dim));
    return OpInterpUtil::Dispatch<Tensor>(*op_, {input, index, src}, attrs);
  }

 private:
  std::shared_ptr<OpExpr> op_;
};

class DimScatterAddFunctor {
 public:
  DimScatterAddFunctor() {
    op_ = CHECK_JUST(one::OpBuilder("dim_scatter_add")
                         .Input("input")
                         .Input("index")
                         .Input("src")
                         .Output("output")
                         .Build());
  }
  Maybe<Tensor> operator()(const std::shared_ptr<one::Tensor>& input, const int32_t& dim,
                           const std::shared_ptr<one::Tensor>& index,
                           const std::shared_ptr<one::Tensor>& src) const {
    MutableAttrMap attrs;
    JUST(attrs.SetAttr<int32_t>("dim", dim));
    return OpInterpUtil::Dispatch<Tensor>(*op_, {input, index, src}, attrs);
  }

 private:
  std::shared_ptr<OpExpr> op_;
};

class DimScatterAddLikeFunctor {
 public:
  DimScatterAddLikeFunctor() {
    op_ = CHECK_JUST(one::OpBuilder("dim_scatter_add_like")
                         .Input("like")
                         .Input("index")
                         .Input("src")
                         .Output("output")
                         .Build());
  }
  Maybe<Tensor> operator()(const std::shared_ptr<one::Tensor>& like, const int32_t& dim,
                           const std::shared_ptr<one::Tensor>& index,
                           const std::shared_ptr<one::Tensor>& src) const {
    MutableAttrMap attrs;
    JUST(attrs.SetAttr<int32_t>("dim", dim));
    return OpInterpUtil::Dispatch<Tensor>(*op_, {like, index, src}, attrs);
  }

 private:
  std::shared_ptr<OpExpr> op_;
};

class DimScatterMulFunctor {
 public:
  DimScatterMulFunctor() {
    op_ = CHECK_JUST(one::OpBuilder("dim_scatter_mul")
                         .Input("input")
                         .Input("index")
                         .Input("src")
                         .Output("output")
                         .Build());
  }
  Maybe<Tensor> operator()(const std::shared_ptr<one::Tensor>& input, const int32_t& dim,
                           const std::shared_ptr<one::Tensor>& index,
                           const std::shared_ptr<one::Tensor>& src) const {
    MutableAttrMap attrs;
    JUST(attrs.SetAttr<int32_t>("dim", dim));
    return OpInterpUtil::Dispatch<Tensor>(*op_, {input, index, src}, attrs);
  }

 private:
  std::shared_ptr<OpExpr> op_;
};

class DimScatterUpdateScalarFunctor {
 public:
  DimScatterUpdateScalarFunctor() {
    op_ = CHECK_JUST(one::OpBuilder("dim_scatter_update_scalar")
                         .Input("input")
                         .Input("index")
                         .Output("output")
                         .Build());
  }
  Maybe<Tensor> operator()(const std::shared_ptr<one::Tensor>& input, const int32_t& dim,
                           const std::shared_ptr<one::Tensor>& index, const Scalar& src) const {
    MutableAttrMap attrs;
    const int32_t ndim = input->shape()->NumAxes();
    JUST(attrs.SetAttr<int32_t>("dim", dim < 0 ? dim + ndim : dim));
    JUST(attrs.SetAttr<float>("src_scalar", src.As<float>()));
    return OpInterpUtil::Dispatch<Tensor>(*op_, {input, index}, attrs);
  }

 private:
  std::shared_ptr<OpExpr> op_;
};

class DimScatterAddScalarFunctor {
 public:
  DimScatterAddScalarFunctor() {
    op_ = CHECK_JUST(one::OpBuilder("dim_scatter_add_scalar")
                         .Input("input")
                         .Input("index")
                         .Output("output")
                         .Build());
  }
  Maybe<Tensor> operator()(const std::shared_ptr<one::Tensor>& input, const int32_t& dim,
                           const std::shared_ptr<one::Tensor>& index, const Scalar& src) const {
    MutableAttrMap attrs;
    JUST(attrs.SetAttr<int32_t>("dim", dim));
    JUST(attrs.SetAttr<float>("src_scalar", src.As<float>()));
    return OpInterpUtil::Dispatch<Tensor>(*op_, {input, index}, attrs);
  }

 private:
  std::shared_ptr<OpExpr> op_;
};

class DimScatterMulScalarFunctor {
 public:
  DimScatterMulScalarFunctor() {
    op_ = CHECK_JUST(one::OpBuilder("dim_scatter_mul_scalar")
                         .Input("input")
                         .Input("index")
                         .Output("output")
                         .Build());
  }
  Maybe<Tensor> operator()(const std::shared_ptr<one::Tensor>& input, const int32_t& dim,
                           const std::shared_ptr<one::Tensor>& index, const Scalar& src) const {
    MutableAttrMap attrs;
    JUST(attrs.SetAttr<int32_t>("dim", dim));
    JUST(attrs.SetAttr<float>("src_scalar", src.As<float>()));
    return OpInterpUtil::Dispatch<Tensor>(*op_, {input, index}, attrs);
  }

 private:
  std::shared_ptr<OpExpr> op_;
};

class ArgSortFunctor {
 public:
  ArgSortFunctor() {
    op_ = CHECK_JUST(one::OpBuilder("arg_sort").Input("in").Output("out").Build());
  }
  Maybe<Tensor> operator()(const std::shared_ptr<one::Tensor>& in,
                           const std::string& direction) const {
    MutableAttrMap attrs;
    JUST(attrs.SetAttr<std::string>("direction", direction));
    CHECK_OR_RETURN(direction == "ASCENDING" || direction == "DESCENDING")
        << Error::RuntimeError()
        << "expected the input direction parameter value is \"ASCENDING\" or \"DESCENDING\", "
        << "but found the value is "
        << "\"" << direction << "\"";
    return OpInterpUtil::Dispatch<Tensor>(*op_, {in}, attrs);
  }

 private:
  std::shared_ptr<OpExpr> op_;
};

class SearchSortedFunctor {
 public:
  SearchSortedFunctor() {
    op_ = CHECK_JUST(one::OpBuilder("searchsorted")
                         .Input("sorted_sequence")
                         .Input("values")
                         .Output("out")
                         .Build());
  }
  Maybe<Tensor> operator()(const std::shared_ptr<one::Tensor>& sorted_sequence,
                           const std::shared_ptr<one::Tensor>& values, bool out_int32,
                           bool right) const {
    // checks
    CHECK_OR_RETURN(values->shape()->NumAxes() > 0)
        << "for searchsorted op, input values tensor should have positive dimension";
    CHECK_OR_RETURN(sorted_sequence->shape()->NumAxes() > 0)
        << "for searchsorted op, input sorted_sequence should have positive dimension, "
        << "but got 0 dimension";
    CHECK_OR_RETURN(sorted_sequence->shape()->NumAxes() == 1
                    || sorted_sequence->shape()->MatchBeforeLastDim(*(values->shape())))
        << "for searchsorted op, sorted_sequence should be 1 dimension or the first N-1 dimensions "
        << "of boundaries tensor and input value tensor must match";
    if (out_int32) {
      CHECK_OR_RETURN(sorted_sequence->shape()->At(sorted_sequence->shape()->NumAxes() - 1)
                      < INT32_MAX)
          << "for searchsorted op, the size of input sorted_sequence' last dimension should "
          << "be less than " << INT32_MAX;
    }
    MutableAttrMap attrs;
    JUST(attrs.SetAttr<bool>("out_int32", out_int32));
    JUST(attrs.SetAttr<bool>("right", right));
    return OpInterpUtil::Dispatch<Tensor>(*op_, {sorted_sequence, values}, attrs);
  }

 private:
  std::shared_ptr<OpExpr> op_;
};

class SearchSortedScalarFunctor {
 public:
  SearchSortedScalarFunctor() {
    op_ = CHECK_JUST(
        one::OpBuilder("searchsorted_scalar").Input("sorted_sequence").Output("out").Build());
  }
  Maybe<Tensor> operator()(const std::shared_ptr<one::Tensor>& sorted_sequence,
                           const Scalar& values, bool out_int32, bool right) const {
    // checks
    CHECK_OR_RETURN(sorted_sequence->shape()->NumAxes() == 1)
        << "for searchsorted op, input value can be a scalar only when sorted_sequence tensor "
        << "dimension is 1, but we got sorted_sequence dim(" << sorted_sequence->shape()->NumAxes()
        << ")";
    if (out_int32) {
      CHECK_OR_RETURN(sorted_sequence->shape()->At(sorted_sequence->shape()->NumAxes() - 1)
                      < INT32_MAX)
          << "for searchsorted op, the size of input sorted_sequence' last dimension should "
          << "be less than " << INT32_MAX;
    }
    MutableAttrMap attrs;
    JUST(attrs.SetAttr<bool>("out_int32", out_int32));
    JUST(attrs.SetAttr<bool>("right", right));
    bool is_values_float = values.IsFloatingPoint();
    if (is_values_float) {
      double_t values_tmp = values.As<double_t>();
      JUST(attrs.SetAttr<double>("values", values_tmp));
    } else {
      int64_t values_tmp = values.As<int64_t>();
      JUST(attrs.SetAttr<double>("values", values_tmp));
    }
    return OpInterpUtil::Dispatch<Tensor>(*op_, {sorted_sequence}, attrs);
  }

 private:
  std::shared_ptr<OpExpr> op_;
};

class GatherNdFunctor {
 public:
  GatherNdFunctor() {
    op_ = CHECK_JUST(
        one::OpBuilder("gather_nd").Input("params").Input("indices").Output("out").Build());
  }
  Maybe<Tensor> operator()(const std::shared_ptr<one::Tensor>& params,
                           const std::shared_ptr<one::Tensor>& indices) const {
    return OpInterpUtil::Dispatch<Tensor>(*op_, {params, indices});
  }

 private:
  std::shared_ptr<OpExpr> op_;
};

class ScatterNdFunctor {
 public:
  ScatterNdFunctor() {
    op_ = CHECK_JUST(
        one::OpBuilder("scatter_nd").Input("indices").Input("updates").Output("out").Build());
  }
  Maybe<Tensor> operator()(const std::shared_ptr<one::Tensor>& indices,
                           const std::shared_ptr<one::Tensor>& updates, const Shape& shape) const {
    MutableAttrMap attrs;
    JUST(attrs.SetAttr<Shape>("shape", shape));
    return OpInterpUtil::Dispatch<Tensor>(*op_, {indices, updates}, attrs);
  }

 private:
  std::shared_ptr<OpExpr> op_;
};

class TensorScatterNdUpdateFunctor {
 public:
  TensorScatterNdUpdateFunctor() {
    op_ = CHECK_JUST(one::OpBuilder("tensor_scatter_nd_update")
                         .Input("params")
                         .Input("indices")
                         .Input("updates")
                         .Output("out")
                         .Build());
  }

  Maybe<Tensor> operator()(const std::shared_ptr<one::Tensor>& tensor,
                           const std::shared_ptr<one::Tensor>& indices,
                           const std::shared_ptr<one::Tensor>& updates, bool inplace) const {
    CHECK_OR_RETURN(*tensor->dtype() == *updates->dtype())
        << Error::RuntimeError() << "The dtype of tensor and updates must be same.";
    if (inplace) {
      JUST(CheckInplaceValid(tensor));
      auto outputs = std::make_shared<TensorTuple>(1);
      outputs->at(0) = tensor;
      JUST(OpInterpUtil::Dispatch(*op_, {tensor, indices, updates}, outputs.get()));
      return outputs->at(0);
    } else {
      return OpInterpUtil::Dispatch<Tensor>(*op_, {tensor, indices, updates});
    }
  }

 private:
  std::shared_ptr<OpExpr> op_;
};

class ScatterNdLikeFunctor {
 public:
  ScatterNdLikeFunctor() {
    op_ = CHECK_JUST(one::OpBuilder("scatter_nd_like")
                         .Input("like")
                         .Input("updates")
                         .Input("indices")
                         .Output("out")
                         .Build());
  }
  Maybe<Tensor> operator()(const std::shared_ptr<one::Tensor>& like,
                           const std::shared_ptr<one::Tensor>& updates,
                           const std::shared_ptr<one::Tensor>& indices) const {
    return OpInterpUtil::Dispatch<Tensor>(*op_, {like, updates, indices});
  }

 private:
  std::shared_ptr<OpExpr> op_;
};

class ReshapeFunctor {
 public:
  ReshapeFunctor() {
    op_ = CHECK_JUST(one::OpBuilder("reshape").Input("in").Output("out").Build());
  }
  Maybe<Tensor> operator()(const std::shared_ptr<one::Tensor>& x, const Shape& shape) const {
    Shape infered_shape = *JUST(InferShape(x, shape));

    if (view::IsViewApplicable(x)) {
      Optional<Stride> infered_stride =
          ComputeStride(*(x->shape()), *JUST(x->stride()), infered_shape);
      if (infered_stride.has_value()) {
        return view::Reshape(x, infered_shape, *JUST(infered_stride));
      }
    }
    MutableAttrMap attrs;
    JUST(attrs.SetAttr<Shape>("shape", infered_shape));
    return OpInterpUtil::Dispatch<Tensor>(*op_, {x}, attrs);
  }

 private:
  std::shared_ptr<OpExpr> op_;
};

class ViewFunctor {
 public:
  ViewFunctor() { op_ = CHECK_JUST(one::OpBuilder("reshape").Input("in").Output("out").Build()); }
  Maybe<Tensor> operator()(const std::shared_ptr<one::Tensor>& x, const Shape& shape) const {
    Shape infered_shape = *JUST(InferShape(x, shape));
    MutableAttrMap attrs;
    JUST(attrs.SetAttr<Shape>("shape", infered_shape));

    if (view::IsViewApplicable(x)) {
      Optional<Stride> infered_stride =
          ComputeStride(*(x->shape()), *JUST(x->stride()), infered_shape);
      CHECK_OR_RETURN(infered_stride.has_value())
          << Error::RuntimeError()
          << "view size is not compatible with input tensor's size and stride (at least one "
             "dimension spans across two contiguous subspaces). Use .reshape(...) instead.";
      return view::Reshape(x, infered_shape, *JUST(infered_stride));
    }

    return OpInterpUtil::Dispatch<Tensor>(*op_, {x}, attrs);
  }

 private:
  std::shared_ptr<OpExpr> op_;
};

class ToContiguousFunctor {
 public:
  ToContiguousFunctor() {
    op_ = CHECK_JUST(one::OpBuilder("to_contiguous").Input("in").Output("out").Build());
  }
  Maybe<Tensor> operator()(const std::shared_ptr<one::Tensor>& input) const {
    if (input->is_global() || input->is_lazy()) { return input; }
    return OpInterpUtil::Dispatch<Tensor>(*op_, {input});
  }

 private:
  std::shared_ptr<OpExpr> op_;
};

class InplaceToContiguousFunctor {
 public:
  InplaceToContiguousFunctor() {
    assign_op_ = CHECK_JUST(one::OpBuilder("assign").Input("ref").Input("value").Build());
  }
  Maybe<Tensor> operator()(const std::shared_ptr<one::Tensor>& input) const {
    // TODO: use original "inplace_to_contiguous" op replace assign
    if (input->is_contiguous()) { return input; }

    auto contiguous_tensor = JUST(functional::ToContiguous(input));
    CHECK_OR_RETURN(input->is_local() && contiguous_tensor->is_local())
        << "Both ref and value must be local tensor.";
    std::shared_ptr<Stride> stride(new Stride(*input->shape()));
    // update stride
    JUST(input->mut_eager_local_tensor_impl())->mut_tensor_meta()->set_stride(stride);
    const auto& blob_object = JUST(input->eager_blob_object());
    // update eager_blob_object
    JUST(JUST(input->mut_eager_local_tensor_impl())
             ->InitEagerBlobObject(JUST(blob_object->compute_local_dep_object())));
    // assign contiguous tensor data
    JUST(OpInterpUtil::Dispatch<TensorTuple>(*assign_op_, {input, contiguous_tensor}));
    return input;
  }

 private:
  std::shared_ptr<OpExpr> assign_op_;
};

class NarrowFunctor {
 public:
  NarrowFunctor() { op_ = CHECK_JUST(one::OpBuilder("narrow").Input("in").Output("out").Build()); }
  Maybe<Tensor> operator()(const std::shared_ptr<one::Tensor>& input, const int64_t& dim,
                           const int64_t& start, const int64_t& length) const {
    int64_t narrow_dim = dim;
    int64_t narrow_start = start;
    const int64_t ndim = input->shape()->NumAxes();
    CHECK_GT_OR_RETURN(ndim, 0) << Error::RuntimeError()
                                << "narrow() cannot be applied to a 0-dim tensor.";
    narrow_dim = JUST(maybe_wrap_dim(narrow_dim, ndim));
    int64_t dim_length = input->shape()->At(narrow_dim);
    CHECK_OR_RETURN((-dim_length <= start) && (start <= dim_length))
        << Error::IndexError() << "Dimension out of range (expected to be in range of [" << -ndim
        << ", " << ndim << "], but got " << start << ")";
    if (narrow_start < 0) { narrow_start += ndim; }
    CHECK_GE_OR_RETURN(dim_length, narrow_start + length)
        << Error::RuntimeError() << "start (" << narrow_start << ") + length (" << length
        << ") exceeds dimension size (" << dim_length << ")";

    if (view::IsViewApplicable(input)) {
      return JUST(view::Narrow(input, narrow_dim, narrow_start, length));
    }
    MutableAttrMap attrs;
    JUST(attrs.SetAttr<int64_t>("dim", narrow_dim));
    JUST(attrs.SetAttr<int64_t>("start", start));
    JUST(attrs.SetAttr<int64_t>("length", length));
    return OpInterpUtil::Dispatch<Tensor>(*op_, {input}, attrs);
  }

 private:
  std::shared_ptr<OpExpr> op_;
};

class NarrowGradFunctor {
 public:
  NarrowGradFunctor() {
    op_ = CHECK_JUST(one::OpBuilder("narrow_grad").Input("dy").Input("like").Output("dx").Build());
  }
  Maybe<Tensor> operator()(const std::shared_ptr<one::Tensor>& dy,
                           const std::shared_ptr<one::Tensor>& like, const int64_t& dim,
                           const int64_t& start, const int64_t& length) const {
    MutableAttrMap attrs;
    JUST(attrs.SetAttr<int64_t>("dim", dim));
    JUST(attrs.SetAttr<int64_t>("start", start));
    JUST(attrs.SetAttr<int64_t>("length", length));
    return OpInterpUtil::Dispatch<Tensor>(*op_, {dy, like}, attrs);
  }

 private:
  std::shared_ptr<OpExpr> op_;
};

class SliceFunctor {
 public:
  SliceFunctor() { op_ = CHECK_JUST(one::OpBuilder("slice").Input("x").Output("y").Build()); }
  Maybe<Tensor> operator()(const std::shared_ptr<one::Tensor>& x, const std::vector<int64_t>& start,
                           const std::vector<int64_t>& stop, const std::vector<int64_t>& step,
                           const Optional<bool>& enable_view_slice) const {
    if (view::IsViewApplicable(x) && enable_view_slice.value_or(false)) {
      return view::Slice(x, start, stop, step);
    }

    MutableAttrMap attrs;
    JUST(attrs.SetAttr<std::vector<int64_t>>("start", start));
    JUST(attrs.SetAttr<std::vector<int64_t>>("stop", stop));
    JUST(attrs.SetAttr<std::vector<int64_t>>("step", step));
    return OpInterpUtil::Dispatch<Tensor>(*op_, {x}, attrs);
  }

 protected:
  std::shared_ptr<OpExpr> op_;
};

class SliceUpdateFunctor {
 public:
  SliceUpdateFunctor() {
    op_ =
        CHECK_JUST(one::OpBuilder("slice_update").Input("ref").Input("value").Output("y").Build());
  }
  Maybe<Tensor> operator()(const std::shared_ptr<one::Tensor>& ref,
                           const std::shared_ptr<one::Tensor>& value,
                           const std::vector<int64_t>& start, const std::vector<int64_t>& stop,
                           const std::vector<int64_t>& step, bool inplace) const {
    MutableAttrMap attrs;
    JUST(attrs.SetAttr<std::vector<int64_t>>("start", start));
    JUST(attrs.SetAttr<std::vector<int64_t>>("stop", stop));
    JUST(attrs.SetAttr<std::vector<int64_t>>("step", step));

    if (inplace) {
      auto outputs = std::make_shared<TensorTuple>(1);
      JUST(CheckInplaceValid(ref));
      JUST(VectorAt(*outputs, 0)) = ref;
      JUST(OpInterpUtil::Dispatch(*op_, {ref, value}, outputs.get(), attrs));
      return JUST(VectorAt(*outputs, 0));
    } else {
      return OpInterpUtil::Dispatch<Tensor>(*op_, {ref, value}, attrs);
    }
  }

 private:
  std::shared_ptr<OpExpr> op_;
};

class SliceGradFunctor {
 public:
  SliceGradFunctor() {
    op_ = CHECK_JUST(one::OpBuilder("slice_grad").Input("dy").Output("dx").Build());
  }
  Maybe<Tensor> operator()(const std::shared_ptr<one::Tensor>& dy, const Shape& like_shape,
                           const std::vector<int64_t>& start, const std::vector<int64_t>& stop,
                           const std::vector<int64_t>& step) const {
    MutableAttrMap attrs;
    JUST(attrs.SetAttr<Shape>("like_shape", like_shape));
    JUST(attrs.SetAttr<std::vector<int64_t>>("start", start));
    JUST(attrs.SetAttr<std::vector<int64_t>>("stop", stop));
    JUST(attrs.SetAttr<std::vector<int64_t>>("step", step));
    return OpInterpUtil::Dispatch<Tensor>(*op_, {dy}, attrs);
  }

 protected:
  std::shared_ptr<OpExpr> op_;
};

class UpsampleGradFunctor {
 public:
  UpsampleGradFunctor() {
    op_ = CHECK_JUST(one::OpBuilder("upsample_grad").Input("dy").Input("x").Output("dx").Build());
  }
  Maybe<Tensor> operator()(const std::shared_ptr<one::Tensor>& dy,
                           const std::shared_ptr<one::Tensor>& x, const double& height_scale,
                           const double& width_scale, const bool& align_corners,
                           const std::string& data_format, const std::string& interpolation) const {
    MutableAttrMap attrs;
    JUST(attrs.SetAttr<double>("height_scale", height_scale));
    JUST(attrs.SetAttr<double>("width_scale", width_scale));
    JUST(attrs.SetAttr<bool>("align_corners", align_corners));
    JUST(attrs.SetAttr<std::string>("interpolation", interpolation));
    JUST(attrs.SetAttr<std::string>("data_format", data_format));
    return OpInterpUtil::Dispatch<Tensor>(*op_, {dy, x}, attrs);
  }

 private:
  std::shared_ptr<OpExpr> op_;
};

class CopyFunctor {
 public:
  CopyFunctor() { op_ = CHECK_JUST(one::OpBuilder("copy").Input("in").Output("out").Build()); }
  Maybe<Tensor> operator()(const std::shared_ptr<one::Tensor>& x, const std::string& device_type,
                           const int64_t& device_id, const bool pin_memory) const {
    MutableAttrMap attrs;
    JUST(attrs.SetAttr<std::string>("device_type", device_type));
    JUST(attrs.SetAttr<int64_t>("device_id", device_id));
    JUST(attrs.SetAttr<bool>("pin_memory", pin_memory));

#ifdef WITH_CUDA
    if (device_type == "cuda") { InitCudaContextOnce(device_id); }
#endif
    return OpInterpUtil::Dispatch<Tensor>(*op_, {x}, attrs);
  }

 private:
  std::shared_ptr<OpExpr> op_;
};

class FlipFunctor {
 public:
  FlipFunctor() { op_ = CHECK_JUST(one::OpBuilder("flip").Input("x").Output("y").Build()); }
  Maybe<Tensor> operator()(const std::shared_ptr<one::Tensor>& x,
                           const std::vector<int32_t>& dims) const {
    MutableAttrMap attrs;
    JUST(attrs.SetAttr<std::vector<int32_t>>("dims", dims));
    return OpInterpUtil::Dispatch<Tensor>(*op_, {x}, attrs);
  }

 private:
  std::shared_ptr<OpExpr> op_;
};

class UnfoldTensorFunctor {
 public:
  UnfoldTensorFunctor() {
    op_ = CHECK_JUST(one::OpBuilder("unfold_tensor").Input("x").Output("y").Build());
  }
  Maybe<Tensor> operator()(const std::shared_ptr<one::Tensor>& x, const int32_t& dimension,
                           const int32_t& size, const int32_t& step) const {
    MutableAttrMap attrs;
    JUST(attrs.SetAttr<int32_t>("dimension", dimension));
    JUST(attrs.SetAttr<int32_t>("size", size));
    JUST(attrs.SetAttr<int32_t>("step", step));
    // if input tensor is eager local, than try return tensor's view
    if (view::IsViewApplicable(x)) { return view::UnfoldTensor(x, dimension, size, step); }
    return OpInterpUtil::Dispatch<Tensor>(*op_, {x}, attrs);
  }

 private:
  std::shared_ptr<OpExpr> op_;
};

class UnfoldTensorGradFunctor {
 public:
  UnfoldTensorGradFunctor() {
    op_ = CHECK_JUST(
        one::OpBuilder("unfold_tensor_grad").Input("dy").Input("x").Output("dx").Build());
  }
  Maybe<Tensor> operator()(const std::shared_ptr<one::Tensor>& dy,
                           const std::shared_ptr<one::Tensor>& x, const int32_t& dimension,
                           const int32_t& size, const int32_t& step) const {
    MutableAttrMap attrs;
    JUST(attrs.SetAttr<int32_t>("dimension", dimension));
    JUST(attrs.SetAttr<int32_t>("size", size));
    JUST(attrs.SetAttr<int32_t>("step", step));
    return OpInterpUtil::Dispatch<Tensor>(*op_, {dy, x}, attrs);
  }

 private:
  std::shared_ptr<OpExpr> op_;
};

class UpsampleLinear1DFunctor {
 public:
  UpsampleLinear1DFunctor() {
    op_ = CHECK_JUST(one::OpBuilder("upsample_linear_1d").Input("x").Output("y").Build());
  }
  Maybe<Tensor> operator()(const std::shared_ptr<one::Tensor>& x, const double& scale_factor,
                           const bool& align_corners,
                           const Optional<std::vector<int64_t>>& output_size,
                           const std::string& data_format) const {
    MutableAttrMap attrs;
    JUST(attrs.SetAttr<double>("scale_factor", scale_factor));
    JUST(attrs.SetAttr<bool>("align_corners", align_corners));
    JUST(attrs.SetAttr<std::string>("data_format", data_format));
    if (output_size.has_value()) {
      JUST(attrs.SetAttr<std::vector<int64_t>>("output_size", *JUST(output_size)));
    }
    return OpInterpUtil::Dispatch<Tensor>(*op_, {x}, attrs);
  }

 private:
  std::shared_ptr<OpExpr> op_;
};

class UpsampleLinear1DGradFunctor {
 public:
  UpsampleLinear1DGradFunctor() {
    op_ = CHECK_JUST(
        one::OpBuilder("upsample_linear_1d_grad").Input("dy").Input("x").Output("dx").Build());
  }
  Maybe<Tensor> operator()(const std::shared_ptr<one::Tensor>& dy,
                           const std::shared_ptr<one::Tensor>& x, const double& scale_factor,
                           const bool& align_corners,
                           const Optional<std::vector<int64_t>>& output_size,
                           const std::string& data_format) const {
    MutableAttrMap attrs;
    JUST(attrs.SetAttr<double>("scale_factor", scale_factor));
    JUST(attrs.SetAttr<bool>("align_corners", align_corners));
    if (output_size.has_value()) {
      JUST(attrs.SetAttr<std::vector<int64_t>>("output_size", *JUST(output_size)));
    }
    JUST(attrs.SetAttr<std::string>("data_format", data_format));
    return OpInterpUtil::Dispatch<Tensor>(*op_, {dy, x}, attrs);
  }

 private:
  std::shared_ptr<OpExpr> op_;
};

class UpsampleNearest1DFunctor {
 public:
  UpsampleNearest1DFunctor() {
    op_ = CHECK_JUST(one::OpBuilder("upsample_nearest_1d").Input("x").Output("y").Build());
  }
  Maybe<Tensor> operator()(const std::shared_ptr<one::Tensor>& x, const double& scale_factor,
                           const Optional<std::vector<int64_t>>& output_size,
                           const std::string& data_format) const {
    MutableAttrMap attrs;
    JUST(attrs.SetAttr<double>("scale_factor", scale_factor));
    JUST(attrs.SetAttr<std::string>("data_format", data_format));
    if (output_size.has_value()) {
      JUST(attrs.SetAttr<std::vector<int64_t>>("output_size", *JUST(output_size)));
    }
    return OpInterpUtil::Dispatch<Tensor>(*op_, {x}, attrs);
  }

 private:
  std::shared_ptr<OpExpr> op_;
};

class UpsampleNearest1DGradFunctor {
 public:
  UpsampleNearest1DGradFunctor() {
    op_ = CHECK_JUST(
        one::OpBuilder("upsample_nearest_1d_grad").Input("dy").Input("x").Output("dx").Build());
  }
  Maybe<Tensor> operator()(const std::shared_ptr<one::Tensor>& dy,
                           const std::shared_ptr<one::Tensor>& x, const double& scale_factor,
                           const Optional<std::vector<int64_t>>& output_size,
                           const std::string& data_format) const {
    MutableAttrMap attrs;
    JUST(attrs.SetAttr<double>("scale_factor", scale_factor));
    JUST(attrs.SetAttr<std::string>("data_format", data_format));
    if (output_size.has_value()) {
      JUST(attrs.SetAttr<std::vector<int64_t>>("output_size", *JUST(output_size)));
    }
    return OpInterpUtil::Dispatch<Tensor>(*op_, {dy, x}, attrs);
  }

 private:
  std::shared_ptr<OpExpr> op_;
};

class UpsampleNearest2DFunctor {
 public:
  UpsampleNearest2DFunctor() {
    op_ = CHECK_JUST(one::OpBuilder("upsample_nearest_2d").Input("x").Output("y").Build());
  }
  Maybe<Tensor> operator()(const std::shared_ptr<one::Tensor>& x, const double& height_scale,
                           const double& width_scale,
                           const Optional<std::vector<int64_t>>& output_size,
                           const std::string& data_format) const {
    MutableAttrMap attrs;
    JUST(attrs.SetAttr<double>("height_scale", height_scale));
    JUST(attrs.SetAttr<double>("width_scale", width_scale));
    JUST(attrs.SetAttr<std::string>("data_format", data_format));
    if (output_size.has_value()) {
      JUST(attrs.SetAttr<std::vector<int64_t>>("output_size", *JUST(output_size)));
    }
    return OpInterpUtil::Dispatch<Tensor>(*op_, {x}, attrs);
  }

 private:
  std::shared_ptr<OpExpr> op_;
};

class UpsampleNearest2DGradFunctor {
 public:
  UpsampleNearest2DGradFunctor() {
    op_ = CHECK_JUST(
        one::OpBuilder("upsample_nearest_2d_grad").Input("dy").Input("x").Output("dx").Build());
  }
  Maybe<Tensor> operator()(const std::shared_ptr<one::Tensor>& dy,
                           const std::shared_ptr<one::Tensor>& x, const double& height_scale,
                           const double& width_scale,
                           const Optional<std::vector<int64_t>>& output_size,
                           const std::string& data_format) const {
    MutableAttrMap attrs;
    JUST(attrs.SetAttr<double>("height_scale", height_scale));
    JUST(attrs.SetAttr<double>("width_scale", width_scale));
    JUST(attrs.SetAttr<std::string>("data_format", data_format));
    if (output_size.has_value()) {
      JUST(attrs.SetAttr<std::vector<int64_t>>("output_size", *JUST(output_size)));
    }
    return OpInterpUtil::Dispatch<Tensor>(*op_, {dy, x}, attrs);
  }

 private:
  std::shared_ptr<OpExpr> op_;
};

class UpsampleBilinear2DFunctor {
 public:
  UpsampleBilinear2DFunctor() {
    op_ = CHECK_JUST(one::OpBuilder("upsample_bilinear_2d").Input("x").Output("y").Build());
  }
  Maybe<Tensor> operator()(const std::shared_ptr<one::Tensor>& x, const double& height_scale,
                           const double& width_scale, const bool& align_corners,
                           const Optional<std::vector<int64_t>>& output_size,
                           const std::string& data_format) const {
    MutableAttrMap attrs;
    JUST(attrs.SetAttr<double>("height_scale", height_scale));
    JUST(attrs.SetAttr<double>("width_scale", width_scale));
    JUST(attrs.SetAttr<bool>("align_corners", align_corners));
    JUST(attrs.SetAttr<std::string>("data_format", data_format));
    if (output_size.has_value()) {
      JUST(attrs.SetAttr<std::vector<int64_t>>("output_size", *JUST(output_size)));
    }
    return OpInterpUtil::Dispatch<Tensor>(*op_, {x}, attrs);
  }

 private:
  std::shared_ptr<OpExpr> op_;
};

class UpsampleBilinear2DGradFunctor {
 public:
  UpsampleBilinear2DGradFunctor() {
    op_ = CHECK_JUST(
        one::OpBuilder("upsample_bilinear_2d_grad").Input("dy").Input("x").Output("dx").Build());
  }
  Maybe<Tensor> operator()(const std::shared_ptr<one::Tensor>& dy,
                           const std::shared_ptr<one::Tensor>& x, const double& height_scale,
                           const double& width_scale, const bool& align_corners,
                           const Optional<std::vector<int64_t>>& output_size,
                           const std::string& data_format) const {
    MutableAttrMap attrs;
    JUST(attrs.SetAttr<double>("height_scale", height_scale));
    JUST(attrs.SetAttr<double>("width_scale", width_scale));
    JUST(attrs.SetAttr<bool>("align_corners", align_corners));
    if (output_size.has_value()) {
      JUST(attrs.SetAttr<std::vector<int64_t>>("output_size", *JUST(output_size)));
    }
    JUST(attrs.SetAttr<std::string>("data_format", data_format));
    return OpInterpUtil::Dispatch<Tensor>(*op_, {dy, x}, attrs);
  }

 private:
  std::shared_ptr<OpExpr> op_;
};

class UpsampleBicubic2DFunctor {
 public:
  UpsampleBicubic2DFunctor() {
    op_ = CHECK_JUST(one::OpBuilder("upsample_bicubic_2d").Input("x").Output("y").Build());
  }
  Maybe<Tensor> operator()(const std::shared_ptr<one::Tensor>& x, const double& height_scale,
                           const double& width_scale, const bool& align_corners,
                           const Optional<std::vector<int64_t>>& output_size,
                           const std::string& data_format) const {
    MutableAttrMap attrs;
    JUST(attrs.SetAttr<double>("height_scale", height_scale));
    JUST(attrs.SetAttr<double>("width_scale", width_scale));
    JUST(attrs.SetAttr<bool>("align_corners", align_corners));
    JUST(attrs.SetAttr<std::string>("data_format", data_format));
    if (output_size.has_value()) {
      JUST(attrs.SetAttr<std::vector<int64_t>>("output_size", *JUST(output_size)));
    }
    return OpInterpUtil::Dispatch<Tensor>(*op_, {x}, attrs);
  }

 private:
  std::shared_ptr<OpExpr> op_;
};

class UpsampleBicubic2DGradFunctor {
 public:
  UpsampleBicubic2DGradFunctor() {
    op_ = CHECK_JUST(
        one::OpBuilder("upsample_bicubic_2d_grad").Input("dy").Input("x").Output("dx").Build());
  }
  Maybe<Tensor> operator()(const std::shared_ptr<one::Tensor>& dy,
                           const std::shared_ptr<one::Tensor>& x, const double& height_scale,
                           const double& width_scale, const bool& align_corners,
                           const Optional<std::vector<int64_t>>& output_size,
                           const std::string& data_format) const {
    MutableAttrMap attrs;
    JUST(attrs.SetAttr<double>("height_scale", height_scale));
    JUST(attrs.SetAttr<double>("width_scale", width_scale));
    JUST(attrs.SetAttr<bool>("align_corners", align_corners));
    if (output_size.has_value()) {
      JUST(attrs.SetAttr<std::vector<int64_t>>("output_size", *JUST(output_size)));
    }
    JUST(attrs.SetAttr<std::string>("data_format", data_format));
    return OpInterpUtil::Dispatch<Tensor>(*op_, {dy, x}, attrs);
  }

 private:
  std::shared_ptr<OpExpr> op_;
};

class UpsampleNearest3DFunctor {
 public:
  UpsampleNearest3DFunctor() {
    op_ = CHECK_JUST(one::OpBuilder("upsample_nearest_3d").Input("x").Output("y").Build());
  }
  Maybe<Tensor> operator()(const std::shared_ptr<one::Tensor>& x, const double& depth_scale,
                           const double& height_scale, const double& width_scale,
                           const Optional<std::vector<int64_t>>& output_size,
                           const std::string& data_format) const {
    MutableAttrMap attrs;
    JUST(attrs.SetAttr<double>("depth_scale", depth_scale));
    JUST(attrs.SetAttr<double>("height_scale", height_scale));
    JUST(attrs.SetAttr<double>("width_scale", width_scale));
    JUST(attrs.SetAttr<std::string>("data_format", data_format));
    if (output_size.has_value()) {
      JUST(attrs.SetAttr<std::vector<int64_t>>("output_size", *JUST(output_size)));
    }
    return OpInterpUtil::Dispatch<Tensor>(*op_, {x}, attrs);
  }

 private:
  std::shared_ptr<OpExpr> op_;
};

class UpsampleNearest3DGradFunctor {
 public:
  UpsampleNearest3DGradFunctor() {
    op_ = CHECK_JUST(
        one::OpBuilder("upsample_nearest_3d_grad").Input("dy").Input("x").Output("dx").Build());
  }
  Maybe<Tensor> operator()(const std::shared_ptr<one::Tensor>& dy,
                           const std::shared_ptr<one::Tensor>& x, const double& depth_scale,
                           const double& height_scale, const double& width_scale,
                           const Optional<std::vector<int64_t>>& output_size,
                           const std::string& data_format) const {
    MutableAttrMap attrs;
    JUST(attrs.SetAttr<double>("depth_scale", depth_scale));
    JUST(attrs.SetAttr<double>("height_scale", height_scale));
    JUST(attrs.SetAttr<double>("width_scale", width_scale));
    if (output_size.has_value()) {
      JUST(attrs.SetAttr<std::vector<int64_t>>("output_size", *JUST(output_size)));
    }
    JUST(attrs.SetAttr<std::string>("data_format", data_format));
    return OpInterpUtil::Dispatch<Tensor>(*op_, {dy, x}, attrs);
  }

 private:
  std::shared_ptr<OpExpr> op_;
};

class UpsampleTrilinear3DFunctor {
 public:
  UpsampleTrilinear3DFunctor() {
    op_ = CHECK_JUST(one::OpBuilder("upsample_trilinear_3d").Input("x").Output("y").Build());
  }
  Maybe<Tensor> operator()(const std::shared_ptr<one::Tensor>& x, const double& depth_scale,
                           const double& height_scale, const double& width_scale,
                           const bool& align_corners,
                           const Optional<std::vector<int64_t>>& output_size,
                           const std::string& data_format) const {
    MutableAttrMap attrs;
    JUST(attrs.SetAttr<double>("depth_scale", depth_scale));
    JUST(attrs.SetAttr<double>("height_scale", height_scale));
    JUST(attrs.SetAttr<double>("width_scale", width_scale));
    JUST(attrs.SetAttr<bool>("align_corners", align_corners));
    JUST(attrs.SetAttr<std::string>("data_format", data_format));
    if (output_size.has_value()) {
      JUST(attrs.SetAttr<std::vector<int64_t>>("output_size", *JUST(output_size)));
    }
    return OpInterpUtil::Dispatch<Tensor>(*op_, {x}, attrs);
  }

 private:
  std::shared_ptr<OpExpr> op_;
};

class UpsampleTrilinear3DGradFunctor {
 public:
  UpsampleTrilinear3DGradFunctor() {
    op_ = CHECK_JUST(
        one::OpBuilder("upsample_trilinear_3d_grad").Input("dy").Input("x").Output("dx").Build());
  }
  Maybe<Tensor> operator()(const std::shared_ptr<one::Tensor>& dy,
                           const std::shared_ptr<one::Tensor>& x, const double& depth_scale,
                           const double& height_scale, const double& width_scale,
                           const bool& align_corners,
                           const Optional<std::vector<int64_t>>& output_size,
                           const std::string& data_format) const {
    MutableAttrMap attrs;
    JUST(attrs.SetAttr<double>("depth_scale", depth_scale));
    JUST(attrs.SetAttr<double>("height_scale", height_scale));
    JUST(attrs.SetAttr<double>("width_scale", width_scale));
    JUST(attrs.SetAttr<bool>("align_corners", align_corners));
    if (output_size.has_value()) {
      JUST(attrs.SetAttr<std::vector<int64_t>>("output_size", *JUST(output_size)));
    }
    JUST(attrs.SetAttr<std::string>("data_format", data_format));
    return OpInterpUtil::Dispatch<Tensor>(*op_, {dy, x}, attrs);
  }

 private:
  std::shared_ptr<OpExpr> op_;
};

class UnsortedSegmentSumLikeFunctor {
 public:
  UnsortedSegmentSumLikeFunctor() {
    op_ = CHECK_JUST(one::OpBuilder("unsorted_segment_sum_like")
                         .Input("data")
                         .Input("segment_ids")
                         .Input("like")
                         .Output("out")
                         .Build());
  }
  Maybe<Tensor> operator()(const std::shared_ptr<one::Tensor>& x,
                           const std::shared_ptr<one::Tensor>& segment_ids,
                           const std::shared_ptr<one::Tensor>& like, const int64_t& axis) const {
    MutableAttrMap attrs;
    JUST(attrs.SetAttr<int64_t>("axis", axis));
    return OpInterpUtil::Dispatch<Tensor>(*op_, {x, segment_ids, like}, attrs);
  }

 private:
  std::shared_ptr<OpExpr> op_;
};

class TrilFunctor {
 public:
  TrilFunctor() { op_ = CHECK_JUST(one::OpBuilder("tril").Input("in").Output("out").Build()); }
  Maybe<Tensor> operator()(const std::shared_ptr<one::Tensor>& x, const int64_t& diagonal) const {
    MutableAttrMap attrs;
    JUST(attrs.SetAttr<int64_t>("diagonal", diagonal));
    JUST(attrs.SetAttr<bool>("is_floating_fill_value", false));
    JUST(attrs.SetAttr<int64_t>("integer_fill_value", 0));
    return OpInterpUtil::Dispatch<Tensor>(*op_, {x}, attrs);
  }

 private:
  std::shared_ptr<OpExpr> op_;
};

class TriuFunctor {
 public:
  TriuFunctor() { op_ = CHECK_JUST(one::OpBuilder("triu").Input("in").Output("out").Build()); }
  Maybe<Tensor> operator()(const std::shared_ptr<one::Tensor>& x, const int64_t& diagonal) const {
    MutableAttrMap attrs;
    JUST(attrs.SetAttr<int64_t>("diagonal", diagonal));
    return OpInterpUtil::Dispatch<Tensor>(*op_, {x}, attrs);
  }

 private:
  std::shared_ptr<OpExpr> op_;
};

class DiagFunctor {
 public:
  DiagFunctor() { op_ = CHECK_JUST(one::OpBuilder("diag").Input("in").Output("out").Build()); }
  Maybe<Tensor> operator()(const std::shared_ptr<one::Tensor>& x, const int32_t& diagonal) const {
    MutableAttrMap attrs;
    JUST(attrs.SetAttr<int32_t>("diagonal", diagonal));
    return OpInterpUtil::Dispatch<Tensor>(*op_, {x}, attrs);
  }

 private:
  std::shared_ptr<OpExpr> op_;
};

class DiagGradFunctor {
 public:
  DiagGradFunctor() {
    op_ = CHECK_JUST(one::OpBuilder("diag_grad").Input("dy").Input("in").Output("dx").Build());
  }
  Maybe<Tensor> operator()(const std::shared_ptr<one::Tensor>& dy,
                           const std::shared_ptr<one::Tensor>& x, const int32_t& diagonal) const {
    MutableAttrMap attrs;
    JUST(attrs.SetAttr<int32_t>("diagonal", diagonal));
    return OpInterpUtil::Dispatch<Tensor>(*op_, {dy, x}, attrs);
  }

 private:
  std::shared_ptr<OpExpr> op_;
};

class DiagonalFunctor {
 public:
  DiagonalFunctor() {
    op_ = CHECK_JUST(one::OpBuilder("diagonal").Input("in").Output("out").Build());
  }
  Maybe<Tensor> operator()(const std::shared_ptr<one::Tensor>& x, const int32_t& offset,
                           const int32_t& dim1, const int32_t& dim2) const {
    int64_t ndims = x->shape()->NumAxes();
    int32_t p_dim1 = dim1;
    int32_t p_dim2 = dim2;
    p_dim1 = JUST(maybe_wrap_dim(p_dim1, ndims));
    p_dim2 = JUST(maybe_wrap_dim(p_dim2, ndims));
    CHECK_NE_OR_RETURN(p_dim1, p_dim2)
        << Error::RuntimeError() << "diagonal dimensions cannot be identical " << dim1 << ", "
        << dim2;

    MutableAttrMap attrs;
    JUST(attrs.SetAttr<int32_t>("offset", offset));

    if (view::IsViewApplicable(x)) {
      return view::Diagonal(x, offset, p_dim1, p_dim2);
    } else {
      std::vector<int32_t> input_index{p_dim1, p_dim2};
      for (int32_t i = 0; i < ndims; i++) {
        if (i != p_dim1 && i != p_dim2) { input_index.push_back(i); }
      }
      std::shared_ptr<one::Tensor> d_x = JUST(Transpose(x, input_index));
      return OpInterpUtil::Dispatch<Tensor>(*op_, {d_x}, attrs);
    }
  }

 private:
  std::shared_ptr<OpExpr> op_;
};

class DiagonalGradFunctor {
 public:
  DiagonalGradFunctor() {
    op_ = CHECK_JUST(one::OpBuilder("diagonal_grad").Input("dy").Input("in").Output("dx").Build());
  }
  Maybe<Tensor> operator()(const std::shared_ptr<one::Tensor>& dy,
                           const std::shared_ptr<one::Tensor>& x, const int32_t& offset) const {
    MutableAttrMap attrs;
    JUST(attrs.SetAttr<int32_t>("offset", offset));
    return OpInterpUtil::Dispatch<Tensor>(*op_, {dy, x}, attrs);
  }

 private:
  std::shared_ptr<OpExpr> op_;
};

// Only for ddp gradient grouping
class SliceView1dContiguousFunctor {
 public:
  SliceView1dContiguousFunctor() = default;
  Maybe<Tensor> operator()(const std::shared_ptr<one::Tensor>& x, int64_t start,
                           int64_t end) const {
    if (view::IsViewApplicable(x)) { return JUST(view::Slice(x, {start}, {end}, {1})); }
    return JUST(functional::Slice(x, {start}, {end}, {1}, /*enable_view_slice=*/true));
  }
};

class TensorGetItemFunctor {
 public:
  TensorGetItemFunctor() {}
  Maybe<Tensor> operator()(const std::shared_ptr<one::Tensor>& x, const TensorIndex& index) const {
    if (x->is_local() && !(LazyMode::is_enabled()) && x->requires_grad() == false
        && index.size() == 1 && index[0].IsInteger()) {
      // NOTE: speed up in special case, e.g. dataloader(refer to torch)
      // function call chain of pytorch : tensor getitem -> select -> as_strided
      // function call chain of oneflow : tensor getitem -> as_strided
      return ApplySelectIndexing(x, index);
    }

    std::vector<detail::Slice> slice_indices;
    TensorTuple tensor_indices;
    std::vector<int64_t> target_dims;
    std::vector<int64_t> expand_dims;
    JUST(PrepareSliceIndices(index, *(x->shape()), &slice_indices, &tensor_indices, &expand_dims,
                             &target_dims));

    auto expand_input = x;
    for (int i = 0; i < expand_dims.size(); ++i) {
      int64_t dim = expand_dims.at(i);
      expand_input = JUST(functional::ExpandDims(expand_input, dim + i));
    }
    int64_t ndims = expand_input->shape()->NumAxes();
    CHECK_EQ_OR_RETURN(slice_indices.size(), ndims)
        << Error::RuntimeError() << "Failed to prepare slice indices.";
    Shape target_shape(DimVector(target_dims.begin(), target_dims.end()));

    std::vector<int64_t> start(ndims), end(ndims), step(ndims);
    for (int i = 0; i < ndims; ++i) {
      const auto& slice = slice_indices.at(i);
      start[i] = slice.start();
      end[i] = slice.end();
      step[i] = slice.step();
    }
    bool is_identity = [&]() {
      if (target_shape.NumAxes() == 0) { return false; }
      for (int i = 0; i < ndims; ++i) {
        if (start[i] != 0 || end[i] != expand_input->shape()->At(i) || step[i] != 1) {
          return false;
        }
      }
      return true;
    }();
    std::shared_ptr<one::Tensor> result;
    if (is_identity) {
      result = expand_input;
    } else {
      result = JUST(Slice(expand_input, start, end, step, /*enable_view_slice=*/true));
    }

    Shape shape(DimVector(target_dims.begin(), target_dims.end()));
    if (shape != *(result->shape())) { result = JUST(Reshape(result, shape)); }
    if (!tensor_indices.empty()) {
      JUST(UnifyLocalTensorAndIndicesOnDevice(x, tensor_indices));
      result = JUST(ApplyAdvancedIndexing(result, tensor_indices));
    }

    // TODO(): Returns a view of tensor `x`.
    if (result == x) { result = JUST(Identity(x)); }
    return result;
  }
};

class TensorSetItemFunctor {
 public:
  TensorSetItemFunctor() {}
  Maybe<void> operator()(const std::shared_ptr<one::Tensor>& x, const TensorIndex& index,
                         const std::shared_ptr<one::Tensor>& value) const {
    std::vector<detail::Slice> slice_indices;
    TensorTuple tensor_indices;
    std::vector<int64_t> expand_dims;
    std::vector<int64_t> target_dims;
    JUST(PrepareSliceIndices(index, *(x->shape()), &slice_indices, &tensor_indices, &expand_dims,
                             &target_dims));
    if (expand_dims.size()) {
      slice_indices = *JUST(RemoveExpandDimSlice(slice_indices, expand_dims));
    }
    int64_t ndims = x->shape()->NumAxes();
    CHECK_EQ_OR_RETURN(slice_indices.size(), ndims)
        << Error::RuntimeError() << "Failed to prepare slice indices.";
    // Not support combined indexing now
    if (!tensor_indices.empty()) {
      CHECK_OR_RETURN(tensor_indices.size() == ndims
                      && std::all_of(tensor_indices.begin(), tensor_indices.end(),
                                     [](const std::shared_ptr<Tensor>& index) { return index; }))
          << Error::RuntimeError()
          << "Combining indexing is not support for tensor setitem currently";
    }

    Shape target_shape(DimVector(target_dims.begin(), target_dims.end()));
    if (target_shape.Count(0) == 0) { return Maybe<void>::Ok(); }

    const auto& value_shape = value->shape();
    bool matched = [&]() {
      for (int i = 0; i < value_shape->NumAxes() - target_shape.NumAxes(); ++i) {
        if (value_shape->At(i) != 1) { return false; }
      }
      return true;
    }();
    CHECK_OR_RETURN(matched) << Error::RuntimeError() << "The tensor size mismatch. Target sizes: "
                             << target_shape.ToString()
                             << ", value sizes: " << value_shape->ToString();
    std::shared_ptr<one::Tensor> value_tensor(value);
    // TODO: replace reshape by unsqueeze with view mechanism.
    // after here, each scalar tensor will be one with one dimension.
    for (auto& tensor : tensor_indices) {
      if (tensor->ndim() == 0) { tensor = JUST(functional::Reshape(tensor, Shape({1}))); }
    }
    if (tensor_indices.size() == ndims) {  // advance indexing
      if (ndims == 0 && index[0].IsEllipsis()) {
        // for scalar input tensor setitem, only support ellipsis indexing type
        Shape tmp_shape{1};
        const auto& value_tensor = JUST(functional::View(value, tmp_shape));
        const auto& input_tensor = JUST(functional::View(x, tmp_shape));
        std::vector<int64_t> starts(1, 0);
        std::vector<int64_t> stops(1, 1);
        std::vector<int64_t> steps(1, 1);
        JUST(SliceUpdate(input_tensor, value_tensor, starts, stops, steps, /*inplace=*/true));
      } else {
        // advance indexing
        std::shared_ptr<Tensor> indices = JUST(functional::Stack(tensor_indices, 0));
        if (indices->shape()->elem_cnt() == 0) { return Maybe<void>::Ok(); }
        indices = JUST(functional::Transpose(indices, {1, 0}));
        value_tensor = JUST(functional::Expand(value_tensor, {indices->shape()->At(0)}));
        JUST(functional::TensorScatterNdUpdate(x, indices, value_tensor, /*inplace=*/true));
      }
    } else {                              // slice update
      if (target_shape.NumAxes() != 0 &&  // NOLINT
          /*need_expand=*/value_shape->Count(0) != target_shape.Count(0)) {
        // Remove the beginning redundant 1-dimensions.
        if (value_shape->NumAxes() > target_shape.NumAxes()) {
          int64_t start_axis = value_shape->NumAxes() - target_shape.NumAxes();
          const auto& shape = JUST(value_shape->Slice(start_axis, value_shape->NumAxes()));
          value_tensor = JUST(Reshape(value, *shape));
        }
        value_tensor = JUST(Expand(value_tensor, target_shape));
      }
      std::vector<int64_t> start(ndims), end(ndims), step(ndims);
      DimVector slice_dims(ndims);
      for (int i = 0; i < ndims; ++i) {
        const auto& slice = slice_indices.at(i);
        start[i] = slice.start();
        end[i] = slice.end();
        step[i] = slice.step();
        slice_dims[i] = (end[i] - start[i] + step[i] - 1) / step[i];
      }
      Shape slice_shape(slice_dims);
      if (slice_shape != *(value_tensor->shape())) {
        value_tensor = JUST(Reshape(value_tensor, slice_shape));
      }
      JUST(SliceUpdate(x, value_tensor, start, end, step, /*inplace=*/true));
    }
    return Maybe<void>::Ok();
  }
};

class CastLikeFunctor {
 public:
  CastLikeFunctor() {
    op_ = CHECK_JUST(
        one::OpBuilder("cast_like").Input("in").Input("dtype_like").Output("out").Build());
  }
  Maybe<Tensor> operator()(const std::shared_ptr<one::Tensor>& x,
                           const std::shared_ptr<one::Tensor>& like) const {
    return OpInterpUtil::Dispatch<Tensor>(*op_, {x, like});
  }

 private:
  std::shared_ptr<OpExpr> op_;
};

class ElementwiseMinimumGradFunctor {
 public:
  ElementwiseMinimumGradFunctor() {
    op_ = CHECK_JUST(one::OpBuilder("elementwise_minimum_backward")
                         .Input("dz")
                         .Input("x")
                         .Input("y")
                         .Output("dx")
                         .Output("dy")
                         .Build());
  }
  Maybe<TensorTuple> operator()(const std::shared_ptr<one::Tensor>& dz,
                                const std::shared_ptr<one::Tensor>& x,
                                const std::shared_ptr<one::Tensor>& y) const {
    return OpInterpUtil::Dispatch<TensorTuple>(*op_, {dz, x, y});
  }

 private:
  std::shared_ptr<OpExpr> op_;
};

class ElementwiseMaximumGradFunctor {
 public:
  ElementwiseMaximumGradFunctor() {
    op_ = CHECK_JUST(one::OpBuilder("elementwise_maximum_backward")
                         .Input("dz")
                         .Input("x")
                         .Input("y")
                         .Output("dx")
                         .Output("dy")
                         .Build());
  }
  Maybe<TensorTuple> operator()(const std::shared_ptr<one::Tensor>& dz,
                                const std::shared_ptr<one::Tensor>& x,
                                const std::shared_ptr<one::Tensor>& y) const {
    return OpInterpUtil::Dispatch<TensorTuple>(*op_, {dz, x, y});
  }

 private:
  std::shared_ptr<OpExpr> op_;
};

class DivGradFunctor {
 public:
  DivGradFunctor() {
    op_ = CHECK_JUST(one::OpBuilder("broadcast_div_grad")
                         .Input("dz")
                         .Input("z")
                         .Input("y")
                         .Output("dy")
                         .Build());
  }
  Maybe<Tensor> operator()(const std::shared_ptr<one::Tensor>& dz,
                           const std::shared_ptr<one::Tensor>& z,
                           const std::shared_ptr<one::Tensor>& y) const {
    return OpInterpUtil::Dispatch<Tensor>(*op_, {dz, z, y});
  }

 private:
  std::shared_ptr<OpExpr> op_;
};

class BroadcastPowXGradFunctor {
 public:
  BroadcastPowXGradFunctor() {
    op_ = CHECK_JUST(one::OpBuilder("broadcast_pow_x_grad")
                         .Input("dz")
                         .Input("x")
                         .Input("y")
                         .Input("z")
                         .Output("dx")
                         .Build());
  }
  Maybe<Tensor> operator()(const std::shared_ptr<one::Tensor>& dz,
                           const std::shared_ptr<one::Tensor>& x,
                           const std::shared_ptr<one::Tensor>& y,
                           const std::shared_ptr<one::Tensor>& z) const {
    return OpInterpUtil::Dispatch<Tensor>(*op_, {dz, x, y, z});
  }

 private:
  std::shared_ptr<OpExpr> op_;
};

class BroadcastPowYGradFunctor {
 public:
  BroadcastPowYGradFunctor() {
    op_ = CHECK_JUST(one::OpBuilder("broadcast_pow_y_grad")
                         .Input("dz")
                         .Input("x")
                         .Input("y")
                         .Input("z")
                         .Output("dy")
                         .Build());
  }
  Maybe<Tensor> operator()(const std::shared_ptr<one::Tensor>& dz,
                           const std::shared_ptr<one::Tensor>& x,
                           const std::shared_ptr<one::Tensor>& y,
                           const std::shared_ptr<one::Tensor>& z) const {
    return OpInterpUtil::Dispatch<Tensor>(*op_, {dz, x, y, z});
  }

 private:
  std::shared_ptr<OpExpr> op_;
};

class IdentityFunctor {
 public:
  IdentityFunctor() {
    op_ = CHECK_JUST(one::OpBuilder("identity").Input("in").Output("out").Build());
  }
  Maybe<Tensor> operator()(const std::shared_ptr<one::Tensor>& in) const {
    return OpInterpUtil::Dispatch<Tensor>(*op_, {in});
  }

 private:
  std::shared_ptr<OpExpr> op_;
};

class AmpWhiteIdentityFunctor {
 public:
  AmpWhiteIdentityFunctor() {
    op_ = CHECK_JUST(one::OpBuilder("amp_white_identity").Input("in").Output("out").Build());
  }
  Maybe<Tensor> operator()(const std::shared_ptr<one::Tensor>& in) const {
    return OpInterpUtil::Dispatch<Tensor>(*op_, {in});
  }

 private:
  std::shared_ptr<OpExpr> op_;
};

class ReduceSumLikeFunctor {
 public:
  ReduceSumLikeFunctor() {
    op_ =
        CHECK_JUST(one::OpBuilder("reduce_sum_like").Input("x").Input("like").Output("y").Build());
  }
  Maybe<Tensor> operator()(const std::shared_ptr<one::Tensor>& x,
                           const std::shared_ptr<one::Tensor>& like,
                           const std::vector<int32_t>& axis) const {
    MutableAttrMap attrs;
    JUST(attrs.SetAttr<std::vector<int32_t>>("axis", axis));
    return OpInterpUtil::Dispatch<Tensor>(*op_, {x, like}, attrs);
  }

 private:
  std::shared_ptr<OpExpr> op_;
};

class BroadcastReduceSumLikeFunctor {
 public:
  BroadcastReduceSumLikeFunctor() {}
  Maybe<Tensor> operator()(const std::shared_ptr<Tensor>& input,
                           const std::shared_ptr<Tensor>& like) const {
    const auto& in_shape = *(input->shape());
    const auto& like_shape = *(like->shape());
    if (in_shape != like_shape) {
      const Shape& left_extended_shape =
          CreateLeftExtendedShape(ShapeView(like_shape), in_shape.NumAxes());
      if (in_shape == left_extended_shape) {
        return JUST(ReshapeLike(input, like));
      } else {
        const AxisVector& broadcast_axis_vec = left_extended_shape.Axes4BroadcastTo(in_shape);
        return JUST(ReduceSumLike(
            input, like,
            std::vector<int32_t>{broadcast_axis_vec.begin(), broadcast_axis_vec.end()}));
      }
    }
    return JUST(Identity(input));
  }
};

class SplitFunctor {
 public:
  SplitFunctor() {}
  Maybe<TensorTuple> operator()(const std::shared_ptr<one::Tensor>& x,
                                const int64_t& split_size_or_sections, const int64_t& dim) const {
    int64_t axis = dim;
    axis = JUST(maybe_wrap_dim(axis, x->ndim()));
    CHECK_GE_OR_RETURN(split_size_or_sections, 0)
        << Error::RuntimeError() << "split expects split_size be non-negative, but got split_size="
        << split_size_or_sections;
    int64_t dim_size = x->shape()->At(axis);
    int64_t num_splits =
        std::max<int64_t>((dim_size + split_size_or_sections - 1) / split_size_or_sections, 1);
    TensorTuple splits(num_splits);
    int64_t last_split_size =
        split_size_or_sections - (split_size_or_sections * num_splits - dim_size);
    for (int i = 0; i < num_splits; ++i) {
      int64_t length = i < num_splits - 1 ? split_size_or_sections : last_split_size;
      splits[i] = JUST(Narrow(x, axis, i * split_size_or_sections, length));
    }
    return splits;
  }
};

class UnbindFunctor {
 public:
  UnbindFunctor() {}
  Maybe<TensorTuple> operator()(const std::shared_ptr<one::Tensor>& x, const int64_t& dim) const {
    int32_t axis = dim;
    const int32_t ndim = x->ndim();
    axis = JUST(maybe_wrap_dim(axis, ndim));
    int32_t dim_size = x->shape()->At(axis);
    std::shared_ptr<TensorTuple> chunk_res = JUST(functional::Chunk(x, dim_size, axis));
    TensorTuple unbinds(dim_size);
    std::vector<int32_t> dims = {axis};
    for (int i = 0; i < dim_size; ++i) {
      unbinds[i] = JUST(functional::Squeeze((*chunk_res)[i], dims));
    }
    return unbinds;
  }
};

class ChunkFunctor {
 public:
  ChunkFunctor() {}
  Maybe<TensorTuple> operator()(const std::shared_ptr<one::Tensor>& x, const int64_t& chunks,
                                const int64_t& dim) const {
    const int64_t ndim = x->ndim();
    int64_t infferd_dim = dim;
    CHECK_OR_RETURN(ndim > 0) << Error::RuntimeError()
                              << "chunk expects at least a 1-dimensional tensor.";
    CHECK_OR_RETURN(chunks > 0) << Error::RuntimeError()
                                << "chunk expects `chunks` to be greater than 0, got: " << chunks;
    infferd_dim = JUST(maybe_wrap_dim(infferd_dim, ndim));

    const auto dim_size = x->shape()->At(infferd_dim);
    int64_t split_size = (dim_size + chunks - 1) / chunks;
    if (split_size == 0 && dim_size == 0) {
      std::vector<int64_t> split_sizes(chunks, split_size);
      split_sizes[chunks - 1] = split_size - (split_size * chunks - dim_size);
      return functional::SplitWithSize(x, split_sizes, infferd_dim);
    } else {
      return functional::Split(x, split_size, infferd_dim);
    }
  }
};

class SplitLikeFunctor {
 public:
  SplitLikeFunctor() {
    ops_.resize(kMaxInputCount);
    for (int n = 1; n < ops_.size(); ++n) {
      ops_[n] = CHECK_JUST(one::OpBuilder("split_like")
                               .Input("in")
                               .Input("like", n + 1)
                               .Output("out", n + 1)
                               .Build());
    }
  }
  Maybe<TensorTuple> operator()(const std::shared_ptr<one::Tensor>& x, const TensorTuple& like,
                                const int64_t& axis) const {
    CHECK_GE_OR_RETURN(like.size(), 2)
        << Error::RuntimeError() << "like.size() must not less than 2, but got " << like.size();
    CHECK_LE_OR_RETURN(like.size(), kMaxInputCount)
        << Error::RuntimeError() << "like.size() must not greater than " << kMaxInputCount
        << ", but got " << like.size();
    MutableAttrMap attrs;
    JUST(attrs.SetAttr<int64_t>("axis", axis));
    TensorTuple inputs(like.size() + 1);
    inputs[0] = x;
    for (int i = 0; i < like.size(); ++i) { inputs[i + 1] = JUST(like[i]->detach()); }
    return OpInterpUtil::Dispatch<TensorTuple>(*ops_.at(like.size() - 1), inputs, attrs);
  }

 private:
  std::vector<std::shared_ptr<OpExpr>> ops_;
};

class SplitWithSizeFunctor {
 public:
  SplitWithSizeFunctor() {}
  Maybe<TensorTuple> operator()(const std::shared_ptr<one::Tensor>& x,
                                const std::vector<int64_t>& split_size_or_sections,
                                const int64_t& dim) const {
    int64_t axis = dim;
    axis = JUST(maybe_wrap_dim(axis, x->ndim()));
    int64_t dim_size = x->shape()->At(axis);
    int64_t num_splits = split_size_or_sections.size();
    TensorTuple splits(num_splits);
    int64_t start_idx = 0;
    for (int i = 0; i < num_splits; ++i) {
      int64_t length = split_size_or_sections[i];
      CHECK_GE_OR_RETURN(length, 0) << Error::RuntimeError()
                                    << "split_with_sizes expects split_sizes have only "
                                       "non-negative entries, but split_sizes["
                                    << i << "] = " << length;
      splits[i] = JUST(Narrow(x, axis, start_idx, length));
      start_idx += length;
    }
    CHECK_EQ_OR_RETURN(start_idx, dim_size)
        << Error::RuntimeError() << "split_with_sizes expects split_sizes to sum exactly to "
        << dim_size << " (input tensor's size at dimension " << axis << "), "
        << "but got sum(split_sizes)=" << start_idx;
    return splits;
  }
};

class BatchGatherFunctor {
 public:
  BatchGatherFunctor() {
    op_ = CHECK_JUST(
        one::OpBuilder("batch_gather").Input("in").Input("indices").Output("out").Build());
  }
  Maybe<Tensor> operator()(const std::shared_ptr<one::Tensor>& in,
                           const std::shared_ptr<one::Tensor>& indices) const {
    return OpInterpUtil::Dispatch<Tensor>(*op_, {in, indices});
  }

 protected:
  std::shared_ptr<OpExpr> op_;
};

class UnsortedBatchSegmentSumFunctor {
 public:
  UnsortedBatchSegmentSumFunctor() {
    op_ = CHECK_JUST(one::OpBuilder("unsorted_batch_segment_sum")
                         .Input("data")
                         .Input("segment_ids")
                         .Output("out")
                         .Build());
  }
  Maybe<Tensor> operator()(const std::shared_ptr<one::Tensor>& data,
                           const std::shared_ptr<one::Tensor>& segment_ids,
                           const int64_t& num_segments) const {
    MutableAttrMap attrs;
    JUST(attrs.SetAttr<int64_t>("num_segments", num_segments));
    return OpInterpUtil::Dispatch<Tensor>(*op_, {data, segment_ids}, attrs);
  }

 protected:
  std::shared_ptr<OpExpr> op_;
};

class MaskedFillFunctor {
 public:
  MaskedFillFunctor() {
    op_ = CHECK_JUST(one::OpBuilder("masked_fill").Input("x").Input("mask").Output("out").Build());
  }
  Maybe<Tensor> operator()(const std::shared_ptr<one::Tensor>& x,
                           const std::shared_ptr<one::Tensor>& mask, const Scalar& value) const {
    MutableAttrMap attrs;
    if (IsFloatingDataType(x->dtype()->data_type())) {
      JUST(attrs.SetAttr<double>("float_operand", value.As<double>()));
      JUST(attrs.SetAttr<bool>("has_float_operand", true));
      JUST(attrs.SetAttr<bool>("has_int_operand", false));
      JUST(attrs.SetAttr<bool>("has_bool_operand", false));
    } else if (IsIntegralDataType(x->dtype()->data_type())) {
      JUST(attrs.SetAttr<int64_t>("int_operand", value.As<int64_t>()));
      JUST(attrs.SetAttr<bool>("has_float_operand", false));
      JUST(attrs.SetAttr<bool>("has_int_operand", true));
      JUST(attrs.SetAttr<bool>("has_bool_operand", false));
    } else if (IsBoolDataType(x->dtype()->data_type())) {
      JUST(attrs.SetAttr<bool>("bool_operand", value.As<bool>()));
      JUST(attrs.SetAttr<bool>("has_float_operand", false));
      JUST(attrs.SetAttr<bool>("has_int_operand", false));
      JUST(attrs.SetAttr<bool>("has_bool_operand", true));
    } else {
      UNIMPLEMENTED_THEN_RETURN() << "Only support floating or integral data type.";
    }
    const auto& x_shape = *(x->shape());
    const auto& mask_shape = *(mask->shape());
    if (x_shape != mask_shape) {
      Shape max_shape = Shape::Ones(std::max(x_shape.NumAxes(), mask_shape.NumAxes()));
      const Shape& x_extend_shape =
          CreateLeftExtendedShape(ShapeView(x_shape), max_shape.NumAxes());
      const Shape& mask_extend_shape =
          CreateLeftExtendedShape(ShapeView(mask_shape), max_shape.NumAxes());
      FOR_RANGE(int64_t, i, 0, max_shape.NumAxes()) {
        max_shape.Set(i, std::max(x_extend_shape.At(i), mask_extend_shape.At(i)));
      }
      return OpInterpUtil::Dispatch<Tensor>(
          *op_, {JUST(Expand(x, max_shape)), JUST(Expand(mask, max_shape))}, attrs);
    }
    return OpInterpUtil::Dispatch<Tensor>(*op_, {x, mask}, attrs);
  }

 private:
  std::shared_ptr<OpExpr> op_;
};

class MeshgridFunctor {
 public:
  Maybe<TensorTuple> operator()(const TensorTuple& tensors, const std::string& indexing) const {
    int size = tensors.size();
    CHECK_GT_OR_RETURN(size, 0) << Error::RuntimeError()
                                << "meshgrid expects a non-empty TensorList";
    for (int i = 0; i < size - 1; ++i) {
      const auto& cur_tensor = JUST(VectorAt(tensors, i));
      const auto& next_tensor = JUST(VectorAt(tensors, i + 1));
      CHECK_OR_RETURN(cur_tensor->dtype() == next_tensor->dtype())
          << Error::RuntimeError() << "meshgrid expects all tensors to have the same dtype";
      if (cur_tensor->is_local()) {
        CHECK_OR_RETURN(next_tensor->is_local())
            << Error::RuntimeError() << "meshgrid expects all tensors are local tensor";
        CHECK_OR_RETURN(JUST(cur_tensor->device())->type() == JUST(next_tensor->device())->type())
            << Error::RuntimeError() << "meshgrid expects all tensors to have the same device";
      } else {
        CHECK_OR_RETURN(!next_tensor->is_local())
            << Error::RuntimeError() << "meshgrid expects all tensors are global tensor";
        CHECK_OR_RETURN(JUST(cur_tensor->parallel_desc()) == JUST(next_tensor->parallel_desc()))
            << Error::RuntimeError() << "meshgrid expects all tensors to have the same placement";
      }
    }

    std::vector<std::shared_ptr<Tensor>> tensor_consts(tensors.begin(), tensors.end());

    bool swap_first_and_second_tensors = false;
    if (indexing == "xy") {
      swap_first_and_second_tensors = (size >= 2);
      if (swap_first_and_second_tensors) { std::swap(tensor_consts[0], tensor_consts[1]); }
    } else {
      CHECK_EQ_OR_RETURN(indexing, "ij") << Error::RuntimeError()
                                         << "meshgrid: indexing must be one of \"xy\" or \"ij\", "
                                            "but received: "
                                         << indexing;
    }

    TensorTuple grids(size);
    DimVector grids_vec(size);
    for (int i = 0; i < size; ++i) {
      CHECK_LE_OR_RETURN(tensor_consts[i]->shape()->NumAxes(), 1)
          << Error::RuntimeError() << "Expected scalar or 1D tensor in the tensor list but got "
          << tensor_consts[i]->shape()->NumAxes();
      if (tensor_consts[i]->shape()->NumAxes() == 0) {
        grids_vec[i] = 1;
      } else {
        grids_vec[i] = tensor_consts[i]->shape()->At(0);
      }
    }
    Shape grids_shape(grids_vec);

    DimVector view_shape_vec(size, 1);
    Shape view_shape(view_shape_vec);
    for (int i = 0; i < size; ++i) {
      view_shape.Set(i, -1);
      std::shared_ptr<one::Tensor> reshaped = JUST(Reshape(tensor_consts.at(i), view_shape));
      grids[i] = JUST(Expand(reshaped, grids_shape));
      view_shape.Set(i, 1);
    }

    if (swap_first_and_second_tensors) { std::swap(grids[0], grids[1]); }

    return grids;
  }
};

class IndexSelectFunctor {
 public:
  Maybe<Tensor> operator()(const std::shared_ptr<one::Tensor>& input, const int64_t& dim,
                           const std::shared_ptr<one::Tensor>& index) const {
    const int64_t input_num_axes = input->shape()->NumAxes();
    const int64_t index_num_axes = index->shape()->NumAxes();
    CHECK_LE_OR_RETURN(index_num_axes, 1)
        << Error::IndexError() << "index_select(): Index is supposed to be a vector";
    bool index_dtype_flag =
        (index->dtype()->data_type() == kInt32) || (index->dtype()->data_type() == kInt64);
    CHECK_EQ_OR_RETURN(index_dtype_flag, true)
        << Error::RuntimeError() << "index_select(): Expected dtype int32 or int64 for index";
    int64_t new_dim = dim;
    new_dim = JUST(maybe_wrap_dim(new_dim, input_num_axes));
    return JUST(functional::Gather(input, index, new_dim));
  }
};

namespace {
inline Maybe<bool> device_equal(const std::string& device_name, const int device_id,
                                Symbol<Device> device) {
  return (device_name == device->type() && device_id == device->device_id());
}

Maybe<Tensor> LocalTensorTo(const std::shared_ptr<Tensor>& x, const std::string& device_name,
                            const int device_id, const Symbol<DType>& dtype, const bool& copy) {
  std::shared_ptr<Tensor> tensor = x;
  if (!JUST(device_equal(device_name, device_id, JUST(x->device())))) {
    tensor = JUST(Copy(tensor, device_name, device_id, /*pin_memory=*/false));
  }
  if (dtype != x->dtype()) { tensor = JUST(Cast(tensor, dtype, /*pin_memory=*/false)); }
  if (copy && tensor == x) {
    tensor = JUST(Copy(tensor, device_name, device_id, /*pin_memory=*/false));
  }
  return tensor;
}

Maybe<Tensor> GlobalTensorTo(const std::shared_ptr<Tensor>& x, const std::string& device_type,
                             const Symbol<DType>& dtype, const bool& copy) {
  std::shared_ptr<Tensor> tensor;
  auto input_placement = JUST(x->parallel_desc());
  std::string input_device_tag = input_placement->device_tag();
  if (input_device_tag == "gpu") { input_device_tag = "cuda"; }
  if (device_type == input_device_tag) {
    if (dtype == x->dtype()) {
      return (copy ? JUST(x->clone()) : x);
    } else {
      return JUST(Cast(x, dtype, /*pin_memory=*/false));
    }
  }
  if (LazyMode::is_enabled()) {
    if (dtype != x->dtype()) { tensor = JUST(Cast(x, dtype, /*pin_memory=*/false)); }
    if (device_type != JUST(x->parallel_desc())->device_tag()) {
      tensor = JUST(Copy(tensor ? tensor : x, device_type, 0, /*pin_memory=*/false));
    }
    return tensor;
  } else {
    CheckMetaConsistency(x).GetOrThrow();
    auto placement = JUST(ReplacePlacementDeviceTag(input_placement, device_type));
    auto nd_sbp = JUST(x->nd_sbp());
    std::vector<Symbol<SbpParallel>> sbp_tuple(nd_sbp->sbp_parallel().size());
    for (int i = 0; i < sbp_tuple.size(); ++i) { sbp_tuple[i] = nd_sbp->sbp_parallel().Get(i); }
    tensor = JUST(GlobalToLocal(x));
    Symbol<Device> device = JUST(Device::New(device_type));
    tensor = JUST(LocalTensorTo(tensor, device->type(), device->device_id(), dtype, copy));
    JUST(tensor->set_requires_grad(x->requires_grad()));
<<<<<<< HEAD
    return JUST(LocalToConsistent(tensor, placement, sbp_tuple, *(x->shape()), dtype,
                                  /* sync_data */ true));
=======
    return JUST(LocalToGlobal(tensor, placement, sbp_tuple, *(x->shape()), dtype));
>>>>>>> b79be4f3
  }
}

}  // namespace

class ToFunctor {
 public:
  Maybe<Tensor> operator()(const std::shared_ptr<Tensor>& input,
                           const Optional<std::string>& device_,
                           const Optional<Symbol<DType>>& dtype_, bool copy) const {
    Symbol<DType> dtype = dtype_.value_or(input->dtype());
    if (input->is_global()) {
      std::string device_type = device_.value_or(JUST(input->parallel_desc())->device_tag());
      CHECK_OR_RETURN(ep::DeviceManagerRegistry::GetDeviceTypeByDeviceTypeName(device_type)
                      != DeviceType::kInvalidDevice)
          << Error::RuntimeError()
          << "Only string device without device id (eg. \"cpu\" or \"cuda\") is expected "
          << "for global tensor, but got " << device_.value_or("");
      return JUST(GlobalTensorTo(input, device_type, dtype, copy));
    } else {
      std::string device_name = "";
      int device_id = 0;
      if (device_.has_value()) {
        JUST(ParsingDeviceTag(device_.value_or(""), &device_name, &device_id));
        if (device_id == -1) { device_id = GlobalProcessCtx::LocalRank(); }
      } else {
        Symbol<Device> device = JUST(input->device());
        device_name = device->type();
        device_id = device->device_id();
      }
      return JUST(LocalTensorTo(input, device_name, device_id, dtype, copy));
    }
  }
};

class To2Functor {
 public:
  Maybe<Tensor> operator()(const std::shared_ptr<Tensor>& input,
                           const Optional<Symbol<Device>>& device_,
                           const Optional<Symbol<DType>>& dtype_, bool copy) const {
    CHECK_OR_RETURN(!(input->is_global() && device_.has_value()))
        << Error::RuntimeError()
        << "Only string device without device id (eg. \"cpu\" or \"cuda\") is expected "
        << "for global tensor, but got " << device_.value_or(Symbol<Device>())->ToRepr();
    if (input->is_global()) {
      std::string device_type = JUST(input->parallel_desc())->device_tag();
      return JUST(GlobalTensorTo(input, device_type, dtype_.value_or(input->dtype()), copy));
    } else {
      auto dtype = dtype_.value_or(input->dtype());
      auto device =
          device_.has_value() ? device_.value_or(Symbol<Device>()) : JUST(input->device());
      return JUST(LocalTensorTo(input, device->type(), device->device_id(), dtype, copy));
    }
  }
};

class To3Functor {
 public:
  Maybe<Tensor> operator()(const std::shared_ptr<Tensor>& input,
                           const Optional<Symbol<DType>>& dtype_, bool copy) const {
    Symbol<DType> dtype = dtype_.value_or(input->dtype());
    if (input->is_global()) {
      return GlobalTensorTo(input, JUST(input->parallel_desc())->device_tag(), dtype, copy);
    } else {
      auto device = JUST(input->device());
      return LocalTensorTo(input, device->type(), device->device_id(), dtype, copy);
    }
  }
};

class To4Functor {
 public:
  Maybe<Tensor> operator()(const std::shared_ptr<Tensor>& input,
                           const std::shared_ptr<Tensor>& other, bool copy) const {
    CHECK_OR_RETURN(!input->is_global() && !other->is_global())
        << Error::RuntimeError()
        << "tensor.to(other) can only be called when tensor and other are local tensors";
    Symbol<DType> dtype = other->dtype();
    Symbol<Device> device = JUST(other->device());
    std::string device_name = device->type();
    int device_id = device->device_id();
    return LocalTensorTo(input, device_name, device_id, dtype, copy);
  }
};

class TopKFunctor {
 public:
  TopKFunctor() { op_ = CHECK_JUST(one::OpBuilder("top_k").Input("in").Output("out").Build()); }
  Maybe<Tensor> operator()(const std::shared_ptr<Tensor>& input, int32_t k, bool sorted) const {
    MutableAttrMap attrs;
    JUST(attrs.SetAttr<int32_t>("k", k));
    JUST(attrs.SetAttr<bool>("sorted", sorted));
    return OpInterpUtil::Dispatch<Tensor>(*op_, {input}, attrs);
  }

 private:
  std::shared_ptr<OpExpr> op_;
};

class InTopKFunctor {
 public:
  InTopKFunctor() {
    op_ = CHECK_JUST(
        one::OpBuilder("in_top_k").Input("targets").Input("predictions").Output("out").Build());
  }
  Maybe<Tensor> operator()(const std::shared_ptr<Tensor>& targets,
                           const std::shared_ptr<Tensor>& predictions, int32_t k) const {
    CHECK_EQ_OR_RETURN(targets->shape()->At(0), predictions->shape()->At(0))
        << Error::RuntimeError() << "The num of targets must equal the num of predictions";
    CHECK_EQ_OR_RETURN(targets->ndim(), 1)
        << Error::RuntimeError() << "The dimension of targets must be 1";
    CHECK_EQ_OR_RETURN(predictions->ndim(), 2)
        << Error::RuntimeError() << "The dimension of predictions must be 2";
    MutableAttrMap attrs;
    JUST(attrs.SetAttr<int32_t>("k", k));
    return OpInterpUtil::Dispatch<Tensor>(*op_, {targets, predictions}, attrs);
  }

 private:
  std::shared_ptr<OpExpr> op_;
};

class TensorBufferToTensorFunctor {
 public:
  TensorBufferToTensorFunctor() {
    op_ = CHECK_JUST(one::OpBuilder("tensor_buffer_to_tensor").Input("in").Output("out").Build());
  }
  Maybe<Tensor> operator()(const std::shared_ptr<Tensor>& input, const Shape& instance_shape,
                           const Symbol<DType>& dtype) const {
    MutableAttrMap attrs;
    JUST(attrs.SetAttr<Shape>("instance_shape", instance_shape));
    JUST(attrs.SetAttr<DataType>("dtype", dtype->data_type()));
    return OpInterpUtil::Dispatch<Tensor>(*op_, {input}, attrs);
  }

 private:
  std::shared_ptr<OpExpr> op_;
};

class TensorToTensorBufferFunctor {
 public:
  TensorToTensorBufferFunctor() {
    op_ = CHECK_JUST(one::OpBuilder("tensor_to_tensor_buffer").Input("in").Output("out").Build());
  }
  Maybe<Tensor> operator()(const std::shared_ptr<Tensor>& input, int32_t instance_dims) const {
    MutableAttrMap attrs;
    JUST(attrs.SetAttr<int32_t>("instance_dims", instance_dims));
    return OpInterpUtil::Dispatch<Tensor>(*op_, {input}, attrs);
  }

 private:
  std::shared_ptr<OpExpr> op_;
};

class GenTensorBufferFunctor {
 public:
  GenTensorBufferFunctor() {
    op_ = CHECK_JUST(one::OpBuilder("gen_tensor_buffer").Output("out").Build());
  }
  Maybe<Tensor> operator()(const Shape& shape, const std::vector<Shape>& shape_list,
                           const std::vector<float>& value_list, const Symbol<DType>& dtype,
                           bool dynamic_out) const {
    MutableAttrMap attrs;
    JUST(attrs.SetAttr<Shape>("shape", shape));
    JUST(attrs.SetAttr<std::vector<Shape>>("shape_list", shape_list));
    JUST(attrs.SetAttr<std::vector<float>>("value_list", value_list));
    JUST(attrs.SetAttr<DataType>("data_type", dtype->data_type()));
    JUST(attrs.SetAttr<bool>("dynamic_out", dynamic_out));
    return OpInterpUtil::Dispatch<Tensor>(*op_, {}, attrs);
  }

 private:
  std::shared_ptr<OpExpr> op_;
};

class RepeatFunctor {
 public:
  RepeatFunctor() {}
  Maybe<Tensor> operator()(const std::shared_ptr<one::Tensor>& input,
                           const Shape& repeat_shape) const {
    Shape input_shape = *(input->shape());
    std::vector<int32_t> input_reshape_vec;
    std::vector<int32_t> expand_shape_vec;
    std::vector<int32_t> output_reshape_vec;

    int32_t numaxes_diff = repeat_shape.NumAxes() - input_shape.NumAxes();
    CHECK_GE_OR_RETURN(numaxes_diff, 0) << Error::RuntimeError()
                                        << "Number of dimensions of repeat dims can not be "
                                           "smaller than number of dimensions of tensor";

    for (int32_t i = repeat_shape.NumAxes() - 1; i >= 0; i--) {
      if (i >= numaxes_diff) {
        int32_t input_shape_val = input_shape.At(i - numaxes_diff);
        int32_t repeat_shape_val = repeat_shape.At(i);
        if (repeat_shape_val > 1) {
          if (input_shape_val > 1) {
            input_reshape_vec.insert(input_reshape_vec.begin(), input_shape_val);
            input_reshape_vec.insert(input_reshape_vec.begin(), 1);
            expand_shape_vec.insert(expand_shape_vec.begin(), input_shape_val);
            expand_shape_vec.insert(expand_shape_vec.begin(), repeat_shape_val);
            output_reshape_vec.insert(output_reshape_vec.begin(),
                                      repeat_shape_val * input_shape_val);
          } else {
            input_reshape_vec.insert(input_reshape_vec.begin(), input_shape_val);
            expand_shape_vec.insert(expand_shape_vec.begin(), repeat_shape_val);
            output_reshape_vec.insert(output_reshape_vec.begin(), repeat_shape_val);
          }
        } else {
          input_reshape_vec.insert(input_reshape_vec.begin(), input_shape_val);
          expand_shape_vec.insert(expand_shape_vec.begin(), input_shape_val);
          output_reshape_vec.insert(output_reshape_vec.begin(), input_shape_val);
        }
      } else {
        expand_shape_vec.insert(expand_shape_vec.begin(), repeat_shape.At(i));
        output_reshape_vec.insert(output_reshape_vec.begin(), repeat_shape.At(i));
      }
    }
    Shape input_reshape(DimVector(input_reshape_vec.begin(), input_reshape_vec.end()));
    Shape expand_shape(DimVector(expand_shape_vec.begin(), expand_shape_vec.end()));
    Shape output_reshape(DimVector(output_reshape_vec.begin(), output_reshape_vec.end()));
    std::shared_ptr<one::Tensor> reshaped_tensor = JUST(Reshape(input, input_reshape));
    std::shared_ptr<one::Tensor> expanded_tensor = JUST(Expand(reshaped_tensor, expand_shape));
    std::shared_ptr<one::Tensor> result = JUST(Reshape(expanded_tensor, output_reshape));
    return result;
  }
};

class RepeatInterLeaveIndexFunctor {
 public:
  RepeatInterLeaveIndexFunctor() {
    op_ = CHECK_JUST(
        one::OpBuilder("repeat_interleave").Input("in").Input("cumsum").Output("out").Build());
  }
  Maybe<Tensor> operator()(const std::shared_ptr<one::Tensor>& input,
                           const std::shared_ptr<one::Tensor>& cumsum,
                           const int32_t& repeat_num) const {
    MutableAttrMap attrs;
    JUST(attrs.SetAttr<std::int64_t>("repeat_num", repeat_num));
    return OpInterpUtil::Dispatch<Tensor>(*op_, {input, cumsum}, attrs);
  }

 private:
  std::shared_ptr<OpExpr> op_;
};

class RepeatInterLeaveIntFunctor {
 public:
  RepeatInterLeaveIntFunctor() {}
  Maybe<Tensor> operator()(const std::shared_ptr<one::Tensor>& input, const int32_t& repeats,
                           const Optional<int32_t>& dim) const {
    CHECK_OR_RETURN(input->is_local() == true)
        << Error::RuntimeError() << "repeat_interleave only support local tensor now";
    std::shared_ptr<one::Tensor> res;
    if (!dim.has_value()) {
      std::shared_ptr<one::Tensor> flatten_input = JUST(Flatten(input, 0, -1));
      std::shared_ptr<one::Tensor> repeats_expand = JUST(
          Expand(JUST(Constant(Shape{1}, Scalar(repeats), DType::Int32(), JUST(input->device()))),
                 Shape{flatten_input->shape()->At(0)}));
      std::shared_ptr<one::Tensor> cumsum = JUST(Cumsum(repeats_expand, 0, DType::Int32()));
      int64_t output_size = flatten_input->shape()->At(0);
      if (repeats > 0) { output_size *= repeats; }
      res = JUST(IndexSelect(flatten_input, 0,
                             JUST(RepeatInterLeaveIndex(repeats_expand, cumsum, output_size))));
    } else {
      int32_t dim_ = JUST(dim);
      const auto& input_shape = input->shape();
      const int64_t& num_axes = input_shape->NumAxes();
      dim_ = JUST(maybe_wrap_dim(dim_, num_axes));
      std::shared_ptr<one::Tensor> repeats_expand = JUST(
          Expand(JUST(Constant(Shape{1}, Scalar(repeats), DType::Int32(), JUST(input->device()))),
                 Shape{input->shape()->At(dim_)}));
      std::shared_ptr<one::Tensor> cumsum = JUST(Cumsum(repeats_expand, 0, DType::Int32()));
      int64_t output_size = input->shape()->At(dim_);
      if (repeats > 0) { output_size *= repeats; }
      res = JUST(IndexSelect(input, dim_,
                             JUST(RepeatInterLeaveIndex(repeats_expand, cumsum, output_size))));
    }
    return res;
  }
};

class RepeatInterLeaveTensorFunctor {
 public:
  RepeatInterLeaveTensorFunctor() {}
  Maybe<Tensor> operator()(const std::shared_ptr<one::Tensor>& input,
                           const std::shared_ptr<one::Tensor>& repeats, const int32_t& dim,
                           const Optional<int32_t>& output_size) const {
    CHECK_OR_RETURN(input->is_local() == true)
        << Error::RuntimeError() << "repeat_interleave only support local tensor now";
    const auto repeats_shape = repeats->shape();
    const int64_t& repeat_num_axes = repeats_shape->NumAxes();
    CHECK_OR_RETURN(repeat_num_axes == 1)
        << Error::RuntimeError() << "repeat_interleave only accept 1D vector as repeat";
    CHECK_OR_RETURN(repeats->dtype() == DType::Int64())
        << Error::RuntimeError() << "repeats has to be Long tensor";

    std::vector<int64_t> repeats_value(repeats_shape->elem_cnt());
    if (!output_size.has_value()) {
      const auto& callback = [&](uint64_t ofblob_ptr) {
        CHECK_JUST(BlobBufferCopyUtil<int64_t>::To(ofblob_ptr, repeats_value.data(),
                                                   repeats_value.size()));
      };
      SyncAccessTensorWithTimeOut(repeats, callback, "const").GetOrThrow();
      for (const auto x : repeats_value) {
        CHECK_OR_RETURN(x >= 0) << Error::RuntimeError() << "repeats can not be negative";
      }
    } else {
      repeats_value.push_back(JUST(output_size));
    }
    int32_t dim_ = dim;
    const auto& input_shape = input->shape();
    const int64_t& num_axes = input_shape->NumAxes();
    dim_ = JUST(maybe_wrap_dim(dim_, num_axes));
    CHECK_OR_RETURN(repeats_shape->At(0) == input->shape()->At(dim_))
        << Error::RuntimeError() << "repeats must have the same size as input along dim";
    std::shared_ptr<one::Tensor> cumsum = JUST(Cumsum(repeats, 0, DType::Int32()));
    const int64_t& output_size_value =
        std::accumulate(repeats_value.begin(), repeats_value.end(), 0);
    return JUST(
        IndexSelect(input, dim_, JUST(RepeatInterLeaveIndex(repeats, cumsum, output_size_value))));
  }
};

class TileFunctor {
 public:
  TileFunctor() {}
  Maybe<Tensor> operator()(const std::shared_ptr<one::Tensor>& input, const Shape& dims) const {
    std::vector<int32_t> new_dims_vec;
    int32_t numaxes_diff = input->shape()->NumAxes() - dims.NumAxes();
    for (int32_t i = dims.NumAxes() - 1; i >= 0; i--) {
      CHECK_GE_OR_RETURN(dims.At(i), 0)
          << Error::RuntimeError() << "Trying to create tensor with negative dimension "
          << dims.At(i);
      new_dims_vec.insert(new_dims_vec.begin(), dims.At(i));
    }
    for (int32_t i = 0; i < numaxes_diff; i++) { new_dims_vec.insert(new_dims_vec.begin(), 1); }
    Shape new_dims(DimVector(new_dims_vec.begin(), new_dims_vec.end()));
    return JUST(Repeat(input, new_dims));
  }
};

class TransposeAllDimPropertyFunctor {
 public:
  TransposeAllDimPropertyFunctor() {}
  Maybe<Tensor> operator()(const std::shared_ptr<one::Tensor>& x) const {
    const int64_t ndim = x->ndim();
    std::vector<int32_t> permute;
    permute.resize(ndim);
    std::iota(permute.begin(), permute.end(), 0);
    std::reverse(permute.begin(), permute.end());
    return Transpose(x, permute);
  }
};

class TransposeAllDimFunctionFunctor {
 public:
  TransposeAllDimFunctionFunctor() {}
  Maybe<Tensor> operator()(const std::shared_ptr<one::Tensor>& x) const {
    const int64_t ndim = x->ndim();
    CHECK_OR_RETURN(ndim <= 2) << Error::RuntimeError()
                               << "t() expects a tensor with <= 2 dimensions, but input tensor is "
                               << ndim << "D";
    if (ndim == 0 || ndim == 1) { return x; }
    return Transpose2dim(x, 0, 1);
  }
};

class ReshapeLikeFunctor {
 public:
  ReshapeLikeFunctor() {
    op_ =
        CHECK_JUST(one::OpBuilder("reshape_like").Input("in").Input("like").Output("out").Build());
  }
  Maybe<Tensor> operator()(const std::shared_ptr<one::Tensor>& x,
                           const std::shared_ptr<one::Tensor>& like) const {
    return OpInterpUtil::Dispatch<Tensor>(*op_, {x, JUST(like->detach())});
  }

 private:
  std::shared_ptr<OpExpr> op_;
};

class PinMemoryFunctor {
 public:
  PinMemoryFunctor() {
    op_ =
        CHECK_JUST(one::OpBuilder("slice_update").Input("ref").Input("value").Output("y").Build());
  }
  Maybe<Tensor> operator()(const std::shared_ptr<one::Tensor>& input) const {
    // TODO:(zhaoluyang) support global tensor.pin_memory()
    CHECK_OR_RETURN(input->is_local() && !(LazyMode::is_enabled()))
        << Error::RuntimeError() << "Tensor.pin_memory() only support local tensor for now!";
    // if tensor already pinned, then just return
    if (JUST(JUST(input->AsLocalTensor())->is_pinned())) { return input; }
    auto shape = input->shape();
    auto device = JUST(input->device());
    const bool requires_grad = input->requires_grad();
    CHECK_EQ_OR_RETURN(device->enum_type(), DeviceType::kCPU)
        << Error::RuntimeError() << "cannot pin tensor with device: " << device->ToString()
        << ", only dense CPU tensors can be pinned.";

    auto empty = JUST(functional::Empty(*shape.get(), input->dtype(), device, /*pin_memory=*/true));
    // TODO: remove this requires_grad
    JUST(empty->set_requires_grad(requires_grad));
    const int32_t ndim = input->ndim();
    if (ndim == 0) {
      // for 0-dim tensor
      TensorIndex tensor_index;
      tensor_index.emplace_back(functional::detail::IndexItem(functional::detail::EllipsisIndex{}));
      JUST(functional::TensorSetItem(empty, tensor_index, input));
      return empty;
    } else {
      MutableAttrMap attrs;
      std::vector<int64_t> starts(ndim, 0);
      std::vector<int64_t> stops(ndim);
      std::vector<int64_t> steps(ndim, 1);
      for (int i = 0; i < ndim; ++i) { stops[i] = input->shape()->At(i); }
      JUST(attrs.SetAttr<std::vector<int64_t>>("start", starts));
      JUST(attrs.SetAttr<std::vector<int64_t>>("stop", stops));
      JUST(attrs.SetAttr<std::vector<int64_t>>("step", steps));
      JUST(empty->set_requires_grad(requires_grad));
      auto outputs = TensorTuple{empty};
      JUST(OpInterpUtil::Dispatch(*op_, TensorTuple{empty, input}, &outputs, attrs));
      return outputs[0];
    }
  }

 private:
  std::shared_ptr<OpExpr> op_;
};

class FillFunctor {
 public:
  FillFunctor() { op_ = CHECK_JUST(one::OpBuilder("fill_").Input("in").Output("out").Build()); }
  Maybe<Tensor> operator()(const std::shared_ptr<one::Tensor>& in, const Scalar& value) const {
    JUST(CheckInplaceValid(in));
    MutableAttrMap attrs;
    if (IsFloatingDataType(in->dtype()->data_type())) {
      JUST(attrs.SetAttr<double>("floating_value", value.As<double>()));
      JUST(attrs.SetAttr<bool>("is_floating_value", true));
    } else if (IsIntegralDataType(in->dtype()->data_type())) {
      JUST(attrs.SetAttr<int64_t>("integral_value", value.As<int64_t>()));
      JUST(attrs.SetAttr<bool>("is_floating_value", false));
    } else {
      UNIMPLEMENTED_THEN_RETURN() << "Only support floating or integral data type.";
    }
    auto outputs = std::make_shared<TensorTuple>(1);
    (*outputs)[0] = in;
    JUST(OpInterpUtil::Dispatch(*op_, {in}, outputs.get(), attrs));
    return (*outputs)[0];
  }

 private:
  std::shared_ptr<OpExpr> op_;
};

class FillTensorFunctor {
 public:
  FillTensorFunctor() {
    op_ =
        CHECK_JUST(one::OpBuilder("fill_tensor_").Input("in").Input("value").Output("out").Build());
  }
  Maybe<Tensor> operator()(const std::shared_ptr<one::Tensor>& in,
                           const std::shared_ptr<one::Tensor>& value) const {
    JUST(CheckInplaceValid(in));
    const int64_t ndim = value->ndim();
    CHECK_EQ_OR_RETURN(ndim, 0)
        << Error::RuntimeError()
        << "fill_ only supports 0-dimension value tensor but got tensor with " << ndim
        << " dimensions.";
    TensorProcessor tensor_processor;
    JUST(tensor_processor.PromoteInputsToCommonDtype(true).AddInputs({in, value}).Apply());
    TensorTuple input_tuple = JUST(tensor_processor.GetInputs());
    auto outputs = std::make_shared<TensorTuple>(1);
    (*outputs)[0] = in;
    JUST(OpInterpUtil::Dispatch(*op_, {input_tuple[0], input_tuple[1]}, outputs.get()));
    return (*outputs)[0];
  }

 private:
  std::shared_ptr<OpExpr> op_;
};

}  // namespace impl

ONEFLOW_FUNCTION_LIBRARY(m) {
  m.add_functor<impl::ArgMaxFunctor>("ArgMax");
  m.add_functor<impl::ArgMinFunctor>("ArgMin");
  m.add_functor<impl::GlobalConstantFunctor>("GlobalConstant");
  m.add_functor<impl::ConstantFunctor>("Constant");
  m.add_functor<impl::GlobalEmptyFunctor>("GlobalEmpty");
  m.add_functor<impl::EmptyFunctor>("Empty");
  m.add_functor<impl::ZerosLikeFunctor>("ZerosLike");
  m.add_functor<impl::OnesLikeFunctor>("OnesLike");
  m.add_functor<impl::FlattenFunctor>("Flatten");
  m.add_functor<impl::FillFunctor>("Fill");
  m.add_functor<impl::FillTensorFunctor>("FillTensor");
  m.add_functor<impl::WhereFunctor>("Where");
  m.add_functor<impl::WhereScalarXFunctor>("WhereScalarX");
  m.add_functor<impl::WhereScalarYFunctor>("WhereScalarY");
  m.add_functor<impl::WhereScalarXYFunctor>("WhereScalarXY");
  m.add_functor<impl::ArgWhereFunctor>("ArgWhere");
  m.add_functor<impl::BroadcastLikeFunctor>("BroadcastLike");
  m.add_functor<impl::ConcatFunctor>("Concat");
  m.add_functor<impl::StackFunctor>("Stack");
  m.add_functor<impl::StackGradFunctor>("StackGrad");
  m.add_functor<impl::ExpandFunctor>("Expand");
  m.add_functor<impl::ExpandGradFunctor>("ExpandGrad");
  m.add_functor<impl::ExpandDimsFunctor>("ExpandDims");
  m.add_functor<impl::ExpandDimsFunctor>("Unsqueeze");
  m.add_functor<impl::SqueezeFunctor>("Squeeze");
  m.add_functor<impl::RollFunctor>("Roll");
  m.add_functor<impl::GatherFunctor>("Gather");
  m.add_functor<impl::DimGatherFunctor>("DimGather");
  m.add_functor<impl::ArgSortFunctor>("ArgSort");
  m.add_functor<impl::SearchSortedFunctor>("SearchSorted");
  m.add_functor<impl::SearchSortedScalarFunctor>("SearchSortedScalar");
  m.add_functor<impl::GatherNdFunctor>("GatherNd");
  m.add_functor<impl::ScatterNdFunctor>("ScatterNd");
  m.add_functor<impl::TensorScatterNdUpdateFunctor>("TensorScatterNdUpdate");
  m.add_functor<impl::ScatterNdLikeFunctor>("ScatterNdLike");
  m.add_functor<impl::ReshapeFunctor>("Reshape");
  m.add_functor<impl::ViewFunctor>("View");
  m.add_functor<impl::ToContiguousFunctor>("ToContiguous");
  m.add_functor<impl::InplaceToContiguousFunctor>("InplaceToContiguous");
  m.add_functor<impl::NarrowFunctor>("Narrow");
  m.add_functor<impl::NarrowGradFunctor>("NarrowGrad");
  m.add_functor<impl::SliceUpdateFunctor>("SliceUpdate");
  m.add_functor<impl::SliceFunctor>("Slice");
  m.add_functor<impl::SliceGradFunctor>("SliceGrad");
  m.add_functor<impl::SliceView1dContiguousFunctor>("SliceView1dContiguous");
  m.add_functor<impl::CopyFunctor>("Copy");
  m.add_functor<impl::FlipFunctor>("Flip");
  m.add_functor<impl::UnfoldTensorFunctor>("UnfoldTensor");
  m.add_functor<impl::UnfoldTensorGradFunctor>("UnfoldTensorGrad");
  m.add_functor<impl::UpsampleGradFunctor>("UpsampleGrad");
  m.add_functor<impl::UpsampleNearest2DFunctor>("UpsampleNearest2D");
  m.add_functor<impl::UpsampleNearest2DGradFunctor>("UpsampleNearest2DGrad");
  m.add_functor<impl::UpsampleBilinear2DFunctor>("UpsampleBilinear2D");
  m.add_functor<impl::UpsampleBilinear2DGradFunctor>("UpsampleBilinear2DGrad");
  m.add_functor<impl::UpsampleLinear1DFunctor>("UpsampleLinear1D");
  m.add_functor<impl::UpsampleLinear1DGradFunctor>("UpsampleLinear1DGrad");
  m.add_functor<impl::UpsampleNearest1DFunctor>("UpsampleNearest1D");
  m.add_functor<impl::UpsampleNearest1DGradFunctor>("UpsampleNearest1DGrad");
  m.add_functor<impl::UpsampleBicubic2DFunctor>("UpsampleBicubic2D");
  m.add_functor<impl::UpsampleBicubic2DGradFunctor>("UpsampleBicubic2DGrad");
  m.add_functor<impl::UpsampleNearest3DFunctor>("UpsampleNearest3D");
  m.add_functor<impl::UpsampleNearest3DGradFunctor>("UpsampleNearest3DGrad");
  m.add_functor<impl::UpsampleTrilinear3DFunctor>("UpsampleTrilinear3D");
  m.add_functor<impl::UpsampleTrilinear3DGradFunctor>("UpsampleTrilinear3DGrad");
  m.add_functor<impl::UnsortedSegmentSumLikeFunctor>("UnsortedSegmentSumLike");
  m.add_functor<impl::TrilFunctor>("Tril");
  m.add_functor<impl::TriuFunctor>("Triu");
  m.add_functor<impl::DiagFunctor>("Diag");
  m.add_functor<impl::DiagGradFunctor>("DiagGrad");
  m.add_functor<impl::DiagonalFunctor>("Diagonal");
  m.add_functor<impl::DiagonalGradFunctor>("DiagonalGrad");
  m.add_functor<impl::TensorGetItemFunctor>("TensorGetItem");
  m.add_functor<impl::DimScatterFunctor>("DimScatter");
  m.add_functor<impl::DimScatterAddFunctor>("DimScatterAdd");
  m.add_functor<impl::DimScatterMulFunctor>("DimScatterMul");
  m.add_functor<impl::DimScatterUpdateScalarFunctor>("DimScatterUpdateScalar");
  m.add_functor<impl::DimScatterAddScalarFunctor>("DimScatterAddScalar");
  m.add_functor<impl::DimScatterAddLikeFunctor>("DimScatterAddLike");
  m.add_functor<impl::DimScatterMulScalarFunctor>("DimScatterMulScalar");
  m.add_functor<impl::TensorSetItemFunctor>("TensorSetItem");
  m.add_functor<impl::CastLikeFunctor>("CastLike");
  m.add_functor<impl::ElementwiseMinimumGradFunctor>("ElementwiseMinGrad");
  m.add_functor<impl::ElementwiseMaximumGradFunctor>("ElementwiseMaxGrad");
  m.add_functor<impl::BroadcastPowXGradFunctor>("BroadcastPowXGrad");
  m.add_functor<impl::BroadcastPowYGradFunctor>("BroadcastPowYGrad");
  m.add_functor<impl::DivGradFunctor>("DivGrad");
  m.add_functor<impl::IdentityFunctor>("Identity");
  m.add_functor<impl::AmpWhiteIdentityFunctor>("AmpWhiteIdentity");
  m.add_functor<impl::ReduceSumLikeFunctor>("ReduceSumLike");
  m.add_functor<impl::BroadcastReduceSumLikeFunctor>("BroadcastReduceSumLike");
  m.add_functor<impl::SplitFunctor>("Split");
  m.add_functor<impl::UnbindFunctor>("Unbind");
  m.add_functor<impl::ChunkFunctor>("Chunk");
  m.add_functor<impl::SplitLikeFunctor>("SplitLike");
  m.add_functor<impl::SplitWithSizeFunctor>("SplitWithSize");
  m.add_functor<impl::BatchGatherFunctor>("BatchGather");
  m.add_functor<impl::UnsortedBatchSegmentSumFunctor>("UnsortedBatchSegmentSum");
  m.add_functor<impl::MaskedFillFunctor>("MaskedFill");
  m.add_functor<impl::MeshgridFunctor>("Meshgrid");
  m.add_functor<impl::IndexSelectFunctor>("IndexSelect");
  m.add_functor<impl::ToFunctor, impl::To2Functor, impl::To3Functor, impl::To4Functor>("To");
  m.add_functor<impl::TopKFunctor>("TopK");
  m.add_functor<impl::InTopKFunctor>("InTopK");
  m.add_functor<impl::TensorToTensorBufferFunctor>("TensorToTensorBuffer");
  m.add_functor<impl::TensorBufferToTensorFunctor>("TensorBufferToTensor");
  m.add_functor<impl::GenTensorBufferFunctor>("GenTensorBuffer");
  m.add_functor<impl::RepeatFunctor>("Repeat");
  m.add_functor<impl::RepeatInterLeaveIndexFunctor>("RepeatInterLeaveIndex");
  m.add_functor<impl::RepeatInterLeaveIntFunctor>("RepeatInterLeaveInt");
  m.add_functor<impl::RepeatInterLeaveTensorFunctor>("RepeatInterLeaveTensor");
  m.add_functor<impl::TileFunctor>("Tile");
  m.add_functor<impl::TransposeAllDimPropertyFunctor>("TransposeAllDimProperty");
  m.add_functor<impl::TransposeAllDimFunctionFunctor>("TransposeAllDimFunction");
  m.add_functor<impl::ReshapeLikeFunctor>("ReshapeLike");
  m.add_functor<impl::PinMemoryFunctor>("PinMemory");
};

}  // namespace functional
}  // namespace one
}  // namespace oneflow<|MERGE_RESOLUTION|>--- conflicted
+++ resolved
@@ -2622,12 +2622,8 @@
     Symbol<Device> device = JUST(Device::New(device_type));
     tensor = JUST(LocalTensorTo(tensor, device->type(), device->device_id(), dtype, copy));
     JUST(tensor->set_requires_grad(x->requires_grad()));
-<<<<<<< HEAD
-    return JUST(LocalToConsistent(tensor, placement, sbp_tuple, *(x->shape()), dtype,
-                                  /* sync_data */ true));
-=======
-    return JUST(LocalToGlobal(tensor, placement, sbp_tuple, *(x->shape()), dtype));
->>>>>>> b79be4f3
+    return JUST(LocalToGlobal(tensor, placement, sbp_tuple, *(x->shape()), dtype,
+                              /* sync_data */ true));
   }
 }
 
