/*
Copyright 2020 The OneFlow Authors. All rights reserved.

Licensed under the Apache License, Version 2.0 (the "License");
you may not use this file except in compliance with the License.
You may obtain a copy of the License at

    http://www.apache.org/licenses/LICENSE-2.0

Unless required by applicable law or agreed to in writing, software
distributed under the License is distributed on an "AS IS" BASIS,
WITHOUT WARRANTIES OR CONDITIONS OF ANY KIND, either express or implied.
See the License for the specific language governing permissions and
limitations under the License.
*/
#include "oneflow/core/common/container_util.h"
#include "oneflow/core/common/maybe.h"
#include "oneflow/core/framework/mutable_attr_map.h"
#include "oneflow/core/framework/op_builder.h"
#include "oneflow/core/framework/op_expr.h"
#include "oneflow/core/framework/placement_utils.h"
#include "oneflow/core/functional/function_library.h"
#include "oneflow/core/functional/functional_api.yaml.h"
#include "oneflow/core/functional/sequence_function.h"
#include "oneflow/core/functional/impl/unary_functor.h"
#include "oneflow/core/ep/include/device_manager_registry.h"
#include "oneflow/core/job/global_mode.h"
#include "oneflow/core/kernel/kernel_util.h"
#include "oneflow/core/framework/tensor_util.h"
#include "oneflow/core/job/nd_sbp_util.h"

namespace oneflow {
namespace one {
namespace functional {
namespace impl {

class ArgMaxFunctor {
 public:
  ArgMaxFunctor() { op_ = CHECK_JUST(one::OpBuilder("argmax").Input("in").Output("out").Build()); }
  Maybe<Tensor> operator()(const std::shared_ptr<one::Tensor>& input, const Optional<int32_t>& dim,
                           const Optional<bool>& keepdim,
                           const Optional<Symbol<DType>>& dtype) const {
    if (dim.has_value() == false) {
      return SequenceFunction<Maybe<Tensor>()>([&]() { return Flatten(input, 0, -1); })
          .then([&](const std::shared_ptr<one::Tensor>& x) {
            return OpInterpUtil::Dispatch<Tensor>(*op_, {x});
          })
          .call();
    }

    int new_dim = JUST(dim);
    const int32_t ndims = input->shape()->NumAxes();
    new_dim = JUST(maybe_wrap_dim(new_dim, ndims));
    if (new_dim < 0) { new_dim += ndims; }
    const auto do_cast = [&](const std::shared_ptr<one::Tensor>& x) -> Maybe<Tensor> {
      return Cast(x, JUST(dtype), /*pin_memory=*/false);
    };

    if (new_dim == ndims - 1) {
      return SequenceFunction<Maybe<Tensor>()>(
                 [&]() { return OpInterpUtil::Dispatch<Tensor>(*op_, {input}); })
          .then_if(keepdim.has_value() && JUST(keepdim) == true,
                   std::bind(ExpandDims, std::placeholders::_1, -1))
          .then_if(dtype.has_value(), do_cast)
          .call();
    }

    std::vector<int32_t> permute;
    permute.reserve(ndims);
    for (int32_t i = 0; i < ndims - 1; i++) { permute.emplace_back(i < new_dim ? i : i + 1); }
    permute.emplace_back(new_dim);

    std::vector<int32_t> permute_inv(ndims, 0);
    for (int32_t i = 0; i < ndims; i++) { permute_inv[i] = -1; }
    for (int32_t i = 0; i < ndims; i++) { permute_inv[permute[i]] = i; }

    std::vector<int32_t> squeeze_dim = {new_dim};

    return SequenceFunction<Maybe<Tensor>()>([&]() { return Transpose(input, permute); })
        .then([&](const std::shared_ptr<one::Tensor>& x) {
          return OpInterpUtil::Dispatch<Tensor>(*op_, {x});
        })
        .then(std::bind(ExpandDims, std::placeholders::_1, -1))
        .then(std::bind(Transpose, std::placeholders::_1, permute_inv))
        .then_if((!keepdim.has_value()) || (keepdim.has_value() && JUST(keepdim) == false),
                 std::bind(Squeeze, std::placeholders::_1, squeeze_dim))
        .then_if(dtype.has_value(), do_cast)
        .call();
  }

 private:
  std::shared_ptr<OpExpr> op_;
};

class ArgMinFunctor {
 public:
  ArgMinFunctor() {}
  Maybe<Tensor> operator()(const std::shared_ptr<one::Tensor>& input, const Optional<int32_t>& dim,
                           const Optional<bool>& keepdim,
                           const Optional<Symbol<DType>>& dtype) const {
    TensorProcessor tensor_processor;
    JUST(tensor_processor.AddInputs({input}, DType::Float()).Apply());
    const auto x = JUST(tensor_processor.GetInputs()).at(0);
    return sequence_function(Negative)
        .then(std::bind(ArgMax, std::placeholders::_1, dim, keepdim, dtype))
        .call(x);
  }
};
class GlobalConstantFunctor {
 public:
  GlobalConstantFunctor() { op_ = CHECK_JUST(one::OpBuilder("constant").Output("out").Build()); }
  Maybe<Tensor> operator()(const Shape& shape, const Scalar& value, const Symbol<DType>& dtype,
                           const Symbol<ParallelDesc>& placement,
                           const std::vector<Symbol<SbpParallel>>& sbp_tuple) const {
    JUST(CheckDeviceIdsIsValid(placement));
    auto& attrs = THREAD_CACHED_MUTABLE_ATTR_MAP("shape", "dtype", "floating_value",
                                                 "is_floating_value", "integer_value", "nd_sbp");
    if (IsIntegralDataType(dtype->data_type())) {
      attrs.SetAllAttrs(shape, dtype->data_type(), NullOpt, false, value.As<int64_t>(), NullOpt);
    } else {
      attrs.SetAllAttrs(shape, dtype->data_type(), value.As<double>(), true, NullOpt, NullOpt);
    }

    auto dispatch_constant =
        [&](const std::vector<Symbol<SbpParallel>>& sbp_tuple) -> Maybe<Tensor> {
      if (LazyMode::is_enabled()) {
        std::vector<std::string> nd_sbp(sbp_tuple.size());
        {
          for (int i = 0; i < sbp_tuple.size(); ++i) {
            nd_sbp[i] = SbpParallelToString(*sbp_tuple[i]);
          }
        }
        attrs.SetAttr<5>(nd_sbp);
      }
      const auto& nd_sbp = JUST(GetNdSbp(sbp_tuple));
      return OpInterpUtil::Dispatch<Tensor>(*op_, {},
                                            OpExprInterpContext(attrs, placement, nd_sbp));
    };
    bool has_partial_parallel = [&]() {
      for (const auto& sbp : sbp_tuple) {
        if (sbp->has_partial_sum_parallel()) { return true; }
      }
      return false;
    }();
    // Since the source op does not support Partial, it is necessary to replace Partial
    // with Broadcast, and then convert it to Partial
    if (has_partial_parallel) {
      const auto& fixed_sbp_tuple = JUST(NdSbpReplacePartialByBroadcast(sbp_tuple));
      const auto& tensor = JUST(dispatch_constant(*fixed_sbp_tuple));
      return functional::ToGlobal(tensor, placement, sbp_tuple, {}, /* check_meta */ false,
                                  /*copy*/ false);
    } else {
      return dispatch_constant(sbp_tuple);
    }
  }

 private:
  std::shared_ptr<OpExpr> op_;
};

class ConstantFunctor {
 public:
  ConstantFunctor() { op_ = CHECK_JUST(one::OpBuilder("constant").Output("out").Build()); }
  Maybe<Tensor> operator()(const Shape& shape, const Scalar& value, const Symbol<DType>& dtype,
                           const Optional<Symbol<Device>>& device) const {
    if (GlobalMode::is_enabled()) {
      return JUST(functional::GlobalConstant(shape, value, dtype,
                                             GetGlobalParallelDescFromDevice(device),
                                             *JUST(GetSbpList(GlobalMode::nd_sbp()))));
    }
    auto& attrs = THREAD_CACHED_MUTABLE_ATTR_MAP("shape", "dtype", "floating_value",
                                                 "is_floating_value", "integer_value");
    if (IsIntegralDataType(dtype->data_type())) {
      attrs.SetAllAttrs(shape, dtype->data_type(), NullOpt, false, value.As<int64_t>());
    } else {
      attrs.SetAllAttrs(shape, dtype->data_type(), value.As<double>(), true, NullOpt);
    }
    if (device.has_value()) {
      Symbol<Device> device_symbol = JUST(device);
      return OpInterpUtil::Dispatch<Tensor>(*op_, {}, OpExprInterpContext(attrs, device_symbol));
    } else {
      return OpInterpUtil::Dispatch<Tensor>(*op_, {}, attrs);
    }
  }

 private:
  std::shared_ptr<OpExpr> op_;
};

class EmptyFunctor {
 public:
  EmptyFunctor() { op_ = CHECK_JUST(one::OpBuilder("empty").Output("out").Build()); }
  Maybe<Tensor> operator()(const Shape& shape, const Symbol<DType>& dtype,
                           const Optional<Symbol<Device>>& device, const bool pin_memory) const {
    if (GlobalMode::is_enabled()) {
      return JUST(functional::GlobalEmpty(shape, dtype, GetGlobalParallelDescFromDevice(device),
                                          *JUST(GetSbpList(GlobalMode::nd_sbp()))));
    }
    Symbol<Device> device_symbol = device.value_or(JUST(Device::New("cpu", 0)));
    auto& attrs =
        THREAD_CACHED_MUTABLE_ATTR_MAP("shape", "dtype", "pin_memory", "device_type", "device_id");
    attrs.SetAllAttrs(shape, dtype->data_type(), pin_memory, device_symbol->type(),
                      device_symbol->device_id());
    if (device.has_value()) {
      Symbol<Device> device_symbol = JUST(device);
      return OpInterpUtil::Dispatch<Tensor>(*op_, {}, OpExprInterpContext(attrs, device_symbol));
    } else {
      return OpInterpUtil::Dispatch<Tensor>(*op_, {}, attrs);
    }
  }

 private:
  std::shared_ptr<OpExpr> op_;
};

class GlobalEmptyFunctor {
 public:
  GlobalEmptyFunctor() { op_ = CHECK_JUST(one::OpBuilder("empty").Output("out").Build()); }
  Maybe<Tensor> operator()(const Shape& shape, const Symbol<DType>& dtype,
                           const Symbol<ParallelDesc>& placement,
                           const std::vector<Symbol<SbpParallel>>& sbp_tuple) const {
    JUST(CheckDeviceIdsIsValid(placement));
    auto& attrs = THREAD_CACHED_MUTABLE_ATTR_MAP("shape", "dtype", "nd_sbp");
    if (LazyMode::is_enabled()) {
      std::vector<std::string> nd_sbp(sbp_tuple.size());
      {
        for (int i = 0; i < sbp_tuple.size(); ++i) {
          nd_sbp.at(i) = SbpParallelToString(*sbp_tuple.at(i));
        }
      }
      attrs.SetAllAttrs(shape, dtype->data_type(), nd_sbp);
    } else {
      attrs.SetAllAttrs(shape, dtype->data_type(), NullOpt);
    }
    const auto& nd_sbp = JUST(GetNdSbp(sbp_tuple));
    return OpInterpUtil::Dispatch<Tensor>(*op_, {}, OpExprInterpContext(attrs, placement, nd_sbp));
  }

 private:
  std::shared_ptr<OpExpr> op_;
};

class ZerosLikeFunctor : public UnaryFunctor {
 public:
  ZerosLikeFunctor() {
    op_ = CHECK_JUST(one::OpBuilder("zero_like").Input("like").Output("out").Build());
  }
};

class OnesLikeFunctor : public UnaryFunctor {
 public:
  OnesLikeFunctor() {
    op_ = CHECK_JUST(one::OpBuilder("ones_like").Input("like").Output("out").Build());
  }
};

class FlattenFunctor {
 public:
  FlattenFunctor() = default;

  Maybe<Tensor> operator()(const std::shared_ptr<one::Tensor>& x, const int32_t& start_dim,
                           const int32_t& end_dim) const {
    const Shape& in_shape = *x->shape();
    int32_t ndim = in_shape.size();

    auto CheckAndWrapDim = [&](int32_t dim) -> Maybe<int32_t> {
      // handle scalar
      if (ndim == 0 && (dim == 0 || dim == -1)) { return 0; }
      if (dim < -ndim || dim >= ndim) {
        return Error::IndexError() << "Dimension out of range (expected to be in range of ["
                                   << -ndim << ", " << ndim - 1 << "], but got " << dim << ")";
      }
      return dim >= 0 ? dim : dim + ndim;
    };

    // -n dim (negative dim) indicate ndim-n
    // for example, when ndim == 3, (-3) == (0), (-2) == (1), (-1) == (2)
    int32_t true_start_dim = JUST(CheckAndWrapDim(start_dim));
    int32_t true_end_dim = JUST(CheckAndWrapDim(end_dim));

    if (true_start_dim > true_end_dim) {
      return Error::RuntimeError() << "flatten() has invalid args: start_dim (" << start_dim
                                   << ") cannot come after end_dim (" << end_dim << ")";
    }

    // identity when start_dim == end_dim
    if (true_start_dim == true_end_dim) { return x; }

    DimVector dim_vec{in_shape.begin(), in_shape.begin() + true_start_dim + 1};
    for (int i = true_start_dim + 1; i <= true_end_dim; ++i) { dim_vec.back() *= in_shape[i]; }
    dim_vec.insert(dim_vec.end(), in_shape.begin() + true_end_dim + 1, in_shape.end());
    Shape reshape_shape{dim_vec};
    CHECK_EQ_OR_RETURN(in_shape.elem_cnt(), reshape_shape.elem_cnt())
        << Error::RuntimeError() << "invalid reshape from " << in_shape.ToString() << " to "
        << reshape_shape.ToString();
    return JUST(Reshape(x, reshape_shape));
  }
};

class WhereFunctor {
 public:
  WhereFunctor() {
    op_ = CHECK_JUST(
        one::OpBuilder("where").Input("condition").Input("x").Input("y").Output("out").Build());
  }
  Maybe<Tensor> operator()(const std::shared_ptr<one::Tensor>& condition,
                           const std::shared_ptr<one::Tensor>& x,
                           const std::shared_ptr<one::Tensor>& y) const {
    return OpInterpUtil::Dispatch<Tensor>(*op_, {condition, x, y});
  }

 private:
  std::shared_ptr<OpExpr> op_;
};

class WhereScalarXFunctor {
 public:
  WhereScalarXFunctor() {
    op_ = CHECK_JUST(
        one::OpBuilder("where_scalar_x").Input("condition").Input("y").Output("out").Build());
  }
  Maybe<Tensor> operator()(const std::shared_ptr<one::Tensor>& condition, const Scalar& scalar,
                           const std::shared_ptr<one::Tensor>& y) const {
    auto& attrs =
        THREAD_CACHED_MUTABLE_ATTR_MAP("bool_operand", "has_bool_operand", "float_operand",
                                       "has_float_operand", "int_operand", "has_int_operand");
    auto input = y;
    if (scalar.IsBool()) {
      attrs.SetAllAttrs(scalar.As<bool>(), true, NullOpt, false, NullOpt, false);
    } else if (scalar.IsFloatingPoint()) {
      input = JUST(functional::Cast(y, DType::Double(), /*pin_memory=*/false));
      attrs.SetAllAttrs(NullOpt, false, scalar.As<double>(), true, NullOpt, false);
    } else if (scalar.IsIntegral()) {
      attrs.SetAllAttrs(NullOpt, false, NullOpt, false, scalar.As<int64_t>(), true);
    } else {
      UNIMPLEMENTED_THEN_RETURN() << "The scalar in Where shoule be float or int.";
    }
    return OpInterpUtil::Dispatch<Tensor>(*op_, {condition, input}, attrs);
  }

 private:
  std::shared_ptr<OpExpr> op_;
};

class WhereScalarYFunctor {
 public:
  WhereScalarYFunctor() {
    op_ = CHECK_JUST(
        one::OpBuilder("where_scalar_y").Input("condition").Input("x").Output("out").Build());
  }
  Maybe<Tensor> operator()(const std::shared_ptr<one::Tensor>& condition,
                           const std::shared_ptr<one::Tensor>& x, const Scalar& scalar) const {
    auto& attrs =
        THREAD_CACHED_MUTABLE_ATTR_MAP("bool_operand", "has_bool_operand", "float_operand",
                                       "has_float_operand", "int_operand", "has_int_operand");
    auto input = x;
    if (scalar.IsBool()) {
      attrs.SetAllAttrs(scalar.As<bool>(), true, NullOpt, false, NullOpt, false);
    } else if (scalar.IsFloatingPoint()) {
      input = JUST(functional::Cast(x, DType::Double(), /*pin_memory=*/false));
      attrs.SetAllAttrs(NullOpt, false, scalar.As<double>(), true, NullOpt, false);
    } else if (scalar.IsIntegral()) {
      attrs.SetAllAttrs(NullOpt, false, NullOpt, false, scalar.As<int64_t>(), true);
    } else {
      UNIMPLEMENTED_THEN_RETURN() << "The scalar in Where shoule be bool, float or int.";
    }
    return OpInterpUtil::Dispatch<Tensor>(*op_, {condition, input}, attrs);
  }

 private:
  std::shared_ptr<OpExpr> op_;
};

class WhereScalarXYFunctor {
 public:
  WhereScalarXYFunctor() {
    op_ = CHECK_JUST(one::OpBuilder("where_scalar_xy").Input("condition").Output("out").Build());
  }
  Maybe<Tensor> operator()(const std::shared_ptr<one::Tensor>& condition, const Scalar& x_scalar,
                           const Scalar& y_scalar) const {
    auto& attrs = THREAD_CACHED_MUTABLE_ATTR_MAP(
        "x_bool_operand", "y_bool_operand", "has_x_bool_operand", "has_y_bool_operand",
        "x_float_operand", "y_float_operand", "has_x_float_operand", "has_y_float_operand",
        "x_int_operand", "y_int_operand", "has_x_int_operand", "has_y_int_operand");
    if (x_scalar.IsBool() && y_scalar.IsBool()) {
      attrs.SetAllAttrs(x_scalar.As<bool>(), y_scalar.As<bool>(), true, true, NullOpt, NullOpt,
                        false, false, NullOpt, NullOpt, false, false);
    } else if (x_scalar.IsFloatingPoint() && y_scalar.IsFloatingPoint()) {
      attrs.SetAllAttrs(NullOpt, NullOpt, false, false, x_scalar.As<double>(),
                        y_scalar.As<double>(), true, true, NullOpt, NullOpt, false, false);
    } else if (x_scalar.IsIntegral() && y_scalar.IsIntegral()) {
      attrs.SetAllAttrs(NullOpt, NullOpt, false, false, NullOpt, NullOpt, false, false,
                        x_scalar.As<int64_t>(), y_scalar.As<int64_t>(), true, true);
    } else {
      UNIMPLEMENTED_THEN_RETURN() << "The scalar in Where shoule be bool, float or int.";
    }
    return OpInterpUtil::Dispatch<Tensor>(*op_, {condition}, attrs);
  }

 private:
  std::shared_ptr<OpExpr> op_;
};

class ArgWhereFunctor {
 public:
  ArgWhereFunctor() {
    op_ = CHECK_JUST(
        one::OpBuilder("argwhere").Input("input").Output("output").Output("output_size").Build());
  }
  Maybe<TensorTuple> operator()(const std::shared_ptr<one::Tensor>& x,
                                const Symbol<DType>& dtype) const {
    auto& attrs = THREAD_CACHED_MUTABLE_ATTR_MAP("dtype");
    attrs.SetAllAttrs(dtype->data_type());
    return OpInterpUtil::Dispatch<TensorTuple>(*op_, {x}, attrs);
  }

 private:
  std::shared_ptr<OpExpr> op_;
};

class NonZeroFunctor {
 public:
  NonZeroFunctor() {}
  Maybe<TensorTuple> operator()(const std::shared_ptr<one::Tensor>& x, bool as_tuple) const {
    std::shared_ptr<one::Tensor> input = x;
    if (as_tuple && input->ndim() == 0) { input = JUST(functional::Unsqueeze(input, 0)); }
    int64_t ndim = input->ndim();
    const auto& output_tuple =
        JUST(functional::ArgWhere(input, JUST(DType::Get(DataType::kInt64))));
    const std::shared_ptr<one::Tensor>& size = JUST(VectorAt(*output_tuple, 1));
    CHECK_EQ_OR_RETURN(size->shape()->elem_cnt(), 1)
        << Error::RuntimeError() << kOfBugIssueUploadPrompt;
    CHECK_OR_RETURN(size->dtype() == JUST(DType::Get(DataType::kInt64)))
        << Error::RuntimeError() << kOfBugIssueUploadPrompt;
    int64_t size_val = -1;
    {
      if (size->is_global()) {
        CHECK_OR_RETURN(JUST(size->parallel_desc())->parallel_num() == 1  // NOLINT
                        || NdSbpIsAllBroadcast(*JUST(size->nd_sbp())));   // NOLINT
      }
      JUST(GetItemInScalarTensor(size->is_local() ? size : JUST(size->cur_rank_phy_tensor()),
                                 &size_val, sizeof(size_val)));
    }
    std::vector<int64_t> start{0, 0};
    std::vector<int64_t> stop{size_val, ndim};
    std::vector<int64_t> step{1, 1};
    const auto& output = JUST(
        functional::Slice(output_tuple->at(0), start, stop, step, /*enable_view_slice=*/false));
    std::shared_ptr<TensorTuple> outputs = std::make_shared<TensorTuple>();
    if (as_tuple) {
      const auto& transposed_output = JUST(functional::Transpose2dim(output, 1, 0));
      for (int64_t i = 0; i < ndim; ++i) {
        outputs->emplace_back(
            JUST(functional::TensorGetItem(transposed_output, {functional::detail::IndexItem(i)})));
      }
    } else {
      outputs->emplace_back(output);
    }
    return outputs;
  }
};

class BroadcastLikeFunctor {
 public:
  BroadcastLikeFunctor() {
    op_ = CHECK_JUST(one::OpBuilder("broadcast_like").Input("x").Input("like").Output("y").Build());
  }
  Maybe<Tensor> operator()(const std::shared_ptr<one::Tensor>& x,
                           const std::shared_ptr<one::Tensor>& like,
                           const std::vector<int32_t>& broadcast_axes) const {
    const Shape& x_shape = *x->shape();
    const Shape& like_shape = *like->shape();
    if (x_shape == like_shape) { return x; }
    CHECK_GE_OR_RETURN(like_shape.NumAxes(), x_shape.NumAxes())
        << Error::RuntimeError() << "The number of sizes provided (" << like_shape.NumAxes()
        << ") must be greater or equal to the number of dimensions in the tensor ("
        << x_shape.NumAxes() << ")"
        << ". Target sizes: " << like_shape.ToString() << ". Tensor sizes: " << x_shape.ToString();
    auto& attrs = THREAD_CACHED_MUTABLE_ATTR_MAP("broadcast_axes");
    if (broadcast_axes.empty()) {
      int64_t like_ndim = like_shape.NumAxes();
      int64_t x_ndim = x_shape.NumAxes();
      int64_t num_prepend = like_ndim - x_ndim;
      std::vector<int64_t> prepend_shape(num_prepend, 1);
      std::vector<int32_t> broadcast_axes;
      for (int i = 0; i < x_ndim; ++i) { prepend_shape.emplace_back(x_shape.At(i)); }
      for (int i = 0; i < num_prepend; ++i) { broadcast_axes.emplace_back(i); }
      for (int i = num_prepend; i < prepend_shape.size(); ++i) {
        if (prepend_shape[i] != like_shape.At(i)) {
          if (prepend_shape[i] == 1) {
            broadcast_axes.emplace_back(i);
          } else {
            return Error::RuntimeError() << "The expanded size of the tensor "
                                         << "(" << like_shape.At(i) << ")"
                                         << " must match the existing size (" << prepend_shape[i]
                                         << ") at non-singleton dimension " << i
                                         << ". Target sizes: " << like_shape.ToString()
                                         << ". Tensor sizes: " << x_shape.ToString();
          }
        }
      }
      attrs.SetAllAttrs(broadcast_axes);
    } else {
      attrs.SetAllAttrs(broadcast_axes);
    }
    return OpInterpUtil::Dispatch<Tensor>(*op_, {x, JUST(like->detach())}, attrs);
  }

 private:
  std::shared_ptr<OpExpr> op_;
};

class ConcatFunctor {
 public:
  ConcatFunctor() {
    ops_.resize(kMaxInputCount);
    for (int n = 0; n < ops_.size(); ++n) {
      ops_[n] = CHECK_JUST(one::OpBuilder("concat").Input("in", n + 1).Output("out").Build());
    }
  }
  Maybe<Tensor> operator()(const TensorTuple& inputs, const int64_t& dim) const {
    const int64_t ninput = inputs.size();
    int64_t axis = dim;
    int64_t ndim = inputs[0]->ndim();
    int64_t nelement = inputs[0]->nelement();
    int64_t max_dim_size = 0;
    CHECK_GE_OR_RETURN(ninput, 1) << Error::RuntimeError() << "inputs size must greater than 0";
    axis = JUST(maybe_wrap_dim(axis, ndim));

    const std::shared_ptr<const Shape>& shape = inputs[0]->shape();
    for (const auto& input : inputs) {
      if (nelement == 0 and ndim == 1) {
        if (input->nelement() != 0 or input->ndim() != 1) {
          ndim = input->ndim();
          nelement = input->nelement();
        } else {
          continue;
        }
      } else if (input->nelement() != 0 or input->ndim() != 1) {
        CHECK_OR_RETURN(input->ndim() == ndim)
            << Error::RuntimeError() << "Tensors must have same number of dimensions: got " << ndim
            << " and " << input->ndim() << " is expected.";
      }
      for (int i = 0; i < ndim; ++i) {
        if (input->nelement() == 0 and input->ndim() == 1) { continue; }
        if (axis == i) {
          max_dim_size += input->shape()->At(i);
        } else if (inputs[0]->nelement() != 0) {
          CHECK_OR_RETURN(input->shape()->At(i) == shape->At(i))
              << Error::RuntimeError() << "Sizes of tensors must match except in dimension " << axis
              << ". Got " << input->shape()->At(i) << " and " << shape->At(i)
              << " is expected in dimension " << i << ".";
        }
      }
    }

    auto& attrs = THREAD_CACHED_MUTABLE_ATTR_MAP("axis", "max_dim_size");
    attrs.SetAllAttrs(axis, max_dim_size);
    TensorTuple outputs;
    for (int i = 0; i < ninput; i += kMaxInputCount) {
      size_t size = (i + kMaxInputCount) < ninput ? kMaxInputCount : ninput - i;
      TensorTuple partial_inputs(size);
      TensorProcessor tensor_processor;
      for (int j = 0; j < size; ++j) { partial_inputs[j] = inputs[i + j]; }
      JUST(tensor_processor.PromoteInputsToCommonDtype(true)
               .AddInputs(partial_inputs, inputs.at(i)->dtype())
               .Apply());
      TensorTuple input_tuple = JUST(tensor_processor.GetInputs());
      outputs.emplace_back(
          JUST(OpInterpUtil::Dispatch<Tensor>(*ops_[size - 1], input_tuple, attrs)));
    }

    if (outputs.size() == 1) { return outputs.at(0); }
    return this->operator()(outputs, axis);
  }

 private:
  std::vector<std::shared_ptr<OpExpr>> ops_;
};

class StackFunctor {
 public:
  StackFunctor() {
    ops_.resize(kMaxInputCount);
    for (int n = 0; n < ops_.size(); ++n) {
      ops_[n] = CHECK_JUST(one::OpBuilder("stack").Input("in", n + 1).Output("out").Build());
    }
  }
  Maybe<Tensor> operator()(const TensorTuple& inputs, const int64_t& dim) const {
    const int64_t ninput = inputs.size();
    int64_t ndims = inputs[0]->ndim();
    int64_t stack_dim = dim;
    stack_dim = JUST(maybe_wrap_dim(stack_dim, ndims + 1));
    const std::shared_ptr<const Shape>& first_in_shape = inputs[0]->shape();
    for (const auto& input : inputs) {
      for (int i = 0; i < ndims; ++i) {
        CHECK_OR_RETURN(input->shape()->At(i) == first_in_shape->At(i))
            << Error::RuntimeError() << "stack expects each tensor to be equal size, but got "
            << first_in_shape->ToString() << " at first input and " << input->shape()->ToString()
            << " which index is " << i;
      }
    }
    int64_t max_dim_size = ninput;
    auto& attrs = THREAD_CACHED_MUTABLE_ATTR_MAP("axis", "max_dim_size");
    attrs.SetAllAttrs(stack_dim, max_dim_size);
    TensorTuple outputs;
    for (int i = 0; i < ninput; i += kMaxInputCount) {
      size_t size = (i + kMaxInputCount) < ninput ? kMaxInputCount : ninput - i;
      TensorTuple partial_inputs(size);
      for (int j = 0; j < size; ++j) { partial_inputs[j] = inputs[i + j]; }
      if (partial_inputs.size() == 1) {
        // Use ExpandDims functor for only one input
        outputs.emplace_back(JUST(functional::ExpandDims(partial_inputs[0], dim)));
      } else {
        outputs.emplace_back(
            JUST(OpInterpUtil::Dispatch<Tensor>(*ops_[size - 1], partial_inputs, attrs)));
      }
    }
    if (outputs.size() == 1) { return outputs.at(0); }
    return Concat(outputs, stack_dim);
  }

 private:
  std::vector<std::shared_ptr<OpExpr>> ops_;
};

class StackGradFunctor {
 public:
  StackGradFunctor() {
    ops_.resize(kMaxInputCount);
    for (int n = 1; n < ops_.size(); ++n) {
      ops_[n] = CHECK_JUST(one::OpBuilder("stack_grad")
                               .Input("in")
                               .Input("like", n + 1)
                               .Output("out", n + 1)
                               .Build());
    }
  }
  Maybe<TensorTuple> operator()(const std::shared_ptr<one::Tensor>& x, const TensorTuple& like,
                                const int64_t& axis) const {
    CHECK_GE_OR_RETURN(like.size(), 2)
        << Error::RuntimeError() << "like.size() must not less than 2, but got " << like.size();
    CHECK_LE_OR_RETURN(like.size(), kMaxInputCount)
        << Error::RuntimeError() << "like.size() must not greater than " << kMaxInputCount
        << ", but got " << like.size();
    auto& attrs = THREAD_CACHED_MUTABLE_ATTR_MAP("axis");
    attrs.SetAllAttrs(axis);
    TensorTuple inputs(like.size() + 1);
    inputs[0] = x;
    for (int i = 0; i < like.size(); ++i) { inputs[i + 1] = like[i]; }
    return OpInterpUtil::Dispatch<TensorTuple>(*ops_.at(like.size() - 1), inputs, attrs);
  }

 private:
  std::vector<std::shared_ptr<OpExpr>> ops_;
};

class AtLeast1DFunctor {
 public:
  Maybe<Tensor> operator()(const std::shared_ptr<Tensor>& x) const {
    if (x->ndim() == 0) {
      return JUST(Reshape(x, {1}));
    } else
      return x;
  }
};

class AtLeast1DListFunctor {
 public:
  Maybe<TensorTuple> operator()(const TensorTuple& inputs) const {
    TensorTuple result = TensorTuple(inputs.size());
    for (int32_t i = 0; i < inputs.size(); i++) {
      result.at(i) = JUST(AtLeast1D(JUST(VectorAt(inputs, i))));
    }
    return result;
  }
};

class AtLeast2DFunctor {
 public:
  Maybe<Tensor> operator()(const std::shared_ptr<Tensor>& x) const {
    if (x->ndim() == 0) {
      return JUST(Reshape(x, {1, 1}));
    } else if (x->ndim() == 1) {
      return JUST(Unsqueeze(x, 0));
    } else
      return x;
  }
};

class AtLeast2DListFunctor {
 public:
  Maybe<TensorTuple> operator()(const TensorTuple& inputs) const {
    TensorTuple result = TensorTuple(inputs.size());
    for (int32_t i = 0; i < inputs.size(); i++) {
      result.at(i) = JUST(AtLeast2D(JUST(VectorAt(inputs, i))));
    }
    return result;
  }
};

class AtLeast3DFunctor {
 public:
  Maybe<Tensor> operator()(const std::shared_ptr<Tensor>& x) const {
    if (x->ndim() == 0) {
      return JUST(Reshape(x, {1, 1, 1}));
    } else if (x->ndim() == 1) {
      return JUST(Reshape(x, {1, x->shape()->At(0), 1}));
    } else if (x->ndim() == 2) {
      return JUST(Unsqueeze(x, -1));
    } else
      return x;
  }
};

class AtLeast3DListFunctor {
 public:
  Maybe<TensorTuple> operator()(const TensorTuple& inputs) const {
    TensorTuple result = TensorTuple(inputs.size());
    for (int32_t i = 0; i < inputs.size(); i++) {
      result.at(i) = JUST(AtLeast3D(JUST(VectorAt(inputs, i))));
    }
    return result;
  }
};

class ColumnStackFunctor {
 public:
  Maybe<Tensor> operator()(const TensorTuple& inputs) const {
    std::shared_ptr<TensorTuple> new_inputs = std::make_shared<TensorTuple>(inputs.size());
    for (int32_t i = 0; i < inputs.size(); i++) {
      const auto& t = JUST(VectorAt(inputs, i));
      if (t->ndim() <= 1)
        new_inputs->at(i) = JUST(Reshape(t, {t->nelement(), 1}));
      else
        new_inputs->at(i) = t;
    }
    return HStack(*new_inputs);
  }
};

class HStackFunctor {
 public:
  Maybe<Tensor> operator()(const TensorTuple& inputs) const {
    std::shared_ptr<TensorTuple> new_inputs = JUST(AtLeast1D(inputs));
    if (new_inputs->at(0)->ndim() == 1)
      return Concat(*new_inputs, 0);
    else
      return Concat(*new_inputs, 1);
  }
};

class VStackFunctor {
 public:
  Maybe<Tensor> operator()(const TensorTuple& inputs) const {
    std::shared_ptr<TensorTuple> new_inputs = JUST(AtLeast2D(inputs));
    return Concat(*new_inputs, 0);
  }
};

class RowStackFunctor {
 public:
  Maybe<Tensor> operator()(const TensorTuple& inputs) const { return VStack(inputs); }
};

class DStackFunctor {
 public:
  Maybe<Tensor> operator()(const TensorTuple& inputs) const {
    std::shared_ptr<TensorTuple> new_inputs = JUST(AtLeast3D(inputs));
    return Concat(*new_inputs, 2);
  }
};

class ExpandFunctor {
 public:
  ExpandFunctor() { op_ = CHECK_JUST(one::OpBuilder("expand").Input("in").Output("out").Build()); }
  Maybe<Tensor> operator()(const std::shared_ptr<one::Tensor>& x, const Shape& shape) const {
    const Shape& in_shape = *x->shape();
    int lpad = shape.size() - in_shape.size();
    if (lpad < 0) {
      return Error::RuntimeError()
             << "expand(tensor{" << in_shape.ToString() << "}, size=" << in_shape.size()
             << "): the number of sizes provided (" << shape.size() << ") "
             << "must be greater or equal to the number of dimensions in the tensor ("
             << in_shape.size() << ")";
    }

    DimVector expand_shape_vec = shape.dim_vec();
    for (size_t i = 0; i < shape.size(); ++i) {
      const auto& t_dim = shape[i];
      if (t_dim < -1) {
        return Error::RuntimeError() << "Trying to create tensor with negative dimension " << t_dim;
      }
      if (i >= lpad) {
        const auto& dim = in_shape[i - lpad];
        if (dim != 1 && t_dim != -1 && t_dim != dim) {
          return Error::RuntimeError()
                 << "The expanded size of the tensor (" << t_dim
                 << ") must match the existing size (" << dim << ") at non-singleton dimension "
                 << i << ". Target sizes: " << shape.ToString()
                 << ". Tensor sizes: " << in_shape.ToString();
        }
        if (t_dim == -1) { expand_shape_vec[i] = dim; }
      } else {
        if (t_dim == -1) {
          return Error::RuntimeError() << "The expanded size of the tensor (-1) isn't allowed in a "
                                          "leading, non-existing dimension "
                                       << i;
        }
      }
    }

    // if input tensor is eager local, then try return tensor's view
    Shape expand_shape(expand_shape_vec);
    if (view::IsViewApplicable(x)) { return view::Expand(x, expand_shape); }

    auto& attrs = THREAD_CACHED_MUTABLE_ATTR_MAP("expand_shape");
    attrs.SetAllAttrs(expand_shape);
    return OpInterpUtil::Dispatch<Tensor>(*op_, {x}, attrs);
  }

 private:
  std::shared_ptr<OpExpr> op_;
};

class ExpandDimsFunctor {
 public:
  ExpandDimsFunctor() {
    op_ = CHECK_JUST(one::OpBuilder("expand_dims").Input("in").Output("out").Build());
  }
  Maybe<Tensor> operator()(const std::shared_ptr<one::Tensor>& input, const int32_t& dim) const {
    int32_t expand_dim = dim;
    const int32_t ndim = input->shape()->NumAxes();
    expand_dim = JUST(maybe_wrap_dim(dim, ndim + 1));

    if (view::IsViewApplicable(input)) { return view::Unsqueeze(input, expand_dim); }

    auto& attrs = THREAD_CACHED_MUTABLE_ATTR_MAP("axis");
    attrs.SetAllAttrs(expand_dim);
    return OpInterpUtil::Dispatch<Tensor>(*op_, {input}, attrs);
  }

 private:
  std::shared_ptr<OpExpr> op_;
};

class UnsqueezeMultipleFunctor {
 public:
  UnsqueezeMultipleFunctor() {}
  Maybe<Tensor> operator()(const std::shared_ptr<one::Tensor>& x, const std::vector<int32_t>& dim,
                           const int32_t& n_dims) const {
    if (dim.size() == 0 || x->ndim() == n_dims) {
      return x;
    } else if (dim.size() == 1) {
      return JUST(functional::Unsqueeze(x, JUST(VectorAt(dim, 0))));
    } else {
      std::shared_ptr<Tensor> tensor = x;
      const auto& dims_to_unsqueeze = JUST(dim_list_to_bitset(dim, n_dims));

      // Unsqueeze is called several times to extend the dimension when the View mechanism is
      // enabled. Otherwise, calculate the target shape and call reshape.
      if (view::IsViewApplicable(tensor)) {
        for (int32_t i = 0; i < n_dims; i++) {
          if ((*dims_to_unsqueeze)[i]) { tensor = JUST(view::Unsqueeze(tensor, i)); }
        }
      } else {
        std::vector<int64_t> target_dims(n_dims, 0);
        int32_t tensor_index = 0;
        for (int32_t i = 0; i < n_dims; i++) {
          if ((*dims_to_unsqueeze)[i]) {
            target_dims[i] = 1;
          } else {
            CHECK_LT_OR_RETURN(tensor_index, tensor->ndim());  // NOLINT(maybe-need-error-msg)
            target_dims[i] = tensor->shape()->at(tensor_index);
            tensor_index++;
          }
        }
        Shape infered_shape(DimVector(target_dims.begin(), target_dims.end()));
        tensor = JUST(functional::Reshape(tensor, infered_shape));
      }
      return tensor;
    }
  }
};

class SqueezeFunctor {
 public:
  SqueezeFunctor() {
    op_ = CHECK_JUST(one::OpBuilder("squeeze").Input("in").Output("out").Build());
  }
  Maybe<Tensor> operator()(const std::shared_ptr<one::Tensor>& x,
                           const Optional<std::vector<int32_t>>& dim) const {
    int32_t ndim = x->shape()->NumAxes();
    std::vector<int32_t> squeeze_dims;
    squeeze_dims.reserve(ndim);
    if (dim.has_value()) {
      std::vector<int32_t> dims = *JUST(dim);
      for (int32_t dim_i : dims) {
        dim_i = JUST(maybe_wrap_dim(dim_i, ndim));
        if (x->shape()->At(dim_i) == 1) { squeeze_dims.emplace_back(dim_i); }
      }
    } else {
      for (int i = 0; i < ndim; ++i) {
        if (x->shape()->At(i) == 1) { squeeze_dims.emplace_back(i); }
      }
    }

    if (view::IsViewApplicable(x)) { return view::Squeeze(x, squeeze_dims); }

    auto& attrs = THREAD_CACHED_MUTABLE_ATTR_MAP("axes");
    attrs.SetAllAttrs(squeeze_dims);
    return OpInterpUtil::Dispatch<Tensor>(*op_, {x}, attrs);
  }

 private:
  std::shared_ptr<OpExpr> op_;
};

class RollFunctor {
 public:
  RollFunctor() { op_ = CHECK_JUST(one::OpBuilder("roll").Input("in").Output("out").Build()); }
  Maybe<Tensor> operator()(const std::shared_ptr<one::Tensor>& x,
                           const std::vector<int32_t>& shifts,
                           const Optional<std::vector<int32_t>>& dims) const {
    std::vector<int32_t> actual_dims;
    if (dims.has_value()) {
      actual_dims = *JUST(dims);
    } else {
      actual_dims.emplace_back(-1);
    }
    CHECK_EQ_OR_RETURN(shifts.size(), actual_dims.size())
        << Error::RuntimeError() << "shifts and dimensions must align. shifts: " << shifts.size()
        << ", dims: " << actual_dims.size();

    auto& attrs = THREAD_CACHED_MUTABLE_ATTR_MAP("shifts", "dims");
    attrs.SetAllAttrs(shifts, actual_dims);
    return OpInterpUtil::Dispatch<Tensor>(*op_, {x}, attrs);
  }

 private:
  std::shared_ptr<OpExpr> op_;
};

class GatherFunctor {
 public:
  GatherFunctor() {
    op_ = CHECK_JUST(one::OpBuilder("gather").Input("in").Input("indices").Output("out").Build());
  }
  Maybe<Tensor> operator()(const std::shared_ptr<one::Tensor>& x,
                           const std::shared_ptr<one::Tensor>& indices, const int64_t& axis) const {
    auto& attrs = THREAD_CACHED_MUTABLE_ATTR_MAP("axis");
    attrs.SetAllAttrs(axis);
    return OpInterpUtil::Dispatch<Tensor>(*op_, {x, indices}, attrs);
  }

 private:
  std::shared_ptr<OpExpr> op_;
};

class DimGatherFunctor {
 public:
  DimGatherFunctor() {
    op_ = CHECK_JUST(
        one::OpBuilder("dim_gather").Input("input").Input("index").Output("output").Build());
  }

  Maybe<Tensor> operator()(const std::shared_ptr<one::Tensor>& input, const int64_t& dim,
                           const std::shared_ptr<one::Tensor>& index,
                           const bool sparse_grad) const {
    CHECK_OR_RETURN(index->dtype()->data_type() == kInt64 || index->dtype()->data_type() == kInt32)
        << Error::RuntimeError() << "gather(): Expected dtype int32 or int64 for index";
    CHECK_EQ_OR_RETURN(sparse_grad, false)
        << Error::RuntimeError() << "Only support bool = False for now!";

    int64_t new_dim = JUST(maybe_wrap_dim(dim, index->ndim()));
    if (input->ndim() > 0 && index->ndim() > 0) {
      CHECK_EQ_OR_RETURN(input->ndim(), index->ndim())
          << Error::RuntimeError()
          << "Index tensor must have the same number of dimensions as input tensor";
    } else if (input->ndim() == 0) {
      CHECK_LE_OR_RETURN(index->ndim(), 1)
          << Error::RuntimeError()
          << "Index tensor must have the same number of dimensions as input tensor";
    } else {
      CHECK_LE_OR_RETURN(input->ndim(), 1)
          << Error::RuntimeError()
          << "Index tensor must have the same number of dimensions as input tensor";
    }
    if (input->ndim() > 0 && index->ndim() > 0) {
      FOR_RANGE(int32_t, i, 0, input->ndim()) {
        if (i != new_dim) {
          CHECK_LE_OR_RETURN(index->shape()->At(i), input->shape()->At(i))
              << Error::RuntimeError() << "Size does not match at dimension " << i
              << " expected index " << *(index->shape()) << " to be smaller than self "
              << *(input->shape()) << " apart from dimension " << new_dim;
        }
      }
    }

    auto& attrs = THREAD_CACHED_MUTABLE_ATTR_MAP("dim");
    attrs.SetAllAttrs(static_cast<int32_t>(new_dim));
    return OpInterpUtil::Dispatch<Tensor>(*op_, {input, index}, attrs);
  }

 private:
  std::shared_ptr<OpExpr> op_;
};

enum class DimScatterType { kUpdate, kAdd, kMultiply };

template<DimScatterType T>
std::string DimScatterTypeToString() {
  switch (T) {
    case DimScatterType::kUpdate: return "_update";
    case DimScatterType::kAdd: return "_add";
    case DimScatterType::kMultiply: return "_mul";
  }
  return "";
}

template<DimScatterType T>
class DimScatterFunctorImpl {
 public:
  DimScatterFunctorImpl()
      : op_(CHECK_JUST(one::OpBuilder("dim_scatter" + DimScatterTypeToString<T>())
                           .Input("input")
                           .Input("index")
                           .Input("src")
                           .Output("output")
                           .Build())) {}
  Maybe<Tensor> operator()(const std::shared_ptr<one::Tensor>& input, const int32_t& dim,
                           const std::shared_ptr<one::Tensor>& index,
                           const std::shared_ptr<one::Tensor>& src, bool inplace) const {
    const int32_t ndim = input->shape()->NumAxes();
    auto& attrs = THREAD_CACHED_MUTABLE_ATTR_MAP("dim");
    attrs.SetAllAttrs(static_cast<int32_t>(JUST(maybe_wrap_dim(dim, ndim))));
    if (inplace) {
      JUST(CheckInplaceValid(input));
      auto outputs = std::make_shared<TensorTuple>(1);
      outputs->at(0) = input;
      JUST(OpInterpUtil::Dispatch(*op_, {input, index, src}, outputs.get(), attrs));
      return outputs->at(0);
    }
    return OpInterpUtil::Dispatch<Tensor>(*op_, {input, index, src}, attrs);
  }

 private:
  std::shared_ptr<OpExpr> op_;
};

class DimScatterFunctor {
 public:
  Maybe<Tensor> operator()(const std::shared_ptr<one::Tensor>& input, const int32_t& dim,
                           const std::shared_ptr<one::Tensor>& index,
                           const std::shared_ptr<one::Tensor>& src,
                           const Optional<std::string>& reduce, bool inplace) const {
    if (reduce.has_value()) {
      const std::string& reduce_str = *JUST(reduce);
      if (reduce_str == "add") {
        return DimScatterAdd(input, dim, index, src, inplace);
      } else if (reduce_str == "multiply") {
        return DimScatterMul(input, dim, index, src, inplace);
      } else {
        CHECK_OR_RETURN(false) << Error::RuntimeError() << "Invalid reduce type: " << reduce_str;
      }
    }
    return functional::DimScatterUpdate(input, dim, index, src, inplace);
  }
};

template<DimScatterType T>
class DimScatterScalarFunctorImpl {
 public:
  DimScatterScalarFunctorImpl()
      : op_(CHECK_JUST(one::OpBuilder("dim_scatter" + DimScatterTypeToString<T>() + "_scalar")
                           .Input("input")
                           .Input("index")
                           .Output("output")
                           .Build())) {}
  Maybe<Tensor> operator()(const std::shared_ptr<one::Tensor>& input, const int32_t& dim,
                           const std::shared_ptr<one::Tensor>& index, const Scalar& src,
                           bool inplace) const {
    const int32_t ndim = input->shape()->NumAxes();
    auto& attrs = THREAD_CACHED_MUTABLE_ATTR_MAP("dim", "src_scalar");
    attrs.SetAllAttrs(static_cast<int32_t>(JUST(maybe_wrap_dim(dim, ndim))), src.As<float>());
    if (inplace) {
      JUST(CheckInplaceValid(input));
      auto outputs = std::make_shared<TensorTuple>(1);
      outputs->at(0) = input;
      JUST(OpInterpUtil::Dispatch(*op_, {input, index}, outputs.get(), attrs));
      return outputs->at(0);
    }
    return OpInterpUtil::Dispatch<Tensor>(*op_, {input, index}, attrs);
  }

 private:
  std::shared_ptr<OpExpr> op_;
};

class DimScatterScalarFunctor {
 public:
  Maybe<Tensor> operator()(const std::shared_ptr<one::Tensor>& input, const int32_t& dim,
                           const std::shared_ptr<one::Tensor>& index, const Scalar& src,
                           const Optional<std::string>& reduce, bool inplace) const {
    if (reduce.has_value()) {
      const std::string& reduce_str = *JUST(reduce);
      if (reduce_str == "add") {
        return DimScatterAddScalar(input, dim, index, src, inplace);
      } else if (reduce_str == "multiply") {
        return DimScatterMulScalar(input, dim, index, src, inplace);
      } else {
        CHECK_OR_RETURN(false) << Error::RuntimeError() << "Invalid reduce type: " << reduce_str;
      }
    }
    return functional::DimScatterUpdateScalar(input, dim, index, src, inplace);
  }
};

class DimScatterAddLikeFunctor {
 public:
  DimScatterAddLikeFunctor() {
    op_ = CHECK_JUST(one::OpBuilder("dim_scatter_add_like")
                         .Input("like")
                         .Input("index")
                         .Input("src")
                         .Output("output")
                         .Build());
  }
  Maybe<Tensor> operator()(const std::shared_ptr<one::Tensor>& like, const int32_t& dim,
                           const std::shared_ptr<one::Tensor>& index,
                           const std::shared_ptr<one::Tensor>& src) const {
    auto& attrs = THREAD_CACHED_MUTABLE_ATTR_MAP("dim");
    attrs.SetAllAttrs(dim);
    return OpInterpUtil::Dispatch<Tensor>(*op_, {like, index, src}, attrs);
  }

 private:
  std::shared_ptr<OpExpr> op_;
};

class ArgSortFunctor {
 public:
  ArgSortFunctor() {
    op_ = CHECK_JUST(one::OpBuilder("arg_sort").Input("in").Output("out").Build());
  }
  Maybe<Tensor> operator()(const std::shared_ptr<one::Tensor>& in,
                           const std::string& direction) const {
    auto& attrs = THREAD_CACHED_MUTABLE_ATTR_MAP("direction");
    attrs.SetAllAttrs(direction);
    CHECK_OR_RETURN(direction == "ASCENDING" || direction == "DESCENDING")
        << Error::RuntimeError()
        << "expected the input direction parameter value is \"ASCENDING\" or \"DESCENDING\", "
        << "but found the value is "
        << "\"" << direction << "\"";
    return OpInterpUtil::Dispatch<Tensor>(*op_, {in}, attrs);
  }

 private:
  std::shared_ptr<OpExpr> op_;
};

class SearchSortedFunctor {
 public:
  SearchSortedFunctor() {
    op_ = CHECK_JUST(one::OpBuilder("searchsorted")
                         .Input("sorted_sequence")
                         .Input("values")
                         .Output("out")
                         .Build());
  }
  Maybe<Tensor> operator()(const std::shared_ptr<one::Tensor>& sorted_sequence,
                           const std::shared_ptr<one::Tensor>& values, bool out_int32,
                           bool right) const {
    // checks
    CHECK_OR_RETURN(values->shape()->NumAxes() > 0)
        << "for searchsorted op, input values tensor should have positive dimension";
    CHECK_OR_RETURN(sorted_sequence->shape()->NumAxes() > 0)
        << "for searchsorted op, input sorted_sequence should have positive dimension, "
        << "but got 0 dimension";
    CHECK_OR_RETURN(sorted_sequence->shape()->NumAxes() == 1
                    || sorted_sequence->shape()->MatchBeforeLastDim(*(values->shape())))
        << "for searchsorted op, sorted_sequence should be 1 dimension or the first N-1 dimensions "
        << "of boundaries tensor and input value tensor must match";
    if (out_int32) {
      CHECK_OR_RETURN(sorted_sequence->shape()->At(sorted_sequence->shape()->NumAxes() - 1)
                      < INT32_MAX)
          << "for searchsorted op, the size of input sorted_sequence' last dimension should "
          << "be less than " << INT32_MAX;
    }
    auto& attrs = THREAD_CACHED_MUTABLE_ATTR_MAP("out_int32", "right");
    attrs.SetAllAttrs(out_int32, right);
    return OpInterpUtil::Dispatch<Tensor>(*op_, {sorted_sequence, values}, attrs);
  }

 private:
  std::shared_ptr<OpExpr> op_;
};

class SearchSortedScalarFunctor {
 public:
  SearchSortedScalarFunctor() {
    op_ = CHECK_JUST(
        one::OpBuilder("searchsorted_scalar").Input("sorted_sequence").Output("out").Build());
  }
  Maybe<Tensor> operator()(const std::shared_ptr<one::Tensor>& sorted_sequence,
                           const Scalar& values, bool out_int32, bool right) const {
    // checks
    CHECK_OR_RETURN(sorted_sequence->shape()->NumAxes() == 1)
        << "for searchsorted op, input value can be a scalar only when sorted_sequence tensor "
        << "dimension is 1, but we got sorted_sequence dim(" << sorted_sequence->shape()->NumAxes()
        << ")";
    if (out_int32) {
      CHECK_OR_RETURN(sorted_sequence->shape()->At(sorted_sequence->shape()->NumAxes() - 1)
                      < INT32_MAX)
          << "for searchsorted op, the size of input sorted_sequence' last dimension should "
          << "be less than " << INT32_MAX;
    }
    auto& attrs = THREAD_CACHED_MUTABLE_ATTR_MAP("out_int32", "right", "values");
    attrs.SetAllAttrs(out_int32, right, values.As<double>());
    return OpInterpUtil::Dispatch<Tensor>(*op_, {sorted_sequence}, attrs);
  }

 private:
  std::shared_ptr<OpExpr> op_;
};

class GatherNdFunctor {
 public:
  GatherNdFunctor() {
    op_ = CHECK_JUST(
        one::OpBuilder("gather_nd").Input("params").Input("indices").Output("out").Build());
  }
  Maybe<Tensor> operator()(const std::shared_ptr<one::Tensor>& params,
                           const std::shared_ptr<one::Tensor>& indices) const {
    return OpInterpUtil::Dispatch<Tensor>(*op_, {params, indices});
  }

 private:
  std::shared_ptr<OpExpr> op_;
};

class ScatterNdFunctor {
 public:
  ScatterNdFunctor() {
    op_ = CHECK_JUST(
        one::OpBuilder("scatter_nd").Input("indices").Input("updates").Output("out").Build());
  }
  Maybe<Tensor> operator()(const std::shared_ptr<one::Tensor>& indices,
                           const std::shared_ptr<one::Tensor>& updates, const Shape& shape) const {
    auto& attrs = THREAD_CACHED_MUTABLE_ATTR_MAP("shape");
    attrs.SetAllAttrs(shape);
    return OpInterpUtil::Dispatch<Tensor>(*op_, {indices, updates}, attrs);
  }

 private:
  std::shared_ptr<OpExpr> op_;
};

class TensorScatterNdUpdateFunctor {
 public:
  TensorScatterNdUpdateFunctor() {
    op_ = CHECK_JUST(one::OpBuilder("tensor_scatter_nd_update")
                         .Input("params")
                         .Input("indices")
                         .Input("updates")
                         .Output("out")
                         .Build());
  }

  Maybe<Tensor> operator()(const std::shared_ptr<one::Tensor>& tensor,
                           const std::shared_ptr<one::Tensor>& indices,
                           const std::shared_ptr<one::Tensor>& updates, bool inplace) const {
    CHECK_OR_RETURN(*tensor->dtype() == *updates->dtype())
        << Error::RuntimeError() << "The dtype of tensor and updates must be same.";
    std::shared_ptr<Tensor> contiguous_index = JUST(functional::ToContiguous(indices));
    if (inplace) {
      if (tensor->is_global()) {
        // NOTE: global tensor_scatter_nd_update inplace must calculate on another tensor and assign
        // back because of input's sbp limited
        auto output =
            JUST(OpInterpUtil::Dispatch<Tensor>(*op_, {tensor, contiguous_index, updates}));
        int64_t ndim = tensor->shape()->NumAxes();
        // TODO: use inplace copy op to write back to origin tensor
        std::vector<int64_t> start(ndim, 0);
        std::vector<int64_t> stop(tensor->shape()->begin(), tensor->shape()->end());
        std::vector<int64_t> step(ndim, 1);
        return functional::SliceUpdate(tensor, output, start, stop, step, /*inplace=*/true);
      } else {
        JUST(CheckInplaceValid(tensor));
        auto outputs = std::make_shared<TensorTuple>(1);
        (*outputs)[0] = tensor;
        JUST(OpInterpUtil::Dispatch(*op_, {tensor, contiguous_index, updates}, outputs.get()));
        return (*outputs)[0];
      }
    } else {
      return OpInterpUtil::Dispatch<Tensor>(*op_, {tensor, contiguous_index, updates});
    }
  }

 private:
  std::shared_ptr<OpExpr> op_;
};

class ScatterNdLikeFunctor {
 public:
  ScatterNdLikeFunctor() {
    op_ = CHECK_JUST(one::OpBuilder("scatter_nd_like")
                         .Input("like")
                         .Input("updates")
                         .Input("indices")
                         .Output("out")
                         .Build());
  }
  Maybe<Tensor> operator()(const std::shared_ptr<one::Tensor>& like,
                           const std::shared_ptr<one::Tensor>& updates,
                           const std::shared_ptr<one::Tensor>& indices) const {
    return OpInterpUtil::Dispatch<Tensor>(*op_, {like, updates, indices});
  }

 private:
  std::shared_ptr<OpExpr> op_;
};

class ReshapeFunctor {
 public:
  ReshapeFunctor() {
    op_ = CHECK_JUST(one::OpBuilder("reshape").Input("in").Output("out").Build());
  }
  Maybe<Tensor> operator()(const std::shared_ptr<one::Tensor>& x, const Shape& shape) const {
    Shape infered_shape = *JUST(InferShapeUnspecifiedDim(x->shape()->Count(0), shape));

    if (view::IsViewApplicable(x)) {
      Optional<Stride> infered_stride =
          ComputeStride(*(x->shape()), *JUST(x->stride()), infered_shape);
      if (infered_stride.has_value()) {
        return view::Reshape(x, infered_shape, *JUST(infered_stride));
      }
    }
    auto& attrs = THREAD_CACHED_MUTABLE_ATTR_MAP("shape");
    attrs.SetAllAttrs(infered_shape);
    return OpInterpUtil::Dispatch<Tensor>(*op_, {x}, attrs);
  }

 private:
  std::shared_ptr<OpExpr> op_;
};

class ViewFunctor {
 public:
  ViewFunctor() { op_ = CHECK_JUST(one::OpBuilder("reshape").Input("in").Output("out").Build()); }
  Maybe<Tensor> operator()(const std::shared_ptr<one::Tensor>& x, const Shape& shape) const {
    Shape infered_shape = *JUST(InferShapeUnspecifiedDim(x->shape()->Count(0), shape));
    if (view::IsViewApplicable(x)) {
      Optional<Stride> infered_stride =
          ComputeStride(*(x->shape()), *JUST(x->stride()), infered_shape);
      CHECK_OR_RETURN_ERROR(infered_stride.has_value())
          << Error::RuntimeError()
          << "view size is not compatible with input tensor's size and stride (at least one "
             "dimension spans across two contiguous subspaces). Use .reshape(...) instead.";
      return view::Reshape(x, infered_shape, *JUST(infered_stride));
    }
    auto& attrs = THREAD_CACHED_MUTABLE_ATTR_MAP("shape");
    attrs.SetAllAttrs(infered_shape);
    return OpInterpUtil::Dispatch<Tensor>(*op_, {x}, attrs);
  }

 private:
  std::shared_ptr<OpExpr> op_;
};

class ToContiguousFunctor {
 public:
  ToContiguousFunctor() {
    op_ = CHECK_JUST(one::OpBuilder("to_contiguous").Input("in").Output("out").Build());
  }
  Maybe<Tensor> operator()(const std::shared_ptr<one::Tensor>& input) const {
    if (input->is_global() || input->is_lazy()) { return input; }
    return OpInterpUtil::Dispatch<Tensor>(*op_, {input});
  }

 private:
  std::shared_ptr<OpExpr> op_;
};

class InplaceToContiguousFunctor {
 public:
  InplaceToContiguousFunctor() {
    assign_op_ = CHECK_JUST(one::OpBuilder("assign").Input("ref").Input("value").Build());
  }
  Maybe<Tensor> operator()(const std::shared_ptr<one::Tensor>& input) const {
    // TODO: use original "inplace_to_contiguous" op replace assign
    if (input->is_contiguous()) { return input; }

    auto contiguous_tensor = JUST(functional::ToContiguous(input));
    CHECK_OR_RETURN(input->is_local() && contiguous_tensor->is_local())
        << "Both ref and value must be local tensor.";
    const Stride stride(*input->shape());
    // update stride
    const auto& blob_object = JUST(input->eager_blob_object());
    Symbol<LocalTensorMeta> old_tensor_meta = JUST(input->local_tensor_meta());

    Symbol<LocalTensorMeta> new_tensor_meta = SymbolOf(LocalTensorMeta(
        old_tensor_meta->shape(), stride, old_tensor_meta->dtype(), old_tensor_meta->device()));

    std::shared_ptr<EagerLocalTensorImpl> final_tensor_impl =
        std::make_shared<EagerLocalTensorImpl>(JUST(input->tensor_storage()),
                                               JUST(input->storage_offset()),
                                               input->requires_grad(), input->is_leaf());
    JUST(final_tensor_impl->set_retain_grad(input->retain_grad()));
    JUST(final_tensor_impl->InitEagerBlobObject(new_tensor_meta,
                                                JUST(blob_object->compute_local_dep_object())));
    JUST(JUST(input->AsLocalTensor())->set_impl(final_tensor_impl));

    // assign contiguous tensor data
    JUST(OpInterpUtil::Dispatch<TensorTuple>(*assign_op_, {input, contiguous_tensor}));
    return input;
  }

 private:
  std::shared_ptr<OpExpr> assign_op_;
};

class NarrowFunctor {
 public:
  NarrowFunctor() { op_ = CHECK_JUST(one::OpBuilder("narrow").Input("in").Output("out").Build()); }
  Maybe<Tensor> operator()(const std::shared_ptr<one::Tensor>& input, const int64_t& dim,
                           const int64_t& start, const int64_t& length) const {
    int64_t narrow_dim = dim;
    int64_t narrow_start = start;
    const int64_t ndim = input->shape()->NumAxes();
    CHECK_GT_OR_RETURN(ndim, 0) << Error::RuntimeError()
                                << "narrow() cannot be applied to a 0-dim tensor.";
    narrow_dim = JUST(maybe_wrap_dim(narrow_dim, ndim));
    int64_t dim_length = input->shape()->At(narrow_dim);
    CHECK_OR_RETURN((-dim_length <= start) && (start <= dim_length))
        << Error::IndexError() << "Dimension out of range (expected to be in range of [" << -ndim
        << ", " << ndim << "], but got " << start << ")";
    if (narrow_start < 0) { narrow_start += ndim; }
    CHECK_GE_OR_RETURN(dim_length, narrow_start + length)
        << Error::RuntimeError() << "start (" << narrow_start << ") + length (" << length
        << ") exceeds dimension size (" << dim_length << ")";

    if (view::IsViewApplicable(input)) {
      return JUST(view::Narrow(input, narrow_dim, narrow_start, length));
    }
    auto& attrs = THREAD_CACHED_MUTABLE_ATTR_MAP("dim", "start", "length");
    attrs.SetAllAttrs(narrow_dim, start, length);
    return OpInterpUtil::Dispatch<Tensor>(*op_, {input}, attrs);
  }

 private:
  std::shared_ptr<OpExpr> op_;
};

class NarrowGradFunctor {
 public:
  NarrowGradFunctor() {
    op_ = CHECK_JUST(one::OpBuilder("narrow_grad").Input("dy").Input("like").Output("dx").Build());
  }
  Maybe<Tensor> operator()(const std::shared_ptr<one::Tensor>& dy,
                           const std::shared_ptr<one::Tensor>& like, const int64_t& dim,
                           const int64_t& start, const int64_t& length) const {
    auto& attrs = THREAD_CACHED_MUTABLE_ATTR_MAP("dim", "start", "length");
    attrs.SetAllAttrs(dim, start, length);
    return OpInterpUtil::Dispatch<Tensor>(*op_, {dy, like}, attrs);
  }

 private:
  std::shared_ptr<OpExpr> op_;
};

class SliceFunctor {
 public:
  SliceFunctor() { op_ = CHECK_JUST(one::OpBuilder("slice").Input("x").Output("y").Build()); }
  Maybe<Tensor> operator()(const std::shared_ptr<one::Tensor>& x, const std::vector<int64_t>& start,
                           const std::vector<int64_t>& stop, const std::vector<int64_t>& step,
                           const Optional<bool>& enable_view_slice) const {
    if (view::IsViewApplicable(x) && enable_view_slice.value_or(false)) {
      return view::Slice(x, start, stop, step);
    }

    auto& attrs = THREAD_CACHED_MUTABLE_ATTR_MAP("start", "stop", "step");
    attrs.SetAllAttrs(start, stop, step);
    return OpInterpUtil::Dispatch<Tensor>(*op_, {x}, attrs);
  }

 protected:
  std::shared_ptr<OpExpr> op_;
};

class SliceUpdateFunctor {
 public:
  SliceUpdateFunctor() {
    op_ =
        CHECK_JUST(one::OpBuilder("slice_update").Input("ref").Input("value").Output("y").Build());
  }
  Maybe<Tensor> operator()(const std::shared_ptr<one::Tensor>& ref,
                           const std::shared_ptr<one::Tensor>& value,
                           const std::vector<int64_t>& start, const std::vector<int64_t>& stop,
                           const std::vector<int64_t>& step, bool inplace) const {
    auto& attrs = THREAD_CACHED_MUTABLE_ATTR_MAP("start", "stop", "step");
    attrs.SetAllAttrs(start, stop, step);

    TensorProcessor tensor_processor;
    JUST(tensor_processor.AddInputs({ref, value})
             .PromoteInputsToCommonDtype(true, ref->dtype())
             .Apply());

    if (inplace) {
      auto outputs = std::make_shared<TensorTuple>(1);
      JUST(CheckInplaceValid(ref));
      JUST(VectorAt(*outputs, 0)) = ref;
      JUST(OpInterpUtil::Dispatch(*op_, JUST(tensor_processor.GetInputs()), outputs.get(), attrs));
      return JUST(VectorAt(*outputs, 0));
    } else {
      return OpInterpUtil::Dispatch<Tensor>(*op_, JUST(tensor_processor.GetInputs()), attrs);
    }
  }

 private:
  std::shared_ptr<OpExpr> op_;
};

class SliceGradFunctor {
 public:
  SliceGradFunctor() {
    op_ = CHECK_JUST(one::OpBuilder("slice_grad").Input("dy").Output("dx").Build());
  }
  Maybe<Tensor> operator()(const std::shared_ptr<one::Tensor>& dy, const Shape& like_shape,
                           const std::vector<int64_t>& start, const std::vector<int64_t>& stop,
                           const std::vector<int64_t>& step) const {
    auto& attrs = THREAD_CACHED_MUTABLE_ATTR_MAP("like_shape", "start", "stop", "step");
    attrs.SetAllAttrs(like_shape, start, stop, step);
    return OpInterpUtil::Dispatch<Tensor>(*op_, {dy}, attrs);
  }

 protected:
  std::shared_ptr<OpExpr> op_;
};

class UpsampleGradFunctor {
 public:
  UpsampleGradFunctor() {
    op_ = CHECK_JUST(one::OpBuilder("upsample_grad").Input("dy").Input("x").Output("dx").Build());
  }
  Maybe<Tensor> operator()(const std::shared_ptr<one::Tensor>& dy,
                           const std::shared_ptr<one::Tensor>& x, const double& height_scale,
                           const double& width_scale, const bool& align_corners,
                           const std::string& data_format, const std::string& interpolation) const {
    auto& attrs = THREAD_CACHED_MUTABLE_ATTR_MAP("height_scale", "width_scale", "align_corners",
                                                 "interpolation", "data_format");
    attrs.SetAllAttrs(height_scale, width_scale, align_corners, interpolation, data_format);
    return OpInterpUtil::Dispatch<Tensor>(*op_, {dy, x}, attrs);
  }

 private:
  std::shared_ptr<OpExpr> op_;
};

class CopyFunctor {
 public:
  CopyFunctor() { op_ = CHECK_JUST(one::OpBuilder("copy").Input("in").Output("out").Build()); }
  Maybe<Tensor> operator()(const std::shared_ptr<one::Tensor>& x, const std::string& device_type,
                           const int64_t& device_id, const bool pin_memory) const {
    auto& attrs = THREAD_CACHED_MUTABLE_ATTR_MAP("device_type", "device_id", "pin_memory");
    attrs.SetAllAttrs(device_type, device_id, pin_memory);

#ifdef WITH_CUDA
    if (device_type == "cuda") { InitCudaContextOnce(device_id); }
#endif
    return OpInterpUtil::Dispatch<Tensor>(*op_, {x}, attrs);
  }

 private:
  std::shared_ptr<OpExpr> op_;
};

class FlipFunctor {
 public:
  FlipFunctor() { op_ = CHECK_JUST(one::OpBuilder("flip").Input("x").Output("y").Build()); }
  Maybe<Tensor> operator()(const std::shared_ptr<one::Tensor>& x,
                           const std::vector<int32_t>& dims) const {
    auto& attrs = THREAD_CACHED_MUTABLE_ATTR_MAP("dims");
    if (dims.empty()) {
      attrs.SetAllAttrs(dims);
    } else {
      std::vector<int32_t> flip_dims = *JUST(CheckAxis(dims, x->ndim()));
      attrs.SetAllAttrs(flip_dims);
    }
    return OpInterpUtil::Dispatch<Tensor>(*op_, {x}, attrs);
  }

 private:
  std::shared_ptr<OpExpr> op_;
};

class UnfoldTensorFunctor {
 public:
  UnfoldTensorFunctor() {
    op_ = CHECK_JUST(one::OpBuilder("unfold_tensor").Input("x").Output("y").Build());
  }
  Maybe<Tensor> operator()(const std::shared_ptr<one::Tensor>& x, const int32_t& dimension,
                           const int32_t& size, const int32_t& step) const {
    // if input tensor is eager local, than try return tensor's view
    if (view::IsViewApplicable(x)) { return view::UnfoldTensor(x, dimension, size, step); }

    auto& attrs = THREAD_CACHED_MUTABLE_ATTR_MAP("dimension", "size", "step");
    attrs.SetAllAttrs(dimension, size, step);
    return OpInterpUtil::Dispatch<Tensor>(*op_, {x}, attrs);
  }

 private:
  std::shared_ptr<OpExpr> op_;
};

class UnfoldTensorGradFunctor {
 public:
  UnfoldTensorGradFunctor() {
    op_ = CHECK_JUST(
        one::OpBuilder("unfold_tensor_grad").Input("dy").Input("x").Output("dx").Build());
  }
  Maybe<Tensor> operator()(const std::shared_ptr<one::Tensor>& dy,
                           const std::shared_ptr<one::Tensor>& x, const int32_t& dimension,
                           const int32_t& size, const int32_t& step) const {
    auto& attrs = THREAD_CACHED_MUTABLE_ATTR_MAP("dimension", "size", "step");
    attrs.SetAllAttrs(dimension, size, step);
    return OpInterpUtil::Dispatch<Tensor>(*op_, {dy, x}, attrs);
  }

 private:
  std::shared_ptr<OpExpr> op_;
};

class UpsampleLinear1DFunctor {
 public:
  UpsampleLinear1DFunctor() {
    op_ = CHECK_JUST(one::OpBuilder("upsample_linear_1d").Input("x").Output("y").Build());
  }
  Maybe<Tensor> operator()(const std::shared_ptr<one::Tensor>& x, const double& scale_factor,
                           const bool& align_corners,
                           const Optional<std::vector<int64_t>>& output_size,
                           const std::string& data_format) const {
    auto& attrs = THREAD_CACHED_MUTABLE_ATTR_MAP("scale_factor", "align_corners", "data_format",
                                                 "output_size");
    if (output_size.has_value()) {
      attrs.SetAllAttrs(scale_factor, align_corners, data_format, *JUST(output_size));
    } else {
      attrs.SetAllAttrs(scale_factor, align_corners, data_format, NullOpt);
    }
    return OpInterpUtil::Dispatch<Tensor>(*op_, {x}, attrs);
  }

 private:
  std::shared_ptr<OpExpr> op_;
};

class UpsampleLinear1DGradFunctor {
 public:
  UpsampleLinear1DGradFunctor() {
    op_ = CHECK_JUST(
        one::OpBuilder("upsample_linear_1d_grad").Input("dy").Input("x").Output("dx").Build());
  }
  Maybe<Tensor> operator()(const std::shared_ptr<one::Tensor>& dy,
                           const std::shared_ptr<one::Tensor>& x, const double& scale_factor,
                           const bool& align_corners,
                           const Optional<std::vector<int64_t>>& output_size,
                           const std::string& data_format) const {
    auto& attrs = THREAD_CACHED_MUTABLE_ATTR_MAP("scale_factor", "align_corners", "data_format",
                                                 "output_size");
    if (output_size.has_value()) {
      attrs.SetAllAttrs(scale_factor, align_corners, data_format, *JUST(output_size));
    } else {
      attrs.SetAllAttrs(scale_factor, align_corners, data_format, NullOpt);
    }
    return OpInterpUtil::Dispatch<Tensor>(*op_, {dy, x}, attrs);
  }

 private:
  std::shared_ptr<OpExpr> op_;
};

class UpsampleNearest1DFunctor {
 public:
  UpsampleNearest1DFunctor() {
    op_ = CHECK_JUST(one::OpBuilder("upsample_nearest_1d").Input("x").Output("y").Build());
  }
  Maybe<Tensor> operator()(const std::shared_ptr<one::Tensor>& x, const double& scale_factor,
                           const Optional<std::vector<int64_t>>& output_size,
                           const std::string& data_format) const {
    auto& attrs = THREAD_CACHED_MUTABLE_ATTR_MAP("scale_factor", "data_format", "output_size");
    if (output_size) {
      attrs.SetAllAttrs(scale_factor, data_format, *JUST(output_size));
    } else {
      attrs.SetAllAttrs(scale_factor, data_format, NullOpt);
    }
    return OpInterpUtil::Dispatch<Tensor>(*op_, {x}, attrs);
  }

 private:
  std::shared_ptr<OpExpr> op_;
};

class UpsampleNearest1DGradFunctor {
 public:
  UpsampleNearest1DGradFunctor() {
    op_ = CHECK_JUST(
        one::OpBuilder("upsample_nearest_1d_grad").Input("dy").Input("x").Output("dx").Build());
  }
  Maybe<Tensor> operator()(const std::shared_ptr<one::Tensor>& dy,
                           const std::shared_ptr<one::Tensor>& x, const double& scale_factor,
                           const Optional<std::vector<int64_t>>& output_size,
                           const std::string& data_format) const {
    auto& attrs = THREAD_CACHED_MUTABLE_ATTR_MAP("scale_factor", "data_format", "output_size");
    if (output_size) {
      attrs.SetAllAttrs(scale_factor, data_format, *JUST(output_size));
    } else {
      attrs.SetAllAttrs(scale_factor, data_format, NullOpt);
    }
    return OpInterpUtil::Dispatch<Tensor>(*op_, {dy, x}, attrs);
  }

 private:
  std::shared_ptr<OpExpr> op_;
};

class UpsampleNearest2DFunctor {
 public:
  UpsampleNearest2DFunctor() {
    op_ = CHECK_JUST(one::OpBuilder("upsample_nearest_2d").Input("x").Output("y").Build());
  }
  Maybe<Tensor> operator()(const std::shared_ptr<one::Tensor>& x, const double& height_scale,
                           const double& width_scale,
                           const Optional<std::vector<int64_t>>& output_size,
                           const std::string& data_format) const {
    auto& attrs =
        THREAD_CACHED_MUTABLE_ATTR_MAP("height_scale", "width_scale", "data_format", "output_size");
    if (output_size) {
      attrs.SetAllAttrs(height_scale, width_scale, data_format, *JUST(output_size));
    } else {
      attrs.SetAllAttrs(height_scale, width_scale, data_format, NullOpt);
    }
    return OpInterpUtil::Dispatch<Tensor>(*op_, {x}, attrs);
  }

 private:
  std::shared_ptr<OpExpr> op_;
};

class UpsampleNearest2DGradFunctor {
 public:
  UpsampleNearest2DGradFunctor() {
    op_ = CHECK_JUST(
        one::OpBuilder("upsample_nearest_2d_grad").Input("dy").Input("x").Output("dx").Build());
  }
  Maybe<Tensor> operator()(const std::shared_ptr<one::Tensor>& dy,
                           const std::shared_ptr<one::Tensor>& x, const double& height_scale,
                           const double& width_scale,
                           const Optional<std::vector<int64_t>>& output_size,
                           const std::string& data_format) const {
    auto& attrs =
        THREAD_CACHED_MUTABLE_ATTR_MAP("height_scale", "width_scale", "data_format", "output_size");
    if (output_size) {
      attrs.SetAllAttrs(height_scale, width_scale, data_format, *JUST(output_size));
    } else {
      attrs.SetAllAttrs(height_scale, width_scale, data_format, NullOpt);
    }
    return OpInterpUtil::Dispatch<Tensor>(*op_, {dy, x}, attrs);
  }

 private:
  std::shared_ptr<OpExpr> op_;
};

class UpsampleBilinear2DFunctor {
 public:
  UpsampleBilinear2DFunctor() {
    op_ = CHECK_JUST(one::OpBuilder("upsample_bilinear_2d").Input("x").Output("y").Build());
  }
  Maybe<Tensor> operator()(const std::shared_ptr<one::Tensor>& x, const double& height_scale,
                           const double& width_scale, const bool& align_corners,
                           const Optional<std::vector<int64_t>>& output_size,
                           const std::string& data_format) const {
    auto& attrs = THREAD_CACHED_MUTABLE_ATTR_MAP("height_scale", "width_scale", "align_corners",
                                                 "data_format", "output_size");
    if (output_size) {
      attrs.SetAllAttrs(height_scale, width_scale, align_corners, data_format, *JUST(output_size));
    } else {
      attrs.SetAllAttrs(height_scale, width_scale, align_corners, data_format, NullOpt);
    }
    return OpInterpUtil::Dispatch<Tensor>(*op_, {x}, attrs);
  }

 private:
  std::shared_ptr<OpExpr> op_;
};

class UpsampleBilinear2DGradFunctor {
 public:
  UpsampleBilinear2DGradFunctor() {
    op_ = CHECK_JUST(
        one::OpBuilder("upsample_bilinear_2d_grad").Input("dy").Input("x").Output("dx").Build());
  }
  Maybe<Tensor> operator()(const std::shared_ptr<one::Tensor>& dy,
                           const std::shared_ptr<one::Tensor>& x, const double& height_scale,
                           const double& width_scale, const bool& align_corners,
                           const Optional<std::vector<int64_t>>& output_size,
                           const std::string& data_format) const {
    auto& attrs = THREAD_CACHED_MUTABLE_ATTR_MAP("height_scale", "width_scale", "align_corners",
                                                 "data_format", "output_size");
    if (output_size) {
      attrs.SetAllAttrs(height_scale, width_scale, align_corners, data_format, *JUST(output_size));
    } else {
      attrs.SetAllAttrs(height_scale, width_scale, align_corners, data_format, NullOpt);
    }
    return OpInterpUtil::Dispatch<Tensor>(*op_, {dy, x}, attrs);
  }

 private:
  std::shared_ptr<OpExpr> op_;
};

class UpsampleBicubic2DFunctor {
 public:
  UpsampleBicubic2DFunctor() {
    op_ = CHECK_JUST(one::OpBuilder("upsample_bicubic_2d").Input("x").Output("y").Build());
  }
  Maybe<Tensor> operator()(const std::shared_ptr<one::Tensor>& x, const double& height_scale,
                           const double& width_scale, const bool& align_corners,
                           const Optional<std::vector<int64_t>>& output_size,
                           const std::string& data_format) const {
    auto& attrs = THREAD_CACHED_MUTABLE_ATTR_MAP("height_scale", "width_scale", "align_corners",
                                                 "data_format", "output_size");
    if (output_size) {
      attrs.SetAllAttrs(height_scale, width_scale, align_corners, data_format, *JUST(output_size));
    } else {
      attrs.SetAllAttrs(height_scale, width_scale, align_corners, data_format, NullOpt);
    }
    return OpInterpUtil::Dispatch<Tensor>(*op_, {x}, attrs);
  }

 private:
  std::shared_ptr<OpExpr> op_;
};

class UpsampleBicubic2DGradFunctor {
 public:
  UpsampleBicubic2DGradFunctor() {
    op_ = CHECK_JUST(
        one::OpBuilder("upsample_bicubic_2d_grad").Input("dy").Input("x").Output("dx").Build());
  }
  Maybe<Tensor> operator()(const std::shared_ptr<one::Tensor>& dy,
                           const std::shared_ptr<one::Tensor>& x, const double& height_scale,
                           const double& width_scale, const bool& align_corners,
                           const Optional<std::vector<int64_t>>& output_size,
                           const std::string& data_format) const {
    auto& attrs = THREAD_CACHED_MUTABLE_ATTR_MAP("height_scale", "width_scale", "align_corners",
                                                 "data_format", "output_size");
    if (output_size) {
      attrs.SetAllAttrs(height_scale, width_scale, align_corners, data_format, *JUST(output_size));
    } else {
      attrs.SetAllAttrs(height_scale, width_scale, align_corners, data_format, NullOpt);
    }
    return OpInterpUtil::Dispatch<Tensor>(*op_, {dy, x}, attrs);
  }

 private:
  std::shared_ptr<OpExpr> op_;
};

class UpsampleNearest3DFunctor {
 public:
  UpsampleNearest3DFunctor() {
    op_ = CHECK_JUST(one::OpBuilder("upsample_nearest_3d").Input("x").Output("y").Build());
  }
  Maybe<Tensor> operator()(const std::shared_ptr<one::Tensor>& x, const double& depth_scale,
                           const double& height_scale, const double& width_scale,
                           const Optional<std::vector<int64_t>>& output_size,
                           const std::string& data_format) const {
    auto& attrs = THREAD_CACHED_MUTABLE_ATTR_MAP("depth_scale", "height_scale", "width_scale",
                                                 "data_format", "output_size");
    if (output_size) {
      attrs.SetAllAttrs(depth_scale, height_scale, width_scale, data_format, *JUST(output_size));
    } else {
      attrs.SetAllAttrs(depth_scale, height_scale, width_scale, data_format, NullOpt);
    }
    return OpInterpUtil::Dispatch<Tensor>(*op_, {x}, attrs);
  }

 private:
  std::shared_ptr<OpExpr> op_;
};

class UpsampleNearest3DGradFunctor {
 public:
  UpsampleNearest3DGradFunctor() {
    op_ = CHECK_JUST(
        one::OpBuilder("upsample_nearest_3d_grad").Input("dy").Input("x").Output("dx").Build());
  }
  Maybe<Tensor> operator()(const std::shared_ptr<one::Tensor>& dy,
                           const std::shared_ptr<one::Tensor>& x, const double& depth_scale,
                           const double& height_scale, const double& width_scale,
                           const Optional<std::vector<int64_t>>& output_size,
                           const std::string& data_format) const {
    auto& attrs = THREAD_CACHED_MUTABLE_ATTR_MAP("depth_scale", "height_scale", "width_scale",
                                                 "data_format", "output_size");
    if (output_size) {
      attrs.SetAllAttrs(depth_scale, height_scale, width_scale, data_format, *JUST(output_size));
    } else {
      attrs.SetAllAttrs(depth_scale, height_scale, width_scale, data_format, NullOpt);
    }
    return OpInterpUtil::Dispatch<Tensor>(*op_, {dy, x}, attrs);
  }

 private:
  std::shared_ptr<OpExpr> op_;
};

class UpsampleTrilinear3DFunctor {
 public:
  UpsampleTrilinear3DFunctor() {
    op_ = CHECK_JUST(one::OpBuilder("upsample_trilinear_3d").Input("x").Output("y").Build());
  }
  Maybe<Tensor> operator()(const std::shared_ptr<one::Tensor>& x, const double& depth_scale,
                           const double& height_scale, const double& width_scale,
                           const bool& align_corners,
                           const Optional<std::vector<int64_t>>& output_size,
                           const std::string& data_format) const {
    auto& attrs = THREAD_CACHED_MUTABLE_ATTR_MAP("depth_scale", "height_scale", "width_scale",
                                                 "align_corners", "data_format", "output_size");
    if (output_size) {
      attrs.SetAllAttrs(depth_scale, height_scale, width_scale, align_corners, data_format,
                        *JUST(output_size));
    } else {
      attrs.SetAllAttrs(depth_scale, height_scale, width_scale, align_corners, data_format,
                        NullOpt);
    }
    return OpInterpUtil::Dispatch<Tensor>(*op_, {x}, attrs);
  }

 private:
  std::shared_ptr<OpExpr> op_;
};

class UpsampleTrilinear3DGradFunctor {
 public:
  UpsampleTrilinear3DGradFunctor() {
    op_ = CHECK_JUST(
        one::OpBuilder("upsample_trilinear_3d_grad").Input("dy").Input("x").Output("dx").Build());
  }
  Maybe<Tensor> operator()(const std::shared_ptr<one::Tensor>& dy,
                           const std::shared_ptr<one::Tensor>& x, const double& depth_scale,
                           const double& height_scale, const double& width_scale,
                           const bool& align_corners,
                           const Optional<std::vector<int64_t>>& output_size,
                           const std::string& data_format) const {
    auto& attrs = THREAD_CACHED_MUTABLE_ATTR_MAP("depth_scale", "height_scale", "width_scale",
                                                 "align_corners", "data_format", "output_size");
    if (output_size) {
      attrs.SetAllAttrs(depth_scale, height_scale, width_scale, align_corners, data_format,
                        *JUST(output_size));
    } else {
      attrs.SetAllAttrs(depth_scale, height_scale, width_scale, align_corners, data_format,
                        NullOpt);
    }
    return OpInterpUtil::Dispatch<Tensor>(*op_, {dy, x}, attrs);
  }

 private:
  std::shared_ptr<OpExpr> op_;
};

class UnsortedSegmentSumLikeFunctor {
 public:
  UnsortedSegmentSumLikeFunctor() {
    op_ = CHECK_JUST(one::OpBuilder("unsorted_segment_sum_like")
                         .Input("data")
                         .Input("segment_ids")
                         .Input("like")
                         .Output("out")
                         .Build());
  }
  Maybe<Tensor> operator()(const std::shared_ptr<one::Tensor>& x,
                           const std::shared_ptr<one::Tensor>& segment_ids,
                           const std::shared_ptr<one::Tensor>& like, const int64_t& axis) const {
    auto& attrs = THREAD_CACHED_MUTABLE_ATTR_MAP("axis");
    attrs.SetAllAttrs(axis);
    return OpInterpUtil::Dispatch<Tensor>(*op_, {x, segment_ids, like}, attrs);
  }

 private:
  std::shared_ptr<OpExpr> op_;
};

class UnsortedSegmentSumFunctor {
 public:
  UnsortedSegmentSumFunctor() {
    op_ = CHECK_JUST(one::OpBuilder("unsorted_segment_sum")
                         .Input("data")
                         .Input("segment_ids")
                         .Output("out")
                         .Build());
  }
  Maybe<Tensor> operator()(const std::shared_ptr<one::Tensor>& x,
                           const std::shared_ptr<one::Tensor>& segment_ids, const int64_t& axis,
                           const int64_t& num_segments) const {
    auto& attrs = THREAD_CACHED_MUTABLE_ATTR_MAP("axis", "num_segments");
    attrs.SetAllAttrs(axis, num_segments);
    return OpInterpUtil::Dispatch<Tensor>(*op_, {x, segment_ids}, attrs);
  }

 private:
  std::shared_ptr<OpExpr> op_;
};

class TrilFunctor {
 public:
  TrilFunctor() { op_ = CHECK_JUST(one::OpBuilder("tril").Input("in").Output("out").Build()); }
  Maybe<Tensor> operator()(const std::shared_ptr<one::Tensor>& x, const int64_t& diagonal) const {
    auto& attrs =
        THREAD_CACHED_MUTABLE_ATTR_MAP("diagonal", "is_floating_fill_value", "integer_fill_value");
    attrs.SetAllAttrs(diagonal, false, static_cast<int64_t>(0));
    return OpInterpUtil::Dispatch<Tensor>(*op_, {x}, attrs);
  }

 private:
  std::shared_ptr<OpExpr> op_;
};

class TriuFunctor {
 public:
  TriuFunctor() { op_ = CHECK_JUST(one::OpBuilder("triu").Input("in").Output("out").Build()); }
  Maybe<Tensor> operator()(const std::shared_ptr<one::Tensor>& x, const int64_t& diagonal) const {
    auto& attrs = THREAD_CACHED_MUTABLE_ATTR_MAP("diagonal");
    attrs.SetAllAttrs(diagonal);
    return OpInterpUtil::Dispatch<Tensor>(*op_, {x}, attrs);
  }

 private:
  std::shared_ptr<OpExpr> op_;
};

class InplaceTriuFunctor {
 public:
  InplaceTriuFunctor() {
    op_ = CHECK_JUST(one::OpBuilder("triu").Input("in").Output("out").Build());
  }
  Maybe<Tensor> operator()(const std::shared_ptr<one::Tensor>& x, const int64_t& diagonal) const {
    JUST(CheckInplaceValid(x));
    auto& attrs = THREAD_CACHED_MUTABLE_ATTR_MAP("diagonal");
    attrs.SetAllAttrs(diagonal);
    std::shared_ptr<TensorTuple> outputs = std::make_shared<TensorTuple>(1);
    outputs->at(0) = x;
    JUST(OpInterpUtil::Dispatch(*op_, {x}, outputs.get(), attrs));
    return outputs->at(0);
  }

 private:
  std::shared_ptr<OpExpr> op_;
};

class DiagFunctor {
 public:
  DiagFunctor() { op_ = CHECK_JUST(one::OpBuilder("diag").Input("in").Output("out").Build()); }
  Maybe<Tensor> operator()(const std::shared_ptr<one::Tensor>& x, const int32_t& diagonal) const {
    auto& attrs = THREAD_CACHED_MUTABLE_ATTR_MAP("diagonal");
    attrs.SetAllAttrs(diagonal);
    return OpInterpUtil::Dispatch<Tensor>(*op_, {x}, attrs);
  }

 private:
  std::shared_ptr<OpExpr> op_;
};

class DiagGradFunctor {
 public:
  DiagGradFunctor() {
    op_ = CHECK_JUST(one::OpBuilder("diag_grad").Input("dy").Input("in").Output("dx").Build());
  }
  Maybe<Tensor> operator()(const std::shared_ptr<one::Tensor>& dy,
                           const std::shared_ptr<one::Tensor>& x, const int32_t& diagonal) const {
    auto& attrs = THREAD_CACHED_MUTABLE_ATTR_MAP("diagonal");
    attrs.SetAllAttrs(diagonal);
    return OpInterpUtil::Dispatch<Tensor>(*op_, {dy, x}, attrs);
  }

 private:
  std::shared_ptr<OpExpr> op_;
};

class DiagonalFunctor {
 public:
  DiagonalFunctor() {
    op_ = CHECK_JUST(one::OpBuilder("diagonal").Input("in").Output("out").Build());
  }
  Maybe<Tensor> operator()(const std::shared_ptr<one::Tensor>& x, const int32_t& offset,
                           const int32_t& dim1, const int32_t& dim2) const {
    int64_t ndims = x->shape()->NumAxes();
    int32_t p_dim1 = dim1;
    int32_t p_dim2 = dim2;
    p_dim1 = JUST(maybe_wrap_dim(p_dim1, ndims));
    p_dim2 = JUST(maybe_wrap_dim(p_dim2, ndims));
    CHECK_NE_OR_RETURN(p_dim1, p_dim2)
        << Error::RuntimeError() << "diagonal dimensions cannot be identical " << dim1 << ", "
        << dim2;
    if (view::IsViewApplicable(x)) {
      return view::Diagonal(x, offset, p_dim1, p_dim2);
    } else {
      auto& attrs = THREAD_CACHED_MUTABLE_ATTR_MAP("offset");
      attrs.SetAllAttrs(offset);
      std::vector<int32_t> input_index{p_dim1, p_dim2};
      for (int32_t i = 0; i < ndims; i++) {
        if (i != p_dim1 && i != p_dim2) { input_index.push_back(i); }
      }
      std::shared_ptr<one::Tensor> d_x = JUST(Transpose(x, input_index));
      return OpInterpUtil::Dispatch<Tensor>(*op_, {d_x}, attrs);
    }
  }

 private:
  std::shared_ptr<OpExpr> op_;
};

class DiagonalGradFunctor {
 public:
  DiagonalGradFunctor() {
    op_ = CHECK_JUST(one::OpBuilder("diagonal_grad").Input("dy").Input("in").Output("dx").Build());
  }
  Maybe<Tensor> operator()(const std::shared_ptr<one::Tensor>& dy,
                           const std::shared_ptr<one::Tensor>& x, const int32_t& offset) const {
    auto& attrs = THREAD_CACHED_MUTABLE_ATTR_MAP("offset");
    attrs.SetAllAttrs(offset);
    return OpInterpUtil::Dispatch<Tensor>(*op_, {dy, x}, attrs);
  }

 private:
  std::shared_ptr<OpExpr> op_;
};

// Only for ddp gradient grouping
class SliceView1dContiguousFunctor {
 public:
  SliceView1dContiguousFunctor() = default;
  Maybe<Tensor> operator()(const std::shared_ptr<one::Tensor>& x, int64_t start,
                           int64_t end) const {
    if (view::IsViewApplicable(x)) { return JUST(view::Slice(x, {start}, {end}, {1})); }
    return JUST(functional::Slice(x, {start}, {end}, {1}, /*enable_view_slice=*/true));
  }
};

class TensorGetItemFunctor {
 public:
  TensorGetItemFunctor() {}
  Maybe<Tensor> operator()(const std::shared_ptr<one::Tensor>& x, const TensorIndex& index) const {
    if (x->is_local() && !(LazyMode::is_enabled()) && x->requires_grad() == false
        && index.size() == 1 && index[0].IsInteger()) {
      // NOTE: speed up in special case, e.g. dataloader(refer to torch)
      // function call chain of pytorch : tensor getitem -> select -> as_strided
      // function call chain of oneflow : tensor getitem -> as_strided
      return ApplySelectIndexing(x, index);
    }

    std::vector<detail::Slice> slice_indices;
    TensorTuple tensor_indices;
    std::vector<int64_t> target_dims;
    std::vector<int64_t> expand_dims;
    JUST(PrepareSliceIndices(index, *(x->shape()), &slice_indices, &tensor_indices, &expand_dims,
                             &target_dims));

    auto expand_input = x;
    for (int i = 0; i < expand_dims.size(); ++i) {
      int64_t dim = expand_dims.at(i);
      expand_input = JUST(functional::ExpandDims(expand_input, dim + i));
    }
    int64_t ndims = expand_input->shape()->NumAxes();
    CHECK_EQ_OR_RETURN(slice_indices.size(), ndims)
        << Error::RuntimeError() << "Failed to prepare slice indices.";
    Shape target_shape(DimVector(target_dims.begin(), target_dims.end()));

    std::vector<int64_t> start(ndims), end(ndims), step(ndims);
    for (int i = 0; i < ndims; ++i) {
      const auto& slice = slice_indices.at(i);
      start[i] = slice.start();
      end[i] = slice.end();
      step[i] = slice.step();
    }
    bool is_identity = [&]() {
      if (target_shape.NumAxes() == 0) { return false; }
      for (int i = 0; i < ndims; ++i) {
        if (start[i] != 0 || end[i] != expand_input->shape()->At(i) || step[i] != 1) {
          return false;
        }
      }
      return true;
    }();
    std::shared_ptr<one::Tensor> result;
    if (is_identity) {
      result = expand_input;
    } else {
      result = JUST(Slice(expand_input, start, end, step, /*enable_view_slice=*/true));
    }

    Shape shape(DimVector(target_dims.begin(), target_dims.end()));
    if (shape != *(result->shape())) { result = JUST(Reshape(result, shape)); }
    if (!tensor_indices.empty()) {
      JUST(UnifyInputAndIndicesOnDevice(x, tensor_indices));
      result = JUST(ApplyAdvancedIndexing(result, tensor_indices));
    }
    return result;
  }
};

class TensorSetItemFunctor {
 public:
  TensorSetItemFunctor() {}
  Maybe<void> operator()(const std::shared_ptr<one::Tensor>& x, const TensorIndex& index,
                         const std::shared_ptr<one::Tensor>& value) const {
    std::vector<detail::Slice> slice_indices;
    TensorTuple tensor_indices;
    std::vector<int64_t> expand_dims;
    std::vector<int64_t> target_dims;
    JUST(PrepareSliceIndices(index, *(x->shape()), &slice_indices, &tensor_indices, &expand_dims,
                             &target_dims));
    auto expand_input = x;
    if (!expand_dims.empty()) {
      CHECK_OR_RETURN(view::IsViewApplicable(x)) << "expand dims must enable view, "
                                                    "please try to set ONEFLOW_DISABLE_VIEW=0";
      for (int i = 0; i < expand_dims.size(); ++i) {
        int64_t dim = expand_dims[i];
        expand_input = JUST(functional::ExpandDims(expand_input, dim + i));
      }
    }
    int64_t ndims = expand_input->shape()->NumAxes();
    CHECK_EQ_OR_RETURN(slice_indices.size(), ndims)
        << Error::RuntimeError() << "Failed to prepare slice indices.";

    Shape target_shape(DimVector(target_dims.begin(), target_dims.end()));
    if (target_shape.Count(0) == 0) { return Maybe<void>::Ok(); }
    const auto& value_shape = value->shape();
    bool matched = [&]() {
      for (int i = 0; i < value_shape->NumAxes() - target_shape.NumAxes(); ++i) {
        if (value_shape->At(i) != 1) { return false; }
      }
      return true;
    }();
    CHECK_OR_RETURN(matched) << Error::RuntimeError() << "The tensor size mismatch. Target sizes: "
                             << target_shape.ToString()
                             << ", value sizes: " << value_shape->ToString();
    std::shared_ptr<one::Tensor> value_tensor(value);
    // TODO: replace reshape by unsqueeze with view mechanism.
    // after here, each scalar tensor will be one with one dimension.
    for (auto& tensor : tensor_indices) {
      if (tensor && tensor->ndim() == 0) { tensor = JUST(functional::Reshape(tensor, Shape({1}))); }
    }

    DimVector slice_dims(ndims);
    std::vector<int64_t> start(ndims), end(ndims), step(ndims);
    for (int i = 0; i < ndims; ++i) {
      const auto& slice = slice_indices[i];
      start[i] = slice.start();
      end[i] = slice.end();
      step[i] = slice.step();
      slice_dims[i] = (end[i] - start[i] + step[i] - 1) / step[i];
    }
    if (tensor_indices.empty()) {
      Shape slice_shape(slice_dims);
      if (slice_shape != *(value_tensor->shape())) {
        // NOTE:
        // 1. The value shape must can be broadcasted to the target shape.
        // 2. The slice shape must have equal element count with the target shape.
        //
        // So, we should be expand to target_shape and then reshape to slice_shape.
        //
        // For example:
        // x = flow.rand(2, 3, 4)
        // y = flow.rand(3)
        // x[:, :, 1] = y
        //
        // value_shape = (3,), target_shape = (2, 3), slice_shape = (2, 3, 1)
        // We must change value shape to slice_shape if it uses SliceUpdate op.
        if (target_shape != *(value_tensor->shape()) && target_shape.NumAxes() > 0) {
          value_tensor = JUST(Expand(value_tensor, target_shape));
        }
        if (slice_shape != *(value_tensor->shape())) {
          value_tensor = JUST(Reshape(value_tensor, slice_shape));
        }
      }
      JUST(SliceUpdate(expand_input, value_tensor, start, end, step, /*inplace=*/true));
    } else {
      bool is_identity = [&]() {
        if (target_shape.NumAxes() == 0) { return false; }
        for (int i = 0; i < ndims; ++i) {
          if (start[i] != 0 || end[i] != expand_input->shape()->At(i) || step[i] != 1) {
            return false;
          }
        }
        return true;
      }();
      std::shared_ptr<one::Tensor> result;
      if (is_identity) {
        result = expand_input;
      } else {
        if (expand_input->is_local()) {
          CHECK_OR_RETURN(view::IsViewApplicable(expand_input))
              << "combined slice setitem must enable view, please try to set "
                 "ONEFLOW_DISABLE_VIEW=0";
          result = JUST(Slice(expand_input, start, end, step, /*enable_view_slice=*/true));
        } else {
          // global tensor
          result = JUST(Slice(expand_input, start, end, step, /*enable_view_slice=*/false));
        }
      }
      const Shape& slice_result_shape = *(result->shape());
      if (target_shape != slice_result_shape) {
        result = JUST(functional::View(result, target_shape));
      }

      JUST(UnifyInputAndIndicesOnDevice(result, tensor_indices));
      result = JUST(ApplyAdvancedIndexingUpdate(result, tensor_indices, value));

      // Write the sliced tensor back to the original tensor.
      if (result->is_global()) {
        if (*result->shape() != slice_result_shape) {
          CHECK_EQ_OR_RETURN(result->shape()->elem_cnt(), slice_result_shape.elem_cnt())
              << Error::RuntimeError()
              << "The global tensor size mismatch. Target sizes: " << slice_result_shape.ToString()
              << ", value sizes: " << result->shape()->ToString();
          result = JUST(functional::View(result, slice_result_shape));
        }
        JUST(SliceUpdate(expand_input, result, start, end, step, /*inplace=*/true));
      }
    }
    return Maybe<void>::Ok();
  }
};

class CastLikeFunctor {
 public:
  CastLikeFunctor() {
    op_ = CHECK_JUST(
        one::OpBuilder("cast_like").Input("in").Input("dtype_like").Output("out").Build());
  }
  Maybe<Tensor> operator()(const std::shared_ptr<one::Tensor>& x,
                           const std::shared_ptr<one::Tensor>& like) const {
    return OpInterpUtil::Dispatch<Tensor>(*op_, {x, like});
  }

 private:
  std::shared_ptr<OpExpr> op_;
};

class ElementwiseMinimumGradFunctor {
 public:
  ElementwiseMinimumGradFunctor() {
    op_ = CHECK_JUST(one::OpBuilder("elementwise_minimum_backward")
                         .Input("dz")
                         .Input("x")
                         .Input("y")
                         .Output("dx")
                         .Output("dy")
                         .Build());
  }
  Maybe<TensorTuple> operator()(const std::shared_ptr<one::Tensor>& dz,
                                const std::shared_ptr<one::Tensor>& x,
                                const std::shared_ptr<one::Tensor>& y) const {
    return OpInterpUtil::Dispatch<TensorTuple>(*op_, {dz, x, y});
  }

 private:
  std::shared_ptr<OpExpr> op_;
};

class ElementwiseMaximumGradFunctor {
 public:
  ElementwiseMaximumGradFunctor() {
    op_ = CHECK_JUST(one::OpBuilder("elementwise_maximum_backward")
                         .Input("dz")
                         .Input("x")
                         .Input("y")
                         .Output("dx")
                         .Output("dy")
                         .Build());
  }
  Maybe<TensorTuple> operator()(const std::shared_ptr<one::Tensor>& dz,
                                const std::shared_ptr<one::Tensor>& x,
                                const std::shared_ptr<one::Tensor>& y) const {
    return OpInterpUtil::Dispatch<TensorTuple>(*op_, {dz, x, y});
  }

 private:
  std::shared_ptr<OpExpr> op_;
};

class DivGradFunctor {
 public:
  DivGradFunctor() {
    op_ = CHECK_JUST(one::OpBuilder("broadcast_div_grad")
                         .Input("dz")
                         .Input("z")
                         .Input("y")
                         .Output("dy")
                         .Build());
  }
  Maybe<Tensor> operator()(const std::shared_ptr<one::Tensor>& dz,
                           const std::shared_ptr<one::Tensor>& z,
                           const std::shared_ptr<one::Tensor>& y) const {
    return OpInterpUtil::Dispatch<Tensor>(*op_, {dz, z, y});
  }

 private:
  std::shared_ptr<OpExpr> op_;
};

class BroadcastPowXGradFunctor {
 public:
  Maybe<Tensor> operator()(const std::shared_ptr<one::Tensor>& x,
                           const std::shared_ptr<one::Tensor>& y,
                           const std::shared_ptr<one::Tensor>& dz) const {
    auto y_sub_one = JUST(functional::ScalarSub(y, 1, /*alpha=*/1, /*inplace=*/false));
    auto result = functional::sequence_function(functional::BroadcastPow)
                      .then(std::bind(functional::Mul, std::placeholders::_1, y))
                      .then(std::bind(functional::Mul, std::placeholders::_1, dz))
                      .then(std::bind(functional::BroadcastReduceSumLike, std::placeholders::_1, x))
                      .call(x, y_sub_one);
    return result;
  }
};

class BroadcastPowYGradFunctor {
 public:
  Maybe<Tensor> operator()(const std::shared_ptr<one::Tensor>& x,
                           const std::shared_ptr<one::Tensor>& y,
                           const std::shared_ptr<one::Tensor>& dz) const {
    auto result =
        functional::sequence_function(functional::BroadcastPow)
            .then(std::bind(functional::Mul, std::placeholders::_1, JUST(functional::Log(x))))
            .then(std::bind(functional::Mul, std::placeholders::_1, dz))
            .then(std::bind(functional::BroadcastReduceSumLike, std::placeholders::_1, y))
            .call(x, y);
    return result;
  }
};

class IdentityFunctor {
 public:
  IdentityFunctor() {
    op_ = CHECK_JUST(one::OpBuilder("identity").Input("in").Output("out").Build());
  }
  Maybe<Tensor> operator()(const std::shared_ptr<one::Tensor>& in) const {
    return OpInterpUtil::Dispatch<Tensor>(*op_, {in});
  }

 private:
  std::shared_ptr<OpExpr> op_;
};

class AmpWhiteIdentityFunctor {
 public:
  AmpWhiteIdentityFunctor() {
    op_ = CHECK_JUST(one::OpBuilder("amp_white_identity").Input("in").Output("out").Build());
  }
  Maybe<Tensor> operator()(const std::shared_ptr<one::Tensor>& in) const {
    return OpInterpUtil::Dispatch<Tensor>(*op_, {in});
  }

 private:
  std::shared_ptr<OpExpr> op_;
};

class AmpBlackIdentityFunctor {
 public:
  AmpBlackIdentityFunctor() {
    op_ = CHECK_JUST(one::OpBuilder("amp_black_identity").Input("in").Output("out").Build());
  }
  Maybe<Tensor> operator()(const std::shared_ptr<one::Tensor>& in) const {
    return OpInterpUtil::Dispatch<Tensor>(*op_, {in});
  }

 private:
  std::shared_ptr<OpExpr> op_;
};

class ReduceSumLikeFunctor {
 public:
  ReduceSumLikeFunctor() {
    op_ =
        CHECK_JUST(one::OpBuilder("reduce_sum_like").Input("x").Input("like").Output("y").Build());
  }
  Maybe<Tensor> operator()(const std::shared_ptr<one::Tensor>& x,
                           const std::shared_ptr<one::Tensor>& like,
                           const std::vector<int32_t>& axis) const {
    auto& attrs = THREAD_CACHED_MUTABLE_ATTR_MAP("axis");
    attrs.SetAllAttrs(axis);
    return OpInterpUtil::Dispatch<Tensor>(*op_, {x, JUST(like->detach())}, attrs);
  }

 private:
  std::shared_ptr<OpExpr> op_;
};

class BroadcastReduceSumLikeFunctor {
 public:
  BroadcastReduceSumLikeFunctor() {}
  Maybe<Tensor> operator()(const std::shared_ptr<Tensor>& input,
                           const std::shared_ptr<Tensor>& like) const {
    const auto& in_shape = *(input->shape());
    const auto& like_shape = *(like->shape());
    if (in_shape != like_shape) {
      const Shape& left_extended_shape =
          CreateLeftExtendedShape(ShapeView(like_shape), in_shape.NumAxes());
      if (in_shape == left_extended_shape) {
        return JUST(ReshapeLike(input, like));
      } else {
        const AxisVector& broadcast_axis_vec = left_extended_shape.Axes4BroadcastTo(in_shape);
        return JUST(ReduceSumLike(
            input, like,
            std::vector<int32_t>{broadcast_axis_vec.begin(), broadcast_axis_vec.end()}));
      }
    }
    return JUST(Identity(input));
  }
};

class SplitFunctor {
 public:
  SplitFunctor() {}
  Maybe<TensorTuple> operator()(const std::shared_ptr<one::Tensor>& x,
                                const int64_t& split_size_or_sections, const int64_t& dim) const {
    int64_t axis = dim;
    axis = JUST(maybe_wrap_dim(axis, x->ndim()));
    CHECK_GE_OR_RETURN(split_size_or_sections, 0)
        << Error::RuntimeError() << "split expects split_size be non-negative, but got split_size="
        << split_size_or_sections;
    int64_t dim_size = x->shape()->At(axis);
    int64_t num_splits =
        std::max<int64_t>((dim_size + split_size_or_sections - 1) / split_size_or_sections, 1);
    TensorTuple splits(num_splits);
    int64_t last_split_size =
        split_size_or_sections - (split_size_or_sections * num_splits - dim_size);
    for (int i = 0; i < num_splits; ++i) {
      int64_t length = i < num_splits - 1 ? split_size_or_sections : last_split_size;
      splits[i] = JUST(Narrow(x, axis, i * split_size_or_sections, length));
    }
    return splits;
  }
};

class UnbindFunctor {
 public:
  UnbindFunctor() {}
  Maybe<TensorTuple> operator()(const std::shared_ptr<one::Tensor>& x, const int64_t& dim) const {
    int32_t axis = dim;
    const int32_t ndim = x->ndim();
    axis = JUST(maybe_wrap_dim(axis, ndim));
    int32_t dim_size = x->shape()->At(axis);
    std::shared_ptr<TensorTuple> chunk_res = JUST(functional::Chunk(x, dim_size, axis));
    TensorTuple unbinds(dim_size);
    std::vector<int32_t> dims = {axis};
    for (int i = 0; i < dim_size; ++i) {
      unbinds[i] = JUST(functional::Squeeze((*chunk_res)[i], dims));
    }
    return unbinds;
  }
};

class ChunkFunctor {
 public:
  ChunkFunctor() {}
  Maybe<TensorTuple> operator()(const std::shared_ptr<one::Tensor>& x, const int64_t& chunks,
                                const int64_t& dim) const {
    const int64_t ndim = x->ndim();
    int64_t infferd_dim = dim;
    CHECK_OR_RETURN(ndim > 0) << Error::RuntimeError()
                              << "chunk expects at least a 1-dimensional tensor.";
    CHECK_OR_RETURN(chunks > 0) << Error::RuntimeError()
                                << "chunk expects `chunks` to be greater than 0, got: " << chunks;
    infferd_dim = JUST(maybe_wrap_dim(infferd_dim, ndim));

    const auto dim_size = x->shape()->At(infferd_dim);
    int64_t split_size = (dim_size + chunks - 1) / chunks;
    if (split_size == 0 && dim_size == 0) {
      std::vector<int64_t> split_sizes(chunks, split_size);
      split_sizes[chunks - 1] = split_size - (split_size * chunks - dim_size);
      return functional::SplitWithSize(x, split_sizes, infferd_dim);
    } else {
      return functional::Split(x, split_size, infferd_dim);
    }
  }
};

class SplitLikeFunctor {
 public:
  SplitLikeFunctor() {
    ops_.resize(kMaxInputCount);
    for (int n = 1; n < ops_.size(); ++n) {
      ops_[n] = CHECK_JUST(one::OpBuilder("split_like")
                               .Input("in")
                               .Input("like", n + 1)
                               .Output("out", n + 1)
                               .Build());
    }
  }
  Maybe<TensorTuple> operator()(const std::shared_ptr<one::Tensor>& x, const TensorTuple& like,
                                const int64_t& axis) const {
    CHECK_GE_OR_RETURN(like.size(), 2)
        << Error::RuntimeError() << "like.size() must not less than 2, but got " << like.size();
    CHECK_LE_OR_RETURN(like.size(), kMaxInputCount)
        << Error::RuntimeError() << "like.size() must not greater than " << kMaxInputCount
        << ", but got " << like.size();
    auto& attrs = THREAD_CACHED_MUTABLE_ATTR_MAP("axis");
    attrs.SetAllAttrs(axis);
    TensorTuple inputs(like.size() + 1);
    inputs[0] = x;
    for (int i = 0; i < like.size(); ++i) { inputs[i + 1] = JUST(like[i]->detach()); }
    return OpInterpUtil::Dispatch<TensorTuple>(*ops_.at(like.size() - 1), inputs, attrs);
  }

 private:
  std::vector<std::shared_ptr<OpExpr>> ops_;
};

class SplitWithSizeFunctor {
 public:
  SplitWithSizeFunctor() {}
  Maybe<TensorTuple> operator()(const std::shared_ptr<one::Tensor>& x,
                                const std::vector<int64_t>& split_size_or_sections,
                                const int64_t& dim) const {
    int64_t axis = dim;
    axis = JUST(maybe_wrap_dim(axis, x->ndim()));
    int64_t dim_size = x->shape()->At(axis);
    int64_t num_splits = split_size_or_sections.size();
    TensorTuple splits(num_splits);
    int64_t start_idx = 0;
    for (int i = 0; i < num_splits; ++i) {
      int64_t length = split_size_or_sections[i];
      CHECK_GE_OR_RETURN(length, 0) << Error::RuntimeError()
                                    << "split_with_sizes expects split_sizes have only "
                                       "non-negative entries, but split_sizes["
                                    << i << "] = " << length;
      splits[i] = JUST(Narrow(x, axis, start_idx, length));
      start_idx += length;
    }
    CHECK_EQ_OR_RETURN(start_idx, dim_size)
        << Error::RuntimeError() << "split_with_sizes expects split_sizes to sum exactly to "
        << dim_size << " (input tensor's size at dimension " << axis << "), "
        << "but got sum(split_sizes)=" << start_idx;
    return splits;
  }
};

class BatchGatherFunctor {
 public:
  BatchGatherFunctor() {
    op_ = CHECK_JUST(
        one::OpBuilder("batch_gather").Input("in").Input("indices").Output("out").Build());
  }
  Maybe<Tensor> operator()(const std::shared_ptr<one::Tensor>& in,
                           const std::shared_ptr<one::Tensor>& indices) const {
    return OpInterpUtil::Dispatch<Tensor>(*op_, {in, indices});
  }

 protected:
  std::shared_ptr<OpExpr> op_;
};

class UnsortedBatchSegmentSumFunctor {
 public:
  UnsortedBatchSegmentSumFunctor() {
    op_ = CHECK_JUST(one::OpBuilder("unsorted_batch_segment_sum")
                         .Input("data")
                         .Input("segment_ids")
                         .Output("out")
                         .Build());
  }
  Maybe<Tensor> operator()(const std::shared_ptr<one::Tensor>& data,
                           const std::shared_ptr<one::Tensor>& segment_ids,
                           const int64_t& num_segments) const {
    auto& attrs = THREAD_CACHED_MUTABLE_ATTR_MAP("num_segments");
    attrs.SetAllAttrs(num_segments);
    return OpInterpUtil::Dispatch<Tensor>(*op_, {data, segment_ids}, attrs);
  }

 protected:
  std::shared_ptr<OpExpr> op_;
};

template<bool inplace>
class MaskedFillFunctor {
 public:
  MaskedFillFunctor() {
    op_ = CHECK_JUST(one::OpBuilder("masked_fill").Input("x").Input("mask").Output("out").Build());
  }
  Maybe<Tensor> operator()(const std::shared_ptr<one::Tensor>& x,
                           const std::shared_ptr<one::Tensor>& mask, const Scalar& value) const {
    auto& attrs =
        THREAD_CACHED_MUTABLE_ATTR_MAP("float_operand", "has_float_operand", "int_operand",
                                       "has_int_operand", "bool_operand", "has_bool_operand");
    if (IsFloatingDataType(x->dtype()->data_type())
        || x->dtype()->data_type() == DataType::kFloat16) {
      attrs.SetAllAttrs(value.As<double>(), true, NullOpt, false, NullOpt, false);
    } else if (IsIntegralDataType(x->dtype()->data_type())) {
      attrs.SetAllAttrs(NullOpt, false, value.As<int64_t>(), true, NullOpt, false);
    } else if (IsBoolDataType(x->dtype()->data_type())) {
      attrs.SetAllAttrs(NullOpt, false, NullOpt, false, value.As<bool>(), true);
    } else {
      UNIMPLEMENTED_THEN_RETURN() << "Only support floating or integral data type.";
    }
    const auto& x_shape = *(x->shape());
    const auto& mask_shape = *(mask->shape());

    std::shared_ptr<TensorTuple> outputs = std::make_shared<TensorTuple>(1);
    if (inplace) {
      JUST(CheckInplaceValid(x));
      (*outputs)[0] = x;
    }

    if (x_shape != mask_shape) {
      Shape max_shape = Shape::Ones(std::max(x_shape.NumAxes(), mask_shape.NumAxes()));
      const Shape& x_extend_shape =
          CreateLeftExtendedShape(ShapeView(x_shape), max_shape.NumAxes());
      const Shape& mask_extend_shape =
          CreateLeftExtendedShape(ShapeView(mask_shape), max_shape.NumAxes());
      FOR_RANGE(int64_t, i, 0, max_shape.NumAxes()) {
        max_shape.Set(i, std::max(x_extend_shape.At(i), mask_extend_shape.At(i)));
      }
      JUST(OpInterpUtil::Dispatch(*op_, {JUST(Expand(x, max_shape)), JUST(Expand(mask, max_shape))},
                                  outputs.get(), attrs));
      return outputs->at(0);
    }

    JUST(OpInterpUtil::Dispatch(*op_, {x, mask}, outputs.get(), attrs));
    return outputs->at(0);
  }

 private:
  std::shared_ptr<OpExpr> op_;
};

class MeshgridFunctor {
 public:
  Maybe<TensorTuple> operator()(const TensorTuple& tensors, const std::string& indexing) const {
    int size = tensors.size();
    CHECK_GT_OR_RETURN(size, 0) << Error::RuntimeError()
                                << "meshgrid expects a non-empty TensorList";
    for (int i = 0; i < size - 1; ++i) {
      const auto& cur_tensor = JUST(VectorAt(tensors, i));
      const auto& next_tensor = JUST(VectorAt(tensors, i + 1));
      CHECK_OR_RETURN(cur_tensor->dtype() == next_tensor->dtype())
          << Error::RuntimeError() << "meshgrid expects all tensors to have the same dtype";
      if (cur_tensor->is_local()) {
        CHECK_OR_RETURN(next_tensor->is_local())
            << Error::RuntimeError() << "meshgrid expects all tensors are local tensor";
        CHECK_OR_RETURN(JUST(cur_tensor->device())->type() == JUST(next_tensor->device())->type())
            << Error::RuntimeError() << "meshgrid expects all tensors to have the same device";
      } else {
        CHECK_OR_RETURN(!next_tensor->is_local())
            << Error::RuntimeError() << "meshgrid expects all tensors are global tensor";
        CHECK_OR_RETURN(JUST(cur_tensor->parallel_desc()) == JUST(next_tensor->parallel_desc()))
            << Error::RuntimeError() << "meshgrid expects all tensors to have the same placement";
      }
    }

    std::vector<std::shared_ptr<Tensor>> tensor_consts(tensors.begin(), tensors.end());

    bool swap_first_and_second_tensors = false;
    if (indexing == "xy") {
      swap_first_and_second_tensors = (size >= 2);
      if (swap_first_and_second_tensors) { std::swap(tensor_consts[0], tensor_consts[1]); }
    } else {
      CHECK_EQ_OR_RETURN(indexing, "ij") << Error::RuntimeError()
                                         << "meshgrid: indexing must be one of \"xy\" or \"ij\", "
                                            "but received: "
                                         << indexing;
    }

    TensorTuple grids(size);
    DimVector grids_vec(size);
    for (int i = 0; i < size; ++i) {
      CHECK_LE_OR_RETURN(tensor_consts[i]->shape()->NumAxes(), 1)
          << Error::RuntimeError() << "Expected scalar or 1D tensor in the tensor list but got "
          << tensor_consts[i]->shape()->NumAxes();
      if (tensor_consts[i]->shape()->NumAxes() == 0) {
        grids_vec[i] = 1;
      } else {
        grids_vec[i] = tensor_consts[i]->shape()->At(0);
      }
    }
    Shape grids_shape(grids_vec);

    DimVector view_shape_vec(size, 1);
    Shape view_shape(view_shape_vec);
    for (int i = 0; i < size; ++i) {
      view_shape.Set(i, -1);
      std::shared_ptr<one::Tensor> reshaped = JUST(Reshape(tensor_consts.at(i), view_shape));
      grids[i] = JUST(Expand(reshaped, grids_shape));
      view_shape.Set(i, 1);
    }

    if (swap_first_and_second_tensors) { std::swap(grids[0], grids[1]); }

    return grids;
  }
};

class IndexSelectFunctor {
 public:
  Maybe<Tensor> operator()(const std::shared_ptr<one::Tensor>& input, const int64_t& dim,
                           const std::shared_ptr<one::Tensor>& index) const {
    const int64_t input_num_axes = input->shape()->NumAxes();
    const int64_t index_num_axes = index->shape()->NumAxes();
    CHECK_LE_OR_RETURN(index_num_axes, 1)
        << Error::IndexError() << "index_select(): Index is supposed to be a vector";
    bool index_dtype_flag =
        (index->dtype()->data_type() == kInt32) || (index->dtype()->data_type() == kInt64);
    CHECK_EQ_OR_RETURN(index_dtype_flag, true)
        << Error::RuntimeError() << "index_select(): Expected dtype int32 or int64 for index";
    int64_t new_dim = dim;
    new_dim = JUST(maybe_wrap_dim(new_dim, input_num_axes));
    return JUST(functional::Gather(input, index, new_dim));
  }
};

namespace {
inline Maybe<bool> device_equal(const std::string& device_name, const int device_id,
                                Symbol<Device> device) {
  return (device_name == device->type() && device_id == device->device_id());
}

Maybe<Tensor> LocalTensorTo(const std::shared_ptr<Tensor>& x, const std::string& device_name,
                            const int device_id, const Symbol<DType>& dtype, const bool& copy) {
  std::shared_ptr<Tensor> tensor = x;
  if (!JUST(device_equal(device_name, device_id, JUST(x->device())))) {
    tensor = JUST(Copy(tensor, device_name, device_id, /*pin_memory=*/false));
  }
  if (dtype != x->dtype()) { tensor = JUST(Cast(tensor, dtype, /*pin_memory=*/false)); }
  if (copy && tensor == x) {
    tensor = JUST(Copy(tensor, device_name, device_id, /*pin_memory=*/false));
  }
  return tensor;
}

Maybe<Tensor> GlobalTensorTo(const std::shared_ptr<Tensor>& x, const std::string& device_type,
                             const Symbol<DType>& dtype, const bool& copy) {
  std::shared_ptr<Tensor> tensor;
  auto input_placement = JUST(x->parallel_desc());
  std::string input_device_tag = input_placement->device_tag();
  if (input_device_tag == "gpu") { input_device_tag = "cuda"; }
  if (device_type == input_device_tag) {
    if (dtype == x->dtype()) {
      return (copy ? JUST(x->clone()) : x);
    } else {
      return JUST(Cast(x, dtype, /*pin_memory=*/false));
    }
  }
  if (LazyMode::is_enabled()) {
    if (dtype != x->dtype()) { tensor = JUST(Cast(x, dtype, /*pin_memory=*/false)); }
    if (device_type != JUST(x->parallel_desc())->device_tag()) {
      tensor = JUST(Copy(tensor ? tensor : x, device_type, 0, /*pin_memory=*/false));
    }
    return tensor;
  } else {
    CheckMetaConsistency(x).GetOrThrow();
    auto placement = JUST(ReplacePlacementDeviceTag(input_placement, device_type));
    auto nd_sbp = JUST(x->nd_sbp());
    std::vector<Symbol<SbpParallel>> sbp_tuple(nd_sbp->sbp_parallel().size());
    for (int i = 0; i < sbp_tuple.size(); ++i) { sbp_tuple[i] = nd_sbp->sbp_parallel().Get(i); }
    tensor = JUST(GlobalToLocal(x, /*copy=*/false));
    Symbol<Device> device = JUST(Device::New(device_type));
    tensor = JUST(LocalTensorTo(tensor, device->type(), device->device_id(), dtype, copy));
    JUST(tensor->set_requires_grad(x->requires_grad()));
    return JUST(LocalToGlobal(tensor, placement, sbp_tuple, *(x->shape()), dtype,
                              /* sync_data */ true, /*copy=*/false));
  }
}

}  // namespace

class ToFunctor {
 public:
  Maybe<Tensor> operator()(const std::shared_ptr<Tensor>& input,
                           const Optional<std::string>& device_,
                           const Optional<Symbol<DType>>& dtype_, bool copy) const {
    Symbol<DType> dtype = dtype_.value_or(input->dtype());
    if (input->is_global()) {
      std::string device_type = device_.value_or(JUST(input->parallel_desc())->device_tag());
      CHECK_OR_RETURN(ep::DeviceManagerRegistry::GetDeviceTypeByDeviceTypeName(device_type)
                      != DeviceType::kInvalidDevice)
          << Error::RuntimeError()
          << "Only string device without device id (eg. \"cpu\" or \"cuda\") is expected "
          << "for global tensor, but got " << device_.value_or("");
      return JUST(GlobalTensorTo(input, device_type, dtype, copy));
    } else {
      std::string device_name = "";
      int device_id = 0;
      if (device_.has_value()) {
        JUST(ParsingDeviceTag(device_.value_or(""), &device_name, &device_id));
        if (device_id == -1) { device_id = GlobalProcessCtx::LocalRank(); }
      } else {
        Symbol<Device> device = JUST(input->device());
        device_name = device->type();
        device_id = device->device_id();
      }
      return JUST(LocalTensorTo(input, device_name, device_id, dtype, copy));
    }
  }
};

class To2Functor {
 public:
  Maybe<Tensor> operator()(const std::shared_ptr<Tensor>& input,
                           const Optional<Symbol<Device>>& device_,
                           const Optional<Symbol<DType>>& dtype_, bool copy) const {
    if (input->is_global()) {
      if (!device_.has_value()) {
        std::string device_type = JUST(input->parallel_desc())->device_tag();
        return JUST(GlobalTensorTo(input, device_type, dtype_.value_or(input->dtype()), copy));
      } else {
        if (!GlobalMode::is_enabled()) {
          CHECK_OR_RETURN(!device_.has_value())
              << Error::RuntimeError()
              << "Only string device without device id (eg. \"cpu\" or \"cuda\") is expected "
              << "for global tensor, but got " << device_.value_or(Symbol<Device>())->ToRepr();
        }
        std::string device_type = device_.value_or(Symbol<Device>())->type();
        return JUST(GlobalTensorTo(input, device_type, dtype_.value_or(input->dtype()), copy));
      }
    } else {
      auto dtype = dtype_.value_or(input->dtype());
      auto device =
          device_.has_value() ? device_.value_or(Symbol<Device>()) : JUST(input->device());
      return JUST(LocalTensorTo(input, device->type(), device->device_id(), dtype, copy));
    }
  }
};

class To3Functor {
 public:
  Maybe<Tensor> operator()(const std::shared_ptr<Tensor>& input,
                           const Optional<Symbol<DType>>& dtype_, bool copy) const {
    Symbol<DType> dtype = dtype_.value_or(input->dtype());
    if (input->is_global()) {
      return GlobalTensorTo(input, JUST(input->parallel_desc())->device_tag(), dtype, copy);
    } else {
      auto device = JUST(input->device());
      return LocalTensorTo(input, device->type(), device->device_id(), dtype, copy);
    }
  }
};

class To4Functor {
 public:
  Maybe<Tensor> operator()(const std::shared_ptr<Tensor>& input,
                           const std::shared_ptr<Tensor>& other, bool copy) const {
    CHECK_OR_RETURN(!input->is_global() && !other->is_global())
        << Error::RuntimeError()
        << "tensor.to(other) can only be called when tensor and other are local tensors";
    Symbol<DType> dtype = other->dtype();
    Symbol<Device> device = JUST(other->device());
    std::string device_name = device->type();
    int device_id = device->device_id();
    return LocalTensorTo(input, device_name, device_id, dtype, copy);
  }
};

class ToDeviceFunctor {
 public:
  Maybe<Tensor> operator()(const std::shared_ptr<Tensor>& input,
                           const Optional<std::string>& device_) const {
    Symbol<DType> dtype = input->dtype();
    const bool copy = false;
    if (input->is_global()) {
      std::string device_type = device_.value_or(JUST(input->parallel_desc())->device_tag());
      CHECK_OR_RETURN(ep::DeviceManagerRegistry::GetDeviceTypeByDeviceTypeName(device_type)
                      != DeviceType::kInvalidDevice)
          << Error::RuntimeError()
          << "Only string device without device id (eg. \"cpu\" or \"cuda\") is expected "
          << "for global tensor, but got " << device_.value_or("");
      return JUST(GlobalTensorTo(input, device_type, dtype, copy));
    } else {
      std::string device_name = "";
      int device_id = 0;
      if (device_.has_value()) {
        JUST(ParsingDeviceTag(device_.value_or(""), &device_name, &device_id));
        if (device_id == -1) { device_id = GlobalProcessCtx::LocalRank(); }
      } else {
        Symbol<Device> device = JUST(input->device());
        device_name = device->type();
        device_id = device->device_id();
      }
      return JUST(LocalTensorTo(input, device_name, device_id, dtype, copy));
    }
  }
};

class TopKFunctor {
 public:
  TopKFunctor() { op_ = CHECK_JUST(one::OpBuilder("top_k").Input("in").Output("out").Build()); }
  Maybe<Tensor> operator()(const std::shared_ptr<Tensor>& input, int32_t k, bool sorted) const {
    auto& attrs = THREAD_CACHED_MUTABLE_ATTR_MAP("k", "sorted");
    attrs.SetAllAttrs(k, sorted);
    return OpInterpUtil::Dispatch<Tensor>(*op_, {input}, attrs);
  }

 private:
  std::shared_ptr<OpExpr> op_;
};

class InTopKFunctor {
 public:
  InTopKFunctor() {
    op_ = CHECK_JUST(
        one::OpBuilder("in_top_k").Input("targets").Input("predictions").Output("out").Build());
  }
  Maybe<Tensor> operator()(const std::shared_ptr<Tensor>& targets,
                           const std::shared_ptr<Tensor>& predictions, int32_t k) const {
    CHECK_EQ_OR_RETURN(targets->shape()->At(0), predictions->shape()->At(0))
        << Error::RuntimeError() << "The num of targets must equal the num of predictions";
    CHECK_EQ_OR_RETURN(targets->ndim(), 1)
        << Error::RuntimeError() << "The dimension of targets must be 1";
    CHECK_EQ_OR_RETURN(predictions->ndim(), 2)
        << Error::RuntimeError() << "The dimension of predictions must be 2";
    auto& attrs = THREAD_CACHED_MUTABLE_ATTR_MAP("k");
    attrs.SetAllAttrs(k);
    return OpInterpUtil::Dispatch<Tensor>(*op_, {targets, predictions}, attrs);
  }

 private:
  std::shared_ptr<OpExpr> op_;
};

class TensorBufferToTensorFunctor {
 public:
  TensorBufferToTensorFunctor() {
    op_ = CHECK_JUST(one::OpBuilder("tensor_buffer_to_tensor").Input("in").Output("out").Build());
  }
  Maybe<Tensor> operator()(const std::shared_ptr<Tensor>& input, const Shape& instance_shape,
                           const Symbol<DType>& dtype) const {
    auto& attrs = THREAD_CACHED_MUTABLE_ATTR_MAP("instance_shape", "dtype");
    attrs.SetAllAttrs(instance_shape, dtype->data_type());
    return OpInterpUtil::Dispatch<Tensor>(*op_, {input}, attrs);
  }

 private:
  std::shared_ptr<OpExpr> op_;
};

class TensorToTensorBufferFunctor {
 public:
  TensorToTensorBufferFunctor() {
    op_ = CHECK_JUST(one::OpBuilder("tensor_to_tensor_buffer").Input("in").Output("out").Build());
  }
  Maybe<Tensor> operator()(const std::shared_ptr<Tensor>& input, int32_t instance_dims) const {
    auto& attrs = THREAD_CACHED_MUTABLE_ATTR_MAP("instance_dims");
    attrs.SetAllAttrs(instance_dims);
    return OpInterpUtil::Dispatch<Tensor>(*op_, {input}, attrs);
  }

 private:
  std::shared_ptr<OpExpr> op_;
};

class GenTensorBufferFunctor {
 public:
  GenTensorBufferFunctor() {
    op_ = CHECK_JUST(one::OpBuilder("gen_tensor_buffer").Output("out").Build());
  }
  Maybe<Tensor> operator()(const Shape& shape, const std::vector<Shape>& shape_list,
                           const std::vector<float>& value_list, const Symbol<DType>& dtype,
                           bool dynamic_out) const {
    auto& attrs = THREAD_CACHED_MUTABLE_ATTR_MAP("shape", "shape_list", "value_list", "data_type",
                                                 "dynamic_out");
    attrs.SetAllAttrs(shape, shape_list, value_list, dtype->data_type(), dynamic_out);
    return OpInterpUtil::Dispatch<Tensor>(*op_, {}, attrs);
  }

 private:
  std::shared_ptr<OpExpr> op_;
};

class RepeatFunctor {
 public:
  RepeatFunctor() {}
  Maybe<Tensor> operator()(const std::shared_ptr<one::Tensor>& input,
                           const Shape& repeat_shape) const {
    Shape input_shape = *(input->shape());
    std::vector<int32_t> input_reshape_vec;
    std::vector<int32_t> expand_shape_vec;
    std::vector<int32_t> output_reshape_vec;

    int32_t numaxes_diff = repeat_shape.NumAxes() - input_shape.NumAxes();
    CHECK_GE_OR_RETURN(numaxes_diff, 0) << Error::RuntimeError()
                                        << "Number of dimensions of repeat dims can not be "
                                           "smaller than number of dimensions of tensor";

    for (int32_t i = repeat_shape.NumAxes() - 1; i >= 0; i--) {
      if (i >= numaxes_diff) {
        int32_t input_shape_val = input_shape.At(i - numaxes_diff);
        int32_t repeat_shape_val = repeat_shape.At(i);
        if (repeat_shape_val > 1) {
          if (input_shape_val > 1) {
            input_reshape_vec.insert(input_reshape_vec.begin(), input_shape_val);
            input_reshape_vec.insert(input_reshape_vec.begin(), 1);
            expand_shape_vec.insert(expand_shape_vec.begin(), input_shape_val);
            expand_shape_vec.insert(expand_shape_vec.begin(), repeat_shape_val);
            output_reshape_vec.insert(output_reshape_vec.begin(),
                                      repeat_shape_val * input_shape_val);
          } else {
            input_reshape_vec.insert(input_reshape_vec.begin(), input_shape_val);
            expand_shape_vec.insert(expand_shape_vec.begin(), repeat_shape_val);
            output_reshape_vec.insert(output_reshape_vec.begin(), repeat_shape_val);
          }
        } else {
          input_reshape_vec.insert(input_reshape_vec.begin(), input_shape_val);
          // For 0-size tensor, align with PyTorch.
          if (repeat_shape_val == 0) {
            expand_shape_vec.insert(expand_shape_vec.begin(), 0);
            output_reshape_vec.insert(output_reshape_vec.begin(), 0);
          } else {
            expand_shape_vec.insert(expand_shape_vec.begin(), input_shape_val);
            output_reshape_vec.insert(output_reshape_vec.begin(), input_shape_val);
          }
        }
      } else {
        expand_shape_vec.insert(expand_shape_vec.begin(), repeat_shape.At(i));
        output_reshape_vec.insert(output_reshape_vec.begin(), repeat_shape.At(i));
      }
    }
    Shape input_reshape(DimVector(input_reshape_vec.begin(), input_reshape_vec.end()));
    Shape expand_shape(DimVector(expand_shape_vec.begin(), expand_shape_vec.end()));
    Shape output_reshape(DimVector(output_reshape_vec.begin(), output_reshape_vec.end()));
    std::shared_ptr<one::Tensor> reshaped_tensor = JUST(Reshape(input, input_reshape));
    std::shared_ptr<one::Tensor> expanded_tensor = JUST(Expand(reshaped_tensor, expand_shape));
    std::shared_ptr<one::Tensor> result = JUST(Reshape(expanded_tensor, output_reshape));
    return result->contiguous();
  }
};

class RepeatInterLeaveIndexFunctor {
 public:
  RepeatInterLeaveIndexFunctor() {
    op_ = CHECK_JUST(
        one::OpBuilder("repeat_interleave").Input("in").Input("cumsum").Output("out").Build());
  }
  Maybe<Tensor> operator()(const std::shared_ptr<one::Tensor>& input,
                           const std::shared_ptr<one::Tensor>& cumsum,
                           const int32_t& repeat_num) const {
    auto& attrs = THREAD_CACHED_MUTABLE_ATTR_MAP("repeat_num");
    attrs.SetAllAttrs(static_cast<int64_t>(repeat_num));
    return OpInterpUtil::Dispatch<Tensor>(*op_, {input, cumsum}, attrs);
  }

 private:
  std::shared_ptr<OpExpr> op_;
};

class RepeatInterLeaveIntFunctor {
 public:
  RepeatInterLeaveIntFunctor() {}
  Maybe<Tensor> operator()(const std::shared_ptr<one::Tensor>& input, const int32_t& repeats,
                           const Optional<int32_t>& dim) const {
    CHECK_OR_RETURN(input->is_local() == true)
        << Error::RuntimeError() << "repeat_interleave only support local tensor now";
    std::shared_ptr<one::Tensor> res;
    if (!dim.has_value()) {
      std::shared_ptr<one::Tensor> flatten_input = JUST(Flatten(input, 0, -1));
      std::shared_ptr<one::Tensor> repeats_expand = JUST(
          Expand(JUST(Constant(Shape{1}, Scalar(repeats), DType::Int32(), JUST(input->device()))),
                 Shape{flatten_input->shape()->At(0)}));
      std::shared_ptr<one::Tensor> cumsum = JUST(Cumsum(repeats_expand, 0, DType::Int32()));
      int64_t output_size = flatten_input->shape()->At(0);
      if (repeats > 0) { output_size *= repeats; }
      res = JUST(IndexSelect(flatten_input, 0,
                             JUST(RepeatInterLeaveIndex(repeats_expand, cumsum, output_size))));
    } else {
      int32_t dim_ = JUST(dim);
      const auto& input_shape = input->shape();
      const int64_t& num_axes = input_shape->NumAxes();
      dim_ = JUST(maybe_wrap_dim(dim_, num_axes));
      std::shared_ptr<one::Tensor> repeats_expand = JUST(
          Expand(JUST(Constant(Shape{1}, Scalar(repeats), DType::Int32(), JUST(input->device()))),
                 Shape{input->shape()->At(dim_)}));
      std::shared_ptr<one::Tensor> cumsum = JUST(Cumsum(repeats_expand, 0, DType::Int32()));
      int64_t output_size = input->shape()->At(dim_);
      if (repeats > 0) { output_size *= repeats; }
      res = JUST(IndexSelect(input, dim_,
                             JUST(RepeatInterLeaveIndex(repeats_expand, cumsum, output_size))));
    }
    return res;
  }
};

class RepeatInterLeaveTensorFunctor {
 public:
  RepeatInterLeaveTensorFunctor() {}
  Maybe<Tensor> operator()(const std::shared_ptr<one::Tensor>& input,
                           const std::shared_ptr<one::Tensor>& repeats, const int32_t& dim,
                           const Optional<int32_t>& output_size) const {
    CHECK_OR_RETURN(input->is_local() == true)
        << Error::RuntimeError() << "repeat_interleave only support local tensor now";
    const auto repeats_shape = repeats->shape();
    const int64_t& repeat_num_axes = repeats_shape->NumAxes();
    CHECK_OR_RETURN(repeat_num_axes == 1)
        << Error::RuntimeError() << "repeat_interleave only accept 1D vector as repeat";
    CHECK_OR_RETURN(repeats->dtype() == DType::Int64())
        << Error::RuntimeError() << "repeats has to be Long tensor";

    std::vector<int64_t> repeats_value(repeats_shape->elem_cnt());
    if (!output_size.has_value()) {
      const auto& callback = [&](ep::Stream* stream,
                                 const std::shared_ptr<vm::EagerBlobObject>& eager_blob_object) {
        SyncAutoMemcpy(stream, repeats_value.data(), eager_blob_object->dptr(),
                       repeats_value.size() * sizeof(int64_t), memory::MakeHostMemCase(),
                       eager_blob_object->mem_case());
      };
      SyncAccessTensorWithTimeOut(repeats, callback, "const").GetOrThrow();
      for (const auto x : repeats_value) {
        CHECK_OR_RETURN(x >= 0) << Error::RuntimeError() << "repeats can not be negative";
      }
    } else {
      repeats_value.push_back(JUST(output_size));
    }
    int32_t dim_ = dim;
    const auto& input_shape = input->shape();
    const int64_t& num_axes = input_shape->NumAxes();
    dim_ = JUST(maybe_wrap_dim(dim_, num_axes));
    CHECK_OR_RETURN(repeats_shape->At(0) == input->shape()->At(dim_))
        << Error::RuntimeError() << "repeats must have the same size as input along dim";
    std::shared_ptr<one::Tensor> cumsum = JUST(Cumsum(repeats, 0, DType::Int32()));
    const int64_t& output_size_value =
        std::accumulate(repeats_value.begin(), repeats_value.end(), 0);
    return JUST(
        IndexSelect(input, dim_, JUST(RepeatInterLeaveIndex(repeats, cumsum, output_size_value))));
  }
};

class TileFunctor {
 public:
  TileFunctor() {}
  Maybe<Tensor> operator()(const std::shared_ptr<one::Tensor>& input, const Shape& dims) const {
    std::vector<int32_t> new_dims_vec;
    int32_t numaxes_diff = input->shape()->NumAxes() - dims.NumAxes();
    for (int32_t i = dims.NumAxes() - 1; i >= 0; i--) {
      CHECK_GE_OR_RETURN(dims.At(i), 0)
          << Error::RuntimeError() << "Trying to create tensor with negative dimension "
          << dims.At(i);
      new_dims_vec.insert(new_dims_vec.begin(), dims.At(i));
    }
    for (int32_t i = 0; i < numaxes_diff; i++) { new_dims_vec.insert(new_dims_vec.begin(), 1); }
    Shape new_dims(DimVector(new_dims_vec.begin(), new_dims_vec.end()));
    return JUST(Repeat(input, new_dims));
  }
};

class TransposeAllDimPropertyFunctor {
 public:
  TransposeAllDimPropertyFunctor() {}
  Maybe<Tensor> operator()(const std::shared_ptr<one::Tensor>& x) const {
    const int64_t ndim = x->ndim();
    std::vector<int32_t> permute;
    permute.resize(ndim);
    std::iota(permute.begin(), permute.end(), 0);
    std::reverse(permute.begin(), permute.end());
    return Transpose(x, permute);
  }
};

class TransposeAllDimFunctionFunctor {
 public:
  TransposeAllDimFunctionFunctor() {}
  Maybe<Tensor> operator()(const std::shared_ptr<one::Tensor>& x) const {
    const int64_t ndim = x->ndim();
    CHECK_OR_RETURN(ndim <= 2) << Error::RuntimeError()
                               << "t() expects a tensor with <= 2 dimensions, but input tensor is "
                               << ndim << "D";
    if (ndim == 0 || ndim == 1) { return x; }
    return Transpose2dim(x, 0, 1);
  }
};

class ReshapeLikeFunctor {
 public:
  ReshapeLikeFunctor() {
    op_ =
        CHECK_JUST(one::OpBuilder("reshape_like").Input("in").Input("like").Output("out").Build());
  }
  Maybe<Tensor> operator()(const std::shared_ptr<one::Tensor>& x,
                           const std::shared_ptr<one::Tensor>& like) const {
    return OpInterpUtil::Dispatch<Tensor>(*op_, {x, JUST(like->detach())});
  }

 private:
  std::shared_ptr<OpExpr> op_;
};

class PinMemoryFunctor {
 public:
  PinMemoryFunctor() {
    op_ =
        CHECK_JUST(one::OpBuilder("slice_update").Input("ref").Input("value").Output("y").Build());
  }
  Maybe<Tensor> operator()(const std::shared_ptr<one::Tensor>& input) const {
    // TODO:(zhaoluyang) support global tensor.pin_memory()
    CHECK_OR_RETURN(input->is_local() && !(LazyMode::is_enabled()))
        << Error::RuntimeError() << "Tensor.pin_memory() only support local tensor for now!";
    // if tensor already pinned, then just return
    if (JUST(JUST(input->AsLocalTensor())->is_pinned())) { return input; }
    auto shape = input->shape();
    auto device = JUST(input->device());
    const bool requires_grad = input->requires_grad();
    CHECK_EQ_OR_RETURN(device->enum_type(), DeviceType::kCPU)
        << Error::RuntimeError() << "cannot pin tensor with device: " << device->ToString()
        << ", only dense CPU tensors can be pinned.";

    auto empty = JUST(functional::Empty(*shape.get(), input->dtype(), device, /*pin_memory=*/true));
    // TODO: remove this requires_grad
    JUST(empty->set_requires_grad(requires_grad));
    const int32_t ndim = input->ndim();
    auto& attrs = THREAD_CACHED_MUTABLE_ATTR_MAP("start", "stop", "step");
    if (ndim == 0) {
      // TODO(wyg): use TensorSetItem after supporting non-requires_grad tensor inplace
      // for 0-dim tensor
      empty = JUST(functional::ExpandDims(empty, 0));              // expand to [1, ]
      auto expand_input = JUST(functional::ExpandDims(input, 0));  // expand to [1, ]
      attrs.SetAllAttrs(std::vector<int64_t>{0}, std::vector<int64_t>{1}, std::vector<int64_t>{1});
      auto outputs = TensorTuple{empty};
      JUST(OpInterpUtil::Dispatch(*op_, TensorTuple{empty, expand_input}, &outputs, attrs));
      return outputs[0];
    } else {
      std::vector<int64_t> starts(ndim, 0);
      std::vector<int64_t> stops(ndim);
      std::vector<int64_t> steps(ndim, 1);
      for (int i = 0; i < ndim; ++i) { stops[i] = input->shape()->At(i); }
      attrs.SetAllAttrs(starts, stops, steps);
      JUST(empty->set_requires_grad(requires_grad));
      auto outputs = TensorTuple{empty};
      JUST(OpInterpUtil::Dispatch(*op_, TensorTuple{empty, input}, &outputs, attrs));
      return outputs[0];
    }
  }

 private:
  std::shared_ptr<OpExpr> op_;
};

class FillFunctor {
 public:
  FillFunctor() { op_ = CHECK_JUST(one::OpBuilder("fill_").Input("in").Output("out").Build()); }
  Maybe<Tensor> operator()(const std::shared_ptr<one::Tensor>& in, const Scalar& value) const {
    JUST(CheckInplaceValid(in));
    auto& attrs =
        THREAD_CACHED_MUTABLE_ATTR_MAP("floating_value", "is_floating_value", "integral_value");
    if (IsFloatingDataType(in->dtype()->data_type())
        || in->dtype()->data_type() == DataType::kFloat16) {
      attrs.SetAllAttrs(value.As<double>(), true, NullOpt);
    } else if (IsIntegralDataType(in->dtype()->data_type())) {
      attrs.SetAllAttrs(NullOpt, false, value.As<int64_t>());
    } else {
      UNIMPLEMENTED_THEN_RETURN() << "Only support floating or integral data type.";
    }
    auto outputs = std::make_shared<TensorTuple>(1);
    (*outputs)[0] = in;
    JUST(OpInterpUtil::Dispatch(*op_, {in}, outputs.get(), attrs));
    return (*outputs)[0];
  }

 private:
  std::shared_ptr<OpExpr> op_;
};

class FillTensorFunctor {
 public:
  FillTensorFunctor() {
    op_ =
        CHECK_JUST(one::OpBuilder("fill_tensor_").Input("in").Input("value").Output("out").Build());
  }
  Maybe<Tensor> operator()(const std::shared_ptr<one::Tensor>& in,
                           const std::shared_ptr<one::Tensor>& value) const {
    JUST(CheckInplaceValid(in));
    const int64_t ndim = value->ndim();
    CHECK_EQ_OR_RETURN(ndim, 0)
        << Error::RuntimeError()
        << "fill_ only supports 0-dimension value tensor but got tensor with " << ndim
        << " dimensions.";
    TensorProcessor tensor_processor;
    JUST(tensor_processor.PromoteInputsToCommonDtype(true, in->dtype())
             .AddInputs({in, value})
             .Apply());
    TensorTuple input_tuple = JUST(tensor_processor.GetInputs());
    auto outputs = std::make_shared<TensorTuple>(1);
    (*outputs)[0] = in;
    JUST(OpInterpUtil::Dispatch(*op_, {input_tuple[0], input_tuple[1]}, outputs.get()));
    return (*outputs)[0];
  }

 private:
  std::shared_ptr<OpExpr> op_;
};

class IndexAddFunctor {
 public:
  IndexAddFunctor() {
    op_ = CHECK_JUST(one::OpBuilder("index_add")
                         .Input("input")
                         .Input("index")
                         .Input("source")
                         .Output("output")
                         .Build());
  }
  Maybe<Tensor> operator()(const std::shared_ptr<one::Tensor>& input, const int64_t& dim,
                           const std::shared_ptr<one::Tensor>& index,
                           const std::shared_ptr<one::Tensor>& source, const Scalar& alpha) const {
    CHECK_OR_RETURN(source->ndim() == 0 || index->shape()->Count(0) == source->shape()->At(dim))
        << "index_copy_(): Number of indices (," << index->shape()->Count(0)
        << ", \") should be equal to source.size(dim) (," << source->shape()->At(dim) << ", \")";
    CHECK_OR_RETURN(index->dtype()->data_type() != DataType::kInt32
                    || index->dtype()->data_type() != DataType::kInt64)
        << "Input(Index) holds the wrong type, it holds "
        << DataType_Name(index->dtype()->data_type())
        << " , but "
           "desires to be int32_t or int64_t";
    const float alpha_value = alpha.As<float>();
    int64_t dim_ = dim;
    dim_ = JUST(maybe_wrap_dim(dim_, input->ndim()));
    auto& attrs = THREAD_CACHED_MUTABLE_ATTR_MAP("dim", "alpha");
    attrs.SetAllAttrs(dim_, alpha_value);
    TensorProcessor tensor_processor;
    JUST(tensor_processor.PromoteInputsToCommonDtype(true, input->dtype())
             .AddInputs({input, source})
             .Apply());
    TensorTuple input_tuple = JUST(tensor_processor.GetInputs());
    return OpInterpUtil::Dispatch<Tensor>(*op_, {input, index, input_tuple.at(1)}, attrs);
  }

 private:
  std::shared_ptr<OpExpr> op_;
};

class IndexAddInplaceFunctor {
 public:
  IndexAddInplaceFunctor() {
    op_ = CHECK_JUST(one::OpBuilder("index_add")
                         .Input("input")
                         .Input("index")
                         .Input("source")
                         .Output("output")
                         .Build());
  }
  Maybe<Tensor> operator()(const std::shared_ptr<one::Tensor>& input, const int64_t& dim,
                           const std::shared_ptr<one::Tensor>& index,
                           const std::shared_ptr<one::Tensor>& source, const Scalar& alpha) const {
    CHECK_OR_RETURN(source->ndim() == 0 || index->shape()->Count(0) == source->shape()->At(dim))
        << "index_copy_(): Number of indices (," << index->shape()->Count(0)
        << ", \") should be equal to source.size(dim) (," << source->shape()->At(dim) << ", \")";
    CHECK_OR_RETURN(index->dtype()->data_type() != DataType::kInt32
                    || index->dtype()->data_type() != DataType::kInt64)
        << "Input(Index) holds the wrong type, it holds "
        << DataType_Name(index->dtype()->data_type())
        << " , but "
           "desires to be int32_t or int64_t";
    const float alpha_value = alpha.As<float>();
    int64_t dim_ = dim;
    dim_ = JUST(maybe_wrap_dim(dim_, input->ndim()));
    auto& attrs = THREAD_CACHED_MUTABLE_ATTR_MAP("dim", "alpha");
    attrs.SetAllAttrs(dim_, alpha_value);
    JUST(CheckInplaceValid(input));
    std::shared_ptr<TensorTuple> outputs = std::make_shared<TensorTuple>(1);
    outputs->at(0) = input;
    TensorProcessor tensor_processor;
    JUST(tensor_processor.PromoteInputsToCommonDtype(true, input->dtype())
             .AddInputs({input, source})
             .Apply());
    TensorTuple input_tuple = JUST(tensor_processor.GetInputs());
    JUST(OpInterpUtil::Dispatch(*op_, {input, index, input_tuple.at(1)}, outputs.get(), attrs));
    return outputs->at(0);
  }

 private:
  std::shared_ptr<OpExpr> op_;
};

class BroadcastShapesFunctor {
 public:
  Maybe<Shape> operator()(const std::vector<Shape>& shapes) const {
    return InferUnifiedShapeForBroadcasting(shapes);
  }
};

class BroadcastTensorsFunctor {
 public:
  Maybe<TensorTuple> operator()(const TensorTuple& tensors) const {
    if (tensors.empty()) { return Error::RuntimeError() << "tensors should not be empty."; }

    Shape shape_to_broadcast;
    std::deque<bool> need_to_broadcast;

    std::tie(shape_to_broadcast, need_to_broadcast) =
        *JUST(InferUnifiedShapeForBroadcastingWithInfo([&tensors]() {
          std::vector<Shape> shapes;
          for (auto& x : tensors) { shapes.push_back(*x->shape()); }
          return shapes;
        }()));

    std::shared_ptr<TensorTuple> outputs = std::make_shared<TensorTuple>();
    for (size_t i = 0; i < tensors.size(); ++i) {
      outputs->emplace_back(need_to_broadcast.at(i)  // NOLINT
                                ? JUST(functional::Expand(tensors.at(i), shape_to_broadcast))
                                : tensors.at(i));
    }
    return outputs;
  }
};
class BinCountFunctor {
 public:
  BinCountFunctor() {
    op_ = CHECK_JUST(OpBuilder("bincount").Input("in").Output("out").Build());
    weight_op_ =
        CHECK_JUST(OpBuilder("bincount").Input("in").Input("weight").Output("out").Build());
  }

  Maybe<Tensor> operator()(const std::shared_ptr<Tensor>& input, const Optional<Tensor>& weight,
                           const Optional<int64_t>& minlength) const {
    CHECK_OR_RETURN(!input->dtype()->is_floating_point()) << "bincount can only support int tensor";
    TensorProcessor tensor_processor;
    JUST(tensor_processor.AddInputs({input}, DType::Int64()).Apply());
    const auto x = JUST(tensor_processor.GetInputs()).at(0);
    std::shared_ptr<Tensor> local_tensor = x;
    int64_t max = 0;

    // check min value
    {
      if (x->is_global()) { local_tensor = JUST(GlobalToLocal(x, false)); }
      auto tensor_min = JUST(functional::Min(local_tensor));
      int64_t min = 0;
      const auto& callback_min =
          [&](ep::Stream* stream, const std::shared_ptr<vm::EagerBlobObject>& eager_blob_object) {
            SyncAutoMemcpy(stream, &min, eager_blob_object->dptr(), sizeof(min),
                           memory::MakeHostMemCase(), eager_blob_object->mem_case());
          };
      JUST(SyncAccessTensorWithTimeOut(tensor_min, callback_min, "const"));
      CHECK_GE_OR_RETURN(min, 0) << "bincount only supports 1-d non-negative integral inputs.";

      auto tensor_max = JUST(functional::Max(local_tensor));
      const auto& callback_max =
          [&](ep::Stream* stream, const std::shared_ptr<vm::EagerBlobObject>& eager_blob_object) {
            SyncAutoMemcpy(stream, &max, eager_blob_object->dptr(), sizeof(max),
                           memory::MakeHostMemCase(), eager_blob_object->mem_case());
          };
      JUST(SyncAccessTensorWithTimeOut(tensor_max, callback_max, "const"));
      max += 1;
    }
    auto& attrs = THREAD_CACHED_MUTABLE_ATTR_MAP("size");
    if (minlength) {
      CHECK_GE_OR_RETURN(JUST(minlength), 0) << "minlength should be >= 0";
      max = std::max(JUST(minlength), max);
    }
    attrs.SetAllAttrs(max);
    if (weight) {
      CHECK_EQ_OR_RETURN(JUST(weight)->nelement(), x->nelement())
          << "input and weights should have the same length";
      return OpInterpUtil::Dispatch<Tensor>(*weight_op_, {x, JUST(weight)}, attrs);
    } else {
      return OpInterpUtil::Dispatch<Tensor>(*op_, {x}, attrs);
    }
  }

 private:
  std::shared_ptr<OpExpr> op_;
  std::shared_ptr<OpExpr> weight_op_;
};

<<<<<<< HEAD
class UniqueFunctor {
 public:
  UniqueFunctor() {
    op_ = CHECK_JUST(
        OpBuilder("unique").Input("x").Output("y").Output("idx").Output("num_unique").Build());
  };
  Maybe<Tensor> operator()(const std::shared_ptr<Tensor>& x, const Symbol<DType>& dtype) const {
    auto& attrs = THREAD_CACHED_MUTABLE_ATTR_MAP("out_idx");
    DataType out_idx = dtype->data_type();
    attrs.SetAllAttrs(out_idx);
    std::shared_ptr<TensorTuple> output = JUST(
        OpInterpUtil::Dispatch<TensorTuple>(*op_, {JUST(functional::Flatten(x, 0, -1))}, attrs));
    int64_t num_unique = 0;
    std::shared_ptr<Tensor> num_unique_tensor = output->at(2);
    {
      if (num_unique_tensor->is_global()) {
        num_unique_tensor = JUST(GlobalToLocal(num_unique_tensor, false));
      }
      const auto& callback = [&](ep::Stream* stream,
                                 const std::shared_ptr<vm::EagerBlobObject>& eager_blob_object) {
        SyncAutoMemcpy(stream, &num_unique, eager_blob_object->dptr(),
                       GetSizeOfDataType(dtype->data_type()), memory::MakeHostMemCase(),
                       eager_blob_object->mem_case());
      };
      JUST(SyncAccessTensorWithTimeOut(num_unique_tensor, callback, "const"));
    }
    return functional::Slice(output->at(0), /*start=*/{0}, /*end=*/{num_unique}, /*step=*/{1},
                             false);
  }

 private:
  std::shared_ptr<OpExpr> op_;
};

class UniqueWithCountsFunctor {
 public:
  UniqueWithCountsFunctor() {
    unique_op_ = CHECK_JUST(
        OpBuilder("unique").Input("x").Output("y").Output("idx").Output("num_unique").Build());
    unique_with_counts_op_ = CHECK_JUST(OpBuilder("unique_with_counts")
                                            .Input("x")
                                            .Output("y")
                                            .Output("idx")
                                            .Output("num_unique")
                                            .Output("count")
                                            .Build());
  };
  Maybe<TensorTuple> operator()(const std::shared_ptr<Tensor>& x, bool return_inverse,
                                bool return_counts, const Symbol<DType>& dtype) const {
    auto& attrs = THREAD_CACHED_MUTABLE_ATTR_MAP("out_idx");
    attrs.SetAllAttrs(dtype->data_type());
    std::shared_ptr<TensorTuple> output;
    if (return_counts) {
      output = JUST(OpInterpUtil::Dispatch<TensorTuple>(
          *unique_with_counts_op_, {JUST(functional::Flatten(x, 0, -1))}, attrs));
    } else {
      output = JUST(OpInterpUtil::Dispatch<TensorTuple>(
          *unique_op_, {JUST(functional::Flatten(x, 0, -1))}, attrs));
    }

    int64_t num_unique = 0;
    std::shared_ptr<Tensor> num_unique_tensor = output->at(2);
    {
      if (num_unique_tensor->is_global()) {
        num_unique_tensor = JUST(GlobalToLocal(num_unique_tensor, false));
      }
      const auto& callback = [&](ep::Stream* stream,
                                 const std::shared_ptr<vm::EagerBlobObject>& eager_blob_object) {
        SyncAutoMemcpy(stream, &num_unique, eager_blob_object->dptr(),
                       GetSizeOfDataType(dtype->data_type()), memory::MakeHostMemCase(),
                       eager_blob_object->mem_case());
      };
      JUST(SyncAccessTensorWithTimeOut(num_unique_tensor, callback, "const"));
    }
    auto result = std::make_shared<TensorTuple>();
    const auto& y = JUST(
        functional::Slice(output->at(0), /*start=*/{0}, /*end=*/{num_unique}, /*step=*/{1}, false));
    result->emplace_back(y);
    if (return_inverse) {
      result->emplace_back(JUST(functional::Reshape(output->at(1), *x->shape())));
    }
    if (return_counts) {
      const auto count = JUST(functional::Slice(output->at(3), /*start=*/{0}, /*end=*/{num_unique},
                                                /*step=*/{1}, false));
      result->emplace_back(count);
    }
    return result;
  }

 private:
  std::shared_ptr<OpExpr> unique_op_;
  std::shared_ptr<OpExpr> unique_with_counts_op_;
=======
class BaddBmmFunctor {
 public:
  Maybe<Tensor> operator()(const std::shared_ptr<one::Tensor>& input,
                           const std::shared_ptr<one::Tensor>& batch1,
                           const std::shared_ptr<one::Tensor>& batch2, const double& beta,
                           const double& alpha) const {
    const int32_t batch1_ndim = batch1->ndim();
    const int32_t batch2_ndim = batch2->ndim();
    CHECK_EQ_OR_RETURN(batch1_ndim, 3) << Error::RuntimeError() << "batch1 must be a 3D tensor";
    CHECK_EQ_OR_RETURN(batch2_ndim, 3) << Error::RuntimeError() << "batch2 must be a 3D tensor";
    CHECK_EQ_OR_RETURN(batch1->dim(0), batch2->dim(0))
        << Error::RuntimeError() << "batch1 and batch2 must have same number of batches, got ,"
        << batch1->dim(0) << " and " << batch2->dim(0);
    CHECK_EQ_OR_RETURN(batch1->dim(2), batch2->dim(1))
        << "Incompatible matrix sizes for bmm (" << batch1->dim(1) << "x" << batch1->dim(2)
        << " and " << batch2->dim(1) << "x" << batch2->dim(2) << ")";

    if (beta == 0.0) {
      // In stable diffsion, the beta param is always 0.0, so we can avoid use add and mul op to
      // optimize speed and bandwidth in cuda.
      return JUST(functional::BatchMatMul(batch1, batch2, false, false, alpha));
    } else {
      // TODO(add a fuse kernel to optimize speed and bancwidth in cuda)
      return JUST(
          functional::Add(JUST(functional::ScalarMul(beta, input)),
                          JUST(functional::BatchMatMul(batch1, batch2, false, false, alpha)),
                          /*alpha=*/1.0, /*inplace=*/false));
    }
  }
>>>>>>> 3e3b9d92
};

}  // namespace impl

ONEFLOW_FUNCTION_LIBRARY(m) {
  m.add_functor<impl::ArgMaxFunctor>("ArgMax");
  m.add_functor<impl::ArgMinFunctor>("ArgMin");
  m.add_functor<impl::GlobalConstantFunctor>("GlobalConstant");
  m.add_functor<impl::ConstantFunctor>("Constant");
  m.add_functor<impl::GlobalEmptyFunctor>("GlobalEmpty");
  m.add_functor<impl::EmptyFunctor>("Empty");
  m.add_functor<impl::ZerosLikeFunctor>("ZerosLike");
  m.add_functor<impl::OnesLikeFunctor>("OnesLike");
  m.add_functor<impl::FlattenFunctor>("Flatten");
  m.add_functor<impl::FillFunctor>("Fill");
  m.add_functor<impl::FillTensorFunctor>("FillTensor");
  m.add_functor<impl::WhereFunctor>("Where");
  m.add_functor<impl::WhereScalarXFunctor>("WhereScalarX");
  m.add_functor<impl::WhereScalarYFunctor>("WhereScalarY");
  m.add_functor<impl::WhereScalarXYFunctor>("WhereScalarXY");
  m.add_functor<impl::ArgWhereFunctor>("ArgWhere");
  m.add_functor<impl::NonZeroFunctor>("NonZero");
  m.add_functor<impl::BroadcastLikeFunctor>("BroadcastLike");
  m.add_functor<impl::ConcatFunctor>("Concat");
  m.add_functor<impl::StackFunctor>("Stack");
  m.add_functor<impl::StackGradFunctor>("StackGrad");
  m.add_functor<impl::AtLeast1DFunctor>("AtLeast1D");
  m.add_functor<impl::AtLeast1DListFunctor>("AtLeast1D");
  m.add_functor<impl::AtLeast2DFunctor>("AtLeast2D");
  m.add_functor<impl::AtLeast2DListFunctor>("AtLeast2D");
  m.add_functor<impl::AtLeast3DFunctor>("AtLeast3D");
  m.add_functor<impl::AtLeast3DListFunctor>("AtLeast3D");
  m.add_functor<impl::HStackFunctor>("HStack");
  m.add_functor<impl::ColumnStackFunctor>("ColumnStack");
  m.add_functor<impl::VStackFunctor>("VStack");
  m.add_functor<impl::RowStackFunctor>("RowStack");
  m.add_functor<impl::DStackFunctor>("DStack");
  m.add_functor<impl::ExpandFunctor>("Expand");
  m.add_functor<impl::ExpandDimsFunctor>("ExpandDims");
  m.add_functor<impl::ExpandDimsFunctor>("Unsqueeze");
  m.add_functor<impl::UnsqueezeMultipleFunctor>("UnsqueezeMultiple");
  m.add_functor<impl::SqueezeFunctor>("Squeeze");
  m.add_functor<impl::RollFunctor>("Roll");
  m.add_functor<impl::GatherFunctor>("Gather");
  m.add_functor<impl::DimGatherFunctor>("DimGather");
  m.add_functor<impl::ArgSortFunctor>("ArgSort");
  m.add_functor<impl::SearchSortedFunctor>("SearchSorted");
  m.add_functor<impl::SearchSortedScalarFunctor>("SearchSortedScalar");
  m.add_functor<impl::GatherNdFunctor>("GatherNd");
  m.add_functor<impl::ScatterNdFunctor>("ScatterNd");
  m.add_functor<impl::TensorScatterNdUpdateFunctor>("TensorScatterNdUpdate");
  m.add_functor<impl::ScatterNdLikeFunctor>("ScatterNdLike");
  m.add_functor<impl::ReshapeFunctor>("Reshape");
  m.add_functor<impl::ViewFunctor>("View");
  m.add_functor<impl::ToContiguousFunctor>("ToContiguous");
  m.add_functor<impl::InplaceToContiguousFunctor>("InplaceToContiguous");
  m.add_functor<impl::NarrowFunctor>("Narrow");
  m.add_functor<impl::NarrowGradFunctor>("NarrowGrad");
  m.add_functor<impl::SliceUpdateFunctor>("SliceUpdate");
  m.add_functor<impl::SliceFunctor>("Slice");
  m.add_functor<impl::SliceGradFunctor>("SliceGrad");
  m.add_functor<impl::SliceView1dContiguousFunctor>("SliceView1dContiguous");
  m.add_functor<impl::CopyFunctor>("Copy");
  m.add_functor<impl::FlipFunctor>("Flip");
  m.add_functor<impl::UnfoldTensorFunctor>("UnfoldTensor");
  m.add_functor<impl::UnfoldTensorGradFunctor>("UnfoldTensorGrad");
  m.add_functor<impl::UpsampleGradFunctor>("UpsampleGrad");
  m.add_functor<impl::UpsampleNearest2DFunctor>("UpsampleNearest2D");
  m.add_functor<impl::UpsampleNearest2DGradFunctor>("UpsampleNearest2DGrad");
  m.add_functor<impl::UpsampleBilinear2DFunctor>("UpsampleBilinear2D");
  m.add_functor<impl::UpsampleBilinear2DGradFunctor>("UpsampleBilinear2DGrad");
  m.add_functor<impl::UpsampleLinear1DFunctor>("UpsampleLinear1D");
  m.add_functor<impl::UpsampleLinear1DGradFunctor>("UpsampleLinear1DGrad");
  m.add_functor<impl::UpsampleNearest1DFunctor>("UpsampleNearest1D");
  m.add_functor<impl::UpsampleNearest1DGradFunctor>("UpsampleNearest1DGrad");
  m.add_functor<impl::UpsampleBicubic2DFunctor>("UpsampleBicubic2D");
  m.add_functor<impl::UpsampleBicubic2DGradFunctor>("UpsampleBicubic2DGrad");
  m.add_functor<impl::UpsampleNearest3DFunctor>("UpsampleNearest3D");
  m.add_functor<impl::UpsampleNearest3DGradFunctor>("UpsampleNearest3DGrad");
  m.add_functor<impl::UpsampleTrilinear3DFunctor>("UpsampleTrilinear3D");
  m.add_functor<impl::UpsampleTrilinear3DGradFunctor>("UpsampleTrilinear3DGrad");
  m.add_functor<impl::UnsortedSegmentSumLikeFunctor>("UnsortedSegmentSumLike");
  m.add_functor<impl::UnsortedSegmentSumFunctor>("UnsortedSegmentSum");
  m.add_functor<impl::TrilFunctor>("Tril");
  m.add_functor<impl::TriuFunctor>("Triu");
  m.add_functor<impl::InplaceTriuFunctor>("InplaceTriu");
  m.add_functor<impl::DiagFunctor>("Diag");
  m.add_functor<impl::DiagGradFunctor>("DiagGrad");
  m.add_functor<impl::DiagonalFunctor>("Diagonal");
  m.add_functor<impl::DiagonalGradFunctor>("DiagonalGrad");
  m.add_functor<impl::TensorGetItemFunctor>("TensorGetItem");
  m.add_functor<impl::DimScatterFunctorImpl<impl::DimScatterType::kUpdate>>("DimScatterUpdate");
  m.add_functor<impl::DimScatterFunctorImpl<impl::DimScatterType::kAdd>>("DimScatterAdd");
  m.add_functor<impl::DimScatterFunctorImpl<impl::DimScatterType::kMultiply>>("DimScatterMul");
  m.add_functor<impl::DimScatterFunctor>("DimScatter");
  m.add_functor<impl::DimScatterScalarFunctorImpl<impl::DimScatterType::kUpdate>>(
      "DimScatterUpdateScalar");
  m.add_functor<impl::DimScatterScalarFunctorImpl<impl::DimScatterType::kAdd>>(
      "DimScatterAddScalar");
  m.add_functor<impl::DimScatterScalarFunctorImpl<impl::DimScatterType::kMultiply>>(
      "DimScatterMulScalar");
  m.add_functor<impl::DimScatterScalarFunctor>("DimScatterScalar");
  m.add_functor<impl::DimScatterAddLikeFunctor>("DimScatterAddLike");

  m.add_functor<impl::TensorSetItemFunctor>("TensorSetItem");
  m.add_functor<impl::CastLikeFunctor>("CastLike");
  m.add_functor<impl::ElementwiseMinimumGradFunctor>("ElementwiseMinGrad");
  m.add_functor<impl::ElementwiseMaximumGradFunctor>("ElementwiseMaxGrad");
  m.add_functor<impl::BroadcastPowXGradFunctor>("BroadcastPowXGrad");
  m.add_functor<impl::BroadcastPowYGradFunctor>("BroadcastPowYGrad");
  m.add_functor<impl::DivGradFunctor>("DivGrad");
  m.add_functor<impl::IdentityFunctor>("Identity");
  m.add_functor<impl::AmpWhiteIdentityFunctor>("AmpWhiteIdentity");
  m.add_functor<impl::AmpBlackIdentityFunctor>("AmpBlackIdentity");
  m.add_functor<impl::ReduceSumLikeFunctor>("ReduceSumLike");
  m.add_functor<impl::BroadcastReduceSumLikeFunctor>("BroadcastReduceSumLike");
  m.add_functor<impl::SplitFunctor>("Split");
  m.add_functor<impl::UnbindFunctor>("Unbind");
  m.add_functor<impl::ChunkFunctor>("Chunk");
  m.add_functor<impl::SplitLikeFunctor>("SplitLike");
  m.add_functor<impl::SplitWithSizeFunctor>("SplitWithSize");
  m.add_functor<impl::BatchGatherFunctor>("BatchGather");
  m.add_functor<impl::UnsortedBatchSegmentSumFunctor>("UnsortedBatchSegmentSum");
  m.add_functor<impl::MaskedFillFunctor<false>>("MaskedFill");
  m.add_functor<impl::MaskedFillFunctor<true>>("MaskedFillInplace");
  m.add_functor<impl::MeshgridFunctor>("Meshgrid");
  m.add_functor<impl::IndexSelectFunctor>("IndexSelect");
  m.add_functor<impl::ToFunctor, impl::To2Functor, impl::To3Functor, impl::To4Functor,
                impl::ToDeviceFunctor>("To");
  m.add_functor<impl::TopKFunctor>("TopK");
  m.add_functor<impl::InTopKFunctor>("InTopK");
  m.add_functor<impl::TensorToTensorBufferFunctor>("TensorToTensorBuffer");
  m.add_functor<impl::TensorBufferToTensorFunctor>("TensorBufferToTensor");
  m.add_functor<impl::GenTensorBufferFunctor>("GenTensorBuffer");
  m.add_functor<impl::RepeatFunctor>("Repeat");
  m.add_functor<impl::RepeatInterLeaveIndexFunctor>("RepeatInterLeaveIndex");
  m.add_functor<impl::RepeatInterLeaveIntFunctor>("RepeatInterLeaveInt");
  m.add_functor<impl::RepeatInterLeaveTensorFunctor>("RepeatInterLeaveTensor");
  m.add_functor<impl::TileFunctor>("Tile");
  m.add_functor<impl::TransposeAllDimPropertyFunctor>("TransposeAllDimProperty");
  m.add_functor<impl::TransposeAllDimFunctionFunctor>("TransposeAllDimFunction");
  m.add_functor<impl::ReshapeLikeFunctor>("ReshapeLike");
  m.add_functor<impl::PinMemoryFunctor>("PinMemory");
  m.add_functor<impl::BroadcastShapesFunctor>("BroadcastShapes");
  m.add_functor<impl::BroadcastTensorsFunctor>("BroadcastTensors");
  m.add_functor<impl::ExpandFunctor>("BroadcastTo");  // BroadcastTo is an alias of Expand
  m.add_functor<impl::BinCountFunctor>("BinCount");
  m.add_functor<impl::IndexAddFunctor>("IndexAdd");
  m.add_functor<impl::IndexAddInplaceFunctor>("IndexAddInplace");
<<<<<<< HEAD
  m.add_functor<impl::UniqueFunctor>("Unique");
  m.add_functor<impl::UniqueWithCountsFunctor>("UniqueWithCounts");
=======
  m.add_functor<impl::BaddBmmFunctor>("BaddBmm");
>>>>>>> 3e3b9d92
};

}  // namespace functional
}  // namespace one
}  // namespace oneflow<|MERGE_RESOLUTION|>--- conflicted
+++ resolved
@@ -3567,7 +3567,6 @@
   std::shared_ptr<OpExpr> weight_op_;
 };
 
-<<<<<<< HEAD
 class UniqueFunctor {
  public:
   UniqueFunctor() {
@@ -3660,7 +3659,8 @@
  private:
   std::shared_ptr<OpExpr> unique_op_;
   std::shared_ptr<OpExpr> unique_with_counts_op_;
-=======
+
+
 class BaddBmmFunctor {
  public:
   Maybe<Tensor> operator()(const std::shared_ptr<one::Tensor>& input,
@@ -3690,7 +3690,6 @@
                           /*alpha=*/1.0, /*inplace=*/false));
     }
   }
->>>>>>> 3e3b9d92
 };
 
 }  // namespace impl
@@ -3840,12 +3839,9 @@
   m.add_functor<impl::BinCountFunctor>("BinCount");
   m.add_functor<impl::IndexAddFunctor>("IndexAdd");
   m.add_functor<impl::IndexAddInplaceFunctor>("IndexAddInplace");
-<<<<<<< HEAD
   m.add_functor<impl::UniqueFunctor>("Unique");
   m.add_functor<impl::UniqueWithCountsFunctor>("UniqueWithCounts");
-=======
   m.add_functor<impl::BaddBmmFunctor>("BaddBmm");
->>>>>>> 3e3b9d92
 };
 
 }  // namespace functional
