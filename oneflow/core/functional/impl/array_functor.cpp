/*
Copyright 2020 The OneFlow Authors. All rights reserved.

Licensed under the Apache License, Version 2.0 (the "License");
you may not use this file except in compliance with the License.
You may obtain a copy of the License at

    http://www.apache.org/licenses/LICENSE-2.0

Unless required by applicable law or agreed to in writing, software
distributed under the License is distributed on an "AS IS" BASIS,
WITHOUT WARRANTIES OR CONDITIONS OF ANY KIND, either express or implied.
See the License for the specific language governing permissions and
limitations under the License.
*/

#include "oneflow/core/framework/attr_map.h"
#include "oneflow/core/framework/op_builder.h"
#include "oneflow/core/framework/op_expr.h"
#include "oneflow/core/framework/op_interpreter/op_interpreter_util.h"
#include "oneflow/core/framework/tensor.h"
#include "oneflow/core/framework/tensor_tuple.h"
#include "oneflow/core/functional/functional.h"
#include "oneflow/core/functional/function_library.h"
#include "oneflow/core/functional/impl/common.h"
#include "oneflow/core/functional/impl/unary_functor.h"
#include "oneflow/core/functional/scalar.h"

namespace oneflow {
namespace one {
namespace functional {

namespace impl {

class ConstantFunctor {
 public:
  ConstantFunctor() { op_ = CHECK_JUST(one::OpBuilder("constant").Output("out").Build()); }
  Maybe<Tensor> operator()(const Shape& shape, const Scalar& value, const DataType& dtype) const {
    MutableAttrMap attrs;
    JUST(attrs.SetAttr<Shape>("shape", shape));
    JUST(attrs.SetAttr<DataType>("dtype", dtype));
    if (IsIntegralDataType(dtype)) {
      JUST(attrs.SetAttr<bool>("is_floating_value", false));
      JUST(attrs.SetAttr<int64_t>("integer_value", JUST(value.As<int64_t>())));
    } else {
      JUST(attrs.SetAttr<bool>("is_floating_value", true));
      JUST(attrs.SetAttr<double>("floating_value", JUST(value.As<double>())));
    }
    return OpInterpUtil::Dispatch<Tensor>(*op_, {}, attrs);
  }

 private:
  std::shared_ptr<OpExpr> op_;
};

class ZerosLikeFunctor : public UnaryFunctor {
 public:
  ZerosLikeFunctor() {
    op_ = CHECK_JUST(one::OpBuilder("zero_like").Input("like").Output("out").Build());
  }
};

class OnesLikeFunctor : public UnaryFunctor {
 public:
  OnesLikeFunctor() {
    op_ = CHECK_JUST(one::OpBuilder("ones_like").Input("like").Output("out").Build());
  }
};

class FlattenFunctor {
 public:
  FlattenFunctor() {
    op_ = CHECK_JUST(one::OpBuilder("flatten").Input("in").Output("out").Build());
  }
  Maybe<Tensor> operator()(const std::shared_ptr<one::Tensor>& x, const int32_t& start_dim,
                           const int32_t& end_dim) const {
    MutableAttrMap attrs;
    JUST(attrs.SetAttr<int32_t>("start_dim", start_dim));
    JUST(attrs.SetAttr<int32_t>("end_dim", end_dim));
    return OpInterpUtil::Dispatch<Tensor>(*op_, {x}, attrs);
  }

 private:
  std::shared_ptr<OpExpr> op_;
};

class WhereFunctor {
 public:
  WhereFunctor() {
    op_ = CHECK_JUST(
        one::OpBuilder("where").Input("condition").Input("x").Input("y").Output("out").Build());
  }
  Maybe<Tensor> operator()(const std::shared_ptr<one::Tensor>& condition,
                           const std::shared_ptr<one::Tensor>& x,
                           const std::shared_ptr<one::Tensor>& y) const {
    return OpInterpUtil::Dispatch<Tensor>(*op_, {condition, x, y});
  }

 private:
  std::shared_ptr<OpExpr> op_;
};

class ArgWhereFunctor {
 public:
  ArgWhereFunctor() {
    op_ = CHECK_JUST(
        one::OpBuilder("argwhere").Input("input").Output("output").Output("output_size").Build());
  }
  Maybe<TensorTuple> operator()(const std::shared_ptr<one::Tensor>& x,
                                const DataType& dtype) const {
    MutableAttrMap attrs;
    JUST(attrs.SetAttr<DataType>("dtype", dtype));
    return OpInterpUtil::Dispatch<TensorTuple>(*op_, {x}, attrs);
  }

 private:
  std::shared_ptr<OpExpr> op_;
};

class BroadcastLikeFunctor {
 public:
  BroadcastLikeFunctor() {
    op_ = CHECK_JUST(one::OpBuilder("broadcast_like").Input("x").Input("like").Output("y").Build());
  }
  Maybe<Tensor> operator()(const std::shared_ptr<one::Tensor>& x,
                           const std::shared_ptr<one::Tensor>& like,
                           const std::vector<int32_t>& broadcast_axes) const {
    MutableAttrMap attrs;
    JUST(attrs.SetAttr<std::vector<int32_t>>("broadcast_axes", broadcast_axes));
    return OpInterpUtil::Dispatch<Tensor>(*op_, {x, like}, attrs);
  }

 private:
  std::shared_ptr<OpExpr> op_;
};

class ConcatFunctor {
 public:
  ConcatFunctor() {
    ops_.resize(kMaxInputCount);
    for (int n = 1; n < ops_.size(); ++n) {
      ops_[n] = CHECK_JUST(one::OpBuilder("concat").Input("in", n + 1).Output("out").Build());
    }
  }
  Maybe<Tensor> operator()(const TensorTuple& inputs, const int64_t& axis,
                           const int64_t& max_dim_size) const {
    CHECK_GE_OR_RETURN(inputs.size(), 2);
    MutableAttrMap attrs;
    JUST(attrs.SetAttr<int64_t>("axis", axis));
    JUST(attrs.SetAttr<int64_t>("max_dim_size", max_dim_size));
    TensorTuple outputs;
    for (int i = 0; i < inputs.size(); i += kMaxInputCount) {
      size_t size = (i + kMaxInputCount) < inputs.size() ? kMaxInputCount : inputs.size() - i;
      TensorTuple partial_inputs(size);
      for (int j = 0; j < size; ++j) { partial_inputs[j] = inputs[i + j]; }
      outputs.push_back(
          JUST(OpInterpUtil::Dispatch<Tensor>(*ops_.at(size - 1), partial_inputs, attrs)));
    }
    if (outputs.size() == 1) { return outputs.at(0); }
    return this->operator()(outputs, axis, max_dim_size);
  }

 private:
  std::vector<std::shared_ptr<OpExpr>> ops_;
};

class ExpandFunctor {
 public:
  ExpandFunctor() { op_ = CHECK_JUST(one::OpBuilder("expand").Input("in").Output("out").Build()); }
  Maybe<Tensor> operator()(const std::shared_ptr<one::Tensor>& x,
                           const std::vector<int32_t>& in_shape,
                           const std::vector<int32_t>& out_shape,
                           const std::vector<int32_t>& stride) const {
    MutableAttrMap attrs;
    JUST(attrs.SetAttr<std::vector<int32_t>>("in_shape", in_shape));
    JUST(attrs.SetAttr<std::vector<int32_t>>("out_shape", out_shape));
    JUST(attrs.SetAttr<std::vector<int32_t>>("stride", stride));
    return OpInterpUtil::Dispatch<Tensor>(*op_, {x}, attrs);
  }

 private:
  std::shared_ptr<OpExpr> op_;
};

class ExpandDimsFunctor {
 public:
  ExpandDimsFunctor() {
    op_ = CHECK_JUST(one::OpBuilder("expand_dims").Input("in").Output("out").Build());
  }
  Maybe<Tensor> operator()(const std::shared_ptr<one::Tensor>& x, const int32_t& axis) const {
    MutableAttrMap attrs;
    JUST(attrs.SetAttr<int32_t>("axis", axis));
    return OpInterpUtil::Dispatch<Tensor>(*op_, {x}, attrs);
  }

 private:
  std::shared_ptr<OpExpr> op_;
};

class GatherFunctor {
 public:
  GatherFunctor() {
    op_ = CHECK_JUST(one::OpBuilder("gather").Input("in").Input("indices").Output("out").Build());
  }
  Maybe<Tensor> operator()(const std::shared_ptr<one::Tensor>& x,
                           const std::shared_ptr<one::Tensor>& indices, const int64_t& axis) const {
    MutableAttrMap attrs;
    JUST(attrs.SetAttr<int64_t>("axis", axis));
    return OpInterpUtil::Dispatch<Tensor>(*op_, {x, indices}, attrs);
  }

 private:
  std::shared_ptr<OpExpr> op_;
};

class DimGatherFunctor {
 public:
  DimGatherFunctor() {
    op_ = CHECK_JUST(
        one::OpBuilder("dim_gather").Input("input").Input("index").Output("output").Build());
  }
  Maybe<Tensor> operator()(const std::shared_ptr<one::Tensor>& x,
                           const std::shared_ptr<one::Tensor>& indices, const int32_t& dim) const {
    MutableAttrMap attrs;
    JUST(attrs.SetAttr<int32_t>("dim", dim));
    return OpInterpUtil::Dispatch<Tensor>(*op_, {x, indices}, attrs);
  }

 private:
  std::shared_ptr<OpExpr> op_;
};

class GatherNdFunctor {
 public:
  GatherNdFunctor() {
    op_ = CHECK_JUST(
        one::OpBuilder("gather_nd").Input("params").Input("indices").Output("out").Build());
  }
  Maybe<Tensor> operator()(const std::shared_ptr<one::Tensor>& params,
                           const std::shared_ptr<one::Tensor>& indices) const {
    return OpInterpUtil::Dispatch<Tensor>(*op_, {params, indices});
  }

 private:
  std::shared_ptr<OpExpr> op_;
};

class ScatterNdLikeFunctor {
 public:
  ScatterNdLikeFunctor() {
    op_ = CHECK_JUST(one::OpBuilder("scatter_nd_like")
                         .Input("like")
                         .Input("updates")
                         .Input("indices")
                         .Output("out")
                         .Build());
  }
  Maybe<Tensor> operator()(const std::shared_ptr<one::Tensor>& like,
                           const std::shared_ptr<one::Tensor>& updates,
                           const std::shared_ptr<one::Tensor>& indices) const {
    return OpInterpUtil::Dispatch<Tensor>(*op_, {like, updates, indices});
  }

 private:
  std::shared_ptr<OpExpr> op_;
};

class ReshapeFunctor {
 public:
  ReshapeFunctor() {
    op_ = CHECK_JUST(one::OpBuilder("reshape").Input("in").Output("out").Build());
  }
  Maybe<Tensor> operator()(const std::shared_ptr<one::Tensor>& x, const Shape& shape) const {
    int need_infer_axis = -1;
    size_t count = 1;
    for (int i = 0; i < shape.NumAxes(); ++i) {
      if (shape.At(i) == -1) {
        CHECK_EQ_OR_RETURN(need_infer_axis, -1)
            << "Shape " << shape.ToString() << " has more than 1 axis that needs to be infered.";
        need_infer_axis = i;
      } else {
        count *= shape.At(i);
      }
    }
    size_t x_count = x->shape()->Count(0);
    MutableAttrMap attrs;
    if (need_infer_axis == -1) {
      CHECK_EQ_OR_RETURN(shape.Count(0), x_count);
      JUST(attrs.SetAttr<Shape>("shape", shape));
    } else {
      Shape infered_shape = shape;
      infered_shape.Set(need_infer_axis, x_count / count);
      CHECK_EQ_OR_RETURN(infered_shape.Count(0), x_count)
          << "Shape " << shape.ToString() << " is invalid for input of shape "
          << x->shape()->ToString();
      JUST(attrs.SetAttr<Shape>("shape", infered_shape));
    }
    return OpInterpUtil::Dispatch<Tensor>(*op_, {x}, attrs);
  }

 private:
  std::shared_ptr<OpExpr> op_;
};

class SliceBaseFunctor {
 public:
  SliceBaseFunctor() = default;
  virtual ~SliceBaseFunctor() = default;
  Maybe<Tensor> operator()(const std::shared_ptr<one::Tensor>& x, const std::vector<int64_t>& start,
                           const std::vector<int64_t>& stop,
                           const std::vector<int64_t>& step) const {
    MutableAttrMap attrs;
    JUST(attrs.SetAttr<std::vector<int64_t>>("start", start));
    JUST(attrs.SetAttr<std::vector<int64_t>>("stop", stop));
    JUST(attrs.SetAttr<std::vector<int64_t>>("step", step));
    return OpInterpUtil::Dispatch<Tensor>(*op_, {x}, attrs);
  }

 protected:
  std::shared_ptr<OpExpr> op_;
};

class SliceFunctor : public SliceBaseFunctor {
 public:
  SliceFunctor() { op_ = CHECK_JUST(one::OpBuilder("slice").Input("x").Output("y").Build()); }
};

class LogicalSliceFunctor : public SliceBaseFunctor {
 public:
  LogicalSliceFunctor() {
    op_ = CHECK_JUST(one::OpBuilder("logical_slice").Input("x").Output("y").Build());
  }
};

class LogicalSliceAssignFunctor {
 public:
  LogicalSliceAssignFunctor() {
    op_ = CHECK_JUST(one::OpBuilder("logical_slice_assign").Input("ref").Input("value").Build());
  }
  Maybe<void> operator()(const std::shared_ptr<one::Tensor>& ref,
                         const std::shared_ptr<one::Tensor>& value,
                         const std::vector<int64_t>& start, const std::vector<int64_t>& stop,
                         const std::vector<int64_t>& step) const {
    MutableAttrMap attrs;
    JUST(attrs.SetAttr<std::vector<int64_t>>("start", start));
    JUST(attrs.SetAttr<std::vector<int64_t>>("stop", stop));
    JUST(attrs.SetAttr<std::vector<int64_t>>("step", step));
    JUST(OpInterpUtil::Dispatch<TensorTuple>(*op_, {ref, value}, attrs));
    return Maybe<void>::Ok();
  }

 private:
  std::shared_ptr<OpExpr> op_;
};

class SliceUpdateFunctor {
 public:
  SliceUpdateFunctor() {
    op_ = CHECK_JUST(one::OpBuilder("slice_update").Input("x").Input("update").Output("y").Build());
  }
  Maybe<Tensor> operator()(const std::shared_ptr<one::Tensor>& x,
                           const std::shared_ptr<one::Tensor>& update,
                           const std::vector<int64_t>& start, const std::vector<int64_t>& stop,
                           const std::vector<int64_t>& step) const {
    MutableAttrMap attrs;
    JUST(attrs.SetAttr<std::vector<int64_t>>("start", start));
    JUST(attrs.SetAttr<std::vector<int64_t>>("stop", stop));
    JUST(attrs.SetAttr<std::vector<int64_t>>("step", step));
    return OpInterpUtil::Dispatch<Tensor>(*op_, {x, update}, attrs);
  }

 private:
  std::shared_ptr<OpExpr> op_;
};

class SqueezeFunctor {
 public:
  SqueezeFunctor() {
    op_ = CHECK_JUST(one::OpBuilder("squeeze").Input("in").Output("out").Build());
  }
  Maybe<Tensor> operator()(const std::shared_ptr<one::Tensor>& x,
                           const std::vector<int32_t>& axes) const {
    MutableAttrMap attrs;
    JUST(attrs.SetAttr<std::vector<int32_t>>("axes", axes));
    return OpInterpUtil::Dispatch<Tensor>(*op_, {x}, attrs);
  }

 private:
  std::shared_ptr<OpExpr> op_;
};

class CopyFunctor {
 public:
  CopyFunctor() { op_ = CHECK_JUST(one::OpBuilder("copy").Input("in").Output("out").Build()); }
  Maybe<Tensor> operator()(const std::shared_ptr<one::Tensor>& x, const std::string& device_type,
                           const int64_t& device_id) const {
    MutableAttrMap attrs;
    JUST(attrs.SetAttr<std::string>("device_type", device_type));
    JUST(attrs.SetAttr<int64_t>("device_id", device_id));
    return OpInterpUtil::Dispatch<Tensor>(*op_, {x}, attrs);
  }

 private:
  std::shared_ptr<OpExpr> op_;
};

class UpsampleFunctor {
 public:
  UpsampleFunctor() { op_ = CHECK_JUST(one::OpBuilder("upsample").Input("x").Output("y").Build()); }
  Maybe<Tensor> operator()(const std::shared_ptr<one::Tensor>& x, const float& height_scale,
                           const float& width_scale, const bool& align_corners,
                           const std::string& interpolation, const std::string& data_format) const {
    MutableAttrMap attrs;
    JUST(attrs.SetAttr<float>("height_scale", height_scale));
    JUST(attrs.SetAttr<float>("width_scale", width_scale));
    JUST(attrs.SetAttr<bool>("align_corners", align_corners));
    JUST(attrs.SetAttr<std::string>("interpolation", interpolation));
    JUST(attrs.SetAttr<std::string>("data_format", data_format));
    return OpInterpUtil::Dispatch<Tensor>(*op_, {x}, attrs);
  }

 private:
  std::shared_ptr<OpExpr> op_;
};

class UnsortedSegmentSumLikeFunctor {
 public:
  UnsortedSegmentSumLikeFunctor() {
    op_ = CHECK_JUST(one::OpBuilder("unsorted_segment_sum_like")
                         .Input("data")
                         .Input("segment_ids")
                         .Input("like")
                         .Output("out")
                         .Build());
  }
  Maybe<Tensor> operator()(const std::shared_ptr<one::Tensor>& x,
                           const std::shared_ptr<one::Tensor>& segment_ids,
                           const std::shared_ptr<one::Tensor>& like, const int64_t& axis) const {
    MutableAttrMap attrs;
    JUST(attrs.SetAttr<int64_t>("axis", axis));
    return OpInterpUtil::Dispatch<Tensor>(*op_, {x, segment_ids, like}, attrs);
  }

 private:
  std::shared_ptr<OpExpr> op_;
};

class TriuFunctor {
 public:
  TriuFunctor() { op_ = CHECK_JUST(one::OpBuilder("triu").Input("in").Output("out").Build()); }
  Maybe<Tensor> operator()(const std::shared_ptr<one::Tensor>& x, const int64_t& diagonal) const {
    MutableAttrMap attrs;
    JUST(attrs.SetAttr<int64_t>("diagonal", diagonal));
    return OpInterpUtil::Dispatch<Tensor>(*op_, {x}, attrs);
  }

 private:
  std::shared_ptr<OpExpr> op_;
};

<<<<<<< HEAD
class DiagFunctor{
 public:
  DiagFunctor() {op_ = CHECK_JUST(one::OpBuilder("diag").Input("in").Output("out").Build()); }
  Maybe<Tensor> operator()(const std::shared_ptr<one::Tensor>& x, const int32_t& diagonal) const {
    MutableAttrMap attrs;
    JUST(attrs.SetAttr<int32_t>("diagonal", diagonal));
    return OpInterpUtil::Dispatch<Tensor>(*op_, {x}, attrs);
  }

 private:
  std::shared_ptr<OpExpr> op_;

};

class DiagGradFunctor{
 public:
  DiagGradFunctor() {op_ = CHECK_JUST(one::OpBuilder("diag_grad").Input("dy").Input("in").Output("dx").Build()); }
  Maybe<Tensor> operator()(const std::shared_ptr<one::Tensor>& dy, const std::shared_ptr<one::Tensor>& x, const int32_t& diagonal) const {
    MutableAttrMap attrs;
    JUST(attrs.SetAttr<int32_t>("diagonal", diagonal));
    return OpInterpUtil::Dispatch<Tensor>(*op_, {x}, attrs);
  }

 private:
  std::shared_ptr<OpExpr> op_;

};



=======
class TensorGetItemFunctor {
 public:
  TensorGetItemFunctor() {}
  Maybe<Tensor> operator()(const std::shared_ptr<one::Tensor>& x, const TensorIndex& index) const {
    const auto& regular_index = JUST(RegularTensorIndex(index, *(x->shape())));
    int64_t ndims = x->shape()->NumAxes();
    CHECK_GE_OR_RETURN(regular_index->size(), ndims) << "Tensor index failed to be regularlized.";
    std::vector<int64_t> start(ndims), end(ndims), step(ndims);
    int dim = 0;
    DimVector result_dims;
    for (int i = 0; i < regular_index->size(); ++i) {
      const auto& index_item = regular_index->at(i);
      CHECK_OR_RETURN(!index_item.IsEllipsis())
          << "Tensor index should not have ellipsis once regularlized.";
      if (index_item.IsSlice()) {
        CHECK_LT_OR_RETURN(dim, ndims);
        start[dim] = index_item.slice().start();
        end[dim] = index_item.slice().end();
        step[dim] = index_item.slice().step();
        int64_t length = (end[dim] - start[dim] + step[dim] - 1) / step[dim];
        result_dims.emplace_back(length);
        dim++;
      } else if (index_item.IsInteger()) {
        CHECK_LT_OR_RETURN(dim, ndims);
        start[dim] = index_item.integer();
        end[dim] = start[dim] + 1;
        step[dim] = 1;
        dim++;
      } else if (index_item.IsNone()) {
        result_dims.emplace_back(1);
      } else if (index_item.IsBoolean()) {
        CHECK_OR_RETURN(index_item.boolean()) << "Index false is not supported.";
        result_dims.emplace_back(1);
      }
    }
    CHECK_EQ_OR_RETURN(dim, ndims)
        << "Specified dims count for regularlized tensor index should equal to tensor dimension "
        << ndims;

    bool is_identity = [&]() {
      for (int i = 0; i < ndims; ++i) {
        if (start[i] != 0 || end[i] != x->shape()->At(i) || step[i] != 1) { return false; }
      }
      return true;
    }();
    std::shared_ptr<one::Tensor> result;
    if (is_identity) {
      result = JUST(functional::Copy(x, JUST(x->device())->type(), JUST(x->device())->device_id()));
    } else {
      result = JUST(functional::Slice(x, start, end, step));
    }

    Shape shape(result_dims);
    if (shape.NumAxes() != 0 && shape != *(result->shape())) {
      return functional::Reshape(result, shape);
    }
    return result;
  }
};

>>>>>>> 18e5c9e2
}  // namespace impl

ONEFLOW_FUNCTION_LIBRARY(m) {
  m.add_functor<impl::ConstantFunctor>("Constant");
  m.add_functor<impl::ZerosLikeFunctor>("ZerosLike");
  m.add_functor<impl::OnesLikeFunctor>("OnesLike");
  m.add_functor<impl::FlattenFunctor>("Flatten");
  m.add_functor<impl::WhereFunctor>("Where");
  m.add_functor<impl::ArgWhereFunctor>("ArgWhere");
  m.add_functor<impl::BroadcastLikeFunctor>("BroadcastLike");
  m.add_functor<impl::ConcatFunctor>("Concat");
  m.add_functor<impl::ExpandFunctor>("Expand");
  m.add_functor<impl::ExpandDimsFunctor>("ExpandDims");
  m.add_functor<impl::GatherFunctor>("Gather");
  m.add_functor<impl::DimGatherFunctor>("DimGather");
  m.add_functor<impl::GatherNdFunctor>("GatherNd");
  m.add_functor<impl::ScatterNdLikeFunctor>("ScatterNdLike");
  m.add_functor<impl::ReshapeFunctor>("Reshape");
  m.add_functor<impl::SliceFunctor>("Slice");
  m.add_functor<impl::LogicalSliceAssignFunctor>("LogicalSliceAssign");
  m.add_functor<impl::LogicalSliceFunctor>("LogicalSlice");
  m.add_functor<impl::SliceUpdateFunctor>("SliceUpdate");
  m.add_functor<impl::SqueezeFunctor>("Squeeze");
  m.add_functor<impl::CopyFunctor>("Copy");
  m.add_functor<impl::UpsampleFunctor>("Upsample");
  m.add_functor<impl::UnsortedSegmentSumLikeFunctor>("UnsortedSegmentSumLike");
  m.add_functor<impl::TriuFunctor>("Triu");
<<<<<<< HEAD
  m.add_functor<impl::DiagFunctor>("Diag");
  m.add_functor<impl::DiagGradFunctor>("DiagGrad");
=======
  m.add_functor<impl::TensorGetItemFunctor>("TensorGetItem");
>>>>>>> 18e5c9e2
};

}  // namespace functional
}  // namespace one
}  // namespace oneflow<|MERGE_RESOLUTION|>--- conflicted
+++ resolved
@@ -458,7 +458,6 @@
   std::shared_ptr<OpExpr> op_;
 };
 
-<<<<<<< HEAD
 class DiagFunctor{
  public:
   DiagFunctor() {op_ = CHECK_JUST(one::OpBuilder("diag").Input("in").Output("out").Build()); }
@@ -488,8 +487,6 @@
 };
 
 
-
-=======
 class TensorGetItemFunctor {
  public:
   TensorGetItemFunctor() {}
@@ -550,7 +547,6 @@
   }
 };
 
->>>>>>> 18e5c9e2
 }  // namespace impl
 
 ONEFLOW_FUNCTION_LIBRARY(m) {
@@ -578,12 +574,9 @@
   m.add_functor<impl::UpsampleFunctor>("Upsample");
   m.add_functor<impl::UnsortedSegmentSumLikeFunctor>("UnsortedSegmentSumLike");
   m.add_functor<impl::TriuFunctor>("Triu");
-<<<<<<< HEAD
   m.add_functor<impl::DiagFunctor>("Diag");
   m.add_functor<impl::DiagGradFunctor>("DiagGrad");
-=======
   m.add_functor<impl::TensorGetItemFunctor>("TensorGetItem");
->>>>>>> 18e5c9e2
 };
 
 }  // namespace functional
