--- conflicted
+++ resolved
@@ -3245,11 +3245,7 @@
   Maybe<Tensor> operator()(const std::shared_ptr<Tensor>& input, MemoryFormat memory_format) const {
     if (input->memory_format() == memory_format) { return input; }
     auto& attrs = THREAD_CACHED_MUTABLE_ATTR_MAP("memory_format");
-<<<<<<< HEAD
-    attrs.SetAllAttrs(GetStringFromMemoryFormat(memory_format));
-=======
     attrs.SetAllAttrs(memory_format);
->>>>>>> a51e83a8
     return OpInterpUtil::Dispatch<Tensor>(*op_, {input}, attrs);
   }
 
