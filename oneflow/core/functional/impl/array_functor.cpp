--- conflicted
+++ resolved
@@ -1227,62 +1227,6 @@
   std::shared_ptr<OpExpr> assign_op_;
 };
 
-<<<<<<< HEAD
-=======
-class SliceBaseFunctor {
- public:
-  SliceBaseFunctor() = default;
-  virtual ~SliceBaseFunctor() = default;
-  Maybe<Tensor> operator()(const std::shared_ptr<one::Tensor>& x, const std::vector<int64_t>& start,
-                           const std::vector<int64_t>& stop, const std::vector<int64_t>& step,
-                           const Optional<bool>& enable_view_slice) const {
-    if (view::IsViewApplicable(x) && enable_view_slice.value_or(true)) {
-      return view::Slice(x, start, stop, step);
-    }
-
-    MutableAttrMap attrs;
-    JUST(attrs.SetAttr<std::vector<int64_t>>("start", start));
-    JUST(attrs.SetAttr<std::vector<int64_t>>("stop", stop));
-    JUST(attrs.SetAttr<std::vector<int64_t>>("step", step));
-    return OpInterpUtil::Dispatch<Tensor>(*op_, {x}, attrs);
-  }
-
- protected:
-  std::shared_ptr<OpExpr> op_;
-};
-
-class SliceGradBaseFunctor {
- public:
-  SliceGradBaseFunctor() = default;
-  virtual ~SliceGradBaseFunctor() = default;
-  Maybe<Tensor> operator()(const std::shared_ptr<one::Tensor>& dy, const Shape& like,
-                           const std::vector<int64_t>& start, const std::vector<int64_t>& stop,
-                           const std::vector<int64_t>& step) const {
-    MutableAttrMap attrs;
-    JUST(attrs.SetAttr<Shape>("like_shape", like));
-    JUST(attrs.SetAttr<std::vector<int64_t>>("start", start));
-    JUST(attrs.SetAttr<std::vector<int64_t>>("stop", stop));
-    JUST(attrs.SetAttr<std::vector<int64_t>>("step", step));
-    return OpInterpUtil::Dispatch<Tensor>(*op_, {dy}, attrs);
-  }
-
- protected:
-  std::shared_ptr<OpExpr> op_;
-};
-
-class SliceFunctor : public SliceBaseFunctor {
- public:
-  SliceFunctor() { op_ = CHECK_JUST(one::OpBuilder("slice").Input("x").Output("y").Build()); }
-};
-
-class SliceGradFunctor : public SliceGradBaseFunctor {
- public:
-  SliceGradFunctor() {
-    op_ = CHECK_JUST(one::OpBuilder("slice_grad").Input("dy").Output("dx").Build());
-  }
-};
-
->>>>>>> f6c3cb6a
 class NarrowFunctor {
  public:
   NarrowFunctor() { op_ = CHECK_JUST(one::OpBuilder("narrow").Input("in").Output("out").Build()); }
