/*
Copyright 2020 The OneFlow Authors. All rights reserved.

Licensed under the Apache License, Version 2.0 (the "License");
you may not use this file except in compliance with the License.
You may obtain a copy of the License at

    http://www.apache.org/licenses/LICENSE-2.0

Unless required by applicable law or agreed to in writing, software
distributed under the License is distributed on an "AS IS" BASIS,
WITHOUT WARRANTIES OR CONDITIONS OF ANY KIND, either express or implied.
See the License for the specific language governing permissions and
limitations under the License.
*/

#include "oneflow/core/autograd/autograd_mode.h"
#include "oneflow/core/common/data_type.pb.h"
#include "oneflow/core/common/maybe.h"
#include "oneflow/core/common/scalar.h"
#include "oneflow/core/common/global.h"
#include "oneflow/core/common/optional.h"
#include "oneflow/core/common/protobuf.h"
#include "oneflow/core/common/container_util.h"
#include "oneflow/core/control/global_process_ctx.h"
#include "oneflow/core/device/cuda_util.h"
#include "oneflow/core/framework/attr_map.h"
#include "oneflow/core/framework/device.h"
#include "oneflow/core/framework/nd_sbp.h"
#include "oneflow/core/framework/op_builder.h"
#include "oneflow/core/framework/op_expr.h"
#include "oneflow/core/framework/op_interpreter/op_interpreter_util.h"
#include "oneflow/core/framework/placement_utils.h"
#include "oneflow/core/framework/tensor.h"
#include "oneflow/core/framework/tensor_tuple.h"
#include "oneflow/core/framework/random_generator_impl.h"
#include "oneflow/core/functional/functional.h"
#include "oneflow/core/functional/function_library.h"
#include "oneflow/core/functional/sequence_function.h"
#include "oneflow/core/functional/impl/common.h"
#include "oneflow/core/functional/impl/unary_functor.h"
#include "oneflow/core/job/parallel_desc.h"
#include "oneflow/core/job/sbp_parallel.h"
#include "oneflow/core/job/global_for.h"
#include "oneflow/core/job/lazy_mode.h"
#include "oneflow/core/ep/include/device_manager_registry.h"

namespace oneflow {
namespace one {
namespace functional {
namespace impl {

class ArgMaxFunctor {
 public:
  ArgMaxFunctor() { op_ = CHECK_JUST(one::OpBuilder("argmax").Input("in").Output("out").Build()); }
  Maybe<Tensor> operator()(const std::shared_ptr<one::Tensor>& input, const Optional<int32_t>& dim,
                           const Optional<bool>& keepdim,
                           const Optional<Symbol<DType>>& dtype) const {
    if (dim.has_value() == false) {
      return SequenceFunction<Maybe<Tensor>()>([&]() { return Flatten(input, 0, -1); })
          .then([&](const std::shared_ptr<one::Tensor>& x) {
            return OpInterpUtil::Dispatch<Tensor>(*op_, {x});
          })
          .call();
    }

    int new_dim = JUST(dim);
    const int32_t ndims = input->shape()->NumAxes();
    CHECK_OR_RETURN(new_dim >= -ndims && new_dim < ndims)
        << Error::IndexError() << "Dimension out of range (expected to be in range of [" << -ndims
        << "," << ndims << " ] but got " << new_dim << ")";
    if (new_dim < 0) { new_dim += ndims; }
    const auto do_cast = [&](const std::shared_ptr<one::Tensor>& x) -> Maybe<Tensor> {
      return Cast(x, JUST(dtype), /*pin_memory=*/false);
    };

    if (new_dim == ndims - 1) {
      return SequenceFunction<Maybe<Tensor>()>(
                 [&]() { return OpInterpUtil::Dispatch<Tensor>(*op_, {input}); })
          .then_if(keepdim.has_value() && JUST(keepdim) == true,
                   std::bind(ExpandDims, std::placeholders::_1, -1))
          .then_if(dtype.has_value(), do_cast)
          .call();
    }

    std::vector<int32_t> permute;
    permute.reserve(ndims);
    for (int32_t i = 0; i < ndims - 1; i++) { permute.emplace_back(i < new_dim ? i : i + 1); }
    permute.emplace_back(new_dim);

    std::vector<int32_t> permute_inv(ndims, 0);
    for (int32_t i = 0; i < ndims; i++) { permute_inv[i] = -1; }
    for (int32_t i = 0; i < ndims; i++) { permute_inv[permute[i]] = i; }

    std::vector<int32_t> squeeze_dim = {new_dim};

    return SequenceFunction<Maybe<Tensor>()>([&]() { return Transpose(input, permute); })
        .then([&](const std::shared_ptr<one::Tensor>& x) {
          return OpInterpUtil::Dispatch<Tensor>(*op_, {x});
        })
        .then(std::bind(ExpandDims, std::placeholders::_1, -1))
        .then(std::bind(Transpose, std::placeholders::_1, permute_inv))
        .then_if((!keepdim.has_value()) || (keepdim.has_value() && JUST(keepdim) == false),
                 std::bind(Squeeze, std::placeholders::_1, squeeze_dim))
        .then_if(dtype.has_value(), do_cast)
        .call();
  }

 private:
  std::shared_ptr<OpExpr> op_;
};

class ArgMinFunctor {
 public:
  ArgMinFunctor() {}
  Maybe<Tensor> operator()(const std::shared_ptr<one::Tensor>& input, const Optional<int32_t>& dim,
                           const Optional<bool>& keepdim,
                           const Optional<Symbol<DType>>& dtype) const {
    return sequence_function(Negative)
        .then(std::bind(ArgMax, std::placeholders::_1, dim, keepdim, dtype))
        .call(input);
  }
};
class ConsistentConstantFunctor {
 public:
  ConsistentConstantFunctor() {
    op_ = CHECK_JUST(one::OpBuilder("constant").Output("out").Build());
  }
  Maybe<Tensor> operator()(const Shape& shape, const Scalar& value, const Symbol<DType>& dtype,
                           const Symbol<ParallelDesc>& placement,
                           const std::vector<Symbol<SbpParallel>>& sbp_tuple) const {
    JUST(CheckDeviceIdsIsValid(placement));
    MutableAttrMap attrs;
    JUST(attrs.SetAttr<Shape>("shape", shape));
    JUST(attrs.SetAttr<DataType>("dtype", dtype->data_type()));
    if (IsIntegralDataType(dtype->data_type())) {
      JUST(attrs.SetAttr<bool>("is_floating_value", false));
      JUST(attrs.SetAttr<int64_t>("integer_value", JUST(value.As<int64_t>())));
    } else {
      JUST(attrs.SetAttr<bool>("is_floating_value", true));
      JUST(attrs.SetAttr<double>("floating_value", JUST(value.As<double>())));
    }
    if (LazyMode::is_enabled()) {
      std::vector<std::string> nd_sbp(sbp_tuple.size());
      {
        for (int i = 0; i < sbp_tuple.size(); ++i) {
          nd_sbp.at(i) = SbpParallelToString(*sbp_tuple.at(i));
        }
      }
      JUST(attrs.SetAttr<std::vector<std::string>>("nd_sbp", nd_sbp));
    }
    const auto& nd_sbp = JUST(GetNdSbp(sbp_tuple));
    return OpInterpUtil::Dispatch<Tensor>(*op_, {}, OpExprInterpContext(attrs, placement, nd_sbp));
  }

 private:
  std::shared_ptr<OpExpr> op_;
};

class ConstantFunctor {
 public:
  ConstantFunctor() { op_ = CHECK_JUST(one::OpBuilder("constant").Output("out").Build()); }
  Maybe<Tensor> operator()(const Shape& shape, const Scalar& value, const Symbol<DType>& dtype,
                           const Optional<Symbol<Device>>& device) const {
    MutableAttrMap attrs;
    JUST(attrs.SetAttr<Shape>("shape", shape));
    JUST(attrs.SetAttr<DataType>("dtype", dtype->data_type()));
    if (IsIntegralDataType(dtype->data_type())) {
      JUST(attrs.SetAttr<bool>("is_floating_value", false));
      JUST(attrs.SetAttr<int64_t>("integer_value", JUST(value.As<int64_t>())));
    } else {
      JUST(attrs.SetAttr<bool>("is_floating_value", true));
      JUST(attrs.SetAttr<double>("floating_value", JUST(value.As<double>())));
    }
    if (device.has_value()) {
      Symbol<Device> device_symbol = JUST(device);
      return OpInterpUtil::Dispatch<Tensor>(*op_, {}, OpExprInterpContext(attrs, device_symbol));
    } else {
      return OpInterpUtil::Dispatch<Tensor>(*op_, {}, attrs);
    }
  }

 private:
  std::shared_ptr<OpExpr> op_;
};

class EmptyFunctor {
 public:
  EmptyFunctor() { op_ = CHECK_JUST(one::OpBuilder("empty").Output("out").Build()); }
  Maybe<Tensor> operator()(const Shape& shape, const Symbol<DType>& dtype,
                           const Optional<Symbol<Device>>& device, const bool pin_memory) const {
    MutableAttrMap attrs;
    JUST(attrs.SetAttr<Shape>("shape", shape));
    JUST(attrs.SetAttr<DataType>("dtype", dtype->data_type()));
    if (device.has_value()) {
      Symbol<Device> device_symbol = JUST(device);
      return OpInterpUtil::Dispatch<Tensor>(*op_, {},
                                            OpExprInterpContext(attrs, device_symbol, pin_memory));
    } else {
      return OpInterpUtil::Dispatch<Tensor>(*op_, {}, attrs);
    }
  }

 private:
  std::shared_ptr<OpExpr> op_;
};

class ConsistentEmptyFunctor {
 public:
  ConsistentEmptyFunctor() { op_ = CHECK_JUST(one::OpBuilder("empty").Output("out").Build()); }
  Maybe<Tensor> operator()(const Shape& shape, const Symbol<DType>& dtype,
                           const Symbol<ParallelDesc>& placement,
                           const std::vector<Symbol<SbpParallel>>& sbp_tuple) const {
    JUST(CheckDeviceIdsIsValid(placement));
    MutableAttrMap attrs;
    JUST(attrs.SetAttr<Shape>("shape", shape));
    JUST(attrs.SetAttr<DataType>("dtype", dtype->data_type()));
    if (LazyMode::is_enabled()) {
      std::vector<std::string> nd_sbp(sbp_tuple.size());
      {
        for (int i = 0; i < sbp_tuple.size(); ++i) {
          nd_sbp.at(i) = SbpParallelToString(*sbp_tuple.at(i));
        }
      }
      JUST(attrs.SetAttr<std::vector<std::string>>("nd_sbp", nd_sbp));
    }
    const auto& nd_sbp = JUST(GetNdSbp(sbp_tuple));
    return OpInterpUtil::Dispatch<Tensor>(*op_, {}, OpExprInterpContext(attrs, placement, nd_sbp));
  }

 private:
  std::shared_ptr<OpExpr> op_;
};

class ZerosLikeFunctor : public UnaryFunctor {
 public:
  ZerosLikeFunctor() {
    op_ = CHECK_JUST(one::OpBuilder("zero_like").Input("like").Output("out").Build());
  }
};

class OnesLikeFunctor : public UnaryFunctor {
 public:
  OnesLikeFunctor() {
    op_ = CHECK_JUST(one::OpBuilder("ones_like").Input("like").Output("out").Build());
  }
};

class FlattenFunctor {
 public:
  FlattenFunctor() {
    op_ = CHECK_JUST(one::OpBuilder("flatten").Input("in").Output("out").Build());
  }
  Maybe<Tensor> operator()(const std::shared_ptr<one::Tensor>& x, const int32_t& start_dim,
                           const int32_t& end_dim) const {
    const auto& x_shape = x->shape();
    const int32_t x_dim = x_shape->dim_vec().size();

    int new_start_dim = start_dim;
    int new_end_dim = end_dim;
    if (start_dim < 0) { new_start_dim += x_dim; }
    if (end_dim < 0) { new_end_dim += x_dim; }
    if (new_start_dim == new_end_dim) { return x; }

    MutableAttrMap attrs;
    JUST(attrs.SetAttr<int32_t>("start_dim", start_dim));
    JUST(attrs.SetAttr<int32_t>("end_dim", end_dim));

    return OpInterpUtil::Dispatch<Tensor>(*op_, {x}, attrs);
  }

 private:
  std::shared_ptr<OpExpr> op_;
};

class WhereFunctor {
 public:
  WhereFunctor() {
    op_ = CHECK_JUST(
        one::OpBuilder("where").Input("condition").Input("x").Input("y").Output("out").Build());
  }
  Maybe<Tensor> operator()(const std::shared_ptr<one::Tensor>& condition,
                           const std::shared_ptr<one::Tensor>& x,
                           const std::shared_ptr<one::Tensor>& y) const {
    return OpInterpUtil::Dispatch<Tensor>(*op_, {condition, x, y});
  }

 private:
  std::shared_ptr<OpExpr> op_;
};

class WhereScalarXFunctor {
 public:
  WhereScalarXFunctor() {
    op_ = CHECK_JUST(
        one::OpBuilder("where_scalar_x").Input("condition").Input("y").Output("out").Build());
  }
  Maybe<Tensor> operator()(const std::shared_ptr<one::Tensor>& condition, const Scalar& scalar,
                           const std::shared_ptr<one::Tensor>& y) const {
    MutableAttrMap attrs;
    if (scalar.IsBool()) {
      JUST(attrs.SetAttr<bool>("bool_operand", JUST(scalar.As<bool>())));
      JUST(attrs.SetAttr<bool>("has_bool_operand", true));
      JUST(attrs.SetAttr<bool>("has_float_operand", false));
      JUST(attrs.SetAttr<bool>("has_int_operand", false));
    } else if (scalar.IsFloatingPoint()) {
      JUST(attrs.SetAttr<double>("float_operand", JUST(scalar.As<double>())));
      JUST(attrs.SetAttr<bool>("has_bool_operand", false));
      JUST(attrs.SetAttr<bool>("has_float_operand", true));
      JUST(attrs.SetAttr<bool>("has_int_operand", false));
    } else if (scalar.IsIntegral()) {
      JUST(attrs.SetAttr<int64_t>("int_operand", JUST(scalar.As<int64_t>())));
      JUST(attrs.SetAttr<bool>("has_bool_operand", false));
      JUST(attrs.SetAttr<bool>("has_float_operand", false));
      JUST(attrs.SetAttr<bool>("has_int_operand", true));
    } else {
      UNIMPLEMENTED_THEN_RETURN() << "The scalar in Where shoule be float or int.";
    }
    return OpInterpUtil::Dispatch<Tensor>(*op_, {condition, y}, attrs);
  }

 private:
  std::shared_ptr<OpExpr> op_;
};

class WhereScalarYFunctor {
 public:
  WhereScalarYFunctor() {
    op_ = CHECK_JUST(
        one::OpBuilder("where_scalar_y").Input("condition").Input("x").Output("out").Build());
  }
  Maybe<Tensor> operator()(const std::shared_ptr<one::Tensor>& condition,
                           const std::shared_ptr<one::Tensor>& x, const Scalar& scalar) const {
    MutableAttrMap attrs;
    if (scalar.IsBool()) {
      JUST(attrs.SetAttr<bool>("bool_operand", JUST(scalar.As<bool>())));
      JUST(attrs.SetAttr<bool>("has_bool_operand", true));
      JUST(attrs.SetAttr<bool>("has_float_operand", false));
      JUST(attrs.SetAttr<bool>("has_int_operand", false));
    } else if (scalar.IsFloatingPoint()) {
      JUST(attrs.SetAttr<double>("float_operand", JUST(scalar.As<double>())));
      JUST(attrs.SetAttr<bool>("has_bool_operand", false));
      JUST(attrs.SetAttr<bool>("has_float_operand", true));
      JUST(attrs.SetAttr<bool>("has_int_operand", false));
    } else if (scalar.IsIntegral()) {
      JUST(attrs.SetAttr<int64_t>("int_operand", JUST(scalar.As<int64_t>())));
      JUST(attrs.SetAttr<bool>("has_bool_operand", false));
      JUST(attrs.SetAttr<bool>("has_float_operand", false));
      JUST(attrs.SetAttr<bool>("has_int_operand", true));
    } else {
      UNIMPLEMENTED_THEN_RETURN() << "The scalar in Where shoule be bool, float or int.";
    }
    return OpInterpUtil::Dispatch<Tensor>(*op_, {condition, x}, attrs);
  }

 private:
  std::shared_ptr<OpExpr> op_;
};

class WhereScalarXYFunctor {
 public:
  WhereScalarXYFunctor() {
    op_ = CHECK_JUST(one::OpBuilder("where_scalar_xy").Input("condition").Output("out").Build());
  }
  Maybe<Tensor> operator()(const std::shared_ptr<one::Tensor>& condition, const Scalar& x_scalar,
                           const Scalar& y_scalar) const {
    MutableAttrMap attrs;
    if (x_scalar.IsBool() && y_scalar.IsBool()) {
      JUST(attrs.SetAttr<bool>("x_bool_operand", JUST(x_scalar.As<bool>())));
      JUST(attrs.SetAttr<bool>("y_bool_operand", JUST(y_scalar.As<bool>())));
      JUST(attrs.SetAttr<bool>("has_x_bool_operand", true));
      JUST(attrs.SetAttr<bool>("has_y_bool_operand", true));
      JUST(attrs.SetAttr<bool>("has_x_float_operand", false));
      JUST(attrs.SetAttr<bool>("has_y_float_operand", false));
      JUST(attrs.SetAttr<bool>("has_x_int_operand", false));
      JUST(attrs.SetAttr<bool>("has_y_int_operand", false));
    } else if (x_scalar.IsFloatingPoint() && y_scalar.IsFloatingPoint()) {
      JUST(attrs.SetAttr<double>("x_float_operand", JUST(x_scalar.As<double>())));
      JUST(attrs.SetAttr<double>("y_float_operand", JUST(y_scalar.As<double>())));
      JUST(attrs.SetAttr<bool>("has_x_bool_operand", false));
      JUST(attrs.SetAttr<bool>("has_y_bool_operand", false));
      JUST(attrs.SetAttr<bool>("has_x_float_operand", true));
      JUST(attrs.SetAttr<bool>("has_y_float_operand", true));
      JUST(attrs.SetAttr<bool>("has_x_int_operand", false));
      JUST(attrs.SetAttr<bool>("has_y_int_operand", false));
    } else if (x_scalar.IsIntegral() && y_scalar.IsIntegral()) {
      JUST(attrs.SetAttr<int64_t>("x_int_operand", JUST(x_scalar.As<int64_t>())));
      JUST(attrs.SetAttr<int64_t>("y_int_operand", JUST(y_scalar.As<int64_t>())));
      JUST(attrs.SetAttr<bool>("has_x_bool_operand", false));
      JUST(attrs.SetAttr<bool>("has_y_bool_operand", false));
      JUST(attrs.SetAttr<bool>("has_x_float_operand", false));
      JUST(attrs.SetAttr<bool>("has_y_float_operand", false));
      JUST(attrs.SetAttr<bool>("has_x_int_operand", true));
      JUST(attrs.SetAttr<bool>("has_y_int_operand", true));
    } else {
      UNIMPLEMENTED_THEN_RETURN() << "The scalar in Where shoule be bool, float or int.";
    }
    return OpInterpUtil::Dispatch<Tensor>(*op_, {condition}, attrs);
  }

 private:
  std::shared_ptr<OpExpr> op_;
};

class ArgWhereFunctor {
 public:
  ArgWhereFunctor() {
    op_ = CHECK_JUST(
        one::OpBuilder("argwhere").Input("input").Output("output").Output("output_size").Build());
  }
  Maybe<TensorTuple> operator()(const std::shared_ptr<one::Tensor>& x,
                                const Symbol<DType>& dtype) const {
    MutableAttrMap attrs;
    JUST(attrs.SetAttr<DataType>("dtype", dtype->data_type()));
    return OpInterpUtil::Dispatch<TensorTuple>(*op_, {x}, attrs);
  }

 private:
  std::shared_ptr<OpExpr> op_;
};

class BroadcastLikeFunctor {
 public:
  BroadcastLikeFunctor() {
    op_ = CHECK_JUST(one::OpBuilder("broadcast_like").Input("x").Input("like").Output("y").Build());
  }
  Maybe<Tensor> operator()(const std::shared_ptr<one::Tensor>& x,
                           const std::shared_ptr<one::Tensor>& like,
                           const std::vector<int32_t>& broadcast_axes) const {
    MutableAttrMap attrs;
    if (broadcast_axes.empty()) {
      int64_t like_ndim = like->shape()->NumAxes();
      int64_t x_ndim = x->shape()->NumAxes();
      int64_t num_prepend = like_ndim - x_ndim;
      std::vector<int64_t> prepend_shape(num_prepend, 1);
      std::vector<int64_t> broadcast_axes;
      for (int i = 0; i < x_ndim; ++i) { prepend_shape.emplace_back(x->shape()->At(i)); }
      for (int i = 0; i < num_prepend; ++i) { broadcast_axes.emplace_back(i); }
      for (int i = num_prepend; i < prepend_shape.size(); ++i) {
        if (prepend_shape[i] != like->shape()->At(i)) {
          if (prepend_shape[i] == 1) { broadcast_axes.emplace_back(i); }
          CHECK_GE_OR_RETURN(prepend_shape[i], 1)
              << Error::RuntimeError() << "output with shape " << x->shape()->ToString()
              << " doesn't match the broadcast shape " << like->shape()->ToString();
        }
      }
    }
    JUST(attrs.SetAttr<std::vector<int32_t>>("broadcast_axes", broadcast_axes));
    return OpInterpUtil::Dispatch<Tensor>(*op_, {x, JUST(like->detach())}, attrs);
  }

 private:
  std::shared_ptr<OpExpr> op_;
};

class ConcatFunctor {
 public:
  ConcatFunctor() {
    ops_.resize(kMaxInputCount);
    for (int n = 0; n < ops_.size(); ++n) {
      ops_[n] = CHECK_JUST(one::OpBuilder("concat").Input("in", n + 1).Output("out").Build());
    }
  }
  Maybe<Tensor> operator()(const TensorTuple& inputs, const int64_t& dim) const {
    const int64_t ninput = inputs.size();
    int64_t axis = dim;
    int64_t ndim = inputs[0]->ndim();
    int64_t max_dim_size = 0;
    CHECK_GE_OR_RETURN(ninput, 1) << Error::RuntimeError() << "inputs size must greater than 0";
    CHECK_OR_RETURN((-(ndim) <= dim) && (dim <= (ndim - 1)))
        << Error::IndexError() << "Dimension out of range (expected to be in range of [" << -ndim
        << ", " << ndim - 1 << "], but got " << dim << ")";
    if (dim < 0) { axis += ndim; }

    const std::shared_ptr<const Shape>& shape = inputs[0]->shape();
    for (const auto& input : inputs) {
      CHECK_OR_RETURN(input->ndim() == ndim)
          << Error::RuntimeError() << "Tensors must have same number of dimensions: got "
          << input->ndim() << " and " << ndim << " is expected.";
      for (int i = 0; i < ndim; ++i) {
        if (axis == i) {
          max_dim_size += input->shape()->At(i);
        } else {
          CHECK_OR_RETURN(input->shape()->At(i) == shape->At(i))
              << Error::RuntimeError() << "Sizes of tensors must match except in dimension " << axis
              << ". Got " << input->shape()->At(i) << " and " << shape->At(i)
              << " is expected in dimension 1.";
        }
      }
    }

    MutableAttrMap attrs;
    JUST(attrs.SetAttr<int64_t>("axis", axis));
    JUST(attrs.SetAttr<int64_t>("max_dim_size", max_dim_size));
    TensorTuple outputs;
    for (int i = 0; i < ninput; i += kMaxInputCount) {
      size_t size = (i + kMaxInputCount) < ninput ? kMaxInputCount : ninput - i;
      TensorTuple partial_inputs(size);
      TensorProcessor tensor_processor;
      for (int j = 0; j < size; ++j) { partial_inputs[j] = inputs[i + j]; }
      JUST(tensor_processor.PromoteInputsToCommonDtype(true).AddInputs(partial_inputs).Apply());
      TensorTuple input_tuple = JUST(tensor_processor.GetInputs());
      outputs.emplace_back(
          JUST(OpInterpUtil::Dispatch<Tensor>(*ops_[size - 1], input_tuple, attrs)));
    }

    if (outputs.size() == 1) { return outputs.at(0); }
    return this->operator()(outputs, axis);
  }

 private:
  std::vector<std::shared_ptr<OpExpr>> ops_;
};

class StackFunctor {
 public:
  StackFunctor() {
    ops_.resize(kMaxInputCount);
    for (int n = 0; n < ops_.size(); ++n) {
      ops_[n] = CHECK_JUST(one::OpBuilder("stack").Input("in", n + 1).Output("out").Build());
    }
  }
  Maybe<Tensor> operator()(const TensorTuple& inputs, const int64_t& dim) const {
    const int64_t ninput = inputs.size();
    int64_t ndims = inputs[0]->ndim();
    int64_t stack_dim = dim;
    if (dim < 0) { stack_dim = stack_dim + ndims + 1; }
    CHECK_OR_RETURN(stack_dim >= 0 && stack_dim <= ndims)
        << Error::IndexError() << "Dimension out of range (expected in range of [" << -ndims - 1
        << ", " << ndims << "], but got " << stack_dim << ")";
    if (ninput == 1) { return ExpandDims(inputs[0], dim); }
    const std::shared_ptr<const Shape>& first_in_shape = inputs[0]->shape();
    for (const auto& input : inputs) {
      for (int i = 0; i < ndims; ++i) {
        CHECK_OR_RETURN(input->shape()->At(i) == first_in_shape->At(i))
            << Error::RuntimeError() << "stack expects each tensor to be equal size, but got "
            << first_in_shape->ToString() << " at first input and " << input->shape()->ToString()
            << " which index is " << i;
      }
    }
    int64_t max_dim_size = ninput;
    MutableAttrMap attrs;
    JUST(attrs.SetAttr<int64_t>("axis", stack_dim));
    JUST(attrs.SetAttr<int64_t>("max_dim_size", max_dim_size));
    TensorTuple outputs;
    for (int i = 0; i < ninput; i += kMaxInputCount) {
      size_t size = (i + kMaxInputCount) < ninput ? kMaxInputCount : ninput - i;
      TensorTuple partial_inputs(size);
      for (int j = 0; j < size; ++j) { partial_inputs[j] = inputs[i + j]; }
      outputs.emplace_back(
          JUST(OpInterpUtil::Dispatch<Tensor>(*ops_.at(size - 1), partial_inputs, attrs)));
    }
    if (outputs.size() == 1) { return outputs.at(0); }
    return Concat(outputs, stack_dim);
  }

 private:
  std::vector<std::shared_ptr<OpExpr>> ops_;
};

class StackGradFunctor {
 public:
  StackGradFunctor() {
    ops_.resize(kMaxInputCount);
    for (int n = 1; n < ops_.size(); ++n) {
      ops_[n] = CHECK_JUST(one::OpBuilder("stack_grad")
                               .Input("in")
                               .Input("like", n + 1)
                               .Output("out", n + 1)
                               .Build());
    }
  }
  Maybe<TensorTuple> operator()(const std::shared_ptr<one::Tensor>& x, const TensorTuple& like,
                                const int64_t& axis) const {
    CHECK_GE_OR_RETURN(like.size(), 2)
        << Error::RuntimeError() << "like.size() must not less than 2, but got " << like.size();
    CHECK_LE_OR_RETURN(like.size(), kMaxInputCount)
        << Error::RuntimeError() << "like.size() must not greater than " << kMaxInputCount
        << ", but got " << like.size();
    MutableAttrMap attrs;
    JUST(attrs.SetAttr<int64_t>("axis", axis));
    TensorTuple inputs(like.size() + 1);
    inputs[0] = x;
    for (int i = 0; i < like.size(); ++i) { inputs[i + 1] = like[i]; }
    return OpInterpUtil::Dispatch<TensorTuple>(*ops_.at(like.size() - 1), inputs, attrs);
  }

 private:
  std::vector<std::shared_ptr<OpExpr>> ops_;
};

class ExpandFunctor {
 public:
  ExpandFunctor() { op_ = CHECK_JUST(one::OpBuilder("expand").Input("in").Output("out").Build()); }
  Maybe<Tensor> operator()(const std::shared_ptr<one::Tensor>& x, const Shape& shape) const {
    CHECK_GE_OR_RETURN(shape.NumAxes(), x->shape()->NumAxes())
        << Error::RuntimeError() << "expand(tensor{" << x->shape()->ToString()
        << "}, size=" << x->shape()->NumAxes() << "): the number of sizes provided ("
        << shape.NumAxes() << ") "
        << "must be greater or equal to the number of dimensions in the tensor ("
        << x->shape()->NumAxes() << ")";
    std::vector<int32_t> in_shape(x->shape()->NumAxes());
    for (int i = 0; i < in_shape.size(); ++i) { in_shape[i] = x->shape()->At(i); }

    // check the parameters
    int shift = shape.NumAxes() - in_shape.size();
    for (int i = shape.NumAxes() - 1; i >= 0; --i) {
      int index = i - shift;
      if (index >= 0) {
        if (shape.At(i) != -1 && shape.At(i) != in_shape[index]) {
          CHECK_OR_RETURN(shape.At(i) >= 0 && in_shape[index] == 1)
              << Error::RuntimeError() << "The expanded size of the tensor (" << shape.At(i)
              << ") must match the existing size (" << in_shape[index]
              << ") at non-singleton dimension " << i << ".  Target sizes: " << shape.ToString()
              << ".  Tensor sizes: " << x->shape()->ToString();
        }
      } else {
        CHECK_GE_OR_RETURN(shape.At(i), 0)
            << Error::RuntimeError() << "The expanded size of the tensor (" << shape.At(i)
            << ") isn't allowed in a leading, non-existing dimension " << i
            << " .Target size: " << shape.ToString();
      }
    }

    std::vector<int32_t> expand_shape(shape.NumAxes());
    for (int i = 0; i < shape.NumAxes(); ++i) { expand_shape[i] = shape.dim_vec().at(i); }

    MutableAttrMap attrs;
    JUST(attrs.SetAttr<std::vector<int32_t>>("logical_in_shape", in_shape));
    JUST(attrs.SetAttr<std::vector<int32_t>>("logical_expand_shape", expand_shape));

    // if input tensor is eager local, then try return tensor's view
    if (view::IsViewApplicable(x)) { return view::Expand(x, in_shape, expand_shape); }
    return OpInterpUtil::Dispatch<Tensor>(*op_, {x}, attrs);
  }

 private:
  std::shared_ptr<OpExpr> op_;
};

class ExpandGradFunctor {
 public:
  ExpandGradFunctor() {
    op_ = CHECK_JUST(one::OpBuilder("expand_grad").Input("in").Output("out").Build());
  }
  Maybe<Tensor> operator()(const std::shared_ptr<one::Tensor>& dy,
                           const std::vector<int32_t>& logical_in_shape,
                           const std::vector<int32_t>& logical_expand_shape) const {
    MutableAttrMap attrs;
    JUST(attrs.SetAttr<std::vector<int32_t>>("logical_out_shape", logical_in_shape));
    JUST(attrs.SetAttr<std::vector<int32_t>>("logical_expand_shape", logical_expand_shape));
    return OpInterpUtil::Dispatch<Tensor>(*op_, {dy}, attrs);
  }

 private:
  std::shared_ptr<OpExpr> op_;
};

class ExpandDimsFunctor {
 public:
  ExpandDimsFunctor() {
    op_ = CHECK_JUST(one::OpBuilder("expand_dims").Input("in").Output("out").Build());
  }
  Maybe<Tensor> operator()(const std::shared_ptr<one::Tensor>& input, const int32_t& dim) const {
    int32_t expand_dim = dim;
    const int32_t ndim = input->shape()->NumAxes();
    CHECK_OR_RETURN(-(ndim + 1) <= dim && dim <= ndim)
        << Error::IndexError() << "Dimension out of range (expected to be in range of ["
        << -(ndim + 1) << ", " << ndim << "], but got " << dim << ")";
    if (dim < 0) { expand_dim = dim + ndim + 1; }
    MutableAttrMap attrs;
    JUST(attrs.SetAttr<int32_t>("axis", expand_dim));

    if (view::IsViewApplicable(input)) { return view::Unsqueeze(input, expand_dim); }

    return OpInterpUtil::Dispatch<Tensor>(*op_, {input}, attrs);
  }

 private:
  std::shared_ptr<OpExpr> op_;
};

class SqueezeFunctor {
 public:
  SqueezeFunctor() {
    op_ = CHECK_JUST(one::OpBuilder("squeeze").Input("in").Output("out").Build());
  }
  Maybe<Tensor> operator()(const std::shared_ptr<one::Tensor>& x,
                           const Optional<std::vector<int32_t>>& dim) const {
    int32_t ndim = x->shape()->NumAxes();
    std::vector<int32_t> squeeze_dims;
    squeeze_dims.reserve(ndim);
    if (dim.has_value()) {
      std::vector<int32_t> dims = *JUST(dim);
      for (int32_t dim_i : dims) {
        CHECK_OR_RETURN((dim_i >= -ndim) && (dim_i <= ndim - 1))
            << Error::IndexError() << "Dimension out of range (expected to be in range of  ["
            << -ndim << "," << ndim - 1 << "], but got " << dim_i << ")";
        if (dim_i < 0) { dim_i += ndim; }
        if (x->shape()->At(dim_i) == 1) { squeeze_dims.emplace_back(dim_i); }
      }
    } else {
      for (int i = 0; i < ndim; ++i) {
        if (x->shape()->At(i) == 1) { squeeze_dims.emplace_back(i); }
      }
    }

    MutableAttrMap attrs;
    JUST(attrs.SetAttr<std::vector<int32_t>>("axes", squeeze_dims));

    if (view::IsViewApplicable(x)) { return view::Squeeze(x, squeeze_dims); }

    return OpInterpUtil::Dispatch<Tensor>(*op_, {x}, attrs);
  }

 private:
  std::shared_ptr<OpExpr> op_;
};

class RollFunctor {
 public:
  RollFunctor() { op_ = CHECK_JUST(one::OpBuilder("roll").Input("in").Output("out").Build()); }
  Maybe<Tensor> operator()(const std::shared_ptr<one::Tensor>& x,
                           const std::vector<int32_t>& shifts,
                           const Optional<std::vector<int32_t>>& dims) const {
    MutableAttrMap attrs;
    JUST(attrs.SetAttr<std::vector<int32_t>>("shifts", shifts));

    std::vector<int32_t> actual_dims;
    if (dims.has_value()) {
      actual_dims = *JUST(dims);
    } else {
      actual_dims.emplace_back(-1);
    }
    CHECK_EQ_OR_RETURN(shifts.size(), actual_dims.size())
        << Error::RuntimeError() << "shifts and dimensions must align. shifts: " << shifts.size()
        << ", dims: " << actual_dims.size();
    JUST(attrs.SetAttr<std::vector<int32_t>>("dims", actual_dims));

    return OpInterpUtil::Dispatch<Tensor>(*op_, {x}, attrs);
  }

 private:
  std::shared_ptr<OpExpr> op_;
};

class GatherFunctor {
 public:
  GatherFunctor() {
    op_ = CHECK_JUST(one::OpBuilder("gather").Input("in").Input("indices").Output("out").Build());
  }
  Maybe<Tensor> operator()(const std::shared_ptr<one::Tensor>& x,
                           const std::shared_ptr<one::Tensor>& indices, const int64_t& axis) const {
    MutableAttrMap attrs;
    JUST(attrs.SetAttr<int64_t>("axis", axis));
    return OpInterpUtil::Dispatch<Tensor>(*op_, {x, indices}, attrs);
  }

 private:
  std::shared_ptr<OpExpr> op_;
};

class DimGatherFunctor {
 public:
  DimGatherFunctor() {
    op_ = CHECK_JUST(
        one::OpBuilder("dim_gather").Input("input").Input("index").Output("output").Build());
  }

  Maybe<Tensor> operator()(const std::shared_ptr<one::Tensor>& input, const int64_t& dim,
                           const std::shared_ptr<one::Tensor>& index,
                           const bool sparse_grad) const {
    CHECK_OR_RETURN(index->dtype()->data_type() == kInt64 || index->dtype()->data_type() == kInt32)
        << Error::RuntimeError() << "gather(): Expected dtype int32 or int64 for index";
    CHECK_EQ_OR_RETURN(sparse_grad, false)
        << Error::RuntimeError() << "Only support bool = False for now!";
    CHECK_LT_OR_RETURN(dim, index->ndim())
        << Error::RuntimeError() << "Dimension out of range (expected to be in range of ["
        << -index->ndim() << ", " << index->ndim() - 1 << "], but got " << dim << ")";
    CHECK_EQ_OR_RETURN(input->ndim(), index->ndim())
        << Error::RuntimeError()
        << "Index tensor must have the same number of dimensions as input tensor";

    FOR_RANGE(int32_t, i, 0, input->ndim()) {
      if (i != dim) {
        CHECK_LE_OR_RETURN(index->shape()->At(i), input->shape()->At(i))
            << Error::RuntimeError() << "Size does not match at dimension " << i
            << " expected index " << *(index->shape()) << " to be smaller than self "
            << *(input->shape()) << " apart from dimension " << dim;
      }
    }

    MutableAttrMap attrs;
    JUST(attrs.SetAttr<int32_t>("dim", dim));
    return OpInterpUtil::Dispatch<Tensor>(*op_, {input, index}, attrs);
  }

 private:
  std::shared_ptr<OpExpr> op_;
};

class DimScatterFunctor {
 public:
  DimScatterFunctor() {
    op_ = CHECK_JUST(one::OpBuilder("dim_scatter_update")
                         .Input("input")
                         .Input("index")
                         .Input("src")
                         .Output("output")
                         .Build());
  }
  Maybe<Tensor> operator()(const std::shared_ptr<one::Tensor>& input, const int32_t& dim,
                           const std::shared_ptr<one::Tensor>& index,
                           const std::shared_ptr<one::Tensor>& src) const {
    MutableAttrMap attrs;
    const int32_t ndim = input->shape()->NumAxes();
    JUST(attrs.SetAttr<int32_t>("dim", dim < 0 ? dim + ndim : dim));
    return OpInterpUtil::Dispatch<Tensor>(*op_, {input, index, src}, attrs);
  }

 private:
  std::shared_ptr<OpExpr> op_;
};

class DimScatterAddFunctor {
 public:
  DimScatterAddFunctor() {
    op_ = CHECK_JUST(one::OpBuilder("dim_scatter_add")
                         .Input("input")
                         .Input("index")
                         .Input("src")
                         .Output("output")
                         .Build());
  }
  Maybe<Tensor> operator()(const std::shared_ptr<one::Tensor>& input, const int32_t& dim,
                           const std::shared_ptr<one::Tensor>& index,
                           const std::shared_ptr<one::Tensor>& src) const {
    MutableAttrMap attrs;
    JUST(attrs.SetAttr<int32_t>("dim", dim));
    return OpInterpUtil::Dispatch<Tensor>(*op_, {input, index, src}, attrs);
  }

 private:
  std::shared_ptr<OpExpr> op_;
};

class DimScatterAddLikeFunctor {
 public:
  DimScatterAddLikeFunctor() {
    op_ = CHECK_JUST(one::OpBuilder("dim_scatter_add_like")
                         .Input("like")
                         .Input("index")
                         .Input("src")
                         .Output("output")
                         .Build());
  }
  Maybe<Tensor> operator()(const std::shared_ptr<one::Tensor>& like, const int32_t& dim,
                           const std::shared_ptr<one::Tensor>& index,
                           const std::shared_ptr<one::Tensor>& src) const {
    MutableAttrMap attrs;
    JUST(attrs.SetAttr<int32_t>("dim", dim));
    return OpInterpUtil::Dispatch<Tensor>(*op_, {like, index, src}, attrs);
  }

 private:
  std::shared_ptr<OpExpr> op_;
};

class DimScatterMulFunctor {
 public:
  DimScatterMulFunctor() {
    op_ = CHECK_JUST(one::OpBuilder("dim_scatter_mul")
                         .Input("input")
                         .Input("index")
                         .Input("src")
                         .Output("output")
                         .Build());
  }
  Maybe<Tensor> operator()(const std::shared_ptr<one::Tensor>& input, const int32_t& dim,
                           const std::shared_ptr<one::Tensor>& index,
                           const std::shared_ptr<one::Tensor>& src) const {
    MutableAttrMap attrs;
    JUST(attrs.SetAttr<int32_t>("dim", dim));
    return OpInterpUtil::Dispatch<Tensor>(*op_, {input, index, src}, attrs);
  }

 private:
  std::shared_ptr<OpExpr> op_;
};

class DimScatterUpdateScalarFunctor {
 public:
  DimScatterUpdateScalarFunctor() {
    op_ = CHECK_JUST(one::OpBuilder("dim_scatter_update_scalar")
                         .Input("input")
                         .Input("index")
                         .Output("output")
                         .Build());
  }
  Maybe<Tensor> operator()(const std::shared_ptr<one::Tensor>& input, const int32_t& dim,
                           const std::shared_ptr<one::Tensor>& index, const Scalar& src) const {
    MutableAttrMap attrs;
    const int32_t ndim = input->shape()->NumAxes();
    JUST(attrs.SetAttr<int32_t>("dim", dim < 0 ? dim + ndim : dim));
    JUST(attrs.SetAttr<float>("src_scalar", JUST(src.As<float>())));
    return OpInterpUtil::Dispatch<Tensor>(*op_, {input, index}, attrs);
  }

 private:
  std::shared_ptr<OpExpr> op_;
};

class DimScatterAddScalarFunctor {
 public:
  DimScatterAddScalarFunctor() {
    op_ = CHECK_JUST(one::OpBuilder("dim_scatter_add_scalar")
                         .Input("input")
                         .Input("index")
                         .Output("output")
                         .Build());
  }
  Maybe<Tensor> operator()(const std::shared_ptr<one::Tensor>& input, const int32_t& dim,
                           const std::shared_ptr<one::Tensor>& index, const Scalar& src) const {
    MutableAttrMap attrs;
    JUST(attrs.SetAttr<int32_t>("dim", dim));
    JUST(attrs.SetAttr<float>("src_scalar", JUST(src.As<float>())));
    return OpInterpUtil::Dispatch<Tensor>(*op_, {input, index}, attrs);
  }

 private:
  std::shared_ptr<OpExpr> op_;
};

class DimScatterMulScalarFunctor {
 public:
  DimScatterMulScalarFunctor() {
    op_ = CHECK_JUST(one::OpBuilder("dim_scatter_mul_scalar")
                         .Input("input")
                         .Input("index")
                         .Output("output")
                         .Build());
  }
  Maybe<Tensor> operator()(const std::shared_ptr<one::Tensor>& input, const int32_t& dim,
                           const std::shared_ptr<one::Tensor>& index, const Scalar& src) const {
    MutableAttrMap attrs;
    JUST(attrs.SetAttr<int32_t>("dim", dim));
    JUST(attrs.SetAttr<float>("src_scalar", JUST(src.As<float>())));
    return OpInterpUtil::Dispatch<Tensor>(*op_, {input, index}, attrs);
  }

 private:
  std::shared_ptr<OpExpr> op_;
};

class ArgSortFunctor {
 public:
  ArgSortFunctor() {
    op_ = CHECK_JUST(one::OpBuilder("arg_sort").Input("in").Output("out").Build());
  }
  Maybe<Tensor> operator()(const std::shared_ptr<one::Tensor>& in,
                           const std::string& direction) const {
    MutableAttrMap attrs;
    JUST(attrs.SetAttr<std::string>("direction", direction));
    return OpInterpUtil::Dispatch<Tensor>(*op_, {in}, attrs);
  }

 private:
  std::shared_ptr<OpExpr> op_;
};

class SearchSortedFunctor {
 public:
  SearchSortedFunctor() {
    op_ = CHECK_JUST(one::OpBuilder("searchsorted")
                         .Input("sorted_sequence")
                         .Input("values")
                         .Output("out")
                         .Build());
  }
  Maybe<Tensor> operator()(const std::shared_ptr<one::Tensor>& sorted_sequence,
                           const std::shared_ptr<one::Tensor>& values, bool out_int32,
                           bool right) const {
    // checks
    CHECK_OR_RETURN(values->shape()->NumAxes() > 0)
        << "for searchsorted op, input values tensor should have positive dimension";
    CHECK_OR_RETURN(sorted_sequence->shape()->NumAxes() > 0)
        << "for searchsorted op, input sorted_sequence should have positive dimension, "
        << "but got 0 dimension";
    CHECK_OR_RETURN(sorted_sequence->shape()->NumAxes() == 1
                    || sorted_sequence->shape()->MatchBeforeLastDim(*(values->shape())))
        << "for searchsorted op, sorted_sequence should be 1 dimension or the first N-1 dimensions "
        << "of boundaries tensor and input value tensor must match";
    if (out_int32) {
      CHECK_OR_RETURN(sorted_sequence->shape()->At(sorted_sequence->shape()->NumAxes() - 1)
                      < INT32_MAX)
          << "for searchsorted op, the size of input sorted_sequence' last dimension should "
          << "be less than " << INT32_MAX;
    }
    MutableAttrMap attrs;
    JUST(attrs.SetAttr<bool>("out_int32", out_int32));
    JUST(attrs.SetAttr<bool>("right", right));
    return OpInterpUtil::Dispatch<Tensor>(*op_, {sorted_sequence, values}, attrs);
  }

 private:
  std::shared_ptr<OpExpr> op_;
};

class SearchSortedScalarFunctor {
 public:
  SearchSortedScalarFunctor() {
    op_ = CHECK_JUST(
        one::OpBuilder("searchsorted_scalar").Input("sorted_sequence").Output("out").Build());
  }
  Maybe<Tensor> operator()(const std::shared_ptr<one::Tensor>& sorted_sequence,
                           const Scalar& values, bool out_int32, bool right) const {
    // checks
    CHECK_OR_RETURN(sorted_sequence->shape()->NumAxes() == 1)
        << "for searchsorted op, input value can be a scalar only when sorted_sequence tensor "
        << "dimension is 1, but we got sorted_sequence dim(" << sorted_sequence->shape()->NumAxes()
        << ")";
    if (out_int32) {
      CHECK_OR_RETURN(sorted_sequence->shape()->At(sorted_sequence->shape()->NumAxes() - 1)
                      < INT32_MAX)
          << "for searchsorted op, the size of input sorted_sequence' last dimension should "
          << "be less than " << INT32_MAX;
    }
    MutableAttrMap attrs;
    JUST(attrs.SetAttr<bool>("out_int32", out_int32));
    JUST(attrs.SetAttr<bool>("right", right));
    bool is_values_float = values.IsFloatingPoint();
    if (is_values_float) {
      double_t values_tmp = JUST(values.As<double_t>());
      JUST(attrs.SetAttr<double>("values", values_tmp));
    } else {
      int64_t values_tmp = JUST(values.As<int64_t>());
      JUST(attrs.SetAttr<double>("values", values_tmp));
    }
    return OpInterpUtil::Dispatch<Tensor>(*op_, {sorted_sequence}, attrs);
  }

 private:
  std::shared_ptr<OpExpr> op_;
};

class GatherNdFunctor {
 public:
  GatherNdFunctor() {
    op_ = CHECK_JUST(
        one::OpBuilder("gather_nd").Input("params").Input("indices").Output("out").Build());
  }
  Maybe<Tensor> operator()(const std::shared_ptr<one::Tensor>& params,
                           const std::shared_ptr<one::Tensor>& indices) const {
    return OpInterpUtil::Dispatch<Tensor>(*op_, {params, indices});
  }

 private:
  std::shared_ptr<OpExpr> op_;
};

class ScatterNdFunctor {
 public:
  ScatterNdFunctor() {
    op_ = CHECK_JUST(
        one::OpBuilder("scatter_nd").Input("indices").Input("updates").Output("out").Build());
  }
  Maybe<Tensor> operator()(const std::shared_ptr<one::Tensor>& indices,
                           const std::shared_ptr<one::Tensor>& updates, const Shape& shape) const {
    MutableAttrMap attrs;
    JUST(attrs.SetAttr<Shape>("shape", shape));
    return OpInterpUtil::Dispatch<Tensor>(*op_, {indices, updates}, attrs);
  }

 private:
  std::shared_ptr<OpExpr> op_;
};

class TensorScatterNdUpdateFunctor {
 public:
  TensorScatterNdUpdateFunctor() {
    op_ = CHECK_JUST(one::OpBuilder("tensor_scatter_nd_update")
                         .Input("params")
                         .Input("indices")
                         .Input("updates")
                         .Output("out")
                         .Build());
  }

  Maybe<Tensor> operator()(const std::shared_ptr<one::Tensor>& tensor,
                           const std::shared_ptr<one::Tensor>& indices,
                           const std::shared_ptr<one::Tensor>& updates, bool inplace) const {
    CHECK_OR_RETURN(*tensor->dtype() == *updates->dtype())
        << Error::RuntimeError() << "The dtype of tensor and updates must be same.";
    if (inplace) {
      JUST(CheckInplaceValid(tensor));
      auto outputs = std::make_shared<TensorTuple>(1);
      outputs->at(0) = tensor;
      JUST(OpInterpUtil::Dispatch(*op_, {tensor, indices, updates}, outputs.get()));
      return outputs->at(0);
    } else {
      return OpInterpUtil::Dispatch<Tensor>(*op_, {tensor, indices, updates});
    }
  }

 private:
  std::shared_ptr<OpExpr> op_;
};

class ScatterNdLikeFunctor {
 public:
  ScatterNdLikeFunctor() {
    op_ = CHECK_JUST(one::OpBuilder("scatter_nd_like")
                         .Input("like")
                         .Input("updates")
                         .Input("indices")
                         .Output("out")
                         .Build());
  }
  Maybe<Tensor> operator()(const std::shared_ptr<one::Tensor>& like,
                           const std::shared_ptr<one::Tensor>& updates,
                           const std::shared_ptr<one::Tensor>& indices) const {
    return OpInterpUtil::Dispatch<Tensor>(*op_, {like, updates, indices});
  }

 private:
  std::shared_ptr<OpExpr> op_;
};

class ReshapeFunctor {
 public:
  ReshapeFunctor() {
    op_ = CHECK_JUST(one::OpBuilder("reshape").Input("in").Output("out").Build());
  }
  Maybe<Tensor> operator()(const std::shared_ptr<one::Tensor>& x, const Shape& shape) const {
    Shape infered_shape = *JUST(InferShape(x, shape));

    if (view::IsViewApplicable(x)) {
      Optional<Stride> infered_stride =
          ComputeStride(*(x->shape()), *JUST(x->stride()), infered_shape);
      if (infered_stride.has_value()) {
        return view::Reshape(x, infered_shape, *JUST(infered_stride));
      }
    }
    MutableAttrMap attrs;
    JUST(attrs.SetAttr<Shape>("shape", infered_shape));
    return OpInterpUtil::Dispatch<Tensor>(*op_, {x}, attrs);
  }

 private:
  std::shared_ptr<OpExpr> op_;
};

class ViewFunctor {
 public:
  ViewFunctor() { op_ = CHECK_JUST(one::OpBuilder("reshape").Input("in").Output("out").Build()); }
  Maybe<Tensor> operator()(const std::shared_ptr<one::Tensor>& x, const Shape& shape) const {
    Shape infered_shape = *JUST(InferShape(x, shape));
    MutableAttrMap attrs;
    JUST(attrs.SetAttr<Shape>("shape", infered_shape));

    if (view::IsViewApplicable(x)) {
      Optional<Stride> infered_stride =
          ComputeStride(*(x->shape()), *JUST(x->stride()), infered_shape);
      CHECK_OR_RETURN(infered_stride.has_value())
          << Error::RuntimeError()
          << "view size is not compatible with input tensor's size and stride (at least one "
             "dimension spans across two contiguous subspaces). Use .reshape(...) instead.";
      return view::Reshape(x, infered_shape, *JUST(infered_stride));
    }

    return OpInterpUtil::Dispatch<Tensor>(*op_, {x}, attrs);
  }

 private:
  std::shared_ptr<OpExpr> op_;
};

class ToContiguousFunctor {
 public:
  ToContiguousFunctor() {
    op_ = CHECK_JUST(one::OpBuilder("to_contiguous").Input("in").Output("out").Build());
  }
  Maybe<Tensor> operator()(const std::shared_ptr<one::Tensor>& input) const {
    if (input->is_consistent() || input->is_lazy()) { return input; }
    return OpInterpUtil::Dispatch<Tensor>(*op_, {input});
  }

 private:
  std::shared_ptr<OpExpr> op_;
};

class SliceBaseFunctor {
 public:
  SliceBaseFunctor() = default;
  virtual ~SliceBaseFunctor() = default;
  Maybe<Tensor> operator()(const std::shared_ptr<one::Tensor>& x, const std::vector<int64_t>& start,
                           const std::vector<int64_t>& stop, const std::vector<int64_t>& step,
                           const Optional<bool>& enable_view_slice) const {
    if (view::IsViewApplicable(x) && enable_view_slice.value_or(true)) {
      return view::Slice(x, start, stop, step);
    }

    MutableAttrMap attrs;
    JUST(attrs.SetAttr<std::vector<int64_t>>("start", start));
    JUST(attrs.SetAttr<std::vector<int64_t>>("stop", stop));
    JUST(attrs.SetAttr<std::vector<int64_t>>("step", step));
    return OpInterpUtil::Dispatch<Tensor>(*op_, {x}, attrs);
  }

 protected:
  std::shared_ptr<OpExpr> op_;
};

class SliceGradBaseFunctor {
 public:
  SliceGradBaseFunctor() = default;
  virtual ~SliceGradBaseFunctor() = default;
  Maybe<Tensor> operator()(const std::shared_ptr<one::Tensor>& dy, const Shape& like,
                           const std::vector<int64_t>& start, const std::vector<int64_t>& stop,
                           const std::vector<int64_t>& step) const {
    MutableAttrMap attrs;
    JUST(attrs.SetAttr<Shape>("like_shape", like));
    JUST(attrs.SetAttr<std::vector<int64_t>>("start", start));
    JUST(attrs.SetAttr<std::vector<int64_t>>("stop", stop));
    JUST(attrs.SetAttr<std::vector<int64_t>>("step", step));
    return OpInterpUtil::Dispatch<Tensor>(*op_, {dy}, attrs);
  }

 protected:
  std::shared_ptr<OpExpr> op_;
};

class SliceFunctor : public SliceBaseFunctor {
 public:
  SliceFunctor() { op_ = CHECK_JUST(one::OpBuilder("slice").Input("x").Output("y").Build()); }
};

class SliceGradFunctor : public SliceGradBaseFunctor {
 public:
  SliceGradFunctor() {
    op_ = CHECK_JUST(one::OpBuilder("slice_grad").Input("dy").Output("dx").Build());
  }
};

class NarrowFunctor {
 public:
  NarrowFunctor() { op_ = CHECK_JUST(one::OpBuilder("narrow").Input("in").Output("out").Build()); }
  Maybe<Tensor> operator()(const std::shared_ptr<one::Tensor>& input, const int64_t& dim,
                           const int64_t& start, const int64_t& length) const {
    int64_t narrow_dim = dim;
    int64_t narrow_start = start;
    const int64_t ndim = input->shape()->NumAxes();
    CHECK_GT_OR_RETURN(ndim, 0) << Error::RuntimeError()
                                << "narrow() cannot be applied to a 0-dim tensor.";
    CHECK_OR_RETURN((-ndim <= dim) && (dim <= ndim - 1))
        << Error::IndexError() << "Dimension out of range (expected to be in range of [" << -ndim
        << ", " << ndim - 1 << "], but got " << dim << ")";
    if (narrow_dim < 0) { narrow_dim += ndim; }
    const int64_t dim_length = input->shape()->At(narrow_dim);
    CHECK_OR_RETURN((-dim_length <= start) && (start <= dim_length))
        << Error::IndexError() << "Dimension out of range (expected to be in range of [" << -ndim
        << ", " << ndim << "], but got " << start << ")";
    if (narrow_start < 0) { narrow_start += ndim; }
    CHECK_GE_OR_RETURN(dim_length, narrow_start + length)
        << Error::RuntimeError() << "start (" << narrow_start << ") + length (" << length
        << ") exceeds dimension size (" << dim_length << ")";

    if (view::IsViewApplicable(input)) {
      return JUST(view::Narrow(input, narrow_dim, narrow_start, length));
    }
    MutableAttrMap attrs;
    JUST(attrs.SetAttr<int64_t>("dim", narrow_dim));
    JUST(attrs.SetAttr<int64_t>("start", start));
    JUST(attrs.SetAttr<int64_t>("length", length));
    return OpInterpUtil::Dispatch<Tensor>(*op_, {input}, attrs);
  }

 private:
  std::shared_ptr<OpExpr> op_;
};

class NarrowGradFunctor {
 public:
  NarrowGradFunctor() {
    op_ = CHECK_JUST(one::OpBuilder("narrow_grad").Input("dy").Input("like").Output("dx").Build());
  }
  Maybe<Tensor> operator()(const std::shared_ptr<one::Tensor>& dy,
                           const std::shared_ptr<one::Tensor>& like, const int64_t& dim,
                           const int64_t& start, const int64_t& length) const {
    MutableAttrMap attrs;
    JUST(attrs.SetAttr<int64_t>("dim", dim));
    JUST(attrs.SetAttr<int64_t>("start", start));
    JUST(attrs.SetAttr<int64_t>("length", length));
    return OpInterpUtil::Dispatch<Tensor>(*op_, {dy, like}, attrs);
  }

 private:
  std::shared_ptr<OpExpr> op_;
};

class LogicalSliceFunctor : public SliceBaseFunctor {
 public:
  LogicalSliceFunctor() {
    op_ = CHECK_JUST(one::OpBuilder("logical_slice").Input("x").Output("y").Build());
  }
};

class LogicalSliceAssignFunctor {
 public:
  LogicalSliceAssignFunctor() {
    op_ = CHECK_JUST(
        one::OpBuilder("logical_slice_assign").Input("ref").Input("value").Output("y").Build());
  }
  Maybe<Tensor> operator()(const std::shared_ptr<one::Tensor>& ref,
                           const std::shared_ptr<one::Tensor>& value,
                           const std::vector<int64_t>& start, const std::vector<int64_t>& stop,
                           const std::vector<int64_t>& step) const {
    MutableAttrMap attrs;
    JUST(attrs.SetAttr<std::vector<int64_t>>("start", start));
    JUST(attrs.SetAttr<std::vector<int64_t>>("stop", stop));
    JUST(attrs.SetAttr<std::vector<int64_t>>("step", step));
    auto outputs = std::make_shared<TensorTuple>(1);
    JUST(CheckInplaceValid(ref));
    JUST(VectorAt(*outputs, 0)) = ref;
    JUST(OpInterpUtil::Dispatch(*op_, {ref, value}, outputs.get(), attrs));
    return JUST(VectorAt(*outputs, 0));
  }

 private:
  std::shared_ptr<OpExpr> op_;
};

class SliceUpdateFunctor {
 public:
  SliceUpdateFunctor() {
    op_ = CHECK_JUST(one::OpBuilder("slice_update").Input("x").Input("update").Output("y").Build());
  }
  Maybe<Tensor> operator()(const std::shared_ptr<one::Tensor>& x,
                           const std::shared_ptr<one::Tensor>& update,
                           const std::vector<int64_t>& start, const std::vector<int64_t>& stop,
                           const std::vector<int64_t>& step, bool inplace) const {
    MutableAttrMap attrs;
    JUST(attrs.SetAttr<std::vector<int64_t>>("start", start));
    JUST(attrs.SetAttr<std::vector<int64_t>>("stop", stop));
    JUST(attrs.SetAttr<std::vector<int64_t>>("step", step));

    if (inplace) {
      JUST(CheckInplaceValid(x));
      auto outputs = std::make_shared<TensorTuple>(1);
      (*outputs)[0] = x;
      JUST(OpInterpUtil::Dispatch(*op_, {x, update}, outputs.get(), attrs));
      return outputs->at(0);
    } else {
      return OpInterpUtil::Dispatch<Tensor>(*op_, {x, update}, attrs);
    }
  }

 private:
  std::shared_ptr<OpExpr> op_;
};

class UpsampleGradFunctor {
 public:
  UpsampleGradFunctor() {
    op_ = CHECK_JUST(one::OpBuilder("upsample_grad").Input("dy").Input("x").Output("dx").Build());
  }
  Maybe<Tensor> operator()(const std::shared_ptr<one::Tensor>& dy,
                           const std::shared_ptr<one::Tensor>& x, const double& height_scale,
                           const double& width_scale, const bool& align_corners,
                           const std::string& data_format, const std::string& interpolation) const {
    MutableAttrMap attrs;
    JUST(attrs.SetAttr<double>("height_scale", height_scale));
    JUST(attrs.SetAttr<double>("width_scale", width_scale));
    JUST(attrs.SetAttr<bool>("align_corners", align_corners));
    JUST(attrs.SetAttr<std::string>("interpolation", interpolation));
    JUST(attrs.SetAttr<std::string>("data_format", data_format));
    return OpInterpUtil::Dispatch<Tensor>(*op_, {dy, x}, attrs);
  }

 private:
  std::shared_ptr<OpExpr> op_;
};

class CopyFunctor {
 public:
  CopyFunctor() { op_ = CHECK_JUST(one::OpBuilder("copy").Input("in").Output("out").Build()); }
  Maybe<Tensor> operator()(const std::shared_ptr<one::Tensor>& x, const std::string& device_type,
                           const int64_t& device_id, const bool pin_memory) const {
    MutableAttrMap attrs;
    JUST(attrs.SetAttr<std::string>("device_type", device_type));
    JUST(attrs.SetAttr<int64_t>("device_id", device_id));

#ifdef WITH_CUDA
    if (device_type == "cuda") { InitCudaContextOnce(device_id); }
#endif
    if (!x->is_local() || device_type == "cuda") {
      return OpInterpUtil::Dispatch<Tensor>(*op_, {x}, attrs);
    } else {
      return OpInterpUtil::Dispatch<Tensor>(
          *op_, {x},
          OpExprInterpContext(attrs, JUST(Device::New(device_type, device_id)),
                              /*pin_memory=*/pin_memory));
    }
  }

 private:
  std::shared_ptr<OpExpr> op_;
};

class FlipFunctor {
 public:
  FlipFunctor() { op_ = CHECK_JUST(one::OpBuilder("flip").Input("x").Output("y").Build()); }
  Maybe<Tensor> operator()(const std::shared_ptr<one::Tensor>& x,
                           const std::vector<int32_t>& dims) const {
    MutableAttrMap attrs;
    JUST(attrs.SetAttr<std::vector<int32_t>>("dims", dims));
    return OpInterpUtil::Dispatch<Tensor>(*op_, {x}, attrs);
  }

 private:
  std::shared_ptr<OpExpr> op_;
};

class UnfoldTensorFunctor {
 public:
  UnfoldTensorFunctor() {
    op_ = CHECK_JUST(one::OpBuilder("unfold_tensor").Input("x").Output("y").Build());
  }
  Maybe<Tensor> operator()(const std::shared_ptr<one::Tensor>& x, const int32_t& dimension,
                           const int32_t& size, const int32_t& step) const {
    MutableAttrMap attrs;
    JUST(attrs.SetAttr<int32_t>("dimension", dimension));
    JUST(attrs.SetAttr<int32_t>("size", size));
    JUST(attrs.SetAttr<int32_t>("step", step));
    // if input tensor is eager local, than try return tensor's view
    if (view::IsViewApplicable(x)) { return view::UnfoldTensor(x, dimension, size, step); }
    return OpInterpUtil::Dispatch<Tensor>(*op_, {x}, attrs);
  }

 private:
  std::shared_ptr<OpExpr> op_;
};

class UnfoldTensorGradFunctor {
 public:
  UnfoldTensorGradFunctor() {
    op_ = CHECK_JUST(
        one::OpBuilder("unfold_tensor_grad").Input("dy").Input("x").Output("dx").Build());
  }
  Maybe<Tensor> operator()(const std::shared_ptr<one::Tensor>& dy,
                           const std::shared_ptr<one::Tensor>& x, const int32_t& dimension,
                           const int32_t& size, const int32_t& step) const {
    MutableAttrMap attrs;
    JUST(attrs.SetAttr<int32_t>("dimension", dimension));
    JUST(attrs.SetAttr<int32_t>("size", size));
    JUST(attrs.SetAttr<int32_t>("step", step));
    return OpInterpUtil::Dispatch<Tensor>(*op_, {dy, x}, attrs);
  }

 private:
  std::shared_ptr<OpExpr> op_;
};

<<<<<<< HEAD
class UpsampleFunctor {
 public:
  UpsampleFunctor() { op_ = CHECK_JUST(one::OpBuilder("upsample").Input("x").Output("y").Build()); }
  Maybe<Tensor> operator()(const std::shared_ptr<one::Tensor>& x, const double& height_scale,
                           const double& width_scale, const bool& align_corners,
                           const std::string& interpolation, const std::string& data_format) const {
    MutableAttrMap attrs;
    JUST(attrs.SetAttr<double>("height_scale", height_scale));
    JUST(attrs.SetAttr<double>("width_scale", width_scale));
    JUST(attrs.SetAttr<bool>("align_corners", align_corners));
    JUST(attrs.SetAttr<std::string>("interpolation", interpolation));
    JUST(attrs.SetAttr<std::string>("data_format", data_format));
    return OpInterpUtil::Dispatch<Tensor>(*op_, {x}, attrs);
  }

 private:
  std::shared_ptr<OpExpr> op_;
};

=======
>>>>>>> 51844800
class UpsampleLinear1DFunctor {
 public:
  UpsampleLinear1DFunctor() {
    op_ = CHECK_JUST(one::OpBuilder("upsample_linear_1d").Input("x").Output("y").Build());
  }
  Maybe<Tensor> operator()(const std::shared_ptr<one::Tensor>& x, const double& scale_factor,
                           const bool& align_corners,
                           const Optional<std::vector<int64_t>>& output_size,
                           const std::string& data_format) const {
    MutableAttrMap attrs;
    JUST(attrs.SetAttr<double>("scale_factor", scale_factor));
    JUST(attrs.SetAttr<bool>("align_corners", align_corners));
    JUST(attrs.SetAttr<std::string>("data_format", data_format));
    if (output_size.has_value()) {
      JUST(attrs.SetAttr<std::vector<int64_t>>("output_size", *JUST(output_size)));
    }
    return OpInterpUtil::Dispatch<Tensor>(*op_, {x}, attrs);
  }

 private:
  std::shared_ptr<OpExpr> op_;
};

class UpsampleLinear1DGradFunctor {
 public:
  UpsampleLinear1DGradFunctor() {
    op_ = CHECK_JUST(
        one::OpBuilder("upsample_linear_1d_grad").Input("dy").Input("x").Output("dx").Build());
  }
  Maybe<Tensor> operator()(const std::shared_ptr<one::Tensor>& dy,
                           const std::shared_ptr<one::Tensor>& x, const double& scale_factor,
                           const bool& align_corners,
                           const Optional<std::vector<int64_t>>& output_size,
                           const std::string& data_format) const {
    MutableAttrMap attrs;
    JUST(attrs.SetAttr<double>("scale_factor", scale_factor));
    JUST(attrs.SetAttr<bool>("align_corners", align_corners));
    if (output_size.has_value()) {
      JUST(attrs.SetAttr<std::vector<int64_t>>("output_size", *JUST(output_size)));
    }
    JUST(attrs.SetAttr<std::string>("data_format", data_format));
    return OpInterpUtil::Dispatch<Tensor>(*op_, {dy, x}, attrs);
  }

 private:
  std::shared_ptr<OpExpr> op_;
};

class UpsampleNearest1DFunctor {
 public:
  UpsampleNearest1DFunctor() {
    op_ = CHECK_JUST(one::OpBuilder("upsample_nearest_1d").Input("x").Output("y").Build());
  }
  Maybe<Tensor> operator()(const std::shared_ptr<one::Tensor>& x, const double& scale_factor,
                           const Optional<std::vector<int64_t>>& output_size,
                           const std::string& data_format) const {
    MutableAttrMap attrs;
    JUST(attrs.SetAttr<double>("scale_factor", scale_factor));
    JUST(attrs.SetAttr<std::string>("data_format", data_format));
    if (output_size.has_value()) {
      JUST(attrs.SetAttr<std::vector<int64_t>>("output_size", *JUST(output_size)));
    }
    return OpInterpUtil::Dispatch<Tensor>(*op_, {x}, attrs);
  }

 private:
  std::shared_ptr<OpExpr> op_;
};

class UpsampleNearest1DGradFunctor {
 public:
  UpsampleNearest1DGradFunctor() {
    op_ = CHECK_JUST(
        one::OpBuilder("upsample_nearest_1d_grad").Input("dy").Input("x").Output("dx").Build());
  }
  Maybe<Tensor> operator()(const std::shared_ptr<one::Tensor>& dy,
                           const std::shared_ptr<one::Tensor>& x, const double& scale_factor,
                           const Optional<std::vector<int64_t>>& output_size,
                           const std::string& data_format) const {
    MutableAttrMap attrs;
    JUST(attrs.SetAttr<double>("scale_factor", scale_factor));
    JUST(attrs.SetAttr<std::string>("data_format", data_format));
    if (output_size.has_value()) {
      JUST(attrs.SetAttr<std::vector<int64_t>>("output_size", *JUST(output_size)));
    }
    return OpInterpUtil::Dispatch<Tensor>(*op_, {dy, x}, attrs);
  }

 private:
  std::shared_ptr<OpExpr> op_;
};

class UpsampleNearest2DFunctor {
 public:
  UpsampleNearest2DFunctor() {
    op_ = CHECK_JUST(one::OpBuilder("upsample_nearest_2d").Input("x").Output("y").Build());
  }
  Maybe<Tensor> operator()(const std::shared_ptr<one::Tensor>& x, const double& height_scale,
                           const double& width_scale,
                           const Optional<std::vector<int64_t>>& output_size,
                           const std::string& data_format) const {
    MutableAttrMap attrs;
    JUST(attrs.SetAttr<double>("height_scale", height_scale));
    JUST(attrs.SetAttr<double>("width_scale", width_scale));
    JUST(attrs.SetAttr<std::string>("data_format", data_format));
    if (output_size.has_value()) {
      JUST(attrs.SetAttr<std::vector<int64_t>>("output_size", *JUST(output_size)));
    }
    return OpInterpUtil::Dispatch<Tensor>(*op_, {x}, attrs);
  }

 private:
  std::shared_ptr<OpExpr> op_;
};

class UpsampleNearest2DGradFunctor {
 public:
  UpsampleNearest2DGradFunctor() {
    op_ = CHECK_JUST(
        one::OpBuilder("upsample_nearest_2d_grad").Input("dy").Input("x").Output("dx").Build());
  }
  Maybe<Tensor> operator()(const std::shared_ptr<one::Tensor>& dy,
                           const std::shared_ptr<one::Tensor>& x, const double& height_scale,
                           const double& width_scale,
                           const Optional<std::vector<int64_t>>& output_size,
                           const std::string& data_format) const {
    MutableAttrMap attrs;
    JUST(attrs.SetAttr<double>("height_scale", height_scale));
    JUST(attrs.SetAttr<double>("width_scale", width_scale));
    JUST(attrs.SetAttr<std::string>("data_format", data_format));
    if (output_size.has_value()) {
      JUST(attrs.SetAttr<std::vector<int64_t>>("output_size", *JUST(output_size)));
    }
    return OpInterpUtil::Dispatch<Tensor>(*op_, {dy, x}, attrs);
  }

 private:
  std::shared_ptr<OpExpr> op_;
};

class UpsampleBilinear2DFunctor {
 public:
  UpsampleBilinear2DFunctor() {
    op_ = CHECK_JUST(one::OpBuilder("upsample_bilinear_2d").Input("x").Output("y").Build());
  }
  Maybe<Tensor> operator()(const std::shared_ptr<one::Tensor>& x, const double& height_scale,
                           const double& width_scale, const bool& align_corners,
                           const Optional<std::vector<int64_t>>& output_size,
                           const std::string& data_format) const {
    MutableAttrMap attrs;
    JUST(attrs.SetAttr<double>("height_scale", height_scale));
    JUST(attrs.SetAttr<double>("width_scale", width_scale));
    JUST(attrs.SetAttr<bool>("align_corners", align_corners));
    JUST(attrs.SetAttr<std::string>("data_format", data_format));
    if (output_size.has_value()) {
      JUST(attrs.SetAttr<std::vector<int64_t>>("output_size", *JUST(output_size)));
    }
    return OpInterpUtil::Dispatch<Tensor>(*op_, {x}, attrs);
  }

 private:
  std::shared_ptr<OpExpr> op_;
};

class UpsampleBilinear2DGradFunctor {
 public:
  UpsampleBilinear2DGradFunctor() {
    op_ = CHECK_JUST(
        one::OpBuilder("upsample_bilinear_2d_grad").Input("dy").Input("x").Output("dx").Build());
  }
  Maybe<Tensor> operator()(const std::shared_ptr<one::Tensor>& dy,
                           const std::shared_ptr<one::Tensor>& x, const double& height_scale,
                           const double& width_scale, const bool& align_corners,
                           const Optional<std::vector<int64_t>>& output_size,
                           const std::string& data_format) const {
    MutableAttrMap attrs;
    JUST(attrs.SetAttr<double>("height_scale", height_scale));
    JUST(attrs.SetAttr<double>("width_scale", width_scale));
    JUST(attrs.SetAttr<bool>("align_corners", align_corners));
    if (output_size.has_value()) {
      JUST(attrs.SetAttr<std::vector<int64_t>>("output_size", *JUST(output_size)));
    }
    JUST(attrs.SetAttr<std::string>("data_format", data_format));
    return OpInterpUtil::Dispatch<Tensor>(*op_, {dy, x}, attrs);
  }

 private:
  std::shared_ptr<OpExpr> op_;
};

class UpsampleBicubic2DFunctor {
 public:
  UpsampleBicubic2DFunctor() {
    op_ = CHECK_JUST(one::OpBuilder("upsample_bicubic_2d").Input("x").Output("y").Build());
  }
  Maybe<Tensor> operator()(const std::shared_ptr<one::Tensor>& x, const double& height_scale,
                           const double& width_scale, const bool& align_corners,
                           const Optional<std::vector<int64_t>>& output_size,
                           const std::string& data_format) const {
    MutableAttrMap attrs;
    JUST(attrs.SetAttr<double>("height_scale", height_scale));
    JUST(attrs.SetAttr<double>("width_scale", width_scale));
    JUST(attrs.SetAttr<bool>("align_corners", align_corners));
    JUST(attrs.SetAttr<std::string>("data_format", data_format));
    if (output_size.has_value()) {
      JUST(attrs.SetAttr<std::vector<int64_t>>("output_size", *JUST(output_size)));
    }
    return OpInterpUtil::Dispatch<Tensor>(*op_, {x}, attrs);
  }

 private:
  std::shared_ptr<OpExpr> op_;
};

class UpsampleBicubic2DGradFunctor {
 public:
  UpsampleBicubic2DGradFunctor() {
    op_ = CHECK_JUST(
        one::OpBuilder("upsample_bicubic_2d_grad").Input("dy").Input("x").Output("dx").Build());
  }
  Maybe<Tensor> operator()(const std::shared_ptr<one::Tensor>& dy,
                           const std::shared_ptr<one::Tensor>& x, const double& height_scale,
                           const double& width_scale, const bool& align_corners,
                           const Optional<std::vector<int64_t>>& output_size,
                           const std::string& data_format) const {
    MutableAttrMap attrs;
    JUST(attrs.SetAttr<double>("height_scale", height_scale));
    JUST(attrs.SetAttr<double>("width_scale", width_scale));
    JUST(attrs.SetAttr<bool>("align_corners", align_corners));
    if (output_size.has_value()) {
      JUST(attrs.SetAttr<std::vector<int64_t>>("output_size", *JUST(output_size)));
    }
    JUST(attrs.SetAttr<std::string>("data_format", data_format));
    return OpInterpUtil::Dispatch<Tensor>(*op_, {dy, x}, attrs);
  }

 private:
  std::shared_ptr<OpExpr> op_;
};

class UpsampleNearest3DFunctor {
 public:
  UpsampleNearest3DFunctor() {
    op_ = CHECK_JUST(one::OpBuilder("upsample_nearest_3d").Input("x").Output("y").Build());
  }
  Maybe<Tensor> operator()(const std::shared_ptr<one::Tensor>& x, const double& depth_scale,
                           const double& height_scale, const double& width_scale,
                           const Optional<std::vector<int64_t>>& output_size,
                           const std::string& data_format) const {
    MutableAttrMap attrs;
    JUST(attrs.SetAttr<double>("depth_scale", depth_scale));
    JUST(attrs.SetAttr<double>("height_scale", height_scale));
    JUST(attrs.SetAttr<double>("width_scale", width_scale));
    JUST(attrs.SetAttr<std::string>("data_format", data_format));
    if (output_size.has_value()) {
      JUST(attrs.SetAttr<std::vector<int64_t>>("output_size", *JUST(output_size)));
    }
    return OpInterpUtil::Dispatch<Tensor>(*op_, {x}, attrs);
  }

 private:
  std::shared_ptr<OpExpr> op_;
};

class UpsampleNearest3DGradFunctor {
 public:
  UpsampleNearest3DGradFunctor() {
    op_ = CHECK_JUST(
        one::OpBuilder("upsample_nearest_3d_grad").Input("dy").Input("x").Output("dx").Build());
  }
  Maybe<Tensor> operator()(const std::shared_ptr<one::Tensor>& dy,
                           const std::shared_ptr<one::Tensor>& x, const double& depth_scale,
                           const double& height_scale, const double& width_scale,
                           const Optional<std::vector<int64_t>>& output_size,
                           const std::string& data_format) const {
    MutableAttrMap attrs;
    JUST(attrs.SetAttr<double>("depth_scale", depth_scale));
    JUST(attrs.SetAttr<double>("height_scale", height_scale));
    JUST(attrs.SetAttr<double>("width_scale", width_scale));
    if (output_size.has_value()) {
      JUST(attrs.SetAttr<std::vector<int64_t>>("output_size", *JUST(output_size)));
    }
    JUST(attrs.SetAttr<std::string>("data_format", data_format));
    return OpInterpUtil::Dispatch<Tensor>(*op_, {dy, x}, attrs);
  }

 private:
  std::shared_ptr<OpExpr> op_;
};

class UpsampleTrilinear3DFunctor {
 public:
  UpsampleTrilinear3DFunctor() {
    op_ = CHECK_JUST(one::OpBuilder("upsample_trilinear_3d").Input("x").Output("y").Build());
  }
  Maybe<Tensor> operator()(const std::shared_ptr<one::Tensor>& x, const double& depth_scale,
                           const double& height_scale, const double& width_scale,
                           const bool& align_corners,
                           const Optional<std::vector<int64_t>>& output_size,
                           const std::string& data_format) const {
    MutableAttrMap attrs;
    JUST(attrs.SetAttr<double>("depth_scale", depth_scale));
    JUST(attrs.SetAttr<double>("height_scale", height_scale));
    JUST(attrs.SetAttr<double>("width_scale", width_scale));
    JUST(attrs.SetAttr<bool>("align_corners", align_corners));
    JUST(attrs.SetAttr<std::string>("data_format", data_format));
    if (output_size.has_value()) {
      JUST(attrs.SetAttr<std::vector<int64_t>>("output_size", *JUST(output_size)));
    }
    return OpInterpUtil::Dispatch<Tensor>(*op_, {x}, attrs);
  }

 private:
  std::shared_ptr<OpExpr> op_;
};

class UpsampleTrilinear3DGradFunctor {
 public:
  UpsampleTrilinear3DGradFunctor() {
    op_ = CHECK_JUST(
        one::OpBuilder("upsample_trilinear_3d_grad").Input("dy").Input("x").Output("dx").Build());
  }
  Maybe<Tensor> operator()(const std::shared_ptr<one::Tensor>& dy,
                           const std::shared_ptr<one::Tensor>& x, const double& depth_scale,
                           const double& height_scale, const double& width_scale,
                           const bool& align_corners,
                           const Optional<std::vector<int64_t>>& output_size,
                           const std::string& data_format) const {
    MutableAttrMap attrs;
    JUST(attrs.SetAttr<double>("depth_scale", depth_scale));
    JUST(attrs.SetAttr<double>("height_scale", height_scale));
    JUST(attrs.SetAttr<double>("width_scale", width_scale));
    JUST(attrs.SetAttr<bool>("align_corners", align_corners));
    if (output_size.has_value()) {
      JUST(attrs.SetAttr<std::vector<int64_t>>("output_size", *JUST(output_size)));
    }
    JUST(attrs.SetAttr<std::string>("data_format", data_format));
    return OpInterpUtil::Dispatch<Tensor>(*op_, {dy, x}, attrs);
  }

 private:
  std::shared_ptr<OpExpr> op_;
};

class UnsortedSegmentSumLikeFunctor {
 public:
  UnsortedSegmentSumLikeFunctor() {
    op_ = CHECK_JUST(one::OpBuilder("unsorted_segment_sum_like")
                         .Input("data")
                         .Input("segment_ids")
                         .Input("like")
                         .Output("out")
                         .Build());
  }
  Maybe<Tensor> operator()(const std::shared_ptr<one::Tensor>& x,
                           const std::shared_ptr<one::Tensor>& segment_ids,
                           const std::shared_ptr<one::Tensor>& like, const int64_t& axis) const {
    MutableAttrMap attrs;
    JUST(attrs.SetAttr<int64_t>("axis", axis));
    return OpInterpUtil::Dispatch<Tensor>(*op_, {x, segment_ids, like}, attrs);
  }

 private:
  std::shared_ptr<OpExpr> op_;
};

class TrilFunctor {
 public:
  TrilFunctor() { op_ = CHECK_JUST(one::OpBuilder("tril").Input("in").Output("out").Build()); }
  Maybe<Tensor> operator()(const std::shared_ptr<one::Tensor>& x, const int64_t& diagonal) const {
    MutableAttrMap attrs;
    JUST(attrs.SetAttr<int64_t>("diagonal", diagonal));
    JUST(attrs.SetAttr<bool>("is_floating_fill_value", false));
    JUST(attrs.SetAttr<int64_t>("integer_fill_value", 0));
    return OpInterpUtil::Dispatch<Tensor>(*op_, {x}, attrs);
  }

 private:
  std::shared_ptr<OpExpr> op_;
};

class TriuFunctor {
 public:
  TriuFunctor() { op_ = CHECK_JUST(one::OpBuilder("triu").Input("in").Output("out").Build()); }
  Maybe<Tensor> operator()(const std::shared_ptr<one::Tensor>& x, const int64_t& diagonal) const {
    MutableAttrMap attrs;
    JUST(attrs.SetAttr<int64_t>("diagonal", diagonal));
    return OpInterpUtil::Dispatch<Tensor>(*op_, {x}, attrs);
  }

 private:
  std::shared_ptr<OpExpr> op_;
};

class DiagFunctor {
 public:
  DiagFunctor() { op_ = CHECK_JUST(one::OpBuilder("diag").Input("in").Output("out").Build()); }
  Maybe<Tensor> operator()(const std::shared_ptr<one::Tensor>& x, const int32_t& diagonal) const {
    MutableAttrMap attrs;
    JUST(attrs.SetAttr<int32_t>("diagonal", diagonal));
    return OpInterpUtil::Dispatch<Tensor>(*op_, {x}, attrs);
  }

 private:
  std::shared_ptr<OpExpr> op_;
};

class DiagGradFunctor {
 public:
  DiagGradFunctor() {
    op_ = CHECK_JUST(one::OpBuilder("diag_grad").Input("dy").Input("in").Output("dx").Build());
  }
  Maybe<Tensor> operator()(const std::shared_ptr<one::Tensor>& dy,
                           const std::shared_ptr<one::Tensor>& x, const int32_t& diagonal) const {
    MutableAttrMap attrs;
    JUST(attrs.SetAttr<int32_t>("diagonal", diagonal));
    return OpInterpUtil::Dispatch<Tensor>(*op_, {dy, x}, attrs);
  }

 private:
  std::shared_ptr<OpExpr> op_;
};

class DiagonalFunctor {
 public:
  DiagonalFunctor() {
    op_ = CHECK_JUST(one::OpBuilder("diagonal").Input("in").Output("out").Build());
  }
  Maybe<Tensor> operator()(const std::shared_ptr<one::Tensor>& x, const int32_t& offset,
                           const int32_t& dim1, const int32_t& dim2) const {
    int64_t ndims = x->shape()->NumAxes();

    CHECK_OR_RETURN(dim1 >= -ndims && dim1 < ndims)
        << Error::IndexError() << "Dimension out of range (expected to be in range of [" << -ndims
        << ", " << ndims - 1 << "], but got " << dim1 << ")";
    CHECK_OR_RETURN(dim2 >= -ndims && dim2 < ndims)
        << Error::IndexError() << "Dimension out of range (expected to be in range of [" << -ndims
        << ", " << ndims - 1 << "], but got " << dim2 << ")";

    const int32_t p_dim1 = dim1 >= 0 ? dim1 : dim1 + ndims;
    const int32_t p_dim2 = dim2 >= 0 ? dim2 : dim2 + ndims;
    CHECK_NE_OR_RETURN(p_dim1, p_dim2)
        << Error::RuntimeError() << "diagonal dimensions cannot be identical " << dim1 << ", "
        << dim2;

    MutableAttrMap attrs;
    JUST(attrs.SetAttr<int32_t>("offset", offset));

    if (view::IsViewApplicable(x)) {
      return view::Diagonal(x, offset, p_dim1, p_dim2);
    } else {
      std::vector<int32_t> input_index{p_dim1, p_dim2};
      for (int32_t i = 0; i < ndims; i++) {
        if (i != p_dim1 && i != p_dim2) { input_index.push_back(i); }
      }
      std::shared_ptr<one::Tensor> d_x = JUST(Transpose(x, input_index));
      return OpInterpUtil::Dispatch<Tensor>(*op_, {d_x}, attrs);
    }
  }

 private:
  std::shared_ptr<OpExpr> op_;
};

class DiagonalGradFunctor {
 public:
  DiagonalGradFunctor() {
    op_ = CHECK_JUST(one::OpBuilder("diagonal_grad").Input("dy").Input("in").Output("dx").Build());
  }
  Maybe<Tensor> operator()(const std::shared_ptr<one::Tensor>& dy,
                           const std::shared_ptr<one::Tensor>& x, const int32_t& offset) const {
    MutableAttrMap attrs;
    JUST(attrs.SetAttr<int32_t>("offset", offset));
    return OpInterpUtil::Dispatch<Tensor>(*op_, {dy, x}, attrs);
  }

 private:
  std::shared_ptr<OpExpr> op_;
};

// Only for ddp gradient grouping
class SliceView1dContiguousFunctor {
 public:
  SliceView1dContiguousFunctor() = default;
  Maybe<Tensor> operator()(const std::shared_ptr<one::Tensor>& x, int64_t start,
                           int64_t end) const {
    if (view::IsViewApplicable(x)) { return JUST(view::Slice(x, {start}, {end}, {1})); }
    return JUST(functional::Slice(x, {start}, {end}, {1}, /*enable_view_slice=*/true));
  }
};

class TensorGetItemFunctor {
 public:
  TensorGetItemFunctor() {}
  Maybe<Tensor> operator()(const std::shared_ptr<one::Tensor>& x, const TensorIndex& index) const {
    if (x->is_local() && !(LazyMode::is_enabled()) && x->requires_grad() == false
        && index.size() == 1 && index[0].IsInteger()) {
      // NOTE: speed up in special case, e.g. dataloader(refer to torch)
      // function call chain of pytorch : tensor getitem -> select -> as_strided
      // function call chain of oneflow : tensor getitem -> as_strided
      return ApplySelectIndexing(x, index);
    }

    std::vector<detail::Slice> slice_indices;
    TensorTuple tensor_indices;
    std::vector<int64_t> target_dims;
    std::vector<int64_t> expand_dims;
    JUST(PrepareSliceIndices(index, *(x->shape()), &slice_indices, &tensor_indices, &expand_dims,
                             &target_dims));

    auto expand_input = x;
    for (int i = 0; i < expand_dims.size(); ++i) {
      int64_t dim = expand_dims.at(i);
      expand_input = JUST(functional::ExpandDims(expand_input, dim + i));
    }
    int64_t ndims = expand_input->shape()->NumAxes();
    CHECK_EQ_OR_RETURN(slice_indices.size(), ndims)
        << Error::RuntimeError() << "Failed to prepare slice indices.";
    Shape target_shape(DimVector(target_dims.begin(), target_dims.end()));

    std::vector<int64_t> start(ndims), end(ndims), step(ndims);
    for (int i = 0; i < ndims; ++i) {
      const auto& slice = slice_indices.at(i);
      start[i] = slice.start();
      end[i] = slice.end();
      step[i] = slice.step();
    }
    bool is_identity = [&]() {
      if (target_shape.NumAxes() == 0) { return false; }
      for (int i = 0; i < ndims; ++i) {
        if (start[i] != 0 || end[i] != expand_input->shape()->At(i) || step[i] != 1) {
          return false;
        }
      }
      return true;
    }();
    std::shared_ptr<one::Tensor> result;
    if (is_identity) {
      result = expand_input;
    } else {
      result = JUST(Slice(expand_input, start, end, step, /*enable_view_slice=*/true));
    }

    Shape shape(DimVector(target_dims.begin(), target_dims.end()));
    if (shape != *(result->shape())) { result = JUST(Reshape(result, shape)); }
    if (!tensor_indices.empty()) {
      JUST(UnifyLocalTensorAndIndicesOnDevice(x, tensor_indices));
      result = JUST(ApplyAdvancedIndexing(result, tensor_indices));
    }

    // TODO(): Returns a view of tensor `x`.
    if (result == x) { result = JUST(Identity(x)); }
    return result;
  }
};

class TensorSetItemFunctor {
 public:
  TensorSetItemFunctor() {}
  Maybe<void> operator()(const std::shared_ptr<one::Tensor>& x, const TensorIndex& index,
                         const std::shared_ptr<one::Tensor>& value) const {
    std::vector<detail::Slice> slice_indices;
    TensorTuple tensor_indices;
    std::vector<int64_t> expand_dims;
    std::vector<int64_t> target_dims;
    JUST(PrepareSliceIndices(index, *(x->shape()), &slice_indices, &tensor_indices, &expand_dims,
                             &target_dims));
    if (expand_dims.size()) {
      slice_indices = *JUST(RemoveExpandDimSlice(slice_indices, expand_dims));
    }
    int64_t ndims = x->shape()->NumAxes();
    CHECK_EQ_OR_RETURN(slice_indices.size(), ndims)
        << Error::RuntimeError() << "Failed to prepare slice indices.";
    // Not support combined indexing now
    if (!tensor_indices.empty()) {
      CHECK_OR_RETURN(tensor_indices.size() == ndims
                      && std::all_of(tensor_indices.begin(), tensor_indices.end(),
                                     [](const std::shared_ptr<Tensor>& index) { return index; }))
          << Error::RuntimeError()
          << "Combining indexing is not support for tensor setitem currently";
    }

    Shape target_shape(DimVector(target_dims.begin(), target_dims.end()));
    if (target_shape.Count(0) == 0) { return Maybe<void>::Ok(); }

    const auto& value_shape = value->shape();
    bool matched = [&]() {
      for (int i = 0; i < value_shape->NumAxes() - target_shape.NumAxes(); ++i) {
        if (value_shape->At(i) != 1) { return false; }
      }
      return true;
    }();
    CHECK_OR_RETURN(matched) << Error::RuntimeError() << "The tensor size mismatch. Target sizes: "
                             << target_shape.ToString()
                             << ", value sizes: " << value_shape->ToString();
    std::shared_ptr<one::Tensor> value_tensor(value);
    // TODO: replace reshape by unsqueeze with view mechanism.
    // after here, each scalar tensor will be one with one dimension.
    for (auto& tensor : tensor_indices) {
      if (tensor->ndim() == 0) { tensor = JUST(functional::Reshape(tensor, Shape({1}))); }
    }
    if (tensor_indices.size() == ndims) {  // advance indexing
      if (ndims == 0 && index[0].IsEllipsis()) {
        // for scalar input tensor setitem, only support ellipsis indexing type
        Shape tmp_shape{1};
        const auto& value_tensor = JUST(functional::View(value, tmp_shape));
        const auto& input_tensor = JUST(functional::View(x, tmp_shape));
        std::vector<int64_t> starts(1, 0);
        std::vector<int64_t> stops(1, 1);
        std::vector<int64_t> steps(1, 1);
        JUST(SliceUpdate(input_tensor, value_tensor, starts, stops, steps, /*inplace=*/true));
      } else {
        // advance indexing
        std::shared_ptr<Tensor> indices = JUST(functional::Stack(tensor_indices, 0));
        if (indices->shape()->elem_cnt() == 0) { return Maybe<void>::Ok(); }
        indices = JUST(functional::Transpose(indices, {1, 0}));
        value_tensor = JUST(functional::Expand(value_tensor, {indices->shape()->At(0)}));
        JUST(functional::TensorScatterNdUpdate(x, indices, value_tensor, /*inplace=*/true));
      }
    } else {                              // slice update
      if (target_shape.NumAxes() != 0 &&  // NOLINT
          /*need_expand=*/value_shape->Count(0) != target_shape.Count(0)) {
        // Remove the beginning redundant 1-dimensions.
        if (value_shape->NumAxes() > target_shape.NumAxes()) {
          int64_t start_axis = value_shape->NumAxes() - target_shape.NumAxes();
          const auto& shape = JUST(value_shape->Slice(start_axis, value_shape->NumAxes()));
          value_tensor = JUST(Reshape(value, *shape));
        }
        value_tensor = JUST(Expand(value_tensor, target_shape));
      }
      std::vector<int64_t> start(ndims), end(ndims), step(ndims);
      DimVector slice_dims(ndims);
      for (int i = 0; i < ndims; ++i) {
        const auto& slice = slice_indices.at(i);
        start[i] = slice.start();
        end[i] = slice.end();
        step[i] = slice.step();
        slice_dims[i] = (end[i] - start[i] + step[i] - 1) / step[i];
      }
      Shape slice_shape(slice_dims);
      if (slice_shape != *(value_tensor->shape())) {
        value_tensor = JUST(Reshape(value_tensor, slice_shape));
      }
      if (x->is_local()) {
        if (x->requires_grad() && autograd::GradMode::is_enabled()) {
          JUST(SliceUpdate(x, value_tensor, start, end, step, /*inplace=*/true));
        } else {
          JUST(LogicalSliceAssign(x, value_tensor, start, end, step));
        }
      } else {
        if (x->requires_grad() && autograd::GradMode::is_enabled()) {
          return Error::RuntimeError() << "Backward is not support for consistent tensor setitem,"
                                          "please use oneflow.no_grad() to disable autograd "
                                          "currently. We will fix this problem soon.";
        }
        JUST(LogicalSliceAssign(x, value_tensor, start, end, step));
      }
    }
    return Maybe<void>::Ok();
  }
};

class CastLikeFunctor {
 public:
  CastLikeFunctor() {
    op_ = CHECK_JUST(
        one::OpBuilder("cast_like").Input("in").Input("dtype_like").Output("out").Build());
  }
  Maybe<Tensor> operator()(const std::shared_ptr<one::Tensor>& x,
                           const std::shared_ptr<one::Tensor>& like) const {
    return OpInterpUtil::Dispatch<Tensor>(*op_, {x, like});
  }

 private:
  std::shared_ptr<OpExpr> op_;
};

class ElementwiseMinimumGradFunctor {
 public:
  ElementwiseMinimumGradFunctor() {
    op_ = CHECK_JUST(one::OpBuilder("elementwise_minimum_backward")
                         .Input("dz")
                         .Input("x")
                         .Input("y")
                         .Output("dx")
                         .Output("dy")
                         .Build());
  }
  Maybe<TensorTuple> operator()(const std::shared_ptr<one::Tensor>& dz,
                                const std::shared_ptr<one::Tensor>& x,
                                const std::shared_ptr<one::Tensor>& y) const {
    return OpInterpUtil::Dispatch<TensorTuple>(*op_, {dz, x, y});
  }

 private:
  std::shared_ptr<OpExpr> op_;
};

class ElementwiseMaximumGradFunctor {
 public:
  ElementwiseMaximumGradFunctor() {
    op_ = CHECK_JUST(one::OpBuilder("elementwise_maximum_backward")
                         .Input("dz")
                         .Input("x")
                         .Input("y")
                         .Output("dx")
                         .Output("dy")
                         .Build());
  }
  Maybe<TensorTuple> operator()(const std::shared_ptr<one::Tensor>& dz,
                                const std::shared_ptr<one::Tensor>& x,
                                const std::shared_ptr<one::Tensor>& y) const {
    return OpInterpUtil::Dispatch<TensorTuple>(*op_, {dz, x, y});
  }

 private:
  std::shared_ptr<OpExpr> op_;
};

class DivGradFunctor {
 public:
  DivGradFunctor() {
    op_ = CHECK_JUST(one::OpBuilder("broadcast_div_grad")
                         .Input("dz")
                         .Input("z")
                         .Input("y")
                         .Output("dy")
                         .Build());
  }
  Maybe<Tensor> operator()(const std::shared_ptr<one::Tensor>& dz,
                           const std::shared_ptr<one::Tensor>& z,
                           const std::shared_ptr<one::Tensor>& y) const {
    return OpInterpUtil::Dispatch<Tensor>(*op_, {dz, z, y});
  }

 private:
  std::shared_ptr<OpExpr> op_;
};

class BroadcastPowXGradFunctor {
 public:
  BroadcastPowXGradFunctor() {
    op_ = CHECK_JUST(one::OpBuilder("broadcast_pow_x_grad")
                         .Input("dz")
                         .Input("x")
                         .Input("y")
                         .Input("z")
                         .Output("dx")
                         .Build());
  }
  Maybe<Tensor> operator()(const std::shared_ptr<one::Tensor>& dz,
                           const std::shared_ptr<one::Tensor>& x,
                           const std::shared_ptr<one::Tensor>& y,
                           const std::shared_ptr<one::Tensor>& z) const {
    return OpInterpUtil::Dispatch<Tensor>(*op_, {dz, x, y, z});
  }

 private:
  std::shared_ptr<OpExpr> op_;
};

class BroadcastPowYGradFunctor {
 public:
  BroadcastPowYGradFunctor() {
    op_ = CHECK_JUST(one::OpBuilder("broadcast_pow_y_grad")
                         .Input("dz")
                         .Input("x")
                         .Input("y")
                         .Input("z")
                         .Output("dy")
                         .Build());
  }
  Maybe<Tensor> operator()(const std::shared_ptr<one::Tensor>& dz,
                           const std::shared_ptr<one::Tensor>& x,
                           const std::shared_ptr<one::Tensor>& y,
                           const std::shared_ptr<one::Tensor>& z) const {
    return OpInterpUtil::Dispatch<Tensor>(*op_, {dz, x, y, z});
  }

 private:
  std::shared_ptr<OpExpr> op_;
};

class IdentityFunctor {
 public:
  IdentityFunctor() {
    op_ = CHECK_JUST(one::OpBuilder("identity").Input("in").Output("out").Build());
  }
  Maybe<Tensor> operator()(const std::shared_ptr<one::Tensor>& in) const {
    return OpInterpUtil::Dispatch<Tensor>(*op_, {in});
  }

 private:
  std::shared_ptr<OpExpr> op_;
};

class AmpWhiteIdentityFunctor {
 public:
  AmpWhiteIdentityFunctor() {
    op_ = CHECK_JUST(one::OpBuilder("amp_white_identity").Input("in").Output("out").Build());
  }
  Maybe<Tensor> operator()(const std::shared_ptr<one::Tensor>& in) const {
    return OpInterpUtil::Dispatch<Tensor>(*op_, {in});
  }

 private:
  std::shared_ptr<OpExpr> op_;
};

class ReduceSumLikeFunctor {
 public:
  ReduceSumLikeFunctor() {
    op_ =
        CHECK_JUST(one::OpBuilder("reduce_sum_like").Input("x").Input("like").Output("y").Build());
  }
  Maybe<Tensor> operator()(const std::shared_ptr<one::Tensor>& x,
                           const std::shared_ptr<one::Tensor>& like,
                           const std::vector<int32_t>& axis) const {
    MutableAttrMap attrs;
    JUST(attrs.SetAttr<std::vector<int32_t>>("axis", axis));
    return OpInterpUtil::Dispatch<Tensor>(*op_, {x, like}, attrs);
  }

 private:
  std::shared_ptr<OpExpr> op_;
};

class BroadcastReduceSumLikeFunctor {
 public:
  BroadcastReduceSumLikeFunctor() {}
  Maybe<Tensor> operator()(const std::shared_ptr<Tensor>& input,
                           const std::shared_ptr<Tensor>& like) const {
    const auto& in_shape = *(input->shape());
    const auto& like_shape = *(like->shape());
    if (in_shape != like_shape) {
      const Shape& left_extended_shape =
          CreateLeftExtendedShape(ShapeView(like_shape), in_shape.NumAxes());
      if (in_shape == left_extended_shape) {
        return JUST(ReshapeLike(input, like));
      } else {
        const AxisVector& broadcast_axis_vec = left_extended_shape.Axes4BroadcastTo(in_shape);
        return JUST(ReduceSumLike(
            input, like,
            std::vector<int32_t>{broadcast_axis_vec.begin(), broadcast_axis_vec.end()}));
      }
    }
    return JUST(Identity(input));
  }
};

class SplitFunctor {
 public:
  SplitFunctor() {}
  Maybe<TensorTuple> operator()(const std::shared_ptr<one::Tensor>& x,
                                const int64_t& split_size_or_sections, const int64_t& dim) const {
    int64_t axis = dim;
    if (axis < 0) { axis += x->ndim(); }
    CHECK_OR_RETURN(axis >= 0 && axis < x->ndim())
        << Error::IndexError() << "Dimension out of range (expected to be in range of ["
        << -x->ndim() << ", " << x->ndim() - 1 << "], but got " << axis << ")";
    CHECK_GE_OR_RETURN(split_size_or_sections, 0)
        << Error::RuntimeError() << "split expects split_size be non-negative, but got split_size="
        << split_size_or_sections;
    int64_t dim_size = x->shape()->At(axis);
    int64_t num_splits =
        std::max<int64_t>((dim_size + split_size_or_sections - 1) / split_size_or_sections, 1);
    TensorTuple splits(num_splits);
    int64_t last_split_size =
        split_size_or_sections - (split_size_or_sections * num_splits - dim_size);
    for (int i = 0; i < num_splits; ++i) {
      int64_t length = i < num_splits - 1 ? split_size_or_sections : last_split_size;
      splits[i] = JUST(Narrow(x, axis, i * split_size_or_sections, length));
    }
    return splits;
  }
};

class UnbindFunctor {
 public:
  UnbindFunctor() {}
  Maybe<TensorTuple> operator()(const std::shared_ptr<one::Tensor>& x, const int64_t& dim) const {
    int32_t axis = dim;
    const int32_t ndim = x->ndim();
    if (axis < 0) { axis += ndim; }
    CHECK_OR_RETURN((dim >= -ndim) && (dim < ndim))
        << Error::IndexError() << "Dimension out of range (expected to be in range of [" << -ndim
        << "," << ndim - 1 << "], but got " << dim << ")";
    int32_t dim_size = x->shape()->At(axis);
    TensorTuple unbinds(dim_size);
    for (int i = 0; i < dim_size; ++i) { unbinds[i] = JUST(Select(x, axis, i)); }
    return unbinds;
  }
};

class ChunkFunctor {
 public:
  ChunkFunctor() {}
  Maybe<TensorTuple> operator()(const std::shared_ptr<one::Tensor>& x, const int64_t& chunks,
                                const int64_t& dim) const {
    const int64_t ndim = x->ndim();
    int64_t infferd_dim = dim;
    CHECK_OR_RETURN(ndim > 0) << Error::RuntimeError()
                              << "chunk expects at least a 1-dimensional tensor.";
    CHECK_OR_RETURN(chunks > 0) << Error::RuntimeError()
                                << "chunk expects `chunks` to be greater than 0, got: " << chunks;
    CHECK_OR_RETURN(-ndim <= dim && dim <= (ndim - 1))
        << Error::IndexError() << "Dimension out of range (expected to be in range of [" << -ndim
        << ", " << ndim - 1 << "], but got " << dim << ")";
    if (dim < 0) { infferd_dim += ndim; }

    const auto dim_size = x->shape()->At(infferd_dim);
    int64_t split_size = (dim_size + chunks - 1) / chunks;
    if (split_size == 0 && dim_size == 0) {
      std::vector<int64_t> split_sizes(chunks, split_size);
      split_sizes[chunks - 1] = split_size - (split_size * chunks - dim_size);
      return functional::SplitWithSize(x, split_sizes, infferd_dim);
    } else {
      return functional::Split(x, split_size, infferd_dim);
    }
  }
};

class SplitLikeFunctor {
 public:
  SplitLikeFunctor() {
    ops_.resize(kMaxInputCount);
    for (int n = 1; n < ops_.size(); ++n) {
      ops_[n] = CHECK_JUST(one::OpBuilder("split_like")
                               .Input("in")
                               .Input("like", n + 1)
                               .Output("out", n + 1)
                               .Build());
    }
  }
  Maybe<TensorTuple> operator()(const std::shared_ptr<one::Tensor>& x, const TensorTuple& like,
                                const int64_t& axis) const {
    CHECK_GE_OR_RETURN(like.size(), 2)
        << Error::RuntimeError() << "like.size() must not less than 2, but got " << like.size();
    CHECK_LE_OR_RETURN(like.size(), kMaxInputCount)
        << Error::RuntimeError() << "like.size() must not greater than " << kMaxInputCount
        << ", but got " << like.size();
    MutableAttrMap attrs;
    JUST(attrs.SetAttr<int64_t>("axis", axis));
    TensorTuple inputs(like.size() + 1);
    inputs[0] = x;
    for (int i = 0; i < like.size(); ++i) { inputs[i + 1] = JUST(like[i]->detach()); }
    return OpInterpUtil::Dispatch<TensorTuple>(*ops_.at(like.size() - 1), inputs, attrs);
  }

 private:
  std::vector<std::shared_ptr<OpExpr>> ops_;
};

class SplitWithSizeFunctor {
 public:
  SplitWithSizeFunctor() {}
  Maybe<TensorTuple> operator()(const std::shared_ptr<one::Tensor>& x,
                                const std::vector<int64_t>& split_size_or_sections,
                                const int64_t& dim) const {
    int64_t axis = dim;
    if (axis < 0) { axis += x->ndim(); }
    CHECK_OR_RETURN(axis >= 0 && axis < x->ndim())
        << Error::IndexError() << "Dimension out of range (expected to be in range of ["
        << -x->ndim() << ", " << x->ndim() - 1 << "], but got " << axis << ")";
    int64_t dim_size = x->shape()->At(axis);
    int64_t num_splits = split_size_or_sections.size();
    TensorTuple splits(num_splits);
    int64_t start_idx = 0;
    for (int i = 0; i < num_splits; ++i) {
      int64_t length = split_size_or_sections[i];
      CHECK_GE_OR_RETURN(length, 0) << Error::RuntimeError()
                                    << "split_with_sizes expects split_sizes have only "
                                       "non-negative entries, but split_sizes["
                                    << i << "] = " << length;
      splits[i] = JUST(Narrow(x, axis, start_idx, length));
      start_idx += length;
    }
    CHECK_EQ_OR_RETURN(start_idx, dim_size)
        << Error::RuntimeError() << "split_with_sizes expects split_sizes to sum exactly to "
        << dim_size << " (input tensor's size at dimension " << axis << "), "
        << "but got sum(split_sizes)=" << start_idx;
    return splits;
  }
};

class BatchGatherFunctor {
 public:
  BatchGatherFunctor() {
    op_ = CHECK_JUST(
        one::OpBuilder("batch_gather").Input("in").Input("indices").Output("out").Build());
  }
  Maybe<Tensor> operator()(const std::shared_ptr<one::Tensor>& in,
                           const std::shared_ptr<one::Tensor>& indices) const {
    return OpInterpUtil::Dispatch<Tensor>(*op_, {in, indices});
  }

 protected:
  std::shared_ptr<OpExpr> op_;
};

class UnsortedBatchSegmentSumFunctor {
 public:
  UnsortedBatchSegmentSumFunctor() {
    op_ = CHECK_JUST(one::OpBuilder("unsorted_batch_segment_sum")
                         .Input("data")
                         .Input("segment_ids")
                         .Output("out")
                         .Build());
  }
  Maybe<Tensor> operator()(const std::shared_ptr<one::Tensor>& data,
                           const std::shared_ptr<one::Tensor>& segment_ids,
                           const int64_t& num_segments) const {
    MutableAttrMap attrs;
    JUST(attrs.SetAttr<int64_t>("num_segments", num_segments));
    return OpInterpUtil::Dispatch<Tensor>(*op_, {data, segment_ids}, attrs);
  }

 protected:
  std::shared_ptr<OpExpr> op_;
};

class MaskedFillFunctor {
 public:
  MaskedFillFunctor() {
    op_ = CHECK_JUST(one::OpBuilder("masked_fill").Input("x").Input("mask").Output("out").Build());
  }
  Maybe<Tensor> operator()(const std::shared_ptr<one::Tensor>& x,
                           const std::shared_ptr<one::Tensor>& mask, const Scalar& value) const {
    MutableAttrMap attrs;
    if (IsFloatingDataType(x->dtype()->data_type())) {
      JUST(attrs.SetAttr<double>("float_operand", JUST(value.As<double>())));
      JUST(attrs.SetAttr<bool>("has_float_operand", true));
      JUST(attrs.SetAttr<bool>("has_int_operand", false));
      JUST(attrs.SetAttr<bool>("has_bool_operand", false));
    } else if (IsIntegralDataType(x->dtype()->data_type())) {
      JUST(attrs.SetAttr<int64_t>("int_operand", JUST(value.As<int64_t>())));
      JUST(attrs.SetAttr<bool>("has_float_operand", false));
      JUST(attrs.SetAttr<bool>("has_int_operand", true));
      JUST(attrs.SetAttr<bool>("has_bool_operand", false));
    } else if (IsBoolDataType(x->dtype()->data_type())) {
      JUST(attrs.SetAttr<bool>("bool_operand", JUST(value.As<bool>())));
      JUST(attrs.SetAttr<bool>("has_float_operand", false));
      JUST(attrs.SetAttr<bool>("has_int_operand", false));
      JUST(attrs.SetAttr<bool>("has_bool_operand", true));
    } else {
      UNIMPLEMENTED_THEN_RETURN() << "Only support floating or integral data type.";
    }
    const auto& x_shape = *(x->shape());
    const auto& mask_shape = *(mask->shape());
    if (x_shape != mask_shape) {
      Shape max_shape = Shape::Ones(std::max(x_shape.NumAxes(), mask_shape.NumAxes()));
      const Shape& x_extend_shape =
          CreateLeftExtendedShape(ShapeView(x_shape), max_shape.NumAxes());
      const Shape& mask_extend_shape =
          CreateLeftExtendedShape(ShapeView(mask_shape), max_shape.NumAxes());
      FOR_RANGE(int64_t, i, 0, max_shape.NumAxes()) {
        max_shape.Set(i, std::max(x_extend_shape.At(i), mask_extend_shape.At(i)));
      }
      return OpInterpUtil::Dispatch<Tensor>(
          *op_, {JUST(Expand(x, max_shape)), JUST(Expand(mask, max_shape))}, attrs);
    }
    return OpInterpUtil::Dispatch<Tensor>(*op_, {x, mask}, attrs);
  }

 private:
  std::shared_ptr<OpExpr> op_;
};

class MeshgridFunctor {
 public:
  Maybe<TensorTuple> operator()(const TensorTuple& tensors, const std::string& indexing) const {
    int size = tensors.size();
    CHECK_GT_OR_RETURN(size, 0) << Error::RuntimeError()
                                << "meshgrid expects a non-empty TensorList";
    for (int i = 0; i < size - 1; ++i) {
      const auto& cur_tensor = JUST(VectorAt(tensors, i));
      const auto& next_tensor = JUST(VectorAt(tensors, i + 1));
      CHECK_OR_RETURN(cur_tensor->dtype() == next_tensor->dtype())
          << Error::RuntimeError() << "meshgrid expects all tensors to have the same dtype";
      if (cur_tensor->is_local()) {
        CHECK_OR_RETURN(next_tensor->is_local())
            << Error::RuntimeError() << "meshgrid expects all tensors are local tensor";
        CHECK_OR_RETURN(JUST(cur_tensor->device())->type() == JUST(next_tensor->device())->type())
            << Error::RuntimeError() << "meshgrid expects all tensors to have the same device";
      } else {
        CHECK_OR_RETURN(!next_tensor->is_local())
            << Error::RuntimeError() << "meshgrid expects all tensors are global tensor";
        CHECK_OR_RETURN(JUST(cur_tensor->parallel_desc()) == JUST(next_tensor->parallel_desc()))
            << Error::RuntimeError() << "meshgrid expects all tensors to have the same placement";
      }
    }

    std::vector<std::shared_ptr<Tensor>> tensor_consts(tensors.begin(), tensors.end());

    bool swap_first_and_second_tensors = false;
    if (indexing == "xy") {
      swap_first_and_second_tensors = (size >= 2);
      if (swap_first_and_second_tensors) { std::swap(tensor_consts[0], tensor_consts[1]); }
    } else {
      CHECK_EQ_OR_RETURN(indexing, "ij") << Error::RuntimeError()
                                         << "meshgrid: indexing must be one of \"xy\" or \"ij\", "
                                            "but received: "
                                         << indexing;
    }

    TensorTuple grids(size);
    DimVector grids_vec(size);
    for (int i = 0; i < size; ++i) {
      CHECK_LE_OR_RETURN(tensor_consts[i]->shape()->NumAxes(), 1)
          << Error::RuntimeError() << "Expected scalar or 1D tensor in the tensor list but got "
          << tensor_consts[i]->shape()->NumAxes();
      if (tensor_consts[i]->shape()->NumAxes() == 0) {
        grids_vec[i] = 1;
      } else {
        grids_vec[i] = tensor_consts[i]->shape()->At(0);
      }
    }
    Shape grids_shape(grids_vec);

    DimVector view_shape_vec(size, 1);
    Shape view_shape(view_shape_vec);
    for (int i = 0; i < size; ++i) {
      view_shape.Set(i, -1);
      std::shared_ptr<one::Tensor> reshaped = JUST(Reshape(tensor_consts.at(i), view_shape));
      grids[i] = JUST(Expand(reshaped, grids_shape));
      view_shape.Set(i, 1);
    }

    if (swap_first_and_second_tensors) { std::swap(grids[0], grids[1]); }

    return grids;
  }
};

class IndexSelectFunctor {
 public:
  Maybe<Tensor> operator()(const std::shared_ptr<one::Tensor>& input, const int64_t& dim,
                           const std::shared_ptr<one::Tensor>& index) const {
    const int64_t input_num_axes = input->shape()->NumAxes();
    const int64_t index_num_axes = index->shape()->NumAxes();
    CHECK_LE_OR_RETURN(index_num_axes, 1)
        << Error::IndexError() << "index_select(): Index is supposed to be a vector";
    bool index_dtype_flag =
        (index->dtype()->data_type() == kInt32) || (index->dtype()->data_type() == kInt64);
    CHECK_EQ_OR_RETURN(index_dtype_flag, true)
        << Error::RuntimeError() << "index_select(): Expected dtype int32 or int64 for index";
    int64_t new_dim = dim;
    if (dim < 0) { new_dim += input_num_axes; }
    CHECK_LE_OR_RETURN(new_dim, input_num_axes)
        << Error::IndexError() << "Dimension out of range (expected to be in range of ["
        << -input_num_axes << ", " << input_num_axes - 1 << "], but got " << new_dim << ")";

    DimVector index_broad_cast(input_num_axes);
    for (int i = 0; i < input_num_axes; i++) { index_broad_cast[i] = input->shape()->At(i); }
    index_broad_cast[new_dim] = 1;
    Shape expand_shape(index_broad_cast);
    std::shared_ptr<one::Tensor> index_new;
    if (index_num_axes == 1) {
      index_new = index;
    } else {
      index_new = JUST(Unsqueeze(index, 0));
    }
    auto index_gather = JUST(functional::Expand(
        JUST(functional::Slice(index_new, {0}, {1}, {1}, /*enable_view_slice=*/true)),
        expand_shape));
    for (int i = 1; i < index->dim(0); i++) {
      index_gather = JUST(functional::Concat(
          {index_gather,
           JUST(functional::Expand(
               JUST(functional::Slice(index_new, {i}, {i + 1}, {1}, /*enable_view_slice=*/true)),
               expand_shape))},
          new_dim));
    }
    return JUST(functional::DimGather(input, new_dim, index_gather, false));
  }
};

namespace {
inline Maybe<bool> device_equal(const std::string& device_name, const int device_id,
                                Symbol<Device> device) {
  return (device_name == device->type() && device_id == device->device_id());
}

Maybe<Tensor> LocalTensorTo(const std::shared_ptr<Tensor>& x, const std::string& device_name,
                            const int device_id, const Symbol<DType>& dtype, const bool& copy) {
  std::shared_ptr<Tensor> tensor = x;
  if (!JUST(device_equal(device_name, device_id, JUST(x->device())))) {
    tensor = JUST(Copy(tensor, device_name, device_id, /*pin_memory=*/false));
  }
  if (dtype != x->dtype()) { tensor = JUST(Cast(tensor, dtype, /*pin_memory=*/false)); }
  if (copy && tensor == x) {
    tensor = JUST(Copy(tensor, device_name, device_id, /*pin_memory=*/false));
  }
  return tensor;
}

Maybe<Tensor> ConsistentTensorTo(const std::shared_ptr<Tensor>& x, const std::string& device_type,
                                 const Symbol<DType>& dtype, const bool& copy) {
  std::shared_ptr<Tensor> tensor;
  auto input_placement = JUST(x->parallel_desc());
  std::string input_device_tag = input_placement->device_tag();
  if (device_type == input_device_tag) {
    if (dtype == x->dtype()) {
      return (copy ? JUST(x->clone()) : x);
    } else {
      return JUST(Cast(x, dtype, /*pin_memory=*/false));
    }
  }
  if (LazyMode::is_enabled()) {
    if (dtype != x->dtype()) { tensor = JUST(Cast(x, dtype, /*pin_memory=*/false)); }
    if (device_type != JUST(x->parallel_desc())->device_tag()) {
      tensor = JUST(Copy(tensor ? tensor : x, device_type, 0, /*pin_memory=*/false));
    }
    return tensor;
  } else {
    CheckMetaConsistency(x).GetOrThrow();
    auto placement = JUST(ReplacePlacementDeviceTag(input_placement, device_type));
    auto nd_sbp = JUST(x->nd_sbp());
    std::vector<Symbol<SbpParallel>> sbp_tuple(nd_sbp->sbp_parallel().size());
    for (int i = 0; i < sbp_tuple.size(); ++i) { sbp_tuple[i] = nd_sbp->sbp_parallel().Get(i); }
    tensor = JUST(ConsistentToLocal(x));
    Symbol<Device> device = JUST(Device::New(device_type));
    tensor = JUST(LocalTensorTo(tensor, device->type(), device->device_id(), dtype, copy));
    JUST(tensor->set_requires_grad(x->requires_grad()));
    return JUST(LocalToConsistent(tensor, placement, sbp_tuple, *(x->shape()), dtype));
  }
}

}  // namespace

class ToFunctor {
 public:
  Maybe<Tensor> operator()(const std::shared_ptr<Tensor>& input,
                           const Optional<std::string>& device_,
                           const Optional<Symbol<DType>>& dtype_, bool copy) const {
    Symbol<DType> dtype = dtype_.value_or(input->dtype());
    if (input->is_consistent()) {
      std::string device_type = device_.value_or(JUST(input->parallel_desc())->device_tag());
      CHECK_OR_RETURN(ep::DeviceManagerRegistry::GetDeviceTypeByDeviceTypeName(device_type)
                      != DeviceType::kInvalidDevice)
          << Error::RuntimeError()
          << "Only string device without device id (eg. \"cpu\" or \"cuda\") is expected "
          << "for consistent tensor, but got " << device_.value_or("");
      return JUST(ConsistentTensorTo(input, device_type, dtype, copy));
    } else {
      std::string device_name = "";
      int device_id = 0;
      if (device_.has_value()) {
        JUST(ParsingDeviceTag(device_.value_or(""), &device_name, &device_id));
        if (device_id == -1) { device_id = GlobalProcessCtx::LocalRank(); }
      } else {
        Symbol<Device> device = JUST(input->device());
        device_name = device->type();
        device_id = device->device_id();
      }
      return JUST(LocalTensorTo(input, device_name, device_id, dtype, copy));
    }
  }
};

class To2Functor {
 public:
  Maybe<Tensor> operator()(const std::shared_ptr<Tensor>& input,
                           const Optional<Symbol<Device>>& device_,
                           const Optional<Symbol<DType>>& dtype_, bool copy) const {
    CHECK_OR_RETURN(!(input->is_consistent() && device_.has_value()))
        << Error::RuntimeError()
        << "Only string device without device id (eg. \"cpu\" or \"cuda\") is expected "
        << "for consistent tensor, but got " << device_.value_or(Symbol<Device>())->ToRepr();
    if (input->is_consistent()) {
      std::string device_type = JUST(input->parallel_desc())->device_tag();
      return JUST(ConsistentTensorTo(input, device_type, dtype_.value_or(input->dtype()), copy));
    } else {
      auto dtype = dtype_.value_or(input->dtype());
      auto device =
          device_.has_value() ? device_.value_or(Symbol<Device>()) : JUST(input->device());
      return JUST(LocalTensorTo(input, device->type(), device->device_id(), dtype, copy));
    }
  }
};

class To3Functor {
 public:
  Maybe<Tensor> operator()(const std::shared_ptr<Tensor>& input,
                           const Optional<Symbol<DType>>& dtype_, bool copy) const {
    Symbol<DType> dtype = dtype_.value_or(input->dtype());
    if (input->is_consistent()) {
      return ConsistentTensorTo(input, JUST(input->parallel_desc())->device_tag(), dtype, copy);
    } else {
      auto device = JUST(input->device());
      return LocalTensorTo(input, device->type(), device->device_id(), dtype, copy);
    }
  }
};

class To4Functor {
 public:
  Maybe<Tensor> operator()(const std::shared_ptr<Tensor>& input,
                           const std::shared_ptr<Tensor>& other, bool copy) const {
    CHECK_OR_RETURN(!input->is_consistent() && !other->is_consistent())
        << Error::RuntimeError()
        << "tensor.to(other) can only be called when tensor and other are local tensors";
    Symbol<DType> dtype = other->dtype();
    Symbol<Device> device = JUST(other->device());
    std::string device_name = device->type();
    int device_id = device->device_id();
    return LocalTensorTo(input, device_name, device_id, dtype, copy);
  }
};

class TopKFunctor {
 public:
  TopKFunctor() { op_ = CHECK_JUST(one::OpBuilder("top_k").Input("in").Output("out").Build()); }
  Maybe<Tensor> operator()(const std::shared_ptr<Tensor>& input, int32_t k, bool sorted) const {
    MutableAttrMap attrs;
    JUST(attrs.SetAttr<int32_t>("k", k));
    JUST(attrs.SetAttr<bool>("sorted", sorted));
    return OpInterpUtil::Dispatch<Tensor>(*op_, {input}, attrs);
  }

 private:
  std::shared_ptr<OpExpr> op_;
};

class InTopKFunctor {
 public:
  InTopKFunctor() {
    op_ = CHECK_JUST(
        one::OpBuilder("in_top_k").Input("targets").Input("predictions").Output("out").Build());
  }
  Maybe<Tensor> operator()(const std::shared_ptr<Tensor>& targets,
                           const std::shared_ptr<Tensor>& predictions, int32_t k) const {
    CHECK_EQ_OR_RETURN(targets->shape()->At(0), predictions->shape()->At(0))
        << Error::RuntimeError() << "The num of targets must equal the num of predictions";
    CHECK_EQ_OR_RETURN(targets->ndim(), 1)
        << Error::RuntimeError() << "The dimension of targets must be 1";
    CHECK_EQ_OR_RETURN(predictions->ndim(), 2)
        << Error::RuntimeError() << "The dimension of predictions must be 2";
    MutableAttrMap attrs;
    JUST(attrs.SetAttr<int32_t>("k", k));
    return OpInterpUtil::Dispatch<Tensor>(*op_, {targets, predictions}, attrs);
  }

 private:
  std::shared_ptr<OpExpr> op_;
};

class TensorBufferToTensorFunctor {
 public:
  TensorBufferToTensorFunctor() {
    op_ = CHECK_JUST(one::OpBuilder("tensor_buffer_to_tensor").Input("in").Output("out").Build());
  }
  Maybe<Tensor> operator()(const std::shared_ptr<Tensor>& input, const Shape& instance_shape,
                           const Symbol<DType>& dtype) const {
    MutableAttrMap attrs;
    JUST(attrs.SetAttr<Shape>("instance_shape", instance_shape));
    JUST(attrs.SetAttr<DataType>("dtype", dtype->data_type()));
    return OpInterpUtil::Dispatch<Tensor>(*op_, {input}, attrs);
  }

 private:
  std::shared_ptr<OpExpr> op_;
};

class TensorToTensorBufferFunctor {
 public:
  TensorToTensorBufferFunctor() {
    op_ = CHECK_JUST(one::OpBuilder("tensor_to_tensor_buffer").Input("in").Output("out").Build());
  }
  Maybe<Tensor> operator()(const std::shared_ptr<Tensor>& input, int32_t instance_dims) const {
    MutableAttrMap attrs;
    JUST(attrs.SetAttr<int32_t>("instance_dims", instance_dims));
    return OpInterpUtil::Dispatch<Tensor>(*op_, {input}, attrs);
  }

 private:
  std::shared_ptr<OpExpr> op_;
};

class GenTensorBufferFunctor {
 public:
  GenTensorBufferFunctor() {
    op_ = CHECK_JUST(one::OpBuilder("gen_tensor_buffer").Output("out").Build());
  }
  Maybe<Tensor> operator()(const Shape& shape, const std::vector<Shape>& shape_list,
                           const std::vector<float>& value_list, const Symbol<DType>& dtype,
                           bool dynamic_out) const {
    MutableAttrMap attrs;
    JUST(attrs.SetAttr<Shape>("shape", shape));
    JUST(attrs.SetAttr<std::vector<Shape>>("shape_list", shape_list));
    JUST(attrs.SetAttr<std::vector<float>>("value_list", value_list));
    JUST(attrs.SetAttr<DataType>("data_type", dtype->data_type()));
    JUST(attrs.SetAttr<bool>("dynamic_out", dynamic_out));
    return OpInterpUtil::Dispatch<Tensor>(*op_, {}, attrs);
  }

 private:
  std::shared_ptr<OpExpr> op_;
};

class RepeatFunctor {
 public:
  RepeatFunctor() {}
  Maybe<Tensor> operator()(const std::shared_ptr<one::Tensor>& input,
                           const Shape& repeat_shape) const {
    Shape input_shape = *(input->shape());
    std::vector<int32_t> input_reshape_vec;
    std::vector<int32_t> expand_shape_vec;
    std::vector<int32_t> output_reshape_vec;

    int32_t numaxes_diff = repeat_shape.NumAxes() - input_shape.NumAxes();
    CHECK_GE_OR_RETURN(numaxes_diff, 0) << Error::RuntimeError()
                                        << "Number of dimensions of repeat dims can not be "
                                           "smaller than number of dimensions of tensor";

    for (int32_t i = repeat_shape.NumAxes() - 1; i >= 0; i--) {
      if (i >= numaxes_diff) {
        int32_t input_shape_val = input_shape.At(i - numaxes_diff);
        int32_t repeat_shape_val = repeat_shape.At(i);
        if (repeat_shape_val > 1) {
          if (input_shape_val > 1) {
            input_reshape_vec.insert(input_reshape_vec.begin(), input_shape_val);
            input_reshape_vec.insert(input_reshape_vec.begin(), 1);
            expand_shape_vec.insert(expand_shape_vec.begin(), input_shape_val);
            expand_shape_vec.insert(expand_shape_vec.begin(), repeat_shape_val);
            output_reshape_vec.insert(output_reshape_vec.begin(),
                                      repeat_shape_val * input_shape_val);
          } else {
            input_reshape_vec.insert(input_reshape_vec.begin(), input_shape_val);
            expand_shape_vec.insert(expand_shape_vec.begin(), repeat_shape_val);
            output_reshape_vec.insert(output_reshape_vec.begin(), repeat_shape_val);
          }
        } else {
          input_reshape_vec.insert(input_reshape_vec.begin(), input_shape_val);
          expand_shape_vec.insert(expand_shape_vec.begin(), input_shape_val);
          output_reshape_vec.insert(output_reshape_vec.begin(), input_shape_val);
        }
      } else {
        expand_shape_vec.insert(expand_shape_vec.begin(), repeat_shape.At(i));
        output_reshape_vec.insert(output_reshape_vec.begin(), repeat_shape.At(i));
      }
    }
    Shape input_reshape(DimVector(input_reshape_vec.begin(), input_reshape_vec.end()));
    Shape expand_shape(DimVector(expand_shape_vec.begin(), expand_shape_vec.end()));
    Shape output_reshape(DimVector(output_reshape_vec.begin(), output_reshape_vec.end()));
    std::shared_ptr<one::Tensor> reshaped_tensor = JUST(Reshape(input, input_reshape));
    std::shared_ptr<one::Tensor> expanded_tensor = JUST(Expand(reshaped_tensor, expand_shape));
    std::shared_ptr<one::Tensor> result = JUST(Reshape(expanded_tensor, output_reshape));
    return result;
  }
};

class TileFunctor {
 public:
  TileFunctor() {}
  Maybe<Tensor> operator()(const std::shared_ptr<one::Tensor>& input, const Shape& dims) const {
    std::vector<int32_t> new_dims_vec;
    int32_t numaxes_diff = input->shape()->NumAxes() - dims.NumAxes();
    for (int32_t i = dims.NumAxes() - 1; i >= 0; i--) {
      CHECK_GE_OR_RETURN(dims.At(i), 0)
          << Error::RuntimeError() << "Trying to create tensor with negative dimension "
          << dims.At(i);
      new_dims_vec.insert(new_dims_vec.begin(), dims.At(i));
    }
    for (int32_t i = 0; i < numaxes_diff; i++) { new_dims_vec.insert(new_dims_vec.begin(), 1); }
    Shape new_dims(DimVector(new_dims_vec.begin(), new_dims_vec.end()));
    return JUST(Repeat(input, new_dims));
  }
};

class TransposeAllDimPropertyFunctor {
 public:
  TransposeAllDimPropertyFunctor() {}
  Maybe<Tensor> operator()(const std::shared_ptr<one::Tensor>& x) const {
    const int64_t ndim = x->ndim();
    std::vector<int32_t> permute;
    permute.resize(ndim);
    std::iota(permute.begin(), permute.end(), 0);
    std::reverse(permute.begin(), permute.end());
    return Transpose(x, permute);
  }
};

class TransposeAllDimFunctionFunctor {
 public:
  TransposeAllDimFunctionFunctor() {}
  Maybe<Tensor> operator()(const std::shared_ptr<one::Tensor>& x) const {
    const int64_t ndim = x->ndim();
    CHECK_OR_RETURN(ndim <= 2) << Error::RuntimeError()
                               << "t() expects a tensor with <= 2 dimensions, but input tensor is "
                               << ndim << "D";
    if (ndim == 0 || ndim == 1) { return x; }
    return Transpose2dim(x, 0, 1);
  }
};

class ReshapeLikeFunctor {
 public:
  ReshapeLikeFunctor() {
    op_ =
        CHECK_JUST(one::OpBuilder("reshape_like").Input("in").Input("like").Output("out").Build());
  }
  Maybe<Tensor> operator()(const std::shared_ptr<one::Tensor>& x,
                           const std::shared_ptr<one::Tensor>& like) const {
    return OpInterpUtil::Dispatch<Tensor>(*op_, {x, JUST(like->detach())});
  }

 private:
  std::shared_ptr<OpExpr> op_;
};

class PinMemoryFunctor {
 public:
  PinMemoryFunctor() {
    op_ = CHECK_JUST(one::OpBuilder("slice_update").Input("x").Input("update").Output("y").Build());
  }
  Maybe<Tensor> operator()(const std::shared_ptr<one::Tensor>& input) const {
    // TODO:(zhaoluyang) support consistent tensor.pin_memory()
    CHECK_OR_RETURN(input->is_local() && !(LazyMode::is_enabled()))
        << Error::RuntimeError() << "Tensor.pin_memory() only support local tensor for now!";
    // if tensor already pinned, then just return
    if (JUST(JUST(input->AsMirroredTensor())->eager_blob_object())->pin_memory()) { return input; }
    auto shape = input->shape();
    auto device = JUST(input->device());
    const bool requires_grad = input->requires_grad();
    CHECK_EQ_OR_RETURN(device->enum_type(), DeviceType::kCPU)
        << Error::RuntimeError() << "cannot pin tensor with device: " << device->ToString()
        << ", only dense CPU tensors can be pinned.";

    auto empty = JUST(functional::Empty(*shape.get(), input->dtype(), device, /*pin_memory=*/true));
    // TODO: remove this requires_grad
    JUST(empty->set_requires_grad(requires_grad));
    const int32_t ndim = input->ndim();
    if (ndim == 0) {
      // for 0-dim tensor
      TensorIndex tensor_index;
      tensor_index.emplace_back(functional::detail::IndexItem(functional::detail::EllipsisIndex{}));
      JUST(functional::TensorSetItem(empty, tensor_index, input));
      return empty;
    } else {
      MutableAttrMap attrs;
      std::vector<int64_t> starts(ndim, 0);
      std::vector<int64_t> stops(ndim);
      std::vector<int64_t> steps(ndim, 1);
      for (int i = 0; i < ndim; ++i) { stops[i] = input->shape()->At(i); }
      JUST(attrs.SetAttr<std::vector<int64_t>>("start", starts));
      JUST(attrs.SetAttr<std::vector<int64_t>>("stop", stops));
      JUST(attrs.SetAttr<std::vector<int64_t>>("step", steps));
      JUST(empty->set_requires_grad(requires_grad));
      auto outputs = TensorTuple{empty};
      JUST(OpInterpUtil::Dispatch(*op_, TensorTuple{empty, input}, &outputs, attrs));
      return outputs[0];
    }
  }

 private:
  std::shared_ptr<OpExpr> op_;
};

}  // namespace impl

ONEFLOW_FUNCTION_LIBRARY(m) {
  m.add_functor<impl::ArgMaxFunctor>("ArgMax");
  m.add_functor<impl::ArgMinFunctor>("ArgMin");
  m.add_functor<impl::ConsistentConstantFunctor>("ConsistentConstant");
  m.add_functor<impl::ConstantFunctor>("Constant");
  m.add_functor<impl::ConsistentEmptyFunctor>("ConsistentEmpty");
  m.add_functor<impl::EmptyFunctor>("Empty");
  m.add_functor<impl::ZerosLikeFunctor>("ZerosLike");
  m.add_functor<impl::OnesLikeFunctor>("OnesLike");
  m.add_functor<impl::FlattenFunctor>("Flatten");
  m.add_functor<impl::WhereFunctor>("Where");
  m.add_functor<impl::WhereScalarXFunctor>("WhereScalarX");
  m.add_functor<impl::WhereScalarYFunctor>("WhereScalarY");
  m.add_functor<impl::WhereScalarXYFunctor>("WhereScalarXY");
  m.add_functor<impl::ArgWhereFunctor>("ArgWhere");
  m.add_functor<impl::BroadcastLikeFunctor>("BroadcastLike");
  m.add_functor<impl::ConcatFunctor>("Concat");
  m.add_functor<impl::StackFunctor>("Stack");
  m.add_functor<impl::StackGradFunctor>("StackGrad");
  m.add_functor<impl::ExpandFunctor>("Expand");
  m.add_functor<impl::ExpandGradFunctor>("ExpandGrad");
  m.add_functor<impl::ExpandDimsFunctor>("ExpandDims");
  m.add_functor<impl::ExpandDimsFunctor>("Unsqueeze");
  m.add_functor<impl::SqueezeFunctor>("Squeeze");
  m.add_functor<impl::RollFunctor>("Roll");
  m.add_functor<impl::GatherFunctor>("Gather");
  m.add_functor<impl::DimGatherFunctor>("DimGather");
  m.add_functor<impl::ArgSortFunctor>("ArgSort");
  m.add_functor<impl::SearchSortedFunctor>("SearchSorted");
  m.add_functor<impl::SearchSortedScalarFunctor>("SearchSortedScalar");
  m.add_functor<impl::GatherNdFunctor>("GatherNd");
  m.add_functor<impl::ScatterNdFunctor>("ScatterNd");
  m.add_functor<impl::TensorScatterNdUpdateFunctor>("TensorScatterNdUpdate");
  m.add_functor<impl::ScatterNdLikeFunctor>("ScatterNdLike");
  m.add_functor<impl::ReshapeFunctor>("Reshape");
  m.add_functor<impl::ViewFunctor>("View");
  m.add_functor<impl::ToContiguousFunctor>("ToContiguous");
  m.add_functor<impl::SliceFunctor>("Slice");
  m.add_functor<impl::SliceGradFunctor>("SliceGrad");
  m.add_functor<impl::NarrowFunctor>("Narrow");
  m.add_functor<impl::NarrowGradFunctor>("NarrowGrad");
  m.add_functor<impl::LogicalSliceAssignFunctor>("LogicalSliceAssign");
  m.add_functor<impl::LogicalSliceFunctor>("LogicalSlice");
  m.add_functor<impl::SliceUpdateFunctor>("SliceUpdate");
  m.add_functor<impl::SliceView1dContiguousFunctor>("SliceView1dContiguous");
  m.add_functor<impl::CopyFunctor>("Copy");
  m.add_functor<impl::FlipFunctor>("Flip");
  m.add_functor<impl::UnfoldTensorFunctor>("UnfoldTensor");
  m.add_functor<impl::UnfoldTensorGradFunctor>("UnfoldTensorGrad");
  m.add_functor<impl::UpsampleGradFunctor>("UpsampleGrad");
  m.add_functor<impl::UpsampleNearest2DFunctor>("UpsampleNearest2D");
  m.add_functor<impl::UpsampleNearest2DGradFunctor>("UpsampleNearest2DGrad");
  m.add_functor<impl::UpsampleBilinear2DFunctor>("UpsampleBilinear2D");
  m.add_functor<impl::UpsampleBilinear2DGradFunctor>("UpsampleBilinear2DGrad");
  m.add_functor<impl::UpsampleLinear1DFunctor>("UpsampleLinear1D");
  m.add_functor<impl::UpsampleLinear1DGradFunctor>("UpsampleLinear1DGrad");
  m.add_functor<impl::UpsampleNearest1DFunctor>("UpsampleNearest1D");
  m.add_functor<impl::UpsampleNearest1DGradFunctor>("UpsampleNearest1DGrad");
  m.add_functor<impl::UpsampleBicubic2DFunctor>("UpsampleBicubic2D");
  m.add_functor<impl::UpsampleBicubic2DGradFunctor>("UpsampleBicubic2DGrad");
  m.add_functor<impl::UpsampleNearest3DFunctor>("UpsampleNearest3D");
  m.add_functor<impl::UpsampleNearest3DGradFunctor>("UpsampleNearest3DGrad");
  m.add_functor<impl::UpsampleTrilinear3DFunctor>("UpsampleTrilinear3D");
  m.add_functor<impl::UpsampleTrilinear3DGradFunctor>("UpsampleTrilinear3DGrad");
  m.add_functor<impl::UnsortedSegmentSumLikeFunctor>("UnsortedSegmentSumLike");
  m.add_functor<impl::TrilFunctor>("Tril");
  m.add_functor<impl::TriuFunctor>("Triu");
  m.add_functor<impl::DiagFunctor>("Diag");
  m.add_functor<impl::DiagGradFunctor>("DiagGrad");
  m.add_functor<impl::DiagonalFunctor>("Diagonal");
  m.add_functor<impl::DiagonalGradFunctor>("DiagonalGrad");
  m.add_functor<impl::TensorGetItemFunctor>("TensorGetItem");
  m.add_functor<impl::DimScatterFunctor>("DimScatter");
  m.add_functor<impl::DimScatterAddFunctor>("DimScatterAdd");
  m.add_functor<impl::DimScatterMulFunctor>("DimScatterMul");
  m.add_functor<impl::DimScatterUpdateScalarFunctor>("DimScatterUpdateScalar");
  m.add_functor<impl::DimScatterAddScalarFunctor>("DimScatterAddScalar");
  m.add_functor<impl::DimScatterAddLikeFunctor>("DimScatterAddLike");
  m.add_functor<impl::DimScatterMulScalarFunctor>("DimScatterMulScalar");
  m.add_functor<impl::TensorSetItemFunctor>("TensorSetItem");
  m.add_functor<impl::CastLikeFunctor>("CastLike");
  m.add_functor<impl::ElementwiseMinimumGradFunctor>("ElementwiseMinGrad");
  m.add_functor<impl::ElementwiseMaximumGradFunctor>("ElementwiseMaxGrad");
  m.add_functor<impl::BroadcastPowXGradFunctor>("BroadcastPowXGrad");
  m.add_functor<impl::BroadcastPowYGradFunctor>("BroadcastPowYGrad");
  m.add_functor<impl::DivGradFunctor>("DivGrad");
  m.add_functor<impl::IdentityFunctor>("Identity");
  m.add_functor<impl::AmpWhiteIdentityFunctor>("AmpWhiteIdentity");
  m.add_functor<impl::ReduceSumLikeFunctor>("ReduceSumLike");
  m.add_functor<impl::BroadcastReduceSumLikeFunctor>("BroadcastReduceSumLike");
  m.add_functor<impl::SplitFunctor>("Split");
  m.add_functor<impl::UnbindFunctor>("Unbind");
  m.add_functor<impl::ChunkFunctor>("Chunk");
  m.add_functor<impl::SplitLikeFunctor>("SplitLike");
  m.add_functor<impl::SplitWithSizeFunctor>("SplitWithSize");
  m.add_functor<impl::BatchGatherFunctor>("BatchGather");
  m.add_functor<impl::UnsortedBatchSegmentSumFunctor>("UnsortedBatchSegmentSum");
  m.add_functor<impl::MaskedFillFunctor>("MaskedFill");
  m.add_functor<impl::MeshgridFunctor>("Meshgrid");
  m.add_functor<impl::IndexSelectFunctor>("IndexSelect");
  m.add_functor<impl::ToFunctor, impl::To2Functor, impl::To3Functor, impl::To4Functor>("To");
  m.add_functor<impl::TopKFunctor>("TopK");
  m.add_functor<impl::InTopKFunctor>("InTopK");
  m.add_functor<impl::TensorToTensorBufferFunctor>("TensorToTensorBuffer");
  m.add_functor<impl::TensorBufferToTensorFunctor>("TensorBufferToTensor");
  m.add_functor<impl::GenTensorBufferFunctor>("GenTensorBuffer");
  m.add_functor<impl::RepeatFunctor>("Repeat");
  m.add_functor<impl::TileFunctor>("Tile");
  m.add_functor<impl::TransposeAllDimPropertyFunctor>("TransposeAllDimProperty");
  m.add_functor<impl::TransposeAllDimFunctionFunctor>("TransposeAllDimFunction");
  m.add_functor<impl::ReshapeLikeFunctor>("ReshapeLike");
  m.add_functor<impl::PinMemoryFunctor>("PinMemory");
};

}  // namespace functional
}  // namespace one
}  // namespace oneflow<|MERGE_RESOLUTION|>--- conflicted
+++ resolved
@@ -1461,28 +1461,6 @@
   std::shared_ptr<OpExpr> op_;
 };
 
-<<<<<<< HEAD
-class UpsampleFunctor {
- public:
-  UpsampleFunctor() { op_ = CHECK_JUST(one::OpBuilder("upsample").Input("x").Output("y").Build()); }
-  Maybe<Tensor> operator()(const std::shared_ptr<one::Tensor>& x, const double& height_scale,
-                           const double& width_scale, const bool& align_corners,
-                           const std::string& interpolation, const std::string& data_format) const {
-    MutableAttrMap attrs;
-    JUST(attrs.SetAttr<double>("height_scale", height_scale));
-    JUST(attrs.SetAttr<double>("width_scale", width_scale));
-    JUST(attrs.SetAttr<bool>("align_corners", align_corners));
-    JUST(attrs.SetAttr<std::string>("interpolation", interpolation));
-    JUST(attrs.SetAttr<std::string>("data_format", data_format));
-    return OpInterpUtil::Dispatch<Tensor>(*op_, {x}, attrs);
-  }
-
- private:
-  std::shared_ptr<OpExpr> op_;
-};
-
-=======
->>>>>>> 51844800
 class UpsampleLinear1DFunctor {
  public:
   UpsampleLinear1DFunctor() {
