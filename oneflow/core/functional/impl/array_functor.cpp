/*
Copyright 2020 The OneFlow Authors. All rights reserved.

Licensed under the Apache License, Version 2.0 (the "License");
you may not use this file except in compliance with the License.
You may obtain a copy of the License at

    http://www.apache.org/licenses/LICENSE-2.0

Unless required by applicable law or agreed to in writing, software
distributed under the License is distributed on an "AS IS" BASIS,
WITHOUT WARRANTIES OR CONDITIONS OF ANY KIND, either express or implied.
See the License for the specific language governing permissions and
limitations under the License.
*/

#include "oneflow/core/autograd/autograd_mode.h"
#include "oneflow/core/common/maybe.h"
#include "oneflow/core/common/scalar.h"
#include "oneflow/core/common/global.h"
#include "oneflow/core/common/optional.h"
#include "oneflow/core/common/protobuf.h"
#include "oneflow/core/control/global_process_ctx.h"
#include "oneflow/core/device/cuda_util.h"
#include "oneflow/core/framework/device.h"
#include "oneflow/core/framework/nd_sbp.h"
#include "oneflow/core/framework/op_base.h"
#include "oneflow/core/framework/op_builder.h"
#include "oneflow/core/framework/op_expr.h"
#include "oneflow/core/framework/op_interpreter/op_interpreter_util.h"
#include "oneflow/core/framework/op_generated.h"
#include "oneflow/core/framework/placement_utils.h"
#include "oneflow/core/framework/tensor.h"
#include "oneflow/core/framework/tensor_tuple.h"
#include "oneflow/core/framework/random_generator_impl.h"
#include "oneflow/core/functional/functional.h"
#include "oneflow/core/functional/function_library.h"
#include "oneflow/core/functional/sequence_function.h"
#include "oneflow/core/functional/impl/common.h"
#include "oneflow/core/functional/impl/unary_functor.h"
#include "oneflow/core/job/parallel_desc.h"
#include "oneflow/core/job/sbp_parallel.h"
#include "oneflow/core/job/global_for.h"
#include "oneflow/core/job/lazy_mode.h"

namespace oneflow {
namespace one {
namespace functional {

namespace impl {

class ArgMaxFunctor {
 public:
  ArgMaxFunctor() { op_ = CHECK_JUST(one::OpBuilder("argmax").Input("in").Output("out").Build()); }
  Maybe<Tensor> operator()(const std::shared_ptr<one::Tensor>& input, const Optional<int32_t>& dim,
                           const Optional<bool>& keepdim,
                           const Optional<Symbol<DType>>& dtype) const {
    if (dim.has_value() == false) {
      return SequenceFunction<Maybe<Tensor>()>([&]() { return Flatten(input, 0, -1); })
          .then([&](const std::shared_ptr<one::Tensor>& x) {
            return OpInterpUtil::Dispatch<Tensor>(*op_, {x});
          })
          .call();
    }

    int new_dim = JUST(dim);
    const int32_t ndims = input->shape()->NumAxes();
    if (new_dim < 0) { new_dim += ndims; }
    CHECK_GE_OR_RETURN(new_dim, 0)
        << "IndexError: Dimension out of range (expected to be in range of [" << -ndims << ","
        << ndims << " ] but got " << ndims;
    CHECK_LT_OR_RETURN(new_dim, ndims)
        << "IndexError: Dimension out of range (expected to be in range of [" << -ndims << ","
        << ndims << " ] but got " << ndims;

    const auto do_cast = [&](const std::shared_ptr<one::Tensor>& x) -> Maybe<Tensor> {
      return Cast(x, JUST(dtype));
    };

    if (new_dim == ndims - 1) {
      return SequenceFunction<Maybe<Tensor>()>(
                 [&]() { return OpInterpUtil::Dispatch<Tensor>(*op_, {input}); })
          .then_if(keepdim.has_value() && JUST(keepdim) == true,
                   std::bind(ExpandDims, std::placeholders::_1, -1))
          .then_if(dtype.has_value(), do_cast)
          .call();
    }

    std::vector<int32_t> permute;
    permute.reserve(ndims);
    for (int32_t i = 0; i < ndims - 1; i++) { permute.emplace_back(i < new_dim ? i : i + 1); }
    permute.emplace_back(new_dim);

    std::vector<int32_t> permute_inv(ndims, 0);
    for (int32_t i = 0; i < ndims; i++) { permute_inv[i] = -1; }
    for (int32_t i = 0; i < ndims; i++) { permute_inv[permute[i]] = i; }

    std::vector<int32_t> squeeze_dim = {new_dim};

    return SequenceFunction<Maybe<Tensor>()>([&]() { return Transpose(input, permute); })
        .then([&](const std::shared_ptr<one::Tensor>& x) {
          return OpInterpUtil::Dispatch<Tensor>(*op_, {x});
        })
        .then(std::bind(ExpandDims, std::placeholders::_1, -1))
        .then(std::bind(Transpose, std::placeholders::_1, permute_inv))
        .then_if((!keepdim.has_value()) || (keepdim.has_value() && JUST(keepdim) == false),
                 std::bind(Squeeze, std::placeholders::_1, squeeze_dim))
        .then_if(dtype.has_value(), do_cast)
        .call();
  }

 private:
  std::shared_ptr<OpExpr> op_;
};

class ArgMinFunctor {
 public:
  ArgMinFunctor() {}
  Maybe<Tensor> operator()(const std::shared_ptr<one::Tensor>& input, const Optional<int32_t>& dim,
                           const Optional<bool>& keepdim,
                           const Optional<Symbol<DType>>& dtype) const {
    return sequence_function(Negative)
        .then(std::bind(ArgMax, std::placeholders::_1, dim, keepdim, dtype))
        .call(input);
  }
};
class ConsistentConstantFunctor {
 public:
  ConsistentConstantFunctor() {
    op_ = CHECK_JUST(one::OpBuilder("constant").Output("out").Build());
  }
  Maybe<Tensor> operator()(const Shape& shape, const Scalar& value, const Symbol<DType>& dtype,
                           const Symbol<ParallelDesc>& placement,
                           const std::vector<Symbol<cfg::SbpParallel>>& sbp_tuple) const {
    JUST(CheckDeviceIdsIsValid(placement));
    auto ctx = std::make_shared<schema::ConstantOp>();
    ctx->set_shape(shape);
    ctx->set_dtype(dtype->data_type());
    if (IsIntegralDataType(dtype->data_type())) {
      ctx->set_is_floating_value(false);
      ctx->set_integer_value(JUST(value.As<int64_t>()));
    } else {
      ctx->set_is_floating_value(true);
      ctx->set_floating_value(JUST(value.As<double>()));
    }
    ctx->set_nd_sbp(*JUST(GetNdSbpStrList(sbp_tuple)));
    const auto& nd_sbp = JUST(GetNdSbp(sbp_tuple));
    return OpInterpUtil::Dispatch<Tensor>(*op_, {}, OpExprInterpContext(ctx, placement, nd_sbp));
  }

 private:
  std::shared_ptr<OpExpr> op_;
};

class ConstantFunctor {
 public:
  ConstantFunctor() { op_ = CHECK_JUST(one::OpBuilder("constant").Output("out").Build()); }
  Maybe<Tensor> operator()(const Shape& shape, const Scalar& value, const Symbol<DType>& dtype,
                           const Optional<Symbol<Device>>& device) const {
    auto ctx = std::make_shared<schema::ConstantOp>();
    ctx->set_shape(shape);
    ctx->set_dtype(dtype->data_type());
    if (IsIntegralDataType(dtype->data_type())) {
      ctx->set_is_floating_value(false);
      ctx->set_integer_value(JUST(value.As<int64_t>()));
    } else {
      ctx->set_is_floating_value(true);
      ctx->set_floating_value(JUST(value.As<double>()));
    }
    if (device.has_value()) {
      Symbol<Device> device_symbol = JUST(device);
      return OpInterpUtil::Dispatch<Tensor>(*op_, {}, OpExprInterpContext(ctx, device_symbol));
    } else {
      return OpInterpUtil::Dispatch<Tensor>(*op_, {}, ctx);
    }
  }

 private:
  std::shared_ptr<OpExpr> op_;
};

class EmptyFunctor {
 public:
  EmptyFunctor() { op_ = CHECK_JUST(one::OpBuilder("empty").Output("out").Build()); }
  Maybe<Tensor> operator()(const Shape& shape, const Symbol<DType>& dtype,
                           const Optional<Symbol<Device>>& device) const {
    auto ctx = std::make_shared<schema::EmptyOp>();
    ctx->set_shape(shape);
    ctx->set_dtype(dtype->data_type());
    if (device.has_value()) {
      Symbol<Device> device_symbol = JUST(device);
      return OpInterpUtil::Dispatch<Tensor>(*op_, {}, OpExprInterpContext(ctx, device_symbol));
    } else {
      return OpInterpUtil::Dispatch<Tensor>(*op_, {}, ctx);
    }
  }

 private:
  std::shared_ptr<OpExpr> op_;
};

class ConsistentEmptyFunctor {
 public:
  ConsistentEmptyFunctor() { op_ = CHECK_JUST(one::OpBuilder("empty").Output("out").Build()); }
  Maybe<Tensor> operator()(const Shape& shape, const Symbol<DType>& dtype,
                           const Symbol<ParallelDesc>& placement,
                           const std::vector<Symbol<cfg::SbpParallel>>& sbp_tuple) const {
    JUST(CheckDeviceIdsIsValid(placement));
    auto ctx = std::make_shared<schema::EmptyOp>();
    ctx->set_shape(shape);
    ctx->set_dtype(dtype->data_type());
    ctx->set_nd_sbp(*JUST(GetNdSbpStrList(sbp_tuple)));
    const auto& nd_sbp = JUST(GetNdSbp(sbp_tuple));
    return OpInterpUtil::Dispatch<Tensor>(*op_, {}, OpExprInterpContext(ctx, placement, nd_sbp));
  }

 private:
  std::shared_ptr<OpExpr> op_;
};

class ZerosLikeFunctor : public UnaryFunctor {
 public:
  ZerosLikeFunctor() {
    op_ = CHECK_JUST(one::OpBuilder("zero_like").Input("like").Output("out").Build());
  }
};

class OnesLikeFunctor : public UnaryFunctor {
 public:
  OnesLikeFunctor() {
    op_ = CHECK_JUST(one::OpBuilder("ones_like").Input("like").Output("out").Build());
  }
};

class FlattenFunctor {
 public:
  FlattenFunctor() {
    op_ = CHECK_JUST(one::OpBuilder("flatten").Input("in").Output("out").Build());
  }
  Maybe<Tensor> operator()(const std::shared_ptr<one::Tensor>& x, const int32_t& start_dim,
                           const int32_t& end_dim) const {
    const auto& x_shape = x->shape();
    const int32_t x_dim = x_shape->dim_vec().size();

    int new_start_dim = start_dim;
    int new_end_dim = end_dim;
    if (start_dim < 0) { new_start_dim += x_dim; }
    if (end_dim < 0) { new_end_dim += x_dim; }
    if (new_start_dim == new_end_dim) { return x; }

    auto ctx = std::make_shared<schema::FlattenOp>();
    ctx->set_start_dim(start_dim);
    ctx->set_end_dim(end_dim);
    return OpInterpUtil::Dispatch<Tensor>(*op_, {x}, ctx);
  }

 private:
  std::shared_ptr<OpExpr> op_;
};

class WhereFunctor {
 public:
  WhereFunctor() {
    op_ = CHECK_JUST(
        one::OpBuilder("where").Input("condition").Input("x").Input("y").Output("out").Build());
  }
  Maybe<Tensor> operator()(const std::shared_ptr<one::Tensor>& condition,
                           const std::shared_ptr<one::Tensor>& x,
                           const std::shared_ptr<one::Tensor>& y) const {
    return OpInterpUtil::Dispatch<Tensor>(*op_, {condition, x, y});
  }

 private:
  std::shared_ptr<OpExpr> op_;
};

class WhereScalarXFunctor {
 public:
  WhereScalarXFunctor() {
    op_ = CHECK_JUST(
        one::OpBuilder("where_scalar_x").Input("condition").Input("y").Output("out").Build());
  }
  Maybe<Tensor> operator()(const std::shared_ptr<one::Tensor>& condition, const Scalar& scalar,
                           const std::shared_ptr<one::Tensor>& y) const {
    auto ctx = std::make_shared<schema::WhereScalarXOp>();
    if (scalar.IsFloatingPoint()) {
      ctx->set_float_operand(JUST(scalar.As<double>()));
      ctx->set_has_float_operand(true);
      ctx->set_has_int_operand(false);
    } else if (scalar.IsIntegral()) {
      ctx->set_int_operand(JUST(scalar.As<int64_t>()));
      ctx->set_has_float_operand(false);
      ctx->set_has_int_operand(true);
    } else {
      UNIMPLEMENTED_THEN_RETURN() << "The scalar in Where shoule be float or int.";
    }
    return OpInterpUtil::Dispatch<Tensor>(*op_, {condition, y}, ctx);
  }

 private:
  std::shared_ptr<OpExpr> op_;
};

class WhereScalarYFunctor {
 public:
  WhereScalarYFunctor() {
    op_ = CHECK_JUST(
        one::OpBuilder("where_scalar_y").Input("condition").Input("x").Output("out").Build());
  }
  Maybe<Tensor> operator()(const std::shared_ptr<one::Tensor>& condition,
                           const std::shared_ptr<one::Tensor>& x, const Scalar& scalar) const {
    auto ctx = std::make_shared<schema::WhereScalarYOp>();
    if (scalar.IsFloatingPoint()) {
      ctx->set_float_operand(JUST(scalar.As<double>()));
      ctx->set_has_float_operand(true);
      ctx->set_has_int_operand(false);
    } else if (scalar.IsIntegral()) {
      ctx->set_int_operand(JUST(scalar.As<int64_t>()));
      ctx->set_has_float_operand(false);
      ctx->set_has_int_operand(true);
    } else {
      UNIMPLEMENTED_THEN_RETURN() << "The scalar in Where shoule be float or int.";
    }
    return OpInterpUtil::Dispatch<Tensor>(*op_, {condition, x}, ctx);
  }

 private:
  std::shared_ptr<OpExpr> op_;
};

class WhereScalarXYFunctor {
 public:
  WhereScalarXYFunctor() {
    op_ = CHECK_JUST(one::OpBuilder("where_scalar_xy").Input("condition").Output("out").Build());
  }
  Maybe<Tensor> operator()(const std::shared_ptr<one::Tensor>& condition, const Scalar& x_scalar,
                           const Scalar& y_scalar) const {
    auto ctx = std::make_shared<schema::WhereScalarXyOp>();
    if (x_scalar.IsFloatingPoint() && y_scalar.IsFloatingPoint()) {
      ctx->set_x_float_operand(JUST(x_scalar.As<double>()));
      ctx->set_y_float_operand(JUST(y_scalar.As<double>()));
      ctx->set_has_x_float_operand(true);
      ctx->set_has_y_float_operand(true);
      ctx->set_has_x_int_operand(false);
      ctx->set_has_y_int_operand(false);
    } else if (x_scalar.IsIntegral() && y_scalar.IsIntegral()) {
      ctx->set_x_float_operand(JUST(x_scalar.As<int64_t>()));
      ctx->set_y_float_operand(JUST(y_scalar.As<int64_t>()));
      ctx->set_has_x_float_operand(false);
      ctx->set_has_y_float_operand(false);
      ctx->set_has_x_int_operand(true);
      ctx->set_has_y_int_operand(true);
    } else {
      UNIMPLEMENTED_THEN_RETURN() << "The scalar in Where shoule be float or int.";
    }
    return OpInterpUtil::Dispatch<Tensor>(*op_, {condition}, ctx);
  }

 private:
  std::shared_ptr<OpExpr> op_;
};

class ArgWhereFunctor {
 public:
  ArgWhereFunctor() {
    op_ = CHECK_JUST(
        one::OpBuilder("argwhere").Input("input").Output("output").Output("output_size").Build());
  }
  Maybe<TensorTuple> operator()(const std::shared_ptr<one::Tensor>& x,
                                const Symbol<DType>& dtype) const {
    auto ctx = std::make_shared<schema::ArgwhereOp>();
    ctx->set_dtype(dtype->data_type());
    return OpInterpUtil::Dispatch<TensorTuple>(*op_, {x}, ctx);
  }

 private:
  std::shared_ptr<OpExpr> op_;
};

class BroadcastLikeFunctor {
 public:
  BroadcastLikeFunctor() {
    op_ = CHECK_JUST(one::OpBuilder("broadcast_like").Input("x").Input("like").Output("y").Build());
  }
  Maybe<Tensor> operator()(const std::shared_ptr<one::Tensor>& x,
                           const std::shared_ptr<one::Tensor>& like,
                           const std::vector<int32_t>& broadcast_axes) const {
    if (broadcast_axes.empty()) {
      int64_t like_ndim = like->shape()->NumAxes();
      int64_t x_ndim = x->shape()->NumAxes();
      int64_t num_prepend = like_ndim - x_ndim;
      std::vector<int64_t> prepend_shape(num_prepend, 1);
      std::vector<int64_t> broadcast_axes;
      for (int i = 0; i < x_ndim; ++i) { prepend_shape.emplace_back(x->shape()->At(i)); }
      for (int i = 0; i < num_prepend; ++i) { broadcast_axes.emplace_back(i); }
      for (int i = num_prepend; i < prepend_shape.size(); ++i) {
        if (prepend_shape[i] != like->shape()->At(i)) {
          if (prepend_shape[i] == 1) { broadcast_axes.emplace_back(i); }
          CHECK_GE_OR_RETURN(prepend_shape[i], 1)
              << "output with shape " << x->shape()->ToString()
              << " doesn't match the broadcast shape " << like->shape()->ToString();
        }
      }
    }
    auto ctx = std::make_shared<schema::BroadcastLikeOp>();
    ctx->set_broadcast_axes(broadcast_axes);
    return OpInterpUtil::Dispatch<Tensor>(*op_, {x, like}, ctx);
  }

 private:
  std::shared_ptr<OpExpr> op_;
};

class ConcatFunctor {
 public:
  ConcatFunctor() {
    ops_.resize(kMaxInputCount);
    for (int n = 0; n < ops_.size(); ++n) {
      ops_[n] = CHECK_JUST(one::OpBuilder("concat").Input("in", n + 1).Output("out").Build());
    }
  }
  Maybe<Tensor> operator()(const TensorTuple& inputs, const int64_t& dim) const {
    const int64_t ninput = inputs.size();
    int64_t axis = dim;
    int64_t ndim = inputs[0]->ndim();
    int64_t max_dim_size = 0;
    CHECK_GE_OR_RETURN(ninput, 1);
    CHECK_OR_RETURN((-(ndim) <= dim) && (dim <= (ndim - 1)))
        << " IndexError: Dimension out of range, expected to be in range of [" << -ndim << ", "
        << ndim - 1 << "], but got " << dim;
    if (dim < 0) { axis += ndim; }

    const std::shared_ptr<const Shape>& shape = inputs[0]->shape();
    for (const auto& input : inputs) {
      CHECK_OR_RETURN(input->ndim() == ndim) << " Tensors must have same number of dimensions: got "
                                             << input->ndim() << " and " << ndim << " is expected.";
      for (int i = 0; i < ndim; ++i) {
        if (axis == i) {
          max_dim_size += input->shape()->At(i);
        } else {
          CHECK_OR_RETURN(input->shape()->At(i) == shape->At(i))
              << " Sizes of tensors must match except in dimension " << axis << ". Got "
              << input->shape()->At(i) << " and " << shape->At(i) << " is expected in dimension 1.";
        }
      }
    }

    auto ctx = std::make_shared<schema::ConcatOp>();
    ctx->set_axis(axis);
    ctx->set_max_dim_size(max_dim_size);
    TensorTuple outputs;
    for (int i = 0; i < ninput; i += kMaxInputCount) {
      size_t size = (i + kMaxInputCount) < ninput ? kMaxInputCount : ninput - i;
      TensorTuple partial_inputs(size);
      for (int j = 0; j < size; ++j) { partial_inputs[j] = inputs[i + j]; }
      outputs.emplace_back(
          JUST(OpInterpUtil::Dispatch<Tensor>(*ops_.at(size - 1), partial_inputs, ctx)));
    }

    if (outputs.size() == 1) { return outputs.at(0); }
    return this->operator()(outputs, axis);
  }

 private:
  std::vector<std::shared_ptr<OpExpr>> ops_;
};

class StackFunctor {
 public:
  StackFunctor() = default;
  Maybe<Tensor> operator()(const TensorTuple& inputs, const int64_t& dim) const {
    CHECK_GE_OR_RETURN(inputs.size(), 1) << "Needs one input at least.";
    int64_t ndims = inputs.at(0)->shape()->NumAxes();
    int64_t stack_dim = dim;
    for (int i = 1; i < inputs.size(); ++i) {
      CHECK_EQ_OR_RETURN(inputs.at(i)->shape()->NumAxes(), ndims)
          << "The input dimensions are not equal.";
    }
    CHECK_OR_RETURN(dim >= -(ndims + 1) && dim <= ndims)
        << "( Dimension out of range, expected to be in range of [" << -(ndims + 1) << ", " << ndims
        << "], but got " << dim << " )";
    if (dim < 0) { stack_dim = stack_dim + ndims + 1; }
    TensorTuple expand_inputs(inputs.size());
    if (inputs.size() == 1) { return ExpandDims(inputs.at(0), stack_dim); }
    for (int i = 0; i < inputs.size(); ++i) {
      expand_inputs[i] = JUST(ExpandDims(inputs.at(i), stack_dim));
    }
    return Concat(expand_inputs, stack_dim);
  }
};

class ExpandFunctor {
 public:
  ExpandFunctor() { op_ = CHECK_JUST(one::OpBuilder("expand").Input("in").Output("out").Build()); }
  Maybe<Tensor> operator()(const std::shared_ptr<one::Tensor>& x, const Shape& shape) const {
    CHECK_GE_OR_RETURN(shape.NumAxes(), x->shape()->NumAxes())
        << "The desired expanded dims should not be less than the input dims.";
    std::vector<int32_t> in_shape(x->shape()->NumAxes());
    for (int i = 0; i < in_shape.size(); ++i) { in_shape[i] = x->shape()->At(i); }

    // check the parameters
    int shift = shape.NumAxes() - in_shape.size();
    for (int i = shape.NumAxes() - 1; i >= 0; --i) {
      int index = i - shift;
      if (index >= 0) {
        if (shape.At(i) != -1 && shape.At(i) != in_shape.at(index)) {
          CHECK_OR_RETURN(shape.At(i) > 0 && in_shape.at(index) == 1)
              << "Invalid expand shape " << shape.ToString();
        }
      } else {
        CHECK_GT_OR_RETURN(shape.At(i), 0) << "Invalid expand shape " << shape.ToString();
      }
    }

    std::vector<int32_t> expand_shape(shape.NumAxes());
    for (int i = 0; i < shape.NumAxes(); ++i) { expand_shape[i] = shape.dim_vec().at(i); }

    auto ctx = std::make_shared<schema::ExpandOp>();
    ctx->set_logical_in_shape(in_shape);
    ctx->set_logical_expand_shape(expand_shape);
    return OpInterpUtil::Dispatch<Tensor>(*op_, {x}, ctx);
  }

 private:
  std::shared_ptr<OpExpr> op_;
};

class ExpandGradFunctor {
 public:
  ExpandGradFunctor() {
    op_ = CHECK_JUST(one::OpBuilder("expand_grad").Input("in").Output("out").Build());
  }
  Maybe<Tensor> operator()(const std::shared_ptr<one::Tensor>& dy,
                           const std::vector<int32_t>& logical_in_shape,
                           const std::vector<int32_t>& logical_expand_shape) const {
    auto ctx = std::make_shared<schema::ExpandGradOp>();
    ctx->set_logical_out_shape(logical_in_shape);
    ctx->set_logical_expand_shape(logical_expand_shape);
    return OpInterpUtil::Dispatch<Tensor>(*op_, {dy}, ctx);
  }

 private:
  std::shared_ptr<OpExpr> op_;
};

class ExpandDimsFunctor {
 public:
  ExpandDimsFunctor() {
    op_ = CHECK_JUST(one::OpBuilder("expand_dims").Input("in").Output("out").Build());
  }
  Maybe<Tensor> operator()(const std::shared_ptr<one::Tensor>& input, const int32_t& dim) const {
    int32_t expand_dim = dim;
    const int32_t ndim = input->shape()->NumAxes();
    CHECK_OR_RETURN(-(ndim + 1) <= dim && dim <= ndim)
        << " Dimension out of range, expected to be in range of [" << -(ndim + 1) << ", " << ndim
        << "], but got: " << dim;
    if (dim < 0) { expand_dim = dim + ndim + 1; }
    auto ctx = std::make_shared<schema::ExpandDimsOp>();
    ctx->set_axis(expand_dim);
    return OpInterpUtil::Dispatch<Tensor>(*op_, {input}, ctx);
  }

 private:
  std::shared_ptr<OpExpr> op_;
};

class RollFunctor {
 public:
  RollFunctor() { op_ = CHECK_JUST(one::OpBuilder("roll").Input("in").Output("out").Build()); }
  Maybe<Tensor> operator()(const std::shared_ptr<one::Tensor>& x,
                           const std::vector<int32_t>& shifts,
                           const Optional<std::vector<int32_t>>& dims) const {
    auto ctx = std::make_shared<schema::RollOp>();
    ctx->set_shifts(shifts);
    std::vector<int32_t> actual_dims;
    if (dims.has_value()) {
      actual_dims = *JUST(dims);
    } else {
      actual_dims.emplace_back(-1);
    }
    CHECK_GE_OR_RETURN(shifts.size(), actual_dims.size())
        << "The `shifts` and `dims` parameters should have the same size.";
    ctx->set_dims(actual_dims);
    return OpInterpUtil::Dispatch<Tensor>(*op_, {x}, ctx);
  }

 private:
  std::shared_ptr<OpExpr> op_;
};

class GatherFunctor {
 public:
  GatherFunctor() {
    op_ = CHECK_JUST(one::OpBuilder("gather").Input("in").Input("indices").Output("out").Build());
  }
  Maybe<Tensor> operator()(const std::shared_ptr<one::Tensor>& x,
                           const std::shared_ptr<one::Tensor>& indices, const int64_t& axis) const {
    auto ctx = std::make_shared<schema::GatherOp>();
    ctx->set_axis(axis);
    return OpInterpUtil::Dispatch<Tensor>(*op_, {x, indices}, ctx);
  }

 private:
  std::shared_ptr<OpExpr> op_;
};

class DimGatherFunctor {
 public:
  DimGatherFunctor() {
    op_ = CHECK_JUST(
        one::OpBuilder("dim_gather").Input("input").Input("index").Output("output").Build());
  }
  Maybe<Tensor> operator()(const std::shared_ptr<one::Tensor>& input, const int64_t& dim,
                           const std::shared_ptr<one::Tensor>& index,
                           const bool sparse_grad) const {
    CHECK_EQ_OR_RETURN(sparse_grad, false) << "Only support bool = False for now!";
    CHECK_LT_OR_RETURN(dim, index->ndim())
        << "Value of dim is out of range(dim should be less than len(index.shape))";
    CHECK_EQ_OR_RETURN(input->ndim(), index->ndim())
        << "dimensions of input and index should equal";

    FOR_RANGE(int32_t, i, 0, input->ndim()) {
      if (i != dim) {
        CHECK_LE_OR_RETURN(index->shape()->At(i), input->shape()->At(i))
            << "index.size(d) <= input.size(d) for all dimensions d != dim";
      }
    }

    auto ctx = std::make_shared<schema::DimGatherOp>();
    ctx->set_dim(dim);
    return OpInterpUtil::Dispatch<Tensor>(*op_, {input, index}, ctx);
  }

 private:
  std::shared_ptr<OpExpr> op_;
};

class DimScatterFunctor {
 public:
  DimScatterFunctor() {
    op_ = CHECK_JUST(one::OpBuilder("dim_scatter_update")
                         .Input("input")
                         .Input("index")
                         .Input("src")
                         .Output("output")
                         .Build());
  }
  Maybe<Tensor> operator()(const std::shared_ptr<one::Tensor>& input, const int32_t& dim,
                           const std::shared_ptr<one::Tensor>& index,
                           const std::shared_ptr<one::Tensor>& src) const {
    auto ctx = std::make_shared<schema::DimScatterUpdateOp>();
    ctx->set_dim(dim);
    return OpInterpUtil::Dispatch<Tensor>(*op_, {input, index, src}, ctx);
  }

 private:
  std::shared_ptr<OpExpr> op_;
};

class DimScatterAddFunctor {
 public:
  DimScatterAddFunctor() {
    op_ = CHECK_JUST(one::OpBuilder("dim_scatter_add")
                         .Input("input")
                         .Input("index")
                         .Input("src")
                         .Output("output")
                         .Build());
  }
  Maybe<Tensor> operator()(const std::shared_ptr<one::Tensor>& input, const int32_t& dim,
                           const std::shared_ptr<one::Tensor>& index,
                           const std::shared_ptr<one::Tensor>& src) const {
    auto ctx = std::make_shared<schema::DimScatterAddOp>();
    ctx->set_dim(dim);
    return OpInterpUtil::Dispatch<Tensor>(*op_, {input, index, src}, ctx);
  }

 private:
  std::shared_ptr<OpExpr> op_;
};

class DimScatterAddLikeFunctor {
 public:
  DimScatterAddLikeFunctor() {
    op_ = CHECK_JUST(one::OpBuilder("dim_scatter_add_like")
                         .Input("like")
                         .Input("index")
                         .Input("src")
                         .Output("output")
                         .Build());
  }
  Maybe<Tensor> operator()(const std::shared_ptr<one::Tensor>& like, const int32_t& dim,
                           const std::shared_ptr<one::Tensor>& index,
                           const std::shared_ptr<one::Tensor>& src) const {
    auto ctx = std::make_shared<schema::DimScatterAddLikeOp>();
    ctx->set_dim(dim);
    return OpInterpUtil::Dispatch<Tensor>(*op_, {like, index, src}, ctx);
  }

 private:
  std::shared_ptr<OpExpr> op_;
};

class DimScatterMulFunctor {
 public:
  DimScatterMulFunctor() {
    op_ = CHECK_JUST(one::OpBuilder("dim_scatter_mul")
                         .Input("input")
                         .Input("index")
                         .Input("src")
                         .Output("output")
                         .Build());
  }
  Maybe<Tensor> operator()(const std::shared_ptr<one::Tensor>& input, const int32_t& dim,
                           const std::shared_ptr<one::Tensor>& index,
                           const std::shared_ptr<one::Tensor>& src) const {
    auto ctx = std::make_shared<schema::DimScatterMulOp>();
    ctx->set_dim(dim);
    return OpInterpUtil::Dispatch<Tensor>(*op_, {input, index, src}, ctx);
  }

 private:
  std::shared_ptr<OpExpr> op_;
};

class DimScatterUpdateScalarFunctor {
 public:
  DimScatterUpdateScalarFunctor() {
    op_ = CHECK_JUST(one::OpBuilder("dim_scatter_update_scalar")
                         .Input("input")
                         .Input("index")
                         .Output("output")
                         .Build());
  }
  Maybe<Tensor> operator()(const std::shared_ptr<one::Tensor>& input, const int32_t& dim,
                           const std::shared_ptr<one::Tensor>& index, const Scalar& src) const {
    auto ctx = std::make_shared<schema::DimScatterUpdateScalarOp>();
    ctx->set_dim(dim);
    ctx->set_src_scalar(JUST(src.As<float>()));
    return OpInterpUtil::Dispatch<Tensor>(*op_, {input, index}, ctx);
  }

 private:
  std::shared_ptr<OpExpr> op_;
};

class DimScatterAddScalarFunctor {
 public:
  DimScatterAddScalarFunctor() {
    op_ = CHECK_JUST(one::OpBuilder("dim_scatter_add_scalar")
                         .Input("input")
                         .Input("index")
                         .Output("output")
                         .Build());
  }
  Maybe<Tensor> operator()(const std::shared_ptr<one::Tensor>& input, const int32_t& dim,
                           const std::shared_ptr<one::Tensor>& index, const Scalar& src) const {
    auto ctx = std::make_shared<schema::DimScatterAddScalarOp>();
    ctx->set_dim(dim);
    ctx->set_src_scalar(JUST(src.As<float>()));
    return OpInterpUtil::Dispatch<Tensor>(*op_, {input, index}, ctx);
  }

 private:
  std::shared_ptr<OpExpr> op_;
};

class DimScatterMulScalarFunctor {
 public:
  DimScatterMulScalarFunctor() {
    op_ = CHECK_JUST(one::OpBuilder("dim_scatter_mul_scalar")
                         .Input("input")
                         .Input("index")
                         .Output("output")
                         .Build());
  }
  Maybe<Tensor> operator()(const std::shared_ptr<one::Tensor>& input, const int32_t& dim,
                           const std::shared_ptr<one::Tensor>& index, const Scalar& src) const {
    auto ctx = std::make_shared<schema::DimScatterMulScalarOp>();
    ctx->set_dim(dim);
    ctx->set_src_scalar(JUST(src.As<float>()));
    return OpInterpUtil::Dispatch<Tensor>(*op_, {input, index}, ctx);
  }

 private:
  std::shared_ptr<OpExpr> op_;
};

class ArgSortFunctor {
 public:
  ArgSortFunctor() {
    op_ = CHECK_JUST(one::OpBuilder("arg_sort").Input("in").Output("out").Build());
  }
  Maybe<Tensor> operator()(const std::shared_ptr<one::Tensor>& in,
                           const std::string direction) const {
    auto ctx = std::make_shared<schema::ArgSortOp>();
    ctx->set_direction(direction);
    return OpInterpUtil::Dispatch<Tensor>(*op_, {in}, ctx);
  }

 private:
  std::shared_ptr<OpExpr> op_;
};

class GatherNdFunctor {
 public:
  GatherNdFunctor() {
    op_ = CHECK_JUST(
        one::OpBuilder("gather_nd").Input("params").Input("indices").Output("out").Build());
  }
  Maybe<Tensor> operator()(const std::shared_ptr<one::Tensor>& params,
                           const std::shared_ptr<one::Tensor>& indices) const {
    return OpInterpUtil::Dispatch<Tensor>(*op_, {params, indices});
  }

 private:
  std::shared_ptr<OpExpr> op_;
};

class ScatterNdFunctor {
 public:
  ScatterNdFunctor() {
    op_ = CHECK_JUST(
        one::OpBuilder("scatter_nd").Input("indices").Input("updates").Output("out").Build());
  }
  Maybe<Tensor> operator()(const std::shared_ptr<one::Tensor>& indices,
                           const std::shared_ptr<one::Tensor>& updates, const Shape& shape) const {
    auto ctx = std::make_shared<schema::ScatterNdOp>();
    ctx->set_shape(shape);
    return OpInterpUtil::Dispatch<Tensor>(*op_, {indices, updates}, ctx);
  }

 private:
  std::shared_ptr<OpExpr> op_;
};

class TensorScatterNdUpdateFunctor {
 public:
  TensorScatterNdUpdateFunctor() {
    op_ = CHECK_JUST(one::OpBuilder("tensor_scatter_nd_update")
                         .Input("params")
                         .Input("indices")
                         .Input("updates")
                         .Output("out")
                         .Build());
  }

  Maybe<Tensor> operator()(const std::shared_ptr<one::Tensor>& tensor,
                           const std::shared_ptr<one::Tensor>& indices,
                           const std::shared_ptr<one::Tensor>& updates, bool inplace) const {
    CHECK_OR_RETURN(*tensor->dtype() == *updates->dtype())
        << "The dtype of tensor and updates must be same.";
    if (inplace) {
      JUST(CheckInplaceValid(tensor));
      auto outputs = std::make_shared<TensorTuple>(1);
      outputs->at(0) = tensor;
      JUST(OpInterpUtil::Dispatch(*op_, {tensor, indices, updates}, outputs.get()));
      return outputs->at(0);
    } else {
      return OpInterpUtil::Dispatch<Tensor>(*op_, {tensor, indices, updates});
    }
  }

 private:
  std::shared_ptr<OpExpr> op_;
};

class ScatterNdLikeFunctor {
 public:
  ScatterNdLikeFunctor() {
    op_ = CHECK_JUST(one::OpBuilder("scatter_nd_like")
                         .Input("like")
                         .Input("updates")
                         .Input("indices")
                         .Output("out")
                         .Build());
  }
  Maybe<Tensor> operator()(const std::shared_ptr<one::Tensor>& like,
                           const std::shared_ptr<one::Tensor>& updates,
                           const std::shared_ptr<one::Tensor>& indices) const {
    return OpInterpUtil::Dispatch<Tensor>(*op_, {like, updates, indices});
  }

 private:
  std::shared_ptr<OpExpr> op_;
};

class ReshapeFunctor {
 public:
  ReshapeFunctor() {
    op_ = CHECK_JUST(one::OpBuilder("reshape").Input("in").Output("out").Build());
  }
  Maybe<Tensor> operator()(const std::shared_ptr<one::Tensor>& x, const Shape& shape) const {
    // if input tensor is eager local, than return tensor's view
    if (x->is_eager() && x->is_local()) { return view::Reshape(x, shape); }
    int need_infer_axis = -1;
    size_t count = 1;
    for (int i = 0; i < shape.NumAxes(); ++i) {
      if (shape.At(i) < -1) {
        return Error::RuntimeError() << "Invalid shape dimension " << shape.At(i);
      } else if (shape.At(i) == -1) {
        CHECK_EQ_OR_RETURN(need_infer_axis, -1)
            << "Shape " << shape.ToString() << " has more than 1 axis that needs to be infered.";
        need_infer_axis = i;
      } else {
        count *= shape.At(i);
      }
    }
    size_t x_count = x->shape()->Count(0);
    auto ctx = std::make_shared<schema::ReshapeOp>();
    if (need_infer_axis == -1) {
      CHECK_EQ_OR_RETURN(shape.Count(0), x_count)
          << "\n Shape " << shape.ToString() << " is invalid for input shape "
          << x->shape()->ToString();
      ctx->set_shape(shape);
    } else {
      Shape infered_shape = shape;
      infered_shape.Set(need_infer_axis, x_count / count);
      CHECK_EQ_OR_RETURN(infered_shape.Count(0), x_count)
          << "\n Shape " << shape.ToString() << " is invalid for input shape "
          << x->shape()->ToString();
      ctx->set_shape(infered_shape);
    }
    return OpInterpUtil::Dispatch<Tensor>(*op_, {x}, ctx);
  }

 private:
  std::shared_ptr<OpExpr> op_;
};

class SliceBaseFunctor {
 public:
  SliceBaseFunctor() = default;
  virtual ~SliceBaseFunctor() = default;
  Maybe<Tensor> operator()(const std::shared_ptr<one::Tensor>& x, const std::vector<int64_t>& start,
                           const std::vector<int64_t>& stop,
                           const std::vector<int64_t>& step) const {
    auto ctx = std::make_shared<schema::SliceOp>();
    ctx->set_start(start);
    ctx->set_stop(stop);
    ctx->set_step(step);
    return OpInterpUtil::Dispatch<Tensor>(*op_, {x}, ctx);
  }

 protected:
  std::shared_ptr<OpExpr> op_;
};

class SliceGradBaseFunctor {
 public:
  SliceGradBaseFunctor() = default;
  virtual ~SliceGradBaseFunctor() = default;
  Maybe<Tensor> operator()(const std::shared_ptr<one::Tensor>& dy,
                           const std::shared_ptr<one::Tensor>& like,
                           const std::vector<int64_t>& start, const std::vector<int64_t>& stop,
                           const std::vector<int64_t>& step) const {
    auto ctx = std::make_shared<schema::SliceGradOp>();
    ctx->set_start(start);
    ctx->set_stop(stop);
    ctx->set_step(step);
    return OpInterpUtil::Dispatch<Tensor>(*op_, {dy, like}, ctx);
  }

 protected:
  std::shared_ptr<OpExpr> op_;
};

class SliceFunctor : public SliceBaseFunctor {
 public:
  SliceFunctor() { op_ = CHECK_JUST(one::OpBuilder("slice").Input("x").Output("y").Build()); }
};

class SliceGradFunctor : public SliceGradBaseFunctor {
 public:
  SliceGradFunctor() {
    op_ = CHECK_JUST(one::OpBuilder("slice_grad").Input("dy").Input("like").Output("dx").Build());
  }
};

class NarrowFunctor {
 public:
  NarrowFunctor() { op_ = CHECK_JUST(one::OpBuilder("narrow").Input("in").Output("out").Build()); }
  Maybe<Tensor> operator()(const std::shared_ptr<one::Tensor>& input, const int64_t& dim,
                           const int64_t& start, const int64_t& length) const {
    int64_t narrow_dim = dim;
    const int64_t ndim = input->shape()->NumAxes();
    CHECK_OR_RETURN((-ndim <= dim) && (dim <= ndim - 1))
        << " (Dimension out of range, expected to be in range of [" << -ndim << ", " << ndim - 1
        << "], but got:" << dim << ")";
    if (narrow_dim < 0) { narrow_dim += ndim; }
    auto ctx = std::make_shared<schema::NarrowOp>();
    ctx->set_dim(narrow_dim);
    ctx->set_start(start);
    ctx->set_length(length);
    return OpInterpUtil::Dispatch<Tensor>(*op_, {input}, ctx);
  }

 private:
  std::shared_ptr<OpExpr> op_;
};

class NarrowGradFunctor {
 public:
  NarrowGradFunctor() {
    op_ = CHECK_JUST(one::OpBuilder("narrow_grad").Input("dy").Input("like").Output("dx").Build());
  }
  Maybe<Tensor> operator()(const std::shared_ptr<one::Tensor>& dy,
                           const std::shared_ptr<one::Tensor>& like, const int64_t& dim,
                           const int64_t& start, const int64_t& length) const {
    auto ctx = std::make_shared<schema::NarrowGradOp>();
    ctx->set_dim(dim);
    ctx->set_start(start);
    ctx->set_length(length);
    return OpInterpUtil::Dispatch<Tensor>(*op_, {dy, like}, ctx);
  }

 private:
  std::shared_ptr<OpExpr> op_;
};

class LogicalSliceFunctor : public SliceBaseFunctor {
 public:
  LogicalSliceFunctor() {
    op_ = CHECK_JUST(one::OpBuilder("logical_slice").Input("x").Output("y").Build());
  }
};

class LogicalSliceAssignFunctor {
 public:
  LogicalSliceAssignFunctor() {
    op_ = CHECK_JUST(one::OpBuilder("logical_slice_assign").Input("ref").Input("value").Build());
  }
  Maybe<void> operator()(const std::shared_ptr<one::Tensor>& ref,
                         const std::shared_ptr<one::Tensor>& value,
                         const std::vector<int64_t>& start, const std::vector<int64_t>& stop,
                         const std::vector<int64_t>& step) const {
    auto ctx = std::make_shared<schema::LogicalSliceAssignOp>();
    ctx->set_start(start);
    ctx->set_stop(stop);
    ctx->set_step(step);
    JUST(OpInterpUtil::Dispatch<TensorTuple>(*op_, {ref, value}, ctx));
    return Maybe<void>::Ok();
  }

 private:
  std::shared_ptr<OpExpr> op_;
};

class SliceUpdateFunctor {
 public:
  SliceUpdateFunctor() {
    op_ = CHECK_JUST(one::OpBuilder("slice_update").Input("x").Input("update").Output("y").Build());
  }
  Maybe<Tensor> operator()(const std::shared_ptr<one::Tensor>& x,
                           const std::shared_ptr<one::Tensor>& update,
                           const std::vector<int64_t>& start, const std::vector<int64_t>& stop,
                           const std::vector<int64_t>& step, bool inplace) const {
    auto ctx = std::make_shared<schema::SliceUpdateOp>();
    ctx->set_start(start);
    ctx->set_stop(stop);
    ctx->set_step(step);
    if (inplace) {
      JUST(CheckInplaceValid(x));
      auto outputs = std::make_shared<TensorTuple>(1);
      outputs->at(0) = x;
      JUST(OpInterpUtil::Dispatch(*op_, {x, update}, outputs.get(), ctx));
      return outputs->at(0);
    } else {
      return OpInterpUtil::Dispatch<Tensor>(*op_, {x, update}, ctx);
    }
  }

 private:
  std::shared_ptr<OpExpr> op_;
};

class SqueezeFunctor {
 public:
  SqueezeFunctor() {
    op_ = CHECK_JUST(one::OpBuilder("squeeze").Input("in").Output("out").Build());
  }
  Maybe<Tensor> operator()(const std::shared_ptr<one::Tensor>& x,
                           const Optional<std::vector<int32_t>>& dim) const {
    int32_t ndim = x->shape()->NumAxes();
    std::vector<int32_t> squeeze_dims;
    squeeze_dims.reserve(ndim);
    if (dim.has_value() == true) {
      std::vector<int32_t> dims = *JUST(dim);
      for (int32_t dim_i : dims) {
        CHECK_OR_RETURN((dim_i >= -(ndim + 1)) && (dim_i <= ndim))
            << "Dimension out of range (expected to be in range of  [" << -ndim << "," << ndim - 1
            << "], but got " << dim_i;
        if (dim_i < 0) { dim_i += ndim; }
        if (x->shape()->At(dim_i) == 1) { squeeze_dims.emplace_back(dim_i); }
      }
    } else {
      for (int i = 0; i < ndim; ++i) {
        if (x->shape()->At(i) == 1) { squeeze_dims.emplace_back(i); }
      }
    }

    auto ctx = std::make_shared<schema::SqueezeOp>();
    ctx->set_axes(squeeze_dims);
    return OpInterpUtil::Dispatch<Tensor>(*op_, {x}, ctx);
  }

 private:
  std::shared_ptr<OpExpr> op_;
};

class UpsampleGradFunctor {
 public:
  UpsampleGradFunctor() {
    op_ = CHECK_JUST(one::OpBuilder("upsample_grad").Input("dy").Input("x").Output("dx").Build());
  }
  Maybe<Tensor> operator()(const std::shared_ptr<one::Tensor>& dy,
                           const std::shared_ptr<one::Tensor>& x, const float& height_scale,
                           const float& width_scale, const bool& align_corners,
                           const std::string& data_format, const std::string& interpolation) const {
    auto ctx = std::make_shared<schema::UpsampleGradOp>();
    ctx->set_height_scale(height_scale);
    ctx->set_width_scale(width_scale);
    ctx->set_align_corners(align_corners);
    ctx->set_interpolation(interpolation);
    ctx->set_data_format(data_format);
    return OpInterpUtil::Dispatch<Tensor>(*op_, {dy, x}, ctx);
  }

 private:
  std::shared_ptr<OpExpr> op_;
};

class CopyFunctor {
 public:
  CopyFunctor() { op_ = CHECK_JUST(one::OpBuilder("copy").Input("in").Output("out").Build()); }
  Maybe<Tensor> operator()(const std::shared_ptr<one::Tensor>& x, const std::string& device_type,
                           const int64_t& device_id) const {
    auto ctx = std::make_shared<schema::CopyOp>();
    ctx->set_device_type(device_type);
    ctx->set_device_id(device_id);
#ifdef WITH_CUDA
    if (device_type == "cuda") { InitCudaContextOnce(device_id); }
#endif
    return OpInterpUtil::Dispatch<Tensor>(*op_, {x}, ctx);
  }

 private:
  std::shared_ptr<OpExpr> op_;
};

class FlipFunctor {
 public:
  FlipFunctor() { op_ = CHECK_JUST(one::OpBuilder("flip").Input("x").Output("y").Build()); }
  Maybe<Tensor> operator()(const std::shared_ptr<one::Tensor>& x,
                           const std::vector<int32_t>& dims) const {
    auto ctx = std::make_shared<schema::FlipOp>();
    ctx->set_dims(dims);
    return OpInterpUtil::Dispatch<Tensor>(*op_, {x}, ctx);
  }

 private:
  std::shared_ptr<OpExpr> op_;
};

class FlipGradFunctor {
 public:
  FlipGradFunctor() {
    op_ = CHECK_JUST(one::OpBuilder("flip_grad").Input("dy").Output("dx").Build());
  }
  Maybe<Tensor> operator()(const std::shared_ptr<one::Tensor>& dy,
                           const std::vector<int32_t>& dims) const {
    auto ctx = std::make_shared<schema::FlipGradOp>();
    ctx->set_dims(dims);
    return OpInterpUtil::Dispatch<Tensor>(*op_, {dy}, ctx);
  }

 private:
  std::shared_ptr<OpExpr> op_;
};

class UnfoldTensorFunctor {
 public:
  UnfoldTensorFunctor() {
    op_ = CHECK_JUST(one::OpBuilder("unfold_tensor").Input("x").Output("y").Build());
  }
  Maybe<Tensor> operator()(const std::shared_ptr<one::Tensor>& x, const int32_t& dimension,
                           const int32_t& size, const int32_t& step) const {
    auto ctx = std::make_shared<schema::UnfoldTensorOp>();
    ctx->set_dimension(dimension);
    ctx->set_size(size);
    ctx->set_step(step);
    return OpInterpUtil::Dispatch<Tensor>(*op_, {x}, ctx);
  }

 private:
  std::shared_ptr<OpExpr> op_;
};

class UnfoldTensorGradFunctor {
 public:
  UnfoldTensorGradFunctor() {
    op_ = CHECK_JUST(
        one::OpBuilder("unfold_tensor_grad").Input("dy").Input("x").Output("dx").Build());
  }
  Maybe<Tensor> operator()(const std::shared_ptr<one::Tensor>& dy,
                           const std::shared_ptr<one::Tensor>& x, const int32_t& dimension,
                           const int32_t& size, const int32_t& step) const {
    auto ctx = std::make_shared<schema::UnfoldTensorGradOp>();
    ctx->set_dimension(dimension);
    ctx->set_size(size);
    ctx->set_step(step);
    return OpInterpUtil::Dispatch<Tensor>(*op_, {dy, x}, ctx);
  }

 private:
  std::shared_ptr<OpExpr> op_;
};

class UpsampleFunctor {
 public:
  UpsampleFunctor() { op_ = CHECK_JUST(one::OpBuilder("upsample").Input("x").Output("y").Build()); }
  Maybe<Tensor> operator()(const std::shared_ptr<one::Tensor>& x, const float& height_scale,
                           const float& width_scale, const bool& align_corners,
                           const std::string& interpolation, const std::string& data_format) const {
    auto ctx = std::make_shared<schema::UpsampleOp>();
    ctx->set_height_scale(height_scale);
    ctx->set_width_scale(width_scale);
    ctx->set_align_corners(align_corners);
    ctx->set_interpolation(interpolation);
    ctx->set_data_format(data_format);
    return OpInterpUtil::Dispatch<Tensor>(*op_, {x}, ctx);
  }

 private:
  std::shared_ptr<OpExpr> op_;
};

class UpsampleLinear1DFunctor {
 public:
  UpsampleLinear1DFunctor() {
    op_ = CHECK_JUST(one::OpBuilder("upsample_linear_1d").Input("x").Output("y").Build());
  }
  Maybe<Tensor> operator()(const std::shared_ptr<one::Tensor>& x, const float& scale_factor,
                           const bool& align_corners, const std::string& data_format) const {
    auto ctx = std::make_shared<schema::UpsampleLinear1DOp>();
    ctx->set_scale_factor(scale_factor);
    ctx->set_align_corners(align_corners);
    ctx->set_data_format(data_format);
    return OpInterpUtil::Dispatch<Tensor>(*op_, {x}, ctx);
  }

 private:
  std::shared_ptr<OpExpr> op_;
};

class UpsampleLinear1DGradFunctor {
 public:
  UpsampleLinear1DGradFunctor() {
    op_ = CHECK_JUST(
        one::OpBuilder("upsample_linear_1d_grad").Input("dy").Input("x").Output("dx").Build());
  }
  Maybe<Tensor> operator()(const std::shared_ptr<one::Tensor>& dy,
                           const std::shared_ptr<one::Tensor>& x, const float& scale_factor,
                           const bool& align_corners, const std::string& data_format) const {
    auto ctx = std::make_shared<schema::UpsampleLinear1DGradOp>();
    ctx->set_scale_factor(scale_factor);
    ctx->set_align_corners(align_corners);
    ctx->set_data_format(data_format);
    return OpInterpUtil::Dispatch<Tensor>(*op_, {dy, x}, ctx);
  }

 private:
  std::shared_ptr<OpExpr> op_;
};

class UpsampleNearest1DFunctor {
 public:
  UpsampleNearest1DFunctor() {
    op_ = CHECK_JUST(one::OpBuilder("upsample_nearest_1d").Input("x").Output("y").Build());
  }
  Maybe<Tensor> operator()(const std::shared_ptr<one::Tensor>& x, const float& scale_factor,
                           const std::string& data_format) const {
    auto ctx = std::make_shared<schema::UpsampleNearest1DOp>();
    ctx->set_scale_factor(scale_factor);
    ctx->set_data_format(data_format);
    return OpInterpUtil::Dispatch<Tensor>(*op_, {x}, ctx);
  }

 private:
  std::shared_ptr<OpExpr> op_;
};

class UpsampleNearest1DGradFunctor {
 public:
  UpsampleNearest1DGradFunctor() {
    op_ = CHECK_JUST(
        one::OpBuilder("upsample_nearest_1d_grad").Input("dy").Input("x").Output("dx").Build());
  }
  Maybe<Tensor> operator()(const std::shared_ptr<one::Tensor>& dy,
                           const std::shared_ptr<one::Tensor>& x, const float& scale_factor,
                           const std::string& data_format) const {
    auto ctx = std::make_shared<schema::UpsampleNearest1DGradOp>();
    ctx->set_scale_factor(scale_factor);
    ctx->set_data_format(data_format);
    return OpInterpUtil::Dispatch<Tensor>(*op_, {dy, x}, ctx);
  }

 private:
  std::shared_ptr<OpExpr> op_;
};

class UpsampleNearest2DFunctor {
 public:
  UpsampleNearest2DFunctor() {
    op_ = CHECK_JUST(one::OpBuilder("upsample_nearest_2d").Input("x").Output("y").Build());
  }
  Maybe<Tensor> operator()(const std::shared_ptr<one::Tensor>& x, const float& height_scale,
                           const float& width_scale, const std::string& data_format) const {
    auto ctx = std::make_shared<schema::UpsampleNearest2DOp>();
    ctx->set_height_scale(height_scale);
    ctx->set_width_scale(width_scale);
    ctx->set_data_format(data_format);
    return OpInterpUtil::Dispatch<Tensor>(*op_, {x}, ctx);
  }

 private:
  std::shared_ptr<OpExpr> op_;
};

class UpsampleNearest2DGradFunctor {
 public:
  UpsampleNearest2DGradFunctor() {
    op_ = CHECK_JUST(
        one::OpBuilder("upsample_nearest_2d_grad").Input("dy").Input("x").Output("dx").Build());
  }
  Maybe<Tensor> operator()(const std::shared_ptr<one::Tensor>& dy,
                           const std::shared_ptr<one::Tensor>& x, const float& height_scale,
                           const float& width_scale, const std::string& data_format) const {
    auto ctx = std::make_shared<schema::UpsampleNearest2DGradOp>();
    ctx->set_height_scale(height_scale);
    ctx->set_width_scale(width_scale);
    ctx->set_data_format(data_format);
    return OpInterpUtil::Dispatch<Tensor>(*op_, {dy, x}, ctx);
  }

 private:
  std::shared_ptr<OpExpr> op_;
};

class UpsampleBilinear2DFunctor {
 public:
  UpsampleBilinear2DFunctor() {
    op_ = CHECK_JUST(one::OpBuilder("upsample_bilinear_2d").Input("x").Output("y").Build());
  }
  Maybe<Tensor> operator()(const std::shared_ptr<one::Tensor>& x, const float& height_scale,
                           const float& width_scale, const bool& align_corners,
                           const std::string& data_format) const {
    auto ctx = std::make_shared<schema::UpsampleBilinear2DOp>();
    ctx->set_height_scale(height_scale);
    ctx->set_width_scale(width_scale);
    ctx->set_align_corners(align_corners);
    ctx->set_data_format(data_format);
    return OpInterpUtil::Dispatch<Tensor>(*op_, {x}, ctx);
  }

 private:
  std::shared_ptr<OpExpr> op_;
};

class UpsampleBilinear2DGradFunctor {
 public:
  UpsampleBilinear2DGradFunctor() {
    op_ = CHECK_JUST(
        one::OpBuilder("upsample_bilinear_2d_grad").Input("dy").Input("x").Output("dx").Build());
  }
  Maybe<Tensor> operator()(const std::shared_ptr<one::Tensor>& dy,
                           const std::shared_ptr<one::Tensor>& x, const float& height_scale,
                           const float& width_scale, const bool& align_corners,
                           const std::string& data_format) const {
    auto ctx = std::make_shared<schema::UpsampleBilinear2DGradOp>();
    ctx->set_height_scale(height_scale);
    ctx->set_width_scale(width_scale);
    ctx->set_align_corners(align_corners);
    ctx->set_data_format(data_format);
    return OpInterpUtil::Dispatch<Tensor>(*op_, {dy, x}, ctx);
  }

 private:
  std::shared_ptr<OpExpr> op_;
};

class UpsampleBicubic2DFunctor {
 public:
  UpsampleBicubic2DFunctor() {
    op_ = CHECK_JUST(one::OpBuilder("upsample_bicubic_2d").Input("x").Output("y").Build());
  }
  Maybe<Tensor> operator()(const std::shared_ptr<one::Tensor>& x, const float& height_scale,
                           const float& width_scale, const bool& align_corners,
                           const std::string& data_format) const {
    auto ctx = std::make_shared<schema::UpsampleBicubic2DOp>();
    ctx->set_height_scale(height_scale);
    ctx->set_width_scale(width_scale);
    ctx->set_align_corners(align_corners);
    ctx->set_data_format(data_format);
    return OpInterpUtil::Dispatch<Tensor>(*op_, {x}, ctx);
  }

 private:
  std::shared_ptr<OpExpr> op_;
};

class UpsampleBicubic2DGradFunctor {
 public:
  UpsampleBicubic2DGradFunctor() {
    op_ = CHECK_JUST(
        one::OpBuilder("upsample_bicubic_2d_grad").Input("dy").Input("x").Output("dx").Build());
  }
  Maybe<Tensor> operator()(const std::shared_ptr<one::Tensor>& dy,
                           const std::shared_ptr<one::Tensor>& x, const float& height_scale,
                           const float& width_scale, const bool& align_corners,
                           const std::string& data_format) const {
    auto ctx = std::make_shared<schema::UpsampleBicubic2DGradOp>();
    ctx->set_height_scale(height_scale);
    ctx->set_width_scale(width_scale);
    ctx->set_align_corners(align_corners);
    ctx->set_data_format(data_format);
    return OpInterpUtil::Dispatch<Tensor>(*op_, {dy, x}, ctx);
  }

 private:
  std::shared_ptr<OpExpr> op_;
};

class UpsampleNearest3DFunctor {
 public:
  UpsampleNearest3DFunctor() {
    op_ = CHECK_JUST(one::OpBuilder("upsample_nearest_3d").Input("x").Output("y").Build());
  }
  Maybe<Tensor> operator()(const std::shared_ptr<one::Tensor>& x, const float& depth_scale,
                           const float& height_scale, const float& width_scale,
                           const std::string& data_format) const {
    auto ctx = std::make_shared<schema::UpsampleNearest3DOp>();
    ctx->set_depth_scale(depth_scale);
    ctx->set_height_scale(height_scale);
    ctx->set_width_scale(width_scale);
    ctx->set_data_format(data_format);
    return OpInterpUtil::Dispatch<Tensor>(*op_, {x}, ctx);
  }

 private:
  std::shared_ptr<OpExpr> op_;
};

class UpsampleNearest3DGradFunctor {
 public:
  UpsampleNearest3DGradFunctor() {
    op_ = CHECK_JUST(
        one::OpBuilder("upsample_nearest_3d_grad").Input("dy").Input("x").Output("dx").Build());
  }
  Maybe<Tensor> operator()(const std::shared_ptr<one::Tensor>& dy,
                           const std::shared_ptr<one::Tensor>& x, const float& depth_scale,
                           const float& height_scale, const float& width_scale,
                           const std::string& data_format) const {
    auto ctx = std::make_shared<schema::UpsampleNearest3DGradOp>();
    ctx->set_depth_scale(depth_scale);
    ctx->set_height_scale(height_scale);
    ctx->set_width_scale(width_scale);
    ctx->set_data_format(data_format);
    return OpInterpUtil::Dispatch<Tensor>(*op_, {dy, x}, ctx);
  }

 private:
  std::shared_ptr<OpExpr> op_;
};

class UpsampleTrilinear3DFunctor {
 public:
  UpsampleTrilinear3DFunctor() {
    op_ = CHECK_JUST(one::OpBuilder("upsample_trilinear_3d").Input("x").Output("y").Build());
  }
  Maybe<Tensor> operator()(const std::shared_ptr<one::Tensor>& x, const float& depth_scale,
                           const float& height_scale, const float& width_scale,
                           const bool& align_corners, const std::string& data_format) const {
    auto ctx = std::make_shared<schema::UpsampleTrilinear3DOp>();
    ctx->set_depth_scale(depth_scale);
    ctx->set_height_scale(height_scale);
    ctx->set_width_scale(width_scale);
    ctx->set_align_corners(align_corners);
    ctx->set_data_format(data_format);
    return OpInterpUtil::Dispatch<Tensor>(*op_, {x}, ctx);
  }

 private:
  std::shared_ptr<OpExpr> op_;
};

class UpsampleTrilinear3DGradFunctor {
 public:
  UpsampleTrilinear3DGradFunctor() {
    op_ = CHECK_JUST(
        one::OpBuilder("upsample_trilinear_3d_grad").Input("dy").Input("x").Output("dx").Build());
  }
  Maybe<Tensor> operator()(const std::shared_ptr<one::Tensor>& dy,
                           const std::shared_ptr<one::Tensor>& x, const float& depth_scale,
                           const float& height_scale, const float& width_scale,
                           const bool& align_corners, const std::string& data_format) const {
    auto ctx = std::make_shared<schema::UpsampleTrilinear3DGradOp>();
    ctx->set_depth_scale(depth_scale);
    ctx->set_height_scale(height_scale);
    ctx->set_width_scale(width_scale);
    ctx->set_align_corners(align_corners);
    ctx->set_data_format(data_format);
    return OpInterpUtil::Dispatch<Tensor>(*op_, {dy, x}, ctx);
  }

 private:
  std::shared_ptr<OpExpr> op_;
};

class UnsortedSegmentSumLikeFunctor {
 public:
  UnsortedSegmentSumLikeFunctor() {
    op_ = CHECK_JUST(one::OpBuilder("unsorted_segment_sum_like")
                         .Input("data")
                         .Input("segment_ids")
                         .Input("like")
                         .Output("out")
                         .Build());
  }
  Maybe<Tensor> operator()(const std::shared_ptr<one::Tensor>& x,
                           const std::shared_ptr<one::Tensor>& segment_ids,
                           const std::shared_ptr<one::Tensor>& like, const int64_t& axis) const {
    auto ctx = std::make_shared<schema::UnsortedSegmentSumLikeOp>();
    ctx->set_axis(axis);
    return OpInterpUtil::Dispatch<Tensor>(*op_, {x, segment_ids, like}, ctx);
  }

 private:
  std::shared_ptr<OpExpr> op_;
};

class TrilFunctor {
 public:
  TrilFunctor() { op_ = CHECK_JUST(one::OpBuilder("tril").Input("in").Output("out").Build()); }
  Maybe<Tensor> operator()(const std::shared_ptr<one::Tensor>& x, const int64_t& diagonal) const {
<<<<<<< HEAD
    auto ctx = std::make_shared<schema::TrilOp>();
    ctx->set_diagonal(diagonal);
    return OpInterpUtil::Dispatch<Tensor>(*op_, {x}, ctx);
=======
    MutableAttrMap attrs;
    JUST(attrs.SetAttr<int64_t>("diagonal", diagonal));
    JUST(attrs.SetAttr<bool>("is_floating_fill_value", false));
    JUST(attrs.SetAttr<int64_t>("integer_fill_value", 0));
    return OpInterpUtil::Dispatch<Tensor>(*op_, {x}, attrs);
>>>>>>> 675aa029
  }

 private:
  std::shared_ptr<OpExpr> op_;
};

class TriuFunctor {
 public:
  TriuFunctor() { op_ = CHECK_JUST(one::OpBuilder("triu").Input("in").Output("out").Build()); }
  Maybe<Tensor> operator()(const std::shared_ptr<one::Tensor>& x, const int64_t& diagonal) const {
    auto ctx = std::make_shared<schema::TriuOp>();
    ctx->set_diagonal(diagonal);
    return OpInterpUtil::Dispatch<Tensor>(*op_, {x}, ctx);
  }

 private:
  std::shared_ptr<OpExpr> op_;
};

class DiagFunctor {
 public:
  DiagFunctor() { op_ = CHECK_JUST(one::OpBuilder("diag").Input("in").Output("out").Build()); }
  Maybe<Tensor> operator()(const std::shared_ptr<one::Tensor>& x, const int32_t& diagonal) const {
    auto ctx = std::make_shared<schema::DiagOp>();
    ctx->set_diagonal(diagonal);
    return OpInterpUtil::Dispatch<Tensor>(*op_, {x}, ctx);
  }

 private:
  std::shared_ptr<OpExpr> op_;
};

class DiagGradFunctor {
 public:
  DiagGradFunctor() {
    op_ = CHECK_JUST(one::OpBuilder("diag_grad").Input("dy").Input("in").Output("dx").Build());
  }
  Maybe<Tensor> operator()(const std::shared_ptr<one::Tensor>& dy,
                           const std::shared_ptr<one::Tensor>& x, const int32_t& diagonal) const {
    auto ctx = std::make_shared<schema::DiagGradOp>();
    ctx->set_diagonal(diagonal);
    return OpInterpUtil::Dispatch<Tensor>(*op_, {dy, x}, ctx);
  }

 private:
  std::shared_ptr<OpExpr> op_;
};

class DiagonalFunctor {
 public:
  DiagonalFunctor() {
    op_ = CHECK_JUST(one::OpBuilder("diagonal").Input("in").Output("out").Build());
  }
  Maybe<Tensor> operator()(const std::shared_ptr<one::Tensor>& x, const int32_t& offset,
                           const int32_t& dim1, const int32_t& dim2) const {
    int64_t ndims = x->shape()->NumAxes();

    CHECK_GE_OR_RETURN(dim1, -ndims)
        << ", Dimension out of range (expected to be in range of [" << -ndims << ", " << ndims - 1
        << "], but got " << dim1 << ");";
    CHECK_LT_OR_RETURN(dim1, ndims) << ", Dimension out of range (expected to be in range of ["
                                    << -ndims << ", " << ndims - 1 << "], but got " << dim1 << ");";
    CHECK_GE_OR_RETURN(dim2, -ndims)
        << ", Dimension out of range (expected to be in range of [" << -ndims << ", " << ndims - 1
        << "], but got " << dim2 << ");";
    CHECK_LT_OR_RETURN(dim2, ndims) << ", Dimension out of range (expected to be in range of ["
                                    << -ndims << ", " << ndims - 1 << "], but got " << dim2 << ");";

    int32_t p_dim1 = dim1 >= 0 ? dim1 : dim1 + ndims;
    int32_t p_dim2 = dim2 >= 0 ? dim2 : dim2 + ndims;
    CHECK_NE_OR_RETURN(p_dim1, p_dim2)
        << ", diagonal dimensions cannot be identical " << dim1 << ", " << dim2;

    std::vector<int32_t> input_index{p_dim1, p_dim2};
    for (int32_t i = 0; i < ndims; i++) {
      if (i != p_dim1 && i != p_dim2) { input_index.push_back(i); }
    }

    std::shared_ptr<one::Tensor> d_x = JUST(Transpose(x, input_index));

    auto ctx = std::make_shared<schema::DiagonalOp>();
    ctx->set_offset(offset);
    return OpInterpUtil::Dispatch<Tensor>(*op_, {d_x}, ctx);
  }

 private:
  std::shared_ptr<OpExpr> op_;
};

class DiagonalGradFunctor {
 public:
  DiagonalGradFunctor() {
    op_ = CHECK_JUST(one::OpBuilder("diagonal_grad").Input("dy").Input("in").Output("dx").Build());
  }
  Maybe<Tensor> operator()(const std::shared_ptr<one::Tensor>& dy,
                           const std::shared_ptr<one::Tensor>& x, const int32_t& offset) const {
    auto ctx = std::make_shared<schema::DiagonalGradOp>();
    ctx->set_offset(offset);
    return OpInterpUtil::Dispatch<Tensor>(*op_, {dy, x}, ctx);
  }

 private:
  std::shared_ptr<OpExpr> op_;
};

class TensorGetItemFunctor {
 public:
  TensorGetItemFunctor() {}
  Maybe<Tensor> operator()(const std::shared_ptr<one::Tensor>& x, const TensorIndex& index) const {
    std::vector<detail::Slice> slice_indices;
    TensorTuple tensor_indices;
    std::vector<int64_t> target_dims;
    std::vector<int64_t> expand_dims;
    JUST(PrepareSliceIndices(index, *(x->shape()), &slice_indices, &tensor_indices, &expand_dims,
                             &target_dims));

    auto expand_input = x;
    for (int i = 0; i < expand_dims.size(); ++i) {
      int64_t dim = expand_dims.at(i);
      expand_input = JUST(functional::ExpandDims(expand_input, dim + i));
    }
    int64_t ndims = expand_input->shape()->NumAxes();
    CHECK_EQ_OR_RETURN(slice_indices.size(), ndims) << "Failed to prepare slice indices.";
    Shape target_shape(DimVector(target_dims.begin(), target_dims.end()));

    std::vector<int64_t> start(ndims), end(ndims), step(ndims);
    for (int i = 0; i < ndims; ++i) {
      const auto& slice = slice_indices.at(i);
      start[i] = slice.start();
      end[i] = slice.end();
      step[i] = slice.step();
    }
    bool is_identity = [&]() {
      if (target_shape.NumAxes() == 0) { return false; }
      for (int i = 0; i < ndims; ++i) {
        if (start[i] != 0 || end[i] != expand_input->shape()->At(i) || step[i] != 1) {
          return false;
        }
      }
      return true;
    }();
    std::shared_ptr<one::Tensor> result;
    if (is_identity) {
      result = expand_input;
    } else {
      result = JUST(Slice(expand_input, start, end, step));
    }

    Shape shape(DimVector(target_dims.begin(), target_dims.end()));
    if (shape != *(result->shape())) { result = JUST(Reshape(result, shape)); }
    if (!tensor_indices.empty()) { result = JUST(ApplyAdvancedIndexing(result, tensor_indices)); }

    // TODO(): Returns a view of tensor `x`.
    if (result == x) { result = JUST(Identity(x)); }
    return result;
  }
};

class TensorSetItemFunctor {
 public:
  TensorSetItemFunctor() {}
  Maybe<void> operator()(const std::shared_ptr<one::Tensor>& x, const TensorIndex& index,
                         const std::shared_ptr<one::Tensor>& value) const {
    std::vector<detail::Slice> slice_indices;
    TensorTuple tensor_indices;
    std::vector<int64_t> expand_dims;
    std::vector<int64_t> target_dims;
    JUST(PrepareSliceIndices(index, *(x->shape()), &slice_indices, &tensor_indices, &expand_dims,
                             &target_dims));
    if (expand_dims.size()) {
      slice_indices = *JUST(RemoveExpandDimSlice(slice_indices, expand_dims));
    }
    int64_t ndims = x->shape()->NumAxes();
    CHECK_EQ_OR_RETURN(slice_indices.size(), ndims) << "Failed to prepare slice indices.";
    // Not support combined indexing now
    if (!tensor_indices.empty()) {
      CHECK_OR_RETURN(tensor_indices.size() == ndims
                      && std::all_of(tensor_indices.begin(), tensor_indices.end(),
                                     [](const std::shared_ptr<Tensor>& index) { return index; }))
          << "Combining indexing is not support for tensor setitem currently";
    }

    Shape target_shape(DimVector(target_dims.begin(), target_dims.end()));
    if (target_shape.Count(0) == 0) { return Maybe<void>::Ok(); }

    const auto& value_shape = value->shape();
    bool matched = [&]() {
      for (int i = 0; i < value_shape->NumAxes() - target_shape.NumAxes(); ++i) {
        if (value_shape->At(i) != 1) { return false; }
      }
      return true;
    }();
    CHECK_OR_RETURN(matched) << "The tensor size mismatch. Target sizes: "
                             << target_shape.ToString()
                             << ", value sizes: " << value_shape->ToString();
    std::shared_ptr<one::Tensor> value_tensor(value);

    if (tensor_indices.size() == ndims) {  // advance indexing
      std::shared_ptr<Tensor> indices = JUST(functional::Stack(tensor_indices, 0));
      if (indices->shape()->elem_cnt() == 0) { return Maybe<void>::Ok(); }
      indices = JUST(functional::Transpose(indices, {1, 0}));
      value_tensor = JUST(functional::Expand(value_tensor, {indices->shape()->At(0)}));
      JUST(functional::TensorScatterNdUpdate(x, indices, value_tensor, /*inplace=*/true));
    } else {                              // slice update
      if (target_shape.NumAxes() != 0 &&  // NOLINT
          /*need_expand=*/value_shape->Count(0) != target_shape.Count(0)) {
        // Remove the beginning redundant 1-dimensions.
        if (value_shape->NumAxes() > target_shape.NumAxes()) {
          int64_t start_axis = value_shape->NumAxes() - target_shape.NumAxes();
          const auto& shape = JUST(value_shape->Slice(start_axis, value_shape->NumAxes()));
          value_tensor = JUST(Reshape(value, *shape));
        }
        value_tensor = JUST(Expand(value_tensor, target_shape));
      }
      std::vector<int64_t> start(ndims), end(ndims), step(ndims);
      DimVector slice_dims(ndims);
      for (int i = 0; i < ndims; ++i) {
        const auto& slice = slice_indices.at(i);
        start[i] = slice.start();
        end[i] = slice.end();
        step[i] = slice.step();
        slice_dims[i] = (end[i] - start[i] + step[i] - 1) / step[i];
      }
      Shape slice_shape(slice_dims);
      if (slice_shape != *(value_tensor->shape())) {
        value_tensor = JUST(Reshape(value_tensor, slice_shape));
      }
      if (x->is_local()) {
        JUST(SliceUpdate(x, value_tensor, start, end, step, /*inplace=*/true));
      } else {
        if (x->requires_grad() && autograd::GradMode::is_enabled()) {
          return Error::RuntimeError() << "Backward is not support for consistent tensor setitem,"
                                          "please use oneflow.no_grad() to disable autograd "
                                          "currently. We will fix this problem soon.";
        }
        JUST(LogicalSliceAssign(x, value_tensor, start, end, step));
      }
    }
    return Maybe<void>::Ok();
  }
};

class CastLikeFunctor {
 public:
  CastLikeFunctor() {
    op_ = CHECK_JUST(
        one::OpBuilder("cast_like").Input("in").Input("dtype_like").Output("out").Build());
  }
  Maybe<Tensor> operator()(const std::shared_ptr<one::Tensor>& x,
                           const std::shared_ptr<one::Tensor>& like) const {
    return OpInterpUtil::Dispatch<Tensor>(*op_, {x, like});
  }

 private:
  std::shared_ptr<OpExpr> op_;
};

class ElementwiseMinimumGradFunctor {
 public:
  ElementwiseMinimumGradFunctor() {
    op_ = CHECK_JUST(one::OpBuilder("elementwise_minimum_backward")
                         .Input("dz")
                         .Input("x")
                         .Input("y")
                         .Output("dx")
                         .Output("dy")
                         .Build());
  }
  Maybe<TensorTuple> operator()(const std::shared_ptr<one::Tensor>& dz,
                                const std::shared_ptr<one::Tensor>& x,
                                const std::shared_ptr<one::Tensor>& y) const {
    return OpInterpUtil::Dispatch<TensorTuple>(*op_, {dz, x, y});
  }

 private:
  std::shared_ptr<OpExpr> op_;
};

class ElementwiseMaximumGradFunctor {
 public:
  ElementwiseMaximumGradFunctor() {
    op_ = CHECK_JUST(one::OpBuilder("elementwise_maximum_backward")
                         .Input("dz")
                         .Input("x")
                         .Input("y")
                         .Output("dx")
                         .Output("dy")
                         .Build());
  }
  Maybe<TensorTuple> operator()(const std::shared_ptr<one::Tensor>& dz,
                                const std::shared_ptr<one::Tensor>& x,
                                const std::shared_ptr<one::Tensor>& y) const {
    return OpInterpUtil::Dispatch<TensorTuple>(*op_, {dz, x, y});
  }

 private:
  std::shared_ptr<OpExpr> op_;
};

class DivGradFunctor {
 public:
  DivGradFunctor() {
    op_ = CHECK_JUST(one::OpBuilder("broadcast_div_grad")
                         .Input("dz")
                         .Input("z")
                         .Input("y")
                         .Output("dy")
                         .Build());
  }
  Maybe<Tensor> operator()(const std::shared_ptr<one::Tensor>& dz,
                           const std::shared_ptr<one::Tensor>& z,
                           const std::shared_ptr<one::Tensor>& y) const {
    return OpInterpUtil::Dispatch<Tensor>(*op_, {dz, z, y});
  }

 private:
  std::shared_ptr<OpExpr> op_;
};

class BroadcastPowXGradFunctor {
 public:
  BroadcastPowXGradFunctor() {
    op_ = CHECK_JUST(one::OpBuilder("broadcast_pow_x_grad")
                         .Input("dz")
                         .Input("x")
                         .Input("y")
                         .Input("z")
                         .Output("dx")
                         .Build());
  }
  Maybe<Tensor> operator()(const std::shared_ptr<one::Tensor>& dz,
                           const std::shared_ptr<one::Tensor>& x,
                           const std::shared_ptr<one::Tensor>& y,
                           const std::shared_ptr<one::Tensor>& z) const {
    return OpInterpUtil::Dispatch<Tensor>(*op_, {dz, x, y, z});
  }

 private:
  std::shared_ptr<OpExpr> op_;
};

class BroadcastPowYGradFunctor {
 public:
  BroadcastPowYGradFunctor() {
    op_ = CHECK_JUST(one::OpBuilder("broadcast_pow_y_grad")
                         .Input("dz")
                         .Input("x")
                         .Input("y")
                         .Input("z")
                         .Output("dy")
                         .Build());
  }
  Maybe<Tensor> operator()(const std::shared_ptr<one::Tensor>& dz,
                           const std::shared_ptr<one::Tensor>& x,
                           const std::shared_ptr<one::Tensor>& y,
                           const std::shared_ptr<one::Tensor>& z) const {
    return OpInterpUtil::Dispatch<Tensor>(*op_, {dz, x, y, z});
  }

 private:
  std::shared_ptr<OpExpr> op_;
};

class IdentityFunctor {
 public:
  IdentityFunctor() {
    op_ = CHECK_JUST(one::OpBuilder("identity").Input("in").Output("out").Build());
  }
  Maybe<Tensor> operator()(const std::shared_ptr<one::Tensor>& in) const {
    return OpInterpUtil::Dispatch<Tensor>(*op_, {in});
  }

 private:
  std::shared_ptr<OpExpr> op_;
};

class AmpWhiteIdentityFunctor {
 public:
  AmpWhiteIdentityFunctor() {
    op_ = CHECK_JUST(one::OpBuilder("amp_white_identity").Input("in").Output("out").Build());
  }
  Maybe<Tensor> operator()(const std::shared_ptr<one::Tensor>& in) const {
    return OpInterpUtil::Dispatch<Tensor>(*op_, {in});
  }

 private:
  std::shared_ptr<OpExpr> op_;
};

class ReduceSumLikeFunctor {
 public:
  ReduceSumLikeFunctor() {
    op_ =
        CHECK_JUST(one::OpBuilder("reduce_sum_like").Input("x").Input("like").Output("y").Build());
  }
  Maybe<Tensor> operator()(const std::shared_ptr<one::Tensor>& x,
                           const std::shared_ptr<one::Tensor>& like,
                           const std::vector<int32_t>& axis) const {
    auto ctx = std::make_shared<schema::ReduceSumLikeOp>();
    ctx->set_axis(axis);
    return OpInterpUtil::Dispatch<Tensor>(*op_, {x, like}, ctx);
  }

 private:
  std::shared_ptr<OpExpr> op_;
};

class BroadcastReduceSumLikeFunctor {
 public:
  BroadcastReduceSumLikeFunctor() {}
  Maybe<Tensor> operator()(const std::shared_ptr<Tensor>& input,
                           const std::shared_ptr<Tensor>& like) const {
    const auto& in_shape = *(input->shape());
    const auto& like_shape = *(like->shape());
    if (in_shape != like_shape) {
      const Shape& left_extended_shape =
          CreateLeftExtendedShape(ShapeView(like_shape), in_shape.NumAxes());
      if (in_shape == left_extended_shape) {
        return JUST(ReshapeLike(input, like));
      } else {
        const AxisVector& broadcast_axis_vec = left_extended_shape.Axes4BroadcastTo(in_shape);
        return JUST(ReduceSumLike(
            input, like,
            std::vector<int32_t>{broadcast_axis_vec.begin(), broadcast_axis_vec.end()}));
      }
    }
    return JUST(Identity(input));
  }
};

class SplitFunctor {
 public:
  SplitFunctor() {}
  Maybe<TensorTuple> operator()(const std::shared_ptr<one::Tensor>& x, const int64_t& split_size,
                                const int64_t& dim) const {
    int64_t axis = dim;
    if (axis < 0) { axis += x->ndim(); }
    CHECK_OR_RETURN(axis >= 0 && axis < x->ndim())
        << "The dim " << dim << " is out of bound " << x->ndim() - 1;
    CHECK_GE_OR_RETURN(split_size, 0)
        << "split expects split_size be non-negative, but got split_size=" << split_size;
    int64_t dim_size = x->shape()->At(axis);
    int64_t num_splits = std::max<int64_t>((dim_size + split_size - 1) / split_size, 1);
    TensorTuple splits(num_splits);
    int64_t last_split_size = split_size - (split_size * num_splits - dim_size);
    for (int i = 0; i < num_splits; ++i) {
      int64_t length = i < num_splits - 1 ? split_size : last_split_size;
      splits[i] = JUST(Narrow(x, axis, i * split_size, length));
    }
    return splits;
  }
};

class ChunkFunctor {
 public:
  ChunkFunctor() {}
  Maybe<TensorTuple> operator()(const std::shared_ptr<one::Tensor>& x, const int64_t& chunks,
                                const int64_t& dim) const {
    int64_t axis = dim;
    if (axis < 0) { axis += x->ndim(); }
    int64_t split_size = x->shape()->At(axis) / chunks;
    CHECK_OR_RETURN(axis >= 0 && axis < x->ndim())
        << "Dimension out of range (expected to be in range of [" << -(x->ndim()) << ", "
        << x->ndim() - 1 << "], but got " << dim;
    int64_t dim_size = x->shape()->At(axis);
    if ((split_size * chunks) != dim_size) {
      std::vector<int64_t> sections;
      for (int i = 0; i < chunks - 1; ++i) { sections.emplace_back(split_size); }
      sections.emplace_back(dim_size - split_size * (chunks - 1));
      int64_t num_splits = sections.size();
      TensorTuple splits(num_splits);
      int64_t start_idx = 0;
      for (int i = 0; i < num_splits; ++i) {
        int64_t length = sections[i];
        CHECK_GE_OR_RETURN(length, 0) << "split_with_sizes expects split_sizes have only "
                                         "non-negative entries, but split_sizes["
                                      << i << "] = " << length;
        splits[i] = JUST(Narrow(x, axis, start_idx, length));
        start_idx += length;
      }
      CHECK_EQ_OR_RETURN(start_idx, dim_size)
          << "split_with_sizes expects split_sizes to sum exactly to " << dim_size
          << " (input tensor's size at dimension " << axis << "), "
          << "but got sum(split_sizes)=" << start_idx;
      return splits;
    }
    CHECK_GE_OR_RETURN(split_size, 0)
        << "split expects split_size be non-negative, but got split_size=" << split_size;
    int64_t num_splits = std::max<int64_t>((dim_size + split_size - 1) / split_size, 1);
    TensorTuple splits(num_splits);
    int64_t last_split_size = split_size - (split_size * num_splits - dim_size);
    for (int i = 0; i < num_splits; ++i) {
      int64_t length = i < num_splits - 1 ? split_size : last_split_size;
      splits[i] = JUST(Narrow(x, axis, i * split_size, length));
    }
    return splits;
  }
};

class SplitLikeFunctor {
 public:
  SplitLikeFunctor() {
    ops_.resize(kMaxInputCount);
    for (int n = 1; n < ops_.size(); ++n) {
      ops_[n] = CHECK_JUST(one::OpBuilder("split_like")
                               .Input("in")
                               .Input("like", n + 1)
                               .Output("out", n + 1)
                               .Build());
    }
  }
  Maybe<TensorTuple> operator()(const std::shared_ptr<one::Tensor>& x, const TensorTuple& like,
                                const int64_t& axis) const {
    CHECK_GE_OR_RETURN(like.size(), 2);
    CHECK_LE_OR_RETURN(like.size(), kMaxInputCount);
    auto ctx = std::make_shared<schema::SplitLikeOp>();
    ctx->set_axis(axis);
    TensorTuple inputs(like.size() + 1);
    inputs[0] = x;
    for (int i = 0; i < like.size(); ++i) { inputs[i + 1] = like[i]; }
    return OpInterpUtil::Dispatch<TensorTuple>(*ops_.at(like.size() - 1), inputs, ctx);
  }

 private:
  std::vector<std::shared_ptr<OpExpr>> ops_;
};

class SplitWithSizeFunctor {
 public:
  SplitWithSizeFunctor() {}
  Maybe<TensorTuple> operator()(const std::shared_ptr<one::Tensor>& x,
                                const std::vector<int64_t>& split_sizes, const int64_t& dim) const {
    int64_t axis = dim;
    if (axis < 0) { axis += x->ndim(); }
    CHECK_OR_RETURN(axis >= 0 && axis < x->ndim())
        << "The dim " << dim << " is out of bound " << x->ndim() - 1;
    int64_t dim_size = x->shape()->At(axis);
    int64_t num_splits = split_sizes.size();
    TensorTuple splits(num_splits);
    int64_t start_idx = 0;
    for (int i = 0; i < num_splits; ++i) {
      int64_t length = split_sizes[i];
      CHECK_GE_OR_RETURN(length, 0) << "split_with_sizes expects split_sizes have only "
                                       "non-negative entries, but split_sizes["
                                    << i << "] = " << length;
      splits[i] = JUST(Narrow(x, axis, start_idx, length));
      start_idx += length;
    }
    CHECK_EQ_OR_RETURN(start_idx, dim_size)
        << "split_with_sizes expects split_sizes to sum exactly to " << dim_size
        << " (input tensor's size at dimension " << axis << "), "
        << "but got sum(split_sizes)=" << start_idx;
    return splits;
  }
};

class BatchGatherFunctor {
 public:
  BatchGatherFunctor() {
    op_ = CHECK_JUST(
        one::OpBuilder("batch_gather").Input("in").Input("indices").Output("out").Build());
  }
  Maybe<Tensor> operator()(const std::shared_ptr<one::Tensor>& in,
                           const std::shared_ptr<one::Tensor>& indices) const {
    return OpInterpUtil::Dispatch<Tensor>(*op_, {in, indices});
  }

 protected:
  std::shared_ptr<OpExpr> op_;
};

class UnsortedBatchSegmentSumFunctor {
 public:
  UnsortedBatchSegmentSumFunctor() {
    op_ = CHECK_JUST(one::OpBuilder("unsorted_batch_segment_sum")
                         .Input("data")
                         .Input("segment_ids")
                         .Output("out")
                         .Build());
  }
  Maybe<Tensor> operator()(const std::shared_ptr<one::Tensor>& data,
                           const std::shared_ptr<one::Tensor>& segment_ids,
                           const int64_t& num_segments) const {
    auto ctx = std::make_shared<schema::UnsortedBatchSegmentSumOp>();
    ctx->set_num_segments(num_segments);
    return OpInterpUtil::Dispatch<Tensor>(*op_, {data, segment_ids}, ctx);
  }

 protected:
  std::shared_ptr<OpExpr> op_;
};

class MaskedFillFunctor {
 public:
  MaskedFillFunctor() {
    op_ = CHECK_JUST(one::OpBuilder("masked_fill").Input("x").Input("mask").Output("out").Build());
  }
  Maybe<Tensor> operator()(const std::shared_ptr<one::Tensor>& x,
                           const std::shared_ptr<one::Tensor>& mask, const Scalar& value) const {
    auto ctx = std::make_shared<schema::MaskedFillOp>();
    if (IsFloatingDataType(x->dtype()->data_type())) {
      ctx->set_float_operand(JUST(value.As<double>()));
      ctx->set_has_float_operand(true);
      ctx->set_has_int_operand(false);
    } else if (IsIntegralDataType(x->dtype()->data_type())) {
      ctx->set_int_operand(JUST(value.As<int64_t>()));
      ctx->set_has_float_operand(false);
      ctx->set_has_int_operand(true);
    } else {
      UNIMPLEMENTED_THEN_RETURN() << "Only support floating or integral data type.";
    }
    const auto& x_shape = *(x->shape());
    const auto& mask_shape = *(mask->shape());
    if (x_shape != mask_shape) {
      Shape max_shape = Shape::Ones(std::max(x_shape.NumAxes(), mask_shape.NumAxes()));
      const Shape& x_extend_shape =
          CreateLeftExtendedShape(ShapeView(x_shape), max_shape.NumAxes());
      const Shape& mask_extend_shape =
          CreateLeftExtendedShape(ShapeView(mask_shape), max_shape.NumAxes());
      FOR_RANGE(int64_t, i, 0, max_shape.NumAxes()) {
        max_shape.Set(i, std::max(x_extend_shape.At(i), mask_extend_shape.At(i)));
      }
      return OpInterpUtil::Dispatch<Tensor>(
          *op_, {JUST(Expand(x, max_shape)), JUST(Expand(mask, max_shape))}, ctx);
    }
    return OpInterpUtil::Dispatch<Tensor>(*op_, {x, mask}, ctx);
  }

 private:
  std::shared_ptr<OpExpr> op_;
};

class MeshgridFunctor {
 public:
  Maybe<TensorTuple> operator()(const TensorTuple& tensors, const std::string& indexing) const {
    int size = tensors.size();
    CHECK_GT_OR_RETURN(size, 0) << "meshgrid expects a non-empty TensorList";

    for (int i = 0; i < size - 1; ++i) {
      CHECK_OR_RETURN(
          (tensors[i]->dtype() == tensors[i + 1]->dtype())
          && (JUST(tensors[i]->device())->type() == JUST(tensors[i + 1]->device())->type()))
          << "meshgrid expects all tensors to have the same dtype and device";
    }

    std::vector<std::shared_ptr<Tensor>> tensor_consts(tensors.begin(), tensors.end());

    bool swap_first_and_second_tensors = false;
    if (indexing == "xy") {
      swap_first_and_second_tensors = (size >= 2);
      if (swap_first_and_second_tensors) { std::swap(tensor_consts[0], tensor_consts[1]); }
    } else {
      CHECK_EQ_OR_RETURN(indexing, "ij")
          << "flow.meshgrid: indexing must be one of \"xy\" or \"ij\", "
             "but received: ,"
          << indexing;
    }

    TensorTuple grids(size);
    DimVector grids_vec(size);
    for (int i = 0; i < size; ++i) {
      CHECK_LE_OR_RETURN(tensor_consts[i]->shape()->NumAxes(), 1)
          << "Expected scalar or 1D tensor in the tensor list but got: "
          << tensor_consts[i]->shape()->NumAxes();
      if (tensor_consts[i]->shape()->NumAxes() == 0) {
        grids_vec[i] = 1;
      } else {
        grids_vec[i] = tensor_consts[i]->shape()->At(0);
      }
    }
    Shape grids_shape(grids_vec);

    DimVector view_shape_vec(size, 1);
    Shape view_shape(view_shape_vec);
    for (int i = 0; i < size; ++i) {
      view_shape.Set(i, -1);
      std::shared_ptr<one::Tensor> reshaped = JUST(Reshape(tensor_consts.at(i), view_shape));
      grids[i] = JUST(Expand(reshaped, grids_shape));
      view_shape.Set(i, 1);
    }

    if (swap_first_and_second_tensors) { std::swap(grids[0], grids[1]); }

    return grids;
  }
};

namespace {

inline Maybe<bool> device_equal(const std::string& device_name, const int device_id,
                                Symbol<Device> device) {
  return (device_name == device->type() && device_id == device->device_id());
}

Maybe<Tensor> LocalTensorTo(const std::shared_ptr<Tensor>& x, const std::string& device_name,
                            const int device_id, const Symbol<DType>& dtype, const bool& copy) {
  std::shared_ptr<Tensor> tensor = x;
  if (!JUST(device_equal(device_name, device_id, JUST(x->device())))) {
    tensor = JUST(Copy(tensor, device_name, device_id));
  }
  if (dtype != x->dtype()) { tensor = JUST(Cast(tensor, dtype)); }
  if (copy && tensor == x) { tensor = JUST(Copy(tensor, device_name, device_id)); }
  return tensor;
}

Maybe<Tensor> ConsistentTensorTo(const std::shared_ptr<Tensor>& x, const std::string& device_type,
                                 const Symbol<DType>& dtype, const bool& copy) {
  std::shared_ptr<Tensor> tensor;
  auto input_placement = JUST(x->parallel_desc());
  std::string input_device_tag = input_placement->device_tag();
  if (device_type == input_device_tag) {
    if (dtype == x->dtype()) {
      return (copy ? JUST(x->clone()) : x);
    } else {
      return JUST(Cast(x, dtype));
    }
  }
  if (LazyMode::is_enabled()) {
    if (dtype != x->dtype()) { tensor = JUST(Cast(x, dtype)); }
    if (device_type != JUST(x->parallel_desc())->device_tag()) {
      tensor = JUST(Copy(tensor ? tensor : x, device_type, 0));
    }
    return tensor;
  } else {
    CheckMetaConsistency(x).GetOrThrow();
    auto old_placement = JUST(x->parallel_desc());
    auto placement = JUST(ReplacePlacementDeviceTag(input_placement, device_type));
    auto nd_sbp = JUST(x->nd_sbp());
    std::vector<Symbol<cfg::SbpParallel>> sbp_tuple(nd_sbp->sbp_parallel().size());
    for (int i = 0; i < sbp_tuple.size(); ++i) { sbp_tuple[i] = nd_sbp->sbp_parallel().Get(i); }
    tensor = JUST(ConsistentToLocal(x));
    Symbol<Device> device = JUST(Device::New(device_type));
    tensor = JUST(LocalTensorTo(tensor, device->type(), device->device_id(), dtype, copy));
    JUST(tensor->set_requires_grad(x->requires_grad()));
    return JUST(LocalToConsistent(tensor, placement, sbp_tuple, *(x->shape()), dtype));
  }
}

}  // namespace

class ToFunctor {
 public:
  Maybe<Tensor> operator()(const std::shared_ptr<Tensor>& input,
                           const Optional<std::string>& device_,
                           const Optional<Symbol<DType>>& dtype_, bool copy) const {
    Symbol<DType> dtype = dtype_.value_or(input->dtype());

    if (input->is_consistent()) {
      std::string device_type = device_.value_or(JUST(input->parallel_desc())->device_tag());
      if (device_type == "gpu") { device_type = "cuda"; }
      CHECK_OR_RETURN(device_type == "cpu" || device_type == "cuda")
          << "Only string device without device id (eg. \"cpu\" or \"cuda\") is expected "
          << "for consistent tensor, but got " << device_.value_or("");
      return JUST(ConsistentTensorTo(input, device_type, dtype, copy));
    } else {
      std::string device_name = "";
      int device_id = 0;
      if (device_.has_value()) {
        JUST(ParsingDeviceTag(device_.value_or(""), &device_name, &device_id));
        if (device_id == -1) { device_id = GlobalProcessCtx::LocalRank(); }
      } else {
        Symbol<Device> device = JUST(input->device());
        device_name = device->type();
        device_id = device->device_id();
      }
      return JUST(LocalTensorTo(input, device_name, device_id, dtype, copy));
    }
  }
};

class To2Functor {
 public:
  Maybe<Tensor> operator()(const std::shared_ptr<Tensor>& input,
                           const Optional<Symbol<Device>>& device_,
                           const Optional<Symbol<DType>>& dtype_, bool copy) const {
    CHECK_OR_RETURN(!(input->is_consistent() && device_.has_value()))
        << "Only string device without device id (eg. \"cpu\" or \"cuda\") is expected "
        << "for consistent tensor, but got " << device_.value_or(Symbol<Device>())->ToRepr();
    if (input->is_consistent()) {
      std::string device_type = JUST(input->parallel_desc())->device_tag();
      return JUST(ConsistentTensorTo(input, device_type, dtype_.value_or(input->dtype()), copy));
    } else {
      auto dtype = dtype_.value_or(input->dtype());
      auto device =
          device_.has_value() ? device_.value_or(Symbol<Device>()) : JUST(input->device());
      return JUST(LocalTensorTo(input, device->type(), device->device_id(), dtype, copy));
    }
  }
};

class To3Functor {
 public:
  Maybe<Tensor> operator()(const std::shared_ptr<Tensor>& input,
                           const Optional<Symbol<DType>>& dtype_, bool copy) const {
    Symbol<DType> dtype = dtype_.value_or(input->dtype());
    if (input->is_consistent()) {
      return ConsistentTensorTo(input, JUST(input->parallel_desc())->device_tag(), dtype, copy);
    } else {
      auto device = JUST(input->device());
      return LocalTensorTo(input, device->type(), device->device_id(), dtype, copy);
    }
  }
};

class To4Functor {
 public:
  Maybe<Tensor> operator()(const std::shared_ptr<Tensor>& input,
                           const std::shared_ptr<Tensor>& other, bool copy) const {
    CHECK_OR_RETURN(!input->is_consistent() && !other->is_consistent())
        << "tensor.to(other) can only be called when tensor and other are local tensors";
    Symbol<DType> dtype = other->dtype();
    Symbol<Device> device = JUST(other->device());
    std::string device_name = device->type();
    int device_id = device->device_id();
    return LocalTensorTo(input, device_name, device_id, dtype, copy);
  }
};

class TopKFunctor {
 public:
  TopKFunctor() { op_ = CHECK_JUST(one::OpBuilder("top_k").Input("in").Output("out").Build()); }
  Maybe<Tensor> operator()(const std::shared_ptr<Tensor>& input, int32_t k, bool sorted) const {
    MutableAttrMap attrs;
    JUST(attrs.SetAttr<int32_t>("k", k));
    JUST(attrs.SetAttr<bool>("sorted", sorted));
    return OpInterpUtil::Dispatch<Tensor>(*op_, {input}, attrs);
  }

 private:
  std::shared_ptr<OpExpr> op_;
};

class InTopKFunctor {
 public:
  InTopKFunctor() {
    op_ = CHECK_JUST(
        one::OpBuilder("in_top_k").Input("targets").Input("predictions").Output("out").Build());
  }
  Maybe<Tensor> operator()(const std::shared_ptr<Tensor>& targets,
                           const std::shared_ptr<Tensor>& predictions, int32_t k) const {
    CHECK_EQ_OR_RETURN(targets->shape()->At(0), predictions->shape()->At(0))
        << "The num of targets must equal the num of predictions";
    CHECK_EQ_OR_RETURN(targets->ndim(), 1) << "The dimension of targets must be 1";
    CHECK_EQ_OR_RETURN(predictions->ndim(), 2) << "The dimension of predictions must be 2";
    MutableAttrMap attrs;
    JUST(attrs.SetAttr<int32_t>("k", k));
    return OpInterpUtil::Dispatch<Tensor>(*op_, {targets, predictions}, attrs);
  }

 private:
  std::shared_ptr<OpExpr> op_;
};

class TensorBufferToTensorFunctor {
 public:
  TensorBufferToTensorFunctor() {
    op_ = CHECK_JUST(one::OpBuilder("tensor_buffer_to_tensor").Input("in").Output("out").Build());
  }
  Maybe<Tensor> operator()(const std::shared_ptr<Tensor>& input, const Shape& instance_shape,
                           const Symbol<DType>& dtype) const {
    MutableAttrMap attrs;
    JUST(attrs.SetAttr<Shape>("instance_shape", instance_shape));
    JUST(attrs.SetAttr<DataType>("dtype", dtype->data_type()));
    return OpInterpUtil::Dispatch<Tensor>(*op_, {input}, attrs);
  }

 private:
  std::shared_ptr<OpExpr> op_;
};

class TensorToTensorBufferFunctor {
 public:
  TensorToTensorBufferFunctor() {
    op_ = CHECK_JUST(one::OpBuilder("tensor_to_tensor_buffer").Input("in").Output("out").Build());
  }
  Maybe<Tensor> operator()(const std::shared_ptr<Tensor>& input, int32_t instance_dims) const {
    MutableAttrMap attrs;
    JUST(attrs.SetAttr<int32_t>("instance_dims", instance_dims));
    return OpInterpUtil::Dispatch<Tensor>(*op_, {input}, attrs);
  }

 private:
  std::shared_ptr<OpExpr> op_;
};

class GenTensorBufferFunctor {
 public:
  GenTensorBufferFunctor() {
    op_ = CHECK_JUST(one::OpBuilder("gen_tensor_buffer").Output("out").Build());
  }
  Maybe<Tensor> operator()(const Shape& shape, const std::vector<Shape>& shape_list,
                           const std::vector<float>& value_list, const Symbol<DType>& dtype,
                           bool dynamic_out) const {
    MutableAttrMap attrs;
    JUST(attrs.SetAttr<Shape>("shape", shape));
    JUST(attrs.SetAttr<std::vector<Shape>>("shape_list", shape_list));
    JUST(attrs.SetAttr<std::vector<float>>("value_list", value_list));
    JUST(attrs.SetAttr<DataType>("data_type", dtype->data_type()));
    JUST(attrs.SetAttr<bool>("dynamic_out", dynamic_out));
    return OpInterpUtil::Dispatch<Tensor>(*op_, {}, attrs);
  }

 private:
  std::shared_ptr<OpExpr> op_;
};

}  // namespace impl

ONEFLOW_FUNCTION_LIBRARY(m) {
  m.add_functor<impl::ArgMaxFunctor>("ArgMax");
  m.add_functor<impl::ArgMinFunctor>("ArgMin");
  m.add_functor<impl::ConsistentConstantFunctor>("ConsistentConstant");
  m.add_functor<impl::ConstantFunctor>("Constant");
  m.add_functor<impl::ConsistentEmptyFunctor>("ConsistentEmpty");
  m.add_functor<impl::EmptyFunctor>("Empty");
  m.add_functor<impl::ZerosLikeFunctor>("ZerosLike");
  m.add_functor<impl::OnesLikeFunctor>("OnesLike");
  m.add_functor<impl::FlattenFunctor>("Flatten");
  m.add_functor<impl::WhereFunctor>("Where");
  m.add_functor<impl::WhereScalarXFunctor>("WhereScalarX");
  m.add_functor<impl::WhereScalarYFunctor>("WhereScalarY");
  m.add_functor<impl::WhereScalarXYFunctor>("WhereScalarXY");
  m.add_functor<impl::ArgWhereFunctor>("ArgWhere");
  m.add_functor<impl::BroadcastLikeFunctor>("BroadcastLike");
  m.add_functor<impl::ConcatFunctor>("Concat");
  m.add_functor<impl::StackFunctor>("Stack");
  m.add_functor<impl::ExpandFunctor>("Expand");
  m.add_functor<impl::ExpandGradFunctor>("ExpandGrad");
  m.add_functor<impl::ExpandDimsFunctor>("ExpandDims");
  m.add_functor<impl::ExpandDimsFunctor>("Unsqueeze");
  m.add_functor<impl::RollFunctor>("Roll");
  m.add_functor<impl::GatherFunctor>("Gather");
  m.add_functor<impl::DimGatherFunctor>("DimGather");
  m.add_functor<impl::ArgSortFunctor>("ArgSort");
  m.add_functor<impl::GatherNdFunctor>("GatherNd");
  m.add_functor<impl::ScatterNdFunctor>("ScatterNd");
  m.add_functor<impl::TensorScatterNdUpdateFunctor>("TensorScatterNdUpdate");
  m.add_functor<impl::ScatterNdLikeFunctor>("ScatterNdLike");
  m.add_functor<impl::ReshapeFunctor>("Reshape");
  m.add_functor<impl::SliceFunctor>("Slice");
  m.add_functor<impl::SliceGradFunctor>("SliceGrad");
  m.add_functor<impl::NarrowFunctor>("Narrow");
  m.add_functor<impl::NarrowGradFunctor>("NarrowGrad");
  m.add_functor<impl::LogicalSliceAssignFunctor>("LogicalSliceAssign");
  m.add_functor<impl::LogicalSliceFunctor>("LogicalSlice");
  m.add_functor<impl::SliceUpdateFunctor>("SliceUpdate");
  m.add_functor<impl::SqueezeFunctor>("Squeeze");
  m.add_functor<impl::CopyFunctor>("Copy");
  m.add_functor<impl::FlipFunctor>("Flip");
  m.add_functor<impl::FlipGradFunctor>("FlipGrad");
  m.add_functor<impl::UnfoldTensorFunctor>("UnfoldTensor");
  m.add_functor<impl::UnfoldTensorGradFunctor>("UnfoldTensorGrad");
  m.add_functor<impl::UpsampleFunctor>("Upsample");
  m.add_functor<impl::UpsampleGradFunctor>("UpsampleGrad");
  m.add_functor<impl::UpsampleNearest2DFunctor>("UpsampleNearest2D");
  m.add_functor<impl::UpsampleNearest2DGradFunctor>("UpsampleNearest2DGrad");
  m.add_functor<impl::UpsampleBilinear2DFunctor>("UpsampleBilinear2D");
  m.add_functor<impl::UpsampleBilinear2DGradFunctor>("UpsampleBilinear2DGrad");
  m.add_functor<impl::UpsampleLinear1DFunctor>("UpsampleLinear1D");
  m.add_functor<impl::UpsampleLinear1DGradFunctor>("UpsampleLinear1DGrad");
  m.add_functor<impl::UpsampleNearest1DFunctor>("UpsampleNearest1D");
  m.add_functor<impl::UpsampleNearest1DGradFunctor>("UpsampleNearest1DGrad");
  m.add_functor<impl::UpsampleBicubic2DFunctor>("UpsampleBicubic2D");
  m.add_functor<impl::UpsampleBicubic2DGradFunctor>("UpsampleBicubic2DGrad");
  m.add_functor<impl::UpsampleNearest3DFunctor>("UpsampleNearest3D");
  m.add_functor<impl::UpsampleNearest3DGradFunctor>("UpsampleNearest3DGrad");
  m.add_functor<impl::UpsampleTrilinear3DFunctor>("UpsampleTrilinear3D");
  m.add_functor<impl::UpsampleTrilinear3DGradFunctor>("UpsampleTrilinear3DGrad");
  m.add_functor<impl::UnsortedSegmentSumLikeFunctor>("UnsortedSegmentSumLike");
  m.add_functor<impl::TrilFunctor>("Tril");
  m.add_functor<impl::TriuFunctor>("Triu");
  m.add_functor<impl::DiagFunctor>("Diag");
  m.add_functor<impl::DiagGradFunctor>("DiagGrad");
  m.add_functor<impl::DiagonalFunctor>("Diagonal");
  m.add_functor<impl::DiagonalGradFunctor>("DiagonalGrad");
  m.add_functor<impl::TensorGetItemFunctor>("TensorGetItem");
  m.add_functor<impl::DimScatterFunctor>("DimScatter");
  m.add_functor<impl::DimScatterAddFunctor>("DimScatterAdd");
  m.add_functor<impl::DimScatterMulFunctor>("DimScatterMul");
  m.add_functor<impl::DimScatterUpdateScalarFunctor>("DimScatterUpdateScalar");
  m.add_functor<impl::DimScatterAddScalarFunctor>("DimScatterAddScalar");
  m.add_functor<impl::DimScatterAddLikeFunctor>("DimScatterAddLike");
  m.add_functor<impl::DimScatterMulScalarFunctor>("DimScatterMulScalar");
  m.add_functor<impl::TensorSetItemFunctor>("TensorSetItem");
  m.add_functor<impl::CastLikeFunctor>("CastLike");
  m.add_functor<impl::ElementwiseMinimumGradFunctor>("ElementwiseMinGrad");
  m.add_functor<impl::ElementwiseMaximumGradFunctor>("ElementwiseMaxGrad");
  m.add_functor<impl::BroadcastPowXGradFunctor>("BroadcastPowXGrad");
  m.add_functor<impl::BroadcastPowYGradFunctor>("BroadcastPowYGrad");
  m.add_functor<impl::DivGradFunctor>("DivGrad");
  m.add_functor<impl::IdentityFunctor>("Identity");
  m.add_functor<impl::AmpWhiteIdentityFunctor>("AmpWhiteIdentity");
  m.add_functor<impl::ReduceSumLikeFunctor>("ReduceSumLike");
  m.add_functor<impl::BroadcastReduceSumLikeFunctor>("BroadcastReduceSumLike");
  m.add_functor<impl::SplitFunctor>("Split");
  m.add_functor<impl::ChunkFunctor>("Chunk");
  m.add_functor<impl::SplitLikeFunctor>("SplitLike");
  m.add_functor<impl::SplitWithSizeFunctor>("SplitWithSize");
  m.add_functor<impl::BatchGatherFunctor>("BatchGather");
  m.add_functor<impl::UnsortedBatchSegmentSumFunctor>("UnsortedBatchSegmentSum");
  m.add_functor<impl::MaskedFillFunctor>("MaskedFill");
  m.add_functor<impl::MeshgridFunctor>("Meshgrid");
  m.add_functor<impl::ToFunctor, impl::To2Functor, impl::To3Functor, impl::To4Functor>("To");
  m.add_functor<impl::TopKFunctor>("TopK");
  m.add_functor<impl::InTopKFunctor>("InTopK");
  m.add_functor<impl::TensorToTensorBufferFunctor>("TensorToTensorBuffer");
  m.add_functor<impl::TensorBufferToTensorFunctor>("TensorBufferToTensor");
  m.add_functor<impl::GenTensorBufferFunctor>("GenTensorBuffer");
};

}  // namespace functional
}  // namespace one
}  // namespace oneflow<|MERGE_RESOLUTION|>--- conflicted
+++ resolved
@@ -1543,17 +1543,11 @@
  public:
   TrilFunctor() { op_ = CHECK_JUST(one::OpBuilder("tril").Input("in").Output("out").Build()); }
   Maybe<Tensor> operator()(const std::shared_ptr<one::Tensor>& x, const int64_t& diagonal) const {
-<<<<<<< HEAD
     auto ctx = std::make_shared<schema::TrilOp>();
     ctx->set_diagonal(diagonal);
+    ctx->set_is_floating_fill_value(false);
+    ctx->set_integer_fill_value(0);
     return OpInterpUtil::Dispatch<Tensor>(*op_, {x}, ctx);
-=======
-    MutableAttrMap attrs;
-    JUST(attrs.SetAttr<int64_t>("diagonal", diagonal));
-    JUST(attrs.SetAttr<bool>("is_floating_fill_value", false));
-    JUST(attrs.SetAttr<int64_t>("integer_fill_value", 0));
-    return OpInterpUtil::Dispatch<Tensor>(*op_, {x}, attrs);
->>>>>>> 675aa029
   }
 
  private:
@@ -2376,10 +2370,10 @@
  public:
   TopKFunctor() { op_ = CHECK_JUST(one::OpBuilder("top_k").Input("in").Output("out").Build()); }
   Maybe<Tensor> operator()(const std::shared_ptr<Tensor>& input, int32_t k, bool sorted) const {
-    MutableAttrMap attrs;
-    JUST(attrs.SetAttr<int32_t>("k", k));
-    JUST(attrs.SetAttr<bool>("sorted", sorted));
-    return OpInterpUtil::Dispatch<Tensor>(*op_, {input}, attrs);
+    auto ctx = std::make_shared<schema::TopKOp>();
+    ctx->set_k(k);
+    ctx->set_sorted(sorted);
+    return OpInterpUtil::Dispatch<Tensor>(*op_, {input}, ctx);
   }
 
  private:
@@ -2398,9 +2392,9 @@
         << "The num of targets must equal the num of predictions";
     CHECK_EQ_OR_RETURN(targets->ndim(), 1) << "The dimension of targets must be 1";
     CHECK_EQ_OR_RETURN(predictions->ndim(), 2) << "The dimension of predictions must be 2";
-    MutableAttrMap attrs;
-    JUST(attrs.SetAttr<int32_t>("k", k));
-    return OpInterpUtil::Dispatch<Tensor>(*op_, {targets, predictions}, attrs);
+    auto ctx = std::make_shared<schema::InTopKOp>();
+    ctx->set_k(k);
+    return OpInterpUtil::Dispatch<Tensor>(*op_, {targets, predictions}, ctx);
   }
 
  private:
@@ -2414,10 +2408,10 @@
   }
   Maybe<Tensor> operator()(const std::shared_ptr<Tensor>& input, const Shape& instance_shape,
                            const Symbol<DType>& dtype) const {
-    MutableAttrMap attrs;
-    JUST(attrs.SetAttr<Shape>("instance_shape", instance_shape));
-    JUST(attrs.SetAttr<DataType>("dtype", dtype->data_type()));
-    return OpInterpUtil::Dispatch<Tensor>(*op_, {input}, attrs);
+    auto ctx = std::make_shared<schema::TensorBufferToTensorOp>();
+    ctx->set_instance_shape(instance_shape);
+    ctx->set_dtype(dtype->data_type());
+    return OpInterpUtil::Dispatch<Tensor>(*op_, {input}, ctx);
   }
 
  private:
@@ -2430,9 +2424,9 @@
     op_ = CHECK_JUST(one::OpBuilder("tensor_to_tensor_buffer").Input("in").Output("out").Build());
   }
   Maybe<Tensor> operator()(const std::shared_ptr<Tensor>& input, int32_t instance_dims) const {
-    MutableAttrMap attrs;
-    JUST(attrs.SetAttr<int32_t>("instance_dims", instance_dims));
-    return OpInterpUtil::Dispatch<Tensor>(*op_, {input}, attrs);
+    auto ctx = std::make_shared<schema::TensorToTensorBufferOp>();
+    ctx->set_instance_dims(instance_dims);
+    return OpInterpUtil::Dispatch<Tensor>(*op_, {input}, ctx);
   }
 
  private:
@@ -2447,13 +2441,13 @@
   Maybe<Tensor> operator()(const Shape& shape, const std::vector<Shape>& shape_list,
                            const std::vector<float>& value_list, const Symbol<DType>& dtype,
                            bool dynamic_out) const {
-    MutableAttrMap attrs;
-    JUST(attrs.SetAttr<Shape>("shape", shape));
-    JUST(attrs.SetAttr<std::vector<Shape>>("shape_list", shape_list));
-    JUST(attrs.SetAttr<std::vector<float>>("value_list", value_list));
-    JUST(attrs.SetAttr<DataType>("data_type", dtype->data_type()));
-    JUST(attrs.SetAttr<bool>("dynamic_out", dynamic_out));
-    return OpInterpUtil::Dispatch<Tensor>(*op_, {}, attrs);
+    auto ctx = std::make_shared<schema::GenTensorBufferOp>();
+    ctx->set_shape(shape);
+    ctx->set_shape_list(shape_list);
+    ctx->set_value_list(value_list);
+    ctx->set_data_type(dtype->data_type());
+    ctx->set_dynamic_out(dynamic_out);
+    return OpInterpUtil::Dispatch<Tensor>(*op_, {}, ctx);
   }
 
  private:
