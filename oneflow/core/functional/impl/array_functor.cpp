--- conflicted
+++ resolved
@@ -671,17 +671,10 @@
     int32_t ndim = x->shape()->NumAxes();
     std::vector<int32_t> squeeze_dims;
     squeeze_dims.reserve(ndim);
-<<<<<<< HEAD
-    if (dim.has_value() == true) {
-      std::vector<int32_t> dims = *JUST(dim);
-      for (int32_t dim_i : dims) {
-        CHECK_OR_RETURN((dim_i >= -(ndim + 1)) && (dim_i <= ndim))
-=======
     if (dim.has_value()) {
       std::vector<int32_t> dims = *JUST(dim);
       for (int32_t dim_i : dims) {
         CHECK_OR_RETURN((dim_i >= -ndim) && (dim_i <= ndim - 1))
->>>>>>> ee969066
             << "Dimension out of range (expected to be in range of  [" << -ndim << "," << ndim - 1
             << "], but got " << dim_i;
         if (dim_i < 0) { dim_i += ndim; }
@@ -1035,25 +1028,16 @@
     op_ = CHECK_JUST(one::OpBuilder("reshape").Input("in").Output("out").Build());
   }
   Maybe<Tensor> operator()(const std::shared_ptr<one::Tensor>& x, const Shape& shape) const {
-<<<<<<< HEAD
-    Shape infered_shape = *JUST(ComputeShape(x, shape));
-=======
     Shape infered_shape = *JUST(InferShape(x, shape));
->>>>>>> ee969066
     MutableAttrMap attrs;
     JUST(attrs.SetAttr<Shape>("shape", infered_shape));
 
     if (view::IsViewApplicable(x)) {
-<<<<<<< HEAD
-      bool is_view_valid = CheckViewValid(*(x->shape()), *JUST(x->stride()), infered_shape);
-      if (is_view_valid) { return view::Reshape(x, infered_shape); }
-=======
       Optional<Stride> infered_stride =
           ComputeStride(*(x->shape()), *JUST(x->stride()), infered_shape);
       if (infered_stride.has_value()) {
         return view::Reshape(x, infered_shape, *JUST(infered_stride));
       }
->>>>>>> ee969066
     }
     return OpInterpUtil::Dispatch<Tensor>(*op_, {x}, attrs);
   }
@@ -1066,29 +1050,17 @@
  public:
   ViewFunctor() { op_ = CHECK_JUST(one::OpBuilder("reshape").Input("in").Output("out").Build()); }
   Maybe<Tensor> operator()(const std::shared_ptr<one::Tensor>& x, const Shape& shape) const {
-<<<<<<< HEAD
-    Shape infered_shape = *JUST(ComputeShape(x, shape));
-=======
     Shape infered_shape = *JUST(InferShape(x, shape));
->>>>>>> ee969066
     MutableAttrMap attrs;
     JUST(attrs.SetAttr<Shape>("shape", infered_shape));
 
     if (view::IsViewApplicable(x)) {
-<<<<<<< HEAD
-      bool is_view_valid = CheckViewValid(*(x->shape()), *JUST(x->stride()), infered_shape);
-      CHECK_OR_RETURN(is_view_valid)
-          << " >> view size is not compatible with input tensor's size and stride (at least one "
-             "dimension spans across two contiguous subspaces). Use .reshape(...) instead.";
-      return view::Reshape(x, infered_shape);
-=======
       Optional<Stride> infered_stride =
           ComputeStride(*(x->shape()), *JUST(x->stride()), infered_shape);
       CHECK_OR_RETURN(infered_stride.has_value())
           << " >> view size is not compatible with input tensor's size and stride (at least one "
              "dimension spans across two contiguous subspaces). Use .reshape(...) instead.";
       return view::Reshape(x, infered_shape, *JUST(infered_stride));
->>>>>>> ee969066
     }
 
     return OpInterpUtil::Dispatch<Tensor>(*op_, {x}, attrs);
@@ -2774,10 +2746,7 @@
   m.add_functor<impl::ScatterNdLikeFunctor>("ScatterNdLike");
   m.add_functor<impl::ReshapeFunctor>("Reshape");
   m.add_functor<impl::ViewFunctor>("View");
-<<<<<<< HEAD
   m.add_functor<impl::ToContiguousFunctor>("ToContiguous");
-=======
->>>>>>> ee969066
   m.add_functor<impl::SliceFunctor>("Slice");
   m.add_functor<impl::SliceGradFunctor>("SliceGrad");
   m.add_functor<impl::NarrowFunctor>("Narrow");
