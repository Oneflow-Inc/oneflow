--- conflicted
+++ resolved
@@ -132,16 +132,10 @@
   Maybe<Tensor> operator()(const Shape& shape, const Scalar& value, const Symbol<DType>& dtype,
                            const Symbol<ParallelDesc>& placement,
                            const std::vector<Symbol<cfg::SbpParallel>>& sbp_tuple) const {
-<<<<<<< HEAD
+    JUST(CheckDeviceIdsIsValid(placement));
     auto ctx = std::make_shared<ConstantOpInterpCtxImpl<schema::ConstantOp>>();
     ctx->set_shape(shape);
     ctx->set_dtype(dtype->data_type());
-=======
-    JUST(CheckDeviceIdsIsValid(placement));
-    MutableAttrMap attrs;
-    JUST(attrs.SetAttr<Shape>("shape", shape));
-    JUST(attrs.SetAttr<DataType>("dtype", dtype->data_type()));
->>>>>>> 2982c60b
     if (IsIntegralDataType(dtype->data_type())) {
       ctx->set_is_floating_value(false);
       ctx->set_integer_value(JUST(value.As<int64_t>()));
@@ -204,7 +198,7 @@
   Maybe<Tensor> operator()(const Shape& shape, const Symbol<DType>& dtype,
                            const Symbol<ParallelDesc>& placement,
                            const std::vector<Symbol<cfg::SbpParallel>>& sbp_tuple) const {
-<<<<<<< HEAD
+    JUST(CheckDeviceIdsIsValid(placement));
     auto ctx = std::make_shared<EmptyOpInterpCtxImpl<schema::EmptyOp>>();
     ctx->set_shape(shape);
     ctx->set_dtype(dtype->data_type());
@@ -212,23 +206,6 @@
     ctx->parallel_desc = placement;
     ctx->sbp = JUST(GetNdSbp(sbp_tuple));
     return OpInterpUtil::Dispatch<Tensor>(*op_, {}, ctx);
-=======
-    JUST(CheckDeviceIdsIsValid(placement));
-    MutableAttrMap attrs;
-    JUST(attrs.SetAttr<Shape>("shape", shape));
-    JUST(attrs.SetAttr<DataType>("dtype", dtype->data_type()));
-    if (LazyMode::is_enabled()) {
-      std::vector<std::string> nd_sbp(sbp_tuple.size());
-      {
-        for (int i = 0; i < sbp_tuple.size(); ++i) {
-          nd_sbp.at(i) = SbpParallelToString(*sbp_tuple.at(i));
-        }
-      }
-      JUST(attrs.SetAttr<std::vector<std::string>>("nd_sbp", nd_sbp));
-    }
-    const auto& nd_sbp = JUST(GetNdSbp(sbp_tuple));
-    return OpInterpUtil::Dispatch<Tensor>(*op_, {}, OpExprInterpContext(attrs, placement, nd_sbp));
->>>>>>> 2982c60b
   }
 
  private:
@@ -402,12 +379,6 @@
   Maybe<Tensor> operator()(const std::shared_ptr<one::Tensor>& x,
                            const std::shared_ptr<one::Tensor>& like,
                            const std::vector<int32_t>& broadcast_axes) const {
-<<<<<<< HEAD
-    auto ctx = std::make_shared<BroadcastLikeOpInterpCtxImpl<schema::BroadcastLikeOp>>();
-    ctx->set_broadcast_axes(broadcast_axes);
-    return OpInterpUtil::Dispatch<Tensor>(*op_, {x, like}, ctx);
-=======
-    MutableAttrMap attrs;
     if (broadcast_axes.empty()) {
       int64_t like_ndim = like->shape()->NumAxes();
       int64_t x_ndim = x->shape()->NumAxes();
@@ -425,9 +396,9 @@
         }
       }
     }
-    JUST(attrs.SetAttr<std::vector<int32_t>>("broadcast_axes", broadcast_axes));
-    return OpInterpUtil::Dispatch<Tensor>(*op_, {x, like}, attrs);
->>>>>>> 2982c60b
+    auto ctx = std::make_shared<BroadcastLikeOpInterpCtxImpl<schema::BroadcastLikeOp>>();
+    ctx->set_broadcast_axes(broadcast_axes);
+    return OpInterpUtil::Dispatch<Tensor>(*op_, {x, like}, ctx);
   }
 
  private:
