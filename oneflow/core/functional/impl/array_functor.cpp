--- conflicted
+++ resolved
@@ -1809,28 +1809,21 @@
   CopyFunctor() { op_ = CHECK_JUST(one::OpBuilder("copy").Input("in").Output("out").Build()); }
   struct Copy {
     Maybe<AttrMap> operator()(const std::string& device_type, const int64_t& device_id,
-                              const bool pin_memory) {
+                              const bool pin_memory, const bool asynced_copy) {
       MutableAttrMap attrs;
       JUST(attrs.SetAttr<std::string>("device_type", device_type));
       JUST(attrs.SetAttr<int64_t>("device_id", device_id));
       JUST(attrs.SetAttr<bool>("pin_memory", pin_memory));
+      JUST(attrs.SetAttr<bool>("asynced_copy", asynced_copy));
       return AttrMap(attrs);
     }
   };
 
   Maybe<Tensor> operator()(const std::shared_ptr<one::Tensor>& x, const std::string& device_type,
                            const int64_t& device_id, const bool pin_memory) const {
-<<<<<<< HEAD
     constexpr auto* GetAttrs = CACHED_FUNCTOR_PTR(Copy);
-    const auto attrs = *JUST(GetAttrs(device_type, device_id, pin_memory));
-=======
-    MutableAttrMap attrs;
-    JUST(attrs.SetAttr<std::string>("device_type", device_type));
-    JUST(attrs.SetAttr<int64_t>("device_id", device_id));
-    JUST(attrs.SetAttr<bool>("pin_memory", pin_memory));
-    JUST(attrs.SetAttr<bool>("asynced_copy", JUST(GetAsyncedCopy(*x))));
-
->>>>>>> 1d3c62ff
+    const bool asynced_copy = JUST(GetAsyncedCopy(*x));
+    const auto attrs = *JUST(GetAttrs(device_type, device_id, pin_memory, asynced_copy));
 #ifdef WITH_CUDA
     if (device_type == "cuda") { InitCudaContextOnce(device_id); }
 #endif
