--- conflicted
+++ resolved
@@ -663,7 +663,6 @@
 
     if (view::IsViewApplicable(input)) { return view::Unsqueeze(input, expand_dim); }
 
-<<<<<<< HEAD
     return OpInterpUtil::Dispatch<Tensor>(*op_, {input->contiguous()}, attrs);
   }
 
@@ -702,9 +701,6 @@
     if (view::IsViewApplicable(x)) { return view::Squeeze(x, squeeze_dims); }
 
     return OpInterpUtil::Dispatch<Tensor>(*op_, {x->contiguous()}, attrs);
-=======
-    return OpInterpUtil::Dispatch<Tensor>(*op_, {input}, attrs);
->>>>>>> 3a500798
   }
 
  private:
@@ -1133,11 +1129,7 @@
         return view::Reshape(x, infered_shape, *JUST(infered_stride));
       }
     }
-<<<<<<< HEAD
     return OpInterpUtil::Dispatch<Tensor>(*op_, {x->contiguous()}, attrs);
-=======
-    return OpInterpUtil::Dispatch<Tensor>(*op_, {x}, attrs);
->>>>>>> 3a500798
   }
 
  private:
@@ -1161,7 +1153,6 @@
       return view::Reshape(x, infered_shape, *JUST(infered_stride));
     }
 
-<<<<<<< HEAD
     return OpInterpUtil::Dispatch<Tensor>(*op_, {x->contiguous()}, attrs);
   }
 
@@ -1181,9 +1172,6 @@
     JUST(attrs.SetAttr<std::vector<int64_t>>("stride", {stride.begin(), stride.end()}));
 
     return OpInterpUtil::Dispatch<Tensor>(*op_, {input}, attrs);
-=======
-    return OpInterpUtil::Dispatch<Tensor>(*op_, {x}, attrs);
->>>>>>> 3a500798
   }
 
  private:
@@ -2886,10 +2874,7 @@
   m.add_functor<impl::ScatterNdLikeFunctor>("ScatterNdLike");
   m.add_functor<impl::ReshapeFunctor>("Reshape");
   m.add_functor<impl::ViewFunctor>("View");
-<<<<<<< HEAD
   m.add_functor<impl::ToContiguousFunctor>("ToContiguous");
-=======
->>>>>>> 3a500798
   m.add_functor<impl::SliceFunctor>("Slice");
   m.add_functor<impl::SliceGradFunctor>("SliceGrad");
   m.add_functor<impl::NarrowFunctor>("Narrow");
